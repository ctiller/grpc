---
Language: Cpp
BasedOnStyle: Google
DerivePointerAlignment: false
PointerAlignment: Left
IncludeBlocks: Regroup
IncludeCategories:
  # port_platform.h is before almost everything
  - Regex: '^<grpc/(support|impl/codegen)/port_platform.h>'
    Priority: -100
  # ruby.h is even more first if it's included
  - Regex: '^<ruby/ruby.h>'
    Priority: -200
  # Some platforms (namely msys) need wchar to be included BEFORE
  # anything else, especially strsafe.h.
  - Regex: '^<wchar.h>'
    Priority: 5
  # use priority 100+ for grpc headers so they sort last
  # 'system' headers - include things that have " in the names to make them
  # stand out and get fixed
  - Regex: '^(<|")grpc'
    Priority: 100
  # similary using include/ to get system headers should stand out and get
  # fixed
  - Regex: '^"include/'
    Priority: 100
  # source headers go last
  - Regex: '^"(src|test)/'
    Priority: 101
  # not-grpc headers follow
  # first, non system headers that are included like <> - these are all
  # local carveouts, and get sorted below c++ but before non grpc "" files
<<<<<<< HEAD
  - Regex: '^<(openssl/|uv\.h|ares\.h|address_sorting/|gmock/|gtest/|zlib/|benchmark/|google/)'
=======
  - Regex: '^<(openssl/|uv\.h|ares\.h|address_sorting/|gmock/|gtest/|zlib|benchmark/|google/)'
>>>>>>> 9d5e7501
    Priority: 30
  # first C system headers - they have a . in the filename
  - Regex: '^<.*\.'
    Priority: 10
  # then C++ system headers - no ., the only thing that will match now
  - Regex: '^<'
    Priority: 20
  # finally other "" includes go between system headers and our headers
  - Regex: '^"'
    Priority: 40
---
Language: ObjC
BasedOnStyle: Google
ColumnLimit: 100
ObjCBlockIndentWidth: 2
...<|MERGE_RESOLUTION|>--- conflicted
+++ resolved
@@ -30,11 +30,7 @@
   # not-grpc headers follow
   # first, non system headers that are included like <> - these are all
   # local carveouts, and get sorted below c++ but before non grpc "" files
-<<<<<<< HEAD
-  - Regex: '^<(openssl/|uv\.h|ares\.h|address_sorting/|gmock/|gtest/|zlib/|benchmark/|google/)'
-=======
   - Regex: '^<(openssl/|uv\.h|ares\.h|address_sorting/|gmock/|gtest/|zlib|benchmark/|google/)'
->>>>>>> 9d5e7501
     Priority: 30
   # first C system headers - they have a . in the filename
   - Regex: '^<.*\.'
