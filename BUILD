# gRPC Bazel BUILD file.
#
# Copyright 2016 gRPC authors.
#
# Licensed under the Apache License, Version 2.0 (the "License");
# you may not use this file except in compliance with the License.
# You may obtain a copy of the License at
#
#     http://www.apache.org/licenses/LICENSE-2.0
#
# Unless required by applicable law or agreed to in writing, software
# distributed under the License is distributed on an "AS IS" BASIS,
# WITHOUT WARRANTIES OR CONDITIONS OF ANY KIND, either express or implied.
# See the License for the specific language governing permissions and
# limitations under the License.

load(
    "//bazel:grpc_build_system.bzl",
    "grpc_cc_library",
    "grpc_generate_one_off_targets",
    "python_config_settings",
)
load("@bazel_skylib//lib:selects.bzl", "selects")

licenses(["reciprocal"])

package(
    default_visibility = ["//visibility:public"],
    features = [
        "layering_check",
        "-parse_headers",
    ],
)

exports_files([
    "LICENSE",
    "etc/roots.pem",
])

config_setting(
    name = "grpc_no_ares",
    values = {"define": "grpc_no_ares=true"},
)

config_setting(
    name = "grpc_no_xds_define",
    values = {"define": "grpc_no_xds=true"},
)

# When gRPC is build as shared library, binder transport code might still
# get included even when user's code does not depend on it. In that case
# --define=grpc_no_binder=true can be used to disable binder transport
# related code to reduce binary size.
# For users using build system other than bazel, they can define
# GRPC_NO_BINDER to achieve the same effect.
config_setting(
    name = "grpc_no_binder_define",
    values = {"define": "grpc_no_binder=true"},
)

config_setting(
    name = "android",
    values = {"crosstool_top": "//external:android/crosstool"},
)

config_setting(
    name = "ios",
    values = {"apple_platform_type": "ios"},
)

selects.config_setting_group(
    name = "grpc_no_xds",
    match_any = [
        ":grpc_no_xds_define",
        # In addition to disabling XDS support when --define=grpc_no_xds=true is
        # specified, we also disable it on mobile platforms where it is not
        # likely to be needed and where reducing the binary size is more
        # important.
        ":android",
        ":ios",
    ],
)

selects.config_setting_group(
    name = "grpc_no_binder",
    match_any = [
        ":grpc_no_binder_define",
        # We do not need binder on ios.
        ":ios",
    ],
)

selects.config_setting_group(
    name = "grpc_no_rls",
    match_any = [
        # Disable RLS support on mobile platforms where it is not likely to be
        # needed and where reducing the binary size is more important.
        ":android",
        ":ios",
    ],
)

# Fuzzers can be built as fuzzers or as tests
config_setting(
    name = "grpc_build_fuzzers",
    values = {"define": "grpc_build_fuzzers=true"},
)

config_setting(
    name = "grpc_allow_exceptions",
    values = {"define": "GRPC_ALLOW_EXCEPTIONS=1"},
)

config_setting(
    name = "grpc_disallow_exceptions",
    values = {"define": "GRPC_ALLOW_EXCEPTIONS=0"},
)

config_setting(
    name = "remote_execution",
    values = {"define": "GRPC_PORT_ISOLATED_RUNTIME=1"},
)

config_setting(
    name = "windows",
    values = {"cpu": "x64_windows"},
)

config_setting(
    name = "windows_msvc",
    values = {"cpu": "x64_windows_msvc"},
)

config_setting(
    name = "mac_x86_64",
    values = {"cpu": "darwin"},
)

config_setting(
    name = "use_strict_warning",
    values = {"define": "use_strict_warning=true"},
)

python_config_settings()

# This should be updated along with build_handwritten.yaml
g_stands_for = "green"  # @unused

core_version = "20.0.0"  # @unused

version = "1.43.0-dev"  # @unused

GPR_PUBLIC_HDRS = [
    "include/grpc/support/alloc.h",
    "include/grpc/support/atm.h",
    "include/grpc/support/atm_gcc_atomic.h",
    "include/grpc/support/atm_gcc_sync.h",
    "include/grpc/support/atm_windows.h",
    "include/grpc/support/cpu.h",
    "include/grpc/support/log.h",
    "include/grpc/support/log_windows.h",
    "include/grpc/support/port_platform.h",
    "include/grpc/support/string_util.h",
    "include/grpc/support/sync.h",
    "include/grpc/support/sync_abseil.h",
    "include/grpc/support/sync_custom.h",
    "include/grpc/support/sync_generic.h",
    "include/grpc/support/sync_posix.h",
    "include/grpc/support/sync_windows.h",
    "include/grpc/support/thd_id.h",
    "include/grpc/support/time.h",
]

GRPC_PUBLIC_HDRS = [
    "include/grpc/byte_buffer.h",
    "include/grpc/byte_buffer_reader.h",
    "include/grpc/compression.h",
    "include/grpc/fork.h",
    "include/grpc/grpc.h",
    "include/grpc/grpc_posix.h",
    "include/grpc/grpc_security_constants.h",
    "include/grpc/slice.h",
    "include/grpc/slice_buffer.h",
    "include/grpc/status.h",
    "include/grpc/load_reporting.h",
    "include/grpc/support/workaround_list.h",
]

GRPC_PUBLIC_EVENT_ENGINE_HDRS = [
    "include/grpc/event_engine/endpoint_config.h",
    "include/grpc/event_engine/event_engine.h",
    "include/grpc/event_engine/port.h",
    "include/grpc/event_engine/memory_allocator.h",
    "include/grpc/event_engine/memory_request.h",
    "include/grpc/event_engine/internal/memory_allocator_impl.h",
]

GRPC_SECURE_PUBLIC_HDRS = [
    "include/grpc/grpc_security.h",
]

# TODO(ctiller): layer grpc atop grpc_unsecure, layer grpc++ atop grpc++_unsecure
GRPCXX_SRCS = [
    "src/cpp/client/channel_cc.cc",
    "src/cpp/client/client_callback.cc",
    "src/cpp/client/client_context.cc",
    "src/cpp/client/client_interceptor.cc",
    "src/cpp/client/create_channel.cc",
    "src/cpp/client/create_channel_internal.cc",
    "src/cpp/client/create_channel_posix.cc",
    "src/cpp/client/credentials_cc.cc",
    "src/cpp/common/alarm.cc",
    "src/cpp/common/channel_arguments.cc",
    "src/cpp/common/channel_filter.cc",
    "src/cpp/common/completion_queue_cc.cc",
    "src/cpp/common/core_codegen.cc",
    "src/cpp/common/resource_quota_cc.cc",
    "src/cpp/common/rpc_method.cc",
    "src/cpp/common/version_cc.cc",
    "src/cpp/common/validate_service_config.cc",
    "src/cpp/server/async_generic_service.cc",
    "src/cpp/server/channel_argument_option.cc",
    "src/cpp/server/create_default_thread_pool.cc",
    "src/cpp/server/dynamic_thread_pool.cc",
    "src/cpp/server/external_connection_acceptor_impl.cc",
    "src/cpp/server/health/default_health_check_service.cc",
    "src/cpp/server/health/health_check_service.cc",
    "src/cpp/server/health/health_check_service_server_builder_option.cc",
    "src/cpp/server/server_builder.cc",
    "src/cpp/server/server_callback.cc",
    "src/cpp/server/server_cc.cc",
    "src/cpp/server/server_context.cc",
    "src/cpp/server/server_credentials.cc",
    "src/cpp/server/server_posix.cc",
    "src/cpp/thread_manager/thread_manager.cc",
    "src/cpp/util/byte_buffer_cc.cc",
    "src/cpp/util/status.cc",
    "src/cpp/util/string_ref.cc",
    "src/cpp/util/time_cc.cc",
]

GRPCXX_HDRS = [
    "src/cpp/client/create_channel_internal.h",
    "src/cpp/common/channel_filter.h",
    "src/cpp/server/dynamic_thread_pool.h",
    "src/cpp/server/external_connection_acceptor_impl.h",
    "src/cpp/server/health/default_health_check_service.h",
    "src/cpp/server/thread_pool_interface.h",
    "src/cpp/thread_manager/thread_manager.h",
]

GRPCXX_PUBLIC_HDRS = [
    "include/grpc++/alarm.h",
    "include/grpc++/channel.h",
    "include/grpc++/client_context.h",
    "include/grpc++/completion_queue.h",
    "include/grpc++/create_channel.h",
    "include/grpc++/create_channel_posix.h",
    "include/grpc++/ext/health_check_service_server_builder_option.h",
    "include/grpc++/generic/async_generic_service.h",
    "include/grpc++/generic/generic_stub.h",
    "include/grpc++/grpc++.h",
    "include/grpc++/health_check_service_interface.h",
    "include/grpc++/impl/call.h",
    "include/grpc++/impl/channel_argument_option.h",
    "include/grpc++/impl/client_unary_call.h",
    "include/grpc++/impl/codegen/core_codegen.h",
    "include/grpc++/impl/grpc_library.h",
    "include/grpc++/impl/method_handler_impl.h",
    "include/grpc++/impl/rpc_method.h",
    "include/grpc++/impl/rpc_service_method.h",
    "include/grpc++/impl/serialization_traits.h",
    "include/grpc++/impl/server_builder_option.h",
    "include/grpc++/impl/server_builder_plugin.h",
    "include/grpc++/impl/server_initializer.h",
    "include/grpc++/impl/service_type.h",
    "include/grpc++/security/auth_context.h",
    "include/grpc++/resource_quota.h",
    "include/grpc++/security/auth_metadata_processor.h",
    "include/grpc++/security/credentials.h",
    "include/grpc++/security/server_credentials.h",
    "include/grpc++/server.h",
    "include/grpc++/server_builder.h",
    "include/grpc++/server_context.h",
    "include/grpc++/server_posix.h",
    "include/grpc++/support/async_stream.h",
    "include/grpc++/support/async_unary_call.h",
    "include/grpc++/support/byte_buffer.h",
    "include/grpc++/support/channel_arguments.h",
    "include/grpc++/support/config.h",
    "include/grpc++/support/slice.h",
    "include/grpc++/support/status.h",
    "include/grpc++/support/status_code_enum.h",
    "include/grpc++/support/string_ref.h",
    "include/grpc++/support/stub_options.h",
    "include/grpc++/support/sync_stream.h",
    "include/grpc++/support/time.h",
    "include/grpcpp/alarm.h",
    "include/grpcpp/channel.h",
    "include/grpcpp/client_context.h",
    "include/grpcpp/completion_queue.h",
    "include/grpcpp/create_channel.h",
    "include/grpcpp/create_channel_posix.h",
    "include/grpcpp/ext/health_check_service_server_builder_option.h",
    "include/grpcpp/generic/async_generic_service.h",
    "include/grpcpp/generic/generic_stub.h",
    "include/grpcpp/grpcpp.h",
    "include/grpcpp/health_check_service_interface.h",
    "include/grpcpp/impl/call.h",
    "include/grpcpp/impl/channel_argument_option.h",
    "include/grpcpp/impl/client_unary_call.h",
    "include/grpcpp/impl/codegen/core_codegen.h",
    "include/grpcpp/impl/grpc_library.h",
    "include/grpcpp/impl/method_handler_impl.h",
    "include/grpcpp/impl/rpc_method.h",
    "include/grpcpp/impl/rpc_service_method.h",
    "include/grpcpp/impl/serialization_traits.h",
    "include/grpcpp/impl/server_builder_option.h",
    "include/grpcpp/impl/server_builder_plugin.h",
    "include/grpcpp/impl/server_initializer.h",
    "include/grpcpp/impl/service_type.h",
    "include/grpcpp/resource_quota.h",
    "include/grpcpp/security/auth_context.h",
    "include/grpcpp/security/auth_metadata_processor.h",
    "include/grpcpp/security/credentials.h",
    "include/grpcpp/security/server_credentials.h",
    "include/grpcpp/security/tls_certificate_provider.h",
    "include/grpcpp/security/authorization_policy_provider.h",
    "include/grpcpp/security/tls_certificate_verifier.h",
    "include/grpcpp/security/tls_credentials_options.h",
    "include/grpcpp/server.h",
    "include/grpcpp/server_builder.h",
    "include/grpcpp/server_context.h",
    "include/grpcpp/server_posix.h",
    "include/grpcpp/support/async_stream.h",
    "include/grpcpp/support/async_unary_call.h",
    "include/grpcpp/support/byte_buffer.h",
    "include/grpcpp/support/channel_arguments.h",
    "include/grpcpp/support/client_callback.h",
    "include/grpcpp/support/client_interceptor.h",
    "include/grpcpp/support/config.h",
    "include/grpcpp/support/interceptor.h",
    "include/grpcpp/support/message_allocator.h",
    "include/grpcpp/support/method_handler.h",
    "include/grpcpp/support/proto_buffer_reader.h",
    "include/grpcpp/support/proto_buffer_writer.h",
    "include/grpcpp/support/server_callback.h",
    "include/grpcpp/support/server_interceptor.h",
    "include/grpcpp/support/slice.h",
    "include/grpcpp/support/status.h",
    "include/grpcpp/support/status_code_enum.h",
    "include/grpcpp/support/string_ref.h",
    "include/grpcpp/support/stub_options.h",
    "include/grpcpp/support/sync_stream.h",
    "include/grpcpp/support/time.h",
    "include/grpcpp/support/validate_service_config.h",
]

grpc_cc_library(
    name = "gpr",
    language = "c++",
    public_hdrs = GPR_PUBLIC_HDRS,
    standalone = True,
    tags = ["avoid_dep"],
    visibility = ["@grpc:public"],
    deps = [
        "gpr_base",
    ],
)

grpc_cc_library(
    name = "atomic_utils",
    language = "c++",
    public_hdrs = ["src/core/lib/gprpp/atomic_utils.h"],
    deps = ["gpr_platform"],
)

grpc_cc_library(
    name = "grpc_unsecure",
    srcs = [
        "src/core/lib/security/authorization/authorization_policy_provider_null_vtable.cc",
        "src/core/lib/surface/init.cc",
        "src/core/lib/surface/init_unsecure.cc",
        "src/core/plugin_registry/grpc_unsecure_plugin_registry.cc",
    ],
    language = "c++",
    public_hdrs = GRPC_PUBLIC_HDRS,
    standalone = True,
    tags = ["avoid_dep"],
    visibility = ["@grpc:public"],
    deps = [
        "config",
        "gpr_base",
        "grpc_base",
        "grpc_common",
        "grpc_lb_policy_grpclb",
        "grpc_trace",
        "slice",
    ],
)

GRPC_XDS_TARGETS = [
    "grpc_lb_policy_cds",
    "grpc_lb_policy_xds_cluster_impl",
    "grpc_lb_policy_xds_cluster_manager",
    "grpc_lb_policy_xds_cluster_resolver",
    "grpc_resolver_xds",
    "grpc_resolver_c2p",
    "grpc_xds_server_config_fetcher",
]

grpc_cc_library(
    name = "grpc",
    srcs = [
        "src/core/lib/surface/init.cc",
        "src/core/plugin_registry/grpc_plugin_registry.cc",
    ],
    defines = select({
        "grpc_no_xds": ["GRPC_NO_XDS"],
        "//conditions:default": [],
    }) + select({
        "grpc_no_rls": ["GRPC_NO_RLS"],
        "//conditions:default": [],
    }),
    language = "c++",
    public_hdrs = GRPC_PUBLIC_HDRS + GRPC_SECURE_PUBLIC_HDRS,
    select_deps = [
        {
            "grpc_no_xds": [],
            "//conditions:default": GRPC_XDS_TARGETS,
        },
        {
            "grpc_no_rls": [],
            "//conditions:default": ["grpc_lb_policy_rls"],
        },
    ],
    standalone = True,
    visibility = [
        "@grpc:public",
    ],
    deps = [
        "config",
        "gpr_base",
        "grpc_base",
        "grpc_common",
        "grpc_lb_policy_grpclb_secure",
        "grpc_secure",
        "grpc_trace",
        "grpc_transport_chttp2_client_secure",
        "grpc_transport_chttp2_server_secure",
        "slice",
    ],
)

grpc_cc_library(
    name = "grpc++_public_hdrs",
    hdrs = GRPCXX_PUBLIC_HDRS,
    external_deps = [
        "absl/synchronization",
        "protobuf_headers",
    ],
    visibility = ["@grpc:public"],
)

grpc_cc_library(
    name = "grpc++",
    hdrs = [
        "src/cpp/client/secure_credentials.h",
        "src/cpp/common/secure_auth_context.h",
        "src/cpp/server/secure_server_credentials.h",
    ],
    language = "c++",
    public_hdrs = GRPCXX_PUBLIC_HDRS,
    select_deps = [
        {
            "grpc_no_xds": [],
            "//conditions:default": [
                "grpc++_xds_client",
                "grpc++_xds_server",
            ],
        },
        {
            "grpc_no_binder": [],
            "//conditions:default": [
                "grpc++_binder",
            ],
        },
    ],
    standalone = True,
    visibility = [
        "@grpc:public",
    ],
    deps = [
        "grpc++_internals",
        "slice",
    ],
)

grpc_cc_library(
    name = "grpc++_internals",
    srcs = [
        "src/cpp/client/insecure_credentials.cc",
        "src/cpp/client/secure_credentials.cc",
        "src/cpp/common/auth_property_iterator.cc",
        "src/cpp/common/secure_auth_context.cc",
        "src/cpp/common/secure_channel_arguments.cc",
        "src/cpp/common/secure_create_auth_context.cc",
        "src/cpp/common/tls_certificate_provider.cc",
        "src/cpp/common/tls_certificate_verifier.cc",
        "src/cpp/common/tls_credentials_options.cc",
        "src/cpp/server/insecure_server_credentials.cc",
        "src/cpp/server/secure_server_credentials.cc",
    ],
    hdrs = [
        "src/cpp/client/secure_credentials.h",
        "src/cpp/common/secure_auth_context.h",
        "src/cpp/server/secure_server_credentials.h",
    ],
    external_deps = [
        "absl/status",
        "absl/synchronization",
        "absl/container:inlined_vector",
        "absl/strings",
        "protobuf_headers",
    ],
    language = "c++",
    public_hdrs = GRPCXX_PUBLIC_HDRS,
    deps = [
        "error",
        "gpr_base",
        "grpc",
        "grpc++_base",
        "grpc++_codegen_base",
        "grpc++_codegen_base_src",
        "grpc++_codegen_proto",
        "grpc_base",
        "grpc_codegen",
        "grpc_secure",
        "json",
        "ref_counted_ptr",
        "slice",
    ],
)

grpc_cc_library(
    name = "grpc++_binder",
    srcs = [
        "src/core/ext/transport/binder/client/binder_connector.cc",
        "src/core/ext/transport/binder/client/channel_create.cc",
        "src/core/ext/transport/binder/client/channel_create_impl.cc",
        "src/core/ext/transport/binder/client/connection_id_generator.cc",
        "src/core/ext/transport/binder/client/endpoint_binder_pool.cc",
        "src/core/ext/transport/binder/client/jni_utils.cc",
        "src/core/ext/transport/binder/client/security_policy_setting.cc",
        "src/core/ext/transport/binder/security_policy/binder_security_policy.cc",
        "src/core/ext/transport/binder/server/binder_server.cc",
        "src/core/ext/transport/binder/server/binder_server_credentials.cc",
        "src/core/ext/transport/binder/transport/binder_transport.cc",
        "src/core/ext/transport/binder/utils/ndk_binder.cc",
        "src/core/ext/transport/binder/utils/transport_stream_receiver_impl.cc",
        "src/core/ext/transport/binder/wire_format/binder_android.cc",
        "src/core/ext/transport/binder/wire_format/binder_constants.cc",
        "src/core/ext/transport/binder/wire_format/transaction.cc",
        "src/core/ext/transport/binder/wire_format/wire_reader_impl.cc",
        "src/core/ext/transport/binder/wire_format/wire_writer.cc",
    ],
    hdrs = [
        "src/core/ext/transport/binder/client/binder_connector.h",
        "src/core/ext/transport/binder/client/channel_create_impl.h",
        "src/core/ext/transport/binder/client/connection_id_generator.h",
        "src/core/ext/transport/binder/client/endpoint_binder_pool.h",
        "src/core/ext/transport/binder/client/jni_utils.h",
        "src/core/ext/transport/binder/client/security_policy_setting.h",
        "src/core/ext/transport/binder/server/binder_server.h",
        "src/core/ext/transport/binder/transport/binder_stream.h",
        "src/core/ext/transport/binder/transport/binder_transport.h",
        "src/core/ext/transport/binder/utils/binder_auto_utils.h",
        "src/core/ext/transport/binder/utils/ndk_binder.h",
        "src/core/ext/transport/binder/utils/transport_stream_receiver.h",
        "src/core/ext/transport/binder/utils/transport_stream_receiver_impl.h",
        "src/core/ext/transport/binder/wire_format/binder.h",
        "src/core/ext/transport/binder/wire_format/binder_android.h",
        "src/core/ext/transport/binder/wire_format/binder_constants.h",
        "src/core/ext/transport/binder/wire_format/transaction.h",
        "src/core/ext/transport/binder/wire_format/wire_reader.h",
        "src/core/ext/transport/binder/wire_format/wire_reader_impl.h",
        "src/core/ext/transport/binder/wire_format/wire_writer.h",
    ],
    defines = select({
        "grpc_no_binder": ["GRPC_NO_BINDER"],
        "//conditions:default": [],
    }),
    external_deps = [
        "absl/base:core_headers",
        "absl/container:flat_hash_map",
        "absl/memory",
        "absl/status",
        "absl/strings",
        "absl/synchronization",
        "absl/status:statusor",
        "absl/time",
    ],
    language = "c++",
    public_hdrs = [
        "include/grpcpp/security/binder_security_policy.h",
        "include/grpcpp/create_channel_binder.h",
        "include/grpcpp/security/binder_credentials.h",
    ],
    deps = [
        "gpr",
        "gpr_base",
        "gpr_platform",
        "grpc",
        "grpc++_base",
        "grpc_base",
        "grpc_client_channel",
        "grpc_codegen",
        "orphanable",
        "slice_refcount",
    ],
)

grpc_cc_library(
    name = "grpc++_xds_client",
    srcs = [
        "src/cpp/client/xds_credentials.cc",
    ],
    hdrs = [
        "src/cpp/client/secure_credentials.h",
    ],
    external_deps = [
        "absl/container:inlined_vector",
    ],
    language = "c++",
    deps = [
        "grpc++_internals",
    ],
)

grpc_cc_library(
    name = "grpc++_xds_server",
    srcs = [
        "src/cpp/server/xds_server_credentials.cc",
    ],
    hdrs = [
        "src/cpp/server/secure_server_credentials.h",
    ],
    language = "c++",
    public_hdrs = [
        "include/grpcpp/xds_server_builder.h",
    ],
    visibility = ["@grpc:xds"],
    deps = [
        "grpc++_internals",
    ],
)

grpc_cc_library(
    name = "grpc++_unsecure",
    srcs = [
        "src/cpp/client/insecure_credentials.cc",
        "src/cpp/common/insecure_create_auth_context.cc",
        "src/cpp/server/insecure_server_credentials.cc",
    ],
    language = "c++",
    standalone = True,
    tags = ["avoid_dep"],
    visibility = ["@grpc:public"],
    deps = [
        "gpr",
        "grpc++_base_unsecure",
        "grpc++_codegen_base",
        "grpc++_codegen_base_src",
        "grpc++_codegen_proto",
        "grpc_unsecure",
    ],
)

grpc_cc_library(
    name = "grpc++_error_details",
    srcs = [
        "src/cpp/util/error_details.cc",
    ],
    hdrs = [
        "include/grpc++/support/error_details.h",
        "include/grpcpp/support/error_details.h",
    ],
    language = "c++",
    standalone = True,
    visibility = ["@grpc:public"],
    deps = [
        "grpc++",
    ],
)

grpc_cc_library(
    name = "grpc++_alts",
    srcs = [
        "src/cpp/common/alts_context.cc",
        "src/cpp/common/alts_util.cc",
    ],
    hdrs = [
        "include/grpcpp/security/alts_context.h",
        "include/grpcpp/security/alts_util.h",
    ],
    external_deps = [
        "upb_lib",
    ],
    language = "c++",
    standalone = True,
    visibility = ["@grpc:tsi"],
    deps = [
        "alts_upb",
        "alts_util",
        "gpr_base",
        "grpc++",
        "tsi",
    ],
)

grpc_cc_library(
    name = "grpc_csharp_ext",
    srcs = [
        "src/csharp/ext/grpc_csharp_ext.c",
    ],
    language = "csharp",
    deps = [
        "gpr",
        "grpc",
    ],
)

grpc_cc_library(
    name = "census",
    srcs = [
        "src/core/ext/filters/census/grpc_context.cc",
    ],
    language = "c++",
    public_hdrs = [
        "include/grpc/census.h",
    ],
    visibility = ["@grpc:public"],
    deps = [
        "gpr_base",
        "grpc_base",
        "grpc_trace",
    ],
)

grpc_cc_library(
    name = "grpc++_internal_hdrs_only",
    hdrs = [
        "include/grpcpp/impl/codegen/sync.h",
    ],
    external_deps = [
        "absl/synchronization",
    ],
    deps = [
        "gpr_codegen",
    ],
)

grpc_cc_library(
    name = "useful",
    hdrs = ["src/core/lib/gpr/useful.h"],
    language = "c++",
    deps = [
        "gpr_platform",
    ],
)

grpc_cc_library(
    name = "gpr_base",
    srcs = [
        "src/core/lib/gpr/alloc.cc",
        "src/core/lib/gpr/atm.cc",
        "src/core/lib/gpr/cpu_iphone.cc",
        "src/core/lib/gpr/cpu_linux.cc",
        "src/core/lib/gpr/cpu_posix.cc",
        "src/core/lib/gpr/cpu_windows.cc",
        "src/core/lib/gpr/env_linux.cc",
        "src/core/lib/gpr/env_posix.cc",
        "src/core/lib/gpr/env_windows.cc",
        "src/core/lib/gpr/log.cc",
        "src/core/lib/gpr/log_android.cc",
        "src/core/lib/gpr/log_linux.cc",
        "src/core/lib/gpr/log_posix.cc",
        "src/core/lib/gpr/log_windows.cc",
        "src/core/lib/gpr/murmur_hash.cc",
        "src/core/lib/gpr/string.cc",
        "src/core/lib/gpr/string_posix.cc",
        "src/core/lib/gpr/string_util_windows.cc",
        "src/core/lib/gpr/string_windows.cc",
        "src/core/lib/gpr/sync.cc",
        "src/core/lib/gpr/sync_abseil.cc",
        "src/core/lib/gpr/sync_posix.cc",
        "src/core/lib/gpr/sync_windows.cc",
        "src/core/lib/gpr/time.cc",
        "src/core/lib/gpr/time_posix.cc",
        "src/core/lib/gpr/time_precise.cc",
        "src/core/lib/gpr/time_windows.cc",
        "src/core/lib/gpr/tmpfile_msys.cc",
        "src/core/lib/gpr/tmpfile_posix.cc",
        "src/core/lib/gpr/tmpfile_windows.cc",
        "src/core/lib/gpr/wrap_memcpy.cc",
        "src/core/lib/gprpp/examine_stack.cc",
        "src/core/lib/gprpp/fork.cc",
        "src/core/lib/gprpp/global_config_env.cc",
        "src/core/lib/gprpp/host_port.cc",
        "src/core/lib/gprpp/mpscq.cc",
        "src/core/lib/gprpp/stat_posix.cc",
        "src/core/lib/gprpp/stat_windows.cc",
        "src/core/lib/gprpp/status_helper.cc",
        "src/core/lib/gprpp/thd_posix.cc",
        "src/core/lib/gprpp/thd_windows.cc",
        "src/core/lib/gprpp/time_util.cc",
        "src/core/lib/profiling/basic_timers.cc",
        "src/core/lib/profiling/stap_timers.cc",
    ],
    hdrs = [
        "src/core/lib/gpr/alloc.h",
        "src/core/lib/gpr/env.h",
        "src/core/lib/gpr/murmur_hash.h",
        "src/core/lib/gpr/spinlock.h",
        "src/core/lib/gpr/string.h",
        "src/core/lib/gpr/string_windows.h",
        "src/core/lib/gpr/time_precise.h",
        "src/core/lib/gpr/tmpfile.h",
        "src/core/lib/gprpp/examine_stack.h",
        "src/core/lib/gprpp/fork.h",
        "src/core/lib/gprpp/global_config.h",
        "src/core/lib/gprpp/global_config_custom.h",
        "src/core/lib/gprpp/global_config_env.h",
        "src/core/lib/gprpp/global_config_generic.h",
        "src/core/lib/gprpp/host_port.h",
        "src/core/lib/gprpp/manual_constructor.h",
        "src/core/lib/gprpp/memory.h",
        "src/core/lib/gprpp/mpscq.h",
        "src/core/lib/gprpp/stat.h",
        "src/core/lib/gprpp/status_helper.h",
        "src/core/lib/gprpp/sync.h",
        "src/core/lib/gprpp/thd.h",
        "src/core/lib/gprpp/time_util.h",
        "src/core/lib/profiling/timers.h",
    ],
    external_deps = [
        "absl/base",
        "absl/base:core_headers",
        "absl/memory",
        "absl/status",
        "absl/strings",
        "absl/strings:cord",
        "absl/strings:str_format",
        "absl/synchronization",
        "absl/time:time",
        "absl/types:optional",
        "upb_lib",
    ],
    language = "c++",
    public_hdrs = GPR_PUBLIC_HDRS,
    visibility = ["@grpc:alt_gpr_base_legacy"],
    deps = [
        "construct_destruct",
        "debug_location",
        "google_api_upb",
        "gpr_codegen",
        "gpr_tls",
        "grpc_codegen",
        "useful",
    ],
)

grpc_cc_library(
    name = "gpr_tls",
    hdrs = ["src/core/lib/gpr/tls.h"],
    deps = ["gpr_platform"],
)

grpc_cc_library(
    name = "chunked_vector",
    hdrs = ["src/core/lib/gprpp/chunked_vector.h"],
    external_deps = ["absl/utility"],
    deps = [
        "arena",
        # TODO(ctiller): weaken this to just arena when that splits into its own target
        "gpr_base",
    ],
)

grpc_cc_library(
    name = "capture",
    external_deps = ["absl/utility"],
    language = "c++",
    public_hdrs = ["src/core/lib/gprpp/capture.h"],
    deps = ["gpr_platform"],
)

grpc_cc_library(
    name = "construct_destruct",
    language = "c++",
    public_hdrs = ["src/core/lib/gprpp/construct_destruct.h"],
)

grpc_cc_library(
    name = "cpp_impl_of",
    hdrs = ["src/core/lib/gprpp/cpp_impl_of.h"],
    language = "c++",
)

grpc_cc_library(
    name = "gpr_codegen",
    language = "c++",
    public_hdrs = [
        "include/grpc/impl/codegen/atm.h",
        "include/grpc/impl/codegen/atm_gcc_atomic.h",
        "include/grpc/impl/codegen/atm_gcc_sync.h",
        "include/grpc/impl/codegen/atm_windows.h",
        "include/grpc/impl/codegen/fork.h",
        "include/grpc/impl/codegen/gpr_slice.h",
        "include/grpc/impl/codegen/gpr_types.h",
        "include/grpc/impl/codegen/log.h",
        "include/grpc/impl/codegen/port_platform.h",
        "include/grpc/impl/codegen/sync.h",
        "include/grpc/impl/codegen/sync_abseil.h",
        "include/grpc/impl/codegen/sync_custom.h",
        "include/grpc/impl/codegen/sync_generic.h",
        "include/grpc/impl/codegen/sync_posix.h",
        "include/grpc/impl/codegen/sync_windows.h",
    ],
    visibility = ["@grpc:public"],
)

# A library that vends only port_platform, so that libraries that don't need
# anything else from gpr can still be portable!
grpc_cc_library(
    name = "gpr_platform",
    language = "c++",
    public_hdrs = [
        "include/grpc/impl/codegen/port_platform.h",
        "include/grpc/support/port_platform.h",
    ],
)

grpc_cc_library(
    name = "grpc_trace",
    srcs = ["src/core/lib/debug/trace.cc"],
    hdrs = ["src/core/lib/debug/trace.h"],
    language = "c++",
    public_hdrs = GRPC_PUBLIC_HDRS,
    visibility = ["@grpc:trace"],
    deps = [
        "gpr",
        "grpc_codegen",
    ],
)

grpc_cc_library(
    name = "config",
    srcs = [
        "src/core/lib/config/core_configuration.cc",
    ],
    language = "c++",
    public_hdrs = [
        "src/core/lib/config/core_configuration.h",
    ],
    deps = [
        "channel_init",
        "gpr_base",
        "handshaker_registry",
    ],
)

grpc_cc_library(
    name = "debug_location",
    language = "c++",
    public_hdrs = ["src/core/lib/gprpp/debug_location.h"],
    visibility = ["@grpc:debug_location"],
)

grpc_cc_library(
    name = "overload",
    language = "c++",
    public_hdrs = ["src/core/lib/gprpp/overload.h"],
    deps = ["gpr_platform"],
)

grpc_cc_library(
    name = "match",
    external_deps = [
        "absl/types:variant",
    ],
    language = "c++",
    public_hdrs = ["src/core/lib/gprpp/match.h"],
    deps = [
        "gpr_platform",
        "overload",
    ],
)

grpc_cc_library(
    name = "table",
    external_deps = ["absl/utility"],
    language = "c++",
    public_hdrs = ["src/core/lib/gprpp/table.h"],
    deps = [
        "bitset",
        "gpr_platform",
    ],
)

grpc_cc_library(
    name = "bitset",
    language = "c++",
    public_hdrs = ["src/core/lib/gprpp/bitset.h"],
    deps = [
        "gpr_platform",
        "useful",
    ],
)

grpc_cc_library(
    name = "orphanable",
    language = "c++",
    public_hdrs = ["src/core/lib/gprpp/orphanable.h"],
    visibility = ["@grpc:client_channel"],
    deps = [
        "debug_location",
        "gpr_base",
        "grpc_trace",
        "ref_counted",
        "ref_counted_ptr",
    ],
)

grpc_cc_library(
    name = "poll",
    external_deps = [
        "absl/types:variant",
    ],
    language = "c++",
    public_hdrs = [
        "src/core/lib/promise/poll.h",
    ],
    deps = ["gpr_platform"],
)

grpc_cc_library(
    name = "context",
    language = "c++",
    public_hdrs = [
        "src/core/lib/promise/context.h",
    ],
    deps = [
        "gpr_platform",
        "gpr_tls",
    ],
)

grpc_cc_library(
    name = "map",
    language = "c++",
    public_hdrs = ["src/core/lib/promise/map.h"],
    deps = [
        "gpr_platform",
        "poll",
        "promise_like",
    ],
)

grpc_cc_library(
    name = "promise",
    external_deps = [
        "absl/types:optional",
    ],
    language = "c++",
    public_hdrs = [
        "src/core/lib/promise/promise.h",
    ],
    deps = [
        "gpr_platform",
        "poll",
        "promise_like",
    ],
)

grpc_cc_library(
    name = "promise_like",
    language = "c++",
    public_hdrs = [
        "src/core/lib/promise/detail/promise_like.h",
    ],
    deps = [
        "gpr_platform",
        "poll",
    ],
)

grpc_cc_library(
    name = "promise_factory",
    language = "c++",
    public_hdrs = [
        "src/core/lib/promise/detail/promise_factory.h",
    ],
    deps = [
        "gpr_platform",
        "poll",
        "promise_like",
    ],
)

grpc_cc_library(
    name = "if",
    external_deps = [
        "absl/status:statusor",
    ],
    language = "c++",
    public_hdrs = ["src/core/lib/promise/if.h"],
    deps = [
        "gpr_platform",
        "poll",
        "promise_factory",
    ],
)

grpc_cc_library(
    name = "promise_status",
    external_deps = [
        "absl/status",
        "absl/status:statusor",
    ],
    language = "c++",
    public_hdrs = [
        "src/core/lib/promise/detail/status.h",
    ],
    deps = ["gpr_platform"],
)

grpc_cc_library(
    name = "race",
    language = "c++",
    public_hdrs = ["src/core/lib/promise/race.h"],
    deps = [
        "gpr_platform",
        "poll",
    ],
)

grpc_cc_library(
    name = "loop",
    language = "c++",
    public_hdrs = [
        "src/core/lib/promise/loop.h",
    ],
    deps = [
        "gpr_platform",
        "poll",
        "promise_factory",
    ],
)

grpc_cc_library(
    name = "switch",
    language = "c++",
    public_hdrs = [
        "src/core/lib/promise/detail/switch.h",
    ],
    deps = ["gpr_platform"],
)

grpc_cc_library(
    name = "basic_join",
    language = "c++",
    public_hdrs = [
        "src/core/lib/promise/detail/basic_join.h",
    ],
    deps = [
        "bitset",
        "construct_destruct",
        "gpr_platform",
        "poll",
        "promise_factory",
    ],
)

grpc_cc_library(
    name = "join",
    language = "c++",
    public_hdrs = [
        "src/core/lib/promise/join.h",
    ],
    deps = [
        "basic_join",
        "gpr_platform",
    ],
)

grpc_cc_library(
    name = "try_join",
    language = "c++",
    public_hdrs = [
        "src/core/lib/promise/try_join.h",
    ],
    deps = [
        "basic_join",
        "gpr_platform",
        "promise_status",
    ],
)

grpc_cc_library(
    name = "basic_seq",
    language = "c++",
    public_hdrs = [
        "src/core/lib/promise/detail/basic_seq.h",
    ],
    deps = [
        "construct_destruct",
        "gpr_platform",
        "poll",
        "promise_factory",
        "switch",
    ],
)

grpc_cc_library(
    name = "seq",
    language = "c++",
    public_hdrs = [
        "src/core/lib/promise/seq.h",
    ],
    deps = [
        "basic_seq",
        "gpr_platform",
    ],
)

grpc_cc_library(
    name = "try_seq",
    language = "c++",
    public_hdrs = [
        "src/core/lib/promise/try_seq.h",
    ],
    deps = [
        "basic_seq",
        "gpr_platform",
        "promise_status",
    ],
)

grpc_cc_library(
    name = "activity",
    srcs = [
        "src/core/lib/promise/activity.cc",
    ],
    external_deps = [
        "absl/base:core_headers",
    ],
    language = "c++",
    public_hdrs = [
        "src/core/lib/promise/activity.h",
    ],
    deps = [
        "atomic_utils",
        "construct_destruct",
        "context",
        "gpr_base",
        "gpr_codegen",
        "poll",
        "promise_factory",
        "promise_status",
    ],
)

grpc_cc_library(
    name = "exec_ctx_wakeup_scheduler",
    hdrs = [
        "src/core/lib/promise/exec_ctx_wakeup_scheduler.h",
    ],
    language = "c++",
    deps = [
        "exec_ctx",
        "gpr_base",
    ],
)

grpc_cc_library(
    name = "wait_set",
    external_deps = [
        "absl/container:flat_hash_set",
    ],
    language = "c++",
    public_hdrs = [
        "src/core/lib/promise/wait_set.h",
    ],
    deps = [
        "activity",
        "gpr_platform",
    ],
)

grpc_cc_library(
    name = "intra_activity_waiter",
    language = "c++",
    public_hdrs = [
        "src/core/lib/promise/intra_activity_waiter.h",
    ],
    deps = [
        "activity",
        "gpr_platform",
    ],
)

grpc_cc_library(
    name = "latch",
    external_deps = [
        "absl/status",
    ],
    language = "c++",
    public_hdrs = [
        "src/core/lib/promise/latch.h",
    ],
    deps = [
        "activity",
        "gpr_platform",
        "intra_activity_waiter",
    ],
)

grpc_cc_library(
    name = "observable",
    language = "c++",
    public_hdrs = [
        "src/core/lib/promise/observable.h",
    ],
    deps = [
        "activity",
        "gpr_platform",
        "wait_set",
    ],
)

grpc_cc_library(
    name = "pipe",
    external_deps = [
        "absl/status",
    ],
    language = "c++",
    public_hdrs = [
        "src/core/lib/promise/pipe.h",
    ],
    deps = [
        "activity",
        "gpr_platform",
        "intra_activity_waiter",
    ],
)

grpc_cc_library(
    name = "for_each",
    external_deps = [
        "absl/status",
        "absl/types:variant",
    ],
    language = "c++",
    public_hdrs = ["src/core/lib/promise/for_each.h"],
    deps = [
        "gpr_platform",
        "poll",
        "promise_factory",
    ],
)

grpc_cc_library(
    name = "ref_counted",
    language = "c++",
    public_hdrs = ["src/core/lib/gprpp/ref_counted.h"],
    deps = [
        "atomic_utils",
        "debug_location",
        "gpr_base",
        "grpc_trace",
        "ref_counted_ptr",
    ],
)

grpc_cc_library(
    name = "dual_ref_counted",
    language = "c++",
    public_hdrs = ["src/core/lib/gprpp/dual_ref_counted.h"],
    deps = [
        "debug_location",
        "gpr_base",
        "grpc_trace",
        "orphanable",
        "ref_counted_ptr",
    ],
)

grpc_cc_library(
    name = "ref_counted_ptr",
    language = "c++",
    public_hdrs = ["src/core/lib/gprpp/ref_counted_ptr.h"],
    visibility = ["@grpc:ref_counted_ptr"],
    deps = [
        "gpr_base",
    ],
)

grpc_cc_library(
    name = "handshaker_factory",
    language = "c++",
    public_hdrs = [
        "src/core/lib/channel/handshaker_factory.h",
    ],
    deps = [
        "gpr_base",
    ],
)

grpc_cc_library(
    name = "handshaker_registry",
    srcs = [
        "src/core/lib/channel/handshaker_registry.cc",
    ],
    language = "c++",
    public_hdrs = [
        "src/core/lib/channel/handshaker_registry.h",
    ],
    deps = [
        "gpr_base",
        "handshaker_factory",
    ],
)

grpc_cc_library(
    name = "event_engine_memory_allocator",
    srcs = [
        "src/core/lib/event_engine/memory_allocator.cc",
    ],
    hdrs = [
        "include/grpc/event_engine/internal/memory_allocator_impl.h",
        "include/grpc/event_engine/memory_allocator.h",
        "include/grpc/event_engine/memory_request.h",
    ],
    language = "c++",
    deps = [
        "gpr_platform",
        "ref_counted",
        "slice",
        "slice_refcount",
    ],
)

grpc_cc_library(
    name = "memory_quota",
    srcs = [
        "src/core/lib/resource_quota/memory_quota.cc",
    ],
    hdrs = [
        "src/core/lib/resource_quota/memory_quota.h",
    ],
    deps = [
        "activity",
        "dual_ref_counted",
        "event_engine_memory_allocator",
        "exec_ctx_wakeup_scheduler",
        "gpr_base",
        "loop",
        "map",
        "orphanable",
        "poll",
        "race",
        "ref_counted_ptr",
        "resource_quota_trace",
        "seq",
        "slice_refcount",
        "useful",
    ],
)

grpc_cc_library(
    name = "arena",
    srcs = [
        "src/core/lib/resource_quota/arena.cc",
    ],
    hdrs = [
        "src/core/lib/resource_quota/arena.h",
    ],
    deps = [
        "gpr_base",
        "memory_quota",
    ],
)

grpc_cc_library(
    name = "thread_quota",
    srcs = [
        "src/core/lib/resource_quota/thread_quota.cc",
    ],
    hdrs = [
        "src/core/lib/resource_quota/thread_quota.h",
    ],
    deps = [
        "gpr_base",
        "ref_counted",
    ],
)

grpc_cc_library(
    name = "resource_quota_trace",
    srcs = [
        "src/core/lib/resource_quota/trace.cc",
    ],
    hdrs = [
        "src/core/lib/resource_quota/trace.h",
    ],
    deps = [
        "gpr_platform",
        "grpc_trace",
    ],
)

grpc_cc_library(
    name = "resource_quota",
    srcs = [
        "src/core/lib/resource_quota/resource_quota.cc",
    ],
    hdrs = [
        "src/core/lib/resource_quota/resource_quota.h",
    ],
    deps = [
        "cpp_impl_of",
        "gpr_base",
        "memory_quota",
        "ref_counted",
        "thread_quota",
    ],
)

grpc_cc_library(
    name = "slice_refcount",
    srcs = [
        "src/core/lib/slice/slice_refcount.cc",
        "src/core/lib/slice/static_slice.cc",
    ],
    hdrs = [
        "src/core/lib/slice/slice_refcount.h",
        "src/core/lib/slice/slice_refcount_base.h",
        "src/core/lib/slice/slice_utils.h",
        "src/core/lib/slice/static_slice.h",
    ],
    public_hdrs = [
        "include/grpc/slice.h",
    ],
    deps = [
        "gpr_base",
        "ref_counted",
    ],
)

grpc_cc_library(
    name = "slice",
    srcs = [
        "src/core/lib/slice/slice.cc",
        "src/core/lib/slice/slice_string_helpers.cc",
    ],
    hdrs = [
        "src/core/lib/slice/slice_internal.h",
        "src/core/lib/slice/slice_string_helpers.h",
    ],
    deps = [
        "gpr_base",
        "ref_counted",
        "slice_refcount",
    ],
)

grpc_cc_library(
    name = "error",
    srcs = [
        "src/core/lib/iomgr/error.cc",
    ],
    hdrs = [
        "src/core/lib/iomgr/error.h",
        "src/core/lib/iomgr/error_internal.h",
    ],
    deps = [
        "gpr",
        "grpc_codegen",
        "grpc_trace",
        "slice",
        "slice_refcount",
        "useful",
    ],
)

grpc_cc_library(
    name = "closure",
    hdrs = [
        "src/core/lib/iomgr/closure.h",
    ],
    deps = [
        "error",
        "gpr",
    ],
)

grpc_cc_library(
    name = "exec_ctx",
    srcs = [
        "src/core/lib/iomgr/combiner.cc",
        "src/core/lib/iomgr/exec_ctx.cc",
        "src/core/lib/iomgr/executor.cc",
        "src/core/lib/iomgr/iomgr_internal.cc",
    ],
    hdrs = [
        "src/core/lib/iomgr/combiner.h",
        "src/core/lib/iomgr/exec_ctx.h",
        "src/core/lib/iomgr/executor.h",
        "src/core/lib/iomgr/iomgr_internal.h",
    ],
    deps = [
        "closure",
        "error",
        "gpr_base",
        "gpr_tls",
        "useful",
    ],
)

grpc_cc_library(
    name = "avl",
    hdrs = [
        "src/core/lib/avl/avl.h",
    ],
    deps = [
        "gpr_platform",
    ],
)

grpc_cc_library(
    name = "event_engine_base",
    srcs = [
        "src/core/lib/event_engine/event_engine.cc",
    ],
    hdrs = GRPC_PUBLIC_EVENT_ENGINE_HDRS + GRPC_PUBLIC_HDRS + [
        "src/core/lib/event_engine/event_engine_factory.h",
    ],
    external_deps = [
        "absl/status",
        "absl/status:statusor",
        "absl/time",
    ],
    deps = [
        "gpr_base",
        "gpr_platform",
        "grpc_codegen",
    ],
)

grpc_cc_library(
    name = "default_event_engine_factory",
    srcs = [
        "src/core/lib/event_engine/event_engine_factory.cc",
    ],
    hdrs = [],
    external_deps = [
        # TODO(hork): uv, in a subsequent PR
    ],
    deps = [
        "event_engine_base",
        "gpr_base",
        "gpr_platform",
    ],
)

grpc_cc_library(
    name = "grpc_base",
    srcs = [
        "src/core/lib/address_utils/parse_address.cc",
        "src/core/lib/address_utils/sockaddr_utils.cc",
        "src/core/lib/backoff/backoff.cc",
        "src/core/lib/channel/channel_args.cc",
        "src/core/lib/channel/channel_stack.cc",
        "src/core/lib/channel/channel_stack_builder.cc",
        "src/core/lib/channel/channel_trace.cc",
        "src/core/lib/channel/channelz.cc",
        "src/core/lib/channel/channelz_registry.cc",
        "src/core/lib/channel/connected_channel.cc",
        "src/core/lib/channel/handshaker.cc",
        "src/core/lib/channel/status_util.cc",
        "src/core/lib/compression/compression.cc",
        "src/core/lib/compression/compression_args.cc",
        "src/core/lib/compression/compression_internal.cc",
        "src/core/lib/compression/message_compress.cc",
        "src/core/lib/compression/stream_compression.cc",
        "src/core/lib/compression/stream_compression_gzip.cc",
        "src/core/lib/compression/stream_compression_identity.cc",
        "src/core/lib/debug/stats.cc",
        "src/core/lib/debug/stats_data.cc",
        "src/core/lib/event_engine/channel_args_endpoint_config.cc",
        "src/core/lib/event_engine/sockaddr.cc",
        "src/core/lib/http/format_request.cc",
        "src/core/lib/http/httpcli.cc",
        "src/core/lib/http/parser.cc",
        "src/core/lib/iomgr/buffer_list.cc",
        "src/core/lib/iomgr/call_combiner.cc",
        "src/core/lib/iomgr/cfstream_handle.cc",
        "src/core/lib/iomgr/dualstack_socket_posix.cc",
        "src/core/lib/iomgr/endpoint.cc",
        "src/core/lib/iomgr/endpoint_cfstream.cc",
        "src/core/lib/iomgr/endpoint_pair_event_engine.cc",
        "src/core/lib/iomgr/endpoint_pair_posix.cc",
        "src/core/lib/iomgr/endpoint_pair_windows.cc",
        "src/core/lib/iomgr/error_cfstream.cc",
        "src/core/lib/iomgr/ev_apple.cc",
        "src/core/lib/iomgr/ev_epoll1_linux.cc",
        "src/core/lib/iomgr/ev_epollex_linux.cc",
        "src/core/lib/iomgr/ev_poll_posix.cc",
        "src/core/lib/iomgr/ev_posix.cc",
        "src/core/lib/iomgr/ev_windows.cc",
        "src/core/lib/iomgr/executor/mpmcqueue.cc",
        "src/core/lib/iomgr/executor/threadpool.cc",
        "src/core/lib/iomgr/fork_posix.cc",
        "src/core/lib/iomgr/fork_windows.cc",
        "src/core/lib/iomgr/gethostname_fallback.cc",
        "src/core/lib/iomgr/gethostname_host_name_max.cc",
        "src/core/lib/iomgr/gethostname_sysconf.cc",
        "src/core/lib/iomgr/grpc_if_nametoindex_posix.cc",
        "src/core/lib/iomgr/grpc_if_nametoindex_unsupported.cc",
        "src/core/lib/iomgr/internal_errqueue.cc",
        "src/core/lib/iomgr/iocp_windows.cc",
        "src/core/lib/iomgr/iomgr.cc",
        "src/core/lib/iomgr/iomgr_custom.cc",
        "src/core/lib/iomgr/iomgr_posix.cc",
        "src/core/lib/iomgr/iomgr_posix_cfstream.cc",
        "src/core/lib/iomgr/iomgr_windows.cc",
        "src/core/lib/iomgr/is_epollexclusive_available.cc",
        "src/core/lib/iomgr/load_file.cc",
        "src/core/lib/iomgr/lockfree_event.cc",
        "src/core/lib/iomgr/polling_entity.cc",
        "src/core/lib/iomgr/pollset.cc",
        "src/core/lib/iomgr/pollset_custom.cc",
        "src/core/lib/iomgr/pollset_set.cc",
        "src/core/lib/iomgr/pollset_set_custom.cc",
        "src/core/lib/iomgr/pollset_set_windows.cc",
        "src/core/lib/iomgr/pollset_windows.cc",
        "src/core/lib/iomgr/resolve_address.cc",
        "src/core/lib/iomgr/resolve_address_custom.cc",
        "src/core/lib/iomgr/resolve_address_posix.cc",
        "src/core/lib/iomgr/resolve_address_windows.cc",
        "src/core/lib/iomgr/socket_factory_posix.cc",
        "src/core/lib/iomgr/socket_mutator.cc",
        "src/core/lib/iomgr/socket_utils_common_posix.cc",
        "src/core/lib/iomgr/socket_utils_linux.cc",
        "src/core/lib/iomgr/socket_utils_posix.cc",
        "src/core/lib/iomgr/socket_utils_windows.cc",
        "src/core/lib/iomgr/socket_windows.cc",
        "src/core/lib/iomgr/tcp_client.cc",
        "src/core/lib/iomgr/tcp_client_cfstream.cc",
        "src/core/lib/iomgr/tcp_client_custom.cc",
        "src/core/lib/iomgr/tcp_client_posix.cc",
        "src/core/lib/iomgr/tcp_client_windows.cc",
        "src/core/lib/iomgr/tcp_custom.cc",
        "src/core/lib/iomgr/tcp_posix.cc",
        "src/core/lib/iomgr/tcp_server.cc",
        "src/core/lib/iomgr/tcp_server_custom.cc",
        "src/core/lib/iomgr/tcp_server_posix.cc",
        "src/core/lib/iomgr/tcp_server_utils_posix_common.cc",
        "src/core/lib/iomgr/tcp_server_utils_posix_ifaddrs.cc",
        "src/core/lib/iomgr/tcp_server_utils_posix_noifaddrs.cc",
        "src/core/lib/iomgr/tcp_server_windows.cc",
        "src/core/lib/iomgr/tcp_windows.cc",
        "src/core/lib/iomgr/time_averaged_stats.cc",
        "src/core/lib/iomgr/timer.cc",
        "src/core/lib/iomgr/timer_custom.cc",
        "src/core/lib/iomgr/timer_generic.cc",
        "src/core/lib/iomgr/timer_heap.cc",
        "src/core/lib/iomgr/timer_manager.cc",
        "src/core/lib/iomgr/unix_sockets_posix.cc",
        "src/core/lib/iomgr/unix_sockets_posix_noop.cc",
        "src/core/lib/iomgr/wakeup_fd_eventfd.cc",
        "src/core/lib/iomgr/wakeup_fd_nospecial.cc",
        "src/core/lib/iomgr/wakeup_fd_pipe.cc",
        "src/core/lib/iomgr/wakeup_fd_posix.cc",
        "src/core/lib/iomgr/work_serializer.cc",
        "src/core/lib/resource_quota/api.cc",
        "src/core/lib/slice/b64.cc",
        "src/core/lib/slice/percent_encoding.cc",
        "src/core/lib/slice/slice_api.cc",
        "src/core/lib/slice/slice_buffer.cc",
        "src/core/lib/slice/slice_intern.cc",
        "src/core/lib/slice/slice_split.cc",
        "src/core/lib/surface/api_trace.cc",
        "src/core/lib/surface/builtins.cc",
        "src/core/lib/surface/byte_buffer.cc",
        "src/core/lib/surface/byte_buffer_reader.cc",
        "src/core/lib/surface/call.cc",
        "src/core/lib/surface/call_details.cc",
        "src/core/lib/surface/call_log_batch.cc",
        "src/core/lib/surface/channel.cc",
        "src/core/lib/surface/channel_ping.cc",
        "src/core/lib/surface/completion_queue.cc",
        "src/core/lib/surface/completion_queue_factory.cc",
        "src/core/lib/surface/event_string.cc",
        "src/core/lib/surface/lame_client.cc",
        "src/core/lib/surface/metadata_array.cc",
        "src/core/lib/surface/server.cc",
        "src/core/lib/surface/validate_metadata.cc",
        "src/core/lib/surface/version.cc",
        "src/core/lib/transport/bdp_estimator.cc",
        "src/core/lib/transport/byte_stream.cc",
        "src/core/lib/transport/connectivity_state.cc",
        "src/core/lib/transport/error_utils.cc",
        "src/core/lib/transport/metadata.cc",
        "src/core/lib/transport/metadata_batch.cc",
        "src/core/lib/transport/pid_controller.cc",
        "src/core/lib/transport/static_metadata.cc",
        "src/core/lib/transport/status_conversion.cc",
        "src/core/lib/transport/status_metadata.cc",
        "src/core/lib/transport/timeout_encoding.cc",
        "src/core/lib/transport/transport.cc",
        "src/core/lib/transport/transport_op_string.cc",
        "src/core/lib/uri/uri_parser.cc",
    ] +
    # TODO(hork): delete the iomgr glue code when EventEngine is fully
    # integrated, or when it becomes obvious the glue code is unnecessary.
    [
        "src/core/lib/iomgr/event_engine/closure.cc",
        "src/core/lib/iomgr/event_engine/endpoint.cc",
        "src/core/lib/iomgr/event_engine/iomgr.cc",
        "src/core/lib/iomgr/event_engine/pollset.cc",
        "src/core/lib/iomgr/event_engine/resolved_address_internal.cc",
        "src/core/lib/iomgr/event_engine/resolver.cc",
        "src/core/lib/iomgr/event_engine/tcp.cc",
        "src/core/lib/iomgr/event_engine/timer.cc",
    ],
    hdrs = [
        "src/core/lib/transport/error_utils.h",
        "src/core/lib/transport/http2_errors.h",
        "src/core/lib/address_utils/parse_address.h",
        "src/core/lib/address_utils/sockaddr_utils.h",
        "src/core/lib/backoff/backoff.h",
        "src/core/lib/channel/call_tracer.h",
        "src/core/lib/channel/channel_args.h",
        "src/core/lib/channel/channel_stack.h",
        "src/core/lib/channel/channel_stack_builder.h",
        "src/core/lib/channel/channel_trace.h",
        "src/core/lib/channel/channelz.h",
        "src/core/lib/channel/channelz_registry.h",
        "src/core/lib/channel/connected_channel.h",
        "src/core/lib/channel/context.h",
        "src/core/lib/channel/handshaker.h",
        "src/core/lib/channel/status_util.h",
        "src/core/lib/compression/algorithm_metadata.h",
        "src/core/lib/compression/compression_args.h",
        "src/core/lib/compression/compression_internal.h",
        "src/core/lib/resource_quota/api.h",
        "src/core/lib/compression/message_compress.h",
        "src/core/lib/compression/stream_compression.h",
        "src/core/lib/compression/stream_compression_gzip.h",
        "src/core/lib/compression/stream_compression_identity.h",
        "src/core/lib/debug/stats.h",
        "src/core/lib/debug/stats_data.h",
        "src/core/lib/event_engine/channel_args_endpoint_config.h",
        "src/core/lib/event_engine/sockaddr.h",
        "src/core/lib/http/format_request.h",
        "src/core/lib/http/httpcli.h",
        "src/core/lib/http/parser.h",
        "src/core/lib/iomgr/block_annotate.h",
        "src/core/lib/iomgr/buffer_list.h",
        "src/core/lib/iomgr/call_combiner.h",
        "src/core/lib/iomgr/cfstream_handle.h",
        "src/core/lib/iomgr/dynamic_annotations.h",
        "src/core/lib/iomgr/endpoint.h",
        "src/core/lib/iomgr/endpoint_cfstream.h",
        "src/core/lib/iomgr/endpoint_pair.h",
        "src/core/lib/iomgr/error_cfstream.h",
        "src/core/lib/iomgr/ev_apple.h",
        "src/core/lib/iomgr/ev_epoll1_linux.h",
        "src/core/lib/iomgr/ev_epollex_linux.h",
        "src/core/lib/iomgr/ev_poll_posix.h",
        "src/core/lib/iomgr/ev_posix.h",
        "src/core/lib/iomgr/executor/mpmcqueue.h",
        "src/core/lib/iomgr/executor/threadpool.h",
        "src/core/lib/iomgr/gethostname.h",
        "src/core/lib/iomgr/grpc_if_nametoindex.h",
        "src/core/lib/iomgr/internal_errqueue.h",
        "src/core/lib/iomgr/iocp_windows.h",
        "src/core/lib/iomgr/iomgr.h",
        "src/core/lib/iomgr/iomgr_custom.h",
        "src/core/lib/iomgr/is_epollexclusive_available.h",
        "src/core/lib/iomgr/load_file.h",
        "src/core/lib/iomgr/lockfree_event.h",
        "src/core/lib/iomgr/nameser.h",
        "src/core/lib/iomgr/polling_entity.h",
        "src/core/lib/iomgr/pollset.h",
        "src/core/lib/iomgr/pollset_custom.h",
        "src/core/lib/iomgr/pollset_set.h",
        "src/core/lib/iomgr/pollset_set_custom.h",
        "src/core/lib/iomgr/pollset_set_windows.h",
        "src/core/lib/iomgr/pollset_windows.h",
        "src/core/lib/iomgr/port.h",
        "src/core/lib/iomgr/python_util.h",
        "src/core/lib/iomgr/resolve_address.h",
        "src/core/lib/iomgr/resolve_address_custom.h",
        "src/core/lib/iomgr/sockaddr.h",
        "src/core/lib/iomgr/sockaddr_posix.h",
        "src/core/lib/iomgr/sockaddr_windows.h",
        "src/core/lib/iomgr/socket_factory_posix.h",
        "src/core/lib/iomgr/socket_mutator.h",
        "src/core/lib/iomgr/socket_utils.h",
        "src/core/lib/iomgr/socket_utils_posix.h",
        "src/core/lib/iomgr/socket_windows.h",
        "src/core/lib/iomgr/sys_epoll_wrapper.h",
        "src/core/lib/iomgr/tcp_client.h",
        "src/core/lib/iomgr/tcp_client_posix.h",
        "src/core/lib/iomgr/tcp_custom.h",
        "src/core/lib/iomgr/tcp_posix.h",
        "src/core/lib/iomgr/tcp_server.h",
        "src/core/lib/iomgr/tcp_server_utils_posix.h",
        "src/core/lib/iomgr/tcp_windows.h",
        "src/core/lib/iomgr/time_averaged_stats.h",
        "src/core/lib/iomgr/timer.h",
        "src/core/lib/iomgr/timer_custom.h",
        "src/core/lib/iomgr/timer_generic.h",
        "src/core/lib/iomgr/timer_heap.h",
        "src/core/lib/iomgr/timer_manager.h",
        "src/core/lib/iomgr/unix_sockets_posix.h",
        "src/core/lib/iomgr/wakeup_fd_pipe.h",
        "src/core/lib/iomgr/wakeup_fd_posix.h",
        "src/core/lib/iomgr/work_serializer.h",
        "src/core/lib/slice/b64.h",
        "src/core/lib/slice/percent_encoding.h",
        "src/core/lib/slice/slice_split.h",
        "src/core/lib/surface/api_trace.h",
        "src/core/lib/surface/builtins.h",
        "src/core/lib/surface/call.h",
        "src/core/lib/surface/call_test_only.h",
        "src/core/lib/surface/channel.h",
        "src/core/lib/surface/completion_queue.h",
        "src/core/lib/surface/completion_queue_factory.h",
        "src/core/lib/surface/event_string.h",
        "src/core/lib/surface/init.h",
        "src/core/lib/surface/lame_client.h",
        "src/core/lib/surface/server.h",
        "src/core/lib/surface/validate_metadata.h",
        "src/core/lib/transport/bdp_estimator.h",
        "src/core/lib/transport/byte_stream.h",
        "src/core/lib/transport/connectivity_state.h",
        "src/core/lib/transport/metadata.h",
        "src/core/lib/transport/metadata_batch.h",
        "src/core/lib/transport/parsed_metadata.h",
        "src/core/lib/transport/pid_controller.h",
        "src/core/lib/transport/static_metadata.h",
        "src/core/lib/transport/status_conversion.h",
        "src/core/lib/transport/status_metadata.h",
        "src/core/lib/transport/timeout_encoding.h",
        "src/core/lib/transport/transport.h",
        "src/core/lib/transport/transport_impl.h",
        "src/core/lib/uri/uri_parser.h",
    ] +
    # TODO(ctiller): remove these
    # These headers used to be vended by this target, but they have been split
    # out into separate targets now. In order to transition downstream code, we
    # re-export these headers from here for now, and when LSC's have completed
    # to clean this up, we'll remove these.
    [
        "src/core/lib/iomgr/closure.h",
        "src/core/lib/iomgr/error.h",
        "src/core/lib/iomgr/error_internal.h",
        "src/core/lib/slice/slice_internal.h",
        "src/core/lib/slice/slice_string_helpers.h",
        "src/core/lib/iomgr/exec_ctx.h",
        "src/core/lib/iomgr/executor.h",
        "src/core/lib/iomgr/combiner.h",
        "src/core/lib/iomgr/iomgr_internal.h",
    ] +
    # TODO(hork): delete the iomgr glue code when EventEngine is fully
    # integrated, or when it becomes obvious the glue code is unnecessary.
    [
        "src/core/lib/iomgr/event_engine/closure.h",
        "src/core/lib/iomgr/event_engine/endpoint.h",
        "src/core/lib/iomgr/event_engine/pollset.h",
        "src/core/lib/iomgr/event_engine/promise.h",
        "src/core/lib/iomgr/event_engine/resolved_address_internal.h",
    ],
    external_deps = [
        "absl/container:flat_hash_map",
        "absl/container:inlined_vector",
        "absl/functional:bind_front",
        "absl/memory",
        "absl/status:statusor",
        "absl/status",
        "absl/strings:str_format",
        "absl/strings",
        "absl/types:optional",
        "madler_zlib",
    ],
    language = "c++",
    public_hdrs = GRPC_PUBLIC_HDRS + GRPC_PUBLIC_EVENT_ENGINE_HDRS,
    visibility = ["@grpc:alt_grpc_base_legacy"],
    deps = [
<<<<<<< HEAD
        "arena",
=======
        "avl",
>>>>>>> a629c9a0
        "bitset",
        "channel_stack_type",
        "chunked_vector",
        "closure",
        "config",
        "default_event_engine_factory",
        "dual_ref_counted",
        "error",
        "event_engine_base",
        "exec_ctx",
        "gpr_base",
        "gpr_codegen",
        "gpr_tls",
        "grpc_codegen",
        "grpc_trace",
        "json",
        "memory_quota",
        "orphanable",
        "ref_counted",
        "ref_counted_ptr",
        "resource_quota",
        "slice",
        "slice_refcount",
        "table",
        "useful",
    ],
)

grpc_cc_library(
    name = "channel_stack_type",
    srcs = [
        "src/core/lib/surface/channel_stack_type.cc",
    ],
    hdrs = [
        "src/core/lib/surface/channel_stack_type.h",
    ],
    language = "c++",
    deps = [
        "gpr_base",
    ],
)

grpc_cc_library(
    name = "channel_init",
    srcs = [
        "src/core/lib/surface/channel_init.cc",
    ],
    hdrs = [
        "src/core/lib/surface/channel_init.h",
    ],
    language = "c++",
    deps = [
        "channel_stack_type",
        "gpr_base",
    ],
)

grpc_cc_library(
    name = "grpc_common",
    language = "c++",
    deps = [
        "grpc_base",
        # standard plugins
        "census",
        "grpc_deadline_filter",
        "grpc_client_authority_filter",
        "grpc_lb_policy_pick_first",
        "grpc_lb_policy_priority",
        "grpc_lb_policy_ring_hash",
        "grpc_lb_policy_round_robin",
        "grpc_lb_policy_weighted_target",
        "grpc_client_idle_filter",
        "grpc_max_age_filter",
        "grpc_message_size_filter",
        "grpc_resolver_dns_ares",
        "grpc_resolver_fake",
        "grpc_resolver_dns_native",
        "grpc_resolver_sockaddr",
        "grpc_resolver_binder",
        "grpc_transport_chttp2_client_insecure",
        "grpc_transport_chttp2_server_insecure",
        "grpc_transport_inproc",
        "grpc_fault_injection_filter",
    ],
)

grpc_cc_library(
    name = "grpc_service_config",
    srcs = [
        "src/core/ext/service_config/service_config.cc",
        "src/core/ext/service_config/service_config_parser.cc",
    ],
    hdrs = [
        "src/core/ext/service_config/service_config.h",
        "src/core/ext/service_config/service_config_call_data.h",
        "src/core/ext/service_config/service_config_parser.h",
    ],
    external_deps = [
        "absl/container:inlined_vector",
        "absl/strings",
    ],
    language = "c++",
    deps = [
        "error",
        "gpr_base",
        "grpc_base",
        "json",
    ],
)

grpc_cc_library(
    name = "grpc_client_channel",
    srcs = [
        "src/core/ext/filters/client_channel/backend_metric.cc",
        "src/core/ext/filters/client_channel/backup_poller.cc",
        "src/core/ext/filters/client_channel/channel_connectivity.cc",
        "src/core/ext/filters/client_channel/client_channel.cc",
        "src/core/ext/filters/client_channel/client_channel_channelz.cc",
        "src/core/ext/filters/client_channel/client_channel_factory.cc",
        "src/core/ext/filters/client_channel/client_channel_plugin.cc",
        "src/core/ext/filters/client_channel/config_selector.cc",
        "src/core/ext/filters/client_channel/dynamic_filters.cc",
        "src/core/ext/filters/client_channel/global_subchannel_pool.cc",
        "src/core/ext/filters/client_channel/health/health_check_client.cc",
        "src/core/ext/filters/client_channel/http_connect_handshaker.cc",
        "src/core/ext/filters/client_channel/http_proxy.cc",
        "src/core/ext/filters/client_channel/lb_policy.cc",
        "src/core/ext/filters/client_channel/lb_policy/child_policy_handler.cc",
        "src/core/ext/filters/client_channel/lb_policy_registry.cc",
        "src/core/ext/filters/client_channel/local_subchannel_pool.cc",
        "src/core/ext/filters/client_channel/proxy_mapper_registry.cc",
        "src/core/ext/filters/client_channel/resolver.cc",
        "src/core/ext/filters/client_channel/resolver_registry.cc",
        "src/core/ext/filters/client_channel/resolver_result_parsing.cc",
        "src/core/ext/filters/client_channel/retry_filter.cc",
        "src/core/ext/filters/client_channel/retry_service_config.cc",
        "src/core/ext/filters/client_channel/retry_throttle.cc",
        "src/core/ext/filters/client_channel/server_address.cc",
        "src/core/ext/filters/client_channel/service_config_channel_arg_filter.cc",
        "src/core/ext/filters/client_channel/subchannel.cc",
        "src/core/ext/filters/client_channel/subchannel_pool_interface.cc",
    ],
    hdrs = [
        "src/core/ext/filters/client_channel/backend_metric.h",
        "src/core/ext/filters/client_channel/backup_poller.h",
        "src/core/ext/filters/client_channel/client_channel.h",
        "src/core/ext/filters/client_channel/client_channel_channelz.h",
        "src/core/ext/filters/client_channel/client_channel_factory.h",
        "src/core/ext/filters/client_channel/config_selector.h",
        "src/core/ext/filters/client_channel/connector.h",
        "src/core/ext/filters/client_channel/dynamic_filters.h",
        "src/core/ext/filters/client_channel/global_subchannel_pool.h",
        "src/core/ext/filters/client_channel/health/health_check_client.h",
        "src/core/ext/filters/client_channel/http_connect_handshaker.h",
        "src/core/ext/filters/client_channel/http_proxy.h",
        "src/core/ext/filters/client_channel/lb_policy.h",
        "src/core/ext/filters/client_channel/lb_policy/child_policy_handler.h",
        "src/core/ext/filters/client_channel/lb_policy_factory.h",
        "src/core/ext/filters/client_channel/lb_policy_registry.h",
        "src/core/ext/filters/client_channel/local_subchannel_pool.h",
        "src/core/ext/filters/client_channel/proxy_mapper.h",
        "src/core/ext/filters/client_channel/proxy_mapper_registry.h",
        "src/core/ext/filters/client_channel/resolver.h",
        "src/core/ext/filters/client_channel/resolver_factory.h",
        "src/core/ext/filters/client_channel/resolver_registry.h",
        "src/core/ext/filters/client_channel/resolver_result_parsing.h",
        "src/core/ext/filters/client_channel/retry_filter.h",
        "src/core/ext/filters/client_channel/retry_service_config.h",
        "src/core/ext/filters/client_channel/retry_throttle.h",
        "src/core/ext/filters/client_channel/server_address.h",
        "src/core/ext/filters/client_channel/subchannel.h",
        "src/core/ext/filters/client_channel/subchannel_interface.h",
        "src/core/ext/filters/client_channel/subchannel_pool_interface.h",
    ],
    external_deps = [
        "absl/container:inlined_vector",
        "absl/strings",
        "absl/strings:str_format",
        "absl/types:optional",
        "absl/status:statusor",
        "upb_lib",
    ],
    language = "c++",
    visibility = ["@grpc:client_channel"],
    deps = [
        "config",
        "debug_location",
        "error",
        "gpr_base",
        "grpc_base",
        "grpc_client_authority_filter",
        "grpc_deadline_filter",
        "grpc_health_upb",
        "grpc_service_config",
        "grpc_trace",
        "handshaker_registry",
        "json",
        "json_util",
        "orphanable",
        "ref_counted",
        "ref_counted_ptr",
        "slice",
        "useful",
        "xds_orca_upb",
    ],
)

grpc_cc_library(
    name = "grpc_server_config_selector",
    srcs = [
        "src/core/ext/filters/server_config_selector/server_config_selector.cc",
    ],
    hdrs = [
        "src/core/ext/filters/server_config_selector/server_config_selector.h",
    ],
    language = "c++",
    deps = [
        "gpr_base",
        "grpc_base",
        "grpc_service_config",
    ],
)

grpc_cc_library(
    name = "grpc_server_config_selector_filter",
    srcs = [
        "src/core/ext/filters/server_config_selector/server_config_selector_filter.cc",
    ],
    hdrs = [
        "src/core/ext/filters/server_config_selector/server_config_selector_filter.h",
    ],
    language = "c++",
    deps = [
        "gpr_base",
        "grpc_base",
        "grpc_server_config_selector",
        "grpc_service_config",
    ],
)

grpc_cc_library(
    name = "idle_filter_state",
    srcs = [
        "src/core/ext/filters/client_idle/idle_filter_state.cc",
    ],
    hdrs = [
        "src/core/ext/filters/client_idle/idle_filter_state.h",
    ],
    language = "c++",
    deps = [
        "gpr_platform",
    ],
)

grpc_cc_library(
    name = "grpc_client_idle_filter",
    srcs = [
        "src/core/ext/filters/client_idle/client_idle_filter.cc",
    ],
    deps = [
        "config",
        "gpr_base",
        "grpc_base",
        "idle_filter_state",
    ],
)

grpc_cc_library(
    name = "grpc_max_age_filter",
    srcs = [
        "src/core/ext/filters/max_age/max_age_filter.cc",
    ],
    hdrs = [
        "src/core/ext/filters/max_age/max_age_filter.h",
    ],
    language = "c++",
    deps = [
        "config",
        "gpr_base",
        "grpc_base",
    ],
)

grpc_cc_library(
    name = "grpc_deadline_filter",
    srcs = [
        "src/core/ext/filters/deadline/deadline_filter.cc",
    ],
    hdrs = [
        "src/core/ext/filters/deadline/deadline_filter.h",
    ],
    language = "c++",
    deps = [
        "config",
        "gpr_base",
        "grpc_base",
        "slice",
    ],
)

grpc_cc_library(
    name = "grpc_client_authority_filter",
    srcs = [
        "src/core/ext/filters/http/client_authority_filter.cc",
    ],
    hdrs = [
        "src/core/ext/filters/http/client_authority_filter.h",
    ],
    language = "c++",
    deps = [
        "channel_stack_type",
        "config",
        "gpr_base",
        "grpc_base",
        "slice",
    ],
)

grpc_cc_library(
    name = "grpc_message_size_filter",
    srcs = [
        "src/core/ext/filters/message_size/message_size_filter.cc",
    ],
    hdrs = [
        "src/core/ext/filters/message_size/message_size_filter.h",
    ],
    external_deps = ["absl/strings:str_format"],
    language = "c++",
    deps = [
        "config",
        "gpr_base",
        "grpc_base",
        "grpc_codegen",
        "grpc_service_config",
        "ref_counted",
        "ref_counted_ptr",
    ],
)

grpc_cc_library(
    name = "grpc_fault_injection_filter",
    srcs = [
        "src/core/ext/filters/fault_injection/fault_injection_filter.cc",
        "src/core/ext/filters/fault_injection/service_config_parser.cc",
    ],
    hdrs = [
        "src/core/ext/filters/fault_injection/fault_injection_filter.h",
        "src/core/ext/filters/fault_injection/service_config_parser.h",
    ],
    external_deps = ["absl/strings"],
    language = "c++",
    deps = [
        "gpr_base",
        "grpc_base",
        "grpc_service_config",
        "json_util",
    ],
)

grpc_cc_library(
    name = "grpc_http_filters",
    srcs = [
        "src/core/ext/filters/http/client/http_client_filter.cc",
        "src/core/ext/filters/http/http_filters_plugin.cc",
        "src/core/ext/filters/http/message_compress/message_compress_filter.cc",
        "src/core/ext/filters/http/message_compress/message_decompress_filter.cc",
        "src/core/ext/filters/http/server/http_server_filter.cc",
    ],
    hdrs = [
        "src/core/ext/filters/http/client/http_client_filter.h",
        "src/core/ext/filters/http/message_compress/message_compress_filter.h",
        "src/core/ext/filters/http/message_compress/message_decompress_filter.h",
        "src/core/ext/filters/http/server/http_server_filter.h",
    ],
    external_deps = [
        "absl/strings:str_format",
        "absl/strings",
        "absl/types:optional",
    ],
    language = "c++",
    deps = [
        "config",
        "gpr_base",
        "grpc_base",
        "grpc_message_size_filter",
        "slice",
    ],
)

grpc_cc_library(
    name = "grpc_codegen",
    language = "c++",
    public_hdrs = [
        "include/grpc/impl/codegen/byte_buffer.h",
        "include/grpc/impl/codegen/byte_buffer_reader.h",
        "include/grpc/impl/codegen/compression_types.h",
        "include/grpc/impl/codegen/connectivity_state.h",
        "include/grpc/impl/codegen/grpc_types.h",
        "include/grpc/impl/codegen/propagation_bits.h",
        "include/grpc/impl/codegen/status.h",
        "include/grpc/impl/codegen/slice.h",
    ],
    visibility = ["@grpc:public"],
    deps = [
        "gpr_codegen",
    ],
)

grpc_cc_library(
    name = "grpc_grpclb_balancer_addresses",
    srcs = [
        "src/core/ext/filters/client_channel/lb_policy/grpclb/grpclb_balancer_addresses.cc",
    ],
    hdrs = [
        "src/core/ext/filters/client_channel/lb_policy/grpclb/grpclb_balancer_addresses.h",
    ],
    language = "c++",
    visibility = ["@grpc:grpclb"],
    deps = [
        "gpr_base",
        "grpc_base",
        "grpc_client_channel",
        "useful",
    ],
)

grpc_cc_library(
    name = "grpc_lb_policy_grpclb",
    srcs = [
        "src/core/ext/filters/client_channel/lb_policy/grpclb/client_load_reporting_filter.cc",
        "src/core/ext/filters/client_channel/lb_policy/grpclb/grpclb.cc",
        "src/core/ext/filters/client_channel/lb_policy/grpclb/grpclb_channel.cc",
        "src/core/ext/filters/client_channel/lb_policy/grpclb/grpclb_client_stats.cc",
        "src/core/ext/filters/client_channel/lb_policy/grpclb/load_balancer_api.cc",
    ],
    hdrs = [
        "src/core/ext/filters/client_channel/lb_policy/grpclb/client_load_reporting_filter.h",
        "src/core/ext/filters/client_channel/lb_policy/grpclb/grpclb.h",
        "src/core/ext/filters/client_channel/lb_policy/grpclb/grpclb_channel.h",
        "src/core/ext/filters/client_channel/lb_policy/grpclb/grpclb_client_stats.h",
        "src/core/ext/filters/client_channel/lb_policy/grpclb/load_balancer_api.h",
    ],
    external_deps = [
        "absl/memory",
        "absl/container:inlined_vector",
        "absl/strings",
        "absl/strings:str_format",
        "upb_lib",
    ],
    language = "c++",
    deps = [
        "config",
        "error",
        "google_api_upb",
        "gpr_base",
        "grpc_base",
        "grpc_client_channel",
        "grpc_grpclb_balancer_addresses",
        "grpc_lb_upb",
        "grpc_resolver_fake",
        "grpc_transport_chttp2_client_insecure",
        "orphanable",
        "ref_counted_ptr",
        "slice",
    ],
)

grpc_cc_library(
    name = "grpc_lb_policy_grpclb_secure",
    srcs = [
        "src/core/ext/filters/client_channel/lb_policy/grpclb/client_load_reporting_filter.cc",
        "src/core/ext/filters/client_channel/lb_policy/grpclb/grpclb.cc",
        "src/core/ext/filters/client_channel/lb_policy/grpclb/grpclb_channel_secure.cc",
        "src/core/ext/filters/client_channel/lb_policy/grpclb/grpclb_client_stats.cc",
        "src/core/ext/filters/client_channel/lb_policy/grpclb/load_balancer_api.cc",
    ],
    hdrs = [
        "src/core/ext/filters/client_channel/lb_policy/grpclb/client_load_reporting_filter.h",
        "src/core/ext/filters/client_channel/lb_policy/grpclb/grpclb.h",
        "src/core/ext/filters/client_channel/lb_policy/grpclb/grpclb_channel.h",
        "src/core/ext/filters/client_channel/lb_policy/grpclb/grpclb_client_stats.h",
        "src/core/ext/filters/client_channel/lb_policy/grpclb/load_balancer_api.h",
    ],
    external_deps = [
        "absl/memory",
        "absl/container:inlined_vector",
        "absl/strings",
        "absl/strings:str_format",
        "upb_lib",
    ],
    language = "c++",
    deps = [
        "config",
        "error",
        "google_api_upb",
        "gpr_base",
        "grpc_base",
        "grpc_client_channel",
        "grpc_grpclb_balancer_addresses",
        "grpc_lb_upb",
        "grpc_resolver_fake",
        "grpc_secure",
        "grpc_transport_chttp2_client_secure",
        "orphanable",
        "ref_counted_ptr",
        "slice",
    ],
)

grpc_cc_library(
    name = "rls_upb",
    srcs = [
        "src/core/ext/upb-generated/src/proto/grpc/lookup/v1/rls.upb.c",
    ],
    hdrs = [
        "src/core/ext/upb-generated/src/proto/grpc/lookup/v1/rls.upb.h",
    ],
    external_deps = [
        "upb_lib",
        "upb_lib_descriptor",
        "upb_generated_code_support__only_for_generated_code_do_not_use__i_give_permission_to_break_me",
    ],
    language = "c++",
)

grpc_cc_library(
    name = "grpc_lb_policy_rls",
    srcs = [
        "src/core/ext/filters/client_channel/lb_policy/rls/rls.cc",
    ],
    external_deps = [
        "absl/container:inlined_vector",
        "absl/hash",
        "absl/memory",
        "absl/strings",
        "upb_lib",
    ],
    language = "c++",
    deps = [
        "dual_ref_counted",
        "gpr_base",
        "gpr_codegen",
        "grpc_base",
        "grpc_client_channel",
        "grpc_codegen",
        "grpc_secure",
        "json",
        "json_util",
        "orphanable",
        "ref_counted",
        "rls_upb",
    ],
)

grpc_cc_library(
    name = "grpc_xds_client",
    srcs = [
        "src/core/ext/xds/certificate_provider_registry.cc",
        "src/core/ext/xds/certificate_provider_store.cc",
        "src/core/ext/xds/file_watcher_certificate_provider_factory.cc",
        "src/core/ext/xds/xds_api.cc",
        "src/core/ext/xds/xds_bootstrap.cc",
        "src/core/ext/xds/xds_certificate_provider.cc",
        "src/core/ext/xds/xds_client.cc",
        "src/core/ext/xds/xds_client_stats.cc",
        "src/core/ext/xds/xds_http_fault_filter.cc",
        "src/core/ext/xds/xds_http_filters.cc",
        "src/core/lib/security/credentials/xds/xds_credentials.cc",
    ],
    hdrs = [
        "src/core/ext/xds/certificate_provider_factory.h",
        "src/core/ext/xds/certificate_provider_registry.h",
        "src/core/ext/xds/certificate_provider_store.h",
        "src/core/ext/xds/file_watcher_certificate_provider_factory.h",
        "src/core/ext/xds/xds_api.h",
        "src/core/ext/xds/xds_bootstrap.h",
        "src/core/ext/xds/xds_certificate_provider.h",
        "src/core/ext/xds/xds_channel_args.h",
        "src/core/ext/xds/xds_client.h",
        "src/core/ext/xds/xds_client_stats.h",
        "src/core/ext/xds/xds_http_fault_filter.h",
        "src/core/ext/xds/xds_http_filters.h",
        "src/core/lib/security/credentials/xds/xds_credentials.h",
    ],
    external_deps = [
        "absl/functional:bind_front",
        "absl/status:statusor",
        "absl/strings",
        "absl/strings:str_format",
        "absl/container:inlined_vector",
        "upb_lib",
        "upb_textformat_lib",
        "upb_json_lib",
        "re2",
        "upb_reflection",
    ],
    language = "c++",
    deps = [
        "envoy_ads_upb",
        "envoy_ads_upbdefs",
        "envoy_core_upb",
        "envoy_core_upbdefs",
        "envoy_type_upb",
        "error",
        "google_api_upb",
        "gpr_base",
        "gpr_codegen",
        "grpc_base",
        "grpc_client_channel",
        "grpc_codegen",
        "grpc_fault_injection_filter",
        "grpc_lb_xds_channel_args",
        "grpc_matchers",
        "grpc_secure",
        "grpc_transport_chttp2_client_secure",
        "json",
        "json_util",
        "orphanable",
        "ref_counted_ptr",
        "slice",
        "slice_refcount",
        "xds_type_upb",
        "xds_type_upbdefs",
    ],
)

grpc_cc_library(
    name = "grpc_xds_channel_stack_modifier",
    srcs = [
        "src/core/ext/xds/xds_channel_stack_modifier.cc",
    ],
    hdrs = [
        "src/core/ext/xds/xds_channel_stack_modifier.h",
    ],
    language = "c++",
    deps = [
        "channel_init",
        "config",
        "gpr_base",
        "grpc_base",
    ],
)

grpc_cc_library(
    name = "grpc_xds_server_config_fetcher",
    srcs = [
        "src/core/ext/xds/xds_server_config_fetcher.cc",
    ],
    external_deps = [
        "absl/strings",
    ],
    language = "c++",
    deps = [
        "gpr_base",
        "grpc_base",
        "grpc_xds_channel_stack_modifier",
        "grpc_xds_client",
    ],
)

grpc_cc_library(
    name = "grpc_google_mesh_ca_certificate_provider_factory",
    srcs = [
        "src/core/ext/xds/google_mesh_ca_certificate_provider_factory.cc",
    ],
    hdrs = [
        "src/core/ext/xds/google_mesh_ca_certificate_provider_factory.h",
    ],
    external_deps = [
        "absl/strings",
    ],
    language = "c++",
    deps = [
        "error",
        "gpr_base",
        "grpc_base",
        "grpc_xds_client",
        "json_util",
        "slice",
    ],
)

grpc_cc_library(
    name = "grpc_lb_policy_cds",
    srcs = [
        "src/core/ext/filters/client_channel/lb_policy/xds/cds.cc",
    ],
    external_deps = [
        "absl/strings",
    ],
    language = "c++",
    deps = [
        "gpr_base",
        "grpc_base",
        "grpc_client_channel",
        "grpc_xds_client",
        "orphanable",
        "ref_counted_ptr",
    ],
)

grpc_cc_library(
    name = "grpc_lb_xds_channel_args",
    hdrs = [
        "src/core/ext/filters/client_channel/lb_policy/xds/xds_channel_args.h",
    ],
    language = "c++",
)

grpc_cc_library(
    name = "grpc_lb_xds_common",
    hdrs = [
        "src/core/ext/filters/client_channel/lb_policy/xds/xds.h",
    ],
    language = "c++",
    deps = [
        "gpr_base",
        "grpc_base",
        "grpc_client_channel",
        "grpc_xds_client",
    ],
)

grpc_cc_library(
    name = "grpc_lb_policy_xds_cluster_resolver",
    srcs = [
        "src/core/ext/filters/client_channel/lb_policy/xds/xds_cluster_resolver.cc",
    ],
    external_deps = [
        "absl/strings",
        "absl/types:optional",
    ],
    language = "c++",
    deps = [
        "gpr_base",
        "grpc_base",
        "grpc_client_channel",
        "grpc_lb_address_filtering",
        "grpc_lb_policy_ring_hash",
        "grpc_lb_xds_channel_args",
        "grpc_lb_xds_common",
        "grpc_resolver_fake",
        "grpc_xds_client",
        "orphanable",
        "ref_counted_ptr",
    ],
)

grpc_cc_library(
    name = "grpc_lb_policy_xds_cluster_impl",
    srcs = [
        "src/core/ext/filters/client_channel/lb_policy/xds/xds_cluster_impl.cc",
    ],
    external_deps = [
        "absl/strings",
    ],
    language = "c++",
    deps = [
        "gpr_base",
        "grpc_base",
        "grpc_client_channel",
        "grpc_lb_xds_channel_args",
        "grpc_lb_xds_common",
        "grpc_xds_client",
        "orphanable",
        "ref_counted_ptr",
    ],
)

grpc_cc_library(
    name = "grpc_lb_policy_xds_cluster_manager",
    srcs = [
        "src/core/ext/filters/client_channel/lb_policy/xds/xds_cluster_manager.cc",
    ],
    external_deps = [
        "absl/strings",
        "absl/status",
    ],
    language = "c++",
    deps = [
        "gpr_base",
        "grpc_base",
        "grpc_client_channel",
        "grpc_resolver_xds_header",
        "orphanable",
        "ref_counted",
        "ref_counted_ptr",
    ],
)

grpc_cc_library(
    name = "grpc_lb_address_filtering",
    srcs = [
        "src/core/ext/filters/client_channel/lb_policy/address_filtering.cc",
    ],
    hdrs = [
        "src/core/ext/filters/client_channel/lb_policy/address_filtering.h",
    ],
    external_deps = [
        "absl/strings",
    ],
    language = "c++",
    deps = [
        "gpr_base",
        "grpc_base",
        "grpc_client_channel",
    ],
)

grpc_cc_library(
    name = "grpc_lb_subchannel_list",
    hdrs = [
        "src/core/ext/filters/client_channel/lb_policy/subchannel_list.h",
    ],
    language = "c++",
    deps = [
        "gpr_base",
        "grpc_base",
        "grpc_client_channel",
    ],
)

grpc_cc_library(
    name = "grpc_lb_policy_pick_first",
    srcs = [
        "src/core/ext/filters/client_channel/lb_policy/pick_first/pick_first.cc",
    ],
    language = "c++",
    deps = [
        "gpr_base",
        "grpc_base",
        "grpc_client_channel",
        "grpc_lb_subchannel_list",
    ],
)

grpc_cc_library(
    name = "grpc_lb_policy_ring_hash",
    srcs = [
        "src/core/ext/filters/client_channel/lb_policy/ring_hash/ring_hash.cc",
    ],
    hdrs = [
        "src/core/ext/filters/client_channel/lb_policy/ring_hash/ring_hash.h",
    ],
    external_deps = [
        "absl/strings",
        "xxhash",
    ],
    language = "c++",
    deps = [
        "gpr_base",
        "grpc_base",
        "grpc_client_channel",
        "grpc_lb_subchannel_list",
        "grpc_trace",
        "ref_counted_ptr",
    ],
)

grpc_cc_library(
    name = "grpc_lb_policy_round_robin",
    srcs = [
        "src/core/ext/filters/client_channel/lb_policy/round_robin/round_robin.cc",
    ],
    language = "c++",
    deps = [
        "gpr_base",
        "grpc_base",
        "grpc_client_channel",
        "grpc_lb_subchannel_list",
        "grpc_trace",
        "ref_counted_ptr",
    ],
)

grpc_cc_library(
    name = "grpc_lb_policy_priority",
    srcs = [
        "src/core/ext/filters/client_channel/lb_policy/priority/priority.cc",
    ],
    external_deps = [
        "absl/strings",
        "absl/strings:str_format",
    ],
    language = "c++",
    deps = [
        "gpr_base",
        "grpc_base",
        "grpc_client_channel",
        "grpc_lb_address_filtering",
        "orphanable",
        "ref_counted_ptr",
    ],
)

grpc_cc_library(
    name = "grpc_lb_policy_weighted_target",
    srcs = [
        "src/core/ext/filters/client_channel/lb_policy/weighted_target/weighted_target.cc",
    ],
    external_deps = [
        "absl/container:inlined_vector",
        "absl/strings",
    ],
    language = "c++",
    deps = [
        "gpr_base",
        "grpc_base",
        "grpc_client_channel",
        "grpc_lb_address_filtering",
        "orphanable",
        "ref_counted_ptr",
    ],
)

grpc_cc_library(
    name = "lb_server_load_reporting_filter",
    srcs = [
        "src/core/ext/filters/load_reporting/server_load_reporting_filter.cc",
    ],
    hdrs = [
        "src/core/ext/filters/load_reporting/registered_opencensus_objects.h",
        "src/core/ext/filters/load_reporting/server_load_reporting_filter.h",
        "src/cpp/server/load_reporter/constants.h",
    ],
    external_deps = [
        "absl/strings",
        "absl/strings:str_format",
        "opencensus-stats",
    ],
    language = "c++",
    deps = [
        "error",
        "gpr",
        "grpc++_base",
        "grpc_base",
        "grpc_secure",
        "slice",
    ],
    alwayslink = 1,
)

grpc_cc_library(
    name = "lb_load_data_store",
    srcs = [
        "src/cpp/server/load_reporter/load_data_store.cc",
    ],
    hdrs = [
        "src/cpp/server/load_reporter/constants.h",
        "src/cpp/server/load_reporter/load_data_store.h",
    ],
    language = "c++",
    deps = [
        "gpr",
        "gpr_codegen",
        "grpc++",
        "grpc_base",
    ],
)

grpc_cc_library(
    name = "lb_server_load_reporting_service_server_builder_plugin",
    srcs = [
        "src/cpp/server/load_reporter/load_reporting_service_server_builder_plugin.cc",
    ],
    hdrs = [
        "src/cpp/server/load_reporter/load_reporting_service_server_builder_plugin.h",
    ],
    language = "c++",
    deps = [
        "gpr",
        "grpc++",
        "lb_load_reporter_service",
    ],
)

grpc_cc_library(
    name = "grpcpp_server_load_reporting",
    srcs = [
        "src/cpp/server/load_reporter/load_reporting_service_server_builder_option.cc",
        "src/cpp/server/load_reporter/util.cc",
    ],
    language = "c++",
    public_hdrs = [
        "include/grpcpp/ext/server_load_reporting.h",
    ],
    deps = [
        "gpr",
        "gpr_codegen",
        "lb_server_load_reporting_filter",
        "lb_server_load_reporting_service_server_builder_plugin",
        "slice",
    ],
)

grpc_cc_library(
    name = "lb_load_reporter_service",
    srcs = [
        "src/cpp/server/load_reporter/load_reporter_async_service_impl.cc",
    ],
    hdrs = [
        "src/cpp/server/load_reporter/load_reporter_async_service_impl.h",
    ],
    external_deps = ["absl/memory"],
    language = "c++",
    deps = [
        "gpr",
        "lb_load_reporter",
    ],
)

grpc_cc_library(
    name = "lb_get_cpu_stats",
    srcs = [
        "src/cpp/server/load_reporter/get_cpu_stats_linux.cc",
        "src/cpp/server/load_reporter/get_cpu_stats_macos.cc",
        "src/cpp/server/load_reporter/get_cpu_stats_unsupported.cc",
        "src/cpp/server/load_reporter/get_cpu_stats_windows.cc",
    ],
    hdrs = [
        "src/cpp/server/load_reporter/get_cpu_stats.h",
    ],
    language = "c++",
    deps = [
        "gpr_base",
        "grpc++",
    ],
)

grpc_cc_library(
    name = "lb_load_reporter",
    srcs = [
        "src/cpp/server/load_reporter/load_reporter.cc",
    ],
    hdrs = [
        "src/cpp/server/load_reporter/constants.h",
        "src/cpp/server/load_reporter/load_reporter.h",
    ],
    external_deps = [
        "opencensus-stats",
        "opencensus-tags",
    ],
    language = "c++",
    deps = [
        "gpr",
        "gpr_codegen",
        "lb_get_cpu_stats",
        "lb_load_data_store",
        "//src/proto/grpc/lb/v1:load_reporter_proto",
    ],
)

grpc_cc_library(
    name = "grpc_resolver_dns_selection",
    srcs = [
        "src/core/ext/filters/client_channel/resolver/dns/dns_resolver_selection.cc",
    ],
    hdrs = [
        "src/core/ext/filters/client_channel/resolver/dns/dns_resolver_selection.h",
    ],
    language = "c++",
    deps = [
        "gpr_base",
        "grpc_base",
    ],
)

grpc_cc_library(
    name = "grpc_resolver_dns_native",
    srcs = [
        "src/core/ext/filters/client_channel/resolver/dns/native/dns_resolver.cc",
    ],
    external_deps = [
        "absl/strings",
    ],
    language = "c++",
    deps = [
        "gpr_base",
        "grpc_base",
        "grpc_client_channel",
        "grpc_resolver_dns_selection",
    ],
)

grpc_cc_library(
    name = "grpc_resolver_dns_ares",
    srcs = [
        "src/core/ext/filters/client_channel/resolver/dns/c_ares/dns_resolver_ares.cc",
        "src/core/ext/filters/client_channel/resolver/dns/c_ares/grpc_ares_ev_driver_event_engine.cc",
        "src/core/ext/filters/client_channel/resolver/dns/c_ares/grpc_ares_ev_driver_posix.cc",
        "src/core/ext/filters/client_channel/resolver/dns/c_ares/grpc_ares_ev_driver_windows.cc",
        "src/core/ext/filters/client_channel/resolver/dns/c_ares/grpc_ares_wrapper.cc",
        "src/core/ext/filters/client_channel/resolver/dns/c_ares/grpc_ares_wrapper_event_engine.cc",
        "src/core/ext/filters/client_channel/resolver/dns/c_ares/grpc_ares_wrapper_posix.cc",
        "src/core/ext/filters/client_channel/resolver/dns/c_ares/grpc_ares_wrapper_windows.cc",
    ],
    hdrs = [
        "src/core/ext/filters/client_channel/resolver/dns/c_ares/grpc_ares_ev_driver.h",
        "src/core/ext/filters/client_channel/resolver/dns/c_ares/grpc_ares_wrapper.h",
    ],
    external_deps = [
        "absl/strings",
        "absl/strings:str_format",
        "absl/container:inlined_vector",
        "address_sorting",
        "cares",
    ],
    language = "c++",
    deps = [
        "error",
        "gpr_base",
        "grpc_base",
        "grpc_client_channel",
        "grpc_grpclb_balancer_addresses",
        "grpc_resolver_dns_selection",
        "grpc_service_config",
        "json",
    ],
)

grpc_cc_library(
    name = "grpc_resolver_sockaddr",
    srcs = [
        "src/core/ext/filters/client_channel/resolver/sockaddr/sockaddr_resolver.cc",
    ],
    external_deps = [
        "absl/strings",
    ],
    language = "c++",
    deps = [
        "gpr_base",
        "grpc_base",
        "grpc_client_channel",
        "slice",
    ],
)

grpc_cc_library(
    name = "grpc_resolver_binder",
    srcs = [
        "src/core/ext/filters/client_channel/resolver/binder/binder_resolver.cc",
    ],
    external_deps = [
        "absl/strings",
    ],
    language = "c++",
    deps = [
        "gpr_base",
        "grpc_base",
        "grpc_client_channel",
        "slice",
    ],
)

grpc_cc_library(
    name = "grpc_resolver_fake",
    srcs = ["src/core/ext/filters/client_channel/resolver/fake/fake_resolver.cc"],
    hdrs = ["src/core/ext/filters/client_channel/resolver/fake/fake_resolver.h"],
    language = "c++",
    visibility = [
        "//test:__subpackages__",
        "@grpc:grpc_resolver_fake",
    ],
    deps = [
        "gpr_base",
        "grpc_base",
        "grpc_client_channel",
        "slice",
        "useful",
    ],
)

grpc_cc_library(
    name = "grpc_resolver_xds_header",
    hdrs = [
        "src/core/ext/filters/client_channel/resolver/xds/xds_resolver.h",
    ],
    language = "c++",
)

grpc_cc_library(
    name = "grpc_resolver_xds",
    srcs = [
        "src/core/ext/filters/client_channel/resolver/xds/xds_resolver.cc",
    ],
    external_deps = [
        "xxhash",
        "re2",
        "absl/strings",
    ],
    language = "c++",
    deps = [
        "gpr_base",
        "grpc_base",
        "grpc_client_channel",
        "grpc_lb_policy_ring_hash",
        "grpc_xds_client",
    ],
)

grpc_cc_library(
    name = "grpc_resolver_c2p",
    srcs = [
        "src/core/ext/filters/client_channel/resolver/google_c2p/google_c2p_resolver.cc",
    ],
    language = "c++",
    deps = [
        "alts_util",
        "gpr_base",
        "grpc_base",
        "grpc_client_channel",
        "grpc_xds_client",
    ],
)

grpc_cc_library(
    name = "grpc_secure",
    srcs = [
        "src/core/lib/http/httpcli_security_connector.cc",
        "src/core/lib/security/authorization/authorization_policy_provider_vtable.cc",
        "src/core/lib/security/authorization/evaluate_args.cc",
        "src/core/lib/security/authorization/sdk_server_authz_filter.cc",
        "src/core/lib/security/context/security_context.cc",
        "src/core/lib/security/credentials/alts/alts_credentials.cc",
        "src/core/lib/security/credentials/composite/composite_credentials.cc",
        "src/core/lib/security/credentials/credentials.cc",
        "src/core/lib/security/credentials/credentials_metadata.cc",
        "src/core/lib/security/credentials/external/aws_external_account_credentials.cc",
        "src/core/lib/security/credentials/external/aws_request_signer.cc",
        "src/core/lib/security/credentials/external/external_account_credentials.cc",
        "src/core/lib/security/credentials/external/file_external_account_credentials.cc",
        "src/core/lib/security/credentials/external/url_external_account_credentials.cc",
        "src/core/lib/security/credentials/fake/fake_credentials.cc",
        "src/core/lib/security/credentials/google_default/credentials_generic.cc",
        "src/core/lib/security/credentials/google_default/google_default_credentials.cc",
        "src/core/lib/security/credentials/iam/iam_credentials.cc",
        "src/core/lib/security/credentials/insecure/insecure_credentials.cc",
        "src/core/lib/security/credentials/jwt/json_token.cc",
        "src/core/lib/security/credentials/jwt/jwt_credentials.cc",
        "src/core/lib/security/credentials/jwt/jwt_verifier.cc",
        "src/core/lib/security/credentials/local/local_credentials.cc",
        "src/core/lib/security/credentials/oauth2/oauth2_credentials.cc",
        "src/core/lib/security/credentials/plugin/plugin_credentials.cc",
        "src/core/lib/security/credentials/ssl/ssl_credentials.cc",
        "src/core/lib/security/credentials/tls/grpc_tls_certificate_distributor.cc",
        "src/core/lib/security/credentials/tls/grpc_tls_certificate_provider.cc",
        "src/core/lib/security/credentials/tls/grpc_tls_certificate_verifier.cc",
        "src/core/lib/security/credentials/tls/grpc_tls_credentials_options.cc",
        "src/core/lib/security/credentials/tls/tls_credentials.cc",
        "src/core/lib/security/credentials/tls/tls_utils.cc",
        "src/core/lib/security/security_connector/alts/alts_security_connector.cc",
        "src/core/lib/security/security_connector/fake/fake_security_connector.cc",
        "src/core/lib/security/security_connector/insecure/insecure_security_connector.cc",
        "src/core/lib/security/security_connector/load_system_roots_fallback.cc",
        "src/core/lib/security/security_connector/load_system_roots_linux.cc",
        "src/core/lib/security/security_connector/local/local_security_connector.cc",
        "src/core/lib/security/security_connector/security_connector.cc",
        "src/core/lib/security/security_connector/ssl/ssl_security_connector.cc",
        "src/core/lib/security/security_connector/ssl_utils.cc",
        "src/core/lib/security/security_connector/ssl_utils_config.cc",
        "src/core/lib/security/security_connector/tls/tls_security_connector.cc",
        "src/core/lib/security/transport/client_auth_filter.cc",
        "src/core/lib/security/transport/secure_endpoint.cc",
        "src/core/lib/security/transport/security_handshaker.cc",
        "src/core/lib/security/transport/server_auth_filter.cc",
        "src/core/lib/security/transport/tsi_error.cc",
        "src/core/lib/security/util/json_util.cc",
        "src/core/lib/surface/init_secure.cc",
    ],
    hdrs = [
        "src/core/ext/filters/client_channel/lb_policy/grpclb/grpclb.h",
        "src/core/ext/xds/xds_channel_args.h",
        "src/core/lib/security/authorization/authorization_engine.h",
        "src/core/lib/security/authorization/authorization_policy_provider.h",
        "src/core/lib/security/authorization/evaluate_args.h",
        "src/core/lib/security/authorization/sdk_server_authz_filter.h",
        "src/core/lib/security/context/security_context.h",
        "src/core/lib/security/credentials/alts/alts_credentials.h",
        "src/core/lib/security/credentials/composite/composite_credentials.h",
        "src/core/lib/security/credentials/credentials.h",
        "src/core/lib/security/credentials/external/aws_external_account_credentials.h",
        "src/core/lib/security/credentials/external/aws_request_signer.h",
        "src/core/lib/security/credentials/external/external_account_credentials.h",
        "src/core/lib/security/credentials/external/file_external_account_credentials.h",
        "src/core/lib/security/credentials/external/url_external_account_credentials.h",
        "src/core/lib/security/credentials/fake/fake_credentials.h",
        "src/core/lib/security/credentials/google_default/google_default_credentials.h",
        "src/core/lib/security/credentials/iam/iam_credentials.h",
        "src/core/lib/security/credentials/jwt/json_token.h",
        "src/core/lib/security/credentials/jwt/jwt_credentials.h",
        "src/core/lib/security/credentials/jwt/jwt_verifier.h",
        "src/core/lib/security/credentials/local/local_credentials.h",
        "src/core/lib/security/credentials/oauth2/oauth2_credentials.h",
        "src/core/lib/security/credentials/plugin/plugin_credentials.h",
        "src/core/lib/security/credentials/ssl/ssl_credentials.h",
        "src/core/lib/security/credentials/tls/grpc_tls_certificate_distributor.h",
        "src/core/lib/security/credentials/tls/grpc_tls_certificate_provider.h",
        "src/core/lib/security/credentials/tls/grpc_tls_certificate_verifier.h",
        "src/core/lib/security/credentials/tls/grpc_tls_credentials_options.h",
        "src/core/lib/security/credentials/tls/tls_credentials.h",
        "src/core/lib/security/credentials/tls/tls_utils.h",
        "src/core/lib/security/security_connector/alts/alts_security_connector.h",
        "src/core/lib/security/security_connector/fake/fake_security_connector.h",
        "src/core/lib/security/security_connector/insecure/insecure_security_connector.h",
        "src/core/lib/security/security_connector/load_system_roots.h",
        "src/core/lib/security/security_connector/load_system_roots_linux.h",
        "src/core/lib/security/security_connector/local/local_security_connector.h",
        "src/core/lib/security/security_connector/security_connector.h",
        "src/core/lib/security/security_connector/ssl/ssl_security_connector.h",
        "src/core/lib/security/security_connector/ssl_utils.h",
        "src/core/lib/security/security_connector/ssl_utils_config.h",
        "src/core/lib/security/security_connector/tls/tls_security_connector.h",
        "src/core/lib/security/transport/auth_filters.h",
        "src/core/lib/security/transport/secure_endpoint.h",
        "src/core/lib/security/transport/security_handshaker.h",
        "src/core/lib/security/transport/tsi_error.h",
        "src/core/lib/security/util/json_util.h",
    ],
    external_deps = [
        "absl/container:inlined_vector",
        "absl/functional:bind_front",
        "absl/strings",
        "absl/strings:str_format",
        "absl/time",
        "libcrypto",
        "libssl",
    ],
    language = "c++",
    public_hdrs = GRPC_SECURE_PUBLIC_HDRS,
    visibility = ["@grpc:public"],
    deps = [
        "alts_util",
        "arena",
        "config",
        "error",
        "gpr_base",
        "grpc_base",
        "grpc_client_channel",
        "grpc_codegen",
        "grpc_lb_xds_channel_args",
        "grpc_trace",
        "grpc_transport_chttp2_alpn",
        "json",
        "ref_counted",
        "ref_counted_ptr",
        "slice",
        "slice_refcount",
        "tsi",
        "tsi_interface",
        "useful",
    ],
)

grpc_cc_library(
    name = "grpc_mock_cel",
    hdrs = [
        "src/core/lib/security/authorization/mock_cel/activation.h",
        "src/core/lib/security/authorization/mock_cel/cel_expr_builder_factory.h",
        "src/core/lib/security/authorization/mock_cel/cel_expression.h",
        "src/core/lib/security/authorization/mock_cel/cel_value.h",
        "src/core/lib/security/authorization/mock_cel/evaluator_core.h",
        "src/core/lib/security/authorization/mock_cel/flat_expr_builder.h",
    ],
    language = "c++",
    deps = [
        "google_api_upb",
        "grpc_base",
    ],
)

# This target depends on RE2 and should not be linked into grpc by default for binary-size reasons.
grpc_cc_library(
    name = "grpc_matchers",
    srcs = [
        "src/core/lib/matchers/matchers.cc",
    ],
    hdrs = [
        "src/core/lib/matchers/matchers.h",
    ],
    external_deps = [
        "re2",
        "absl/memory",
        "absl/strings",
        "absl/strings:str_format",
    ],
    language = "c++",
    deps = [
        "gpr_base",
        "grpc_base",
    ],
)

# This target pulls in a dependency on RE2 and should not be linked into grpc by default for binary-size reasons.
grpc_cc_library(
    name = "grpc_rbac_engine",
    srcs = [
        "src/core/lib/security/authorization/grpc_authorization_engine.cc",
        "src/core/lib/security/authorization/matchers.cc",
        "src/core/lib/security/authorization/rbac_policy.cc",
    ],
    hdrs = [
        "src/core/lib/security/authorization/grpc_authorization_engine.h",
        "src/core/lib/security/authorization/matchers.h",
        "src/core/lib/security/authorization/rbac_policy.h",
    ],
    external_deps = [
        "absl/strings",
        "absl/strings:str_format",
    ],
    language = "c++",
    deps = [
        "gpr_base",
        "grpc_base",
        "grpc_matchers",
        "grpc_secure",
    ],
)

# This target pulls in a dependency on RE2 and should not be linked into grpc by default for binary-size reasons.
grpc_cc_library(
    name = "grpc_authorization_provider",
    srcs = [
        "src/core/lib/security/authorization/grpc_authorization_policy_provider.cc",
        "src/core/lib/security/authorization/rbac_translator.cc",
    ],
    hdrs = [
        "src/core/lib/security/authorization/grpc_authorization_policy_provider.h",
        "src/core/lib/security/authorization/rbac_translator.h",
    ],
    external_deps = [
        "absl/strings",
        "absl/strings:str_format",
    ],
    language = "c++",
    deps = [
        "gpr_base",
        "grpc_base",
        "grpc_matchers",
        "grpc_rbac_engine",
        "grpc_secure",
        "useful",
    ],
)

# This target pulls in a dependency on RE2 and should not be linked into grpc by default for binary-size reasons.
grpc_cc_library(
    name = "grpc++_authorization_provider",
    srcs = [
        "src/cpp/server/authorization_policy_provider.cc",
    ],
    external_deps = [
        "absl/synchronization",
        "protobuf_headers",
    ],
    language = "c++",
    public_hdrs = GRPCXX_PUBLIC_HDRS + GRPC_SECURE_PUBLIC_HDRS,
    deps = [
        "gpr_base",
        "grpc++_codegen_base",
        "grpc_authorization_provider",
    ],
)

# This target pulls in a dependency on RE2 and should not be linked into grpc by default for binary-size reasons.
grpc_cc_library(
    name = "grpc_cel_engine",
    srcs = [
        "src/core/lib/security/authorization/cel_authorization_engine.cc",
    ],
    hdrs = [
        "src/core/lib/security/authorization/cel_authorization_engine.h",
    ],
    external_deps = [
        "absl/container:flat_hash_set",
        "absl/memory",
    ],
    language = "c++",
    deps = [
        "envoy_ads_upb",
        "google_api_upb",
        "gpr_base",
        "grpc_base",
        "grpc_mock_cel",
        "grpc_rbac_engine",
    ],
)

grpc_cc_library(
    name = "popularity_count",
    hdrs = [
        "src/core/ext/transport/chttp2/transport/popularity_count.h",
    ],
    language = "c++",
    deps = [
        "gpr_platform",
    ],
)

grpc_cc_library(
    name = "hpack_constants",
    hdrs = [
        "src/core/ext/transport/chttp2/transport/hpack_constants.h",
    ],
    language = "c++",
    deps = [
        "gpr_platform",
    ],
)

grpc_cc_library(
    name = "hpack_encoder_index",
    hdrs = [
        "src/core/ext/transport/chttp2/transport/hpack_encoder_index.h",
    ],
    external_deps = [
        "absl/types:optional",
    ],
    language = "c++",
    deps = [
        "gpr_platform",
    ],
)

grpc_cc_library(
    name = "hpack_encoder_table",
    srcs = [
        "src/core/ext/transport/chttp2/transport/hpack_encoder_table.cc",
    ],
    hdrs = [
        "src/core/ext/transport/chttp2/transport/hpack_encoder_table.h",
    ],
    external_deps = [
        "absl/container:inlined_vector",
    ],
    language = "c++",
    deps = [
        "gpr",
        "hpack_constants",
    ],
)

grpc_cc_library(
    name = "grpc_transport_chttp2",
    srcs = [
        "src/core/ext/transport/chttp2/transport/bin_decoder.cc",
        "src/core/ext/transport/chttp2/transport/bin_encoder.cc",
        "src/core/ext/transport/chttp2/transport/chttp2_plugin.cc",
        "src/core/ext/transport/chttp2/transport/chttp2_transport.cc",
        "src/core/ext/transport/chttp2/transport/context_list.cc",
        "src/core/ext/transport/chttp2/transport/flow_control.cc",
        "src/core/ext/transport/chttp2/transport/frame_data.cc",
        "src/core/ext/transport/chttp2/transport/frame_goaway.cc",
        "src/core/ext/transport/chttp2/transport/frame_ping.cc",
        "src/core/ext/transport/chttp2/transport/frame_rst_stream.cc",
        "src/core/ext/transport/chttp2/transport/frame_settings.cc",
        "src/core/ext/transport/chttp2/transport/frame_window_update.cc",
        "src/core/ext/transport/chttp2/transport/hpack_encoder.cc",
        "src/core/ext/transport/chttp2/transport/hpack_parser.cc",
        "src/core/ext/transport/chttp2/transport/hpack_parser_table.cc",
        "src/core/ext/transport/chttp2/transport/hpack_utils.cc",
        "src/core/ext/transport/chttp2/transport/http2_settings.cc",
        "src/core/ext/transport/chttp2/transport/huffsyms.cc",
        "src/core/ext/transport/chttp2/transport/parsing.cc",
        "src/core/ext/transport/chttp2/transport/stream_lists.cc",
        "src/core/ext/transport/chttp2/transport/stream_map.cc",
        "src/core/ext/transport/chttp2/transport/varint.cc",
        "src/core/ext/transport/chttp2/transport/writing.cc",
    ],
    hdrs = [
        "src/core/ext/transport/chttp2/transport/bin_decoder.h",
        "src/core/ext/transport/chttp2/transport/bin_encoder.h",
        "src/core/ext/transport/chttp2/transport/chttp2_transport.h",
        "src/core/ext/transport/chttp2/transport/context_list.h",
        "src/core/ext/transport/chttp2/transport/flow_control.h",
        "src/core/ext/transport/chttp2/transport/frame.h",
        "src/core/ext/transport/chttp2/transport/frame_data.h",
        "src/core/ext/transport/chttp2/transport/frame_goaway.h",
        "src/core/ext/transport/chttp2/transport/frame_ping.h",
        "src/core/ext/transport/chttp2/transport/frame_rst_stream.h",
        "src/core/ext/transport/chttp2/transport/frame_settings.h",
        "src/core/ext/transport/chttp2/transport/frame_window_update.h",
        "src/core/ext/transport/chttp2/transport/hpack_encoder.h",
        "src/core/ext/transport/chttp2/transport/hpack_parser.h",
        "src/core/ext/transport/chttp2/transport/hpack_parser_table.h",
        "src/core/ext/transport/chttp2/transport/hpack_utils.h",
        "src/core/ext/transport/chttp2/transport/http2_settings.h",
        "src/core/ext/transport/chttp2/transport/huffsyms.h",
        "src/core/ext/transport/chttp2/transport/internal.h",
        "src/core/ext/transport/chttp2/transport/stream_map.h",
        "src/core/ext/transport/chttp2/transport/varint.h",
    ],
    external_deps = [
        "absl/base:core_headers",
        "absl/memory",
        "absl/status",
        "absl/strings",
        "absl/strings:str_format",
    ],
    language = "c++",
    visibility = ["@grpc:grpclb"],
    deps = [
        "gpr_base",
        "grpc_base",
        "grpc_http_filters",
        "grpc_trace",
        "grpc_transport_chttp2_alpn",
        "hpack_constants",
        "hpack_encoder_index",
        "hpack_encoder_table",
        "match",
        "memory_quota",
        "popularity_count",
        "resource_quota_trace",
        "slice",
        "slice_refcount",
        "useful",
    ],
)

grpc_cc_library(
    name = "grpc_transport_chttp2_alpn",
    srcs = [
        "src/core/ext/transport/chttp2/alpn/alpn.cc",
    ],
    hdrs = [
        "src/core/ext/transport/chttp2/alpn/alpn.h",
    ],
    language = "c++",
    deps = [
        "gpr_base",
        "useful",
    ],
)

grpc_cc_library(
    name = "grpc_transport_chttp2_client_connector",
    srcs = [
        "src/core/ext/transport/chttp2/client/chttp2_connector.cc",
    ],
    hdrs = [
        "src/core/ext/transport/chttp2/client/chttp2_connector.h",
    ],
    language = "c++",
    deps = [
        "config",
        "gpr_base",
        "grpc_base",
        "grpc_client_channel",
        "grpc_transport_chttp2",
        "slice",
    ],
)

grpc_cc_library(
    name = "grpc_transport_chttp2_client_insecure",
    srcs = [
        "src/core/ext/transport/chttp2/client/insecure/channel_create.cc",
        "src/core/ext/transport/chttp2/client/insecure/channel_create_posix.cc",
    ],
    language = "c++",
    deps = [
        "gpr_base",
        "grpc_base",
        "grpc_client_channel",
        "grpc_transport_chttp2",
        "grpc_transport_chttp2_client_connector",
    ],
)

grpc_cc_library(
    name = "grpc_transport_chttp2_client_secure",
    srcs = [
        "src/core/ext/transport/chttp2/client/secure/secure_channel_create.cc",
    ],
    language = "c++",
    deps = [
        "error",
        "gpr_base",
        "grpc_base",
        "grpc_client_channel",
        "grpc_secure",
        "grpc_transport_chttp2",
        "grpc_transport_chttp2_client_connector",
        "slice",
    ],
)

grpc_cc_library(
    name = "grpc_transport_chttp2_server",
    srcs = [
        "src/core/ext/transport/chttp2/server/chttp2_server.cc",
    ],
    hdrs = [
        "src/core/ext/transport/chttp2/server/chttp2_server.h",
    ],
    external_deps = [
        "absl/strings",
        "absl/strings:str_format",
    ],
    language = "c++",
    deps = [
        "config",
        "gpr_base",
        "grpc_base",
        "grpc_codegen",
        "grpc_http_filters",
        "grpc_transport_chttp2",
        "memory_quota",
        "ref_counted",
        "ref_counted_ptr",
        "slice",
    ],
)

grpc_cc_library(
    name = "grpc_transport_chttp2_server_insecure",
    srcs = [
        "src/core/ext/transport/chttp2/server/insecure/server_chttp2.cc",
        "src/core/ext/transport/chttp2/server/insecure/server_chttp2_posix.cc",
    ],
    external_deps = [
        "absl/strings",
    ],
    language = "c++",
    deps = [
        "gpr_base",
        "grpc_base",
        "grpc_transport_chttp2",
        "grpc_transport_chttp2_server",
    ],
)

grpc_cc_library(
    name = "grpc_transport_chttp2_server_secure",
    srcs = [
        "src/core/ext/transport/chttp2/server/secure/server_secure_chttp2.cc",
    ],
    external_deps = [
        "absl/strings",
    ],
    language = "c++",
    deps = [
        "gpr_base",
        "grpc_base",
        "grpc_secure",
        "grpc_transport_chttp2",
        "grpc_transport_chttp2_server",
        "ref_counted_ptr",
    ],
)

grpc_cc_library(
    name = "grpc_transport_inproc",
    srcs = [
        "src/core/ext/transport/inproc/inproc_plugin.cc",
        "src/core/ext/transport/inproc/inproc_transport.cc",
    ],
    hdrs = [
        "src/core/ext/transport/inproc/inproc_transport.h",
    ],
    language = "c++",
    deps = [
        "gpr_base",
        "grpc_base",
        "grpc_trace",
        "slice",
    ],
)

grpc_cc_library(
    name = "tsi_interface",
    srcs = [
        "src/core/tsi/transport_security.cc",
    ],
    hdrs = [
        "src/core/tsi/transport_security.h",
        "src/core/tsi/transport_security_interface.h",
    ],
    language = "c++",
    visibility = ["@grpc:tsi_interface"],
    deps = [
        "gpr",
        "grpc_trace",
    ],
)

grpc_cc_library(
    name = "alts_frame_protector",
    srcs = [
        "src/core/tsi/alts/crypt/aes_gcm.cc",
        "src/core/tsi/alts/crypt/gsec.cc",
        "src/core/tsi/alts/frame_protector/alts_counter.cc",
        "src/core/tsi/alts/frame_protector/alts_crypter.cc",
        "src/core/tsi/alts/frame_protector/alts_frame_protector.cc",
        "src/core/tsi/alts/frame_protector/alts_record_protocol_crypter_common.cc",
        "src/core/tsi/alts/frame_protector/alts_seal_privacy_integrity_crypter.cc",
        "src/core/tsi/alts/frame_protector/alts_unseal_privacy_integrity_crypter.cc",
        "src/core/tsi/alts/frame_protector/frame_handler.cc",
        "src/core/tsi/alts/zero_copy_frame_protector/alts_grpc_integrity_only_record_protocol.cc",
        "src/core/tsi/alts/zero_copy_frame_protector/alts_grpc_privacy_integrity_record_protocol.cc",
        "src/core/tsi/alts/zero_copy_frame_protector/alts_grpc_record_protocol_common.cc",
        "src/core/tsi/alts/zero_copy_frame_protector/alts_iovec_record_protocol.cc",
        "src/core/tsi/alts/zero_copy_frame_protector/alts_zero_copy_grpc_protector.cc",
    ],
    hdrs = [
        "src/core/tsi/alts/crypt/gsec.h",
        "src/core/tsi/alts/frame_protector/alts_counter.h",
        "src/core/tsi/alts/frame_protector/alts_crypter.h",
        "src/core/tsi/alts/frame_protector/alts_frame_protector.h",
        "src/core/tsi/alts/frame_protector/alts_record_protocol_crypter_common.h",
        "src/core/tsi/alts/frame_protector/frame_handler.h",
        "src/core/tsi/alts/zero_copy_frame_protector/alts_grpc_integrity_only_record_protocol.h",
        "src/core/tsi/alts/zero_copy_frame_protector/alts_grpc_privacy_integrity_record_protocol.h",
        "src/core/tsi/alts/zero_copy_frame_protector/alts_grpc_record_protocol.h",
        "src/core/tsi/alts/zero_copy_frame_protector/alts_grpc_record_protocol_common.h",
        "src/core/tsi/alts/zero_copy_frame_protector/alts_iovec_record_protocol.h",
        "src/core/tsi/alts/zero_copy_frame_protector/alts_zero_copy_grpc_protector.h",
        "src/core/tsi/transport_security_grpc.h",
    ],
    external_deps = [
        "libssl",
        "libcrypto",
    ],
    language = "c++",
    visibility = ["@grpc:alts_frame_protector"],
    deps = [
        "gpr_base",
        "grpc_base",
        "slice",
        "tsi_interface",
        "useful",
    ],
)

grpc_cc_library(
    name = "alts_util",
    srcs = [
        "src/core/lib/security/credentials/alts/check_gcp_environment.cc",
        "src/core/lib/security/credentials/alts/check_gcp_environment_linux.cc",
        "src/core/lib/security/credentials/alts/check_gcp_environment_no_op.cc",
        "src/core/lib/security/credentials/alts/check_gcp_environment_windows.cc",
        "src/core/lib/security/credentials/alts/grpc_alts_credentials_client_options.cc",
        "src/core/lib/security/credentials/alts/grpc_alts_credentials_options.cc",
        "src/core/lib/security/credentials/alts/grpc_alts_credentials_server_options.cc",
        "src/core/tsi/alts/handshaker/transport_security_common_api.cc",
    ],
    hdrs = [
        "src/core/lib/security/credentials/alts/check_gcp_environment.h",
        "src/core/lib/security/credentials/alts/grpc_alts_credentials_options.h",
        "src/core/tsi/alts/handshaker/transport_security_common_api.h",
    ],
    external_deps = [
        "upb_lib",
    ],
    language = "c++",
    public_hdrs = GRPC_SECURE_PUBLIC_HDRS,
    visibility = ["@grpc:tsi"],
    deps = [
        "alts_upb",
        "gpr",
        "grpc_base",
    ],
)

grpc_cc_library(
    name = "tsi",
    srcs = [
        "src/core/tsi/alts/handshaker/alts_handshaker_client.cc",
        "src/core/tsi/alts/handshaker/alts_shared_resource.cc",
        "src/core/tsi/alts/handshaker/alts_tsi_handshaker.cc",
        "src/core/tsi/alts/handshaker/alts_tsi_utils.cc",
        "src/core/tsi/fake_transport_security.cc",
        "src/core/tsi/local_transport_security.cc",
        "src/core/tsi/ssl/session_cache/ssl_session_boringssl.cc",
        "src/core/tsi/ssl/session_cache/ssl_session_cache.cc",
        "src/core/tsi/ssl/session_cache/ssl_session_openssl.cc",
        "src/core/tsi/ssl_transport_security.cc",
        "src/core/tsi/transport_security_grpc.cc",
    ],
    hdrs = [
        "src/core/tsi/alts/handshaker/alts_handshaker_client.h",
        "src/core/tsi/alts/handshaker/alts_shared_resource.h",
        "src/core/tsi/alts/handshaker/alts_tsi_handshaker.h",
        "src/core/tsi/alts/handshaker/alts_tsi_handshaker_private.h",
        "src/core/tsi/alts/handshaker/alts_tsi_utils.h",
        "src/core/tsi/fake_transport_security.h",
        "src/core/tsi/local_transport_security.h",
        "src/core/tsi/ssl/session_cache/ssl_session.h",
        "src/core/tsi/ssl/session_cache/ssl_session_cache.h",
        "src/core/tsi/ssl_transport_security.h",
        "src/core/tsi/ssl_types.h",
        "src/core/tsi/transport_security_grpc.h",
    ],
    external_deps = [
        "libssl",
        "libcrypto",
        "absl/strings",
        "upb_lib",
    ],
    language = "c++",
    visibility = ["@grpc:tsi"],
    deps = [
        "alts_frame_protector",
        "alts_util",
        "gpr_base",
        "grpc_base",
        "grpc_transport_chttp2_client_insecure",
        "slice",
        "tsi_interface",
        "useful",
    ],
)

grpc_cc_library(
    name = "grpc++_base",
    srcs = GRPCXX_SRCS,
    hdrs = GRPCXX_HDRS,
    external_deps = [
        "absl/synchronization",
        "absl/memory",
        "upb_lib",
        "protobuf_headers",
    ],
    language = "c++",
    public_hdrs = GRPCXX_PUBLIC_HDRS,
    visibility = ["@grpc:alt_grpc++_base_legacy"],
    deps = [
        "config",
        "gpr_base",
        "grpc",
        "grpc++_codegen_base",
        "grpc++_codegen_base_src",
        "grpc++_internal_hdrs_only",
        "grpc_base",
        "grpc_codegen",
        "grpc_health_upb",
        "grpc_service_config",
        "grpc_trace",
        "grpc_transport_inproc",
        "ref_counted",
        "useful",
    ],
)

grpc_cc_library(
    name = "grpc++_base_unsecure",
    srcs = GRPCXX_SRCS,
    hdrs = GRPCXX_HDRS,
    external_deps = [
        "absl/synchronization",
        "absl/memory",
        "upb_lib",
        "protobuf_headers",
    ],
    language = "c++",
    public_hdrs = GRPCXX_PUBLIC_HDRS,
    tags = ["avoid_dep"],
    visibility = ["@grpc:alt_grpc++_base_unsecure_legacy"],
    deps = [
        "config",
        "gpr_base",
        "grpc++_codegen_base",
        "grpc++_codegen_base_src",
        "grpc++_internal_hdrs_only",
        "grpc_base",
        "grpc_codegen",
        "grpc_health_upb",
        "grpc_service_config",
        "grpc_trace",
        "grpc_transport_inproc",
        "grpc_unsecure",
        "ref_counted",
        "useful",
    ],
)

grpc_cc_library(
    name = "grpc++_codegen_base",
    language = "c++",
    public_hdrs = [
        "include/grpc++/impl/codegen/async_stream.h",
        "include/grpc++/impl/codegen/async_unary_call.h",
        "include/grpc++/impl/codegen/byte_buffer.h",
        "include/grpc++/impl/codegen/call_hook.h",
        "include/grpc++/impl/codegen/call.h",
        "include/grpc++/impl/codegen/channel_interface.h",
        "include/grpc++/impl/codegen/client_context.h",
        "include/grpc++/impl/codegen/client_unary_call.h",
        "include/grpc++/impl/codegen/completion_queue_tag.h",
        "include/grpc++/impl/codegen/completion_queue.h",
        "include/grpc++/impl/codegen/config.h",
        "include/grpc++/impl/codegen/core_codegen_interface.h",
        "include/grpc++/impl/codegen/create_auth_context.h",
        "include/grpc++/impl/codegen/grpc_library.h",
        "include/grpc++/impl/codegen/metadata_map.h",
        "include/grpc++/impl/codegen/method_handler_impl.h",
        "include/grpc++/impl/codegen/rpc_method.h",
        "include/grpc++/impl/codegen/rpc_service_method.h",
        "include/grpc++/impl/codegen/security/auth_context.h",
        "include/grpc++/impl/codegen/serialization_traits.h",
        "include/grpc++/impl/codegen/server_context.h",
        "include/grpc++/impl/codegen/server_interface.h",
        "include/grpc++/impl/codegen/service_type.h",
        "include/grpc++/impl/codegen/slice.h",
        "include/grpc++/impl/codegen/status_code_enum.h",
        "include/grpc++/impl/codegen/status.h",
        "include/grpc++/impl/codegen/string_ref.h",
        "include/grpc++/impl/codegen/stub_options.h",
        "include/grpc++/impl/codegen/sync_stream.h",
        "include/grpc++/impl/codegen/time.h",
        "include/grpcpp/impl/codegen/async_generic_service.h",
        "include/grpcpp/impl/codegen/async_stream.h",
        "include/grpcpp/impl/codegen/async_unary_call.h",
        "include/grpcpp/impl/codegen/byte_buffer.h",
        "include/grpcpp/impl/codegen/call_hook.h",
        "include/grpcpp/impl/codegen/call_op_set_interface.h",
        "include/grpcpp/impl/codegen/call_op_set.h",
        "include/grpcpp/impl/codegen/call.h",
        "include/grpcpp/impl/codegen/callback_common.h",
        "include/grpcpp/impl/codegen/channel_interface.h",
        "include/grpcpp/impl/codegen/client_callback.h",
        "include/grpcpp/impl/codegen/client_context.h",
        "include/grpcpp/impl/codegen/client_interceptor.h",
        "include/grpcpp/impl/codegen/client_unary_call.h",
        "include/grpcpp/impl/codegen/completion_queue_tag.h",
        "include/grpcpp/impl/codegen/completion_queue.h",
        "include/grpcpp/impl/codegen/config.h",
        "include/grpcpp/impl/codegen/core_codegen_interface.h",
        "include/grpcpp/impl/codegen/create_auth_context.h",
        "include/grpcpp/impl/codegen/delegating_channel.h",
        "include/grpcpp/impl/codegen/grpc_library.h",
        "include/grpcpp/impl/codegen/intercepted_channel.h",
        "include/grpcpp/impl/codegen/interceptor_common.h",
        "include/grpcpp/impl/codegen/interceptor.h",
        "include/grpcpp/impl/codegen/message_allocator.h",
        "include/grpcpp/impl/codegen/metadata_map.h",
        "include/grpcpp/impl/codegen/method_handler_impl.h",
        "include/grpcpp/impl/codegen/method_handler.h",
        "include/grpcpp/impl/codegen/rpc_method.h",
        "include/grpcpp/impl/codegen/rpc_service_method.h",
        "include/grpcpp/impl/codegen/security/auth_context.h",
        "include/grpcpp/impl/codegen/serialization_traits.h",
        "include/grpcpp/impl/codegen/server_callback_handlers.h",
        "include/grpcpp/impl/codegen/server_callback.h",
        "include/grpcpp/impl/codegen/server_context.h",
        "include/grpcpp/impl/codegen/server_interceptor.h",
        "include/grpcpp/impl/codegen/server_interface.h",
        "include/grpcpp/impl/codegen/service_type.h",
        "include/grpcpp/impl/codegen/slice.h",
        "include/grpcpp/impl/codegen/status_code_enum.h",
        "include/grpcpp/impl/codegen/status.h",
        "include/grpcpp/impl/codegen/string_ref.h",
        "include/grpcpp/impl/codegen/stub_options.h",
        "include/grpcpp/impl/codegen/sync_stream.h",
        "include/grpcpp/impl/codegen/time.h",
    ],
    visibility = ["@grpc:public"],
    deps = [
        "grpc++_internal_hdrs_only",
        "grpc_codegen",
    ],
)

grpc_cc_library(
    name = "grpc++_codegen_base_src",
    srcs = [
        "src/cpp/codegen/codegen_init.cc",
    ],
    language = "c++",
    deps = [
        "grpc++_codegen_base",
    ],
)

grpc_cc_library(
    name = "grpc++_codegen_proto",
    external_deps = [
        "protobuf_headers",
    ],
    language = "c++",
    public_hdrs = [
        "include/grpc++/impl/codegen/proto_utils.h",
        "include/grpcpp/impl/codegen/proto_buffer_reader.h",
        "include/grpcpp/impl/codegen/proto_buffer_writer.h",
        "include/grpcpp/impl/codegen/proto_utils.h",
    ],
    visibility = ["@grpc:public"],
    deps = [
        "grpc++_codegen_base",
        "grpc++_config_proto",
    ],
)

grpc_cc_library(
    name = "grpc++_config_proto",
    external_deps = [
        "protobuf_headers",
    ],
    language = "c++",
    public_hdrs = [
        "include/grpc++/impl/codegen/config_protobuf.h",
        "include/grpcpp/impl/codegen/config_protobuf.h",
    ],
    visibility = ["@grpc:public"],
)

grpc_cc_library(
    name = "grpc++_reflection",
    srcs = [
        "src/cpp/ext/proto_server_reflection.cc",
        "src/cpp/ext/proto_server_reflection_plugin.cc",
    ],
    hdrs = [
        "src/cpp/ext/proto_server_reflection.h",
    ],
    language = "c++",
    public_hdrs = [
        "include/grpc++/ext/proto_server_reflection_plugin.h",
        "include/grpcpp/ext/proto_server_reflection_plugin.h",
    ],
    visibility = ["@grpc:public"],
    deps = [
        "grpc++",
        "//src/proto/grpc/reflection/v1alpha:reflection_proto",
    ],
    alwayslink = 1,
)

grpc_cc_library(
    name = "grpcpp_channelz",
    srcs = [
        "src/cpp/server/channelz/channelz_service.cc",
        "src/cpp/server/channelz/channelz_service_plugin.cc",
    ],
    hdrs = [
        "src/cpp/server/channelz/channelz_service.h",
    ],
    language = "c++",
    public_hdrs = [
        "include/grpcpp/ext/channelz_service_plugin.h",
    ],
    visibility = ["@grpc:channelz"],
    deps = [
        "gpr",
        "grpc",
        "grpc++",
        "//src/proto/grpc/channelz:channelz_proto",
    ],
    alwayslink = 1,
)

grpc_cc_library(
    name = "grpcpp_csds",
    srcs = [
        "src/cpp/server/csds/csds.cc",
    ],
    hdrs = [
        "src/cpp/server/csds/csds.h",
    ],
    external_deps = ["absl/status:statusor"],
    language = "c++",
    deps = [
        "gpr",
        "grpc",
        "grpc++_codegen_base",
        "grpc++_internals",
        "//src/proto/grpc/testing/xds/v3:csds_proto",
    ],
    alwayslink = 1,
)

grpc_cc_library(
    name = "grpcpp_admin",
    srcs = [
        "src/cpp/server/admin/admin_services.cc",
    ],
    hdrs = [],
    defines = select({
        "grpc_no_xds": ["GRPC_NO_XDS"],
        "//conditions:default": [],
    }),
    external_deps = [
        "absl/memory",
    ],
    language = "c++",
    public_hdrs = [
        "include/grpcpp/ext/admin_services.h",
    ],
    select_deps = [{
        "grpc_no_xds": [],
        "//conditions:default": ["//:grpcpp_csds"],
    }],
    deps = [
        "gpr",
        "grpc++",
        "grpcpp_channelz",
    ],
    alwayslink = 1,
)

grpc_cc_library(
    name = "grpc++_test",
    testonly = True,
    srcs = [
        "src/cpp/client/channel_test_peer.cc",
    ],
    external_deps = [
        "gtest",
    ],
    public_hdrs = [
        "include/grpc++/test/mock_stream.h",
        "include/grpc++/test/server_context_test_spouse.h",
        "include/grpcpp/test/channel_test_peer.h",
        "include/grpcpp/test/client_context_test_peer.h",
        "include/grpcpp/test/default_reactor_test_peer.h",
        "include/grpcpp/test/mock_stream.h",
        "include/grpcpp/test/server_context_test_spouse.h",
    ],
    visibility = ["@grpc:grpc++_test"],
    deps = [
        "gpr_base",
        "grpc++",
        "grpc_base",
    ],
)

grpc_cc_library(
    name = "grpc++_core_stats",
    srcs = [
        "src/cpp/util/core_stats.cc",
    ],
    hdrs = [
        "src/cpp/util/core_stats.h",
    ],
    language = "c++",
    deps = [
        "gpr",
        "grpc++",
        "//src/proto/grpc/core:stats_proto",
    ],
)

grpc_cc_library(
    name = "grpc_opencensus_plugin",
    srcs = [
        "src/cpp/ext/filters/census/channel_filter.cc",
        "src/cpp/ext/filters/census/client_filter.cc",
        "src/cpp/ext/filters/census/context.cc",
        "src/cpp/ext/filters/census/grpc_plugin.cc",
        "src/cpp/ext/filters/census/measures.cc",
        "src/cpp/ext/filters/census/rpc_encoding.cc",
        "src/cpp/ext/filters/census/server_filter.cc",
        "src/cpp/ext/filters/census/views.cc",
    ],
    hdrs = [
        "include/grpcpp/opencensus.h",
        "src/cpp/ext/filters/census/channel_filter.h",
        "src/cpp/ext/filters/census/client_filter.h",
        "src/cpp/ext/filters/census/context.h",
        "src/cpp/ext/filters/census/grpc_plugin.h",
        "src/cpp/ext/filters/census/measures.h",
        "src/cpp/ext/filters/census/open_census_call_tracer.h",
        "src/cpp/ext/filters/census/rpc_encoding.h",
        "src/cpp/ext/filters/census/server_filter.h",
    ],
    external_deps = [
        "absl-base",
        "absl-time",
        "absl/strings",
        "opencensus-trace",
        "opencensus-trace-context_util",
        "opencensus-trace-propagation",
        "opencensus-tags",
        "opencensus-tags-context_util",
        "opencensus-stats",
        "opencensus-context",
    ],
    language = "c++",
    visibility = ["@grpc:grpc_opencensus_plugin"],
    deps = [
        "census",
        "gpr_base",
        "grpc++",
        "grpc_base",
    ],
)

# Once upb code-gen issue is resolved, use the targets commented below to replace the ones using
# upb-generated files.

# grpc_upb_proto_library(
#     name = "upb_load_report",
#     deps = ["@envoy_api//envoy/api/v2/endpoint:load_report_export"],
# )
#
# grpc_upb_proto_library(
#     name = "upb_lrs",
#     deps = ["@envoy_api//envoy/service/load_stats/v2:lrs_export"],
# )
#
# grpc_upb_proto_library(
#     name = "upb_cds",
#     deps = ["@envoy_api//envoy/api/v2:cds_export"],
# )

# grpc_cc_library(
#    name = "envoy_lrs_upb",
#    external_deps = [
#        "upb_lib",
#    ],
#    language = "c++",
#    tags = ["no_windows"],
#    deps = [
#        "upb_load_report",
#        "upb_lrs",
#    ],
# )

# grpc_cc_library(
#    name = "envoy_ads_upb",
#    external_deps = [
#        "upb_lib",
#    ],
#    language = "c++",
#    tags = ["no_windows"],
#    deps = [
#        "upb_cds",
#    ],
# )

grpc_cc_library(
    name = "envoy_ads_upb",
    srcs = [
        "src/core/ext/upb-generated/envoy/admin/v3/config_dump.upb.c",
        "src/core/ext/upb-generated/envoy/config/accesslog/v3/accesslog.upb.c",
        "src/core/ext/upb-generated/envoy/config/bootstrap/v3/bootstrap.upb.c",
        "src/core/ext/upb-generated/envoy/config/cluster/v3/circuit_breaker.upb.c",
        "src/core/ext/upb-generated/envoy/config/cluster/v3/cluster.upb.c",
        "src/core/ext/upb-generated/envoy/config/cluster/v3/filter.upb.c",
        "src/core/ext/upb-generated/envoy/config/cluster/v3/outlier_detection.upb.c",
        "src/core/ext/upb-generated/envoy/config/core/v3/resolver.upb.c",
        "src/core/ext/upb-generated/envoy/config/core/v3/udp_socket_config.upb.c",
        "src/core/ext/upb-generated/envoy/config/endpoint/v3/endpoint.upb.c",
        "src/core/ext/upb-generated/envoy/config/endpoint/v3/endpoint_components.upb.c",
        "src/core/ext/upb-generated/envoy/config/endpoint/v3/load_report.upb.c",
        "src/core/ext/upb-generated/envoy/config/listener/v3/api_listener.upb.c",
        "src/core/ext/upb-generated/envoy/config/listener/v3/listener.upb.c",
        "src/core/ext/upb-generated/envoy/config/listener/v3/listener_components.upb.c",
        "src/core/ext/upb-generated/envoy/config/listener/v3/quic_config.upb.c",
        "src/core/ext/upb-generated/envoy/config/listener/v3/udp_listener_config.upb.c",
        "src/core/ext/upb-generated/envoy/config/metrics/v3/stats.upb.c",
        "src/core/ext/upb-generated/envoy/config/overload/v3/overload.upb.c",
        "src/core/ext/upb-generated/envoy/config/rbac/v3/rbac.upb.c",
        "src/core/ext/upb-generated/envoy/config/route/v3/route.upb.c",
        "src/core/ext/upb-generated/envoy/config/route/v3/route_components.upb.c",
        "src/core/ext/upb-generated/envoy/config/route/v3/scoped_route.upb.c",
        "src/core/ext/upb-generated/envoy/config/trace/v3/http_tracer.upb.c",
        "src/core/ext/upb-generated/envoy/extensions/clusters/aggregate/v3/cluster.upb.c",
        "src/core/ext/upb-generated/envoy/extensions/filters/common/fault/v3/fault.upb.c",
        "src/core/ext/upb-generated/envoy/extensions/filters/http/fault/v3/fault.upb.c",
        "src/core/ext/upb-generated/envoy/extensions/filters/http/router/v3/router.upb.c",
        "src/core/ext/upb-generated/envoy/extensions/filters/network/http_connection_manager/v3/http_connection_manager.upb.c",
        "src/core/ext/upb-generated/envoy/extensions/transport_sockets/tls/v3/cert.upb.c",
        "src/core/ext/upb-generated/envoy/extensions/transport_sockets/tls/v3/common.upb.c",
        "src/core/ext/upb-generated/envoy/extensions/transport_sockets/tls/v3/secret.upb.c",
        "src/core/ext/upb-generated/envoy/extensions/transport_sockets/tls/v3/tls.upb.c",
        "src/core/ext/upb-generated/envoy/service/cluster/v3/cds.upb.c",
        "src/core/ext/upb-generated/envoy/service/discovery/v3/ads.upb.c",
        "src/core/ext/upb-generated/envoy/service/discovery/v3/discovery.upb.c",
        "src/core/ext/upb-generated/envoy/service/endpoint/v3/eds.upb.c",
        "src/core/ext/upb-generated/envoy/service/listener/v3/lds.upb.c",
        "src/core/ext/upb-generated/envoy/service/load_stats/v3/lrs.upb.c",
        "src/core/ext/upb-generated/envoy/service/route/v3/rds.upb.c",
        "src/core/ext/upb-generated/envoy/service/route/v3/srds.upb.c",
        "src/core/ext/upb-generated/envoy/service/status/v3/csds.upb.c",
        "src/core/ext/upb-generated/envoy/type/http/v3/path_transformation.upb.c",
    ],
    hdrs = [
        "src/core/ext/upb-generated/envoy/admin/v3/config_dump.upb.h",
        "src/core/ext/upb-generated/envoy/config/accesslog/v3/accesslog.upb.h",
        "src/core/ext/upb-generated/envoy/config/bootstrap/v3/bootstrap.upb.h",
        "src/core/ext/upb-generated/envoy/config/cluster/v3/circuit_breaker.upb.h",
        "src/core/ext/upb-generated/envoy/config/cluster/v3/cluster.upb.h",
        "src/core/ext/upb-generated/envoy/config/cluster/v3/filter.upb.h",
        "src/core/ext/upb-generated/envoy/config/cluster/v3/outlier_detection.upb.h",
        "src/core/ext/upb-generated/envoy/config/core/v3/resolver.upb.h",
        "src/core/ext/upb-generated/envoy/config/core/v3/udp_socket_config.upb.h",
        "src/core/ext/upb-generated/envoy/config/endpoint/v3/endpoint.upb.h",
        "src/core/ext/upb-generated/envoy/config/endpoint/v3/endpoint_components.upb.h",
        "src/core/ext/upb-generated/envoy/config/endpoint/v3/load_report.upb.h",
        "src/core/ext/upb-generated/envoy/config/listener/v3/api_listener.upb.h",
        "src/core/ext/upb-generated/envoy/config/listener/v3/listener.upb.h",
        "src/core/ext/upb-generated/envoy/config/listener/v3/listener_components.upb.h",
        "src/core/ext/upb-generated/envoy/config/listener/v3/quic_config.upb.h",
        "src/core/ext/upb-generated/envoy/config/listener/v3/udp_listener_config.upb.h",
        "src/core/ext/upb-generated/envoy/config/metrics/v3/stats.upb.h",
        "src/core/ext/upb-generated/envoy/config/overload/v3/overload.upb.h",
        "src/core/ext/upb-generated/envoy/config/rbac/v3/rbac.upb.h",
        "src/core/ext/upb-generated/envoy/config/route/v3/route.upb.h",
        "src/core/ext/upb-generated/envoy/config/route/v3/route_components.upb.h",
        "src/core/ext/upb-generated/envoy/config/route/v3/scoped_route.upb.h",
        "src/core/ext/upb-generated/envoy/config/trace/v3/http_tracer.upb.h",
        "src/core/ext/upb-generated/envoy/extensions/clusters/aggregate/v3/cluster.upb.h",
        "src/core/ext/upb-generated/envoy/extensions/filters/common/fault/v3/fault.upb.h",
        "src/core/ext/upb-generated/envoy/extensions/filters/http/fault/v3/fault.upb.h",
        "src/core/ext/upb-generated/envoy/extensions/filters/http/router/v3/router.upb.h",
        "src/core/ext/upb-generated/envoy/extensions/filters/network/http_connection_manager/v3/http_connection_manager.upb.h",
        "src/core/ext/upb-generated/envoy/extensions/transport_sockets/tls/v3/cert.upb.h",
        "src/core/ext/upb-generated/envoy/extensions/transport_sockets/tls/v3/common.upb.h",
        "src/core/ext/upb-generated/envoy/extensions/transport_sockets/tls/v3/secret.upb.h",
        "src/core/ext/upb-generated/envoy/extensions/transport_sockets/tls/v3/tls.upb.h",
        "src/core/ext/upb-generated/envoy/service/cluster/v3/cds.upb.h",
        "src/core/ext/upb-generated/envoy/service/discovery/v3/ads.upb.h",
        "src/core/ext/upb-generated/envoy/service/discovery/v3/discovery.upb.h",
        "src/core/ext/upb-generated/envoy/service/endpoint/v3/eds.upb.h",
        "src/core/ext/upb-generated/envoy/service/listener/v3/lds.upb.h",
        "src/core/ext/upb-generated/envoy/service/load_stats/v3/lrs.upb.h",
        "src/core/ext/upb-generated/envoy/service/route/v3/rds.upb.h",
        "src/core/ext/upb-generated/envoy/service/route/v3/srds.upb.h",
        "src/core/ext/upb-generated/envoy/service/status/v3/csds.upb.h",
        "src/core/ext/upb-generated/envoy/type/http/v3/path_transformation.upb.h",
    ],
    external_deps = [
        "upb_lib",
        "upb_lib_descriptor",
        "upb_generated_code_support__only_for_generated_code_do_not_use__i_give_permission_to_break_me",
    ],
    language = "c++",
    deps = [
        "envoy_annotations_upb",
        "envoy_core_upb",
        "envoy_type_upb",
        "google_api_upb",
        "proto_gen_validate_upb",
        "udpa_annotations_upb",
        "xds_core_upb",
    ],
)

grpc_cc_library(
    name = "envoy_ads_upbdefs",
    srcs = [
        "src/core/ext/upbdefs-generated/envoy/admin/v3/config_dump.upbdefs.c",
        "src/core/ext/upbdefs-generated/envoy/config/accesslog/v3/accesslog.upbdefs.c",
        "src/core/ext/upbdefs-generated/envoy/config/bootstrap/v3/bootstrap.upbdefs.c",
        "src/core/ext/upbdefs-generated/envoy/config/cluster/v3/circuit_breaker.upbdefs.c",
        "src/core/ext/upbdefs-generated/envoy/config/cluster/v3/cluster.upbdefs.c",
        "src/core/ext/upbdefs-generated/envoy/config/cluster/v3/filter.upbdefs.c",
        "src/core/ext/upbdefs-generated/envoy/config/cluster/v3/outlier_detection.upbdefs.c",
        "src/core/ext/upbdefs-generated/envoy/config/core/v3/resolver.upbdefs.c",
        "src/core/ext/upbdefs-generated/envoy/config/core/v3/udp_socket_config.upbdefs.c",
        "src/core/ext/upbdefs-generated/envoy/config/endpoint/v3/endpoint.upbdefs.c",
        "src/core/ext/upbdefs-generated/envoy/config/endpoint/v3/endpoint_components.upbdefs.c",
        "src/core/ext/upbdefs-generated/envoy/config/endpoint/v3/load_report.upbdefs.c",
        "src/core/ext/upbdefs-generated/envoy/config/listener/v3/api_listener.upbdefs.c",
        "src/core/ext/upbdefs-generated/envoy/config/listener/v3/listener.upbdefs.c",
        "src/core/ext/upbdefs-generated/envoy/config/listener/v3/listener_components.upbdefs.c",
        "src/core/ext/upbdefs-generated/envoy/config/listener/v3/quic_config.upbdefs.c",
        "src/core/ext/upbdefs-generated/envoy/config/listener/v3/udp_listener_config.upbdefs.c",
        "src/core/ext/upbdefs-generated/envoy/config/metrics/v3/stats.upbdefs.c",
        "src/core/ext/upbdefs-generated/envoy/config/overload/v3/overload.upbdefs.c",
        "src/core/ext/upbdefs-generated/envoy/config/route/v3/route.upbdefs.c",
        "src/core/ext/upbdefs-generated/envoy/config/route/v3/route_components.upbdefs.c",
        "src/core/ext/upbdefs-generated/envoy/config/route/v3/scoped_route.upbdefs.c",
        "src/core/ext/upbdefs-generated/envoy/config/trace/v3/http_tracer.upbdefs.c",
        "src/core/ext/upbdefs-generated/envoy/extensions/clusters/aggregate/v3/cluster.upbdefs.c",
        "src/core/ext/upbdefs-generated/envoy/extensions/filters/common/fault/v3/fault.upbdefs.c",
        "src/core/ext/upbdefs-generated/envoy/extensions/filters/http/fault/v3/fault.upbdefs.c",
        "src/core/ext/upbdefs-generated/envoy/extensions/filters/http/router/v3/router.upbdefs.c",
        "src/core/ext/upbdefs-generated/envoy/extensions/filters/network/http_connection_manager/v3/http_connection_manager.upbdefs.c",
        "src/core/ext/upbdefs-generated/envoy/extensions/transport_sockets/tls/v3/cert.upbdefs.c",
        "src/core/ext/upbdefs-generated/envoy/extensions/transport_sockets/tls/v3/common.upbdefs.c",
        "src/core/ext/upbdefs-generated/envoy/extensions/transport_sockets/tls/v3/secret.upbdefs.c",
        "src/core/ext/upbdefs-generated/envoy/extensions/transport_sockets/tls/v3/tls.upbdefs.c",
        "src/core/ext/upbdefs-generated/envoy/service/cluster/v3/cds.upbdefs.c",
        "src/core/ext/upbdefs-generated/envoy/service/discovery/v3/ads.upbdefs.c",
        "src/core/ext/upbdefs-generated/envoy/service/discovery/v3/discovery.upbdefs.c",
        "src/core/ext/upbdefs-generated/envoy/service/endpoint/v3/eds.upbdefs.c",
        "src/core/ext/upbdefs-generated/envoy/service/listener/v3/lds.upbdefs.c",
        "src/core/ext/upbdefs-generated/envoy/service/load_stats/v3/lrs.upbdefs.c",
        "src/core/ext/upbdefs-generated/envoy/service/route/v3/rds.upbdefs.c",
        "src/core/ext/upbdefs-generated/envoy/service/route/v3/srds.upbdefs.c",
        "src/core/ext/upbdefs-generated/envoy/service/status/v3/csds.upbdefs.c",
        "src/core/ext/upbdefs-generated/envoy/type/http/v3/path_transformation.upbdefs.c",
    ],
    hdrs = [
        "src/core/ext/upbdefs-generated/envoy/admin/v3/config_dump.upbdefs.h",
        "src/core/ext/upbdefs-generated/envoy/config/accesslog/v3/accesslog.upbdefs.h",
        "src/core/ext/upbdefs-generated/envoy/config/bootstrap/v3/bootstrap.upbdefs.h",
        "src/core/ext/upbdefs-generated/envoy/config/cluster/v3/circuit_breaker.upbdefs.h",
        "src/core/ext/upbdefs-generated/envoy/config/cluster/v3/cluster.upbdefs.h",
        "src/core/ext/upbdefs-generated/envoy/config/cluster/v3/filter.upbdefs.h",
        "src/core/ext/upbdefs-generated/envoy/config/cluster/v3/outlier_detection.upbdefs.h",
        "src/core/ext/upbdefs-generated/envoy/config/core/v3/resolver.upbdefs.h",
        "src/core/ext/upbdefs-generated/envoy/config/core/v3/udp_socket_config.upbdefs.h",
        "src/core/ext/upbdefs-generated/envoy/config/endpoint/v3/endpoint.upbdefs.h",
        "src/core/ext/upbdefs-generated/envoy/config/endpoint/v3/endpoint_components.upbdefs.h",
        "src/core/ext/upbdefs-generated/envoy/config/endpoint/v3/load_report.upbdefs.h",
        "src/core/ext/upbdefs-generated/envoy/config/listener/v3/api_listener.upbdefs.h",
        "src/core/ext/upbdefs-generated/envoy/config/listener/v3/listener.upbdefs.h",
        "src/core/ext/upbdefs-generated/envoy/config/listener/v3/listener_components.upbdefs.h",
        "src/core/ext/upbdefs-generated/envoy/config/listener/v3/quic_config.upbdefs.h",
        "src/core/ext/upbdefs-generated/envoy/config/listener/v3/udp_listener_config.upbdefs.h",
        "src/core/ext/upbdefs-generated/envoy/config/metrics/v3/stats.upbdefs.h",
        "src/core/ext/upbdefs-generated/envoy/config/overload/v3/overload.upbdefs.h",
        "src/core/ext/upbdefs-generated/envoy/config/route/v3/route.upbdefs.h",
        "src/core/ext/upbdefs-generated/envoy/config/route/v3/route_components.upbdefs.h",
        "src/core/ext/upbdefs-generated/envoy/config/route/v3/scoped_route.upbdefs.h",
        "src/core/ext/upbdefs-generated/envoy/config/trace/v3/http_tracer.upbdefs.h",
        "src/core/ext/upbdefs-generated/envoy/extensions/clusters/aggregate/v3/cluster.upbdefs.h",
        "src/core/ext/upbdefs-generated/envoy/extensions/filters/common/fault/v3/fault.upbdefs.h",
        "src/core/ext/upbdefs-generated/envoy/extensions/filters/http/fault/v3/fault.upbdefs.h",
        "src/core/ext/upbdefs-generated/envoy/extensions/filters/http/router/v3/router.upbdefs.h",
        "src/core/ext/upbdefs-generated/envoy/extensions/filters/network/http_connection_manager/v3/http_connection_manager.upbdefs.h",
        "src/core/ext/upbdefs-generated/envoy/extensions/transport_sockets/tls/v3/cert.upbdefs.h",
        "src/core/ext/upbdefs-generated/envoy/extensions/transport_sockets/tls/v3/common.upbdefs.h",
        "src/core/ext/upbdefs-generated/envoy/extensions/transport_sockets/tls/v3/secret.upbdefs.h",
        "src/core/ext/upbdefs-generated/envoy/extensions/transport_sockets/tls/v3/tls.upbdefs.h",
        "src/core/ext/upbdefs-generated/envoy/service/cluster/v3/cds.upbdefs.h",
        "src/core/ext/upbdefs-generated/envoy/service/discovery/v3/ads.upbdefs.h",
        "src/core/ext/upbdefs-generated/envoy/service/discovery/v3/discovery.upbdefs.h",
        "src/core/ext/upbdefs-generated/envoy/service/endpoint/v3/eds.upbdefs.h",
        "src/core/ext/upbdefs-generated/envoy/service/listener/v3/lds.upbdefs.h",
        "src/core/ext/upbdefs-generated/envoy/service/load_stats/v3/lrs.upbdefs.h",
        "src/core/ext/upbdefs-generated/envoy/service/route/v3/rds.upbdefs.h",
        "src/core/ext/upbdefs-generated/envoy/service/route/v3/srds.upbdefs.h",
        "src/core/ext/upbdefs-generated/envoy/service/status/v3/csds.upbdefs.h",
        "src/core/ext/upbdefs-generated/envoy/type/http/v3/path_transformation.upbdefs.h",
    ],
    external_deps = [
        "upb_lib",
        "upb_lib_descriptor_reflection",
        "upb_textformat_lib",
        "upb_reflection",
        "upb_generated_code_support__only_for_generated_code_do_not_use__i_give_permission_to_break_me",
    ],
    language = "c++",
    deps = [
        "envoy_ads_upb",
        "envoy_annotations_upbdefs",
        "envoy_core_upbdefs",
        "envoy_type_upbdefs",
        "google_api_upbdefs",
        "proto_gen_validate_upbdefs",
        "udpa_annotations_upbdefs",
        "xds_core_upbdefs",
    ],
)

grpc_cc_library(
    name = "envoy_annotations_upb",
    srcs = [
        "src/core/ext/upb-generated/envoy/annotations/deprecation.upb.c",
        "src/core/ext/upb-generated/envoy/annotations/resource.upb.c",
    ],
    hdrs = [
        "src/core/ext/upb-generated/envoy/annotations/deprecation.upb.h",
        "src/core/ext/upb-generated/envoy/annotations/resource.upb.h",
    ],
    external_deps = [
        "upb_lib",
        "upb_lib_descriptor",
        "upb_generated_code_support__only_for_generated_code_do_not_use__i_give_permission_to_break_me",
    ],
    language = "c++",
    deps = [
        "google_api_upb",
    ],
)

grpc_cc_library(
    name = "envoy_annotations_upbdefs",
    srcs = [
        "src/core/ext/upbdefs-generated/envoy/annotations/deprecation.upbdefs.c",
        "src/core/ext/upbdefs-generated/envoy/annotations/resource.upbdefs.c",
    ],
    hdrs = [
        "src/core/ext/upbdefs-generated/envoy/annotations/deprecation.upbdefs.h",
        "src/core/ext/upbdefs-generated/envoy/annotations/resource.upbdefs.h",
    ],
    external_deps = [
        "upb_lib",
        "upb_lib_descriptor_reflection",
        "upb_reflection",
        "upb_textformat_lib",
        "upb_generated_code_support__only_for_generated_code_do_not_use__i_give_permission_to_break_me",
    ],
    language = "c++",
    deps = [
        "envoy_annotations_upb",
        "google_api_upbdefs",
    ],
)

grpc_cc_library(
    name = "envoy_core_upb",
    srcs = [
        "src/core/ext/upb-generated/envoy/config/core/v3/address.upb.c",
        "src/core/ext/upb-generated/envoy/config/core/v3/backoff.upb.c",
        "src/core/ext/upb-generated/envoy/config/core/v3/base.upb.c",
        "src/core/ext/upb-generated/envoy/config/core/v3/config_source.upb.c",
        "src/core/ext/upb-generated/envoy/config/core/v3/event_service_config.upb.c",
        "src/core/ext/upb-generated/envoy/config/core/v3/extension.upb.c",
        "src/core/ext/upb-generated/envoy/config/core/v3/grpc_service.upb.c",
        "src/core/ext/upb-generated/envoy/config/core/v3/health_check.upb.c",
        "src/core/ext/upb-generated/envoy/config/core/v3/http_uri.upb.c",
        "src/core/ext/upb-generated/envoy/config/core/v3/protocol.upb.c",
        "src/core/ext/upb-generated/envoy/config/core/v3/proxy_protocol.upb.c",
        "src/core/ext/upb-generated/envoy/config/core/v3/socket_option.upb.c",
        "src/core/ext/upb-generated/envoy/config/core/v3/substitution_format_string.upb.c",
    ],
    hdrs = [
        "src/core/ext/upb-generated/envoy/config/core/v3/address.upb.h",
        "src/core/ext/upb-generated/envoy/config/core/v3/backoff.upb.h",
        "src/core/ext/upb-generated/envoy/config/core/v3/base.upb.h",
        "src/core/ext/upb-generated/envoy/config/core/v3/config_source.upb.h",
        "src/core/ext/upb-generated/envoy/config/core/v3/event_service_config.upb.h",
        "src/core/ext/upb-generated/envoy/config/core/v3/extension.upb.h",
        "src/core/ext/upb-generated/envoy/config/core/v3/grpc_service.upb.h",
        "src/core/ext/upb-generated/envoy/config/core/v3/health_check.upb.h",
        "src/core/ext/upb-generated/envoy/config/core/v3/http_uri.upb.h",
        "src/core/ext/upb-generated/envoy/config/core/v3/protocol.upb.h",
        "src/core/ext/upb-generated/envoy/config/core/v3/proxy_protocol.upb.h",
        "src/core/ext/upb-generated/envoy/config/core/v3/socket_option.upb.h",
        "src/core/ext/upb-generated/envoy/config/core/v3/substitution_format_string.upb.h",
    ],
    external_deps = [
        "upb_lib",
        "upb_lib_descriptor",
        "upb_generated_code_support__only_for_generated_code_do_not_use__i_give_permission_to_break_me",
    ],
    language = "c++",
    deps = [
        "envoy_annotations_upb",
        "envoy_type_upb",
        "google_api_upb",
        "proto_gen_validate_upb",
        "udpa_annotations_upb",
        "xds_annotations_upb",
        "xds_core_upb",
    ],
)

grpc_cc_library(
    name = "envoy_core_upbdefs",
    srcs = [
        "src/core/ext/upbdefs-generated/envoy/config/core/v3/address.upbdefs.c",
        "src/core/ext/upbdefs-generated/envoy/config/core/v3/backoff.upbdefs.c",
        "src/core/ext/upbdefs-generated/envoy/config/core/v3/base.upbdefs.c",
        "src/core/ext/upbdefs-generated/envoy/config/core/v3/config_source.upbdefs.c",
        "src/core/ext/upbdefs-generated/envoy/config/core/v3/event_service_config.upbdefs.c",
        "src/core/ext/upbdefs-generated/envoy/config/core/v3/extension.upbdefs.c",
        "src/core/ext/upbdefs-generated/envoy/config/core/v3/grpc_service.upbdefs.c",
        "src/core/ext/upbdefs-generated/envoy/config/core/v3/health_check.upbdefs.c",
        "src/core/ext/upbdefs-generated/envoy/config/core/v3/http_uri.upbdefs.c",
        "src/core/ext/upbdefs-generated/envoy/config/core/v3/protocol.upbdefs.c",
        "src/core/ext/upbdefs-generated/envoy/config/core/v3/proxy_protocol.upbdefs.c",
        "src/core/ext/upbdefs-generated/envoy/config/core/v3/socket_option.upbdefs.c",
        "src/core/ext/upbdefs-generated/envoy/config/core/v3/substitution_format_string.upbdefs.c",
    ],
    hdrs = [
        "src/core/ext/upbdefs-generated/envoy/config/core/v3/address.upbdefs.h",
        "src/core/ext/upbdefs-generated/envoy/config/core/v3/backoff.upbdefs.h",
        "src/core/ext/upbdefs-generated/envoy/config/core/v3/base.upbdefs.h",
        "src/core/ext/upbdefs-generated/envoy/config/core/v3/config_source.upbdefs.h",
        "src/core/ext/upbdefs-generated/envoy/config/core/v3/event_service_config.upbdefs.h",
        "src/core/ext/upbdefs-generated/envoy/config/core/v3/extension.upbdefs.h",
        "src/core/ext/upbdefs-generated/envoy/config/core/v3/grpc_service.upbdefs.h",
        "src/core/ext/upbdefs-generated/envoy/config/core/v3/health_check.upbdefs.h",
        "src/core/ext/upbdefs-generated/envoy/config/core/v3/http_uri.upbdefs.h",
        "src/core/ext/upbdefs-generated/envoy/config/core/v3/protocol.upbdefs.h",
        "src/core/ext/upbdefs-generated/envoy/config/core/v3/proxy_protocol.upbdefs.h",
        "src/core/ext/upbdefs-generated/envoy/config/core/v3/socket_option.upbdefs.h",
        "src/core/ext/upbdefs-generated/envoy/config/core/v3/substitution_format_string.upbdefs.h",
    ],
    external_deps = [
        "upb_lib",
        "upb_lib_descriptor_reflection",
        "upb_textformat_lib",
        "upb_reflection",
        "upb_generated_code_support__only_for_generated_code_do_not_use__i_give_permission_to_break_me",
    ],
    language = "c++",
    deps = [
        "envoy_annotations_upbdefs",
        "envoy_core_upb",
        "envoy_type_upbdefs",
        "google_api_upbdefs",
        "proto_gen_validate_upbdefs",
        "xds_core_upbdefs",
    ],
)

grpc_cc_library(
    name = "envoy_type_upb",
    srcs = [
        "src/core/ext/upb-generated/envoy/type/matcher/v3/metadata.upb.c",
        "src/core/ext/upb-generated/envoy/type/matcher/v3/node.upb.c",
        "src/core/ext/upb-generated/envoy/type/matcher/v3/number.upb.c",
        "src/core/ext/upb-generated/envoy/type/matcher/v3/path.upb.c",
        "src/core/ext/upb-generated/envoy/type/matcher/v3/regex.upb.c",
        "src/core/ext/upb-generated/envoy/type/matcher/v3/string.upb.c",
        "src/core/ext/upb-generated/envoy/type/matcher/v3/struct.upb.c",
        "src/core/ext/upb-generated/envoy/type/matcher/v3/value.upb.c",
        "src/core/ext/upb-generated/envoy/type/metadata/v3/metadata.upb.c",
        "src/core/ext/upb-generated/envoy/type/tracing/v3/custom_tag.upb.c",
        "src/core/ext/upb-generated/envoy/type/v3/http.upb.c",
        "src/core/ext/upb-generated/envoy/type/v3/percent.upb.c",
        "src/core/ext/upb-generated/envoy/type/v3/range.upb.c",
        "src/core/ext/upb-generated/envoy/type/v3/semantic_version.upb.c",
    ],
    hdrs = [
        "src/core/ext/upb-generated/envoy/type/matcher/v3/metadata.upb.h",
        "src/core/ext/upb-generated/envoy/type/matcher/v3/node.upb.h",
        "src/core/ext/upb-generated/envoy/type/matcher/v3/number.upb.h",
        "src/core/ext/upb-generated/envoy/type/matcher/v3/path.upb.h",
        "src/core/ext/upb-generated/envoy/type/matcher/v3/regex.upb.h",
        "src/core/ext/upb-generated/envoy/type/matcher/v3/string.upb.h",
        "src/core/ext/upb-generated/envoy/type/matcher/v3/struct.upb.h",
        "src/core/ext/upb-generated/envoy/type/matcher/v3/value.upb.h",
        "src/core/ext/upb-generated/envoy/type/metadata/v3/metadata.upb.h",
        "src/core/ext/upb-generated/envoy/type/tracing/v3/custom_tag.upb.h",
        "src/core/ext/upb-generated/envoy/type/v3/http.upb.h",
        "src/core/ext/upb-generated/envoy/type/v3/percent.upb.h",
        "src/core/ext/upb-generated/envoy/type/v3/range.upb.h",
        "src/core/ext/upb-generated/envoy/type/v3/semantic_version.upb.h",
    ],
    external_deps = [
        "upb_lib",
        "upb_lib_descriptor",
        "upb_generated_code_support__only_for_generated_code_do_not_use__i_give_permission_to_break_me",
    ],
    language = "c++",
    deps = [
        "envoy_annotations_upb",
        "google_api_upb",
        "proto_gen_validate_upb",
        "udpa_annotations_upb",
    ],
)

grpc_cc_library(
    name = "envoy_type_upbdefs",
    srcs = [
        "src/core/ext/upbdefs-generated/envoy/type/matcher/v3/metadata.upbdefs.c",
        "src/core/ext/upbdefs-generated/envoy/type/matcher/v3/node.upbdefs.c",
        "src/core/ext/upbdefs-generated/envoy/type/matcher/v3/number.upbdefs.c",
        "src/core/ext/upbdefs-generated/envoy/type/matcher/v3/path.upbdefs.c",
        "src/core/ext/upbdefs-generated/envoy/type/matcher/v3/regex.upbdefs.c",
        "src/core/ext/upbdefs-generated/envoy/type/matcher/v3/string.upbdefs.c",
        "src/core/ext/upbdefs-generated/envoy/type/matcher/v3/struct.upbdefs.c",
        "src/core/ext/upbdefs-generated/envoy/type/matcher/v3/value.upbdefs.c",
        "src/core/ext/upbdefs-generated/envoy/type/metadata/v3/metadata.upbdefs.c",
        "src/core/ext/upbdefs-generated/envoy/type/tracing/v3/custom_tag.upbdefs.c",
        "src/core/ext/upbdefs-generated/envoy/type/v3/http.upbdefs.c",
        "src/core/ext/upbdefs-generated/envoy/type/v3/percent.upbdefs.c",
        "src/core/ext/upbdefs-generated/envoy/type/v3/range.upbdefs.c",
        "src/core/ext/upbdefs-generated/envoy/type/v3/semantic_version.upbdefs.c",
    ],
    hdrs = [
        "src/core/ext/upbdefs-generated/envoy/type/matcher/v3/metadata.upbdefs.h",
        "src/core/ext/upbdefs-generated/envoy/type/matcher/v3/node.upbdefs.h",
        "src/core/ext/upbdefs-generated/envoy/type/matcher/v3/number.upbdefs.h",
        "src/core/ext/upbdefs-generated/envoy/type/matcher/v3/path.upbdefs.h",
        "src/core/ext/upbdefs-generated/envoy/type/matcher/v3/regex.upbdefs.h",
        "src/core/ext/upbdefs-generated/envoy/type/matcher/v3/string.upbdefs.h",
        "src/core/ext/upbdefs-generated/envoy/type/matcher/v3/struct.upbdefs.h",
        "src/core/ext/upbdefs-generated/envoy/type/matcher/v3/value.upbdefs.h",
        "src/core/ext/upbdefs-generated/envoy/type/metadata/v3/metadata.upbdefs.h",
        "src/core/ext/upbdefs-generated/envoy/type/tracing/v3/custom_tag.upbdefs.h",
        "src/core/ext/upbdefs-generated/envoy/type/v3/http.upbdefs.h",
        "src/core/ext/upbdefs-generated/envoy/type/v3/percent.upbdefs.h",
        "src/core/ext/upbdefs-generated/envoy/type/v3/range.upbdefs.h",
        "src/core/ext/upbdefs-generated/envoy/type/v3/semantic_version.upbdefs.h",
    ],
    external_deps = [
        "upb_lib",
        "upb_lib_descriptor_reflection",
        "upb_reflection",
        "upb_textformat_lib",
        "upb_generated_code_support__only_for_generated_code_do_not_use__i_give_permission_to_break_me",
    ],
    language = "c++",
    deps = [
        "envoy_type_upb",
        "google_api_upbdefs",
        "proto_gen_validate_upbdefs",
    ],
)

grpc_cc_library(
    name = "proto_gen_validate_upb",
    srcs = [
        "src/core/ext/upb-generated/validate/validate.upb.c",
    ],
    hdrs = [
        "src/core/ext/upb-generated/validate/validate.upb.h",
    ],
    external_deps = [
        "upb_lib",
        "upb_lib_descriptor",
        "upb_generated_code_support__only_for_generated_code_do_not_use__i_give_permission_to_break_me",
    ],
    language = "c++",
    deps = [
        "google_api_upb",
    ],
)

grpc_cc_library(
    name = "proto_gen_validate_upbdefs",
    srcs = [
        "src/core/ext/upbdefs-generated/validate/validate.upbdefs.c",
    ],
    hdrs = [
        "src/core/ext/upbdefs-generated/validate/validate.upbdefs.h",
    ],
    external_deps = [
        "upb_lib",
        "upb_lib_descriptor_reflection",
        "upb_textformat_lib",
        "upb_reflection",
        "upb_generated_code_support__only_for_generated_code_do_not_use__i_give_permission_to_break_me",
    ],
    language = "c++",
    deps = [
        "google_api_upbdefs",
        "proto_gen_validate_upb",
    ],
)

# Once upb code-gen issue is resolved, replace xds_orca_upb with this.
# grpc_upb_proto_library(
#     name = "xds_orca_upb",
#     deps = ["@envoy_api//xds/data/orca/v3:orca_load_report"]
# )

grpc_cc_library(
    name = "xds_orca_upb",
    srcs = [
        "src/core/ext/upb-generated/xds/data/orca/v3/orca_load_report.upb.c",
    ],
    hdrs = [
        "src/core/ext/upb-generated/xds/data/orca/v3/orca_load_report.upb.h",
    ],
    external_deps = [
        "upb_lib",
        "upb_lib_descriptor",
        "upb_generated_code_support__only_for_generated_code_do_not_use__i_give_permission_to_break_me",
    ],
    language = "c++",
    deps = [
        "proto_gen_validate_upb",
    ],
)

grpc_cc_library(
    name = "udpa_annotations_upb",
    srcs = [
        "src/core/ext/upb-generated/udpa/annotations/migrate.upb.c",
        "src/core/ext/upb-generated/udpa/annotations/security.upb.c",
        "src/core/ext/upb-generated/udpa/annotations/sensitive.upb.c",
        "src/core/ext/upb-generated/udpa/annotations/status.upb.c",
        "src/core/ext/upb-generated/udpa/annotations/versioning.upb.c",
    ],
    hdrs = [
        "src/core/ext/upb-generated/udpa/annotations/migrate.upb.h",
        "src/core/ext/upb-generated/udpa/annotations/security.upb.h",
        "src/core/ext/upb-generated/udpa/annotations/sensitive.upb.h",
        "src/core/ext/upb-generated/udpa/annotations/status.upb.h",
        "src/core/ext/upb-generated/udpa/annotations/versioning.upb.h",
    ],
    external_deps = [
        "upb_lib",
        "upb_lib_descriptor",
        "upb_generated_code_support__only_for_generated_code_do_not_use__i_give_permission_to_break_me",
    ],
    language = "c++",
    deps = [
        "google_api_upb",
        "proto_gen_validate_upb",
    ],
)

grpc_cc_library(
    name = "udpa_annotations_upbdefs",
    srcs = [
        "src/core/ext/upbdefs-generated/udpa/annotations/migrate.upbdefs.c",
        "src/core/ext/upbdefs-generated/udpa/annotations/security.upbdefs.c",
        "src/core/ext/upbdefs-generated/udpa/annotations/sensitive.upbdefs.c",
        "src/core/ext/upbdefs-generated/udpa/annotations/status.upbdefs.c",
        "src/core/ext/upbdefs-generated/udpa/annotations/versioning.upbdefs.c",
    ],
    hdrs = [
        "src/core/ext/upbdefs-generated/udpa/annotations/migrate.upbdefs.h",
        "src/core/ext/upbdefs-generated/udpa/annotations/security.upbdefs.h",
        "src/core/ext/upbdefs-generated/udpa/annotations/sensitive.upbdefs.h",
        "src/core/ext/upbdefs-generated/udpa/annotations/status.upbdefs.h",
        "src/core/ext/upbdefs-generated/udpa/annotations/versioning.upbdefs.h",
    ],
    external_deps = [
        "upb_lib",
        "upb_lib_descriptor_reflection",
        "upb_textformat_lib",
        "upb_reflection",
        "upb_generated_code_support__only_for_generated_code_do_not_use__i_give_permission_to_break_me",
    ],
    language = "c++",
    deps = [
        "google_api_upbdefs",
        "udpa_annotations_upb",
    ],
)

grpc_cc_library(
    name = "xds_annotations_upb",
    srcs = [
        "src/core/ext/upb-generated/xds/annotations/v3/status.upb.c",
    ],
    hdrs = [
        "src/core/ext/upb-generated/xds/annotations/v3/status.upb.h",
    ],
    external_deps = [
        "upb_lib",
        "upb_lib_descriptor",
        "upb_generated_code_support__only_for_generated_code_do_not_use__i_give_permission_to_break_me",
    ],
    language = "c++",
)

grpc_cc_library(
    name = "xds_annotations_upbdefs",
    srcs = [
        "src/core/ext/upbdefs-generated/xds/annotations/v3/status.upbdefs.c",
    ],
    hdrs = [
        "src/core/ext/upbdefs-generated/xds/annotations/v3/status.upbdefs.h",
    ],
    external_deps = [
        "upb_lib",
        "upb_lib_descriptor_reflection",
        "upb_textformat_lib",
        "upb_reflection",
        "upb_generated_code_support__only_for_generated_code_do_not_use__i_give_permission_to_break_me",
    ],
    language = "c++",
    deps = [
        "xds_annotations_upb",
    ],
)

grpc_cc_library(
    name = "xds_core_upb",
    srcs = [
        "src/core/ext/upb-generated/xds/core/v3/authority.upb.c",
        "src/core/ext/upb-generated/xds/core/v3/collection_entry.upb.c",
        "src/core/ext/upb-generated/xds/core/v3/context_params.upb.c",
        "src/core/ext/upb-generated/xds/core/v3/resource.upb.c",
        "src/core/ext/upb-generated/xds/core/v3/resource_locator.upb.c",
        "src/core/ext/upb-generated/xds/core/v3/resource_name.upb.c",
    ],
    hdrs = [
        "src/core/ext/upb-generated/xds/core/v3/authority.upb.h",
        "src/core/ext/upb-generated/xds/core/v3/collection_entry.upb.h",
        "src/core/ext/upb-generated/xds/core/v3/context_params.upb.h",
        "src/core/ext/upb-generated/xds/core/v3/resource.upb.h",
        "src/core/ext/upb-generated/xds/core/v3/resource_locator.upb.h",
        "src/core/ext/upb-generated/xds/core/v3/resource_name.upb.h",
    ],
    external_deps = [
        "upb_lib",
        "upb_lib_descriptor",
        "upb_generated_code_support__only_for_generated_code_do_not_use__i_give_permission_to_break_me",
    ],
    language = "c++",
    deps = [
        "google_api_upb",
        "proto_gen_validate_upb",
        "udpa_annotations_upb",
        "xds_annotations_upb",
    ],
)

grpc_cc_library(
    name = "xds_core_upbdefs",
    srcs = [
        "src/core/ext/upbdefs-generated/xds/core/v3/authority.upbdefs.c",
        "src/core/ext/upbdefs-generated/xds/core/v3/collection_entry.upbdefs.c",
        "src/core/ext/upbdefs-generated/xds/core/v3/context_params.upbdefs.c",
        "src/core/ext/upbdefs-generated/xds/core/v3/resource.upbdefs.c",
        "src/core/ext/upbdefs-generated/xds/core/v3/resource_locator.upbdefs.c",
        "src/core/ext/upbdefs-generated/xds/core/v3/resource_name.upbdefs.c",
    ],
    hdrs = [
        "src/core/ext/upbdefs-generated/xds/core/v3/authority.upbdefs.h",
        "src/core/ext/upbdefs-generated/xds/core/v3/collection_entry.upbdefs.h",
        "src/core/ext/upbdefs-generated/xds/core/v3/context_params.upbdefs.h",
        "src/core/ext/upbdefs-generated/xds/core/v3/resource.upbdefs.h",
        "src/core/ext/upbdefs-generated/xds/core/v3/resource_locator.upbdefs.h",
        "src/core/ext/upbdefs-generated/xds/core/v3/resource_name.upbdefs.h",
    ],
    external_deps = [
        "upb_lib",
        "upb_lib_descriptor_reflection",
        "upb_textformat_lib",
        "upb_reflection",
        "upb_generated_code_support__only_for_generated_code_do_not_use__i_give_permission_to_break_me",
    ],
    language = "c++",
    deps = [
        "google_api_upbdefs",
        "proto_gen_validate_upbdefs",
        "udpa_annotations_upbdefs",
        "xds_annotations_upbdefs",
        "xds_core_upb",
    ],
)

grpc_cc_library(
    name = "xds_type_upb",
    srcs = [
        "src/core/ext/upb-generated/xds/type/v3/typed_struct.upb.c",
    ],
    hdrs = [
        "src/core/ext/upb-generated/xds/type/v3/typed_struct.upb.h",
    ],
    external_deps = [
        "upb_lib",
        "upb_lib_descriptor",
        "upb_generated_code_support__only_for_generated_code_do_not_use__i_give_permission_to_break_me",
    ],
    language = "c++",
    deps = [
        "google_api_upb",
        "proto_gen_validate_upb",
    ],
)

grpc_cc_library(
    name = "xds_type_upbdefs",
    srcs = [
        "src/core/ext/upbdefs-generated/xds/type/v3/typed_struct.upbdefs.c",
    ],
    hdrs = [
        "src/core/ext/upbdefs-generated/xds/type/v3/typed_struct.upbdefs.h",
    ],
    external_deps = [
        "upb_lib",
        "upb_lib_descriptor_reflection",
        "upb_textformat_lib",
        "upb_reflection",
        "upb_generated_code_support__only_for_generated_code_do_not_use__i_give_permission_to_break_me",
    ],
    language = "c++",
    deps = [
        "google_api_upbdefs",
        "proto_gen_validate_upbdefs",
    ],
)

# Once upb code-gen issue is resolved, replace grpc_health_upb with this.
# grpc_upb_proto_library(
#     name = "grpc_health_upb",
#     deps = ["//src/proto/grpc/health/v1:health_proto_descriptor"],
# )

grpc_cc_library(
    name = "grpc_health_upb",
    srcs = [
        "src/core/ext/upb-generated/src/proto/grpc/health/v1/health.upb.c",
    ],
    hdrs = [
        "src/core/ext/upb-generated/src/proto/grpc/health/v1/health.upb.h",
    ],
    external_deps = [
        "upb_lib",
        "upb_lib_descriptor",
        "upb_generated_code_support__only_for_generated_code_do_not_use__i_give_permission_to_break_me",
    ],
    language = "c++",
)

# Once upb code-gen issue is resolved, remove this.
grpc_cc_library(
    name = "google_api_upb",
    srcs = [
        "src/core/ext/upb-generated/google/api/annotations.upb.c",
        "src/core/ext/upb-generated/google/api/expr/v1alpha1/checked.upb.c",
        "src/core/ext/upb-generated/google/api/expr/v1alpha1/syntax.upb.c",
        "src/core/ext/upb-generated/google/api/http.upb.c",
        "src/core/ext/upb-generated/google/protobuf/any.upb.c",
        "src/core/ext/upb-generated/google/protobuf/duration.upb.c",
        "src/core/ext/upb-generated/google/protobuf/empty.upb.c",
        "src/core/ext/upb-generated/google/protobuf/struct.upb.c",
        "src/core/ext/upb-generated/google/protobuf/timestamp.upb.c",
        "src/core/ext/upb-generated/google/protobuf/wrappers.upb.c",
        "src/core/ext/upb-generated/google/rpc/status.upb.c",
    ],
    hdrs = [
        "src/core/ext/upb-generated/google/api/annotations.upb.h",
        "src/core/ext/upb-generated/google/api/expr/v1alpha1/checked.upb.h",
        "src/core/ext/upb-generated/google/api/expr/v1alpha1/syntax.upb.h",
        "src/core/ext/upb-generated/google/api/http.upb.h",
        "src/core/ext/upb-generated/google/protobuf/any.upb.h",
        "src/core/ext/upb-generated/google/protobuf/duration.upb.h",
        "src/core/ext/upb-generated/google/protobuf/empty.upb.h",
        "src/core/ext/upb-generated/google/protobuf/struct.upb.h",
        "src/core/ext/upb-generated/google/protobuf/timestamp.upb.h",
        "src/core/ext/upb-generated/google/protobuf/wrappers.upb.h",
        "src/core/ext/upb-generated/google/rpc/status.upb.h",
    ],
    external_deps = [
        "upb_lib",
        "upb_lib_descriptor",
        "upb_generated_code_support__only_for_generated_code_do_not_use__i_give_permission_to_break_me",
    ],
    language = "c++",
)

grpc_cc_library(
    name = "google_api_upbdefs",
    srcs = [
        "src/core/ext/upbdefs-generated/google/api/annotations.upbdefs.c",
        "src/core/ext/upbdefs-generated/google/api/http.upbdefs.c",
        "src/core/ext/upbdefs-generated/google/protobuf/any.upbdefs.c",
        "src/core/ext/upbdefs-generated/google/protobuf/duration.upbdefs.c",
        "src/core/ext/upbdefs-generated/google/protobuf/empty.upbdefs.c",
        "src/core/ext/upbdefs-generated/google/protobuf/struct.upbdefs.c",
        "src/core/ext/upbdefs-generated/google/protobuf/timestamp.upbdefs.c",
        "src/core/ext/upbdefs-generated/google/protobuf/wrappers.upbdefs.c",
        "src/core/ext/upbdefs-generated/google/rpc/status.upbdefs.c",
    ],
    hdrs = [
        "src/core/ext/upbdefs-generated/google/api/annotations.upbdefs.h",
        "src/core/ext/upbdefs-generated/google/api/http.upbdefs.h",
        "src/core/ext/upbdefs-generated/google/protobuf/any.upbdefs.h",
        "src/core/ext/upbdefs-generated/google/protobuf/duration.upbdefs.h",
        "src/core/ext/upbdefs-generated/google/protobuf/empty.upbdefs.h",
        "src/core/ext/upbdefs-generated/google/protobuf/struct.upbdefs.h",
        "src/core/ext/upbdefs-generated/google/protobuf/timestamp.upbdefs.h",
        "src/core/ext/upbdefs-generated/google/protobuf/wrappers.upbdefs.h",
        "src/core/ext/upbdefs-generated/google/rpc/status.upbdefs.h",
    ],
    external_deps = [
        "upb_lib",
        "upb_lib_descriptor_reflection",
        "upb_textformat_lib",
        "upb_reflection",
        "upb_generated_code_support__only_for_generated_code_do_not_use__i_give_permission_to_break_me",
    ],
    language = "c++",
    deps = [
        "google_api_upb",
    ],
)

# Once upb code-gen issue is resolved, replace grpc_lb_upb with this.
# grpc_upb_proto_library(
#     name = "grpc_lb_upb",
#     deps = ["//src/proto/grpc/lb/v1:load_balancer_proto_descriptor"],
# )

grpc_cc_library(
    name = "grpc_lb_upb",
    srcs = [
        "src/core/ext/upb-generated/src/proto/grpc/lb/v1/load_balancer.upb.c",
    ],
    hdrs = [
        "src/core/ext/upb-generated/src/proto/grpc/lb/v1/load_balancer.upb.h",
    ],
    external_deps = [
        "upb_lib",
        "upb_lib_descriptor",
        "upb_generated_code_support__only_for_generated_code_do_not_use__i_give_permission_to_break_me",
    ],
    language = "c++",
    deps = [
        "google_api_upb",
    ],
)

# Once upb code-gen issue is resolved, replace meshca_upb with this.
# meshca_upb_proto_library(
#     name = "meshca_upb",
#     deps = ["//third_party/istio/security/proto/providers/google:meshca_proto"],
# )

grpc_cc_library(
    name = "meshca_upb",
    srcs = [
        "src/core/ext/upb-generated/third_party/istio/security/proto/providers/google/meshca.upb.c",
    ],
    hdrs = [
        "src/core/ext/upb-generated/third_party/istio/security/proto/providers/google/meshca.upb.h",
    ],
    external_deps = [
        "upb_generated_code_support__only_for_generated_code_do_not_use__i_give_permission_to_break_me",
    ],
    language = "c++",
    deps = [
        "google_api_upb",
    ],
)

# Once upb code-gen issue is resolved, replace alts_upb with this.
# grpc_upb_proto_library(
#     name = "alts_upb",
#     deps = ["//src/proto/grpc/gcp:alts_handshaker_proto"],
# )

grpc_cc_library(
    name = "alts_upb",
    srcs = [
        "src/core/ext/upb-generated/src/proto/grpc/gcp/altscontext.upb.c",
        "src/core/ext/upb-generated/src/proto/grpc/gcp/handshaker.upb.c",
        "src/core/ext/upb-generated/src/proto/grpc/gcp/transport_security_common.upb.c",
    ],
    hdrs = [
        "src/core/ext/upb-generated/src/proto/grpc/gcp/altscontext.upb.h",
        "src/core/ext/upb-generated/src/proto/grpc/gcp/handshaker.upb.h",
        "src/core/ext/upb-generated/src/proto/grpc/gcp/transport_security_common.upb.h",
    ],
    external_deps = [
        "upb_lib",
        "upb_lib_descriptor",
        "upb_generated_code_support__only_for_generated_code_do_not_use__i_give_permission_to_break_me",
    ],
    language = "c++",
)

grpc_cc_library(
    name = "json",
    srcs = [
        "src/core/lib/json/json_reader.cc",
        "src/core/lib/json/json_writer.cc",
    ],
    hdrs = [
        "src/core/lib/json/json.h",
    ],
    external_deps = [
        "absl/strings",
        "absl/strings:str_format",
    ],
    deps = [
        "error",
        "exec_ctx",
        "gpr_base",
    ],
)

grpc_cc_library(
    name = "json_util",
    srcs = ["src/core/lib/json/json_util.cc"],
    hdrs = ["src/core/lib/json/json_util.h"],
    external_deps = [
        "absl/strings",
    ],
    deps = [
        "gpr_base",
        "json",
    ],
)

grpc_generate_one_off_targets()

filegroup(
    name = "root_certificates",
    srcs = [
        "etc/roots.pem",
    ],
    visibility = ["//visibility:public"],
)<|MERGE_RESOLUTION|>--- conflicted
+++ resolved
@@ -2001,11 +2001,8 @@
     public_hdrs = GRPC_PUBLIC_HDRS + GRPC_PUBLIC_EVENT_ENGINE_HDRS,
     visibility = ["@grpc:alt_grpc_base_legacy"],
     deps = [
-<<<<<<< HEAD
         "arena",
-=======
         "avl",
->>>>>>> a629c9a0
         "bitset",
         "channel_stack_type",
         "chunked_vector",
