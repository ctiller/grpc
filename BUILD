# gRPC Bazel BUILD file.
#
# Copyright 2016 gRPC authors.
#
# Licensed under the Apache License, Version 2.0 (the "License");
# you may not use this file except in compliance with the License.
# You may obtain a copy of the License at
#
#     http://www.apache.org/licenses/LICENSE-2.0
#
# Unless required by applicable law or agreed to in writing, software
# distributed under the License is distributed on an "AS IS" BASIS,
# WITHOUT WARRANTIES OR CONDITIONS OF ANY KIND, either express or implied.
# See the License for the specific language governing permissions and
# limitations under the License.

load(
    "//bazel:grpc_build_system.bzl",
    "grpc_cc_library",
    "grpc_generate_one_off_targets",
    "grpc_upb_proto_library",
    "grpc_upb_proto_reflection_library",
    "python_config_settings",
)
load("@bazel_skylib//lib:selects.bzl", "selects")

licenses(["reciprocal"])

package(
    default_visibility = ["//visibility:public"],
    features = [
        "layering_check",
        "-parse_headers",
    ],
)

exports_files([
    "LICENSE",
    "etc/roots.pem",
])

exports_files(
    glob(["include/**"]),
    visibility = ["//:__subpackages__"],
)

config_setting(
    name = "grpc_no_ares",
    values = {"define": "grpc_no_ares=true"},
)

config_setting(
    name = "grpc_no_xds_define",
    values = {"define": "grpc_no_xds=true"},
)

config_setting(
    name = "grpc_experiments_are_final_define",
    values = {"define": "grpc_experiments_are_final=true"},
)

# When gRPC is build as shared library, binder transport code might still
# get included even when user's code does not depend on it. In that case
# --define=grpc_no_binder=true can be used to disable binder transport
# related code to reduce binary size.
# For users using build system other than bazel, they can define
# GRPC_NO_BINDER to achieve the same effect.
config_setting(
    name = "grpc_no_binder_define",
    values = {"define": "grpc_no_binder=true"},
)

config_setting(
    name = "android",
    values = {"crosstool_top": "//external:android/crosstool"},
)

config_setting(
    name = "ios",
    values = {"apple_platform_type": "ios"},
)

config_setting(
    name = "systemd",
    values = {"define": "use_systemd=true"},
)

selects.config_setting_group(
    name = "grpc_no_xds",
    match_any = [
        ":grpc_no_xds_define",
        # In addition to disabling XDS support when --define=grpc_no_xds=true is
        # specified, we also disable it on mobile platforms where it is not
        # likely to be needed and where reducing the binary size is more
        # important.
        ":android",
        ":ios",
    ],
)

selects.config_setting_group(
    name = "grpc_no_binder",
    match_any = [
        ":grpc_no_binder_define",
        # We do not need binder on ios.
        ":ios",
    ],
)

selects.config_setting_group(
    name = "grpc_no_rls",
    match_any = [
        # Disable RLS support on mobile platforms where it is not likely to be
        # needed and where reducing the binary size is more important.
        ":android",
        ":ios",
    ],
)

selects.config_setting_group(
    name = "grpc_experiments_are_final",
    match_any = [
        ":grpc_experiments_are_final_define",
        # In addition to disabling experiments when
        # --define=grpc_experiments_are_final=true is specified, we also disable
        # them on mobile platforms where runtime configuration of experiments is unlikely to be needed and where
        # reducing the binary size is more important.
        ":android",
        ":ios",
    ],
)

# Fuzzers can be built as fuzzers or as tests
config_setting(
    name = "grpc_build_fuzzers",
    values = {"define": "grpc_build_fuzzers=true"},
)

config_setting(
    name = "grpc_allow_exceptions",
    values = {"define": "GRPC_ALLOW_EXCEPTIONS=1"},
)

config_setting(
    name = "grpc_disallow_exceptions",
    values = {"define": "GRPC_ALLOW_EXCEPTIONS=0"},
)

config_setting(
    name = "remote_execution",
    values = {"define": "GRPC_PORT_ISOLATED_RUNTIME=1"},
)

config_setting(
    name = "windows",
    values = {"cpu": "x64_windows"},
)

config_setting(
    name = "windows_msvc",
    values = {"cpu": "x64_windows_msvc"},
)

config_setting(
    name = "mac_x86_64",
    values = {"cpu": "darwin"},
)

config_setting(
    name = "mac_arm64",
    values = {"cpu": "darwin_arm64"},
)

config_setting(
    name = "use_strict_warning",
    values = {"define": "use_strict_warning=true"},
)

python_config_settings()

# This should be updated along with build_handwritten.yaml
g_stands_for = "glockenspiel"  # @unused

core_version = "30.0.0"  # @unused

version = "1.53.0-dev"  # @unused

GPR_PUBLIC_HDRS = [
    "include/grpc/support/alloc.h",
    "include/grpc/support/atm_gcc_atomic.h",
    "include/grpc/support/atm_gcc_sync.h",
    "include/grpc/support/atm_windows.h",
    "include/grpc/support/cpu.h",
    "include/grpc/support/log.h",
    "include/grpc/support/log_windows.h",
    "include/grpc/support/port_platform.h",
    "include/grpc/support/string_util.h",
    "include/grpc/support/sync.h",
    "include/grpc/support/sync_abseil.h",
    "include/grpc/support/sync_custom.h",
    "include/grpc/support/sync_generic.h",
    "include/grpc/support/sync_posix.h",
    "include/grpc/support/sync_windows.h",
    "include/grpc/support/thd_id.h",
    "include/grpc/support/time.h",
    "include/grpc/impl/codegen/atm.h",
    "include/grpc/impl/codegen/atm_gcc_atomic.h",
    "include/grpc/impl/codegen/atm_gcc_sync.h",
    "include/grpc/impl/codegen/atm_windows.h",
    "include/grpc/impl/codegen/fork.h",
    "include/grpc/impl/codegen/gpr_types.h",
    "include/grpc/impl/codegen/log.h",
    "include/grpc/impl/codegen/port_platform.h",
    "include/grpc/impl/codegen/sync.h",
    "include/grpc/impl/codegen/sync_abseil.h",
    "include/grpc/impl/codegen/sync_custom.h",
    "include/grpc/impl/codegen/sync_generic.h",
    "include/grpc/impl/codegen/sync_posix.h",
    "include/grpc/impl/codegen/sync_windows.h",
]

GRPC_PUBLIC_HDRS = [
    "include/grpc/byte_buffer.h",
    "include/grpc/byte_buffer_reader.h",
    "include/grpc/compression.h",
    "include/grpc/fork.h",
    "include/grpc/grpc.h",
    "include/grpc/grpc_posix.h",
    "include/grpc/grpc_security.h",
    "include/grpc/grpc_security_constants.h",
    "include/grpc/slice.h",
    "include/grpc/slice_buffer.h",
    "include/grpc/status.h",
    "include/grpc/load_reporting.h",
    "include/grpc/support/workaround_list.h",
    "include/grpc/impl/codegen/byte_buffer.h",
    "include/grpc/impl/codegen/byte_buffer_reader.h",
    "include/grpc/impl/codegen/compression_types.h",
    "include/grpc/impl/codegen/connectivity_state.h",
    "include/grpc/impl/codegen/grpc_types.h",
    "include/grpc/impl/codegen/propagation_bits.h",
    "include/grpc/impl/codegen/status.h",
    "include/grpc/impl/codegen/slice.h",
    "include/grpc/impl/compression_types.h",
    "include/grpc/impl/connectivity_state.h",
    "include/grpc/impl/grpc_types.h",
    "include/grpc/impl/propagation_bits.h",
    "include/grpc/impl/slice_type.h",
]

GRPC_PUBLIC_EVENT_ENGINE_HDRS = [
    "include/grpc/event_engine/endpoint_config.h",
    "include/grpc/event_engine/event_engine.h",
    "include/grpc/event_engine/port.h",
    "include/grpc/event_engine/memory_allocator.h",
    "include/grpc/event_engine/memory_request.h",
    "include/grpc/event_engine/internal/memory_allocator_impl.h",
    "include/grpc/event_engine/slice.h",
    "include/grpc/event_engine/slice_buffer.h",
    "include/grpc/event_engine/internal/slice_cast.h",
]

GRPCXX_SRCS = [
    "src/cpp/client/channel_cc.cc",
    "src/cpp/client/client_callback.cc",
    "src/cpp/client/client_context.cc",
    "src/cpp/client/client_interceptor.cc",
    "src/cpp/client/create_channel.cc",
    "src/cpp/client/create_channel_internal.cc",
    "src/cpp/client/create_channel_posix.cc",
    "src/cpp/common/alarm.cc",
    "src/cpp/common/channel_arguments.cc",
    "src/cpp/common/channel_filter.cc",
    "src/cpp/common/completion_queue_cc.cc",
    "src/cpp/common/resource_quota_cc.cc",
    "src/cpp/common/rpc_method.cc",
    "src/cpp/common/version_cc.cc",
    "src/cpp/common/validate_service_config.cc",
    "src/cpp/server/async_generic_service.cc",
    "src/cpp/server/channel_argument_option.cc",
    "src/cpp/server/create_default_thread_pool.cc",
    "src/cpp/server/external_connection_acceptor_impl.cc",
    "src/cpp/server/health/default_health_check_service.cc",
    "src/cpp/server/health/health_check_service.cc",
    "src/cpp/server/health/health_check_service_server_builder_option.cc",
    "src/cpp/server/server_builder.cc",
    "src/cpp/server/server_callback.cc",
    "src/cpp/server/server_cc.cc",
    "src/cpp/server/server_context.cc",
    "src/cpp/server/server_posix.cc",
    "src/cpp/thread_manager/thread_manager.cc",
    "src/cpp/util/byte_buffer_cc.cc",
    "src/cpp/util/string_ref.cc",
    "src/cpp/util/time_cc.cc",
]

GRPCXX_HDRS = [
    "src/cpp/client/create_channel_internal.h",
    "src/cpp/common/channel_filter.h",
    "src/cpp/server/dynamic_thread_pool.h",
    "src/cpp/server/external_connection_acceptor_impl.h",
    "src/cpp/server/health/default_health_check_service.h",
    "src/cpp/server/thread_pool_interface.h",
    "src/cpp/thread_manager/thread_manager.h",
]

GRPCXX_PUBLIC_HDRS = [
    "include/grpc++/alarm.h",
    "include/grpc++/channel.h",
    "include/grpc++/client_context.h",
    "include/grpc++/completion_queue.h",
    "include/grpc++/create_channel.h",
    "include/grpc++/create_channel_posix.h",
    "include/grpc++/ext/health_check_service_server_builder_option.h",
    "include/grpc++/generic/async_generic_service.h",
    "include/grpc++/generic/generic_stub.h",
    "include/grpc++/grpc++.h",
    "include/grpc++/health_check_service_interface.h",
    "include/grpc++/impl/call.h",
    "include/grpc++/impl/channel_argument_option.h",
    "include/grpc++/impl/client_unary_call.h",
    "include/grpc++/impl/grpc_library.h",
    "include/grpc++/impl/method_handler_impl.h",
    "include/grpc++/impl/rpc_method.h",
    "include/grpc++/impl/rpc_service_method.h",
    "include/grpc++/impl/serialization_traits.h",
    "include/grpc++/impl/server_builder_option.h",
    "include/grpc++/impl/server_builder_plugin.h",
    "include/grpc++/impl/server_initializer.h",
    "include/grpc++/impl/service_type.h",
    "include/grpc++/security/auth_context.h",
    "include/grpc++/resource_quota.h",
    "include/grpc++/security/auth_metadata_processor.h",
    "include/grpc++/security/credentials.h",
    "include/grpc++/security/server_credentials.h",
    "include/grpc++/server.h",
    "include/grpc++/server_builder.h",
    "include/grpc++/server_context.h",
    "include/grpc++/server_posix.h",
    "include/grpc++/support/async_stream.h",
    "include/grpc++/support/async_unary_call.h",
    "include/grpc++/support/byte_buffer.h",
    "include/grpc++/support/channel_arguments.h",
    "include/grpc++/support/config.h",
    "include/grpc++/support/slice.h",
    "include/grpc++/support/status.h",
    "include/grpc++/support/status_code_enum.h",
    "include/grpc++/support/string_ref.h",
    "include/grpc++/support/stub_options.h",
    "include/grpc++/support/sync_stream.h",
    "include/grpc++/support/time.h",
    "include/grpcpp/alarm.h",
    "include/grpcpp/channel.h",
    "include/grpcpp/client_context.h",
    "include/grpcpp/completion_queue.h",
    "include/grpcpp/create_channel.h",
    "include/grpcpp/create_channel_posix.h",
    "include/grpcpp/ext/health_check_service_server_builder_option.h",
    "include/grpcpp/generic/async_generic_service.h",
    "include/grpcpp/generic/generic_stub.h",
    "include/grpcpp/grpcpp.h",
    "include/grpcpp/health_check_service_interface.h",
    "include/grpcpp/impl/call_hook.h",
    "include/grpcpp/impl/call_op_set_interface.h",
    "include/grpcpp/impl/call_op_set.h",
    "include/grpcpp/impl/call.h",
    "include/grpcpp/impl/channel_argument_option.h",
    "include/grpcpp/impl/channel_interface.h",
    "include/grpcpp/impl/client_unary_call.h",
    "include/grpcpp/impl/completion_queue_tag.h",
    "include/grpcpp/impl/create_auth_context.h",
    "include/grpcpp/impl/delegating_channel.h",
    "include/grpcpp/impl/grpc_library.h",
    "include/grpcpp/impl/intercepted_channel.h",
    "include/grpcpp/impl/interceptor_common.h",
    "include/grpcpp/impl/metadata_map.h",
    "include/grpcpp/impl/method_handler_impl.h",
    "include/grpcpp/impl/rpc_method.h",
    "include/grpcpp/impl/rpc_service_method.h",
    "include/grpcpp/impl/serialization_traits.h",
    "include/grpcpp/impl/server_builder_option.h",
    "include/grpcpp/impl/server_builder_plugin.h",
    "include/grpcpp/impl/server_callback_handlers.h",
    "include/grpcpp/impl/server_initializer.h",
    "include/grpcpp/impl/service_type.h",
    "include/grpcpp/impl/status.h",
    "include/grpcpp/impl/sync.h",
    "include/grpcpp/resource_quota.h",
    "include/grpcpp/security/auth_context.h",
    "include/grpcpp/security/auth_metadata_processor.h",
    "include/grpcpp/security/credentials.h",
    "include/grpcpp/security/server_credentials.h",
    "include/grpcpp/security/tls_certificate_provider.h",
    "include/grpcpp/security/authorization_policy_provider.h",
    "include/grpcpp/security/tls_certificate_verifier.h",
    "include/grpcpp/security/tls_credentials_options.h",
    "include/grpcpp/server.h",
    "include/grpcpp/server_builder.h",
    "include/grpcpp/server_context.h",
    "include/grpcpp/server_interface.h",
    "include/grpcpp/server_posix.h",
    "include/grpcpp/version_info.h",
    "include/grpcpp/support/async_stream.h",
    "include/grpcpp/support/async_unary_call.h",
    "include/grpcpp/support/byte_buffer.h",
    "include/grpcpp/support/callback_common.h",
    "include/grpcpp/support/channel_arguments.h",
    "include/grpcpp/support/client_callback.h",
    "include/grpcpp/support/client_interceptor.h",
    "include/grpcpp/support/config.h",
    "include/grpcpp/support/interceptor.h",
    "include/grpcpp/support/message_allocator.h",
    "include/grpcpp/support/method_handler.h",
    "include/grpcpp/support/proto_buffer_reader.h",
    "include/grpcpp/support/proto_buffer_writer.h",
    "include/grpcpp/support/server_callback.h",
    "include/grpcpp/support/server_interceptor.h",
    "include/grpcpp/support/slice.h",
    "include/grpcpp/support/status.h",
    "include/grpcpp/support/status_code_enum.h",
    "include/grpcpp/support/string_ref.h",
    "include/grpcpp/support/stub_options.h",
    "include/grpcpp/support/sync_stream.h",
    "include/grpcpp/support/time.h",
    "include/grpcpp/support/validate_service_config.h",
    "include/grpc++/impl/codegen/async_stream.h",
    "include/grpc++/impl/codegen/async_unary_call.h",
    "include/grpc++/impl/codegen/byte_buffer.h",
    "include/grpc++/impl/codegen/call_hook.h",
    "include/grpc++/impl/codegen/call.h",
    "include/grpc++/impl/codegen/channel_interface.h",
    "include/grpc++/impl/codegen/client_context.h",
    "include/grpc++/impl/codegen/client_unary_call.h",
    "include/grpc++/impl/codegen/completion_queue_tag.h",
    "include/grpc++/impl/codegen/completion_queue.h",
    "include/grpc++/impl/codegen/config.h",
    "include/grpc++/impl/codegen/create_auth_context.h",
    "include/grpc++/impl/codegen/metadata_map.h",
    "include/grpc++/impl/codegen/method_handler_impl.h",
    "include/grpc++/impl/codegen/rpc_method.h",
    "include/grpc++/impl/codegen/rpc_service_method.h",
    "include/grpc++/impl/codegen/security/auth_context.h",
    "include/grpc++/impl/codegen/serialization_traits.h",
    "include/grpc++/impl/codegen/server_context.h",
    "include/grpc++/impl/codegen/server_interface.h",
    "include/grpc++/impl/codegen/service_type.h",
    "include/grpc++/impl/codegen/slice.h",
    "include/grpc++/impl/codegen/status_code_enum.h",
    "include/grpc++/impl/codegen/status.h",
    "include/grpc++/impl/codegen/string_ref.h",
    "include/grpc++/impl/codegen/stub_options.h",
    "include/grpc++/impl/codegen/sync_stream.h",
    "include/grpc++/impl/codegen/time.h",
    "include/grpcpp/impl/codegen/async_generic_service.h",
    "include/grpcpp/impl/codegen/async_stream.h",
    "include/grpcpp/impl/codegen/async_unary_call.h",
    "include/grpcpp/impl/codegen/byte_buffer.h",
    "include/grpcpp/impl/codegen/call_hook.h",
    "include/grpcpp/impl/codegen/call_op_set_interface.h",
    "include/grpcpp/impl/codegen/call_op_set.h",
    "include/grpcpp/impl/codegen/call.h",
    "include/grpcpp/impl/codegen/callback_common.h",
    "include/grpcpp/impl/codegen/channel_interface.h",
    "include/grpcpp/impl/codegen/client_callback.h",
    "include/grpcpp/impl/codegen/client_context.h",
    "include/grpcpp/impl/codegen/client_interceptor.h",
    "include/grpcpp/impl/codegen/client_unary_call.h",
    "include/grpcpp/impl/codegen/completion_queue_tag.h",
    "include/grpcpp/impl/codegen/completion_queue.h",
    "include/grpcpp/impl/codegen/config.h",
    "include/grpcpp/impl/codegen/create_auth_context.h",
    "include/grpcpp/impl/codegen/delegating_channel.h",
    "include/grpcpp/impl/codegen/intercepted_channel.h",
    "include/grpcpp/impl/codegen/interceptor_common.h",
    "include/grpcpp/impl/codegen/interceptor.h",
    "include/grpcpp/impl/codegen/message_allocator.h",
    "include/grpcpp/impl/codegen/metadata_map.h",
    "include/grpcpp/impl/codegen/method_handler_impl.h",
    "include/grpcpp/impl/codegen/method_handler.h",
    "include/grpcpp/impl/codegen/rpc_method.h",
    "include/grpcpp/impl/codegen/rpc_service_method.h",
    "include/grpcpp/impl/codegen/security/auth_context.h",
    "include/grpcpp/impl/codegen/serialization_traits.h",
    "include/grpcpp/impl/codegen/server_callback_handlers.h",
    "include/grpcpp/impl/codegen/server_callback.h",
    "include/grpcpp/impl/codegen/server_context.h",
    "include/grpcpp/impl/codegen/server_interceptor.h",
    "include/grpcpp/impl/codegen/server_interface.h",
    "include/grpcpp/impl/codegen/service_type.h",
    "include/grpcpp/impl/codegen/slice.h",
    "include/grpcpp/impl/codegen/status_code_enum.h",
    "include/grpcpp/impl/codegen/status.h",
    "include/grpcpp/impl/codegen/string_ref.h",
    "include/grpcpp/impl/codegen/stub_options.h",
    "include/grpcpp/impl/codegen/sync_stream.h",
    "include/grpcpp/impl/codegen/time.h",
    "include/grpcpp/impl/codegen/sync.h",
]

grpc_cc_library(
    name = "grpc_unsecure",
    srcs = [
        "//src/core:lib/surface/init.cc",
        "//src/core:plugin_registry/grpc_plugin_registry.cc",
        "//src/core:plugin_registry/grpc_plugin_registry_noextra.cc",
    ],
    defines = ["GRPC_NO_XDS"],
    external_deps = [
        "absl/base:core_headers",
    ],
    language = "c++",
    public_hdrs = GRPC_PUBLIC_HDRS,
    tags = [
        "nofixdeps",
    ],
    visibility = ["@grpc:public"],
    deps = [
        "channel_stack_builder",
        "config",
        "exec_ctx",
        "gpr",
        "grpc_base",
        "grpc_client_channel",
        "grpc_common",
        "grpc_http_filters",
        "grpc_security_base",
        "grpc_trace",
        "http_connect_handshaker",
        "iomgr_timer",
        "//src/core:channel_args",
        "//src/core:channel_init",
        "//src/core:channel_stack_type",
        "//src/core:default_event_engine",
        "//src/core:experiments",
        "//src/core:forkable",
        "//src/core:grpc_authorization_base",
        "//src/core:init_internally",
        "//src/core:posix_event_engine_timer_manager",
        "//src/core:slice",
        "//src/core:tcp_connect_handshaker",
    ],
)

GRPC_XDS_TARGETS = [
    "//src/core:grpc_lb_policy_cds",
    "//src/core:grpc_lb_policy_xds_cluster_impl",
    "//src/core:grpc_lb_policy_xds_cluster_manager",
    "//src/core:grpc_lb_policy_xds_cluster_resolver",
    "//src/core:grpc_lb_policy_xds_override_host",
    "//src/core:grpc_lb_policy_xds_wrr_locality",
    "//src/core:grpc_resolver_xds",
    "//src/core:grpc_resolver_c2p",
    "//src/core:grpc_xds_server_config_fetcher",
    "//src/core:grpc_stateful_session_filter",

    # Not xDS-specific but currently only used by xDS.
    "//src/core:channel_creds_registry_init",
]

grpc_cc_library(
    name = "grpc",
    srcs = [
        "//src/core:lib/surface/init.cc",
        "//src/core:plugin_registry/grpc_plugin_registry.cc",
        "//src/core:plugin_registry/grpc_plugin_registry_extra.cc",
    ],
    defines = select({
        ":grpc_no_xds": ["GRPC_NO_XDS"],
        "//conditions:default": [],
    }),
    external_deps = [
        "absl/base:core_headers",
    ],
    language = "c++",
    public_hdrs = GRPC_PUBLIC_HDRS,
    select_deps = [
        {
            ":grpc_no_xds": [],
            "//conditions:default": GRPC_XDS_TARGETS,
        },
    ],
    tags = [
        "nofixdeps",
    ],
    visibility = [
        "@grpc:public",
    ],
    deps = [
        "channel_stack_builder",
        "config",
        "exec_ctx",
        "gpr",
        "grpc_alts_credentials",
        "grpc_base",
        "grpc_client_channel",
        "grpc_common",
        "grpc_credentials_util",
        "grpc_http_filters",
        "grpc_jwt_credentials",
        "grpc_public_hdrs",
        "grpc_security_base",
        "grpc_trace",
        "http_connect_handshaker",
        "httpcli",
        "iomgr_timer",
        "promise",
        "ref_counted_ptr",
        "sockaddr_utils",
        "tsi_base",
        "uri_parser",
        "//src/core:channel_args",
        "//src/core:channel_init",
        "//src/core:channel_stack_type",
        "//src/core:default_event_engine",
        "//src/core:experiments",
        "//src/core:forkable",
        "//src/core:grpc_authorization_base",
        "//src/core:grpc_external_account_credentials",
        "//src/core:grpc_fake_credentials",
        "//src/core:grpc_google_default_credentials",
        "//src/core:grpc_iam_credentials",
        "//src/core:grpc_insecure_credentials",
        "//src/core:grpc_local_credentials",
        "//src/core:grpc_oauth2_credentials",
        "//src/core:grpc_ssl_credentials",
        "//src/core:grpc_tls_credentials",
        "//src/core:grpc_transport_chttp2_alpn",
        "//src/core:httpcli_ssl_credentials",
        "//src/core:init_internally",
        "//src/core:json",
        "//src/core:posix_event_engine_timer_manager",
        "//src/core:ref_counted",
        "//src/core:slice",
        "//src/core:slice_refcount",
        "//src/core:tcp_connect_handshaker",
        "//src/core:useful",
    ],
)

grpc_cc_library(
    name = "gpr",
    srcs = [
        "//src/core:lib/gpr/alloc.cc",
        "//src/core:lib/gpr/cpu_iphone.cc",
        "//src/core:lib/gpr/cpu_linux.cc",
        "//src/core:lib/gpr/cpu_posix.cc",
        "//src/core:lib/gpr/cpu_windows.cc",
        "//src/core:lib/gpr/log.cc",
        "//src/core:lib/gpr/log_android.cc",
        "//src/core:lib/gpr/log_linux.cc",
        "//src/core:lib/gpr/log_posix.cc",
        "//src/core:lib/gpr/log_windows.cc",
        "//src/core:lib/gpr/string.cc",
        "//src/core:lib/gpr/string_posix.cc",
        "//src/core:lib/gpr/string_util_windows.cc",
        "//src/core:lib/gpr/string_windows.cc",
        "//src/core:lib/gpr/sync.cc",
        "//src/core:lib/gpr/sync_abseil.cc",
        "//src/core:lib/gpr/sync_posix.cc",
        "//src/core:lib/gpr/sync_windows.cc",
        "//src/core:lib/gpr/time.cc",
        "//src/core:lib/gpr/time_posix.cc",
        "//src/core:lib/gpr/time_precise.cc",
        "//src/core:lib/gpr/time_windows.cc",
        "//src/core:lib/gpr/tmpfile_msys.cc",
        "//src/core:lib/gpr/tmpfile_posix.cc",
        "//src/core:lib/gpr/tmpfile_windows.cc",
        "//src/core:lib/gpr/wrap_memcpy.cc",
        "//src/core:lib/gprpp/crash.cc",
        "//src/core:lib/gprpp/fork.cc",
        "//src/core:lib/gprpp/global_config_env.cc",
        "//src/core:lib/gprpp/host_port.cc",
        "//src/core:lib/gprpp/mpscq.cc",
        "//src/core:lib/gprpp/stat_posix.cc",
        "//src/core:lib/gprpp/stat_windows.cc",
        "//src/core:lib/gprpp/thd_posix.cc",
        "//src/core:lib/gprpp/thd_windows.cc",
        "//src/core:lib/gprpp/time_util.cc",
    ],
    hdrs = [
        "//src/core:lib/gpr/alloc.h",
        "//src/core:lib/gpr/string.h",
        "//src/core:lib/gpr/time_precise.h",
        "//src/core:lib/gpr/tmpfile.h",
        "//src/core:lib/gprpp/crash.h",
        "//src/core:lib/gprpp/fork.h",
        "//src/core:lib/gprpp/global_config.h",
        "//src/core:lib/gprpp/global_config_custom.h",
        "//src/core:lib/gprpp/global_config_env.h",
        "//src/core:lib/gprpp/global_config_generic.h",
        "//src/core:lib/gprpp/host_port.h",
        "//src/core:lib/gprpp/memory.h",
        "//src/core:lib/gprpp/mpscq.h",
        "//src/core:lib/gprpp/stat.h",
        "//src/core:lib/gprpp/sync.h",
        "//src/core:lib/gprpp/thd.h",
        "//src/core:lib/gprpp/time_util.h",
    ],
    external_deps = [
        "absl/base",
        "absl/base:core_headers",
        "absl/memory",
        "absl/random",
        "absl/status",
        "absl/strings",
        "absl/strings:cord",
        "absl/strings:str_format",
        "absl/synchronization",
        "absl/time:time",
        "absl/types:optional",
    ],
    language = "c++",
    public_hdrs = GPR_PUBLIC_HDRS,
    tags = [
        "nofixdeps",
    ],
    visibility = ["@grpc:public"],
    deps = [
        "debug_location",
        "//src/core:construct_destruct",
        "//src/core:env",
        "//src/core:event_engine_thread_local",
        "//src/core:examine_stack",
        "//src/core:gpr_atm",
        "//src/core:no_destruct",
        "//src/core:strerror",
        "//src/core:tchar",
        "//src/core:useful",
    ],
)

grpc_cc_library(
    name = "gpr_public_hdrs",
    hdrs = GPR_PUBLIC_HDRS,
    tags = [
        "avoid_dep",
        "nofixdeps",
    ],
)

grpc_cc_library(
    name = "cpp_impl_of",
    hdrs = ["//src/core:lib/gprpp/cpp_impl_of.h"],
    language = "c++",
)

grpc_cc_library(
    name = "grpc_common",
    defines = select({
        "grpc_no_rls": ["GRPC_NO_RLS"],
        "//conditions:default": [],
    }),
    language = "c++",
    select_deps = [
        {
            "grpc_no_rls": [],
            "//conditions:default": ["//src/core:grpc_lb_policy_rls"],
        },
    ],
    tags = ["nofixdeps"],
    deps = [
        "grpc_base",
        # standard plugins
        "census",
        "//src/core:grpc_backend_metric_filter",
        "//src/core:grpc_deadline_filter",
        "//src/core:grpc_client_authority_filter",
        "//src/core:grpc_lb_policy_grpclb",
        "//src/core:grpc_lb_policy_outlier_detection",
        "//src/core:grpc_lb_policy_pick_first",
        "//src/core:grpc_lb_policy_priority",
        "//src/core:grpc_lb_policy_ring_hash",
        "//src/core:grpc_lb_policy_round_robin",
        "//src/core:grpc_lb_policy_weighted_round_robin",
        "//src/core:grpc_lb_policy_weighted_target",
        "//src/core:grpc_channel_idle_filter",
        "//src/core:grpc_message_size_filter",
        "//src/core:grpc_resolver_binder",
        "grpc_resolver_dns_ares",
        "grpc_resolver_fake",
        "//src/core:grpc_resolver_dns_native",
        "//src/core:grpc_resolver_sockaddr",
        "//src/core:grpc_transport_chttp2_client_connector",
        "//src/core:grpc_transport_chttp2_server",
        "//src/core:grpc_transport_inproc",
        "//src/core:grpc_fault_injection_filter",
    ],
)

grpc_cc_library(
    name = "grpc_public_hdrs",
    hdrs = GRPC_PUBLIC_HDRS,
    tags = [
        "avoid_dep",
        "nofixdeps",
    ],
    deps = ["gpr_public_hdrs"],
)

grpc_cc_library(
    name = "grpc++_public_hdrs",
    hdrs = GRPCXX_PUBLIC_HDRS,
    external_deps = [
        "absl/synchronization",
        "protobuf_headers",
    ],
    tags = [
        "avoid_dep",
        "nofixdeps",
    ],
    visibility = ["@grpc:public"],
    deps = [
        "grpc_public_hdrs",
        "//src/core:gpr_atm",
    ],
)

grpc_cc_library(
    name = "grpc++",
    hdrs = [
        "src/cpp/client/secure_credentials.h",
        "src/cpp/common/secure_auth_context.h",
        "src/cpp/server/secure_server_credentials.h",
    ],
    language = "c++",
    public_hdrs = GRPCXX_PUBLIC_HDRS,
    select_deps = [
        {
            ":grpc_no_xds": [],
            "//conditions:default": [
                "grpc++_xds_client",
                "grpc++_xds_server",
            ],
        },
        {
            "grpc_no_binder": [],
            "//conditions:default": [
                "grpc++_binder",
            ],
        },
    ],
    tags = ["nofixdeps"],
    visibility = [
        "@grpc:public",
    ],
    deps = [
        "grpc++_base",
        "//src/core:gpr_atm",
        "//src/core:slice",
    ],
)

grpc_cc_library(
    name = "grpc_cronet_hdrs",
    hdrs = [
        "include/grpc/grpc_cronet.h",
    ],
    deps = [
        "gpr_public_hdrs",
        "grpc_base",
    ],
)

# This target pulls in a dependency on RE2 and should not be linked into grpc by default for binary-size reasons.
grpc_cc_library(
    name = "grpc_authorization_provider",
    srcs = [
        "//src/core:lib/security/authorization/grpc_authorization_policy_provider.cc",
        "//src/core:lib/security/authorization/rbac_translator.cc",
    ],
    hdrs = [
        "//src/core:lib/security/authorization/grpc_authorization_policy_provider.h",
        "//src/core:lib/security/authorization/rbac_translator.h",
    ],
    external_deps = [
        "absl/base:core_headers",
        "absl/status",
        "absl/status:statusor",
        "absl/strings",
        "absl/strings:str_format",
        "absl/types:optional",
    ],
    language = "c++",
    deps = [
        "gpr",
        "grpc_base",
        "grpc_public_hdrs",
        "grpc_trace",
        "ref_counted_ptr",
        "//src/core:error",
        "//src/core:grpc_authorization_base",
        "//src/core:grpc_matchers",
        "//src/core:grpc_rbac_engine",
        "//src/core:json",
        "//src/core:slice",
        "//src/core:slice_refcount",
        "//src/core:status_helper",
        "//src/core:useful",
    ],
)

# This target pulls in a dependency on RE2 and should not be linked into grpc by default for binary-size reasons.
grpc_cc_library(
    name = "grpc++_authorization_provider",
    srcs = [
        "src/cpp/server/authorization_policy_provider.cc",
    ],
    hdrs = [
        "include/grpcpp/security/authorization_policy_provider.h",
    ],
    language = "c++",
    tags = ["nofixdeps"],
    deps = [
        "gpr",
        "grpc++",
        "grpc++_public_hdrs",
        "grpc_authorization_provider",
        "grpc_public_hdrs",
    ],
)

# This target pulls in a dependency on RE2 and should not be linked into grpc by default for binary-size reasons.
grpc_cc_library(
    name = "grpc_cel_engine",
    srcs = [
        "//src/core:lib/security/authorization/cel_authorization_engine.cc",
    ],
    hdrs = [
        "//src/core:lib/security/authorization/cel_authorization_engine.h",
    ],
    external_deps = [
        "absl/container:flat_hash_set",
        "absl/strings",
        "absl/types:optional",
        "absl/types:span",
        "upb_lib",
    ],
    language = "c++",
    deps = [
        "envoy_config_rbac_upb",
        "google_type_expr_upb",
        "gpr",
        "grpc_mock_cel",
        "//src/core:grpc_authorization_base",
    ],
)

grpc_cc_library(
    name = "grpc++_binder",
    srcs = [
        "//src/core:ext/transport/binder/client/binder_connector.cc",
        "//src/core:ext/transport/binder/client/channel_create.cc",
        "//src/core:ext/transport/binder/client/channel_create_impl.cc",
        "//src/core:ext/transport/binder/client/connection_id_generator.cc",
        "//src/core:ext/transport/binder/client/endpoint_binder_pool.cc",
        "//src/core:ext/transport/binder/client/jni_utils.cc",
        "//src/core:ext/transport/binder/client/security_policy_setting.cc",
        "//src/core:ext/transport/binder/security_policy/binder_security_policy.cc",
        "//src/core:ext/transport/binder/server/binder_server.cc",
        "//src/core:ext/transport/binder/server/binder_server_credentials.cc",
        "//src/core:ext/transport/binder/transport/binder_transport.cc",
        "//src/core:ext/transport/binder/utils/ndk_binder.cc",
        "//src/core:ext/transport/binder/utils/transport_stream_receiver_impl.cc",
        "//src/core:ext/transport/binder/wire_format/binder_android.cc",
        "//src/core:ext/transport/binder/wire_format/binder_constants.cc",
        "//src/core:ext/transport/binder/wire_format/transaction.cc",
        "//src/core:ext/transport/binder/wire_format/wire_reader_impl.cc",
        "//src/core:ext/transport/binder/wire_format/wire_writer.cc",
    ],
    hdrs = [
        "//src/core:ext/transport/binder/client/binder_connector.h",
        "//src/core:ext/transport/binder/client/channel_create_impl.h",
        "//src/core:ext/transport/binder/client/connection_id_generator.h",
        "//src/core:ext/transport/binder/client/endpoint_binder_pool.h",
        "//src/core:ext/transport/binder/client/jni_utils.h",
        "//src/core:ext/transport/binder/client/security_policy_setting.h",
        "//src/core:ext/transport/binder/server/binder_server.h",
        "//src/core:ext/transport/binder/transport/binder_stream.h",
        "//src/core:ext/transport/binder/transport/binder_transport.h",
        "//src/core:ext/transport/binder/utils/binder_auto_utils.h",
        "//src/core:ext/transport/binder/utils/ndk_binder.h",
        "//src/core:ext/transport/binder/utils/transport_stream_receiver.h",
        "//src/core:ext/transport/binder/utils/transport_stream_receiver_impl.h",
        "//src/core:ext/transport/binder/wire_format/binder.h",
        "//src/core:ext/transport/binder/wire_format/binder_android.h",
        "//src/core:ext/transport/binder/wire_format/binder_constants.h",
        "//src/core:ext/transport/binder/wire_format/transaction.h",
        "//src/core:ext/transport/binder/wire_format/wire_reader.h",
        "//src/core:ext/transport/binder/wire_format/wire_reader_impl.h",
        "//src/core:ext/transport/binder/wire_format/wire_writer.h",
    ],
    defines = select({
        "grpc_no_binder": ["GRPC_NO_BINDER"],
        "//conditions:default": [],
    }),
    external_deps = [
        "absl/base:core_headers",
        "absl/cleanup",
        "absl/container:flat_hash_map",
        "absl/hash",
        "absl/memory",
        "absl/meta:type_traits",
        "absl/status",
        "absl/status:statusor",
        "absl/strings",
        "absl/synchronization",
        "absl/time",
        "absl/types:variant",
    ],
    language = "c++",
    public_hdrs = [
        "include/grpcpp/security/binder_security_policy.h",
        "include/grpcpp/create_channel_binder.h",
        "include/grpcpp/security/binder_credentials.h",
    ],
    tags = ["nofixdeps"],
    deps = [
        "config",
        "debug_location",
        "exec_ctx",
        "gpr",
        "gpr_platform",
        "grpc",
        "grpc++_base",
        "grpc_base",
        "grpc_client_channel",
        "grpc_public_hdrs",
        "orphanable",
        "ref_counted_ptr",
        "//src/core:arena",
        "//src/core:channel_args",
        "//src/core:channel_args_preconditioning",
        "//src/core:channel_stack_type",
        "//src/core:default_event_engine",
        "//src/core:iomgr_fwd",
        "//src/core:iomgr_port",
        "//src/core:slice",
        "//src/core:slice_refcount",
        "//src/core:status_helper",
        "//src/core:transport_fwd",
    ],
)

grpc_cc_library(
    name = "grpc++_xds_client",
    srcs = [
        "src/cpp/client/xds_credentials.cc",
    ],
    hdrs = [
        "src/cpp/client/secure_credentials.h",
    ],
    external_deps = ["absl/strings"],
    language = "c++",
    deps = [
        "exec_ctx",
        "gpr",
        "grpc",
        "grpc++_base",
        "grpc_base",
        "grpc_public_hdrs",
        "grpc_security_base",
    ],
)

grpc_cc_library(
    name = "grpc++_xds_server",
    srcs = [
        "src/cpp/server/xds_server_credentials.cc",
    ],
    hdrs = [
        "src/cpp/server/secure_server_credentials.h",
    ],
    language = "c++",
    public_hdrs = [
        "include/grpcpp/xds_server_builder.h",
    ],
    visibility = ["@grpc:xds"],
    deps = [
        "gpr",
        "grpc",
        "grpc++_base",
    ],
)

grpc_cc_library(
    name = "grpc++_unsecure",
    srcs = [
        "src/cpp/client/insecure_credentials.cc",
        "src/cpp/common/insecure_create_auth_context.cc",
        "src/cpp/server/insecure_server_credentials.cc",
    ],
    language = "c++",
    tags = [
        "avoid_dep",
        "nofixdeps",
    ],
    visibility = ["@grpc:public"],
    deps = [
        "gpr",
        "grpc++_base_unsecure",
        "grpc++_codegen_proto",
        "grpc_public_hdrs",
        "grpc_unsecure",
        "//src/core:grpc_insecure_credentials",
    ],
)

grpc_cc_library(
    name = "grpc++_error_details",
    srcs = [
        "src/cpp/util/error_details.cc",
    ],
    hdrs = [
        "include/grpc++/support/error_details.h",
        "include/grpcpp/support/error_details.h",
    ],
    language = "c++",
    standalone = True,
    visibility = ["@grpc:public"],
    deps = ["grpc++"],
)

grpc_cc_library(
    name = "grpc++_alts",
    srcs = [
        "src/cpp/common/alts_context.cc",
        "src/cpp/common/alts_util.cc",
    ],
    hdrs = [
        "include/grpcpp/security/alts_context.h",
        "include/grpcpp/security/alts_util.h",
    ],
    external_deps = ["upb_lib"],
    language = "c++",
    standalone = True,
    visibility = ["@grpc:tsi"],
    deps = [
        "alts_upb",
        "gpr",
        "grpc++",
        "grpc_base",
        "tsi_alts_credentials",
    ],
)

grpc_cc_library(
    name = "census",
    srcs = [
        "//src/core:ext/filters/census/grpc_context.cc",
    ],
    language = "c++",
    public_hdrs = [
        "include/grpc/census.h",
    ],
    visibility = ["@grpc:public"],
    deps = [
        "gpr",
        "grpc_base",
        "grpc_public_hdrs",
        "grpc_trace",
    ],
)

# A library that vends only port_platform, so that libraries that don't need
# anything else from gpr can still be portable!
grpc_cc_library(
    name = "gpr_platform",
    language = "c++",
    public_hdrs = [
        "include/grpc/impl/codegen/port_platform.h",
        "include/grpc/support/port_platform.h",
    ],
)

grpc_cc_library(
    name = "event_engine_base_hdrs",
    hdrs = GRPC_PUBLIC_EVENT_ENGINE_HDRS + GRPC_PUBLIC_HDRS,
    external_deps = [
        "absl/status",
        "absl/status:statusor",
        "absl/time",
        "absl/types:optional",
        "absl/functional:any_invocable",
    ],
    tags = [
        "nofixdeps",
    ],
    deps = [
        "gpr",
    ],
)

grpc_cc_library(
    name = "grpc_base",
    srcs = [
        "//src/core:lib/channel/channel_stack.cc",
        "//src/core:lib/channel/channel_stack_builder_impl.cc",
        "//src/core:lib/channel/channel_trace.cc",
        "//src/core:lib/channel/channelz.cc",
        "//src/core:lib/channel/channelz_registry.cc",
        "//src/core:lib/channel/connected_channel.cc",
        "//src/core:lib/channel/promise_based_filter.cc",
        "//src/core:lib/channel/status_util.cc",
        "//src/core:lib/compression/compression.cc",
        "//src/core:lib/compression/compression_internal.cc",
        "//src/core:lib/compression/message_compress.cc",
        "//src/core:lib/iomgr/buffer_list.cc",
        "//src/core:lib/iomgr/call_combiner.cc",
        "//src/core:lib/iomgr/cfstream_handle.cc",
        "//src/core:lib/iomgr/dualstack_socket_posix.cc",
        "//src/core:lib/iomgr/endpoint.cc",
        "//src/core:lib/iomgr/endpoint_cfstream.cc",
        "//src/core:lib/iomgr/endpoint_pair_posix.cc",
        "//src/core:lib/iomgr/endpoint_pair_windows.cc",
        "//src/core:lib/iomgr/error_cfstream.cc",
        "//src/core:lib/iomgr/ev_apple.cc",
        "//src/core:lib/iomgr/ev_epoll1_linux.cc",
        "//src/core:lib/iomgr/ev_poll_posix.cc",
        "//src/core:lib/iomgr/ev_posix.cc",
        "//src/core:lib/iomgr/ev_windows.cc",
        "//src/core:lib/iomgr/fork_posix.cc",
        "//src/core:lib/iomgr/fork_windows.cc",
        "//src/core:lib/iomgr/gethostname_fallback.cc",
        "//src/core:lib/iomgr/gethostname_host_name_max.cc",
        "//src/core:lib/iomgr/gethostname_sysconf.cc",
        "//src/core:lib/iomgr/internal_errqueue.cc",
        "//src/core:lib/iomgr/iocp_windows.cc",
        "//src/core:lib/iomgr/iomgr.cc",
        "//src/core:lib/iomgr/iomgr_posix.cc",
        "//src/core:lib/iomgr/iomgr_posix_cfstream.cc",
        "//src/core:lib/iomgr/iomgr_windows.cc",
        "//src/core:lib/iomgr/load_file.cc",
        "//src/core:lib/iomgr/lockfree_event.cc",
        "//src/core:lib/iomgr/polling_entity.cc",
        "//src/core:lib/iomgr/pollset.cc",
        "//src/core:lib/iomgr/pollset_set_windows.cc",
        "//src/core:lib/iomgr/pollset_windows.cc",
        "//src/core:lib/iomgr/resolve_address.cc",
        "//src/core:lib/iomgr/resolve_address_posix.cc",
        "//src/core:lib/iomgr/resolve_address_windows.cc",
        "//src/core:lib/iomgr/socket_factory_posix.cc",
        "//src/core:lib/iomgr/socket_utils_common_posix.cc",
        "//src/core:lib/iomgr/socket_utils_linux.cc",
        "//src/core:lib/iomgr/socket_utils_posix.cc",
        "//src/core:lib/iomgr/socket_windows.cc",
        "//src/core:lib/iomgr/systemd_utils.cc",
        "//src/core:lib/iomgr/tcp_client.cc",
        "//src/core:lib/iomgr/tcp_client_cfstream.cc",
        "//src/core:lib/iomgr/tcp_client_posix.cc",
        "//src/core:lib/iomgr/tcp_client_windows.cc",
        "//src/core:lib/iomgr/tcp_posix.cc",
        "//src/core:lib/iomgr/tcp_server.cc",
        "//src/core:lib/iomgr/tcp_server_posix.cc",
        "//src/core:lib/iomgr/tcp_server_utils_posix_common.cc",
        "//src/core:lib/iomgr/tcp_server_utils_posix_ifaddrs.cc",
        "//src/core:lib/iomgr/tcp_server_utils_posix_noifaddrs.cc",
        "//src/core:lib/iomgr/tcp_server_windows.cc",
        "//src/core:lib/iomgr/tcp_windows.cc",
        "//src/core:lib/iomgr/unix_sockets_posix.cc",
        "//src/core:lib/iomgr/unix_sockets_posix_noop.cc",
        "//src/core:lib/iomgr/wakeup_fd_eventfd.cc",
        "//src/core:lib/iomgr/wakeup_fd_nospecial.cc",
        "//src/core:lib/iomgr/wakeup_fd_pipe.cc",
        "//src/core:lib/iomgr/wakeup_fd_posix.cc",
        "//src/core:lib/resource_quota/api.cc",
        "//src/core:lib/slice/b64.cc",
        "//src/core:lib/surface/api_trace.cc",
        "//src/core:lib/surface/builtins.cc",
        "//src/core:lib/surface/byte_buffer.cc",
        "//src/core:lib/surface/byte_buffer_reader.cc",
        "//src/core:lib/surface/call.cc",
        "//src/core:lib/surface/call_details.cc",
        "//src/core:lib/surface/call_log_batch.cc",
        "//src/core:lib/surface/call_trace.cc",
        "//src/core:lib/surface/channel.cc",
        "//src/core:lib/surface/channel_ping.cc",
        "//src/core:lib/surface/completion_queue.cc",
        "//src/core:lib/surface/completion_queue_factory.cc",
        "//src/core:lib/surface/event_string.cc",
        "//src/core:lib/surface/lame_client.cc",
        "//src/core:lib/surface/metadata_array.cc",
        "//src/core:lib/surface/server.cc",
        "//src/core:lib/surface/validate_metadata.cc",
        "//src/core:lib/surface/version.cc",
        "//src/core:lib/transport/connectivity_state.cc",
        "//src/core:lib/transport/error_utils.cc",
        "//src/core:lib/transport/metadata_batch.cc",
        "//src/core:lib/transport/parsed_metadata.cc",
        "//src/core:lib/transport/status_conversion.cc",
        "//src/core:lib/transport/timeout_encoding.cc",
        "//src/core:lib/transport/transport.cc",
        "//src/core:lib/transport/transport_op_string.cc",
    ] +
    # TODO(vigneshbabu): remove these
    # These headers used to be vended by this target, but they have to be
    # removed after landing EventEngine.
    [
        "//src/core:lib/iomgr/event_engine_shims/closure.cc",
        "//src/core:lib/iomgr/event_engine_shims/endpoint.cc",
        "//src/core:lib/iomgr/event_engine_shims/tcp_client.cc",
    ],
    hdrs = [
        "//src/core:lib/channel/call_finalization.h",
        "//src/core:lib/channel/call_tracer.h",
        "//src/core:lib/channel/channel_stack.h",
        "//src/core:lib/channel/channel_stack_builder_impl.h",
        "//src/core:lib/channel/channel_trace.h",
        "//src/core:lib/channel/channelz.h",
        "//src/core:lib/channel/channelz_registry.h",
        "//src/core:lib/channel/connected_channel.h",
        "//src/core:lib/channel/context.h",
        "//src/core:lib/channel/promise_based_filter.h",
        "//src/core:lib/channel/status_util.h",
        "//src/core:lib/compression/compression_internal.h",
        "//src/core:lib/compression/message_compress.h",
        "//src/core:lib/iomgr/block_annotate.h",
        "//src/core:lib/iomgr/buffer_list.h",
        "//src/core:lib/iomgr/call_combiner.h",
        "//src/core:lib/iomgr/cfstream_handle.h",
        "//src/core:lib/iomgr/dynamic_annotations.h",
        "//src/core:lib/iomgr/endpoint.h",
        "//src/core:lib/iomgr/endpoint_cfstream.h",
        "//src/core:lib/iomgr/endpoint_pair.h",
        "//src/core:lib/iomgr/error_cfstream.h",
        "//src/core:lib/iomgr/ev_apple.h",
        "//src/core:lib/iomgr/ev_epoll1_linux.h",
        "//src/core:lib/iomgr/ev_poll_posix.h",
        "//src/core:lib/iomgr/ev_posix.h",
        "//src/core:lib/iomgr/gethostname.h",
        "//src/core:lib/iomgr/internal_errqueue.h",
        "//src/core:lib/iomgr/iocp_windows.h",
        "//src/core:lib/iomgr/iomgr.h",
        "//src/core:lib/iomgr/load_file.h",
        "//src/core:lib/iomgr/lockfree_event.h",
        "//src/core:lib/iomgr/nameser.h",
        "//src/core:lib/iomgr/polling_entity.h",
        "//src/core:lib/iomgr/pollset.h",
        "//src/core:lib/iomgr/pollset_set_windows.h",
        "//src/core:lib/iomgr/pollset_windows.h",
        "//src/core:lib/iomgr/python_util.h",
        "//src/core:lib/iomgr/resolve_address.h",
        "//src/core:lib/iomgr/resolve_address_impl.h",
        "//src/core:lib/iomgr/resolve_address_posix.h",
        "//src/core:lib/iomgr/resolve_address_windows.h",
        "//src/core:lib/iomgr/sockaddr.h",
        "//src/core:lib/iomgr/sockaddr_posix.h",
        "//src/core:lib/iomgr/sockaddr_windows.h",
        "//src/core:lib/iomgr/socket_factory_posix.h",
        "//src/core:lib/iomgr/socket_utils_posix.h",
        "//src/core:lib/iomgr/socket_windows.h",
        "//src/core:lib/iomgr/systemd_utils.h",
        "//src/core:lib/iomgr/tcp_client.h",
        "//src/core:lib/iomgr/tcp_client_posix.h",
        "//src/core:lib/iomgr/tcp_posix.h",
        "//src/core:lib/iomgr/tcp_server.h",
        "//src/core:lib/iomgr/tcp_server_utils_posix.h",
        "//src/core:lib/iomgr/tcp_windows.h",
        "//src/core:lib/iomgr/unix_sockets_posix.h",
        "//src/core:lib/iomgr/wakeup_fd_pipe.h",
        "//src/core:lib/iomgr/wakeup_fd_posix.h",
        "//src/core:lib/resource_quota/api.h",
        "//src/core:lib/slice/b64.h",
        "//src/core:lib/surface/api_trace.h",
        "//src/core:lib/surface/builtins.h",
        "//src/core:lib/surface/call.h",
        "//src/core:lib/surface/call_test_only.h",
        "//src/core:lib/surface/call_trace.h",
        "//src/core:lib/surface/channel.h",
        "//src/core:lib/surface/completion_queue.h",
        "//src/core:lib/surface/completion_queue_factory.h",
        "//src/core:lib/surface/event_string.h",
        "//src/core:lib/surface/init.h",
        "//src/core:lib/surface/lame_client.h",
        "//src/core:lib/surface/server.h",
        "//src/core:lib/surface/validate_metadata.h",
        "//src/core:lib/transport/connectivity_state.h",
        "//src/core:lib/transport/error_utils.h",
        "//src/core:lib/transport/metadata_batch.h",
        "//src/core:lib/transport/parsed_metadata.h",
        "//src/core:lib/transport/status_conversion.h",
        "//src/core:lib/transport/timeout_encoding.h",
        "//src/core:lib/transport/transport.h",
        "//src/core:lib/transport/transport_impl.h",
    ] +
    # TODO(vigneshbabu): remove these
    # These headers used to be vended by this target, but they have to be
    # removed after landing EventEngine.
    [
        "//src/core:lib/iomgr/event_engine_shims/closure.h",
        "//src/core:lib/iomgr/event_engine_shims/endpoint.h",
        "//src/core:lib/iomgr/event_engine_shims/tcp_client.h",
    ],
    defines = select({
        "systemd": ["HAVE_LIBSYSTEMD"],
        "//conditions:default": [],
    }),
    external_deps = [
        "absl/base:core_headers",
        "absl/cleanup",
        "absl/container:flat_hash_map",
        "absl/container:inlined_vector",
        "absl/functional:any_invocable",
        "absl/functional:function_ref",
        "absl/meta:type_traits",
        "absl/status",
        "absl/status:statusor",
        "absl/strings",
        "absl/strings:str_format",
        "absl/time",
        "absl/types:optional",
        "absl/types:variant",
        "absl/utility",
        "madler_zlib",
    ],
    language = "c++",
    linkopts = select({
        "systemd": ["-lsystemd"],
        "//conditions:default": [],
    }),
    public_hdrs = GRPC_PUBLIC_HDRS + GRPC_PUBLIC_EVENT_ENGINE_HDRS,
    visibility = ["@grpc:alt_grpc_base_legacy"],
    deps = [
        "channel_stack_builder",
        "config",
        "cpp_impl_of",
        "debug_location",
        "exec_ctx",
        "gpr",
        "grpc_public_hdrs",
        "grpc_trace",
        "iomgr_timer",
        "orphanable",
        "parse_address",
        "promise",
        "ref_counted_ptr",
        "sockaddr_utils",
        "stats",
        "uri_parser",
        "work_serializer",
        "//src/core:activity",
        "//src/core:arena",
        "//src/core:arena_promise",
        "//src/core:atomic_utils",
        "//src/core:basic_join",
        "//src/core:basic_seq",
        "//src/core:bitset",
        "//src/core:channel_args",
        "//src/core:channel_args_endpoint_config",
        "//src/core:channel_args_preconditioning",
        "//src/core:channel_fwd",
        "//src/core:channel_init",
        "//src/core:channel_stack_type",
        "//src/core:chunked_vector",
        "//src/core:closure",
        "//src/core:context",
        "//src/core:default_event_engine",
        "//src/core:dual_ref_counted",
        "//src/core:error",
        "//src/core:event_engine_common",
        "//src/core:event_engine_shim",
        "//src/core:event_engine_tcp_socket_utils",
        "//src/core:event_engine_trace",
        "//src/core:event_log",
        "//src/core:experiments",
        "//src/core:gpr_atm",
        "//src/core:gpr_manual_constructor",
        "//src/core:gpr_spinlock",
        "//src/core:grpc_sockaddr",
        "//src/core:http2_errors",
        "//src/core:init_internally",
        "//src/core:iomgr_fwd",
        "//src/core:iomgr_port",
        "//src/core:json",
        "//src/core:map",
        "//src/core:match",
        "//src/core:memory_quota",
        "//src/core:no_destruct",
        "//src/core:notification",
        "//src/core:packed_table",
        "//src/core:pipe",
        "//src/core:poll",
        "//src/core:pollset_set",
        "//src/core:posix_event_engine_base_hdrs",
        "//src/core:promise_status",
        "//src/core:ref_counted",
        "//src/core:resolved_address",
        "//src/core:resource_quota",
        "//src/core:resource_quota_trace",
        "//src/core:slice",
        "//src/core:slice_buffer",
        "//src/core:slice_cast",
        "//src/core:slice_refcount",
        "//src/core:socket_mutator",
        "//src/core:stats_data",
        "//src/core:status_helper",
        "//src/core:strerror",
        "//src/core:thread_quota",
        "//src/core:time",
        "//src/core:transport_fwd",
        "//src/core:try_join",
        "//src/core:try_seq",
        "//src/core:useful",
    ],
)

grpc_cc_library(
    name = "lb_load_data_store",
    srcs = [
        "src/cpp/server/load_reporter/load_data_store.cc",
    ],
    hdrs = [
        "src/cpp/server/load_reporter/constants.h",
        "src/cpp/server/load_reporter/load_data_store.h",
    ],
    language = "c++",
    deps = [
        "gpr",
        "gpr_platform",
        "grpc++",
        "//src/core:grpc_sockaddr",
    ],
)

grpc_cc_library(
    name = "lb_server_load_reporting_service_server_builder_plugin",
    srcs = [
        "src/cpp/server/load_reporter/load_reporting_service_server_builder_plugin.cc",
    ],
    hdrs = [
        "src/cpp/server/load_reporter/load_reporting_service_server_builder_plugin.h",
    ],
    language = "c++",
    deps = [
        "gpr_platform",
        "grpc++",
        "lb_load_reporter_service",
    ],
)

grpc_cc_library(
    name = "grpcpp_server_load_reporting",
    srcs = [
        "src/cpp/server/load_reporter/load_reporting_service_server_builder_option.cc",
        "src/cpp/server/load_reporter/util.cc",
    ],
    language = "c++",
    public_hdrs = [
        "include/grpcpp/ext/server_load_reporting.h",
    ],
    tags = ["nofixdeps"],
    deps = [
        "gpr",
        "gpr_platform",
        "grpc",
        "grpc++",
        "grpc++_public_hdrs",
        "grpc_public_hdrs",
        "lb_server_load_reporting_service_server_builder_plugin",
        "//src/core:lb_server_load_reporting_filter",
    ],
)

grpc_cc_library(
    name = "lb_load_reporter_service",
    srcs = [
        "src/cpp/server/load_reporter/load_reporter_async_service_impl.cc",
    ],
    hdrs = [
        "src/cpp/server/load_reporter/load_reporter_async_service_impl.h",
    ],
    external_deps = [
        "absl/memory",
        "protobuf_headers",
    ],
    language = "c++",
    tags = ["nofixdeps"],
    deps = [
        "gpr",
        "grpc++",
        "lb_load_reporter",
    ],
)

grpc_cc_library(
    name = "lb_get_cpu_stats",
    srcs = [
        "src/cpp/server/load_reporter/get_cpu_stats_linux.cc",
        "src/cpp/server/load_reporter/get_cpu_stats_macos.cc",
        "src/cpp/server/load_reporter/get_cpu_stats_unsupported.cc",
        "src/cpp/server/load_reporter/get_cpu_stats_windows.cc",
    ],
    hdrs = [
        "src/cpp/server/load_reporter/get_cpu_stats.h",
    ],
    language = "c++",
    deps = [
        "gpr",
        "gpr_platform",
    ],
)

grpc_cc_library(
    name = "lb_load_reporter",
    srcs = [
        "src/cpp/server/load_reporter/load_reporter.cc",
    ],
    hdrs = [
        "src/cpp/server/load_reporter/constants.h",
        "src/cpp/server/load_reporter/load_reporter.h",
    ],
    external_deps = [
        "opencensus-stats",
        "opencensus-tags",
        "protobuf_headers",
    ],
    language = "c++",
    tags = ["nofixdeps"],
    deps = [
        "gpr",
        "lb_get_cpu_stats",
        "lb_load_data_store",
        "//src/proto/grpc/lb/v1:load_reporter_proto",
    ],
)

grpc_cc_library(
    name = "grpc_security_base",
    srcs = [
        "//src/core:lib/security/context/security_context.cc",
        "//src/core:lib/security/credentials/call_creds_util.cc",
        "//src/core:lib/security/credentials/composite/composite_credentials.cc",
        "//src/core:lib/security/credentials/credentials.cc",
        "//src/core:lib/security/credentials/plugin/plugin_credentials.cc",
        "//src/core:lib/security/security_connector/security_connector.cc",
        "//src/core:lib/security/transport/client_auth_filter.cc",
        "//src/core:lib/security/transport/secure_endpoint.cc",
        "//src/core:lib/security/transport/security_handshaker.cc",
        "//src/core:lib/security/transport/server_auth_filter.cc",
        "//src/core:lib/security/transport/tsi_error.cc",
    ],
    hdrs = [
        "//src/core:lib/security/context/security_context.h",
        "//src/core:lib/security/credentials/call_creds_util.h",
        "//src/core:lib/security/credentials/composite/composite_credentials.h",
        "//src/core:lib/security/credentials/credentials.h",
        "//src/core:lib/security/credentials/plugin/plugin_credentials.h",
        "//src/core:lib/security/security_connector/security_connector.h",
        "//src/core:lib/security/transport/auth_filters.h",
        "//src/core:lib/security/transport/secure_endpoint.h",
        "//src/core:lib/security/transport/security_handshaker.h",
        "//src/core:lib/security/transport/tsi_error.h",
    ],
    external_deps = [
        "absl/base:core_headers",
        "absl/container:inlined_vector",
        "absl/status",
        "absl/status:statusor",
        "absl/strings",
        "absl/types:optional",
    ],
    language = "c++",
    public_hdrs = GRPC_PUBLIC_HDRS,
    visibility = ["@grpc:public"],
    deps = [
        "config",
        "debug_location",
        "exec_ctx",
        "gpr",
        "grpc_base",
        "grpc_public_hdrs",
        "grpc_trace",
        "handshaker",
        "promise",
        "ref_counted_ptr",
        "stats",
        "tsi_base",
        "//src/core:activity",
        "//src/core:arena",
        "//src/core:arena_promise",
        "//src/core:basic_seq",
        "//src/core:channel_args",
        "//src/core:channel_fwd",
        "//src/core:closure",
        "//src/core:context",
        "//src/core:error",
        "//src/core:event_engine_memory_allocator",
        "//src/core:gpr_atm",
        "//src/core:handshaker_factory",
        "//src/core:handshaker_registry",
        "//src/core:iomgr_fwd",
        "//src/core:memory_quota",
        "//src/core:poll",
        "//src/core:ref_counted",
        "//src/core:resource_quota",
        "//src/core:resource_quota_trace",
        "//src/core:seq",
        "//src/core:slice",
        "//src/core:slice_refcount",
        "//src/core:stats_data",
        "//src/core:status_helper",
        "//src/core:try_seq",
        "//src/core:unique_type_name",
        "//src/core:useful",
    ],
)

grpc_cc_library(
    name = "tsi_base",
    srcs = [
        "//src/core:tsi/transport_security.cc",
        "//src/core:tsi/transport_security_grpc.cc",
    ],
    hdrs = [
        "//src/core:tsi/transport_security.h",
        "//src/core:tsi/transport_security_grpc.h",
        "//src/core:tsi/transport_security_interface.h",
    ],
    language = "c++",
    tags = ["nofixdeps"],
    visibility = ["@grpc:tsi_interface"],
    deps = [
        "gpr",
        "grpc_trace",
    ],
)

grpc_cc_library(
    name = "alts_util",
    srcs = [
        "//src/core:lib/security/credentials/alts/check_gcp_environment.cc",
        "//src/core:lib/security/credentials/alts/check_gcp_environment_linux.cc",
        "//src/core:lib/security/credentials/alts/check_gcp_environment_no_op.cc",
        "//src/core:lib/security/credentials/alts/check_gcp_environment_windows.cc",
        "//src/core:lib/security/credentials/alts/grpc_alts_credentials_client_options.cc",
        "//src/core:lib/security/credentials/alts/grpc_alts_credentials_options.cc",
        "//src/core:lib/security/credentials/alts/grpc_alts_credentials_server_options.cc",
        "//src/core:tsi/alts/handshaker/transport_security_common_api.cc",
    ],
    hdrs = [
        "include/grpc/grpc_security.h",
        "//src/core:lib/security/credentials/alts/check_gcp_environment.h",
        "//src/core:lib/security/credentials/alts/grpc_alts_credentials_options.h",
        "//src/core:tsi/alts/handshaker/transport_security_common_api.h",
    ],
    external_deps = ["upb_lib"],
    language = "c++",
    visibility = ["@grpc:tsi"],
    deps = [
        "alts_upb",
        "gpr",
        "grpc_public_hdrs",
    ],
)

grpc_cc_library(
    name = "tsi",
    external_deps = [
        "libssl",
        "libcrypto",
        "absl/strings",
        "upb_lib",
    ],
    language = "c++",
    tags = ["nofixdeps"],
    visibility = ["@grpc:tsi"],
    deps = [
        "gpr",
        "tsi_alts_frame_protector",
        "tsi_base",
        "tsi_fake_credentials",
        "//src/core:tsi_local_credentials",
        "//src/core:useful",
    ],
)

grpc_cc_library(
    name = "grpc++_base",
    srcs = GRPCXX_SRCS + [
        "src/cpp/client/insecure_credentials.cc",
        "src/cpp/client/secure_credentials.cc",
        "src/cpp/common/auth_property_iterator.cc",
        "src/cpp/common/secure_auth_context.cc",
        "src/cpp/common/secure_channel_arguments.cc",
        "src/cpp/common/secure_create_auth_context.cc",
        "src/cpp/common/tls_certificate_provider.cc",
        "src/cpp/common/tls_certificate_verifier.cc",
        "src/cpp/common/tls_credentials_options.cc",
        "src/cpp/server/insecure_server_credentials.cc",
        "src/cpp/server/secure_server_credentials.cc",
    ],
    hdrs = GRPCXX_HDRS + [
        "src/cpp/client/secure_credentials.h",
        "src/cpp/common/secure_auth_context.h",
        "src/cpp/server/secure_server_credentials.h",
    ],
    external_deps = [
        "absl/base:core_headers",
        "absl/status",
        "absl/status:statusor",
        "absl/strings",
        "absl/strings:str_format",
        "absl/synchronization",
        "absl/memory",
        "absl/types:optional",
        "upb_lib",
        "protobuf_headers",
        "absl/container:inlined_vector",
    ],
    language = "c++",
    public_hdrs = GRPCXX_PUBLIC_HDRS,
    tags = ["nofixdeps"],
    visibility = ["@grpc:alt_grpc++_base_legacy"],
    deps = [
        "channel_stack_builder",
        "config",
        "exec_ctx",
        "gpr",
        "grpc",
        "grpc++_codegen_proto",
        "grpc_base",
        "grpc_credentials_util",
        "grpc_health_upb",
        "grpc_public_hdrs",
        "grpc_security_base",
        "grpc_service_config_impl",
        "grpc_trace",
        "grpcpp_backend_metric_recorder",
        "grpcpp_call_metric_recorder",
        "grpcpp_status",
        "iomgr_timer",
        "ref_counted_ptr",
        "//src/core:arena",
        "//src/core:channel_args",
        "//src/core:channel_fwd",
        "//src/core:channel_init",
        "//src/core:channel_stack_type",
        "//src/core:closure",
        "//src/core:default_event_engine",
        "//src/core:env",
        "//src/core:error",
        "//src/core:gpr_atm",
        "//src/core:gpr_manual_constructor",
        "//src/core:grpc_backend_metric_provider",
        "//src/core:grpc_service_config",
        "//src/core:grpc_transport_inproc",
        "//src/core:json",
        "//src/core:ref_counted",
        "//src/core:resource_quota",
        "//src/core:slice",
        "//src/core:slice_buffer",
        "//src/core:slice_refcount",
        "//src/core:socket_mutator",
        "//src/core:status_helper",
        "//src/core:thread_quota",
        "//src/core:time",
        "//src/core:useful",
    ],
)

# TODO(chengyuc): Give it another try to merge this to `grpc++_base` after
# codegen files are removed.
grpc_cc_library(
    name = "grpc++_base_unsecure",
    srcs = GRPCXX_SRCS,
    hdrs = GRPCXX_HDRS,
    external_deps = [
        "absl/base:core_headers",
        "absl/status",
        "absl/status:statusor",
        "absl/strings",
        "absl/synchronization",
        "absl/types:optional",
        "absl/memory",
        "upb_lib",
        "absl/strings:str_format",
        "protobuf_headers",
    ],
    language = "c++",
    public_hdrs = GRPCXX_PUBLIC_HDRS,
    tags = [
        "avoid_dep",
        "nofixdeps",
    ],
    visibility = ["@grpc:alt_grpc++_base_unsecure_legacy"],
    deps = [
        "channel_stack_builder",
        "config",
        "exec_ctx",
        "gpr",
        "grpc_base",
        "grpc_health_upb",
        "grpc_public_hdrs",
        "grpc_service_config_impl",
        "grpc_trace",
        "grpc_unsecure",
        "grpcpp_backend_metric_recorder",
        "grpcpp_call_metric_recorder",
        "grpcpp_status",
        "iomgr_timer",
        "ref_counted_ptr",
        "//src/core:arena",
        "//src/core:channel_args",
        "//src/core:channel_init",
        "//src/core:closure",
        "//src/core:error",
        "//src/core:gpr_atm",
        "//src/core:gpr_manual_constructor",
        "//src/core:grpc_backend_metric_provider",
        "//src/core:grpc_insecure_credentials",
        "//src/core:grpc_service_config",
        "//src/core:grpc_transport_inproc",
        "//src/core:ref_counted",
        "//src/core:resource_quota",
        "//src/core:slice",
        "//src/core:socket_mutator",
        "//src/core:time",
        "//src/core:useful",
    ],
)

grpc_cc_library(
    name = "grpc++_codegen_proto",
    external_deps = [
        "protobuf_headers",
    ],
    language = "c++",
    public_hdrs = [
        "include/grpc++/impl/codegen/proto_utils.h",
        "include/grpcpp/impl/codegen/proto_buffer_reader.h",
        "include/grpcpp/impl/codegen/proto_buffer_writer.h",
        "include/grpcpp/impl/codegen/proto_utils.h",
        "include/grpcpp/impl/proto_utils.h",
    ],
    tags = ["nofixdeps"],
    visibility = ["@grpc:public"],
    deps = [
        "grpc++_config_proto",
        "grpc++_public_hdrs",
        "grpcpp_status",
    ],
)

grpc_cc_library(
    name = "grpc++_config_proto",
    external_deps = [
        "protobuf_headers",
    ],
    language = "c++",
    public_hdrs = [
        "include/grpc++/impl/codegen/config_protobuf.h",
        "include/grpcpp/impl/codegen/config_protobuf.h",
    ],
    tags = ["nofixdeps"],
    visibility = ["@grpc:public"],
)

grpc_cc_library(
    name = "grpc++_reflection",
    srcs = [
        "src/cpp/ext/proto_server_reflection.cc",
        "src/cpp/ext/proto_server_reflection_plugin.cc",
    ],
    hdrs = [
        "src/cpp/ext/proto_server_reflection.h",
    ],
    external_deps = [
        "protobuf_headers",
    ],
    language = "c++",
    public_hdrs = [
        "include/grpc++/ext/proto_server_reflection_plugin.h",
        "include/grpcpp/ext/proto_server_reflection_plugin.h",
    ],
    tags = ["nofixdeps"],
    visibility = ["@grpc:public"],
    deps = [
        "grpc++",
        "grpc++_config_proto",
        "//src/proto/grpc/reflection/v1alpha:reflection_proto",
    ],
    alwayslink = 1,
)

grpc_cc_library(
    name = "grpcpp_call_metric_recorder",
    external_deps = [
        "absl/strings",
        "absl/types:optional",
    ],
    language = "c++",
    public_hdrs = [
        "include/grpcpp/ext/call_metric_recorder.h",
    ],
    visibility = ["@grpc:public"],
    deps = ["grpc++_public_hdrs"],
)

grpc_cc_library(
    name = "grpcpp_backend_metric_recorder",
    srcs = [
        "src/cpp/server/backend_metric_recorder.cc",
    ],
    hdrs = [
        "src/cpp/server/backend_metric_recorder.h",
    ],
    external_deps = [
        "absl/base:core_headers",
        "absl/strings",
    ],
    language = "c++",
    public_hdrs = [
        "include/grpcpp/ext/server_metric_recorder.h",
    ],
    visibility = ["@grpc:public"],
    deps = [
        "gpr",
        "grpc++_public_hdrs",
        "grpc_trace",
        "grpcpp_call_metric_recorder",
        "//src/core:grpc_backend_metric_data",
        "//src/core:grpc_backend_metric_provider",
    ],
)

grpc_cc_library(
    name = "grpcpp_orca_service",
    srcs = [
        "src/cpp/server/orca/orca_service.cc",
    ],
    external_deps = [
        "absl/base:core_headers",
        "absl/strings",
        "absl/time",
        "absl/types:optional",
        "upb_lib",
    ],
    language = "c++",
    public_hdrs = [
        "include/grpcpp/ext/orca_service.h",
    ],
    visibility = ["@grpc:public"],
    deps = [
        "debug_location",
        "exec_ctx",
        "gpr",
        "grpc++",
        "grpc_base",
        "grpcpp_backend_metric_recorder",
        "protobuf_duration_upb",
        "ref_counted_ptr",
        "xds_orca_service_upb",
        "xds_orca_upb",
        "//src/core:default_event_engine",
        "//src/core:grpc_backend_metric_data",
        "//src/core:ref_counted",
        "//src/core:time",
    ],
    alwayslink = 1,
)

grpc_cc_library(
    name = "grpcpp_channelz",
    srcs = [
        "src/cpp/server/channelz/channelz_service.cc",
        "src/cpp/server/channelz/channelz_service_plugin.cc",
    ],
    hdrs = [
        "src/cpp/server/channelz/channelz_service.h",
    ],
    external_deps = [
        "protobuf_headers",
    ],
    language = "c++",
    public_hdrs = [
        "include/grpcpp/ext/channelz_service_plugin.h",
    ],
    tags = ["nofixdeps"],
    visibility = ["@grpc:channelz"],
    deps = [
        "gpr",
        "grpc",
        "grpc++",
        "grpc++_config_proto",
        "//src/proto/grpc/channelz:channelz_proto",
    ],
    alwayslink = 1,
)

grpc_cc_library(
    name = "grpcpp_csds",
    srcs = [
        "src/cpp/server/csds/csds.cc",
    ],
    hdrs = [
        "src/cpp/server/csds/csds.h",
    ],
    external_deps = [
        "absl/status",
        "absl/status:statusor",
    ],
    language = "c++",
    tags = ["nofixdeps"],
    deps = [
        "gpr",
        "grpc",
        "grpc++_base",
        "//src/proto/grpc/testing/xds/v3:csds_proto",
    ],
    alwayslink = 1,
)

grpc_cc_library(
    name = "grpcpp_admin",
    srcs = [
        "src/cpp/server/admin/admin_services.cc",
    ],
    hdrs = [],
    defines = select({
        ":grpc_no_xds": ["GRPC_NO_XDS"],
        "//conditions:default": [],
    }),
    external_deps = [
        "absl/memory",
    ],
    language = "c++",
    public_hdrs = [
        "include/grpcpp/ext/admin_services.h",
    ],
    select_deps = [{
        ":grpc_no_xds": [],
        "//conditions:default": ["//:grpcpp_csds"],
    }],
    deps = [
        "gpr",
        "grpc++",
        "grpcpp_channelz",
    ],
    alwayslink = 1,
)

grpc_cc_library(
    name = "grpc++_test",
    testonly = True,
    srcs = [
        "src/cpp/client/channel_test_peer.cc",
    ],
    external_deps = ["gtest"],
    public_hdrs = [
        "include/grpc++/test/mock_stream.h",
        "include/grpc++/test/server_context_test_spouse.h",
        "include/grpcpp/test/channel_test_peer.h",
        "include/grpcpp/test/client_context_test_peer.h",
        "include/grpcpp/test/default_reactor_test_peer.h",
        "include/grpcpp/test/mock_stream.h",
        "include/grpcpp/test/server_context_test_spouse.h",
    ],
    visibility = ["@grpc:grpc++_test"],
    deps = [
        "grpc++",
        "grpc_base",
    ],
)

grpc_cc_library(
    name = "grpc_opencensus_plugin",
    srcs = [
        "src/cpp/ext/filters/census/channel_filter.cc",
        "src/cpp/ext/filters/census/client_filter.cc",
        "src/cpp/ext/filters/census/context.cc",
        "src/cpp/ext/filters/census/grpc_plugin.cc",
        "src/cpp/ext/filters/census/measures.cc",
        "src/cpp/ext/filters/census/rpc_encoding.cc",
        "src/cpp/ext/filters/census/server_filter.cc",
        "src/cpp/ext/filters/census/views.cc",
    ],
    hdrs = [
        "include/grpcpp/opencensus.h",
        "src/cpp/ext/filters/census/channel_filter.h",
        "src/cpp/ext/filters/census/client_filter.h",
        "src/cpp/ext/filters/census/context.h",
        "src/cpp/ext/filters/census/grpc_plugin.h",
        "src/cpp/ext/filters/census/measures.h",
        "src/cpp/ext/filters/census/open_census_call_tracer.h",
        "src/cpp/ext/filters/census/rpc_encoding.h",
        "src/cpp/ext/filters/census/server_filter.h",
    ],
    external_deps = [
        "absl/base",
        "absl/base:core_headers",
        "absl/meta:type_traits",
        "absl/status",
        "absl/strings",
        "absl/time",
        "absl/types:optional",
        "opencensus-trace",
        "opencensus-trace-context_util",
        "opencensus-trace-propagation",
        "opencensus-trace-span_context",
        "opencensus-tags",
        "opencensus-tags-context_util",
        "opencensus-stats",
        "opencensus-context",
    ],
    language = "c++",
    tags = ["nofixdeps"],
    visibility = ["@grpc:grpc_opencensus_plugin"],
    deps = [
        "census",
        "channel_stack_builder",
        "config",
        "debug_location",
        "gpr",
        "grpc++",
        "grpc++_base",
        "grpc_base",
        "//src/core:arena",
        "//src/core:channel_args",
        "//src/core:channel_stack_type",
        "//src/core:closure",
        "//src/core:context",
        "//src/core:experiments",
        "//src/core:slice",
        "//src/core:slice_buffer",
        "//src/core:slice_refcount",
    ],
)

# This is an EXPERIMENTAL target subject to change.
grpc_cc_library(
    name = "grpcpp_gcp_observability",
    hdrs = [
        "include/grpcpp/ext/gcp_observability.h",
    ],
    language = "c++",
    tags = ["nofixdeps"],
    visibility = ["@grpc:grpcpp_gcp_observability"],
    deps = [
        "//src/cpp/ext/gcp:observability",
    ],
)

grpc_cc_library(
    name = "work_serializer",
    srcs = [
        "//src/core:lib/gprpp/work_serializer.cc",
    ],
    hdrs = [
        "//src/core:lib/gprpp/work_serializer.h",
    ],
    external_deps = ["absl/base:core_headers"],
    language = "c++",
    visibility = ["@grpc:client_channel"],
    deps = [
        "debug_location",
        "gpr",
        "grpc_trace",
        "orphanable",
    ],
)

grpc_cc_library(
    name = "grpc_trace",
    srcs = ["//src/core:lib/debug/trace.cc"],
    hdrs = ["//src/core:lib/debug/trace.h"],
    language = "c++",
    visibility = ["@grpc:trace"],
    deps = [
        "gpr",
        "grpc_public_hdrs",
    ],
)

grpc_cc_library(
    name = "config",
    srcs = [
        "//src/core:lib/config/core_configuration.cc",
    ],
    language = "c++",
    public_hdrs = [
        "//src/core:lib/config/core_configuration.h",
    ],
    visibility = ["@grpc:client_channel"],
    deps = [
        "gpr",
        "grpc_resolver",
        "//src/core:certificate_provider_registry",
        "//src/core:channel_args_preconditioning",
        "//src/core:channel_creds_registry",
        "//src/core:channel_init",
        "//src/core:handshaker_registry",
        "//src/core:lb_policy_registry",
        "//src/core:proxy_mapper_registry",
        "//src/core:service_config_parser",
    ],
)

grpc_cc_library(
    name = "debug_location",
    language = "c++",
    public_hdrs = ["//src/core:lib/gprpp/debug_location.h"],
    visibility = ["@grpc:debug_location"],
)

grpc_cc_library(
    name = "orphanable",
    language = "c++",
    public_hdrs = ["//src/core:lib/gprpp/orphanable.h"],
    visibility = [
        "@grpc:client_channel",
        "@grpc:xds_client_core",
    ],
    deps = [
        "debug_location",
        "gpr_platform",
        "ref_counted_ptr",
        "//src/core:ref_counted",
    ],
)

grpc_cc_library(
    name = "promise",
    external_deps = [
        "absl/status",
        "absl/types:optional",
        "absl/types:variant",
    ],
    language = "c++",
    public_hdrs = [
        "//src/core:lib/promise/promise.h",
    ],
    visibility = ["@grpc:alt_grpc_base_legacy"],
    deps = [
        "gpr_platform",
        "//src/core:poll",
        "//src/core:promise_like",
    ],
)

grpc_cc_library(
    name = "ref_counted_ptr",
    language = "c++",
    public_hdrs = ["//src/core:lib/gprpp/ref_counted_ptr.h"],
    visibility = ["@grpc:ref_counted_ptr"],
    deps = [
        "debug_location",
        "gpr_platform",
    ],
)

grpc_cc_library(
    name = "handshaker",
    srcs = [
        "//src/core:lib/transport/handshaker.cc",
    ],
    external_deps = [
        "absl/base:core_headers",
        "absl/container:inlined_vector",
        "absl/status",
        "absl/strings:str_format",
    ],
    language = "c++",
    public_hdrs = [
        "//src/core:lib/transport/handshaker.h",
    ],
    visibility = ["@grpc:alt_grpc_base_legacy"],
    deps = [
        "debug_location",
        "event_engine_base_hdrs",
        "exec_ctx",
        "gpr",
        "grpc_base",
        "grpc_public_hdrs",
        "grpc_trace",
        "ref_counted_ptr",
        "//src/core:channel_args",
        "//src/core:closure",
        "//src/core:error",
        "//src/core:ref_counted",
        "//src/core:slice",
        "//src/core:slice_buffer",
        "//src/core:status_helper",
        "//src/core:time",
    ],
)

grpc_cc_library(
    name = "http_connect_handshaker",
    srcs = [
        "//src/core:lib/transport/http_connect_handshaker.cc",
    ],
    external_deps = [
        "absl/base:core_headers",
        "absl/status",
        "absl/strings",
        "absl/types:optional",
    ],
    language = "c++",
    public_hdrs = [
        "//src/core:lib/transport/http_connect_handshaker.h",
    ],
    visibility = ["@grpc:alt_grpc_base_legacy"],
    deps = [
        "config",
        "debug_location",
        "exec_ctx",
        "gpr",
        "grpc_base",
        "handshaker",
        "httpcli",
        "ref_counted_ptr",
        "//src/core:channel_args",
        "//src/core:closure",
        "//src/core:error",
        "//src/core:handshaker_factory",
        "//src/core:handshaker_registry",
        "//src/core:iomgr_fwd",
        "//src/core:slice",
        "//src/core:slice_buffer",
    ],
)

grpc_cc_library(
    name = "exec_ctx",
    srcs = [
        "//src/core:lib/iomgr/combiner.cc",
        "//src/core:lib/iomgr/exec_ctx.cc",
        "//src/core:lib/iomgr/executor.cc",
        "//src/core:lib/iomgr/iomgr_internal.cc",
    ],
    hdrs = [
        "//src/core:lib/iomgr/combiner.h",
        "//src/core:lib/iomgr/exec_ctx.h",
        "//src/core:lib/iomgr/executor.h",
        "//src/core:lib/iomgr/iomgr_internal.h",
    ],
    external_deps = ["absl/strings:str_format"],
    visibility = [
        "@grpc:alt_grpc_base_legacy",
        "@grpc:exec_ctx",
    ],
    deps = [
        "debug_location",
        "gpr",
        "grpc_public_hdrs",
        "grpc_trace",
        "//src/core:closure",
        "//src/core:error",
        "//src/core:gpr_atm",
        "//src/core:gpr_spinlock",
        "//src/core:time",
        "//src/core:useful",
    ],
)

grpc_cc_library(
    name = "sockaddr_utils",
    srcs = [
        "//src/core:lib/address_utils/sockaddr_utils.cc",
    ],
    hdrs = [
        "//src/core:lib/address_utils/sockaddr_utils.h",
    ],
    external_deps = [
        "absl/status",
        "absl/status:statusor",
        "absl/strings",
        "absl/strings:str_format",
    ],
    visibility = ["@grpc:alt_grpc_base_legacy"],
    deps = [
        "gpr",
        "uri_parser",
        "//src/core:grpc_sockaddr",
        "//src/core:iomgr_port",
        "//src/core:resolved_address",
    ],
)

grpc_cc_library(
    name = "iomgr_timer",
    srcs = [
        "//src/core:lib/iomgr/timer.cc",
        "//src/core:lib/iomgr/timer_generic.cc",
        "//src/core:lib/iomgr/timer_heap.cc",
        "//src/core:lib/iomgr/timer_manager.cc",
    ],
    hdrs = [
        "//src/core:lib/iomgr/timer.h",
        "//src/core:lib/iomgr/timer_generic.h",
        "//src/core:lib/iomgr/timer_heap.h",
        "//src/core:lib/iomgr/timer_manager.h",
    ] + [
        # TODO(hork): deduplicate
        "//src/core:lib/iomgr/iomgr.h",
    ],
    external_deps = [
        "absl/strings",
        "absl/strings:str_format",
    ],
    tags = ["nofixdeps"],
    visibility = ["@grpc:iomgr_timer"],
    deps = [
        "event_engine_base_hdrs",
        "exec_ctx",
        "gpr",
        "gpr_platform",
        "grpc_trace",
        "//src/core:closure",
        "//src/core:gpr_manual_constructor",
        "//src/core:gpr_spinlock",
        "//src/core:iomgr_port",
        "//src/core:time",
        "//src/core:time_averaged_stats",
        "//src/core:useful",
    ],
)

grpc_cc_library(
    name = "uri_parser",
    srcs = [
        "//src/core:lib/uri/uri_parser.cc",
    ],
    hdrs = [
        "//src/core:lib/uri/uri_parser.h",
    ],
    external_deps = [
        "absl/status",
        "absl/status:statusor",
        "absl/strings",
        "absl/strings:str_format",
    ],
    visibility = ["@grpc:alt_grpc_base_legacy"],
    deps = ["gpr"],
)

grpc_cc_library(
    name = "parse_address",
    srcs = [
        "//src/core:lib/address_utils/parse_address.cc",
        "//src/core:lib/iomgr/grpc_if_nametoindex_posix.cc",
        "//src/core:lib/iomgr/grpc_if_nametoindex_unsupported.cc",
    ],
    hdrs = [
        "//src/core:lib/address_utils/parse_address.h",
        "//src/core:lib/iomgr/grpc_if_nametoindex.h",
    ],
    external_deps = [
        "absl/status",
        "absl/status:statusor",
        "absl/strings",
    ],
    visibility = ["@grpc:alt_grpc_base_legacy"],
    deps = [
        "gpr",
        "uri_parser",
        "//src/core:error",
        "//src/core:grpc_sockaddr",
        "//src/core:iomgr_port",
        "//src/core:resolved_address",
        "//src/core:status_helper",
    ],
)

grpc_cc_library(
    name = "backoff",
    srcs = [
        "//src/core:lib/backoff/backoff.cc",
    ],
    hdrs = [
        "//src/core:lib/backoff/backoff.h",
    ],
    external_deps = ["absl/random"],
    language = "c++",
    visibility = ["@grpc:alt_grpc_base_legacy"],
    deps = [
        "gpr_platform",
        "//src/core:time",
    ],
)

grpc_cc_library(
    name = "stats",
    srcs = [
        "//src/core:lib/debug/stats.cc",
    ],
    hdrs = [
        "//src/core:lib/debug/stats.h",
    ],
    external_deps = [
        "absl/strings",
        "absl/types:span",
    ],
    visibility = [
        "@grpc:alt_grpc_base_legacy",
    ],
    deps = [
        "gpr",
        "//src/core:histogram_view",
        "//src/core:no_destruct",
        "//src/core:stats_data",
    ],
)

grpc_cc_library(
    name = "channel_stack_builder",
    srcs = [
        "//src/core:lib/channel/channel_stack_builder.cc",
    ],
    hdrs = [
        "//src/core:lib/channel/channel_stack_builder.h",
    ],
    external_deps = [
        "absl/status:statusor",
        "absl/strings",
    ],
    language = "c++",
    visibility = ["@grpc:alt_grpc_base_legacy"],
    deps = [
        "gpr",
        "ref_counted_ptr",
        "//src/core:channel_args",
        "//src/core:channel_fwd",
        "//src/core:channel_stack_type",
        "//src/core:transport_fwd",
    ],
)

grpc_cc_library(
    name = "grpc_service_config_impl",
    srcs = [
        "//src/core:lib/service_config/service_config_impl.cc",
    ],
    hdrs = [
        "//src/core:lib/service_config/service_config_impl.h",
    ],
    external_deps = [
        "absl/status:statusor",
        "absl/strings",
        "absl/types:optional",
    ],
    language = "c++",
    visibility = ["@grpc:client_channel"],
    deps = [
        "config",
        "gpr",
        "ref_counted_ptr",
        "//src/core:channel_args",
        "//src/core:grpc_service_config",
        "//src/core:json",
        "//src/core:json_args",
        "//src/core:json_object_loader",
        "//src/core:service_config_parser",
        "//src/core:slice",
        "//src/core:slice_refcount",
        "//src/core:validation_errors",
    ],
)

grpc_cc_library(
    name = "server_address",
    srcs = [
        "//src/core:lib/resolver/server_address.cc",
    ],
    hdrs = [
        "//src/core:lib/resolver/server_address.h",
    ],
    external_deps = [
        "absl/status",
        "absl/status:statusor",
        "absl/strings",
        "absl/strings:str_format",
    ],
    language = "c++",
    visibility = ["@grpc:client_channel"],
    deps = [
        "gpr_platform",
        "sockaddr_utils",
        "//src/core:channel_args",
        "//src/core:resolved_address",
        "//src/core:useful",
    ],
)

grpc_cc_library(
    name = "grpc_resolver",
    srcs = [
        "//src/core:lib/resolver/resolver.cc",
        "//src/core:lib/resolver/resolver_registry.cc",
    ],
    hdrs = [
        "//src/core:lib/resolver/resolver.h",
        "//src/core:lib/resolver/resolver_factory.h",
        "//src/core:lib/resolver/resolver_registry.h",
    ],
    external_deps = [
        "absl/status",
        "absl/status:statusor",
        "absl/strings",
        "absl/strings:str_format",
    ],
    language = "c++",
    visibility = ["@grpc:client_channel"],
    deps = [
        "gpr",
        "grpc_trace",
        "orphanable",
        "ref_counted_ptr",
        "server_address",
        "uri_parser",
        "//src/core:channel_args",
        "//src/core:grpc_service_config",
        "//src/core:iomgr_fwd",
    ],
)

grpc_cc_library(
    name = "grpc_client_channel",
    srcs = [
        "//src/core:ext/filters/client_channel/backend_metric.cc",
        "//src/core:ext/filters/client_channel/backup_poller.cc",
        "//src/core:ext/filters/client_channel/channel_connectivity.cc",
        "//src/core:ext/filters/client_channel/client_channel.cc",
        "//src/core:ext/filters/client_channel/client_channel_channelz.cc",
        "//src/core:ext/filters/client_channel/client_channel_factory.cc",
        "//src/core:ext/filters/client_channel/client_channel_plugin.cc",
        "//src/core:ext/filters/client_channel/client_channel_service_config.cc",
        "//src/core:ext/filters/client_channel/config_selector.cc",
        "//src/core:ext/filters/client_channel/dynamic_filters.cc",
        "//src/core:ext/filters/client_channel/global_subchannel_pool.cc",
        "//src/core:ext/filters/client_channel/health/health_check_client.cc",
        "//src/core:ext/filters/client_channel/http_proxy.cc",
        "//src/core:ext/filters/client_channel/lb_policy/child_policy_handler.cc",
        "//src/core:ext/filters/client_channel/lb_policy/oob_backend_metric.cc",
        "//src/core:ext/filters/client_channel/local_subchannel_pool.cc",
        "//src/core:ext/filters/client_channel/retry_filter.cc",
        "//src/core:ext/filters/client_channel/retry_service_config.cc",
        "//src/core:ext/filters/client_channel/retry_throttle.cc",
        "//src/core:ext/filters/client_channel/service_config_channel_arg_filter.cc",
        "//src/core:ext/filters/client_channel/subchannel.cc",
        "//src/core:ext/filters/client_channel/subchannel_pool_interface.cc",
        "//src/core:ext/filters/client_channel/subchannel_stream_client.cc",
    ],
    hdrs = [
        "//src/core:ext/filters/client_channel/backend_metric.h",
        "//src/core:ext/filters/client_channel/backup_poller.h",
        "//src/core:ext/filters/client_channel/client_channel.h",
        "//src/core:ext/filters/client_channel/client_channel_channelz.h",
        "//src/core:ext/filters/client_channel/client_channel_factory.h",
        "//src/core:ext/filters/client_channel/client_channel_service_config.h",
        "//src/core:ext/filters/client_channel/config_selector.h",
        "//src/core:ext/filters/client_channel/connector.h",
        "//src/core:ext/filters/client_channel/dynamic_filters.h",
        "//src/core:ext/filters/client_channel/global_subchannel_pool.h",
        "//src/core:ext/filters/client_channel/health/health_check_client.h",
        "//src/core:ext/filters/client_channel/http_proxy.h",
        "//src/core:ext/filters/client_channel/lb_call_state_internal.h",
        "//src/core:ext/filters/client_channel/lb_policy/child_policy_handler.h",
        "//src/core:ext/filters/client_channel/lb_policy/oob_backend_metric.h",
        "//src/core:ext/filters/client_channel/lb_policy/oob_backend_metric_internal.h",
        "//src/core:ext/filters/client_channel/local_subchannel_pool.h",
        "//src/core:ext/filters/client_channel/retry_filter.h",
        "//src/core:ext/filters/client_channel/retry_service_config.h",
        "//src/core:ext/filters/client_channel/retry_throttle.h",
        "//src/core:ext/filters/client_channel/subchannel.h",
        "//src/core:ext/filters/client_channel/subchannel_interface_internal.h",
        "//src/core:ext/filters/client_channel/subchannel_pool_interface.h",
        "//src/core:ext/filters/client_channel/subchannel_stream_client.h",
    ],
    external_deps = [
        "absl/base:core_headers",
<<<<<<< HEAD
        "absl/cleanup",
=======
>>>>>>> e699e013
        "absl/container:flat_hash_set",
        "absl/container:inlined_vector",
        "absl/status",
        "absl/status:statusor",
        "absl/strings",
        "absl/strings:cord",
        "absl/synchronization",
        "absl/types:optional",
        "absl/types:variant",
        "upb_lib",
    ],
    language = "c++",
    visibility = ["@grpc:client_channel"],
    deps = [
        "backoff",
        "channel_stack_builder",
        "config",
        "debug_location",
        "exec_ctx",
        "gpr",
        "grpc_base",
        "grpc_health_upb",
        "grpc_public_hdrs",
        "grpc_resolver",
        "grpc_service_config_impl",
        "grpc_trace",
        "http_connect_handshaker",
        "iomgr_timer",
        "orphanable",
        "protobuf_duration_upb",
        "ref_counted_ptr",
        "server_address",
        "sockaddr_utils",
        "stats",
        "uri_parser",
        "work_serializer",
        "xds_orca_service_upb",
        "xds_orca_upb",
        "//src/core:arena",
        "//src/core:channel_args",
        "//src/core:channel_fwd",
        "//src/core:channel_init",
        "//src/core:channel_stack_type",
        "//src/core:closure",
        "//src/core:construct_destruct",
        "//src/core:dual_ref_counted",
        "//src/core:env",
        "//src/core:error",
        "//src/core:gpr_atm",
        "//src/core:grpc_backend_metric_data",
        "//src/core:grpc_deadline_filter",
        "//src/core:grpc_service_config",
        "//src/core:init_internally",
        "//src/core:iomgr_fwd",
        "//src/core:json",
        "//src/core:json_args",
        "//src/core:json_channel_args",
        "//src/core:json_object_loader",
        "//src/core:lb_policy",
        "//src/core:lb_policy_registry",
        "//src/core:memory_quota",
        "//src/core:pollset_set",
        "//src/core:proxy_mapper",
        "//src/core:proxy_mapper_registry",
        "//src/core:ref_counted",
        "//src/core:resolved_address",
        "//src/core:resource_quota",
        "//src/core:service_config_parser",
        "//src/core:slice",
        "//src/core:slice_buffer",
        "//src/core:slice_refcount",
        "//src/core:stats_data",
        "//src/core:status_helper",
        "//src/core:subchannel_interface",
        "//src/core:time",
        "//src/core:transport_fwd",
        "//src/core:unique_type_name",
        "//src/core:useful",
        "//src/core:validation_errors",
    ],
)

grpc_cc_library(
    name = "grpc_resolver_dns_ares",
    srcs = [
        "//src/core:ext/filters/client_channel/resolver/dns/c_ares/dns_resolver_ares.cc",
        "//src/core:ext/filters/client_channel/resolver/dns/c_ares/grpc_ares_ev_driver_posix.cc",
        "//src/core:ext/filters/client_channel/resolver/dns/c_ares/grpc_ares_ev_driver_windows.cc",
        "//src/core:ext/filters/client_channel/resolver/dns/c_ares/grpc_ares_wrapper.cc",
        "//src/core:ext/filters/client_channel/resolver/dns/c_ares/grpc_ares_wrapper_posix.cc",
        "//src/core:ext/filters/client_channel/resolver/dns/c_ares/grpc_ares_wrapper_windows.cc",
    ],
    hdrs = [
        "//src/core:ext/filters/client_channel/resolver/dns/c_ares/grpc_ares_ev_driver.h",
        "//src/core:ext/filters/client_channel/resolver/dns/c_ares/grpc_ares_wrapper.h",
    ],
    external_deps = [
        "absl/base:core_headers",
        "absl/container:flat_hash_set",
        "absl/status",
        "absl/status:statusor",
        "absl/strings",
        "absl/strings:str_format",
        "absl/types:optional",
        "address_sorting",
        "cares",
    ],
    language = "c++",
    deps = [
        "backoff",
        "config",
        "debug_location",
        "exec_ctx",
        "gpr",
        "grpc_base",
        "grpc_grpclb_balancer_addresses",
        "grpc_resolver",
        "grpc_service_config_impl",
        "grpc_trace",
        "iomgr_timer",
        "orphanable",
        "parse_address",
        "ref_counted_ptr",
        "server_address",
        "sockaddr_utils",
        "uri_parser",
        "//src/core:channel_args",
        "//src/core:closure",
        "//src/core:error",
        "//src/core:event_engine_common",
        "//src/core:grpc_resolver_dns_selection",
        "//src/core:grpc_service_config",
        "//src/core:grpc_sockaddr",
        "//src/core:iomgr_fwd",
        "//src/core:iomgr_port",
        "//src/core:json",
        "//src/core:polling_resolver",
        "//src/core:pollset_set",
        "//src/core:resolved_address",
        "//src/core:slice",
        "//src/core:status_helper",
        "//src/core:time",
    ],
)

grpc_cc_library(
    name = "httpcli",
    srcs = [
        "//src/core:lib/http/format_request.cc",
        "//src/core:lib/http/httpcli.cc",
        "//src/core:lib/http/parser.cc",
    ],
    hdrs = [
        "//src/core:lib/http/format_request.h",
        "//src/core:lib/http/httpcli.h",
        "//src/core:lib/http/parser.h",
    ],
    external_deps = [
        "absl/base:core_headers",
        "absl/functional:bind_front",
        "absl/status",
        "absl/status:statusor",
        "absl/strings",
        "absl/strings:str_format",
        "absl/types:optional",
    ],
    language = "c++",
    visibility = ["@grpc:httpcli"],
    deps = [
        "config",
        "debug_location",
        "exec_ctx",
        "gpr",
        "grpc_base",
        "grpc_public_hdrs",
        "grpc_security_base",
        "grpc_trace",
        "handshaker",
        "orphanable",
        "ref_counted_ptr",
        "sockaddr_utils",
        "uri_parser",
        "//src/core:channel_args",
        "//src/core:channel_args_preconditioning",
        "//src/core:closure",
        "//src/core:error",
        "//src/core:handshaker_registry",
        "//src/core:iomgr_fwd",
        "//src/core:pollset_set",
        "//src/core:resolved_address",
        "//src/core:resource_quota",
        "//src/core:slice",
        "//src/core:slice_refcount",
        "//src/core:status_helper",
        "//src/core:tcp_connect_handshaker",
        "//src/core:time",
    ],
)

grpc_cc_library(
    name = "grpc_alts_credentials",
    srcs = [
        "//src/core:lib/security/credentials/alts/alts_credentials.cc",
        "//src/core:lib/security/security_connector/alts/alts_security_connector.cc",
    ],
    hdrs = [
        "//src/core:lib/security/credentials/alts/alts_credentials.h",
        "//src/core:lib/security/security_connector/alts/alts_security_connector.h",
    ],
    external_deps = [
        "absl/status",
        "absl/strings",
        "absl/types:optional",
    ],
    language = "c++",
    visibility = ["@grpc:public"],
    deps = [
        "alts_util",
        "debug_location",
        "exec_ctx",
        "gpr",
        "grpc_base",
        "grpc_public_hdrs",
        "grpc_security_base",
        "handshaker",
        "promise",
        "ref_counted_ptr",
        "tsi_alts_credentials",
        "tsi_base",
        "//src/core:arena_promise",
        "//src/core:channel_args",
        "//src/core:closure",
        "//src/core:error",
        "//src/core:iomgr_fwd",
        "//src/core:slice",
        "//src/core:slice_refcount",
        "//src/core:unique_type_name",
        "//src/core:useful",
    ],
)

grpc_cc_library(
    name = "tsi_fake_credentials",
    srcs = [
        "//src/core:tsi/fake_transport_security.cc",
    ],
    hdrs = [
        "//src/core:tsi/fake_transport_security.h",
    ],
    language = "c++",
    visibility = [
        "@grpc:public",
    ],
    deps = [
        "gpr",
        "tsi_base",
        "//src/core:slice",
        "//src/core:useful",
    ],
)

grpc_cc_library(
    name = "grpc_jwt_credentials",
    srcs = [
        "//src/core:lib/security/credentials/jwt/json_token.cc",
        "//src/core:lib/security/credentials/jwt/jwt_credentials.cc",
        "//src/core:lib/security/credentials/jwt/jwt_verifier.cc",
    ],
    hdrs = [
        "//src/core:lib/security/credentials/jwt/json_token.h",
        "//src/core:lib/security/credentials/jwt/jwt_credentials.h",
        "//src/core:lib/security/credentials/jwt/jwt_verifier.h",
    ],
    external_deps = [
        "absl/status",
        "absl/status:statusor",
        "absl/strings",
        "absl/strings:str_format",
        "absl/time",
        "absl/types:optional",
        "libcrypto",
        "libssl",
    ],
    language = "c++",
    visibility = ["@grpc:public"],
    deps = [
        "exec_ctx",
        "gpr",
        "grpc_base",
        "grpc_credentials_util",
        "grpc_security_base",
        "grpc_trace",
        "httpcli",
        "orphanable",
        "promise",
        "ref_counted_ptr",
        "uri_parser",
        "//src/core:arena_promise",
        "//src/core:closure",
        "//src/core:error",
        "//src/core:gpr_manual_constructor",
        "//src/core:httpcli_ssl_credentials",
        "//src/core:iomgr_fwd",
        "//src/core:json",
        "//src/core:slice",
        "//src/core:slice_refcount",
        "//src/core:time",
        "//src/core:tsi_ssl_types",
        "//src/core:unique_type_name",
        "//src/core:useful",
    ],
)

grpc_cc_library(
    name = "grpc_credentials_util",
    srcs = [
        "//src/core:lib/security/credentials/tls/tls_utils.cc",
        "//src/core:lib/security/security_connector/load_system_roots_fallback.cc",
        "//src/core:lib/security/security_connector/load_system_roots_supported.cc",
        "//src/core:lib/security/util/json_util.cc",
    ],
    hdrs = [
        "//src/core:lib/security/credentials/tls/tls_utils.h",
        "//src/core:lib/security/security_connector/load_system_roots.h",
        "//src/core:lib/security/security_connector/load_system_roots_supported.h",
        "//src/core:lib/security/util/json_util.h",
    ],
    external_deps = ["absl/strings"],
    language = "c++",
    visibility = ["@grpc:public"],
    deps = [
        "gpr",
        "grpc_base",
        "grpc_security_base",
        "//src/core:error",
        "//src/core:json",
        "//src/core:useful",
    ],
)

grpc_cc_library(
    name = "tsi_alts_credentials",
    srcs = [
        "//src/core:tsi/alts/handshaker/alts_handshaker_client.cc",
        "//src/core:tsi/alts/handshaker/alts_shared_resource.cc",
        "//src/core:tsi/alts/handshaker/alts_tsi_handshaker.cc",
        "//src/core:tsi/alts/handshaker/alts_tsi_utils.cc",
    ],
    hdrs = [
        "//src/core:tsi/alts/handshaker/alts_handshaker_client.h",
        "//src/core:tsi/alts/handshaker/alts_shared_resource.h",
        "//src/core:tsi/alts/handshaker/alts_tsi_handshaker.h",
        "//src/core:tsi/alts/handshaker/alts_tsi_handshaker_private.h",
        "//src/core:tsi/alts/handshaker/alts_tsi_utils.h",
    ],
    external_deps = ["upb_lib"],
    language = "c++",
    visibility = ["@grpc:public"],
    deps = [
        "alts_upb",
        "alts_util",
        "gpr",
        "grpc_base",
        "tsi_alts_frame_protector",
        "tsi_base",
        "//src/core:channel_args",
        "//src/core:closure",
        "//src/core:pollset_set",
        "//src/core:slice",
    ],
)

grpc_cc_library(
    name = "tsi_alts_frame_protector",
    srcs = [
        "//src/core:tsi/alts/crypt/aes_gcm.cc",
        "//src/core:tsi/alts/crypt/gsec.cc",
        "//src/core:tsi/alts/frame_protector/alts_counter.cc",
        "//src/core:tsi/alts/frame_protector/alts_crypter.cc",
        "//src/core:tsi/alts/frame_protector/alts_frame_protector.cc",
        "//src/core:tsi/alts/frame_protector/alts_record_protocol_crypter_common.cc",
        "//src/core:tsi/alts/frame_protector/alts_seal_privacy_integrity_crypter.cc",
        "//src/core:tsi/alts/frame_protector/alts_unseal_privacy_integrity_crypter.cc",
        "//src/core:tsi/alts/frame_protector/frame_handler.cc",
        "//src/core:tsi/alts/zero_copy_frame_protector/alts_grpc_integrity_only_record_protocol.cc",
        "//src/core:tsi/alts/zero_copy_frame_protector/alts_grpc_privacy_integrity_record_protocol.cc",
        "//src/core:tsi/alts/zero_copy_frame_protector/alts_grpc_record_protocol_common.cc",
        "//src/core:tsi/alts/zero_copy_frame_protector/alts_iovec_record_protocol.cc",
        "//src/core:tsi/alts/zero_copy_frame_protector/alts_zero_copy_grpc_protector.cc",
    ],
    hdrs = [
        "//src/core:tsi/alts/crypt/gsec.h",
        "//src/core:tsi/alts/frame_protector/alts_counter.h",
        "//src/core:tsi/alts/frame_protector/alts_crypter.h",
        "//src/core:tsi/alts/frame_protector/alts_frame_protector.h",
        "//src/core:tsi/alts/frame_protector/alts_record_protocol_crypter_common.h",
        "//src/core:tsi/alts/frame_protector/frame_handler.h",
        "//src/core:tsi/alts/zero_copy_frame_protector/alts_grpc_integrity_only_record_protocol.h",
        "//src/core:tsi/alts/zero_copy_frame_protector/alts_grpc_privacy_integrity_record_protocol.h",
        "//src/core:tsi/alts/zero_copy_frame_protector/alts_grpc_record_protocol.h",
        "//src/core:tsi/alts/zero_copy_frame_protector/alts_grpc_record_protocol_common.h",
        "//src/core:tsi/alts/zero_copy_frame_protector/alts_iovec_record_protocol.h",
        "//src/core:tsi/alts/zero_copy_frame_protector/alts_zero_copy_grpc_protector.h",
    ],
    external_deps = [
        "libcrypto",
        "libssl",
    ],
    language = "c++",
    visibility = ["@grpc:public"],
    deps = [
        "event_engine_base_hdrs",
        "exec_ctx",
        "gpr",
        "gpr_platform",
        "tsi_base",
        "//src/core:slice",
        "//src/core:slice_buffer",
        "//src/core:useful",
    ],
)

grpc_cc_library(
    name = "tsi_ssl_session_cache",
    srcs = [
        "//src/core:tsi/ssl/session_cache/ssl_session_boringssl.cc",
        "//src/core:tsi/ssl/session_cache/ssl_session_cache.cc",
        "//src/core:tsi/ssl/session_cache/ssl_session_openssl.cc",
    ],
    hdrs = [
        "//src/core:tsi/ssl/session_cache/ssl_session.h",
        "//src/core:tsi/ssl/session_cache/ssl_session_cache.h",
    ],
    external_deps = [
        "absl/memory",
        "libssl",
    ],
    language = "c++",
    visibility = ["@grpc:public"],
    deps = [
        "cpp_impl_of",
        "gpr",
        "grpc_public_hdrs",
        "//src/core:ref_counted",
        "//src/core:slice",
    ],
)

grpc_cc_library(
    name = "tsi_ssl_credentials",
    srcs = [
        "//src/core:lib/security/security_connector/ssl_utils.cc",
        "//src/core:lib/security/security_connector/ssl_utils_config.cc",
        "//src/core:tsi/ssl/key_logging/ssl_key_logging.cc",
        "//src/core:tsi/ssl_transport_security.cc",
        "//src/core:tsi/ssl_transport_security_utils.cc",
    ],
    hdrs = [
        "//src/core:lib/security/security_connector/ssl_utils.h",
        "//src/core:lib/security/security_connector/ssl_utils_config.h",
        "//src/core:tsi/ssl/key_logging/ssl_key_logging.h",
        "//src/core:tsi/ssl_transport_security.h",
        "//src/core:tsi/ssl_transport_security_utils.h",
    ],
    external_deps = [
        "absl/base:core_headers",
        "absl/status",
        "absl/strings",
        "libcrypto",
        "libssl",
    ],
    language = "c++",
    visibility = ["@grpc:public"],
    deps = [
        "gpr",
        "grpc_base",
        "grpc_credentials_util",
        "grpc_public_hdrs",
        "grpc_security_base",
        "ref_counted_ptr",
        "tsi_base",
        "tsi_ssl_session_cache",
        "//src/core:channel_args",
        "//src/core:error",
        "//src/core:grpc_transport_chttp2_alpn",
        "//src/core:ref_counted",
        "//src/core:slice",
        "//src/core:tsi_ssl_types",
        "//src/core:useful",
    ],
)

grpc_cc_library(
    name = "grpc_http_filters",
    srcs = [
        "//src/core:ext/filters/http/client/http_client_filter.cc",
        "//src/core:ext/filters/http/http_filters_plugin.cc",
        "//src/core:ext/filters/http/message_compress/compression_filter.cc",
        "//src/core:ext/filters/http/server/http_server_filter.cc",
    ],
    hdrs = [
        "//src/core:ext/filters/http/client/http_client_filter.h",
        "//src/core:ext/filters/http/message_compress/compression_filter.h",
        "//src/core:ext/filters/http/server/http_server_filter.h",
    ],
    external_deps = [
        "absl/base:core_headers",
        "absl/meta:type_traits",
        "absl/status",
        "absl/status:statusor",
        "absl/strings",
        "absl/strings:str_format",
        "absl/types:optional",
    ],
    language = "c++",
    visibility = ["@grpc:http"],
    deps = [
        "channel_stack_builder",
        "config",
        "gpr",
        "grpc_base",
        "grpc_public_hdrs",
        "grpc_trace",
        "promise",
        "//src/core:activity",
        "//src/core:arena",
        "//src/core:arena_promise",
        "//src/core:channel_args",
        "//src/core:channel_fwd",
        "//src/core:channel_init",
        "//src/core:channel_stack_type",
        "//src/core:context",
        "//src/core:grpc_message_size_filter",
        "//src/core:latch",
        "//src/core:map",
        "//src/core:percent_encoding",
        "//src/core:pipe",
        "//src/core:poll",
        "//src/core:race",
        "//src/core:slice",
        "//src/core:slice_buffer",
        "//src/core:transport_fwd",
    ],
)

grpc_cc_library(
    name = "grpc_grpclb_balancer_addresses",
    srcs = [
        "//src/core:ext/filters/client_channel/lb_policy/grpclb/grpclb_balancer_addresses.cc",
    ],
    hdrs = [
        "//src/core:ext/filters/client_channel/lb_policy/grpclb/grpclb_balancer_addresses.h",
    ],
    language = "c++",
    visibility = ["@grpc:grpclb"],
    deps = [
        "gpr_platform",
        "grpc_public_hdrs",
        "server_address",
        "//src/core:channel_args",
        "//src/core:useful",
    ],
)

grpc_cc_library(
    name = "xds_client",
    srcs = [
        "//src/core:ext/xds/xds_api.cc",
        "//src/core:ext/xds/xds_bootstrap.cc",
        "//src/core:ext/xds/xds_client.cc",
        "//src/core:ext/xds/xds_client_stats.cc",
    ],
    hdrs = [
        "//src/core:ext/xds/xds_api.h",
        "//src/core:ext/xds/xds_bootstrap.h",
        "//src/core:ext/xds/xds_channel_args.h",
        "//src/core:ext/xds/xds_client.h",
        "//src/core:ext/xds/xds_client_stats.h",
        "//src/core:ext/xds/xds_resource_type.h",
        "//src/core:ext/xds/xds_resource_type_impl.h",
        "//src/core:ext/xds/xds_transport.h",
    ],
    external_deps = [
        "absl/base:core_headers",
        "absl/memory",
        "absl/status",
        "absl/status:statusor",
        "absl/strings",
        "absl/strings:str_format",
        "absl/types:optional",
        "upb_lib",
        "upb_textformat_lib",
        "upb_json_lib",
        "upb_reflection",
    ],
    language = "c++",
    tags = ["nofixdeps"],
    visibility = ["@grpc:xds_client_core"],
    deps = [
        "backoff",
        "debug_location",
        "envoy_admin_upb",
        "envoy_config_core_upb",
        "envoy_config_endpoint_upb",
        "envoy_service_discovery_upb",
        "envoy_service_discovery_upbdefs",
        "envoy_service_load_stats_upb",
        "envoy_service_load_stats_upbdefs",
        "envoy_service_status_upb",
        "envoy_service_status_upbdefs",
        "event_engine_base_hdrs",
        "exec_ctx",
        "google_rpc_status_upb",
        "gpr",
        "grpc_trace",
        "orphanable",
        "protobuf_any_upb",
        "protobuf_duration_upb",
        "protobuf_struct_upb",
        "protobuf_timestamp_upb",
        "ref_counted_ptr",
        "uri_parser",
        "work_serializer",
        "//src/core:default_event_engine",
        "//src/core:dual_ref_counted",
        "//src/core:env",
        "//src/core:json",
        "//src/core:ref_counted",
        "//src/core:time",
        "//src/core:upb_utils",
        "//src/core:useful",
    ],
)

grpc_cc_library(
    name = "grpc_mock_cel",
    hdrs = [
        "//src/core:lib/security/authorization/mock_cel/activation.h",
        "//src/core:lib/security/authorization/mock_cel/cel_expr_builder_factory.h",
        "//src/core:lib/security/authorization/mock_cel/cel_expression.h",
        "//src/core:lib/security/authorization/mock_cel/cel_value.h",
        "//src/core:lib/security/authorization/mock_cel/evaluator_core.h",
        "//src/core:lib/security/authorization/mock_cel/flat_expr_builder.h",
    ],
    external_deps = [
        "absl/status",
        "absl/status:statusor",
        "absl/strings",
        "absl/types:span",
    ],
    language = "c++",
    deps = [
        "google_type_expr_upb",
        "gpr_public_hdrs",
    ],
)

grpc_cc_library(
    name = "grpc_resolver_fake",
    srcs = ["//src/core:ext/filters/client_channel/resolver/fake/fake_resolver.cc"],
    hdrs = ["//src/core:ext/filters/client_channel/resolver/fake/fake_resolver.h"],
    external_deps = [
        "absl/base:core_headers",
        "absl/status",
        "absl/status:statusor",
        "absl/strings",
    ],
    language = "c++",
    visibility = [
        "//test:__subpackages__",
        "@grpc:grpc_resolver_fake",
    ],
    deps = [
        "config",
        "debug_location",
        "gpr",
        "grpc_public_hdrs",
        "grpc_resolver",
        "orphanable",
        "ref_counted_ptr",
        "server_address",
        "uri_parser",
        "work_serializer",
        "//src/core:channel_args",
        "//src/core:grpc_service_config",
        "//src/core:ref_counted",
        "//src/core:useful",
    ],
)

grpc_cc_library(
    name = "chttp2_frame",
    hdrs = [
        "//src/core:ext/transport/chttp2/transport/frame.h",
    ],
    deps = ["gpr"],
)

grpc_cc_library(
    name = "http_trace",
    srcs = [
        "//src/core:ext/transport/chttp2/transport/http_trace.cc",
    ],
    hdrs = [
        "//src/core:ext/transport/chttp2/transport/http_trace.h",
    ],
    deps = [
        "gpr_platform",
        "grpc_trace",
    ],
)

grpc_cc_library(
    name = "hpack_parser_table",
    srcs = [
        "//src/core:ext/transport/chttp2/transport/hpack_parser_table.cc",
    ],
    hdrs = [
        "//src/core:ext/transport/chttp2/transport/hpack_parser_table.h",
    ],
    external_deps = [
        "absl/status",
        "absl/strings",
        "absl/strings:str_format",
    ],
    deps = [
        "gpr",
        "gpr_platform",
        "grpc_base",
        "grpc_trace",
        "http_trace",
        "//src/core:error",
        "//src/core:hpack_constants",
        "//src/core:no_destruct",
        "//src/core:slice",
    ],
)

grpc_cc_library(
    name = "hpack_parser",
    srcs = [
        "//src/core:ext/transport/chttp2/transport/hpack_parser.cc",
    ],
    hdrs = [
        "//src/core:ext/transport/chttp2/transport/hpack_parser.h",
    ],
    external_deps = [
        "absl/base:core_headers",
        "absl/status",
        "absl/strings",
        "absl/strings:str_format",
        "absl/types:optional",
        "absl/types:span",
        "absl/types:variant",
    ],
    deps = [
        "chttp2_frame",
        "gpr",
        "gpr_platform",
        "grpc_base",
        "grpc_public_hdrs",
        "grpc_trace",
        "hpack_parser_table",
        "stats",
        "//src/core:decode_huff",
        "//src/core:error",
        "//src/core:experiments",
        "//src/core:hpack_constants",
        "//src/core:slice",
        "//src/core:slice_refcount",
        "//src/core:stats_data",
        "//src/core:status_helper",
    ],
)

grpc_cc_library(
    name = "hpack_encoder",
    srcs = [
        "//src/core:ext/transport/chttp2/transport/hpack_encoder.cc",
    ],
    hdrs = [
        "//src/core:ext/transport/chttp2/transport/hpack_encoder.h",
    ],
    external_deps = ["absl/strings"],
    deps = [
        "chttp2_bin_encoder",
        "chttp2_frame",
        "chttp2_varint",
        "gpr",
        "gpr_platform",
        "grpc_base",
        "grpc_public_hdrs",
        "grpc_trace",
        "http_trace",
        "//src/core:hpack_constants",
        "//src/core:hpack_encoder_table",
        "//src/core:slice",
        "//src/core:slice_buffer",
        "//src/core:time",
    ],
)

grpc_cc_library(
    name = "chttp2_bin_encoder",
    srcs = [
        "//src/core:ext/transport/chttp2/transport/bin_encoder.cc",
    ],
    hdrs = [
        "//src/core:ext/transport/chttp2/transport/bin_encoder.h",
    ],
    deps = [
        "gpr",
        "gpr_platform",
        "//src/core:huffsyms",
        "//src/core:slice",
    ],
)

grpc_cc_library(
    name = "chttp2_varint",
    srcs = [
        "//src/core:ext/transport/chttp2/transport/varint.cc",
    ],
    hdrs = [
        "//src/core:ext/transport/chttp2/transport/varint.h",
    ],
    external_deps = ["absl/base:core_headers"],
    deps = ["gpr"],
)

grpc_cc_library(
    name = "grpc_transport_chttp2",
    srcs = [
        "//src/core:ext/transport/chttp2/transport/bin_decoder.cc",
        "//src/core:ext/transport/chttp2/transport/chttp2_transport.cc",
        "//src/core:ext/transport/chttp2/transport/context_list.cc",
        "//src/core:ext/transport/chttp2/transport/frame_data.cc",
        "//src/core:ext/transport/chttp2/transport/frame_goaway.cc",
        "//src/core:ext/transport/chttp2/transport/frame_ping.cc",
        "//src/core:ext/transport/chttp2/transport/frame_rst_stream.cc",
        "//src/core:ext/transport/chttp2/transport/frame_settings.cc",
        "//src/core:ext/transport/chttp2/transport/frame_window_update.cc",
        "//src/core:ext/transport/chttp2/transport/parsing.cc",
        "//src/core:ext/transport/chttp2/transport/stream_lists.cc",
        "//src/core:ext/transport/chttp2/transport/stream_map.cc",
        "//src/core:ext/transport/chttp2/transport/writing.cc",
    ],
    hdrs = [
        "//src/core:ext/transport/chttp2/transport/bin_decoder.h",
        "//src/core:ext/transport/chttp2/transport/chttp2_transport.h",
        "//src/core:ext/transport/chttp2/transport/context_list.h",
        "//src/core:ext/transport/chttp2/transport/frame_data.h",
        "//src/core:ext/transport/chttp2/transport/frame_goaway.h",
        "//src/core:ext/transport/chttp2/transport/frame_ping.h",
        "//src/core:ext/transport/chttp2/transport/frame_rst_stream.h",
        "//src/core:ext/transport/chttp2/transport/frame_settings.h",
        "//src/core:ext/transport/chttp2/transport/frame_window_update.h",
        "//src/core:ext/transport/chttp2/transport/internal.h",
        "//src/core:ext/transport/chttp2/transport/stream_map.h",
    ],
    external_deps = [
        "absl/base:core_headers",
        "absl/status",
        "absl/strings",
        "absl/strings:cord",
        "absl/strings:str_format",
        "absl/types:optional",
        "absl/types:variant",
    ],
    language = "c++",
    visibility = ["@grpc:grpclb"],
    deps = [
        "chttp2_frame",
        "chttp2_varint",
        "debug_location",
        "exec_ctx",
        "gpr",
        "grpc_base",
        "grpc_public_hdrs",
        "grpc_trace",
        "hpack_encoder",
        "hpack_parser",
        "hpack_parser_table",
        "http_trace",
        "httpcli",
        "iomgr_timer",
        "ref_counted_ptr",
        "stats",
        "//src/core:arena",
        "//src/core:bdp_estimator",
        "//src/core:bitset",
        "//src/core:channel_args",
        "//src/core:chttp2_flow_control",
        "//src/core:closure",
        "//src/core:error",
        "//src/core:gpr_atm",
        "//src/core:http2_errors",
        "//src/core:http2_settings",
        "//src/core:init_internally",
        "//src/core:iomgr_fwd",
        "//src/core:memory_quota",
        "//src/core:poll",
        "//src/core:ref_counted",
        "//src/core:resource_quota",
        "//src/core:resource_quota_trace",
        "//src/core:slice",
        "//src/core:slice_buffer",
        "//src/core:slice_refcount",
        "//src/core:stats_data",
        "//src/core:status_helper",
        "//src/core:time",
        "//src/core:transport_fwd",
        "//src/core:useful",
    ],
)

grpc_cc_library(
    name = "grpcpp_status",
    srcs = [
        "src/cpp/util/status.cc",
    ],
    public_hdrs = [
        "include/grpc++/support/status.h",
        "include/grpcpp/impl/status.h",
        "include/grpcpp/support/status.h",
        "include/grpc++/impl/codegen/status.h",
        "include/grpcpp/impl/codegen/status.h",
    ],
    deps = [
        "gpr_platform",
        "grpc++_public_hdrs",
        "grpc_public_hdrs",
    ],
)

# TODO(yashykt): Remove the UPB definitions from here once they are no longer needed
### UPB Targets

grpc_upb_proto_library(
    name = "envoy_admin_upb",
    deps = ["@envoy_api//envoy/admin/v3:pkg"],
)

grpc_upb_proto_library(
    name = "envoy_config_cluster_upb",
    deps = ["@envoy_api//envoy/config/cluster/v3:pkg"],
)

grpc_upb_proto_reflection_library(
    name = "envoy_config_cluster_upbdefs",
    deps = ["@envoy_api//envoy/config/cluster/v3:pkg"],
)

grpc_upb_proto_library(
    name = "envoy_config_core_upb",
    deps = ["@envoy_api//envoy/config/core/v3:pkg"],
)

grpc_upb_proto_library(
    name = "envoy_config_endpoint_upb",
    deps = ["@envoy_api//envoy/config/endpoint/v3:pkg"],
)

grpc_upb_proto_reflection_library(
    name = "envoy_config_endpoint_upbdefs",
    deps = ["@envoy_api//envoy/config/endpoint/v3:pkg"],
)

grpc_upb_proto_library(
    name = "envoy_config_listener_upb",
    deps = ["@envoy_api//envoy/config/listener/v3:pkg"],
)

grpc_upb_proto_reflection_library(
    name = "envoy_config_listener_upbdefs",
    deps = ["@envoy_api//envoy/config/listener/v3:pkg"],
)

grpc_upb_proto_library(
    name = "envoy_config_rbac_upb",
    deps = ["@envoy_api//envoy/config/rbac/v3:pkg"],
)

grpc_upb_proto_library(
    name = "envoy_config_route_upb",
    deps = ["@envoy_api//envoy/config/route/v3:pkg"],
)

grpc_upb_proto_reflection_library(
    name = "envoy_config_route_upbdefs",
    deps = ["@envoy_api//envoy/config/route/v3:pkg"],
)

grpc_upb_proto_library(
    name = "envoy_extensions_clusters_aggregate_upb",
    deps = ["@envoy_api//envoy/extensions/clusters/aggregate/v3:pkg"],
)

grpc_upb_proto_reflection_library(
    name = "envoy_extensions_clusters_aggregate_upbdefs",
    deps = ["@envoy_api//envoy/extensions/clusters/aggregate/v3:pkg"],
)

grpc_upb_proto_library(
    name = "envoy_extensions_filters_common_fault_upb",
    deps = ["@envoy_api//envoy/extensions/filters/common/fault/v3:pkg"],
)

grpc_upb_proto_library(
    name = "envoy_extensions_filters_http_fault_upb",
    deps = ["@envoy_api//envoy/extensions/filters/http/fault/v3:pkg"],
)

grpc_upb_proto_reflection_library(
    name = "envoy_extensions_filters_http_fault_upbdefs",
    deps = ["@envoy_api//envoy/extensions/filters/http/fault/v3:pkg"],
)

grpc_upb_proto_library(
    name = "envoy_extensions_filters_http_rbac_upb",
    deps = ["@envoy_api//envoy/extensions/filters/http/rbac/v3:pkg"],
)

grpc_upb_proto_reflection_library(
    name = "envoy_extensions_filters_http_rbac_upbdefs",
    deps = ["@envoy_api//envoy/extensions/filters/http/rbac/v3:pkg"],
)

grpc_upb_proto_library(
    name = "envoy_extensions_filters_http_router_upb",
    deps = ["@envoy_api//envoy/extensions/filters/http/router/v3:pkg"],
)

grpc_upb_proto_reflection_library(
    name = "envoy_extensions_filters_http_router_upbdefs",
    deps = ["@envoy_api//envoy/extensions/filters/http/router/v3:pkg"],
)

grpc_upb_proto_library(
    name = "envoy_extensions_filters_http_stateful_session_upb",
    deps = ["@envoy_api//envoy/extensions/filters/http/stateful_session/v3:pkg"],
)

grpc_upb_proto_reflection_library(
    name = "envoy_extensions_filters_http_stateful_session_upbdefs",
    deps = ["@envoy_api//envoy/extensions/filters/http/stateful_session/v3:pkg"],
)

grpc_upb_proto_library(
    name = "envoy_extensions_http_stateful_session_cookie_upb",
    deps = ["@envoy_api//envoy/extensions/http/stateful_session/cookie/v3:pkg"],
)

grpc_upb_proto_reflection_library(
    name = "envoy_extensions_http_stateful_session_cookie_upbdefs",
    deps = ["@envoy_api//envoy/extensions/http/stateful_session/cookie/v3:pkg"],
)

grpc_upb_proto_library(
    name = "envoy_type_http_upb",
    deps = ["@envoy_api//envoy/type/http/v3:pkg"],
)

grpc_upb_proto_library(
    name = "envoy_extensions_load_balancing_policies_client_side_weighted_round_robin_upb",
    deps = ["@envoy_api//envoy/extensions/load_balancing_policies/client_side_weighted_round_robin/v3:pkg"],
)

grpc_upb_proto_library(
    name = "envoy_extensions_load_balancing_policies_ring_hash_upb",
    deps = ["@envoy_api//envoy/extensions/load_balancing_policies/ring_hash/v3:pkg"],
)

grpc_upb_proto_library(
    name = "envoy_extensions_load_balancing_policies_wrr_locality_upb",
    deps = ["@envoy_api//envoy/extensions/load_balancing_policies/wrr_locality/v3:pkg"],
)

grpc_upb_proto_library(
    name = "envoy_extensions_filters_network_http_connection_manager_upb",
    deps = ["@envoy_api//envoy/extensions/filters/network/http_connection_manager/v3:pkg"],
)

grpc_upb_proto_reflection_library(
    name = "envoy_extensions_filters_network_http_connection_manager_upbdefs",
    deps = ["@envoy_api//envoy/extensions/filters/network/http_connection_manager/v3:pkg"],
)

grpc_upb_proto_library(
    name = "envoy_extensions_transport_sockets_tls_upb",
    deps = ["@envoy_api//envoy/extensions/transport_sockets/tls/v3:pkg"],
)

grpc_upb_proto_reflection_library(
    name = "envoy_extensions_transport_sockets_tls_upbdefs",
    deps = ["@envoy_api//envoy/extensions/transport_sockets/tls/v3:pkg"],
)

grpc_upb_proto_library(
    name = "envoy_service_discovery_upb",
    deps = ["@envoy_api//envoy/service/discovery/v3:pkg"],
)

grpc_upb_proto_reflection_library(
    name = "envoy_service_discovery_upbdefs",
    deps = ["@envoy_api//envoy/service/discovery/v3:pkg"],
)

grpc_upb_proto_library(
    name = "envoy_service_load_stats_upb",
    deps = ["@envoy_api//envoy/service/load_stats/v3:pkg"],
)

grpc_upb_proto_reflection_library(
    name = "envoy_service_load_stats_upbdefs",
    deps = ["@envoy_api//envoy/service/load_stats/v3:pkg"],
)

grpc_upb_proto_library(
    name = "envoy_service_status_upb",
    deps = ["@envoy_api//envoy/service/status/v3:pkg"],
)

grpc_upb_proto_reflection_library(
    name = "envoy_service_status_upbdefs",
    deps = ["@envoy_api//envoy/service/status/v3:pkg"],
)

grpc_upb_proto_library(
    name = "envoy_type_matcher_upb",
    deps = ["@envoy_api//envoy/type/matcher/v3:pkg"],
)

grpc_upb_proto_library(
    name = "envoy_type_upb",
    deps = ["@envoy_api//envoy/type/v3:pkg"],
)

grpc_upb_proto_library(
    name = "xds_type_upb",
    deps = ["@com_github_cncf_udpa//xds/type/v3:pkg"],
)

grpc_upb_proto_reflection_library(
    name = "xds_type_upbdefs",
    deps = ["@com_github_cncf_udpa//xds/type/v3:pkg"],
)

grpc_upb_proto_library(
    name = "xds_orca_upb",
    deps = ["@com_github_cncf_udpa//xds/data/orca/v3:pkg"],
)

grpc_upb_proto_library(
    name = "xds_orca_service_upb",
    deps = ["@com_github_cncf_udpa//xds/service/orca/v3:pkg"],
)

grpc_upb_proto_library(
    name = "grpc_health_upb",
    deps = ["//src/proto/grpc/health/v1:health_proto_descriptor"],
)

grpc_upb_proto_library(
    name = "google_rpc_status_upb",
    deps = ["@com_google_googleapis//google/rpc:status_proto"],
)

grpc_upb_proto_reflection_library(
    name = "google_rpc_status_upbdefs",
    deps = ["@com_google_googleapis//google/rpc:status_proto"],
)

grpc_upb_proto_library(
    name = "google_type_expr_upb",
    deps = ["@com_google_googleapis//google/type:expr_proto"],
)

grpc_upb_proto_library(
    name = "grpc_lb_upb",
    deps = ["//src/proto/grpc/lb/v1:load_balancer_proto_descriptor"],
)

grpc_upb_proto_library(
    name = "alts_upb",
    deps = ["//src/proto/grpc/gcp:alts_handshaker_proto"],
)

grpc_upb_proto_library(
    name = "rls_upb",
    deps = ["//src/proto/grpc/lookup/v1:rls_proto_descriptor"],
)

grpc_upb_proto_library(
    name = "rls_config_upb",
    deps = ["//src/proto/grpc/lookup/v1:rls_config_proto_descriptor"],
)

grpc_upb_proto_reflection_library(
    name = "rls_config_upbdefs",
    deps = ["//src/proto/grpc/lookup/v1:rls_config_proto_descriptor"],
)

WELL_KNOWN_PROTO_TARGETS = [
    "any",
    "duration",
    "empty",
    "struct",
    "timestamp",
    "wrappers",
]

[grpc_upb_proto_library(
    name = "protobuf_" + target + "_upb",
    deps = ["@com_google_protobuf//:" + target + "_proto"],
) for target in WELL_KNOWN_PROTO_TARGETS]

[grpc_upb_proto_reflection_library(
    name = "protobuf_" + target + "_upbdefs",
    deps = ["@com_google_protobuf//:" + target + "_proto"],
) for target in WELL_KNOWN_PROTO_TARGETS]

grpc_generate_one_off_targets()

filegroup(
    name = "root_certificates",
    srcs = [
        "etc/roots.pem",
    ],
    visibility = ["//visibility:public"],
)<|MERGE_RESOLUTION|>--- conflicted
+++ resolved
@@ -2768,10 +2768,7 @@
     ],
     external_deps = [
         "absl/base:core_headers",
-<<<<<<< HEAD
         "absl/cleanup",
-=======
->>>>>>> e699e013
         "absl/container:flat_hash_set",
         "absl/container:inlined_vector",
         "absl/status",
