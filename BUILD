# gRPC Bazel BUILD file.
#
# Copyright 2016 gRPC authors.
#
# Licensed under the Apache License, Version 2.0 (the "License");
# you may not use this file except in compliance with the License.
# You may obtain a copy of the License at
#
#     http://www.apache.org/licenses/LICENSE-2.0
#
# Unless required by applicable law or agreed to in writing, software
# distributed under the License is distributed on an "AS IS" BASIS,
# WITHOUT WARRANTIES OR CONDITIONS OF ANY KIND, either express or implied.
# See the License for the specific language governing permissions and
# limitations under the License.

load(
    "//bazel:grpc_build_system.bzl",
    "grpc_cc_library",
    "grpc_generate_one_off_targets",
    "grpc_upb_proto_library",
    "python_config_settings",
)
load("@bazel_skylib//lib:selects.bzl", "selects")

licenses(["notice"])

package(
    default_visibility = ["//visibility:public"],
    features = [
        "layering_check",
        "-parse_headers",
    ],
)

exports_files([
    "LICENSE",
    "etc/roots.pem",
])

config_setting(
    name = "grpc_no_ares",
    values = {"define": "grpc_no_ares=true"},
)

config_setting(
    name = "grpc_no_xds_define",
    values = {"define": "grpc_no_xds=true"},
)

config_setting(
    name = "android",
    values = {"crosstool_top": "//external:android/crosstool"},
)

config_setting(
    name = "ios",
    values = {"apple_platform_type": "ios"},
)

selects.config_setting_group(
    name = "grpc_no_xds",
    match_any = [
        ":grpc_no_xds_define",
        # In addition to disabling XDS support when --define=grpc_no_xds=true is
        # specified, we also disable it on mobile platforms where it is not
        # likely to be needed and where reducing the binary size is more
        # important.
        ":android",
        ":ios",
    ],
)

config_setting(
    name = "grpc_allow_exceptions",
    values = {"define": "GRPC_ALLOW_EXCEPTIONS=1"},
)

config_setting(
    name = "grpc_disallow_exceptions",
    values = {"define": "GRPC_ALLOW_EXCEPTIONS=0"},
)

config_setting(
    name = "remote_execution",
    values = {"define": "GRPC_PORT_ISOLATED_RUNTIME=1"},
)

config_setting(
    name = "windows",
    values = {"cpu": "x64_windows"},
)

config_setting(
    name = "windows_msvc",
    values = {"cpu": "x64_windows_msvc"},
)

config_setting(
    name = "mac_x86_64",
    values = {"cpu": "darwin"},
)

config_setting(
    name = "use_strict_warning",
    values = {"define": "use_strict_warning=true"},
)

python_config_settings()

# This should be updated along with build_handwritten.yaml
g_stands_for = "guileless"  # @unused

core_version = "18.0.0"  # @unused

version = "1.40.0-dev"  # @unused

GPR_PUBLIC_HDRS = [
    "include/grpc/support/alloc.h",
    "include/grpc/support/atm.h",
    "include/grpc/support/atm_gcc_atomic.h",
    "include/grpc/support/atm_gcc_sync.h",
    "include/grpc/support/atm_windows.h",
    "include/grpc/support/cpu.h",
    "include/grpc/support/log.h",
    "include/grpc/support/log_windows.h",
    "include/grpc/support/port_platform.h",
    "include/grpc/support/string_util.h",
    "include/grpc/support/sync.h",
    "include/grpc/support/sync_abseil.h",
    "include/grpc/support/sync_custom.h",
    "include/grpc/support/sync_generic.h",
    "include/grpc/support/sync_posix.h",
    "include/grpc/support/sync_windows.h",
    "include/grpc/support/thd_id.h",
    "include/grpc/support/time.h",
]

GRPC_PUBLIC_HDRS = [
    "include/grpc/byte_buffer.h",
    "include/grpc/byte_buffer_reader.h",
    "include/grpc/compression.h",
    "include/grpc/fork.h",
    "include/grpc/grpc.h",
    "include/grpc/grpc_posix.h",
    "include/grpc/grpc_security_constants.h",
    "include/grpc/slice.h",
    "include/grpc/slice_buffer.h",
    "include/grpc/status.h",
    "include/grpc/load_reporting.h",
    "include/grpc/support/workaround_list.h",
]

GRPC_PUBLIC_EVENT_ENGINE_HDRS = [
    "include/grpc/event_engine/endpoint_config.h",
    "include/grpc/event_engine/event_engine.h",
    "include/grpc/event_engine/port.h",
    "include/grpc/event_engine/slice_allocator.h",
]

GRPC_SECURE_PUBLIC_HDRS = [
    "include/grpc/grpc_security.h",
]

# TODO(ctiller): layer grpc atop grpc_unsecure, layer grpc++ atop grpc++_unsecure
GRPCXX_SRCS = [
    "src/cpp/client/channel_cc.cc",
    "src/cpp/client/client_callback.cc",
    "src/cpp/client/client_context.cc",
    "src/cpp/client/client_interceptor.cc",
    "src/cpp/client/create_channel.cc",
    "src/cpp/client/create_channel_internal.cc",
    "src/cpp/client/create_channel_posix.cc",
    "src/cpp/client/credentials_cc.cc",
    "src/cpp/common/alarm.cc",
    "src/cpp/common/channel_arguments.cc",
    "src/cpp/common/channel_filter.cc",
    "src/cpp/common/completion_queue_cc.cc",
    "src/cpp/common/core_codegen.cc",
    "src/cpp/common/resource_quota_cc.cc",
    "src/cpp/common/rpc_method.cc",
    "src/cpp/common/version_cc.cc",
    "src/cpp/common/validate_service_config.cc",
    "src/cpp/server/async_generic_service.cc",
    "src/cpp/server/channel_argument_option.cc",
    "src/cpp/server/create_default_thread_pool.cc",
    "src/cpp/server/dynamic_thread_pool.cc",
    "src/cpp/server/external_connection_acceptor_impl.cc",
    "src/cpp/server/health/default_health_check_service.cc",
    "src/cpp/server/health/health_check_service.cc",
    "src/cpp/server/health/health_check_service_server_builder_option.cc",
    "src/cpp/server/server_builder.cc",
    "src/cpp/server/server_callback.cc",
    "src/cpp/server/server_cc.cc",
    "src/cpp/server/server_context.cc",
    "src/cpp/server/server_credentials.cc",
    "src/cpp/server/server_posix.cc",
    "src/cpp/thread_manager/thread_manager.cc",
    "src/cpp/util/byte_buffer_cc.cc",
    "src/cpp/util/status.cc",
    "src/cpp/util/string_ref.cc",
    "src/cpp/util/time_cc.cc",
]

GRPCXX_HDRS = [
    "src/cpp/client/create_channel_internal.h",
    "src/cpp/common/channel_filter.h",
    "src/cpp/server/dynamic_thread_pool.h",
    "src/cpp/server/external_connection_acceptor_impl.h",
    "src/cpp/server/health/default_health_check_service.h",
    "src/cpp/server/thread_pool_interface.h",
    "src/cpp/thread_manager/thread_manager.h",
]

GRPCXX_PUBLIC_HDRS = [
    "include/grpc++/alarm.h",
    "include/grpc++/channel.h",
    "include/grpc++/client_context.h",
    "include/grpc++/completion_queue.h",
    "include/grpc++/create_channel.h",
    "include/grpc++/create_channel_posix.h",
    "include/grpc++/ext/health_check_service_server_builder_option.h",
    "include/grpc++/generic/async_generic_service.h",
    "include/grpc++/generic/generic_stub.h",
    "include/grpc++/grpc++.h",
    "include/grpc++/health_check_service_interface.h",
    "include/grpc++/impl/call.h",
    "include/grpc++/impl/channel_argument_option.h",
    "include/grpc++/impl/client_unary_call.h",
    "include/grpc++/impl/codegen/core_codegen.h",
    "include/grpc++/impl/grpc_library.h",
    "include/grpc++/impl/method_handler_impl.h",
    "include/grpc++/impl/rpc_method.h",
    "include/grpc++/impl/rpc_service_method.h",
    "include/grpc++/impl/serialization_traits.h",
    "include/grpc++/impl/server_builder_option.h",
    "include/grpc++/impl/server_builder_plugin.h",
    "include/grpc++/impl/server_initializer.h",
    "include/grpc++/impl/service_type.h",
    "include/grpc++/security/auth_context.h",
    "include/grpc++/resource_quota.h",
    "include/grpc++/security/auth_metadata_processor.h",
    "include/grpc++/security/credentials.h",
    "include/grpc++/security/server_credentials.h",
    "include/grpc++/server.h",
    "include/grpc++/server_builder.h",
    "include/grpc++/server_context.h",
    "include/grpc++/server_posix.h",
    "include/grpc++/support/async_stream.h",
    "include/grpc++/support/async_unary_call.h",
    "include/grpc++/support/byte_buffer.h",
    "include/grpc++/support/channel_arguments.h",
    "include/grpc++/support/config.h",
    "include/grpc++/support/slice.h",
    "include/grpc++/support/status.h",
    "include/grpc++/support/status_code_enum.h",
    "include/grpc++/support/string_ref.h",
    "include/grpc++/support/stub_options.h",
    "include/grpc++/support/sync_stream.h",
    "include/grpc++/support/time.h",
    "include/grpcpp/alarm.h",
    "include/grpcpp/channel.h",
    "include/grpcpp/client_context.h",
    "include/grpcpp/completion_queue.h",
    "include/grpcpp/create_channel.h",
    "include/grpcpp/create_channel_posix.h",
    "include/grpcpp/ext/health_check_service_server_builder_option.h",
    "include/grpcpp/generic/async_generic_service.h",
    "include/grpcpp/generic/generic_stub.h",
    "include/grpcpp/grpcpp.h",
    "include/grpcpp/health_check_service_interface.h",
    "include/grpcpp/impl/call.h",
    "include/grpcpp/impl/channel_argument_option.h",
    "include/grpcpp/impl/client_unary_call.h",
    "include/grpcpp/impl/codegen/core_codegen.h",
    "include/grpcpp/impl/grpc_library.h",
    "include/grpcpp/impl/method_handler_impl.h",
    "include/grpcpp/impl/rpc_method.h",
    "include/grpcpp/impl/rpc_service_method.h",
    "include/grpcpp/impl/serialization_traits.h",
    "include/grpcpp/impl/server_builder_option.h",
    "include/grpcpp/impl/server_builder_plugin.h",
    "include/grpcpp/impl/server_initializer.h",
    "include/grpcpp/impl/service_type.h",
    "include/grpcpp/resource_quota.h",
    "include/grpcpp/security/auth_context.h",
    "include/grpcpp/security/auth_metadata_processor.h",
    "include/grpcpp/security/credentials.h",
    "include/grpcpp/security/server_credentials.h",
    "include/grpcpp/security/tls_certificate_provider.h",
    "include/grpcpp/security/authorization_policy_provider.h",
    "include/grpcpp/security/tls_credentials_options.h",
    "include/grpcpp/server.h",
    "include/grpcpp/server_builder.h",
    "include/grpcpp/server_context.h",
    "include/grpcpp/server_posix.h",
    "include/grpcpp/support/async_stream.h",
    "include/grpcpp/support/async_unary_call.h",
    "include/grpcpp/support/byte_buffer.h",
    "include/grpcpp/support/channel_arguments.h",
    "include/grpcpp/support/client_callback.h",
    "include/grpcpp/support/client_interceptor.h",
    "include/grpcpp/support/config.h",
    "include/grpcpp/support/interceptor.h",
    "include/grpcpp/support/message_allocator.h",
    "include/grpcpp/support/method_handler.h",
    "include/grpcpp/support/proto_buffer_reader.h",
    "include/grpcpp/support/proto_buffer_writer.h",
    "include/grpcpp/support/server_callback.h",
    "include/grpcpp/support/server_interceptor.h",
    "include/grpcpp/support/slice.h",
    "include/grpcpp/support/status.h",
    "include/grpcpp/support/status_code_enum.h",
    "include/grpcpp/support/string_ref.h",
    "include/grpcpp/support/stub_options.h",
    "include/grpcpp/support/sync_stream.h",
    "include/grpcpp/support/time.h",
    "include/grpcpp/support/validate_service_config.h",
]

grpc_cc_library(
    name = "gpr",
    language = "c++",
    public_hdrs = GPR_PUBLIC_HDRS,
    standalone = True,
    visibility = ["@grpc:public"],
    deps = [
        "gpr_base",
    ],
)

grpc_cc_library(
    name = "grpc_unsecure",
    srcs = [
        "src/core/lib/security/authorization/authorization_policy_provider_null_vtable.cc",
        "src/core/lib/surface/init.cc",
        "src/core/lib/surface/init_unsecure.cc",
        "src/core/plugin_registry/grpc_unsecure_plugin_registry.cc",
    ],
    language = "c++",
    public_hdrs = GRPC_PUBLIC_HDRS,
    standalone = True,
    visibility = ["@grpc:public"],
    deps = [
        "gpr_base",
        "grpc_base_c",
        "grpc_common",
        "grpc_lb_policy_grpclb",
        "grpc_trace",
    ],
)

grpc_cc_library(
    name = "grpc",
    srcs = [
        "src/core/lib/surface/init.cc",
        "src/core/plugin_registry/grpc_plugin_registry.cc",
    ],
    defines = select({
        "grpc_no_xds": ["GRPC_NO_XDS"],
        "//conditions:default": [],
    }),
    language = "c++",
    public_hdrs = GRPC_PUBLIC_HDRS + GRPC_SECURE_PUBLIC_HDRS,
    select_deps = {
        "grpc_no_xds": [],
        "//conditions:default": [
            "grpc_lb_policy_cds",
            "grpc_lb_policy_xds_cluster_impl",
            "grpc_lb_policy_xds_cluster_manager",
            "grpc_lb_policy_xds_cluster_resolver",
            "grpc_resolver_xds",
            "grpc_resolver_c2p",
            "grpc_xds_server_config_fetcher",
        ],
    },
    standalone = True,
    visibility = [
        "@grpc:public",
    ],
    deps = [
        "gpr_base",
        "grpc_base_c",
        "grpc_common",
        "grpc_lb_policy_grpclb_secure",
        "grpc_secure",
        "grpc_trace",
        "grpc_transport_chttp2_client_secure",
        "grpc_transport_chttp2_server_secure",
    ],
)

grpc_cc_library(
    name = "grpc++_public_hdrs",
    hdrs = GRPCXX_PUBLIC_HDRS,
    external_deps = [
        "absl/synchronization",
        "protobuf_headers",
    ],
    visibility = ["@grpc:public"],
)

grpc_cc_library(
    name = "grpc++",
    hdrs = [
        "src/cpp/client/secure_credentials.h",
        "src/cpp/common/secure_auth_context.h",
        "src/cpp/common/tls_credentials_options_util.h",
        "src/cpp/server/secure_server_credentials.h",
    ],
    language = "c++",
    public_hdrs = GRPCXX_PUBLIC_HDRS,
    select_deps = {
        "grpc_no_xds": [],
        "//conditions:default": [
            "grpc++_xds_client",
            "grpc++_xds_server",
        ],
    },
    standalone = True,
    visibility = [
        "@grpc:public",
    ],
    deps = [
        "grpc++_internals",
    ],
)

grpc_cc_library(
    name = "grpc++_internals",
    srcs = [
        "src/cpp/client/insecure_credentials.cc",
        "src/cpp/client/secure_credentials.cc",
        "src/cpp/common/auth_property_iterator.cc",
        "src/cpp/common/secure_auth_context.cc",
        "src/cpp/common/secure_channel_arguments.cc",
        "src/cpp/common/secure_create_auth_context.cc",
        "src/cpp/common/tls_certificate_provider.cc",
        "src/cpp/common/tls_credentials_options.cc",
        "src/cpp/common/tls_credentials_options_util.cc",
        "src/cpp/server/insecure_server_credentials.cc",
        "src/cpp/server/secure_server_credentials.cc",
    ],
    hdrs = [
        "src/cpp/client/secure_credentials.h",
        "src/cpp/common/secure_auth_context.h",
        "src/cpp/common/tls_credentials_options_util.h",
        "src/cpp/server/secure_server_credentials.h",
    ],
    external_deps = [
        "absl/synchronization",
        "absl/container:inlined_vector",
        "absl/strings",
        "protobuf_headers",
    ],
    language = "c++",
    public_hdrs = GRPCXX_PUBLIC_HDRS,
    deps = [
        "gpr_base",
        "grpc",
        "grpc++_base",
        "grpc++_codegen_base",
        "grpc++_codegen_base_src",
        "grpc++_codegen_proto",
        "grpc_base_c",
        "grpc_codegen",
        "grpc_secure",
        "ref_counted_ptr",
    ],
)

grpc_cc_library(
    name = "grpc++_xds_client",
    srcs = [
        "src/cpp/client/xds_credentials.cc",
    ],
    hdrs = [
        "src/cpp/client/secure_credentials.h",
    ],
    external_deps = [
        "absl/container:inlined_vector",
    ],
    language = "c++",
    deps = [
        "grpc++_internals",
    ],
)

grpc_cc_library(
    name = "grpc++_xds_server",
    srcs = [
        "src/cpp/server/xds_server_credentials.cc",
    ],
    hdrs = [
        "src/cpp/server/secure_server_credentials.h",
    ],
    language = "c++",
    public_hdrs = [
        "include/grpcpp/xds_server_builder.h",
    ],
    visibility = ["@grpc:xds"],
    deps = [
        "grpc++_internals",
    ],
)

grpc_cc_library(
    name = "grpc++_unsecure",
    srcs = [
        "src/cpp/client/insecure_credentials.cc",
        "src/cpp/common/insecure_create_auth_context.cc",
        "src/cpp/server/insecure_server_credentials.cc",
    ],
    language = "c++",
    standalone = True,
    visibility = ["@grpc:public"],
    deps = [
        "gpr",
        "grpc++_base_unsecure",
        "grpc++_codegen_base",
        "grpc++_codegen_base_src",
        "grpc++_codegen_proto",
        "grpc_unsecure",
    ],
)

grpc_cc_library(
    name = "grpc++_error_details",
    srcs = [
        "src/cpp/util/error_details.cc",
    ],
    hdrs = [
        "include/grpc++/support/error_details.h",
        "include/grpcpp/support/error_details.h",
    ],
    language = "c++",
    standalone = True,
    visibility = ["@grpc:public"],
    deps = [
        "grpc++",
    ],
)

grpc_cc_library(
    name = "grpc++_alts",
    srcs = [
        "src/cpp/common/alts_context.cc",
        "src/cpp/common/alts_util.cc",
    ],
    hdrs = [
        "include/grpcpp/security/alts_context.h",
        "include/grpcpp/security/alts_util.h",
    ],
    external_deps = [
        "upb_lib",
    ],
    language = "c++",
    standalone = True,
    visibility = ["@grpc:tsi"],
    deps = [
        "alts_upb",
        "alts_util",
        "gpr_base",
        "grpc++",
        "tsi",
    ],
)

grpc_cc_library(
    name = "grpc_csharp_ext",
    srcs = [
        "src/csharp/ext/grpc_csharp_ext.c",
    ],
    language = "csharp",
    deps = [
        "gpr",
        "grpc",
    ],
)

grpc_cc_library(
    name = "census",
    srcs = [
        "src/core/ext/filters/census/grpc_context.cc",
    ],
    language = "c++",
    public_hdrs = [
        "include/grpc/census.h",
    ],
    deps = [
        "gpr_base",
        "grpc_base_c",
        "grpc_trace",
    ],
)

grpc_cc_library(
    name = "grpc++_internal_hdrs_only",
    hdrs = [
        "include/grpcpp/impl/codegen/sync.h",
    ],
    external_deps = [
        "absl/synchronization",
    ],
    language = "c++",
    deps = [
        "gpr_codegen",
    ],
)

grpc_cc_library(
    name = "gpr_base",
    srcs = [
        "src/core/lib/gpr/alloc.cc",
        "src/core/lib/gpr/atm.cc",
        "src/core/lib/gpr/cpu_iphone.cc",
        "src/core/lib/gpr/cpu_linux.cc",
        "src/core/lib/gpr/cpu_posix.cc",
        "src/core/lib/gpr/cpu_windows.cc",
        "src/core/lib/gpr/env_linux.cc",
        "src/core/lib/gpr/env_posix.cc",
        "src/core/lib/gpr/env_windows.cc",
        "src/core/lib/gpr/log.cc",
        "src/core/lib/gpr/log_android.cc",
        "src/core/lib/gpr/log_linux.cc",
        "src/core/lib/gpr/log_posix.cc",
        "src/core/lib/gpr/log_windows.cc",
        "src/core/lib/gpr/murmur_hash.cc",
        "src/core/lib/gpr/string.cc",
        "src/core/lib/gpr/string_posix.cc",
        "src/core/lib/gpr/string_util_windows.cc",
        "src/core/lib/gpr/string_windows.cc",
        "src/core/lib/gpr/sync.cc",
        "src/core/lib/gpr/sync_abseil.cc",
        "src/core/lib/gpr/sync_posix.cc",
        "src/core/lib/gpr/sync_windows.cc",
        "src/core/lib/gpr/time.cc",
        "src/core/lib/gpr/time_posix.cc",
        "src/core/lib/gpr/time_precise.cc",
        "src/core/lib/gpr/time_windows.cc",
        "src/core/lib/gpr/tls_pthread.cc",
        "src/core/lib/gpr/tmpfile_msys.cc",
        "src/core/lib/gpr/tmpfile_posix.cc",
        "src/core/lib/gpr/tmpfile_windows.cc",
        "src/core/lib/gpr/wrap_memcpy.cc",
        "src/core/lib/gprpp/arena.cc",
        "src/core/lib/gprpp/examine_stack.cc",
        "src/core/lib/gprpp/fork.cc",
        "src/core/lib/gprpp/global_config_env.cc",
        "src/core/lib/gprpp/host_port.cc",
        "src/core/lib/gprpp/mpscq.cc",
        "src/core/lib/gprpp/stat_posix.cc",
        "src/core/lib/gprpp/stat_windows.cc",
        "src/core/lib/gprpp/status_helper.cc",
        "src/core/lib/gprpp/thd_posix.cc",
        "src/core/lib/gprpp/thd_windows.cc",
        "src/core/lib/gprpp/time_util.cc",
        "src/core/lib/profiling/basic_timers.cc",
        "src/core/lib/profiling/stap_timers.cc",
    ],
    hdrs = [
        "src/core/lib/gpr/alloc.h",
        "src/core/lib/gpr/env.h",
        "src/core/lib/gpr/murmur_hash.h",
        "src/core/lib/gpr/spinlock.h",
        "src/core/lib/gpr/string.h",
        "src/core/lib/gpr/string_windows.h",
        "src/core/lib/gpr/time_precise.h",
        "src/core/lib/gpr/tls.h",
        "src/core/lib/gpr/tls_gcc.h",
        "src/core/lib/gpr/tls_msvc.h",
        "src/core/lib/gpr/tls_pthread.h",
        "src/core/lib/gpr/tls_stdcpp.h",
        "src/core/lib/gpr/tmpfile.h",
        "src/core/lib/gpr/useful.h",
        "src/core/lib/gprpp/arena.h",
        "src/core/lib/gprpp/atomic.h",
        "src/core/lib/gprpp/examine_stack.h",
        "src/core/lib/gprpp/fork.h",
        "src/core/lib/gprpp/global_config.h",
        "src/core/lib/gprpp/global_config_custom.h",
        "src/core/lib/gprpp/global_config_env.h",
        "src/core/lib/gprpp/global_config_generic.h",
        "src/core/lib/gprpp/host_port.h",
        "src/core/lib/gprpp/manual_constructor.h",
        "src/core/lib/gprpp/memory.h",
        "src/core/lib/gprpp/mpscq.h",
        "src/core/lib/gprpp/stat.h",
        "src/core/lib/gprpp/status_helper.h",
        "src/core/lib/gprpp/sync.h",
        "src/core/lib/gprpp/thd.h",
        "src/core/lib/gprpp/time_util.h",
        "src/core/lib/profiling/timers.h",
    ],
    external_deps = [
        "absl/base",
        "absl/base:core_headers",
        "absl/memory",
        "absl/status",
        "absl/strings",
        "absl/strings:cord",
        "absl/strings:str_format",
        "absl/synchronization",
        "absl/time:time",
        "absl/types:optional",
        "upb_lib",
    ],
    language = "c++",
    public_hdrs = GPR_PUBLIC_HDRS,
    visibility = ["@grpc:alt_gpr_base_legacy"],
    deps = [
        "construct_destruct",
        "debug_location",
        "google_api_upb",
        "gpr_codegen",
        "grpc_codegen",
    ],
)

grpc_cc_library(
    name = "construct_destruct",
    language = "c++",
    public_hdrs = ["src/core/lib/gprpp/construct_destruct.h"],
)

grpc_cc_library(
    name = "gpr_codegen",
    language = "c++",
    public_hdrs = [
        "include/grpc/impl/codegen/atm.h",
        "include/grpc/impl/codegen/atm_gcc_atomic.h",
        "include/grpc/impl/codegen/atm_gcc_sync.h",
        "include/grpc/impl/codegen/atm_windows.h",
        "include/grpc/impl/codegen/fork.h",
        "include/grpc/impl/codegen/gpr_slice.h",
        "include/grpc/impl/codegen/gpr_types.h",
        "include/grpc/impl/codegen/log.h",
        "include/grpc/impl/codegen/port_platform.h",
        "include/grpc/impl/codegen/sync.h",
        "include/grpc/impl/codegen/sync_abseil.h",
        "include/grpc/impl/codegen/sync_custom.h",
        "include/grpc/impl/codegen/sync_generic.h",
        "include/grpc/impl/codegen/sync_posix.h",
        "include/grpc/impl/codegen/sync_windows.h",
    ],
    visibility = ["@grpc:public"],
)

# A library that vends only port_platform, so that libraries that don't need
# anything else from gpr can still be portable!
grpc_cc_library(
    name = "gpr_platform",
    language = "c++",
    public_hdrs = [
        "include/grpc/impl/codegen/port_platform.h",
    ],
)

grpc_cc_library(
    name = "grpc_trace",
    srcs = ["src/core/lib/debug/trace.cc"],
    hdrs = ["src/core/lib/debug/trace.h"],
    language = "c++",
    public_hdrs = GRPC_PUBLIC_HDRS,
    visibility = ["@grpc:trace"],
    deps = [
        "gpr",
        "grpc_codegen",
    ],
)

grpc_cc_library(
    name = "atomic",
    language = "c++",
    public_hdrs = [
        "src/core/lib/gprpp/atomic.h",
    ],
    deps = [
        "gpr",
    ],
)

grpc_cc_library(
    name = "debug_location",
    language = "c++",
    public_hdrs = ["src/core/lib/gprpp/debug_location.h"],
    visibility = ["@grpc:debug_location"],
)

grpc_cc_library(
    name = "overload",
    language = "c++",
    public_hdrs = ["src/core/lib/gprpp/overload.h"],
    deps = ["gpr_platform"],
)

grpc_cc_library(
    name = "match",
    external_deps = [
        "absl/types:variant",
    ],
    language = "c++",
    public_hdrs = ["src/core/lib/gprpp/match.h"],
    deps = [
        "gpr_platform",
        "overload",
    ],
)

grpc_cc_library(
    name = "table",
    external_deps = ["absl/utility"],
    language = "c++",
    public_hdrs = ["src/core/lib/gprpp/table.h"],
    deps = [
        "bitset",
        "gpr_platform",
    ],
)

grpc_cc_library(
    name = "bitset",
    language = "c++",
    public_hdrs = ["src/core/lib/gprpp/bitset.h"],
    deps = [
        "gpr_platform",
    ],
)

grpc_cc_library(
    name = "orphanable",
    language = "c++",
    public_hdrs = ["src/core/lib/gprpp/orphanable.h"],
    visibility = ["@grpc:client_channel"],
    deps = [
        "debug_location",
        "gpr_base",
        "grpc_trace",
        "ref_counted",
        "ref_counted_ptr",
    ],
)

grpc_cc_library(
<<<<<<< HEAD
    name = "context",
    language = "c++",
    public_hdrs = [
        "src/core/lib/promise/context.h",
=======
    name = "poll",
    external_deps = [
        "absl/types:variant",
    ],
    language = "c++",
    public_hdrs = [
        "src/core/lib/promise/poll.h",
>>>>>>> 3d260327
    ],
    deps = ["gpr_platform"],
)

grpc_cc_library(
    name = "promise_status",
    external_deps = [
        "absl/status",
        "absl/status:statusor",
    ],
    language = "c++",
    public_hdrs = [
        "src/core/lib/promise/detail/status.h",
    ],
    deps = ["gpr_platform"],
)

grpc_cc_library(
    name = "ref_counted",
    language = "c++",
    public_hdrs = ["src/core/lib/gprpp/ref_counted.h"],
    deps = [
        "atomic",
        "debug_location",
        "gpr_base",
        "grpc_trace",
        "ref_counted_ptr",
    ],
)

grpc_cc_library(
    name = "dual_ref_counted",
    language = "c++",
    public_hdrs = ["src/core/lib/gprpp/dual_ref_counted.h"],
    deps = [
        "atomic",
        "debug_location",
        "gpr_base",
        "grpc_trace",
        "orphanable",
        "ref_counted_ptr",
    ],
)

grpc_cc_library(
    name = "ref_counted_ptr",
    language = "c++",
    public_hdrs = ["src/core/lib/gprpp/ref_counted_ptr.h"],
    visibility = ["@grpc:ref_counted_ptr"],
    deps = [
        "gpr_base",
    ],
)

grpc_cc_library(
    name = "grpc_base_c",
    srcs = [
        "src/core/lib/address_utils/parse_address.cc",
        "src/core/lib/address_utils/sockaddr_utils.cc",
        "src/core/lib/avl/avl.cc",
        "src/core/lib/backoff/backoff.cc",
        "src/core/lib/channel/channel_args.cc",
        "src/core/lib/channel/channel_stack.cc",
        "src/core/lib/channel/channel_stack_builder.cc",
        "src/core/lib/channel/channel_trace.cc",
        "src/core/lib/channel/channelz.cc",
        "src/core/lib/channel/channelz_registry.cc",
        "src/core/lib/channel/connected_channel.cc",
        "src/core/lib/channel/handshaker.cc",
        "src/core/lib/channel/handshaker_registry.cc",
        "src/core/lib/channel/status_util.cc",
        "src/core/lib/compression/compression.cc",
        "src/core/lib/compression/compression_args.cc",
        "src/core/lib/compression/compression_internal.cc",
        "src/core/lib/compression/message_compress.cc",
        "src/core/lib/compression/stream_compression.cc",
        "src/core/lib/compression/stream_compression_gzip.cc",
        "src/core/lib/compression/stream_compression_identity.cc",
        "src/core/lib/debug/stats.cc",
        "src/core/lib/debug/stats_data.cc",
        "src/core/lib/event_engine/endpoint_config.cc",
        "src/core/lib/event_engine/event_engine.cc",
        "src/core/lib/event_engine/sockaddr.cc",
        "src/core/lib/http/format_request.cc",
        "src/core/lib/http/httpcli.cc",
        "src/core/lib/http/parser.cc",
        "src/core/lib/iomgr/buffer_list.cc",
        "src/core/lib/iomgr/call_combiner.cc",
        "src/core/lib/iomgr/cfstream_handle.cc",
        "src/core/lib/iomgr/combiner.cc",
        "src/core/lib/iomgr/dualstack_socket_posix.cc",
        "src/core/lib/iomgr/endpoint.cc",
        "src/core/lib/iomgr/endpoint_cfstream.cc",
        "src/core/lib/iomgr/endpoint_pair_event_engine.cc",
        "src/core/lib/iomgr/endpoint_pair_posix.cc",
        "src/core/lib/iomgr/endpoint_pair_uv.cc",
        "src/core/lib/iomgr/endpoint_pair_windows.cc",
        "src/core/lib/iomgr/error.cc",
        "src/core/lib/iomgr/error_cfstream.cc",
        "src/core/lib/iomgr/ev_apple.cc",
        "src/core/lib/iomgr/ev_epoll1_linux.cc",
        "src/core/lib/iomgr/ev_epollex_linux.cc",
        "src/core/lib/iomgr/ev_poll_posix.cc",
        "src/core/lib/iomgr/ev_posix.cc",
        "src/core/lib/iomgr/ev_windows.cc",
        "src/core/lib/iomgr/event_engine/closure.cc",
        "src/core/lib/iomgr/event_engine/endpoint.cc",
        "src/core/lib/iomgr/event_engine/iomgr.cc",
        "src/core/lib/iomgr/event_engine/pollset.cc",
        "src/core/lib/iomgr/event_engine/resolved_address_internal.cc",
        "src/core/lib/iomgr/event_engine/resolver.cc",
        "src/core/lib/iomgr/event_engine/tcp.cc",
        "src/core/lib/iomgr/event_engine/timer.cc",
        "src/core/lib/iomgr/exec_ctx.cc",
        "src/core/lib/iomgr/executor.cc",
        "src/core/lib/iomgr/executor/mpmcqueue.cc",
        "src/core/lib/iomgr/executor/threadpool.cc",
        "src/core/lib/iomgr/fork_posix.cc",
        "src/core/lib/iomgr/fork_windows.cc",
        "src/core/lib/iomgr/gethostname_fallback.cc",
        "src/core/lib/iomgr/gethostname_host_name_max.cc",
        "src/core/lib/iomgr/gethostname_sysconf.cc",
        "src/core/lib/iomgr/grpc_if_nametoindex_posix.cc",
        "src/core/lib/iomgr/grpc_if_nametoindex_unsupported.cc",
        "src/core/lib/iomgr/internal_errqueue.cc",
        "src/core/lib/iomgr/iocp_windows.cc",
        "src/core/lib/iomgr/iomgr.cc",
        "src/core/lib/iomgr/iomgr_custom.cc",
        "src/core/lib/iomgr/iomgr_internal.cc",
        "src/core/lib/iomgr/iomgr_posix.cc",
        "src/core/lib/iomgr/iomgr_posix_cfstream.cc",
        "src/core/lib/iomgr/iomgr_uv.cc",
        "src/core/lib/iomgr/iomgr_windows.cc",
        "src/core/lib/iomgr/is_epollexclusive_available.cc",
        "src/core/lib/iomgr/load_file.cc",
        "src/core/lib/iomgr/lockfree_event.cc",
        "src/core/lib/iomgr/polling_entity.cc",
        "src/core/lib/iomgr/pollset.cc",
        "src/core/lib/iomgr/pollset_custom.cc",
        "src/core/lib/iomgr/pollset_set.cc",
        "src/core/lib/iomgr/pollset_set_custom.cc",
        "src/core/lib/iomgr/pollset_set_windows.cc",
        "src/core/lib/iomgr/pollset_uv.cc",
        "src/core/lib/iomgr/pollset_windows.cc",
        "src/core/lib/iomgr/resolve_address.cc",
        "src/core/lib/iomgr/resolve_address_custom.cc",
        "src/core/lib/iomgr/resolve_address_posix.cc",
        "src/core/lib/iomgr/resolve_address_windows.cc",
        "src/core/lib/iomgr/resource_quota.cc",
        "src/core/lib/iomgr/socket_factory_posix.cc",
        "src/core/lib/iomgr/socket_mutator.cc",
        "src/core/lib/iomgr/socket_utils_common_posix.cc",
        "src/core/lib/iomgr/socket_utils_linux.cc",
        "src/core/lib/iomgr/socket_utils_posix.cc",
        "src/core/lib/iomgr/socket_utils_uv.cc",
        "src/core/lib/iomgr/socket_utils_windows.cc",
        "src/core/lib/iomgr/socket_windows.cc",
        "src/core/lib/iomgr/tcp_client.cc",
        "src/core/lib/iomgr/tcp_client_cfstream.cc",
        "src/core/lib/iomgr/tcp_client_custom.cc",
        "src/core/lib/iomgr/tcp_client_posix.cc",
        "src/core/lib/iomgr/tcp_client_windows.cc",
        "src/core/lib/iomgr/tcp_custom.cc",
        "src/core/lib/iomgr/tcp_posix.cc",
        "src/core/lib/iomgr/tcp_server.cc",
        "src/core/lib/iomgr/tcp_server_custom.cc",
        "src/core/lib/iomgr/tcp_server_posix.cc",
        "src/core/lib/iomgr/tcp_server_utils_posix_common.cc",
        "src/core/lib/iomgr/tcp_server_utils_posix_ifaddrs.cc",
        "src/core/lib/iomgr/tcp_server_utils_posix_noifaddrs.cc",
        "src/core/lib/iomgr/tcp_server_windows.cc",
        "src/core/lib/iomgr/tcp_uv.cc",
        "src/core/lib/iomgr/tcp_windows.cc",
        "src/core/lib/iomgr/time_averaged_stats.cc",
        "src/core/lib/iomgr/timer.cc",
        "src/core/lib/iomgr/timer_custom.cc",
        "src/core/lib/iomgr/timer_generic.cc",
        "src/core/lib/iomgr/timer_heap.cc",
        "src/core/lib/iomgr/timer_manager.cc",
        "src/core/lib/iomgr/timer_uv.cc",
        "src/core/lib/iomgr/udp_server.cc",
        "src/core/lib/iomgr/unix_sockets_posix.cc",
        "src/core/lib/iomgr/unix_sockets_posix_noop.cc",
        "src/core/lib/iomgr/wakeup_fd_eventfd.cc",
        "src/core/lib/iomgr/wakeup_fd_nospecial.cc",
        "src/core/lib/iomgr/wakeup_fd_pipe.cc",
        "src/core/lib/iomgr/wakeup_fd_posix.cc",
        "src/core/lib/iomgr/work_serializer.cc",
        "src/core/lib/json/json_reader.cc",
        "src/core/lib/json/json_util.cc",
        "src/core/lib/json/json_writer.cc",
        "src/core/lib/slice/b64.cc",
        "src/core/lib/slice/percent_encoding.cc",
        "src/core/lib/slice/slice.cc",
        "src/core/lib/slice/slice_buffer.cc",
        "src/core/lib/slice/slice_intern.cc",
        "src/core/lib/slice/slice_string_helpers.cc",
        "src/core/lib/surface/api_trace.cc",
        "src/core/lib/surface/byte_buffer.cc",
        "src/core/lib/surface/byte_buffer_reader.cc",
        "src/core/lib/surface/call.cc",
        "src/core/lib/surface/call_details.cc",
        "src/core/lib/surface/call_log_batch.cc",
        "src/core/lib/surface/channel.cc",
        "src/core/lib/surface/channel_init.cc",
        "src/core/lib/surface/channel_ping.cc",
        "src/core/lib/surface/channel_stack_type.cc",
        "src/core/lib/surface/completion_queue.cc",
        "src/core/lib/surface/completion_queue_factory.cc",
        "src/core/lib/surface/event_string.cc",
        "src/core/lib/surface/metadata_array.cc",
        "src/core/lib/surface/server.cc",
        "src/core/lib/surface/validate_metadata.cc",
        "src/core/lib/surface/version.cc",
        "src/core/lib/transport/authority_override.cc",
        "src/core/lib/transport/bdp_estimator.cc",
        "src/core/lib/transport/byte_stream.cc",
        "src/core/lib/transport/connectivity_state.cc",
        "src/core/lib/transport/error_utils.cc",
        "src/core/lib/transport/metadata.cc",
        "src/core/lib/transport/metadata_batch.cc",
        "src/core/lib/transport/pid_controller.cc",
        "src/core/lib/transport/static_metadata.cc",
        "src/core/lib/transport/status_conversion.cc",
        "src/core/lib/transport/status_metadata.cc",
        "src/core/lib/transport/timeout_encoding.cc",
        "src/core/lib/transport/transport.cc",
        "src/core/lib/transport/transport_op_string.cc",
        "src/core/lib/uri/uri_parser.cc",
    ],
    hdrs = [
        "src/core/lib/address_utils/parse_address.h",
        "src/core/lib/address_utils/sockaddr_utils.h",
        "src/core/lib/avl/avl.h",
        "src/core/lib/backoff/backoff.h",
        "src/core/lib/channel/call_tracer.h",
        "src/core/lib/channel/channel_args.h",
        "src/core/lib/channel/channel_stack.h",
        "src/core/lib/channel/channel_stack_builder.h",
        "src/core/lib/channel/channel_trace.h",
        "src/core/lib/channel/channelz.h",
        "src/core/lib/channel/channelz_registry.h",
        "src/core/lib/channel/connected_channel.h",
        "src/core/lib/channel/context.h",
        "src/core/lib/channel/handshaker.h",
        "src/core/lib/channel/handshaker_factory.h",
        "src/core/lib/channel/handshaker_registry.h",
        "src/core/lib/channel/status_util.h",
        "src/core/lib/compression/algorithm_metadata.h",
        "src/core/lib/compression/compression_args.h",
        "src/core/lib/compression/compression_internal.h",
        "src/core/lib/compression/message_compress.h",
        "src/core/lib/compression/stream_compression.h",
        "src/core/lib/compression/stream_compression_gzip.h",
        "src/core/lib/compression/stream_compression_identity.h",
        "src/core/lib/debug/stats.h",
        "src/core/lib/debug/stats_data.h",
        "src/core/lib/event_engine/endpoint_config_internal.h",
        "src/core/lib/event_engine/sockaddr.h",
        "src/core/lib/http/format_request.h",
        "src/core/lib/http/httpcli.h",
        "src/core/lib/http/parser.h",
        "src/core/lib/iomgr/block_annotate.h",
        "src/core/lib/iomgr/buffer_list.h",
        "src/core/lib/iomgr/call_combiner.h",
        "src/core/lib/iomgr/cfstream_handle.h",
        "src/core/lib/iomgr/closure.h",
        "src/core/lib/iomgr/combiner.h",
        "src/core/lib/iomgr/dynamic_annotations.h",
        "src/core/lib/iomgr/endpoint.h",
        "src/core/lib/iomgr/endpoint_cfstream.h",
        "src/core/lib/iomgr/endpoint_pair.h",
        "src/core/lib/iomgr/error.h",
        "src/core/lib/iomgr/error_cfstream.h",
        "src/core/lib/iomgr/error_internal.h",
        "src/core/lib/iomgr/ev_apple.h",
        "src/core/lib/iomgr/ev_epoll1_linux.h",
        "src/core/lib/iomgr/ev_epollex_linux.h",
        "src/core/lib/iomgr/ev_poll_posix.h",
        "src/core/lib/iomgr/ev_posix.h",
        "src/core/lib/iomgr/event_engine/closure.h",
        "src/core/lib/iomgr/event_engine/endpoint.h",
        "src/core/lib/iomgr/event_engine/iomgr.h",
        "src/core/lib/iomgr/event_engine/pollset.h",
        "src/core/lib/iomgr/event_engine/promise.h",
        "src/core/lib/iomgr/event_engine/resolved_address_internal.h",
        "src/core/lib/iomgr/exec_ctx.h",
        "src/core/lib/iomgr/executor.h",
        "src/core/lib/iomgr/executor/mpmcqueue.h",
        "src/core/lib/iomgr/executor/threadpool.h",
        "src/core/lib/iomgr/gethostname.h",
        "src/core/lib/iomgr/grpc_if_nametoindex.h",
        "src/core/lib/iomgr/internal_errqueue.h",
        "src/core/lib/iomgr/iocp_windows.h",
        "src/core/lib/iomgr/iomgr.h",
        "src/core/lib/iomgr/iomgr_custom.h",
        "src/core/lib/iomgr/iomgr_internal.h",
        "src/core/lib/iomgr/is_epollexclusive_available.h",
        "src/core/lib/iomgr/load_file.h",
        "src/core/lib/iomgr/lockfree_event.h",
        "src/core/lib/iomgr/nameser.h",
        "src/core/lib/iomgr/polling_entity.h",
        "src/core/lib/iomgr/pollset.h",
        "src/core/lib/iomgr/pollset_custom.h",
        "src/core/lib/iomgr/pollset_set.h",
        "src/core/lib/iomgr/pollset_set_custom.h",
        "src/core/lib/iomgr/pollset_set_windows.h",
        "src/core/lib/iomgr/pollset_uv.h",
        "src/core/lib/iomgr/pollset_windows.h",
        "src/core/lib/iomgr/port.h",
        "src/core/lib/iomgr/python_util.h",
        "src/core/lib/iomgr/resolve_address.h",
        "src/core/lib/iomgr/resolve_address_custom.h",
        "src/core/lib/iomgr/resource_quota.h",
        "src/core/lib/iomgr/sockaddr.h",
        "src/core/lib/iomgr/sockaddr_custom.h",
        "src/core/lib/iomgr/sockaddr_posix.h",
        "src/core/lib/iomgr/sockaddr_windows.h",
        "src/core/lib/iomgr/socket_factory_posix.h",
        "src/core/lib/iomgr/socket_mutator.h",
        "src/core/lib/iomgr/socket_utils.h",
        "src/core/lib/iomgr/socket_utils_posix.h",
        "src/core/lib/iomgr/socket_windows.h",
        "src/core/lib/iomgr/sys_epoll_wrapper.h",
        "src/core/lib/iomgr/tcp_client.h",
        "src/core/lib/iomgr/tcp_client_posix.h",
        "src/core/lib/iomgr/tcp_custom.h",
        "src/core/lib/iomgr/tcp_posix.h",
        "src/core/lib/iomgr/tcp_server.h",
        "src/core/lib/iomgr/tcp_server_utils_posix.h",
        "src/core/lib/iomgr/tcp_windows.h",
        "src/core/lib/iomgr/time_averaged_stats.h",
        "src/core/lib/iomgr/timer.h",
        "src/core/lib/iomgr/timer_custom.h",
        "src/core/lib/iomgr/timer_generic.h",
        "src/core/lib/iomgr/timer_heap.h",
        "src/core/lib/iomgr/timer_manager.h",
        "src/core/lib/iomgr/udp_server.h",
        "src/core/lib/iomgr/unix_sockets_posix.h",
        "src/core/lib/iomgr/wakeup_fd_pipe.h",
        "src/core/lib/iomgr/wakeup_fd_posix.h",
        "src/core/lib/iomgr/work_serializer.h",
        "src/core/lib/json/json.h",
        "src/core/lib/json/json_util.h",
        "src/core/lib/slice/b64.h",
        "src/core/lib/slice/percent_encoding.h",
        "src/core/lib/slice/slice_internal.h",
        "src/core/lib/slice/slice_string_helpers.h",
        "src/core/lib/slice/slice_utils.h",
        "src/core/lib/surface/api_trace.h",
        "src/core/lib/surface/call.h",
        "src/core/lib/surface/call_test_only.h",
        "src/core/lib/surface/channel.h",
        "src/core/lib/surface/channel_init.h",
        "src/core/lib/surface/channel_stack_type.h",
        "src/core/lib/surface/completion_queue.h",
        "src/core/lib/surface/completion_queue_factory.h",
        "src/core/lib/surface/event_string.h",
        "src/core/lib/surface/init.h",
        "src/core/lib/surface/lame_client.h",
        "src/core/lib/surface/server.h",
        "src/core/lib/surface/validate_metadata.h",
        "src/core/lib/transport/authority_override.h",
        "src/core/lib/transport/bdp_estimator.h",
        "src/core/lib/transport/byte_stream.h",
        "src/core/lib/transport/connectivity_state.h",
        "src/core/lib/transport/error_utils.h",
        "src/core/lib/transport/http2_errors.h",
        "src/core/lib/transport/metadata.h",
        "src/core/lib/transport/metadata_batch.h",
        "src/core/lib/transport/pid_controller.h",
        "src/core/lib/transport/static_metadata.h",
        "src/core/lib/transport/status_conversion.h",
        "src/core/lib/transport/status_metadata.h",
        "src/core/lib/transport/timeout_encoding.h",
        "src/core/lib/transport/transport.h",
        "src/core/lib/transport/transport_impl.h",
        "src/core/lib/uri/uri_parser.h",
    ],
    external_deps = [
        "absl/container:flat_hash_map",
        "absl/container:inlined_vector",
        "absl/functional:bind_front",
        "absl/memory",
        "absl/status:statusor",
        "absl/status",
        "absl/strings:str_format",
        "absl/strings",
        "absl/types:optional",
        "madler_zlib",
    ],
    language = "c++",
    public_hdrs = GRPC_PUBLIC_HDRS + GRPC_PUBLIC_EVENT_ENGINE_HDRS,
    visibility = ["@grpc:alt_grpc_base_legacy"],
    deps = [
        "dual_ref_counted",
        "gpr_base",
        "gpr_codegen",
        "grpc_codegen",
        "grpc_trace",
        "orphanable",
        "ref_counted",
        "ref_counted_ptr",
    ],
)

grpc_cc_library(
    name = "grpc_base",
    srcs = [
        "src/core/lib/surface/lame_client.cc",
    ],
    language = "c++",
    visibility = ["@grpc:alt_grpc_base_legacy"],
    deps = [
        "atomic",
        "gpr_base",
        "grpc_base_c",
    ],
)

grpc_cc_library(
    name = "grpc_common",
    language = "c++",
    deps = [
        "grpc_base",
        # standard plugins
        "census",
        "grpc_deadline_filter",
        "grpc_client_authority_filter",
        "grpc_lb_policy_pick_first",
        "grpc_lb_policy_priority",
        "grpc_lb_policy_ring_hash",
        "grpc_lb_policy_round_robin",
        "grpc_lb_policy_weighted_target",
        "grpc_client_idle_filter",
        "grpc_max_age_filter",
        "grpc_message_size_filter",
        "grpc_resolver_dns_ares",
        "grpc_resolver_fake",
        "grpc_resolver_dns_native",
        "grpc_resolver_sockaddr",
        "grpc_transport_chttp2_client_insecure",
        "grpc_transport_chttp2_server_insecure",
        "grpc_transport_inproc",
        "grpc_fault_injection_filter",
        "grpc_workaround_cronet_compression_filter",
        "grpc_server_backward_compatibility",
    ],
)

grpc_cc_library(
    name = "grpc_client_channel",
    srcs = [
        "src/core/ext/filters/client_channel/backend_metric.cc",
        "src/core/ext/filters/client_channel/backup_poller.cc",
        "src/core/ext/filters/client_channel/channel_connectivity.cc",
        "src/core/ext/filters/client_channel/client_channel.cc",
        "src/core/ext/filters/client_channel/client_channel_channelz.cc",
        "src/core/ext/filters/client_channel/client_channel_factory.cc",
        "src/core/ext/filters/client_channel/client_channel_plugin.cc",
        "src/core/ext/filters/client_channel/config_selector.cc",
        "src/core/ext/filters/client_channel/dynamic_filters.cc",
        "src/core/ext/filters/client_channel/global_subchannel_pool.cc",
        "src/core/ext/filters/client_channel/health/health_check_client.cc",
        "src/core/ext/filters/client_channel/http_connect_handshaker.cc",
        "src/core/ext/filters/client_channel/http_proxy.cc",
        "src/core/ext/filters/client_channel/lb_policy.cc",
        "src/core/ext/filters/client_channel/lb_policy/child_policy_handler.cc",
        "src/core/ext/filters/client_channel/lb_policy_registry.cc",
        "src/core/ext/filters/client_channel/local_subchannel_pool.cc",
        "src/core/ext/filters/client_channel/proxy_mapper_registry.cc",
        "src/core/ext/filters/client_channel/resolver.cc",
        "src/core/ext/filters/client_channel/resolver_registry.cc",
        "src/core/ext/filters/client_channel/resolver_result_parsing.cc",
        "src/core/ext/filters/client_channel/retry_filter.cc",
        "src/core/ext/filters/client_channel/retry_service_config.cc",
        "src/core/ext/filters/client_channel/retry_throttle.cc",
        "src/core/ext/filters/client_channel/server_address.cc",
        "src/core/ext/filters/client_channel/service_config.cc",
        "src/core/ext/filters/client_channel/service_config_channel_arg_filter.cc",
        "src/core/ext/filters/client_channel/service_config_parser.cc",
        "src/core/ext/filters/client_channel/subchannel.cc",
        "src/core/ext/filters/client_channel/subchannel_pool_interface.cc",
    ],
    hdrs = [
        "src/core/ext/filters/client_channel/backend_metric.h",
        "src/core/ext/filters/client_channel/backup_poller.h",
        "src/core/ext/filters/client_channel/client_channel.h",
        "src/core/ext/filters/client_channel/client_channel_channelz.h",
        "src/core/ext/filters/client_channel/client_channel_factory.h",
        "src/core/ext/filters/client_channel/config_selector.h",
        "src/core/ext/filters/client_channel/connector.h",
        "src/core/ext/filters/client_channel/dynamic_filters.h",
        "src/core/ext/filters/client_channel/global_subchannel_pool.h",
        "src/core/ext/filters/client_channel/health/health_check_client.h",
        "src/core/ext/filters/client_channel/http_connect_handshaker.h",
        "src/core/ext/filters/client_channel/http_proxy.h",
        "src/core/ext/filters/client_channel/lb_policy.h",
        "src/core/ext/filters/client_channel/lb_policy/child_policy_handler.h",
        "src/core/ext/filters/client_channel/lb_policy_factory.h",
        "src/core/ext/filters/client_channel/lb_policy_registry.h",
        "src/core/ext/filters/client_channel/local_subchannel_pool.h",
        "src/core/ext/filters/client_channel/proxy_mapper.h",
        "src/core/ext/filters/client_channel/proxy_mapper_registry.h",
        "src/core/ext/filters/client_channel/resolver.h",
        "src/core/ext/filters/client_channel/resolver_factory.h",
        "src/core/ext/filters/client_channel/resolver_registry.h",
        "src/core/ext/filters/client_channel/resolver_result_parsing.h",
        "src/core/ext/filters/client_channel/retry_filter.h",
        "src/core/ext/filters/client_channel/retry_service_config.h",
        "src/core/ext/filters/client_channel/retry_throttle.h",
        "src/core/ext/filters/client_channel/server_address.h",
        "src/core/ext/filters/client_channel/service_config.h",
        "src/core/ext/filters/client_channel/service_config_call_data.h",
        "src/core/ext/filters/client_channel/service_config_parser.h",
        "src/core/ext/filters/client_channel/subchannel.h",
        "src/core/ext/filters/client_channel/subchannel_interface.h",
        "src/core/ext/filters/client_channel/subchannel_pool_interface.h",
    ],
    external_deps = [
        "absl/container:inlined_vector",
        "absl/strings",
        "absl/strings:str_format",
        "absl/types:optional",
        "absl/status:statusor",
        "upb_lib",
    ],
    language = "c++",
    visibility = ["@grpc:client_channel"],
    deps = [
        "debug_location",
        "gpr_base",
        "grpc_base_c",
        "grpc_client_authority_filter",
        "grpc_deadline_filter",
        "grpc_health_upb",
        "grpc_trace",
        "orphanable",
        "ref_counted",
        "ref_counted_ptr",
        "udpa_orca_upb",
    ],
)

grpc_cc_library(
    name = "grpc_client_idle_filter",
    srcs = [
        "src/core/ext/filters/client_idle/client_idle_filter.cc",
    ],
    language = "c++",
    deps = [
        "gpr_base",
        "grpc_base_c",
    ],
)

grpc_cc_library(
    name = "grpc_max_age_filter",
    srcs = [
        "src/core/ext/filters/max_age/max_age_filter.cc",
    ],
    hdrs = [
        "src/core/ext/filters/max_age/max_age_filter.h",
    ],
    language = "c++",
    deps = [
        "gpr_base",
        "grpc_base_c",
    ],
)

grpc_cc_library(
    name = "grpc_deadline_filter",
    srcs = [
        "src/core/ext/filters/deadline/deadline_filter.cc",
    ],
    hdrs = [
        "src/core/ext/filters/deadline/deadline_filter.h",
    ],
    language = "c++",
    deps = [
        "gpr_base",
        "grpc_base_c",
    ],
)

grpc_cc_library(
    name = "grpc_client_authority_filter",
    srcs = [
        "src/core/ext/filters/http/client_authority_filter.cc",
    ],
    hdrs = [
        "src/core/ext/filters/http/client_authority_filter.h",
    ],
    language = "c++",
    deps = [
        "gpr_base",
        "grpc_base_c",
    ],
)

grpc_cc_library(
    name = "grpc_message_size_filter",
    srcs = [
        "src/core/ext/filters/message_size/message_size_filter.cc",
    ],
    hdrs = [
        "src/core/ext/filters/message_size/message_size_filter.h",
    ],
    external_deps = ["absl/strings:str_format"],
    language = "c++",
    deps = [
        "gpr_base",
        "grpc_base_c",
        "grpc_client_channel",
        "grpc_codegen",
        "ref_counted",
        "ref_counted_ptr",
    ],
)

grpc_cc_library(
    name = "grpc_fault_injection_filter",
    srcs = [
        "src/core/ext/filters/fault_injection/fault_injection_filter.cc",
        "src/core/ext/filters/fault_injection/service_config_parser.cc",
    ],
    hdrs = [
        "src/core/ext/filters/fault_injection/fault_injection_filter.h",
        "src/core/ext/filters/fault_injection/service_config_parser.h",
    ],
    external_deps = ["absl/strings"],
    language = "c++",
    deps = [
        "gpr_base",
        "grpc_base_c",
        "grpc_client_channel",
    ],
)

grpc_cc_library(
    name = "grpc_http_filters",
    srcs = [
        "src/core/ext/filters/http/client/http_client_filter.cc",
        "src/core/ext/filters/http/http_filters_plugin.cc",
        "src/core/ext/filters/http/message_compress/message_compress_filter.cc",
        "src/core/ext/filters/http/message_compress/message_decompress_filter.cc",
        "src/core/ext/filters/http/server/http_server_filter.cc",
    ],
    hdrs = [
        "src/core/ext/filters/http/client/http_client_filter.h",
        "src/core/ext/filters/http/message_compress/message_compress_filter.h",
        "src/core/ext/filters/http/message_compress/message_decompress_filter.h",
        "src/core/ext/filters/http/server/http_server_filter.h",
    ],
    external_deps = [
        "absl/strings:str_format",
        "absl/strings",
        "absl/types:optional",
    ],
    language = "c++",
    deps = [
        "gpr_base",
        "grpc_base_c",
        "grpc_message_size_filter",
    ],
)

grpc_cc_library(
    name = "grpc_workaround_cronet_compression_filter",
    srcs = [
        "src/core/ext/filters/workarounds/workaround_cronet_compression_filter.cc",
    ],
    hdrs = [
        "src/core/ext/filters/workarounds/workaround_cronet_compression_filter.h",
    ],
    language = "c++",
    deps = [
        "gpr_base",
        "grpc_base_c",
        "grpc_server_backward_compatibility",
    ],
)

grpc_cc_library(
    name = "grpc_codegen",
    language = "c++",
    public_hdrs = [
        "include/grpc/impl/codegen/byte_buffer.h",
        "include/grpc/impl/codegen/byte_buffer_reader.h",
        "include/grpc/impl/codegen/compression_types.h",
        "include/grpc/impl/codegen/connectivity_state.h",
        "include/grpc/impl/codegen/grpc_types.h",
        "include/grpc/impl/codegen/propagation_bits.h",
        "include/grpc/impl/codegen/status.h",
        "include/grpc/impl/codegen/slice.h",
    ],
    visibility = ["@grpc:public"],
    deps = [
        "gpr_codegen",
    ],
)

grpc_cc_library(
    name = "grpc_grpclb_balancer_addresses",
    srcs = [
        "src/core/ext/filters/client_channel/lb_policy/grpclb/grpclb_balancer_addresses.cc",
    ],
    hdrs = [
        "src/core/ext/filters/client_channel/lb_policy/grpclb/grpclb_balancer_addresses.h",
    ],
    language = "c++",
    visibility = ["@grpc:grpclb"],
    deps = [
        "gpr_base",
        "grpc_base_c",
        "grpc_client_channel",
    ],
)

grpc_cc_library(
    name = "grpc_lb_policy_grpclb",
    srcs = [
        "src/core/ext/filters/client_channel/lb_policy/grpclb/client_load_reporting_filter.cc",
        "src/core/ext/filters/client_channel/lb_policy/grpclb/grpclb.cc",
        "src/core/ext/filters/client_channel/lb_policy/grpclb/grpclb_channel.cc",
        "src/core/ext/filters/client_channel/lb_policy/grpclb/grpclb_client_stats.cc",
        "src/core/ext/filters/client_channel/lb_policy/grpclb/load_balancer_api.cc",
    ],
    hdrs = [
        "src/core/ext/filters/client_channel/lb_policy/grpclb/client_load_reporting_filter.h",
        "src/core/ext/filters/client_channel/lb_policy/grpclb/grpclb.h",
        "src/core/ext/filters/client_channel/lb_policy/grpclb/grpclb_channel.h",
        "src/core/ext/filters/client_channel/lb_policy/grpclb/grpclb_client_stats.h",
        "src/core/ext/filters/client_channel/lb_policy/grpclb/load_balancer_api.h",
    ],
    external_deps = [
        "absl/memory",
        "absl/container:inlined_vector",
        "absl/strings",
        "absl/strings:str_format",
        "upb_lib",
    ],
    language = "c++",
    deps = [
        "google_api_upb",
        "gpr_base",
        "grpc_base_c",
        "grpc_client_channel",
        "grpc_grpclb_balancer_addresses",
        "grpc_lb_upb",
        "grpc_resolver_fake",
        "grpc_transport_chttp2_client_insecure",
        "orphanable",
        "ref_counted_ptr",
    ],
)

grpc_cc_library(
    name = "grpc_lb_policy_grpclb_secure",
    srcs = [
        "src/core/ext/filters/client_channel/lb_policy/grpclb/client_load_reporting_filter.cc",
        "src/core/ext/filters/client_channel/lb_policy/grpclb/grpclb.cc",
        "src/core/ext/filters/client_channel/lb_policy/grpclb/grpclb_channel_secure.cc",
        "src/core/ext/filters/client_channel/lb_policy/grpclb/grpclb_client_stats.cc",
        "src/core/ext/filters/client_channel/lb_policy/grpclb/load_balancer_api.cc",
    ],
    hdrs = [
        "src/core/ext/filters/client_channel/lb_policy/grpclb/client_load_reporting_filter.h",
        "src/core/ext/filters/client_channel/lb_policy/grpclb/grpclb.h",
        "src/core/ext/filters/client_channel/lb_policy/grpclb/grpclb_channel.h",
        "src/core/ext/filters/client_channel/lb_policy/grpclb/grpclb_client_stats.h",
        "src/core/ext/filters/client_channel/lb_policy/grpclb/load_balancer_api.h",
    ],
    external_deps = [
        "absl/memory",
        "absl/container:inlined_vector",
        "absl/strings",
        "absl/strings:str_format",
        "upb_lib",
    ],
    language = "c++",
    deps = [
        "google_api_upb",
        "gpr_base",
        "grpc_base_c",
        "grpc_client_channel",
        "grpc_grpclb_balancer_addresses",
        "grpc_lb_upb",
        "grpc_resolver_fake",
        "grpc_secure",
        "grpc_transport_chttp2_client_secure",
        "orphanable",
        "ref_counted_ptr",
    ],
)

grpc_cc_library(
    name = "grpc_xds_client",
    srcs = [
        "src/core/ext/xds/certificate_provider_registry.cc",
        "src/core/ext/xds/certificate_provider_store.cc",
        "src/core/ext/xds/file_watcher_certificate_provider_factory.cc",
        "src/core/ext/xds/xds_api.cc",
        "src/core/ext/xds/xds_bootstrap.cc",
        "src/core/ext/xds/xds_certificate_provider.cc",
        "src/core/ext/xds/xds_client.cc",
        "src/core/ext/xds/xds_client_stats.cc",
        "src/core/ext/xds/xds_http_fault_filter.cc",
        "src/core/ext/xds/xds_http_filters.cc",
        "src/core/lib/security/credentials/xds/xds_credentials.cc",
    ],
    hdrs = [
        "src/core/ext/xds/certificate_provider_factory.h",
        "src/core/ext/xds/certificate_provider_registry.h",
        "src/core/ext/xds/certificate_provider_store.h",
        "src/core/ext/xds/file_watcher_certificate_provider_factory.h",
        "src/core/ext/xds/xds_api.h",
        "src/core/ext/xds/xds_bootstrap.h",
        "src/core/ext/xds/xds_certificate_provider.h",
        "src/core/ext/xds/xds_channel_args.h",
        "src/core/ext/xds/xds_client.h",
        "src/core/ext/xds/xds_client_stats.h",
        "src/core/ext/xds/xds_http_fault_filter.h",
        "src/core/ext/xds/xds_http_filters.h",
        "src/core/lib/security/credentials/xds/xds_credentials.h",
    ],
    external_deps = [
        "absl/functional:bind_front",
        "absl/status:statusor",
        "absl/strings",
        "absl/strings:str_format",
        "absl/container:inlined_vector",
        "upb_lib",
        "upb_textformat_lib",
        "upb_json_lib",
        "re2",
        "upb_reflection",
    ],
    language = "c++",
    deps = [
        "envoy_ads_upb",
        "envoy_ads_upbdefs",
        "envoy_core_upb",
        "envoy_core_upbdefs",
        "envoy_type_upb",
        "google_api_upb",
        "gpr_base",
        "gpr_codegen",
        "grpc_base_c",
        "grpc_client_channel",
        "grpc_codegen",
        "grpc_fault_injection_filter",
        "grpc_lb_xds_channel_args",
        "grpc_matchers",
        "grpc_secure",
        "grpc_transport_chttp2_client_secure",
        "orphanable",
        "ref_counted_ptr",
        "udpa_type_upb",
        "udpa_type_upbdefs",
    ],
)

grpc_cc_library(
    name = "grpc_xds_server_config_fetcher",
    srcs = [
        "src/core/ext/xds/xds_server_config_fetcher.cc",
    ],
    external_deps = [
        "absl/strings",
    ],
    language = "c++",
    deps = [
        "gpr_base",
        "grpc_base_c",
        "grpc_xds_client",
    ],
)

grpc_cc_library(
    name = "grpc_google_mesh_ca_certificate_provider_factory",
    srcs = [
        "src/core/ext/xds/google_mesh_ca_certificate_provider_factory.cc",
    ],
    hdrs = [
        "src/core/ext/xds/google_mesh_ca_certificate_provider_factory.h",
    ],
    external_deps = [
        "absl/strings",
    ],
    language = "c++",
    deps = [
        "gpr_base",
        "grpc_base_c",
        "grpc_xds_client",
    ],
)

grpc_cc_library(
    name = "grpc_lb_policy_cds",
    srcs = [
        "src/core/ext/filters/client_channel/lb_policy/xds/cds.cc",
    ],
    external_deps = [
        "absl/strings",
    ],
    language = "c++",
    deps = [
        "gpr_base",
        "grpc_base_c",
        "grpc_client_channel",
        "grpc_xds_client",
        "orphanable",
        "ref_counted_ptr",
    ],
)

grpc_cc_library(
    name = "grpc_lb_xds_channel_args",
    hdrs = [
        "src/core/ext/filters/client_channel/lb_policy/xds/xds_channel_args.h",
    ],
    language = "c++",
)

grpc_cc_library(
    name = "grpc_lb_xds_common",
    hdrs = [
        "src/core/ext/filters/client_channel/lb_policy/xds/xds.h",
    ],
    language = "c++",
    deps = [
        "gpr_base",
        "grpc_base_c",
        "grpc_client_channel",
        "grpc_xds_client",
    ],
)

grpc_cc_library(
    name = "grpc_lb_policy_xds_cluster_resolver",
    srcs = [
        "src/core/ext/filters/client_channel/lb_policy/xds/xds_cluster_resolver.cc",
    ],
    external_deps = [
        "absl/strings",
        "absl/types:optional",
    ],
    language = "c++",
    deps = [
        "gpr_base",
        "grpc_base_c",
        "grpc_client_channel",
        "grpc_lb_address_filtering",
        "grpc_lb_policy_ring_hash",
        "grpc_lb_xds_channel_args",
        "grpc_lb_xds_common",
        "grpc_resolver_fake",
        "grpc_xds_client",
        "orphanable",
        "ref_counted_ptr",
    ],
)

grpc_cc_library(
    name = "grpc_lb_policy_xds_cluster_impl",
    srcs = [
        "src/core/ext/filters/client_channel/lb_policy/xds/xds_cluster_impl.cc",
    ],
    external_deps = [
        "absl/strings",
    ],
    language = "c++",
    deps = [
        "gpr_base",
        "grpc_base_c",
        "grpc_client_channel",
        "grpc_lb_xds_channel_args",
        "grpc_lb_xds_common",
        "grpc_xds_client",
        "orphanable",
        "ref_counted_ptr",
    ],
)

grpc_cc_library(
    name = "grpc_lb_policy_xds_cluster_manager",
    srcs = [
        "src/core/ext/filters/client_channel/lb_policy/xds/xds_cluster_manager.cc",
    ],
    external_deps = [
        "absl/strings",
        "absl/status",
    ],
    language = "c++",
    deps = [
        "gpr_base",
        "grpc_base_c",
        "grpc_client_channel",
        "grpc_resolver_xds_header",
        "orphanable",
        "ref_counted",
        "ref_counted_ptr",
    ],
)

grpc_cc_library(
    name = "grpc_lb_address_filtering",
    srcs = [
        "src/core/ext/filters/client_channel/lb_policy/address_filtering.cc",
    ],
    hdrs = [
        "src/core/ext/filters/client_channel/lb_policy/address_filtering.h",
    ],
    external_deps = [
        "absl/strings",
    ],
    language = "c++",
    deps = [
        "gpr_base",
        "grpc_base_c",
        "grpc_client_channel",
    ],
)

grpc_cc_library(
    name = "grpc_lb_subchannel_list",
    hdrs = [
        "src/core/ext/filters/client_channel/lb_policy/subchannel_list.h",
    ],
    language = "c++",
    deps = [
        "gpr_base",
        "grpc_base_c",
        "grpc_client_channel",
    ],
)

grpc_cc_library(
    name = "grpc_lb_policy_pick_first",
    srcs = [
        "src/core/ext/filters/client_channel/lb_policy/pick_first/pick_first.cc",
    ],
    language = "c++",
    deps = [
        "gpr_base",
        "grpc_base_c",
        "grpc_client_channel",
        "grpc_lb_subchannel_list",
    ],
)

grpc_cc_library(
    name = "grpc_lb_policy_ring_hash",
    srcs = [
        "src/core/ext/filters/client_channel/lb_policy/ring_hash/ring_hash.cc",
    ],
    hdrs = [
        "src/core/ext/filters/client_channel/lb_policy/ring_hash/ring_hash.h",
    ],
    external_deps = [
        "absl/strings",
        "xxhash",
    ],
    language = "c++",
    deps = [
        "gpr_base",
        "grpc_base_c",
        "grpc_client_channel",
        "grpc_lb_subchannel_list",
        "grpc_trace",
        "ref_counted_ptr",
    ],
)

grpc_cc_library(
    name = "grpc_lb_policy_round_robin",
    srcs = [
        "src/core/ext/filters/client_channel/lb_policy/round_robin/round_robin.cc",
    ],
    language = "c++",
    deps = [
        "gpr_base",
        "grpc_base_c",
        "grpc_client_channel",
        "grpc_lb_subchannel_list",
        "grpc_trace",
        "ref_counted_ptr",
    ],
)

grpc_cc_library(
    name = "grpc_lb_policy_priority",
    srcs = [
        "src/core/ext/filters/client_channel/lb_policy/priority/priority.cc",
    ],
    external_deps = [
        "absl/strings",
        "absl/strings:str_format",
    ],
    language = "c++",
    deps = [
        "gpr_base",
        "grpc_base_c",
        "grpc_client_channel",
        "grpc_lb_address_filtering",
        "orphanable",
        "ref_counted_ptr",
    ],
)

grpc_cc_library(
    name = "grpc_lb_policy_weighted_target",
    srcs = [
        "src/core/ext/filters/client_channel/lb_policy/weighted_target/weighted_target.cc",
    ],
    external_deps = [
        "absl/container:inlined_vector",
        "absl/strings",
    ],
    language = "c++",
    deps = [
        "gpr_base",
        "grpc_base_c",
        "grpc_client_channel",
        "grpc_lb_address_filtering",
        "orphanable",
        "ref_counted_ptr",
    ],
)

grpc_cc_library(
    name = "lb_server_load_reporting_filter",
    srcs = [
        "src/core/ext/filters/load_reporting/server_load_reporting_filter.cc",
    ],
    hdrs = [
        "src/core/ext/filters/load_reporting/registered_opencensus_objects.h",
        "src/core/ext/filters/load_reporting/server_load_reporting_filter.h",
        "src/cpp/server/load_reporter/constants.h",
    ],
    external_deps = [
        "absl/strings",
        "absl/strings:str_format",
        "opencensus-stats",
    ],
    language = "c++",
    deps = [
        "gpr",
        "grpc++_base",
        "grpc_base_c",
        "grpc_secure",
    ],
    alwayslink = 1,
)

grpc_cc_library(
    name = "lb_load_data_store",
    srcs = [
        "src/cpp/server/load_reporter/load_data_store.cc",
    ],
    hdrs = [
        "src/cpp/server/load_reporter/constants.h",
        "src/cpp/server/load_reporter/load_data_store.h",
    ],
    language = "c++",
    deps = [
        "gpr",
        "gpr_codegen",
        "grpc++",
        "grpc_base_c",
    ],
)

grpc_cc_library(
    name = "lb_server_load_reporting_service_server_builder_plugin",
    srcs = [
        "src/cpp/server/load_reporter/load_reporting_service_server_builder_plugin.cc",
    ],
    hdrs = [
        "src/cpp/server/load_reporter/load_reporting_service_server_builder_plugin.h",
    ],
    language = "c++",
    deps = [
        "gpr",
        "grpc++",
        "lb_load_reporter_service",
    ],
)

grpc_cc_library(
    name = "grpcpp_server_load_reporting",
    srcs = [
        "src/cpp/server/load_reporter/load_reporting_service_server_builder_option.cc",
        "src/cpp/server/load_reporter/util.cc",
    ],
    language = "c++",
    public_hdrs = [
        "include/grpcpp/ext/server_load_reporting.h",
    ],
    deps = [
        "gpr",
        "gpr_codegen",
        "lb_server_load_reporting_filter",
        "lb_server_load_reporting_service_server_builder_plugin",
    ],
)

grpc_cc_library(
    name = "lb_load_reporter_service",
    srcs = [
        "src/cpp/server/load_reporter/load_reporter_async_service_impl.cc",
    ],
    hdrs = [
        "src/cpp/server/load_reporter/load_reporter_async_service_impl.h",
    ],
    external_deps = ["absl/memory"],
    language = "c++",
    deps = [
        "gpr",
        "lb_load_reporter",
    ],
)

grpc_cc_library(
    name = "lb_get_cpu_stats",
    srcs = [
        "src/cpp/server/load_reporter/get_cpu_stats_linux.cc",
        "src/cpp/server/load_reporter/get_cpu_stats_macos.cc",
        "src/cpp/server/load_reporter/get_cpu_stats_unsupported.cc",
        "src/cpp/server/load_reporter/get_cpu_stats_windows.cc",
    ],
    hdrs = [
        "src/cpp/server/load_reporter/get_cpu_stats.h",
    ],
    language = "c++",
    deps = [
        "gpr_base",
        "grpc++",
    ],
)

grpc_cc_library(
    name = "lb_load_reporter",
    srcs = [
        "src/cpp/server/load_reporter/load_reporter.cc",
    ],
    hdrs = [
        "src/cpp/server/load_reporter/constants.h",
        "src/cpp/server/load_reporter/load_reporter.h",
    ],
    external_deps = [
        "opencensus-stats",
        "opencensus-tags",
    ],
    language = "c++",
    deps = [
        "gpr",
        "gpr_codegen",
        "lb_get_cpu_stats",
        "lb_load_data_store",
        "//src/proto/grpc/lb/v1:load_reporter_proto",
    ],
)

grpc_cc_library(
    name = "grpc_resolver_dns_selection",
    srcs = [
        "src/core/ext/filters/client_channel/resolver/dns/dns_resolver_selection.cc",
    ],
    hdrs = [
        "src/core/ext/filters/client_channel/resolver/dns/dns_resolver_selection.h",
    ],
    language = "c++",
    deps = [
        "gpr_base",
        "grpc_base_c",
    ],
)

grpc_cc_library(
    name = "grpc_resolver_dns_native",
    srcs = [
        "src/core/ext/filters/client_channel/resolver/dns/native/dns_resolver.cc",
    ],
    external_deps = [
        "absl/strings",
    ],
    language = "c++",
    deps = [
        "gpr_base",
        "grpc_base_c",
        "grpc_client_channel",
        "grpc_resolver_dns_selection",
    ],
)

grpc_cc_library(
    name = "grpc_resolver_dns_ares",
    srcs = [
        "src/core/ext/filters/client_channel/resolver/dns/c_ares/dns_resolver_ares.cc",
        "src/core/ext/filters/client_channel/resolver/dns/c_ares/grpc_ares_ev_driver_event_engine.cc",
        "src/core/ext/filters/client_channel/resolver/dns/c_ares/grpc_ares_ev_driver_libuv.cc",
        "src/core/ext/filters/client_channel/resolver/dns/c_ares/grpc_ares_ev_driver_posix.cc",
        "src/core/ext/filters/client_channel/resolver/dns/c_ares/grpc_ares_ev_driver_windows.cc",
        "src/core/ext/filters/client_channel/resolver/dns/c_ares/grpc_ares_wrapper.cc",
        "src/core/ext/filters/client_channel/resolver/dns/c_ares/grpc_ares_wrapper_event_engine.cc",
        "src/core/ext/filters/client_channel/resolver/dns/c_ares/grpc_ares_wrapper_libuv.cc",
        "src/core/ext/filters/client_channel/resolver/dns/c_ares/grpc_ares_wrapper_posix.cc",
        "src/core/ext/filters/client_channel/resolver/dns/c_ares/grpc_ares_wrapper_windows.cc",
    ],
    hdrs = [
        "src/core/ext/filters/client_channel/resolver/dns/c_ares/grpc_ares_ev_driver.h",
        "src/core/ext/filters/client_channel/resolver/dns/c_ares/grpc_ares_wrapper.h",
    ],
    external_deps = [
        "absl/strings",
        "absl/strings:str_format",
        "absl/container:inlined_vector",
        "address_sorting",
        "cares",
    ],
    language = "c++",
    deps = [
        "gpr_base",
        "grpc_base_c",
        "grpc_client_channel",
        "grpc_grpclb_balancer_addresses",
        "grpc_resolver_dns_selection",
    ],
)

grpc_cc_library(
    name = "grpc_resolver_sockaddr",
    srcs = [
        "src/core/ext/filters/client_channel/resolver/sockaddr/sockaddr_resolver.cc",
    ],
    external_deps = [
        "absl/strings",
    ],
    language = "c++",
    deps = [
        "gpr_base",
        "grpc_base_c",
        "grpc_client_channel",
    ],
)

grpc_cc_library(
    name = "grpc_resolver_fake",
    srcs = ["src/core/ext/filters/client_channel/resolver/fake/fake_resolver.cc"],
    hdrs = ["src/core/ext/filters/client_channel/resolver/fake/fake_resolver.h"],
    language = "c++",
    visibility = [
        "//test:__subpackages__",
        "@grpc:grpc_resolver_fake",
    ],
    deps = [
        "gpr_base",
        "grpc_base_c",
        "grpc_client_channel",
    ],
)

grpc_cc_library(
    name = "grpc_resolver_xds_header",
    hdrs = [
        "src/core/ext/filters/client_channel/resolver/xds/xds_resolver.h",
    ],
    language = "c++",
)

grpc_cc_library(
    name = "grpc_resolver_xds",
    srcs = [
        "src/core/ext/filters/client_channel/resolver/xds/xds_resolver.cc",
    ],
    external_deps = [
        "xxhash",
        "re2",
        "absl/strings",
    ],
    language = "c++",
    deps = [
        "gpr_base",
        "grpc_base_c",
        "grpc_client_channel",
        "grpc_lb_policy_ring_hash",
        "grpc_xds_client",
    ],
)

grpc_cc_library(
    name = "grpc_resolver_c2p",
    srcs = [
        "src/core/ext/filters/client_channel/resolver/google_c2p/google_c2p_resolver.cc",
    ],
    language = "c++",
    deps = [
        "alts_util",
        "gpr_base",
        "grpc_base_c",
        "grpc_client_channel",
        "grpc_xds_client",
    ],
)

grpc_cc_library(
    name = "grpc_secure",
    srcs = [
        "src/core/lib/http/httpcli_security_connector.cc",
        "src/core/lib/security/authorization/authorization_policy_provider_vtable.cc",
        "src/core/lib/security/authorization/evaluate_args.cc",
        "src/core/lib/security/context/security_context.cc",
        "src/core/lib/security/credentials/alts/alts_credentials.cc",
        "src/core/lib/security/credentials/composite/composite_credentials.cc",
        "src/core/lib/security/credentials/credentials.cc",
        "src/core/lib/security/credentials/credentials_metadata.cc",
        "src/core/lib/security/credentials/external/aws_external_account_credentials.cc",
        "src/core/lib/security/credentials/external/aws_request_signer.cc",
        "src/core/lib/security/credentials/external/external_account_credentials.cc",
        "src/core/lib/security/credentials/external/file_external_account_credentials.cc",
        "src/core/lib/security/credentials/external/url_external_account_credentials.cc",
        "src/core/lib/security/credentials/fake/fake_credentials.cc",
        "src/core/lib/security/credentials/google_default/credentials_generic.cc",
        "src/core/lib/security/credentials/google_default/google_default_credentials.cc",
        "src/core/lib/security/credentials/iam/iam_credentials.cc",
        "src/core/lib/security/credentials/insecure/insecure_credentials.cc",
        "src/core/lib/security/credentials/jwt/json_token.cc",
        "src/core/lib/security/credentials/jwt/jwt_credentials.cc",
        "src/core/lib/security/credentials/jwt/jwt_verifier.cc",
        "src/core/lib/security/credentials/local/local_credentials.cc",
        "src/core/lib/security/credentials/oauth2/oauth2_credentials.cc",
        "src/core/lib/security/credentials/plugin/plugin_credentials.cc",
        "src/core/lib/security/credentials/ssl/ssl_credentials.cc",
        "src/core/lib/security/credentials/tls/grpc_tls_certificate_distributor.cc",
        "src/core/lib/security/credentials/tls/grpc_tls_certificate_provider.cc",
        "src/core/lib/security/credentials/tls/grpc_tls_credentials_options.cc",
        "src/core/lib/security/credentials/tls/tls_credentials.cc",
        "src/core/lib/security/credentials/tls/tls_utils.cc",
        "src/core/lib/security/security_connector/alts/alts_security_connector.cc",
        "src/core/lib/security/security_connector/fake/fake_security_connector.cc",
        "src/core/lib/security/security_connector/insecure/insecure_security_connector.cc",
        "src/core/lib/security/security_connector/load_system_roots_fallback.cc",
        "src/core/lib/security/security_connector/load_system_roots_linux.cc",
        "src/core/lib/security/security_connector/local/local_security_connector.cc",
        "src/core/lib/security/security_connector/security_connector.cc",
        "src/core/lib/security/security_connector/ssl/ssl_security_connector.cc",
        "src/core/lib/security/security_connector/ssl_utils.cc",
        "src/core/lib/security/security_connector/ssl_utils_config.cc",
        "src/core/lib/security/security_connector/tls/tls_security_connector.cc",
        "src/core/lib/security/transport/client_auth_filter.cc",
        "src/core/lib/security/transport/secure_endpoint.cc",
        "src/core/lib/security/transport/security_handshaker.cc",
        "src/core/lib/security/transport/server_auth_filter.cc",
        "src/core/lib/security/transport/tsi_error.cc",
        "src/core/lib/security/util/json_util.cc",
        "src/core/lib/surface/init_secure.cc",
    ],
    hdrs = [
        "src/core/ext/filters/client_channel/lb_policy/grpclb/grpclb.h",
        "src/core/ext/xds/xds_channel_args.h",
        "src/core/lib/security/authorization/authorization_engine.h",
        "src/core/lib/security/authorization/authorization_policy_provider.h",
        "src/core/lib/security/authorization/evaluate_args.h",
        "src/core/lib/security/context/security_context.h",
        "src/core/lib/security/credentials/alts/alts_credentials.h",
        "src/core/lib/security/credentials/composite/composite_credentials.h",
        "src/core/lib/security/credentials/credentials.h",
        "src/core/lib/security/credentials/external/aws_external_account_credentials.h",
        "src/core/lib/security/credentials/external/aws_request_signer.h",
        "src/core/lib/security/credentials/external/external_account_credentials.h",
        "src/core/lib/security/credentials/external/file_external_account_credentials.h",
        "src/core/lib/security/credentials/external/url_external_account_credentials.h",
        "src/core/lib/security/credentials/fake/fake_credentials.h",
        "src/core/lib/security/credentials/google_default/google_default_credentials.h",
        "src/core/lib/security/credentials/iam/iam_credentials.h",
        "src/core/lib/security/credentials/jwt/json_token.h",
        "src/core/lib/security/credentials/jwt/jwt_credentials.h",
        "src/core/lib/security/credentials/jwt/jwt_verifier.h",
        "src/core/lib/security/credentials/local/local_credentials.h",
        "src/core/lib/security/credentials/oauth2/oauth2_credentials.h",
        "src/core/lib/security/credentials/plugin/plugin_credentials.h",
        "src/core/lib/security/credentials/ssl/ssl_credentials.h",
        "src/core/lib/security/credentials/tls/grpc_tls_certificate_distributor.h",
        "src/core/lib/security/credentials/tls/grpc_tls_certificate_provider.h",
        "src/core/lib/security/credentials/tls/grpc_tls_credentials_options.h",
        "src/core/lib/security/credentials/tls/tls_credentials.h",
        "src/core/lib/security/credentials/tls/tls_utils.h",
        "src/core/lib/security/security_connector/alts/alts_security_connector.h",
        "src/core/lib/security/security_connector/fake/fake_security_connector.h",
        "src/core/lib/security/security_connector/insecure/insecure_security_connector.h",
        "src/core/lib/security/security_connector/load_system_roots.h",
        "src/core/lib/security/security_connector/load_system_roots_linux.h",
        "src/core/lib/security/security_connector/local/local_security_connector.h",
        "src/core/lib/security/security_connector/security_connector.h",
        "src/core/lib/security/security_connector/ssl/ssl_security_connector.h",
        "src/core/lib/security/security_connector/ssl_utils.h",
        "src/core/lib/security/security_connector/ssl_utils_config.h",
        "src/core/lib/security/security_connector/tls/tls_security_connector.h",
        "src/core/lib/security/transport/auth_filters.h",
        "src/core/lib/security/transport/secure_endpoint.h",
        "src/core/lib/security/transport/security_handshaker.h",
        "src/core/lib/security/transport/tsi_error.h",
        "src/core/lib/security/util/json_util.h",
    ],
    external_deps = [
        "absl/container:inlined_vector",
        "absl/strings",
        "absl/strings:str_format",
        "absl/time",
        "libcrypto",
        "libssl",
    ],
    language = "c++",
    public_hdrs = GRPC_SECURE_PUBLIC_HDRS,
    visibility = ["@grpc:public"],
    deps = [
        "alts_util",
        "gpr_base",
        "grpc_base",
        "grpc_base_c",
        "grpc_client_channel",
        "grpc_codegen",
        "grpc_lb_xds_channel_args",
        "grpc_trace",
        "grpc_transport_chttp2_alpn",
        "ref_counted",
        "ref_counted_ptr",
        "tsi",
        "tsi_interface",
    ],
)

grpc_cc_library(
    name = "grpc_mock_cel",
    hdrs = [
        "src/core/lib/security/authorization/mock_cel/activation.h",
        "src/core/lib/security/authorization/mock_cel/cel_expr_builder_factory.h",
        "src/core/lib/security/authorization/mock_cel/cel_expression.h",
        "src/core/lib/security/authorization/mock_cel/cel_value.h",
        "src/core/lib/security/authorization/mock_cel/evaluator_core.h",
        "src/core/lib/security/authorization/mock_cel/flat_expr_builder.h",
    ],
    language = "c++",
    deps = [
        "google_api_upb",
        "grpc_base_c",
    ],
)

# This target depends on RE2 and should not be linked into grpc by default for binary-size reasons.
grpc_cc_library(
    name = "grpc_matchers",
    srcs = [
        "src/core/lib/matchers/matchers.cc",
    ],
    hdrs = [
        "src/core/lib/matchers/matchers.h",
    ],
    external_deps = [
        "re2",
        "absl/memory",
        "absl/strings",
        "absl/strings:str_format",
    ],
    language = "c++",
    deps = [
        "gpr_base",
        "grpc_base_c",
    ],
)

# This target pulls in a dependency on RE2 and should not be linked into grpc by default for binary-size reasons.
grpc_cc_library(
    name = "grpc_rbac_engine",
    srcs = [
        "src/core/lib/security/authorization/grpc_authorization_engine.cc",
        "src/core/lib/security/authorization/matchers.cc",
        "src/core/lib/security/authorization/rbac_policy.cc",
    ],
    hdrs = [
        "src/core/lib/security/authorization/grpc_authorization_engine.h",
        "src/core/lib/security/authorization/matchers.h",
        "src/core/lib/security/authorization/rbac_policy.h",
    ],
    external_deps = [
        "absl/strings",
        "absl/strings:str_format",
    ],
    language = "c++",
    deps = [
        "gpr_base",
        "grpc_base_c",
        "grpc_matchers",
        "grpc_secure",
    ],
)

# This target pulls in a dependency on RE2 and should not be linked into grpc by default for binary-size reasons.
grpc_cc_library(
    name = "grpc_authorization_provider",
    srcs = [
        "src/core/lib/security/authorization/grpc_authorization_policy_provider.cc",
        "src/core/lib/security/authorization/rbac_translator.cc",
    ],
    hdrs = [
        "src/core/lib/security/authorization/grpc_authorization_policy_provider.h",
        "src/core/lib/security/authorization/rbac_translator.h",
    ],
    external_deps = [
        "absl/strings",
        "absl/strings:str_format",
    ],
    language = "c++",
    deps = [
        "gpr_base",
        "grpc_matchers",
        "grpc_rbac_engine",
        "grpc_secure",
    ],
)

# This target pulls in a dependency on RE2 and should not be linked into grpc by default for binary-size reasons.
grpc_cc_library(
    name = "grpc++_authorization_provider",
    srcs = [
        "src/cpp/server/authorization_policy_provider.cc",
    ],
    external_deps = [
        "absl/synchronization",
        "protobuf_headers",
    ],
    language = "c++",
    public_hdrs = GRPCXX_PUBLIC_HDRS + GRPC_SECURE_PUBLIC_HDRS,
    deps = [
        "gpr_base",
        "grpc++_codegen_base",
        "grpc_authorization_provider",
    ],
)

# This target pulls in a dependency on RE2 and should not be linked into grpc by default for binary-size reasons.
grpc_cc_library(
    name = "grpc_cel_engine",
    srcs = [
        "src/core/lib/security/authorization/cel_authorization_engine.cc",
    ],
    hdrs = [
        "src/core/lib/security/authorization/cel_authorization_engine.h",
    ],
    external_deps = [
        "absl/container:flat_hash_set",
        "absl/memory",
    ],
    language = "c++",
    deps = [
        "envoy_ads_upb",
        "google_api_upb",
        "gpr_base",
        "grpc_base_c",
        "grpc_mock_cel",
        "grpc_rbac_engine",
    ],
)

grpc_cc_library(
    name = "grpc_transport_chttp2",
    srcs = [
        "src/core/ext/transport/chttp2/transport/bin_decoder.cc",
        "src/core/ext/transport/chttp2/transport/bin_encoder.cc",
        "src/core/ext/transport/chttp2/transport/chttp2_plugin.cc",
        "src/core/ext/transport/chttp2/transport/chttp2_slice_allocator.cc",
        "src/core/ext/transport/chttp2/transport/chttp2_transport.cc",
        "src/core/ext/transport/chttp2/transport/context_list.cc",
        "src/core/ext/transport/chttp2/transport/flow_control.cc",
        "src/core/ext/transport/chttp2/transport/frame_data.cc",
        "src/core/ext/transport/chttp2/transport/frame_goaway.cc",
        "src/core/ext/transport/chttp2/transport/frame_ping.cc",
        "src/core/ext/transport/chttp2/transport/frame_rst_stream.cc",
        "src/core/ext/transport/chttp2/transport/frame_settings.cc",
        "src/core/ext/transport/chttp2/transport/frame_window_update.cc",
        "src/core/ext/transport/chttp2/transport/hpack_encoder.cc",
        "src/core/ext/transport/chttp2/transport/hpack_parser.cc",
        "src/core/ext/transport/chttp2/transport/hpack_table.cc",
        "src/core/ext/transport/chttp2/transport/http2_settings.cc",
        "src/core/ext/transport/chttp2/transport/huffsyms.cc",
        "src/core/ext/transport/chttp2/transport/incoming_metadata.cc",
        "src/core/ext/transport/chttp2/transport/parsing.cc",
        "src/core/ext/transport/chttp2/transport/stream_lists.cc",
        "src/core/ext/transport/chttp2/transport/stream_map.cc",
        "src/core/ext/transport/chttp2/transport/varint.cc",
        "src/core/ext/transport/chttp2/transport/writing.cc",
    ],
    hdrs = [
        "src/core/ext/transport/chttp2/transport/bin_decoder.h",
        "src/core/ext/transport/chttp2/transport/bin_encoder.h",
        "src/core/ext/transport/chttp2/transport/chttp2_slice_allocator.h",
        "src/core/ext/transport/chttp2/transport/chttp2_transport.h",
        "src/core/ext/transport/chttp2/transport/context_list.h",
        "src/core/ext/transport/chttp2/transport/flow_control.h",
        "src/core/ext/transport/chttp2/transport/frame.h",
        "src/core/ext/transport/chttp2/transport/frame_data.h",
        "src/core/ext/transport/chttp2/transport/frame_goaway.h",
        "src/core/ext/transport/chttp2/transport/frame_ping.h",
        "src/core/ext/transport/chttp2/transport/frame_rst_stream.h",
        "src/core/ext/transport/chttp2/transport/frame_settings.h",
        "src/core/ext/transport/chttp2/transport/frame_window_update.h",
        "src/core/ext/transport/chttp2/transport/hpack_encoder.h",
        "src/core/ext/transport/chttp2/transport/hpack_parser.h",
        "src/core/ext/transport/chttp2/transport/hpack_table.h",
        "src/core/ext/transport/chttp2/transport/http2_settings.h",
        "src/core/ext/transport/chttp2/transport/huffsyms.h",
        "src/core/ext/transport/chttp2/transport/incoming_metadata.h",
        "src/core/ext/transport/chttp2/transport/internal.h",
        "src/core/ext/transport/chttp2/transport/stream_map.h",
        "src/core/ext/transport/chttp2/transport/varint.h",
    ],
    external_deps = [
        "absl/base:core_headers",
        "absl/memory",
        "absl/status",
        "absl/strings",
        "absl/strings:str_format",
    ],
    language = "c++",
    visibility = ["@grpc:grpclb"],
    deps = [
        "gpr_base",
        "grpc_base_c",
        "grpc_http_filters",
        "grpc_trace",
        "grpc_transport_chttp2_alpn",
    ],
)

grpc_cc_library(
    name = "grpc_transport_chttp2_alpn",
    srcs = [
        "src/core/ext/transport/chttp2/alpn/alpn.cc",
    ],
    hdrs = [
        "src/core/ext/transport/chttp2/alpn/alpn.h",
    ],
    language = "c++",
    deps = [
        "gpr_base",
    ],
)

grpc_cc_library(
    name = "grpc_transport_chttp2_client_connector",
    srcs = [
        "src/core/ext/transport/chttp2/client/authority.cc",
        "src/core/ext/transport/chttp2/client/chttp2_connector.cc",
    ],
    hdrs = [
        "src/core/ext/transport/chttp2/client/authority.h",
        "src/core/ext/transport/chttp2/client/chttp2_connector.h",
    ],
    language = "c++",
    deps = [
        "gpr_base",
        "grpc_base_c",
        "grpc_client_channel",
        "grpc_transport_chttp2",
    ],
)

grpc_cc_library(
    name = "grpc_transport_chttp2_client_insecure",
    srcs = [
        "src/core/ext/transport/chttp2/client/insecure/channel_create.cc",
        "src/core/ext/transport/chttp2/client/insecure/channel_create_posix.cc",
    ],
    language = "c++",
    deps = [
        "gpr_base",
        "grpc_base_c",
        "grpc_client_channel",
        "grpc_transport_chttp2",
        "grpc_transport_chttp2_client_connector",
    ],
)

grpc_cc_library(
    name = "grpc_transport_chttp2_client_secure",
    srcs = [
        "src/core/ext/transport/chttp2/client/secure/secure_channel_create.cc",
    ],
    language = "c++",
    deps = [
        "gpr_base",
        "grpc_base_c",
        "grpc_client_channel",
        "grpc_secure",
        "grpc_transport_chttp2",
        "grpc_transport_chttp2_client_connector",
    ],
)

grpc_cc_library(
    name = "grpc_transport_chttp2_server",
    srcs = [
        "src/core/ext/transport/chttp2/server/chttp2_server.cc",
    ],
    hdrs = [
        "src/core/ext/transport/chttp2/server/chttp2_server.h",
    ],
    external_deps = [
        "absl/strings",
        "absl/strings:str_format",
    ],
    language = "c++",
    deps = [
        "gpr_base",
        "grpc_base_c",
        "grpc_codegen",
        "grpc_http_filters",
        "grpc_transport_chttp2",
        "ref_counted",
        "ref_counted_ptr",
    ],
)

grpc_cc_library(
    name = "grpc_transport_chttp2_server_insecure",
    srcs = [
        "src/core/ext/transport/chttp2/server/insecure/server_chttp2.cc",
        "src/core/ext/transport/chttp2/server/insecure/server_chttp2_posix.cc",
    ],
    external_deps = [
        "absl/strings",
    ],
    language = "c++",
    deps = [
        "gpr_base",
        "grpc_base_c",
        "grpc_transport_chttp2",
        "grpc_transport_chttp2_server",
    ],
)

grpc_cc_library(
    name = "grpc_transport_chttp2_server_secure",
    srcs = [
        "src/core/ext/transport/chttp2/server/secure/server_secure_chttp2.cc",
    ],
    external_deps = [
        "absl/strings",
    ],
    language = "c++",
    deps = [
        "gpr_base",
        "grpc_base_c",
        "grpc_secure",
        "grpc_transport_chttp2",
        "grpc_transport_chttp2_server",
        "ref_counted_ptr",
    ],
)

grpc_cc_library(
    name = "grpc_transport_inproc",
    srcs = [
        "src/core/ext/transport/inproc/inproc_plugin.cc",
        "src/core/ext/transport/inproc/inproc_transport.cc",
    ],
    hdrs = [
        "src/core/ext/transport/inproc/inproc_transport.h",
    ],
    language = "c++",
    deps = [
        "gpr_base",
        "grpc_base_c",
        "grpc_trace",
    ],
)

grpc_cc_library(
    name = "tsi_interface",
    srcs = [
        "src/core/tsi/transport_security.cc",
    ],
    hdrs = [
        "src/core/tsi/transport_security.h",
        "src/core/tsi/transport_security_interface.h",
    ],
    language = "c++",
    visibility = ["@grpc:tsi_interface"],
    deps = [
        "gpr",
        "grpc_trace",
    ],
)

grpc_cc_library(
    name = "alts_frame_protector",
    srcs = [
        "src/core/tsi/alts/crypt/aes_gcm.cc",
        "src/core/tsi/alts/crypt/gsec.cc",
        "src/core/tsi/alts/frame_protector/alts_counter.cc",
        "src/core/tsi/alts/frame_protector/alts_crypter.cc",
        "src/core/tsi/alts/frame_protector/alts_frame_protector.cc",
        "src/core/tsi/alts/frame_protector/alts_record_protocol_crypter_common.cc",
        "src/core/tsi/alts/frame_protector/alts_seal_privacy_integrity_crypter.cc",
        "src/core/tsi/alts/frame_protector/alts_unseal_privacy_integrity_crypter.cc",
        "src/core/tsi/alts/frame_protector/frame_handler.cc",
        "src/core/tsi/alts/zero_copy_frame_protector/alts_grpc_integrity_only_record_protocol.cc",
        "src/core/tsi/alts/zero_copy_frame_protector/alts_grpc_privacy_integrity_record_protocol.cc",
        "src/core/tsi/alts/zero_copy_frame_protector/alts_grpc_record_protocol_common.cc",
        "src/core/tsi/alts/zero_copy_frame_protector/alts_iovec_record_protocol.cc",
        "src/core/tsi/alts/zero_copy_frame_protector/alts_zero_copy_grpc_protector.cc",
    ],
    hdrs = [
        "src/core/tsi/alts/crypt/gsec.h",
        "src/core/tsi/alts/frame_protector/alts_counter.h",
        "src/core/tsi/alts/frame_protector/alts_crypter.h",
        "src/core/tsi/alts/frame_protector/alts_frame_protector.h",
        "src/core/tsi/alts/frame_protector/alts_record_protocol_crypter_common.h",
        "src/core/tsi/alts/frame_protector/frame_handler.h",
        "src/core/tsi/alts/zero_copy_frame_protector/alts_grpc_integrity_only_record_protocol.h",
        "src/core/tsi/alts/zero_copy_frame_protector/alts_grpc_privacy_integrity_record_protocol.h",
        "src/core/tsi/alts/zero_copy_frame_protector/alts_grpc_record_protocol.h",
        "src/core/tsi/alts/zero_copy_frame_protector/alts_grpc_record_protocol_common.h",
        "src/core/tsi/alts/zero_copy_frame_protector/alts_iovec_record_protocol.h",
        "src/core/tsi/alts/zero_copy_frame_protector/alts_zero_copy_grpc_protector.h",
        "src/core/tsi/transport_security_grpc.h",
    ],
    external_deps = [
        "libssl",
        "libcrypto",
    ],
    language = "c++",
    visibility = ["@grpc:alts_frame_protector"],
    deps = [
        "gpr_base",
        "grpc_base_c",
        "tsi_interface",
    ],
)

grpc_cc_library(
    name = "alts_util",
    srcs = [
        "src/core/lib/security/credentials/alts/check_gcp_environment.cc",
        "src/core/lib/security/credentials/alts/check_gcp_environment_linux.cc",
        "src/core/lib/security/credentials/alts/check_gcp_environment_no_op.cc",
        "src/core/lib/security/credentials/alts/check_gcp_environment_windows.cc",
        "src/core/lib/security/credentials/alts/grpc_alts_credentials_client_options.cc",
        "src/core/lib/security/credentials/alts/grpc_alts_credentials_options.cc",
        "src/core/lib/security/credentials/alts/grpc_alts_credentials_server_options.cc",
        "src/core/tsi/alts/handshaker/transport_security_common_api.cc",
    ],
    hdrs = [
        "src/core/lib/security/credentials/alts/check_gcp_environment.h",
        "src/core/lib/security/credentials/alts/grpc_alts_credentials_options.h",
        "src/core/tsi/alts/handshaker/transport_security_common_api.h",
    ],
    external_deps = [
        "upb_lib",
    ],
    language = "c++",
    public_hdrs = GRPC_SECURE_PUBLIC_HDRS,
    visibility = ["@grpc:tsi"],
    deps = [
        "alts_upb",
        "gpr",
        "grpc_base_c",
    ],
)

grpc_cc_library(
    name = "tsi",
    srcs = [
        "src/core/tsi/alts/handshaker/alts_handshaker_client.cc",
        "src/core/tsi/alts/handshaker/alts_shared_resource.cc",
        "src/core/tsi/alts/handshaker/alts_tsi_handshaker.cc",
        "src/core/tsi/alts/handshaker/alts_tsi_utils.cc",
        "src/core/tsi/fake_transport_security.cc",
        "src/core/tsi/local_transport_security.cc",
        "src/core/tsi/ssl/session_cache/ssl_session_boringssl.cc",
        "src/core/tsi/ssl/session_cache/ssl_session_cache.cc",
        "src/core/tsi/ssl/session_cache/ssl_session_openssl.cc",
        "src/core/tsi/ssl_transport_security.cc",
        "src/core/tsi/transport_security_grpc.cc",
    ],
    hdrs = [
        "src/core/tsi/alts/handshaker/alts_handshaker_client.h",
        "src/core/tsi/alts/handshaker/alts_shared_resource.h",
        "src/core/tsi/alts/handshaker/alts_tsi_handshaker.h",
        "src/core/tsi/alts/handshaker/alts_tsi_handshaker_private.h",
        "src/core/tsi/alts/handshaker/alts_tsi_utils.h",
        "src/core/tsi/fake_transport_security.h",
        "src/core/tsi/local_transport_security.h",
        "src/core/tsi/ssl/session_cache/ssl_session.h",
        "src/core/tsi/ssl/session_cache/ssl_session_cache.h",
        "src/core/tsi/ssl_transport_security.h",
        "src/core/tsi/ssl_types.h",
        "src/core/tsi/transport_security_grpc.h",
    ],
    external_deps = [
        "libssl",
        "libcrypto",
        "absl/strings",
        "upb_lib",
    ],
    language = "c++",
    visibility = ["@grpc:tsi"],
    deps = [
        "alts_frame_protector",
        "alts_util",
        "gpr_base",
        "grpc_base_c",
        "grpc_transport_chttp2_client_insecure",
        "tsi_interface",
    ],
)

grpc_cc_library(
    name = "grpc++_base",
    srcs = GRPCXX_SRCS,
    hdrs = GRPCXX_HDRS,
    external_deps = [
        "absl/synchronization",
        "absl/memory",
        "upb_lib",
        "protobuf_headers",
    ],
    language = "c++",
    public_hdrs = GRPCXX_PUBLIC_HDRS,
    visibility = ["@grpc:alt_grpc++_base_legacy"],
    deps = [
        "gpr_base",
        "grpc",
        "grpc++_codegen_base",
        "grpc++_codegen_base_src",
        "grpc++_internal_hdrs_only",
        "grpc_base_c",
        "grpc_client_channel",
        "grpc_codegen",
        "grpc_health_upb",
        "grpc_trace",
        "grpc_transport_inproc",
        "ref_counted",
    ],
)

grpc_cc_library(
    name = "grpc++_base_unsecure",
    srcs = GRPCXX_SRCS,
    hdrs = GRPCXX_HDRS,
    external_deps = [
        "absl/synchronization",
        "absl/memory",
        "upb_lib",
        "protobuf_headers",
    ],
    language = "c++",
    public_hdrs = GRPCXX_PUBLIC_HDRS,
    visibility = ["@grpc:alt_grpc++_base_unsecure_legacy"],
    deps = [
        "gpr_base",
        "grpc++_codegen_base",
        "grpc++_codegen_base_src",
        "grpc++_internal_hdrs_only",
        "grpc_base_c",
        "grpc_client_channel",
        "grpc_codegen",
        "grpc_health_upb",
        "grpc_trace",
        "grpc_transport_inproc",
        "grpc_unsecure",
        "ref_counted",
    ],
)

grpc_cc_library(
    name = "grpc++_codegen_base",
    language = "c++",
    public_hdrs = [
        "include/grpc++/impl/codegen/async_stream.h",
        "include/grpc++/impl/codegen/async_unary_call.h",
        "include/grpc++/impl/codegen/byte_buffer.h",
        "include/grpc++/impl/codegen/call_hook.h",
        "include/grpc++/impl/codegen/call.h",
        "include/grpc++/impl/codegen/channel_interface.h",
        "include/grpc++/impl/codegen/client_context.h",
        "include/grpc++/impl/codegen/client_unary_call.h",
        "include/grpc++/impl/codegen/completion_queue_tag.h",
        "include/grpc++/impl/codegen/completion_queue.h",
        "include/grpc++/impl/codegen/config.h",
        "include/grpc++/impl/codegen/core_codegen_interface.h",
        "include/grpc++/impl/codegen/create_auth_context.h",
        "include/grpc++/impl/codegen/grpc_library.h",
        "include/grpc++/impl/codegen/metadata_map.h",
        "include/grpc++/impl/codegen/method_handler_impl.h",
        "include/grpc++/impl/codegen/rpc_method.h",
        "include/grpc++/impl/codegen/rpc_service_method.h",
        "include/grpc++/impl/codegen/security/auth_context.h",
        "include/grpc++/impl/codegen/serialization_traits.h",
        "include/grpc++/impl/codegen/server_context.h",
        "include/grpc++/impl/codegen/server_interface.h",
        "include/grpc++/impl/codegen/service_type.h",
        "include/grpc++/impl/codegen/slice.h",
        "include/grpc++/impl/codegen/status_code_enum.h",
        "include/grpc++/impl/codegen/status.h",
        "include/grpc++/impl/codegen/string_ref.h",
        "include/grpc++/impl/codegen/stub_options.h",
        "include/grpc++/impl/codegen/sync_stream.h",
        "include/grpc++/impl/codegen/time.h",
        "include/grpcpp/impl/codegen/async_generic_service.h",
        "include/grpcpp/impl/codegen/async_stream.h",
        "include/grpcpp/impl/codegen/async_unary_call.h",
        "include/grpcpp/impl/codegen/byte_buffer.h",
        "include/grpcpp/impl/codegen/call_hook.h",
        "include/grpcpp/impl/codegen/call_op_set_interface.h",
        "include/grpcpp/impl/codegen/call_op_set.h",
        "include/grpcpp/impl/codegen/call.h",
        "include/grpcpp/impl/codegen/callback_common.h",
        "include/grpcpp/impl/codegen/channel_interface.h",
        "include/grpcpp/impl/codegen/client_callback.h",
        "include/grpcpp/impl/codegen/client_context.h",
        "include/grpcpp/impl/codegen/client_interceptor.h",
        "include/grpcpp/impl/codegen/client_unary_call.h",
        "include/grpcpp/impl/codegen/completion_queue_tag.h",
        "include/grpcpp/impl/codegen/completion_queue.h",
        "include/grpcpp/impl/codegen/config.h",
        "include/grpcpp/impl/codegen/core_codegen_interface.h",
        "include/grpcpp/impl/codegen/create_auth_context.h",
        "include/grpcpp/impl/codegen/delegating_channel.h",
        "include/grpcpp/impl/codegen/grpc_library.h",
        "include/grpcpp/impl/codegen/intercepted_channel.h",
        "include/grpcpp/impl/codegen/interceptor_common.h",
        "include/grpcpp/impl/codegen/interceptor.h",
        "include/grpcpp/impl/codegen/message_allocator.h",
        "include/grpcpp/impl/codegen/metadata_map.h",
        "include/grpcpp/impl/codegen/method_handler_impl.h",
        "include/grpcpp/impl/codegen/method_handler.h",
        "include/grpcpp/impl/codegen/rpc_method.h",
        "include/grpcpp/impl/codegen/rpc_service_method.h",
        "include/grpcpp/impl/codegen/security/auth_context.h",
        "include/grpcpp/impl/codegen/serialization_traits.h",
        "include/grpcpp/impl/codegen/server_callback_handlers.h",
        "include/grpcpp/impl/codegen/server_callback.h",
        "include/grpcpp/impl/codegen/server_context.h",
        "include/grpcpp/impl/codegen/server_interceptor.h",
        "include/grpcpp/impl/codegen/server_interface.h",
        "include/grpcpp/impl/codegen/service_type.h",
        "include/grpcpp/impl/codegen/slice.h",
        "include/grpcpp/impl/codegen/status_code_enum.h",
        "include/grpcpp/impl/codegen/status.h",
        "include/grpcpp/impl/codegen/string_ref.h",
        "include/grpcpp/impl/codegen/stub_options.h",
        "include/grpcpp/impl/codegen/sync_stream.h",
        "include/grpcpp/impl/codegen/time.h",
    ],
    visibility = ["@grpc:public"],
    deps = [
        "grpc++_internal_hdrs_only",
        "grpc_codegen",
    ],
)

grpc_cc_library(
    name = "grpc++_codegen_base_src",
    srcs = [
        "src/cpp/codegen/codegen_init.cc",
    ],
    language = "c++",
    deps = [
        "grpc++_codegen_base",
    ],
)

grpc_cc_library(
    name = "grpc++_codegen_proto",
    external_deps = [
        "protobuf_headers",
    ],
    language = "c++",
    public_hdrs = [
        "include/grpc++/impl/codegen/proto_utils.h",
        "include/grpcpp/impl/codegen/proto_buffer_reader.h",
        "include/grpcpp/impl/codegen/proto_buffer_writer.h",
        "include/grpcpp/impl/codegen/proto_utils.h",
    ],
    visibility = ["@grpc:public"],
    deps = [
        "grpc++_codegen_base",
        "grpc++_config_proto",
    ],
)

grpc_cc_library(
    name = "grpc++_config_proto",
    external_deps = [
        "protobuf_headers",
    ],
    language = "c++",
    public_hdrs = [
        "include/grpc++/impl/codegen/config_protobuf.h",
        "include/grpcpp/impl/codegen/config_protobuf.h",
    ],
    visibility = ["@grpc:public"],
)

grpc_cc_library(
    name = "grpc++_reflection",
    srcs = [
        "src/cpp/ext/proto_server_reflection.cc",
        "src/cpp/ext/proto_server_reflection_plugin.cc",
    ],
    hdrs = [
        "src/cpp/ext/proto_server_reflection.h",
    ],
    language = "c++",
    public_hdrs = [
        "include/grpc++/ext/proto_server_reflection_plugin.h",
        "include/grpcpp/ext/proto_server_reflection_plugin.h",
    ],
    visibility = ["@grpc:public"],
    deps = [
        "grpc++",
        "//src/proto/grpc/reflection/v1alpha:reflection_proto",
    ],
    alwayslink = 1,
)

grpc_cc_library(
    name = "grpcpp_channelz",
    srcs = [
        "src/cpp/server/channelz/channelz_service.cc",
        "src/cpp/server/channelz/channelz_service_plugin.cc",
    ],
    hdrs = [
        "src/cpp/server/channelz/channelz_service.h",
    ],
    language = "c++",
    public_hdrs = [
        "include/grpcpp/ext/channelz_service_plugin.h",
    ],
    deps = [
        "gpr",
        "grpc",
        "grpc++",
        "//src/proto/grpc/channelz:channelz_proto",
    ],
    alwayslink = 1,
)

grpc_cc_library(
    name = "grpcpp_csds",
    srcs = [
        "src/cpp/server/csds/csds.cc",
    ],
    hdrs = [
        "src/cpp/server/csds/csds.h",
    ],
    external_deps = ["absl/status:statusor"],
    language = "c++",
    deps = [
        "gpr",
        "grpc",
        "grpc++_codegen_base",
        "grpc++_internals",
        "//src/proto/grpc/testing/xds/v3:csds_proto",
    ],
    alwayslink = 1,
)

grpc_cc_library(
    name = "grpcpp_admin",
    srcs = [
        "src/cpp/server/admin/admin_services.cc",
    ],
    hdrs = [],
    defines = select({
        "grpc_no_xds": ["GRPC_NO_XDS"],
        "//conditions:default": [],
    }),
    external_deps = [
        "absl/memory",
    ],
    language = "c++",
    public_hdrs = [
        "include/grpcpp/ext/admin_services.h",
    ],
    select_deps = {
        "grpc_no_xds": [],
        "//conditions:default": ["//:grpcpp_csds"],
    },
    deps = [
        "gpr",
        "grpc++",
        "grpcpp_channelz",
    ],
    alwayslink = 1,
)

grpc_cc_library(
    name = "grpc++_test",
    srcs = [
        "src/cpp/client/channel_test_peer.cc",
    ],
    external_deps = [
        "gtest",
    ],
    public_hdrs = [
        "include/grpc++/test/mock_stream.h",
        "include/grpc++/test/server_context_test_spouse.h",
        "include/grpcpp/test/channel_test_peer.h",
        "include/grpcpp/test/client_context_test_peer.h",
        "include/grpcpp/test/default_reactor_test_peer.h",
        "include/grpcpp/test/mock_stream.h",
        "include/grpcpp/test/server_context_test_spouse.h",
    ],
    visibility = ["@grpc:grpc++_test"],
    deps = [
        "gpr_base",
        "grpc++",
        "grpc_base_c",
    ],
)

grpc_cc_library(
    name = "grpc_server_backward_compatibility",
    srcs = [
        "src/core/ext/filters/workarounds/workaround_utils.cc",
    ],
    hdrs = [
        "src/core/ext/filters/workarounds/workaround_utils.h",
    ],
    language = "c++",
    deps = [
        "gpr_base",
        "grpc_base_c",
    ],
)

grpc_cc_library(
    name = "grpc++_core_stats",
    srcs = [
        "src/cpp/util/core_stats.cc",
    ],
    hdrs = [
        "src/cpp/util/core_stats.h",
    ],
    language = "c++",
    deps = [
        "gpr",
        "grpc++",
        "//src/proto/grpc/core:stats_proto",
    ],
)

grpc_cc_library(
    name = "grpc_opencensus_plugin",
    srcs = [
        "src/cpp/ext/filters/census/channel_filter.cc",
        "src/cpp/ext/filters/census/client_filter.cc",
        "src/cpp/ext/filters/census/context.cc",
        "src/cpp/ext/filters/census/grpc_plugin.cc",
        "src/cpp/ext/filters/census/measures.cc",
        "src/cpp/ext/filters/census/rpc_encoding.cc",
        "src/cpp/ext/filters/census/server_filter.cc",
        "src/cpp/ext/filters/census/views.cc",
    ],
    hdrs = [
        "include/grpcpp/opencensus.h",
        "src/cpp/ext/filters/census/channel_filter.h",
        "src/cpp/ext/filters/census/client_filter.h",
        "src/cpp/ext/filters/census/context.h",
        "src/cpp/ext/filters/census/grpc_plugin.h",
        "src/cpp/ext/filters/census/measures.h",
        "src/cpp/ext/filters/census/open_census_call_tracer.h",
        "src/cpp/ext/filters/census/rpc_encoding.h",
        "src/cpp/ext/filters/census/server_filter.h",
    ],
    external_deps = [
        "absl-base",
        "absl-time",
        "absl/strings",
        "opencensus-trace",
        "opencensus-trace-context_util",
        "opencensus-trace-propagation",
        "opencensus-tags",
        "opencensus-tags-context_util",
        "opencensus-stats",
        "opencensus-context",
    ],
    language = "c++",
    visibility = ["@grpc:grpc_opencensus_plugin"],
    deps = [
        "census",
        "gpr_base",
        "grpc++",
        "grpc_base_c",
    ],
)

# Once upb code-gen issue is resolved, use the targets commented below to replace the ones using
# upb-generated files.

# grpc_upb_proto_library(
#     name = "upb_load_report",
#     deps = ["@envoy_api//envoy/api/v2/endpoint:load_report_export"],
# )
#
# grpc_upb_proto_library(
#     name = "upb_lrs",
#     deps = ["@envoy_api//envoy/service/load_stats/v2:lrs_export"],
# )
#
# grpc_upb_proto_library(
#     name = "upb_cds",
#     deps = ["@envoy_api//envoy/api/v2:cds_export"],
# )

# grpc_cc_library(
#    name = "envoy_lrs_upb",
#    external_deps = [
#        "upb_lib",
#    ],
#    language = "c++",
#    tags = ["no_windows"],
#    deps = [
#        "upb_load_report",
#        "upb_lrs",
#    ],
# )

# grpc_cc_library(
#    name = "envoy_ads_upb",
#    external_deps = [
#        "upb_lib",
#    ],
#    language = "c++",
#    tags = ["no_windows"],
#    deps = [
#        "upb_cds",
#    ],
# )

grpc_cc_library(
    name = "envoy_ads_upb",
    srcs = [
        "src/core/ext/upb-generated/envoy/admin/v3/config_dump.upb.c",
        "src/core/ext/upb-generated/envoy/config/accesslog/v3/accesslog.upb.c",
        "src/core/ext/upb-generated/envoy/config/bootstrap/v3/bootstrap.upb.c",
        "src/core/ext/upb-generated/envoy/config/cluster/v3/circuit_breaker.upb.c",
        "src/core/ext/upb-generated/envoy/config/cluster/v3/cluster.upb.c",
        "src/core/ext/upb-generated/envoy/config/cluster/v3/filter.upb.c",
        "src/core/ext/upb-generated/envoy/config/cluster/v3/outlier_detection.upb.c",
        "src/core/ext/upb-generated/envoy/config/core/v3/resolver.upb.c",
        "src/core/ext/upb-generated/envoy/config/core/v3/udp_socket_config.upb.c",
        "src/core/ext/upb-generated/envoy/config/endpoint/v3/endpoint.upb.c",
        "src/core/ext/upb-generated/envoy/config/endpoint/v3/endpoint_components.upb.c",
        "src/core/ext/upb-generated/envoy/config/endpoint/v3/load_report.upb.c",
        "src/core/ext/upb-generated/envoy/config/listener/v3/api_listener.upb.c",
        "src/core/ext/upb-generated/envoy/config/listener/v3/listener.upb.c",
        "src/core/ext/upb-generated/envoy/config/listener/v3/listener_components.upb.c",
        "src/core/ext/upb-generated/envoy/config/listener/v3/quic_config.upb.c",
        "src/core/ext/upb-generated/envoy/config/listener/v3/udp_listener_config.upb.c",
        "src/core/ext/upb-generated/envoy/config/metrics/v3/stats.upb.c",
        "src/core/ext/upb-generated/envoy/config/overload/v3/overload.upb.c",
        "src/core/ext/upb-generated/envoy/config/rbac/v3/rbac.upb.c",
        "src/core/ext/upb-generated/envoy/config/route/v3/route.upb.c",
        "src/core/ext/upb-generated/envoy/config/route/v3/route_components.upb.c",
        "src/core/ext/upb-generated/envoy/config/route/v3/scoped_route.upb.c",
        "src/core/ext/upb-generated/envoy/config/trace/v3/http_tracer.upb.c",
        "src/core/ext/upb-generated/envoy/extensions/clusters/aggregate/v3/cluster.upb.c",
        "src/core/ext/upb-generated/envoy/extensions/filters/common/fault/v3/fault.upb.c",
        "src/core/ext/upb-generated/envoy/extensions/filters/http/fault/v3/fault.upb.c",
        "src/core/ext/upb-generated/envoy/extensions/filters/http/router/v3/router.upb.c",
        "src/core/ext/upb-generated/envoy/extensions/filters/network/http_connection_manager/v3/http_connection_manager.upb.c",
        "src/core/ext/upb-generated/envoy/extensions/transport_sockets/tls/v3/cert.upb.c",
        "src/core/ext/upb-generated/envoy/extensions/transport_sockets/tls/v3/common.upb.c",
        "src/core/ext/upb-generated/envoy/extensions/transport_sockets/tls/v3/secret.upb.c",
        "src/core/ext/upb-generated/envoy/extensions/transport_sockets/tls/v3/tls.upb.c",
        "src/core/ext/upb-generated/envoy/service/cluster/v3/cds.upb.c",
        "src/core/ext/upb-generated/envoy/service/discovery/v3/ads.upb.c",
        "src/core/ext/upb-generated/envoy/service/discovery/v3/discovery.upb.c",
        "src/core/ext/upb-generated/envoy/service/endpoint/v3/eds.upb.c",
        "src/core/ext/upb-generated/envoy/service/listener/v3/lds.upb.c",
        "src/core/ext/upb-generated/envoy/service/load_stats/v3/lrs.upb.c",
        "src/core/ext/upb-generated/envoy/service/route/v3/rds.upb.c",
        "src/core/ext/upb-generated/envoy/service/route/v3/srds.upb.c",
        "src/core/ext/upb-generated/envoy/service/status/v3/csds.upb.c",
        "src/core/ext/upb-generated/envoy/type/http/v3/path_transformation.upb.c",
    ],
    hdrs = [
        "src/core/ext/upb-generated/envoy/admin/v3/config_dump.upb.h",
        "src/core/ext/upb-generated/envoy/config/accesslog/v3/accesslog.upb.h",
        "src/core/ext/upb-generated/envoy/config/bootstrap/v3/bootstrap.upb.h",
        "src/core/ext/upb-generated/envoy/config/cluster/v3/circuit_breaker.upb.h",
        "src/core/ext/upb-generated/envoy/config/cluster/v3/cluster.upb.h",
        "src/core/ext/upb-generated/envoy/config/cluster/v3/filter.upb.h",
        "src/core/ext/upb-generated/envoy/config/cluster/v3/outlier_detection.upb.h",
        "src/core/ext/upb-generated/envoy/config/core/v3/resolver.upb.h",
        "src/core/ext/upb-generated/envoy/config/core/v3/udp_socket_config.upb.h",
        "src/core/ext/upb-generated/envoy/config/endpoint/v3/endpoint.upb.h",
        "src/core/ext/upb-generated/envoy/config/endpoint/v3/endpoint_components.upb.h",
        "src/core/ext/upb-generated/envoy/config/endpoint/v3/load_report.upb.h",
        "src/core/ext/upb-generated/envoy/config/listener/v3/api_listener.upb.h",
        "src/core/ext/upb-generated/envoy/config/listener/v3/listener.upb.h",
        "src/core/ext/upb-generated/envoy/config/listener/v3/listener_components.upb.h",
        "src/core/ext/upb-generated/envoy/config/listener/v3/quic_config.upb.h",
        "src/core/ext/upb-generated/envoy/config/listener/v3/udp_listener_config.upb.h",
        "src/core/ext/upb-generated/envoy/config/metrics/v3/stats.upb.h",
        "src/core/ext/upb-generated/envoy/config/overload/v3/overload.upb.h",
        "src/core/ext/upb-generated/envoy/config/rbac/v3/rbac.upb.h",
        "src/core/ext/upb-generated/envoy/config/route/v3/route.upb.h",
        "src/core/ext/upb-generated/envoy/config/route/v3/route_components.upb.h",
        "src/core/ext/upb-generated/envoy/config/route/v3/scoped_route.upb.h",
        "src/core/ext/upb-generated/envoy/config/trace/v3/http_tracer.upb.h",
        "src/core/ext/upb-generated/envoy/extensions/clusters/aggregate/v3/cluster.upb.h",
        "src/core/ext/upb-generated/envoy/extensions/filters/common/fault/v3/fault.upb.h",
        "src/core/ext/upb-generated/envoy/extensions/filters/http/fault/v3/fault.upb.h",
        "src/core/ext/upb-generated/envoy/extensions/filters/http/router/v3/router.upb.h",
        "src/core/ext/upb-generated/envoy/extensions/filters/network/http_connection_manager/v3/http_connection_manager.upb.h",
        "src/core/ext/upb-generated/envoy/extensions/transport_sockets/tls/v3/cert.upb.h",
        "src/core/ext/upb-generated/envoy/extensions/transport_sockets/tls/v3/common.upb.h",
        "src/core/ext/upb-generated/envoy/extensions/transport_sockets/tls/v3/secret.upb.h",
        "src/core/ext/upb-generated/envoy/extensions/transport_sockets/tls/v3/tls.upb.h",
        "src/core/ext/upb-generated/envoy/service/cluster/v3/cds.upb.h",
        "src/core/ext/upb-generated/envoy/service/discovery/v3/ads.upb.h",
        "src/core/ext/upb-generated/envoy/service/discovery/v3/discovery.upb.h",
        "src/core/ext/upb-generated/envoy/service/endpoint/v3/eds.upb.h",
        "src/core/ext/upb-generated/envoy/service/listener/v3/lds.upb.h",
        "src/core/ext/upb-generated/envoy/service/load_stats/v3/lrs.upb.h",
        "src/core/ext/upb-generated/envoy/service/route/v3/rds.upb.h",
        "src/core/ext/upb-generated/envoy/service/route/v3/srds.upb.h",
        "src/core/ext/upb-generated/envoy/service/status/v3/csds.upb.h",
        "src/core/ext/upb-generated/envoy/type/http/v3/path_transformation.upb.h",
    ],
    external_deps = [
        "upb_lib",
        "upb_lib_descriptor",
        "upb_generated_code_support__only_for_generated_code_do_not_use__i_give_permission_to_break_me",
    ],
    language = "c++",
    deps = [
        "envoy_annotations_upb",
        "envoy_core_upb",
        "envoy_type_upb",
        "google_api_upb",
        "proto_gen_validate_upb",
        "udpa_annotations_upb",
        "xds_core_upb",
    ],
)

grpc_cc_library(
    name = "envoy_ads_upbdefs",
    srcs = [
        "src/core/ext/upbdefs-generated/envoy/admin/v3/config_dump.upbdefs.c",
        "src/core/ext/upbdefs-generated/envoy/config/accesslog/v3/accesslog.upbdefs.c",
        "src/core/ext/upbdefs-generated/envoy/config/bootstrap/v3/bootstrap.upbdefs.c",
        "src/core/ext/upbdefs-generated/envoy/config/cluster/v3/circuit_breaker.upbdefs.c",
        "src/core/ext/upbdefs-generated/envoy/config/cluster/v3/cluster.upbdefs.c",
        "src/core/ext/upbdefs-generated/envoy/config/cluster/v3/filter.upbdefs.c",
        "src/core/ext/upbdefs-generated/envoy/config/cluster/v3/outlier_detection.upbdefs.c",
        "src/core/ext/upbdefs-generated/envoy/config/core/v3/resolver.upbdefs.c",
        "src/core/ext/upbdefs-generated/envoy/config/core/v3/udp_socket_config.upbdefs.c",
        "src/core/ext/upbdefs-generated/envoy/config/endpoint/v3/endpoint.upbdefs.c",
        "src/core/ext/upbdefs-generated/envoy/config/endpoint/v3/endpoint_components.upbdefs.c",
        "src/core/ext/upbdefs-generated/envoy/config/endpoint/v3/load_report.upbdefs.c",
        "src/core/ext/upbdefs-generated/envoy/config/listener/v3/api_listener.upbdefs.c",
        "src/core/ext/upbdefs-generated/envoy/config/listener/v3/listener.upbdefs.c",
        "src/core/ext/upbdefs-generated/envoy/config/listener/v3/listener_components.upbdefs.c",
        "src/core/ext/upbdefs-generated/envoy/config/listener/v3/quic_config.upbdefs.c",
        "src/core/ext/upbdefs-generated/envoy/config/listener/v3/udp_listener_config.upbdefs.c",
        "src/core/ext/upbdefs-generated/envoy/config/metrics/v3/stats.upbdefs.c",
        "src/core/ext/upbdefs-generated/envoy/config/overload/v3/overload.upbdefs.c",
        "src/core/ext/upbdefs-generated/envoy/config/route/v3/route.upbdefs.c",
        "src/core/ext/upbdefs-generated/envoy/config/route/v3/route_components.upbdefs.c",
        "src/core/ext/upbdefs-generated/envoy/config/route/v3/scoped_route.upbdefs.c",
        "src/core/ext/upbdefs-generated/envoy/config/trace/v3/http_tracer.upbdefs.c",
        "src/core/ext/upbdefs-generated/envoy/extensions/clusters/aggregate/v3/cluster.upbdefs.c",
        "src/core/ext/upbdefs-generated/envoy/extensions/filters/common/fault/v3/fault.upbdefs.c",
        "src/core/ext/upbdefs-generated/envoy/extensions/filters/http/fault/v3/fault.upbdefs.c",
        "src/core/ext/upbdefs-generated/envoy/extensions/filters/http/router/v3/router.upbdefs.c",
        "src/core/ext/upbdefs-generated/envoy/extensions/filters/network/http_connection_manager/v3/http_connection_manager.upbdefs.c",
        "src/core/ext/upbdefs-generated/envoy/extensions/transport_sockets/tls/v3/cert.upbdefs.c",
        "src/core/ext/upbdefs-generated/envoy/extensions/transport_sockets/tls/v3/common.upbdefs.c",
        "src/core/ext/upbdefs-generated/envoy/extensions/transport_sockets/tls/v3/secret.upbdefs.c",
        "src/core/ext/upbdefs-generated/envoy/extensions/transport_sockets/tls/v3/tls.upbdefs.c",
        "src/core/ext/upbdefs-generated/envoy/service/cluster/v3/cds.upbdefs.c",
        "src/core/ext/upbdefs-generated/envoy/service/discovery/v3/ads.upbdefs.c",
        "src/core/ext/upbdefs-generated/envoy/service/discovery/v3/discovery.upbdefs.c",
        "src/core/ext/upbdefs-generated/envoy/service/endpoint/v3/eds.upbdefs.c",
        "src/core/ext/upbdefs-generated/envoy/service/listener/v3/lds.upbdefs.c",
        "src/core/ext/upbdefs-generated/envoy/service/load_stats/v3/lrs.upbdefs.c",
        "src/core/ext/upbdefs-generated/envoy/service/route/v3/rds.upbdefs.c",
        "src/core/ext/upbdefs-generated/envoy/service/route/v3/srds.upbdefs.c",
        "src/core/ext/upbdefs-generated/envoy/service/status/v3/csds.upbdefs.c",
        "src/core/ext/upbdefs-generated/envoy/type/http/v3/path_transformation.upbdefs.c",
    ],
    hdrs = [
        "src/core/ext/upbdefs-generated/envoy/admin/v3/config_dump.upbdefs.h",
        "src/core/ext/upbdefs-generated/envoy/config/accesslog/v3/accesslog.upbdefs.h",
        "src/core/ext/upbdefs-generated/envoy/config/bootstrap/v3/bootstrap.upbdefs.h",
        "src/core/ext/upbdefs-generated/envoy/config/cluster/v3/circuit_breaker.upbdefs.h",
        "src/core/ext/upbdefs-generated/envoy/config/cluster/v3/cluster.upbdefs.h",
        "src/core/ext/upbdefs-generated/envoy/config/cluster/v3/filter.upbdefs.h",
        "src/core/ext/upbdefs-generated/envoy/config/cluster/v3/outlier_detection.upbdefs.h",
        "src/core/ext/upbdefs-generated/envoy/config/core/v3/resolver.upbdefs.h",
        "src/core/ext/upbdefs-generated/envoy/config/core/v3/udp_socket_config.upbdefs.h",
        "src/core/ext/upbdefs-generated/envoy/config/endpoint/v3/endpoint.upbdefs.h",
        "src/core/ext/upbdefs-generated/envoy/config/endpoint/v3/endpoint_components.upbdefs.h",
        "src/core/ext/upbdefs-generated/envoy/config/endpoint/v3/load_report.upbdefs.h",
        "src/core/ext/upbdefs-generated/envoy/config/listener/v3/api_listener.upbdefs.h",
        "src/core/ext/upbdefs-generated/envoy/config/listener/v3/listener.upbdefs.h",
        "src/core/ext/upbdefs-generated/envoy/config/listener/v3/listener_components.upbdefs.h",
        "src/core/ext/upbdefs-generated/envoy/config/listener/v3/quic_config.upbdefs.h",
        "src/core/ext/upbdefs-generated/envoy/config/listener/v3/udp_listener_config.upbdefs.h",
        "src/core/ext/upbdefs-generated/envoy/config/metrics/v3/stats.upbdefs.h",
        "src/core/ext/upbdefs-generated/envoy/config/overload/v3/overload.upbdefs.h",
        "src/core/ext/upbdefs-generated/envoy/config/route/v3/route.upbdefs.h",
        "src/core/ext/upbdefs-generated/envoy/config/route/v3/route_components.upbdefs.h",
        "src/core/ext/upbdefs-generated/envoy/config/route/v3/scoped_route.upbdefs.h",
        "src/core/ext/upbdefs-generated/envoy/config/trace/v3/http_tracer.upbdefs.h",
        "src/core/ext/upbdefs-generated/envoy/extensions/clusters/aggregate/v3/cluster.upbdefs.h",
        "src/core/ext/upbdefs-generated/envoy/extensions/filters/common/fault/v3/fault.upbdefs.h",
        "src/core/ext/upbdefs-generated/envoy/extensions/filters/http/fault/v3/fault.upbdefs.h",
        "src/core/ext/upbdefs-generated/envoy/extensions/filters/http/router/v3/router.upbdefs.h",
        "src/core/ext/upbdefs-generated/envoy/extensions/filters/network/http_connection_manager/v3/http_connection_manager.upbdefs.h",
        "src/core/ext/upbdefs-generated/envoy/extensions/transport_sockets/tls/v3/cert.upbdefs.h",
        "src/core/ext/upbdefs-generated/envoy/extensions/transport_sockets/tls/v3/common.upbdefs.h",
        "src/core/ext/upbdefs-generated/envoy/extensions/transport_sockets/tls/v3/secret.upbdefs.h",
        "src/core/ext/upbdefs-generated/envoy/extensions/transport_sockets/tls/v3/tls.upbdefs.h",
        "src/core/ext/upbdefs-generated/envoy/service/cluster/v3/cds.upbdefs.h",
        "src/core/ext/upbdefs-generated/envoy/service/discovery/v3/ads.upbdefs.h",
        "src/core/ext/upbdefs-generated/envoy/service/discovery/v3/discovery.upbdefs.h",
        "src/core/ext/upbdefs-generated/envoy/service/endpoint/v3/eds.upbdefs.h",
        "src/core/ext/upbdefs-generated/envoy/service/listener/v3/lds.upbdefs.h",
        "src/core/ext/upbdefs-generated/envoy/service/load_stats/v3/lrs.upbdefs.h",
        "src/core/ext/upbdefs-generated/envoy/service/route/v3/rds.upbdefs.h",
        "src/core/ext/upbdefs-generated/envoy/service/route/v3/srds.upbdefs.h",
        "src/core/ext/upbdefs-generated/envoy/service/status/v3/csds.upbdefs.h",
        "src/core/ext/upbdefs-generated/envoy/type/http/v3/path_transformation.upbdefs.h",
    ],
    external_deps = [
        "upb_lib",
        "upb_lib_descriptor_reflection",
        "upb_textformat_lib",
        "upb_reflection",
        "upb_generated_code_support__only_for_generated_code_do_not_use__i_give_permission_to_break_me",
    ],
    language = "c++",
    deps = [
        "envoy_ads_upb",
        "envoy_annotations_upbdefs",
        "envoy_core_upbdefs",
        "envoy_type_upbdefs",
        "google_api_upbdefs",
        "proto_gen_validate_upbdefs",
        "udpa_annotations_upbdefs",
        "xds_core_upbdefs",
    ],
)

grpc_cc_library(
    name = "envoy_annotations_upb",
    srcs = [
        "src/core/ext/upb-generated/envoy/annotations/deprecation.upb.c",
        "src/core/ext/upb-generated/envoy/annotations/resource.upb.c",
    ],
    hdrs = [
        "src/core/ext/upb-generated/envoy/annotations/deprecation.upb.h",
        "src/core/ext/upb-generated/envoy/annotations/resource.upb.h",
    ],
    external_deps = [
        "upb_lib",
        "upb_lib_descriptor",
        "upb_generated_code_support__only_for_generated_code_do_not_use__i_give_permission_to_break_me",
    ],
    language = "c++",
    deps = [
        "google_api_upb",
    ],
)

grpc_cc_library(
    name = "envoy_annotations_upbdefs",
    srcs = [
        "src/core/ext/upbdefs-generated/envoy/annotations/deprecation.upbdefs.c",
        "src/core/ext/upbdefs-generated/envoy/annotations/resource.upbdefs.c",
    ],
    hdrs = [
        "src/core/ext/upbdefs-generated/envoy/annotations/deprecation.upbdefs.h",
        "src/core/ext/upbdefs-generated/envoy/annotations/resource.upbdefs.h",
    ],
    external_deps = [
        "upb_lib",
        "upb_lib_descriptor_reflection",
        "upb_reflection",
        "upb_textformat_lib",
        "upb_generated_code_support__only_for_generated_code_do_not_use__i_give_permission_to_break_me",
    ],
    language = "c++",
    deps = [
        "envoy_annotations_upb",
        "google_api_upbdefs",
    ],
)

grpc_cc_library(
    name = "envoy_core_upb",
    srcs = [
        "src/core/ext/upb-generated/envoy/config/core/v3/address.upb.c",
        "src/core/ext/upb-generated/envoy/config/core/v3/backoff.upb.c",
        "src/core/ext/upb-generated/envoy/config/core/v3/base.upb.c",
        "src/core/ext/upb-generated/envoy/config/core/v3/config_source.upb.c",
        "src/core/ext/upb-generated/envoy/config/core/v3/event_service_config.upb.c",
        "src/core/ext/upb-generated/envoy/config/core/v3/extension.upb.c",
        "src/core/ext/upb-generated/envoy/config/core/v3/grpc_service.upb.c",
        "src/core/ext/upb-generated/envoy/config/core/v3/health_check.upb.c",
        "src/core/ext/upb-generated/envoy/config/core/v3/http_uri.upb.c",
        "src/core/ext/upb-generated/envoy/config/core/v3/protocol.upb.c",
        "src/core/ext/upb-generated/envoy/config/core/v3/proxy_protocol.upb.c",
        "src/core/ext/upb-generated/envoy/config/core/v3/socket_option.upb.c",
        "src/core/ext/upb-generated/envoy/config/core/v3/substitution_format_string.upb.c",
    ],
    hdrs = [
        "src/core/ext/upb-generated/envoy/config/core/v3/address.upb.h",
        "src/core/ext/upb-generated/envoy/config/core/v3/backoff.upb.h",
        "src/core/ext/upb-generated/envoy/config/core/v3/base.upb.h",
        "src/core/ext/upb-generated/envoy/config/core/v3/config_source.upb.h",
        "src/core/ext/upb-generated/envoy/config/core/v3/event_service_config.upb.h",
        "src/core/ext/upb-generated/envoy/config/core/v3/extension.upb.h",
        "src/core/ext/upb-generated/envoy/config/core/v3/grpc_service.upb.h",
        "src/core/ext/upb-generated/envoy/config/core/v3/health_check.upb.h",
        "src/core/ext/upb-generated/envoy/config/core/v3/http_uri.upb.h",
        "src/core/ext/upb-generated/envoy/config/core/v3/protocol.upb.h",
        "src/core/ext/upb-generated/envoy/config/core/v3/proxy_protocol.upb.h",
        "src/core/ext/upb-generated/envoy/config/core/v3/socket_option.upb.h",
        "src/core/ext/upb-generated/envoy/config/core/v3/substitution_format_string.upb.h",
    ],
    external_deps = [
        "upb_lib",
        "upb_lib_descriptor",
        "upb_generated_code_support__only_for_generated_code_do_not_use__i_give_permission_to_break_me",
    ],
    language = "c++",
    deps = [
        "envoy_annotations_upb",
        "envoy_type_upb",
        "google_api_upb",
        "proto_gen_validate_upb",
        "udpa_annotations_upb",
        "xds_core_upb",
    ],
)

grpc_cc_library(
    name = "envoy_core_upbdefs",
    srcs = [
        "src/core/ext/upbdefs-generated/envoy/config/core/v3/address.upbdefs.c",
        "src/core/ext/upbdefs-generated/envoy/config/core/v3/backoff.upbdefs.c",
        "src/core/ext/upbdefs-generated/envoy/config/core/v3/base.upbdefs.c",
        "src/core/ext/upbdefs-generated/envoy/config/core/v3/config_source.upbdefs.c",
        "src/core/ext/upbdefs-generated/envoy/config/core/v3/event_service_config.upbdefs.c",
        "src/core/ext/upbdefs-generated/envoy/config/core/v3/extension.upbdefs.c",
        "src/core/ext/upbdefs-generated/envoy/config/core/v3/grpc_service.upbdefs.c",
        "src/core/ext/upbdefs-generated/envoy/config/core/v3/health_check.upbdefs.c",
        "src/core/ext/upbdefs-generated/envoy/config/core/v3/http_uri.upbdefs.c",
        "src/core/ext/upbdefs-generated/envoy/config/core/v3/protocol.upbdefs.c",
        "src/core/ext/upbdefs-generated/envoy/config/core/v3/proxy_protocol.upbdefs.c",
        "src/core/ext/upbdefs-generated/envoy/config/core/v3/socket_option.upbdefs.c",
        "src/core/ext/upbdefs-generated/envoy/config/core/v3/substitution_format_string.upbdefs.c",
    ],
    hdrs = [
        "src/core/ext/upbdefs-generated/envoy/config/core/v3/address.upbdefs.h",
        "src/core/ext/upbdefs-generated/envoy/config/core/v3/backoff.upbdefs.h",
        "src/core/ext/upbdefs-generated/envoy/config/core/v3/base.upbdefs.h",
        "src/core/ext/upbdefs-generated/envoy/config/core/v3/config_source.upbdefs.h",
        "src/core/ext/upbdefs-generated/envoy/config/core/v3/event_service_config.upbdefs.h",
        "src/core/ext/upbdefs-generated/envoy/config/core/v3/extension.upbdefs.h",
        "src/core/ext/upbdefs-generated/envoy/config/core/v3/grpc_service.upbdefs.h",
        "src/core/ext/upbdefs-generated/envoy/config/core/v3/health_check.upbdefs.h",
        "src/core/ext/upbdefs-generated/envoy/config/core/v3/http_uri.upbdefs.h",
        "src/core/ext/upbdefs-generated/envoy/config/core/v3/protocol.upbdefs.h",
        "src/core/ext/upbdefs-generated/envoy/config/core/v3/proxy_protocol.upbdefs.h",
        "src/core/ext/upbdefs-generated/envoy/config/core/v3/socket_option.upbdefs.h",
        "src/core/ext/upbdefs-generated/envoy/config/core/v3/substitution_format_string.upbdefs.h",
    ],
    external_deps = [
        "upb_lib",
        "upb_lib_descriptor_reflection",
        "upb_textformat_lib",
        "upb_reflection",
        "upb_generated_code_support__only_for_generated_code_do_not_use__i_give_permission_to_break_me",
    ],
    language = "c++",
    deps = [
        "envoy_annotations_upbdefs",
        "envoy_core_upb",
        "envoy_type_upbdefs",
        "google_api_upbdefs",
        "proto_gen_validate_upbdefs",
        "xds_core_upbdefs",
    ],
)

grpc_cc_library(
    name = "envoy_type_upb",
    srcs = [
        "src/core/ext/upb-generated/envoy/type/matcher/v3/metadata.upb.c",
        "src/core/ext/upb-generated/envoy/type/matcher/v3/node.upb.c",
        "src/core/ext/upb-generated/envoy/type/matcher/v3/number.upb.c",
        "src/core/ext/upb-generated/envoy/type/matcher/v3/path.upb.c",
        "src/core/ext/upb-generated/envoy/type/matcher/v3/regex.upb.c",
        "src/core/ext/upb-generated/envoy/type/matcher/v3/string.upb.c",
        "src/core/ext/upb-generated/envoy/type/matcher/v3/struct.upb.c",
        "src/core/ext/upb-generated/envoy/type/matcher/v3/value.upb.c",
        "src/core/ext/upb-generated/envoy/type/metadata/v3/metadata.upb.c",
        "src/core/ext/upb-generated/envoy/type/tracing/v3/custom_tag.upb.c",
        "src/core/ext/upb-generated/envoy/type/v3/http.upb.c",
        "src/core/ext/upb-generated/envoy/type/v3/percent.upb.c",
        "src/core/ext/upb-generated/envoy/type/v3/range.upb.c",
        "src/core/ext/upb-generated/envoy/type/v3/semantic_version.upb.c",
    ],
    hdrs = [
        "src/core/ext/upb-generated/envoy/type/matcher/v3/metadata.upb.h",
        "src/core/ext/upb-generated/envoy/type/matcher/v3/node.upb.h",
        "src/core/ext/upb-generated/envoy/type/matcher/v3/number.upb.h",
        "src/core/ext/upb-generated/envoy/type/matcher/v3/path.upb.h",
        "src/core/ext/upb-generated/envoy/type/matcher/v3/regex.upb.h",
        "src/core/ext/upb-generated/envoy/type/matcher/v3/string.upb.h",
        "src/core/ext/upb-generated/envoy/type/matcher/v3/struct.upb.h",
        "src/core/ext/upb-generated/envoy/type/matcher/v3/value.upb.h",
        "src/core/ext/upb-generated/envoy/type/metadata/v3/metadata.upb.h",
        "src/core/ext/upb-generated/envoy/type/tracing/v3/custom_tag.upb.h",
        "src/core/ext/upb-generated/envoy/type/v3/http.upb.h",
        "src/core/ext/upb-generated/envoy/type/v3/percent.upb.h",
        "src/core/ext/upb-generated/envoy/type/v3/range.upb.h",
        "src/core/ext/upb-generated/envoy/type/v3/semantic_version.upb.h",
    ],
    external_deps = [
        "upb_lib",
        "upb_lib_descriptor",
        "upb_generated_code_support__only_for_generated_code_do_not_use__i_give_permission_to_break_me",
    ],
    language = "c++",
    deps = [
        "envoy_annotations_upb",
        "google_api_upb",
        "proto_gen_validate_upb",
        "udpa_annotations_upb",
    ],
)

grpc_cc_library(
    name = "envoy_type_upbdefs",
    srcs = [
        "src/core/ext/upbdefs-generated/envoy/type/matcher/v3/metadata.upbdefs.c",
        "src/core/ext/upbdefs-generated/envoy/type/matcher/v3/node.upbdefs.c",
        "src/core/ext/upbdefs-generated/envoy/type/matcher/v3/number.upbdefs.c",
        "src/core/ext/upbdefs-generated/envoy/type/matcher/v3/path.upbdefs.c",
        "src/core/ext/upbdefs-generated/envoy/type/matcher/v3/regex.upbdefs.c",
        "src/core/ext/upbdefs-generated/envoy/type/matcher/v3/string.upbdefs.c",
        "src/core/ext/upbdefs-generated/envoy/type/matcher/v3/struct.upbdefs.c",
        "src/core/ext/upbdefs-generated/envoy/type/matcher/v3/value.upbdefs.c",
        "src/core/ext/upbdefs-generated/envoy/type/metadata/v3/metadata.upbdefs.c",
        "src/core/ext/upbdefs-generated/envoy/type/tracing/v3/custom_tag.upbdefs.c",
        "src/core/ext/upbdefs-generated/envoy/type/v3/http.upbdefs.c",
        "src/core/ext/upbdefs-generated/envoy/type/v3/percent.upbdefs.c",
        "src/core/ext/upbdefs-generated/envoy/type/v3/range.upbdefs.c",
        "src/core/ext/upbdefs-generated/envoy/type/v3/semantic_version.upbdefs.c",
    ],
    hdrs = [
        "src/core/ext/upbdefs-generated/envoy/type/matcher/v3/metadata.upbdefs.h",
        "src/core/ext/upbdefs-generated/envoy/type/matcher/v3/node.upbdefs.h",
        "src/core/ext/upbdefs-generated/envoy/type/matcher/v3/number.upbdefs.h",
        "src/core/ext/upbdefs-generated/envoy/type/matcher/v3/path.upbdefs.h",
        "src/core/ext/upbdefs-generated/envoy/type/matcher/v3/regex.upbdefs.h",
        "src/core/ext/upbdefs-generated/envoy/type/matcher/v3/string.upbdefs.h",
        "src/core/ext/upbdefs-generated/envoy/type/matcher/v3/struct.upbdefs.h",
        "src/core/ext/upbdefs-generated/envoy/type/matcher/v3/value.upbdefs.h",
        "src/core/ext/upbdefs-generated/envoy/type/metadata/v3/metadata.upbdefs.h",
        "src/core/ext/upbdefs-generated/envoy/type/tracing/v3/custom_tag.upbdefs.h",
        "src/core/ext/upbdefs-generated/envoy/type/v3/http.upbdefs.h",
        "src/core/ext/upbdefs-generated/envoy/type/v3/percent.upbdefs.h",
        "src/core/ext/upbdefs-generated/envoy/type/v3/range.upbdefs.h",
        "src/core/ext/upbdefs-generated/envoy/type/v3/semantic_version.upbdefs.h",
    ],
    external_deps = [
        "upb_lib",
        "upb_lib_descriptor_reflection",
        "upb_reflection",
        "upb_textformat_lib",
        "upb_generated_code_support__only_for_generated_code_do_not_use__i_give_permission_to_break_me",
    ],
    language = "c++",
    deps = [
        "envoy_type_upb",
        "google_api_upbdefs",
        "proto_gen_validate_upbdefs",
    ],
)

grpc_cc_library(
    name = "proto_gen_validate_upb",
    srcs = [
        "src/core/ext/upb-generated/validate/validate.upb.c",
    ],
    hdrs = [
        "src/core/ext/upb-generated/validate/validate.upb.h",
    ],
    external_deps = [
        "upb_lib",
        "upb_lib_descriptor",
        "upb_generated_code_support__only_for_generated_code_do_not_use__i_give_permission_to_break_me",
    ],
    language = "c++",
    deps = [
        "google_api_upb",
    ],
)

grpc_cc_library(
    name = "proto_gen_validate_upbdefs",
    srcs = [
        "src/core/ext/upbdefs-generated/validate/validate.upbdefs.c",
    ],
    hdrs = [
        "src/core/ext/upbdefs-generated/validate/validate.upbdefs.h",
    ],
    external_deps = [
        "upb_lib",
        "upb_lib_descriptor_reflection",
        "upb_textformat_lib",
        "upb_reflection",
        "upb_generated_code_support__only_for_generated_code_do_not_use__i_give_permission_to_break_me",
    ],
    language = "c++",
    deps = [
        "google_api_upbdefs",
        "proto_gen_validate_upb",
    ],
)

# Once upb code-gen issue is resolved, replace udpa_orca_upb with this.
# grpc_upb_proto_library(
#     name = "udpa_orca_upb",
#     deps = ["@envoy_api//udpa/data/orca/v1:orca_load_report"]
# )

grpc_cc_library(
    name = "udpa_orca_upb",
    srcs = [
        "src/core/ext/upb-generated/udpa/data/orca/v1/orca_load_report.upb.c",
    ],
    hdrs = [
        "src/core/ext/upb-generated/udpa/data/orca/v1/orca_load_report.upb.h",
    ],
    external_deps = [
        "upb_lib",
        "upb_lib_descriptor",
        "upb_generated_code_support__only_for_generated_code_do_not_use__i_give_permission_to_break_me",
    ],
    language = "c++",
    deps = [
        "proto_gen_validate_upb",
    ],
)

grpc_cc_library(
    name = "udpa_annotations_upb",
    srcs = [
        "src/core/ext/upb-generated/udpa/annotations/migrate.upb.c",
        "src/core/ext/upb-generated/udpa/annotations/security.upb.c",
        "src/core/ext/upb-generated/udpa/annotations/sensitive.upb.c",
        "src/core/ext/upb-generated/udpa/annotations/status.upb.c",
        "src/core/ext/upb-generated/udpa/annotations/versioning.upb.c",
    ],
    hdrs = [
        "src/core/ext/upb-generated/udpa/annotations/migrate.upb.h",
        "src/core/ext/upb-generated/udpa/annotations/security.upb.h",
        "src/core/ext/upb-generated/udpa/annotations/sensitive.upb.h",
        "src/core/ext/upb-generated/udpa/annotations/status.upb.h",
        "src/core/ext/upb-generated/udpa/annotations/versioning.upb.h",
    ],
    external_deps = [
        "upb_lib",
        "upb_lib_descriptor",
        "upb_generated_code_support__only_for_generated_code_do_not_use__i_give_permission_to_break_me",
    ],
    language = "c++",
    deps = [
        "google_api_upb",
        "proto_gen_validate_upb",
    ],
)

grpc_cc_library(
    name = "udpa_annotations_upbdefs",
    srcs = [
        "src/core/ext/upbdefs-generated/udpa/annotations/migrate.upbdefs.c",
        "src/core/ext/upbdefs-generated/udpa/annotations/security.upbdefs.c",
        "src/core/ext/upbdefs-generated/udpa/annotations/sensitive.upbdefs.c",
        "src/core/ext/upbdefs-generated/udpa/annotations/status.upbdefs.c",
        "src/core/ext/upbdefs-generated/udpa/annotations/versioning.upbdefs.c",
    ],
    hdrs = [
        "src/core/ext/upbdefs-generated/udpa/annotations/migrate.upbdefs.h",
        "src/core/ext/upbdefs-generated/udpa/annotations/security.upbdefs.h",
        "src/core/ext/upbdefs-generated/udpa/annotations/sensitive.upbdefs.h",
        "src/core/ext/upbdefs-generated/udpa/annotations/status.upbdefs.h",
        "src/core/ext/upbdefs-generated/udpa/annotations/versioning.upbdefs.h",
    ],
    external_deps = [
        "upb_lib",
        "upb_lib_descriptor_reflection",
        "upb_textformat_lib",
        "upb_reflection",
        "upb_generated_code_support__only_for_generated_code_do_not_use__i_give_permission_to_break_me",
    ],
    language = "c++",
    deps = [
        "google_api_upbdefs",
        "udpa_annotations_upb",
    ],
)

grpc_cc_library(
    name = "xds_core_upb",
    srcs = [
        "src/core/ext/upb-generated/xds/core/v3/authority.upb.c",
        "src/core/ext/upb-generated/xds/core/v3/collection_entry.upb.c",
        "src/core/ext/upb-generated/xds/core/v3/context_params.upb.c",
        "src/core/ext/upb-generated/xds/core/v3/resource.upb.c",
        "src/core/ext/upb-generated/xds/core/v3/resource_locator.upb.c",
        "src/core/ext/upb-generated/xds/core/v3/resource_name.upb.c",
    ],
    hdrs = [
        "src/core/ext/upb-generated/xds/core/v3/authority.upb.h",
        "src/core/ext/upb-generated/xds/core/v3/collection_entry.upb.h",
        "src/core/ext/upb-generated/xds/core/v3/context_params.upb.h",
        "src/core/ext/upb-generated/xds/core/v3/resource.upb.h",
        "src/core/ext/upb-generated/xds/core/v3/resource_locator.upb.h",
        "src/core/ext/upb-generated/xds/core/v3/resource_name.upb.h",
    ],
    external_deps = [
        "upb_lib",
        "upb_lib_descriptor",
        "upb_generated_code_support__only_for_generated_code_do_not_use__i_give_permission_to_break_me",
    ],
    language = "c++",
    deps = [
        "google_api_upb",
        "proto_gen_validate_upb",
        "udpa_annotations_upb",
    ],
)

grpc_cc_library(
    name = "xds_core_upbdefs",
    srcs = [
        "src/core/ext/upbdefs-generated/xds/core/v3/authority.upbdefs.c",
        "src/core/ext/upbdefs-generated/xds/core/v3/collection_entry.upbdefs.c",
        "src/core/ext/upbdefs-generated/xds/core/v3/context_params.upbdefs.c",
        "src/core/ext/upbdefs-generated/xds/core/v3/resource.upbdefs.c",
        "src/core/ext/upbdefs-generated/xds/core/v3/resource_locator.upbdefs.c",
        "src/core/ext/upbdefs-generated/xds/core/v3/resource_name.upbdefs.c",
    ],
    hdrs = [
        "src/core/ext/upbdefs-generated/xds/core/v3/authority.upbdefs.h",
        "src/core/ext/upbdefs-generated/xds/core/v3/collection_entry.upbdefs.h",
        "src/core/ext/upbdefs-generated/xds/core/v3/context_params.upbdefs.h",
        "src/core/ext/upbdefs-generated/xds/core/v3/resource.upbdefs.h",
        "src/core/ext/upbdefs-generated/xds/core/v3/resource_locator.upbdefs.h",
        "src/core/ext/upbdefs-generated/xds/core/v3/resource_name.upbdefs.h",
    ],
    external_deps = [
        "upb_lib",
        "upb_lib_descriptor_reflection",
        "upb_textformat_lib",
        "upb_reflection",
        "upb_generated_code_support__only_for_generated_code_do_not_use__i_give_permission_to_break_me",
    ],
    language = "c++",
    deps = [
        "google_api_upbdefs",
        "proto_gen_validate_upbdefs",
        "udpa_annotations_upbdefs",
        "xds_core_upb",
    ],
)

grpc_cc_library(
    name = "udpa_type_upb",
    srcs = [
        "src/core/ext/upb-generated/udpa/type/v1/typed_struct.upb.c",
    ],
    hdrs = [
        "src/core/ext/upb-generated/udpa/type/v1/typed_struct.upb.h",
    ],
    external_deps = [
        "upb_lib",
        "upb_lib_descriptor",
        "upb_generated_code_support__only_for_generated_code_do_not_use__i_give_permission_to_break_me",
    ],
    language = "c++",
    deps = [
        "google_api_upb",
        "proto_gen_validate_upb",
    ],
)

grpc_cc_library(
    name = "udpa_type_upbdefs",
    srcs = [
        "src/core/ext/upbdefs-generated/udpa/type/v1/typed_struct.upbdefs.c",
    ],
    hdrs = [
        "src/core/ext/upbdefs-generated/udpa/type/v1/typed_struct.upbdefs.h",
    ],
    external_deps = [
        "upb_lib",
        "upb_lib_descriptor_reflection",
        "upb_textformat_lib",
        "upb_reflection",
        "upb_generated_code_support__only_for_generated_code_do_not_use__i_give_permission_to_break_me",
    ],
    language = "c++",
    deps = [
        "google_api_upbdefs",
        "proto_gen_validate_upbdefs",
    ],
)

# Once upb code-gen issue is resolved, replace grpc_health_upb with this.
# grpc_upb_proto_library(
#     name = "grpc_health_upb",
#     deps = ["//src/proto/grpc/health/v1:health_proto_descriptor"],
# )

grpc_cc_library(
    name = "grpc_health_upb",
    srcs = [
        "src/core/ext/upb-generated/src/proto/grpc/health/v1/health.upb.c",
    ],
    hdrs = [
        "src/core/ext/upb-generated/src/proto/grpc/health/v1/health.upb.h",
    ],
    external_deps = [
        "upb_lib",
        "upb_lib_descriptor",
        "upb_generated_code_support__only_for_generated_code_do_not_use__i_give_permission_to_break_me",
    ],
    language = "c++",
)

# Once upb code-gen issue is resolved, remove this.
grpc_cc_library(
    name = "google_api_upb",
    srcs = [
        "src/core/ext/upb-generated/google/api/annotations.upb.c",
        "src/core/ext/upb-generated/google/api/expr/v1alpha1/checked.upb.c",
        "src/core/ext/upb-generated/google/api/expr/v1alpha1/syntax.upb.c",
        "src/core/ext/upb-generated/google/api/http.upb.c",
        "src/core/ext/upb-generated/google/protobuf/any.upb.c",
        "src/core/ext/upb-generated/google/protobuf/duration.upb.c",
        "src/core/ext/upb-generated/google/protobuf/empty.upb.c",
        "src/core/ext/upb-generated/google/protobuf/struct.upb.c",
        "src/core/ext/upb-generated/google/protobuf/timestamp.upb.c",
        "src/core/ext/upb-generated/google/protobuf/wrappers.upb.c",
        "src/core/ext/upb-generated/google/rpc/status.upb.c",
    ],
    hdrs = [
        "src/core/ext/upb-generated/google/api/annotations.upb.h",
        "src/core/ext/upb-generated/google/api/expr/v1alpha1/checked.upb.h",
        "src/core/ext/upb-generated/google/api/expr/v1alpha1/syntax.upb.h",
        "src/core/ext/upb-generated/google/api/http.upb.h",
        "src/core/ext/upb-generated/google/protobuf/any.upb.h",
        "src/core/ext/upb-generated/google/protobuf/duration.upb.h",
        "src/core/ext/upb-generated/google/protobuf/empty.upb.h",
        "src/core/ext/upb-generated/google/protobuf/struct.upb.h",
        "src/core/ext/upb-generated/google/protobuf/timestamp.upb.h",
        "src/core/ext/upb-generated/google/protobuf/wrappers.upb.h",
        "src/core/ext/upb-generated/google/rpc/status.upb.h",
    ],
    external_deps = [
        "upb_lib",
        "upb_lib_descriptor",
        "upb_generated_code_support__only_for_generated_code_do_not_use__i_give_permission_to_break_me",
    ],
    language = "c++",
)

grpc_cc_library(
    name = "google_api_upbdefs",
    srcs = [
        "src/core/ext/upbdefs-generated/google/api/annotations.upbdefs.c",
        "src/core/ext/upbdefs-generated/google/api/http.upbdefs.c",
        "src/core/ext/upbdefs-generated/google/protobuf/any.upbdefs.c",
        "src/core/ext/upbdefs-generated/google/protobuf/duration.upbdefs.c",
        "src/core/ext/upbdefs-generated/google/protobuf/empty.upbdefs.c",
        "src/core/ext/upbdefs-generated/google/protobuf/struct.upbdefs.c",
        "src/core/ext/upbdefs-generated/google/protobuf/timestamp.upbdefs.c",
        "src/core/ext/upbdefs-generated/google/protobuf/wrappers.upbdefs.c",
        "src/core/ext/upbdefs-generated/google/rpc/status.upbdefs.c",
    ],
    hdrs = [
        "src/core/ext/upbdefs-generated/google/api/annotations.upbdefs.h",
        "src/core/ext/upbdefs-generated/google/api/http.upbdefs.h",
        "src/core/ext/upbdefs-generated/google/protobuf/any.upbdefs.h",
        "src/core/ext/upbdefs-generated/google/protobuf/duration.upbdefs.h",
        "src/core/ext/upbdefs-generated/google/protobuf/empty.upbdefs.h",
        "src/core/ext/upbdefs-generated/google/protobuf/struct.upbdefs.h",
        "src/core/ext/upbdefs-generated/google/protobuf/timestamp.upbdefs.h",
        "src/core/ext/upbdefs-generated/google/protobuf/wrappers.upbdefs.h",
        "src/core/ext/upbdefs-generated/google/rpc/status.upbdefs.h",
    ],
    external_deps = [
        "upb_lib",
        "upb_lib_descriptor_reflection",
        "upb_textformat_lib",
        "upb_reflection",
        "upb_generated_code_support__only_for_generated_code_do_not_use__i_give_permission_to_break_me",
    ],
    language = "c++",
    deps = [
        "google_api_upb",
    ],
)

# Once upb code-gen issue is resolved, replace grpc_lb_upb with this.
# grpc_upb_proto_library(
#     name = "grpc_lb_upb",
#     deps = ["//src/proto/grpc/lb/v1:load_balancer_proto_descriptor"],
# )

grpc_cc_library(
    name = "grpc_lb_upb",
    srcs = [
        "src/core/ext/upb-generated/src/proto/grpc/lb/v1/load_balancer.upb.c",
    ],
    hdrs = [
        "src/core/ext/upb-generated/src/proto/grpc/lb/v1/load_balancer.upb.h",
    ],
    external_deps = [
        "upb_lib",
        "upb_lib_descriptor",
        "upb_generated_code_support__only_for_generated_code_do_not_use__i_give_permission_to_break_me",
    ],
    language = "c++",
    deps = [
        "google_api_upb",
    ],
)

# Once upb code-gen issue is resolved, replace meshca_upb with this.
# meshca_upb_proto_library(
#     name = "meshca_upb",
#     deps = ["//third_party/istio/security/proto/providers/google:meshca_proto"],
# )

grpc_cc_library(
    name = "meshca_upb",
    srcs = [
        "src/core/ext/upb-generated/third_party/istio/security/proto/providers/google/meshca.upb.c",
    ],
    hdrs = [
        "src/core/ext/upb-generated/third_party/istio/security/proto/providers/google/meshca.upb.h",
    ],
    external_deps = [
        "upb_generated_code_support__only_for_generated_code_do_not_use__i_give_permission_to_break_me",
    ],
    language = "c++",
    deps = [
        "google_api_upb",
    ],
)

# Once upb code-gen issue is resolved, replace alts_upb with this.
# grpc_upb_proto_library(
#     name = "alts_upb",
#     deps = ["//src/proto/grpc/gcp:alts_handshaker_proto"],
# )

grpc_cc_library(
    name = "alts_upb",
    srcs = [
        "src/core/ext/upb-generated/src/proto/grpc/gcp/altscontext.upb.c",
        "src/core/ext/upb-generated/src/proto/grpc/gcp/handshaker.upb.c",
        "src/core/ext/upb-generated/src/proto/grpc/gcp/transport_security_common.upb.c",
    ],
    hdrs = [
        "src/core/ext/upb-generated/src/proto/grpc/gcp/altscontext.upb.h",
        "src/core/ext/upb-generated/src/proto/grpc/gcp/handshaker.upb.h",
        "src/core/ext/upb-generated/src/proto/grpc/gcp/transport_security_common.upb.h",
    ],
    external_deps = [
        "upb_lib",
        "upb_lib_descriptor",
        "upb_generated_code_support__only_for_generated_code_do_not_use__i_give_permission_to_break_me",
    ],
    language = "c++",
)

grpc_generate_one_off_targets()

filegroup(
    name = "root_certificates",
    srcs = [
        "etc/roots.pem",
    ],
    visibility = ["//visibility:public"],
)<|MERGE_RESOLUTION|>--- conflicted
+++ resolved
@@ -842,20 +842,23 @@
 )
 
 grpc_cc_library(
-<<<<<<< HEAD
+    name = "poll",
+    external_deps = [
+        "absl/types:variant",
+    ],
+    language = "c++",
+    public_hdrs = [
+        "src/core/lib/promise/poll.h",
+    ],
+    deps = ["gpr_platform"],
+)
+
+
+grpc_cc_library(
     name = "context",
     language = "c++",
     public_hdrs = [
         "src/core/lib/promise/context.h",
-=======
-    name = "poll",
-    external_deps = [
-        "absl/types:variant",
-    ],
-    language = "c++",
-    public_hdrs = [
-        "src/core/lib/promise/poll.h",
->>>>>>> 3d260327
     ],
     deps = ["gpr_platform"],
 )
