--- conflicted
+++ resolved
@@ -1617,7 +1617,6 @@
 )
 
 grpc_cc_library(
-<<<<<<< HEAD
     name = "sockaddr_utils",
     srcs = [
         "src/core/lib/address_utils/sockaddr_utils.cc",
@@ -1658,7 +1657,10 @@
     deps = [
         "gpr_platform",
         "iomgr_port",
-=======
+    ],
+)
+
+grpc_cc_library(
     name = "event_engine_base",
     srcs = [
         "src/core/lib/event_engine/event_engine.cc",
@@ -1675,12 +1677,10 @@
         "gpr_base",
         "gpr_platform",
         "grpc_codegen",
->>>>>>> 60037105
-    ],
-)
-
-grpc_cc_library(
-<<<<<<< HEAD
+    ],
+)
+
+grpc_cc_library(
     name = "uri_parser",
     srcs = [
         "src/core/lib/uri/uri_parser.cc",
@@ -1695,7 +1695,10 @@
     ],
     deps = [
         "gpr_base",
-=======
+    ],
+)
+
+grpc_cc_library(
     name = "default_event_engine_factory",
     srcs = [
         "src/core/lib/event_engine/event_engine_factory.cc",
@@ -1708,7 +1711,6 @@
         "event_engine_base",
         "gpr_base",
         "gpr_platform",
->>>>>>> 60037105
     ],
 )
 
@@ -1735,13 +1737,10 @@
         "src/core/lib/compression/stream_compression_identity.cc",
         "src/core/lib/debug/stats.cc",
         "src/core/lib/debug/stats_data.cc",
-<<<<<<< HEAD
         "src/core/lib/event_engine/endpoint_config.cc",
         "src/core/lib/event_engine/event_engine.cc",
-=======
         "src/core/lib/event_engine/channel_args_endpoint_config.cc",
         "src/core/lib/event_engine/sockaddr.cc",
->>>>>>> 60037105
         "src/core/lib/http/format_request.cc",
         "src/core/lib/http/httpcli.cc",
         "src/core/lib/http/parser.cc",
@@ -1863,9 +1862,6 @@
         "src/core/lib/transport/timeout_encoding.cc",
         "src/core/lib/transport/transport.cc",
         "src/core/lib/transport/transport_op_string.cc",
-<<<<<<< HEAD
-=======
-        "src/core/lib/uri/uri_parser.cc",
     ] +
     # TODO(hork): delete the iomgr glue code when EventEngine is fully
     # integrated, or when it becomes obvious the glue code is unnecessary.
@@ -1878,7 +1874,6 @@
         "src/core/lib/iomgr/event_engine/resolver.cc",
         "src/core/lib/iomgr/event_engine/tcp.cc",
         "src/core/lib/iomgr/event_engine/timer.cc",
->>>>>>> 60037105
     ],
     hdrs = [
         "src/core/lib/transport/error_utils.h",
@@ -1906,12 +1901,9 @@
         "src/core/lib/compression/stream_compression_identity.h",
         "src/core/lib/debug/stats.h",
         "src/core/lib/debug/stats_data.h",
-<<<<<<< HEAD
         "src/core/lib/event_engine/endpoint_config_internal.h",
-=======
         "src/core/lib/event_engine/channel_args_endpoint_config.h",
         "src/core/lib/event_engine/sockaddr.h",
->>>>>>> 60037105
         "src/core/lib/http/format_request.h",
         "src/core/lib/http/httpcli.h",
         "src/core/lib/http/parser.h",
@@ -1951,13 +1943,10 @@
         "src/core/lib/iomgr/python_util.h",
         "src/core/lib/iomgr/resolve_address.h",
         "src/core/lib/iomgr/resolve_address_custom.h",
-<<<<<<< HEAD
         "src/core/lib/iomgr/resource_quota.h",
-=======
         "src/core/lib/iomgr/sockaddr.h",
         "src/core/lib/iomgr/sockaddr_posix.h",
         "src/core/lib/iomgr/sockaddr_windows.h",
->>>>>>> 60037105
         "src/core/lib/iomgr/socket_factory_posix.h",
         "src/core/lib/iomgr/socket_mutator.h",
         "src/core/lib/iomgr/socket_utils_posix.h",
@@ -2024,9 +2013,7 @@
         "src/core/lib/iomgr/executor.h",
         "src/core/lib/iomgr/combiner.h",
         "src/core/lib/iomgr/iomgr_internal.h",
-<<<<<<< HEAD
         "src/core/lib/channel/channel_args.h",
-=======
     ] +
     # TODO(hork): delete the iomgr glue code when EventEngine is fully
     # integrated, or when it becomes obvious the glue code is unnecessary.
@@ -2036,7 +2023,6 @@
         "src/core/lib/iomgr/event_engine/pollset.h",
         "src/core/lib/iomgr/event_engine/promise.h",
         "src/core/lib/iomgr/event_engine/resolved_address_internal.h",
->>>>>>> 60037105
     ],
     external_deps = [
         "absl/container:flat_hash_map",
@@ -2077,11 +2063,8 @@
         "orphanable",
         "ref_counted",
         "ref_counted_ptr",
-<<<<<<< HEAD
         "resolved_address",
-=======
         "resource_quota",
->>>>>>> 60037105
         "slice",
         "slice_refcount",
         "sockaddr_utils",
