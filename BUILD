# gRPC Bazel BUILD file.
#
# Copyright 2016 gRPC authors.
#
# Licensed under the Apache License, Version 2.0 (the "License");
# you may not use this file except in compliance with the License.
# You may obtain a copy of the License at
#
#     http://www.apache.org/licenses/LICENSE-2.0
#
# Unless required by applicable law or agreed to in writing, software
# distributed under the License is distributed on an "AS IS" BASIS,
# WITHOUT WARRANTIES OR CONDITIONS OF ANY KIND, either express or implied.
# See the License for the specific language governing permissions and
# limitations under the License.

load(
    "//bazel:grpc_build_system.bzl",
    "grpc_cc_library",
    "grpc_generate_one_off_targets",
    "python_config_settings",
)
load("@bazel_skylib//lib:selects.bzl", "selects")

licenses(["reciprocal"])

package(
    default_visibility = ["//visibility:public"],
    features = [
        "layering_check",
        "-parse_headers",
    ],
)

exports_files([
    "LICENSE",
    "etc/roots.pem",
])

config_setting(
    name = "grpc_no_ares",
    values = {"define": "grpc_no_ares=true"},
)

config_setting(
    name = "grpc_no_xds_define",
    values = {"define": "grpc_no_xds=true"},
)

# When gRPC is build as shared library, binder transport code might still
# get included even when user's code does not depend on it. In that case
# --define=grpc_no_binder=true can be used to disable binder transport
# related code to reduce binary size.
# For users using build system other than bazel, they can define
# GRPC_NO_BINDER to achieve the same effect.
config_setting(
    name = "grpc_no_binder_define",
    values = {"define": "grpc_no_binder=true"},
)

config_setting(
    name = "android",
    values = {"crosstool_top": "//external:android/crosstool"},
)

config_setting(
    name = "ios",
    values = {"apple_platform_type": "ios"},
)

selects.config_setting_group(
    name = "grpc_no_xds",
    match_any = [
        ":grpc_no_xds_define",
        # In addition to disabling XDS support when --define=grpc_no_xds=true is
        # specified, we also disable it on mobile platforms where it is not
        # likely to be needed and where reducing the binary size is more
        # important.
        ":android",
        ":ios",
    ],
)

selects.config_setting_group(
    name = "grpc_no_binder",
    match_any = [
        ":grpc_no_binder_define",
        # We do not need binder on ios.
        ":ios",
    ],
)

selects.config_setting_group(
    name = "grpc_no_rls",
    match_any = [
        # Disable RLS support on mobile platforms where it is not likely to be
        # needed and where reducing the binary size is more important.
        ":android",
        ":ios",
    ],
)

# Fuzzers can be built as fuzzers or as tests
config_setting(
    name = "grpc_build_fuzzers",
    values = {"define": "grpc_build_fuzzers=true"},
)

config_setting(
    name = "grpc_allow_exceptions",
    values = {"define": "GRPC_ALLOW_EXCEPTIONS=1"},
)

config_setting(
    name = "grpc_disallow_exceptions",
    values = {"define": "GRPC_ALLOW_EXCEPTIONS=0"},
)

config_setting(
    name = "remote_execution",
    values = {"define": "GRPC_PORT_ISOLATED_RUNTIME=1"},
)

config_setting(
    name = "windows",
    values = {"cpu": "x64_windows"},
)

config_setting(
    name = "windows_msvc",
    values = {"cpu": "x64_windows_msvc"},
)

config_setting(
    name = "mac_x86_64",
    values = {"cpu": "darwin"},
)

config_setting(
    name = "use_strict_warning",
    values = {"define": "use_strict_warning=true"},
)

python_config_settings()

# This should be updated along with build_handwritten.yaml
g_stands_for = "green"  # @unused

core_version = "20.0.0"  # @unused

version = "1.43.0-dev"  # @unused

GPR_PUBLIC_HDRS = [
    "include/grpc/support/alloc.h",
    "include/grpc/support/atm.h",
    "include/grpc/support/atm_gcc_atomic.h",
    "include/grpc/support/atm_gcc_sync.h",
    "include/grpc/support/atm_windows.h",
    "include/grpc/support/cpu.h",
    "include/grpc/support/log.h",
    "include/grpc/support/log_windows.h",
    "include/grpc/support/port_platform.h",
    "include/grpc/support/string_util.h",
    "include/grpc/support/sync.h",
    "include/grpc/support/sync_abseil.h",
    "include/grpc/support/sync_custom.h",
    "include/grpc/support/sync_generic.h",
    "include/grpc/support/sync_posix.h",
    "include/grpc/support/sync_windows.h",
    "include/grpc/support/thd_id.h",
    "include/grpc/support/time.h",
]

GRPC_PUBLIC_HDRS = [
    "include/grpc/byte_buffer.h",
    "include/grpc/byte_buffer_reader.h",
    "include/grpc/compression.h",
    "include/grpc/fork.h",
    "include/grpc/grpc.h",
    "include/grpc/grpc_posix.h",
    "include/grpc/grpc_security_constants.h",
    "include/grpc/slice.h",
    "include/grpc/slice_buffer.h",
    "include/grpc/status.h",
    "include/grpc/load_reporting.h",
    "include/grpc/support/workaround_list.h",
]

GRPC_PUBLIC_EVENT_ENGINE_HDRS = [
    "include/grpc/event_engine/endpoint_config.h",
    "include/grpc/event_engine/event_engine.h",
    "include/grpc/event_engine/port.h",
    "include/grpc/event_engine/memory_allocator.h",
    "include/grpc/event_engine/memory_request.h",
    "include/grpc/event_engine/internal/memory_allocator_impl.h",
]

GRPC_SECURE_PUBLIC_HDRS = [
    "include/grpc/grpc_security.h",
]

# TODO(ctiller): layer grpc atop grpc_unsecure, layer grpc++ atop grpc++_unsecure
GRPCXX_SRCS = [
    "src/cpp/client/channel_cc.cc",
    "src/cpp/client/client_callback.cc",
    "src/cpp/client/client_context.cc",
    "src/cpp/client/client_interceptor.cc",
    "src/cpp/client/create_channel.cc",
    "src/cpp/client/create_channel_internal.cc",
    "src/cpp/client/create_channel_posix.cc",
    "src/cpp/client/credentials_cc.cc",
    "src/cpp/common/alarm.cc",
    "src/cpp/common/channel_arguments.cc",
    "src/cpp/common/channel_filter.cc",
    "src/cpp/common/completion_queue_cc.cc",
    "src/cpp/common/core_codegen.cc",
    "src/cpp/common/resource_quota_cc.cc",
    "src/cpp/common/rpc_method.cc",
    "src/cpp/common/version_cc.cc",
    "src/cpp/common/validate_service_config.cc",
    "src/cpp/server/async_generic_service.cc",
    "src/cpp/server/channel_argument_option.cc",
    "src/cpp/server/create_default_thread_pool.cc",
    "src/cpp/server/dynamic_thread_pool.cc",
    "src/cpp/server/external_connection_acceptor_impl.cc",
    "src/cpp/server/health/default_health_check_service.cc",
    "src/cpp/server/health/health_check_service.cc",
    "src/cpp/server/health/health_check_service_server_builder_option.cc",
    "src/cpp/server/server_builder.cc",
    "src/cpp/server/server_callback.cc",
    "src/cpp/server/server_cc.cc",
    "src/cpp/server/server_context.cc",
    "src/cpp/server/server_credentials.cc",
    "src/cpp/server/server_posix.cc",
    "src/cpp/thread_manager/thread_manager.cc",
    "src/cpp/util/byte_buffer_cc.cc",
    "src/cpp/util/status.cc",
    "src/cpp/util/string_ref.cc",
    "src/cpp/util/time_cc.cc",
]

GRPCXX_HDRS = [
    "src/cpp/client/create_channel_internal.h",
    "src/cpp/common/channel_filter.h",
    "src/cpp/server/dynamic_thread_pool.h",
    "src/cpp/server/external_connection_acceptor_impl.h",
    "src/cpp/server/health/default_health_check_service.h",
    "src/cpp/server/thread_pool_interface.h",
    "src/cpp/thread_manager/thread_manager.h",
]

GRPCXX_PUBLIC_HDRS = [
    "include/grpc++/alarm.h",
    "include/grpc++/channel.h",
    "include/grpc++/client_context.h",
    "include/grpc++/completion_queue.h",
    "include/grpc++/create_channel.h",
    "include/grpc++/create_channel_posix.h",
    "include/grpc++/ext/health_check_service_server_builder_option.h",
    "include/grpc++/generic/async_generic_service.h",
    "include/grpc++/generic/generic_stub.h",
    "include/grpc++/grpc++.h",
    "include/grpc++/health_check_service_interface.h",
    "include/grpc++/impl/call.h",
    "include/grpc++/impl/channel_argument_option.h",
    "include/grpc++/impl/client_unary_call.h",
    "include/grpc++/impl/codegen/core_codegen.h",
    "include/grpc++/impl/grpc_library.h",
    "include/grpc++/impl/method_handler_impl.h",
    "include/grpc++/impl/rpc_method.h",
    "include/grpc++/impl/rpc_service_method.h",
    "include/grpc++/impl/serialization_traits.h",
    "include/grpc++/impl/server_builder_option.h",
    "include/grpc++/impl/server_builder_plugin.h",
    "include/grpc++/impl/server_initializer.h",
    "include/grpc++/impl/service_type.h",
    "include/grpc++/security/auth_context.h",
    "include/grpc++/resource_quota.h",
    "include/grpc++/security/auth_metadata_processor.h",
    "include/grpc++/security/credentials.h",
    "include/grpc++/security/server_credentials.h",
    "include/grpc++/server.h",
    "include/grpc++/server_builder.h",
    "include/grpc++/server_context.h",
    "include/grpc++/server_posix.h",
    "include/grpc++/support/async_stream.h",
    "include/grpc++/support/async_unary_call.h",
    "include/grpc++/support/byte_buffer.h",
    "include/grpc++/support/channel_arguments.h",
    "include/grpc++/support/config.h",
    "include/grpc++/support/slice.h",
    "include/grpc++/support/status.h",
    "include/grpc++/support/status_code_enum.h",
    "include/grpc++/support/string_ref.h",
    "include/grpc++/support/stub_options.h",
    "include/grpc++/support/sync_stream.h",
    "include/grpc++/support/time.h",
    "include/grpcpp/alarm.h",
    "include/grpcpp/channel.h",
    "include/grpcpp/client_context.h",
    "include/grpcpp/completion_queue.h",
    "include/grpcpp/create_channel.h",
    "include/grpcpp/create_channel_posix.h",
    "include/grpcpp/ext/health_check_service_server_builder_option.h",
    "include/grpcpp/generic/async_generic_service.h",
    "include/grpcpp/generic/generic_stub.h",
    "include/grpcpp/grpcpp.h",
    "include/grpcpp/health_check_service_interface.h",
    "include/grpcpp/impl/call.h",
    "include/grpcpp/impl/channel_argument_option.h",
    "include/grpcpp/impl/client_unary_call.h",
    "include/grpcpp/impl/codegen/core_codegen.h",
    "include/grpcpp/impl/grpc_library.h",
    "include/grpcpp/impl/method_handler_impl.h",
    "include/grpcpp/impl/rpc_method.h",
    "include/grpcpp/impl/rpc_service_method.h",
    "include/grpcpp/impl/serialization_traits.h",
    "include/grpcpp/impl/server_builder_option.h",
    "include/grpcpp/impl/server_builder_plugin.h",
    "include/grpcpp/impl/server_initializer.h",
    "include/grpcpp/impl/service_type.h",
    "include/grpcpp/resource_quota.h",
    "include/grpcpp/security/auth_context.h",
    "include/grpcpp/security/auth_metadata_processor.h",
    "include/grpcpp/security/credentials.h",
    "include/grpcpp/security/server_credentials.h",
    "include/grpcpp/security/tls_certificate_provider.h",
    "include/grpcpp/security/authorization_policy_provider.h",
    "include/grpcpp/security/tls_certificate_verifier.h",
    "include/grpcpp/security/tls_credentials_options.h",
    "include/grpcpp/server.h",
    "include/grpcpp/server_builder.h",
    "include/grpcpp/server_context.h",
    "include/grpcpp/server_posix.h",
    "include/grpcpp/support/async_stream.h",
    "include/grpcpp/support/async_unary_call.h",
    "include/grpcpp/support/byte_buffer.h",
    "include/grpcpp/support/channel_arguments.h",
    "include/grpcpp/support/client_callback.h",
    "include/grpcpp/support/client_interceptor.h",
    "include/grpcpp/support/config.h",
    "include/grpcpp/support/interceptor.h",
    "include/grpcpp/support/message_allocator.h",
    "include/grpcpp/support/method_handler.h",
    "include/grpcpp/support/proto_buffer_reader.h",
    "include/grpcpp/support/proto_buffer_writer.h",
    "include/grpcpp/support/server_callback.h",
    "include/grpcpp/support/server_interceptor.h",
    "include/grpcpp/support/slice.h",
    "include/grpcpp/support/status.h",
    "include/grpcpp/support/status_code_enum.h",
    "include/grpcpp/support/string_ref.h",
    "include/grpcpp/support/stub_options.h",
    "include/grpcpp/support/sync_stream.h",
    "include/grpcpp/support/time.h",
    "include/grpcpp/support/validate_service_config.h",
]

grpc_cc_library(
    name = "gpr",
    language = "c++",
    public_hdrs = GPR_PUBLIC_HDRS,
    standalone = True,
    tags = ["avoid_dep"],
    visibility = ["@grpc:public"],
    deps = [
        "gpr_base",
    ],
)

grpc_cc_library(
    name = "atomic_utils",
    language = "c++",
    public_hdrs = ["src/core/lib/gprpp/atomic_utils.h"],
    deps = ["gpr_platform"],
)

grpc_cc_library(
    name = "grpc_unsecure",
    srcs = [
        "src/core/lib/security/authorization/authorization_policy_provider_null_vtable.cc",
        "src/core/lib/surface/init.cc",
        "src/core/lib/surface/init_unsecure.cc",
        "src/core/plugin_registry/grpc_unsecure_plugin_registry.cc",
    ],
    language = "c++",
    public_hdrs = GRPC_PUBLIC_HDRS,
    standalone = True,
    tags = ["avoid_dep"],
    visibility = ["@grpc:public"],
    deps = [
        "config",
        "gpr_base",
        "grpc_base",
        "grpc_common",
        "grpc_lb_policy_grpclb",
        "grpc_trace",
        "slice",
    ],
)

GRPC_XDS_TARGETS = [
    "grpc_lb_policy_cds",
    "grpc_lb_policy_xds_cluster_impl",
    "grpc_lb_policy_xds_cluster_manager",
    "grpc_lb_policy_xds_cluster_resolver",
    "grpc_resolver_xds",
    "grpc_resolver_c2p",
    "grpc_xds_server_config_fetcher",
]

grpc_cc_library(
    name = "grpc",
    srcs = [
        "src/core/lib/surface/init.cc",
        "src/core/plugin_registry/grpc_plugin_registry.cc",
    ],
    defines = select({
        "grpc_no_xds": ["GRPC_NO_XDS"],
        "//conditions:default": [],
    }) + select({
        "grpc_no_rls": ["GRPC_NO_RLS"],
        "//conditions:default": [],
    }),
    language = "c++",
    public_hdrs = GRPC_PUBLIC_HDRS + GRPC_SECURE_PUBLIC_HDRS,
    select_deps = [
        {
            "grpc_no_xds": [],
            "//conditions:default": GRPC_XDS_TARGETS,
        },
        {
            "grpc_no_rls": [],
            "//conditions:default": ["grpc_lb_policy_rls"],
        },
    ],
    standalone = True,
    visibility = [
        "@grpc:public",
    ],
    deps = [
        "config",
        "gpr_base",
        "grpc_base",
        "grpc_common",
        "grpc_lb_policy_grpclb_secure",
        "grpc_secure",
        "grpc_trace",
        "grpc_transport_chttp2_client_secure",
        "grpc_transport_chttp2_server_secure",
        "slice",
    ],
)

grpc_cc_library(
    name = "grpc++_public_hdrs",
    hdrs = GRPCXX_PUBLIC_HDRS,
    external_deps = [
        "absl/synchronization",
        "protobuf_headers",
    ],
    visibility = ["@grpc:public"],
)

grpc_cc_library(
    name = "grpc++",
    hdrs = [
        "src/cpp/client/secure_credentials.h",
        "src/cpp/common/secure_auth_context.h",
        "src/cpp/server/secure_server_credentials.h",
    ],
    language = "c++",
    public_hdrs = GRPCXX_PUBLIC_HDRS,
    select_deps = [
        {
            "grpc_no_xds": [],
            "//conditions:default": [
                "grpc++_xds_client",
                "grpc++_xds_server",
            ],
        },
        {
            "grpc_no_binder": [],
            "//conditions:default": [
                "grpc++_binder",
            ],
        },
    ],
    standalone = True,
    visibility = [
        "@grpc:public",
    ],
    deps = [
        "grpc++_internals",
        "slice",
    ],
)

grpc_cc_library(
    name = "grpc++_internals",
    srcs = [
        "src/cpp/client/insecure_credentials.cc",
        "src/cpp/client/secure_credentials.cc",
        "src/cpp/common/auth_property_iterator.cc",
        "src/cpp/common/secure_auth_context.cc",
        "src/cpp/common/secure_channel_arguments.cc",
        "src/cpp/common/secure_create_auth_context.cc",
        "src/cpp/common/tls_certificate_provider.cc",
        "src/cpp/common/tls_certificate_verifier.cc",
        "src/cpp/common/tls_credentials_options.cc",
        "src/cpp/server/insecure_server_credentials.cc",
        "src/cpp/server/secure_server_credentials.cc",
    ],
    hdrs = [
        "src/cpp/client/secure_credentials.h",
        "src/cpp/common/secure_auth_context.h",
        "src/cpp/server/secure_server_credentials.h",
    ],
    external_deps = [
        "absl/status",
        "absl/synchronization",
        "absl/container:inlined_vector",
        "absl/strings",
        "protobuf_headers",
    ],
    language = "c++",
    public_hdrs = GRPCXX_PUBLIC_HDRS,
    deps = [
        "error",
        "gpr_base",
        "grpc",
        "grpc++_base",
        "grpc++_codegen_base",
        "grpc++_codegen_base_src",
        "grpc++_codegen_proto",
        "grpc_base",
        "grpc_codegen",
        "grpc_secure",
        "json",
        "ref_counted_ptr",
        "slice",
    ],
)

grpc_cc_library(
    name = "grpc++_binder",
    srcs = [
        "src/core/ext/transport/binder/client/binder_connector.cc",
        "src/core/ext/transport/binder/client/channel_create.cc",
        "src/core/ext/transport/binder/client/channel_create_impl.cc",
        "src/core/ext/transport/binder/client/connection_id_generator.cc",
        "src/core/ext/transport/binder/client/endpoint_binder_pool.cc",
        "src/core/ext/transport/binder/client/jni_utils.cc",
        "src/core/ext/transport/binder/client/security_policy_setting.cc",
        "src/core/ext/transport/binder/security_policy/binder_security_policy.cc",
        "src/core/ext/transport/binder/server/binder_server.cc",
        "src/core/ext/transport/binder/server/binder_server_credentials.cc",
        "src/core/ext/transport/binder/transport/binder_transport.cc",
        "src/core/ext/transport/binder/utils/ndk_binder.cc",
        "src/core/ext/transport/binder/utils/transport_stream_receiver_impl.cc",
        "src/core/ext/transport/binder/wire_format/binder_android.cc",
        "src/core/ext/transport/binder/wire_format/binder_constants.cc",
        "src/core/ext/transport/binder/wire_format/transaction.cc",
        "src/core/ext/transport/binder/wire_format/wire_reader_impl.cc",
        "src/core/ext/transport/binder/wire_format/wire_writer.cc",
    ],
    hdrs = [
        "src/core/ext/transport/binder/client/binder_connector.h",
        "src/core/ext/transport/binder/client/channel_create_impl.h",
        "src/core/ext/transport/binder/client/connection_id_generator.h",
        "src/core/ext/transport/binder/client/endpoint_binder_pool.h",
        "src/core/ext/transport/binder/client/jni_utils.h",
        "src/core/ext/transport/binder/client/security_policy_setting.h",
        "src/core/ext/transport/binder/server/binder_server.h",
        "src/core/ext/transport/binder/transport/binder_stream.h",
        "src/core/ext/transport/binder/transport/binder_transport.h",
        "src/core/ext/transport/binder/utils/binder_auto_utils.h",
        "src/core/ext/transport/binder/utils/ndk_binder.h",
        "src/core/ext/transport/binder/utils/transport_stream_receiver.h",
        "src/core/ext/transport/binder/utils/transport_stream_receiver_impl.h",
        "src/core/ext/transport/binder/wire_format/binder.h",
        "src/core/ext/transport/binder/wire_format/binder_android.h",
        "src/core/ext/transport/binder/wire_format/binder_constants.h",
        "src/core/ext/transport/binder/wire_format/transaction.h",
        "src/core/ext/transport/binder/wire_format/wire_reader.h",
        "src/core/ext/transport/binder/wire_format/wire_reader_impl.h",
        "src/core/ext/transport/binder/wire_format/wire_writer.h",
    ],
    defines = select({
        "grpc_no_binder": ["GRPC_NO_BINDER"],
        "//conditions:default": [],
    }),
    external_deps = [
        "absl/base:core_headers",
        "absl/container:flat_hash_map",
        "absl/memory",
        "absl/status",
        "absl/strings",
        "absl/synchronization",
        "absl/status:statusor",
        "absl/time",
    ],
    language = "c++",
    public_hdrs = [
        "include/grpcpp/security/binder_security_policy.h",
        "include/grpcpp/create_channel_binder.h",
        "include/grpcpp/security/binder_credentials.h",
    ],
    deps = [
        "gpr",
        "gpr_base",
        "gpr_platform",
        "grpc",
        "grpc++_base",
        "grpc_base",
        "grpc_client_channel",
        "grpc_codegen",
        "iomgr_port",
        "orphanable",
        "slice_refcount",
    ],
)

grpc_cc_library(
    name = "grpc++_xds_client",
    srcs = [
        "src/cpp/client/xds_credentials.cc",
    ],
    hdrs = [
        "src/cpp/client/secure_credentials.h",
    ],
    external_deps = [
        "absl/container:inlined_vector",
    ],
    language = "c++",
    deps = [
        "grpc++_internals",
    ],
)

grpc_cc_library(
    name = "grpc++_xds_server",
    srcs = [
        "src/cpp/server/xds_server_credentials.cc",
    ],
    hdrs = [
        "src/cpp/server/secure_server_credentials.h",
    ],
    language = "c++",
    public_hdrs = [
        "include/grpcpp/xds_server_builder.h",
    ],
    visibility = ["@grpc:xds"],
    deps = [
        "grpc++_internals",
    ],
)

grpc_cc_library(
    name = "grpc++_unsecure",
    srcs = [
        "src/cpp/client/insecure_credentials.cc",
        "src/cpp/common/insecure_create_auth_context.cc",
        "src/cpp/server/insecure_server_credentials.cc",
    ],
    language = "c++",
    standalone = True,
    tags = ["avoid_dep"],
    visibility = ["@grpc:public"],
    deps = [
        "gpr",
        "grpc++_base_unsecure",
        "grpc++_codegen_base",
        "grpc++_codegen_base_src",
        "grpc++_codegen_proto",
        "grpc_unsecure",
    ],
)

grpc_cc_library(
    name = "grpc++_error_details",
    srcs = [
        "src/cpp/util/error_details.cc",
    ],
    hdrs = [
        "include/grpc++/support/error_details.h",
        "include/grpcpp/support/error_details.h",
    ],
    language = "c++",
    standalone = True,
    visibility = ["@grpc:public"],
    deps = [
        "grpc++",
    ],
)

grpc_cc_library(
    name = "grpc++_alts",
    srcs = [
        "src/cpp/common/alts_context.cc",
        "src/cpp/common/alts_util.cc",
    ],
    hdrs = [
        "include/grpcpp/security/alts_context.h",
        "include/grpcpp/security/alts_util.h",
    ],
    external_deps = [
        "upb_lib",
    ],
    language = "c++",
    standalone = True,
    visibility = ["@grpc:tsi"],
    deps = [
        "alts_upb",
        "alts_util",
        "gpr_base",
        "grpc++",
        "tsi",
    ],
)

grpc_cc_library(
    name = "grpc_csharp_ext",
    srcs = [
        "src/csharp/ext/grpc_csharp_ext.c",
    ],
    language = "csharp",
    deps = [
        "gpr",
        "grpc",
    ],
)

grpc_cc_library(
    name = "census",
    srcs = [
        "src/core/ext/filters/census/grpc_context.cc",
    ],
    language = "c++",
    public_hdrs = [
        "include/grpc/census.h",
    ],
    visibility = ["@grpc:public"],
    deps = [
        "gpr_base",
        "grpc_base",
        "grpc_trace",
    ],
)

grpc_cc_library(
    name = "grpc++_internal_hdrs_only",
    hdrs = [
        "include/grpcpp/impl/codegen/sync.h",
    ],
    external_deps = [
        "absl/synchronization",
    ],
    deps = [
        "gpr_codegen",
    ],
)

grpc_cc_library(
    name = "useful",
    hdrs = ["src/core/lib/gpr/useful.h"],
    language = "c++",
    deps = [
        "gpr_platform",
    ],
)

grpc_cc_library(
    name = "gpr_base",
    srcs = [
        "src/core/lib/gpr/alloc.cc",
        "src/core/lib/gpr/atm.cc",
        "src/core/lib/gpr/cpu_iphone.cc",
        "src/core/lib/gpr/cpu_linux.cc",
        "src/core/lib/gpr/cpu_posix.cc",
        "src/core/lib/gpr/cpu_windows.cc",
        "src/core/lib/gpr/env_linux.cc",
        "src/core/lib/gpr/env_posix.cc",
        "src/core/lib/gpr/env_windows.cc",
        "src/core/lib/gpr/log.cc",
        "src/core/lib/gpr/log_android.cc",
        "src/core/lib/gpr/log_linux.cc",
        "src/core/lib/gpr/log_posix.cc",
        "src/core/lib/gpr/log_windows.cc",
        "src/core/lib/gpr/murmur_hash.cc",
        "src/core/lib/gpr/string.cc",
        "src/core/lib/gpr/string_posix.cc",
        "src/core/lib/gpr/string_util_windows.cc",
        "src/core/lib/gpr/string_windows.cc",
        "src/core/lib/gpr/sync.cc",
        "src/core/lib/gpr/sync_abseil.cc",
        "src/core/lib/gpr/sync_posix.cc",
        "src/core/lib/gpr/sync_windows.cc",
        "src/core/lib/gpr/time.cc",
        "src/core/lib/gpr/time_posix.cc",
        "src/core/lib/gpr/time_precise.cc",
        "src/core/lib/gpr/time_windows.cc",
        "src/core/lib/gpr/tmpfile_msys.cc",
        "src/core/lib/gpr/tmpfile_posix.cc",
        "src/core/lib/gpr/tmpfile_windows.cc",
        "src/core/lib/gpr/wrap_memcpy.cc",
        "src/core/lib/gprpp/arena.cc",
        "src/core/lib/gprpp/examine_stack.cc",
        "src/core/lib/gprpp/fork.cc",
        "src/core/lib/gprpp/global_config_env.cc",
        "src/core/lib/gprpp/host_port.cc",
        "src/core/lib/gprpp/mpscq.cc",
        "src/core/lib/gprpp/stat_posix.cc",
        "src/core/lib/gprpp/stat_windows.cc",
        "src/core/lib/gprpp/status_helper.cc",
        "src/core/lib/gprpp/thd_posix.cc",
        "src/core/lib/gprpp/thd_windows.cc",
        "src/core/lib/gprpp/time_util.cc",
        "src/core/lib/profiling/basic_timers.cc",
        "src/core/lib/profiling/stap_timers.cc",
    ],
    hdrs = [
        "src/core/lib/gpr/alloc.h",
        "src/core/lib/gpr/env.h",
        "src/core/lib/gpr/murmur_hash.h",
        "src/core/lib/gpr/spinlock.h",
        "src/core/lib/gpr/string.h",
        "src/core/lib/gpr/string_windows.h",
        "src/core/lib/gpr/time_precise.h",
        "src/core/lib/gpr/tmpfile.h",
        "src/core/lib/gprpp/arena.h",
        "src/core/lib/gprpp/examine_stack.h",
        "src/core/lib/gprpp/fork.h",
        "src/core/lib/gprpp/global_config.h",
        "src/core/lib/gprpp/global_config_custom.h",
        "src/core/lib/gprpp/global_config_env.h",
        "src/core/lib/gprpp/global_config_generic.h",
        "src/core/lib/gprpp/host_port.h",
        "src/core/lib/gprpp/manual_constructor.h",
        "src/core/lib/gprpp/memory.h",
        "src/core/lib/gprpp/mpscq.h",
        "src/core/lib/gprpp/stat.h",
        "src/core/lib/gprpp/status_helper.h",
        "src/core/lib/gprpp/sync.h",
        "src/core/lib/gprpp/thd.h",
        "src/core/lib/gprpp/time_util.h",
        "src/core/lib/profiling/timers.h",
    ],
    external_deps = [
        "absl/base",
        "absl/base:core_headers",
        "absl/memory",
        "absl/status",
        "absl/strings",
        "absl/strings:cord",
        "absl/strings:str_format",
        "absl/synchronization",
        "absl/time:time",
        "absl/types:optional",
        "upb_lib",
    ],
    language = "c++",
    public_hdrs = GPR_PUBLIC_HDRS,
    visibility = ["@grpc:alt_gpr_base_legacy"],
    deps = [
        "construct_destruct",
        "debug_location",
        "google_api_upb",
        "gpr_codegen",
        "gpr_tls",
        "grpc_codegen",
        "useful",
    ],
)

grpc_cc_library(
    name = "gpr_tls",
    hdrs = ["src/core/lib/gpr/tls.h"],
    deps = ["gpr_platform"],
)

grpc_cc_library(
    name = "chunked_vector",
    hdrs = ["src/core/lib/gprpp/chunked_vector.h"],
    external_deps = ["absl/utility"],
    deps = [
        # TODO(ctiller): weaken this to just arena when that splits into its own target
        "gpr_base",
    ],
)

grpc_cc_library(
    name = "capture",
    external_deps = ["absl/utility"],
    language = "c++",
    public_hdrs = ["src/core/lib/gprpp/capture.h"],
    deps = ["gpr_platform"],
)

grpc_cc_library(
    name = "construct_destruct",
    language = "c++",
    public_hdrs = ["src/core/lib/gprpp/construct_destruct.h"],
)

grpc_cc_library(
    name = "cpp_impl_of",
    hdrs = ["src/core/lib/gprpp/cpp_impl_of.h"],
    language = "c++",
)

grpc_cc_library(
    name = "gpr_codegen",
    language = "c++",
    public_hdrs = [
        "include/grpc/impl/codegen/atm.h",
        "include/grpc/impl/codegen/atm_gcc_atomic.h",
        "include/grpc/impl/codegen/atm_gcc_sync.h",
        "include/grpc/impl/codegen/atm_windows.h",
        "include/grpc/impl/codegen/fork.h",
        "include/grpc/impl/codegen/gpr_slice.h",
        "include/grpc/impl/codegen/gpr_types.h",
        "include/grpc/impl/codegen/log.h",
        "include/grpc/impl/codegen/port_platform.h",
        "include/grpc/impl/codegen/sync.h",
        "include/grpc/impl/codegen/sync_abseil.h",
        "include/grpc/impl/codegen/sync_custom.h",
        "include/grpc/impl/codegen/sync_generic.h",
        "include/grpc/impl/codegen/sync_posix.h",
        "include/grpc/impl/codegen/sync_windows.h",
    ],
    visibility = ["@grpc:public"],
)

# A library that vends only port_platform, so that libraries that don't need
# anything else from gpr can still be portable!
grpc_cc_library(
    name = "gpr_platform",
    language = "c++",
    public_hdrs = [
        "include/grpc/impl/codegen/port_platform.h",
        "include/grpc/support/port_platform.h",
    ],
)

grpc_cc_library(
    name = "grpc_trace",
    srcs = ["src/core/lib/debug/trace.cc"],
    hdrs = ["src/core/lib/debug/trace.h"],
    language = "c++",
    public_hdrs = GRPC_PUBLIC_HDRS,
    visibility = ["@grpc:trace"],
    deps = [
        "gpr",
        "grpc_codegen",
    ],
)

grpc_cc_library(
    name = "config",
    srcs = [
        "src/core/lib/config/core_configuration.cc",
    ],
    language = "c++",
    public_hdrs = [
        "src/core/lib/config/core_configuration.h",
    ],
    deps = [
        "channel_init",
        "gpr_base",
        "handshaker_registry",
    ],
)

grpc_cc_library(
    name = "debug_location",
    language = "c++",
    public_hdrs = ["src/core/lib/gprpp/debug_location.h"],
    visibility = ["@grpc:debug_location"],
)

grpc_cc_library(
    name = "overload",
    language = "c++",
    public_hdrs = ["src/core/lib/gprpp/overload.h"],
    deps = ["gpr_platform"],
)

grpc_cc_library(
    name = "match",
    external_deps = [
        "absl/types:variant",
    ],
    language = "c++",
    public_hdrs = ["src/core/lib/gprpp/match.h"],
    deps = [
        "gpr_platform",
        "overload",
    ],
)

grpc_cc_library(
    name = "table",
    external_deps = ["absl/utility"],
    language = "c++",
    public_hdrs = ["src/core/lib/gprpp/table.h"],
    deps = [
        "bitset",
        "gpr_platform",
    ],
)

grpc_cc_library(
    name = "bitset",
    language = "c++",
    public_hdrs = ["src/core/lib/gprpp/bitset.h"],
    deps = [
        "gpr_platform",
        "useful",
    ],
)

grpc_cc_library(
    name = "orphanable",
    language = "c++",
    public_hdrs = ["src/core/lib/gprpp/orphanable.h"],
    visibility = ["@grpc:client_channel"],
    deps = [
        "debug_location",
        "gpr_base",
        "grpc_trace",
        "ref_counted",
        "ref_counted_ptr",
    ],
)

grpc_cc_library(
    name = "poll",
    external_deps = [
        "absl/types:variant",
    ],
    language = "c++",
    public_hdrs = [
        "src/core/lib/promise/poll.h",
    ],
    deps = ["gpr_platform"],
)

grpc_cc_library(
    name = "context",
    language = "c++",
    public_hdrs = [
        "src/core/lib/promise/context.h",
    ],
    deps = [
        "gpr_platform",
        "gpr_tls",
    ],
)

grpc_cc_library(
    name = "map",
    language = "c++",
    public_hdrs = ["src/core/lib/promise/map.h"],
    deps = [
        "gpr_platform",
        "poll",
        "promise_like",
    ],
)

grpc_cc_library(
    name = "promise",
    external_deps = [
        "absl/types:optional",
    ],
    language = "c++",
    public_hdrs = [
        "src/core/lib/promise/promise.h",
    ],
    deps = [
        "gpr_platform",
        "poll",
        "promise_like",
    ],
)

grpc_cc_library(
    name = "promise_like",
    language = "c++",
    public_hdrs = [
        "src/core/lib/promise/detail/promise_like.h",
    ],
    deps = [
        "gpr_platform",
        "poll",
    ],
)

grpc_cc_library(
    name = "promise_factory",
    language = "c++",
    public_hdrs = [
        "src/core/lib/promise/detail/promise_factory.h",
    ],
    deps = [
        "gpr_platform",
        "poll",
        "promise_like",
    ],
)

grpc_cc_library(
    name = "if",
    external_deps = [
        "absl/status:statusor",
    ],
    language = "c++",
    public_hdrs = ["src/core/lib/promise/if.h"],
    deps = [
        "gpr_platform",
        "poll",
        "promise_factory",
    ],
)

grpc_cc_library(
    name = "promise_status",
    external_deps = [
        "absl/status",
        "absl/status:statusor",
    ],
    language = "c++",
    public_hdrs = [
        "src/core/lib/promise/detail/status.h",
    ],
    deps = ["gpr_platform"],
)

grpc_cc_library(
    name = "race",
    language = "c++",
    public_hdrs = ["src/core/lib/promise/race.h"],
    deps = [
        "gpr_platform",
        "poll",
    ],
)

grpc_cc_library(
    name = "loop",
    language = "c++",
    public_hdrs = [
        "src/core/lib/promise/loop.h",
    ],
    deps = [
        "gpr_platform",
        "poll",
        "promise_factory",
    ],
)

grpc_cc_library(
    name = "switch",
    language = "c++",
    public_hdrs = [
        "src/core/lib/promise/detail/switch.h",
    ],
    deps = ["gpr_platform"],
)

grpc_cc_library(
    name = "basic_join",
    language = "c++",
    public_hdrs = [
        "src/core/lib/promise/detail/basic_join.h",
    ],
    deps = [
        "bitset",
        "construct_destruct",
        "gpr_platform",
        "poll",
        "promise_factory",
    ],
)

grpc_cc_library(
    name = "join",
    language = "c++",
    public_hdrs = [
        "src/core/lib/promise/join.h",
    ],
    deps = [
        "basic_join",
        "gpr_platform",
    ],
)

grpc_cc_library(
    name = "try_join",
    language = "c++",
    public_hdrs = [
        "src/core/lib/promise/try_join.h",
    ],
    deps = [
        "basic_join",
        "gpr_platform",
        "promise_status",
    ],
)

grpc_cc_library(
    name = "basic_seq",
    language = "c++",
    public_hdrs = [
        "src/core/lib/promise/detail/basic_seq.h",
    ],
    deps = [
        "construct_destruct",
        "gpr_platform",
        "poll",
        "promise_factory",
        "switch",
    ],
)

grpc_cc_library(
    name = "seq",
    language = "c++",
    public_hdrs = [
        "src/core/lib/promise/seq.h",
    ],
    deps = [
        "basic_seq",
        "gpr_platform",
    ],
)

grpc_cc_library(
    name = "try_seq",
    language = "c++",
    public_hdrs = [
        "src/core/lib/promise/try_seq.h",
    ],
    deps = [
        "basic_seq",
        "gpr_platform",
        "promise_status",
    ],
)

grpc_cc_library(
    name = "activity",
    srcs = [
        "src/core/lib/promise/activity.cc",
    ],
    external_deps = [
        "absl/base:core_headers",
    ],
    language = "c++",
    public_hdrs = [
        "src/core/lib/promise/activity.h",
    ],
    deps = [
        "atomic_utils",
        "construct_destruct",
        "context",
        "gpr_base",
        "gpr_codegen",
        "poll",
        "promise_factory",
        "promise_status",
    ],
)

grpc_cc_library(
    name = "exec_ctx_wakeup_scheduler",
    hdrs = [
        "src/core/lib/promise/exec_ctx_wakeup_scheduler.h",
    ],
    language = "c++",
    deps = [
        "exec_ctx",
        "gpr_base",
    ],
)

grpc_cc_library(
    name = "wait_set",
    external_deps = [
        "absl/container:flat_hash_set",
    ],
    language = "c++",
    public_hdrs = [
        "src/core/lib/promise/wait_set.h",
    ],
    deps = [
        "activity",
        "gpr_platform",
    ],
)

grpc_cc_library(
    name = "intra_activity_waiter",
    language = "c++",
    public_hdrs = [
        "src/core/lib/promise/intra_activity_waiter.h",
    ],
    deps = [
        "activity",
        "gpr_platform",
    ],
)

grpc_cc_library(
    name = "latch",
    external_deps = [
        "absl/status",
    ],
    language = "c++",
    public_hdrs = [
        "src/core/lib/promise/latch.h",
    ],
    deps = [
        "activity",
        "gpr_platform",
        "intra_activity_waiter",
    ],
)

grpc_cc_library(
    name = "observable",
    language = "c++",
    public_hdrs = [
        "src/core/lib/promise/observable.h",
    ],
    deps = [
        "activity",
        "gpr_platform",
        "wait_set",
    ],
)

grpc_cc_library(
    name = "pipe",
    external_deps = [
        "absl/status",
    ],
    language = "c++",
    public_hdrs = [
        "src/core/lib/promise/pipe.h",
    ],
    deps = [
        "activity",
        "gpr_platform",
        "intra_activity_waiter",
    ],
)

grpc_cc_library(
    name = "for_each",
    external_deps = [
        "absl/status",
        "absl/types:variant",
    ],
    language = "c++",
    public_hdrs = ["src/core/lib/promise/for_each.h"],
    deps = [
        "gpr_platform",
        "poll",
        "promise_factory",
    ],
)

grpc_cc_library(
    name = "ref_counted",
    language = "c++",
    public_hdrs = ["src/core/lib/gprpp/ref_counted.h"],
    deps = [
        "atomic_utils",
        "debug_location",
        "gpr_base",
        "grpc_trace",
        "ref_counted_ptr",
    ],
)

grpc_cc_library(
    name = "dual_ref_counted",
    language = "c++",
    public_hdrs = ["src/core/lib/gprpp/dual_ref_counted.h"],
    deps = [
        "debug_location",
        "gpr_base",
        "grpc_trace",
        "orphanable",
        "ref_counted_ptr",
    ],
)

grpc_cc_library(
    name = "ref_counted_ptr",
    language = "c++",
    public_hdrs = ["src/core/lib/gprpp/ref_counted_ptr.h"],
    visibility = ["@grpc:ref_counted_ptr"],
    deps = [
        "gpr_base",
    ],
)

grpc_cc_library(
    name = "handshaker_factory",
    language = "c++",
    public_hdrs = [
        "src/core/lib/channel/handshaker_factory.h",
    ],
    deps = [
        "gpr_base",
    ],
)

grpc_cc_library(
    name = "handshaker_registry",
    srcs = [
        "src/core/lib/channel/handshaker_registry.cc",
    ],
    language = "c++",
    public_hdrs = [
        "src/core/lib/channel/handshaker_registry.h",
    ],
    deps = [
        "gpr_base",
        "handshaker_factory",
    ],
)

grpc_cc_library(
    name = "event_engine_memory_allocator",
    srcs = [
        "src/core/lib/event_engine/memory_allocator.cc",
    ],
    hdrs = [
        "include/grpc/event_engine/internal/memory_allocator_impl.h",
        "include/grpc/event_engine/memory_allocator.h",
        "include/grpc/event_engine/memory_request.h",
    ],
    language = "c++",
    deps = [
        "gpr_platform",
        "ref_counted",
        "slice",
        "slice_refcount",
    ],
)

grpc_cc_library(
    name = "memory_quota",
    srcs = [
        "src/core/lib/resource_quota/memory_quota.cc",
    ],
    hdrs = [
        "src/core/lib/resource_quota/memory_quota.h",
    ],
    deps = [
        "activity",
        "dual_ref_counted",
        "event_engine_memory_allocator",
        "exec_ctx_wakeup_scheduler",
        "gpr_base",
        "loop",
        "map",
        "orphanable",
        "poll",
        "race",
        "ref_counted_ptr",
        "resource_quota_trace",
        "seq",
        "slice_refcount",
        "useful",
    ],
)

grpc_cc_library(
    name = "thread_quota",
    srcs = [
        "src/core/lib/resource_quota/thread_quota.cc",
    ],
    hdrs = [
        "src/core/lib/resource_quota/thread_quota.h",
    ],
    deps = [
        "gpr_base",
        "ref_counted",
    ],
)

grpc_cc_library(
    name = "resource_quota_trace",
    srcs = [
        "src/core/lib/resource_quota/trace.cc",
    ],
    hdrs = [
        "src/core/lib/resource_quota/trace.h",
    ],
    deps = [
        "gpr_platform",
        "grpc_trace",
    ],
)

grpc_cc_library(
    name = "resource_quota",
    srcs = [
        "src/core/lib/resource_quota/resource_quota.cc",
    ],
    hdrs = [
        "src/core/lib/resource_quota/resource_quota.h",
    ],
    deps = [
        "cpp_impl_of",
        "gpr_base",
        "memory_quota",
        "ref_counted",
        "thread_quota",
    ],
)

grpc_cc_library(
    name = "slice_refcount",
    srcs = [
        "src/core/lib/slice/slice_refcount.cc",
        "src/core/lib/slice/static_slice.cc",
    ],
    hdrs = [
        "src/core/lib/slice/slice_refcount.h",
        "src/core/lib/slice/slice_refcount_base.h",
        "src/core/lib/slice/slice_utils.h",
        "src/core/lib/slice/static_slice.h",
    ],
    public_hdrs = [
        "include/grpc/slice.h",
    ],
    deps = [
        "gpr_base",
        "ref_counted",
    ],
)

grpc_cc_library(
    name = "slice",
    srcs = [
        "src/core/lib/slice/slice.cc",
        "src/core/lib/slice/slice_string_helpers.cc",
    ],
    hdrs = [
        "src/core/lib/slice/slice_internal.h",
        "src/core/lib/slice/slice_string_helpers.h",
    ],
    deps = [
        "gpr_base",
        "ref_counted",
        "slice_refcount",
    ],
)

grpc_cc_library(
    name = "error",
    srcs = [
        "src/core/lib/iomgr/error.cc",
    ],
    hdrs = [
        "src/core/lib/iomgr/error.h",
        "src/core/lib/iomgr/error_internal.h",
    ],
    deps = [
        "gpr",
        "grpc_codegen",
        "grpc_trace",
        "slice",
        "slice_refcount",
        "useful",
    ],
)

grpc_cc_library(
    name = "closure",
    hdrs = [
        "src/core/lib/iomgr/closure.h",
    ],
    deps = [
        "error",
        "gpr",
    ],
)

grpc_cc_library(
    name = "exec_ctx",
    srcs = [
        "src/core/lib/iomgr/combiner.cc",
        "src/core/lib/iomgr/exec_ctx.cc",
        "src/core/lib/iomgr/executor.cc",
        "src/core/lib/iomgr/iomgr_internal.cc",
    ],
    hdrs = [
        "src/core/lib/iomgr/combiner.h",
        "src/core/lib/iomgr/exec_ctx.h",
        "src/core/lib/iomgr/executor.h",
        "src/core/lib/iomgr/iomgr_internal.h",
    ],
    deps = [
        "closure",
        "error",
        "gpr_base",
        "gpr_tls",
        "useful",
    ],
)

grpc_cc_library(
<<<<<<< HEAD
    name = "sockaddr_utils",
    srcs = [
        "src/core/lib/address_utils/sockaddr_utils.cc",
    ],
    hdrs = [
        "src/core/lib/address_utils/sockaddr_utils.h",
    ],
    external_deps = [
        "absl/strings",
        "absl/strings:str_format",
    ],
    deps = [
        "gpr_base",
        "grpc_sockaddr",
        "resolved_address",
    ],
)

grpc_cc_library(
    name = "iomgr_port",
    hdrs = [
        "src/core/lib/iomgr/port.h",
    ],
)

grpc_cc_library(
    name = "grpc_sockaddr",
    srcs = [
        "src/core/lib/event_engine/sockaddr.cc",
    ],
    hdrs = [
        "src/core/lib/event_engine/sockaddr.h",
        "src/core/lib/iomgr/sockaddr.h",
        "src/core/lib/iomgr/sockaddr_posix.h",
        "src/core/lib/iomgr/sockaddr_windows.h",
        "src/core/lib/iomgr/socket_utils.h",
    ],
    deps = [
        "gpr_platform",
        "iomgr_port",
=======
    name = "avl",
    hdrs = [
        "src/core/lib/avl/avl.h",
    ],
    deps = [
        "gpr_platform",
>>>>>>> c211b823
    ],
)

grpc_cc_library(
    name = "event_engine_base",
    srcs = [
        "src/core/lib/event_engine/event_engine.cc",
    ],
    hdrs = GRPC_PUBLIC_EVENT_ENGINE_HDRS + GRPC_PUBLIC_HDRS + [
        "src/core/lib/event_engine/event_engine_factory.h",
    ],
    external_deps = [
        "absl/status",
        "absl/status:statusor",
        "absl/time",
    ],
    deps = [
        "gpr_base",
        "gpr_platform",
        "grpc_codegen",
    ],
)

grpc_cc_library(
    name = "uri_parser",
    srcs = [
        "src/core/lib/uri/uri_parser.cc",
    ],
    hdrs = [
        "src/core/lib/uri/uri_parser.h",
    ],
    external_deps = [
        "absl/status:statusor",
        "absl/strings",
        "absl/strings:str_format",
    ],
    deps = [
        "gpr_base",
    ],
)

grpc_cc_library(
    name = "default_event_engine_factory",
    srcs = [
        "src/core/lib/event_engine/event_engine_factory.cc",
    ],
    hdrs = [],
    external_deps = [
        # TODO(hork): uv, in a subsequent PR
    ],
    deps = [
        "event_engine_base",
        "gpr_base",
        "gpr_platform",
    ],
)

grpc_cc_library(
    name = "grpc_base",
    srcs = [
        "src/core/lib/address_utils/parse_address.cc",
<<<<<<< HEAD
        "src/core/lib/avl/avl.cc",
=======
        "src/core/lib/address_utils/sockaddr_utils.cc",
>>>>>>> c211b823
        "src/core/lib/backoff/backoff.cc",
        "src/core/lib/channel/channel_stack.cc",
        "src/core/lib/channel/channel_stack_builder.cc",
        "src/core/lib/channel/channel_trace.cc",
        "src/core/lib/channel/channelz.cc",
        "src/core/lib/channel/channelz_registry.cc",
        "src/core/lib/channel/connected_channel.cc",
        "src/core/lib/channel/handshaker.cc",
        "src/core/lib/channel/status_util.cc",
        "src/core/lib/compression/compression.cc",
        "src/core/lib/compression/compression_args.cc",
        "src/core/lib/compression/compression_internal.cc",
        "src/core/lib/compression/message_compress.cc",
        "src/core/lib/compression/stream_compression.cc",
        "src/core/lib/compression/stream_compression_gzip.cc",
        "src/core/lib/compression/stream_compression_identity.cc",
        "src/core/lib/debug/stats.cc",
        "src/core/lib/debug/stats_data.cc",
        "src/core/lib/event_engine/endpoint_config.cc",
        "src/core/lib/event_engine/event_engine.cc",
        "src/core/lib/event_engine/channel_args_endpoint_config.cc",
        "src/core/lib/event_engine/sockaddr.cc",
        "src/core/lib/http/format_request.cc",
        "src/core/lib/http/httpcli.cc",
        "src/core/lib/http/parser.cc",
        "src/core/lib/iomgr/buffer_list.cc",
        "src/core/lib/iomgr/call_combiner.cc",
        "src/core/lib/iomgr/cfstream_handle.cc",
        "src/core/lib/iomgr/dualstack_socket_posix.cc",
        "src/core/lib/iomgr/endpoint.cc",
        "src/core/lib/iomgr/endpoint_cfstream.cc",
        "src/core/lib/iomgr/endpoint_pair_event_engine.cc",
        "src/core/lib/iomgr/endpoint_pair_posix.cc",
        "src/core/lib/iomgr/endpoint_pair_windows.cc",
        "src/core/lib/iomgr/error_cfstream.cc",
        "src/core/lib/iomgr/ev_apple.cc",
        "src/core/lib/iomgr/ev_epoll1_linux.cc",
        "src/core/lib/iomgr/ev_epollex_linux.cc",
        "src/core/lib/iomgr/ev_poll_posix.cc",
        "src/core/lib/iomgr/ev_posix.cc",
        "src/core/lib/iomgr/ev_windows.cc",
        "src/core/lib/iomgr/executor/mpmcqueue.cc",
        "src/core/lib/iomgr/executor/threadpool.cc",
        "src/core/lib/iomgr/fork_posix.cc",
        "src/core/lib/iomgr/fork_windows.cc",
        "src/core/lib/iomgr/gethostname_fallback.cc",
        "src/core/lib/iomgr/gethostname_host_name_max.cc",
        "src/core/lib/iomgr/gethostname_sysconf.cc",
        "src/core/lib/iomgr/grpc_if_nametoindex_posix.cc",
        "src/core/lib/iomgr/grpc_if_nametoindex_unsupported.cc",
        "src/core/lib/iomgr/internal_errqueue.cc",
        "src/core/lib/iomgr/iocp_windows.cc",
        "src/core/lib/iomgr/iomgr.cc",
        "src/core/lib/iomgr/iomgr_custom.cc",
        "src/core/lib/iomgr/iomgr_posix.cc",
        "src/core/lib/iomgr/iomgr_posix_cfstream.cc",
        "src/core/lib/iomgr/iomgr_windows.cc",
        "src/core/lib/iomgr/is_epollexclusive_available.cc",
        "src/core/lib/iomgr/load_file.cc",
        "src/core/lib/iomgr/lockfree_event.cc",
        "src/core/lib/iomgr/polling_entity.cc",
        "src/core/lib/iomgr/pollset.cc",
        "src/core/lib/iomgr/pollset_custom.cc",
        "src/core/lib/iomgr/pollset_set.cc",
        "src/core/lib/iomgr/pollset_set_custom.cc",
        "src/core/lib/iomgr/pollset_set_windows.cc",
        "src/core/lib/iomgr/pollset_windows.cc",
        "src/core/lib/iomgr/resolve_address.cc",
        "src/core/lib/iomgr/resolve_address_custom.cc",
        "src/core/lib/iomgr/resolve_address_posix.cc",
        "src/core/lib/iomgr/resolve_address_windows.cc",
        "src/core/lib/iomgr/socket_factory_posix.cc",
        "src/core/lib/iomgr/socket_mutator.cc",
        "src/core/lib/iomgr/socket_utils_common_posix.cc",
        "src/core/lib/iomgr/socket_utils_linux.cc",
        "src/core/lib/iomgr/socket_utils_posix.cc",
        "src/core/lib/iomgr/socket_utils_windows.cc",
        "src/core/lib/iomgr/socket_windows.cc",
        "src/core/lib/iomgr/tcp_client.cc",
        "src/core/lib/iomgr/tcp_client_cfstream.cc",
        "src/core/lib/iomgr/tcp_client_custom.cc",
        "src/core/lib/iomgr/tcp_client_posix.cc",
        "src/core/lib/iomgr/tcp_client_windows.cc",
        "src/core/lib/iomgr/tcp_custom.cc",
        "src/core/lib/iomgr/tcp_posix.cc",
        "src/core/lib/iomgr/tcp_server.cc",
        "src/core/lib/iomgr/tcp_server_custom.cc",
        "src/core/lib/iomgr/tcp_server_posix.cc",
        "src/core/lib/iomgr/tcp_server_utils_posix_common.cc",
        "src/core/lib/iomgr/tcp_server_utils_posix_ifaddrs.cc",
        "src/core/lib/iomgr/tcp_server_utils_posix_noifaddrs.cc",
        "src/core/lib/iomgr/tcp_server_windows.cc",
        "src/core/lib/iomgr/tcp_windows.cc",
        "src/core/lib/iomgr/time_averaged_stats.cc",
        "src/core/lib/iomgr/timer.cc",
        "src/core/lib/iomgr/timer_custom.cc",
        "src/core/lib/iomgr/timer_generic.cc",
        "src/core/lib/iomgr/timer_heap.cc",
        "src/core/lib/iomgr/timer_manager.cc",
        "src/core/lib/iomgr/unix_sockets_posix.cc",
        "src/core/lib/iomgr/unix_sockets_posix_noop.cc",
        "src/core/lib/iomgr/wakeup_fd_eventfd.cc",
        "src/core/lib/iomgr/wakeup_fd_nospecial.cc",
        "src/core/lib/iomgr/wakeup_fd_pipe.cc",
        "src/core/lib/iomgr/wakeup_fd_posix.cc",
        "src/core/lib/iomgr/work_serializer.cc",
        "src/core/lib/resource_quota/api.cc",
        "src/core/lib/slice/b64.cc",
        "src/core/lib/slice/percent_encoding.cc",
        "src/core/lib/slice/slice_api.cc",
        "src/core/lib/slice/slice_buffer.cc",
        "src/core/lib/slice/slice_intern.cc",
        "src/core/lib/slice/slice_split.cc",
        "src/core/lib/surface/api_trace.cc",
        "src/core/lib/surface/builtins.cc",
        "src/core/lib/surface/byte_buffer.cc",
        "src/core/lib/surface/byte_buffer_reader.cc",
        "src/core/lib/surface/call.cc",
        "src/core/lib/surface/call_details.cc",
        "src/core/lib/surface/call_log_batch.cc",
        "src/core/lib/surface/channel.cc",
        "src/core/lib/surface/channel_ping.cc",
        "src/core/lib/surface/completion_queue.cc",
        "src/core/lib/surface/completion_queue_factory.cc",
        "src/core/lib/surface/event_string.cc",
        "src/core/lib/surface/lame_client.cc",
        "src/core/lib/surface/metadata_array.cc",
        "src/core/lib/surface/server.cc",
        "src/core/lib/surface/validate_metadata.cc",
        "src/core/lib/surface/version.cc",
        "src/core/lib/transport/bdp_estimator.cc",
        "src/core/lib/transport/byte_stream.cc",
        "src/core/lib/transport/connectivity_state.cc",
        "src/core/lib/transport/error_utils.cc",
        "src/core/lib/transport/metadata.cc",
        "src/core/lib/transport/metadata_batch.cc",
        "src/core/lib/transport/pid_controller.cc",
        "src/core/lib/transport/static_metadata.cc",
        "src/core/lib/transport/status_conversion.cc",
        "src/core/lib/transport/status_metadata.cc",
        "src/core/lib/transport/timeout_encoding.cc",
        "src/core/lib/transport/transport.cc",
        "src/core/lib/transport/transport_op_string.cc",
    ] +
    # TODO(hork): delete the iomgr glue code when EventEngine is fully
    # integrated, or when it becomes obvious the glue code is unnecessary.
    [
        "src/core/lib/iomgr/event_engine/closure.cc",
        "src/core/lib/iomgr/event_engine/endpoint.cc",
        "src/core/lib/iomgr/event_engine/iomgr.cc",
        "src/core/lib/iomgr/event_engine/pollset.cc",
        "src/core/lib/iomgr/event_engine/resolved_address_internal.cc",
        "src/core/lib/iomgr/event_engine/resolver.cc",
        "src/core/lib/iomgr/event_engine/tcp.cc",
        "src/core/lib/iomgr/event_engine/timer.cc",
    ],
    hdrs = [
        "src/core/lib/transport/error_utils.h",
        "src/core/lib/transport/http2_errors.h",
        "src/core/lib/address_utils/parse_address.h",
<<<<<<< HEAD
        "src/core/lib/avl/avl.h",
=======
        "src/core/lib/address_utils/sockaddr_utils.h",
>>>>>>> c211b823
        "src/core/lib/backoff/backoff.h",
        "src/core/lib/channel/call_tracer.h",
        "src/core/lib/channel/channel_stack.h",
        "src/core/lib/channel/channel_stack_builder.h",
        "src/core/lib/channel/channel_trace.h",
        "src/core/lib/channel/channelz.h",
        "src/core/lib/channel/channelz_registry.h",
        "src/core/lib/channel/connected_channel.h",
        "src/core/lib/channel/context.h",
        "src/core/lib/channel/handshaker.h",
        "src/core/lib/channel/status_util.h",
        "src/core/lib/compression/algorithm_metadata.h",
        "src/core/lib/compression/compression_args.h",
        "src/core/lib/compression/compression_internal.h",
        "src/core/lib/resource_quota/api.h",
        "src/core/lib/compression/message_compress.h",
        "src/core/lib/compression/stream_compression.h",
        "src/core/lib/compression/stream_compression_gzip.h",
        "src/core/lib/compression/stream_compression_identity.h",
        "src/core/lib/debug/stats.h",
        "src/core/lib/debug/stats_data.h",
        "src/core/lib/event_engine/endpoint_config_internal.h",
        "src/core/lib/event_engine/channel_args_endpoint_config.h",
        "src/core/lib/event_engine/sockaddr.h",
        "src/core/lib/http/format_request.h",
        "src/core/lib/http/httpcli.h",
        "src/core/lib/http/parser.h",
        "src/core/lib/iomgr/block_annotate.h",
        "src/core/lib/iomgr/buffer_list.h",
        "src/core/lib/iomgr/call_combiner.h",
        "src/core/lib/iomgr/cfstream_handle.h",
        "src/core/lib/iomgr/dynamic_annotations.h",
        "src/core/lib/iomgr/endpoint.h",
        "src/core/lib/iomgr/endpoint_cfstream.h",
        "src/core/lib/iomgr/endpoint_pair.h",
        "src/core/lib/iomgr/error_cfstream.h",
        "src/core/lib/iomgr/ev_apple.h",
        "src/core/lib/iomgr/ev_epoll1_linux.h",
        "src/core/lib/iomgr/ev_epollex_linux.h",
        "src/core/lib/iomgr/ev_poll_posix.h",
        "src/core/lib/iomgr/ev_posix.h",
        "src/core/lib/iomgr/executor/mpmcqueue.h",
        "src/core/lib/iomgr/executor/threadpool.h",
        "src/core/lib/iomgr/gethostname.h",
        "src/core/lib/iomgr/grpc_if_nametoindex.h",
        "src/core/lib/iomgr/internal_errqueue.h",
        "src/core/lib/iomgr/iocp_windows.h",
        "src/core/lib/iomgr/iomgr.h",
        "src/core/lib/iomgr/iomgr_custom.h",
        "src/core/lib/iomgr/is_epollexclusive_available.h",
        "src/core/lib/iomgr/load_file.h",
        "src/core/lib/iomgr/lockfree_event.h",
        "src/core/lib/iomgr/nameser.h",
        "src/core/lib/iomgr/polling_entity.h",
        "src/core/lib/iomgr/pollset.h",
        "src/core/lib/iomgr/pollset_custom.h",
        "src/core/lib/iomgr/pollset_set.h",
        "src/core/lib/iomgr/pollset_set_custom.h",
        "src/core/lib/iomgr/pollset_set_windows.h",
        "src/core/lib/iomgr/pollset_windows.h",
        "src/core/lib/iomgr/python_util.h",
        "src/core/lib/iomgr/resolve_address.h",
        "src/core/lib/iomgr/resolve_address_custom.h",
        "src/core/lib/iomgr/resource_quota.h",
        "src/core/lib/iomgr/sockaddr.h",
        "src/core/lib/iomgr/sockaddr_posix.h",
        "src/core/lib/iomgr/sockaddr_windows.h",
        "src/core/lib/iomgr/socket_factory_posix.h",
        "src/core/lib/iomgr/socket_mutator.h",
        "src/core/lib/iomgr/socket_utils_posix.h",
        "src/core/lib/iomgr/socket_windows.h",
        "src/core/lib/iomgr/sys_epoll_wrapper.h",
        "src/core/lib/iomgr/tcp_client.h",
        "src/core/lib/iomgr/tcp_client_posix.h",
        "src/core/lib/iomgr/tcp_custom.h",
        "src/core/lib/iomgr/tcp_posix.h",
        "src/core/lib/iomgr/tcp_server.h",
        "src/core/lib/iomgr/tcp_server_utils_posix.h",
        "src/core/lib/iomgr/tcp_windows.h",
        "src/core/lib/iomgr/time_averaged_stats.h",
        "src/core/lib/iomgr/timer.h",
        "src/core/lib/iomgr/timer_custom.h",
        "src/core/lib/iomgr/timer_generic.h",
        "src/core/lib/iomgr/timer_heap.h",
        "src/core/lib/iomgr/timer_manager.h",
        "src/core/lib/iomgr/unix_sockets_posix.h",
        "src/core/lib/iomgr/wakeup_fd_pipe.h",
        "src/core/lib/iomgr/wakeup_fd_posix.h",
        "src/core/lib/iomgr/work_serializer.h",
        "src/core/lib/slice/b64.h",
        "src/core/lib/slice/percent_encoding.h",
        "src/core/lib/slice/slice_split.h",
        "src/core/lib/surface/api_trace.h",
        "src/core/lib/surface/builtins.h",
        "src/core/lib/surface/call.h",
        "src/core/lib/surface/call_test_only.h",
        "src/core/lib/surface/channel.h",
        "src/core/lib/surface/completion_queue.h",
        "src/core/lib/surface/completion_queue_factory.h",
        "src/core/lib/surface/event_string.h",
        "src/core/lib/surface/init.h",
        "src/core/lib/surface/lame_client.h",
        "src/core/lib/surface/server.h",
        "src/core/lib/surface/validate_metadata.h",
        "src/core/lib/transport/bdp_estimator.h",
        "src/core/lib/transport/byte_stream.h",
        "src/core/lib/transport/connectivity_state.h",
        "src/core/lib/transport/metadata.h",
        "src/core/lib/transport/metadata_batch.h",
        "src/core/lib/transport/parsed_metadata.h",
        "src/core/lib/transport/pid_controller.h",
        "src/core/lib/transport/static_metadata.h",
        "src/core/lib/transport/status_conversion.h",
        "src/core/lib/transport/status_metadata.h",
        "src/core/lib/transport/timeout_encoding.h",
        "src/core/lib/transport/transport.h",
        "src/core/lib/transport/transport_impl.h",
    ] +
    # TODO(ctiller): remove these
    # These headers used to be vended by this target, but they have been split
    # out into separate targets now. In order to transition downstream code, we
    # re-export these headers from here for now, and when LSC's have completed
    # to clean this up, we'll remove these.
    [
        "src/core/lib/iomgr/closure.h",
        "src/core/lib/iomgr/error.h",
        "src/core/lib/iomgr/error_internal.h",
        "src/core/lib/slice/slice_internal.h",
        "src/core/lib/slice/slice_string_helpers.h",
        "src/core/lib/iomgr/exec_ctx.h",
        "src/core/lib/iomgr/executor.h",
        "src/core/lib/iomgr/combiner.h",
        "src/core/lib/iomgr/iomgr_internal.h",
        "src/core/lib/channel/channel_args.h",
    ] +
    # TODO(hork): delete the iomgr glue code when EventEngine is fully
    # integrated, or when it becomes obvious the glue code is unnecessary.
    [
        "src/core/lib/iomgr/event_engine/closure.h",
        "src/core/lib/iomgr/event_engine/endpoint.h",
        "src/core/lib/iomgr/event_engine/pollset.h",
        "src/core/lib/iomgr/event_engine/promise.h",
        "src/core/lib/iomgr/event_engine/resolved_address_internal.h",
    ],
    external_deps = [
        "absl/container:flat_hash_map",
        "absl/container:inlined_vector",
        "absl/functional:bind_front",
        "absl/memory",
        "absl/status:statusor",
        "absl/status",
        "absl/strings:str_format",
        "absl/strings",
        "absl/types:optional",
        "madler_zlib",
    ],
    language = "c++",
    public_hdrs = GRPC_PUBLIC_HDRS + GRPC_PUBLIC_EVENT_ENGINE_HDRS,
    visibility = ["@grpc:alt_grpc_base_legacy"],
    deps = [
        "avl",
        "bitset",
        "channel_args",
        "channel_stack_type",
        "chunked_vector",
        "closure",
        "config",
        "default_event_engine_factory",
        "dual_ref_counted",
        "error",
        "event_engine_base",
        "exec_ctx",
        "gpr_base",
        "gpr_codegen",
        "gpr_tls",
        "grpc_codegen",
        "grpc_sockaddr",
        "grpc_trace",
        "iomgr_port",
        "json",
        "memory_quota",
        "orphanable",
        "ref_counted",
        "ref_counted_ptr",
        "resolved_address",
        "resource_quota",
        "slice",
        "slice_refcount",
        "sockaddr_utils",
        "table",
        "uri_parser",
        "useful",
    ],
)

grpc_cc_library(
    name = "channel_stack_type",
    srcs = [
        "src/core/lib/surface/channel_stack_type.cc",
    ],
    hdrs = [
        "src/core/lib/surface/channel_stack_type.h",
    ],
    language = "c++",
    deps = [
        "gpr_base",
    ],
)

grpc_cc_library(
    name = "channel_init",
    srcs = [
        "src/core/lib/surface/channel_init.cc",
    ],
    hdrs = [
        "src/core/lib/surface/channel_init.h",
    ],
    language = "c++",
    deps = [
        "channel_stack_type",
        "gpr_base",
    ],
)

grpc_cc_library(
    name = "grpc_common",
    language = "c++",
    deps = [
        "grpc_base",
        # standard plugins
        "census",
        "grpc_deadline_filter",
        "grpc_client_authority_filter",
        "grpc_lb_policy_pick_first",
        "grpc_lb_policy_priority",
        "grpc_lb_policy_ring_hash",
        "grpc_lb_policy_round_robin",
        "grpc_lb_policy_weighted_target",
        "grpc_client_idle_filter",
        "grpc_max_age_filter",
        "grpc_message_size_filter",
        "grpc_resolver_dns_ares",
        "grpc_resolver_fake",
        "grpc_resolver_dns_native",
        "grpc_resolver_sockaddr",
        "grpc_resolver_binder",
        "grpc_transport_chttp2_client_insecure",
        "grpc_transport_chttp2_server_insecure",
        "grpc_transport_inproc",
        "grpc_fault_injection_filter",
    ],
)

grpc_cc_library(
    name = "grpc_service_config",
    srcs = [
        "src/core/lib/service_config/service_config.cc",
        "src/core/lib/service_config/service_config_parser.cc",
    ],
    hdrs = [
        "src/core/lib/service_config/service_config.h",
        "src/core/lib/service_config/service_config_call_data.h",
        "src/core/lib/service_config/service_config_parser.h",
    ],
    external_deps = [
        "absl/container:inlined_vector",
        "absl/strings",
    ],
    language = "c++",
    deps = [
        "error",
        "gpr_base",
        "json",
        "slice",
    ],
)

grpc_cc_library(
    name = "server_address",
    srcs = [
        "src/core/lib/resolver/server_address.cc",
    ],
    hdrs = [
        "src/core/lib/resolver/server_address.h",
    ],
    external_deps = [
        "absl/strings",
        "absl/strings:str_format",
    ],
    language = "c++",
    deps = [
        "channel_args",
        "gpr_platform",
        "resolved_address",
        "sockaddr_utils",
    ],
)

grpc_cc_library(
    name = "grpc_resolver",
    srcs = [
        "src/core/lib/resolver/resolver.cc",
        "src/core/lib/resolver/resolver_registry.cc",
    ],
    hdrs = [
        "src/core/lib/resolver/resolver.h",
        "src/core/lib/resolver/resolver_factory.h",
        "src/core/lib/resolver/resolver_registry.h",
    ],
    external_deps = [
        "absl/strings",
        "absl/strings:str_format",
    ],
    language = "c++",
    deps = [
        "gpr_base",
        "grpc_service_config",
        "orphanable",
        "server_address",
        "uri_parser",
    ],
)

grpc_cc_library(
    name = "channel_args",
    srcs = [
        "src/core/lib/channel/channel_args.cc",
    ],
    hdrs = [
        "src/core/lib/channel/channel_args.h",
    ],
    external_deps = [
        "absl/strings",
        "absl/strings:str_format",
    ],
    language = "c++",
    deps = [
        "channel_stack_type",
        "gpr_base",
        "grpc_codegen",
        "useful",
    ],
)

grpc_cc_library(
    name = "resolved_address",
    hdrs = ["src/core/lib/iomgr/resolved_address.h"],
    language = "c++",
    deps = [
        "gpr_platform",
    ],
)

grpc_cc_library(
    name = "grpc_client_channel",
    srcs = [
        "src/core/ext/filters/client_channel/backend_metric.cc",
        "src/core/ext/filters/client_channel/backup_poller.cc",
        "src/core/ext/filters/client_channel/channel_connectivity.cc",
        "src/core/ext/filters/client_channel/client_channel.cc",
        "src/core/ext/filters/client_channel/client_channel_channelz.cc",
        "src/core/ext/filters/client_channel/client_channel_factory.cc",
        "src/core/ext/filters/client_channel/client_channel_plugin.cc",
        "src/core/ext/filters/client_channel/config_selector.cc",
        "src/core/ext/filters/client_channel/dynamic_filters.cc",
        "src/core/ext/filters/client_channel/global_subchannel_pool.cc",
        "src/core/ext/filters/client_channel/health/health_check_client.cc",
        "src/core/ext/filters/client_channel/http_connect_handshaker.cc",
        "src/core/ext/filters/client_channel/http_proxy.cc",
        "src/core/ext/filters/client_channel/lb_policy.cc",
        "src/core/ext/filters/client_channel/lb_policy/child_policy_handler.cc",
        "src/core/ext/filters/client_channel/lb_policy_registry.cc",
        "src/core/ext/filters/client_channel/local_subchannel_pool.cc",
        "src/core/ext/filters/client_channel/proxy_mapper_registry.cc",
        "src/core/ext/filters/client_channel/resolver_result_parsing.cc",
        "src/core/ext/filters/client_channel/retry_filter.cc",
        "src/core/ext/filters/client_channel/retry_service_config.cc",
        "src/core/ext/filters/client_channel/retry_throttle.cc",
        "src/core/ext/filters/client_channel/service_config_channel_arg_filter.cc",
        "src/core/ext/filters/client_channel/subchannel.cc",
        "src/core/ext/filters/client_channel/subchannel_pool_interface.cc",
    ],
    hdrs = [
        "src/core/ext/filters/client_channel/backend_metric.h",
        "src/core/ext/filters/client_channel/backup_poller.h",
        "src/core/ext/filters/client_channel/client_channel.h",
        "src/core/ext/filters/client_channel/client_channel_channelz.h",
        "src/core/ext/filters/client_channel/client_channel_factory.h",
        "src/core/ext/filters/client_channel/config_selector.h",
        "src/core/ext/filters/client_channel/connector.h",
        "src/core/ext/filters/client_channel/dynamic_filters.h",
        "src/core/ext/filters/client_channel/global_subchannel_pool.h",
        "src/core/ext/filters/client_channel/health/health_check_client.h",
        "src/core/ext/filters/client_channel/http_connect_handshaker.h",
        "src/core/ext/filters/client_channel/http_proxy.h",
        "src/core/ext/filters/client_channel/lb_policy.h",
        "src/core/ext/filters/client_channel/lb_policy/child_policy_handler.h",
        "src/core/ext/filters/client_channel/lb_policy_factory.h",
        "src/core/ext/filters/client_channel/lb_policy_registry.h",
        "src/core/ext/filters/client_channel/local_subchannel_pool.h",
        "src/core/ext/filters/client_channel/proxy_mapper.h",
        "src/core/ext/filters/client_channel/proxy_mapper_registry.h",
        "src/core/ext/filters/client_channel/resolver_result_parsing.h",
        "src/core/ext/filters/client_channel/retry_filter.h",
        "src/core/ext/filters/client_channel/retry_service_config.h",
        "src/core/ext/filters/client_channel/retry_throttle.h",
        "src/core/ext/filters/client_channel/subchannel.h",
        "src/core/ext/filters/client_channel/subchannel_interface.h",
        "src/core/ext/filters/client_channel/subchannel_pool_interface.h",
    ],
    external_deps = [
        "absl/container:inlined_vector",
        "absl/strings",
        "absl/strings:str_format",
        "absl/types:optional",
        "absl/status:statusor",
        "upb_lib",
    ],
    language = "c++",
    visibility = ["@grpc:client_channel"],
    deps = [
        "config",
        "debug_location",
        "error",
        "gpr_base",
        "grpc_base",
        "grpc_client_authority_filter",
        "grpc_deadline_filter",
        "grpc_health_upb",
        "grpc_resolver",
        "grpc_service_config",
        "grpc_trace",
        "handshaker_registry",
        "json",
        "json_util",
        "orphanable",
        "ref_counted",
        "ref_counted_ptr",
        "server_address",
        "slice",
        "sockaddr_utils",
        "uri_parser",
        "useful",
        "xds_orca_upb",
    ],
)

grpc_cc_library(
    name = "grpc_server_config_selector",
    srcs = [
        "src/core/ext/filters/server_config_selector/server_config_selector.cc",
    ],
    hdrs = [
        "src/core/ext/filters/server_config_selector/server_config_selector.h",
    ],
    language = "c++",
    deps = [
        "gpr_base",
        "grpc_base",
        "grpc_service_config",
    ],
)

grpc_cc_library(
    name = "grpc_server_config_selector_filter",
    srcs = [
        "src/core/ext/filters/server_config_selector/server_config_selector_filter.cc",
    ],
    hdrs = [
        "src/core/ext/filters/server_config_selector/server_config_selector_filter.h",
    ],
    language = "c++",
    deps = [
        "gpr_base",
        "grpc_base",
        "grpc_server_config_selector",
        "grpc_service_config",
    ],
)

grpc_cc_library(
    name = "idle_filter_state",
    srcs = [
        "src/core/ext/filters/client_idle/idle_filter_state.cc",
    ],
    hdrs = [
        "src/core/ext/filters/client_idle/idle_filter_state.h",
    ],
    language = "c++",
    deps = [
        "gpr_platform",
    ],
)

grpc_cc_library(
    name = "grpc_client_idle_filter",
    srcs = [
        "src/core/ext/filters/client_idle/client_idle_filter.cc",
    ],
    deps = [
        "config",
        "gpr_base",
        "grpc_base",
        "idle_filter_state",
    ],
)

grpc_cc_library(
    name = "grpc_max_age_filter",
    srcs = [
        "src/core/ext/filters/max_age/max_age_filter.cc",
    ],
    hdrs = [
        "src/core/ext/filters/max_age/max_age_filter.h",
    ],
    language = "c++",
    deps = [
        "config",
        "gpr_base",
        "grpc_base",
    ],
)

grpc_cc_library(
    name = "grpc_deadline_filter",
    srcs = [
        "src/core/ext/filters/deadline/deadline_filter.cc",
    ],
    hdrs = [
        "src/core/ext/filters/deadline/deadline_filter.h",
    ],
    language = "c++",
    deps = [
        "config",
        "gpr_base",
        "grpc_base",
        "slice",
    ],
)

grpc_cc_library(
    name = "grpc_client_authority_filter",
    srcs = [
        "src/core/ext/filters/http/client_authority_filter.cc",
    ],
    hdrs = [
        "src/core/ext/filters/http/client_authority_filter.h",
    ],
    language = "c++",
    deps = [
        "channel_stack_type",
        "config",
        "gpr_base",
        "grpc_base",
        "slice",
    ],
)

grpc_cc_library(
    name = "grpc_message_size_filter",
    srcs = [
        "src/core/ext/filters/message_size/message_size_filter.cc",
    ],
    hdrs = [
        "src/core/ext/filters/message_size/message_size_filter.h",
    ],
    external_deps = ["absl/strings:str_format"],
    language = "c++",
    deps = [
        "config",
        "gpr_base",
        "grpc_base",
        "grpc_codegen",
        "grpc_service_config",
        "ref_counted",
        "ref_counted_ptr",
    ],
)

grpc_cc_library(
    name = "grpc_fault_injection_filter",
    srcs = [
        "src/core/ext/filters/fault_injection/fault_injection_filter.cc",
        "src/core/ext/filters/fault_injection/service_config_parser.cc",
    ],
    hdrs = [
        "src/core/ext/filters/fault_injection/fault_injection_filter.h",
        "src/core/ext/filters/fault_injection/service_config_parser.h",
    ],
    external_deps = ["absl/strings"],
    language = "c++",
    deps = [
        "gpr_base",
        "grpc_base",
        "grpc_service_config",
        "json_util",
    ],
)

grpc_cc_library(
    name = "grpc_http_filters",
    srcs = [
        "src/core/ext/filters/http/client/http_client_filter.cc",
        "src/core/ext/filters/http/http_filters_plugin.cc",
        "src/core/ext/filters/http/message_compress/message_compress_filter.cc",
        "src/core/ext/filters/http/message_compress/message_decompress_filter.cc",
        "src/core/ext/filters/http/server/http_server_filter.cc",
    ],
    hdrs = [
        "src/core/ext/filters/http/client/http_client_filter.h",
        "src/core/ext/filters/http/message_compress/message_compress_filter.h",
        "src/core/ext/filters/http/message_compress/message_decompress_filter.h",
        "src/core/ext/filters/http/server/http_server_filter.h",
    ],
    external_deps = [
        "absl/strings:str_format",
        "absl/strings",
        "absl/types:optional",
    ],
    language = "c++",
    deps = [
        "config",
        "gpr_base",
        "grpc_base",
        "grpc_message_size_filter",
        "slice",
    ],
)

grpc_cc_library(
    name = "grpc_codegen",
    language = "c++",
    public_hdrs = [
        "include/grpc/impl/codegen/byte_buffer.h",
        "include/grpc/impl/codegen/byte_buffer_reader.h",
        "include/grpc/impl/codegen/compression_types.h",
        "include/grpc/impl/codegen/connectivity_state.h",
        "include/grpc/impl/codegen/grpc_types.h",
        "include/grpc/impl/codegen/propagation_bits.h",
        "include/grpc/impl/codegen/status.h",
        "include/grpc/impl/codegen/slice.h",
    ],
    visibility = ["@grpc:public"],
    deps = [
        "gpr_codegen",
    ],
)

grpc_cc_library(
    name = "grpc_grpclb_balancer_addresses",
    srcs = [
        "src/core/ext/filters/client_channel/lb_policy/grpclb/grpclb_balancer_addresses.cc",
    ],
    hdrs = [
        "src/core/ext/filters/client_channel/lb_policy/grpclb/grpclb_balancer_addresses.h",
    ],
    language = "c++",
    visibility = ["@grpc:grpclb"],
    deps = [
        "gpr_base",
        "grpc_base",
        "grpc_client_channel",
        "useful",
    ],
)

grpc_cc_library(
    name = "grpc_lb_policy_grpclb",
    srcs = [
        "src/core/ext/filters/client_channel/lb_policy/grpclb/client_load_reporting_filter.cc",
        "src/core/ext/filters/client_channel/lb_policy/grpclb/grpclb.cc",
        "src/core/ext/filters/client_channel/lb_policy/grpclb/grpclb_channel.cc",
        "src/core/ext/filters/client_channel/lb_policy/grpclb/grpclb_client_stats.cc",
        "src/core/ext/filters/client_channel/lb_policy/grpclb/load_balancer_api.cc",
    ],
    hdrs = [
        "src/core/ext/filters/client_channel/lb_policy/grpclb/client_load_reporting_filter.h",
        "src/core/ext/filters/client_channel/lb_policy/grpclb/grpclb.h",
        "src/core/ext/filters/client_channel/lb_policy/grpclb/grpclb_channel.h",
        "src/core/ext/filters/client_channel/lb_policy/grpclb/grpclb_client_stats.h",
        "src/core/ext/filters/client_channel/lb_policy/grpclb/load_balancer_api.h",
    ],
    external_deps = [
        "absl/memory",
        "absl/container:inlined_vector",
        "absl/strings",
        "absl/strings:str_format",
        "upb_lib",
    ],
    language = "c++",
    deps = [
        "config",
        "error",
        "google_api_upb",
        "gpr_base",
        "grpc_base",
        "grpc_client_channel",
        "grpc_grpclb_balancer_addresses",
        "grpc_lb_upb",
        "grpc_resolver_fake",
        "grpc_sockaddr",
        "grpc_transport_chttp2_client_insecure",
        "orphanable",
        "ref_counted_ptr",
        "server_address",
        "slice",
        "sockaddr_utils",
    ],
)

grpc_cc_library(
    name = "grpc_lb_policy_grpclb_secure",
    srcs = [
        "src/core/ext/filters/client_channel/lb_policy/grpclb/client_load_reporting_filter.cc",
        "src/core/ext/filters/client_channel/lb_policy/grpclb/grpclb.cc",
        "src/core/ext/filters/client_channel/lb_policy/grpclb/grpclb_channel_secure.cc",
        "src/core/ext/filters/client_channel/lb_policy/grpclb/grpclb_client_stats.cc",
        "src/core/ext/filters/client_channel/lb_policy/grpclb/load_balancer_api.cc",
    ],
    hdrs = [
        "src/core/ext/filters/client_channel/lb_policy/grpclb/client_load_reporting_filter.h",
        "src/core/ext/filters/client_channel/lb_policy/grpclb/grpclb.h",
        "src/core/ext/filters/client_channel/lb_policy/grpclb/grpclb_channel.h",
        "src/core/ext/filters/client_channel/lb_policy/grpclb/grpclb_client_stats.h",
        "src/core/ext/filters/client_channel/lb_policy/grpclb/load_balancer_api.h",
    ],
    external_deps = [
        "absl/memory",
        "absl/container:inlined_vector",
        "absl/strings",
        "absl/strings:str_format",
        "upb_lib",
    ],
    language = "c++",
    deps = [
        "config",
        "error",
        "google_api_upb",
        "gpr_base",
        "grpc_base",
        "grpc_client_channel",
        "grpc_grpclb_balancer_addresses",
        "grpc_lb_upb",
        "grpc_resolver_fake",
        "grpc_secure",
        "grpc_sockaddr",
        "grpc_transport_chttp2_client_secure",
        "orphanable",
        "ref_counted_ptr",
        "server_address",
        "slice",
        "sockaddr_utils",
    ],
)

grpc_cc_library(
    name = "rls_upb",
    srcs = [
        "src/core/ext/upb-generated/src/proto/grpc/lookup/v1/rls.upb.c",
    ],
    hdrs = [
        "src/core/ext/upb-generated/src/proto/grpc/lookup/v1/rls.upb.h",
    ],
    external_deps = [
        "upb_lib",
        "upb_lib_descriptor",
        "upb_generated_code_support__only_for_generated_code_do_not_use__i_give_permission_to_break_me",
    ],
    language = "c++",
)

grpc_cc_library(
    name = "grpc_lb_policy_rls",
    srcs = [
        "src/core/ext/filters/client_channel/lb_policy/rls/rls.cc",
    ],
    external_deps = [
        "absl/container:inlined_vector",
        "absl/hash",
        "absl/memory",
        "absl/strings",
        "upb_lib",
    ],
    language = "c++",
    deps = [
        "dual_ref_counted",
        "gpr_base",
        "gpr_codegen",
        "grpc_base",
        "grpc_client_channel",
        "grpc_codegen",
        "grpc_resolver",
        "grpc_secure",
        "json",
        "json_util",
        "orphanable",
        "ref_counted",
        "rls_upb",
        "uri_parser",
    ],
)

grpc_cc_library(
    name = "grpc_xds_client",
    srcs = [
        "src/core/ext/xds/certificate_provider_registry.cc",
        "src/core/ext/xds/certificate_provider_store.cc",
        "src/core/ext/xds/file_watcher_certificate_provider_factory.cc",
        "src/core/ext/xds/xds_api.cc",
        "src/core/ext/xds/xds_bootstrap.cc",
        "src/core/ext/xds/xds_certificate_provider.cc",
        "src/core/ext/xds/xds_client.cc",
        "src/core/ext/xds/xds_client_stats.cc",
        "src/core/ext/xds/xds_http_fault_filter.cc",
        "src/core/ext/xds/xds_http_filters.cc",
        "src/core/lib/security/credentials/xds/xds_credentials.cc",
    ],
    hdrs = [
        "src/core/ext/xds/certificate_provider_factory.h",
        "src/core/ext/xds/certificate_provider_registry.h",
        "src/core/ext/xds/certificate_provider_store.h",
        "src/core/ext/xds/file_watcher_certificate_provider_factory.h",
        "src/core/ext/xds/xds_api.h",
        "src/core/ext/xds/xds_bootstrap.h",
        "src/core/ext/xds/xds_certificate_provider.h",
        "src/core/ext/xds/xds_channel_args.h",
        "src/core/ext/xds/xds_client.h",
        "src/core/ext/xds/xds_client_stats.h",
        "src/core/ext/xds/xds_http_fault_filter.h",
        "src/core/ext/xds/xds_http_filters.h",
        "src/core/lib/security/credentials/xds/xds_credentials.h",
    ],
    external_deps = [
        "absl/functional:bind_front",
        "absl/status:statusor",
        "absl/strings",
        "absl/strings:str_format",
        "absl/container:inlined_vector",
        "upb_lib",
        "upb_textformat_lib",
        "upb_json_lib",
        "re2",
        "upb_reflection",
    ],
    language = "c++",
    deps = [
        "envoy_ads_upb",
        "envoy_ads_upbdefs",
        "envoy_core_upb",
        "envoy_core_upbdefs",
        "envoy_type_upb",
        "error",
        "google_api_upb",
        "gpr_base",
        "gpr_codegen",
        "grpc_base",
        "grpc_client_channel",
        "grpc_codegen",
        "grpc_fault_injection_filter",
        "grpc_lb_xds_channel_args",
        "grpc_matchers",
        "grpc_secure",
        "grpc_sockaddr",
        "grpc_transport_chttp2_client_secure",
        "json",
        "json_util",
        "orphanable",
        "ref_counted_ptr",
        "slice",
        "slice_refcount",
        "sockaddr_utils",
        "uri_parser",
        "xds_type_upb",
        "xds_type_upbdefs",
    ],
)

grpc_cc_library(
    name = "grpc_xds_channel_stack_modifier",
    srcs = [
        "src/core/ext/xds/xds_channel_stack_modifier.cc",
    ],
    hdrs = [
        "src/core/ext/xds/xds_channel_stack_modifier.h",
    ],
    language = "c++",
    deps = [
        "channel_init",
        "config",
        "gpr_base",
        "grpc_base",
    ],
)

grpc_cc_library(
    name = "grpc_xds_server_config_fetcher",
    srcs = [
        "src/core/ext/xds/xds_server_config_fetcher.cc",
    ],
    external_deps = [
        "absl/strings",
    ],
    language = "c++",
    deps = [
        "gpr_base",
        "grpc_base",
        "grpc_sockaddr",
        "grpc_xds_channel_stack_modifier",
        "grpc_xds_client",
        "sockaddr_utils",
        "uri_parser",
    ],
)

grpc_cc_library(
    name = "grpc_google_mesh_ca_certificate_provider_factory",
    srcs = [
        "src/core/ext/xds/google_mesh_ca_certificate_provider_factory.cc",
    ],
    hdrs = [
        "src/core/ext/xds/google_mesh_ca_certificate_provider_factory.h",
    ],
    external_deps = [
        "absl/strings",
    ],
    language = "c++",
    deps = [
        "error",
        "gpr_base",
        "grpc_base",
        "grpc_xds_client",
        "json_util",
        "slice",
    ],
)

grpc_cc_library(
    name = "grpc_lb_policy_cds",
    srcs = [
        "src/core/ext/filters/client_channel/lb_policy/xds/cds.cc",
    ],
    external_deps = [
        "absl/strings",
    ],
    language = "c++",
    deps = [
        "gpr_base",
        "grpc_base",
        "grpc_client_channel",
        "grpc_xds_client",
        "orphanable",
        "ref_counted_ptr",
    ],
)

grpc_cc_library(
    name = "grpc_lb_xds_channel_args",
    hdrs = [
        "src/core/ext/filters/client_channel/lb_policy/xds/xds_channel_args.h",
    ],
    language = "c++",
)

grpc_cc_library(
    name = "grpc_lb_xds_common",
    hdrs = [
        "src/core/ext/filters/client_channel/lb_policy/xds/xds.h",
    ],
    language = "c++",
    deps = [
        "gpr_base",
        "grpc_base",
        "grpc_client_channel",
        "grpc_xds_client",
    ],
)

grpc_cc_library(
    name = "grpc_lb_policy_xds_cluster_resolver",
    srcs = [
        "src/core/ext/filters/client_channel/lb_policy/xds/xds_cluster_resolver.cc",
    ],
    external_deps = [
        "absl/strings",
        "absl/types:optional",
    ],
    language = "c++",
    deps = [
        "gpr_base",
        "grpc_base",
        "grpc_client_channel",
        "grpc_lb_address_filtering",
        "grpc_lb_policy_ring_hash",
        "grpc_lb_xds_channel_args",
        "grpc_lb_xds_common",
        "grpc_resolver",
        "grpc_resolver_fake",
        "grpc_xds_client",
        "orphanable",
        "ref_counted_ptr",
        "server_address",
        "uri_parser",
    ],
)

grpc_cc_library(
    name = "grpc_lb_policy_xds_cluster_impl",
    srcs = [
        "src/core/ext/filters/client_channel/lb_policy/xds/xds_cluster_impl.cc",
    ],
    external_deps = [
        "absl/strings",
    ],
    language = "c++",
    deps = [
        "gpr_base",
        "grpc_base",
        "grpc_client_channel",
        "grpc_lb_xds_channel_args",
        "grpc_lb_xds_common",
        "grpc_xds_client",
        "orphanable",
        "ref_counted_ptr",
    ],
)

grpc_cc_library(
    name = "grpc_lb_policy_xds_cluster_manager",
    srcs = [
        "src/core/ext/filters/client_channel/lb_policy/xds/xds_cluster_manager.cc",
    ],
    external_deps = [
        "absl/strings",
        "absl/status",
    ],
    language = "c++",
    deps = [
        "gpr_base",
        "grpc_base",
        "grpc_client_channel",
        "grpc_resolver_xds_header",
        "orphanable",
        "ref_counted",
        "ref_counted_ptr",
    ],
)

grpc_cc_library(
    name = "grpc_lb_address_filtering",
    srcs = [
        "src/core/ext/filters/client_channel/lb_policy/address_filtering.cc",
    ],
    hdrs = [
        "src/core/ext/filters/client_channel/lb_policy/address_filtering.h",
    ],
    external_deps = [
        "absl/strings",
    ],
    language = "c++",
    deps = [
        "gpr_base",
        "grpc_base",
        "grpc_client_channel",
    ],
)

grpc_cc_library(
    name = "grpc_lb_subchannel_list",
    hdrs = [
        "src/core/ext/filters/client_channel/lb_policy/subchannel_list.h",
    ],
    language = "c++",
    deps = [
        "gpr_base",
        "grpc_base",
        "grpc_client_channel",
    ],
)

grpc_cc_library(
    name = "grpc_lb_policy_pick_first",
    srcs = [
        "src/core/ext/filters/client_channel/lb_policy/pick_first/pick_first.cc",
    ],
    language = "c++",
    deps = [
        "gpr_base",
        "grpc_base",
        "grpc_client_channel",
        "grpc_lb_subchannel_list",
        "server_address",
        "sockaddr_utils",
    ],
)

grpc_cc_library(
    name = "grpc_lb_policy_ring_hash",
    srcs = [
        "src/core/ext/filters/client_channel/lb_policy/ring_hash/ring_hash.cc",
    ],
    hdrs = [
        "src/core/ext/filters/client_channel/lb_policy/ring_hash/ring_hash.h",
    ],
    external_deps = [
        "absl/strings",
        "xxhash",
    ],
    language = "c++",
    deps = [
        "gpr_base",
        "grpc_base",
        "grpc_client_channel",
        "grpc_lb_subchannel_list",
        "grpc_trace",
        "ref_counted_ptr",
        "sockaddr_utils",
    ],
)

grpc_cc_library(
    name = "grpc_lb_policy_round_robin",
    srcs = [
        "src/core/ext/filters/client_channel/lb_policy/round_robin/round_robin.cc",
    ],
    language = "c++",
    deps = [
        "gpr_base",
        "grpc_base",
        "grpc_client_channel",
        "grpc_lb_subchannel_list",
        "grpc_trace",
        "ref_counted_ptr",
        "server_address",
        "sockaddr_utils",
    ],
)

grpc_cc_library(
    name = "grpc_lb_policy_priority",
    srcs = [
        "src/core/ext/filters/client_channel/lb_policy/priority/priority.cc",
    ],
    external_deps = [
        "absl/strings",
        "absl/strings:str_format",
    ],
    language = "c++",
    deps = [
        "gpr_base",
        "grpc_base",
        "grpc_client_channel",
        "grpc_lb_address_filtering",
        "orphanable",
        "ref_counted_ptr",
    ],
)

grpc_cc_library(
    name = "grpc_lb_policy_weighted_target",
    srcs = [
        "src/core/ext/filters/client_channel/lb_policy/weighted_target/weighted_target.cc",
    ],
    external_deps = [
        "absl/container:inlined_vector",
        "absl/strings",
    ],
    language = "c++",
    deps = [
        "gpr_base",
        "grpc_base",
        "grpc_client_channel",
        "grpc_lb_address_filtering",
        "orphanable",
        "ref_counted_ptr",
    ],
)

grpc_cc_library(
    name = "lb_server_load_reporting_filter",
    srcs = [
        "src/core/ext/filters/load_reporting/server_load_reporting_filter.cc",
    ],
    hdrs = [
        "src/core/ext/filters/load_reporting/registered_opencensus_objects.h",
        "src/core/ext/filters/load_reporting/server_load_reporting_filter.h",
        "src/cpp/server/load_reporter/constants.h",
    ],
    external_deps = [
        "absl/strings",
        "absl/strings:str_format",
        "opencensus-stats",
    ],
    language = "c++",
    deps = [
        "error",
        "gpr",
        "grpc++_base",
        "grpc_base",
        "grpc_secure",
        "grpc_sockaddr",
        "slice",
        "uri_parser",
    ],
    alwayslink = 1,
)

grpc_cc_library(
    name = "lb_load_data_store",
    srcs = [
        "src/cpp/server/load_reporter/load_data_store.cc",
    ],
    hdrs = [
        "src/cpp/server/load_reporter/constants.h",
        "src/cpp/server/load_reporter/load_data_store.h",
    ],
    language = "c++",
    deps = [
        "gpr",
        "gpr_codegen",
        "grpc++",
        "grpc_base",
        "grpc_sockaddr",
    ],
)

grpc_cc_library(
    name = "lb_server_load_reporting_service_server_builder_plugin",
    srcs = [
        "src/cpp/server/load_reporter/load_reporting_service_server_builder_plugin.cc",
    ],
    hdrs = [
        "src/cpp/server/load_reporter/load_reporting_service_server_builder_plugin.h",
    ],
    language = "c++",
    deps = [
        "gpr",
        "grpc++",
        "lb_load_reporter_service",
    ],
)

grpc_cc_library(
    name = "grpcpp_server_load_reporting",
    srcs = [
        "src/cpp/server/load_reporter/load_reporting_service_server_builder_option.cc",
        "src/cpp/server/load_reporter/util.cc",
    ],
    language = "c++",
    public_hdrs = [
        "include/grpcpp/ext/server_load_reporting.h",
    ],
    deps = [
        "gpr",
        "gpr_codegen",
        "lb_server_load_reporting_filter",
        "lb_server_load_reporting_service_server_builder_plugin",
        "slice",
    ],
)

grpc_cc_library(
    name = "lb_load_reporter_service",
    srcs = [
        "src/cpp/server/load_reporter/load_reporter_async_service_impl.cc",
    ],
    hdrs = [
        "src/cpp/server/load_reporter/load_reporter_async_service_impl.h",
    ],
    external_deps = ["absl/memory"],
    language = "c++",
    deps = [
        "gpr",
        "lb_load_reporter",
    ],
)

grpc_cc_library(
    name = "lb_get_cpu_stats",
    srcs = [
        "src/cpp/server/load_reporter/get_cpu_stats_linux.cc",
        "src/cpp/server/load_reporter/get_cpu_stats_macos.cc",
        "src/cpp/server/load_reporter/get_cpu_stats_unsupported.cc",
        "src/cpp/server/load_reporter/get_cpu_stats_windows.cc",
    ],
    hdrs = [
        "src/cpp/server/load_reporter/get_cpu_stats.h",
    ],
    language = "c++",
    deps = [
        "gpr_base",
        "grpc++",
    ],
)

grpc_cc_library(
    name = "lb_load_reporter",
    srcs = [
        "src/cpp/server/load_reporter/load_reporter.cc",
    ],
    hdrs = [
        "src/cpp/server/load_reporter/constants.h",
        "src/cpp/server/load_reporter/load_reporter.h",
    ],
    external_deps = [
        "opencensus-stats",
        "opencensus-tags",
    ],
    language = "c++",
    deps = [
        "gpr",
        "gpr_codegen",
        "lb_get_cpu_stats",
        "lb_load_data_store",
        "//src/proto/grpc/lb/v1:load_reporter_proto",
    ],
)

grpc_cc_library(
    name = "grpc_resolver_dns_selection",
    srcs = [
        "src/core/ext/filters/client_channel/resolver/dns/dns_resolver_selection.cc",
    ],
    hdrs = [
        "src/core/ext/filters/client_channel/resolver/dns/dns_resolver_selection.h",
    ],
    language = "c++",
    deps = [
        "gpr_base",
        "grpc_base",
    ],
)

grpc_cc_library(
    name = "grpc_resolver_dns_native",
    srcs = [
        "src/core/ext/filters/client_channel/resolver/dns/native/dns_resolver.cc",
    ],
    external_deps = [
        "absl/strings",
    ],
    language = "c++",
    deps = [
        "gpr_base",
        "grpc_base",
        "grpc_client_channel",
        "grpc_resolver",
        "grpc_resolver_dns_selection",
        "server_address",
    ],
)

grpc_cc_library(
    name = "grpc_resolver_dns_ares",
    srcs = [
        "src/core/ext/filters/client_channel/resolver/dns/c_ares/dns_resolver_ares.cc",
        "src/core/ext/filters/client_channel/resolver/dns/c_ares/grpc_ares_ev_driver_event_engine.cc",
        "src/core/ext/filters/client_channel/resolver/dns/c_ares/grpc_ares_ev_driver_posix.cc",
        "src/core/ext/filters/client_channel/resolver/dns/c_ares/grpc_ares_ev_driver_windows.cc",
        "src/core/ext/filters/client_channel/resolver/dns/c_ares/grpc_ares_wrapper.cc",
        "src/core/ext/filters/client_channel/resolver/dns/c_ares/grpc_ares_wrapper_event_engine.cc",
        "src/core/ext/filters/client_channel/resolver/dns/c_ares/grpc_ares_wrapper_posix.cc",
        "src/core/ext/filters/client_channel/resolver/dns/c_ares/grpc_ares_wrapper_windows.cc",
    ],
    hdrs = [
        "src/core/ext/filters/client_channel/resolver/dns/c_ares/grpc_ares_ev_driver.h",
        "src/core/ext/filters/client_channel/resolver/dns/c_ares/grpc_ares_wrapper.h",
    ],
    external_deps = [
        "absl/strings",
        "absl/strings:str_format",
        "absl/container:inlined_vector",
        "address_sorting",
        "cares",
    ],
    language = "c++",
    deps = [
        "error",
        "gpr_base",
        "grpc_base",
        "grpc_client_channel",
        "grpc_grpclb_balancer_addresses",
        "grpc_resolver",
        "grpc_resolver_dns_selection",
        "grpc_service_config",
        "grpc_sockaddr",
        "iomgr_port",
        "json",
        "server_address",
        "sockaddr_utils",
    ],
)

grpc_cc_library(
    name = "grpc_resolver_sockaddr",
    srcs = [
        "src/core/ext/filters/client_channel/resolver/sockaddr/sockaddr_resolver.cc",
    ],
    external_deps = [
        "absl/strings",
    ],
    language = "c++",
    deps = [
        "gpr_base",
        "grpc_base",
        "grpc_client_channel",
        "grpc_resolver",
        "server_address",
        "slice",
    ],
)

grpc_cc_library(
    name = "grpc_resolver_binder",
    srcs = [
        "src/core/ext/filters/client_channel/resolver/binder/binder_resolver.cc",
    ],
    external_deps = [
        "absl/strings",
    ],
    language = "c++",
    deps = [
        "gpr_base",
        "grpc_base",
        "grpc_client_channel",
        "grpc_resolver",
        "iomgr_port",
        "server_address",
        "slice",
    ],
)

grpc_cc_library(
    name = "grpc_resolver_fake",
    srcs = ["src/core/ext/filters/client_channel/resolver/fake/fake_resolver.cc"],
    hdrs = ["src/core/ext/filters/client_channel/resolver/fake/fake_resolver.h"],
    language = "c++",
    visibility = [
        "//test:__subpackages__",
        "@grpc:grpc_resolver_fake",
    ],
    deps = [
        "gpr_base",
        "grpc_base",
        "grpc_client_channel",
        "grpc_resolver",
        "server_address",
        "slice",
        "useful",
    ],
)

grpc_cc_library(
    name = "grpc_resolver_xds_header",
    hdrs = [
        "src/core/ext/filters/client_channel/resolver/xds/xds_resolver.h",
    ],
    language = "c++",
)

grpc_cc_library(
    name = "grpc_resolver_xds",
    srcs = [
        "src/core/ext/filters/client_channel/resolver/xds/xds_resolver.cc",
    ],
    external_deps = [
        "xxhash",
        "re2",
        "absl/strings",
    ],
    language = "c++",
    deps = [
        "gpr_base",
        "grpc_base",
        "grpc_client_channel",
        "grpc_lb_policy_ring_hash",
        "grpc_resolver",
        "grpc_xds_client",
    ],
)

grpc_cc_library(
    name = "grpc_resolver_c2p",
    srcs = [
        "src/core/ext/filters/client_channel/resolver/google_c2p/google_c2p_resolver.cc",
    ],
    language = "c++",
    deps = [
        "alts_util",
        "gpr_base",
        "grpc_base",
        "grpc_client_channel",
        "grpc_resolver",
        "grpc_xds_client",
    ],
)

grpc_cc_library(
    name = "grpc_secure",
    srcs = [
        "src/core/lib/http/httpcli_security_connector.cc",
        "src/core/lib/security/authorization/authorization_policy_provider_vtable.cc",
        "src/core/lib/security/authorization/evaluate_args.cc",
        "src/core/lib/security/authorization/sdk_server_authz_filter.cc",
        "src/core/lib/security/context/security_context.cc",
        "src/core/lib/security/credentials/alts/alts_credentials.cc",
        "src/core/lib/security/credentials/composite/composite_credentials.cc",
        "src/core/lib/security/credentials/credentials.cc",
        "src/core/lib/security/credentials/credentials_metadata.cc",
        "src/core/lib/security/credentials/external/aws_external_account_credentials.cc",
        "src/core/lib/security/credentials/external/aws_request_signer.cc",
        "src/core/lib/security/credentials/external/external_account_credentials.cc",
        "src/core/lib/security/credentials/external/file_external_account_credentials.cc",
        "src/core/lib/security/credentials/external/url_external_account_credentials.cc",
        "src/core/lib/security/credentials/fake/fake_credentials.cc",
        "src/core/lib/security/credentials/google_default/credentials_generic.cc",
        "src/core/lib/security/credentials/google_default/google_default_credentials.cc",
        "src/core/lib/security/credentials/iam/iam_credentials.cc",
        "src/core/lib/security/credentials/insecure/insecure_credentials.cc",
        "src/core/lib/security/credentials/jwt/json_token.cc",
        "src/core/lib/security/credentials/jwt/jwt_credentials.cc",
        "src/core/lib/security/credentials/jwt/jwt_verifier.cc",
        "src/core/lib/security/credentials/local/local_credentials.cc",
        "src/core/lib/security/credentials/oauth2/oauth2_credentials.cc",
        "src/core/lib/security/credentials/plugin/plugin_credentials.cc",
        "src/core/lib/security/credentials/ssl/ssl_credentials.cc",
        "src/core/lib/security/credentials/tls/grpc_tls_certificate_distributor.cc",
        "src/core/lib/security/credentials/tls/grpc_tls_certificate_provider.cc",
        "src/core/lib/security/credentials/tls/grpc_tls_certificate_verifier.cc",
        "src/core/lib/security/credentials/tls/grpc_tls_credentials_options.cc",
        "src/core/lib/security/credentials/tls/tls_credentials.cc",
        "src/core/lib/security/credentials/tls/tls_utils.cc",
        "src/core/lib/security/security_connector/alts/alts_security_connector.cc",
        "src/core/lib/security/security_connector/fake/fake_security_connector.cc",
        "src/core/lib/security/security_connector/insecure/insecure_security_connector.cc",
        "src/core/lib/security/security_connector/load_system_roots_fallback.cc",
        "src/core/lib/security/security_connector/load_system_roots_linux.cc",
        "src/core/lib/security/security_connector/local/local_security_connector.cc",
        "src/core/lib/security/security_connector/security_connector.cc",
        "src/core/lib/security/security_connector/ssl/ssl_security_connector.cc",
        "src/core/lib/security/security_connector/ssl_utils.cc",
        "src/core/lib/security/security_connector/ssl_utils_config.cc",
        "src/core/lib/security/security_connector/tls/tls_security_connector.cc",
        "src/core/lib/security/transport/client_auth_filter.cc",
        "src/core/lib/security/transport/secure_endpoint.cc",
        "src/core/lib/security/transport/security_handshaker.cc",
        "src/core/lib/security/transport/server_auth_filter.cc",
        "src/core/lib/security/transport/tsi_error.cc",
        "src/core/lib/security/util/json_util.cc",
        "src/core/lib/surface/init_secure.cc",
    ],
    hdrs = [
        "src/core/ext/filters/client_channel/lb_policy/grpclb/grpclb.h",
        "src/core/ext/xds/xds_channel_args.h",
        "src/core/lib/security/authorization/authorization_engine.h",
        "src/core/lib/security/authorization/authorization_policy_provider.h",
        "src/core/lib/security/authorization/evaluate_args.h",
        "src/core/lib/security/authorization/sdk_server_authz_filter.h",
        "src/core/lib/security/context/security_context.h",
        "src/core/lib/security/credentials/alts/alts_credentials.h",
        "src/core/lib/security/credentials/composite/composite_credentials.h",
        "src/core/lib/security/credentials/credentials.h",
        "src/core/lib/security/credentials/external/aws_external_account_credentials.h",
        "src/core/lib/security/credentials/external/aws_request_signer.h",
        "src/core/lib/security/credentials/external/external_account_credentials.h",
        "src/core/lib/security/credentials/external/file_external_account_credentials.h",
        "src/core/lib/security/credentials/external/url_external_account_credentials.h",
        "src/core/lib/security/credentials/fake/fake_credentials.h",
        "src/core/lib/security/credentials/google_default/google_default_credentials.h",
        "src/core/lib/security/credentials/iam/iam_credentials.h",
        "src/core/lib/security/credentials/jwt/json_token.h",
        "src/core/lib/security/credentials/jwt/jwt_credentials.h",
        "src/core/lib/security/credentials/jwt/jwt_verifier.h",
        "src/core/lib/security/credentials/local/local_credentials.h",
        "src/core/lib/security/credentials/oauth2/oauth2_credentials.h",
        "src/core/lib/security/credentials/plugin/plugin_credentials.h",
        "src/core/lib/security/credentials/ssl/ssl_credentials.h",
        "src/core/lib/security/credentials/tls/grpc_tls_certificate_distributor.h",
        "src/core/lib/security/credentials/tls/grpc_tls_certificate_provider.h",
        "src/core/lib/security/credentials/tls/grpc_tls_certificate_verifier.h",
        "src/core/lib/security/credentials/tls/grpc_tls_credentials_options.h",
        "src/core/lib/security/credentials/tls/tls_credentials.h",
        "src/core/lib/security/credentials/tls/tls_utils.h",
        "src/core/lib/security/security_connector/alts/alts_security_connector.h",
        "src/core/lib/security/security_connector/fake/fake_security_connector.h",
        "src/core/lib/security/security_connector/insecure/insecure_security_connector.h",
        "src/core/lib/security/security_connector/load_system_roots.h",
        "src/core/lib/security/security_connector/load_system_roots_linux.h",
        "src/core/lib/security/security_connector/local/local_security_connector.h",
        "src/core/lib/security/security_connector/security_connector.h",
        "src/core/lib/security/security_connector/ssl/ssl_security_connector.h",
        "src/core/lib/security/security_connector/ssl_utils.h",
        "src/core/lib/security/security_connector/ssl_utils_config.h",
        "src/core/lib/security/security_connector/tls/tls_security_connector.h",
        "src/core/lib/security/transport/auth_filters.h",
        "src/core/lib/security/transport/secure_endpoint.h",
        "src/core/lib/security/transport/security_handshaker.h",
        "src/core/lib/security/transport/tsi_error.h",
        "src/core/lib/security/util/json_util.h",
    ],
    external_deps = [
        "absl/container:inlined_vector",
        "absl/functional:bind_front",
        "absl/strings",
        "absl/strings:str_format",
        "absl/time",
        "libcrypto",
        "libssl",
    ],
    language = "c++",
    public_hdrs = GRPC_SECURE_PUBLIC_HDRS,
    visibility = ["@grpc:public"],
    deps = [
        "alts_util",
        "config",
        "error",
        "gpr_base",
        "grpc_base",
        "grpc_client_channel",
        "grpc_codegen",
        "grpc_lb_xds_channel_args",
        "grpc_sockaddr",
        "grpc_trace",
        "grpc_transport_chttp2_alpn",
        "json",
        "ref_counted",
        "ref_counted_ptr",
        "slice",
        "slice_refcount",
        "sockaddr_utils",
        "tsi",
        "tsi_interface",
        "uri_parser",
        "useful",
    ],
)

grpc_cc_library(
    name = "grpc_mock_cel",
    hdrs = [
        "src/core/lib/security/authorization/mock_cel/activation.h",
        "src/core/lib/security/authorization/mock_cel/cel_expr_builder_factory.h",
        "src/core/lib/security/authorization/mock_cel/cel_expression.h",
        "src/core/lib/security/authorization/mock_cel/cel_value.h",
        "src/core/lib/security/authorization/mock_cel/evaluator_core.h",
        "src/core/lib/security/authorization/mock_cel/flat_expr_builder.h",
    ],
    language = "c++",
    deps = [
        "google_api_upb",
        "grpc_base",
    ],
)

# This target depends on RE2 and should not be linked into grpc by default for binary-size reasons.
grpc_cc_library(
    name = "grpc_matchers",
    srcs = [
        "src/core/lib/matchers/matchers.cc",
    ],
    hdrs = [
        "src/core/lib/matchers/matchers.h",
    ],
    external_deps = [
        "re2",
        "absl/memory",
        "absl/strings",
        "absl/strings:str_format",
    ],
    language = "c++",
    deps = [
        "gpr_base",
        "grpc_base",
    ],
)

# This target pulls in a dependency on RE2 and should not be linked into grpc by default for binary-size reasons.
grpc_cc_library(
    name = "grpc_rbac_engine",
    srcs = [
        "src/core/lib/security/authorization/grpc_authorization_engine.cc",
        "src/core/lib/security/authorization/matchers.cc",
        "src/core/lib/security/authorization/rbac_policy.cc",
    ],
    hdrs = [
        "src/core/lib/security/authorization/grpc_authorization_engine.h",
        "src/core/lib/security/authorization/matchers.h",
        "src/core/lib/security/authorization/rbac_policy.h",
    ],
    external_deps = [
        "absl/strings",
        "absl/strings:str_format",
    ],
    language = "c++",
    deps = [
        "gpr_base",
        "grpc_base",
        "grpc_matchers",
        "grpc_secure",
        "sockaddr_utils",
    ],
)

# This target pulls in a dependency on RE2 and should not be linked into grpc by default for binary-size reasons.
grpc_cc_library(
    name = "grpc_authorization_provider",
    srcs = [
        "src/core/lib/security/authorization/grpc_authorization_policy_provider.cc",
        "src/core/lib/security/authorization/rbac_translator.cc",
    ],
    hdrs = [
        "src/core/lib/security/authorization/grpc_authorization_policy_provider.h",
        "src/core/lib/security/authorization/rbac_translator.h",
    ],
    external_deps = [
        "absl/strings",
        "absl/strings:str_format",
    ],
    language = "c++",
    deps = [
        "gpr_base",
        "grpc_base",
        "grpc_matchers",
        "grpc_rbac_engine",
        "grpc_secure",
        "useful",
    ],
)

# This target pulls in a dependency on RE2 and should not be linked into grpc by default for binary-size reasons.
grpc_cc_library(
    name = "grpc++_authorization_provider",
    srcs = [
        "src/cpp/server/authorization_policy_provider.cc",
    ],
    external_deps = [
        "absl/synchronization",
        "protobuf_headers",
    ],
    language = "c++",
    public_hdrs = GRPCXX_PUBLIC_HDRS + GRPC_SECURE_PUBLIC_HDRS,
    deps = [
        "gpr_base",
        "grpc++_codegen_base",
        "grpc_authorization_provider",
    ],
)

# This target pulls in a dependency on RE2 and should not be linked into grpc by default for binary-size reasons.
grpc_cc_library(
    name = "grpc_cel_engine",
    srcs = [
        "src/core/lib/security/authorization/cel_authorization_engine.cc",
    ],
    hdrs = [
        "src/core/lib/security/authorization/cel_authorization_engine.h",
    ],
    external_deps = [
        "absl/container:flat_hash_set",
        "absl/memory",
    ],
    language = "c++",
    deps = [
        "envoy_ads_upb",
        "google_api_upb",
        "gpr_base",
        "grpc_base",
        "grpc_mock_cel",
        "grpc_rbac_engine",
        "sockaddr_utils",
    ],
)

grpc_cc_library(
    name = "popularity_count",
    hdrs = [
        "src/core/ext/transport/chttp2/transport/popularity_count.h",
    ],
    language = "c++",
    deps = [
        "gpr_platform",
    ],
)

grpc_cc_library(
    name = "hpack_constants",
    hdrs = [
        "src/core/ext/transport/chttp2/transport/hpack_constants.h",
    ],
    language = "c++",
    deps = [
        "gpr_platform",
    ],
)

grpc_cc_library(
    name = "hpack_encoder_index",
    hdrs = [
        "src/core/ext/transport/chttp2/transport/hpack_encoder_index.h",
    ],
    external_deps = [
        "absl/types:optional",
    ],
    language = "c++",
    deps = [
        "gpr_platform",
    ],
)

grpc_cc_library(
    name = "hpack_encoder_table",
    srcs = [
        "src/core/ext/transport/chttp2/transport/hpack_encoder_table.cc",
    ],
    hdrs = [
        "src/core/ext/transport/chttp2/transport/hpack_encoder_table.h",
    ],
    external_deps = [
        "absl/container:inlined_vector",
    ],
    language = "c++",
    deps = [
        "gpr",
        "hpack_constants",
    ],
)

grpc_cc_library(
    name = "grpc_transport_chttp2",
    srcs = [
        "src/core/ext/transport/chttp2/transport/bin_decoder.cc",
        "src/core/ext/transport/chttp2/transport/bin_encoder.cc",
        "src/core/ext/transport/chttp2/transport/chttp2_plugin.cc",
        "src/core/ext/transport/chttp2/transport/chttp2_transport.cc",
        "src/core/ext/transport/chttp2/transport/context_list.cc",
        "src/core/ext/transport/chttp2/transport/flow_control.cc",
        "src/core/ext/transport/chttp2/transport/frame_data.cc",
        "src/core/ext/transport/chttp2/transport/frame_goaway.cc",
        "src/core/ext/transport/chttp2/transport/frame_ping.cc",
        "src/core/ext/transport/chttp2/transport/frame_rst_stream.cc",
        "src/core/ext/transport/chttp2/transport/frame_settings.cc",
        "src/core/ext/transport/chttp2/transport/frame_window_update.cc",
        "src/core/ext/transport/chttp2/transport/hpack_encoder.cc",
        "src/core/ext/transport/chttp2/transport/hpack_parser.cc",
        "src/core/ext/transport/chttp2/transport/hpack_parser_table.cc",
        "src/core/ext/transport/chttp2/transport/hpack_utils.cc",
        "src/core/ext/transport/chttp2/transport/http2_settings.cc",
        "src/core/ext/transport/chttp2/transport/huffsyms.cc",
        "src/core/ext/transport/chttp2/transport/parsing.cc",
        "src/core/ext/transport/chttp2/transport/stream_lists.cc",
        "src/core/ext/transport/chttp2/transport/stream_map.cc",
        "src/core/ext/transport/chttp2/transport/varint.cc",
        "src/core/ext/transport/chttp2/transport/writing.cc",
    ],
    hdrs = [
        "src/core/ext/transport/chttp2/transport/bin_decoder.h",
        "src/core/ext/transport/chttp2/transport/bin_encoder.h",
        "src/core/ext/transport/chttp2/transport/chttp2_transport.h",
        "src/core/ext/transport/chttp2/transport/context_list.h",
        "src/core/ext/transport/chttp2/transport/flow_control.h",
        "src/core/ext/transport/chttp2/transport/frame.h",
        "src/core/ext/transport/chttp2/transport/frame_data.h",
        "src/core/ext/transport/chttp2/transport/frame_goaway.h",
        "src/core/ext/transport/chttp2/transport/frame_ping.h",
        "src/core/ext/transport/chttp2/transport/frame_rst_stream.h",
        "src/core/ext/transport/chttp2/transport/frame_settings.h",
        "src/core/ext/transport/chttp2/transport/frame_window_update.h",
        "src/core/ext/transport/chttp2/transport/hpack_encoder.h",
        "src/core/ext/transport/chttp2/transport/hpack_parser.h",
        "src/core/ext/transport/chttp2/transport/hpack_parser_table.h",
        "src/core/ext/transport/chttp2/transport/hpack_utils.h",
        "src/core/ext/transport/chttp2/transport/http2_settings.h",
        "src/core/ext/transport/chttp2/transport/huffsyms.h",
        "src/core/ext/transport/chttp2/transport/internal.h",
        "src/core/ext/transport/chttp2/transport/stream_map.h",
        "src/core/ext/transport/chttp2/transport/varint.h",
    ],
    external_deps = [
        "absl/base:core_headers",
        "absl/memory",
        "absl/status",
        "absl/strings",
        "absl/strings:str_format",
    ],
    language = "c++",
    visibility = ["@grpc:grpclb"],
    deps = [
        "gpr_base",
        "grpc_base",
        "grpc_http_filters",
        "grpc_trace",
        "grpc_transport_chttp2_alpn",
        "hpack_constants",
        "hpack_encoder_index",
        "hpack_encoder_table",
        "match",
        "memory_quota",
        "popularity_count",
        "resource_quota_trace",
        "slice",
        "slice_refcount",
        "uri_parser",
        "useful",
    ],
)

grpc_cc_library(
    name = "grpc_transport_chttp2_alpn",
    srcs = [
        "src/core/ext/transport/chttp2/alpn/alpn.cc",
    ],
    hdrs = [
        "src/core/ext/transport/chttp2/alpn/alpn.h",
    ],
    language = "c++",
    deps = [
        "gpr_base",
        "useful",
    ],
)

grpc_cc_library(
    name = "grpc_transport_chttp2_client_connector",
    srcs = [
        "src/core/ext/transport/chttp2/client/chttp2_connector.cc",
    ],
    hdrs = [
        "src/core/ext/transport/chttp2/client/chttp2_connector.h",
    ],
    language = "c++",
    deps = [
        "config",
        "gpr_base",
        "grpc_base",
        "grpc_client_channel",
        "grpc_transport_chttp2",
        "slice",
        "sockaddr_utils",
    ],
)

grpc_cc_library(
    name = "grpc_transport_chttp2_client_insecure",
    srcs = [
        "src/core/ext/transport/chttp2/client/insecure/channel_create.cc",
        "src/core/ext/transport/chttp2/client/insecure/channel_create_posix.cc",
    ],
    language = "c++",
    deps = [
        "channel_args",
        "gpr_base",
        "grpc_base",
        "grpc_client_channel",
        "grpc_resolver",
        "grpc_transport_chttp2",
        "grpc_transport_chttp2_client_connector",
    ],
)

grpc_cc_library(
    name = "grpc_transport_chttp2_client_secure",
    srcs = [
        "src/core/ext/transport/chttp2/client/secure/secure_channel_create.cc",
    ],
    language = "c++",
    deps = [
        "error",
        "gpr_base",
        "grpc_base",
        "grpc_client_channel",
        "grpc_resolver",
        "grpc_secure",
        "grpc_transport_chttp2",
        "grpc_transport_chttp2_client_connector",
        "slice",
        "sockaddr_utils",
        "uri_parser",
    ],
)

grpc_cc_library(
    name = "grpc_transport_chttp2_server",
    srcs = [
        "src/core/ext/transport/chttp2/server/chttp2_server.cc",
    ],
    hdrs = [
        "src/core/ext/transport/chttp2/server/chttp2_server.h",
    ],
    external_deps = [
        "absl/strings",
        "absl/strings:str_format",
    ],
    language = "c++",
    deps = [
        "config",
        "gpr_base",
        "grpc_base",
        "grpc_codegen",
        "grpc_http_filters",
        "grpc_transport_chttp2",
        "memory_quota",
        "ref_counted",
        "ref_counted_ptr",
        "slice",
        "sockaddr_utils",
    ],
)

grpc_cc_library(
    name = "grpc_transport_chttp2_server_insecure",
    srcs = [
        "src/core/ext/transport/chttp2/server/insecure/server_chttp2.cc",
        "src/core/ext/transport/chttp2/server/insecure/server_chttp2_posix.cc",
    ],
    external_deps = [
        "absl/strings",
    ],
    language = "c++",
    deps = [
        "gpr_base",
        "grpc_base",
        "grpc_transport_chttp2",
        "grpc_transport_chttp2_server",
    ],
)

grpc_cc_library(
    name = "grpc_transport_chttp2_server_secure",
    srcs = [
        "src/core/ext/transport/chttp2/server/secure/server_secure_chttp2.cc",
    ],
    external_deps = [
        "absl/strings",
    ],
    language = "c++",
    deps = [
        "gpr_base",
        "grpc_base",
        "grpc_secure",
        "grpc_transport_chttp2",
        "grpc_transport_chttp2_server",
        "ref_counted_ptr",
    ],
)

grpc_cc_library(
    name = "grpc_transport_inproc",
    srcs = [
        "src/core/ext/transport/inproc/inproc_plugin.cc",
        "src/core/ext/transport/inproc/inproc_transport.cc",
    ],
    hdrs = [
        "src/core/ext/transport/inproc/inproc_transport.h",
    ],
    language = "c++",
    deps = [
        "gpr_base",
        "grpc_base",
        "grpc_trace",
        "slice",
    ],
)

grpc_cc_library(
    name = "tsi_interface",
    srcs = [
        "src/core/tsi/transport_security.cc",
    ],
    hdrs = [
        "src/core/tsi/transport_security.h",
        "src/core/tsi/transport_security_interface.h",
    ],
    language = "c++",
    visibility = ["@grpc:tsi_interface"],
    deps = [
        "gpr",
        "grpc_trace",
    ],
)

grpc_cc_library(
    name = "alts_frame_protector",
    srcs = [
        "src/core/tsi/alts/crypt/aes_gcm.cc",
        "src/core/tsi/alts/crypt/gsec.cc",
        "src/core/tsi/alts/frame_protector/alts_counter.cc",
        "src/core/tsi/alts/frame_protector/alts_crypter.cc",
        "src/core/tsi/alts/frame_protector/alts_frame_protector.cc",
        "src/core/tsi/alts/frame_protector/alts_record_protocol_crypter_common.cc",
        "src/core/tsi/alts/frame_protector/alts_seal_privacy_integrity_crypter.cc",
        "src/core/tsi/alts/frame_protector/alts_unseal_privacy_integrity_crypter.cc",
        "src/core/tsi/alts/frame_protector/frame_handler.cc",
        "src/core/tsi/alts/zero_copy_frame_protector/alts_grpc_integrity_only_record_protocol.cc",
        "src/core/tsi/alts/zero_copy_frame_protector/alts_grpc_privacy_integrity_record_protocol.cc",
        "src/core/tsi/alts/zero_copy_frame_protector/alts_grpc_record_protocol_common.cc",
        "src/core/tsi/alts/zero_copy_frame_protector/alts_iovec_record_protocol.cc",
        "src/core/tsi/alts/zero_copy_frame_protector/alts_zero_copy_grpc_protector.cc",
    ],
    hdrs = [
        "src/core/tsi/alts/crypt/gsec.h",
        "src/core/tsi/alts/frame_protector/alts_counter.h",
        "src/core/tsi/alts/frame_protector/alts_crypter.h",
        "src/core/tsi/alts/frame_protector/alts_frame_protector.h",
        "src/core/tsi/alts/frame_protector/alts_record_protocol_crypter_common.h",
        "src/core/tsi/alts/frame_protector/frame_handler.h",
        "src/core/tsi/alts/zero_copy_frame_protector/alts_grpc_integrity_only_record_protocol.h",
        "src/core/tsi/alts/zero_copy_frame_protector/alts_grpc_privacy_integrity_record_protocol.h",
        "src/core/tsi/alts/zero_copy_frame_protector/alts_grpc_record_protocol.h",
        "src/core/tsi/alts/zero_copy_frame_protector/alts_grpc_record_protocol_common.h",
        "src/core/tsi/alts/zero_copy_frame_protector/alts_iovec_record_protocol.h",
        "src/core/tsi/alts/zero_copy_frame_protector/alts_zero_copy_grpc_protector.h",
        "src/core/tsi/transport_security_grpc.h",
    ],
    external_deps = [
        "libssl",
        "libcrypto",
    ],
    language = "c++",
    visibility = ["@grpc:alts_frame_protector"],
    deps = [
        "gpr_base",
        "grpc_base",
        "slice",
        "tsi_interface",
        "useful",
    ],
)

grpc_cc_library(
    name = "alts_util",
    srcs = [
        "src/core/lib/security/credentials/alts/check_gcp_environment.cc",
        "src/core/lib/security/credentials/alts/check_gcp_environment_linux.cc",
        "src/core/lib/security/credentials/alts/check_gcp_environment_no_op.cc",
        "src/core/lib/security/credentials/alts/check_gcp_environment_windows.cc",
        "src/core/lib/security/credentials/alts/grpc_alts_credentials_client_options.cc",
        "src/core/lib/security/credentials/alts/grpc_alts_credentials_options.cc",
        "src/core/lib/security/credentials/alts/grpc_alts_credentials_server_options.cc",
        "src/core/tsi/alts/handshaker/transport_security_common_api.cc",
    ],
    hdrs = [
        "src/core/lib/security/credentials/alts/check_gcp_environment.h",
        "src/core/lib/security/credentials/alts/grpc_alts_credentials_options.h",
        "src/core/tsi/alts/handshaker/transport_security_common_api.h",
    ],
    external_deps = [
        "upb_lib",
    ],
    language = "c++",
    public_hdrs = GRPC_SECURE_PUBLIC_HDRS,
    visibility = ["@grpc:tsi"],
    deps = [
        "alts_upb",
        "gpr",
        "grpc_base",
    ],
)

grpc_cc_library(
    name = "tsi",
    srcs = [
        "src/core/tsi/alts/handshaker/alts_handshaker_client.cc",
        "src/core/tsi/alts/handshaker/alts_shared_resource.cc",
        "src/core/tsi/alts/handshaker/alts_tsi_handshaker.cc",
        "src/core/tsi/alts/handshaker/alts_tsi_utils.cc",
        "src/core/tsi/fake_transport_security.cc",
        "src/core/tsi/local_transport_security.cc",
        "src/core/tsi/ssl/session_cache/ssl_session_boringssl.cc",
        "src/core/tsi/ssl/session_cache/ssl_session_cache.cc",
        "src/core/tsi/ssl/session_cache/ssl_session_openssl.cc",
        "src/core/tsi/ssl_transport_security.cc",
        "src/core/tsi/transport_security_grpc.cc",
    ],
    hdrs = [
        "src/core/tsi/alts/handshaker/alts_handshaker_client.h",
        "src/core/tsi/alts/handshaker/alts_shared_resource.h",
        "src/core/tsi/alts/handshaker/alts_tsi_handshaker.h",
        "src/core/tsi/alts/handshaker/alts_tsi_handshaker_private.h",
        "src/core/tsi/alts/handshaker/alts_tsi_utils.h",
        "src/core/tsi/fake_transport_security.h",
        "src/core/tsi/local_transport_security.h",
        "src/core/tsi/ssl/session_cache/ssl_session.h",
        "src/core/tsi/ssl/session_cache/ssl_session_cache.h",
        "src/core/tsi/ssl_transport_security.h",
        "src/core/tsi/ssl_types.h",
        "src/core/tsi/transport_security_grpc.h",
    ],
    external_deps = [
        "libssl",
        "libcrypto",
        "absl/strings",
        "upb_lib",
    ],
    language = "c++",
    visibility = ["@grpc:tsi"],
    deps = [
        "alts_frame_protector",
        "alts_util",
        "gpr_base",
        "grpc_base",
        "grpc_transport_chttp2_client_insecure",
        "slice",
        "tsi_interface",
        "useful",
    ],
)

grpc_cc_library(
    name = "grpc++_base",
    srcs = GRPCXX_SRCS,
    hdrs = GRPCXX_HDRS,
    external_deps = [
        "absl/synchronization",
        "absl/memory",
        "upb_lib",
        "protobuf_headers",
    ],
    language = "c++",
    public_hdrs = GRPCXX_PUBLIC_HDRS,
    visibility = ["@grpc:alt_grpc++_base_legacy"],
    deps = [
        "config",
        "gpr_base",
        "grpc",
        "grpc++_codegen_base",
        "grpc++_codegen_base_src",
        "grpc++_internal_hdrs_only",
        "grpc_base",
        "grpc_codegen",
        "grpc_health_upb",
        "grpc_service_config",
        "grpc_trace",
        "grpc_transport_inproc",
        "ref_counted",
        "useful",
    ],
)

grpc_cc_library(
    name = "grpc++_base_unsecure",
    srcs = GRPCXX_SRCS,
    hdrs = GRPCXX_HDRS,
    external_deps = [
        "absl/synchronization",
        "absl/memory",
        "upb_lib",
        "protobuf_headers",
    ],
    language = "c++",
    public_hdrs = GRPCXX_PUBLIC_HDRS,
    tags = ["avoid_dep"],
    visibility = ["@grpc:alt_grpc++_base_unsecure_legacy"],
    deps = [
        "config",
        "gpr_base",
        "grpc++_codegen_base",
        "grpc++_codegen_base_src",
        "grpc++_internal_hdrs_only",
        "grpc_base",
        "grpc_codegen",
        "grpc_health_upb",
        "grpc_service_config",
        "grpc_trace",
        "grpc_transport_inproc",
        "grpc_unsecure",
        "ref_counted",
        "useful",
    ],
)

grpc_cc_library(
    name = "grpc++_codegen_base",
    language = "c++",
    public_hdrs = [
        "include/grpc++/impl/codegen/async_stream.h",
        "include/grpc++/impl/codegen/async_unary_call.h",
        "include/grpc++/impl/codegen/byte_buffer.h",
        "include/grpc++/impl/codegen/call_hook.h",
        "include/grpc++/impl/codegen/call.h",
        "include/grpc++/impl/codegen/channel_interface.h",
        "include/grpc++/impl/codegen/client_context.h",
        "include/grpc++/impl/codegen/client_unary_call.h",
        "include/grpc++/impl/codegen/completion_queue_tag.h",
        "include/grpc++/impl/codegen/completion_queue.h",
        "include/grpc++/impl/codegen/config.h",
        "include/grpc++/impl/codegen/core_codegen_interface.h",
        "include/grpc++/impl/codegen/create_auth_context.h",
        "include/grpc++/impl/codegen/grpc_library.h",
        "include/grpc++/impl/codegen/metadata_map.h",
        "include/grpc++/impl/codegen/method_handler_impl.h",
        "include/grpc++/impl/codegen/rpc_method.h",
        "include/grpc++/impl/codegen/rpc_service_method.h",
        "include/grpc++/impl/codegen/security/auth_context.h",
        "include/grpc++/impl/codegen/serialization_traits.h",
        "include/grpc++/impl/codegen/server_context.h",
        "include/grpc++/impl/codegen/server_interface.h",
        "include/grpc++/impl/codegen/service_type.h",
        "include/grpc++/impl/codegen/slice.h",
        "include/grpc++/impl/codegen/status_code_enum.h",
        "include/grpc++/impl/codegen/status.h",
        "include/grpc++/impl/codegen/string_ref.h",
        "include/grpc++/impl/codegen/stub_options.h",
        "include/grpc++/impl/codegen/sync_stream.h",
        "include/grpc++/impl/codegen/time.h",
        "include/grpcpp/impl/codegen/async_generic_service.h",
        "include/grpcpp/impl/codegen/async_stream.h",
        "include/grpcpp/impl/codegen/async_unary_call.h",
        "include/grpcpp/impl/codegen/byte_buffer.h",
        "include/grpcpp/impl/codegen/call_hook.h",
        "include/grpcpp/impl/codegen/call_op_set_interface.h",
        "include/grpcpp/impl/codegen/call_op_set.h",
        "include/grpcpp/impl/codegen/call.h",
        "include/grpcpp/impl/codegen/callback_common.h",
        "include/grpcpp/impl/codegen/channel_interface.h",
        "include/grpcpp/impl/codegen/client_callback.h",
        "include/grpcpp/impl/codegen/client_context.h",
        "include/grpcpp/impl/codegen/client_interceptor.h",
        "include/grpcpp/impl/codegen/client_unary_call.h",
        "include/grpcpp/impl/codegen/completion_queue_tag.h",
        "include/grpcpp/impl/codegen/completion_queue.h",
        "include/grpcpp/impl/codegen/config.h",
        "include/grpcpp/impl/codegen/core_codegen_interface.h",
        "include/grpcpp/impl/codegen/create_auth_context.h",
        "include/grpcpp/impl/codegen/delegating_channel.h",
        "include/grpcpp/impl/codegen/grpc_library.h",
        "include/grpcpp/impl/codegen/intercepted_channel.h",
        "include/grpcpp/impl/codegen/interceptor_common.h",
        "include/grpcpp/impl/codegen/interceptor.h",
        "include/grpcpp/impl/codegen/message_allocator.h",
        "include/grpcpp/impl/codegen/metadata_map.h",
        "include/grpcpp/impl/codegen/method_handler_impl.h",
        "include/grpcpp/impl/codegen/method_handler.h",
        "include/grpcpp/impl/codegen/rpc_method.h",
        "include/grpcpp/impl/codegen/rpc_service_method.h",
        "include/grpcpp/impl/codegen/security/auth_context.h",
        "include/grpcpp/impl/codegen/serialization_traits.h",
        "include/grpcpp/impl/codegen/server_callback_handlers.h",
        "include/grpcpp/impl/codegen/server_callback.h",
        "include/grpcpp/impl/codegen/server_context.h",
        "include/grpcpp/impl/codegen/server_interceptor.h",
        "include/grpcpp/impl/codegen/server_interface.h",
        "include/grpcpp/impl/codegen/service_type.h",
        "include/grpcpp/impl/codegen/slice.h",
        "include/grpcpp/impl/codegen/status_code_enum.h",
        "include/grpcpp/impl/codegen/status.h",
        "include/grpcpp/impl/codegen/string_ref.h",
        "include/grpcpp/impl/codegen/stub_options.h",
        "include/grpcpp/impl/codegen/sync_stream.h",
        "include/grpcpp/impl/codegen/time.h",
    ],
    visibility = ["@grpc:public"],
    deps = [
        "grpc++_internal_hdrs_only",
        "grpc_codegen",
    ],
)

grpc_cc_library(
    name = "grpc++_codegen_base_src",
    srcs = [
        "src/cpp/codegen/codegen_init.cc",
    ],
    language = "c++",
    deps = [
        "grpc++_codegen_base",
    ],
)

grpc_cc_library(
    name = "grpc++_codegen_proto",
    external_deps = [
        "protobuf_headers",
    ],
    language = "c++",
    public_hdrs = [
        "include/grpc++/impl/codegen/proto_utils.h",
        "include/grpcpp/impl/codegen/proto_buffer_reader.h",
        "include/grpcpp/impl/codegen/proto_buffer_writer.h",
        "include/grpcpp/impl/codegen/proto_utils.h",
    ],
    visibility = ["@grpc:public"],
    deps = [
        "grpc++_codegen_base",
        "grpc++_config_proto",
    ],
)

grpc_cc_library(
    name = "grpc++_config_proto",
    external_deps = [
        "protobuf_headers",
    ],
    language = "c++",
    public_hdrs = [
        "include/grpc++/impl/codegen/config_protobuf.h",
        "include/grpcpp/impl/codegen/config_protobuf.h",
    ],
    visibility = ["@grpc:public"],
)

grpc_cc_library(
    name = "grpc++_reflection",
    srcs = [
        "src/cpp/ext/proto_server_reflection.cc",
        "src/cpp/ext/proto_server_reflection_plugin.cc",
    ],
    hdrs = [
        "src/cpp/ext/proto_server_reflection.h",
    ],
    language = "c++",
    public_hdrs = [
        "include/grpc++/ext/proto_server_reflection_plugin.h",
        "include/grpcpp/ext/proto_server_reflection_plugin.h",
    ],
    visibility = ["@grpc:public"],
    deps = [
        "grpc++",
        "//src/proto/grpc/reflection/v1alpha:reflection_proto",
    ],
    alwayslink = 1,
)

grpc_cc_library(
    name = "grpcpp_channelz",
    srcs = [
        "src/cpp/server/channelz/channelz_service.cc",
        "src/cpp/server/channelz/channelz_service_plugin.cc",
    ],
    hdrs = [
        "src/cpp/server/channelz/channelz_service.h",
    ],
    language = "c++",
    public_hdrs = [
        "include/grpcpp/ext/channelz_service_plugin.h",
    ],
    visibility = ["@grpc:channelz"],
    deps = [
        "gpr",
        "grpc",
        "grpc++",
        "//src/proto/grpc/channelz:channelz_proto",
    ],
    alwayslink = 1,
)

grpc_cc_library(
    name = "grpcpp_csds",
    srcs = [
        "src/cpp/server/csds/csds.cc",
    ],
    hdrs = [
        "src/cpp/server/csds/csds.h",
    ],
    external_deps = ["absl/status:statusor"],
    language = "c++",
    deps = [
        "gpr",
        "grpc",
        "grpc++_codegen_base",
        "grpc++_internals",
        "//src/proto/grpc/testing/xds/v3:csds_proto",
    ],
    alwayslink = 1,
)

grpc_cc_library(
    name = "grpcpp_admin",
    srcs = [
        "src/cpp/server/admin/admin_services.cc",
    ],
    hdrs = [],
    defines = select({
        "grpc_no_xds": ["GRPC_NO_XDS"],
        "//conditions:default": [],
    }),
    external_deps = [
        "absl/memory",
    ],
    language = "c++",
    public_hdrs = [
        "include/grpcpp/ext/admin_services.h",
    ],
    select_deps = [{
        "grpc_no_xds": [],
        "//conditions:default": ["//:grpcpp_csds"],
    }],
    deps = [
        "gpr",
        "grpc++",
        "grpcpp_channelz",
    ],
    alwayslink = 1,
)

grpc_cc_library(
    name = "grpc++_test",
    testonly = True,
    srcs = [
        "src/cpp/client/channel_test_peer.cc",
    ],
    external_deps = [
        "gtest",
    ],
    public_hdrs = [
        "include/grpc++/test/mock_stream.h",
        "include/grpc++/test/server_context_test_spouse.h",
        "include/grpcpp/test/channel_test_peer.h",
        "include/grpcpp/test/client_context_test_peer.h",
        "include/grpcpp/test/default_reactor_test_peer.h",
        "include/grpcpp/test/mock_stream.h",
        "include/grpcpp/test/server_context_test_spouse.h",
    ],
    visibility = ["@grpc:grpc++_test"],
    deps = [
        "gpr_base",
        "grpc++",
        "grpc_base",
    ],
)

grpc_cc_library(
    name = "grpc++_core_stats",
    srcs = [
        "src/cpp/util/core_stats.cc",
    ],
    hdrs = [
        "src/cpp/util/core_stats.h",
    ],
    language = "c++",
    deps = [
        "gpr",
        "grpc++",
        "//src/proto/grpc/core:stats_proto",
    ],
)

grpc_cc_library(
    name = "grpc_opencensus_plugin",
    srcs = [
        "src/cpp/ext/filters/census/channel_filter.cc",
        "src/cpp/ext/filters/census/client_filter.cc",
        "src/cpp/ext/filters/census/context.cc",
        "src/cpp/ext/filters/census/grpc_plugin.cc",
        "src/cpp/ext/filters/census/measures.cc",
        "src/cpp/ext/filters/census/rpc_encoding.cc",
        "src/cpp/ext/filters/census/server_filter.cc",
        "src/cpp/ext/filters/census/views.cc",
    ],
    hdrs = [
        "include/grpcpp/opencensus.h",
        "src/cpp/ext/filters/census/channel_filter.h",
        "src/cpp/ext/filters/census/client_filter.h",
        "src/cpp/ext/filters/census/context.h",
        "src/cpp/ext/filters/census/grpc_plugin.h",
        "src/cpp/ext/filters/census/measures.h",
        "src/cpp/ext/filters/census/open_census_call_tracer.h",
        "src/cpp/ext/filters/census/rpc_encoding.h",
        "src/cpp/ext/filters/census/server_filter.h",
    ],
    external_deps = [
        "absl-base",
        "absl-time",
        "absl/strings",
        "opencensus-trace",
        "opencensus-trace-context_util",
        "opencensus-trace-propagation",
        "opencensus-tags",
        "opencensus-tags-context_util",
        "opencensus-stats",
        "opencensus-context",
    ],
    language = "c++",
    visibility = ["@grpc:grpc_opencensus_plugin"],
    deps = [
        "census",
        "gpr_base",
        "grpc++",
        "grpc_base",
    ],
)

# Once upb code-gen issue is resolved, use the targets commented below to replace the ones using
# upb-generated files.

# grpc_upb_proto_library(
#     name = "upb_load_report",
#     deps = ["@envoy_api//envoy/api/v2/endpoint:load_report_export"],
# )
#
# grpc_upb_proto_library(
#     name = "upb_lrs",
#     deps = ["@envoy_api//envoy/service/load_stats/v2:lrs_export"],
# )
#
# grpc_upb_proto_library(
#     name = "upb_cds",
#     deps = ["@envoy_api//envoy/api/v2:cds_export"],
# )

# grpc_cc_library(
#    name = "envoy_lrs_upb",
#    external_deps = [
#        "upb_lib",
#    ],
#    language = "c++",
#    tags = ["no_windows"],
#    deps = [
#        "upb_load_report",
#        "upb_lrs",
#    ],
# )

# grpc_cc_library(
#    name = "envoy_ads_upb",
#    external_deps = [
#        "upb_lib",
#    ],
#    language = "c++",
#    tags = ["no_windows"],
#    deps = [
#        "upb_cds",
#    ],
# )

grpc_cc_library(
    name = "envoy_ads_upb",
    srcs = [
        "src/core/ext/upb-generated/envoy/admin/v3/config_dump.upb.c",
        "src/core/ext/upb-generated/envoy/config/accesslog/v3/accesslog.upb.c",
        "src/core/ext/upb-generated/envoy/config/bootstrap/v3/bootstrap.upb.c",
        "src/core/ext/upb-generated/envoy/config/cluster/v3/circuit_breaker.upb.c",
        "src/core/ext/upb-generated/envoy/config/cluster/v3/cluster.upb.c",
        "src/core/ext/upb-generated/envoy/config/cluster/v3/filter.upb.c",
        "src/core/ext/upb-generated/envoy/config/cluster/v3/outlier_detection.upb.c",
        "src/core/ext/upb-generated/envoy/config/core/v3/resolver.upb.c",
        "src/core/ext/upb-generated/envoy/config/core/v3/udp_socket_config.upb.c",
        "src/core/ext/upb-generated/envoy/config/endpoint/v3/endpoint.upb.c",
        "src/core/ext/upb-generated/envoy/config/endpoint/v3/endpoint_components.upb.c",
        "src/core/ext/upb-generated/envoy/config/endpoint/v3/load_report.upb.c",
        "src/core/ext/upb-generated/envoy/config/listener/v3/api_listener.upb.c",
        "src/core/ext/upb-generated/envoy/config/listener/v3/listener.upb.c",
        "src/core/ext/upb-generated/envoy/config/listener/v3/listener_components.upb.c",
        "src/core/ext/upb-generated/envoy/config/listener/v3/quic_config.upb.c",
        "src/core/ext/upb-generated/envoy/config/listener/v3/udp_listener_config.upb.c",
        "src/core/ext/upb-generated/envoy/config/metrics/v3/stats.upb.c",
        "src/core/ext/upb-generated/envoy/config/overload/v3/overload.upb.c",
        "src/core/ext/upb-generated/envoy/config/rbac/v3/rbac.upb.c",
        "src/core/ext/upb-generated/envoy/config/route/v3/route.upb.c",
        "src/core/ext/upb-generated/envoy/config/route/v3/route_components.upb.c",
        "src/core/ext/upb-generated/envoy/config/route/v3/scoped_route.upb.c",
        "src/core/ext/upb-generated/envoy/config/trace/v3/http_tracer.upb.c",
        "src/core/ext/upb-generated/envoy/extensions/clusters/aggregate/v3/cluster.upb.c",
        "src/core/ext/upb-generated/envoy/extensions/filters/common/fault/v3/fault.upb.c",
        "src/core/ext/upb-generated/envoy/extensions/filters/http/fault/v3/fault.upb.c",
        "src/core/ext/upb-generated/envoy/extensions/filters/http/router/v3/router.upb.c",
        "src/core/ext/upb-generated/envoy/extensions/filters/network/http_connection_manager/v3/http_connection_manager.upb.c",
        "src/core/ext/upb-generated/envoy/extensions/transport_sockets/tls/v3/cert.upb.c",
        "src/core/ext/upb-generated/envoy/extensions/transport_sockets/tls/v3/common.upb.c",
        "src/core/ext/upb-generated/envoy/extensions/transport_sockets/tls/v3/secret.upb.c",
        "src/core/ext/upb-generated/envoy/extensions/transport_sockets/tls/v3/tls.upb.c",
        "src/core/ext/upb-generated/envoy/service/cluster/v3/cds.upb.c",
        "src/core/ext/upb-generated/envoy/service/discovery/v3/ads.upb.c",
        "src/core/ext/upb-generated/envoy/service/discovery/v3/discovery.upb.c",
        "src/core/ext/upb-generated/envoy/service/endpoint/v3/eds.upb.c",
        "src/core/ext/upb-generated/envoy/service/listener/v3/lds.upb.c",
        "src/core/ext/upb-generated/envoy/service/load_stats/v3/lrs.upb.c",
        "src/core/ext/upb-generated/envoy/service/route/v3/rds.upb.c",
        "src/core/ext/upb-generated/envoy/service/route/v3/srds.upb.c",
        "src/core/ext/upb-generated/envoy/service/status/v3/csds.upb.c",
        "src/core/ext/upb-generated/envoy/type/http/v3/path_transformation.upb.c",
    ],
    hdrs = [
        "src/core/ext/upb-generated/envoy/admin/v3/config_dump.upb.h",
        "src/core/ext/upb-generated/envoy/config/accesslog/v3/accesslog.upb.h",
        "src/core/ext/upb-generated/envoy/config/bootstrap/v3/bootstrap.upb.h",
        "src/core/ext/upb-generated/envoy/config/cluster/v3/circuit_breaker.upb.h",
        "src/core/ext/upb-generated/envoy/config/cluster/v3/cluster.upb.h",
        "src/core/ext/upb-generated/envoy/config/cluster/v3/filter.upb.h",
        "src/core/ext/upb-generated/envoy/config/cluster/v3/outlier_detection.upb.h",
        "src/core/ext/upb-generated/envoy/config/core/v3/resolver.upb.h",
        "src/core/ext/upb-generated/envoy/config/core/v3/udp_socket_config.upb.h",
        "src/core/ext/upb-generated/envoy/config/endpoint/v3/endpoint.upb.h",
        "src/core/ext/upb-generated/envoy/config/endpoint/v3/endpoint_components.upb.h",
        "src/core/ext/upb-generated/envoy/config/endpoint/v3/load_report.upb.h",
        "src/core/ext/upb-generated/envoy/config/listener/v3/api_listener.upb.h",
        "src/core/ext/upb-generated/envoy/config/listener/v3/listener.upb.h",
        "src/core/ext/upb-generated/envoy/config/listener/v3/listener_components.upb.h",
        "src/core/ext/upb-generated/envoy/config/listener/v3/quic_config.upb.h",
        "src/core/ext/upb-generated/envoy/config/listener/v3/udp_listener_config.upb.h",
        "src/core/ext/upb-generated/envoy/config/metrics/v3/stats.upb.h",
        "src/core/ext/upb-generated/envoy/config/overload/v3/overload.upb.h",
        "src/core/ext/upb-generated/envoy/config/rbac/v3/rbac.upb.h",
        "src/core/ext/upb-generated/envoy/config/route/v3/route.upb.h",
        "src/core/ext/upb-generated/envoy/config/route/v3/route_components.upb.h",
        "src/core/ext/upb-generated/envoy/config/route/v3/scoped_route.upb.h",
        "src/core/ext/upb-generated/envoy/config/trace/v3/http_tracer.upb.h",
        "src/core/ext/upb-generated/envoy/extensions/clusters/aggregate/v3/cluster.upb.h",
        "src/core/ext/upb-generated/envoy/extensions/filters/common/fault/v3/fault.upb.h",
        "src/core/ext/upb-generated/envoy/extensions/filters/http/fault/v3/fault.upb.h",
        "src/core/ext/upb-generated/envoy/extensions/filters/http/router/v3/router.upb.h",
        "src/core/ext/upb-generated/envoy/extensions/filters/network/http_connection_manager/v3/http_connection_manager.upb.h",
        "src/core/ext/upb-generated/envoy/extensions/transport_sockets/tls/v3/cert.upb.h",
        "src/core/ext/upb-generated/envoy/extensions/transport_sockets/tls/v3/common.upb.h",
        "src/core/ext/upb-generated/envoy/extensions/transport_sockets/tls/v3/secret.upb.h",
        "src/core/ext/upb-generated/envoy/extensions/transport_sockets/tls/v3/tls.upb.h",
        "src/core/ext/upb-generated/envoy/service/cluster/v3/cds.upb.h",
        "src/core/ext/upb-generated/envoy/service/discovery/v3/ads.upb.h",
        "src/core/ext/upb-generated/envoy/service/discovery/v3/discovery.upb.h",
        "src/core/ext/upb-generated/envoy/service/endpoint/v3/eds.upb.h",
        "src/core/ext/upb-generated/envoy/service/listener/v3/lds.upb.h",
        "src/core/ext/upb-generated/envoy/service/load_stats/v3/lrs.upb.h",
        "src/core/ext/upb-generated/envoy/service/route/v3/rds.upb.h",
        "src/core/ext/upb-generated/envoy/service/route/v3/srds.upb.h",
        "src/core/ext/upb-generated/envoy/service/status/v3/csds.upb.h",
        "src/core/ext/upb-generated/envoy/type/http/v3/path_transformation.upb.h",
    ],
    external_deps = [
        "upb_lib",
        "upb_lib_descriptor",
        "upb_generated_code_support__only_for_generated_code_do_not_use__i_give_permission_to_break_me",
    ],
    language = "c++",
    deps = [
        "envoy_annotations_upb",
        "envoy_core_upb",
        "envoy_type_upb",
        "google_api_upb",
        "proto_gen_validate_upb",
        "udpa_annotations_upb",
        "xds_core_upb",
    ],
)

grpc_cc_library(
    name = "envoy_ads_upbdefs",
    srcs = [
        "src/core/ext/upbdefs-generated/envoy/admin/v3/config_dump.upbdefs.c",
        "src/core/ext/upbdefs-generated/envoy/config/accesslog/v3/accesslog.upbdefs.c",
        "src/core/ext/upbdefs-generated/envoy/config/bootstrap/v3/bootstrap.upbdefs.c",
        "src/core/ext/upbdefs-generated/envoy/config/cluster/v3/circuit_breaker.upbdefs.c",
        "src/core/ext/upbdefs-generated/envoy/config/cluster/v3/cluster.upbdefs.c",
        "src/core/ext/upbdefs-generated/envoy/config/cluster/v3/filter.upbdefs.c",
        "src/core/ext/upbdefs-generated/envoy/config/cluster/v3/outlier_detection.upbdefs.c",
        "src/core/ext/upbdefs-generated/envoy/config/core/v3/resolver.upbdefs.c",
        "src/core/ext/upbdefs-generated/envoy/config/core/v3/udp_socket_config.upbdefs.c",
        "src/core/ext/upbdefs-generated/envoy/config/endpoint/v3/endpoint.upbdefs.c",
        "src/core/ext/upbdefs-generated/envoy/config/endpoint/v3/endpoint_components.upbdefs.c",
        "src/core/ext/upbdefs-generated/envoy/config/endpoint/v3/load_report.upbdefs.c",
        "src/core/ext/upbdefs-generated/envoy/config/listener/v3/api_listener.upbdefs.c",
        "src/core/ext/upbdefs-generated/envoy/config/listener/v3/listener.upbdefs.c",
        "src/core/ext/upbdefs-generated/envoy/config/listener/v3/listener_components.upbdefs.c",
        "src/core/ext/upbdefs-generated/envoy/config/listener/v3/quic_config.upbdefs.c",
        "src/core/ext/upbdefs-generated/envoy/config/listener/v3/udp_listener_config.upbdefs.c",
        "src/core/ext/upbdefs-generated/envoy/config/metrics/v3/stats.upbdefs.c",
        "src/core/ext/upbdefs-generated/envoy/config/overload/v3/overload.upbdefs.c",
        "src/core/ext/upbdefs-generated/envoy/config/route/v3/route.upbdefs.c",
        "src/core/ext/upbdefs-generated/envoy/config/route/v3/route_components.upbdefs.c",
        "src/core/ext/upbdefs-generated/envoy/config/route/v3/scoped_route.upbdefs.c",
        "src/core/ext/upbdefs-generated/envoy/config/trace/v3/http_tracer.upbdefs.c",
        "src/core/ext/upbdefs-generated/envoy/extensions/clusters/aggregate/v3/cluster.upbdefs.c",
        "src/core/ext/upbdefs-generated/envoy/extensions/filters/common/fault/v3/fault.upbdefs.c",
        "src/core/ext/upbdefs-generated/envoy/extensions/filters/http/fault/v3/fault.upbdefs.c",
        "src/core/ext/upbdefs-generated/envoy/extensions/filters/http/router/v3/router.upbdefs.c",
        "src/core/ext/upbdefs-generated/envoy/extensions/filters/network/http_connection_manager/v3/http_connection_manager.upbdefs.c",
        "src/core/ext/upbdefs-generated/envoy/extensions/transport_sockets/tls/v3/cert.upbdefs.c",
        "src/core/ext/upbdefs-generated/envoy/extensions/transport_sockets/tls/v3/common.upbdefs.c",
        "src/core/ext/upbdefs-generated/envoy/extensions/transport_sockets/tls/v3/secret.upbdefs.c",
        "src/core/ext/upbdefs-generated/envoy/extensions/transport_sockets/tls/v3/tls.upbdefs.c",
        "src/core/ext/upbdefs-generated/envoy/service/cluster/v3/cds.upbdefs.c",
        "src/core/ext/upbdefs-generated/envoy/service/discovery/v3/ads.upbdefs.c",
        "src/core/ext/upbdefs-generated/envoy/service/discovery/v3/discovery.upbdefs.c",
        "src/core/ext/upbdefs-generated/envoy/service/endpoint/v3/eds.upbdefs.c",
        "src/core/ext/upbdefs-generated/envoy/service/listener/v3/lds.upbdefs.c",
        "src/core/ext/upbdefs-generated/envoy/service/load_stats/v3/lrs.upbdefs.c",
        "src/core/ext/upbdefs-generated/envoy/service/route/v3/rds.upbdefs.c",
        "src/core/ext/upbdefs-generated/envoy/service/route/v3/srds.upbdefs.c",
        "src/core/ext/upbdefs-generated/envoy/service/status/v3/csds.upbdefs.c",
        "src/core/ext/upbdefs-generated/envoy/type/http/v3/path_transformation.upbdefs.c",
    ],
    hdrs = [
        "src/core/ext/upbdefs-generated/envoy/admin/v3/config_dump.upbdefs.h",
        "src/core/ext/upbdefs-generated/envoy/config/accesslog/v3/accesslog.upbdefs.h",
        "src/core/ext/upbdefs-generated/envoy/config/bootstrap/v3/bootstrap.upbdefs.h",
        "src/core/ext/upbdefs-generated/envoy/config/cluster/v3/circuit_breaker.upbdefs.h",
        "src/core/ext/upbdefs-generated/envoy/config/cluster/v3/cluster.upbdefs.h",
        "src/core/ext/upbdefs-generated/envoy/config/cluster/v3/filter.upbdefs.h",
        "src/core/ext/upbdefs-generated/envoy/config/cluster/v3/outlier_detection.upbdefs.h",
        "src/core/ext/upbdefs-generated/envoy/config/core/v3/resolver.upbdefs.h",
        "src/core/ext/upbdefs-generated/envoy/config/core/v3/udp_socket_config.upbdefs.h",
        "src/core/ext/upbdefs-generated/envoy/config/endpoint/v3/endpoint.upbdefs.h",
        "src/core/ext/upbdefs-generated/envoy/config/endpoint/v3/endpoint_components.upbdefs.h",
        "src/core/ext/upbdefs-generated/envoy/config/endpoint/v3/load_report.upbdefs.h",
        "src/core/ext/upbdefs-generated/envoy/config/listener/v3/api_listener.upbdefs.h",
        "src/core/ext/upbdefs-generated/envoy/config/listener/v3/listener.upbdefs.h",
        "src/core/ext/upbdefs-generated/envoy/config/listener/v3/listener_components.upbdefs.h",
        "src/core/ext/upbdefs-generated/envoy/config/listener/v3/quic_config.upbdefs.h",
        "src/core/ext/upbdefs-generated/envoy/config/listener/v3/udp_listener_config.upbdefs.h",
        "src/core/ext/upbdefs-generated/envoy/config/metrics/v3/stats.upbdefs.h",
        "src/core/ext/upbdefs-generated/envoy/config/overload/v3/overload.upbdefs.h",
        "src/core/ext/upbdefs-generated/envoy/config/route/v3/route.upbdefs.h",
        "src/core/ext/upbdefs-generated/envoy/config/route/v3/route_components.upbdefs.h",
        "src/core/ext/upbdefs-generated/envoy/config/route/v3/scoped_route.upbdefs.h",
        "src/core/ext/upbdefs-generated/envoy/config/trace/v3/http_tracer.upbdefs.h",
        "src/core/ext/upbdefs-generated/envoy/extensions/clusters/aggregate/v3/cluster.upbdefs.h",
        "src/core/ext/upbdefs-generated/envoy/extensions/filters/common/fault/v3/fault.upbdefs.h",
        "src/core/ext/upbdefs-generated/envoy/extensions/filters/http/fault/v3/fault.upbdefs.h",
        "src/core/ext/upbdefs-generated/envoy/extensions/filters/http/router/v3/router.upbdefs.h",
        "src/core/ext/upbdefs-generated/envoy/extensions/filters/network/http_connection_manager/v3/http_connection_manager.upbdefs.h",
        "src/core/ext/upbdefs-generated/envoy/extensions/transport_sockets/tls/v3/cert.upbdefs.h",
        "src/core/ext/upbdefs-generated/envoy/extensions/transport_sockets/tls/v3/common.upbdefs.h",
        "src/core/ext/upbdefs-generated/envoy/extensions/transport_sockets/tls/v3/secret.upbdefs.h",
        "src/core/ext/upbdefs-generated/envoy/extensions/transport_sockets/tls/v3/tls.upbdefs.h",
        "src/core/ext/upbdefs-generated/envoy/service/cluster/v3/cds.upbdefs.h",
        "src/core/ext/upbdefs-generated/envoy/service/discovery/v3/ads.upbdefs.h",
        "src/core/ext/upbdefs-generated/envoy/service/discovery/v3/discovery.upbdefs.h",
        "src/core/ext/upbdefs-generated/envoy/service/endpoint/v3/eds.upbdefs.h",
        "src/core/ext/upbdefs-generated/envoy/service/listener/v3/lds.upbdefs.h",
        "src/core/ext/upbdefs-generated/envoy/service/load_stats/v3/lrs.upbdefs.h",
        "src/core/ext/upbdefs-generated/envoy/service/route/v3/rds.upbdefs.h",
        "src/core/ext/upbdefs-generated/envoy/service/route/v3/srds.upbdefs.h",
        "src/core/ext/upbdefs-generated/envoy/service/status/v3/csds.upbdefs.h",
        "src/core/ext/upbdefs-generated/envoy/type/http/v3/path_transformation.upbdefs.h",
    ],
    external_deps = [
        "upb_lib",
        "upb_lib_descriptor_reflection",
        "upb_textformat_lib",
        "upb_reflection",
        "upb_generated_code_support__only_for_generated_code_do_not_use__i_give_permission_to_break_me",
    ],
    language = "c++",
    deps = [
        "envoy_ads_upb",
        "envoy_annotations_upbdefs",
        "envoy_core_upbdefs",
        "envoy_type_upbdefs",
        "google_api_upbdefs",
        "proto_gen_validate_upbdefs",
        "udpa_annotations_upbdefs",
        "xds_core_upbdefs",
    ],
)

grpc_cc_library(
    name = "envoy_annotations_upb",
    srcs = [
        "src/core/ext/upb-generated/envoy/annotations/deprecation.upb.c",
        "src/core/ext/upb-generated/envoy/annotations/resource.upb.c",
    ],
    hdrs = [
        "src/core/ext/upb-generated/envoy/annotations/deprecation.upb.h",
        "src/core/ext/upb-generated/envoy/annotations/resource.upb.h",
    ],
    external_deps = [
        "upb_lib",
        "upb_lib_descriptor",
        "upb_generated_code_support__only_for_generated_code_do_not_use__i_give_permission_to_break_me",
    ],
    language = "c++",
    deps = [
        "google_api_upb",
    ],
)

grpc_cc_library(
    name = "envoy_annotations_upbdefs",
    srcs = [
        "src/core/ext/upbdefs-generated/envoy/annotations/deprecation.upbdefs.c",
        "src/core/ext/upbdefs-generated/envoy/annotations/resource.upbdefs.c",
    ],
    hdrs = [
        "src/core/ext/upbdefs-generated/envoy/annotations/deprecation.upbdefs.h",
        "src/core/ext/upbdefs-generated/envoy/annotations/resource.upbdefs.h",
    ],
    external_deps = [
        "upb_lib",
        "upb_lib_descriptor_reflection",
        "upb_reflection",
        "upb_textformat_lib",
        "upb_generated_code_support__only_for_generated_code_do_not_use__i_give_permission_to_break_me",
    ],
    language = "c++",
    deps = [
        "envoy_annotations_upb",
        "google_api_upbdefs",
    ],
)

grpc_cc_library(
    name = "envoy_core_upb",
    srcs = [
        "src/core/ext/upb-generated/envoy/config/core/v3/address.upb.c",
        "src/core/ext/upb-generated/envoy/config/core/v3/backoff.upb.c",
        "src/core/ext/upb-generated/envoy/config/core/v3/base.upb.c",
        "src/core/ext/upb-generated/envoy/config/core/v3/config_source.upb.c",
        "src/core/ext/upb-generated/envoy/config/core/v3/event_service_config.upb.c",
        "src/core/ext/upb-generated/envoy/config/core/v3/extension.upb.c",
        "src/core/ext/upb-generated/envoy/config/core/v3/grpc_service.upb.c",
        "src/core/ext/upb-generated/envoy/config/core/v3/health_check.upb.c",
        "src/core/ext/upb-generated/envoy/config/core/v3/http_uri.upb.c",
        "src/core/ext/upb-generated/envoy/config/core/v3/protocol.upb.c",
        "src/core/ext/upb-generated/envoy/config/core/v3/proxy_protocol.upb.c",
        "src/core/ext/upb-generated/envoy/config/core/v3/socket_option.upb.c",
        "src/core/ext/upb-generated/envoy/config/core/v3/substitution_format_string.upb.c",
    ],
    hdrs = [
        "src/core/ext/upb-generated/envoy/config/core/v3/address.upb.h",
        "src/core/ext/upb-generated/envoy/config/core/v3/backoff.upb.h",
        "src/core/ext/upb-generated/envoy/config/core/v3/base.upb.h",
        "src/core/ext/upb-generated/envoy/config/core/v3/config_source.upb.h",
        "src/core/ext/upb-generated/envoy/config/core/v3/event_service_config.upb.h",
        "src/core/ext/upb-generated/envoy/config/core/v3/extension.upb.h",
        "src/core/ext/upb-generated/envoy/config/core/v3/grpc_service.upb.h",
        "src/core/ext/upb-generated/envoy/config/core/v3/health_check.upb.h",
        "src/core/ext/upb-generated/envoy/config/core/v3/http_uri.upb.h",
        "src/core/ext/upb-generated/envoy/config/core/v3/protocol.upb.h",
        "src/core/ext/upb-generated/envoy/config/core/v3/proxy_protocol.upb.h",
        "src/core/ext/upb-generated/envoy/config/core/v3/socket_option.upb.h",
        "src/core/ext/upb-generated/envoy/config/core/v3/substitution_format_string.upb.h",
    ],
    external_deps = [
        "upb_lib",
        "upb_lib_descriptor",
        "upb_generated_code_support__only_for_generated_code_do_not_use__i_give_permission_to_break_me",
    ],
    language = "c++",
    deps = [
        "envoy_annotations_upb",
        "envoy_type_upb",
        "google_api_upb",
        "proto_gen_validate_upb",
        "udpa_annotations_upb",
        "xds_annotations_upb",
        "xds_core_upb",
    ],
)

grpc_cc_library(
    name = "envoy_core_upbdefs",
    srcs = [
        "src/core/ext/upbdefs-generated/envoy/config/core/v3/address.upbdefs.c",
        "src/core/ext/upbdefs-generated/envoy/config/core/v3/backoff.upbdefs.c",
        "src/core/ext/upbdefs-generated/envoy/config/core/v3/base.upbdefs.c",
        "src/core/ext/upbdefs-generated/envoy/config/core/v3/config_source.upbdefs.c",
        "src/core/ext/upbdefs-generated/envoy/config/core/v3/event_service_config.upbdefs.c",
        "src/core/ext/upbdefs-generated/envoy/config/core/v3/extension.upbdefs.c",
        "src/core/ext/upbdefs-generated/envoy/config/core/v3/grpc_service.upbdefs.c",
        "src/core/ext/upbdefs-generated/envoy/config/core/v3/health_check.upbdefs.c",
        "src/core/ext/upbdefs-generated/envoy/config/core/v3/http_uri.upbdefs.c",
        "src/core/ext/upbdefs-generated/envoy/config/core/v3/protocol.upbdefs.c",
        "src/core/ext/upbdefs-generated/envoy/config/core/v3/proxy_protocol.upbdefs.c",
        "src/core/ext/upbdefs-generated/envoy/config/core/v3/socket_option.upbdefs.c",
        "src/core/ext/upbdefs-generated/envoy/config/core/v3/substitution_format_string.upbdefs.c",
    ],
    hdrs = [
        "src/core/ext/upbdefs-generated/envoy/config/core/v3/address.upbdefs.h",
        "src/core/ext/upbdefs-generated/envoy/config/core/v3/backoff.upbdefs.h",
        "src/core/ext/upbdefs-generated/envoy/config/core/v3/base.upbdefs.h",
        "src/core/ext/upbdefs-generated/envoy/config/core/v3/config_source.upbdefs.h",
        "src/core/ext/upbdefs-generated/envoy/config/core/v3/event_service_config.upbdefs.h",
        "src/core/ext/upbdefs-generated/envoy/config/core/v3/extension.upbdefs.h",
        "src/core/ext/upbdefs-generated/envoy/config/core/v3/grpc_service.upbdefs.h",
        "src/core/ext/upbdefs-generated/envoy/config/core/v3/health_check.upbdefs.h",
        "src/core/ext/upbdefs-generated/envoy/config/core/v3/http_uri.upbdefs.h",
        "src/core/ext/upbdefs-generated/envoy/config/core/v3/protocol.upbdefs.h",
        "src/core/ext/upbdefs-generated/envoy/config/core/v3/proxy_protocol.upbdefs.h",
        "src/core/ext/upbdefs-generated/envoy/config/core/v3/socket_option.upbdefs.h",
        "src/core/ext/upbdefs-generated/envoy/config/core/v3/substitution_format_string.upbdefs.h",
    ],
    external_deps = [
        "upb_lib",
        "upb_lib_descriptor_reflection",
        "upb_textformat_lib",
        "upb_reflection",
        "upb_generated_code_support__only_for_generated_code_do_not_use__i_give_permission_to_break_me",
    ],
    language = "c++",
    deps = [
        "envoy_annotations_upbdefs",
        "envoy_core_upb",
        "envoy_type_upbdefs",
        "google_api_upbdefs",
        "proto_gen_validate_upbdefs",
        "xds_core_upbdefs",
    ],
)

grpc_cc_library(
    name = "envoy_type_upb",
    srcs = [
        "src/core/ext/upb-generated/envoy/type/matcher/v3/metadata.upb.c",
        "src/core/ext/upb-generated/envoy/type/matcher/v3/node.upb.c",
        "src/core/ext/upb-generated/envoy/type/matcher/v3/number.upb.c",
        "src/core/ext/upb-generated/envoy/type/matcher/v3/path.upb.c",
        "src/core/ext/upb-generated/envoy/type/matcher/v3/regex.upb.c",
        "src/core/ext/upb-generated/envoy/type/matcher/v3/string.upb.c",
        "src/core/ext/upb-generated/envoy/type/matcher/v3/struct.upb.c",
        "src/core/ext/upb-generated/envoy/type/matcher/v3/value.upb.c",
        "src/core/ext/upb-generated/envoy/type/metadata/v3/metadata.upb.c",
        "src/core/ext/upb-generated/envoy/type/tracing/v3/custom_tag.upb.c",
        "src/core/ext/upb-generated/envoy/type/v3/http.upb.c",
        "src/core/ext/upb-generated/envoy/type/v3/percent.upb.c",
        "src/core/ext/upb-generated/envoy/type/v3/range.upb.c",
        "src/core/ext/upb-generated/envoy/type/v3/semantic_version.upb.c",
    ],
    hdrs = [
        "src/core/ext/upb-generated/envoy/type/matcher/v3/metadata.upb.h",
        "src/core/ext/upb-generated/envoy/type/matcher/v3/node.upb.h",
        "src/core/ext/upb-generated/envoy/type/matcher/v3/number.upb.h",
        "src/core/ext/upb-generated/envoy/type/matcher/v3/path.upb.h",
        "src/core/ext/upb-generated/envoy/type/matcher/v3/regex.upb.h",
        "src/core/ext/upb-generated/envoy/type/matcher/v3/string.upb.h",
        "src/core/ext/upb-generated/envoy/type/matcher/v3/struct.upb.h",
        "src/core/ext/upb-generated/envoy/type/matcher/v3/value.upb.h",
        "src/core/ext/upb-generated/envoy/type/metadata/v3/metadata.upb.h",
        "src/core/ext/upb-generated/envoy/type/tracing/v3/custom_tag.upb.h",
        "src/core/ext/upb-generated/envoy/type/v3/http.upb.h",
        "src/core/ext/upb-generated/envoy/type/v3/percent.upb.h",
        "src/core/ext/upb-generated/envoy/type/v3/range.upb.h",
        "src/core/ext/upb-generated/envoy/type/v3/semantic_version.upb.h",
    ],
    external_deps = [
        "upb_lib",
        "upb_lib_descriptor",
        "upb_generated_code_support__only_for_generated_code_do_not_use__i_give_permission_to_break_me",
    ],
    language = "c++",
    deps = [
        "envoy_annotations_upb",
        "google_api_upb",
        "proto_gen_validate_upb",
        "udpa_annotations_upb",
    ],
)

grpc_cc_library(
    name = "envoy_type_upbdefs",
    srcs = [
        "src/core/ext/upbdefs-generated/envoy/type/matcher/v3/metadata.upbdefs.c",
        "src/core/ext/upbdefs-generated/envoy/type/matcher/v3/node.upbdefs.c",
        "src/core/ext/upbdefs-generated/envoy/type/matcher/v3/number.upbdefs.c",
        "src/core/ext/upbdefs-generated/envoy/type/matcher/v3/path.upbdefs.c",
        "src/core/ext/upbdefs-generated/envoy/type/matcher/v3/regex.upbdefs.c",
        "src/core/ext/upbdefs-generated/envoy/type/matcher/v3/string.upbdefs.c",
        "src/core/ext/upbdefs-generated/envoy/type/matcher/v3/struct.upbdefs.c",
        "src/core/ext/upbdefs-generated/envoy/type/matcher/v3/value.upbdefs.c",
        "src/core/ext/upbdefs-generated/envoy/type/metadata/v3/metadata.upbdefs.c",
        "src/core/ext/upbdefs-generated/envoy/type/tracing/v3/custom_tag.upbdefs.c",
        "src/core/ext/upbdefs-generated/envoy/type/v3/http.upbdefs.c",
        "src/core/ext/upbdefs-generated/envoy/type/v3/percent.upbdefs.c",
        "src/core/ext/upbdefs-generated/envoy/type/v3/range.upbdefs.c",
        "src/core/ext/upbdefs-generated/envoy/type/v3/semantic_version.upbdefs.c",
    ],
    hdrs = [
        "src/core/ext/upbdefs-generated/envoy/type/matcher/v3/metadata.upbdefs.h",
        "src/core/ext/upbdefs-generated/envoy/type/matcher/v3/node.upbdefs.h",
        "src/core/ext/upbdefs-generated/envoy/type/matcher/v3/number.upbdefs.h",
        "src/core/ext/upbdefs-generated/envoy/type/matcher/v3/path.upbdefs.h",
        "src/core/ext/upbdefs-generated/envoy/type/matcher/v3/regex.upbdefs.h",
        "src/core/ext/upbdefs-generated/envoy/type/matcher/v3/string.upbdefs.h",
        "src/core/ext/upbdefs-generated/envoy/type/matcher/v3/struct.upbdefs.h",
        "src/core/ext/upbdefs-generated/envoy/type/matcher/v3/value.upbdefs.h",
        "src/core/ext/upbdefs-generated/envoy/type/metadata/v3/metadata.upbdefs.h",
        "src/core/ext/upbdefs-generated/envoy/type/tracing/v3/custom_tag.upbdefs.h",
        "src/core/ext/upbdefs-generated/envoy/type/v3/http.upbdefs.h",
        "src/core/ext/upbdefs-generated/envoy/type/v3/percent.upbdefs.h",
        "src/core/ext/upbdefs-generated/envoy/type/v3/range.upbdefs.h",
        "src/core/ext/upbdefs-generated/envoy/type/v3/semantic_version.upbdefs.h",
    ],
    external_deps = [
        "upb_lib",
        "upb_lib_descriptor_reflection",
        "upb_reflection",
        "upb_textformat_lib",
        "upb_generated_code_support__only_for_generated_code_do_not_use__i_give_permission_to_break_me",
    ],
    language = "c++",
    deps = [
        "envoy_type_upb",
        "google_api_upbdefs",
        "proto_gen_validate_upbdefs",
    ],
)

grpc_cc_library(
    name = "proto_gen_validate_upb",
    srcs = [
        "src/core/ext/upb-generated/validate/validate.upb.c",
    ],
    hdrs = [
        "src/core/ext/upb-generated/validate/validate.upb.h",
    ],
    external_deps = [
        "upb_lib",
        "upb_lib_descriptor",
        "upb_generated_code_support__only_for_generated_code_do_not_use__i_give_permission_to_break_me",
    ],
    language = "c++",
    deps = [
        "google_api_upb",
    ],
)

grpc_cc_library(
    name = "proto_gen_validate_upbdefs",
    srcs = [
        "src/core/ext/upbdefs-generated/validate/validate.upbdefs.c",
    ],
    hdrs = [
        "src/core/ext/upbdefs-generated/validate/validate.upbdefs.h",
    ],
    external_deps = [
        "upb_lib",
        "upb_lib_descriptor_reflection",
        "upb_textformat_lib",
        "upb_reflection",
        "upb_generated_code_support__only_for_generated_code_do_not_use__i_give_permission_to_break_me",
    ],
    language = "c++",
    deps = [
        "google_api_upbdefs",
        "proto_gen_validate_upb",
    ],
)

# Once upb code-gen issue is resolved, replace xds_orca_upb with this.
# grpc_upb_proto_library(
#     name = "xds_orca_upb",
#     deps = ["@envoy_api//xds/data/orca/v3:orca_load_report"]
# )

grpc_cc_library(
    name = "xds_orca_upb",
    srcs = [
        "src/core/ext/upb-generated/xds/data/orca/v3/orca_load_report.upb.c",
    ],
    hdrs = [
        "src/core/ext/upb-generated/xds/data/orca/v3/orca_load_report.upb.h",
    ],
    external_deps = [
        "upb_lib",
        "upb_lib_descriptor",
        "upb_generated_code_support__only_for_generated_code_do_not_use__i_give_permission_to_break_me",
    ],
    language = "c++",
    deps = [
        "proto_gen_validate_upb",
    ],
)

grpc_cc_library(
    name = "udpa_annotations_upb",
    srcs = [
        "src/core/ext/upb-generated/udpa/annotations/migrate.upb.c",
        "src/core/ext/upb-generated/udpa/annotations/security.upb.c",
        "src/core/ext/upb-generated/udpa/annotations/sensitive.upb.c",
        "src/core/ext/upb-generated/udpa/annotations/status.upb.c",
        "src/core/ext/upb-generated/udpa/annotations/versioning.upb.c",
    ],
    hdrs = [
        "src/core/ext/upb-generated/udpa/annotations/migrate.upb.h",
        "src/core/ext/upb-generated/udpa/annotations/security.upb.h",
        "src/core/ext/upb-generated/udpa/annotations/sensitive.upb.h",
        "src/core/ext/upb-generated/udpa/annotations/status.upb.h",
        "src/core/ext/upb-generated/udpa/annotations/versioning.upb.h",
    ],
    external_deps = [
        "upb_lib",
        "upb_lib_descriptor",
        "upb_generated_code_support__only_for_generated_code_do_not_use__i_give_permission_to_break_me",
    ],
    language = "c++",
    deps = [
        "google_api_upb",
        "proto_gen_validate_upb",
    ],
)

grpc_cc_library(
    name = "udpa_annotations_upbdefs",
    srcs = [
        "src/core/ext/upbdefs-generated/udpa/annotations/migrate.upbdefs.c",
        "src/core/ext/upbdefs-generated/udpa/annotations/security.upbdefs.c",
        "src/core/ext/upbdefs-generated/udpa/annotations/sensitive.upbdefs.c",
        "src/core/ext/upbdefs-generated/udpa/annotations/status.upbdefs.c",
        "src/core/ext/upbdefs-generated/udpa/annotations/versioning.upbdefs.c",
    ],
    hdrs = [
        "src/core/ext/upbdefs-generated/udpa/annotations/migrate.upbdefs.h",
        "src/core/ext/upbdefs-generated/udpa/annotations/security.upbdefs.h",
        "src/core/ext/upbdefs-generated/udpa/annotations/sensitive.upbdefs.h",
        "src/core/ext/upbdefs-generated/udpa/annotations/status.upbdefs.h",
        "src/core/ext/upbdefs-generated/udpa/annotations/versioning.upbdefs.h",
    ],
    external_deps = [
        "upb_lib",
        "upb_lib_descriptor_reflection",
        "upb_textformat_lib",
        "upb_reflection",
        "upb_generated_code_support__only_for_generated_code_do_not_use__i_give_permission_to_break_me",
    ],
    language = "c++",
    deps = [
        "google_api_upbdefs",
        "udpa_annotations_upb",
    ],
)

grpc_cc_library(
    name = "xds_annotations_upb",
    srcs = [
        "src/core/ext/upb-generated/xds/annotations/v3/status.upb.c",
    ],
    hdrs = [
        "src/core/ext/upb-generated/xds/annotations/v3/status.upb.h",
    ],
    external_deps = [
        "upb_lib",
        "upb_lib_descriptor",
        "upb_generated_code_support__only_for_generated_code_do_not_use__i_give_permission_to_break_me",
    ],
    language = "c++",
)

grpc_cc_library(
    name = "xds_annotations_upbdefs",
    srcs = [
        "src/core/ext/upbdefs-generated/xds/annotations/v3/status.upbdefs.c",
    ],
    hdrs = [
        "src/core/ext/upbdefs-generated/xds/annotations/v3/status.upbdefs.h",
    ],
    external_deps = [
        "upb_lib",
        "upb_lib_descriptor_reflection",
        "upb_textformat_lib",
        "upb_reflection",
        "upb_generated_code_support__only_for_generated_code_do_not_use__i_give_permission_to_break_me",
    ],
    language = "c++",
    deps = [
        "xds_annotations_upb",
    ],
)

grpc_cc_library(
    name = "xds_core_upb",
    srcs = [
        "src/core/ext/upb-generated/xds/core/v3/authority.upb.c",
        "src/core/ext/upb-generated/xds/core/v3/collection_entry.upb.c",
        "src/core/ext/upb-generated/xds/core/v3/context_params.upb.c",
        "src/core/ext/upb-generated/xds/core/v3/resource.upb.c",
        "src/core/ext/upb-generated/xds/core/v3/resource_locator.upb.c",
        "src/core/ext/upb-generated/xds/core/v3/resource_name.upb.c",
    ],
    hdrs = [
        "src/core/ext/upb-generated/xds/core/v3/authority.upb.h",
        "src/core/ext/upb-generated/xds/core/v3/collection_entry.upb.h",
        "src/core/ext/upb-generated/xds/core/v3/context_params.upb.h",
        "src/core/ext/upb-generated/xds/core/v3/resource.upb.h",
        "src/core/ext/upb-generated/xds/core/v3/resource_locator.upb.h",
        "src/core/ext/upb-generated/xds/core/v3/resource_name.upb.h",
    ],
    external_deps = [
        "upb_lib",
        "upb_lib_descriptor",
        "upb_generated_code_support__only_for_generated_code_do_not_use__i_give_permission_to_break_me",
    ],
    language = "c++",
    deps = [
        "google_api_upb",
        "proto_gen_validate_upb",
        "udpa_annotations_upb",
        "xds_annotations_upb",
    ],
)

grpc_cc_library(
    name = "xds_core_upbdefs",
    srcs = [
        "src/core/ext/upbdefs-generated/xds/core/v3/authority.upbdefs.c",
        "src/core/ext/upbdefs-generated/xds/core/v3/collection_entry.upbdefs.c",
        "src/core/ext/upbdefs-generated/xds/core/v3/context_params.upbdefs.c",
        "src/core/ext/upbdefs-generated/xds/core/v3/resource.upbdefs.c",
        "src/core/ext/upbdefs-generated/xds/core/v3/resource_locator.upbdefs.c",
        "src/core/ext/upbdefs-generated/xds/core/v3/resource_name.upbdefs.c",
    ],
    hdrs = [
        "src/core/ext/upbdefs-generated/xds/core/v3/authority.upbdefs.h",
        "src/core/ext/upbdefs-generated/xds/core/v3/collection_entry.upbdefs.h",
        "src/core/ext/upbdefs-generated/xds/core/v3/context_params.upbdefs.h",
        "src/core/ext/upbdefs-generated/xds/core/v3/resource.upbdefs.h",
        "src/core/ext/upbdefs-generated/xds/core/v3/resource_locator.upbdefs.h",
        "src/core/ext/upbdefs-generated/xds/core/v3/resource_name.upbdefs.h",
    ],
    external_deps = [
        "upb_lib",
        "upb_lib_descriptor_reflection",
        "upb_textformat_lib",
        "upb_reflection",
        "upb_generated_code_support__only_for_generated_code_do_not_use__i_give_permission_to_break_me",
    ],
    language = "c++",
    deps = [
        "google_api_upbdefs",
        "proto_gen_validate_upbdefs",
        "udpa_annotations_upbdefs",
        "xds_annotations_upbdefs",
        "xds_core_upb",
    ],
)

grpc_cc_library(
    name = "xds_type_upb",
    srcs = [
        "src/core/ext/upb-generated/xds/type/v3/typed_struct.upb.c",
    ],
    hdrs = [
        "src/core/ext/upb-generated/xds/type/v3/typed_struct.upb.h",
    ],
    external_deps = [
        "upb_lib",
        "upb_lib_descriptor",
        "upb_generated_code_support__only_for_generated_code_do_not_use__i_give_permission_to_break_me",
    ],
    language = "c++",
    deps = [
        "google_api_upb",
        "proto_gen_validate_upb",
    ],
)

grpc_cc_library(
    name = "xds_type_upbdefs",
    srcs = [
        "src/core/ext/upbdefs-generated/xds/type/v3/typed_struct.upbdefs.c",
    ],
    hdrs = [
        "src/core/ext/upbdefs-generated/xds/type/v3/typed_struct.upbdefs.h",
    ],
    external_deps = [
        "upb_lib",
        "upb_lib_descriptor_reflection",
        "upb_textformat_lib",
        "upb_reflection",
        "upb_generated_code_support__only_for_generated_code_do_not_use__i_give_permission_to_break_me",
    ],
    language = "c++",
    deps = [
        "google_api_upbdefs",
        "proto_gen_validate_upbdefs",
    ],
)

# Once upb code-gen issue is resolved, replace grpc_health_upb with this.
# grpc_upb_proto_library(
#     name = "grpc_health_upb",
#     deps = ["//src/proto/grpc/health/v1:health_proto_descriptor"],
# )

grpc_cc_library(
    name = "grpc_health_upb",
    srcs = [
        "src/core/ext/upb-generated/src/proto/grpc/health/v1/health.upb.c",
    ],
    hdrs = [
        "src/core/ext/upb-generated/src/proto/grpc/health/v1/health.upb.h",
    ],
    external_deps = [
        "upb_lib",
        "upb_lib_descriptor",
        "upb_generated_code_support__only_for_generated_code_do_not_use__i_give_permission_to_break_me",
    ],
    language = "c++",
)

# Once upb code-gen issue is resolved, remove this.
grpc_cc_library(
    name = "google_api_upb",
    srcs = [
        "src/core/ext/upb-generated/google/api/annotations.upb.c",
        "src/core/ext/upb-generated/google/api/expr/v1alpha1/checked.upb.c",
        "src/core/ext/upb-generated/google/api/expr/v1alpha1/syntax.upb.c",
        "src/core/ext/upb-generated/google/api/http.upb.c",
        "src/core/ext/upb-generated/google/protobuf/any.upb.c",
        "src/core/ext/upb-generated/google/protobuf/duration.upb.c",
        "src/core/ext/upb-generated/google/protobuf/empty.upb.c",
        "src/core/ext/upb-generated/google/protobuf/struct.upb.c",
        "src/core/ext/upb-generated/google/protobuf/timestamp.upb.c",
        "src/core/ext/upb-generated/google/protobuf/wrappers.upb.c",
        "src/core/ext/upb-generated/google/rpc/status.upb.c",
    ],
    hdrs = [
        "src/core/ext/upb-generated/google/api/annotations.upb.h",
        "src/core/ext/upb-generated/google/api/expr/v1alpha1/checked.upb.h",
        "src/core/ext/upb-generated/google/api/expr/v1alpha1/syntax.upb.h",
        "src/core/ext/upb-generated/google/api/http.upb.h",
        "src/core/ext/upb-generated/google/protobuf/any.upb.h",
        "src/core/ext/upb-generated/google/protobuf/duration.upb.h",
        "src/core/ext/upb-generated/google/protobuf/empty.upb.h",
        "src/core/ext/upb-generated/google/protobuf/struct.upb.h",
        "src/core/ext/upb-generated/google/protobuf/timestamp.upb.h",
        "src/core/ext/upb-generated/google/protobuf/wrappers.upb.h",
        "src/core/ext/upb-generated/google/rpc/status.upb.h",
    ],
    external_deps = [
        "upb_lib",
        "upb_lib_descriptor",
        "upb_generated_code_support__only_for_generated_code_do_not_use__i_give_permission_to_break_me",
    ],
    language = "c++",
)

grpc_cc_library(
    name = "google_api_upbdefs",
    srcs = [
        "src/core/ext/upbdefs-generated/google/api/annotations.upbdefs.c",
        "src/core/ext/upbdefs-generated/google/api/http.upbdefs.c",
        "src/core/ext/upbdefs-generated/google/protobuf/any.upbdefs.c",
        "src/core/ext/upbdefs-generated/google/protobuf/duration.upbdefs.c",
        "src/core/ext/upbdefs-generated/google/protobuf/empty.upbdefs.c",
        "src/core/ext/upbdefs-generated/google/protobuf/struct.upbdefs.c",
        "src/core/ext/upbdefs-generated/google/protobuf/timestamp.upbdefs.c",
        "src/core/ext/upbdefs-generated/google/protobuf/wrappers.upbdefs.c",
        "src/core/ext/upbdefs-generated/google/rpc/status.upbdefs.c",
    ],
    hdrs = [
        "src/core/ext/upbdefs-generated/google/api/annotations.upbdefs.h",
        "src/core/ext/upbdefs-generated/google/api/http.upbdefs.h",
        "src/core/ext/upbdefs-generated/google/protobuf/any.upbdefs.h",
        "src/core/ext/upbdefs-generated/google/protobuf/duration.upbdefs.h",
        "src/core/ext/upbdefs-generated/google/protobuf/empty.upbdefs.h",
        "src/core/ext/upbdefs-generated/google/protobuf/struct.upbdefs.h",
        "src/core/ext/upbdefs-generated/google/protobuf/timestamp.upbdefs.h",
        "src/core/ext/upbdefs-generated/google/protobuf/wrappers.upbdefs.h",
        "src/core/ext/upbdefs-generated/google/rpc/status.upbdefs.h",
    ],
    external_deps = [
        "upb_lib",
        "upb_lib_descriptor_reflection",
        "upb_textformat_lib",
        "upb_reflection",
        "upb_generated_code_support__only_for_generated_code_do_not_use__i_give_permission_to_break_me",
    ],
    language = "c++",
    deps = [
        "google_api_upb",
    ],
)

# Once upb code-gen issue is resolved, replace grpc_lb_upb with this.
# grpc_upb_proto_library(
#     name = "grpc_lb_upb",
#     deps = ["//src/proto/grpc/lb/v1:load_balancer_proto_descriptor"],
# )

grpc_cc_library(
    name = "grpc_lb_upb",
    srcs = [
        "src/core/ext/upb-generated/src/proto/grpc/lb/v1/load_balancer.upb.c",
    ],
    hdrs = [
        "src/core/ext/upb-generated/src/proto/grpc/lb/v1/load_balancer.upb.h",
    ],
    external_deps = [
        "upb_lib",
        "upb_lib_descriptor",
        "upb_generated_code_support__only_for_generated_code_do_not_use__i_give_permission_to_break_me",
    ],
    language = "c++",
    deps = [
        "google_api_upb",
    ],
)

# Once upb code-gen issue is resolved, replace meshca_upb with this.
# meshca_upb_proto_library(
#     name = "meshca_upb",
#     deps = ["//third_party/istio/security/proto/providers/google:meshca_proto"],
# )

grpc_cc_library(
    name = "meshca_upb",
    srcs = [
        "src/core/ext/upb-generated/third_party/istio/security/proto/providers/google/meshca.upb.c",
    ],
    hdrs = [
        "src/core/ext/upb-generated/third_party/istio/security/proto/providers/google/meshca.upb.h",
    ],
    external_deps = [
        "upb_generated_code_support__only_for_generated_code_do_not_use__i_give_permission_to_break_me",
    ],
    language = "c++",
    deps = [
        "google_api_upb",
    ],
)

# Once upb code-gen issue is resolved, replace alts_upb with this.
# grpc_upb_proto_library(
#     name = "alts_upb",
#     deps = ["//src/proto/grpc/gcp:alts_handshaker_proto"],
# )

grpc_cc_library(
    name = "alts_upb",
    srcs = [
        "src/core/ext/upb-generated/src/proto/grpc/gcp/altscontext.upb.c",
        "src/core/ext/upb-generated/src/proto/grpc/gcp/handshaker.upb.c",
        "src/core/ext/upb-generated/src/proto/grpc/gcp/transport_security_common.upb.c",
    ],
    hdrs = [
        "src/core/ext/upb-generated/src/proto/grpc/gcp/altscontext.upb.h",
        "src/core/ext/upb-generated/src/proto/grpc/gcp/handshaker.upb.h",
        "src/core/ext/upb-generated/src/proto/grpc/gcp/transport_security_common.upb.h",
    ],
    external_deps = [
        "upb_lib",
        "upb_lib_descriptor",
        "upb_generated_code_support__only_for_generated_code_do_not_use__i_give_permission_to_break_me",
    ],
    language = "c++",
)

grpc_cc_library(
    name = "json",
    srcs = [
        "src/core/lib/json/json_reader.cc",
        "src/core/lib/json/json_writer.cc",
    ],
    hdrs = [
        "src/core/lib/json/json.h",
    ],
    external_deps = [
        "absl/strings",
        "absl/strings:str_format",
    ],
    deps = [
        "error",
        "exec_ctx",
        "gpr_base",
    ],
)

grpc_cc_library(
    name = "json_util",
    srcs = ["src/core/lib/json/json_util.cc"],
    hdrs = ["src/core/lib/json/json_util.h"],
    external_deps = [
        "absl/strings",
    ],
    deps = [
        "gpr_base",
        "json",
    ],
)

grpc_generate_one_off_targets()

filegroup(
    name = "root_certificates",
    srcs = [
        "etc/roots.pem",
    ],
    visibility = ["//visibility:public"],
)<|MERGE_RESOLUTION|>--- conflicted
+++ resolved
@@ -1617,7 +1617,6 @@
 )
 
 grpc_cc_library(
-<<<<<<< HEAD
     name = "sockaddr_utils",
     srcs = [
         "src/core/lib/address_utils/sockaddr_utils.cc",
@@ -1658,14 +1657,16 @@
     deps = [
         "gpr_platform",
         "iomgr_port",
-=======
+    ],
+)
+
+grpc_cc_library(
     name = "avl",
     hdrs = [
         "src/core/lib/avl/avl.h",
     ],
     deps = [
         "gpr_platform",
->>>>>>> c211b823
     ],
 )
 
@@ -1727,11 +1728,6 @@
     name = "grpc_base",
     srcs = [
         "src/core/lib/address_utils/parse_address.cc",
-<<<<<<< HEAD
-        "src/core/lib/avl/avl.cc",
-=======
-        "src/core/lib/address_utils/sockaddr_utils.cc",
->>>>>>> c211b823
         "src/core/lib/backoff/backoff.cc",
         "src/core/lib/channel/channel_stack.cc",
         "src/core/lib/channel/channel_stack_builder.cc",
@@ -1892,11 +1888,6 @@
         "src/core/lib/transport/error_utils.h",
         "src/core/lib/transport/http2_errors.h",
         "src/core/lib/address_utils/parse_address.h",
-<<<<<<< HEAD
-        "src/core/lib/avl/avl.h",
-=======
-        "src/core/lib/address_utils/sockaddr_utils.h",
->>>>>>> c211b823
         "src/core/lib/backoff/backoff.h",
         "src/core/lib/channel/call_tracer.h",
         "src/core/lib/channel/channel_stack.h",
@@ -1918,7 +1909,6 @@
         "src/core/lib/compression/stream_compression_identity.h",
         "src/core/lib/debug/stats.h",
         "src/core/lib/debug/stats_data.h",
-        "src/core/lib/event_engine/endpoint_config_internal.h",
         "src/core/lib/event_engine/channel_args_endpoint_config.h",
         "src/core/lib/event_engine/sockaddr.h",
         "src/core/lib/http/format_request.h",
