# gRPC Bazel BUILD file.
#
# Copyright 2016 gRPC authors.
#
# Licensed under the Apache License, Version 2.0 (the "License");
# you may not use this file except in compliance with the License.
# You may obtain a copy of the License at
#
#     http://www.apache.org/licenses/LICENSE-2.0
#
# Unless required by applicable law or agreed to in writing, software
# distributed under the License is distributed on an "AS IS" BASIS,
# WITHOUT WARRANTIES OR CONDITIONS OF ANY KIND, either express or implied.
# See the License for the specific language governing permissions and
# limitations under the License.

licenses(["notice"])  # Apache v2

exports_files(["LICENSE"])

package(
    default_visibility = ["//visibility:public"],
    features = [
        "-layering_check",
        "-parse_headers",
    ],
)

load(
    "//bazel:grpc_build_system.bzl",
    "grpc_cc_library",
    "grpc_proto_plugin",
    "grpc_generate_one_off_targets",
)

# This should be updated along with build.yaml
g_stands_for = "gambit"

core_version = "4.0.0-dev"

version = "1.7.0-dev"

GPR_PUBLIC_HDRS = [
    "include/grpc/support/alloc.h",
    "include/grpc/support/atm.h",
    "include/grpc/support/atm_gcc_atomic.h",
    "include/grpc/support/atm_gcc_sync.h",
    "include/grpc/support/atm_windows.h",
    "include/grpc/support/avl.h",
    "include/grpc/support/cmdline.h",
    "include/grpc/support/cpu.h",
    "include/grpc/support/histogram.h",
    "include/grpc/support/host_port.h",
    "include/grpc/support/log.h",
    "include/grpc/support/log_windows.h",
    "include/grpc/support/port_platform.h",
    "include/grpc/support/string_util.h",
    "include/grpc/support/subprocess.h",
    "include/grpc/support/sync.h",
    "include/grpc/support/sync_custom.h",
    "include/grpc/support/sync_generic.h",
    "include/grpc/support/sync_posix.h",
    "include/grpc/support/sync_windows.h",
    "include/grpc/support/thd.h",
    "include/grpc/support/time.h",
    "include/grpc/support/tls.h",
    "include/grpc/support/tls_gcc.h",
    "include/grpc/support/tls_msvc.h",
    "include/grpc/support/tls_pthread.h",
    "include/grpc/support/useful.h",
]

GRPC_PUBLIC_HDRS = [
    "include/grpc/byte_buffer.h",
    "include/grpc/byte_buffer_reader.h",
    "include/grpc/compression.h",
    "include/grpc/load_reporting.h",
    "include/grpc/grpc.h",
    "include/grpc/grpc_posix.h",
    "include/grpc/grpc_security_constants.h",
    "include/grpc/slice.h",
    "include/grpc/slice_buffer.h",
    "include/grpc/status.h",
    "include/grpc/support/workaround_list.h",
]

GRPC_SECURE_PUBLIC_HDRS = [
    "include/grpc/grpc_security.h",
]

# TODO(ctiller): layer grpc atop grpc_unsecure, layer grpc++ atop grpc++_unsecure
GRPCXX_SRCS = [
    "src/cpp/client/channel_cc.cc",
    "src/cpp/client/client_context.cc",
    "src/cpp/client/create_channel.cc",
    "src/cpp/client/create_channel_internal.cc",
    "src/cpp/client/create_channel_posix.cc",
    "src/cpp/client/credentials_cc.cc",
    "src/cpp/client/generic_stub.cc",
    "src/cpp/common/channel_arguments.cc",
    "src/cpp/common/channel_filter.cc",
    "src/cpp/common/completion_queue_cc.cc",
    "src/cpp/common/core_codegen.cc",
    "src/cpp/common/resource_quota_cc.cc",
    "src/cpp/common/rpc_method.cc",
    "src/cpp/common/version_cc.cc",
    "src/cpp/server/async_generic_service.cc",
    "src/cpp/server/channel_argument_option.cc",
    "src/cpp/server/create_default_thread_pool.cc",
    "src/cpp/server/dynamic_thread_pool.cc",
    "src/cpp/server/health/default_health_check_service.cc",
    "src/cpp/server/health/health.pb.c",
    "src/cpp/server/health/health_check_service.cc",
    "src/cpp/server/health/health_check_service_server_builder_option.cc",
    "src/cpp/server/server_builder.cc",
    "src/cpp/server/server_cc.cc",
    "src/cpp/server/server_context.cc",
    "src/cpp/server/server_credentials.cc",
    "src/cpp/server/server_posix.cc",
    "src/cpp/thread_manager/thread_manager.cc",
    "src/cpp/util/byte_buffer_cc.cc",
    "src/cpp/util/slice_cc.cc",
    "src/cpp/util/status.cc",
    "src/cpp/util/string_ref.cc",
    "src/cpp/util/time_cc.cc",
]

GRPCXX_HDRS = [
    "src/cpp/client/create_channel_internal.h",
    "src/cpp/common/channel_filter.h",
    "src/cpp/server/dynamic_thread_pool.h",
    "src/cpp/server/health/default_health_check_service.h",
    "src/cpp/server/health/health.pb.h",
    "src/cpp/server/thread_pool_interface.h",
    "src/cpp/thread_manager/thread_manager.h",
]

GRPCXX_PUBLIC_HDRS = [
    "include/grpc++/alarm.h",
    "include/grpc++/channel.h",
    "include/grpc++/client_context.h",
    "include/grpc++/completion_queue.h",
    "include/grpc++/create_channel.h",
    "include/grpc++/create_channel_posix.h",
    "include/grpc++/ext/health_check_service_server_builder_option.h",
    "include/grpc++/generic/async_generic_service.h",
    "include/grpc++/generic/generic_stub.h",
    "include/grpc++/grpc++.h",
    "include/grpc++/health_check_service_interface.h",
    "include/grpc++/impl/call.h",
    "include/grpc++/impl/channel_argument_option.h",
    "include/grpc++/impl/client_unary_call.h",
    "include/grpc++/impl/codegen/core_codegen.h",
    "include/grpc++/impl/grpc_library.h",
    "include/grpc++/impl/method_handler_impl.h",
    "include/grpc++/impl/rpc_method.h",
    "include/grpc++/impl/rpc_service_method.h",
    "include/grpc++/impl/serialization_traits.h",
    "include/grpc++/impl/server_builder_option.h",
    "include/grpc++/impl/server_builder_plugin.h",
    "include/grpc++/impl/server_initializer.h",
    "include/grpc++/impl/service_type.h",
    "include/grpc++/impl/sync_cxx11.h",
    "include/grpc++/impl/sync_no_cxx11.h",
    "include/grpc++/resource_quota.h",
    "include/grpc++/security/auth_context.h",
    "include/grpc++/security/auth_metadata_processor.h",
    "include/grpc++/security/credentials.h",
    "include/grpc++/security/server_credentials.h",
    "include/grpc++/server.h",
    "include/grpc++/server_builder.h",
    "include/grpc++/server_context.h",
    "include/grpc++/server_posix.h",
    "include/grpc++/support/async_stream.h",
    "include/grpc++/support/async_unary_call.h",
    "include/grpc++/support/byte_buffer.h",
    "include/grpc++/support/channel_arguments.h",
    "include/grpc++/support/config.h",
    "include/grpc++/support/slice.h",
    "include/grpc++/support/status.h",
    "include/grpc++/support/status_code_enum.h",
    "include/grpc++/support/string_ref.h",
    "include/grpc++/support/stub_options.h",
    "include/grpc++/support/sync_stream.h",
    "include/grpc++/support/time.h",
]

grpc_cc_library(
    name = "gpr",
    language = "c",
    public_hdrs = GPR_PUBLIC_HDRS,
    standalone = True,
    deps = [
        "gpr_base",
    ],
)

grpc_cc_library(
    name = "grpc_unsecure",
    srcs = [
        "src/core/lib/surface/init.c",
        "src/core/lib/surface/init_unsecure.c",
        "src/core/plugin_registry/grpc_unsecure_plugin_registry.c",
    ],
    language = "c",
    public_hdrs = GRPC_PUBLIC_HDRS,
    standalone = True,
    deps = [
        "grpc_common",
        "grpc_lb_policy_grpclb",
    ],
)

grpc_cc_library(
    name = "grpc",
    srcs = [
        "src/core/lib/surface/init.c",
        "src/core/plugin_registry/grpc_plugin_registry.c",
    ],
    language = "c",
    public_hdrs = GRPC_PUBLIC_HDRS + GRPC_SECURE_PUBLIC_HDRS,
    standalone = True,
    deps = [
        "grpc_common",
        "grpc_lb_policy_grpclb_secure",
        "grpc_secure",
        "grpc_transport_chttp2_client_secure",
        "grpc_transport_chttp2_server_secure",
    ],
)

grpc_cc_library(
    name = "grpc_cronet",
    srcs = [
        "src/core/lib/surface/init.c",
        "src/core/plugin_registry/grpc_cronet_plugin_registry.c",
    ],
    language = "c",
    deps = [
        "grpc_base",
        "grpc_http_filters",
        "grpc_transport_chttp2_client_secure",
        "grpc_transport_cronet_client_secure",
    ],
)

grpc_cc_library(
    name = "grpc++",
    srcs = [
        "src/cpp/client/insecure_credentials.cc",
        "src/cpp/client/secure_credentials.cc",
        "src/cpp/common/auth_property_iterator.cc",
        "src/cpp/common/secure_auth_context.cc",
        "src/cpp/common/secure_channel_arguments.cc",
        "src/cpp/common/secure_create_auth_context.cc",
        "src/cpp/server/insecure_server_credentials.cc",
        "src/cpp/server/secure_server_credentials.cc",
    ],
    hdrs = [
        "src/cpp/client/secure_credentials.h",
        "src/cpp/common/secure_auth_context.h",
        "src/cpp/server/secure_server_credentials.h",
    ],
    language = "c++",
    public_hdrs = GRPCXX_PUBLIC_HDRS,
    standalone = True,
    deps = [
        "gpr",
        "grpc",
        "grpc++_base",
        "grpc++_codegen_base",
        "grpc++_codegen_base_src",
        "grpc++_codegen_proto",
    ],
)

grpc_cc_library(
    name = "grpc++_unsecure",
    srcs = [
        "src/cpp/client/insecure_credentials.cc",
        "src/cpp/common/insecure_create_auth_context.cc",
        "src/cpp/server/insecure_server_credentials.cc",
    ],
    language = "c++",
    standalone = True,
    deps = [
        "gpr",
        "grpc++_base_unsecure",
        "grpc++_codegen_base",
        "grpc++_codegen_base_src",
        "grpc++_codegen_proto",
        "grpc_unsecure",
    ],
)

grpc_cc_library(
    name = "grpc++_error_details",
    srcs = [
        "src/cpp/util/error_details.cc",
    ],
    hdrs = [
        "include/grpc++/support/error_details.h",
    ],
    language = "c++",
    standalone = True,
    deps = [
        "grpc++",
        "//src/proto/grpc/status:status_proto",
    ],
)

grpc_cc_library(
    name = "grpc_plugin_support",
    srcs = [
        "src/compiler/cpp_generator.cc",
        "src/compiler/csharp_generator.cc",
        "src/compiler/node_generator.cc",
        "src/compiler/objective_c_generator.cc",
        "src/compiler/php_generator.cc",
        "src/compiler/python_generator.cc",
        "src/compiler/ruby_generator.cc",
    ],
    hdrs = [
        "src/compiler/config.h",
        "src/compiler/cpp_generator.h",
        "src/compiler/cpp_generator_helpers.h",
        "src/compiler/csharp_generator.h",
        "src/compiler/csharp_generator_helpers.h",
        "src/compiler/generator_helpers.h",
        "src/compiler/node_generator.h",
        "src/compiler/node_generator_helpers.h",
        "src/compiler/objective_c_generator.h",
        "src/compiler/objective_c_generator_helpers.h",
        "src/compiler/php_generator.h",
        "src/compiler/php_generator_helpers.h",
        "src/compiler/protobuf_plugin.h",
        "src/compiler/python_generator.h",
        "src/compiler/python_generator_helpers.h",
        "src/compiler/python_private_generator.h",
        "src/compiler/ruby_generator.h",
        "src/compiler/ruby_generator_helpers-inl.h",
        "src/compiler/ruby_generator_map-inl.h",
        "src/compiler/ruby_generator_string-inl.h",
        "src/compiler/schema_interface.h",
    ],
    external_deps = [
        "protobuf_clib",
    ],
    language = "c++",
    deps = [
        "grpc++_config_proto",
    ],
)

grpc_proto_plugin(
    name = "grpc_cpp_plugin",
    srcs = ["src/compiler/cpp_plugin.cc"],
    deps = [":grpc_plugin_support"],
)

grpc_proto_plugin(
    name = "grpc_csharp_plugin",
    srcs = ["src/compiler/csharp_plugin.cc"],
    deps = [":grpc_plugin_support"],
)

grpc_proto_plugin(
    name = "grpc_node_plugin",
    srcs = ["src/compiler/node_plugin.cc"],
    deps = [":grpc_plugin_support"],
)

grpc_proto_plugin(
    name = "grpc_objective_c_plugin",
    srcs = ["src/compiler/objective_c_plugin.cc"],
    deps = [":grpc_plugin_support"],
)

grpc_proto_plugin(
    name = "grpc_php_plugin",
    srcs = ["src/compiler/php_plugin.cc"],
    deps = [":grpc_plugin_support"],
)

grpc_proto_plugin(
    name = "grpc_python_plugin",
    srcs = ["src/compiler/python_plugin.cc"],
    deps = [":grpc_plugin_support"],
)

grpc_proto_plugin(
    name = "grpc_ruby_plugin",
    srcs = ["src/compiler/ruby_plugin.cc"],
    deps = [":grpc_plugin_support"],
)

grpc_cc_library(
    name = "grpc_csharp_ext",
    srcs = [
        "src/csharp/ext/grpc_csharp_ext.c",
    ],
    language = "csharp",
    deps = [
        "gpr",
        "grpc",
    ],
)

grpc_cc_library(
    name = "census",
    srcs = [
        "src/core/ext/census/base_resources.c",
        "src/core/ext/census/context.c",
        "src/core/ext/census/gen/census.pb.c",
        "src/core/ext/census/gen/trace_context.pb.c",
        "src/core/ext/census/grpc_context.c",
        "src/core/ext/census/grpc_filter.c",
        "src/core/ext/census/grpc_plugin.c",
        "src/core/ext/census/initialize.c",
        "src/core/ext/census/intrusive_hash_map.c",
        "src/core/ext/census/mlog.c",
        "src/core/ext/census/operation.c",
        "src/core/ext/census/placeholders.c",
        "src/core/ext/census/resource.c",
        "src/core/ext/census/trace_context.c",
        "src/core/ext/census/tracing.c",
    ],
    hdrs = [
        "src/core/ext/census/aggregation.h",
        "src/core/ext/census/base_resources.h",
        "src/core/ext/census/census_interface.h",
        "src/core/ext/census/census_rpc_stats.h",
        "src/core/ext/census/gen/census.pb.h",
        "src/core/ext/census/gen/trace_context.pb.h",
        "src/core/ext/census/grpc_filter.h",
        "src/core/ext/census/intrusive_hash_map.h",
        "src/core/ext/census/intrusive_hash_map_internal.h",
        "src/core/ext/census/mlog.h",
        "src/core/ext/census/resource.h",
        "src/core/ext/census/rpc_metric_id.h",
        "src/core/ext/census/trace_context.h",
        "src/core/ext/census/trace_label.h",
        "src/core/ext/census/trace_propagation.h",
        "src/core/ext/census/trace_status.h",
        "src/core/ext/census/trace_string.h",
        "src/core/ext/census/tracing.h",
    ],
    external_deps = [
        "nanopb",
        "libssl",
    ],
    language = "c",
    public_hdrs = [
        "include/grpc/census.h",
    ],
    deps = [
        "grpc_base",
    ],
)

grpc_cc_library(
    name = "gpr_base",
    srcs = [
        "src/core/lib/profiling/basic_timers.c",
        "src/core/lib/profiling/stap_timers.c",
        "src/core/lib/support/alloc.c",
        "src/core/lib/support/arena.c",
        "src/core/lib/support/atm.c",
        "src/core/lib/support/avl.c",
        "src/core/lib/support/backoff.c",
        "src/core/lib/support/cmdline.c",
        "src/core/lib/support/cpu_iphone.c",
        "src/core/lib/support/cpu_linux.c",
        "src/core/lib/support/cpu_posix.c",
        "src/core/lib/support/cpu_windows.c",
        "src/core/lib/support/env_linux.c",
        "src/core/lib/support/env_posix.c",
        "src/core/lib/support/env_windows.c",
        "src/core/lib/support/histogram.c",
        "src/core/lib/support/host_port.c",
        "src/core/lib/support/log.c",
        "src/core/lib/support/log_android.c",
        "src/core/lib/support/log_linux.c",
        "src/core/lib/support/log_posix.c",
        "src/core/lib/support/log_windows.c",
        "src/core/lib/support/mpscq.c",
        "src/core/lib/support/murmur_hash.c",
        "src/core/lib/support/stack_lockfree.c",
        "src/core/lib/support/string.c",
        "src/core/lib/support/string_posix.c",
        "src/core/lib/support/string_util_windows.c",
        "src/core/lib/support/string_windows.c",
        "src/core/lib/support/subprocess_posix.c",
        "src/core/lib/support/subprocess_windows.c",
        "src/core/lib/support/sync.c",
        "src/core/lib/support/sync_posix.c",
        "src/core/lib/support/sync_windows.c",
        "src/core/lib/support/thd.c",
        "src/core/lib/support/thd_posix.c",
        "src/core/lib/support/thd_windows.c",
        "src/core/lib/support/time.c",
        "src/core/lib/support/time_posix.c",
        "src/core/lib/support/time_precise.c",
        "src/core/lib/support/time_windows.c",
        "src/core/lib/support/tls_pthread.c",
        "src/core/lib/support/tmpfile_msys.c",
        "src/core/lib/support/tmpfile_posix.c",
        "src/core/lib/support/tmpfile_windows.c",
        "src/core/lib/support/wrap_memcpy.c",
    ],
    hdrs = [
        "src/core/lib/profiling/timers.h",
        "src/core/lib/support/arena.h",
        "src/core/lib/support/atomic.h",
        "src/core/lib/support/atomic_with_atm.h",
        "src/core/lib/support/atomic_with_std.h",
        "src/core/lib/support/backoff.h",
        "src/core/lib/support/block_annotate.h",
        "src/core/lib/support/env.h",
        "src/core/lib/support/memory.h",
        "src/core/lib/support/mpscq.h",
        "src/core/lib/support/murmur_hash.h",
        "src/core/lib/support/spinlock.h",
        "src/core/lib/support/stack_lockfree.h",
        "src/core/lib/support/string.h",
        "src/core/lib/support/string_windows.h",
        "src/core/lib/support/time_precise.h",
        "src/core/lib/support/tmpfile.h",
    ],
    language = "c",
    public_hdrs = GPR_PUBLIC_HDRS,
    deps = [
        "gpr_codegen",
    ],
)

grpc_cc_library(
    name = "gpr_codegen",
    language = "c",
    public_hdrs = [
        "include/grpc/impl/codegen/atm.h",
        "include/grpc/impl/codegen/atm_gcc_atomic.h",
        "include/grpc/impl/codegen/atm_gcc_sync.h",
        "include/grpc/impl/codegen/atm_windows.h",
        "include/grpc/impl/codegen/gpr_slice.h",
        "include/grpc/impl/codegen/gpr_types.h",
        "include/grpc/impl/codegen/port_platform.h",
        "include/grpc/impl/codegen/sync.h",
        "include/grpc/impl/codegen/sync_custom.h",
        "include/grpc/impl/codegen/sync_generic.h",
        "include/grpc/impl/codegen/sync_posix.h",
        "include/grpc/impl/codegen/sync_windows.h",
    ],
)

grpc_cc_library(
    name = "grpc_trace",
    srcs = ["src/core/lib/debug/trace.c"],
    hdrs = ["src/core/lib/debug/trace.h"],
    language = "c",
    deps = [":gpr"],
)

grpc_cc_library(
    name = "grpc_base_c",
    srcs = [
        "src/core/lib/channel/channel_args.c",
        "src/core/lib/channel/channel_stack.c",
        "src/core/lib/channel/channel_stack_builder.c",
        "src/core/lib/channel/connected_channel.c",
        "src/core/lib/channel/handshaker.c",
        "src/core/lib/channel/handshaker_factory.c",
        "src/core/lib/channel/handshaker_registry.c",
        "src/core/lib/compression/compression.c",
        "src/core/lib/compression/message_compress.c",
        "src/core/lib/compression/stream_compression.c",
<<<<<<< HEAD
        "src/core/lib/compression/stream_compression_gzip.c",
        "src/core/lib/compression/stream_compression_identity.c",
=======
        "src/core/lib/debug/stats.c",
        "src/core/lib/debug/stats_data.c",
>>>>>>> aafa875c
        "src/core/lib/http/format_request.c",
        "src/core/lib/http/httpcli.c",
        "src/core/lib/http/parser.c",
        "src/core/lib/iomgr/call_combiner.c",
        "src/core/lib/iomgr/closure.c",
        "src/core/lib/iomgr/combiner.c",
        "src/core/lib/iomgr/endpoint.c",
        "src/core/lib/iomgr/endpoint_pair_posix.c",
        "src/core/lib/iomgr/endpoint_pair_uv.c",
        "src/core/lib/iomgr/endpoint_pair_windows.c",
        "src/core/lib/iomgr/error.c",
        "src/core/lib/iomgr/ev_epoll1_linux.c",
        "src/core/lib/iomgr/ev_epollex_linux.c",
        "src/core/lib/iomgr/ev_epollsig_linux.c",
        "src/core/lib/iomgr/ev_poll_posix.c",
        "src/core/lib/iomgr/ev_posix.c",
        "src/core/lib/iomgr/ev_windows.c",
        "src/core/lib/iomgr/exec_ctx.c",
        "src/core/lib/iomgr/executor.c",
        "src/core/lib/iomgr/gethostname_fallback.c",
        "src/core/lib/iomgr/gethostname_host_name_max.c",
        "src/core/lib/iomgr/gethostname_sysconf.c",
        "src/core/lib/iomgr/iocp_windows.c",
        "src/core/lib/iomgr/iomgr.c",
        "src/core/lib/iomgr/iomgr_posix.c",
        "src/core/lib/iomgr/iomgr_uv.c",
        "src/core/lib/iomgr/iomgr_windows.c",
        "src/core/lib/iomgr/is_epollexclusive_available.c",
        "src/core/lib/iomgr/load_file.c",
        "src/core/lib/iomgr/lockfree_event.c",
        "src/core/lib/iomgr/network_status_tracker.c",
        "src/core/lib/iomgr/polling_entity.c",
        "src/core/lib/iomgr/pollset_set_uv.c",
        "src/core/lib/iomgr/pollset_set_windows.c",
        "src/core/lib/iomgr/pollset_uv.c",
        "src/core/lib/iomgr/pollset_windows.c",
        "src/core/lib/iomgr/resolve_address_posix.c",
        "src/core/lib/iomgr/resolve_address_uv.c",
        "src/core/lib/iomgr/resolve_address_windows.c",
        "src/core/lib/iomgr/resource_quota.c",
        "src/core/lib/iomgr/sockaddr_utils.c",
        "src/core/lib/iomgr/socket_factory_posix.c",
        "src/core/lib/iomgr/socket_mutator.c",
        "src/core/lib/iomgr/socket_utils_common_posix.c",
        "src/core/lib/iomgr/socket_utils_linux.c",
        "src/core/lib/iomgr/socket_utils_posix.c",
        "src/core/lib/iomgr/socket_utils_uv.c",
        "src/core/lib/iomgr/socket_utils_windows.c",
        "src/core/lib/iomgr/socket_windows.c",
        "src/core/lib/iomgr/tcp_client_posix.c",
        "src/core/lib/iomgr/tcp_client_uv.c",
        "src/core/lib/iomgr/tcp_client_windows.c",
        "src/core/lib/iomgr/tcp_posix.c",
        "src/core/lib/iomgr/tcp_server_posix.c",
        "src/core/lib/iomgr/tcp_server_utils_posix_common.c",
        "src/core/lib/iomgr/tcp_server_utils_posix_ifaddrs.c",
        "src/core/lib/iomgr/tcp_server_utils_posix_noifaddrs.c",
        "src/core/lib/iomgr/tcp_server_uv.c",
        "src/core/lib/iomgr/tcp_server_windows.c",
        "src/core/lib/iomgr/tcp_uv.c",
        "src/core/lib/iomgr/tcp_windows.c",
        "src/core/lib/iomgr/time_averaged_stats.c",
        "src/core/lib/iomgr/timer_generic.c",
        "src/core/lib/iomgr/timer_heap.c",
        "src/core/lib/iomgr/timer_manager.c",
        "src/core/lib/iomgr/timer_uv.c",
        "src/core/lib/iomgr/udp_server.c",
        "src/core/lib/iomgr/unix_sockets_posix.c",
        "src/core/lib/iomgr/unix_sockets_posix_noop.c",
        "src/core/lib/iomgr/wakeup_fd_cv.c",
        "src/core/lib/iomgr/wakeup_fd_eventfd.c",
        "src/core/lib/iomgr/wakeup_fd_nospecial.c",
        "src/core/lib/iomgr/wakeup_fd_pipe.c",
        "src/core/lib/iomgr/wakeup_fd_posix.c",
        "src/core/lib/json/json.c",
        "src/core/lib/json/json_reader.c",
        "src/core/lib/json/json_string.c",
        "src/core/lib/json/json_writer.c",
        "src/core/lib/slice/b64.c",
        "src/core/lib/slice/percent_encoding.c",
        "src/core/lib/slice/slice.c",
        "src/core/lib/slice/slice_buffer.c",
        "src/core/lib/slice/slice_hash_table.c",
        "src/core/lib/slice/slice_intern.c",
        "src/core/lib/slice/slice_string_helpers.c",
        "src/core/lib/surface/alarm.c",
        "src/core/lib/surface/api_trace.c",
        "src/core/lib/surface/byte_buffer.c",
        "src/core/lib/surface/byte_buffer_reader.c",
        "src/core/lib/surface/call.c",
        "src/core/lib/surface/call_details.c",
        "src/core/lib/surface/call_log_batch.c",
        "src/core/lib/surface/channel.c",
        "src/core/lib/surface/channel_init.c",
        "src/core/lib/surface/channel_ping.c",
        "src/core/lib/surface/channel_stack_type.c",
        "src/core/lib/surface/completion_queue.c",
        "src/core/lib/surface/completion_queue_factory.c",
        "src/core/lib/surface/event_string.c",
        "src/core/lib/surface/metadata_array.c",
        "src/core/lib/surface/server.c",
        "src/core/lib/surface/validate_metadata.c",
        "src/core/lib/surface/version.c",
        "src/core/lib/transport/bdp_estimator.c",
        "src/core/lib/transport/byte_stream.c",
        "src/core/lib/transport/connectivity_state.c",
        "src/core/lib/transport/error_utils.c",
        "src/core/lib/transport/metadata.c",
        "src/core/lib/transport/metadata_batch.c",
        "src/core/lib/transport/pid_controller.c",
        "src/core/lib/transport/service_config.c",
        "src/core/lib/transport/static_metadata.c",
        "src/core/lib/transport/status_conversion.c",
        "src/core/lib/transport/timeout_encoding.c",
        "src/core/lib/transport/transport.c",
        "src/core/lib/transport/transport_op_string.c",
    ],
    hdrs = [
        "src/core/lib/channel/channel_args.h",
        "src/core/lib/channel/channel_stack.h",
        "src/core/lib/channel/channel_stack_builder.h",
        "src/core/lib/channel/connected_channel.h",
        "src/core/lib/channel/context.h",
        "src/core/lib/channel/handshaker.h",
        "src/core/lib/channel/handshaker_factory.h",
        "src/core/lib/channel/handshaker_registry.h",
        "src/core/lib/compression/algorithm_metadata.h",
        "src/core/lib/compression/message_compress.h",
        "src/core/lib/compression/stream_compression.h",
<<<<<<< HEAD
        "src/core/lib/compression/stream_compression_gzip.h",
        "src/core/lib/compression/stream_compression_identity.h",
=======
        "src/core/lib/debug/stats.h",
        "src/core/lib/debug/stats_data.h",
>>>>>>> aafa875c
        "src/core/lib/http/format_request.h",
        "src/core/lib/http/httpcli.h",
        "src/core/lib/http/parser.h",
        "src/core/lib/iomgr/call_combiner.h",
        "src/core/lib/iomgr/closure.h",
        "src/core/lib/iomgr/combiner.h",
        "src/core/lib/iomgr/endpoint.h",
        "src/core/lib/iomgr/endpoint_pair.h",
        "src/core/lib/iomgr/error.h",
        "src/core/lib/iomgr/error_internal.h",
        "src/core/lib/iomgr/ev_epoll1_linux.h",
        "src/core/lib/iomgr/ev_epollex_linux.h",
        "src/core/lib/iomgr/ev_epollsig_linux.h",
        "src/core/lib/iomgr/ev_poll_posix.h",
        "src/core/lib/iomgr/ev_posix.h",
        "src/core/lib/iomgr/exec_ctx.h",
        "src/core/lib/iomgr/executor.h",
        "src/core/lib/iomgr/gethostname.h",
        "src/core/lib/iomgr/iocp_windows.h",
        "src/core/lib/iomgr/iomgr.h",
        "src/core/lib/iomgr/iomgr_internal.h",
        "src/core/lib/iomgr/iomgr_posix.h",
        "src/core/lib/iomgr/iomgr_uv.h",
        "src/core/lib/iomgr/is_epollexclusive_available.h",
        "src/core/lib/iomgr/load_file.h",
        "src/core/lib/iomgr/lockfree_event.h",
        "src/core/lib/iomgr/nameser.h",
        "src/core/lib/iomgr/network_status_tracker.h",
        "src/core/lib/iomgr/polling_entity.h",
        "src/core/lib/iomgr/pollset.h",
        "src/core/lib/iomgr/pollset_set.h",
        "src/core/lib/iomgr/pollset_set_windows.h",
        "src/core/lib/iomgr/pollset_uv.h",
        "src/core/lib/iomgr/pollset_windows.h",
        "src/core/lib/iomgr/port.h",
        "src/core/lib/iomgr/resolve_address.h",
        "src/core/lib/iomgr/resource_quota.h",
        "src/core/lib/iomgr/sockaddr.h",
        "src/core/lib/iomgr/sockaddr_posix.h",
        "src/core/lib/iomgr/sockaddr_utils.h",
        "src/core/lib/iomgr/sockaddr_windows.h",
        "src/core/lib/iomgr/socket_factory_posix.h",
        "src/core/lib/iomgr/socket_mutator.h",
        "src/core/lib/iomgr/socket_utils.h",
        "src/core/lib/iomgr/socket_utils_posix.h",
        "src/core/lib/iomgr/socket_windows.h",
        "src/core/lib/iomgr/sys_epoll_wrapper.h",
        "src/core/lib/iomgr/tcp_client.h",
        "src/core/lib/iomgr/tcp_client_posix.h",
        "src/core/lib/iomgr/tcp_posix.h",
        "src/core/lib/iomgr/tcp_server.h",
        "src/core/lib/iomgr/tcp_server_utils_posix.h",
        "src/core/lib/iomgr/tcp_uv.h",
        "src/core/lib/iomgr/tcp_windows.h",
        "src/core/lib/iomgr/time_averaged_stats.h",
        "src/core/lib/iomgr/timer.h",
        "src/core/lib/iomgr/timer_generic.h",
        "src/core/lib/iomgr/timer_heap.h",
        "src/core/lib/iomgr/timer_manager.h",
        "src/core/lib/iomgr/timer_uv.h",
        "src/core/lib/iomgr/udp_server.h",
        "src/core/lib/iomgr/unix_sockets_posix.h",
        "src/core/lib/iomgr/wakeup_fd_cv.h",
        "src/core/lib/iomgr/wakeup_fd_pipe.h",
        "src/core/lib/iomgr/wakeup_fd_posix.h",
        "src/core/lib/json/json.h",
        "src/core/lib/json/json_common.h",
        "src/core/lib/json/json_reader.h",
        "src/core/lib/json/json_writer.h",
        "src/core/lib/slice/b64.h",
        "src/core/lib/slice/percent_encoding.h",
        "src/core/lib/slice/slice_hash_table.h",
        "src/core/lib/slice/slice_internal.h",
        "src/core/lib/slice/slice_string_helpers.h",
        "src/core/lib/surface/alarm_internal.h",
        "src/core/lib/surface/api_trace.h",
        "src/core/lib/surface/call.h",
        "src/core/lib/surface/call_test_only.h",
        "src/core/lib/surface/channel.h",
        "src/core/lib/surface/channel_init.h",
        "src/core/lib/surface/channel_stack_type.h",
        "src/core/lib/surface/completion_queue.h",
        "src/core/lib/surface/completion_queue_factory.h",
        "src/core/lib/surface/event_string.h",
        "src/core/lib/surface/init.h",
        "src/core/lib/surface/lame_client.h",
        "src/core/lib/surface/server.h",
        "src/core/lib/surface/validate_metadata.h",
        "src/core/lib/transport/bdp_estimator.h",
        "src/core/lib/transport/byte_stream.h",
        "src/core/lib/transport/connectivity_state.h",
        "src/core/lib/transport/error_utils.h",
        "src/core/lib/transport/http2_errors.h",
        "src/core/lib/transport/metadata.h",
        "src/core/lib/transport/metadata_batch.h",
        "src/core/lib/transport/pid_controller.h",
        "src/core/lib/transport/service_config.h",
        "src/core/lib/transport/static_metadata.h",
        "src/core/lib/transport/status_conversion.h",
        "src/core/lib/transport/timeout_encoding.h",
        "src/core/lib/transport/transport.h",
        "src/core/lib/transport/transport_impl.h",
    ],
    external_deps = [
        "zlib",
    ],
    language = "c",
    public_hdrs = GRPC_PUBLIC_HDRS,
    deps = [
        "gpr_base",
        "grpc_codegen",
        "grpc_trace",
    ],
)

grpc_cc_library(
    name = "grpc_base",
    srcs = [
        "src/core/lib/surface/lame_client.cc",
    ],
    language = "c++",
    deps = [
        "grpc_base_c",
    ],
)

grpc_cc_library(
    name = "grpc_common",
    language = "c",
    deps = [
        "grpc_base",
        # standard plugins
        "census",
        "grpc_deadline_filter",
        "grpc_lb_policy_pick_first",
        "grpc_lb_policy_round_robin",
        "grpc_server_load_reporting",
        "grpc_max_age_filter",
        "grpc_message_size_filter",
        "grpc_resolver_dns_ares",
        "grpc_resolver_fake",
        "grpc_resolver_dns_native",
        "grpc_resolver_sockaddr",
        "grpc_transport_chttp2_client_insecure",
        "grpc_transport_chttp2_server_insecure",
        "grpc_transport_inproc",
        "grpc_workaround_cronet_compression_filter",
        "grpc_server_backward_compatibility",
    ],
)

grpc_cc_library(
    name = "grpc_client_channel",
    srcs = [
        "src/core/ext/filters/client_channel/channel_connectivity.c",
        "src/core/ext/filters/client_channel/client_channel.c",
        "src/core/ext/filters/client_channel/client_channel_factory.c",
        "src/core/ext/filters/client_channel/client_channel_plugin.c",
        "src/core/ext/filters/client_channel/connector.c",
        "src/core/ext/filters/client_channel/http_connect_handshaker.c",
        "src/core/ext/filters/client_channel/http_proxy.c",
        "src/core/ext/filters/client_channel/lb_policy.c",
        "src/core/ext/filters/client_channel/lb_policy_factory.c",
        "src/core/ext/filters/client_channel/lb_policy_registry.c",
        "src/core/ext/filters/client_channel/parse_address.c",
        "src/core/ext/filters/client_channel/proxy_mapper.c",
        "src/core/ext/filters/client_channel/proxy_mapper_registry.c",
        "src/core/ext/filters/client_channel/resolver.c",
        "src/core/ext/filters/client_channel/resolver_factory.c",
        "src/core/ext/filters/client_channel/resolver_registry.c",
        "src/core/ext/filters/client_channel/retry_throttle.c",
        "src/core/ext/filters/client_channel/subchannel.c",
        "src/core/ext/filters/client_channel/subchannel_index.c",
        "src/core/ext/filters/client_channel/uri_parser.c",
    ],
    hdrs = [
        "src/core/ext/filters/client_channel/client_channel.h",
        "src/core/ext/filters/client_channel/client_channel_factory.h",
        "src/core/ext/filters/client_channel/connector.h",
        "src/core/ext/filters/client_channel/http_connect_handshaker.h",
        "src/core/ext/filters/client_channel/http_proxy.h",
        "src/core/ext/filters/client_channel/lb_policy.h",
        "src/core/ext/filters/client_channel/lb_policy_factory.h",
        "src/core/ext/filters/client_channel/lb_policy_registry.h",
        "src/core/ext/filters/client_channel/parse_address.h",
        "src/core/ext/filters/client_channel/proxy_mapper.h",
        "src/core/ext/filters/client_channel/proxy_mapper_registry.h",
        "src/core/ext/filters/client_channel/resolver.h",
        "src/core/ext/filters/client_channel/resolver_factory.h",
        "src/core/ext/filters/client_channel/resolver_registry.h",
        "src/core/ext/filters/client_channel/retry_throttle.h",
        "src/core/ext/filters/client_channel/subchannel.h",
        "src/core/ext/filters/client_channel/subchannel_index.h",
        "src/core/ext/filters/client_channel/uri_parser.h",
    ],
    language = "c",
    deps = [
        "grpc_base",
        "grpc_deadline_filter",
    ],
)

grpc_cc_library(
    name = "grpc_max_age_filter",
    srcs = [
        "src/core/ext/filters/max_age/max_age_filter.c",
    ],
    hdrs = [
        "src/core/ext/filters/max_age/max_age_filter.h",
    ],
    language = "c",
    deps = [
        "grpc_base",
    ],
)

grpc_cc_library(
    name = "grpc_deadline_filter",
    srcs = [
        "src/core/ext/filters/deadline/deadline_filter.c",
    ],
    hdrs = [
        "src/core/ext/filters/deadline/deadline_filter.h",
    ],
    language = "c",
    deps = [
        "grpc_base",
    ],
)

grpc_cc_library(
    name = "grpc_message_size_filter",
    srcs = [
        "src/core/ext/filters/message_size/message_size_filter.c",
    ],
    hdrs = [
        "src/core/ext/filters/message_size/message_size_filter.h",
    ],
    language = "c",
    deps = [
        "grpc_base",
    ],
)

grpc_cc_library(
    name = "grpc_http_filters",
    srcs = [
        "src/core/ext/filters/http/client/http_client_filter.c",
        "src/core/ext/filters/http/http_filters_plugin.c",
        "src/core/ext/filters/http/message_compress/message_compress_filter.c",
        "src/core/ext/filters/http/server/http_server_filter.c",
    ],
    hdrs = [
        "src/core/ext/filters/http/client/http_client_filter.h",
        "src/core/ext/filters/http/message_compress/message_compress_filter.h",
        "src/core/ext/filters/http/server/http_server_filter.h",
    ],
    language = "c",
    deps = [
        "grpc_base",
    ],
)

grpc_cc_library(
    name = "grpc_workaround_cronet_compression_filter",
    srcs = [
        "src/core/ext/filters/workarounds/workaround_cronet_compression_filter.c",
    ],
    hdrs = [
        "src/core/ext/filters/workarounds/workaround_cronet_compression_filter.h",
    ],
    language = "c",
    deps = [
        "grpc_base",
        "grpc_server_backward_compatibility",
    ],
)

grpc_cc_library(
    name = "grpc_codegen",
    language = "c",
    public_hdrs = [
        "include/grpc/impl/codegen/byte_buffer_reader.h",
        "include/grpc/impl/codegen/compression_types.h",
        "include/grpc/impl/codegen/connectivity_state.h",
        "include/grpc/impl/codegen/exec_ctx_fwd.h",
        "include/grpc/impl/codegen/grpc_types.h",
        "include/grpc/impl/codegen/propagation_bits.h",
        "include/grpc/impl/codegen/status.h",
        "include/grpc/impl/codegen/slice.h",
    ],
    deps = [
        "gpr_codegen",
    ],
)

grpc_cc_library(
    name = "grpc_lb_policy_grpclb",
    srcs = [
        "src/core/ext/filters/client_channel/lb_policy/grpclb/client_load_reporting_filter.c",
        "src/core/ext/filters/client_channel/lb_policy/grpclb/grpclb.c",
        "src/core/ext/filters/client_channel/lb_policy/grpclb/grpclb_channel.c",
        "src/core/ext/filters/client_channel/lb_policy/grpclb/grpclb_client_stats.c",
        "src/core/ext/filters/client_channel/lb_policy/grpclb/load_balancer_api.c",
        "src/core/ext/filters/client_channel/lb_policy/grpclb/proto/grpc/lb/v1/load_balancer.pb.c",
    ],
    hdrs = [
        "src/core/ext/filters/client_channel/lb_policy/grpclb/client_load_reporting_filter.h",
        "src/core/ext/filters/client_channel/lb_policy/grpclb/grpclb.h",
        "src/core/ext/filters/client_channel/lb_policy/grpclb/grpclb_channel.h",
        "src/core/ext/filters/client_channel/lb_policy/grpclb/grpclb_client_stats.h",
        "src/core/ext/filters/client_channel/lb_policy/grpclb/load_balancer_api.h",
        "src/core/ext/filters/client_channel/lb_policy/grpclb/proto/grpc/lb/v1/load_balancer.pb.h",
    ],
    external_deps = [
        "nanopb",
    ],
    language = "c",
    deps = [
        "grpc_base",
        "grpc_client_channel",
        "grpc_resolver_fake",
    ],
)

grpc_cc_library(
    name = "grpc_lb_policy_grpclb_secure",
    srcs = [
        "src/core/ext/filters/client_channel/lb_policy/grpclb/client_load_reporting_filter.c",
        "src/core/ext/filters/client_channel/lb_policy/grpclb/grpclb.c",
        "src/core/ext/filters/client_channel/lb_policy/grpclb/grpclb_channel_secure.c",
        "src/core/ext/filters/client_channel/lb_policy/grpclb/grpclb_client_stats.c",
        "src/core/ext/filters/client_channel/lb_policy/grpclb/load_balancer_api.c",
        "src/core/ext/filters/client_channel/lb_policy/grpclb/proto/grpc/lb/v1/load_balancer.pb.c",
    ],
    hdrs = [
        "src/core/ext/filters/client_channel/lb_policy/grpclb/client_load_reporting_filter.h",
        "src/core/ext/filters/client_channel/lb_policy/grpclb/grpclb.h",
        "src/core/ext/filters/client_channel/lb_policy/grpclb/grpclb_channel.h",
        "src/core/ext/filters/client_channel/lb_policy/grpclb/grpclb_client_stats.h",
        "src/core/ext/filters/client_channel/lb_policy/grpclb/load_balancer_api.h",
        "src/core/ext/filters/client_channel/lb_policy/grpclb/proto/grpc/lb/v1/load_balancer.pb.h",
    ],
    external_deps = [
        "nanopb",
    ],
    language = "c",
    deps = [
        "grpc_base",
        "grpc_client_channel",
        "grpc_resolver_fake",
        "grpc_secure",
    ],
)

grpc_cc_library(
    name = "grpc_lb_policy_pick_first",
    srcs = [
        "src/core/ext/filters/client_channel/lb_policy/pick_first/pick_first.c",
    ],
    language = "c",
    deps = [
        "grpc_base",
        "grpc_client_channel",
    ],
)

grpc_cc_library(
    name = "grpc_lb_policy_round_robin",
    srcs = [
        "src/core/ext/filters/client_channel/lb_policy/round_robin/round_robin.c",
    ],
    language = "c",
    deps = [
        "grpc_base",
        "grpc_client_channel",
    ],
)

grpc_cc_library(
    name = "grpc_server_load_reporting",
    srcs = [
        "src/core/ext/filters/load_reporting/server_load_reporting_filter.c",
        "src/core/ext/filters/load_reporting/server_load_reporting_plugin.c",
    ],
    hdrs = [
        "src/core/ext/filters/load_reporting/server_load_reporting_filter.h",
        "src/core/ext/filters/load_reporting/server_load_reporting_plugin.h",
    ],
    language = "c",
    deps = [
        "grpc_base",
    ],
)

grpc_cc_library(
    name = "grpc_resolver_dns_native",
    srcs = [
        "src/core/ext/filters/client_channel/resolver/dns/native/dns_resolver.c",
    ],
    language = "c",
    deps = [
        "grpc_base",
        "grpc_client_channel",
    ],
)

grpc_cc_library(
    name = "grpc_resolver_dns_ares",
    srcs = [
        "src/core/ext/filters/client_channel/resolver/dns/c_ares/dns_resolver_ares.c",
        "src/core/ext/filters/client_channel/resolver/dns/c_ares/grpc_ares_ev_driver_posix.c",
        "src/core/ext/filters/client_channel/resolver/dns/c_ares/grpc_ares_wrapper.c",
        "src/core/ext/filters/client_channel/resolver/dns/c_ares/grpc_ares_wrapper_fallback.c",
    ],
    hdrs = [
        "src/core/ext/filters/client_channel/resolver/dns/c_ares/grpc_ares_ev_driver.h",
        "src/core/ext/filters/client_channel/resolver/dns/c_ares/grpc_ares_wrapper.h",
    ],
    external_deps = [
        "cares",
    ],
    language = "c",
    deps = [
        "grpc_base",
        "grpc_client_channel",
    ],
)

grpc_cc_library(
    name = "grpc_resolver_sockaddr",
    srcs = [
        "src/core/ext/filters/client_channel/resolver/sockaddr/sockaddr_resolver.c",
    ],
    language = "c",
    deps = [
        "grpc_base",
        "grpc_client_channel",
    ],
)

grpc_cc_library(
    name = "grpc_resolver_fake",
    srcs = ["src/core/ext/filters/client_channel/resolver/fake/fake_resolver.c"],
    hdrs = ["src/core/ext/filters/client_channel/resolver/fake/fake_resolver.h"],
    language = "c",
    visibility = ["//test:__subpackages__"],
    deps = [
        "grpc_base",
        "grpc_client_channel",
    ],
)

grpc_cc_library(
    name = "grpc_secure",
    srcs = [
        "src/core/lib/http/httpcli_security_connector.c",
        "src/core/lib/security/context/security_context.c",
        "src/core/lib/security/credentials/composite/composite_credentials.c",
        "src/core/lib/security/credentials/credentials.c",
        "src/core/lib/security/credentials/credentials_metadata.c",
        "src/core/lib/security/credentials/fake/fake_credentials.c",
        "src/core/lib/security/credentials/google_default/credentials_generic.c",
        "src/core/lib/security/credentials/google_default/google_default_credentials.c",
        "src/core/lib/security/credentials/iam/iam_credentials.c",
        "src/core/lib/security/credentials/jwt/json_token.c",
        "src/core/lib/security/credentials/jwt/jwt_credentials.c",
        "src/core/lib/security/credentials/jwt/jwt_verifier.c",
        "src/core/lib/security/credentials/oauth2/oauth2_credentials.c",
        "src/core/lib/security/credentials/plugin/plugin_credentials.c",
        "src/core/lib/security/credentials/ssl/ssl_credentials.c",
        "src/core/lib/security/transport/client_auth_filter.c",
        "src/core/lib/security/transport/lb_targets_info.c",
        "src/core/lib/security/transport/secure_endpoint.c",
        "src/core/lib/security/transport/security_connector.c",
        "src/core/lib/security/transport/security_handshaker.c",
        "src/core/lib/security/transport/server_auth_filter.c",
        "src/core/lib/security/transport/tsi_error.c",
        "src/core/lib/security/util/json_util.c",
        "src/core/lib/surface/init_secure.c",
    ],
    hdrs = [
        "src/core/lib/security/context/security_context.h",
        "src/core/lib/security/credentials/composite/composite_credentials.h",
        "src/core/lib/security/credentials/credentials.h",
        "src/core/lib/security/credentials/fake/fake_credentials.h",
        "src/core/lib/security/credentials/google_default/google_default_credentials.h",
        "src/core/lib/security/credentials/iam/iam_credentials.h",
        "src/core/lib/security/credentials/jwt/json_token.h",
        "src/core/lib/security/credentials/jwt/jwt_credentials.h",
        "src/core/lib/security/credentials/jwt/jwt_verifier.h",
        "src/core/lib/security/credentials/oauth2/oauth2_credentials.h",
        "src/core/lib/security/credentials/plugin/plugin_credentials.h",
        "src/core/lib/security/credentials/ssl/ssl_credentials.h",
        "src/core/lib/security/transport/auth_filters.h",
        "src/core/lib/security/transport/lb_targets_info.h",
        "src/core/lib/security/transport/secure_endpoint.h",
        "src/core/lib/security/transport/security_connector.h",
        "src/core/lib/security/transport/security_handshaker.h",
        "src/core/lib/security/transport/tsi_error.h",
        "src/core/lib/security/util/json_util.h",
    ],
    language = "c",
    public_hdrs = GRPC_SECURE_PUBLIC_HDRS,
    deps = [
        "grpc_base",
        "grpc_transport_chttp2_alpn",
        "tsi",
    ],
)

grpc_cc_library(
    name = "grpc_transport_chttp2",
    srcs = [
        "src/core/ext/transport/chttp2/transport/bin_decoder.c",
        "src/core/ext/transport/chttp2/transport/bin_encoder.c",
        "src/core/ext/transport/chttp2/transport/chttp2_plugin.c",
        "src/core/ext/transport/chttp2/transport/chttp2_transport.c",
        "src/core/ext/transport/chttp2/transport/flow_control.c",
        "src/core/ext/transport/chttp2/transport/frame_data.c",
        "src/core/ext/transport/chttp2/transport/frame_goaway.c",
        "src/core/ext/transport/chttp2/transport/frame_ping.c",
        "src/core/ext/transport/chttp2/transport/frame_rst_stream.c",
        "src/core/ext/transport/chttp2/transport/frame_settings.c",
        "src/core/ext/transport/chttp2/transport/frame_window_update.c",
        "src/core/ext/transport/chttp2/transport/hpack_encoder.c",
        "src/core/ext/transport/chttp2/transport/hpack_parser.c",
        "src/core/ext/transport/chttp2/transport/hpack_table.c",
        "src/core/ext/transport/chttp2/transport/http2_settings.c",
        "src/core/ext/transport/chttp2/transport/huffsyms.c",
        "src/core/ext/transport/chttp2/transport/incoming_metadata.c",
        "src/core/ext/transport/chttp2/transport/parsing.c",
        "src/core/ext/transport/chttp2/transport/stream_lists.c",
        "src/core/ext/transport/chttp2/transport/stream_map.c",
        "src/core/ext/transport/chttp2/transport/varint.c",
        "src/core/ext/transport/chttp2/transport/writing.c",
    ],
    hdrs = [
        "src/core/ext/transport/chttp2/transport/bin_decoder.h",
        "src/core/ext/transport/chttp2/transport/bin_encoder.h",
        "src/core/ext/transport/chttp2/transport/chttp2_transport.h",
        "src/core/ext/transport/chttp2/transport/frame.h",
        "src/core/ext/transport/chttp2/transport/frame_data.h",
        "src/core/ext/transport/chttp2/transport/frame_goaway.h",
        "src/core/ext/transport/chttp2/transport/frame_ping.h",
        "src/core/ext/transport/chttp2/transport/frame_rst_stream.h",
        "src/core/ext/transport/chttp2/transport/frame_settings.h",
        "src/core/ext/transport/chttp2/transport/frame_window_update.h",
        "src/core/ext/transport/chttp2/transport/hpack_encoder.h",
        "src/core/ext/transport/chttp2/transport/hpack_parser.h",
        "src/core/ext/transport/chttp2/transport/hpack_table.h",
        "src/core/ext/transport/chttp2/transport/http2_settings.h",
        "src/core/ext/transport/chttp2/transport/huffsyms.h",
        "src/core/ext/transport/chttp2/transport/incoming_metadata.h",
        "src/core/ext/transport/chttp2/transport/internal.h",
        "src/core/ext/transport/chttp2/transport/stream_map.h",
        "src/core/ext/transport/chttp2/transport/varint.h",
    ],
    language = "c",
    deps = [
        "grpc_base",
        "grpc_http_filters",
        "grpc_transport_chttp2_alpn",
    ],
)

grpc_cc_library(
    name = "grpc_transport_chttp2_alpn",
    srcs = [
        "src/core/ext/transport/chttp2/alpn/alpn.c",
    ],
    hdrs = [
        "src/core/ext/transport/chttp2/alpn/alpn.h",
    ],
    language = "c",
    deps = [
        "gpr",
    ],
)

grpc_cc_library(
    name = "grpc_transport_chttp2_client_connector",
    srcs = [
        "src/core/ext/transport/chttp2/client/chttp2_connector.c",
    ],
    hdrs = [
        "src/core/ext/transport/chttp2/client/chttp2_connector.h",
    ],
    language = "c",
    deps = [
        "grpc_base",
        "grpc_client_channel",
        "grpc_transport_chttp2",
    ],
)

grpc_cc_library(
    name = "grpc_transport_chttp2_client_insecure",
    srcs = [
        "src/core/ext/transport/chttp2/client/insecure/channel_create.c",
        "src/core/ext/transport/chttp2/client/insecure/channel_create_posix.c",
    ],
    language = "c",
    deps = [
        "grpc_base",
        "grpc_client_channel",
        "grpc_transport_chttp2",
        "grpc_transport_chttp2_client_connector",
    ],
)

grpc_cc_library(
    name = "grpc_transport_chttp2_client_secure",
    srcs = [
        "src/core/ext/transport/chttp2/client/secure/secure_channel_create.c",
    ],
    language = "c",
    deps = [
        "grpc_base",
        "grpc_client_channel",
        "grpc_secure",
        "grpc_transport_chttp2",
        "grpc_transport_chttp2_client_connector",
    ],
)

grpc_cc_library(
    name = "grpc_transport_chttp2_server",
    srcs = [
        "src/core/ext/transport/chttp2/server/chttp2_server.c",
    ],
    hdrs = [
        "src/core/ext/transport/chttp2/server/chttp2_server.h",
    ],
    language = "c",
    deps = [
        "grpc_base",
        "grpc_transport_chttp2",
    ],
)

grpc_cc_library(
    name = "grpc_transport_chttp2_server_insecure",
    srcs = [
        "src/core/ext/transport/chttp2/server/insecure/server_chttp2.c",
        "src/core/ext/transport/chttp2/server/insecure/server_chttp2_posix.c",
    ],
    language = "c",
    deps = [
        "grpc_base",
        "grpc_transport_chttp2",
        "grpc_transport_chttp2_server",
    ],
)

grpc_cc_library(
    name = "grpc_transport_chttp2_server_secure",
    srcs = [
        "src/core/ext/transport/chttp2/server/secure/server_secure_chttp2.c",
    ],
    language = "c",
    deps = [
        "grpc_base",
        "grpc_secure",
        "grpc_transport_chttp2",
        "grpc_transport_chttp2_server",
    ],
)

grpc_cc_library(
    name = "grpc_transport_cronet_client_secure",
    srcs = [
        "src/core/ext/transport/cronet/client/secure/cronet_channel_create.c",
        "src/core/ext/transport/cronet/transport/cronet_api_dummy.c",
        "src/core/ext/transport/cronet/transport/cronet_transport.c",
    ],
    hdrs = [
        "src/core/ext/transport/cronet/transport/cronet_transport.h",
        "third_party/objective_c/Cronet/bidirectional_stream_c.h",
    ],
    language = "c",
    public_hdrs = [
        "include/grpc/grpc_cronet.h",
        "include/grpc/grpc_security.h",
        "include/grpc/grpc_security_constants.h",
    ],
    deps = [
        "grpc_base",
        "grpc_transport_chttp2",
    ],
)

grpc_cc_library(
    name = "grpc_transport_inproc",
    srcs = [
        "src/core/ext/transport/inproc/inproc_plugin.c",
        "src/core/ext/transport/inproc/inproc_transport.c",
    ],
    hdrs = [
        "src/core/ext/transport/inproc/inproc_transport.h",
    ],
    language = "c",
    deps = [
        "grpc_base",
    ],
)

grpc_cc_library(
    name = "tsi_interface",
    srcs = [
        "src/core/tsi/transport_security.c",
        "src/core/tsi/transport_security_adapter.c",
    ],
    hdrs = [
        "src/core/tsi/transport_security.h",
        "src/core/tsi/transport_security_adapter.h",
        "src/core/tsi/transport_security_interface.h",
    ],
    language = "c",
    deps = [
        "gpr",
        "grpc_trace",
    ],
)

grpc_cc_library(
    name = "tsi",
    srcs = [
        "src/core/tsi/fake_transport_security.c",
        "src/core/tsi/gts_transport_security.c",
        "src/core/tsi/ssl_transport_security.c",
        "src/core/tsi/transport_security_grpc.c",
    ],
    hdrs = [
        "src/core/tsi/fake_transport_security.h",
        "src/core/tsi/gts_transport_security.h",
        "src/core/tsi/ssl_transport_security.h",
        "src/core/tsi/ssl_types.h",
        "src/core/tsi/transport_security_grpc.h",
    ],
    external_deps = [
        "libssl",
    ],
    language = "c",
    deps = [
        "grpc_base",
        "tsi_interface",
    ],
)

grpc_cc_library(
    name = "grpc++_base",
    srcs = GRPCXX_SRCS,
    hdrs = GRPCXX_HDRS,
    language = "c++",
    public_hdrs = GRPCXX_PUBLIC_HDRS,
    deps = [
        "grpc",
        "grpc++_codegen_base",
    ],
)

grpc_cc_library(
    name = "grpc++_base_unsecure",
    srcs = GRPCXX_SRCS,
    hdrs = GRPCXX_HDRS,
    language = "c++",
    public_hdrs = GRPCXX_PUBLIC_HDRS,
    deps = [
        "grpc++_codegen_base",
        "grpc_unsecure",
    ],
)

grpc_cc_library(
    name = "grpc++_codegen_base",
    language = "c++",
    public_hdrs = [
        "include/grpc++/impl/codegen/async_stream.h",
        "include/grpc++/impl/codegen/async_unary_call.h",
        "include/grpc++/impl/codegen/call.h",
        "include/grpc++/impl/codegen/call_hook.h",
        "include/grpc++/impl/codegen/channel_interface.h",
        "include/grpc++/impl/codegen/client_context.h",
        "include/grpc++/impl/codegen/client_unary_call.h",
        "include/grpc++/impl/codegen/completion_queue.h",
        "include/grpc++/impl/codegen/completion_queue_tag.h",
        "include/grpc++/impl/codegen/config.h",
        "include/grpc++/impl/codegen/core_codegen_interface.h",
        "include/grpc++/impl/codegen/create_auth_context.h",
        "include/grpc++/impl/codegen/grpc_library.h",
        "include/grpc++/impl/codegen/metadata_map.h",
        "include/grpc++/impl/codegen/method_handler_impl.h",
        "include/grpc++/impl/codegen/rpc_method.h",
        "include/grpc++/impl/codegen/rpc_service_method.h",
        "include/grpc++/impl/codegen/security/auth_context.h",
        "include/grpc++/impl/codegen/serialization_traits.h",
        "include/grpc++/impl/codegen/server_context.h",
        "include/grpc++/impl/codegen/server_interface.h",
        "include/grpc++/impl/codegen/service_type.h",
        "include/grpc++/impl/codegen/slice.h",
        "include/grpc++/impl/codegen/status.h",
        "include/grpc++/impl/codegen/status_code_enum.h",
        "include/grpc++/impl/codegen/string_ref.h",
        "include/grpc++/impl/codegen/stub_options.h",
        "include/grpc++/impl/codegen/sync_stream.h",
        "include/grpc++/impl/codegen/time.h",
    ],
    deps = [
        "grpc_codegen",
    ],
)

grpc_cc_library(
    name = "grpc++_codegen_base_src",
    srcs = [
        "src/cpp/codegen/codegen_init.cc",
    ],
    language = "c++",
    deps = [
        "grpc++_codegen_base",
    ],
)

grpc_cc_library(
    name = "grpc++_codegen_proto",
    language = "c++",
    public_hdrs = [
        "include/grpc++/impl/codegen/proto_utils.h",
    ],
    deps = [
        "grpc++_codegen_base",
        "grpc++_config_proto",
    ],
)

grpc_cc_library(
    name = "grpc++_config_proto",
    external_deps = [
        "protobuf",
    ],
    language = "c++",
    public_hdrs = [
        "include/grpc++/impl/codegen/config_protobuf.h",
    ],
)

grpc_cc_library(
    name = "grpc++_reflection",
    srcs = [
        "src/cpp/ext/proto_server_reflection.cc",
        "src/cpp/ext/proto_server_reflection_plugin.cc",
    ],
    hdrs = [
        "src/cpp/ext/proto_server_reflection.h",
    ],
    language = "c++",
    public_hdrs = [
        "include/grpc++/ext/proto_server_reflection_plugin.h",
    ],
    deps = [
        ":grpc++",
        "//src/proto/grpc/reflection/v1alpha:reflection_proto",
    ],
    alwayslink = 1,
)

grpc_cc_library(
    name = "grpc++_test",
    public_hdrs = [
        "include/grpc++/test/mock_stream.h",
        "include/grpc++/test/server_context_test_spouse.h",
    ],
    deps = [
        ":grpc++",
    ],
)

grpc_cc_library(
    name = "grpc_server_backward_compatibility",
    srcs = [
        "src/core/ext/filters/workarounds/workaround_utils.c",
    ],
    hdrs = [
        "src/core/ext/filters/workarounds/workaround_utils.h",
    ],
    language = "c",
    deps = [
        "grpc_base",
    ],
)

grpc_cc_library(
    name = "grpc++_core_stats",
    srcs = [
        "src/cpp/util/core_stats.cc",
    ],
    hdrs = [
        "src/cpp/util/core_stats.h",
    ],
    language = "c++",
    deps = [
        ":grpc++",
        "//src/proto/grpc/core:stats_proto",
    ],
)

grpc_generate_one_off_targets()<|MERGE_RESOLUTION|>--- conflicted
+++ resolved
@@ -574,13 +574,10 @@
         "src/core/lib/compression/compression.c",
         "src/core/lib/compression/message_compress.c",
         "src/core/lib/compression/stream_compression.c",
-<<<<<<< HEAD
         "src/core/lib/compression/stream_compression_gzip.c",
         "src/core/lib/compression/stream_compression_identity.c",
-=======
         "src/core/lib/debug/stats.c",
         "src/core/lib/debug/stats_data.c",
->>>>>>> aafa875c
         "src/core/lib/http/format_request.c",
         "src/core/lib/http/httpcli.c",
         "src/core/lib/http/parser.c",
@@ -710,13 +707,10 @@
         "src/core/lib/compression/algorithm_metadata.h",
         "src/core/lib/compression/message_compress.h",
         "src/core/lib/compression/stream_compression.h",
-<<<<<<< HEAD
         "src/core/lib/compression/stream_compression_gzip.h",
         "src/core/lib/compression/stream_compression_identity.h",
-=======
         "src/core/lib/debug/stats.h",
         "src/core/lib/debug/stats_data.h",
->>>>>>> aafa875c
         "src/core/lib/http/format_request.h",
         "src/core/lib/http/httpcli.h",
         "src/core/lib/http/parser.h",
