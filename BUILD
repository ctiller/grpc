# gRPC Bazel BUILD file.
#
# Copyright 2016 gRPC authors.
#
# Licensed under the Apache License, Version 2.0 (the "License");
# you may not use this file except in compliance with the License.
# You may obtain a copy of the License at
#
#     http://www.apache.org/licenses/LICENSE-2.0
#
# Unless required by applicable law or agreed to in writing, software
# distributed under the License is distributed on an "AS IS" BASIS,
# WITHOUT WARRANTIES OR CONDITIONS OF ANY KIND, either express or implied.
# See the License for the specific language governing permissions and
# limitations under the License.

load(
    "//bazel:grpc_build_system.bzl",
    "grpc_cc_library",
    "grpc_generate_one_off_targets",
    "grpc_upb_proto_library",
    "python_config_settings",
)
load("@bazel_skylib//lib:selects.bzl", "selects")

licenses(["notice"])

package(
    default_visibility = ["//visibility:public"],
    features = [
        "layering_check",
        "-parse_headers",
    ],
)

exports_files([
    "LICENSE",
    "etc/roots.pem",
])

config_setting(
    name = "grpc_no_ares",
    values = {"define": "grpc_no_ares=true"},
)

config_setting(
    name = "grpc_no_xds_define",
    values = {"define": "grpc_no_xds=true"},
)

config_setting(
    name = "android",
    values = {"crosstool_top": "//external:android/crosstool"},
)

config_setting(
    name = "ios",
    values = {"apple_platform_type": "ios"},
)

selects.config_setting_group(
    name = "grpc_no_xds",
    match_any = [
        ":grpc_no_xds_define",
        # In addition to disabling XDS support when --define=grpc_no_xds=true is
        # specified, we also disable it on mobile platforms where it is not
        # likely to be needed and where reducing the binary size is more
        # important.
        ":android",
        ":ios",
    ],
)

config_setting(
    name = "grpc_allow_exceptions",
    values = {"define": "GRPC_ALLOW_EXCEPTIONS=1"},
)

config_setting(
    name = "grpc_disallow_exceptions",
    values = {"define": "GRPC_ALLOW_EXCEPTIONS=0"},
)

config_setting(
    name = "remote_execution",
    values = {"define": "GRPC_PORT_ISOLATED_RUNTIME=1"},
)

config_setting(
    name = "windows",
    values = {"cpu": "x64_windows"},
)

config_setting(
    name = "windows_msvc",
    values = {"cpu": "x64_windows_msvc"},
)

config_setting(
    name = "mac_x86_64",
    values = {"cpu": "darwin"},
)

config_setting(
    name = "use_strict_warning",
    values = {"define": "use_strict_warning=true"},
)

python_config_settings()

# This should be updated along with build_handwritten.yaml
g_stands_for = "guileless"  # @unused

core_version = "18.0.0"  # @unused

version = "1.40.0-dev"  # @unused

GPR_PUBLIC_HDRS = [
    "include/grpc/support/alloc.h",
    "include/grpc/support/atm.h",
    "include/grpc/support/atm_gcc_atomic.h",
    "include/grpc/support/atm_gcc_sync.h",
    "include/grpc/support/atm_windows.h",
    "include/grpc/support/cpu.h",
    "include/grpc/support/log.h",
    "include/grpc/support/log_windows.h",
    "include/grpc/support/port_platform.h",
    "include/grpc/support/string_util.h",
    "include/grpc/support/sync.h",
    "include/grpc/support/sync_abseil.h",
    "include/grpc/support/sync_custom.h",
    "include/grpc/support/sync_generic.h",
    "include/grpc/support/sync_posix.h",
    "include/grpc/support/sync_windows.h",
    "include/grpc/support/thd_id.h",
    "include/grpc/support/time.h",
]

GRPC_PUBLIC_HDRS = [
    "include/grpc/byte_buffer.h",
    "include/grpc/byte_buffer_reader.h",
    "include/grpc/compression.h",
    "include/grpc/fork.h",
    "include/grpc/grpc.h",
    "include/grpc/grpc_posix.h",
    "include/grpc/grpc_security_constants.h",
    "include/grpc/slice.h",
    "include/grpc/slice_buffer.h",
    "include/grpc/status.h",
    "include/grpc/load_reporting.h",
    "include/grpc/support/workaround_list.h",
]

GRPC_PUBLIC_EVENT_ENGINE_HDRS = [
    "include/grpc/event_engine/endpoint_config.h",
    "include/grpc/event_engine/event_engine.h",
    "include/grpc/event_engine/port.h",
    "include/grpc/event_engine/slice_allocator.h",
]

GRPC_SECURE_PUBLIC_HDRS = [
    "include/grpc/grpc_security.h",
]

# TODO(ctiller): layer grpc atop grpc_unsecure, layer grpc++ atop grpc++_unsecure
GRPCXX_SRCS = [
    "src/cpp/client/channel_cc.cc",
    "src/cpp/client/client_callback.cc",
    "src/cpp/client/client_context.cc",
    "src/cpp/client/client_interceptor.cc",
    "src/cpp/client/create_channel.cc",
    "src/cpp/client/create_channel_internal.cc",
    "src/cpp/client/create_channel_posix.cc",
    "src/cpp/client/credentials_cc.cc",
    "src/cpp/common/alarm.cc",
    "src/cpp/common/channel_arguments.cc",
    "src/cpp/common/channel_filter.cc",
    "src/cpp/common/completion_queue_cc.cc",
    "src/cpp/common/core_codegen.cc",
    "src/cpp/common/resource_quota_cc.cc",
    "src/cpp/common/rpc_method.cc",
    "src/cpp/common/version_cc.cc",
    "src/cpp/common/validate_service_config.cc",
    "src/cpp/server/async_generic_service.cc",
    "src/cpp/server/channel_argument_option.cc",
    "src/cpp/server/create_default_thread_pool.cc",
    "src/cpp/server/dynamic_thread_pool.cc",
    "src/cpp/server/external_connection_acceptor_impl.cc",
    "src/cpp/server/health/default_health_check_service.cc",
    "src/cpp/server/health/health_check_service.cc",
    "src/cpp/server/health/health_check_service_server_builder_option.cc",
    "src/cpp/server/server_builder.cc",
    "src/cpp/server/server_callback.cc",
    "src/cpp/server/server_cc.cc",
    "src/cpp/server/server_context.cc",
    "src/cpp/server/server_credentials.cc",
    "src/cpp/server/server_posix.cc",
    "src/cpp/thread_manager/thread_manager.cc",
    "src/cpp/util/byte_buffer_cc.cc",
    "src/cpp/util/status.cc",
    "src/cpp/util/string_ref.cc",
    "src/cpp/util/time_cc.cc",
]

GRPCXX_HDRS = [
    "src/cpp/client/create_channel_internal.h",
    "src/cpp/common/channel_filter.h",
    "src/cpp/server/dynamic_thread_pool.h",
    "src/cpp/server/external_connection_acceptor_impl.h",
    "src/cpp/server/health/default_health_check_service.h",
    "src/cpp/server/thread_pool_interface.h",
    "src/cpp/thread_manager/thread_manager.h",
]

GRPCXX_PUBLIC_HDRS = [
    "include/grpc++/alarm.h",
    "include/grpc++/channel.h",
    "include/grpc++/client_context.h",
    "include/grpc++/completion_queue.h",
    "include/grpc++/create_channel.h",
    "include/grpc++/create_channel_posix.h",
    "include/grpc++/ext/health_check_service_server_builder_option.h",
    "include/grpc++/generic/async_generic_service.h",
    "include/grpc++/generic/generic_stub.h",
    "include/grpc++/grpc++.h",
    "include/grpc++/health_check_service_interface.h",
    "include/grpc++/impl/call.h",
    "include/grpc++/impl/channel_argument_option.h",
    "include/grpc++/impl/client_unary_call.h",
    "include/grpc++/impl/codegen/core_codegen.h",
    "include/grpc++/impl/grpc_library.h",
    "include/grpc++/impl/method_handler_impl.h",
    "include/grpc++/impl/rpc_method.h",
    "include/grpc++/impl/rpc_service_method.h",
    "include/grpc++/impl/serialization_traits.h",
    "include/grpc++/impl/server_builder_option.h",
    "include/grpc++/impl/server_builder_plugin.h",
    "include/grpc++/impl/server_initializer.h",
    "include/grpc++/impl/service_type.h",
    "include/grpc++/security/auth_context.h",
    "include/grpc++/resource_quota.h",
    "include/grpc++/security/auth_metadata_processor.h",
    "include/grpc++/security/credentials.h",
    "include/grpc++/security/server_credentials.h",
    "include/grpc++/server.h",
    "include/grpc++/server_builder.h",
    "include/grpc++/server_context.h",
    "include/grpc++/server_posix.h",
    "include/grpc++/support/async_stream.h",
    "include/grpc++/support/async_unary_call.h",
    "include/grpc++/support/byte_buffer.h",
    "include/grpc++/support/channel_arguments.h",
    "include/grpc++/support/config.h",
    "include/grpc++/support/slice.h",
    "include/grpc++/support/status.h",
    "include/grpc++/support/status_code_enum.h",
    "include/grpc++/support/string_ref.h",
    "include/grpc++/support/stub_options.h",
    "include/grpc++/support/sync_stream.h",
    "include/grpc++/support/time.h",
    "include/grpcpp/alarm.h",
    "include/grpcpp/channel.h",
    "include/grpcpp/client_context.h",
    "include/grpcpp/completion_queue.h",
    "include/grpcpp/create_channel.h",
    "include/grpcpp/create_channel_posix.h",
    "include/grpcpp/ext/health_check_service_server_builder_option.h",
    "include/grpcpp/generic/async_generic_service.h",
    "include/grpcpp/generic/generic_stub.h",
    "include/grpcpp/grpcpp.h",
    "include/grpcpp/health_check_service_interface.h",
    "include/grpcpp/impl/call.h",
    "include/grpcpp/impl/channel_argument_option.h",
    "include/grpcpp/impl/client_unary_call.h",
    "include/grpcpp/impl/codegen/core_codegen.h",
    "include/grpcpp/impl/grpc_library.h",
    "include/grpcpp/impl/method_handler_impl.h",
    "include/grpcpp/impl/rpc_method.h",
    "include/grpcpp/impl/rpc_service_method.h",
    "include/grpcpp/impl/serialization_traits.h",
    "include/grpcpp/impl/server_builder_option.h",
    "include/grpcpp/impl/server_builder_plugin.h",
    "include/grpcpp/impl/server_initializer.h",
    "include/grpcpp/impl/service_type.h",
    "include/grpcpp/resource_quota.h",
    "include/grpcpp/security/auth_context.h",
    "include/grpcpp/security/auth_metadata_processor.h",
    "include/grpcpp/security/credentials.h",
    "include/grpcpp/security/server_credentials.h",
    "include/grpcpp/security/tls_certificate_provider.h",
    "include/grpcpp/security/authorization_policy_provider.h",
    "include/grpcpp/security/tls_credentials_options.h",
    "include/grpcpp/server.h",
    "include/grpcpp/server_builder.h",
    "include/grpcpp/server_context.h",
    "include/grpcpp/server_posix.h",
    "include/grpcpp/support/async_stream.h",
    "include/grpcpp/support/async_unary_call.h",
    "include/grpcpp/support/byte_buffer.h",
    "include/grpcpp/support/channel_arguments.h",
    "include/grpcpp/support/client_callback.h",
    "include/grpcpp/support/client_interceptor.h",
    "include/grpcpp/support/config.h",
    "include/grpcpp/support/interceptor.h",
    "include/grpcpp/support/message_allocator.h",
    "include/grpcpp/support/method_handler.h",
    "include/grpcpp/support/proto_buffer_reader.h",
    "include/grpcpp/support/proto_buffer_writer.h",
    "include/grpcpp/support/server_callback.h",
    "include/grpcpp/support/server_interceptor.h",
    "include/grpcpp/support/slice.h",
    "include/grpcpp/support/status.h",
    "include/grpcpp/support/status_code_enum.h",
    "include/grpcpp/support/string_ref.h",
    "include/grpcpp/support/stub_options.h",
    "include/grpcpp/support/sync_stream.h",
    "include/grpcpp/support/time.h",
    "include/grpcpp/support/validate_service_config.h",
]

grpc_cc_library(
    name = "gpr",
    language = "c++",
    public_hdrs = GPR_PUBLIC_HDRS,
    standalone = True,
    visibility = ["@grpc:public"],
    deps = [
        "gpr_base",
    ],
)

grpc_cc_library(
    name = "grpc_unsecure",
    srcs = [
        "src/core/lib/security/authorization/authorization_policy_provider_null_vtable.cc",
        "src/core/lib/surface/init.cc",
        "src/core/lib/surface/init_unsecure.cc",
        "src/core/plugin_registry/grpc_unsecure_plugin_registry.cc",
    ],
    language = "c++",
    public_hdrs = GRPC_PUBLIC_HDRS,
    standalone = True,
    visibility = ["@grpc:public"],
    deps = [
        "gpr_base",
        "grpc_base_c",
        "grpc_common",
        "grpc_lb_policy_grpclb",
        "grpc_trace",
    ],
)

grpc_cc_library(
    name = "grpc",
    srcs = [
        "src/core/lib/surface/init.cc",
        "src/core/plugin_registry/grpc_plugin_registry.cc",
    ],
    defines = select({
        "grpc_no_xds": ["GRPC_NO_XDS"],
        "//conditions:default": [],
    }),
    language = "c++",
    public_hdrs = GRPC_PUBLIC_HDRS + GRPC_SECURE_PUBLIC_HDRS,
    select_deps = {
        "grpc_no_xds": [],
        "//conditions:default": [
            "grpc_lb_policy_cds",
            "grpc_lb_policy_xds_cluster_impl",
            "grpc_lb_policy_xds_cluster_manager",
            "grpc_lb_policy_xds_cluster_resolver",
            "grpc_resolver_xds",
            "grpc_resolver_c2p",
            "grpc_xds_server_config_fetcher",
        ],
    },
    standalone = True,
    visibility = [
        "@grpc:public",
    ],
    deps = [
        "gpr_base",
        "grpc_base_c",
        "grpc_common",
        "grpc_lb_policy_grpclb_secure",
        "grpc_secure",
        "grpc_trace",
        "grpc_transport_chttp2_client_secure",
        "grpc_transport_chttp2_server_secure",
    ],
)

grpc_cc_library(
    name = "grpc++_public_hdrs",
    hdrs = GRPCXX_PUBLIC_HDRS,
    external_deps = [
        "absl/synchronization",
        "protobuf_headers",
    ],
    visibility = ["@grpc:public"],
)

grpc_cc_library(
    name = "grpc++",
    hdrs = [
        "src/cpp/client/secure_credentials.h",
        "src/cpp/common/secure_auth_context.h",
        "src/cpp/common/tls_credentials_options_util.h",
        "src/cpp/server/secure_server_credentials.h",
    ],
    language = "c++",
    public_hdrs = GRPCXX_PUBLIC_HDRS,
    select_deps = {
        "grpc_no_xds": [],
        "//conditions:default": [
            "grpc++_xds_client",
            "grpc++_xds_server",
        ],
    },
    standalone = True,
    visibility = [
        "@grpc:public",
    ],
    deps = [
        "grpc++_internals",
    ],
)

grpc_cc_library(
    name = "grpc++_internals",
    srcs = [
        "src/cpp/client/insecure_credentials.cc",
        "src/cpp/client/secure_credentials.cc",
        "src/cpp/common/auth_property_iterator.cc",
        "src/cpp/common/secure_auth_context.cc",
        "src/cpp/common/secure_channel_arguments.cc",
        "src/cpp/common/secure_create_auth_context.cc",
        "src/cpp/common/tls_certificate_provider.cc",
        "src/cpp/common/tls_credentials_options.cc",
        "src/cpp/common/tls_credentials_options_util.cc",
        "src/cpp/server/insecure_server_credentials.cc",
        "src/cpp/server/secure_server_credentials.cc",
    ],
    hdrs = [
        "src/cpp/client/secure_credentials.h",
        "src/cpp/common/secure_auth_context.h",
        "src/cpp/common/tls_credentials_options_util.h",
        "src/cpp/server/secure_server_credentials.h",
    ],
    external_deps = [
        "absl/synchronization",
        "absl/container:inlined_vector",
        "absl/strings",
        "protobuf_headers",
    ],
    language = "c++",
    public_hdrs = GRPCXX_PUBLIC_HDRS,
    deps = [
        "gpr_base",
        "grpc",
        "grpc++_base",
        "grpc++_codegen_base",
        "grpc++_codegen_base_src",
        "grpc++_codegen_proto",
        "grpc_base_c",
        "grpc_codegen",
        "grpc_secure",
        "ref_counted_ptr",
    ],
)

grpc_cc_library(
    name = "grpc++_xds_client",
    srcs = [
        "src/cpp/client/xds_credentials.cc",
    ],
    hdrs = [
        "src/cpp/client/secure_credentials.h",
    ],
    external_deps = [
        "absl/container:inlined_vector",
    ],
    language = "c++",
    deps = [
        "grpc++_internals",
    ],
)

grpc_cc_library(
    name = "grpc++_xds_server",
    srcs = [
        "src/cpp/server/xds_server_credentials.cc",
    ],
    hdrs = [
        "src/cpp/server/secure_server_credentials.h",
    ],
    language = "c++",
    public_hdrs = [
        "include/grpcpp/xds_server_builder.h",
    ],
    visibility = ["@grpc:xds"],
    deps = [
        "grpc++_internals",
    ],
)

grpc_cc_library(
    name = "grpc++_unsecure",
    srcs = [
        "src/cpp/client/insecure_credentials.cc",
        "src/cpp/common/insecure_create_auth_context.cc",
        "src/cpp/server/insecure_server_credentials.cc",
    ],
    language = "c++",
    standalone = True,
    visibility = ["@grpc:public"],
    deps = [
        "gpr",
        "grpc++_base_unsecure",
        "grpc++_codegen_base",
        "grpc++_codegen_base_src",
        "grpc++_codegen_proto",
        "grpc_unsecure",
    ],
)

grpc_cc_library(
    name = "grpc++_error_details",
    srcs = [
        "src/cpp/util/error_details.cc",
    ],
    hdrs = [
        "include/grpc++/support/error_details.h",
        "include/grpcpp/support/error_details.h",
    ],
    language = "c++",
    standalone = True,
    visibility = ["@grpc:public"],
    deps = [
        "grpc++",
    ],
)

grpc_cc_library(
    name = "grpc++_alts",
    srcs = [
        "src/cpp/common/alts_context.cc",
        "src/cpp/common/alts_util.cc",
    ],
    hdrs = [
        "include/grpcpp/security/alts_context.h",
        "include/grpcpp/security/alts_util.h",
    ],
    external_deps = [
        "upb_lib",
    ],
    language = "c++",
    standalone = True,
    visibility = ["@grpc:tsi"],
    deps = [
        "alts_upb",
        "alts_util",
        "gpr_base",
        "grpc++",
        "tsi",
    ],
)

grpc_cc_library(
    name = "grpc_csharp_ext",
    srcs = [
        "src/csharp/ext/grpc_csharp_ext.c",
    ],
    language = "csharp",
    deps = [
        "gpr",
        "grpc",
    ],
)

grpc_cc_library(
    name = "census",
    srcs = [
        "src/core/ext/filters/census/grpc_context.cc",
    ],
    language = "c++",
    public_hdrs = [
        "include/grpc/census.h",
    ],
    deps = [
        "gpr_base",
        "grpc_base_c",
        "grpc_trace",
    ],
)

grpc_cc_library(
    name = "grpc++_internal_hdrs_only",
    hdrs = [
        "include/grpcpp/impl/codegen/sync.h",
    ],
    external_deps = [
        "absl/synchronization",
    ],
    language = "c++",
    deps = [
        "gpr_codegen",
    ],
)

grpc_cc_library(
    name = "gpr_base",
    srcs = [
        "src/core/lib/gpr/alloc.cc",
        "src/core/lib/gpr/atm.cc",
        "src/core/lib/gpr/cpu_iphone.cc",
        "src/core/lib/gpr/cpu_linux.cc",
        "src/core/lib/gpr/cpu_posix.cc",
        "src/core/lib/gpr/cpu_windows.cc",
        "src/core/lib/gpr/env_linux.cc",
        "src/core/lib/gpr/env_posix.cc",
        "src/core/lib/gpr/env_windows.cc",
        "src/core/lib/gpr/log.cc",
        "src/core/lib/gpr/log_android.cc",
        "src/core/lib/gpr/log_linux.cc",
        "src/core/lib/gpr/log_posix.cc",
        "src/core/lib/gpr/log_windows.cc",
        "src/core/lib/gpr/murmur_hash.cc",
        "src/core/lib/gpr/string.cc",
        "src/core/lib/gpr/string_posix.cc",
        "src/core/lib/gpr/string_util_windows.cc",
        "src/core/lib/gpr/string_windows.cc",
        "src/core/lib/gpr/sync.cc",
        "src/core/lib/gpr/sync_abseil.cc",
        "src/core/lib/gpr/sync_posix.cc",
        "src/core/lib/gpr/sync_windows.cc",
        "src/core/lib/gpr/time.cc",
        "src/core/lib/gpr/time_posix.cc",
        "src/core/lib/gpr/time_precise.cc",
        "src/core/lib/gpr/time_windows.cc",
        "src/core/lib/gpr/tls_pthread.cc",
        "src/core/lib/gpr/tmpfile_msys.cc",
        "src/core/lib/gpr/tmpfile_posix.cc",
        "src/core/lib/gpr/tmpfile_windows.cc",
        "src/core/lib/gpr/wrap_memcpy.cc",
        "src/core/lib/gprpp/arena.cc",
        "src/core/lib/gprpp/examine_stack.cc",
        "src/core/lib/gprpp/fork.cc",
        "src/core/lib/gprpp/global_config_env.cc",
        "src/core/lib/gprpp/host_port.cc",
        "src/core/lib/gprpp/mpscq.cc",
        "src/core/lib/gprpp/stat_posix.cc",
        "src/core/lib/gprpp/stat_windows.cc",
        "src/core/lib/gprpp/status_helper.cc",
        "src/core/lib/gprpp/thd_posix.cc",
        "src/core/lib/gprpp/thd_windows.cc",
        "src/core/lib/gprpp/time_util.cc",
        "src/core/lib/profiling/basic_timers.cc",
        "src/core/lib/profiling/stap_timers.cc",
    ],
    hdrs = [
        "src/core/lib/gpr/alloc.h",
        "src/core/lib/gpr/env.h",
        "src/core/lib/gpr/murmur_hash.h",
        "src/core/lib/gpr/spinlock.h",
        "src/core/lib/gpr/string.h",
        "src/core/lib/gpr/string_windows.h",
        "src/core/lib/gpr/time_precise.h",
        "src/core/lib/gpr/tls.h",
        "src/core/lib/gpr/tls_gcc.h",
        "src/core/lib/gpr/tls_msvc.h",
        "src/core/lib/gpr/tls_pthread.h",
        "src/core/lib/gpr/tls_stdcpp.h",
        "src/core/lib/gpr/tmpfile.h",
        "src/core/lib/gpr/useful.h",
        "src/core/lib/gprpp/arena.h",
        "src/core/lib/gprpp/atomic.h",
        "src/core/lib/gprpp/examine_stack.h",
        "src/core/lib/gprpp/fork.h",
        "src/core/lib/gprpp/global_config.h",
        "src/core/lib/gprpp/global_config_custom.h",
        "src/core/lib/gprpp/global_config_env.h",
        "src/core/lib/gprpp/global_config_generic.h",
        "src/core/lib/gprpp/host_port.h",
        "src/core/lib/gprpp/manual_constructor.h",
        "src/core/lib/gprpp/memory.h",
        "src/core/lib/gprpp/mpscq.h",
        "src/core/lib/gprpp/stat.h",
        "src/core/lib/gprpp/status_helper.h",
        "src/core/lib/gprpp/sync.h",
        "src/core/lib/gprpp/thd.h",
        "src/core/lib/gprpp/time_util.h",
        "src/core/lib/profiling/timers.h",
    ],
    external_deps = [
        "absl/base",
        "absl/base:core_headers",
        "absl/memory",
        "absl/status",
        "absl/strings",
        "absl/strings:cord",
        "absl/strings:str_format",
        "absl/synchronization",
        "absl/time:time",
        "absl/types:optional",
        "upb_lib",
    ],
    language = "c++",
    public_hdrs = GPR_PUBLIC_HDRS,
    visibility = ["@grpc:alt_gpr_base_legacy"],
    deps = [
        "construct_destruct",
        "debug_location",
        "google_api_upb",
        "gpr_codegen",
        "grpc_codegen",
    ],
)

grpc_cc_library(
    name = "construct_destruct",
    language = "c++",
    public_hdrs = ["src/core/lib/gprpp/construct_destruct.h"],
)

grpc_cc_library(
    name = "gpr_codegen",
    language = "c++",
    public_hdrs = [
        "include/grpc/impl/codegen/atm.h",
        "include/grpc/impl/codegen/atm_gcc_atomic.h",
        "include/grpc/impl/codegen/atm_gcc_sync.h",
        "include/grpc/impl/codegen/atm_windows.h",
        "include/grpc/impl/codegen/fork.h",
        "include/grpc/impl/codegen/gpr_slice.h",
        "include/grpc/impl/codegen/gpr_types.h",
        "include/grpc/impl/codegen/log.h",
        "include/grpc/impl/codegen/port_platform.h",
        "include/grpc/impl/codegen/sync.h",
        "include/grpc/impl/codegen/sync_abseil.h",
        "include/grpc/impl/codegen/sync_custom.h",
        "include/grpc/impl/codegen/sync_generic.h",
        "include/grpc/impl/codegen/sync_posix.h",
        "include/grpc/impl/codegen/sync_windows.h",
    ],
    visibility = ["@grpc:public"],
)

# A library that vends only port_platform, so that libraries that don't need
# anything else from gpr can still be portable!
grpc_cc_library(
    name = "gpr_platform",
    language = "c++",
    public_hdrs = [
        "include/grpc/impl/codegen/port_platform.h",
    ],
)

grpc_cc_library(
    name = "grpc_trace",
    srcs = ["src/core/lib/debug/trace.cc"],
    hdrs = ["src/core/lib/debug/trace.h"],
    language = "c++",
    public_hdrs = GRPC_PUBLIC_HDRS,
    visibility = ["@grpc:trace"],
    deps = [
        "gpr",
        "grpc_codegen",
    ],
)

grpc_cc_library(
    name = "atomic",
    language = "c++",
    public_hdrs = [
        "src/core/lib/gprpp/atomic.h",
    ],
    deps = [
        "gpr",
    ],
)

grpc_cc_library(
    name = "debug_location",
    language = "c++",
    public_hdrs = ["src/core/lib/gprpp/debug_location.h"],
    visibility = ["@grpc:debug_location"],
)

grpc_cc_library(
    name = "overload",
    language = "c++",
    public_hdrs = ["src/core/lib/gprpp/overload.h"],
    deps = ["gpr_platform"],
)

grpc_cc_library(
    name = "match",
    external_deps = [
        "absl/types:variant",
    ],
    language = "c++",
    public_hdrs = ["src/core/lib/gprpp/match.h"],
    deps = [
        "gpr_platform",
        "overload",
    ],
)

grpc_cc_library(
    name = "table",
    external_deps = ["absl/utility"],
    language = "c++",
    public_hdrs = ["src/core/lib/gprpp/table.h"],
    deps = [
        "bitset",
        "gpr_platform",
    ],
)

grpc_cc_library(
    name = "bitset",
    language = "c++",
    public_hdrs = ["src/core/lib/gprpp/bitset.h"],
    deps = [
        "gpr_platform",
    ],
)

grpc_cc_library(
    name = "orphanable",
    language = "c++",
    public_hdrs = ["src/core/lib/gprpp/orphanable.h"],
    visibility = ["@grpc:client_channel"],
    deps = [
        "debug_location",
        "gpr_base",
        "grpc_trace",
        "ref_counted",
        "ref_counted_ptr",
    ],
)

grpc_cc_library(
    name = "poll",
    external_deps = [
        "absl/types:variant",
    ],
    language = "c++",
    public_hdrs = [
        "src/core/lib/promise/poll.h",
    ],
    deps = ["gpr_platform"],
)

grpc_cc_library(
    name = "promise_status",
    external_deps = [
        "absl/status",
        "absl/status:statusor",
    ],
    language = "c++",
    public_hdrs = [
        "src/core/lib/promise/detail/status.h",
    ],
    deps = ["gpr_platform"],
)

grpc_cc_library(
    name = "ref_counted",
    language = "c++",
    public_hdrs = ["src/core/lib/gprpp/ref_counted.h"],
    deps = [
        "atomic",
        "debug_location",
        "gpr_base",
        "grpc_trace",
        "ref_counted_ptr",
    ],
)

grpc_cc_library(
    name = "dual_ref_counted",
    language = "c++",
    public_hdrs = ["src/core/lib/gprpp/dual_ref_counted.h"],
    deps = [
        "atomic",
        "debug_location",
        "gpr_base",
        "grpc_trace",
        "orphanable",
        "ref_counted_ptr",
    ],
)

grpc_cc_library(
    name = "ref_counted_ptr",
    language = "c++",
    public_hdrs = ["src/core/lib/gprpp/ref_counted_ptr.h"],
    visibility = ["@grpc:ref_counted_ptr"],
    deps = [
        "gpr_base",
    ],
)

grpc_cc_library(
    name = "grpc_base_c",
    srcs = [
        "src/core/lib/address_utils/parse_address.cc",
        "src/core/lib/address_utils/sockaddr_utils.cc",
        "src/core/lib/avl/avl.cc",
        "src/core/lib/backoff/backoff.cc",
        "src/core/lib/channel/channel_args.cc",
        "src/core/lib/channel/channel_stack.cc",
        "src/core/lib/channel/channel_stack_builder.cc",
        "src/core/lib/channel/channel_trace.cc",
        "src/core/lib/channel/channelz.cc",
        "src/core/lib/channel/channelz_registry.cc",
        "src/core/lib/channel/connected_channel.cc",
        "src/core/lib/channel/handshaker.cc",
        "src/core/lib/channel/handshaker_registry.cc",
        "src/core/lib/channel/status_util.cc",
        "src/core/lib/compression/compression.cc",
        "src/core/lib/compression/compression_args.cc",
        "src/core/lib/compression/compression_internal.cc",
        "src/core/lib/compression/message_compress.cc",
        "src/core/lib/compression/stream_compression.cc",
        "src/core/lib/compression/stream_compression_gzip.cc",
        "src/core/lib/compression/stream_compression_identity.cc",
        "src/core/lib/debug/stats.cc",
        "src/core/lib/debug/stats_data.cc",
        "src/core/lib/event_engine/endpoint_config.cc",
        "src/core/lib/event_engine/event_engine.cc",
        "src/core/lib/event_engine/sockaddr.cc",
        "src/core/lib/http/format_request.cc",
        "src/core/lib/http/httpcli.cc",
        "src/core/lib/http/parser.cc",
        "src/core/lib/iomgr/buffer_list.cc",
        "src/core/lib/iomgr/call_combiner.cc",
        "src/core/lib/iomgr/cfstream_handle.cc",
        "src/core/lib/iomgr/combiner.cc",
        "src/core/lib/iomgr/dualstack_socket_posix.cc",
        "src/core/lib/iomgr/endpoint.cc",
        "src/core/lib/iomgr/endpoint_cfstream.cc",
        "src/core/lib/iomgr/endpoint_pair_event_engine.cc",
        "src/core/lib/iomgr/endpoint_pair_posix.cc",
        "src/core/lib/iomgr/endpoint_pair_uv.cc",
        "src/core/lib/iomgr/endpoint_pair_windows.cc",
        "src/core/lib/iomgr/error.cc",
        "src/core/lib/iomgr/error_cfstream.cc",
        "src/core/lib/iomgr/ev_apple.cc",
        "src/core/lib/iomgr/ev_epoll1_linux.cc",
        "src/core/lib/iomgr/ev_epollex_linux.cc",
        "src/core/lib/iomgr/ev_poll_posix.cc",
        "src/core/lib/iomgr/ev_posix.cc",
        "src/core/lib/iomgr/ev_windows.cc",
        "src/core/lib/iomgr/event_engine/closure.cc",
        "src/core/lib/iomgr/event_engine/endpoint.cc",
        "src/core/lib/iomgr/event_engine/iomgr.cc",
        "src/core/lib/iomgr/event_engine/pollset.cc",
        "src/core/lib/iomgr/event_engine/resolved_address_internal.cc",
        "src/core/lib/iomgr/event_engine/resolver.cc",
        "src/core/lib/iomgr/event_engine/tcp.cc",
        "src/core/lib/iomgr/event_engine/timer.cc",
        "src/core/lib/iomgr/exec_ctx.cc",
        "src/core/lib/iomgr/executor.cc",
        "src/core/lib/iomgr/executor/mpmcqueue.cc",
        "src/core/lib/iomgr/executor/threadpool.cc",
        "src/core/lib/iomgr/fork_posix.cc",
        "src/core/lib/iomgr/fork_windows.cc",
        "src/core/lib/iomgr/gethostname_fallback.cc",
        "src/core/lib/iomgr/gethostname_host_name_max.cc",
        "src/core/lib/iomgr/gethostname_sysconf.cc",
        "src/core/lib/iomgr/grpc_if_nametoindex_posix.cc",
        "src/core/lib/iomgr/grpc_if_nametoindex_unsupported.cc",
        "src/core/lib/iomgr/internal_errqueue.cc",
        "src/core/lib/iomgr/iocp_windows.cc",
        "src/core/lib/iomgr/iomgr.cc",
        "src/core/lib/iomgr/iomgr_custom.cc",
        "src/core/lib/iomgr/iomgr_internal.cc",
        "src/core/lib/iomgr/iomgr_posix.cc",
        "src/core/lib/iomgr/iomgr_posix_cfstream.cc",
        "src/core/lib/iomgr/iomgr_uv.cc",
        "src/core/lib/iomgr/iomgr_windows.cc",
        "src/core/lib/iomgr/is_epollexclusive_available.cc",
        "src/core/lib/iomgr/load_file.cc",
        "src/core/lib/iomgr/lockfree_event.cc",
        "src/core/lib/iomgr/polling_entity.cc",
        "src/core/lib/iomgr/pollset.cc",
        "src/core/lib/iomgr/pollset_custom.cc",
        "src/core/lib/iomgr/pollset_set.cc",
        "src/core/lib/iomgr/pollset_set_custom.cc",
        "src/core/lib/iomgr/pollset_set_windows.cc",
        "src/core/lib/iomgr/pollset_uv.cc",
        "src/core/lib/iomgr/pollset_windows.cc",
        "src/core/lib/iomgr/resolve_address.cc",
        "src/core/lib/iomgr/resolve_address_custom.cc",
        "src/core/lib/iomgr/resolve_address_posix.cc",
        "src/core/lib/iomgr/resolve_address_windows.cc",
        "src/core/lib/iomgr/resource_quota.cc",
        "src/core/lib/iomgr/socket_factory_posix.cc",
        "src/core/lib/iomgr/socket_mutator.cc",
        "src/core/lib/iomgr/socket_utils_common_posix.cc",
        "src/core/lib/iomgr/socket_utils_linux.cc",
        "src/core/lib/iomgr/socket_utils_posix.cc",
        "src/core/lib/iomgr/socket_utils_uv.cc",
        "src/core/lib/iomgr/socket_utils_windows.cc",
        "src/core/lib/iomgr/socket_windows.cc",
        "src/core/lib/iomgr/tcp_client.cc",
        "src/core/lib/iomgr/tcp_client_cfstream.cc",
        "src/core/lib/iomgr/tcp_client_custom.cc",
        "src/core/lib/iomgr/tcp_client_posix.cc",
        "src/core/lib/iomgr/tcp_client_windows.cc",
        "src/core/lib/iomgr/tcp_custom.cc",
        "src/core/lib/iomgr/tcp_posix.cc",
        "src/core/lib/iomgr/tcp_server.cc",
        "src/core/lib/iomgr/tcp_server_custom.cc",
        "src/core/lib/iomgr/tcp_server_posix.cc",
        "src/core/lib/iomgr/tcp_server_utils_posix_common.cc",
        "src/core/lib/iomgr/tcp_server_utils_posix_ifaddrs.cc",
        "src/core/lib/iomgr/tcp_server_utils_posix_noifaddrs.cc",
        "src/core/lib/iomgr/tcp_server_windows.cc",
        "src/core/lib/iomgr/tcp_uv.cc",
        "src/core/lib/iomgr/tcp_windows.cc",
        "src/core/lib/iomgr/time_averaged_stats.cc",
        "src/core/lib/iomgr/timer.cc",
        "src/core/lib/iomgr/timer_custom.cc",
        "src/core/lib/iomgr/timer_generic.cc",
        "src/core/lib/iomgr/timer_heap.cc",
        "src/core/lib/iomgr/timer_manager.cc",
        "src/core/lib/iomgr/timer_uv.cc",
        "src/core/lib/iomgr/udp_server.cc",
        "src/core/lib/iomgr/unix_sockets_posix.cc",
        "src/core/lib/iomgr/unix_sockets_posix_noop.cc",
        "src/core/lib/iomgr/wakeup_fd_eventfd.cc",
        "src/core/lib/iomgr/wakeup_fd_nospecial.cc",
        "src/core/lib/iomgr/wakeup_fd_pipe.cc",
        "src/core/lib/iomgr/wakeup_fd_posix.cc",
        "src/core/lib/iomgr/work_serializer.cc",
        "src/core/lib/json/json_reader.cc",
        "src/core/lib/json/json_util.cc",
        "src/core/lib/json/json_writer.cc",
        "src/core/lib/slice/b64.cc",
        "src/core/lib/slice/percent_encoding.cc",
        "src/core/lib/slice/slice.cc",
        "src/core/lib/slice/slice_buffer.cc",
        "src/core/lib/slice/slice_intern.cc",
        "src/core/lib/slice/slice_string_helpers.cc",
        "src/core/lib/surface/api_trace.cc",
        "src/core/lib/surface/byte_buffer.cc",
        "src/core/lib/surface/byte_buffer_reader.cc",
        "src/core/lib/surface/call.cc",
        "src/core/lib/surface/call_details.cc",
        "src/core/lib/surface/call_log_batch.cc",
        "src/core/lib/surface/channel.cc",
        "src/core/lib/surface/channel_init.cc",
        "src/core/lib/surface/channel_ping.cc",
        "src/core/lib/surface/channel_stack_type.cc",
        "src/core/lib/surface/completion_queue.cc",
        "src/core/lib/surface/completion_queue_factory.cc",
        "src/core/lib/surface/event_string.cc",
        "src/core/lib/surface/metadata_array.cc",
        "src/core/lib/surface/server.cc",
        "src/core/lib/surface/validate_metadata.cc",
        "src/core/lib/surface/version.cc",
        "src/core/lib/transport/authority_override.cc",
        "src/core/lib/transport/bdp_estimator.cc",
        "src/core/lib/transport/byte_stream.cc",
        "src/core/lib/transport/connectivity_state.cc",
        "src/core/lib/transport/error_utils.cc",
        "src/core/lib/transport/metadata.cc",
        "src/core/lib/transport/metadata_batch.cc",
        "src/core/lib/transport/pid_controller.cc",
        "src/core/lib/transport/static_metadata.cc",
        "src/core/lib/transport/status_conversion.cc",
        "src/core/lib/transport/status_metadata.cc",
        "src/core/lib/transport/timeout_encoding.cc",
        "src/core/lib/transport/transport.cc",
        "src/core/lib/transport/transport_op_string.cc",
        "src/core/lib/uri/uri_parser.cc",
    ],
    hdrs = [
        "src/core/lib/address_utils/parse_address.h",
        "src/core/lib/address_utils/sockaddr_utils.h",
        "src/core/lib/avl/avl.h",
        "src/core/lib/backoff/backoff.h",
        "src/core/lib/channel/call_tracer.h",
        "src/core/lib/channel/channel_args.h",
        "src/core/lib/channel/channel_stack.h",
        "src/core/lib/channel/channel_stack_builder.h",
        "src/core/lib/channel/channel_trace.h",
        "src/core/lib/channel/channelz.h",
        "src/core/lib/channel/channelz_registry.h",
        "src/core/lib/channel/connected_channel.h",
        "src/core/lib/channel/context.h",
        "src/core/lib/channel/handshaker.h",
        "src/core/lib/channel/handshaker_factory.h",
        "src/core/lib/channel/handshaker_registry.h",
        "src/core/lib/channel/status_util.h",
        "src/core/lib/compression/algorithm_metadata.h",
        "src/core/lib/compression/compression_args.h",
        "src/core/lib/compression/compression_internal.h",
        "src/core/lib/compression/message_compress.h",
        "src/core/lib/compression/stream_compression.h",
        "src/core/lib/compression/stream_compression_gzip.h",
        "src/core/lib/compression/stream_compression_identity.h",
        "src/core/lib/debug/stats.h",
        "src/core/lib/debug/stats_data.h",
        "src/core/lib/event_engine/endpoint_config_internal.h",
        "src/core/lib/event_engine/sockaddr.h",
        "src/core/lib/http/format_request.h",
        "src/core/lib/http/httpcli.h",
        "src/core/lib/http/parser.h",
        "src/core/lib/iomgr/block_annotate.h",
        "src/core/lib/iomgr/buffer_list.h",
        "src/core/lib/iomgr/call_combiner.h",
        "src/core/lib/iomgr/cfstream_handle.h",
        "src/core/lib/iomgr/closure.h",
        "src/core/lib/iomgr/combiner.h",
        "src/core/lib/iomgr/dynamic_annotations.h",
        "src/core/lib/iomgr/endpoint.h",
        "src/core/lib/iomgr/endpoint_cfstream.h",
        "src/core/lib/iomgr/endpoint_pair.h",
        "src/core/lib/iomgr/error.h",
        "src/core/lib/iomgr/error_cfstream.h",
        "src/core/lib/iomgr/error_internal.h",
        "src/core/lib/iomgr/ev_apple.h",
        "src/core/lib/iomgr/ev_epoll1_linux.h",
        "src/core/lib/iomgr/ev_epollex_linux.h",
        "src/core/lib/iomgr/ev_poll_posix.h",
        "src/core/lib/iomgr/ev_posix.h",
        "src/core/lib/iomgr/event_engine/closure.h",
        "src/core/lib/iomgr/event_engine/endpoint.h",
        "src/core/lib/iomgr/event_engine/iomgr.h",
        "src/core/lib/iomgr/event_engine/pollset.h",
        "src/core/lib/iomgr/event_engine/promise.h",
        "src/core/lib/iomgr/event_engine/resolved_address_internal.h",
        "src/core/lib/iomgr/exec_ctx.h",
        "src/core/lib/iomgr/executor.h",
        "src/core/lib/iomgr/executor/mpmcqueue.h",
        "src/core/lib/iomgr/executor/threadpool.h",
        "src/core/lib/iomgr/gethostname.h",
        "src/core/lib/iomgr/grpc_if_nametoindex.h",
        "src/core/lib/iomgr/internal_errqueue.h",
        "src/core/lib/iomgr/iocp_windows.h",
        "src/core/lib/iomgr/iomgr.h",
        "src/core/lib/iomgr/iomgr_custom.h",
        "src/core/lib/iomgr/iomgr_internal.h",
        "src/core/lib/iomgr/is_epollexclusive_available.h",
        "src/core/lib/iomgr/load_file.h",
        "src/core/lib/iomgr/lockfree_event.h",
        "src/core/lib/iomgr/nameser.h",
        "src/core/lib/iomgr/polling_entity.h",
        "src/core/lib/iomgr/pollset.h",
        "src/core/lib/iomgr/pollset_custom.h",
        "src/core/lib/iomgr/pollset_set.h",
        "src/core/lib/iomgr/pollset_set_custom.h",
        "src/core/lib/iomgr/pollset_set_windows.h",
        "src/core/lib/iomgr/pollset_uv.h",
        "src/core/lib/iomgr/pollset_windows.h",
        "src/core/lib/iomgr/port.h",
        "src/core/lib/iomgr/python_util.h",
        "src/core/lib/iomgr/resolve_address.h",
        "src/core/lib/iomgr/resolve_address_custom.h",
        "src/core/lib/iomgr/resource_quota.h",
        "src/core/lib/iomgr/sockaddr.h",
        "src/core/lib/iomgr/sockaddr_custom.h",
        "src/core/lib/iomgr/sockaddr_posix.h",
        "src/core/lib/iomgr/sockaddr_windows.h",
        "src/core/lib/iomgr/socket_factory_posix.h",
        "src/core/lib/iomgr/socket_mutator.h",
        "src/core/lib/iomgr/socket_utils.h",
        "src/core/lib/iomgr/socket_utils_posix.h",
        "src/core/lib/iomgr/socket_windows.h",
        "src/core/lib/iomgr/sys_epoll_wrapper.h",
        "src/core/lib/iomgr/tcp_client.h",
        "src/core/lib/iomgr/tcp_client_posix.h",
        "src/core/lib/iomgr/tcp_custom.h",
        "src/core/lib/iomgr/tcp_posix.h",
        "src/core/lib/iomgr/tcp_server.h",
        "src/core/lib/iomgr/tcp_server_utils_posix.h",
        "src/core/lib/iomgr/tcp_windows.h",
        "src/core/lib/iomgr/time_averaged_stats.h",
        "src/core/lib/iomgr/timer.h",
        "src/core/lib/iomgr/timer_custom.h",
        "src/core/lib/iomgr/timer_generic.h",
        "src/core/lib/iomgr/timer_heap.h",
        "src/core/lib/iomgr/timer_manager.h",
        "src/core/lib/iomgr/udp_server.h",
        "src/core/lib/iomgr/unix_sockets_posix.h",
        "src/core/lib/iomgr/wakeup_fd_pipe.h",
        "src/core/lib/iomgr/wakeup_fd_posix.h",
        "src/core/lib/iomgr/work_serializer.h",
        "src/core/lib/json/json.h",
        "src/core/lib/json/json_util.h",
        "src/core/lib/slice/b64.h",
        "src/core/lib/slice/percent_encoding.h",
        "src/core/lib/slice/slice_internal.h",
        "src/core/lib/slice/slice_string_helpers.h",
        "src/core/lib/slice/slice_utils.h",
        "src/core/lib/surface/api_trace.h",
        "src/core/lib/surface/call.h",
        "src/core/lib/surface/call_test_only.h",
        "src/core/lib/surface/channel.h",
        "src/core/lib/surface/channel_init.h",
        "src/core/lib/surface/channel_stack_type.h",
        "src/core/lib/surface/completion_queue.h",
        "src/core/lib/surface/completion_queue_factory.h",
        "src/core/lib/surface/event_string.h",
        "src/core/lib/surface/init.h",
        "src/core/lib/surface/lame_client.h",
        "src/core/lib/surface/server.h",
        "src/core/lib/surface/validate_metadata.h",
        "src/core/lib/transport/authority_override.h",
        "src/core/lib/transport/bdp_estimator.h",
        "src/core/lib/transport/byte_stream.h",
        "src/core/lib/transport/connectivity_state.h",
        "src/core/lib/transport/error_utils.h",
        "src/core/lib/transport/http2_errors.h",
        "src/core/lib/transport/metadata.h",
        "src/core/lib/transport/metadata_batch.h",
        "src/core/lib/transport/pid_controller.h",
        "src/core/lib/transport/static_metadata.h",
        "src/core/lib/transport/status_conversion.h",
        "src/core/lib/transport/status_metadata.h",
        "src/core/lib/transport/timeout_encoding.h",
        "src/core/lib/transport/transport.h",
        "src/core/lib/transport/transport_impl.h",
        "src/core/lib/uri/uri_parser.h",
    ],
    external_deps = [
        "absl/container:flat_hash_map",
        "absl/container:inlined_vector",
        "absl/functional:bind_front",
        "absl/memory",
        "absl/status:statusor",
        "absl/status",
        "absl/strings:str_format",
        "absl/strings",
        "absl/types:optional",
        "madler_zlib",
    ],
    language = "c++",
    public_hdrs = GRPC_PUBLIC_HDRS + GRPC_PUBLIC_EVENT_ENGINE_HDRS,
    visibility = ["@grpc:alt_grpc_base_legacy"],
    deps = [
        "dual_ref_counted",
        "gpr_base",
        "gpr_codegen",
        "grpc_codegen",
        "grpc_trace",
        "orphanable",
        "ref_counted",
        "ref_counted_ptr",
    ],
)

grpc_cc_library(
    name = "grpc_base",
    srcs = [
        "src/core/lib/surface/lame_client.cc",
    ],
    language = "c++",
    visibility = ["@grpc:alt_grpc_base_legacy"],
    deps = [
        "atomic",
        "gpr_base",
        "grpc_base_c",
    ],
)

grpc_cc_library(
    name = "grpc_common",
    language = "c++",
    deps = [
        "grpc_base",
        # standard plugins
        "census",
        "grpc_deadline_filter",
        "grpc_client_authority_filter",
        "grpc_lb_policy_pick_first",
        "grpc_lb_policy_priority",
        "grpc_lb_policy_ring_hash",
        "grpc_lb_policy_round_robin",
        "grpc_lb_policy_weighted_target",
        "grpc_client_idle_filter",
        "grpc_max_age_filter",
        "grpc_message_size_filter",
        "grpc_resolver_dns_ares",
        "grpc_resolver_fake",
        "grpc_resolver_dns_native",
        "grpc_resolver_sockaddr",
        "grpc_transport_chttp2_client_insecure",
        "grpc_transport_chttp2_server_insecure",
        "grpc_transport_inproc",
        "grpc_fault_injection_filter",
        "grpc_workaround_cronet_compression_filter",
        "grpc_server_backward_compatibility",
    ],
)

grpc_cc_library(
    name = "grpc_client_channel",
    srcs = [
        "src/core/ext/filters/client_channel/backend_metric.cc",
        "src/core/ext/filters/client_channel/backup_poller.cc",
        "src/core/ext/filters/client_channel/channel_connectivity.cc",
        "src/core/ext/filters/client_channel/client_channel.cc",
        "src/core/ext/filters/client_channel/client_channel_channelz.cc",
        "src/core/ext/filters/client_channel/client_channel_factory.cc",
        "src/core/ext/filters/client_channel/client_channel_plugin.cc",
        "src/core/ext/filters/client_channel/config_selector.cc",
        "src/core/ext/filters/client_channel/dynamic_filters.cc",
        "src/core/ext/filters/client_channel/global_subchannel_pool.cc",
        "src/core/ext/filters/client_channel/health/health_check_client.cc",
        "src/core/ext/filters/client_channel/http_connect_handshaker.cc",
        "src/core/ext/filters/client_channel/http_proxy.cc",
        "src/core/ext/filters/client_channel/lb_policy.cc",
        "src/core/ext/filters/client_channel/lb_policy/child_policy_handler.cc",
        "src/core/ext/filters/client_channel/lb_policy_registry.cc",
        "src/core/ext/filters/client_channel/local_subchannel_pool.cc",
        "src/core/ext/filters/client_channel/proxy_mapper_registry.cc",
        "src/core/ext/filters/client_channel/resolver.cc",
        "src/core/ext/filters/client_channel/resolver_registry.cc",
        "src/core/ext/filters/client_channel/resolver_result_parsing.cc",
        "src/core/ext/filters/client_channel/retry_filter.cc",
        "src/core/ext/filters/client_channel/retry_service_config.cc",
        "src/core/ext/filters/client_channel/retry_throttle.cc",
        "src/core/ext/filters/client_channel/server_address.cc",
        "src/core/ext/filters/client_channel/service_config.cc",
        "src/core/ext/filters/client_channel/service_config_channel_arg_filter.cc",
        "src/core/ext/filters/client_channel/service_config_parser.cc",
        "src/core/ext/filters/client_channel/subchannel.cc",
        "src/core/ext/filters/client_channel/subchannel_pool_interface.cc",
    ],
    hdrs = [
        "src/core/ext/filters/client_channel/backend_metric.h",
        "src/core/ext/filters/client_channel/backup_poller.h",
        "src/core/ext/filters/client_channel/client_channel.h",
        "src/core/ext/filters/client_channel/client_channel_channelz.h",
        "src/core/ext/filters/client_channel/client_channel_factory.h",
        "src/core/ext/filters/client_channel/config_selector.h",
        "src/core/ext/filters/client_channel/connector.h",
        "src/core/ext/filters/client_channel/dynamic_filters.h",
        "src/core/ext/filters/client_channel/global_subchannel_pool.h",
        "src/core/ext/filters/client_channel/health/health_check_client.h",
        "src/core/ext/filters/client_channel/http_connect_handshaker.h",
        "src/core/ext/filters/client_channel/http_proxy.h",
        "src/core/ext/filters/client_channel/lb_policy.h",
        "src/core/ext/filters/client_channel/lb_policy/child_policy_handler.h",
        "src/core/ext/filters/client_channel/lb_policy_factory.h",
        "src/core/ext/filters/client_channel/lb_policy_registry.h",
        "src/core/ext/filters/client_channel/local_subchannel_pool.h",
        "src/core/ext/filters/client_channel/proxy_mapper.h",
        "src/core/ext/filters/client_channel/proxy_mapper_registry.h",
        "src/core/ext/filters/client_channel/resolver.h",
        "src/core/ext/filters/client_channel/resolver_factory.h",
        "src/core/ext/filters/client_channel/resolver_registry.h",
        "src/core/ext/filters/client_channel/resolver_result_parsing.h",
        "src/core/ext/filters/client_channel/retry_filter.h",
        "src/core/ext/filters/client_channel/retry_service_config.h",
        "src/core/ext/filters/client_channel/retry_throttle.h",
        "src/core/ext/filters/client_channel/server_address.h",
        "src/core/ext/filters/client_channel/service_config.h",
        "src/core/ext/filters/client_channel/service_config_call_data.h",
        "src/core/ext/filters/client_channel/service_config_parser.h",
        "src/core/ext/filters/client_channel/subchannel.h",
        "src/core/ext/filters/client_channel/subchannel_interface.h",
        "src/core/ext/filters/client_channel/subchannel_pool_interface.h",
    ],
    external_deps = [
        "absl/container:inlined_vector",
        "absl/strings",
        "absl/strings:str_format",
        "absl/types:optional",
        "absl/status:statusor",
        "upb_lib",
    ],
    language = "c++",
    visibility = ["@grpc:client_channel"],
    deps = [
        "debug_location",
        "gpr_base",
        "grpc_base_c",
        "grpc_client_authority_filter",
        "grpc_deadline_filter",
        "grpc_health_upb",
        "grpc_trace",
        "orphanable",
        "ref_counted",
        "ref_counted_ptr",
        "udpa_orca_upb",
    ],
)

grpc_cc_library(
    name = "grpc_client_idle_filter",
    srcs = [
        "src/core/ext/filters/client_idle/client_idle_filter.cc",
    ],
    language = "c++",
    deps = [
        "gpr_base",
        "grpc_base_c",
    ],
)

grpc_cc_library(
    name = "grpc_max_age_filter",
    srcs = [
        "src/core/ext/filters/max_age/max_age_filter.cc",
    ],
    hdrs = [
        "src/core/ext/filters/max_age/max_age_filter.h",
    ],
    language = "c++",
    deps = [
        "gpr_base",
        "grpc_base_c",
    ],
)

grpc_cc_library(
    name = "grpc_deadline_filter",
    srcs = [
        "src/core/ext/filters/deadline/deadline_filter.cc",
    ],
    hdrs = [
        "src/core/ext/filters/deadline/deadline_filter.h",
    ],
    language = "c++",
    deps = [
        "gpr_base",
        "grpc_base_c",
    ],
)

grpc_cc_library(
    name = "grpc_client_authority_filter",
    srcs = [
        "src/core/ext/filters/http/client_authority_filter.cc",
    ],
    hdrs = [
        "src/core/ext/filters/http/client_authority_filter.h",
    ],
    language = "c++",
    deps = [
        "gpr_base",
        "grpc_base_c",
    ],
)

grpc_cc_library(
    name = "grpc_message_size_filter",
    srcs = [
        "src/core/ext/filters/message_size/message_size_filter.cc",
    ],
    hdrs = [
        "src/core/ext/filters/message_size/message_size_filter.h",
    ],
    external_deps = ["absl/strings:str_format"],
    language = "c++",
    deps = [
        "gpr_base",
        "grpc_base_c",
        "grpc_client_channel",
        "grpc_codegen",
        "ref_counted",
        "ref_counted_ptr",
    ],
)

grpc_cc_library(
    name = "grpc_fault_injection_filter",
    srcs = [
        "src/core/ext/filters/fault_injection/fault_injection_filter.cc",
        "src/core/ext/filters/fault_injection/service_config_parser.cc",
    ],
    hdrs = [
        "src/core/ext/filters/fault_injection/fault_injection_filter.h",
        "src/core/ext/filters/fault_injection/service_config_parser.h",
    ],
    external_deps = ["absl/strings"],
    language = "c++",
    deps = [
        "gpr_base",
        "grpc_base_c",
        "grpc_client_channel",
    ],
)

grpc_cc_library(
    name = "grpc_http_filters",
    srcs = [
        "src/core/ext/filters/http/client/http_client_filter.cc",
        "src/core/ext/filters/http/http_filters_plugin.cc",
        "src/core/ext/filters/http/message_compress/message_compress_filter.cc",
        "src/core/ext/filters/http/message_compress/message_decompress_filter.cc",
        "src/core/ext/filters/http/server/http_server_filter.cc",
    ],
    hdrs = [
        "src/core/ext/filters/http/client/http_client_filter.h",
        "src/core/ext/filters/http/message_compress/message_compress_filter.h",
        "src/core/ext/filters/http/message_compress/message_decompress_filter.h",
        "src/core/ext/filters/http/server/http_server_filter.h",
    ],
    external_deps = [
        "absl/strings:str_format",
        "absl/strings",
        "absl/types:optional",
    ],
    language = "c++",
    deps = [
        "gpr_base",
        "grpc_base_c",
        "grpc_message_size_filter",
    ],
)

grpc_cc_library(
    name = "grpc_workaround_cronet_compression_filter",
    srcs = [
        "src/core/ext/filters/workarounds/workaround_cronet_compression_filter.cc",
    ],
    hdrs = [
        "src/core/ext/filters/workarounds/workaround_cronet_compression_filter.h",
    ],
    language = "c++",
    deps = [
        "gpr_base",
        "grpc_base_c",
        "grpc_server_backward_compatibility",
    ],
)

grpc_cc_library(
    name = "grpc_codegen",
    language = "c++",
    public_hdrs = [
        "include/grpc/impl/codegen/byte_buffer.h",
        "include/grpc/impl/codegen/byte_buffer_reader.h",
        "include/grpc/impl/codegen/compression_types.h",
        "include/grpc/impl/codegen/connectivity_state.h",
        "include/grpc/impl/codegen/grpc_types.h",
        "include/grpc/impl/codegen/propagation_bits.h",
        "include/grpc/impl/codegen/status.h",
        "include/grpc/impl/codegen/slice.h",
    ],
    visibility = ["@grpc:public"],
    deps = [
        "gpr_codegen",
    ],
)

grpc_cc_library(
    name = "grpc_grpclb_balancer_addresses",
    srcs = [
        "src/core/ext/filters/client_channel/lb_policy/grpclb/grpclb_balancer_addresses.cc",
    ],
    hdrs = [
        "src/core/ext/filters/client_channel/lb_policy/grpclb/grpclb_balancer_addresses.h",
    ],
    language = "c++",
    visibility = ["@grpc:grpclb"],
    deps = [
        "gpr_base",
        "grpc_base_c",
        "grpc_client_channel",
    ],
)

grpc_cc_library(
    name = "grpc_lb_policy_grpclb",
    srcs = [
        "src/core/ext/filters/client_channel/lb_policy/grpclb/client_load_reporting_filter.cc",
        "src/core/ext/filters/client_channel/lb_policy/grpclb/grpclb.cc",
        "src/core/ext/filters/client_channel/lb_policy/grpclb/grpclb_channel.cc",
        "src/core/ext/filters/client_channel/lb_policy/grpclb/grpclb_client_stats.cc",
        "src/core/ext/filters/client_channel/lb_policy/grpclb/load_balancer_api.cc",
    ],
    hdrs = [
        "src/core/ext/filters/client_channel/lb_policy/grpclb/client_load_reporting_filter.h",
        "src/core/ext/filters/client_channel/lb_policy/grpclb/grpclb.h",
        "src/core/ext/filters/client_channel/lb_policy/grpclb/grpclb_channel.h",
        "src/core/ext/filters/client_channel/lb_policy/grpclb/grpclb_client_stats.h",
        "src/core/ext/filters/client_channel/lb_policy/grpclb/load_balancer_api.h",
    ],
    external_deps = [
        "absl/memory",
        "absl/container:inlined_vector",
        "absl/strings",
        "absl/strings:str_format",
        "upb_lib",
    ],
    language = "c++",
    deps = [
        "google_api_upb",
        "gpr_base",
        "grpc_base_c",
        "grpc_client_channel",
        "grpc_grpclb_balancer_addresses",
        "grpc_lb_upb",
        "grpc_resolver_fake",
        "grpc_transport_chttp2_client_insecure",
        "orphanable",
        "ref_counted_ptr",
    ],
)

grpc_cc_library(
    name = "grpc_lb_policy_grpclb_secure",
    srcs = [
        "src/core/ext/filters/client_channel/lb_policy/grpclb/client_load_reporting_filter.cc",
        "src/core/ext/filters/client_channel/lb_policy/grpclb/grpclb.cc",
        "src/core/ext/filters/client_channel/lb_policy/grpclb/grpclb_channel_secure.cc",
        "src/core/ext/filters/client_channel/lb_policy/grpclb/grpclb_client_stats.cc",
        "src/core/ext/filters/client_channel/lb_policy/grpclb/load_balancer_api.cc",
    ],
    hdrs = [
        "src/core/ext/filters/client_channel/lb_policy/grpclb/client_load_reporting_filter.h",
        "src/core/ext/filters/client_channel/lb_policy/grpclb/grpclb.h",
        "src/core/ext/filters/client_channel/lb_policy/grpclb/grpclb_channel.h",
        "src/core/ext/filters/client_channel/lb_policy/grpclb/grpclb_client_stats.h",
        "src/core/ext/filters/client_channel/lb_policy/grpclb/load_balancer_api.h",
    ],
    external_deps = [
        "absl/memory",
        "absl/container:inlined_vector",
        "absl/strings",
        "absl/strings:str_format",
        "upb_lib",
    ],
    language = "c++",
    deps = [
        "google_api_upb",
        "gpr_base",
        "grpc_base_c",
        "grpc_client_channel",
        "grpc_grpclb_balancer_addresses",
        "grpc_lb_upb",
        "grpc_resolver_fake",
        "grpc_secure",
        "grpc_transport_chttp2_client_secure",
        "orphanable",
        "ref_counted_ptr",
    ],
)

grpc_cc_library(
    name = "grpc_xds_client",
    srcs = [
        "src/core/ext/xds/certificate_provider_registry.cc",
        "src/core/ext/xds/certificate_provider_store.cc",
        "src/core/ext/xds/file_watcher_certificate_provider_factory.cc",
        "src/core/ext/xds/xds_api.cc",
        "src/core/ext/xds/xds_bootstrap.cc",
        "src/core/ext/xds/xds_certificate_provider.cc",
        "src/core/ext/xds/xds_client.cc",
        "src/core/ext/xds/xds_client_stats.cc",
        "src/core/ext/xds/xds_http_fault_filter.cc",
        "src/core/ext/xds/xds_http_filters.cc",
        "src/core/lib/security/credentials/xds/xds_credentials.cc",
    ],
    hdrs = [
        "src/core/ext/xds/certificate_provider_factory.h",
        "src/core/ext/xds/certificate_provider_registry.h",
        "src/core/ext/xds/certificate_provider_store.h",
        "src/core/ext/xds/file_watcher_certificate_provider_factory.h",
        "src/core/ext/xds/xds_api.h",
        "src/core/ext/xds/xds_bootstrap.h",
        "src/core/ext/xds/xds_certificate_provider.h",
        "src/core/ext/xds/xds_channel_args.h",
        "src/core/ext/xds/xds_client.h",
        "src/core/ext/xds/xds_client_stats.h",
        "src/core/ext/xds/xds_http_fault_filter.h",
        "src/core/ext/xds/xds_http_filters.h",
        "src/core/lib/security/credentials/xds/xds_credentials.h",
    ],
    external_deps = [
        "absl/functional:bind_front",
        "absl/status:statusor",
        "absl/strings",
        "absl/strings:str_format",
        "absl/container:inlined_vector",
        "upb_lib",
        "upb_textformat_lib",
        "upb_json_lib",
        "re2",
        "upb_reflection",
    ],
    language = "c++",
    deps = [
        "envoy_ads_upb",
        "envoy_ads_upbdefs",
        "envoy_core_upb",
        "envoy_core_upbdefs",
        "envoy_type_upb",
        "google_api_upb",
        "gpr_base",
        "gpr_codegen",
        "grpc_base_c",
        "grpc_client_channel",
        "grpc_codegen",
        "grpc_fault_injection_filter",
        "grpc_lb_xds_channel_args",
        "grpc_matchers",
        "grpc_secure",
        "grpc_transport_chttp2_client_secure",
        "orphanable",
        "ref_counted_ptr",
        "udpa_type_upb",
        "udpa_type_upbdefs",
    ],
)

grpc_cc_library(
    name = "grpc_xds_server_config_fetcher",
    srcs = [
        "src/core/ext/xds/xds_server_config_fetcher.cc",
    ],
    external_deps = [
        "absl/strings",
    ],
    language = "c++",
    deps = [
        "gpr_base",
        "grpc_base_c",
        "grpc_xds_client",
    ],
)

grpc_cc_library(
    name = "grpc_google_mesh_ca_certificate_provider_factory",
    srcs = [
        "src/core/ext/xds/google_mesh_ca_certificate_provider_factory.cc",
    ],
    hdrs = [
        "src/core/ext/xds/google_mesh_ca_certificate_provider_factory.h",
    ],
    external_deps = [
        "absl/strings",
    ],
    language = "c++",
    deps = [
        "gpr_base",
        "grpc_base_c",
        "grpc_xds_client",
    ],
)

grpc_cc_library(
    name = "grpc_lb_policy_cds",
    srcs = [
        "src/core/ext/filters/client_channel/lb_policy/xds/cds.cc",
    ],
    external_deps = [
        "absl/strings",
    ],
    language = "c++",
    deps = [
        "gpr_base",
        "grpc_base_c",
        "grpc_client_channel",
        "grpc_xds_client",
        "orphanable",
        "ref_counted_ptr",
    ],
)

grpc_cc_library(
    name = "grpc_lb_xds_channel_args",
    hdrs = [
        "src/core/ext/filters/client_channel/lb_policy/xds/xds_channel_args.h",
    ],
    language = "c++",
)

grpc_cc_library(
    name = "grpc_lb_xds_common",
    hdrs = [
        "src/core/ext/filters/client_channel/lb_policy/xds/xds.h",
    ],
    language = "c++",
    deps = [
        "gpr_base",
        "grpc_base_c",
        "grpc_client_channel",
        "grpc_xds_client",
    ],
)

grpc_cc_library(
    name = "grpc_lb_policy_xds_cluster_resolver",
    srcs = [
        "src/core/ext/filters/client_channel/lb_policy/xds/xds_cluster_resolver.cc",
    ],
    external_deps = [
        "absl/strings",
        "absl/types:optional",
    ],
    language = "c++",
    deps = [
        "gpr_base",
        "grpc_base_c",
        "grpc_client_channel",
        "grpc_lb_address_filtering",
        "grpc_lb_policy_ring_hash",
        "grpc_lb_xds_channel_args",
        "grpc_lb_xds_common",
        "grpc_resolver_fake",
        "grpc_xds_client",
        "orphanable",
        "ref_counted_ptr",
    ],
)

grpc_cc_library(
    name = "grpc_lb_policy_xds_cluster_impl",
    srcs = [
        "src/core/ext/filters/client_channel/lb_policy/xds/xds_cluster_impl.cc",
    ],
    external_deps = [
        "absl/strings",
    ],
    language = "c++",
    deps = [
        "gpr_base",
        "grpc_base_c",
        "grpc_client_channel",
        "grpc_lb_xds_channel_args",
        "grpc_lb_xds_common",
        "grpc_xds_client",
        "orphanable",
        "ref_counted_ptr",
    ],
)

grpc_cc_library(
    name = "grpc_lb_policy_xds_cluster_manager",
    srcs = [
        "src/core/ext/filters/client_channel/lb_policy/xds/xds_cluster_manager.cc",
    ],
    external_deps = [
        "absl/strings",
        "absl/status",
    ],
    language = "c++",
    deps = [
        "gpr_base",
        "grpc_base_c",
        "grpc_client_channel",
        "grpc_resolver_xds_header",
        "orphanable",
        "ref_counted",
        "ref_counted_ptr",
    ],
)

grpc_cc_library(
    name = "grpc_lb_address_filtering",
    srcs = [
        "src/core/ext/filters/client_channel/lb_policy/address_filtering.cc",
    ],
    hdrs = [
        "src/core/ext/filters/client_channel/lb_policy/address_filtering.h",
    ],
    external_deps = [
        "absl/strings",
    ],
    language = "c++",
    deps = [
        "gpr_base",
        "grpc_base_c",
        "grpc_client_channel",
    ],
)

grpc_cc_library(
    name = "grpc_lb_subchannel_list",
    hdrs = [
        "src/core/ext/filters/client_channel/lb_policy/subchannel_list.h",
    ],
    language = "c++",
    deps = [
        "gpr_base",
        "grpc_base_c",
        "grpc_client_channel",
    ],
)

grpc_cc_library(
    name = "grpc_lb_policy_pick_first",
    srcs = [
        "src/core/ext/filters/client_channel/lb_policy/pick_first/pick_first.cc",
    ],
    language = "c++",
    deps = [
        "gpr_base",
        "grpc_base_c",
        "grpc_client_channel",
        "grpc_lb_subchannel_list",
    ],
)

grpc_cc_library(
    name = "grpc_lb_policy_ring_hash",
    srcs = [
        "src/core/ext/filters/client_channel/lb_policy/ring_hash/ring_hash.cc",
    ],
    hdrs = [
        "src/core/ext/filters/client_channel/lb_policy/ring_hash/ring_hash.h",
    ],
    external_deps = [
        "absl/strings",
        "xxhash",
    ],
    language = "c++",
    deps = [
        "gpr_base",
        "grpc_base_c",
        "grpc_client_channel",
        "grpc_lb_subchannel_list",
        "grpc_trace",
        "ref_counted_ptr",
    ],
)

grpc_cc_library(
    name = "grpc_lb_policy_round_robin",
    srcs = [
        "src/core/ext/filters/client_channel/lb_policy/round_robin/round_robin.cc",
    ],
    language = "c++",
    deps = [
        "gpr_base",
        "grpc_base_c",
        "grpc_client_channel",
        "grpc_lb_subchannel_list",
        "grpc_trace",
        "ref_counted_ptr",
    ],
)

grpc_cc_library(
    name = "grpc_lb_policy_priority",
    srcs = [
        "src/core/ext/filters/client_channel/lb_policy/priority/priority.cc",
    ],
    external_deps = [
        "absl/strings",
        "absl/strings:str_format",
    ],
    language = "c++",
    deps = [
        "gpr_base",
        "grpc_base_c",
        "grpc_client_channel",
        "grpc_lb_address_filtering",
        "orphanable",
        "ref_counted_ptr",
    ],
)

grpc_cc_library(
    name = "grpc_lb_policy_weighted_target",
    srcs = [
        "src/core/ext/filters/client_channel/lb_policy/weighted_target/weighted_target.cc",
    ],
    external_deps = [
        "absl/container:inlined_vector",
        "absl/strings",
    ],
    language = "c++",
    deps = [
        "gpr_base",
        "grpc_base_c",
        "grpc_client_channel",
        "grpc_lb_address_filtering",
        "orphanable",
        "ref_counted_ptr",
    ],
)

grpc_cc_library(
    name = "lb_server_load_reporting_filter",
    srcs = [
        "src/core/ext/filters/load_reporting/server_load_reporting_filter.cc",
    ],
    hdrs = [
        "src/core/ext/filters/load_reporting/registered_opencensus_objects.h",
        "src/core/ext/filters/load_reporting/server_load_reporting_filter.h",
        "src/cpp/server/load_reporter/constants.h",
    ],
    external_deps = [
        "absl/strings",
        "absl/strings:str_format",
        "opencensus-stats",
    ],
    language = "c++",
    deps = [
        "gpr",
        "grpc++_base",
        "grpc_base_c",
        "grpc_secure",
    ],
    alwayslink = 1,
)

grpc_cc_library(
    name = "lb_load_data_store",
    srcs = [
        "src/cpp/server/load_reporter/load_data_store.cc",
    ],
    hdrs = [
        "src/cpp/server/load_reporter/constants.h",
        "src/cpp/server/load_reporter/load_data_store.h",
    ],
    language = "c++",
    deps = [
        "gpr",
        "gpr_codegen",
        "grpc++",
        "grpc_base_c",
    ],
)

grpc_cc_library(
    name = "lb_server_load_reporting_service_server_builder_plugin",
    srcs = [
        "src/cpp/server/load_reporter/load_reporting_service_server_builder_plugin.cc",
    ],
    hdrs = [
        "src/cpp/server/load_reporter/load_reporting_service_server_builder_plugin.h",
    ],
    language = "c++",
    deps = [
        "gpr",
        "grpc++",
        "lb_load_reporter_service",
    ],
)

grpc_cc_library(
    name = "grpcpp_server_load_reporting",
    srcs = [
        "src/cpp/server/load_reporter/load_reporting_service_server_builder_option.cc",
        "src/cpp/server/load_reporter/util.cc",
    ],
    language = "c++",
    public_hdrs = [
        "include/grpcpp/ext/server_load_reporting.h",
    ],
    deps = [
        "gpr",
        "gpr_codegen",
        "lb_server_load_reporting_filter",
        "lb_server_load_reporting_service_server_builder_plugin",
    ],
)

grpc_cc_library(
    name = "lb_load_reporter_service",
    srcs = [
        "src/cpp/server/load_reporter/load_reporter_async_service_impl.cc",
    ],
    hdrs = [
        "src/cpp/server/load_reporter/load_reporter_async_service_impl.h",
    ],
    external_deps = ["absl/memory"],
    language = "c++",
    deps = [
        "gpr",
        "lb_load_reporter",
    ],
)

grpc_cc_library(
    name = "lb_get_cpu_stats",
    srcs = [
        "src/cpp/server/load_reporter/get_cpu_stats_linux.cc",
        "src/cpp/server/load_reporter/get_cpu_stats_macos.cc",
        "src/cpp/server/load_reporter/get_cpu_stats_unsupported.cc",
        "src/cpp/server/load_reporter/get_cpu_stats_windows.cc",
    ],
    hdrs = [
        "src/cpp/server/load_reporter/get_cpu_stats.h",
    ],
    language = "c++",
    deps = [
        "gpr_base",
        "grpc++",
    ],
)

grpc_cc_library(
    name = "lb_load_reporter",
    srcs = [
        "src/cpp/server/load_reporter/load_reporter.cc",
    ],
    hdrs = [
        "src/cpp/server/load_reporter/constants.h",
        "src/cpp/server/load_reporter/load_reporter.h",
    ],
    external_deps = [
        "opencensus-stats",
        "opencensus-tags",
    ],
    language = "c++",
    deps = [
        "gpr",
        "gpr_codegen",
        "lb_get_cpu_stats",
        "lb_load_data_store",
        "//src/proto/grpc/lb/v1:load_reporter_proto",
    ],
)

grpc_cc_library(
    name = "grpc_resolver_dns_selection",
    srcs = [
        "src/core/ext/filters/client_channel/resolver/dns/dns_resolver_selection.cc",
    ],
    hdrs = [
        "src/core/ext/filters/client_channel/resolver/dns/dns_resolver_selection.h",
    ],
    language = "c++",
    deps = [
        "gpr_base",
        "grpc_base_c",
    ],
)

grpc_cc_library(
    name = "grpc_resolver_dns_native",
    srcs = [
        "src/core/ext/filters/client_channel/resolver/dns/native/dns_resolver.cc",
    ],
    external_deps = [
        "absl/strings",
    ],
    language = "c++",
    deps = [
        "gpr_base",
        "grpc_base_c",
        "grpc_client_channel",
        "grpc_resolver_dns_selection",
    ],
)

grpc_cc_library(
    name = "grpc_resolver_dns_ares",
    srcs = [
        "src/core/ext/filters/client_channel/resolver/dns/c_ares/dns_resolver_ares.cc",
        "src/core/ext/filters/client_channel/resolver/dns/c_ares/grpc_ares_ev_driver_event_engine.cc",
        "src/core/ext/filters/client_channel/resolver/dns/c_ares/grpc_ares_ev_driver_libuv.cc",
        "src/core/ext/filters/client_channel/resolver/dns/c_ares/grpc_ares_ev_driver_posix.cc",
        "src/core/ext/filters/client_channel/resolver/dns/c_ares/grpc_ares_ev_driver_windows.cc",
        "src/core/ext/filters/client_channel/resolver/dns/c_ares/grpc_ares_wrapper.cc",
        "src/core/ext/filters/client_channel/resolver/dns/c_ares/grpc_ares_wrapper_event_engine.cc",
        "src/core/ext/filters/client_channel/resolver/dns/c_ares/grpc_ares_wrapper_libuv.cc",
        "src/core/ext/filters/client_channel/resolver/dns/c_ares/grpc_ares_wrapper_posix.cc",
        "src/core/ext/filters/client_channel/resolver/dns/c_ares/grpc_ares_wrapper_windows.cc",
    ],
    hdrs = [
        "src/core/ext/filters/client_channel/resolver/dns/c_ares/grpc_ares_ev_driver.h",
        "src/core/ext/filters/client_channel/resolver/dns/c_ares/grpc_ares_wrapper.h",
    ],
    external_deps = [
        "absl/strings",
        "absl/strings:str_format",
        "absl/container:inlined_vector",
        "address_sorting",
        "cares",
    ],
    language = "c++",
    deps = [
        "gpr_base",
        "grpc_base_c",
        "grpc_client_channel",
        "grpc_grpclb_balancer_addresses",
        "grpc_resolver_dns_selection",
    ],
)

grpc_cc_library(
    name = "grpc_resolver_sockaddr",
    srcs = [
        "src/core/ext/filters/client_channel/resolver/sockaddr/sockaddr_resolver.cc",
    ],
    external_deps = [
        "absl/strings",
    ],
    language = "c++",
    deps = [
        "gpr_base",
        "grpc_base_c",
        "grpc_client_channel",
    ],
)

grpc_cc_library(
    name = "grpc_resolver_fake",
    srcs = ["src/core/ext/filters/client_channel/resolver/fake/fake_resolver.cc"],
    hdrs = ["src/core/ext/filters/client_channel/resolver/fake/fake_resolver.h"],
    language = "c++",
    visibility = [
        "//test:__subpackages__",
        "@grpc:grpc_resolver_fake",
    ],
    deps = [
        "gpr_base",
        "grpc_base_c",
        "grpc_client_channel",
    ],
)

grpc_cc_library(
    name = "grpc_resolver_xds_header",
    hdrs = [
        "src/core/ext/filters/client_channel/resolver/xds/xds_resolver.h",
    ],
    language = "c++",
)

grpc_cc_library(
    name = "grpc_resolver_xds",
    srcs = [
        "src/core/ext/filters/client_channel/resolver/xds/xds_resolver.cc",
    ],
    external_deps = [
        "xxhash",
        "re2",
        "absl/strings",
    ],
    language = "c++",
    deps = [
        "gpr_base",
        "grpc_base_c",
        "grpc_client_channel",
        "grpc_lb_policy_ring_hash",
        "grpc_xds_client",
    ],
)

grpc_cc_library(
    name = "grpc_resolver_c2p",
    srcs = [
        "src/core/ext/filters/client_channel/resolver/google_c2p/google_c2p_resolver.cc",
    ],
    language = "c++",
    deps = [
        "alts_util",
        "gpr_base",
        "grpc_base_c",
        "grpc_client_channel",
        "grpc_xds_client",
    ],
)

grpc_cc_library(
    name = "grpc_secure",
    srcs = [
        "src/core/lib/http/httpcli_security_connector.cc",
        "src/core/lib/security/authorization/authorization_policy_provider_vtable.cc",
        "src/core/lib/security/authorization/evaluate_args.cc",
        "src/core/lib/security/context/security_context.cc",
        "src/core/lib/security/credentials/alts/alts_credentials.cc",
        "src/core/lib/security/credentials/composite/composite_credentials.cc",
        "src/core/lib/security/credentials/credentials.cc",
        "src/core/lib/security/credentials/credentials_metadata.cc",
        "src/core/lib/security/credentials/external/aws_external_account_credentials.cc",
        "src/core/lib/security/credentials/external/aws_request_signer.cc",
        "src/core/lib/security/credentials/external/external_account_credentials.cc",
        "src/core/lib/security/credentials/external/file_external_account_credentials.cc",
        "src/core/lib/security/credentials/external/url_external_account_credentials.cc",
        "src/core/lib/security/credentials/fake/fake_credentials.cc",
        "src/core/lib/security/credentials/google_default/credentials_generic.cc",
        "src/core/lib/security/credentials/google_default/google_default_credentials.cc",
        "src/core/lib/security/credentials/iam/iam_credentials.cc",
        "src/core/lib/security/credentials/insecure/insecure_credentials.cc",
        "src/core/lib/security/credentials/jwt/json_token.cc",
        "src/core/lib/security/credentials/jwt/jwt_credentials.cc",
        "src/core/lib/security/credentials/jwt/jwt_verifier.cc",
        "src/core/lib/security/credentials/local/local_credentials.cc",
        "src/core/lib/security/credentials/oauth2/oauth2_credentials.cc",
        "src/core/lib/security/credentials/plugin/plugin_credentials.cc",
        "src/core/lib/security/credentials/ssl/ssl_credentials.cc",
        "src/core/lib/security/credentials/tls/grpc_tls_certificate_distributor.cc",
        "src/core/lib/security/credentials/tls/grpc_tls_certificate_provider.cc",
        "src/core/lib/security/credentials/tls/grpc_tls_credentials_options.cc",
        "src/core/lib/security/credentials/tls/tls_credentials.cc",
        "src/core/lib/security/credentials/tls/tls_utils.cc",
        "src/core/lib/security/security_connector/alts/alts_security_connector.cc",
        "src/core/lib/security/security_connector/fake/fake_security_connector.cc",
        "src/core/lib/security/security_connector/insecure/insecure_security_connector.cc",
        "src/core/lib/security/security_connector/load_system_roots_fallback.cc",
        "src/core/lib/security/security_connector/load_system_roots_linux.cc",
        "src/core/lib/security/security_connector/local/local_security_connector.cc",
        "src/core/lib/security/security_connector/security_connector.cc",
        "src/core/lib/security/security_connector/ssl/ssl_security_connector.cc",
        "src/core/lib/security/security_connector/ssl_utils.cc",
        "src/core/lib/security/security_connector/ssl_utils_config.cc",
        "src/core/lib/security/security_connector/tls/tls_security_connector.cc",
        "src/core/lib/security/transport/client_auth_filter.cc",
        "src/core/lib/security/transport/secure_endpoint.cc",
        "src/core/lib/security/transport/security_handshaker.cc",
        "src/core/lib/security/transport/server_auth_filter.cc",
        "src/core/lib/security/transport/tsi_error.cc",
        "src/core/lib/security/util/json_util.cc",
        "src/core/lib/surface/init_secure.cc",
    ],
    hdrs = [
        "src/core/ext/filters/client_channel/lb_policy/grpclb/grpclb.h",
        "src/core/ext/xds/xds_channel_args.h",
        "src/core/lib/security/authorization/authorization_engine.h",
        "src/core/lib/security/authorization/authorization_policy_provider.h",
        "src/core/lib/security/authorization/evaluate_args.h",
        "src/core/lib/security/context/security_context.h",
        "src/core/lib/security/credentials/alts/alts_credentials.h",
        "src/core/lib/security/credentials/composite/composite_credentials.h",
        "src/core/lib/security/credentials/credentials.h",
        "src/core/lib/security/credentials/external/aws_external_account_credentials.h",
        "src/core/lib/security/credentials/external/aws_request_signer.h",
        "src/core/lib/security/credentials/external/external_account_credentials.h",
        "src/core/lib/security/credentials/external/file_external_account_credentials.h",
        "src/core/lib/security/credentials/external/url_external_account_credentials.h",
        "src/core/lib/security/credentials/fake/fake_credentials.h",
        "src/core/lib/security/credentials/google_default/google_default_credentials.h",
        "src/core/lib/security/credentials/iam/iam_credentials.h",
        "src/core/lib/security/credentials/jwt/json_token.h",
        "src/core/lib/security/credentials/jwt/jwt_credentials.h",
        "src/core/lib/security/credentials/jwt/jwt_verifier.h",
        "src/core/lib/security/credentials/local/local_credentials.h",
        "src/core/lib/security/credentials/oauth2/oauth2_credentials.h",
        "src/core/lib/security/credentials/plugin/plugin_credentials.h",
        "src/core/lib/security/credentials/ssl/ssl_credentials.h",
        "src/core/lib/security/credentials/tls/grpc_tls_certificate_distributor.h",
        "src/core/lib/security/credentials/tls/grpc_tls_certificate_provider.h",
        "src/core/lib/security/credentials/tls/grpc_tls_credentials_options.h",
        "src/core/lib/security/credentials/tls/tls_credentials.h",
        "src/core/lib/security/credentials/tls/tls_utils.h",
        "src/core/lib/security/security_connector/alts/alts_security_connector.h",
        "src/core/lib/security/security_connector/fake/fake_security_connector.h",
        "src/core/lib/security/security_connector/insecure/insecure_security_connector.h",
        "src/core/lib/security/security_connector/load_system_roots.h",
        "src/core/lib/security/security_connector/load_system_roots_linux.h",
        "src/core/lib/security/security_connector/local/local_security_connector.h",
        "src/core/lib/security/security_connector/security_connector.h",
        "src/core/lib/security/security_connector/ssl/ssl_security_connector.h",
        "src/core/lib/security/security_connector/ssl_utils.h",
        "src/core/lib/security/security_connector/ssl_utils_config.h",
        "src/core/lib/security/security_connector/tls/tls_security_connector.h",
        "src/core/lib/security/transport/auth_filters.h",
        "src/core/lib/security/transport/secure_endpoint.h",
        "src/core/lib/security/transport/security_handshaker.h",
        "src/core/lib/security/transport/tsi_error.h",
        "src/core/lib/security/util/json_util.h",
    ],
    external_deps = [
        "absl/container:inlined_vector",
        "absl/strings",
        "absl/strings:str_format",
        "absl/time",
        "libcrypto",
        "libssl",
    ],
    language = "c++",
    public_hdrs = GRPC_SECURE_PUBLIC_HDRS,
    visibility = ["@grpc:public"],
    deps = [
        "alts_util",
        "gpr_base",
        "grpc_base",
        "grpc_base_c",
        "grpc_client_channel",
        "grpc_codegen",
        "grpc_lb_xds_channel_args",
        "grpc_trace",
        "grpc_transport_chttp2_alpn",
        "ref_counted",
        "ref_counted_ptr",
        "tsi",
        "tsi_interface",
    ],
)

grpc_cc_library(
    name = "grpc_mock_cel",
    hdrs = [
        "src/core/lib/security/authorization/mock_cel/activation.h",
        "src/core/lib/security/authorization/mock_cel/cel_expr_builder_factory.h",
        "src/core/lib/security/authorization/mock_cel/cel_expression.h",
        "src/core/lib/security/authorization/mock_cel/cel_value.h",
        "src/core/lib/security/authorization/mock_cel/evaluator_core.h",
        "src/core/lib/security/authorization/mock_cel/flat_expr_builder.h",
    ],
    language = "c++",
    deps = [
        "google_api_upb",
        "grpc_base_c",
    ],
)

# This target depends on RE2 and should not be linked into grpc by default for binary-size reasons.
grpc_cc_library(
    name = "grpc_matchers",
    srcs = [
        "src/core/lib/matchers/matchers.cc",
    ],
    hdrs = [
        "src/core/lib/matchers/matchers.h",
    ],
    external_deps = [
        "re2",
        "absl/memory",
        "absl/strings",
        "absl/strings:str_format",
    ],
    language = "c++",
    deps = [
        "gpr_base",
        "grpc_base_c",
    ],
)

# This target pulls in a dependency on RE2 and should not be linked into grpc by default for binary-size reasons.
grpc_cc_library(
    name = "grpc_rbac_engine",
    srcs = [
        "src/core/lib/security/authorization/grpc_authorization_engine.cc",
        "src/core/lib/security/authorization/matchers.cc",
        "src/core/lib/security/authorization/rbac_policy.cc",
    ],
    hdrs = [
        "src/core/lib/security/authorization/grpc_authorization_engine.h",
        "src/core/lib/security/authorization/matchers.h",
        "src/core/lib/security/authorization/rbac_policy.h",
    ],
    external_deps = [
        "absl/strings",
        "absl/strings:str_format",
    ],
    language = "c++",
    deps = [
        "gpr_base",
        "grpc_base_c",
        "grpc_matchers",
        "grpc_secure",
    ],
)

# This target pulls in a dependency on RE2 and should not be linked into grpc by default for binary-size reasons.
grpc_cc_library(
    name = "grpc_authorization_provider",
    srcs = [
        "src/core/lib/security/authorization/grpc_authorization_policy_provider.cc",
        "src/core/lib/security/authorization/rbac_translator.cc",
    ],
    hdrs = [
        "src/core/lib/security/authorization/grpc_authorization_policy_provider.h",
        "src/core/lib/security/authorization/rbac_translator.h",
    ],
    external_deps = [
        "absl/strings",
        "absl/strings:str_format",
    ],
    language = "c++",
    deps = [
        "gpr_base",
        "grpc_matchers",
        "grpc_rbac_engine",
        "grpc_secure",
    ],
)

# This target pulls in a dependency on RE2 and should not be linked into grpc by default for binary-size reasons.
grpc_cc_library(
    name = "grpc++_authorization_provider",
    srcs = [
        "src/cpp/server/authorization_policy_provider.cc",
    ],
    external_deps = [
        "absl/synchronization",
        "protobuf_headers",
    ],
    language = "c++",
    public_hdrs = GRPCXX_PUBLIC_HDRS + GRPC_SECURE_PUBLIC_HDRS,
    deps = [
        "gpr_base",
        "grpc++_codegen_base",
        "grpc_authorization_provider",
    ],
)

# This target pulls in a dependency on RE2 and should not be linked into grpc by default for binary-size reasons.
grpc_cc_library(
    name = "grpc_cel_engine",
    srcs = [
        "src/core/lib/security/authorization/cel_authorization_engine.cc",
    ],
    hdrs = [
        "src/core/lib/security/authorization/cel_authorization_engine.h",
    ],
    external_deps = [
        "absl/container:flat_hash_set",
        "absl/memory",
    ],
    language = "c++",
    deps = [
        "envoy_ads_upb",
        "google_api_upb",
        "gpr_base",
        "grpc_base_c",
        "grpc_mock_cel",
        "grpc_rbac_engine",
    ],
)

grpc_cc_library(
    name = "popularity_count",
    hdrs = [
        "src/core/ext/transport/chttp2/transport/popularity_count.h",
    ],
    language = "c++",
    deps = [
        "gpr_platform",
    ],
)

grpc_cc_library(
    name = "grpc_transport_chttp2",
    srcs = [
        "src/core/ext/transport/chttp2/transport/bin_decoder.cc",
        "src/core/ext/transport/chttp2/transport/bin_encoder.cc",
        "src/core/ext/transport/chttp2/transport/chttp2_plugin.cc",
        "src/core/ext/transport/chttp2/transport/chttp2_slice_allocator.cc",
        "src/core/ext/transport/chttp2/transport/chttp2_transport.cc",
        "src/core/ext/transport/chttp2/transport/context_list.cc",
        "src/core/ext/transport/chttp2/transport/flow_control.cc",
        "src/core/ext/transport/chttp2/transport/frame_data.cc",
        "src/core/ext/transport/chttp2/transport/frame_goaway.cc",
        "src/core/ext/transport/chttp2/transport/frame_ping.cc",
        "src/core/ext/transport/chttp2/transport/frame_rst_stream.cc",
        "src/core/ext/transport/chttp2/transport/frame_settings.cc",
        "src/core/ext/transport/chttp2/transport/frame_window_update.cc",
        "src/core/ext/transport/chttp2/transport/hpack_encoder.cc",
        "src/core/ext/transport/chttp2/transport/hpack_parser.cc",
        "src/core/ext/transport/chttp2/transport/hpack_table.cc",
        "src/core/ext/transport/chttp2/transport/http2_settings.cc",
        "src/core/ext/transport/chttp2/transport/huffsyms.cc",
        "src/core/ext/transport/chttp2/transport/incoming_metadata.cc",
        "src/core/ext/transport/chttp2/transport/parsing.cc",
        "src/core/ext/transport/chttp2/transport/stream_lists.cc",
        "src/core/ext/transport/chttp2/transport/stream_map.cc",
        "src/core/ext/transport/chttp2/transport/varint.cc",
        "src/core/ext/transport/chttp2/transport/writing.cc",
    ],
    hdrs = [
        "src/core/ext/transport/chttp2/transport/bin_decoder.h",
        "src/core/ext/transport/chttp2/transport/bin_encoder.h",
        "src/core/ext/transport/chttp2/transport/chttp2_slice_allocator.h",
        "src/core/ext/transport/chttp2/transport/chttp2_transport.h",
        "src/core/ext/transport/chttp2/transport/context_list.h",
        "src/core/ext/transport/chttp2/transport/flow_control.h",
        "src/core/ext/transport/chttp2/transport/frame.h",
        "src/core/ext/transport/chttp2/transport/frame_data.h",
        "src/core/ext/transport/chttp2/transport/frame_goaway.h",
        "src/core/ext/transport/chttp2/transport/frame_ping.h",
        "src/core/ext/transport/chttp2/transport/frame_rst_stream.h",
        "src/core/ext/transport/chttp2/transport/frame_settings.h",
        "src/core/ext/transport/chttp2/transport/frame_window_update.h",
        "src/core/ext/transport/chttp2/transport/hpack_encoder.h",
        "src/core/ext/transport/chttp2/transport/hpack_parser.h",
        "src/core/ext/transport/chttp2/transport/hpack_table.h",
        "src/core/ext/transport/chttp2/transport/http2_settings.h",
        "src/core/ext/transport/chttp2/transport/huffsyms.h",
        "src/core/ext/transport/chttp2/transport/incoming_metadata.h",
        "src/core/ext/transport/chttp2/transport/internal.h",
        "src/core/ext/transport/chttp2/transport/stream_map.h",
        "src/core/ext/transport/chttp2/transport/varint.h",
    ],
    external_deps = [
        "absl/base:core_headers",
        "absl/memory",
        "absl/status",
        "absl/strings",
        "absl/strings:str_format",
    ],
    language = "c++",
    visibility = ["@grpc:grpclb"],
    deps = [
        "gpr_base",
        "grpc_base_c",
        "grpc_http_filters",
        "grpc_trace",
        "grpc_transport_chttp2_alpn",
<<<<<<< HEAD
        "match",
=======
        "popularity_count",
>>>>>>> 58d3161a
    ],
)

grpc_cc_library(
    name = "grpc_transport_chttp2_alpn",
    srcs = [
        "src/core/ext/transport/chttp2/alpn/alpn.cc",
    ],
    hdrs = [
        "src/core/ext/transport/chttp2/alpn/alpn.h",
    ],
    language = "c++",
    deps = [
        "gpr_base",
    ],
)

grpc_cc_library(
    name = "grpc_transport_chttp2_client_connector",
    srcs = [
        "src/core/ext/transport/chttp2/client/authority.cc",
        "src/core/ext/transport/chttp2/client/chttp2_connector.cc",
    ],
    hdrs = [
        "src/core/ext/transport/chttp2/client/authority.h",
        "src/core/ext/transport/chttp2/client/chttp2_connector.h",
    ],
    language = "c++",
    deps = [
        "gpr_base",
        "grpc_base_c",
        "grpc_client_channel",
        "grpc_transport_chttp2",
    ],
)

grpc_cc_library(
    name = "grpc_transport_chttp2_client_insecure",
    srcs = [
        "src/core/ext/transport/chttp2/client/insecure/channel_create.cc",
        "src/core/ext/transport/chttp2/client/insecure/channel_create_posix.cc",
    ],
    language = "c++",
    deps = [
        "gpr_base",
        "grpc_base_c",
        "grpc_client_channel",
        "grpc_transport_chttp2",
        "grpc_transport_chttp2_client_connector",
    ],
)

grpc_cc_library(
    name = "grpc_transport_chttp2_client_secure",
    srcs = [
        "src/core/ext/transport/chttp2/client/secure/secure_channel_create.cc",
    ],
    language = "c++",
    deps = [
        "gpr_base",
        "grpc_base_c",
        "grpc_client_channel",
        "grpc_secure",
        "grpc_transport_chttp2",
        "grpc_transport_chttp2_client_connector",
    ],
)

grpc_cc_library(
    name = "grpc_transport_chttp2_server",
    srcs = [
        "src/core/ext/transport/chttp2/server/chttp2_server.cc",
    ],
    hdrs = [
        "src/core/ext/transport/chttp2/server/chttp2_server.h",
    ],
    external_deps = [
        "absl/strings",
        "absl/strings:str_format",
    ],
    language = "c++",
    deps = [
        "gpr_base",
        "grpc_base_c",
        "grpc_codegen",
        "grpc_http_filters",
        "grpc_transport_chttp2",
        "ref_counted",
        "ref_counted_ptr",
    ],
)

grpc_cc_library(
    name = "grpc_transport_chttp2_server_insecure",
    srcs = [
        "src/core/ext/transport/chttp2/server/insecure/server_chttp2.cc",
        "src/core/ext/transport/chttp2/server/insecure/server_chttp2_posix.cc",
    ],
    external_deps = [
        "absl/strings",
    ],
    language = "c++",
    deps = [
        "gpr_base",
        "grpc_base_c",
        "grpc_transport_chttp2",
        "grpc_transport_chttp2_server",
    ],
)

grpc_cc_library(
    name = "grpc_transport_chttp2_server_secure",
    srcs = [
        "src/core/ext/transport/chttp2/server/secure/server_secure_chttp2.cc",
    ],
    external_deps = [
        "absl/strings",
    ],
    language = "c++",
    deps = [
        "gpr_base",
        "grpc_base_c",
        "grpc_secure",
        "grpc_transport_chttp2",
        "grpc_transport_chttp2_server",
        "ref_counted_ptr",
    ],
)

grpc_cc_library(
    name = "grpc_transport_inproc",
    srcs = [
        "src/core/ext/transport/inproc/inproc_plugin.cc",
        "src/core/ext/transport/inproc/inproc_transport.cc",
    ],
    hdrs = [
        "src/core/ext/transport/inproc/inproc_transport.h",
    ],
    language = "c++",
    deps = [
        "gpr_base",
        "grpc_base_c",
        "grpc_trace",
    ],
)

grpc_cc_library(
    name = "tsi_interface",
    srcs = [
        "src/core/tsi/transport_security.cc",
    ],
    hdrs = [
        "src/core/tsi/transport_security.h",
        "src/core/tsi/transport_security_interface.h",
    ],
    language = "c++",
    visibility = ["@grpc:tsi_interface"],
    deps = [
        "gpr",
        "grpc_trace",
    ],
)

grpc_cc_library(
    name = "alts_frame_protector",
    srcs = [
        "src/core/tsi/alts/crypt/aes_gcm.cc",
        "src/core/tsi/alts/crypt/gsec.cc",
        "src/core/tsi/alts/frame_protector/alts_counter.cc",
        "src/core/tsi/alts/frame_protector/alts_crypter.cc",
        "src/core/tsi/alts/frame_protector/alts_frame_protector.cc",
        "src/core/tsi/alts/frame_protector/alts_record_protocol_crypter_common.cc",
        "src/core/tsi/alts/frame_protector/alts_seal_privacy_integrity_crypter.cc",
        "src/core/tsi/alts/frame_protector/alts_unseal_privacy_integrity_crypter.cc",
        "src/core/tsi/alts/frame_protector/frame_handler.cc",
        "src/core/tsi/alts/zero_copy_frame_protector/alts_grpc_integrity_only_record_protocol.cc",
        "src/core/tsi/alts/zero_copy_frame_protector/alts_grpc_privacy_integrity_record_protocol.cc",
        "src/core/tsi/alts/zero_copy_frame_protector/alts_grpc_record_protocol_common.cc",
        "src/core/tsi/alts/zero_copy_frame_protector/alts_iovec_record_protocol.cc",
        "src/core/tsi/alts/zero_copy_frame_protector/alts_zero_copy_grpc_protector.cc",
    ],
    hdrs = [
        "src/core/tsi/alts/crypt/gsec.h",
        "src/core/tsi/alts/frame_protector/alts_counter.h",
        "src/core/tsi/alts/frame_protector/alts_crypter.h",
        "src/core/tsi/alts/frame_protector/alts_frame_protector.h",
        "src/core/tsi/alts/frame_protector/alts_record_protocol_crypter_common.h",
        "src/core/tsi/alts/frame_protector/frame_handler.h",
        "src/core/tsi/alts/zero_copy_frame_protector/alts_grpc_integrity_only_record_protocol.h",
        "src/core/tsi/alts/zero_copy_frame_protector/alts_grpc_privacy_integrity_record_protocol.h",
        "src/core/tsi/alts/zero_copy_frame_protector/alts_grpc_record_protocol.h",
        "src/core/tsi/alts/zero_copy_frame_protector/alts_grpc_record_protocol_common.h",
        "src/core/tsi/alts/zero_copy_frame_protector/alts_iovec_record_protocol.h",
        "src/core/tsi/alts/zero_copy_frame_protector/alts_zero_copy_grpc_protector.h",
        "src/core/tsi/transport_security_grpc.h",
    ],
    external_deps = [
        "libssl",
        "libcrypto",
    ],
    language = "c++",
    visibility = ["@grpc:alts_frame_protector"],
    deps = [
        "gpr_base",
        "grpc_base_c",
        "tsi_interface",
    ],
)

grpc_cc_library(
    name = "alts_util",
    srcs = [
        "src/core/lib/security/credentials/alts/check_gcp_environment.cc",
        "src/core/lib/security/credentials/alts/check_gcp_environment_linux.cc",
        "src/core/lib/security/credentials/alts/check_gcp_environment_no_op.cc",
        "src/core/lib/security/credentials/alts/check_gcp_environment_windows.cc",
        "src/core/lib/security/credentials/alts/grpc_alts_credentials_client_options.cc",
        "src/core/lib/security/credentials/alts/grpc_alts_credentials_options.cc",
        "src/core/lib/security/credentials/alts/grpc_alts_credentials_server_options.cc",
        "src/core/tsi/alts/handshaker/transport_security_common_api.cc",
    ],
    hdrs = [
        "src/core/lib/security/credentials/alts/check_gcp_environment.h",
        "src/core/lib/security/credentials/alts/grpc_alts_credentials_options.h",
        "src/core/tsi/alts/handshaker/transport_security_common_api.h",
    ],
    external_deps = [
        "upb_lib",
    ],
    language = "c++",
    public_hdrs = GRPC_SECURE_PUBLIC_HDRS,
    visibility = ["@grpc:tsi"],
    deps = [
        "alts_upb",
        "gpr",
        "grpc_base_c",
    ],
)

grpc_cc_library(
    name = "tsi",
    srcs = [
        "src/core/tsi/alts/handshaker/alts_handshaker_client.cc",
        "src/core/tsi/alts/handshaker/alts_shared_resource.cc",
        "src/core/tsi/alts/handshaker/alts_tsi_handshaker.cc",
        "src/core/tsi/alts/handshaker/alts_tsi_utils.cc",
        "src/core/tsi/fake_transport_security.cc",
        "src/core/tsi/local_transport_security.cc",
        "src/core/tsi/ssl/session_cache/ssl_session_boringssl.cc",
        "src/core/tsi/ssl/session_cache/ssl_session_cache.cc",
        "src/core/tsi/ssl/session_cache/ssl_session_openssl.cc",
        "src/core/tsi/ssl_transport_security.cc",
        "src/core/tsi/transport_security_grpc.cc",
    ],
    hdrs = [
        "src/core/tsi/alts/handshaker/alts_handshaker_client.h",
        "src/core/tsi/alts/handshaker/alts_shared_resource.h",
        "src/core/tsi/alts/handshaker/alts_tsi_handshaker.h",
        "src/core/tsi/alts/handshaker/alts_tsi_handshaker_private.h",
        "src/core/tsi/alts/handshaker/alts_tsi_utils.h",
        "src/core/tsi/fake_transport_security.h",
        "src/core/tsi/local_transport_security.h",
        "src/core/tsi/ssl/session_cache/ssl_session.h",
        "src/core/tsi/ssl/session_cache/ssl_session_cache.h",
        "src/core/tsi/ssl_transport_security.h",
        "src/core/tsi/ssl_types.h",
        "src/core/tsi/transport_security_grpc.h",
    ],
    external_deps = [
        "libssl",
        "libcrypto",
        "absl/strings",
        "upb_lib",
    ],
    language = "c++",
    visibility = ["@grpc:tsi"],
    deps = [
        "alts_frame_protector",
        "alts_util",
        "gpr_base",
        "grpc_base_c",
        "grpc_transport_chttp2_client_insecure",
        "tsi_interface",
    ],
)

grpc_cc_library(
    name = "grpc++_base",
    srcs = GRPCXX_SRCS,
    hdrs = GRPCXX_HDRS,
    external_deps = [
        "absl/synchronization",
        "absl/memory",
        "upb_lib",
        "protobuf_headers",
    ],
    language = "c++",
    public_hdrs = GRPCXX_PUBLIC_HDRS,
    visibility = ["@grpc:alt_grpc++_base_legacy"],
    deps = [
        "gpr_base",
        "grpc",
        "grpc++_codegen_base",
        "grpc++_codegen_base_src",
        "grpc++_internal_hdrs_only",
        "grpc_base_c",
        "grpc_client_channel",
        "grpc_codegen",
        "grpc_health_upb",
        "grpc_trace",
        "grpc_transport_inproc",
        "ref_counted",
    ],
)

grpc_cc_library(
    name = "grpc++_base_unsecure",
    srcs = GRPCXX_SRCS,
    hdrs = GRPCXX_HDRS,
    external_deps = [
        "absl/synchronization",
        "absl/memory",
        "upb_lib",
        "protobuf_headers",
    ],
    language = "c++",
    public_hdrs = GRPCXX_PUBLIC_HDRS,
    visibility = ["@grpc:alt_grpc++_base_unsecure_legacy"],
    deps = [
        "gpr_base",
        "grpc++_codegen_base",
        "grpc++_codegen_base_src",
        "grpc++_internal_hdrs_only",
        "grpc_base_c",
        "grpc_client_channel",
        "grpc_codegen",
        "grpc_health_upb",
        "grpc_trace",
        "grpc_transport_inproc",
        "grpc_unsecure",
        "ref_counted",
    ],
)

grpc_cc_library(
    name = "grpc++_codegen_base",
    language = "c++",
    public_hdrs = [
        "include/grpc++/impl/codegen/async_stream.h",
        "include/grpc++/impl/codegen/async_unary_call.h",
        "include/grpc++/impl/codegen/byte_buffer.h",
        "include/grpc++/impl/codegen/call_hook.h",
        "include/grpc++/impl/codegen/call.h",
        "include/grpc++/impl/codegen/channel_interface.h",
        "include/grpc++/impl/codegen/client_context.h",
        "include/grpc++/impl/codegen/client_unary_call.h",
        "include/grpc++/impl/codegen/completion_queue_tag.h",
        "include/grpc++/impl/codegen/completion_queue.h",
        "include/grpc++/impl/codegen/config.h",
        "include/grpc++/impl/codegen/core_codegen_interface.h",
        "include/grpc++/impl/codegen/create_auth_context.h",
        "include/grpc++/impl/codegen/grpc_library.h",
        "include/grpc++/impl/codegen/metadata_map.h",
        "include/grpc++/impl/codegen/method_handler_impl.h",
        "include/grpc++/impl/codegen/rpc_method.h",
        "include/grpc++/impl/codegen/rpc_service_method.h",
        "include/grpc++/impl/codegen/security/auth_context.h",
        "include/grpc++/impl/codegen/serialization_traits.h",
        "include/grpc++/impl/codegen/server_context.h",
        "include/grpc++/impl/codegen/server_interface.h",
        "include/grpc++/impl/codegen/service_type.h",
        "include/grpc++/impl/codegen/slice.h",
        "include/grpc++/impl/codegen/status_code_enum.h",
        "include/grpc++/impl/codegen/status.h",
        "include/grpc++/impl/codegen/string_ref.h",
        "include/grpc++/impl/codegen/stub_options.h",
        "include/grpc++/impl/codegen/sync_stream.h",
        "include/grpc++/impl/codegen/time.h",
        "include/grpcpp/impl/codegen/async_generic_service.h",
        "include/grpcpp/impl/codegen/async_stream.h",
        "include/grpcpp/impl/codegen/async_unary_call.h",
        "include/grpcpp/impl/codegen/byte_buffer.h",
        "include/grpcpp/impl/codegen/call_hook.h",
        "include/grpcpp/impl/codegen/call_op_set_interface.h",
        "include/grpcpp/impl/codegen/call_op_set.h",
        "include/grpcpp/impl/codegen/call.h",
        "include/grpcpp/impl/codegen/callback_common.h",
        "include/grpcpp/impl/codegen/channel_interface.h",
        "include/grpcpp/impl/codegen/client_callback.h",
        "include/grpcpp/impl/codegen/client_context.h",
        "include/grpcpp/impl/codegen/client_interceptor.h",
        "include/grpcpp/impl/codegen/client_unary_call.h",
        "include/grpcpp/impl/codegen/completion_queue_tag.h",
        "include/grpcpp/impl/codegen/completion_queue.h",
        "include/grpcpp/impl/codegen/config.h",
        "include/grpcpp/impl/codegen/core_codegen_interface.h",
        "include/grpcpp/impl/codegen/create_auth_context.h",
        "include/grpcpp/impl/codegen/delegating_channel.h",
        "include/grpcpp/impl/codegen/grpc_library.h",
        "include/grpcpp/impl/codegen/intercepted_channel.h",
        "include/grpcpp/impl/codegen/interceptor_common.h",
        "include/grpcpp/impl/codegen/interceptor.h",
        "include/grpcpp/impl/codegen/message_allocator.h",
        "include/grpcpp/impl/codegen/metadata_map.h",
        "include/grpcpp/impl/codegen/method_handler_impl.h",
        "include/grpcpp/impl/codegen/method_handler.h",
        "include/grpcpp/impl/codegen/rpc_method.h",
        "include/grpcpp/impl/codegen/rpc_service_method.h",
        "include/grpcpp/impl/codegen/security/auth_context.h",
        "include/grpcpp/impl/codegen/serialization_traits.h",
        "include/grpcpp/impl/codegen/server_callback_handlers.h",
        "include/grpcpp/impl/codegen/server_callback.h",
        "include/grpcpp/impl/codegen/server_context.h",
        "include/grpcpp/impl/codegen/server_interceptor.h",
        "include/grpcpp/impl/codegen/server_interface.h",
        "include/grpcpp/impl/codegen/service_type.h",
        "include/grpcpp/impl/codegen/slice.h",
        "include/grpcpp/impl/codegen/status_code_enum.h",
        "include/grpcpp/impl/codegen/status.h",
        "include/grpcpp/impl/codegen/string_ref.h",
        "include/grpcpp/impl/codegen/stub_options.h",
        "include/grpcpp/impl/codegen/sync_stream.h",
        "include/grpcpp/impl/codegen/time.h",
    ],
    visibility = ["@grpc:public"],
    deps = [
        "grpc++_internal_hdrs_only",
        "grpc_codegen",
    ],
)

grpc_cc_library(
    name = "grpc++_codegen_base_src",
    srcs = [
        "src/cpp/codegen/codegen_init.cc",
    ],
    language = "c++",
    deps = [
        "grpc++_codegen_base",
    ],
)

grpc_cc_library(
    name = "grpc++_codegen_proto",
    external_deps = [
        "protobuf_headers",
    ],
    language = "c++",
    public_hdrs = [
        "include/grpc++/impl/codegen/proto_utils.h",
        "include/grpcpp/impl/codegen/proto_buffer_reader.h",
        "include/grpcpp/impl/codegen/proto_buffer_writer.h",
        "include/grpcpp/impl/codegen/proto_utils.h",
    ],
    visibility = ["@grpc:public"],
    deps = [
        "grpc++_codegen_base",
        "grpc++_config_proto",
    ],
)

grpc_cc_library(
    name = "grpc++_config_proto",
    external_deps = [
        "protobuf_headers",
    ],
    language = "c++",
    public_hdrs = [
        "include/grpc++/impl/codegen/config_protobuf.h",
        "include/grpcpp/impl/codegen/config_protobuf.h",
    ],
    visibility = ["@grpc:public"],
)

grpc_cc_library(
    name = "grpc++_reflection",
    srcs = [
        "src/cpp/ext/proto_server_reflection.cc",
        "src/cpp/ext/proto_server_reflection_plugin.cc",
    ],
    hdrs = [
        "src/cpp/ext/proto_server_reflection.h",
    ],
    language = "c++",
    public_hdrs = [
        "include/grpc++/ext/proto_server_reflection_plugin.h",
        "include/grpcpp/ext/proto_server_reflection_plugin.h",
    ],
    visibility = ["@grpc:public"],
    deps = [
        "grpc++",
        "//src/proto/grpc/reflection/v1alpha:reflection_proto",
    ],
    alwayslink = 1,
)

grpc_cc_library(
    name = "grpcpp_channelz",
    srcs = [
        "src/cpp/server/channelz/channelz_service.cc",
        "src/cpp/server/channelz/channelz_service_plugin.cc",
    ],
    hdrs = [
        "src/cpp/server/channelz/channelz_service.h",
    ],
    language = "c++",
    public_hdrs = [
        "include/grpcpp/ext/channelz_service_plugin.h",
    ],
    deps = [
        "gpr",
        "grpc",
        "grpc++",
        "//src/proto/grpc/channelz:channelz_proto",
    ],
    alwayslink = 1,
)

grpc_cc_library(
    name = "grpcpp_csds",
    srcs = [
        "src/cpp/server/csds/csds.cc",
    ],
    hdrs = [
        "src/cpp/server/csds/csds.h",
    ],
    external_deps = ["absl/status:statusor"],
    language = "c++",
    deps = [
        "gpr",
        "grpc",
        "grpc++_codegen_base",
        "grpc++_internals",
        "//src/proto/grpc/testing/xds/v3:csds_proto",
    ],
    alwayslink = 1,
)

grpc_cc_library(
    name = "grpcpp_admin",
    srcs = [
        "src/cpp/server/admin/admin_services.cc",
    ],
    hdrs = [],
    defines = select({
        "grpc_no_xds": ["GRPC_NO_XDS"],
        "//conditions:default": [],
    }),
    external_deps = [
        "absl/memory",
    ],
    language = "c++",
    public_hdrs = [
        "include/grpcpp/ext/admin_services.h",
    ],
    select_deps = {
        "grpc_no_xds": [],
        "//conditions:default": ["//:grpcpp_csds"],
    },
    deps = [
        "gpr",
        "grpc++",
        "grpcpp_channelz",
    ],
    alwayslink = 1,
)

grpc_cc_library(
    name = "grpc++_test",
    srcs = [
        "src/cpp/client/channel_test_peer.cc",
    ],
    external_deps = [
        "gtest",
    ],
    public_hdrs = [
        "include/grpc++/test/mock_stream.h",
        "include/grpc++/test/server_context_test_spouse.h",
        "include/grpcpp/test/channel_test_peer.h",
        "include/grpcpp/test/client_context_test_peer.h",
        "include/grpcpp/test/default_reactor_test_peer.h",
        "include/grpcpp/test/mock_stream.h",
        "include/grpcpp/test/server_context_test_spouse.h",
    ],
    visibility = ["@grpc:grpc++_test"],
    deps = [
        "gpr_base",
        "grpc++",
        "grpc_base_c",
    ],
)

grpc_cc_library(
    name = "grpc_server_backward_compatibility",
    srcs = [
        "src/core/ext/filters/workarounds/workaround_utils.cc",
    ],
    hdrs = [
        "src/core/ext/filters/workarounds/workaround_utils.h",
    ],
    language = "c++",
    deps = [
        "gpr_base",
        "grpc_base_c",
    ],
)

grpc_cc_library(
    name = "grpc++_core_stats",
    srcs = [
        "src/cpp/util/core_stats.cc",
    ],
    hdrs = [
        "src/cpp/util/core_stats.h",
    ],
    language = "c++",
    deps = [
        "gpr",
        "grpc++",
        "//src/proto/grpc/core:stats_proto",
    ],
)

grpc_cc_library(
    name = "grpc_opencensus_plugin",
    srcs = [
        "src/cpp/ext/filters/census/channel_filter.cc",
        "src/cpp/ext/filters/census/client_filter.cc",
        "src/cpp/ext/filters/census/context.cc",
        "src/cpp/ext/filters/census/grpc_plugin.cc",
        "src/cpp/ext/filters/census/measures.cc",
        "src/cpp/ext/filters/census/rpc_encoding.cc",
        "src/cpp/ext/filters/census/server_filter.cc",
        "src/cpp/ext/filters/census/views.cc",
    ],
    hdrs = [
        "include/grpcpp/opencensus.h",
        "src/cpp/ext/filters/census/channel_filter.h",
        "src/cpp/ext/filters/census/client_filter.h",
        "src/cpp/ext/filters/census/context.h",
        "src/cpp/ext/filters/census/grpc_plugin.h",
        "src/cpp/ext/filters/census/measures.h",
        "src/cpp/ext/filters/census/open_census_call_tracer.h",
        "src/cpp/ext/filters/census/rpc_encoding.h",
        "src/cpp/ext/filters/census/server_filter.h",
    ],
    external_deps = [
        "absl-base",
        "absl-time",
        "absl/strings",
        "opencensus-trace",
        "opencensus-trace-context_util",
        "opencensus-trace-propagation",
        "opencensus-tags",
        "opencensus-tags-context_util",
        "opencensus-stats",
        "opencensus-context",
    ],
    language = "c++",
    visibility = ["@grpc:grpc_opencensus_plugin"],
    deps = [
        "census",
        "gpr_base",
        "grpc++",
        "grpc_base_c",
    ],
)

# Once upb code-gen issue is resolved, use the targets commented below to replace the ones using
# upb-generated files.

# grpc_upb_proto_library(
#     name = "upb_load_report",
#     deps = ["@envoy_api//envoy/api/v2/endpoint:load_report_export"],
# )
#
# grpc_upb_proto_library(
#     name = "upb_lrs",
#     deps = ["@envoy_api//envoy/service/load_stats/v2:lrs_export"],
# )
#
# grpc_upb_proto_library(
#     name = "upb_cds",
#     deps = ["@envoy_api//envoy/api/v2:cds_export"],
# )

# grpc_cc_library(
#    name = "envoy_lrs_upb",
#    external_deps = [
#        "upb_lib",
#    ],
#    language = "c++",
#    tags = ["no_windows"],
#    deps = [
#        "upb_load_report",
#        "upb_lrs",
#    ],
# )

# grpc_cc_library(
#    name = "envoy_ads_upb",
#    external_deps = [
#        "upb_lib",
#    ],
#    language = "c++",
#    tags = ["no_windows"],
#    deps = [
#        "upb_cds",
#    ],
# )

grpc_cc_library(
    name = "envoy_ads_upb",
    srcs = [
        "src/core/ext/upb-generated/envoy/admin/v3/config_dump.upb.c",
        "src/core/ext/upb-generated/envoy/config/accesslog/v3/accesslog.upb.c",
        "src/core/ext/upb-generated/envoy/config/bootstrap/v3/bootstrap.upb.c",
        "src/core/ext/upb-generated/envoy/config/cluster/v3/circuit_breaker.upb.c",
        "src/core/ext/upb-generated/envoy/config/cluster/v3/cluster.upb.c",
        "src/core/ext/upb-generated/envoy/config/cluster/v3/filter.upb.c",
        "src/core/ext/upb-generated/envoy/config/cluster/v3/outlier_detection.upb.c",
        "src/core/ext/upb-generated/envoy/config/core/v3/resolver.upb.c",
        "src/core/ext/upb-generated/envoy/config/core/v3/udp_socket_config.upb.c",
        "src/core/ext/upb-generated/envoy/config/endpoint/v3/endpoint.upb.c",
        "src/core/ext/upb-generated/envoy/config/endpoint/v3/endpoint_components.upb.c",
        "src/core/ext/upb-generated/envoy/config/endpoint/v3/load_report.upb.c",
        "src/core/ext/upb-generated/envoy/config/listener/v3/api_listener.upb.c",
        "src/core/ext/upb-generated/envoy/config/listener/v3/listener.upb.c",
        "src/core/ext/upb-generated/envoy/config/listener/v3/listener_components.upb.c",
        "src/core/ext/upb-generated/envoy/config/listener/v3/quic_config.upb.c",
        "src/core/ext/upb-generated/envoy/config/listener/v3/udp_listener_config.upb.c",
        "src/core/ext/upb-generated/envoy/config/metrics/v3/stats.upb.c",
        "src/core/ext/upb-generated/envoy/config/overload/v3/overload.upb.c",
        "src/core/ext/upb-generated/envoy/config/rbac/v3/rbac.upb.c",
        "src/core/ext/upb-generated/envoy/config/route/v3/route.upb.c",
        "src/core/ext/upb-generated/envoy/config/route/v3/route_components.upb.c",
        "src/core/ext/upb-generated/envoy/config/route/v3/scoped_route.upb.c",
        "src/core/ext/upb-generated/envoy/config/trace/v3/http_tracer.upb.c",
        "src/core/ext/upb-generated/envoy/extensions/clusters/aggregate/v3/cluster.upb.c",
        "src/core/ext/upb-generated/envoy/extensions/filters/common/fault/v3/fault.upb.c",
        "src/core/ext/upb-generated/envoy/extensions/filters/http/fault/v3/fault.upb.c",
        "src/core/ext/upb-generated/envoy/extensions/filters/http/router/v3/router.upb.c",
        "src/core/ext/upb-generated/envoy/extensions/filters/network/http_connection_manager/v3/http_connection_manager.upb.c",
        "src/core/ext/upb-generated/envoy/extensions/transport_sockets/tls/v3/cert.upb.c",
        "src/core/ext/upb-generated/envoy/extensions/transport_sockets/tls/v3/common.upb.c",
        "src/core/ext/upb-generated/envoy/extensions/transport_sockets/tls/v3/secret.upb.c",
        "src/core/ext/upb-generated/envoy/extensions/transport_sockets/tls/v3/tls.upb.c",
        "src/core/ext/upb-generated/envoy/service/cluster/v3/cds.upb.c",
        "src/core/ext/upb-generated/envoy/service/discovery/v3/ads.upb.c",
        "src/core/ext/upb-generated/envoy/service/discovery/v3/discovery.upb.c",
        "src/core/ext/upb-generated/envoy/service/endpoint/v3/eds.upb.c",
        "src/core/ext/upb-generated/envoy/service/listener/v3/lds.upb.c",
        "src/core/ext/upb-generated/envoy/service/load_stats/v3/lrs.upb.c",
        "src/core/ext/upb-generated/envoy/service/route/v3/rds.upb.c",
        "src/core/ext/upb-generated/envoy/service/route/v3/srds.upb.c",
        "src/core/ext/upb-generated/envoy/service/status/v3/csds.upb.c",
        "src/core/ext/upb-generated/envoy/type/http/v3/path_transformation.upb.c",
    ],
    hdrs = [
        "src/core/ext/upb-generated/envoy/admin/v3/config_dump.upb.h",
        "src/core/ext/upb-generated/envoy/config/accesslog/v3/accesslog.upb.h",
        "src/core/ext/upb-generated/envoy/config/bootstrap/v3/bootstrap.upb.h",
        "src/core/ext/upb-generated/envoy/config/cluster/v3/circuit_breaker.upb.h",
        "src/core/ext/upb-generated/envoy/config/cluster/v3/cluster.upb.h",
        "src/core/ext/upb-generated/envoy/config/cluster/v3/filter.upb.h",
        "src/core/ext/upb-generated/envoy/config/cluster/v3/outlier_detection.upb.h",
        "src/core/ext/upb-generated/envoy/config/core/v3/resolver.upb.h",
        "src/core/ext/upb-generated/envoy/config/core/v3/udp_socket_config.upb.h",
        "src/core/ext/upb-generated/envoy/config/endpoint/v3/endpoint.upb.h",
        "src/core/ext/upb-generated/envoy/config/endpoint/v3/endpoint_components.upb.h",
        "src/core/ext/upb-generated/envoy/config/endpoint/v3/load_report.upb.h",
        "src/core/ext/upb-generated/envoy/config/listener/v3/api_listener.upb.h",
        "src/core/ext/upb-generated/envoy/config/listener/v3/listener.upb.h",
        "src/core/ext/upb-generated/envoy/config/listener/v3/listener_components.upb.h",
        "src/core/ext/upb-generated/envoy/config/listener/v3/quic_config.upb.h",
        "src/core/ext/upb-generated/envoy/config/listener/v3/udp_listener_config.upb.h",
        "src/core/ext/upb-generated/envoy/config/metrics/v3/stats.upb.h",
        "src/core/ext/upb-generated/envoy/config/overload/v3/overload.upb.h",
        "src/core/ext/upb-generated/envoy/config/rbac/v3/rbac.upb.h",
        "src/core/ext/upb-generated/envoy/config/route/v3/route.upb.h",
        "src/core/ext/upb-generated/envoy/config/route/v3/route_components.upb.h",
        "src/core/ext/upb-generated/envoy/config/route/v3/scoped_route.upb.h",
        "src/core/ext/upb-generated/envoy/config/trace/v3/http_tracer.upb.h",
        "src/core/ext/upb-generated/envoy/extensions/clusters/aggregate/v3/cluster.upb.h",
        "src/core/ext/upb-generated/envoy/extensions/filters/common/fault/v3/fault.upb.h",
        "src/core/ext/upb-generated/envoy/extensions/filters/http/fault/v3/fault.upb.h",
        "src/core/ext/upb-generated/envoy/extensions/filters/http/router/v3/router.upb.h",
        "src/core/ext/upb-generated/envoy/extensions/filters/network/http_connection_manager/v3/http_connection_manager.upb.h",
        "src/core/ext/upb-generated/envoy/extensions/transport_sockets/tls/v3/cert.upb.h",
        "src/core/ext/upb-generated/envoy/extensions/transport_sockets/tls/v3/common.upb.h",
        "src/core/ext/upb-generated/envoy/extensions/transport_sockets/tls/v3/secret.upb.h",
        "src/core/ext/upb-generated/envoy/extensions/transport_sockets/tls/v3/tls.upb.h",
        "src/core/ext/upb-generated/envoy/service/cluster/v3/cds.upb.h",
        "src/core/ext/upb-generated/envoy/service/discovery/v3/ads.upb.h",
        "src/core/ext/upb-generated/envoy/service/discovery/v3/discovery.upb.h",
        "src/core/ext/upb-generated/envoy/service/endpoint/v3/eds.upb.h",
        "src/core/ext/upb-generated/envoy/service/listener/v3/lds.upb.h",
        "src/core/ext/upb-generated/envoy/service/load_stats/v3/lrs.upb.h",
        "src/core/ext/upb-generated/envoy/service/route/v3/rds.upb.h",
        "src/core/ext/upb-generated/envoy/service/route/v3/srds.upb.h",
        "src/core/ext/upb-generated/envoy/service/status/v3/csds.upb.h",
        "src/core/ext/upb-generated/envoy/type/http/v3/path_transformation.upb.h",
    ],
    external_deps = [
        "upb_lib",
        "upb_lib_descriptor",
        "upb_generated_code_support__only_for_generated_code_do_not_use__i_give_permission_to_break_me",
    ],
    language = "c++",
    deps = [
        "envoy_annotations_upb",
        "envoy_core_upb",
        "envoy_type_upb",
        "google_api_upb",
        "proto_gen_validate_upb",
        "udpa_annotations_upb",
        "xds_core_upb",
    ],
)

grpc_cc_library(
    name = "envoy_ads_upbdefs",
    srcs = [
        "src/core/ext/upbdefs-generated/envoy/admin/v3/config_dump.upbdefs.c",
        "src/core/ext/upbdefs-generated/envoy/config/accesslog/v3/accesslog.upbdefs.c",
        "src/core/ext/upbdefs-generated/envoy/config/bootstrap/v3/bootstrap.upbdefs.c",
        "src/core/ext/upbdefs-generated/envoy/config/cluster/v3/circuit_breaker.upbdefs.c",
        "src/core/ext/upbdefs-generated/envoy/config/cluster/v3/cluster.upbdefs.c",
        "src/core/ext/upbdefs-generated/envoy/config/cluster/v3/filter.upbdefs.c",
        "src/core/ext/upbdefs-generated/envoy/config/cluster/v3/outlier_detection.upbdefs.c",
        "src/core/ext/upbdefs-generated/envoy/config/core/v3/resolver.upbdefs.c",
        "src/core/ext/upbdefs-generated/envoy/config/core/v3/udp_socket_config.upbdefs.c",
        "src/core/ext/upbdefs-generated/envoy/config/endpoint/v3/endpoint.upbdefs.c",
        "src/core/ext/upbdefs-generated/envoy/config/endpoint/v3/endpoint_components.upbdefs.c",
        "src/core/ext/upbdefs-generated/envoy/config/endpoint/v3/load_report.upbdefs.c",
        "src/core/ext/upbdefs-generated/envoy/config/listener/v3/api_listener.upbdefs.c",
        "src/core/ext/upbdefs-generated/envoy/config/listener/v3/listener.upbdefs.c",
        "src/core/ext/upbdefs-generated/envoy/config/listener/v3/listener_components.upbdefs.c",
        "src/core/ext/upbdefs-generated/envoy/config/listener/v3/quic_config.upbdefs.c",
        "src/core/ext/upbdefs-generated/envoy/config/listener/v3/udp_listener_config.upbdefs.c",
        "src/core/ext/upbdefs-generated/envoy/config/metrics/v3/stats.upbdefs.c",
        "src/core/ext/upbdefs-generated/envoy/config/overload/v3/overload.upbdefs.c",
        "src/core/ext/upbdefs-generated/envoy/config/route/v3/route.upbdefs.c",
        "src/core/ext/upbdefs-generated/envoy/config/route/v3/route_components.upbdefs.c",
        "src/core/ext/upbdefs-generated/envoy/config/route/v3/scoped_route.upbdefs.c",
        "src/core/ext/upbdefs-generated/envoy/config/trace/v3/http_tracer.upbdefs.c",
        "src/core/ext/upbdefs-generated/envoy/extensions/clusters/aggregate/v3/cluster.upbdefs.c",
        "src/core/ext/upbdefs-generated/envoy/extensions/filters/common/fault/v3/fault.upbdefs.c",
        "src/core/ext/upbdefs-generated/envoy/extensions/filters/http/fault/v3/fault.upbdefs.c",
        "src/core/ext/upbdefs-generated/envoy/extensions/filters/http/router/v3/router.upbdefs.c",
        "src/core/ext/upbdefs-generated/envoy/extensions/filters/network/http_connection_manager/v3/http_connection_manager.upbdefs.c",
        "src/core/ext/upbdefs-generated/envoy/extensions/transport_sockets/tls/v3/cert.upbdefs.c",
        "src/core/ext/upbdefs-generated/envoy/extensions/transport_sockets/tls/v3/common.upbdefs.c",
        "src/core/ext/upbdefs-generated/envoy/extensions/transport_sockets/tls/v3/secret.upbdefs.c",
        "src/core/ext/upbdefs-generated/envoy/extensions/transport_sockets/tls/v3/tls.upbdefs.c",
        "src/core/ext/upbdefs-generated/envoy/service/cluster/v3/cds.upbdefs.c",
        "src/core/ext/upbdefs-generated/envoy/service/discovery/v3/ads.upbdefs.c",
        "src/core/ext/upbdefs-generated/envoy/service/discovery/v3/discovery.upbdefs.c",
        "src/core/ext/upbdefs-generated/envoy/service/endpoint/v3/eds.upbdefs.c",
        "src/core/ext/upbdefs-generated/envoy/service/listener/v3/lds.upbdefs.c",
        "src/core/ext/upbdefs-generated/envoy/service/load_stats/v3/lrs.upbdefs.c",
        "src/core/ext/upbdefs-generated/envoy/service/route/v3/rds.upbdefs.c",
        "src/core/ext/upbdefs-generated/envoy/service/route/v3/srds.upbdefs.c",
        "src/core/ext/upbdefs-generated/envoy/service/status/v3/csds.upbdefs.c",
        "src/core/ext/upbdefs-generated/envoy/type/http/v3/path_transformation.upbdefs.c",
    ],
    hdrs = [
        "src/core/ext/upbdefs-generated/envoy/admin/v3/config_dump.upbdefs.h",
        "src/core/ext/upbdefs-generated/envoy/config/accesslog/v3/accesslog.upbdefs.h",
        "src/core/ext/upbdefs-generated/envoy/config/bootstrap/v3/bootstrap.upbdefs.h",
        "src/core/ext/upbdefs-generated/envoy/config/cluster/v3/circuit_breaker.upbdefs.h",
        "src/core/ext/upbdefs-generated/envoy/config/cluster/v3/cluster.upbdefs.h",
        "src/core/ext/upbdefs-generated/envoy/config/cluster/v3/filter.upbdefs.h",
        "src/core/ext/upbdefs-generated/envoy/config/cluster/v3/outlier_detection.upbdefs.h",
        "src/core/ext/upbdefs-generated/envoy/config/core/v3/resolver.upbdefs.h",
        "src/core/ext/upbdefs-generated/envoy/config/core/v3/udp_socket_config.upbdefs.h",
        "src/core/ext/upbdefs-generated/envoy/config/endpoint/v3/endpoint.upbdefs.h",
        "src/core/ext/upbdefs-generated/envoy/config/endpoint/v3/endpoint_components.upbdefs.h",
        "src/core/ext/upbdefs-generated/envoy/config/endpoint/v3/load_report.upbdefs.h",
        "src/core/ext/upbdefs-generated/envoy/config/listener/v3/api_listener.upbdefs.h",
        "src/core/ext/upbdefs-generated/envoy/config/listener/v3/listener.upbdefs.h",
        "src/core/ext/upbdefs-generated/envoy/config/listener/v3/listener_components.upbdefs.h",
        "src/core/ext/upbdefs-generated/envoy/config/listener/v3/quic_config.upbdefs.h",
        "src/core/ext/upbdefs-generated/envoy/config/listener/v3/udp_listener_config.upbdefs.h",
        "src/core/ext/upbdefs-generated/envoy/config/metrics/v3/stats.upbdefs.h",
        "src/core/ext/upbdefs-generated/envoy/config/overload/v3/overload.upbdefs.h",
        "src/core/ext/upbdefs-generated/envoy/config/route/v3/route.upbdefs.h",
        "src/core/ext/upbdefs-generated/envoy/config/route/v3/route_components.upbdefs.h",
        "src/core/ext/upbdefs-generated/envoy/config/route/v3/scoped_route.upbdefs.h",
        "src/core/ext/upbdefs-generated/envoy/config/trace/v3/http_tracer.upbdefs.h",
        "src/core/ext/upbdefs-generated/envoy/extensions/clusters/aggregate/v3/cluster.upbdefs.h",
        "src/core/ext/upbdefs-generated/envoy/extensions/filters/common/fault/v3/fault.upbdefs.h",
        "src/core/ext/upbdefs-generated/envoy/extensions/filters/http/fault/v3/fault.upbdefs.h",
        "src/core/ext/upbdefs-generated/envoy/extensions/filters/http/router/v3/router.upbdefs.h",
        "src/core/ext/upbdefs-generated/envoy/extensions/filters/network/http_connection_manager/v3/http_connection_manager.upbdefs.h",
        "src/core/ext/upbdefs-generated/envoy/extensions/transport_sockets/tls/v3/cert.upbdefs.h",
        "src/core/ext/upbdefs-generated/envoy/extensions/transport_sockets/tls/v3/common.upbdefs.h",
        "src/core/ext/upbdefs-generated/envoy/extensions/transport_sockets/tls/v3/secret.upbdefs.h",
        "src/core/ext/upbdefs-generated/envoy/extensions/transport_sockets/tls/v3/tls.upbdefs.h",
        "src/core/ext/upbdefs-generated/envoy/service/cluster/v3/cds.upbdefs.h",
        "src/core/ext/upbdefs-generated/envoy/service/discovery/v3/ads.upbdefs.h",
        "src/core/ext/upbdefs-generated/envoy/service/discovery/v3/discovery.upbdefs.h",
        "src/core/ext/upbdefs-generated/envoy/service/endpoint/v3/eds.upbdefs.h",
        "src/core/ext/upbdefs-generated/envoy/service/listener/v3/lds.upbdefs.h",
        "src/core/ext/upbdefs-generated/envoy/service/load_stats/v3/lrs.upbdefs.h",
        "src/core/ext/upbdefs-generated/envoy/service/route/v3/rds.upbdefs.h",
        "src/core/ext/upbdefs-generated/envoy/service/route/v3/srds.upbdefs.h",
        "src/core/ext/upbdefs-generated/envoy/service/status/v3/csds.upbdefs.h",
        "src/core/ext/upbdefs-generated/envoy/type/http/v3/path_transformation.upbdefs.h",
    ],
    external_deps = [
        "upb_lib",
        "upb_lib_descriptor_reflection",
        "upb_textformat_lib",
        "upb_reflection",
        "upb_generated_code_support__only_for_generated_code_do_not_use__i_give_permission_to_break_me",
    ],
    language = "c++",
    deps = [
        "envoy_ads_upb",
        "envoy_annotations_upbdefs",
        "envoy_core_upbdefs",
        "envoy_type_upbdefs",
        "google_api_upbdefs",
        "proto_gen_validate_upbdefs",
        "udpa_annotations_upbdefs",
        "xds_core_upbdefs",
    ],
)

grpc_cc_library(
    name = "envoy_annotations_upb",
    srcs = [
        "src/core/ext/upb-generated/envoy/annotations/deprecation.upb.c",
        "src/core/ext/upb-generated/envoy/annotations/resource.upb.c",
    ],
    hdrs = [
        "src/core/ext/upb-generated/envoy/annotations/deprecation.upb.h",
        "src/core/ext/upb-generated/envoy/annotations/resource.upb.h",
    ],
    external_deps = [
        "upb_lib",
        "upb_lib_descriptor",
        "upb_generated_code_support__only_for_generated_code_do_not_use__i_give_permission_to_break_me",
    ],
    language = "c++",
    deps = [
        "google_api_upb",
    ],
)

grpc_cc_library(
    name = "envoy_annotations_upbdefs",
    srcs = [
        "src/core/ext/upbdefs-generated/envoy/annotations/deprecation.upbdefs.c",
        "src/core/ext/upbdefs-generated/envoy/annotations/resource.upbdefs.c",
    ],
    hdrs = [
        "src/core/ext/upbdefs-generated/envoy/annotations/deprecation.upbdefs.h",
        "src/core/ext/upbdefs-generated/envoy/annotations/resource.upbdefs.h",
    ],
    external_deps = [
        "upb_lib",
        "upb_lib_descriptor_reflection",
        "upb_reflection",
        "upb_textformat_lib",
        "upb_generated_code_support__only_for_generated_code_do_not_use__i_give_permission_to_break_me",
    ],
    language = "c++",
    deps = [
        "envoy_annotations_upb",
        "google_api_upbdefs",
    ],
)

grpc_cc_library(
    name = "envoy_core_upb",
    srcs = [
        "src/core/ext/upb-generated/envoy/config/core/v3/address.upb.c",
        "src/core/ext/upb-generated/envoy/config/core/v3/backoff.upb.c",
        "src/core/ext/upb-generated/envoy/config/core/v3/base.upb.c",
        "src/core/ext/upb-generated/envoy/config/core/v3/config_source.upb.c",
        "src/core/ext/upb-generated/envoy/config/core/v3/event_service_config.upb.c",
        "src/core/ext/upb-generated/envoy/config/core/v3/extension.upb.c",
        "src/core/ext/upb-generated/envoy/config/core/v3/grpc_service.upb.c",
        "src/core/ext/upb-generated/envoy/config/core/v3/health_check.upb.c",
        "src/core/ext/upb-generated/envoy/config/core/v3/http_uri.upb.c",
        "src/core/ext/upb-generated/envoy/config/core/v3/protocol.upb.c",
        "src/core/ext/upb-generated/envoy/config/core/v3/proxy_protocol.upb.c",
        "src/core/ext/upb-generated/envoy/config/core/v3/socket_option.upb.c",
        "src/core/ext/upb-generated/envoy/config/core/v3/substitution_format_string.upb.c",
    ],
    hdrs = [
        "src/core/ext/upb-generated/envoy/config/core/v3/address.upb.h",
        "src/core/ext/upb-generated/envoy/config/core/v3/backoff.upb.h",
        "src/core/ext/upb-generated/envoy/config/core/v3/base.upb.h",
        "src/core/ext/upb-generated/envoy/config/core/v3/config_source.upb.h",
        "src/core/ext/upb-generated/envoy/config/core/v3/event_service_config.upb.h",
        "src/core/ext/upb-generated/envoy/config/core/v3/extension.upb.h",
        "src/core/ext/upb-generated/envoy/config/core/v3/grpc_service.upb.h",
        "src/core/ext/upb-generated/envoy/config/core/v3/health_check.upb.h",
        "src/core/ext/upb-generated/envoy/config/core/v3/http_uri.upb.h",
        "src/core/ext/upb-generated/envoy/config/core/v3/protocol.upb.h",
        "src/core/ext/upb-generated/envoy/config/core/v3/proxy_protocol.upb.h",
        "src/core/ext/upb-generated/envoy/config/core/v3/socket_option.upb.h",
        "src/core/ext/upb-generated/envoy/config/core/v3/substitution_format_string.upb.h",
    ],
    external_deps = [
        "upb_lib",
        "upb_lib_descriptor",
        "upb_generated_code_support__only_for_generated_code_do_not_use__i_give_permission_to_break_me",
    ],
    language = "c++",
    deps = [
        "envoy_annotations_upb",
        "envoy_type_upb",
        "google_api_upb",
        "proto_gen_validate_upb",
        "udpa_annotations_upb",
        "xds_core_upb",
    ],
)

grpc_cc_library(
    name = "envoy_core_upbdefs",
    srcs = [
        "src/core/ext/upbdefs-generated/envoy/config/core/v3/address.upbdefs.c",
        "src/core/ext/upbdefs-generated/envoy/config/core/v3/backoff.upbdefs.c",
        "src/core/ext/upbdefs-generated/envoy/config/core/v3/base.upbdefs.c",
        "src/core/ext/upbdefs-generated/envoy/config/core/v3/config_source.upbdefs.c",
        "src/core/ext/upbdefs-generated/envoy/config/core/v3/event_service_config.upbdefs.c",
        "src/core/ext/upbdefs-generated/envoy/config/core/v3/extension.upbdefs.c",
        "src/core/ext/upbdefs-generated/envoy/config/core/v3/grpc_service.upbdefs.c",
        "src/core/ext/upbdefs-generated/envoy/config/core/v3/health_check.upbdefs.c",
        "src/core/ext/upbdefs-generated/envoy/config/core/v3/http_uri.upbdefs.c",
        "src/core/ext/upbdefs-generated/envoy/config/core/v3/protocol.upbdefs.c",
        "src/core/ext/upbdefs-generated/envoy/config/core/v3/proxy_protocol.upbdefs.c",
        "src/core/ext/upbdefs-generated/envoy/config/core/v3/socket_option.upbdefs.c",
        "src/core/ext/upbdefs-generated/envoy/config/core/v3/substitution_format_string.upbdefs.c",
    ],
    hdrs = [
        "src/core/ext/upbdefs-generated/envoy/config/core/v3/address.upbdefs.h",
        "src/core/ext/upbdefs-generated/envoy/config/core/v3/backoff.upbdefs.h",
        "src/core/ext/upbdefs-generated/envoy/config/core/v3/base.upbdefs.h",
        "src/core/ext/upbdefs-generated/envoy/config/core/v3/config_source.upbdefs.h",
        "src/core/ext/upbdefs-generated/envoy/config/core/v3/event_service_config.upbdefs.h",
        "src/core/ext/upbdefs-generated/envoy/config/core/v3/extension.upbdefs.h",
        "src/core/ext/upbdefs-generated/envoy/config/core/v3/grpc_service.upbdefs.h",
        "src/core/ext/upbdefs-generated/envoy/config/core/v3/health_check.upbdefs.h",
        "src/core/ext/upbdefs-generated/envoy/config/core/v3/http_uri.upbdefs.h",
        "src/core/ext/upbdefs-generated/envoy/config/core/v3/protocol.upbdefs.h",
        "src/core/ext/upbdefs-generated/envoy/config/core/v3/proxy_protocol.upbdefs.h",
        "src/core/ext/upbdefs-generated/envoy/config/core/v3/socket_option.upbdefs.h",
        "src/core/ext/upbdefs-generated/envoy/config/core/v3/substitution_format_string.upbdefs.h",
    ],
    external_deps = [
        "upb_lib",
        "upb_lib_descriptor_reflection",
        "upb_textformat_lib",
        "upb_reflection",
        "upb_generated_code_support__only_for_generated_code_do_not_use__i_give_permission_to_break_me",
    ],
    language = "c++",
    deps = [
        "envoy_annotations_upbdefs",
        "envoy_core_upb",
        "envoy_type_upbdefs",
        "google_api_upbdefs",
        "proto_gen_validate_upbdefs",
        "xds_core_upbdefs",
    ],
)

grpc_cc_library(
    name = "envoy_type_upb",
    srcs = [
        "src/core/ext/upb-generated/envoy/type/matcher/v3/metadata.upb.c",
        "src/core/ext/upb-generated/envoy/type/matcher/v3/node.upb.c",
        "src/core/ext/upb-generated/envoy/type/matcher/v3/number.upb.c",
        "src/core/ext/upb-generated/envoy/type/matcher/v3/path.upb.c",
        "src/core/ext/upb-generated/envoy/type/matcher/v3/regex.upb.c",
        "src/core/ext/upb-generated/envoy/type/matcher/v3/string.upb.c",
        "src/core/ext/upb-generated/envoy/type/matcher/v3/struct.upb.c",
        "src/core/ext/upb-generated/envoy/type/matcher/v3/value.upb.c",
        "src/core/ext/upb-generated/envoy/type/metadata/v3/metadata.upb.c",
        "src/core/ext/upb-generated/envoy/type/tracing/v3/custom_tag.upb.c",
        "src/core/ext/upb-generated/envoy/type/v3/http.upb.c",
        "src/core/ext/upb-generated/envoy/type/v3/percent.upb.c",
        "src/core/ext/upb-generated/envoy/type/v3/range.upb.c",
        "src/core/ext/upb-generated/envoy/type/v3/semantic_version.upb.c",
    ],
    hdrs = [
        "src/core/ext/upb-generated/envoy/type/matcher/v3/metadata.upb.h",
        "src/core/ext/upb-generated/envoy/type/matcher/v3/node.upb.h",
        "src/core/ext/upb-generated/envoy/type/matcher/v3/number.upb.h",
        "src/core/ext/upb-generated/envoy/type/matcher/v3/path.upb.h",
        "src/core/ext/upb-generated/envoy/type/matcher/v3/regex.upb.h",
        "src/core/ext/upb-generated/envoy/type/matcher/v3/string.upb.h",
        "src/core/ext/upb-generated/envoy/type/matcher/v3/struct.upb.h",
        "src/core/ext/upb-generated/envoy/type/matcher/v3/value.upb.h",
        "src/core/ext/upb-generated/envoy/type/metadata/v3/metadata.upb.h",
        "src/core/ext/upb-generated/envoy/type/tracing/v3/custom_tag.upb.h",
        "src/core/ext/upb-generated/envoy/type/v3/http.upb.h",
        "src/core/ext/upb-generated/envoy/type/v3/percent.upb.h",
        "src/core/ext/upb-generated/envoy/type/v3/range.upb.h",
        "src/core/ext/upb-generated/envoy/type/v3/semantic_version.upb.h",
    ],
    external_deps = [
        "upb_lib",
        "upb_lib_descriptor",
        "upb_generated_code_support__only_for_generated_code_do_not_use__i_give_permission_to_break_me",
    ],
    language = "c++",
    deps = [
        "envoy_annotations_upb",
        "google_api_upb",
        "proto_gen_validate_upb",
        "udpa_annotations_upb",
    ],
)

grpc_cc_library(
    name = "envoy_type_upbdefs",
    srcs = [
        "src/core/ext/upbdefs-generated/envoy/type/matcher/v3/metadata.upbdefs.c",
        "src/core/ext/upbdefs-generated/envoy/type/matcher/v3/node.upbdefs.c",
        "src/core/ext/upbdefs-generated/envoy/type/matcher/v3/number.upbdefs.c",
        "src/core/ext/upbdefs-generated/envoy/type/matcher/v3/path.upbdefs.c",
        "src/core/ext/upbdefs-generated/envoy/type/matcher/v3/regex.upbdefs.c",
        "src/core/ext/upbdefs-generated/envoy/type/matcher/v3/string.upbdefs.c",
        "src/core/ext/upbdefs-generated/envoy/type/matcher/v3/struct.upbdefs.c",
        "src/core/ext/upbdefs-generated/envoy/type/matcher/v3/value.upbdefs.c",
        "src/core/ext/upbdefs-generated/envoy/type/metadata/v3/metadata.upbdefs.c",
        "src/core/ext/upbdefs-generated/envoy/type/tracing/v3/custom_tag.upbdefs.c",
        "src/core/ext/upbdefs-generated/envoy/type/v3/http.upbdefs.c",
        "src/core/ext/upbdefs-generated/envoy/type/v3/percent.upbdefs.c",
        "src/core/ext/upbdefs-generated/envoy/type/v3/range.upbdefs.c",
        "src/core/ext/upbdefs-generated/envoy/type/v3/semantic_version.upbdefs.c",
    ],
    hdrs = [
        "src/core/ext/upbdefs-generated/envoy/type/matcher/v3/metadata.upbdefs.h",
        "src/core/ext/upbdefs-generated/envoy/type/matcher/v3/node.upbdefs.h",
        "src/core/ext/upbdefs-generated/envoy/type/matcher/v3/number.upbdefs.h",
        "src/core/ext/upbdefs-generated/envoy/type/matcher/v3/path.upbdefs.h",
        "src/core/ext/upbdefs-generated/envoy/type/matcher/v3/regex.upbdefs.h",
        "src/core/ext/upbdefs-generated/envoy/type/matcher/v3/string.upbdefs.h",
        "src/core/ext/upbdefs-generated/envoy/type/matcher/v3/struct.upbdefs.h",
        "src/core/ext/upbdefs-generated/envoy/type/matcher/v3/value.upbdefs.h",
        "src/core/ext/upbdefs-generated/envoy/type/metadata/v3/metadata.upbdefs.h",
        "src/core/ext/upbdefs-generated/envoy/type/tracing/v3/custom_tag.upbdefs.h",
        "src/core/ext/upbdefs-generated/envoy/type/v3/http.upbdefs.h",
        "src/core/ext/upbdefs-generated/envoy/type/v3/percent.upbdefs.h",
        "src/core/ext/upbdefs-generated/envoy/type/v3/range.upbdefs.h",
        "src/core/ext/upbdefs-generated/envoy/type/v3/semantic_version.upbdefs.h",
    ],
    external_deps = [
        "upb_lib",
        "upb_lib_descriptor_reflection",
        "upb_reflection",
        "upb_textformat_lib",
        "upb_generated_code_support__only_for_generated_code_do_not_use__i_give_permission_to_break_me",
    ],
    language = "c++",
    deps = [
        "envoy_type_upb",
        "google_api_upbdefs",
        "proto_gen_validate_upbdefs",
    ],
)

grpc_cc_library(
    name = "proto_gen_validate_upb",
    srcs = [
        "src/core/ext/upb-generated/validate/validate.upb.c",
    ],
    hdrs = [
        "src/core/ext/upb-generated/validate/validate.upb.h",
    ],
    external_deps = [
        "upb_lib",
        "upb_lib_descriptor",
        "upb_generated_code_support__only_for_generated_code_do_not_use__i_give_permission_to_break_me",
    ],
    language = "c++",
    deps = [
        "google_api_upb",
    ],
)

grpc_cc_library(
    name = "proto_gen_validate_upbdefs",
    srcs = [
        "src/core/ext/upbdefs-generated/validate/validate.upbdefs.c",
    ],
    hdrs = [
        "src/core/ext/upbdefs-generated/validate/validate.upbdefs.h",
    ],
    external_deps = [
        "upb_lib",
        "upb_lib_descriptor_reflection",
        "upb_textformat_lib",
        "upb_reflection",
        "upb_generated_code_support__only_for_generated_code_do_not_use__i_give_permission_to_break_me",
    ],
    language = "c++",
    deps = [
        "google_api_upbdefs",
        "proto_gen_validate_upb",
    ],
)

# Once upb code-gen issue is resolved, replace udpa_orca_upb with this.
# grpc_upb_proto_library(
#     name = "udpa_orca_upb",
#     deps = ["@envoy_api//udpa/data/orca/v1:orca_load_report"]
# )

grpc_cc_library(
    name = "udpa_orca_upb",
    srcs = [
        "src/core/ext/upb-generated/udpa/data/orca/v1/orca_load_report.upb.c",
    ],
    hdrs = [
        "src/core/ext/upb-generated/udpa/data/orca/v1/orca_load_report.upb.h",
    ],
    external_deps = [
        "upb_lib",
        "upb_lib_descriptor",
        "upb_generated_code_support__only_for_generated_code_do_not_use__i_give_permission_to_break_me",
    ],
    language = "c++",
    deps = [
        "proto_gen_validate_upb",
    ],
)

grpc_cc_library(
    name = "udpa_annotations_upb",
    srcs = [
        "src/core/ext/upb-generated/udpa/annotations/migrate.upb.c",
        "src/core/ext/upb-generated/udpa/annotations/security.upb.c",
        "src/core/ext/upb-generated/udpa/annotations/sensitive.upb.c",
        "src/core/ext/upb-generated/udpa/annotations/status.upb.c",
        "src/core/ext/upb-generated/udpa/annotations/versioning.upb.c",
    ],
    hdrs = [
        "src/core/ext/upb-generated/udpa/annotations/migrate.upb.h",
        "src/core/ext/upb-generated/udpa/annotations/security.upb.h",
        "src/core/ext/upb-generated/udpa/annotations/sensitive.upb.h",
        "src/core/ext/upb-generated/udpa/annotations/status.upb.h",
        "src/core/ext/upb-generated/udpa/annotations/versioning.upb.h",
    ],
    external_deps = [
        "upb_lib",
        "upb_lib_descriptor",
        "upb_generated_code_support__only_for_generated_code_do_not_use__i_give_permission_to_break_me",
    ],
    language = "c++",
    deps = [
        "google_api_upb",
        "proto_gen_validate_upb",
    ],
)

grpc_cc_library(
    name = "udpa_annotations_upbdefs",
    srcs = [
        "src/core/ext/upbdefs-generated/udpa/annotations/migrate.upbdefs.c",
        "src/core/ext/upbdefs-generated/udpa/annotations/security.upbdefs.c",
        "src/core/ext/upbdefs-generated/udpa/annotations/sensitive.upbdefs.c",
        "src/core/ext/upbdefs-generated/udpa/annotations/status.upbdefs.c",
        "src/core/ext/upbdefs-generated/udpa/annotations/versioning.upbdefs.c",
    ],
    hdrs = [
        "src/core/ext/upbdefs-generated/udpa/annotations/migrate.upbdefs.h",
        "src/core/ext/upbdefs-generated/udpa/annotations/security.upbdefs.h",
        "src/core/ext/upbdefs-generated/udpa/annotations/sensitive.upbdefs.h",
        "src/core/ext/upbdefs-generated/udpa/annotations/status.upbdefs.h",
        "src/core/ext/upbdefs-generated/udpa/annotations/versioning.upbdefs.h",
    ],
    external_deps = [
        "upb_lib",
        "upb_lib_descriptor_reflection",
        "upb_textformat_lib",
        "upb_reflection",
        "upb_generated_code_support__only_for_generated_code_do_not_use__i_give_permission_to_break_me",
    ],
    language = "c++",
    deps = [
        "google_api_upbdefs",
        "udpa_annotations_upb",
    ],
)

grpc_cc_library(
    name = "xds_core_upb",
    srcs = [
        "src/core/ext/upb-generated/xds/core/v3/authority.upb.c",
        "src/core/ext/upb-generated/xds/core/v3/collection_entry.upb.c",
        "src/core/ext/upb-generated/xds/core/v3/context_params.upb.c",
        "src/core/ext/upb-generated/xds/core/v3/resource.upb.c",
        "src/core/ext/upb-generated/xds/core/v3/resource_locator.upb.c",
        "src/core/ext/upb-generated/xds/core/v3/resource_name.upb.c",
    ],
    hdrs = [
        "src/core/ext/upb-generated/xds/core/v3/authority.upb.h",
        "src/core/ext/upb-generated/xds/core/v3/collection_entry.upb.h",
        "src/core/ext/upb-generated/xds/core/v3/context_params.upb.h",
        "src/core/ext/upb-generated/xds/core/v3/resource.upb.h",
        "src/core/ext/upb-generated/xds/core/v3/resource_locator.upb.h",
        "src/core/ext/upb-generated/xds/core/v3/resource_name.upb.h",
    ],
    external_deps = [
        "upb_lib",
        "upb_lib_descriptor",
        "upb_generated_code_support__only_for_generated_code_do_not_use__i_give_permission_to_break_me",
    ],
    language = "c++",
    deps = [
        "google_api_upb",
        "proto_gen_validate_upb",
        "udpa_annotations_upb",
    ],
)

grpc_cc_library(
    name = "xds_core_upbdefs",
    srcs = [
        "src/core/ext/upbdefs-generated/xds/core/v3/authority.upbdefs.c",
        "src/core/ext/upbdefs-generated/xds/core/v3/collection_entry.upbdefs.c",
        "src/core/ext/upbdefs-generated/xds/core/v3/context_params.upbdefs.c",
        "src/core/ext/upbdefs-generated/xds/core/v3/resource.upbdefs.c",
        "src/core/ext/upbdefs-generated/xds/core/v3/resource_locator.upbdefs.c",
        "src/core/ext/upbdefs-generated/xds/core/v3/resource_name.upbdefs.c",
    ],
    hdrs = [
        "src/core/ext/upbdefs-generated/xds/core/v3/authority.upbdefs.h",
        "src/core/ext/upbdefs-generated/xds/core/v3/collection_entry.upbdefs.h",
        "src/core/ext/upbdefs-generated/xds/core/v3/context_params.upbdefs.h",
        "src/core/ext/upbdefs-generated/xds/core/v3/resource.upbdefs.h",
        "src/core/ext/upbdefs-generated/xds/core/v3/resource_locator.upbdefs.h",
        "src/core/ext/upbdefs-generated/xds/core/v3/resource_name.upbdefs.h",
    ],
    external_deps = [
        "upb_lib",
        "upb_lib_descriptor_reflection",
        "upb_textformat_lib",
        "upb_reflection",
        "upb_generated_code_support__only_for_generated_code_do_not_use__i_give_permission_to_break_me",
    ],
    language = "c++",
    deps = [
        "google_api_upbdefs",
        "proto_gen_validate_upbdefs",
        "udpa_annotations_upbdefs",
        "xds_core_upb",
    ],
)

grpc_cc_library(
    name = "udpa_type_upb",
    srcs = [
        "src/core/ext/upb-generated/udpa/type/v1/typed_struct.upb.c",
    ],
    hdrs = [
        "src/core/ext/upb-generated/udpa/type/v1/typed_struct.upb.h",
    ],
    external_deps = [
        "upb_lib",
        "upb_lib_descriptor",
        "upb_generated_code_support__only_for_generated_code_do_not_use__i_give_permission_to_break_me",
    ],
    language = "c++",
    deps = [
        "google_api_upb",
        "proto_gen_validate_upb",
    ],
)

grpc_cc_library(
    name = "udpa_type_upbdefs",
    srcs = [
        "src/core/ext/upbdefs-generated/udpa/type/v1/typed_struct.upbdefs.c",
    ],
    hdrs = [
        "src/core/ext/upbdefs-generated/udpa/type/v1/typed_struct.upbdefs.h",
    ],
    external_deps = [
        "upb_lib",
        "upb_lib_descriptor_reflection",
        "upb_textformat_lib",
        "upb_reflection",
        "upb_generated_code_support__only_for_generated_code_do_not_use__i_give_permission_to_break_me",
    ],
    language = "c++",
    deps = [
        "google_api_upbdefs",
        "proto_gen_validate_upbdefs",
    ],
)

# Once upb code-gen issue is resolved, replace grpc_health_upb with this.
# grpc_upb_proto_library(
#     name = "grpc_health_upb",
#     deps = ["//src/proto/grpc/health/v1:health_proto_descriptor"],
# )

grpc_cc_library(
    name = "grpc_health_upb",
    srcs = [
        "src/core/ext/upb-generated/src/proto/grpc/health/v1/health.upb.c",
    ],
    hdrs = [
        "src/core/ext/upb-generated/src/proto/grpc/health/v1/health.upb.h",
    ],
    external_deps = [
        "upb_lib",
        "upb_lib_descriptor",
        "upb_generated_code_support__only_for_generated_code_do_not_use__i_give_permission_to_break_me",
    ],
    language = "c++",
)

# Once upb code-gen issue is resolved, remove this.
grpc_cc_library(
    name = "google_api_upb",
    srcs = [
        "src/core/ext/upb-generated/google/api/annotations.upb.c",
        "src/core/ext/upb-generated/google/api/expr/v1alpha1/checked.upb.c",
        "src/core/ext/upb-generated/google/api/expr/v1alpha1/syntax.upb.c",
        "src/core/ext/upb-generated/google/api/http.upb.c",
        "src/core/ext/upb-generated/google/protobuf/any.upb.c",
        "src/core/ext/upb-generated/google/protobuf/duration.upb.c",
        "src/core/ext/upb-generated/google/protobuf/empty.upb.c",
        "src/core/ext/upb-generated/google/protobuf/struct.upb.c",
        "src/core/ext/upb-generated/google/protobuf/timestamp.upb.c",
        "src/core/ext/upb-generated/google/protobuf/wrappers.upb.c",
        "src/core/ext/upb-generated/google/rpc/status.upb.c",
    ],
    hdrs = [
        "src/core/ext/upb-generated/google/api/annotations.upb.h",
        "src/core/ext/upb-generated/google/api/expr/v1alpha1/checked.upb.h",
        "src/core/ext/upb-generated/google/api/expr/v1alpha1/syntax.upb.h",
        "src/core/ext/upb-generated/google/api/http.upb.h",
        "src/core/ext/upb-generated/google/protobuf/any.upb.h",
        "src/core/ext/upb-generated/google/protobuf/duration.upb.h",
        "src/core/ext/upb-generated/google/protobuf/empty.upb.h",
        "src/core/ext/upb-generated/google/protobuf/struct.upb.h",
        "src/core/ext/upb-generated/google/protobuf/timestamp.upb.h",
        "src/core/ext/upb-generated/google/protobuf/wrappers.upb.h",
        "src/core/ext/upb-generated/google/rpc/status.upb.h",
    ],
    external_deps = [
        "upb_lib",
        "upb_lib_descriptor",
        "upb_generated_code_support__only_for_generated_code_do_not_use__i_give_permission_to_break_me",
    ],
    language = "c++",
)

grpc_cc_library(
    name = "google_api_upbdefs",
    srcs = [
        "src/core/ext/upbdefs-generated/google/api/annotations.upbdefs.c",
        "src/core/ext/upbdefs-generated/google/api/http.upbdefs.c",
        "src/core/ext/upbdefs-generated/google/protobuf/any.upbdefs.c",
        "src/core/ext/upbdefs-generated/google/protobuf/duration.upbdefs.c",
        "src/core/ext/upbdefs-generated/google/protobuf/empty.upbdefs.c",
        "src/core/ext/upbdefs-generated/google/protobuf/struct.upbdefs.c",
        "src/core/ext/upbdefs-generated/google/protobuf/timestamp.upbdefs.c",
        "src/core/ext/upbdefs-generated/google/protobuf/wrappers.upbdefs.c",
        "src/core/ext/upbdefs-generated/google/rpc/status.upbdefs.c",
    ],
    hdrs = [
        "src/core/ext/upbdefs-generated/google/api/annotations.upbdefs.h",
        "src/core/ext/upbdefs-generated/google/api/http.upbdefs.h",
        "src/core/ext/upbdefs-generated/google/protobuf/any.upbdefs.h",
        "src/core/ext/upbdefs-generated/google/protobuf/duration.upbdefs.h",
        "src/core/ext/upbdefs-generated/google/protobuf/empty.upbdefs.h",
        "src/core/ext/upbdefs-generated/google/protobuf/struct.upbdefs.h",
        "src/core/ext/upbdefs-generated/google/protobuf/timestamp.upbdefs.h",
        "src/core/ext/upbdefs-generated/google/protobuf/wrappers.upbdefs.h",
        "src/core/ext/upbdefs-generated/google/rpc/status.upbdefs.h",
    ],
    external_deps = [
        "upb_lib",
        "upb_lib_descriptor_reflection",
        "upb_textformat_lib",
        "upb_reflection",
        "upb_generated_code_support__only_for_generated_code_do_not_use__i_give_permission_to_break_me",
    ],
    language = "c++",
    deps = [
        "google_api_upb",
    ],
)

# Once upb code-gen issue is resolved, replace grpc_lb_upb with this.
# grpc_upb_proto_library(
#     name = "grpc_lb_upb",
#     deps = ["//src/proto/grpc/lb/v1:load_balancer_proto_descriptor"],
# )

grpc_cc_library(
    name = "grpc_lb_upb",
    srcs = [
        "src/core/ext/upb-generated/src/proto/grpc/lb/v1/load_balancer.upb.c",
    ],
    hdrs = [
        "src/core/ext/upb-generated/src/proto/grpc/lb/v1/load_balancer.upb.h",
    ],
    external_deps = [
        "upb_lib",
        "upb_lib_descriptor",
        "upb_generated_code_support__only_for_generated_code_do_not_use__i_give_permission_to_break_me",
    ],
    language = "c++",
    deps = [
        "google_api_upb",
    ],
)

# Once upb code-gen issue is resolved, replace meshca_upb with this.
# meshca_upb_proto_library(
#     name = "meshca_upb",
#     deps = ["//third_party/istio/security/proto/providers/google:meshca_proto"],
# )

grpc_cc_library(
    name = "meshca_upb",
    srcs = [
        "src/core/ext/upb-generated/third_party/istio/security/proto/providers/google/meshca.upb.c",
    ],
    hdrs = [
        "src/core/ext/upb-generated/third_party/istio/security/proto/providers/google/meshca.upb.h",
    ],
    external_deps = [
        "upb_generated_code_support__only_for_generated_code_do_not_use__i_give_permission_to_break_me",
    ],
    language = "c++",
    deps = [
        "google_api_upb",
    ],
)

# Once upb code-gen issue is resolved, replace alts_upb with this.
# grpc_upb_proto_library(
#     name = "alts_upb",
#     deps = ["//src/proto/grpc/gcp:alts_handshaker_proto"],
# )

grpc_cc_library(
    name = "alts_upb",
    srcs = [
        "src/core/ext/upb-generated/src/proto/grpc/gcp/altscontext.upb.c",
        "src/core/ext/upb-generated/src/proto/grpc/gcp/handshaker.upb.c",
        "src/core/ext/upb-generated/src/proto/grpc/gcp/transport_security_common.upb.c",
    ],
    hdrs = [
        "src/core/ext/upb-generated/src/proto/grpc/gcp/altscontext.upb.h",
        "src/core/ext/upb-generated/src/proto/grpc/gcp/handshaker.upb.h",
        "src/core/ext/upb-generated/src/proto/grpc/gcp/transport_security_common.upb.h",
    ],
    external_deps = [
        "upb_lib",
        "upb_lib_descriptor",
        "upb_generated_code_support__only_for_generated_code_do_not_use__i_give_permission_to_break_me",
    ],
    language = "c++",
)

grpc_generate_one_off_targets()

filegroup(
    name = "root_certificates",
    srcs = [
        "etc/roots.pem",
    ],
    visibility = ["//visibility:public"],
)<|MERGE_RESOLUTION|>--- conflicted
+++ resolved
@@ -2594,11 +2594,8 @@
         "grpc_http_filters",
         "grpc_trace",
         "grpc_transport_chttp2_alpn",
-<<<<<<< HEAD
         "match",
-=======
         "popularity_count",
->>>>>>> 58d3161a
     ],
 )
 
