# gRPC Bazel BUILD file.
#
# Copyright 2016 gRPC authors.
#
# Licensed under the Apache License, Version 2.0 (the "License");
# you may not use this file except in compliance with the License.
# You may obtain a copy of the License at
#
#     http://www.apache.org/licenses/LICENSE-2.0
#
# Unless required by applicable law or agreed to in writing, software
# distributed under the License is distributed on an "AS IS" BASIS,
# WITHOUT WARRANTIES OR CONDITIONS OF ANY KIND, either express or implied.
# See the License for the specific language governing permissions and
# limitations under the License.

load(
    "//bazel:grpc_build_system.bzl",
    "grpc_cc_library",
    "grpc_generate_one_off_targets",
    "grpc_upb_proto_library",
    "grpc_upb_proto_reflection_library",
    "python_config_settings",
)
load("@bazel_skylib//lib:selects.bzl", "selects")

licenses(["reciprocal"])

package(
    default_visibility = ["//visibility:public"],
    features = [
        "layering_check",
        "-parse_headers",
    ],
)

exports_files([
    "LICENSE",
    "etc/roots.pem",
])

config_setting(
    name = "grpc_no_ares",
    values = {"define": "grpc_no_ares=true"},
)

config_setting(
    name = "grpc_no_xds_define",
    values = {"define": "grpc_no_xds=true"},
)

# When gRPC is build as shared library, binder transport code might still
# get included even when user's code does not depend on it. In that case
# --define=grpc_no_binder=true can be used to disable binder transport
# related code to reduce binary size.
# For users using build system other than bazel, they can define
# GRPC_NO_BINDER to achieve the same effect.
config_setting(
    name = "grpc_no_binder_define",
    values = {"define": "grpc_no_binder=true"},
)

config_setting(
    name = "android",
    values = {"crosstool_top": "//external:android/crosstool"},
)

config_setting(
    name = "ios",
    values = {"apple_platform_type": "ios"},
)

selects.config_setting_group(
    name = "grpc_no_xds",
    match_any = [
        ":grpc_no_xds_define",
        # In addition to disabling XDS support when --define=grpc_no_xds=true is
        # specified, we also disable it on mobile platforms where it is not
        # likely to be needed and where reducing the binary size is more
        # important.
        ":android",
        ":ios",
    ],
)

selects.config_setting_group(
    name = "grpc_no_binder",
    match_any = [
        ":grpc_no_binder_define",
        # We do not need binder on ios.
        ":ios",
    ],
)

selects.config_setting_group(
    name = "grpc_no_rls",
    match_any = [
        # Disable RLS support on mobile platforms where it is not likely to be
        # needed and where reducing the binary size is more important.
        ":android",
        ":ios",
    ],
)

# Fuzzers can be built as fuzzers or as tests
config_setting(
    name = "grpc_build_fuzzers",
    values = {"define": "grpc_build_fuzzers=true"},
)

config_setting(
    name = "grpc_allow_exceptions",
    values = {"define": "GRPC_ALLOW_EXCEPTIONS=1"},
)

config_setting(
    name = "grpc_disallow_exceptions",
    values = {"define": "GRPC_ALLOW_EXCEPTIONS=0"},
)

config_setting(
    name = "remote_execution",
    values = {"define": "GRPC_PORT_ISOLATED_RUNTIME=1"},
)

config_setting(
    name = "windows",
    values = {"cpu": "x64_windows"},
)

config_setting(
    name = "windows_msvc",
    values = {"cpu": "x64_windows_msvc"},
)

config_setting(
    name = "mac_x86_64",
    values = {"cpu": "darwin"},
)

config_setting(
    name = "use_strict_warning",
    values = {"define": "use_strict_warning=true"},
)

config_setting(
    name = "use_abseil_status",
    values = {"define": "use_abseil_status=true"},
)

python_config_settings()

# This should be updated along with build_handwritten.yaml
g_stands_for = "gridman"  # @unused

core_version = "24.0.0"  # @unused

version = "1.47.0-dev"  # @unused

GPR_PUBLIC_HDRS = [
    "include/grpc/support/alloc.h",
    "include/grpc/support/atm.h",
    "include/grpc/support/atm_gcc_atomic.h",
    "include/grpc/support/atm_gcc_sync.h",
    "include/grpc/support/atm_windows.h",
    "include/grpc/support/cpu.h",
    "include/grpc/support/log.h",
    "include/grpc/support/log_windows.h",
    "include/grpc/support/port_platform.h",
    "include/grpc/support/string_util.h",
    "include/grpc/support/sync.h",
    "include/grpc/support/sync_abseil.h",
    "include/grpc/support/sync_custom.h",
    "include/grpc/support/sync_generic.h",
    "include/grpc/support/sync_posix.h",
    "include/grpc/support/sync_windows.h",
    "include/grpc/support/thd_id.h",
    "include/grpc/support/time.h",
]

GRPC_PUBLIC_HDRS = [
    "include/grpc/byte_buffer.h",
    "include/grpc/byte_buffer_reader.h",
    "include/grpc/compression.h",
    "include/grpc/fork.h",
    "include/grpc/grpc.h",
    "include/grpc/grpc_posix.h",
    "include/grpc/grpc_security.h",
    "include/grpc/grpc_security_constants.h",
    "include/grpc/slice.h",
    "include/grpc/slice_buffer.h",
    "include/grpc/status.h",
    "include/grpc/load_reporting.h",
    "include/grpc/support/workaround_list.h",
]

GRPC_PUBLIC_EVENT_ENGINE_HDRS = [
    "include/grpc/event_engine/endpoint_config.h",
    "include/grpc/event_engine/event_engine.h",
    "include/grpc/event_engine/port.h",
    "include/grpc/event_engine/memory_allocator.h",
    "include/grpc/event_engine/memory_request.h",
    "include/grpc/event_engine/internal/memory_allocator_impl.h",
    "include/grpc/event_engine/slice.h",
    "include/grpc/event_engine/slice_buffer.h",
]

GRPCXX_SRCS = [
    "src/cpp/client/channel_cc.cc",
    "src/cpp/client/client_callback.cc",
    "src/cpp/client/client_context.cc",
    "src/cpp/client/client_interceptor.cc",
    "src/cpp/client/create_channel.cc",
    "src/cpp/client/create_channel_internal.cc",
    "src/cpp/client/create_channel_posix.cc",
    "src/cpp/client/credentials_cc.cc",
    "src/cpp/common/alarm.cc",
    "src/cpp/common/channel_arguments.cc",
    "src/cpp/common/channel_filter.cc",
    "src/cpp/common/completion_queue_cc.cc",
    "src/cpp/common/core_codegen.cc",
    "src/cpp/common/resource_quota_cc.cc",
    "src/cpp/common/rpc_method.cc",
    "src/cpp/common/version_cc.cc",
    "src/cpp/common/validate_service_config.cc",
    "src/cpp/server/async_generic_service.cc",
    "src/cpp/server/channel_argument_option.cc",
    "src/cpp/server/create_default_thread_pool.cc",
    "src/cpp/server/dynamic_thread_pool.cc",
    "src/cpp/server/external_connection_acceptor_impl.cc",
    "src/cpp/server/health/default_health_check_service.cc",
    "src/cpp/server/health/health_check_service.cc",
    "src/cpp/server/health/health_check_service_server_builder_option.cc",
    "src/cpp/server/server_builder.cc",
    "src/cpp/server/server_callback.cc",
    "src/cpp/server/server_cc.cc",
    "src/cpp/server/server_context.cc",
    "src/cpp/server/server_credentials.cc",
    "src/cpp/server/server_posix.cc",
    "src/cpp/thread_manager/thread_manager.cc",
    "src/cpp/util/byte_buffer_cc.cc",
    "src/cpp/util/status.cc",
    "src/cpp/util/string_ref.cc",
    "src/cpp/util/time_cc.cc",
]

GRPCXX_HDRS = [
    "src/cpp/client/create_channel_internal.h",
    "src/cpp/common/channel_filter.h",
    "src/cpp/server/dynamic_thread_pool.h",
    "src/cpp/server/external_connection_acceptor_impl.h",
    "src/cpp/server/health/default_health_check_service.h",
    "src/cpp/server/thread_pool_interface.h",
    "src/cpp/thread_manager/thread_manager.h",
]

GRPCXX_PUBLIC_HDRS = [
    "include/grpc++/alarm.h",
    "include/grpc++/channel.h",
    "include/grpc++/client_context.h",
    "include/grpc++/completion_queue.h",
    "include/grpc++/create_channel.h",
    "include/grpc++/create_channel_posix.h",
    "include/grpc++/ext/health_check_service_server_builder_option.h",
    "include/grpc++/generic/async_generic_service.h",
    "include/grpc++/generic/generic_stub.h",
    "include/grpc++/grpc++.h",
    "include/grpc++/health_check_service_interface.h",
    "include/grpc++/impl/call.h",
    "include/grpc++/impl/channel_argument_option.h",
    "include/grpc++/impl/client_unary_call.h",
    "include/grpc++/impl/codegen/core_codegen.h",
    "include/grpc++/impl/grpc_library.h",
    "include/grpc++/impl/method_handler_impl.h",
    "include/grpc++/impl/rpc_method.h",
    "include/grpc++/impl/rpc_service_method.h",
    "include/grpc++/impl/serialization_traits.h",
    "include/grpc++/impl/server_builder_option.h",
    "include/grpc++/impl/server_builder_plugin.h",
    "include/grpc++/impl/server_initializer.h",
    "include/grpc++/impl/service_type.h",
    "include/grpc++/security/auth_context.h",
    "include/grpc++/resource_quota.h",
    "include/grpc++/security/auth_metadata_processor.h",
    "include/grpc++/security/credentials.h",
    "include/grpc++/security/server_credentials.h",
    "include/grpc++/server.h",
    "include/grpc++/server_builder.h",
    "include/grpc++/server_context.h",
    "include/grpc++/server_posix.h",
    "include/grpc++/support/async_stream.h",
    "include/grpc++/support/async_unary_call.h",
    "include/grpc++/support/byte_buffer.h",
    "include/grpc++/support/channel_arguments.h",
    "include/grpc++/support/config.h",
    "include/grpc++/support/slice.h",
    "include/grpc++/support/status.h",
    "include/grpc++/support/status_code_enum.h",
    "include/grpc++/support/string_ref.h",
    "include/grpc++/support/stub_options.h",
    "include/grpc++/support/sync_stream.h",
    "include/grpc++/support/time.h",
    "include/grpcpp/alarm.h",
    "include/grpcpp/channel.h",
    "include/grpcpp/client_context.h",
    "include/grpcpp/completion_queue.h",
    "include/grpcpp/create_channel.h",
    "include/grpcpp/create_channel_posix.h",
    "include/grpcpp/ext/health_check_service_server_builder_option.h",
    "include/grpcpp/generic/async_generic_service.h",
    "include/grpcpp/generic/generic_stub.h",
    "include/grpcpp/grpcpp.h",
    "include/grpcpp/health_check_service_interface.h",
    "include/grpcpp/impl/call.h",
    "include/grpcpp/impl/channel_argument_option.h",
    "include/grpcpp/impl/client_unary_call.h",
    "include/grpcpp/impl/codegen/core_codegen.h",
    "include/grpcpp/impl/grpc_library.h",
    "include/grpcpp/impl/method_handler_impl.h",
    "include/grpcpp/impl/rpc_method.h",
    "include/grpcpp/impl/rpc_service_method.h",
    "include/grpcpp/impl/serialization_traits.h",
    "include/grpcpp/impl/server_builder_option.h",
    "include/grpcpp/impl/server_builder_plugin.h",
    "include/grpcpp/impl/server_initializer.h",
    "include/grpcpp/impl/service_type.h",
    "include/grpcpp/resource_quota.h",
    "include/grpcpp/security/auth_context.h",
    "include/grpcpp/security/auth_metadata_processor.h",
    "include/grpcpp/security/credentials.h",
    "include/grpcpp/security/server_credentials.h",
    "include/grpcpp/security/tls_certificate_provider.h",
    "include/grpcpp/security/authorization_policy_provider.h",
    "include/grpcpp/security/tls_certificate_verifier.h",
    "include/grpcpp/security/tls_credentials_options.h",
    "include/grpcpp/server.h",
    "include/grpcpp/server_builder.h",
    "include/grpcpp/server_context.h",
    "include/grpcpp/server_posix.h",
    "include/grpcpp/support/async_stream.h",
    "include/grpcpp/support/async_unary_call.h",
    "include/grpcpp/support/byte_buffer.h",
    "include/grpcpp/support/channel_arguments.h",
    "include/grpcpp/support/client_callback.h",
    "include/grpcpp/support/client_interceptor.h",
    "include/grpcpp/support/config.h",
    "include/grpcpp/support/interceptor.h",
    "include/grpcpp/support/message_allocator.h",
    "include/grpcpp/support/method_handler.h",
    "include/grpcpp/support/proto_buffer_reader.h",
    "include/grpcpp/support/proto_buffer_writer.h",
    "include/grpcpp/support/server_callback.h",
    "include/grpcpp/support/server_interceptor.h",
    "include/grpcpp/support/slice.h",
    "include/grpcpp/support/status.h",
    "include/grpcpp/support/status_code_enum.h",
    "include/grpcpp/support/string_ref.h",
    "include/grpcpp/support/stub_options.h",
    "include/grpcpp/support/sync_stream.h",
    "include/grpcpp/support/time.h",
    "include/grpcpp/support/validate_service_config.h",
]

grpc_cc_library(
    name = "gpr",
    language = "c++",
    public_hdrs = GPR_PUBLIC_HDRS,
    standalone = True,
    tags = ["avoid_dep"],
    visibility = ["@grpc:public"],
    deps = [
        "gpr_base",
    ],
)

grpc_cc_library(
    name = "atomic_utils",
    language = "c++",
    public_hdrs = ["src/core/lib/gprpp/atomic_utils.h"],
    deps = ["gpr_platform"],
)

grpc_cc_library(
    name = "grpc_unsecure",
    srcs = [
        "src/core/lib/surface/init.cc",
        "src/core/plugin_registry/grpc_plugin_registry.cc",
        "src/core/plugin_registry/grpc_plugin_registry_noextra.cc",
    ],
    external_deps = [
        "absl/base:core_headers",
    ],
    language = "c++",
    public_hdrs = GRPC_PUBLIC_HDRS,
    standalone = True,
    tags = ["avoid_dep"],
    visibility = ["@grpc:public"],
    deps = [
        "channel_init",
        "channel_stack_type",
        "config",
        "default_event_engine_factory_hdrs",
        "gpr_base",
        "grpc_authorization_base",
        "grpc_base",
        "grpc_codegen",
        "grpc_common",
        "grpc_security_base",
        "grpc_trace",
        "http_connect_handshaker",
        "iomgr_timer",
        "slice",
        "tcp_connect_handshaker",
    ],
)

GRPC_XDS_TARGETS = [
    "grpc_lb_policy_cds",
    "grpc_lb_policy_xds_cluster_impl",
    "grpc_lb_policy_xds_cluster_manager",
    "grpc_lb_policy_xds_cluster_resolver",
    "grpc_resolver_xds",
    "grpc_resolver_c2p",
    "grpc_xds_server_config_fetcher",

    # Not xDS-specific but currently only used by xDS.
    "channel_creds_registry_init",
]

grpc_cc_library(
    name = "grpc",
    srcs = [
        "src/core/lib/surface/init.cc",
        "src/core/plugin_registry/grpc_plugin_registry.cc",
        "src/core/plugin_registry/grpc_plugin_registry_extra.cc",
    ],
    defines = select({
        "grpc_no_xds": ["GRPC_NO_XDS"],
        "//conditions:default": [],
    }),
    external_deps = [
        "absl/base:core_headers",
    ],
    language = "c++",
    public_hdrs = GRPC_PUBLIC_HDRS,
    select_deps = [
        {
            "grpc_no_xds": [],
            "//conditions:default": GRPC_XDS_TARGETS,
        },
    ],
    standalone = True,
    visibility = [
        "@grpc:public",
    ],
    deps = [
        "channel_init",
        "channel_stack_type",
        "config",
        "default_event_engine_factory_hdrs",
        "gpr_base",
        "grpc_authorization_base",
        "grpc_base",
        "grpc_codegen",
        "grpc_common",
        "grpc_secure",
        "grpc_security_base",
        "grpc_trace",
        "http_connect_handshaker",
        "iomgr_timer",
        "slice",
        "tcp_connect_handshaker",
    ],
)

grpc_cc_library(
    name = "grpc++_public_hdrs",
    hdrs = GRPCXX_PUBLIC_HDRS,
    external_deps = [
        "absl/synchronization",
        "protobuf_headers",
    ],
    visibility = ["@grpc:public"],
)

grpc_cc_library(
    name = "grpc++",
    hdrs = [
        "src/cpp/client/secure_credentials.h",
        "src/cpp/common/secure_auth_context.h",
        "src/cpp/server/secure_server_credentials.h",
    ],
    language = "c++",
    public_hdrs = GRPCXX_PUBLIC_HDRS,
    select_deps = [
        {
            "grpc_no_xds": [],
            "//conditions:default": [
                "grpc++_xds_client",
                "grpc++_xds_server",
            ],
        },
        {
            "grpc_no_binder": [],
            "//conditions:default": [
                "grpc++_binder",
            ],
        },
    ],
    standalone = True,
    visibility = [
        "@grpc:public",
    ],
    deps = [
        "grpc++_internals",
        "slice",
    ],
)

grpc_cc_library(
    name = "grpc++_internals",
    srcs = [
        "src/cpp/client/insecure_credentials.cc",
        "src/cpp/client/secure_credentials.cc",
        "src/cpp/common/auth_property_iterator.cc",
        "src/cpp/common/secure_auth_context.cc",
        "src/cpp/common/secure_channel_arguments.cc",
        "src/cpp/common/secure_create_auth_context.cc",
        "src/cpp/common/tls_certificate_provider.cc",
        "src/cpp/common/tls_certificate_verifier.cc",
        "src/cpp/common/tls_credentials_options.cc",
        "src/cpp/server/insecure_server_credentials.cc",
        "src/cpp/server/secure_server_credentials.cc",
    ],
    hdrs = [
        "src/cpp/client/secure_credentials.h",
        "src/cpp/common/secure_auth_context.h",
        "src/cpp/server/secure_server_credentials.h",
    ],
    external_deps = [
        "absl/status",
        "absl/synchronization",
        "absl/container:inlined_vector",
        "absl/strings",
        "protobuf_headers",
    ],
    language = "c++",
    public_hdrs = GRPCXX_PUBLIC_HDRS,
    deps = [
        "error",
        "gpr_base",
        "grpc",
        "grpc++_base",
        "grpc++_codegen_base",
        "grpc++_codegen_base_src",
        "grpc++_codegen_proto",
        "grpc_base",
        "grpc_codegen",
        "grpc_credentials_util",
        "grpc_secure",
        "grpc_security_base",
        "json",
        "ref_counted_ptr",
        "slice",
    ],
)

grpc_cc_library(
    name = "grpc++_binder",
    srcs = [
        "src/core/ext/transport/binder/client/binder_connector.cc",
        "src/core/ext/transport/binder/client/channel_create.cc",
        "src/core/ext/transport/binder/client/channel_create_impl.cc",
        "src/core/ext/transport/binder/client/connection_id_generator.cc",
        "src/core/ext/transport/binder/client/endpoint_binder_pool.cc",
        "src/core/ext/transport/binder/client/jni_utils.cc",
        "src/core/ext/transport/binder/client/security_policy_setting.cc",
        "src/core/ext/transport/binder/security_policy/binder_security_policy.cc",
        "src/core/ext/transport/binder/server/binder_server.cc",
        "src/core/ext/transport/binder/server/binder_server_credentials.cc",
        "src/core/ext/transport/binder/transport/binder_transport.cc",
        "src/core/ext/transport/binder/utils/ndk_binder.cc",
        "src/core/ext/transport/binder/utils/transport_stream_receiver_impl.cc",
        "src/core/ext/transport/binder/wire_format/binder_android.cc",
        "src/core/ext/transport/binder/wire_format/binder_constants.cc",
        "src/core/ext/transport/binder/wire_format/transaction.cc",
        "src/core/ext/transport/binder/wire_format/wire_reader_impl.cc",
        "src/core/ext/transport/binder/wire_format/wire_writer.cc",
    ],
    hdrs = [
        "src/core/ext/transport/binder/client/binder_connector.h",
        "src/core/ext/transport/binder/client/channel_create_impl.h",
        "src/core/ext/transport/binder/client/connection_id_generator.h",
        "src/core/ext/transport/binder/client/endpoint_binder_pool.h",
        "src/core/ext/transport/binder/client/jni_utils.h",
        "src/core/ext/transport/binder/client/security_policy_setting.h",
        "src/core/ext/transport/binder/server/binder_server.h",
        "src/core/ext/transport/binder/transport/binder_stream.h",
        "src/core/ext/transport/binder/transport/binder_transport.h",
        "src/core/ext/transport/binder/utils/binder_auto_utils.h",
        "src/core/ext/transport/binder/utils/ndk_binder.h",
        "src/core/ext/transport/binder/utils/transport_stream_receiver.h",
        "src/core/ext/transport/binder/utils/transport_stream_receiver_impl.h",
        "src/core/ext/transport/binder/wire_format/binder.h",
        "src/core/ext/transport/binder/wire_format/binder_android.h",
        "src/core/ext/transport/binder/wire_format/binder_constants.h",
        "src/core/ext/transport/binder/wire_format/transaction.h",
        "src/core/ext/transport/binder/wire_format/wire_reader.h",
        "src/core/ext/transport/binder/wire_format/wire_reader_impl.h",
        "src/core/ext/transport/binder/wire_format/wire_writer.h",
    ],
    defines = select({
        "grpc_no_binder": ["GRPC_NO_BINDER"],
        "//conditions:default": [],
    }),
    external_deps = [
        "absl/base:core_headers",
        "absl/container:flat_hash_map",
        "absl/memory",
        "absl/status",
        "absl/strings",
        "absl/synchronization",
        "absl/status:statusor",
        "absl/time",
    ],
    language = "c++",
    public_hdrs = [
        "include/grpcpp/security/binder_security_policy.h",
        "include/grpcpp/create_channel_binder.h",
        "include/grpcpp/security/binder_credentials.h",
    ],
    deps = [
        "config",
        "gpr",
        "gpr_base",
        "gpr_platform",
        "grpc",
        "grpc++_base",
        "grpc_base",
        "grpc_client_channel",
        "grpc_codegen",
        "iomgr_port",
        "orphanable",
        "slice_refcount",
    ],
)

grpc_cc_library(
    name = "grpc++_xds_client",
    srcs = [
        "src/cpp/client/xds_credentials.cc",
    ],
    hdrs = [
        "src/cpp/client/secure_credentials.h",
    ],
    external_deps = [
        "absl/container:inlined_vector",
    ],
    language = "c++",
    deps = [
        "grpc++_internals",
    ],
)

grpc_cc_library(
    name = "grpc++_xds_server",
    srcs = [
        "src/cpp/server/xds_server_credentials.cc",
    ],
    hdrs = [
        "src/cpp/server/secure_server_credentials.h",
    ],
    language = "c++",
    public_hdrs = [
        "include/grpcpp/xds_server_builder.h",
    ],
    visibility = ["@grpc:xds"],
    deps = [
        "grpc++_internals",
    ],
)

grpc_cc_library(
    name = "grpc++_unsecure",
    srcs = [
        "src/cpp/client/insecure_credentials.cc",
        "src/cpp/common/insecure_create_auth_context.cc",
        "src/cpp/server/insecure_server_credentials.cc",
    ],
    language = "c++",
    standalone = True,
    tags = ["avoid_dep"],
    visibility = ["@grpc:public"],
    deps = [
        "gpr",
        "grpc++_base_unsecure",
        "grpc++_codegen_base",
        "grpc++_codegen_base_src",
        "grpc++_codegen_proto",
        "grpc_insecure_credentials",
        "grpc_unsecure",
    ],
)

grpc_cc_library(
    name = "grpc++_error_details",
    srcs = [
        "src/cpp/util/error_details.cc",
    ],
    hdrs = [
        "include/grpc++/support/error_details.h",
        "include/grpcpp/support/error_details.h",
    ],
    language = "c++",
    standalone = True,
    visibility = ["@grpc:public"],
    deps = [
        "grpc++",
    ],
)

grpc_cc_library(
    name = "grpc++_alts",
    srcs = [
        "src/cpp/common/alts_context.cc",
        "src/cpp/common/alts_util.cc",
    ],
    hdrs = [
        "include/grpcpp/security/alts_context.h",
        "include/grpcpp/security/alts_util.h",
    ],
    external_deps = [
        "upb_lib",
    ],
    language = "c++",
    standalone = True,
    visibility = ["@grpc:tsi"],
    deps = [
        "alts_upb",
        "alts_util",
        "gpr_base",
        "grpc++",
        "grpc_base",
        "tsi_alts_credentials",
    ],
)

grpc_cc_library(
    name = "census",
    srcs = [
        "src/core/ext/filters/census/grpc_context.cc",
    ],
    language = "c++",
    public_hdrs = [
        "include/grpc/census.h",
    ],
    visibility = ["@grpc:public"],
    deps = [
        "gpr_base",
        "grpc_base",
        "grpc_trace",
    ],
)

grpc_cc_library(
    name = "grpc++_internal_hdrs_only",
    hdrs = [
        "include/grpcpp/impl/codegen/sync.h",
    ],
    external_deps = [
        "absl/synchronization",
    ],
    deps = [
        "gpr_codegen",
    ],
)

grpc_cc_library(
    name = "useful",
    hdrs = ["src/core/lib/gpr/useful.h"],
    language = "c++",
    deps = [
        "gpr_platform",
    ],
)

grpc_cc_library(
    name = "examine_stack",
    srcs = [
        "src/core/lib/gprpp/examine_stack.cc",
    ],
    hdrs = [
        "src/core/lib/gprpp/examine_stack.h",
    ],
    external_deps = [
        "absl/types:optional",
    ],
    deps = [
        "gpr_platform",
    ],
)

grpc_cc_library(
    name = "gpr_base",
    srcs = [
        "src/core/lib/gpr/alloc.cc",
        "src/core/lib/gpr/atm.cc",
        "src/core/lib/gpr/cpu_iphone.cc",
        "src/core/lib/gpr/cpu_linux.cc",
        "src/core/lib/gpr/cpu_posix.cc",
        "src/core/lib/gpr/cpu_windows.cc",
        "src/core/lib/gpr/env_linux.cc",
        "src/core/lib/gpr/env_posix.cc",
        "src/core/lib/gpr/env_windows.cc",
        "src/core/lib/gpr/log.cc",
        "src/core/lib/gpr/log_android.cc",
        "src/core/lib/gpr/log_linux.cc",
        "src/core/lib/gpr/log_posix.cc",
        "src/core/lib/gpr/log_windows.cc",
        "src/core/lib/gpr/murmur_hash.cc",
        "src/core/lib/gpr/string.cc",
        "src/core/lib/gpr/string_posix.cc",
        "src/core/lib/gpr/string_util_windows.cc",
        "src/core/lib/gpr/string_windows.cc",
        "src/core/lib/gpr/sync.cc",
        "src/core/lib/gpr/sync_abseil.cc",
        "src/core/lib/gpr/sync_posix.cc",
        "src/core/lib/gpr/sync_windows.cc",
        "src/core/lib/gpr/time.cc",
        "src/core/lib/gpr/time_posix.cc",
        "src/core/lib/gpr/time_precise.cc",
        "src/core/lib/gpr/time_windows.cc",
        "src/core/lib/gpr/tmpfile_msys.cc",
        "src/core/lib/gpr/tmpfile_posix.cc",
        "src/core/lib/gpr/tmpfile_windows.cc",
        "src/core/lib/gpr/wrap_memcpy.cc",
        "src/core/lib/gprpp/fork.cc",
        "src/core/lib/gprpp/global_config_env.cc",
        "src/core/lib/gprpp/host_port.cc",
        "src/core/lib/gprpp/mpscq.cc",
        "src/core/lib/gprpp/stat_posix.cc",
        "src/core/lib/gprpp/stat_windows.cc",
        "src/core/lib/gprpp/status_helper.cc",
        "src/core/lib/gprpp/thd_posix.cc",
        "src/core/lib/gprpp/thd_windows.cc",
        "src/core/lib/gprpp/time_util.cc",
        "src/core/lib/profiling/basic_timers.cc",
        "src/core/lib/profiling/stap_timers.cc",
    ],
    hdrs = [
        "src/core/lib/gpr/alloc.h",
        "src/core/lib/gpr/env.h",
        "src/core/lib/gpr/murmur_hash.h",
        "src/core/lib/gpr/spinlock.h",
        "src/core/lib/gpr/string.h",
        "src/core/lib/gpr/string_windows.h",
        "src/core/lib/gpr/time_precise.h",
        "src/core/lib/gpr/tmpfile.h",
        "src/core/lib/gprpp/fork.h",
        "src/core/lib/gprpp/global_config.h",
        "src/core/lib/gprpp/global_config_custom.h",
        "src/core/lib/gprpp/global_config_env.h",
        "src/core/lib/gprpp/global_config_generic.h",
        "src/core/lib/gprpp/host_port.h",
        "src/core/lib/gprpp/manual_constructor.h",
        "src/core/lib/gprpp/memory.h",
        "src/core/lib/gprpp/mpscq.h",
        "src/core/lib/gprpp/stat.h",
        "src/core/lib/gprpp/status_helper.h",
        "src/core/lib/gprpp/sync.h",
        "src/core/lib/gprpp/thd.h",
        "src/core/lib/gprpp/time_util.h",
        "src/core/lib/profiling/timers.h",
    ],
    external_deps = [
        "absl/base",
        "absl/base:core_headers",
        "absl/memory",
        "absl/random",
        "absl/status",
        "absl/strings",
        "absl/strings:cord",
        "absl/strings:str_format",
        "absl/synchronization",
        "absl/time:time",
        "absl/types:optional",
        "upb_lib",
    ],
    language = "c++",
    public_hdrs = GPR_PUBLIC_HDRS,
    visibility = ["@grpc:alt_gpr_base_legacy"],
    deps = [
        "construct_destruct",
        "debug_location",
        "examine_stack",
        "google_rpc_status_upb",
        "gpr_codegen",
        "gpr_tls",
        "grpc_codegen",
        "protobuf_any_upb",
        "useful",
    ],
)

grpc_cc_library(
    name = "gpr_tls",
    hdrs = ["src/core/lib/gpr/tls.h"],
    deps = ["gpr_platform"],
)

grpc_cc_library(
    name = "chunked_vector",
    hdrs = ["src/core/lib/gprpp/chunked_vector.h"],
    external_deps = ["absl/utility"],
    deps = [
        "arena",
        # TODO(ctiller): weaken this to just arena when that splits into its own target
        "gpr_base",
    ],
)

grpc_cc_library(
    name = "capture",
    external_deps = ["absl/utility"],
    language = "c++",
    public_hdrs = ["src/core/lib/gprpp/capture.h"],
    deps = ["gpr_platform"],
)

grpc_cc_library(
    name = "construct_destruct",
    language = "c++",
    public_hdrs = ["src/core/lib/gprpp/construct_destruct.h"],
)

grpc_cc_library(
    name = "cpp_impl_of",
    hdrs = ["src/core/lib/gprpp/cpp_impl_of.h"],
    language = "c++",
)

grpc_cc_library(
    name = "unique_type_name",
    external_deps = [
        "absl/strings",
    ],
    hdrs = ["src/core/lib/gprpp/unique_type_name.h"],
    language = "c++",
    deps = ["useful"],
)

grpc_cc_library(
    name = "gpr_codegen",
    language = "c++",
    public_hdrs = [
        "include/grpc/impl/codegen/atm.h",
        "include/grpc/impl/codegen/atm_gcc_atomic.h",
        "include/grpc/impl/codegen/atm_gcc_sync.h",
        "include/grpc/impl/codegen/atm_windows.h",
        "include/grpc/impl/codegen/fork.h",
        "include/grpc/impl/codegen/gpr_slice.h",
        "include/grpc/impl/codegen/gpr_types.h",
        "include/grpc/impl/codegen/log.h",
        "include/grpc/impl/codegen/port_platform.h",
        "include/grpc/impl/codegen/sync.h",
        "include/grpc/impl/codegen/sync_abseil.h",
        "include/grpc/impl/codegen/sync_custom.h",
        "include/grpc/impl/codegen/sync_generic.h",
        "include/grpc/impl/codegen/sync_posix.h",
        "include/grpc/impl/codegen/sync_windows.h",
    ],
    visibility = ["@grpc:public"],
)

# A library that vends only port_platform, so that libraries that don't need
# anything else from gpr can still be portable!
grpc_cc_library(
    name = "gpr_platform",
    language = "c++",
    public_hdrs = [
        "include/grpc/impl/codegen/port_platform.h",
        "include/grpc/support/port_platform.h",
    ],
)

grpc_cc_library(
    name = "grpc_trace",
    srcs = ["src/core/lib/debug/trace.cc"],
    hdrs = ["src/core/lib/debug/trace.h"],
    language = "c++",
    public_hdrs = GRPC_PUBLIC_HDRS,
    visibility = ["@grpc:trace"],
    deps = [
        "gpr",
        "grpc_codegen",
    ],
)

grpc_cc_library(
    name = "config",
    srcs = [
        "src/core/lib/config/core_configuration.cc",
    ],
    language = "c++",
    public_hdrs = [
        "src/core/lib/config/core_configuration.h",
    ],
    visibility = ["@grpc:client_channel"],
    deps = [
        "channel_args_preconditioning",
        "channel_creds_registry",
        "channel_init",
        "gpr_base",
        "grpc_resolver",
        "handshaker_registry",
        "service_config_parser",
    ],
)

grpc_cc_library(
    name = "debug_location",
    language = "c++",
    public_hdrs = ["src/core/lib/gprpp/debug_location.h"],
    visibility = ["@grpc:debug_location"],
)

grpc_cc_library(
    name = "overload",
    language = "c++",
    public_hdrs = ["src/core/lib/gprpp/overload.h"],
    deps = ["gpr_platform"],
)

grpc_cc_library(
    name = "match",
    external_deps = [
        "absl/types:variant",
    ],
    language = "c++",
    public_hdrs = ["src/core/lib/gprpp/match.h"],
    deps = [
        "gpr_platform",
        "overload",
    ],
)

grpc_cc_library(
    name = "table",
    external_deps = ["absl/utility"],
    language = "c++",
    public_hdrs = ["src/core/lib/gprpp/table.h"],
    deps = [
        "bitset",
        "gpr_platform",
    ],
)

grpc_cc_library(
    name = "bitset",
    language = "c++",
    public_hdrs = ["src/core/lib/gprpp/bitset.h"],
    deps = [
        "gpr_platform",
        "useful",
    ],
)

grpc_cc_library(
    name = "orphanable",
    language = "c++",
    public_hdrs = ["src/core/lib/gprpp/orphanable.h"],
    visibility = ["@grpc:client_channel"],
    deps = [
        "debug_location",
        "gpr_base",
        "grpc_trace",
        "ref_counted",
        "ref_counted_ptr",
    ],
)

grpc_cc_library(
    name = "poll",
    external_deps = [
        "absl/types:variant",
    ],
    language = "c++",
    public_hdrs = [
        "src/core/lib/promise/poll.h",
    ],
    deps = ["gpr_platform"],
)

grpc_cc_library(
    name = "call_push_pull",
    hdrs = ["src/core/lib/promise/call_push_pull.h"],
    language = "c++",
    deps = [
        "bitset",
        "construct_destruct",
        "poll",
        "promise_like",
        "promise_status",
    ],
)

grpc_cc_library(
    name = "context",
    language = "c++",
    public_hdrs = [
        "src/core/lib/promise/context.h",
    ],
    deps = [
        "gpr_platform",
        "gpr_tls",
    ],
)

grpc_cc_library(
    name = "map",
    language = "c++",
    public_hdrs = ["src/core/lib/promise/map.h"],
    deps = [
        "gpr_platform",
        "poll",
        "promise_like",
    ],
)

grpc_cc_library(
    name = "sleep",
    srcs = [
        "src/core/lib/promise/sleep.cc",
    ],
    hdrs = [
        "src/core/lib/promise/sleep.h",
    ],
    deps = [
        "activity",
        "gpr_platform",
        "grpc_base",
        "poll",
    ],
)

grpc_cc_library(
    name = "promise",
    external_deps = [
        "absl/types:optional",
        "absl/status",
    ],
    language = "c++",
    public_hdrs = [
        "src/core/lib/promise/promise.h",
    ],
    visibility = ["@grpc:alt_grpc_base_legacy"],
    deps = [
        "gpr_platform",
        "poll",
        "promise_like",
    ],
)

grpc_cc_library(
    name = "arena_promise",
    external_deps = [
        "absl/types:optional",
    ],
    language = "c++",
    public_hdrs = [
        "src/core/lib/promise/arena_promise.h",
    ],
    deps = [
        "arena",
        "gpr_base",
        "poll",
    ],
)

grpc_cc_library(
    name = "promise_like",
    language = "c++",
    public_hdrs = [
        "src/core/lib/promise/detail/promise_like.h",
    ],
    deps = [
        "gpr_platform",
        "poll",
    ],
)

grpc_cc_library(
    name = "promise_factory",
    language = "c++",
    public_hdrs = [
        "src/core/lib/promise/detail/promise_factory.h",
    ],
    deps = [
        "gpr_platform",
        "poll",
        "promise_like",
    ],
)

grpc_cc_library(
    name = "if",
    external_deps = [
        "absl/status:statusor",
    ],
    language = "c++",
    public_hdrs = ["src/core/lib/promise/if.h"],
    deps = [
        "gpr_platform",
        "poll",
        "promise_factory",
    ],
)

grpc_cc_library(
    name = "promise_status",
    external_deps = [
        "absl/status",
        "absl/status:statusor",
    ],
    language = "c++",
    public_hdrs = [
        "src/core/lib/promise/detail/status.h",
    ],
    deps = ["gpr_platform"],
)

grpc_cc_library(
    name = "race",
    language = "c++",
    public_hdrs = ["src/core/lib/promise/race.h"],
    deps = [
        "gpr_platform",
        "poll",
    ],
)

grpc_cc_library(
    name = "loop",
    external_deps = [
        "absl/types:variant",
        "absl/status:statusor",
    ],
    language = "c++",
    public_hdrs = [
        "src/core/lib/promise/loop.h",
    ],
    deps = [
        "gpr_platform",
        "poll",
        "promise_factory",
    ],
)

grpc_cc_library(
    name = "switch",
    language = "c++",
    public_hdrs = [
        "src/core/lib/promise/detail/switch.h",
    ],
    deps = ["gpr_platform"],
)

grpc_cc_library(
    name = "basic_join",
    language = "c++",
    public_hdrs = [
        "src/core/lib/promise/detail/basic_join.h",
    ],
    deps = [
        "bitset",
        "construct_destruct",
        "gpr_platform",
        "poll",
        "promise_factory",
    ],
)

grpc_cc_library(
    name = "join",
    language = "c++",
    public_hdrs = [
        "src/core/lib/promise/join.h",
    ],
    deps = [
        "basic_join",
        "gpr_platform",
    ],
)

grpc_cc_library(
    name = "try_join",
    language = "c++",
    public_hdrs = [
        "src/core/lib/promise/try_join.h",
    ],
    deps = [
        "basic_join",
        "gpr_platform",
        "promise_status",
    ],
)

grpc_cc_library(
    name = "basic_seq",
    language = "c++",
    public_hdrs = [
        "src/core/lib/promise/detail/basic_seq.h",
    ],
    deps = [
        "construct_destruct",
        "gpr_platform",
        "poll",
        "promise_factory",
        "switch",
    ],
)

grpc_cc_library(
    name = "seq",
    language = "c++",
    public_hdrs = [
        "src/core/lib/promise/seq.h",
    ],
    deps = [
        "basic_seq",
        "gpr_platform",
    ],
)

grpc_cc_library(
    name = "try_seq",
    language = "c++",
    public_hdrs = [
        "src/core/lib/promise/try_seq.h",
    ],
    deps = [
        "basic_seq",
        "gpr_platform",
        "promise_status",
    ],
)

grpc_cc_library(
    name = "activity",
    srcs = [
        "src/core/lib/promise/activity.cc",
    ],
    external_deps = [
        "absl/base:core_headers",
    ],
    language = "c++",
    public_hdrs = [
        "src/core/lib/promise/activity.h",
    ],
    deps = [
        "atomic_utils",
        "construct_destruct",
        "context",
        "gpr_base",
        "gpr_codegen",
        "orphanable",
        "poll",
        "promise_factory",
        "promise_status",
    ],
)

grpc_cc_library(
    name = "exec_ctx_wakeup_scheduler",
    hdrs = [
        "src/core/lib/promise/exec_ctx_wakeup_scheduler.h",
    ],
    language = "c++",
    deps = [
        "exec_ctx",
        "gpr_base",
    ],
)

grpc_cc_library(
    name = "wait_set",
    external_deps = [
        "absl/container:flat_hash_set",
    ],
    language = "c++",
    public_hdrs = [
        "src/core/lib/promise/wait_set.h",
    ],
    deps = [
        "activity",
        "gpr_platform",
    ],
)

grpc_cc_library(
    name = "intra_activity_waiter",
    language = "c++",
    public_hdrs = [
        "src/core/lib/promise/intra_activity_waiter.h",
    ],
    deps = [
        "activity",
        "gpr_platform",
    ],
)

grpc_cc_library(
    name = "latch",
    external_deps = [
        "absl/status",
    ],
    language = "c++",
    public_hdrs = [
        "src/core/lib/promise/latch.h",
    ],
    deps = [
        "activity",
        "gpr_platform",
        "intra_activity_waiter",
    ],
)

grpc_cc_library(
    name = "observable",
    language = "c++",
    public_hdrs = [
        "src/core/lib/promise/observable.h",
    ],
    deps = [
        "activity",
        "gpr_platform",
        "wait_set",
    ],
)

grpc_cc_library(
    name = "pipe",
    external_deps = [
        "absl/status",
    ],
    language = "c++",
    public_hdrs = [
        "src/core/lib/promise/pipe.h",
    ],
    deps = [
        "activity",
        "arena",
        "gpr_platform",
        "intra_activity_waiter",
    ],
)

grpc_cc_library(
    name = "for_each",
    external_deps = [
        "absl/status",
        "absl/types:variant",
    ],
    language = "c++",
    public_hdrs = ["src/core/lib/promise/for_each.h"],
    deps = [
        "gpr_platform",
        "poll",
        "promise_factory",
    ],
)

grpc_cc_library(
    name = "ref_counted",
    language = "c++",
    public_hdrs = ["src/core/lib/gprpp/ref_counted.h"],
    deps = [
        "atomic_utils",
        "debug_location",
        "gpr_base",
        "grpc_trace",
        "ref_counted_ptr",
    ],
)

grpc_cc_library(
    name = "dual_ref_counted",
    language = "c++",
    public_hdrs = ["src/core/lib/gprpp/dual_ref_counted.h"],
    deps = [
        "debug_location",
        "gpr_base",
        "grpc_trace",
        "orphanable",
        "ref_counted_ptr",
    ],
)

grpc_cc_library(
    name = "ref_counted_ptr",
    language = "c++",
    public_hdrs = ["src/core/lib/gprpp/ref_counted_ptr.h"],
    visibility = ["@grpc:ref_counted_ptr"],
    deps = [
        "gpr_base",
    ],
)

grpc_cc_library(
    name = "handshaker",
    srcs = [
        "src/core/lib/transport/handshaker.cc",
    ],
    external_deps = [
        "absl/strings",
        "absl/strings:str_format",
    ],
    language = "c++",
    public_hdrs = [
        "src/core/lib/transport/handshaker.h",
    ],
    visibility = ["@grpc:alt_grpc_base_legacy"],
    deps = [
        "channel_args",
        "closure",
        "debug_location",
        "gpr_base",
        "grpc_base",
        "grpc_codegen",
        "grpc_trace",
        "iomgr_timer",
        "slice",
    ],
)

grpc_cc_library(
    name = "handshaker_factory",
    language = "c++",
    public_hdrs = [
        "src/core/lib/transport/handshaker_factory.h",
    ],
    deps = [
        "gpr_base",
        "iomgr_fwd",
    ],
)

grpc_cc_library(
    name = "handshaker_registry",
    srcs = [
        "src/core/lib/transport/handshaker_registry.cc",
    ],
    language = "c++",
    public_hdrs = [
        "src/core/lib/transport/handshaker_registry.h",
    ],
    deps = [
        "gpr_base",
        "handshaker_factory",
    ],
)

grpc_cc_library(
    name = "http_connect_handshaker",
    srcs = [
        "src/core/lib/transport/http_connect_handshaker.cc",
    ],
    external_deps = [
        "absl/base:core_headers",
        "absl/memory",
        "absl/strings",
    ],
    language = "c++",
    public_hdrs = [
        "src/core/lib/transport/http_connect_handshaker.h",
    ],
    visibility = ["@grpc:alt_grpc_base_legacy"],
    deps = [
        "config",
        "debug_location",
        "gpr_base",
        "grpc_base",
        "grpc_codegen",
        "handshaker",
        "handshaker_factory",
        "handshaker_registry",
        "httpcli",
        "iomgr_fwd",
        "ref_counted_ptr",
        "uri_parser",
    ],
)

grpc_cc_library(
    name = "tcp_connect_handshaker",
    srcs = [
        "src/core/lib/transport/tcp_connect_handshaker.cc",
    ],
    external_deps = [
        "absl/base:core_headers",
        "absl/memory",
        "absl/status:statusor",
    ],
    language = "c++",
    public_hdrs = [
        "src/core/lib/transport/tcp_connect_handshaker.h",
    ],
    deps = [
        "config",
        "debug_location",
        "gpr_base",
        "gpr_platform",
        "grpc_base",
        "grpc_codegen",
        "handshaker",
        "handshaker_factory",
        "handshaker_registry",
        "iomgr_fwd",
        "ref_counted_ptr",
        "resolved_address",
        "uri_parser",
        "useful",
    ],
)

grpc_cc_library(
    name = "channel_creds_registry",
    hdrs = [
        "src/core/lib/security/credentials/channel_creds_registry.h",
    ],
    language = "c++",
    deps = [
        "gpr_base",
        "json",
    ],
)

grpc_cc_library(
    name = "event_engine_memory_allocator",
    srcs = [
        "src/core/lib/event_engine/memory_allocator.cc",
    ],
    hdrs = [
        "include/grpc/event_engine/internal/memory_allocator_impl.h",
        "include/grpc/event_engine/memory_allocator.h",
        "include/grpc/event_engine/memory_request.h",
    ],
    language = "c++",
    deps = [
        "gpr_platform",
        "ref_counted",
        "slice",
        "slice_refcount",
    ],
)

grpc_cc_library(
    name = "memory_quota",
    srcs = [
        "src/core/lib/resource_quota/memory_quota.cc",
    ],
    hdrs = [
        "src/core/lib/resource_quota/memory_quota.h",
    ],
    external_deps = [
        "absl/status",
        "absl/strings",
        "absl/utility",
    ],
    deps = [
        "activity",
        "dual_ref_counted",
        "event_engine_memory_allocator",
        "exec_ctx_wakeup_scheduler",
        "gpr_base",
        "grpc_trace",
        "loop",
        "map",
        "orphanable",
        "poll",
        "race",
        "ref_counted_ptr",
        "resource_quota_trace",
        "seq",
        "slice_refcount",
        "useful",
    ],
)

grpc_cc_library(
    name = "arena",
    srcs = [
        "src/core/lib/resource_quota/arena.cc",
    ],
    hdrs = [
        "src/core/lib/resource_quota/arena.h",
    ],
    deps = [
        "context",
        "gpr_base",
        "memory_quota",
    ],
)

grpc_cc_library(
    name = "thread_quota",
    srcs = [
        "src/core/lib/resource_quota/thread_quota.cc",
    ],
    hdrs = [
        "src/core/lib/resource_quota/thread_quota.h",
    ],
    deps = [
        "gpr_base",
        "ref_counted",
    ],
)

grpc_cc_library(
    name = "resource_quota_trace",
    srcs = [
        "src/core/lib/resource_quota/trace.cc",
    ],
    hdrs = [
        "src/core/lib/resource_quota/trace.h",
    ],
    deps = [
        "gpr_platform",
        "grpc_trace",
    ],
)

grpc_cc_library(
    name = "resource_quota",
    srcs = [
        "src/core/lib/resource_quota/resource_quota.cc",
    ],
    hdrs = [
        "src/core/lib/resource_quota/resource_quota.h",
    ],
    deps = [
        "cpp_impl_of",
        "gpr_base",
        "memory_quota",
        "ref_counted",
        "thread_quota",
    ],
)

grpc_cc_library(
    name = "slice_refcount",
    srcs = [
        "src/core/lib/slice/slice_refcount.cc",
    ],
    hdrs = [
        "src/core/lib/slice/slice_refcount.h",
        "src/core/lib/slice/slice_refcount_base.h",
    ],
    public_hdrs = [
        "include/grpc/slice.h",
    ],
    deps = [
        "gpr_base",
    ],
)

grpc_cc_library(
    name = "slice",
    srcs = [
        "src/core/lib/slice/slice.cc",
        "src/core/lib/slice/slice_string_helpers.cc",
    ],
    hdrs = [
        "include/grpc/slice.h",
        "src/core/lib/slice/slice.h",
        "src/core/lib/slice/slice_internal.h",
        "src/core/lib/slice/slice_string_helpers.h",
    ],
    deps = [
        "gpr_base",
        "ref_counted",
        "slice_refcount",
    ],
)

grpc_cc_library(
    name = "slice_buffer",
    srcs = [
        "src/core/lib/slice/slice_buffer.cc",
    ],
    hdrs = [
        "include/grpc/slice_buffer.h",
        "src/core/lib/slice/slice_buffer.h",
    ],
    deps = [
        "gpr_base",
        "slice",
        "slice_refcount",
    ],
)

grpc_cc_library(
    name = "error",
    srcs = [
        "src/core/lib/iomgr/error.cc",
    ],
    hdrs = [
        "src/core/lib/iomgr/error.h",
        "src/core/lib/iomgr/error_internal.h",
    ],
    deps = [
        "gpr",
        "grpc_codegen",
        "grpc_trace",
        "slice",
        "slice_refcount",
        "useful",
    ],
)

grpc_cc_library(
    name = "closure",
    hdrs = [
        "src/core/lib/iomgr/closure.h",
    ],
    deps = [
        "error",
        "gpr",
    ],
)

grpc_cc_library(
    name = "time",
    srcs = [
        "src/core/lib/gprpp/time.cc",
    ],
    hdrs = [
        "src/core/lib/gprpp/time.h",
    ],
    external_deps = [
        "absl/strings:str_format",
    ],
    deps = [
        "gpr",
        "gpr_codegen",
    ],
)

grpc_cc_library(
    name = "exec_ctx",
    srcs = [
        "src/core/lib/iomgr/combiner.cc",
        "src/core/lib/iomgr/exec_ctx.cc",
        "src/core/lib/iomgr/executor.cc",
        "src/core/lib/iomgr/iomgr_internal.cc",
    ],
    hdrs = [
        "src/core/lib/iomgr/combiner.h",
        "src/core/lib/iomgr/exec_ctx.h",
        "src/core/lib/iomgr/executor.h",
        "src/core/lib/iomgr/iomgr_internal.h",
    ],
    deps = [
        "closure",
        "error",
        "gpr_base",
        "gpr_tls",
        "time",
        "useful",
    ],
)

grpc_cc_library(
    name = "sockaddr_utils",
    srcs = [
        "src/core/lib/address_utils/sockaddr_utils.cc",
    ],
    hdrs = [
        "src/core/lib/address_utils/sockaddr_utils.h",
    ],
    external_deps = [
        "absl/status",
        "absl/status:statusor",
        "absl/strings",
        "absl/strings:str_format",
    ],
    visibility = ["@grpc:alt_grpc_base_legacy"],
    deps = [
        "gpr_base",
        "grpc_sockaddr",
        "resolved_address",
        "uri_parser",
    ],
)

grpc_cc_library(
    name = "iomgr_port",
    hdrs = [
        "src/core/lib/iomgr/port.h",
    ],
)

grpc_cc_library(
    name = "iomgr_timer",
    srcs = [
        "src/core/lib/iomgr/time_averaged_stats.cc",
        "src/core/lib/iomgr/timer.cc",
        "src/core/lib/iomgr/timer_generic.cc",
        "src/core/lib/iomgr/timer_heap.cc",
        "src/core/lib/iomgr/timer_manager.cc",
    ],
    hdrs = [
        "src/core/lib/iomgr/timer.h",
        "src/core/lib/iomgr/timer_generic.h",
        "src/core/lib/iomgr/timer_heap.h",
        "src/core/lib/iomgr/timer_manager.h",
        "src/core/lib/iomgr/time_averaged_stats.h",
    ] + [
        # TODO(hork): deduplicate
        "src/core/lib/iomgr/iomgr.h",
    ],
    external_deps = [
        "absl/strings",
    ],
    visibility = ["@grpc:iomgr_timer"],
    deps = [
        "event_engine_base_hdrs",
        "exec_ctx",
        "gpr_base",
        "gpr_platform",
        "gpr_tls",
        "grpc_trace",
        "iomgr_port",
        "time",
        "useful",
    ],
)

grpc_cc_library(
    name = "iomgr_fwd",
    hdrs = [
        "src/core/lib/iomgr/iomgr_fwd.h",
    ],
)

grpc_cc_library(
    name = "grpc_sockaddr",
    srcs = [
        "src/core/lib/event_engine/sockaddr.cc",
        "src/core/lib/iomgr/sockaddr_utils_posix.cc",
        "src/core/lib/iomgr/socket_utils_windows.cc",
    ],
    hdrs = [
        "src/core/lib/event_engine/sockaddr.h",
        "src/core/lib/iomgr/sockaddr.h",
        "src/core/lib/iomgr/sockaddr_posix.h",
        "src/core/lib/iomgr/sockaddr_windows.h",
        "src/core/lib/iomgr/socket_utils.h",
    ],
    deps = [
        "gpr_base",
        "iomgr_port",
    ],
)

grpc_cc_library(
    name = "avl",
    hdrs = [
        "src/core/lib/avl/avl.h",
    ],
    external_deps = [
        "absl/container:inlined_vector",
    ],
    deps = [
        "gpr_platform",
    ],
)

grpc_cc_library(
    name = "event_engine_base_hdrs",
    hdrs = GRPC_PUBLIC_EVENT_ENGINE_HDRS + GRPC_PUBLIC_HDRS,
    external_deps = [
        "absl/status",
        "absl/status:statusor",
        "absl/time",
    ],
    deps = [
        "gpr_base",
    ],
)

grpc_cc_library(
    name = "default_event_engine_factory_hdrs",
    hdrs = [
        "src/core/lib/event_engine/event_engine_factory.h",
    ],
    deps = [
        "event_engine_base_hdrs",
        "gpr_base",
    ],
)

grpc_cc_library(
    name = "default_event_engine_factory",
    srcs = [
        "src/core/lib/event_engine/default_event_engine_factory.cc",
    ],
    external_deps = ["absl/memory"],
    deps = [
        "default_event_engine_factory_hdrs",
        "event_engine_base_hdrs",
        "gpr_base",
        "iomgr_event_engine",
        "iomgr_port",
    ],
)

grpc_cc_library(
    name = "iomgr_event_engine",
    srcs = ["src/core/lib/event_engine/iomgr_engine.cc"],
    hdrs = ["src/core/lib/event_engine/iomgr_engine.h"],
    external_deps = [
        "absl/cleanup",
        "absl/container:flat_hash_set",
        "absl/time",
        "absl/strings",
    ],
    deps = [
        "closure",
        "error",
        "event_engine_base_hdrs",
        "event_engine_common",
        "event_engine_trace",
        "exec_ctx",
        "gpr_base",
        "gpr_platform",
        "grpc_trace",
        "iomgr_timer",
        "match",
        "time",
    ],
)

grpc_cc_library(
    name = "event_engine_common",
    srcs = [
        "src/core/lib/event_engine/resolved_address.cc",
        "src/core/lib/event_engine/slice.cc",
        "src/core/lib/event_engine/slice_buffer.cc",
    ],
    hdrs = [
        "src/core/lib/event_engine/handle_containers.h",
    ],
    external_deps = [
        "absl/container:flat_hash_set",
    ],
    deps = [
        "event_engine_base_hdrs",
        "event_engine_trace",
        "gpr_base",
        "gpr_platform",
        "ref_counted",
        "slice",
        "slice_refcount",
    ],
)

grpc_cc_library(
    name = "event_engine_trace",
    srcs = [
        "src/core/lib/event_engine/trace.cc",
    ],
    hdrs = [
        "src/core/lib/event_engine/trace.h",
    ],
    deps = [
        "gpr_platform",
        "grpc_trace",
    ],
)

grpc_cc_library(
    name = "event_engine_base",
    srcs = [
        "src/core/lib/event_engine/event_engine.cc",
    ],
    deps = [
        "default_event_engine_factory",
        "default_event_engine_factory_hdrs",
        "event_engine_base_hdrs",
        "event_engine_trace",
        "gpr_base",
        "grpc_trace",
    ],
)

grpc_cc_library(
    name = "uri_parser",
    srcs = [
        "src/core/lib/uri/uri_parser.cc",
    ],
    hdrs = [
        "src/core/lib/uri/uri_parser.h",
    ],
    external_deps = [
        "absl/status",
        "absl/status:statusor",
        "absl/strings",
        "absl/strings:str_format",
    ],
    visibility = ["@grpc:alt_grpc_base_legacy"],
    deps = [
        "gpr_base",
    ],
)

grpc_cc_library(
    name = "channel_args_preconditioning",
    srcs = [
        "src/core/lib/channel/channel_args_preconditioning.cc",
    ],
    hdrs = [
        "src/core/lib/channel/channel_args_preconditioning.h",
    ],
    deps = [
        "channel_args",
        "gpr_base",
    ],
)

grpc_cc_library(
    name = "pid_controller",
    srcs = [
        "src/core/lib/transport/pid_controller.cc",
    ],
    hdrs = [
        "src/core/lib/transport/pid_controller.h",
    ],
    deps = [
        "gpr_platform",
        "useful",
    ],
)

grpc_cc_library(
    name = "grpc_base",
    srcs = [
        "src/core/lib/address_utils/parse_address.cc",
        "src/core/lib/backoff/backoff.cc",
        "src/core/lib/channel/channel_stack.cc",
        "src/core/lib/channel/channel_stack_builder_impl.cc",
        "src/core/lib/channel/channel_trace.cc",
        "src/core/lib/channel/channelz.cc",
        "src/core/lib/channel/channelz_registry.cc",
        "src/core/lib/channel/connected_channel.cc",
        "src/core/lib/channel/promise_based_filter.cc",
        "src/core/lib/channel/status_util.cc",
        "src/core/lib/compression/compression.cc",
        "src/core/lib/compression/compression_internal.cc",
        "src/core/lib/compression/message_compress.cc",
        "src/core/lib/debug/stats.cc",
        "src/core/lib/debug/stats_data.cc",
        "src/core/lib/event_engine/channel_args_endpoint_config.cc",
        "src/core/lib/event_engine/sockaddr.cc",
        "src/core/lib/iomgr/buffer_list.cc",
        "src/core/lib/iomgr/call_combiner.cc",
        "src/core/lib/iomgr/cfstream_handle.cc",
        "src/core/lib/iomgr/dualstack_socket_posix.cc",
        "src/core/lib/iomgr/endpoint.cc",
        "src/core/lib/iomgr/endpoint_cfstream.cc",
        "src/core/lib/iomgr/endpoint_pair_event_engine.cc",
        "src/core/lib/iomgr/endpoint_pair_posix.cc",
        "src/core/lib/iomgr/endpoint_pair_windows.cc",
        "src/core/lib/iomgr/error_cfstream.cc",
        "src/core/lib/iomgr/ev_apple.cc",
        "src/core/lib/iomgr/ev_epoll1_linux.cc",
        "src/core/lib/iomgr/ev_poll_posix.cc",
        "src/core/lib/iomgr/ev_posix.cc",
        "src/core/lib/iomgr/ev_windows.cc",
        "src/core/lib/iomgr/executor/mpmcqueue.cc",
        "src/core/lib/iomgr/executor/threadpool.cc",
        "src/core/lib/iomgr/fork_posix.cc",
        "src/core/lib/iomgr/fork_windows.cc",
        "src/core/lib/iomgr/gethostname_fallback.cc",
        "src/core/lib/iomgr/gethostname_host_name_max.cc",
        "src/core/lib/iomgr/gethostname_sysconf.cc",
        "src/core/lib/iomgr/grpc_if_nametoindex_posix.cc",
        "src/core/lib/iomgr/grpc_if_nametoindex_unsupported.cc",
        "src/core/lib/iomgr/internal_errqueue.cc",
        "src/core/lib/iomgr/iocp_windows.cc",
        "src/core/lib/iomgr/iomgr.cc",
        "src/core/lib/iomgr/iomgr_posix.cc",
        "src/core/lib/iomgr/iomgr_posix_cfstream.cc",
        "src/core/lib/iomgr/iomgr_windows.cc",
        "src/core/lib/iomgr/load_file.cc",
        "src/core/lib/iomgr/lockfree_event.cc",
        "src/core/lib/iomgr/polling_entity.cc",
        "src/core/lib/iomgr/pollset.cc",
        "src/core/lib/iomgr/pollset_set.cc",
        "src/core/lib/iomgr/pollset_set_windows.cc",
        "src/core/lib/iomgr/pollset_windows.cc",
        "src/core/lib/iomgr/resolve_address.cc",
        "src/core/lib/iomgr/resolve_address_posix.cc",
        "src/core/lib/iomgr/resolve_address_windows.cc",
        "src/core/lib/iomgr/socket_factory_posix.cc",
        "src/core/lib/iomgr/socket_mutator.cc",
        "src/core/lib/iomgr/socket_utils_common_posix.cc",
        "src/core/lib/iomgr/socket_utils_linux.cc",
        "src/core/lib/iomgr/socket_utils_posix.cc",
        "src/core/lib/iomgr/socket_windows.cc",
        "src/core/lib/iomgr/tcp_client.cc",
        "src/core/lib/iomgr/tcp_client_cfstream.cc",
        "src/core/lib/iomgr/tcp_client_posix.cc",
        "src/core/lib/iomgr/tcp_client_windows.cc",
        "src/core/lib/iomgr/tcp_posix.cc",
        "src/core/lib/iomgr/tcp_server.cc",
        "src/core/lib/iomgr/tcp_server_posix.cc",
        "src/core/lib/iomgr/tcp_server_utils_posix_common.cc",
        "src/core/lib/iomgr/tcp_server_utils_posix_ifaddrs.cc",
        "src/core/lib/iomgr/tcp_server_utils_posix_noifaddrs.cc",
        "src/core/lib/iomgr/tcp_server_windows.cc",
        "src/core/lib/iomgr/tcp_windows.cc",
        "src/core/lib/iomgr/unix_sockets_posix.cc",
        "src/core/lib/iomgr/unix_sockets_posix_noop.cc",
        "src/core/lib/iomgr/wakeup_fd_eventfd.cc",
        "src/core/lib/iomgr/wakeup_fd_nospecial.cc",
        "src/core/lib/iomgr/wakeup_fd_pipe.cc",
        "src/core/lib/iomgr/wakeup_fd_posix.cc",
        "src/core/lib/iomgr/work_serializer.cc",
        "src/core/lib/resource_quota/api.cc",
        "src/core/lib/slice/b64.cc",
        "src/core/lib/slice/percent_encoding.cc",
        "src/core/lib/slice/slice_api.cc",
        "src/core/lib/slice/slice_buffer_api.cc",
        "src/core/lib/slice/slice_split.cc",
        "src/core/lib/surface/api_trace.cc",
        "src/core/lib/surface/builtins.cc",
        "src/core/lib/surface/byte_buffer.cc",
        "src/core/lib/surface/byte_buffer_reader.cc",
        "src/core/lib/surface/call.cc",
        "src/core/lib/surface/call_details.cc",
        "src/core/lib/surface/call_log_batch.cc",
        "src/core/lib/surface/channel.cc",
        "src/core/lib/surface/channel_ping.cc",
        "src/core/lib/surface/completion_queue.cc",
        "src/core/lib/surface/completion_queue_factory.cc",
        "src/core/lib/surface/event_string.cc",
        "src/core/lib/surface/lame_client.cc",
        "src/core/lib/surface/metadata_array.cc",
        "src/core/lib/surface/server.cc",
        "src/core/lib/surface/validate_metadata.cc",
        "src/core/lib/surface/version.cc",
        "src/core/lib/transport/bdp_estimator.cc",
        "src/core/lib/transport/byte_stream.cc",
        "src/core/lib/transport/connectivity_state.cc",
        "src/core/lib/transport/error_utils.cc",
        "src/core/lib/transport/parsed_metadata.cc",
        "src/core/lib/transport/status_conversion.cc",
        "src/core/lib/transport/timeout_encoding.cc",
        "src/core/lib/transport/transport.cc",
        "src/core/lib/transport/metadata_batch.cc",
        "src/core/lib/transport/transport_op_string.cc",
    ] +
    # TODO(hork): delete the iomgr glue code when EventEngine is fully
    # integrated, or when it becomes obvious the glue code is unnecessary.
    [
        "src/core/lib/iomgr/event_engine/closure.cc",
        "src/core/lib/iomgr/event_engine/endpoint.cc",
        "src/core/lib/iomgr/event_engine/iomgr.cc",
        "src/core/lib/iomgr/event_engine/pollset.cc",
        "src/core/lib/iomgr/event_engine/resolved_address_internal.cc",
        "src/core/lib/iomgr/event_engine/resolver.cc",
        "src/core/lib/iomgr/event_engine/tcp.cc",
        "src/core/lib/iomgr/event_engine/timer.cc",
    ],
    hdrs = [
        "src/core/lib/transport/error_utils.h",
        "src/core/lib/transport/http2_errors.h",
        "src/core/lib/address_utils/parse_address.h",
        "src/core/lib/backoff/backoff.h",
        "src/core/lib/channel/call_finalization.h",
        "src/core/lib/channel/call_tracer.h",
        "src/core/lib/channel/channel_stack.h",
        "src/core/lib/channel/promise_based_filter.h",
        "src/core/lib/channel/channel_stack_builder_impl.h",
        "src/core/lib/channel/channel_trace.h",
        "src/core/lib/channel/channelz.h",
        "src/core/lib/channel/channelz_registry.h",
        "src/core/lib/channel/connected_channel.h",
        "src/core/lib/channel/context.h",
        "src/core/lib/channel/status_util.h",
        "src/core/lib/compression/compression_internal.h",
        "src/core/lib/resource_quota/api.h",
        "src/core/lib/compression/message_compress.h",
        "src/core/lib/debug/stats.h",
        "src/core/lib/debug/stats_data.h",
        "src/core/lib/event_engine/channel_args_endpoint_config.h",
        "src/core/lib/event_engine/sockaddr.h",
        "src/core/lib/iomgr/block_annotate.h",
        "src/core/lib/iomgr/buffer_list.h",
        "src/core/lib/iomgr/call_combiner.h",
        "src/core/lib/iomgr/cfstream_handle.h",
        "src/core/lib/iomgr/dynamic_annotations.h",
        "src/core/lib/iomgr/endpoint.h",
        "src/core/lib/iomgr/endpoint_cfstream.h",
        "src/core/lib/iomgr/endpoint_pair.h",
        "src/core/lib/iomgr/error_cfstream.h",
        "src/core/lib/iomgr/ev_apple.h",
        "src/core/lib/iomgr/ev_epoll1_linux.h",
        "src/core/lib/iomgr/ev_poll_posix.h",
        "src/core/lib/iomgr/ev_posix.h",
        "src/core/lib/iomgr/executor/mpmcqueue.h",
        "src/core/lib/iomgr/executor/threadpool.h",
        "src/core/lib/iomgr/gethostname.h",
        "src/core/lib/iomgr/grpc_if_nametoindex.h",
        "src/core/lib/iomgr/internal_errqueue.h",
        "src/core/lib/iomgr/iocp_windows.h",
        "src/core/lib/iomgr/iomgr.h",
        "src/core/lib/iomgr/load_file.h",
        "src/core/lib/iomgr/lockfree_event.h",
        "src/core/lib/iomgr/nameser.h",
        "src/core/lib/iomgr/polling_entity.h",
        "src/core/lib/iomgr/pollset.h",
        "src/core/lib/iomgr/pollset_set.h",
        "src/core/lib/iomgr/pollset_set_windows.h",
        "src/core/lib/iomgr/pollset_windows.h",
        "src/core/lib/iomgr/python_util.h",
        "src/core/lib/iomgr/resolve_address.h",
        "src/core/lib/iomgr/resolve_address_impl.h",
        "src/core/lib/iomgr/resolve_address_posix.h",
        "src/core/lib/iomgr/resolve_address_windows.h",
        "src/core/lib/iomgr/sockaddr.h",
        "src/core/lib/iomgr/sockaddr_posix.h",
        "src/core/lib/iomgr/sockaddr_windows.h",
        "src/core/lib/iomgr/socket_factory_posix.h",
        "src/core/lib/iomgr/socket_mutator.h",
        "src/core/lib/iomgr/socket_utils_posix.h",
        "src/core/lib/iomgr/socket_windows.h",
        "src/core/lib/iomgr/tcp_client.h",
        "src/core/lib/iomgr/tcp_client_posix.h",
        "src/core/lib/iomgr/tcp_posix.h",
        "src/core/lib/iomgr/tcp_server.h",
        "src/core/lib/iomgr/tcp_server_utils_posix.h",
        "src/core/lib/iomgr/tcp_windows.h",
        "src/core/lib/iomgr/unix_sockets_posix.h",
        "src/core/lib/iomgr/wakeup_fd_pipe.h",
        "src/core/lib/iomgr/wakeup_fd_posix.h",
        "src/core/lib/iomgr/work_serializer.h",
        "src/core/lib/slice/b64.h",
        "src/core/lib/slice/percent_encoding.h",
        "src/core/lib/slice/slice_split.h",
        "src/core/lib/surface/api_trace.h",
        "src/core/lib/surface/builtins.h",
        "src/core/lib/surface/call.h",
        "src/core/lib/surface/call_test_only.h",
        "src/core/lib/surface/channel.h",
        "src/core/lib/surface/completion_queue.h",
        "src/core/lib/surface/completion_queue_factory.h",
        "src/core/lib/surface/event_string.h",
        "src/core/lib/surface/init.h",
        "src/core/lib/surface/lame_client.h",
        "src/core/lib/surface/server.h",
        "src/core/lib/surface/validate_metadata.h",
        "src/core/lib/transport/bdp_estimator.h",
        "src/core/lib/transport/byte_stream.h",
        "src/core/lib/transport/connectivity_state.h",
        "src/core/lib/transport/metadata_batch.h",
        "src/core/lib/transport/parsed_metadata.h",
        "src/core/lib/transport/status_conversion.h",
        "src/core/lib/transport/timeout_encoding.h",
        "src/core/lib/transport/transport.h",
        "src/core/lib/transport/transport_impl.h",
    ] +
    # TODO(ctiller): remove these
    # These headers used to be vended by this target, but they have been split
    # out into separate targets now. In order to transition downstream code, we
    # re-export these headers from here for now, and when LSC's have completed
    # to clean this up, we'll remove these.
    [
        "src/core/lib/iomgr/closure.h",
        "src/core/lib/iomgr/error.h",
        "src/core/lib/iomgr/error_internal.h",
        "src/core/lib/slice/slice_internal.h",
        "src/core/lib/slice/slice_string_helpers.h",
        "src/core/lib/iomgr/exec_ctx.h",
        "src/core/lib/iomgr/executor.h",
        "src/core/lib/iomgr/combiner.h",
        "src/core/lib/iomgr/iomgr_internal.h",
        "src/core/lib/channel/channel_args.h",
        "src/core/lib/channel/channel_stack_builder.h",
    ] +
    # TODO(hork): delete the iomgr glue code when EventEngine is fully
    # integrated, or when it becomes obvious the glue code is unnecessary.
    [
        "src/core/lib/iomgr/event_engine/closure.h",
        "src/core/lib/iomgr/event_engine/endpoint.h",
        "src/core/lib/iomgr/event_engine/pollset.h",
        "src/core/lib/iomgr/event_engine/promise.h",
        "src/core/lib/iomgr/event_engine/resolved_address_internal.h",
        "src/core/lib/iomgr/event_engine/resolver.h",
    ],
    external_deps = [
        "absl/base:core_headers",
        "absl/container:flat_hash_map",
        "absl/container:inlined_vector",
        "absl/functional:bind_front",
        "absl/memory",
        "absl/meta:type_traits",
        "absl/status:statusor",
        "absl/status",
        "absl/strings:str_format",
        "absl/strings",
        "absl/types:optional",
        "absl/types:variant",
        "absl/utility",
        "madler_zlib",
    ],
    language = "c++",
    public_hdrs = GRPC_PUBLIC_HDRS + GRPC_PUBLIC_EVENT_ENGINE_HDRS,
    visibility = ["@grpc:alt_grpc_base_legacy"],
    deps = [
        "arena",
        "arena_promise",
        "atomic_utils",
        "avl",
        "bitset",
        "channel_args",
        "channel_args_preconditioning",
        "channel_init",
        "channel_stack_builder",
        "channel_stack_type",
        "chunked_vector",
        "closure",
        "config",
        "cpp_impl_of",
        "debug_location",
        "default_event_engine_factory",
        "dual_ref_counted",
        "error",
        "event_engine_base",
        "event_engine_common",
        "exec_ctx",
        "gpr_base",
        "gpr_codegen",
        "gpr_tls",
        "grpc_codegen",
        "grpc_sockaddr",
        "grpc_trace",
        "handshaker_registry",
        "iomgr_port",
        "iomgr_timer",
        "json",
        "latch",
        "memory_quota",
        "orphanable",
        "poll",
        "promise",
        "ref_counted",
        "ref_counted_ptr",
        "resolved_address",
        "resource_quota",
        "resource_quota_trace",
        "slice",
        "slice_buffer",
        "slice_refcount",
        "sockaddr_utils",
        "table",
        "thread_quota",
        "time",
        "uri_parser",
        "useful",
    ],
)

grpc_cc_library(
    name = "channel_stack_type",
    srcs = [
        "src/core/lib/surface/channel_stack_type.cc",
    ],
    hdrs = [
        "src/core/lib/surface/channel_stack_type.h",
    ],
    language = "c++",
    deps = [
        "gpr_base",
    ],
)

grpc_cc_library(
    name = "channel_init",
    srcs = [
        "src/core/lib/surface/channel_init.cc",
    ],
    hdrs = [
        "src/core/lib/surface/channel_init.h",
    ],
    language = "c++",
    deps = [
        "channel_stack_builder",
        "channel_stack_type",
        "gpr_base",
    ],
)

grpc_cc_library(
    name = "single_set_ptr",
    hdrs = [
        "src/core/lib/gprpp/single_set_ptr.h",
    ],
    language = "c++",
    deps = [
        "gpr_base",
    ],
)

grpc_cc_library(
    name = "channel_stack_builder",
    srcs = [
        "src/core/lib/channel/channel_stack_builder.cc",
    ],
    hdrs = [
        "src/core/lib/channel/channel_stack_builder.h",
    ],
    external_deps = [
        "absl/status:statusor",
    ],
    language = "c++",
    visibility = ["@grpc:alt_grpc_base_legacy"],
    deps = [
        "channel_args",
        "channel_stack_type",
        "closure",
        "error",
        "gpr_base",
    ],
)

grpc_cc_library(
    name = "grpc_common",
    defines = select({
        "grpc_no_rls": ["GRPC_NO_RLS"],
        "//conditions:default": [],
    }),
    language = "c++",
    select_deps = [
        {
            "grpc_no_rls": [],
            "//conditions:default": ["grpc_lb_policy_rls"],
        },
    ],
    deps = [
        "grpc_base",
        # standard plugins
        "census",
        "grpc_deadline_filter",
        "grpc_client_authority_filter",
        "grpc_lb_policy_grpclb",
        "grpc_lb_policy_outlier_detection",
        "grpc_lb_policy_pick_first",
        "grpc_lb_policy_priority",
        "grpc_lb_policy_ring_hash",
        "grpc_lb_policy_round_robin",
        "grpc_lb_policy_weighted_target",
        "grpc_channel_idle_filter",
        "grpc_message_size_filter",
        "grpc_resolver_binder",
        "grpc_resolver_dns_ares",
        "grpc_resolver_fake",
        "grpc_resolver_dns_native",
        "grpc_resolver_sockaddr",
        "grpc_transport_chttp2_client_connector",
        "grpc_transport_chttp2_server",
        "grpc_transport_inproc",
        "grpc_fault_injection_filter",
    ],
)

grpc_cc_library(
    name = "grpc_service_config",
    hdrs = [
        "src/core/lib/service_config/service_config.h",
        "src/core/lib/service_config/service_config_call_data.h",
    ],
    external_deps = [
        "absl/strings",
    ],
    language = "c++",
    deps = [
        "error",
        "gpr_base",
        "json",
        "service_config_parser",
        "slice",
    ],
)

grpc_cc_library(
    name = "grpc_service_config_impl",
    srcs = [
        "src/core/lib/service_config/service_config_impl.cc",
    ],
    hdrs = [
        "src/core/lib/service_config/service_config_impl.h",
    ],
    external_deps = [
        "absl/strings",
    ],
    language = "c++",
    visibility = ["@grpc:client_channel"],
    deps = [
        "config",
        "error",
        "gpr_base",
        "grpc_service_config",
        "json",
        "service_config_parser",
        "slice",
    ],
)

grpc_cc_library(
    name = "service_config_parser",
    srcs = [
        "src/core/lib/service_config/service_config_parser.cc",
    ],
    hdrs = [
        "src/core/lib/service_config/service_config_parser.h",
    ],
    external_deps = [
        "absl/strings",
    ],
    language = "c++",
    deps = [
        "error",
        "gpr_base",
        "json",
    ],
)

grpc_cc_library(
    name = "server_address",
    srcs = [
        "src/core/lib/resolver/server_address.cc",
    ],
    hdrs = [
        "src/core/lib/resolver/server_address.h",
    ],
    external_deps = [
        "absl/strings",
        "absl/strings:str_format",
    ],
    language = "c++",
    visibility = ["@grpc:client_channel"],
    deps = [
        "channel_args",
        "gpr_platform",
        "resolved_address",
        "sockaddr_utils",
    ],
)

grpc_cc_library(
    name = "grpc_resolver",
    srcs = [
        "src/core/lib/resolver/resolver.cc",
        "src/core/lib/resolver/resolver_registry.cc",
    ],
    hdrs = [
        "src/core/lib/resolver/resolver.h",
        "src/core/lib/resolver/resolver_factory.h",
        "src/core/lib/resolver/resolver_registry.h",
    ],
    external_deps = [
        "absl/memory",
        "absl/strings",
        "absl/strings:str_format",
    ],
    language = "c++",
    visibility = ["@grpc:client_channel"],
    deps = [
        "gpr_base",
        "grpc_service_config",
        "iomgr_fwd",
        "orphanable",
        "server_address",
        "uri_parser",
    ],
)

grpc_cc_library(
    name = "channel_args",
    srcs = [
        "src/core/lib/channel/channel_args.cc",
    ],
    hdrs = [
        "src/core/lib/channel/channel_args.h",
    ],
    external_deps = [
        "absl/strings",
        "absl/strings:str_format",
        "absl/types:variant",
        "absl/types:optional",
    ],
    language = "c++",
    deps = [
        "avl",
        "channel_stack_type",
        "dual_ref_counted",
        "gpr_base",
        "grpc_codegen",
        "match",
        "ref_counted",
        "ref_counted_ptr",
        "time",
        "useful",
    ],
)

grpc_cc_library(
    name = "resolved_address",
    hdrs = ["src/core/lib/iomgr/resolved_address.h"],
    language = "c++",
    deps = [
        "gpr_platform",
    ],
)

grpc_cc_library(
    name = "grpc_client_channel",
    srcs = [
        "src/core/ext/filters/client_channel/backend_metric.cc",
        "src/core/ext/filters/client_channel/backup_poller.cc",
        "src/core/ext/filters/client_channel/channel_connectivity.cc",
        "src/core/ext/filters/client_channel/client_channel.cc",
        "src/core/ext/filters/client_channel/client_channel_channelz.cc",
        "src/core/ext/filters/client_channel/client_channel_factory.cc",
        "src/core/ext/filters/client_channel/client_channel_plugin.cc",
        "src/core/ext/filters/client_channel/config_selector.cc",
        "src/core/ext/filters/client_channel/dynamic_filters.cc",
        "src/core/ext/filters/client_channel/global_subchannel_pool.cc",
        "src/core/ext/filters/client_channel/health/health_check_client.cc",
        "src/core/ext/filters/client_channel/http_proxy.cc",
        "src/core/ext/filters/client_channel/lb_policy.cc",
        "src/core/ext/filters/client_channel/lb_policy/child_policy_handler.cc",
        "src/core/ext/filters/client_channel/lb_policy/oob_backend_metric.cc",
        "src/core/ext/filters/client_channel/lb_policy_registry.cc",
        "src/core/ext/filters/client_channel/local_subchannel_pool.cc",
        "src/core/ext/filters/client_channel/proxy_mapper_registry.cc",
        "src/core/ext/filters/client_channel/resolver_result_parsing.cc",
        "src/core/ext/filters/client_channel/retry_filter.cc",
        "src/core/ext/filters/client_channel/retry_service_config.cc",
        "src/core/ext/filters/client_channel/retry_throttle.cc",
        "src/core/ext/filters/client_channel/service_config_channel_arg_filter.cc",
        "src/core/ext/filters/client_channel/subchannel.cc",
        "src/core/ext/filters/client_channel/subchannel_pool_interface.cc",
        "src/core/ext/filters/client_channel/subchannel_stream_client.cc",
    ],
    hdrs = [
        "src/core/ext/filters/client_channel/backend_metric.h",
        "src/core/ext/filters/client_channel/backup_poller.h",
        "src/core/ext/filters/client_channel/client_channel.h",
        "src/core/ext/filters/client_channel/client_channel_channelz.h",
        "src/core/ext/filters/client_channel/client_channel_factory.h",
        "src/core/ext/filters/client_channel/config_selector.h",
        "src/core/ext/filters/client_channel/connector.h",
        "src/core/ext/filters/client_channel/dynamic_filters.h",
        "src/core/ext/filters/client_channel/global_subchannel_pool.h",
        "src/core/ext/filters/client_channel/health/health_check_client.h",
        "src/core/ext/filters/client_channel/http_proxy.h",
        "src/core/ext/filters/client_channel/lb_policy.h",
        "src/core/ext/filters/client_channel/lb_policy/child_policy_handler.h",
        "src/core/ext/filters/client_channel/lb_policy/oob_backend_metric.h",
        "src/core/ext/filters/client_channel/lb_policy_factory.h",
        "src/core/ext/filters/client_channel/lb_policy_registry.h",
        "src/core/ext/filters/client_channel/local_subchannel_pool.h",
        "src/core/ext/filters/client_channel/proxy_mapper.h",
        "src/core/ext/filters/client_channel/proxy_mapper_registry.h",
        "src/core/ext/filters/client_channel/resolver_result_parsing.h",
        "src/core/ext/filters/client_channel/retry_filter.h",
        "src/core/ext/filters/client_channel/retry_service_config.h",
        "src/core/ext/filters/client_channel/retry_throttle.h",
        "src/core/ext/filters/client_channel/subchannel.h",
        "src/core/ext/filters/client_channel/subchannel_interface.h",
        "src/core/ext/filters/client_channel/subchannel_interface_internal.h",
        "src/core/ext/filters/client_channel/subchannel_pool_interface.h",
        "src/core/ext/filters/client_channel/subchannel_stream_client.h",
    ],
    external_deps = [
        "absl/base:core_headers",
        "absl/container:inlined_vector",
        "absl/memory",
        "absl/strings",
        "absl/strings:cord",
        "absl/strings:str_format",
        "absl/types:optional",
        "absl/types:variant",
        "absl/status",
        "absl/status:statusor",
        "upb_lib",
    ],
    language = "c++",
    visibility = ["@grpc:client_channel"],
    deps = [
        "arena",
        "channel_init",
        "channel_stack_type",
        "chunked_vector",
        "config",
        "debug_location",
        "dual_ref_counted",
        "error",
        "gpr_base",
        "gpr_codegen",
        "grpc_base",
        "grpc_client_authority_filter",
        "grpc_codegen",
        "grpc_deadline_filter",
        "grpc_health_upb",
        "grpc_resolver",
        "grpc_service_config",
        "grpc_service_config_impl",
        "grpc_trace",
        "handshaker_factory",
        "handshaker_registry",
        "http_connect_handshaker",
        "httpcli",
        "iomgr_fwd",
        "iomgr_timer",
        "json",
        "json_util",
        "orphanable",
        "protobuf_duration_upb",
        "ref_counted",
        "ref_counted_ptr",
        "resource_quota",
        "server_address",
        "service_config_parser",
        "slice",
        "slice_refcount",
        "sockaddr_utils",
        "time",
        "unique_type_name",
        "uri_parser",
        "useful",
        "xds_orca_service_upb",
        "xds_orca_upb",
    ],
)

grpc_cc_library(
    name = "grpc_server_config_selector",
    srcs = [
        "src/core/ext/filters/server_config_selector/server_config_selector.cc",
    ],
    hdrs = [
        "src/core/ext/filters/server_config_selector/server_config_selector.h",
    ],
    language = "c++",
    deps = [
        "gpr_base",
        "grpc_base",
        "grpc_service_config",
    ],
)

grpc_cc_library(
    name = "grpc_server_config_selector_filter",
    srcs = [
        "src/core/ext/filters/server_config_selector/server_config_selector_filter.cc",
    ],
    hdrs = [
        "src/core/ext/filters/server_config_selector/server_config_selector_filter.h",
    ],
    language = "c++",
    deps = [
        "arena",
        "gpr_base",
        "grpc_base",
        "grpc_server_config_selector",
        "grpc_service_config",
        "promise",
    ],
)

grpc_cc_library(
    name = "idle_filter_state",
    srcs = [
        "src/core/ext/filters/channel_idle/idle_filter_state.cc",
    ],
    hdrs = [
        "src/core/ext/filters/channel_idle/idle_filter_state.h",
    ],
    language = "c++",
    deps = [
        "gpr_platform",
    ],
)

grpc_cc_library(
    name = "grpc_channel_idle_filter",
    srcs = [
        "src/core/ext/filters/channel_idle/channel_idle_filter.cc",
    ],
    hdrs = [
        "src/core/ext/filters/channel_idle/channel_idle_filter.h",
    ],
    deps = [
        "capture",
        "config",
        "exec_ctx_wakeup_scheduler",
        "gpr_base",
        "grpc_base",
        "idle_filter_state",
        "iomgr_timer",
        "loop",
        "promise",
        "single_set_ptr",
        "sleep",
        "try_seq",
    ],
)

grpc_cc_library(
    name = "grpc_deadline_filter",
    srcs = [
        "src/core/ext/filters/deadline/deadline_filter.cc",
    ],
    hdrs = [
        "src/core/ext/filters/deadline/deadline_filter.h",
    ],
    language = "c++",
    deps = [
        "config",
        "gpr_base",
        "grpc_base",
        "iomgr_timer",
        "slice",
    ],
)

grpc_cc_library(
    name = "grpc_client_authority_filter",
    srcs = [
        "src/core/ext/filters/http/client_authority_filter.cc",
    ],
    hdrs = [
        "src/core/ext/filters/http/client_authority_filter.h",
    ],
    language = "c++",
    deps = [
        "channel_stack_type",
        "config",
        "gpr_base",
        "grpc_base",
        "slice",
    ],
)

grpc_cc_library(
    name = "grpc_message_size_filter",
    srcs = [
        "src/core/ext/filters/message_size/message_size_filter.cc",
    ],
    hdrs = [
        "src/core/ext/filters/message_size/message_size_filter.h",
    ],
    external_deps = ["absl/strings:str_format"],
    language = "c++",
    deps = [
        "config",
        "gpr_base",
        "grpc_base",
        "grpc_codegen",
        "grpc_service_config",
        "ref_counted",
        "ref_counted_ptr",
    ],
)

grpc_cc_library(
    name = "grpc_fault_injection_filter",
    srcs = [
        "src/core/ext/filters/fault_injection/fault_injection_filter.cc",
        "src/core/ext/filters/fault_injection/service_config_parser.cc",
    ],
    hdrs = [
        "src/core/ext/filters/fault_injection/fault_injection_filter.h",
        "src/core/ext/filters/fault_injection/service_config_parser.h",
    ],
    external_deps = ["absl/strings"],
    language = "c++",
    deps = [
        "capture",
        "gpr_base",
        "grpc_base",
        "grpc_service_config",
        "json_util",
        "sleep",
        "try_seq",
    ],
)

grpc_cc_library(
    name = "grpc_rbac_filter",
    srcs = [
        "src/core/ext/filters/rbac/rbac_filter.cc",
        "src/core/ext/filters/rbac/rbac_service_config_parser.cc",
    ],
    hdrs = [
        "src/core/ext/filters/rbac/rbac_filter.h",
        "src/core/ext/filters/rbac/rbac_service_config_parser.h",
    ],
    external_deps = ["absl/strings:str_format"],
    language = "c++",
    deps = [
        "gpr_base",
        "grpc_base",
        "grpc_rbac_engine",
        "grpc_service_config",
        "json_util",
    ],
)

grpc_cc_library(
    name = "grpc_http_filters",
    srcs = [
        "src/core/ext/filters/http/client/http_client_filter.cc",
        "src/core/ext/filters/http/http_filters_plugin.cc",
        "src/core/ext/filters/http/message_compress/message_compress_filter.cc",
        "src/core/ext/filters/http/message_compress/message_decompress_filter.cc",
        "src/core/ext/filters/http/server/http_server_filter.cc",
    ],
    hdrs = [
        "src/core/ext/filters/http/client/http_client_filter.h",
        "src/core/ext/filters/http/message_compress/message_compress_filter.h",
        "src/core/ext/filters/http/message_compress/message_decompress_filter.h",
        "src/core/ext/filters/http/server/http_server_filter.h",
    ],
    external_deps = [
        "absl/strings:str_format",
        "absl/strings",
        "absl/types:optional",
    ],
    language = "c++",
    visibility = ["@grpc:http"],
    deps = [
        "call_push_pull",
        "config",
        "gpr_base",
        "grpc_base",
        "grpc_message_size_filter",
        "promise",
        "seq",
        "slice",
    ],
)

grpc_cc_library(
    name = "grpc_codegen",
    language = "c++",
    public_hdrs = [
        "include/grpc/impl/codegen/byte_buffer.h",
        "include/grpc/impl/codegen/byte_buffer_reader.h",
        "include/grpc/impl/codegen/compression_types.h",
        "include/grpc/impl/codegen/connectivity_state.h",
        "include/grpc/impl/codegen/grpc_types.h",
        "include/grpc/impl/codegen/propagation_bits.h",
        "include/grpc/impl/codegen/status.h",
        "include/grpc/impl/codegen/slice.h",
    ],
    visibility = ["@grpc:public"],
    deps = [
        "gpr_codegen",
    ],
)

grpc_cc_library(
    name = "grpc_grpclb_balancer_addresses",
    srcs = [
        "src/core/ext/filters/client_channel/lb_policy/grpclb/grpclb_balancer_addresses.cc",
    ],
    hdrs = [
        "src/core/ext/filters/client_channel/lb_policy/grpclb/grpclb_balancer_addresses.h",
    ],
    external_deps = [
        "absl/container:inlined_vector",
    ],
    language = "c++",
    visibility = ["@grpc:grpclb"],
    deps = [
        "gpr_base",
        "grpc_base",
        "grpc_client_channel",
        "useful",
    ],
)

grpc_cc_library(
    name = "grpc_lb_policy_grpclb",
    srcs = [
        "src/core/ext/filters/client_channel/lb_policy/grpclb/client_load_reporting_filter.cc",
        "src/core/ext/filters/client_channel/lb_policy/grpclb/grpclb.cc",
        "src/core/ext/filters/client_channel/lb_policy/grpclb/grpclb_client_stats.cc",
        "src/core/ext/filters/client_channel/lb_policy/grpclb/load_balancer_api.cc",
    ],
    hdrs = [
        "src/core/ext/filters/client_channel/lb_policy/grpclb/client_load_reporting_filter.h",
        "src/core/ext/filters/client_channel/lb_policy/grpclb/grpclb.h",
        "src/core/ext/filters/client_channel/lb_policy/grpclb/grpclb_client_stats.h",
        "src/core/ext/filters/client_channel/lb_policy/grpclb/load_balancer_api.h",
    ],
    external_deps = [
        "absl/memory",
        "absl/container:inlined_vector",
        "absl/status",
        "absl/status:statusor",
        "absl/strings",
        "absl/strings:str_format",
        "absl/types:optional",
        "absl/types:variant",
        "upb_lib",
    ],
    language = "c++",
    deps = [
        "channel_init",
        "channel_stack_type",
        "config",
        "debug_location",
        "error",
        "gpr_base",
        "gpr_codegen",
        "grpc_base",
        "grpc_client_channel",
        "grpc_codegen",
        "grpc_grpclb_balancer_addresses",
        "grpc_lb_upb",
        "grpc_resolver",
        "grpc_resolver_fake",
        "grpc_security_base",
        "grpc_sockaddr",
        "grpc_trace",
        "grpc_transport_chttp2_client_connector",
        "iomgr_timer",
        "json",
        "orphanable",
        "protobuf_duration_upb",
        "protobuf_timestamp_upb",
        "ref_counted",
        "ref_counted_ptr",
        "resolved_address",
        "server_address",
        "slice",
        "slice_refcount",
        "sockaddr_utils",
        "time",
        "uri_parser",
        "useful",
    ],
)

grpc_cc_library(
    name = "grpc_lb_policy_rls",
    srcs = [
        "src/core/ext/filters/client_channel/lb_policy/rls/rls.cc",
    ],
    external_deps = [
        "absl/base:core_headers",
        "absl/container:inlined_vector",
        "absl/hash",
        "absl/memory",
        "absl/status",
        "absl/status:statusor",
        "absl/strings",
        "absl/strings:str_format",
        "absl/types:optional",
        "upb_lib",
    ],
    language = "c++",
    deps = [
        "config",
        "debug_location",
        "dual_ref_counted",
        "gpr_base",
        "gpr_codegen",
        "grpc_base",
        "grpc_client_channel",
        "grpc_codegen",
        "grpc_fake_credentials",
        "grpc_resolver",
        "grpc_security_base",
        "grpc_service_config_impl",
        "grpc_trace",
        "iomgr_timer",
        "json",
        "json_util",
        "orphanable",
        "ref_counted",
        "ref_counted_ptr",
        "rls_upb",
        "server_address",
        "slice_refcount",
        "time",
        "uri_parser",
    ],
)

grpc_cc_library(
    name = "grpc_xds_client",
    srcs = [
        "src/core/ext/xds/certificate_provider_registry.cc",
        "src/core/ext/xds/certificate_provider_store.cc",
        "src/core/ext/xds/file_watcher_certificate_provider_factory.cc",
        "src/core/ext/xds/xds_api.cc",
        "src/core/ext/xds/xds_bootstrap.cc",
        "src/core/ext/xds/xds_certificate_provider.cc",
        "src/core/ext/xds/xds_client.cc",
        "src/core/ext/xds/xds_client_stats.cc",
        "src/core/ext/xds/xds_cluster.cc",
        "src/core/ext/xds/xds_cluster_specifier_plugin.cc",
        "src/core/ext/xds/xds_common_types.cc",
        "src/core/ext/xds/xds_endpoint.cc",
        "src/core/ext/xds/xds_http_fault_filter.cc",
        "src/core/ext/xds/xds_http_filters.cc",
        "src/core/ext/xds/xds_http_rbac_filter.cc",
        "src/core/ext/xds/xds_listener.cc",
        "src/core/ext/xds/xds_resource_type.cc",
        "src/core/ext/xds/xds_route_config.cc",
        "src/core/ext/xds/xds_routing.cc",
        "src/core/lib/security/credentials/xds/xds_credentials.cc",
    ],
    hdrs = [
        "src/core/ext/xds/certificate_provider_factory.h",
        "src/core/ext/xds/certificate_provider_registry.h",
        "src/core/ext/xds/certificate_provider_store.h",
        "src/core/ext/xds/file_watcher_certificate_provider_factory.h",
        "src/core/ext/xds/upb_utils.h",
        "src/core/ext/xds/xds_api.h",
        "src/core/ext/xds/xds_bootstrap.h",
        "src/core/ext/xds/xds_certificate_provider.h",
        "src/core/ext/xds/xds_channel_args.h",
        "src/core/ext/xds/xds_client.h",
        "src/core/ext/xds/xds_client_stats.h",
        "src/core/ext/xds/xds_cluster.h",
        "src/core/ext/xds/xds_cluster_specifier_plugin.h",
        "src/core/ext/xds/xds_common_types.h",
        "src/core/ext/xds/xds_endpoint.h",
        "src/core/ext/xds/xds_http_fault_filter.h",
        "src/core/ext/xds/xds_http_filters.h",
        "src/core/ext/xds/xds_http_rbac_filter.h",
        "src/core/ext/xds/xds_listener.h",
        "src/core/ext/xds/xds_resource_type.h",
        "src/core/ext/xds/xds_resource_type_impl.h",
        "src/core/ext/xds/xds_route_config.h",
        "src/core/ext/xds/xds_routing.h",
        "src/core/lib/security/credentials/xds/xds_credentials.h",
    ],
    external_deps = [
        "absl/functional:bind_front",
        "absl/memory",
        "absl/status:statusor",
        "absl/strings",
        "absl/strings:str_format",
        "absl/container:inlined_vector",
        "upb_lib",
        "upb_textformat_lib",
        "upb_json_lib",
        "re2",
        "upb_reflection",
    ],
    language = "c++",
    deps = [
        "channel_creds_registry",
        "config",
        "envoy_admin_upb",
        "envoy_config_cluster_upb",
        "envoy_config_cluster_upbdefs",
        "envoy_config_core_upb",
        "envoy_config_endpoint_upb",
        "envoy_config_endpoint_upbdefs",
        "envoy_config_listener_upb",
        "envoy_config_listener_upbdefs",
        "envoy_config_rbac_upb",
        "envoy_config_route_upb",
        "envoy_config_route_upbdefs",
        "envoy_extensions_clusters_aggregate_upb",
        "envoy_extensions_clusters_aggregate_upbdefs",
        "envoy_extensions_filters_common_fault_upb",
        "envoy_extensions_filters_http_fault_upb",
        "envoy_extensions_filters_http_fault_upbdefs",
        "envoy_extensions_filters_http_rbac_upb",
        "envoy_extensions_filters_http_rbac_upbdefs",
        "envoy_extensions_filters_http_router_upb",
        "envoy_extensions_filters_http_router_upbdefs",
        "envoy_extensions_filters_network_http_connection_manager_upb",
        "envoy_extensions_filters_network_http_connection_manager_upbdefs",
        "envoy_extensions_transport_sockets_tls_upb",
        "envoy_extensions_transport_sockets_tls_upbdefs",
        "envoy_service_discovery_upb",
        "envoy_service_discovery_upbdefs",
        "envoy_service_load_stats_upb",
        "envoy_service_load_stats_upbdefs",
        "envoy_service_status_upb",
        "envoy_service_status_upbdefs",
        "envoy_type_matcher_upb",
        "envoy_type_upb",
        "error",
        "google_rpc_status_upb",
        "gpr_base",
        "gpr_codegen",
        "grpc_base",
        "grpc_client_channel",
        "grpc_codegen",
        "grpc_credentials_util",
        "grpc_fake_credentials",
        "grpc_fault_injection_filter",
        "grpc_lb_xds_channel_args",
        "grpc_matchers",
        "grpc_outlier_detection_header",
        "grpc_rbac_filter",
        "grpc_secure",
        "grpc_security_base",
        "grpc_sockaddr",
        "grpc_tls_credentials",
        "grpc_transport_chttp2_client_connector",
        "iomgr_timer",
        "json",
        "json_util",
        "orphanable",
        "protobuf_any_upb",
        "protobuf_duration_upb",
        "protobuf_struct_upb",
        "protobuf_timestamp_upb",
        "protobuf_wrappers_upb",
        "ref_counted_ptr",
        "rls_config_upb",
        "rls_config_upbdefs",
        "slice",
        "slice_refcount",
        "sockaddr_utils",
        "uri_parser",
        "xds_type_upb",
        "xds_type_upbdefs",
    ],
)

grpc_cc_library(
    name = "grpc_xds_channel_stack_modifier",
    srcs = [
        "src/core/ext/xds/xds_channel_stack_modifier.cc",
    ],
    hdrs = [
        "src/core/ext/xds/xds_channel_stack_modifier.h",
    ],
    language = "c++",
    deps = [
        "channel_init",
        "config",
        "gpr_base",
        "grpc_base",
    ],
)

grpc_cc_library(
    name = "grpc_xds_server_config_fetcher",
    srcs = [
        "src/core/ext/xds/xds_server_config_fetcher.cc",
    ],
    external_deps = [
        "absl/strings",
    ],
    language = "c++",
    deps = [
        "config",
        "gpr_base",
        "grpc_base",
        "grpc_server_config_selector",
        "grpc_server_config_selector_filter",
        "grpc_service_config_impl",
        "grpc_sockaddr",
        "grpc_xds_channel_stack_modifier",
        "grpc_xds_client",
        "slice_refcount",
        "sockaddr_utils",
        "uri_parser",
    ],
)

grpc_cc_library(
    name = "channel_creds_registry_init",
    srcs = [
        "src/core/lib/security/credentials/channel_creds_registry_init.cc",
    ],
    language = "c++",
    deps = [
        "config",
        "gpr_base",
        "grpc_fake_credentials",
        "grpc_secure",
        "grpc_security_base",
        "json",
    ],
)

grpc_cc_library(
    name = "grpc_google_mesh_ca_certificate_provider_factory",
    srcs = [
        "src/core/ext/xds/google_mesh_ca_certificate_provider_factory.cc",
    ],
    hdrs = [
        "src/core/ext/xds/google_mesh_ca_certificate_provider_factory.h",
    ],
    external_deps = [
        "absl/strings",
    ],
    language = "c++",
    deps = [
        "error",
        "gpr_base",
        "grpc_base",
        "grpc_xds_client",
        "json_util",
        "slice",
    ],
)

grpc_cc_library(
    name = "grpc_lb_policy_cds",
    srcs = [
        "src/core/ext/filters/client_channel/lb_policy/xds/cds.cc",
    ],
    external_deps = [
        "absl/memory",
        "absl/status",
        "absl/status:statusor",
        "absl/strings",
        "absl/types:optional",
    ],
    language = "c++",
    deps = [
        "debug_location",
        "gpr_base",
        "grpc_base",
        "grpc_client_channel",
        "grpc_codegen",
        "grpc_matchers",
        "grpc_outlier_detection_header",
        "grpc_security_base",
        "grpc_tls_credentials",
        "grpc_trace",
        "grpc_xds_client",
        "json",
        "orphanable",
        "ref_counted_ptr",
        "server_address",
<<<<<<< HEAD
        "unique_type_name",
=======
        "time",
>>>>>>> aa6493af
    ],
)

grpc_cc_library(
    name = "grpc_lb_xds_channel_args",
    hdrs = [
        "src/core/ext/filters/client_channel/lb_policy/xds/xds_channel_args.h",
    ],
    language = "c++",
)

grpc_cc_library(
    name = "grpc_lb_xds_common",
    hdrs = [
        "src/core/ext/filters/client_channel/lb_policy/xds/xds.h",
    ],
    language = "c++",
    deps = [
        "gpr_base",
        "grpc_base",
        "grpc_client_channel",
        "grpc_xds_client",
    ],
)

grpc_cc_library(
    name = "grpc_lb_policy_xds_cluster_resolver",
    srcs = [
        "src/core/ext/filters/client_channel/lb_policy/xds/xds_cluster_resolver.cc",
    ],
    external_deps = [
        "absl/container:inlined_vector",
        "absl/memory",
        "absl/status",
        "absl/status:statusor",
        "absl/strings",
        "absl/types:optional",
    ],
    language = "c++",
    deps = [
        "config",
        "debug_location",
        "gpr_base",
        "grpc_base",
        "grpc_client_channel",
        "grpc_codegen",
        "grpc_lb_address_filtering",
        "grpc_lb_policy_ring_hash",
        "grpc_lb_xds_channel_args",
        "grpc_lb_xds_common",
        "grpc_outlier_detection_header",
        "grpc_resolver",
        "grpc_resolver_fake",
        "grpc_trace",
        "grpc_xds_client",
        "json",
        "orphanable",
        "ref_counted_ptr",
        "server_address",
        "time",
        "uri_parser",
    ],
)

grpc_cc_library(
    name = "grpc_lb_policy_xds_cluster_impl",
    srcs = [
        "src/core/ext/filters/client_channel/lb_policy/xds/xds_cluster_impl.cc",
    ],
    external_deps = [
        "absl/base:core_headers",
        "absl/memory",
        "absl/status",
        "absl/status:statusor",
        "absl/strings",
        "absl/types:optional",
        "absl/types:variant",
    ],
    language = "c++",
    deps = [
        "debug_location",
        "gpr_base",
        "grpc_base",
        "grpc_client_channel",
        "grpc_codegen",
        "grpc_lb_xds_channel_args",
        "grpc_lb_xds_common",
        "grpc_trace",
        "grpc_xds_client",
        "json",
        "orphanable",
        "ref_counted",
        "ref_counted_ptr",
        "server_address",
    ],
)

grpc_cc_library(
    name = "grpc_lb_policy_xds_cluster_manager",
    srcs = [
        "src/core/ext/filters/client_channel/lb_policy/xds/xds_cluster_manager.cc",
    ],
    external_deps = [
        "absl/memory",
        "absl/status:statusor",
        "absl/strings",
        "absl/status",
    ],
    language = "c++",
    deps = [
        "debug_location",
        "gpr_base",
        "grpc_base",
        "grpc_client_channel",
        "grpc_codegen",
        "grpc_resolver_xds_header",
        "grpc_trace",
        "iomgr_timer",
        "json",
        "orphanable",
        "ref_counted",
        "ref_counted_ptr",
        "server_address",
        "time",
    ],
)

grpc_cc_library(
    name = "grpc_lb_address_filtering",
    srcs = [
        "src/core/ext/filters/client_channel/lb_policy/address_filtering.cc",
    ],
    hdrs = [
        "src/core/ext/filters/client_channel/lb_policy/address_filtering.h",
    ],
    external_deps = [
        "absl/strings",
        "absl/container:inlined_vector",
        "absl/memory",
    ],
    language = "c++",
    deps = [
        "gpr_base",
        "grpc_base",
        "grpc_client_channel",
    ],
)

grpc_cc_library(
    name = "grpc_lb_subchannel_list",
    hdrs = [
        "src/core/ext/filters/client_channel/lb_policy/subchannel_list.h",
    ],
    language = "c++",
    deps = [
        "gpr_base",
        "grpc_base",
        "grpc_client_channel",
    ],
)

grpc_cc_library(
    name = "grpc_lb_policy_pick_first",
    srcs = [
        "src/core/ext/filters/client_channel/lb_policy/pick_first/pick_first.cc",
    ],
    external_deps = [
        "absl/container:inlined_vector",
        "absl/memory",
        "absl/status",
        "absl/status:statusor",
        "absl/strings",
    ],
    language = "c++",
    deps = [
        "debug_location",
        "gpr_base",
        "grpc_base",
        "grpc_client_channel",
        "grpc_codegen",
        "grpc_lb_subchannel_list",
        "grpc_trace",
        "json",
        "orphanable",
        "ref_counted_ptr",
        "server_address",
        "sockaddr_utils",
    ],
)

grpc_cc_library(
    name = "grpc_lb_policy_ring_hash",
    srcs = [
        "src/core/ext/filters/client_channel/lb_policy/ring_hash/ring_hash.cc",
    ],
    hdrs = [
        "src/core/ext/filters/client_channel/lb_policy/ring_hash/ring_hash.h",
    ],
    external_deps = [
        "absl/base:core_headers",
        "absl/container:inlined_vector",
        "absl/memory",
        "absl/status",
        "absl/status:statusor",
        "absl/strings",
        "absl/types:optional",
        "xxhash",
    ],
    language = "c++",
    deps = [
        "debug_location",
        "gpr_base",
        "grpc_base",
        "grpc_client_channel",
        "grpc_codegen",
        "grpc_lb_subchannel_list",
        "grpc_trace",
        "json",
        "orphanable",
        "ref_counted",
        "ref_counted_ptr",
        "server_address",
        "sockaddr_utils",
    ],
)

grpc_cc_library(
    name = "grpc_lb_policy_round_robin",
    srcs = [
        "src/core/ext/filters/client_channel/lb_policy/round_robin/round_robin.cc",
    ],
    external_deps = [
        "absl/container:inlined_vector",
        "absl/memory",
        "absl/status",
        "absl/status:statusor",
        "absl/strings",
    ],
    language = "c++",
    deps = [
        "debug_location",
        "gpr_base",
        "grpc_base",
        "grpc_client_channel",
        "grpc_codegen",
        "grpc_lb_subchannel_list",
        "grpc_trace",
        "json",
        "orphanable",
        "ref_counted_ptr",
        "server_address",
        "sockaddr_utils",
    ],
)

grpc_cc_library(
    name = "grpc_outlier_detection_header",
    hdrs = [
        "src/core/ext/filters/client_channel/lb_policy/outlier_detection/outlier_detection.h",
    ],
    external_deps = [
        "absl/types:optional",
    ],
    language = "c++",
)

grpc_cc_library(
    name = "grpc_lb_policy_outlier_detection",
    srcs = [
        "src/core/ext/filters/client_channel/lb_policy/outlier_detection/outlier_detection.cc",
    ],
    external_deps = [
        "absl/container:inlined_vector",
        "absl/memory",
        "absl/random",
        "absl/status",
        "absl/status:statusor",
        "absl/strings",
        "absl/strings:str_format",
        "absl/types:variant",
    ],
    language = "c++",
    deps = [
        "debug_location",
        "gpr_base",
        "grpc_base",
        "grpc_client_channel",
        "grpc_codegen",
        "grpc_outlier_detection_header",
        "grpc_trace",
        "iomgr_fwd",
        "iomgr_timer",
        "json",
        "json_util",
        "orphanable",
        "ref_counted",
        "ref_counted_ptr",
        "server_address",
    ],
)

grpc_cc_library(
    name = "grpc_lb_policy_priority",
    srcs = [
        "src/core/ext/filters/client_channel/lb_policy/priority/priority.cc",
    ],
    external_deps = [
        "absl/memory",
        "absl/status",
        "absl/status:statusor",
        "absl/strings",
        "absl/strings:str_format",
    ],
    language = "c++",
    deps = [
        "debug_location",
        "gpr_base",
        "grpc_base",
        "grpc_client_channel",
        "grpc_codegen",
        "grpc_lb_address_filtering",
        "grpc_trace",
        "iomgr_timer",
        "json",
        "orphanable",
        "ref_counted",
        "ref_counted_ptr",
        "server_address",
        "time",
    ],
)

grpc_cc_library(
    name = "grpc_lb_policy_weighted_target",
    srcs = [
        "src/core/ext/filters/client_channel/lb_policy/weighted_target/weighted_target.cc",
    ],
    external_deps = [
        "absl/container:inlined_vector",
        "absl/memory",
        "absl/status",
        "absl/status:statusor",
        "absl/strings",
    ],
    language = "c++",
    deps = [
        "debug_location",
        "gpr_base",
        "grpc_base",
        "grpc_client_channel",
        "grpc_codegen",
        "grpc_lb_address_filtering",
        "grpc_trace",
        "iomgr_timer",
        "json",
        "orphanable",
        "ref_counted",
        "ref_counted_ptr",
        "server_address",
        "time",
    ],
)

grpc_cc_library(
    name = "lb_server_load_reporting_filter",
    srcs = [
        "src/core/ext/filters/load_reporting/server_load_reporting_filter.cc",
    ],
    hdrs = [
        "src/core/ext/filters/load_reporting/registered_opencensus_objects.h",
        "src/core/ext/filters/load_reporting/server_load_reporting_filter.h",
        "src/cpp/server/load_reporter/constants.h",
    ],
    external_deps = [
        "absl/strings",
        "absl/strings:str_format",
        "opencensus-stats",
    ],
    language = "c++",
    deps = [
        "config",
        "error",
        "gpr",
        "grpc++_base",
        "grpc_base",
        "grpc_lb_policy_grpclb",
        "grpc_security_base",
        "grpc_sockaddr",
        "promise",
        "seq",
        "slice",
        "uri_parser",
    ],
    alwayslink = 1,
)

grpc_cc_library(
    name = "lb_load_data_store",
    srcs = [
        "src/cpp/server/load_reporter/load_data_store.cc",
    ],
    hdrs = [
        "src/cpp/server/load_reporter/constants.h",
        "src/cpp/server/load_reporter/load_data_store.h",
    ],
    language = "c++",
    deps = [
        "gpr",
        "gpr_codegen",
        "grpc++",
        "grpc_base",
        "grpc_sockaddr",
    ],
)

grpc_cc_library(
    name = "lb_server_load_reporting_service_server_builder_plugin",
    srcs = [
        "src/cpp/server/load_reporter/load_reporting_service_server_builder_plugin.cc",
    ],
    hdrs = [
        "src/cpp/server/load_reporter/load_reporting_service_server_builder_plugin.h",
    ],
    language = "c++",
    deps = [
        "gpr",
        "grpc++",
        "lb_load_reporter_service",
    ],
)

grpc_cc_library(
    name = "grpcpp_server_load_reporting",
    srcs = [
        "src/cpp/server/load_reporter/load_reporting_service_server_builder_option.cc",
        "src/cpp/server/load_reporter/util.cc",
    ],
    language = "c++",
    public_hdrs = [
        "include/grpcpp/ext/server_load_reporting.h",
    ],
    deps = [
        "gpr",
        "gpr_codegen",
        "lb_server_load_reporting_filter",
        "lb_server_load_reporting_service_server_builder_plugin",
        "slice",
    ],
)

grpc_cc_library(
    name = "lb_load_reporter_service",
    srcs = [
        "src/cpp/server/load_reporter/load_reporter_async_service_impl.cc",
    ],
    hdrs = [
        "src/cpp/server/load_reporter/load_reporter_async_service_impl.h",
    ],
    external_deps = ["absl/memory"],
    language = "c++",
    deps = [
        "gpr",
        "lb_load_reporter",
    ],
)

grpc_cc_library(
    name = "lb_get_cpu_stats",
    srcs = [
        "src/cpp/server/load_reporter/get_cpu_stats_linux.cc",
        "src/cpp/server/load_reporter/get_cpu_stats_macos.cc",
        "src/cpp/server/load_reporter/get_cpu_stats_unsupported.cc",
        "src/cpp/server/load_reporter/get_cpu_stats_windows.cc",
    ],
    hdrs = [
        "src/cpp/server/load_reporter/get_cpu_stats.h",
    ],
    language = "c++",
    deps = [
        "gpr_base",
        "grpc++",
    ],
)

grpc_cc_library(
    name = "lb_load_reporter",
    srcs = [
        "src/cpp/server/load_reporter/load_reporter.cc",
    ],
    hdrs = [
        "src/cpp/server/load_reporter/constants.h",
        "src/cpp/server/load_reporter/load_reporter.h",
    ],
    external_deps = [
        "opencensus-stats",
        "opencensus-tags",
    ],
    language = "c++",
    deps = [
        "gpr",
        "gpr_codegen",
        "lb_get_cpu_stats",
        "lb_load_data_store",
        "//src/proto/grpc/lb/v1:load_reporter_proto",
    ],
)

grpc_cc_library(
    name = "polling_resolver",
    srcs = [
        "src/core/ext/filters/client_channel/resolver/polling_resolver.cc",
    ],
    hdrs = [
        "src/core/ext/filters/client_channel/resolver/polling_resolver.h",
    ],
    external_deps = [
        "absl/status",
        "absl/status:statusor",
        "absl/strings",
    ],
    language = "c++",
    deps = [
        "debug_location",
        "gpr_base",
        "grpc_base",
        "grpc_resolver",
        "iomgr_timer",
        "orphanable",
        "ref_counted_ptr",
        "uri_parser",
    ],
)

grpc_cc_library(
    name = "grpc_resolver_dns_selection",
    srcs = [
        "src/core/ext/filters/client_channel/resolver/dns/dns_resolver_selection.cc",
    ],
    hdrs = [
        "src/core/ext/filters/client_channel/resolver/dns/dns_resolver_selection.h",
    ],
    language = "c++",
    deps = [
        "gpr_base",
        "grpc_base",
    ],
)

grpc_cc_library(
    name = "grpc_resolver_dns_native",
    srcs = [
        "src/core/ext/filters/client_channel/resolver/dns/native/dns_resolver.cc",
    ],
    external_deps = [
        "absl/container:inlined_vector",
        "absl/memory",
        "absl/status",
        "absl/status:statusor",
        "absl/strings",
        "absl/functional:bind_front",
    ],
    language = "c++",
    deps = [
        "config",
        "debug_location",
        "gpr_base",
        "grpc_base",
        "grpc_client_channel",
        "grpc_codegen",
        "grpc_resolver",
        "grpc_resolver_dns_selection",
        "grpc_trace",
        "iomgr_timer",
        "orphanable",
        "polling_resolver",
        "ref_counted_ptr",
        "resolved_address",
        "server_address",
        "time",
        "uri_parser",
    ],
)

grpc_cc_library(
    name = "grpc_resolver_dns_ares",
    srcs = [
        "src/core/ext/filters/client_channel/resolver/dns/c_ares/dns_resolver_ares.cc",
        "src/core/ext/filters/client_channel/resolver/dns/c_ares/grpc_ares_ev_driver_event_engine.cc",
        "src/core/ext/filters/client_channel/resolver/dns/c_ares/grpc_ares_ev_driver_posix.cc",
        "src/core/ext/filters/client_channel/resolver/dns/c_ares/grpc_ares_ev_driver_windows.cc",
        "src/core/ext/filters/client_channel/resolver/dns/c_ares/grpc_ares_wrapper.cc",
        "src/core/ext/filters/client_channel/resolver/dns/c_ares/grpc_ares_wrapper_event_engine.cc",
        "src/core/ext/filters/client_channel/resolver/dns/c_ares/grpc_ares_wrapper_posix.cc",
        "src/core/ext/filters/client_channel/resolver/dns/c_ares/grpc_ares_wrapper_windows.cc",
    ],
    hdrs = [
        "src/core/ext/filters/client_channel/resolver/dns/c_ares/grpc_ares_ev_driver.h",
        "src/core/ext/filters/client_channel/resolver/dns/c_ares/grpc_ares_wrapper.h",
    ],
    external_deps = [
        "absl/base:core_headers",
        "absl/container:flat_hash_set",
        "absl/container:inlined_vector",
        "absl/memory",
        "absl/status",
        "absl/status:statusor",
        "absl/strings",
        "absl/strings:str_format",
        "address_sorting",
        "cares",
    ],
    language = "c++",
    deps = [
        "config",
        "debug_location",
        "error",
        "event_engine_common",
        "gpr_base",
        "grpc_base",
        "grpc_client_channel",
        "grpc_codegen",
        "grpc_grpclb_balancer_addresses",
        "grpc_resolver",
        "grpc_resolver_dns_selection",
        "grpc_service_config",
        "grpc_service_config_impl",
        "grpc_sockaddr",
        "grpc_trace",
        "iomgr_fwd",
        "iomgr_port",
        "iomgr_timer",
        "json",
        "orphanable",
        "polling_resolver",
        "ref_counted_ptr",
        "resolved_address",
        "server_address",
        "sockaddr_utils",
        "time",
        "uri_parser",
    ],
)

grpc_cc_library(
    name = "grpc_resolver_sockaddr",
    srcs = [
        "src/core/ext/filters/client_channel/resolver/sockaddr/sockaddr_resolver.cc",
    ],
    external_deps = [
        "absl/memory",
        "absl/status:statusor",
        "absl/strings",
    ],
    language = "c++",
    deps = [
        "config",
        "gpr_base",
        "grpc_base",
        "grpc_client_channel",
        "grpc_codegen",
        "grpc_resolver",
        "iomgr_port",
        "orphanable",
        "resolved_address",
        "server_address",
        "slice",
        "uri_parser",
    ],
)

grpc_cc_library(
    name = "grpc_resolver_binder",
    srcs = [
        "src/core/ext/filters/client_channel/resolver/binder/binder_resolver.cc",
    ],
    external_deps = [
        "absl/memory",
        "absl/status:statusor",
        "absl/strings",
    ],
    language = "c++",
    deps = [
        "config",
        "gpr_base",
        "grpc_base",
        "grpc_client_channel",
        "grpc_codegen",
        "grpc_resolver",
        "iomgr_port",
        "orphanable",
        "resolved_address",
        "server_address",
        "slice",
        "uri_parser",
    ],
)

grpc_cc_library(
    name = "grpc_resolver_fake",
    srcs = ["src/core/ext/filters/client_channel/resolver/fake/fake_resolver.cc"],
    hdrs = ["src/core/ext/filters/client_channel/resolver/fake/fake_resolver.h"],
    external_deps = [
        "absl/memory",
        "absl/status",
        "absl/status:statusor",
        "absl/strings",
    ],
    language = "c++",
    visibility = [
        "//test:__subpackages__",
        "@grpc:grpc_resolver_fake",
    ],
    deps = [
        "config",
        "debug_location",
        "gpr_base",
        "grpc_base",
        "grpc_client_channel",
        "grpc_resolver",
        "grpc_service_config",
        "orphanable",
        "server_address",
        "slice",
        "uri_parser",
        "useful",
    ],
)

grpc_cc_library(
    name = "grpc_resolver_xds_header",
    hdrs = [
        "src/core/ext/filters/client_channel/resolver/xds/xds_resolver.h",
    ],
    language = "c++",
)

grpc_cc_library(
    name = "grpc_resolver_xds",
    srcs = [
        "src/core/ext/filters/client_channel/resolver/xds/xds_resolver.cc",
    ],
    external_deps = [
        "xxhash",
        "re2",
        "absl/container:inlined_vector",
        "absl/memory",
        "absl/meta:type_traits",
        "absl/random",
        "absl/status",
        "absl/status:statusor",
        "absl/strings",
        "absl/strings:str_format",
        "absl/types:optional",
        "absl/types:variant",
    ],
    language = "c++",
    deps = [
        "arena",
        "config",
        "debug_location",
        "dual_ref_counted",
        "gpr_base",
        "grpc_base",
        "grpc_client_channel",
        "grpc_codegen",
        "grpc_lb_policy_ring_hash",
        "grpc_resolver",
        "grpc_service_config",
        "grpc_service_config_impl",
        "grpc_trace",
        "grpc_xds_client",
        "handshaker_factory",
        "iomgr_fwd",
        "orphanable",
        "ref_counted_ptr",
        "time",
        "uri_parser",
        "useful",
    ],
)

grpc_cc_library(
    name = "grpc_resolver_c2p",
    srcs = [
        "src/core/ext/filters/client_channel/resolver/google_c2p/google_c2p_resolver.cc",
    ],
    external_deps = [
        "absl/memory",
        "absl/status",
        "absl/status:statusor",
        "absl/strings",
        "absl/strings:str_format",
        "absl/types:optional",
    ],
    language = "c++",
    deps = [
        "alts_util",
        "config",
        "debug_location",
        "gpr_base",
        "grpc_base",
        "grpc_client_channel",
        "grpc_codegen",
        "grpc_resolver",
        "grpc_security_base",
        "grpc_xds_client",
        "httpcli",
        "json",
        "orphanable",
        "ref_counted_ptr",
        "resource_quota",
        "time",
        "uri_parser",
    ],
)

grpc_cc_library(
    name = "httpcli",
    srcs = [
        "src/core/lib/http/format_request.cc",
        "src/core/lib/http/httpcli.cc",
        "src/core/lib/http/parser.cc",
    ],
    hdrs = [
        "src/core/lib/http/format_request.h",
        "src/core/lib/http/httpcli.h",
        "src/core/lib/http/parser.h",
    ],
    external_deps = [
        "absl/functional:bind_front",
        "absl/strings",
        "absl/strings:str_format",
    ],
    language = "c++",
    visibility = ["@grpc:httpcli"],
    deps = [
        "config",
        "gpr_base",
        "grpc_base",
        "grpc_security_base",
        "ref_counted_ptr",
        "sockaddr_utils",
        "tcp_connect_handshaker",
        "useful",
    ],
)

grpc_cc_library(
    name = "grpc_authorization_base",
    srcs = [
        "src/core/lib/security/authorization/authorization_policy_provider_vtable.cc",
        "src/core/lib/security/authorization/evaluate_args.cc",
        "src/core/lib/security/authorization/grpc_server_authz_filter.cc",
    ],
    hdrs = [
        "src/core/lib/security/authorization/authorization_engine.h",
        "src/core/lib/security/authorization/authorization_policy_provider.h",
        "src/core/lib/security/authorization/evaluate_args.h",
        "src/core/lib/security/authorization/grpc_server_authz_filter.h",
    ],
    external_deps = [
        "absl/strings",
    ],
    language = "c++",
    deps = [
        "gpr_base",
        "grpc_base",
        "grpc_credentials_util",
        "grpc_trace",
        "promise",
        "slice_refcount",
        "sockaddr_utils",
    ],
)

grpc_cc_library(
    name = "tsi_fake_credentials",
    srcs = [
        "src/core/tsi/fake_transport_security.cc",
    ],
    hdrs = [
        "src/core/tsi/fake_transport_security.h",
    ],
    external_deps = [
        "absl/strings",
        "absl/strings:str_format",
    ],
    language = "c++",
    visibility = [
        "@grpc:public",
    ],
    deps = [
        "gpr_base",
        "grpc_base",
        "tsi_base",
        "useful",
    ],
)

grpc_cc_library(
    name = "grpc_fake_credentials",
    srcs = [
        "src/core/lib/security/credentials/fake/fake_credentials.cc",
        "src/core/lib/security/security_connector/fake/fake_security_connector.cc",
    ],
    hdrs = [
        "src/core/ext/filters/client_channel/lb_policy/grpclb/grpclb.h",
        "src/core/lib/security/credentials/fake/fake_credentials.h",
        "src/core/lib/security/security_connector/fake/fake_security_connector.h",
    ],
    external_deps = [
        "absl/strings",
        "absl/strings:str_format",
    ],
    language = "c++",
    deps = [
        "gpr_base",
        "grpc_base",
        "grpc_security_base",
        "handshaker",
        "promise",
        "ref_counted_ptr",
        "tsi_fake_credentials",
    ],
)

grpc_cc_library(
    name = "grpc_insecure_credentials",
    srcs = [
        "src/core/lib/security/credentials/insecure/insecure_credentials.cc",
        "src/core/lib/security/security_connector/insecure/insecure_security_connector.cc",
    ],
    hdrs = [
        "src/core/lib/security/credentials/insecure/insecure_credentials.h",
        "src/core/lib/security/security_connector/insecure/insecure_security_connector.h",
    ],
    language = "c++",
    deps = [
        "gpr",
        "grpc_security_base",
        "promise",
        "ref_counted_ptr",
        "tsi_local_credentials",
    ],
)

grpc_cc_library(
    name = "tsi_local_credentials",
    srcs = [
        "src/core/tsi/local_transport_security.cc",
    ],
    hdrs = [
        "src/core/tsi/local_transport_security.h",
    ],
    language = "c++",
    deps = [
        "gpr",
        "grpc_base",
        "tsi_base",
    ],
)

grpc_cc_library(
    name = "grpc_local_credentials",
    srcs = [
        "src/core/lib/security/credentials/local/local_credentials.cc",
        "src/core/lib/security/security_connector/local/local_security_connector.cc",
    ],
    hdrs = [
        "src/core/lib/security/credentials/local/local_credentials.h",
        "src/core/lib/security/security_connector/local/local_security_connector.h",
    ],
    external_deps = [
        "absl/strings:str_format",
        "absl/strings",
    ],
    language = "c++",
    deps = [
        "gpr_base",
        "grpc_base",
        "grpc_client_channel",
        "grpc_security_base",
        "grpc_sockaddr",
        "promise",
        "ref_counted_ptr",
        "sockaddr_utils",
        "tsi_local_credentials",
        "uri_parser",
    ],
)

grpc_cc_library(
    name = "grpc_alts_credentials",
    srcs = [
        "src/core/lib/security/credentials/alts/alts_credentials.cc",
        "src/core/lib/security/security_connector/alts/alts_security_connector.cc",
    ],
    hdrs = [
        "src/core/lib/security/credentials/alts/alts_credentials.h",
        "src/core/lib/security/security_connector/alts/alts_security_connector.h",
    ],
    external_deps = [
        "libssl",
        "upb_lib",
        "upb_lib_descriptor",
    ],
    language = "c++",
    visibility = ["@grpc:public"],
    deps = [
        "alts_util",
        "gpr_base",
        "grpc_base",
        "grpc_security_base",
        "promise",
        "ref_counted_ptr",
        "tsi_alts_credentials",
        "tsi_base",
    ],
)

grpc_cc_library(
    name = "grpc_ssl_credentials",
    srcs = [
        "src/core/lib/security/credentials/ssl/ssl_credentials.cc",
        "src/core/lib/security/security_connector/ssl/ssl_security_connector.cc",
    ],
    hdrs = [
        "src/core/lib/security/credentials/ssl/ssl_credentials.h",
        "src/core/lib/security/security_connector/ssl/ssl_security_connector.h",
    ],
    external_deps = [
        "absl/strings",
        "absl/strings:str_format",
    ],
    language = "c++",
    deps = [
        "gpr_base",
        "grpc_base",
        "grpc_credentials_util",
        "grpc_security_base",
        "grpc_transport_chttp2_alpn",
        "handshaker",
        "promise",
        "ref_counted_ptr",
        "tsi_base",
        "tsi_ssl_credentials",
    ],
)

grpc_cc_library(
    name = "grpc_google_default_credentials",
    srcs = [
        "src/core/lib/security/credentials/google_default/credentials_generic.cc",
        "src/core/lib/security/credentials/google_default/google_default_credentials.cc",
    ],
    hdrs = [
        "src/core/ext/filters/client_channel/lb_policy/grpclb/grpclb.h",
        "src/core/lib/security/credentials/google_default/google_default_credentials.h",
    ],
    external_deps = [
        "absl/strings",
        "absl/strings:str_format",
    ],
    language = "c++",
    deps = [
        "alts_util",
        "gpr_base",
        "grpc_alts_credentials",
        "grpc_base",
        "grpc_codegen",
        "grpc_external_account_credentials",
        "grpc_jwt_credentials",
        "grpc_lb_xds_channel_args",
        "grpc_oauth2_credentials",
        "grpc_security_base",
        "grpc_ssl_credentials",
        "httpcli",
        "httpcli_ssl_credentials",
        "ref_counted_ptr",
    ],
)

grpc_cc_library(
    name = "grpc_tls_credentials",
    srcs = [
        "src/core/lib/security/credentials/tls/grpc_tls_certificate_distributor.cc",
        "src/core/lib/security/credentials/tls/grpc_tls_certificate_provider.cc",
        "src/core/lib/security/credentials/tls/grpc_tls_certificate_verifier.cc",
        "src/core/lib/security/credentials/tls/grpc_tls_credentials_options.cc",
        "src/core/lib/security/credentials/tls/tls_credentials.cc",
        "src/core/lib/security/security_connector/tls/tls_security_connector.cc",
    ],
    hdrs = [
        "src/core/lib/security/credentials/tls/grpc_tls_certificate_distributor.h",
        "src/core/lib/security/credentials/tls/grpc_tls_certificate_provider.h",
        "src/core/lib/security/credentials/tls/grpc_tls_certificate_verifier.h",
        "src/core/lib/security/credentials/tls/grpc_tls_credentials_options.h",
        "src/core/lib/security/credentials/tls/tls_credentials.h",
        "src/core/lib/security/security_connector/tls/tls_security_connector.h",
    ],
    external_deps = [
        "absl/functional:bind_front",
        "absl/strings",
        "libssl",
    ],
    language = "c++",
    deps = [
        "gpr_base",
        "grpc_base",
        "grpc_credentials_util",
        "grpc_security_base",
        "promise",
        "tsi_base",
        "tsi_ssl_credentials",
    ],
)

grpc_cc_library(
    name = "grpc_iam_credentials",
    srcs = [
        "src/core/lib/security/credentials/iam/iam_credentials.cc",
    ],
    hdrs = [
        "src/core/lib/security/credentials/iam/iam_credentials.h",
    ],
    external_deps = [
        "absl/strings",
        "absl/strings:str_format",
    ],
    language = "c++",
    deps = [
        "gpr_base",
        "grpc_base",
        "grpc_security_base",
        "promise",
        "ref_counted_ptr",
    ],
)

grpc_cc_library(
    name = "grpc_jwt_credentials",
    srcs = [
        "src/core/lib/security/credentials/jwt/json_token.cc",
        "src/core/lib/security/credentials/jwt/jwt_credentials.cc",
        "src/core/lib/security/credentials/jwt/jwt_verifier.cc",
    ],
    hdrs = [
        "src/core/lib/security/credentials/jwt/json_token.h",
        "src/core/lib/security/credentials/jwt/jwt_credentials.h",
        "src/core/lib/security/credentials/jwt/jwt_verifier.h",
    ],
    external_deps = [
        "absl/strings",
        "libcrypto",
        "libssl",
    ],
    language = "c++",
    visibility = ["@grpc:public"],
    deps = [
        "gpr_base",
        "grpc_base",
        "grpc_credentials_util",
        "grpc_security_base",
        "httpcli",
        "httpcli_ssl_credentials",
        "json",
        "promise",
        "ref_counted",
        "ref_counted_ptr",
        "tsi_ssl_types",
        "uri_parser",
    ],
)

grpc_cc_library(
    name = "grpc_oauth2_credentials",
    srcs = [
        "src/core/lib/security/credentials/oauth2/oauth2_credentials.cc",
    ],
    hdrs = [
        "src/core/lib/security/credentials/oauth2/oauth2_credentials.h",
    ],
    external_deps = [
        "absl/container:inlined_vector",
        "absl/strings",
        "absl/strings:str_format",
        "absl/status",
    ],
    language = "c++",
    deps = [
        "capture",
        "gpr_base",
        "grpc_base",
        "grpc_codegen",
        "grpc_credentials_util",
        "grpc_security_base",
        "httpcli",
        "httpcli_ssl_credentials",
        "json",
        "promise",
        "ref_counted_ptr",
        "uri_parser",
    ],
)

grpc_cc_library(
    name = "grpc_external_account_credentials",
    srcs = [
        "src/core/lib/security/credentials/external/aws_external_account_credentials.cc",
        "src/core/lib/security/credentials/external/aws_request_signer.cc",
        "src/core/lib/security/credentials/external/external_account_credentials.cc",
        "src/core/lib/security/credentials/external/file_external_account_credentials.cc",
        "src/core/lib/security/credentials/external/url_external_account_credentials.cc",
    ],
    hdrs = [
        "src/core/lib/security/credentials/external/aws_external_account_credentials.h",
        "src/core/lib/security/credentials/external/aws_request_signer.h",
        "src/core/lib/security/credentials/external/external_account_credentials.h",
        "src/core/lib/security/credentials/external/file_external_account_credentials.h",
        "src/core/lib/security/credentials/external/url_external_account_credentials.h",
    ],
    external_deps = [
        "absl/strings",
        "absl/strings:str_format",
        "absl/time",
        "libcrypto",
        "libssl",
    ],
    language = "c++",
    deps = [
        "gpr_base",
        "grpc_base",
        "grpc_credentials_util",
        "grpc_oauth2_credentials",
        "grpc_security_base",
        "httpcli",
        "httpcli_ssl_credentials",
        "slice_refcount",
    ],
)

grpc_cc_library(
    name = "httpcli_ssl_credentials",
    srcs = [
        "src/core/lib/http/httpcli_security_connector.cc",
    ],
    hdrs = [
        "src/core/lib/http/httpcli_ssl_credentials.h",
    ],
    external_deps = [
        "absl/strings",
    ],
    language = "c++",
    deps = [
        "config",
        "gpr_base",
        "grpc_base",
        "grpc_security_base",
        "promise",
        "ref_counted_ptr",
        "tsi_ssl_credentials",
    ],
)

grpc_cc_library(
    name = "grpc_secure",
    language = "c++",
    public_hdrs = GRPC_PUBLIC_HDRS,
    visibility = ["@grpc:public"],
    deps = [
        "config",
        "gpr_base",
        "grpc_alts_credentials",
        "grpc_authorization_base",
        "grpc_base",
        "grpc_client_channel",
        "grpc_codegen",
        "grpc_credentials_util",
        "grpc_external_account_credentials",
        "grpc_fake_credentials",
        "grpc_google_default_credentials",
        "grpc_iam_credentials",
        "grpc_insecure_credentials",
        "grpc_jwt_credentials",
        "grpc_local_credentials",
        "grpc_oauth2_credentials",
        "grpc_security_base",
        "grpc_ssl_credentials",
        "grpc_tls_credentials",
        "grpc_trace",
        "grpc_transport_chttp2_alpn",
        "httpcli",
        "httpcli_ssl_credentials",
        "json",
        "promise",
        "ref_counted",
        "ref_counted_ptr",
        "slice",
        "slice_refcount",
        "sockaddr_utils",
        "tsi_base",
        "uri_parser",
        "useful",
    ],
)

grpc_cc_library(
    name = "tsi_ssl_types",
    hdrs = [
        "src/core/tsi/ssl_types.h",
    ],
    external_deps = [
        "libssl",
    ],
    language = "c++",
)

grpc_cc_library(
    name = "grpc_security_base",
    srcs = [
        "src/core/lib/security/context/security_context.cc",
        "src/core/lib/security/credentials/call_creds_util.cc",
        "src/core/lib/security/credentials/composite/composite_credentials.cc",
        "src/core/lib/security/credentials/credentials.cc",
        "src/core/lib/security/credentials/plugin/plugin_credentials.cc",
        "src/core/lib/security/security_connector/security_connector.cc",
        "src/core/lib/security/transport/client_auth_filter.cc",
        "src/core/lib/security/transport/secure_endpoint.cc",
        "src/core/lib/security/transport/security_handshaker.cc",
        "src/core/lib/security/transport/server_auth_filter.cc",
        "src/core/lib/security/transport/tsi_error.cc",
    ],
    hdrs = [
        "src/core/lib/security/context/security_context.h",
        "src/core/lib/security/credentials/call_creds_util.h",
        "src/core/lib/security/credentials/composite/composite_credentials.h",
        "src/core/lib/security/credentials/credentials.h",
        "src/core/lib/security/credentials/plugin/plugin_credentials.h",
        "src/core/lib/security/security_connector/security_connector.h",
        "src/core/lib/security/transport/auth_filters.h",
        "src/core/lib/security/transport/secure_endpoint.h",
        "src/core/lib/security/transport/security_handshaker.h",
        "src/core/lib/security/transport/tsi_error.h",
    ],
    external_deps = [
        "absl/strings",
        "absl/strings:str_format",
        "absl/time",
    ],
    language = "c++",
    public_hdrs = GRPC_PUBLIC_HDRS,
    visibility = ["@grpc:public"],
    deps = [
        "arena",
        "arena_promise",
        "capture",
        "config",
        "gpr_base",
        "grpc_base",
        "grpc_trace",
        "handshaker",
        "json",
        "memory_quota",
        "promise",
        "ref_counted",
        "ref_counted_ptr",
        "resource_quota",
        "resource_quota_trace",
        "try_seq",
        "tsi_base",
        "unique_type_name",
    ],
)

grpc_cc_library(
    name = "grpc_credentials_util",
    srcs = [
        "src/core/lib/security/credentials/tls/tls_utils.cc",
        "src/core/lib/security/security_connector/load_system_roots_fallback.cc",
        "src/core/lib/security/security_connector/load_system_roots_linux.cc",
        "src/core/lib/security/util/json_util.cc",
    ],
    hdrs = [
        "src/core/lib/security/credentials/tls/tls_utils.h",
        "src/core/lib/security/security_connector/load_system_roots.h",
        "src/core/lib/security/security_connector/load_system_roots_linux.h",
        "src/core/lib/security/util/json_util.h",
    ],
    external_deps = [
        "absl/container:inlined_vector",
        "absl/strings",
    ],
    language = "c++",
    visibility = ["@grpc:public"],
    deps = [
        "gpr_base",
        "grpc_base",
        "grpc_security_base",
        "useful",
    ],
)

grpc_cc_library(
    name = "tsi_alts_credentials",
    srcs = [
        "src/core/tsi/alts/crypt/aes_gcm.cc",
        "src/core/tsi/alts/crypt/gsec.cc",
        "src/core/tsi/alts/frame_protector/alts_counter.cc",
        "src/core/tsi/alts/frame_protector/alts_crypter.cc",
        "src/core/tsi/alts/frame_protector/alts_frame_protector.cc",
        "src/core/tsi/alts/frame_protector/alts_record_protocol_crypter_common.cc",
        "src/core/tsi/alts/frame_protector/alts_seal_privacy_integrity_crypter.cc",
        "src/core/tsi/alts/frame_protector/alts_unseal_privacy_integrity_crypter.cc",
        "src/core/tsi/alts/frame_protector/frame_handler.cc",
        "src/core/tsi/alts/handshaker/alts_handshaker_client.cc",
        "src/core/tsi/alts/handshaker/alts_shared_resource.cc",
        "src/core/tsi/alts/handshaker/alts_tsi_handshaker.cc",
        "src/core/tsi/alts/handshaker/alts_tsi_utils.cc",
        "src/core/tsi/alts/zero_copy_frame_protector/alts_grpc_integrity_only_record_protocol.cc",
        "src/core/tsi/alts/zero_copy_frame_protector/alts_grpc_privacy_integrity_record_protocol.cc",
        "src/core/tsi/alts/zero_copy_frame_protector/alts_grpc_record_protocol_common.cc",
        "src/core/tsi/alts/zero_copy_frame_protector/alts_iovec_record_protocol.cc",
        "src/core/tsi/alts/zero_copy_frame_protector/alts_zero_copy_grpc_protector.cc",
    ],
    hdrs = [
        "src/core/tsi/alts/crypt/gsec.h",
        "src/core/tsi/alts/frame_protector/alts_counter.h",
        "src/core/tsi/alts/frame_protector/alts_crypter.h",
        "src/core/tsi/alts/frame_protector/alts_frame_protector.h",
        "src/core/tsi/alts/frame_protector/alts_record_protocol_crypter_common.h",
        "src/core/tsi/alts/frame_protector/frame_handler.h",
        "src/core/tsi/alts/handshaker/alts_handshaker_client.h",
        "src/core/tsi/alts/handshaker/alts_shared_resource.h",
        "src/core/tsi/alts/handshaker/alts_tsi_handshaker.h",
        "src/core/tsi/alts/handshaker/alts_tsi_handshaker_private.h",
        "src/core/tsi/alts/handshaker/alts_tsi_utils.h",
        "src/core/tsi/alts/zero_copy_frame_protector/alts_grpc_integrity_only_record_protocol.h",
        "src/core/tsi/alts/zero_copy_frame_protector/alts_grpc_privacy_integrity_record_protocol.h",
        "src/core/tsi/alts/zero_copy_frame_protector/alts_grpc_record_protocol.h",
        "src/core/tsi/alts/zero_copy_frame_protector/alts_grpc_record_protocol_common.h",
        "src/core/tsi/alts/zero_copy_frame_protector/alts_iovec_record_protocol.h",
        "src/core/tsi/alts/zero_copy_frame_protector/alts_zero_copy_grpc_protector.h",
    ],
    external_deps = [
        "libssl",
        "libcrypto",
        "upb_lib",
    ],
    language = "c++",
    visibility = ["@grpc:public"],
    deps = [
        "alts_util",
        "arena",
        "config",
        "error",
        "gpr_base",
        "grpc_base",
        "tsi_base",
        "useful",
    ],
)

grpc_cc_library(
    name = "tsi_ssl_session_cache",
    srcs = [
        "src/core/tsi/ssl/session_cache/ssl_session_boringssl.cc",
        "src/core/tsi/ssl/session_cache/ssl_session_cache.cc",
        "src/core/tsi/ssl/session_cache/ssl_session_openssl.cc",
    ],
    hdrs = [
        "src/core/tsi/ssl/session_cache/ssl_session.h",
        "src/core/tsi/ssl/session_cache/ssl_session_cache.h",
    ],
    external_deps = [
        "absl/strings",
        "absl/memory",
        "libssl",
        "libcrypto",
    ],
    language = "c++",
    visibility = ["@grpc:public"],
    deps = [
        "gpr_base",
        "grpc_base",
    ],
)

grpc_cc_library(
    name = "tsi_ssl_credentials",
    srcs = [
        "src/core/lib/security/security_connector/ssl_utils.cc",
        "src/core/lib/security/security_connector/ssl_utils_config.cc",
        "src/core/tsi/ssl/key_logging/ssl_key_logging.cc",
        "src/core/tsi/ssl_transport_security.cc",
    ],
    hdrs = [
        "src/core/lib/security/security_connector/ssl_utils.h",
        "src/core/lib/security/security_connector/ssl_utils_config.h",
        "src/core/tsi/ssl/key_logging/ssl_key_logging.h",
        "src/core/tsi/ssl_transport_security.h",
    ],
    external_deps = [
        "absl/memory",
        "absl/strings",
        "libssl",
        "libcrypto",
    ],
    language = "c++",
    visibility = ["@grpc:public"],
    deps = [
        "gpr_base",
        "grpc_base",
        "grpc_credentials_util",
        "grpc_security_base",
        "grpc_transport_chttp2_alpn",
        "ref_counted_ptr",
        "tsi_base",
        "tsi_ssl_session_cache",
        "tsi_ssl_types",
        "useful",
    ],
)

grpc_cc_library(
    name = "grpc_mock_cel",
    hdrs = [
        "src/core/lib/security/authorization/mock_cel/activation.h",
        "src/core/lib/security/authorization/mock_cel/cel_expr_builder_factory.h",
        "src/core/lib/security/authorization/mock_cel/cel_expression.h",
        "src/core/lib/security/authorization/mock_cel/cel_value.h",
        "src/core/lib/security/authorization/mock_cel/evaluator_core.h",
        "src/core/lib/security/authorization/mock_cel/flat_expr_builder.h",
    ],
    language = "c++",
    deps = [
        "grpc_base",
    ],
)

# This target depends on RE2 and should not be linked into grpc by default for binary-size reasons.
grpc_cc_library(
    name = "grpc_matchers",
    srcs = [
        "src/core/lib/matchers/matchers.cc",
    ],
    hdrs = [
        "src/core/lib/matchers/matchers.h",
    ],
    external_deps = [
        "re2",
        "absl/memory",
        "absl/strings",
        "absl/strings:str_format",
    ],
    language = "c++",
    deps = [
        "gpr_base",
        "grpc_base",
    ],
)

# This target pulls in a dependency on RE2 and should not be linked into grpc by default for binary-size reasons.
grpc_cc_library(
    name = "grpc_rbac_engine",
    srcs = [
        "src/core/lib/security/authorization/grpc_authorization_engine.cc",
        "src/core/lib/security/authorization/matchers.cc",
        "src/core/lib/security/authorization/rbac_policy.cc",
    ],
    hdrs = [
        "src/core/lib/security/authorization/grpc_authorization_engine.h",
        "src/core/lib/security/authorization/matchers.h",
        "src/core/lib/security/authorization/rbac_policy.h",
    ],
    external_deps = [
        "absl/strings",
        "absl/strings:str_format",
    ],
    language = "c++",
    deps = [
        "gpr_base",
        "grpc_authorization_base",
        "grpc_base",
        "grpc_matchers",
        "sockaddr_utils",
    ],
)

# This target pulls in a dependency on RE2 and should not be linked into grpc by default for binary-size reasons.
grpc_cc_library(
    name = "grpc_authorization_provider",
    srcs = [
        "src/core/lib/security/authorization/grpc_authorization_policy_provider.cc",
        "src/core/lib/security/authorization/rbac_translator.cc",
    ],
    hdrs = [
        "src/core/lib/security/authorization/grpc_authorization_policy_provider.h",
        "src/core/lib/security/authorization/rbac_translator.h",
    ],
    external_deps = [
        "absl/strings",
        "absl/strings:str_format",
    ],
    language = "c++",
    public_hdrs = GRPC_PUBLIC_HDRS,
    deps = [
        "gpr_base",
        "grpc_base",
        "grpc_matchers",
        "grpc_rbac_engine",
        "useful",
    ],
)

# This target pulls in a dependency on RE2 and should not be linked into grpc by default for binary-size reasons.
grpc_cc_library(
    name = "grpc++_authorization_provider",
    srcs = [
        "src/cpp/server/authorization_policy_provider.cc",
    ],
    external_deps = [
        "absl/synchronization",
        "protobuf_headers",
    ],
    language = "c++",
    public_hdrs = GRPCXX_PUBLIC_HDRS,
    deps = [
        "gpr_base",
        "grpc++_codegen_base",
        "grpc_authorization_provider",
    ],
)

# This target pulls in a dependency on RE2 and should not be linked into grpc by default for binary-size reasons.
grpc_cc_library(
    name = "grpc_cel_engine",
    srcs = [
        "src/core/lib/security/authorization/cel_authorization_engine.cc",
    ],
    hdrs = [
        "src/core/lib/security/authorization/cel_authorization_engine.h",
    ],
    external_deps = [
        "absl/container:flat_hash_set",
        "absl/memory",
    ],
    language = "c++",
    deps = [
        "envoy_config_rbac_upb",
        "gpr_base",
        "grpc_base",
        "grpc_mock_cel",
        "grpc_rbac_engine",
        "sockaddr_utils",
    ],
)

grpc_cc_library(
    name = "hpack_constants",
    hdrs = [
        "src/core/ext/transport/chttp2/transport/hpack_constants.h",
    ],
    language = "c++",
    deps = [
        "gpr_platform",
    ],
)

grpc_cc_library(
    name = "hpack_encoder_table",
    srcs = [
        "src/core/ext/transport/chttp2/transport/hpack_encoder_table.cc",
    ],
    hdrs = [
        "src/core/ext/transport/chttp2/transport/hpack_encoder_table.h",
    ],
    external_deps = [
        "absl/container:inlined_vector",
    ],
    language = "c++",
    deps = [
        "gpr",
        "hpack_constants",
    ],
)

grpc_cc_library(
    name = "grpc_transport_chttp2",
    srcs = [
        "src/core/ext/transport/chttp2/transport/bin_decoder.cc",
        "src/core/ext/transport/chttp2/transport/bin_encoder.cc",
        "src/core/ext/transport/chttp2/transport/chttp2_transport.cc",
        "src/core/ext/transport/chttp2/transport/context_list.cc",
        "src/core/ext/transport/chttp2/transport/flow_control.cc",
        "src/core/ext/transport/chttp2/transport/frame_data.cc",
        "src/core/ext/transport/chttp2/transport/frame_goaway.cc",
        "src/core/ext/transport/chttp2/transport/frame_ping.cc",
        "src/core/ext/transport/chttp2/transport/frame_rst_stream.cc",
        "src/core/ext/transport/chttp2/transport/frame_settings.cc",
        "src/core/ext/transport/chttp2/transport/frame_window_update.cc",
        "src/core/ext/transport/chttp2/transport/hpack_encoder.cc",
        "src/core/ext/transport/chttp2/transport/hpack_parser.cc",
        "src/core/ext/transport/chttp2/transport/hpack_parser_table.cc",
        "src/core/ext/transport/chttp2/transport/http2_settings.cc",
        "src/core/ext/transport/chttp2/transport/huffsyms.cc",
        "src/core/ext/transport/chttp2/transport/parsing.cc",
        "src/core/ext/transport/chttp2/transport/stream_lists.cc",
        "src/core/ext/transport/chttp2/transport/stream_map.cc",
        "src/core/ext/transport/chttp2/transport/varint.cc",
        "src/core/ext/transport/chttp2/transport/writing.cc",
    ],
    hdrs = [
        "src/core/ext/transport/chttp2/transport/bin_decoder.h",
        "src/core/ext/transport/chttp2/transport/bin_encoder.h",
        "src/core/ext/transport/chttp2/transport/chttp2_transport.h",
        "src/core/ext/transport/chttp2/transport/context_list.h",
        "src/core/ext/transport/chttp2/transport/flow_control.h",
        "src/core/ext/transport/chttp2/transport/frame.h",
        "src/core/ext/transport/chttp2/transport/frame_data.h",
        "src/core/ext/transport/chttp2/transport/frame_goaway.h",
        "src/core/ext/transport/chttp2/transport/frame_ping.h",
        "src/core/ext/transport/chttp2/transport/frame_rst_stream.h",
        "src/core/ext/transport/chttp2/transport/frame_settings.h",
        "src/core/ext/transport/chttp2/transport/frame_window_update.h",
        "src/core/ext/transport/chttp2/transport/hpack_encoder.h",
        "src/core/ext/transport/chttp2/transport/hpack_parser.h",
        "src/core/ext/transport/chttp2/transport/hpack_parser_table.h",
        "src/core/ext/transport/chttp2/transport/http2_settings.h",
        "src/core/ext/transport/chttp2/transport/huffsyms.h",
        "src/core/ext/transport/chttp2/transport/internal.h",
        "src/core/ext/transport/chttp2/transport/stream_map.h",
        "src/core/ext/transport/chttp2/transport/varint.h",
    ],
    external_deps = [
        "absl/base:core_headers",
        "absl/memory",
        "absl/status",
        "absl/strings",
        "absl/strings:cord",
        "absl/strings:str_format",
        "absl/types:optional",
        "absl/types:span",
        "absl/types:variant",
        "absl/utility",
    ],
    language = "c++",
    visibility = ["@grpc:grpclb"],
    deps = [
        "arena",
        "bitset",
        "chunked_vector",
        "debug_location",
        "gpr_base",
        "grpc_base",
        "grpc_codegen",
        "grpc_http_filters",
        "grpc_resolver",
        "grpc_trace",
        "grpc_transport_chttp2_alpn",
        "hpack_constants",
        "hpack_encoder_table",
        "httpcli",
        "iomgr_fwd",
        "iomgr_timer",
        "memory_quota",
        "orphanable",
        "pid_controller",
        "ref_counted",
        "ref_counted_ptr",
        "resource_quota",
        "resource_quota_trace",
        "slice",
        "slice_refcount",
        "time",
        "uri_parser",
        "useful",
    ],
)

grpc_cc_library(
    name = "grpc_transport_chttp2_alpn",
    srcs = [
        "src/core/ext/transport/chttp2/alpn/alpn.cc",
    ],
    hdrs = [
        "src/core/ext/transport/chttp2/alpn/alpn.h",
    ],
    language = "c++",
    deps = [
        "gpr_base",
        "useful",
    ],
)

grpc_cc_library(
    name = "grpc_transport_chttp2_client_connector",
    srcs = [
        "src/core/ext/transport/chttp2/client/chttp2_connector.cc",
    ],
    hdrs = [
        "src/core/ext/transport/chttp2/client/chttp2_connector.h",
    ],
    external_deps = [
        "absl/container:inlined_vector",
        "absl/status",
        "absl/status:statusor",
    ],
    language = "c++",
    deps = [
        "channel_args_preconditioning",
        "channel_stack_type",
        "config",
        "debug_location",
        "gpr_base",
        "grpc_base",
        "grpc_client_channel",
        "grpc_codegen",
        "grpc_insecure_credentials",
        "grpc_resolver",
        "grpc_security_base",
        "grpc_trace",
        "grpc_transport_chttp2",
        "handshaker",
        "handshaker_registry",
        "orphanable",
        "resolved_address",
        "slice",
        "sockaddr_utils",
        "tcp_connect_handshaker",
        "unique_type_name",
        "uri_parser",
    ],
)

grpc_cc_library(
    name = "grpc_transport_chttp2_server",
    srcs = [
        "src/core/ext/transport/chttp2/server/chttp2_server.cc",
    ],
    hdrs = [
        "src/core/ext/transport/chttp2/server/chttp2_server.h",
    ],
    external_deps = [
        "absl/base:core_headers",
        "absl/memory",
        "absl/status",
        "absl/status:statusor",
        "absl/strings",
        "absl/strings:str_format",
    ],
    language = "c++",
    deps = [
        "config",
        "debug_location",
        "gpr_base",
        "grpc_base",
        "grpc_codegen",
        "grpc_http_filters",
        "grpc_insecure_credentials",
        "grpc_resolver",
        "grpc_security_base",
        "grpc_trace",
        "grpc_transport_chttp2",
        "handshaker",
        "handshaker_registry",
        "iomgr_fwd",
        "iomgr_timer",
        "memory_quota",
        "orphanable",
        "ref_counted",
        "ref_counted_ptr",
        "resolved_address",
        "resource_quota",
        "slice",
        "sockaddr_utils",
        "time",
        "unique_type_name",
        "uri_parser",
        "useful",
    ],
)

grpc_cc_library(
    name = "grpc_transport_inproc",
    srcs = [
        "src/core/ext/transport/inproc/inproc_plugin.cc",
        "src/core/ext/transport/inproc/inproc_transport.cc",
    ],
    hdrs = [
        "src/core/ext/transport/inproc/inproc_transport.h",
    ],
    language = "c++",
    deps = [
        "gpr_base",
        "grpc_base",
        "grpc_trace",
        "slice",
    ],
)

grpc_cc_library(
    name = "tsi_base",
    srcs = [
        "src/core/tsi/transport_security.cc",
        "src/core/tsi/transport_security_grpc.cc",
    ],
    hdrs = [
        "src/core/tsi/transport_security.h",
        "src/core/tsi/transport_security_grpc.h",
        "src/core/tsi/transport_security_interface.h",
    ],
    language = "c++",
    visibility = ["@grpc:tsi_interface"],
    deps = [
        "gpr",
        "grpc_trace",
    ],
)

grpc_cc_library(
    name = "alts_util",
    srcs = [
        "src/core/lib/security/credentials/alts/check_gcp_environment.cc",
        "src/core/lib/security/credentials/alts/check_gcp_environment_linux.cc",
        "src/core/lib/security/credentials/alts/check_gcp_environment_no_op.cc",
        "src/core/lib/security/credentials/alts/check_gcp_environment_windows.cc",
        "src/core/lib/security/credentials/alts/grpc_alts_credentials_client_options.cc",
        "src/core/lib/security/credentials/alts/grpc_alts_credentials_options.cc",
        "src/core/lib/security/credentials/alts/grpc_alts_credentials_server_options.cc",
        "src/core/tsi/alts/handshaker/transport_security_common_api.cc",
    ],
    hdrs = [
        "src/core/lib/security/credentials/alts/check_gcp_environment.h",
        "src/core/lib/security/credentials/alts/grpc_alts_credentials_options.h",
        "src/core/tsi/alts/handshaker/transport_security_common_api.h",
    ],
    external_deps = [
        "upb_lib",
    ],
    language = "c++",
    visibility = ["@grpc:tsi"],
    deps = [
        "alts_upb",
        "gpr",
        "grpc_base",
    ],
)

grpc_cc_library(
    name = "tsi",
    external_deps = [
        "libssl",
        "libcrypto",
        "absl/strings",
        "upb_lib",
    ],
    language = "c++",
    visibility = ["@grpc:tsi"],
    deps = [
        "gpr",
        "grpc_base",
        "tsi_alts_credentials",
        "tsi_base",
        "tsi_fake_credentials",
        "tsi_local_credentials",
        "tsi_ssl_credentials",
        "useful",
    ],
)

grpc_cc_library(
    name = "grpc++_base",
    srcs = GRPCXX_SRCS,
    hdrs = GRPCXX_HDRS,
    external_deps = [
        "absl/synchronization",
        "absl/memory",
        "upb_lib",
        "protobuf_headers",
    ],
    language = "c++",
    public_hdrs = GRPCXX_PUBLIC_HDRS,
    visibility = ["@grpc:alt_grpc++_base_legacy"],
    deps = [
        "config",
        "gpr_base",
        "grpc",
        "grpc++_codegen_base",
        "grpc++_codegen_base_src",
        "grpc++_internal_hdrs_only",
        "grpc_base",
        "grpc_codegen",
        "grpc_health_upb",
        "grpc_service_config",
        "grpc_service_config_impl",
        "grpc_trace",
        "grpc_transport_inproc",
        "iomgr_timer",
        "ref_counted",
        "useful",
    ],
)

grpc_cc_library(
    name = "grpc++_base_unsecure",
    srcs = GRPCXX_SRCS,
    hdrs = GRPCXX_HDRS,
    external_deps = [
        "absl/synchronization",
        "absl/memory",
        "upb_lib",
        "protobuf_headers",
    ],
    language = "c++",
    public_hdrs = GRPCXX_PUBLIC_HDRS,
    tags = ["avoid_dep"],
    visibility = ["@grpc:alt_grpc++_base_unsecure_legacy"],
    deps = [
        "config",
        "gpr_base",
        "grpc++_codegen_base",
        "grpc++_codegen_base_src",
        "grpc++_internal_hdrs_only",
        "grpc_base",
        "grpc_codegen",
        "grpc_health_upb",
        "grpc_insecure_credentials",
        "grpc_service_config",
        "grpc_service_config_impl",
        "grpc_trace",
        "grpc_transport_inproc",
        "grpc_unsecure",
        "iomgr_timer",
        "ref_counted",
        "useful",
    ],
)

grpc_cc_library(
    name = "grpc++_codegen_base",
    language = "c++",
    public_hdrs = [
        "include/grpc++/impl/codegen/async_stream.h",
        "include/grpc++/impl/codegen/async_unary_call.h",
        "include/grpc++/impl/codegen/byte_buffer.h",
        "include/grpc++/impl/codegen/call_hook.h",
        "include/grpc++/impl/codegen/call.h",
        "include/grpc++/impl/codegen/channel_interface.h",
        "include/grpc++/impl/codegen/client_context.h",
        "include/grpc++/impl/codegen/client_unary_call.h",
        "include/grpc++/impl/codegen/completion_queue_tag.h",
        "include/grpc++/impl/codegen/completion_queue.h",
        "include/grpc++/impl/codegen/config.h",
        "include/grpc++/impl/codegen/core_codegen_interface.h",
        "include/grpc++/impl/codegen/create_auth_context.h",
        "include/grpc++/impl/codegen/grpc_library.h",
        "include/grpc++/impl/codegen/metadata_map.h",
        "include/grpc++/impl/codegen/method_handler_impl.h",
        "include/grpc++/impl/codegen/rpc_method.h",
        "include/grpc++/impl/codegen/rpc_service_method.h",
        "include/grpc++/impl/codegen/security/auth_context.h",
        "include/grpc++/impl/codegen/serialization_traits.h",
        "include/grpc++/impl/codegen/server_context.h",
        "include/grpc++/impl/codegen/server_interface.h",
        "include/grpc++/impl/codegen/service_type.h",
        "include/grpc++/impl/codegen/slice.h",
        "include/grpc++/impl/codegen/status_code_enum.h",
        "include/grpc++/impl/codegen/status.h",
        "include/grpc++/impl/codegen/string_ref.h",
        "include/grpc++/impl/codegen/stub_options.h",
        "include/grpc++/impl/codegen/sync_stream.h",
        "include/grpc++/impl/codegen/time.h",
        "include/grpcpp/impl/codegen/async_generic_service.h",
        "include/grpcpp/impl/codegen/async_stream.h",
        "include/grpcpp/impl/codegen/async_unary_call.h",
        "include/grpcpp/impl/codegen/byte_buffer.h",
        "include/grpcpp/impl/codegen/call_hook.h",
        "include/grpcpp/impl/codegen/call_op_set_interface.h",
        "include/grpcpp/impl/codegen/call_op_set.h",
        "include/grpcpp/impl/codegen/call.h",
        "include/grpcpp/impl/codegen/callback_common.h",
        "include/grpcpp/impl/codegen/channel_interface.h",
        "include/grpcpp/impl/codegen/client_callback.h",
        "include/grpcpp/impl/codegen/client_context.h",
        "include/grpcpp/impl/codegen/client_interceptor.h",
        "include/grpcpp/impl/codegen/client_unary_call.h",
        "include/grpcpp/impl/codegen/completion_queue_tag.h",
        "include/grpcpp/impl/codegen/completion_queue.h",
        "include/grpcpp/impl/codegen/config.h",
        "include/grpcpp/impl/codegen/core_codegen_interface.h",
        "include/grpcpp/impl/codegen/create_auth_context.h",
        "include/grpcpp/impl/codegen/delegating_channel.h",
        "include/grpcpp/impl/codegen/grpc_library.h",
        "include/grpcpp/impl/codegen/intercepted_channel.h",
        "include/grpcpp/impl/codegen/interceptor_common.h",
        "include/grpcpp/impl/codegen/interceptor.h",
        "include/grpcpp/impl/codegen/message_allocator.h",
        "include/grpcpp/impl/codegen/metadata_map.h",
        "include/grpcpp/impl/codegen/method_handler_impl.h",
        "include/grpcpp/impl/codegen/method_handler.h",
        "include/grpcpp/impl/codegen/rpc_method.h",
        "include/grpcpp/impl/codegen/rpc_service_method.h",
        "include/grpcpp/impl/codegen/security/auth_context.h",
        "include/grpcpp/impl/codegen/serialization_traits.h",
        "include/grpcpp/impl/codegen/server_callback_handlers.h",
        "include/grpcpp/impl/codegen/server_callback.h",
        "include/grpcpp/impl/codegen/server_context.h",
        "include/grpcpp/impl/codegen/server_interceptor.h",
        "include/grpcpp/impl/codegen/server_interface.h",
        "include/grpcpp/impl/codegen/service_type.h",
        "include/grpcpp/impl/codegen/slice.h",
        "include/grpcpp/impl/codegen/status_code_enum.h",
        "include/grpcpp/impl/codegen/status.h",
        "include/grpcpp/impl/codegen/string_ref.h",
        "include/grpcpp/impl/codegen/stub_options.h",
        "include/grpcpp/impl/codegen/sync_stream.h",
        "include/grpcpp/impl/codegen/time.h",
    ],
    visibility = ["@grpc:public"],
    deps = [
        "grpc++_internal_hdrs_only",
        "grpc_codegen",
    ],
)

grpc_cc_library(
    name = "grpc++_codegen_base_src",
    srcs = [
        "src/cpp/codegen/codegen_init.cc",
    ],
    language = "c++",
    deps = [
        "grpc++_codegen_base",
    ],
)

grpc_cc_library(
    name = "grpc++_codegen_proto",
    external_deps = [
        "protobuf_headers",
    ],
    language = "c++",
    public_hdrs = [
        "include/grpc++/impl/codegen/proto_utils.h",
        "include/grpcpp/impl/codegen/proto_buffer_reader.h",
        "include/grpcpp/impl/codegen/proto_buffer_writer.h",
        "include/grpcpp/impl/codegen/proto_utils.h",
    ],
    visibility = ["@grpc:public"],
    deps = [
        "grpc++_codegen_base",
        "grpc++_config_proto",
    ],
)

grpc_cc_library(
    name = "grpc++_config_proto",
    external_deps = [
        "protobuf_headers",
    ],
    language = "c++",
    public_hdrs = [
        "include/grpc++/impl/codegen/config_protobuf.h",
        "include/grpcpp/impl/codegen/config_protobuf.h",
    ],
    visibility = ["@grpc:public"],
)

grpc_cc_library(
    name = "grpc++_reflection",
    srcs = [
        "src/cpp/ext/proto_server_reflection.cc",
        "src/cpp/ext/proto_server_reflection_plugin.cc",
    ],
    hdrs = [
        "src/cpp/ext/proto_server_reflection.h",
    ],
    language = "c++",
    public_hdrs = [
        "include/grpc++/ext/proto_server_reflection_plugin.h",
        "include/grpcpp/ext/proto_server_reflection_plugin.h",
    ],
    visibility = ["@grpc:public"],
    deps = [
        "grpc++",
        "//src/proto/grpc/reflection/v1alpha:reflection_proto",
    ],
    alwayslink = 1,
)

grpc_cc_library(
    name = "grpcpp_orca",
    srcs = [
        "src/cpp/server/orca/orca_service.cc",
    ],
    external_deps = [
        "upb_lib",
    ],
    language = "c++",
    public_hdrs = [
        "include/grpcpp/ext/orca_service.h",
    ],
    visibility = ["@grpc:public"],
    deps = [
        "grpc++",
        "grpc++_codegen_base",
        "grpc_base",
        "iomgr_timer",
        "protobuf_duration_upb",
        "ref_counted",
        "time",
        "xds_orca_service_upb",
        "xds_orca_upb",
    ],
    alwayslink = 1,
)

grpc_cc_library(
    name = "grpcpp_channelz",
    srcs = [
        "src/cpp/server/channelz/channelz_service.cc",
        "src/cpp/server/channelz/channelz_service_plugin.cc",
    ],
    hdrs = [
        "src/cpp/server/channelz/channelz_service.h",
    ],
    language = "c++",
    public_hdrs = [
        "include/grpcpp/ext/channelz_service_plugin.h",
    ],
    visibility = ["@grpc:channelz"],
    deps = [
        "gpr",
        "grpc",
        "grpc++",
        "//src/proto/grpc/channelz:channelz_proto",
    ],
    alwayslink = 1,
)

grpc_cc_library(
    name = "grpcpp_csds",
    srcs = [
        "src/cpp/server/csds/csds.cc",
    ],
    hdrs = [
        "src/cpp/server/csds/csds.h",
    ],
    external_deps = ["absl/status:statusor"],
    language = "c++",
    deps = [
        "gpr",
        "grpc",
        "grpc++_codegen_base",
        "grpc++_internals",
        "//src/proto/grpc/testing/xds/v3:csds_proto",
    ],
    alwayslink = 1,
)

grpc_cc_library(
    name = "grpcpp_admin",
    srcs = [
        "src/cpp/server/admin/admin_services.cc",
    ],
    hdrs = [],
    defines = select({
        "grpc_no_xds": ["GRPC_NO_XDS"],
        "//conditions:default": [],
    }),
    external_deps = [
        "absl/memory",
    ],
    language = "c++",
    public_hdrs = [
        "include/grpcpp/ext/admin_services.h",
    ],
    select_deps = [{
        "grpc_no_xds": [],
        "//conditions:default": ["//:grpcpp_csds"],
    }],
    deps = [
        "gpr",
        "grpc++",
        "grpcpp_channelz",
    ],
    alwayslink = 1,
)

grpc_cc_library(
    name = "grpc++_test",
    testonly = True,
    srcs = [
        "src/cpp/client/channel_test_peer.cc",
    ],
    external_deps = [
        "gtest",
    ],
    public_hdrs = [
        "include/grpc++/test/mock_stream.h",
        "include/grpc++/test/server_context_test_spouse.h",
        "include/grpcpp/test/channel_test_peer.h",
        "include/grpcpp/test/client_context_test_peer.h",
        "include/grpcpp/test/default_reactor_test_peer.h",
        "include/grpcpp/test/mock_stream.h",
        "include/grpcpp/test/server_context_test_spouse.h",
    ],
    visibility = ["@grpc:grpc++_test"],
    deps = [
        "gpr_base",
        "grpc++",
        "grpc_base",
    ],
)

grpc_cc_library(
    name = "grpc++_core_stats",
    srcs = [
        "src/cpp/util/core_stats.cc",
    ],
    hdrs = [
        "src/cpp/util/core_stats.h",
    ],
    language = "c++",
    deps = [
        "gpr",
        "grpc++",
        "//src/proto/grpc/core:stats_proto",
    ],
)

grpc_cc_library(
    name = "grpc_opencensus_plugin",
    srcs = [
        "src/cpp/ext/filters/census/channel_filter.cc",
        "src/cpp/ext/filters/census/client_filter.cc",
        "src/cpp/ext/filters/census/context.cc",
        "src/cpp/ext/filters/census/grpc_plugin.cc",
        "src/cpp/ext/filters/census/measures.cc",
        "src/cpp/ext/filters/census/rpc_encoding.cc",
        "src/cpp/ext/filters/census/server_filter.cc",
        "src/cpp/ext/filters/census/views.cc",
    ],
    hdrs = [
        "include/grpcpp/opencensus.h",
        "src/cpp/ext/filters/census/channel_filter.h",
        "src/cpp/ext/filters/census/client_filter.h",
        "src/cpp/ext/filters/census/context.h",
        "src/cpp/ext/filters/census/grpc_plugin.h",
        "src/cpp/ext/filters/census/measures.h",
        "src/cpp/ext/filters/census/open_census_call_tracer.h",
        "src/cpp/ext/filters/census/rpc_encoding.h",
        "src/cpp/ext/filters/census/server_filter.h",
    ],
    external_deps = [
        "absl-base",
        "absl-time",
        "absl/strings",
        "opencensus-trace",
        "opencensus-trace-context_util",
        "opencensus-trace-propagation",
        "opencensus-tags",
        "opencensus-tags-context_util",
        "opencensus-stats",
        "opencensus-context",
    ],
    language = "c++",
    visibility = ["@grpc:grpc_opencensus_plugin"],
    deps = [
        "census",
        "gpr_base",
        "grpc++",
        "grpc_base",
    ],
)

grpc_cc_library(
    name = "json",
    srcs = [
        "src/core/lib/json/json_reader.cc",
        "src/core/lib/json/json_writer.cc",
    ],
    hdrs = [
        "src/core/lib/json/json.h",
    ],
    external_deps = [
        "absl/base:core_headers",
        "absl/strings",
        "absl/strings:str_format",
    ],
    deps = [
        "error",
        "exec_ctx",
        "gpr_base",
    ],
)

grpc_cc_library(
    name = "json_util",
    srcs = ["src/core/lib/json/json_util.cc"],
    hdrs = ["src/core/lib/json/json_util.h"],
    external_deps = [
        "absl/strings",
    ],
    deps = [
        "gpr_base",
        "json",
    ],
)

### UPB Targets

grpc_upb_proto_library(
    name = "envoy_admin_upb",
    deps = ["@envoy_api//envoy/admin/v3:pkg"],
)

grpc_upb_proto_library(
    name = "envoy_config_cluster_upb",
    deps = ["@envoy_api//envoy/config/cluster/v3:pkg"],
)

grpc_upb_proto_reflection_library(
    name = "envoy_config_cluster_upbdefs",
    deps = ["@envoy_api//envoy/config/cluster/v3:pkg"],
)

grpc_upb_proto_library(
    name = "envoy_config_core_upb",
    deps = ["@envoy_api//envoy/config/core/v3:pkg"],
)

grpc_upb_proto_library(
    name = "envoy_config_endpoint_upb",
    deps = ["@envoy_api//envoy/config/endpoint/v3:pkg"],
)

grpc_upb_proto_reflection_library(
    name = "envoy_config_endpoint_upbdefs",
    deps = ["@envoy_api//envoy/config/endpoint/v3:pkg"],
)

grpc_upb_proto_library(
    name = "envoy_config_listener_upb",
    deps = ["@envoy_api//envoy/config/listener/v3:pkg"],
)

grpc_upb_proto_reflection_library(
    name = "envoy_config_listener_upbdefs",
    deps = ["@envoy_api//envoy/config/listener/v3:pkg"],
)

grpc_upb_proto_library(
    name = "envoy_config_rbac_upb",
    deps = ["@envoy_api//envoy/config/rbac/v3:pkg"],
)

grpc_upb_proto_library(
    name = "envoy_config_route_upb",
    deps = ["@envoy_api//envoy/config/route/v3:pkg"],
)

grpc_upb_proto_reflection_library(
    name = "envoy_config_route_upbdefs",
    deps = ["@envoy_api//envoy/config/route/v3:pkg"],
)

grpc_upb_proto_library(
    name = "envoy_extensions_clusters_aggregate_upb",
    deps = ["@envoy_api//envoy/extensions/clusters/aggregate/v3:pkg"],
)

grpc_upb_proto_reflection_library(
    name = "envoy_extensions_clusters_aggregate_upbdefs",
    deps = ["@envoy_api//envoy/extensions/clusters/aggregate/v3:pkg"],
)

grpc_upb_proto_library(
    name = "envoy_extensions_filters_common_fault_upb",
    deps = ["@envoy_api//envoy/extensions/filters/common/fault/v3:pkg"],
)

grpc_upb_proto_library(
    name = "envoy_extensions_filters_http_fault_upb",
    deps = ["@envoy_api//envoy/extensions/filters/http/fault/v3:pkg"],
)

grpc_upb_proto_reflection_library(
    name = "envoy_extensions_filters_http_fault_upbdefs",
    deps = ["@envoy_api//envoy/extensions/filters/http/fault/v3:pkg"],
)

grpc_upb_proto_library(
    name = "envoy_extensions_filters_http_rbac_upb",
    deps = ["@envoy_api//envoy/extensions/filters/http/rbac/v3:pkg"],
)

grpc_upb_proto_reflection_library(
    name = "envoy_extensions_filters_http_rbac_upbdefs",
    deps = ["@envoy_api//envoy/extensions/filters/http/rbac/v3:pkg"],
)

grpc_upb_proto_library(
    name = "envoy_extensions_filters_http_router_upb",
    deps = ["@envoy_api//envoy/extensions/filters/http/router/v3:pkg"],
)

grpc_upb_proto_reflection_library(
    name = "envoy_extensions_filters_http_router_upbdefs",
    deps = ["@envoy_api//envoy/extensions/filters/http/router/v3:pkg"],
)

grpc_upb_proto_library(
    name = "envoy_extensions_filters_network_http_connection_manager_upb",
    deps = ["@envoy_api//envoy/extensions/filters/network/http_connection_manager/v3:pkg"],
)

grpc_upb_proto_reflection_library(
    name = "envoy_extensions_filters_network_http_connection_manager_upbdefs",
    deps = ["@envoy_api//envoy/extensions/filters/network/http_connection_manager/v3:pkg"],
)

grpc_upb_proto_library(
    name = "envoy_extensions_transport_sockets_tls_upb",
    deps = ["@envoy_api//envoy/extensions/transport_sockets/tls/v3:pkg"],
)

grpc_upb_proto_reflection_library(
    name = "envoy_extensions_transport_sockets_tls_upbdefs",
    deps = ["@envoy_api//envoy/extensions/transport_sockets/tls/v3:pkg"],
)

grpc_upb_proto_library(
    name = "envoy_service_discovery_upb",
    deps = ["@envoy_api//envoy/service/discovery/v3:pkg"],
)

grpc_upb_proto_reflection_library(
    name = "envoy_service_discovery_upbdefs",
    deps = ["@envoy_api//envoy/service/discovery/v3:pkg"],
)

grpc_upb_proto_library(
    name = "envoy_service_load_stats_upb",
    deps = ["@envoy_api//envoy/service/load_stats/v3:pkg"],
)

grpc_upb_proto_reflection_library(
    name = "envoy_service_load_stats_upbdefs",
    deps = ["@envoy_api//envoy/service/load_stats/v3:pkg"],
)

grpc_upb_proto_library(
    name = "envoy_service_status_upb",
    deps = ["@envoy_api//envoy/service/status/v3:pkg"],
)

grpc_upb_proto_reflection_library(
    name = "envoy_service_status_upbdefs",
    deps = ["@envoy_api//envoy/service/status/v3:pkg"],
)

grpc_upb_proto_library(
    name = "envoy_type_matcher_upb",
    deps = ["@envoy_api//envoy/type/matcher/v3:pkg"],
)

grpc_upb_proto_library(
    name = "envoy_type_upb",
    deps = ["@envoy_api//envoy/type/v3:pkg"],
)

grpc_upb_proto_library(
    name = "xds_type_upb",
    deps = ["@com_github_cncf_udpa//xds/type/v3:pkg"],
)

grpc_upb_proto_reflection_library(
    name = "xds_type_upbdefs",
    deps = ["@com_github_cncf_udpa//xds/type/v3:pkg"],
)

grpc_upb_proto_library(
    name = "xds_orca_upb",
    deps = ["@com_github_cncf_udpa//xds/data/orca/v3:pkg"],
)

grpc_upb_proto_library(
    name = "xds_orca_service_upb",
    deps = ["@com_github_cncf_udpa//xds/service/orca/v3:pkg"],
)

grpc_upb_proto_library(
    name = "grpc_health_upb",
    deps = ["//src/proto/grpc/health/v1:health_proto_descriptor"],
)

grpc_upb_proto_library(
    name = "google_rpc_status_upb",
    deps = ["@com_google_googleapis//google/rpc:status_proto"],
)

grpc_upb_proto_reflection_library(
    name = "google_rpc_status_upbdefs",
    deps = ["@com_google_googleapis//google/rpc:status_proto"],
)

grpc_upb_proto_library(
    name = "grpc_lb_upb",
    deps = ["//src/proto/grpc/lb/v1:load_balancer_proto_descriptor"],
)

grpc_upb_proto_library(
    name = "alts_upb",
    deps = ["//src/proto/grpc/gcp:alts_handshaker_proto"],
)

grpc_upb_proto_library(
    name = "rls_upb",
    deps = ["//src/proto/grpc/lookup/v1:rls_proto_descriptor"],
)

grpc_upb_proto_library(
    name = "rls_config_upb",
    deps = ["//src/proto/grpc/lookup/v1:rls_config_proto_descriptor"],
)

grpc_upb_proto_reflection_library(
    name = "rls_config_upbdefs",
    deps = ["//src/proto/grpc/lookup/v1:rls_config_proto_descriptor"],
)

WELL_KNOWN_PROTO_TARGETS = [
    "any",
    "duration",
    "empty",
    "struct",
    "timestamp",
    "wrappers",
]

[grpc_upb_proto_library(
    name = "protobuf_" + target + "_upb",
    deps = ["@com_google_protobuf//:" + target + "_proto"],
) for target in WELL_KNOWN_PROTO_TARGETS]

[grpc_upb_proto_reflection_library(
    name = "protobuf_" + target + "_upbdefs",
    deps = ["@com_google_protobuf//:" + target + "_proto"],
) for target in WELL_KNOWN_PROTO_TARGETS]

grpc_generate_one_off_targets()

filegroup(
    name = "root_certificates",
    srcs = [
        "etc/roots.pem",
    ],
    visibility = ["//visibility:public"],
)<|MERGE_RESOLUTION|>--- conflicted
+++ resolved
@@ -3452,11 +3452,8 @@
         "orphanable",
         "ref_counted_ptr",
         "server_address",
-<<<<<<< HEAD
+        "time",
         "unique_type_name",
-=======
-        "time",
->>>>>>> aa6493af
     ],
 )
 
