# gRPC Bazel BUILD file.
#
# Copyright 2016 gRPC authors.
#
# Licensed under the Apache License, Version 2.0 (the "License");
# you may not use this file except in compliance with the License.
# You may obtain a copy of the License at
#
#     http://www.apache.org/licenses/LICENSE-2.0
#
# Unless required by applicable law or agreed to in writing, software
# distributed under the License is distributed on an "AS IS" BASIS,
# WITHOUT WARRANTIES OR CONDITIONS OF ANY KIND, either express or implied.
# See the License for the specific language governing permissions and
# limitations under the License.

load(
    "//bazel:grpc_build_system.bzl",
    "grpc_cc_library",
    "grpc_generate_one_off_targets",
    "grpc_upb_proto_library",
    "python_config_settings",
)
load("@bazel_skylib//lib:selects.bzl", "selects")

licenses(["notice"])

package(
    default_visibility = ["//visibility:public"],
    features = [
        "layering_check",
        "-parse_headers",
    ],
)

exports_files([
    "LICENSE",
    "etc/roots.pem",
])

config_setting(
    name = "grpc_no_ares",
    values = {"define": "grpc_no_ares=true"},
)

config_setting(
    name = "grpc_no_xds_define",
    values = {"define": "grpc_no_xds=true"},
)

config_setting(
    name = "android",
    values = {"crosstool_top": "//external:android/crosstool"},
)

config_setting(
    name = "ios",
    values = {"apple_platform_type": "ios"},
)

selects.config_setting_group(
    name = "grpc_no_xds",
    match_any = [
        ":grpc_no_xds_define",
        # In addition to disabling XDS support when --define=grpc_no_xds=true is
        # specified, we also disable it on mobile platforms where it is not
        # likely to be needed and where reducing the binary size is more
        # important.
        ":android",
        ":ios",
    ],
)

config_setting(
    name = "grpc_allow_exceptions",
    values = {"define": "GRPC_ALLOW_EXCEPTIONS=1"},
)

config_setting(
    name = "grpc_disallow_exceptions",
    values = {"define": "GRPC_ALLOW_EXCEPTIONS=0"},
)

config_setting(
    name = "remote_execution",
    values = {"define": "GRPC_PORT_ISOLATED_RUNTIME=1"},
)

config_setting(
    name = "windows",
    values = {"cpu": "x64_windows"},
)

config_setting(
    name = "windows_msvc",
    values = {"cpu": "x64_windows_msvc"},
)

config_setting(
    name = "mac_x86_64",
    values = {"cpu": "darwin"},
)

config_setting(
    name = "use_strict_warning",
    values = {"define": "use_strict_warning=true"},
)

python_config_settings()

# This should be updated along with build_handwritten.yaml
g_stands_for = "guileless"  # @unused

core_version = "18.0.0"  # @unused

version = "1.40.0-dev"  # @unused

GPR_PUBLIC_HDRS = [
    "include/grpc/support/alloc.h",
    "include/grpc/support/atm.h",
    "include/grpc/support/atm_gcc_atomic.h",
    "include/grpc/support/atm_gcc_sync.h",
    "include/grpc/support/atm_windows.h",
    "include/grpc/support/cpu.h",
    "include/grpc/support/log.h",
    "include/grpc/support/log_windows.h",
    "include/grpc/support/port_platform.h",
    "include/grpc/support/string_util.h",
    "include/grpc/support/sync.h",
    "include/grpc/support/sync_abseil.h",
    "include/grpc/support/sync_custom.h",
    "include/grpc/support/sync_generic.h",
    "include/grpc/support/sync_posix.h",
    "include/grpc/support/sync_windows.h",
    "include/grpc/support/thd_id.h",
    "include/grpc/support/time.h",
]

GRPC_PUBLIC_HDRS = [
    "include/grpc/byte_buffer.h",
    "include/grpc/byte_buffer_reader.h",
    "include/grpc/compression.h",
    "include/grpc/fork.h",
    "include/grpc/grpc.h",
    "include/grpc/grpc_posix.h",
    "include/grpc/grpc_security_constants.h",
    "include/grpc/slice.h",
    "include/grpc/slice_buffer.h",
    "include/grpc/status.h",
    "include/grpc/load_reporting.h",
    "include/grpc/support/workaround_list.h",
]

GRPC_PUBLIC_EVENT_ENGINE_HDRS = [
    "include/grpc/event_engine/endpoint_config.h",
    "include/grpc/event_engine/event_engine.h",
    "include/grpc/event_engine/port.h",
    "include/grpc/event_engine/slice_allocator.h",
]

GRPC_SECURE_PUBLIC_HDRS = [
    "include/grpc/grpc_security.h",
]

# TODO(ctiller): layer grpc atop grpc_unsecure, layer grpc++ atop grpc++_unsecure
GRPCXX_SRCS = [
    "src/cpp/client/channel_cc.cc",
    "src/cpp/client/client_callback.cc",
    "src/cpp/client/client_context.cc",
    "src/cpp/client/client_interceptor.cc",
    "src/cpp/client/create_channel.cc",
    "src/cpp/client/create_channel_internal.cc",
    "src/cpp/client/create_channel_posix.cc",
    "src/cpp/client/credentials_cc.cc",
    "src/cpp/common/alarm.cc",
    "src/cpp/common/channel_arguments.cc",
    "src/cpp/common/channel_filter.cc",
    "src/cpp/common/completion_queue_cc.cc",
    "src/cpp/common/core_codegen.cc",
    "src/cpp/common/resource_quota_cc.cc",
    "src/cpp/common/rpc_method.cc",
    "src/cpp/common/version_cc.cc",
    "src/cpp/common/validate_service_config.cc",
    "src/cpp/server/async_generic_service.cc",
    "src/cpp/server/channel_argument_option.cc",
    "src/cpp/server/create_default_thread_pool.cc",
    "src/cpp/server/dynamic_thread_pool.cc",
    "src/cpp/server/external_connection_acceptor_impl.cc",
    "src/cpp/server/health/default_health_check_service.cc",
    "src/cpp/server/health/health_check_service.cc",
    "src/cpp/server/health/health_check_service_server_builder_option.cc",
    "src/cpp/server/server_builder.cc",
    "src/cpp/server/server_callback.cc",
    "src/cpp/server/server_cc.cc",
    "src/cpp/server/server_context.cc",
    "src/cpp/server/server_credentials.cc",
    "src/cpp/server/server_posix.cc",
    "src/cpp/thread_manager/thread_manager.cc",
    "src/cpp/util/byte_buffer_cc.cc",
    "src/cpp/util/status.cc",
    "src/cpp/util/string_ref.cc",
    "src/cpp/util/time_cc.cc",
]

GRPCXX_HDRS = [
    "src/cpp/client/create_channel_internal.h",
    "src/cpp/common/channel_filter.h",
    "src/cpp/server/dynamic_thread_pool.h",
    "src/cpp/server/external_connection_acceptor_impl.h",
    "src/cpp/server/health/default_health_check_service.h",
    "src/cpp/server/thread_pool_interface.h",
    "src/cpp/thread_manager/thread_manager.h",
]

GRPCXX_PUBLIC_HDRS = [
    "include/grpc++/alarm.h",
    "include/grpc++/channel.h",
    "include/grpc++/client_context.h",
    "include/grpc++/completion_queue.h",
    "include/grpc++/create_channel.h",
    "include/grpc++/create_channel_posix.h",
    "include/grpc++/ext/health_check_service_server_builder_option.h",
    "include/grpc++/generic/async_generic_service.h",
    "include/grpc++/generic/generic_stub.h",
    "include/grpc++/grpc++.h",
    "include/grpc++/health_check_service_interface.h",
    "include/grpc++/impl/call.h",
    "include/grpc++/impl/channel_argument_option.h",
    "include/grpc++/impl/client_unary_call.h",
    "include/grpc++/impl/codegen/core_codegen.h",
    "include/grpc++/impl/grpc_library.h",
    "include/grpc++/impl/method_handler_impl.h",
    "include/grpc++/impl/rpc_method.h",
    "include/grpc++/impl/rpc_service_method.h",
    "include/grpc++/impl/serialization_traits.h",
    "include/grpc++/impl/server_builder_option.h",
    "include/grpc++/impl/server_builder_plugin.h",
    "include/grpc++/impl/server_initializer.h",
    "include/grpc++/impl/service_type.h",
    "include/grpc++/security/auth_context.h",
    "include/grpc++/resource_quota.h",
    "include/grpc++/security/auth_metadata_processor.h",
    "include/grpc++/security/credentials.h",
    "include/grpc++/security/server_credentials.h",
    "include/grpc++/server.h",
    "include/grpc++/server_builder.h",
    "include/grpc++/server_context.h",
    "include/grpc++/server_posix.h",
    "include/grpc++/support/async_stream.h",
    "include/grpc++/support/async_unary_call.h",
    "include/grpc++/support/byte_buffer.h",
    "include/grpc++/support/channel_arguments.h",
    "include/grpc++/support/config.h",
    "include/grpc++/support/slice.h",
    "include/grpc++/support/status.h",
    "include/grpc++/support/status_code_enum.h",
    "include/grpc++/support/string_ref.h",
    "include/grpc++/support/stub_options.h",
    "include/grpc++/support/sync_stream.h",
    "include/grpc++/support/time.h",
    "include/grpcpp/alarm.h",
    "include/grpcpp/channel.h",
    "include/grpcpp/client_context.h",
    "include/grpcpp/completion_queue.h",
    "include/grpcpp/create_channel.h",
    "include/grpcpp/create_channel_posix.h",
    "include/grpcpp/ext/health_check_service_server_builder_option.h",
    "include/grpcpp/generic/async_generic_service.h",
    "include/grpcpp/generic/generic_stub.h",
    "include/grpcpp/grpcpp.h",
    "include/grpcpp/health_check_service_interface.h",
    "include/grpcpp/impl/call.h",
    "include/grpcpp/impl/channel_argument_option.h",
    "include/grpcpp/impl/client_unary_call.h",
    "include/grpcpp/impl/codegen/core_codegen.h",
    "include/grpcpp/impl/grpc_library.h",
    "include/grpcpp/impl/method_handler_impl.h",
    "include/grpcpp/impl/rpc_method.h",
    "include/grpcpp/impl/rpc_service_method.h",
    "include/grpcpp/impl/serialization_traits.h",
    "include/grpcpp/impl/server_builder_option.h",
    "include/grpcpp/impl/server_builder_plugin.h",
    "include/grpcpp/impl/server_initializer.h",
    "include/grpcpp/impl/service_type.h",
    "include/grpcpp/resource_quota.h",
    "include/grpcpp/security/auth_context.h",
    "include/grpcpp/security/auth_metadata_processor.h",
    "include/grpcpp/security/credentials.h",
    "include/grpcpp/security/server_credentials.h",
    "include/grpcpp/security/tls_certificate_provider.h",
    "include/grpcpp/security/authorization_policy_provider.h",
    "include/grpcpp/security/tls_credentials_options.h",
    "include/grpcpp/server.h",
    "include/grpcpp/server_builder.h",
    "include/grpcpp/server_context.h",
    "include/grpcpp/server_posix.h",
    "include/grpcpp/support/async_stream.h",
    "include/grpcpp/support/async_unary_call.h",
    "include/grpcpp/support/byte_buffer.h",
    "include/grpcpp/support/channel_arguments.h",
    "include/grpcpp/support/client_callback.h",
    "include/grpcpp/support/client_interceptor.h",
    "include/grpcpp/support/config.h",
    "include/grpcpp/support/interceptor.h",
    "include/grpcpp/support/message_allocator.h",
    "include/grpcpp/support/method_handler.h",
    "include/grpcpp/support/proto_buffer_reader.h",
    "include/grpcpp/support/proto_buffer_writer.h",
    "include/grpcpp/support/server_callback.h",
    "include/grpcpp/support/server_interceptor.h",
    "include/grpcpp/support/slice.h",
    "include/grpcpp/support/status.h",
    "include/grpcpp/support/status_code_enum.h",
    "include/grpcpp/support/string_ref.h",
    "include/grpcpp/support/stub_options.h",
    "include/grpcpp/support/sync_stream.h",
    "include/grpcpp/support/time.h",
    "include/grpcpp/support/validate_service_config.h",
]

grpc_cc_library(
    name = "gpr",
    language = "c++",
    public_hdrs = GPR_PUBLIC_HDRS,
    standalone = True,
    visibility = ["@grpc:public"],
    deps = [
        "gpr_base",
    ],
)

grpc_cc_library(
    name = "grpc_unsecure",
    srcs = [
        "src/core/lib/security/authorization/authorization_policy_provider_null_vtable.cc",
        "src/core/lib/surface/init.cc",
        "src/core/lib/surface/init_unsecure.cc",
        "src/core/plugin_registry/grpc_unsecure_plugin_registry.cc",
    ],
    language = "c++",
    public_hdrs = GRPC_PUBLIC_HDRS,
    standalone = True,
    visibility = ["@grpc:public"],
    deps = [
        "config",
        "gpr_base",
        "grpc_base_c",
        "grpc_common",
        "grpc_lb_policy_grpclb",
        "grpc_trace",
    ],
)

grpc_cc_library(
    name = "grpc",
    srcs = [
        "src/core/lib/surface/init.cc",
        "src/core/plugin_registry/grpc_plugin_registry.cc",
    ],
    defines = select({
        "grpc_no_xds": ["GRPC_NO_XDS"],
        "//conditions:default": [],
    }),
    language = "c++",
    public_hdrs = GRPC_PUBLIC_HDRS + GRPC_SECURE_PUBLIC_HDRS,
    select_deps = {
        "grpc_no_xds": [],
        "//conditions:default": [
            "grpc_lb_policy_cds",
            "grpc_lb_policy_xds_cluster_impl",
            "grpc_lb_policy_xds_cluster_manager",
            "grpc_lb_policy_xds_cluster_resolver",
            "grpc_resolver_xds",
            "grpc_resolver_c2p",
            "grpc_xds_server_config_fetcher",
        ],
    },
    standalone = True,
    visibility = [
        "@grpc:public",
    ],
    deps = [
        "config",
        "gpr_base",
        "grpc_base_c",
        "grpc_common",
        "grpc_lb_policy_grpclb_secure",
        "grpc_secure",
        "grpc_trace",
        "grpc_transport_chttp2_client_secure",
        "grpc_transport_chttp2_server_secure",
    ],
)

grpc_cc_library(
    name = "grpc++_public_hdrs",
    hdrs = GRPCXX_PUBLIC_HDRS,
    external_deps = [
        "absl/synchronization",
        "protobuf_headers",
    ],
    visibility = ["@grpc:public"],
)

grpc_cc_library(
    name = "grpc++",
    hdrs = [
        "src/cpp/client/secure_credentials.h",
        "src/cpp/common/secure_auth_context.h",
        "src/cpp/common/tls_credentials_options_util.h",
        "src/cpp/server/secure_server_credentials.h",
    ],
    language = "c++",
    public_hdrs = GRPCXX_PUBLIC_HDRS,
    select_deps = {
        "grpc_no_xds": [],
        "//conditions:default": [
            "grpc++_xds_client",
            "grpc++_xds_server",
        ],
    },
    standalone = True,
    visibility = [
        "@grpc:public",
    ],
    deps = [
        "grpc++_internals",
    ],
)

grpc_cc_library(
    name = "grpc++_internals",
    srcs = [
        "src/cpp/client/insecure_credentials.cc",
        "src/cpp/client/secure_credentials.cc",
        "src/cpp/common/auth_property_iterator.cc",
        "src/cpp/common/secure_auth_context.cc",
        "src/cpp/common/secure_channel_arguments.cc",
        "src/cpp/common/secure_create_auth_context.cc",
        "src/cpp/common/tls_certificate_provider.cc",
        "src/cpp/common/tls_credentials_options.cc",
        "src/cpp/common/tls_credentials_options_util.cc",
        "src/cpp/server/insecure_server_credentials.cc",
        "src/cpp/server/secure_server_credentials.cc",
    ],
    hdrs = [
        "src/cpp/client/secure_credentials.h",
        "src/cpp/common/secure_auth_context.h",
        "src/cpp/common/tls_credentials_options_util.h",
        "src/cpp/server/secure_server_credentials.h",
    ],
    external_deps = [
        "absl/synchronization",
        "absl/container:inlined_vector",
        "absl/strings",
        "protobuf_headers",
    ],
    language = "c++",
    public_hdrs = GRPCXX_PUBLIC_HDRS,
    deps = [
        "gpr_base",
        "grpc",
        "grpc++_base",
        "grpc++_codegen_base",
        "grpc++_codegen_base_src",
        "grpc++_codegen_proto",
        "grpc_base_c",
        "grpc_codegen",
        "grpc_secure",
        "ref_counted_ptr",
    ],
)

grpc_cc_library(
    name = "grpc++_xds_client",
    srcs = [
        "src/cpp/client/xds_credentials.cc",
    ],
    hdrs = [
        "src/cpp/client/secure_credentials.h",
    ],
    external_deps = [
        "absl/container:inlined_vector",
    ],
    language = "c++",
    deps = [
        "grpc++_internals",
    ],
)

grpc_cc_library(
    name = "grpc++_xds_server",
    srcs = [
        "src/cpp/server/xds_server_credentials.cc",
    ],
    hdrs = [
        "src/cpp/server/secure_server_credentials.h",
    ],
    language = "c++",
    public_hdrs = [
        "include/grpcpp/xds_server_builder.h",
    ],
    visibility = ["@grpc:xds"],
    deps = [
        "grpc++_internals",
    ],
)

grpc_cc_library(
    name = "grpc++_unsecure",
    srcs = [
        "src/cpp/client/insecure_credentials.cc",
        "src/cpp/common/insecure_create_auth_context.cc",
        "src/cpp/server/insecure_server_credentials.cc",
    ],
    language = "c++",
    standalone = True,
    visibility = ["@grpc:public"],
    deps = [
        "gpr",
        "grpc++_base_unsecure",
        "grpc++_codegen_base",
        "grpc++_codegen_base_src",
        "grpc++_codegen_proto",
        "grpc_unsecure",
    ],
)

grpc_cc_library(
    name = "grpc++_error_details",
    srcs = [
        "src/cpp/util/error_details.cc",
    ],
    hdrs = [
        "include/grpc++/support/error_details.h",
        "include/grpcpp/support/error_details.h",
    ],
    language = "c++",
    standalone = True,
    visibility = ["@grpc:public"],
    deps = [
        "grpc++",
    ],
)

grpc_cc_library(
    name = "grpc++_alts",
    srcs = [
        "src/cpp/common/alts_context.cc",
        "src/cpp/common/alts_util.cc",
    ],
    hdrs = [
        "include/grpcpp/security/alts_context.h",
        "include/grpcpp/security/alts_util.h",
    ],
    external_deps = [
        "upb_lib",
    ],
    language = "c++",
    standalone = True,
    visibility = ["@grpc:tsi"],
    deps = [
        "alts_upb",
        "alts_util",
        "gpr_base",
        "grpc++",
        "tsi",
    ],
)

grpc_cc_library(
    name = "grpc_csharp_ext",
    srcs = [
        "src/csharp/ext/grpc_csharp_ext.c",
    ],
    language = "csharp",
    deps = [
        "gpr",
        "grpc",
    ],
)

grpc_cc_library(
    name = "census",
    srcs = [
        "src/core/ext/filters/census/grpc_context.cc",
    ],
    language = "c++",
    public_hdrs = [
        "include/grpc/census.h",
    ],
    deps = [
        "gpr_base",
        "grpc_base_c",
        "grpc_trace",
    ],
)

grpc_cc_library(
    name = "grpc++_internal_hdrs_only",
    hdrs = [
        "include/grpcpp/impl/codegen/sync.h",
    ],
    external_deps = [
        "absl/synchronization",
    ],
    language = "c++",
    deps = [
        "gpr_codegen",
    ],
)

grpc_cc_library(
    name = "gpr_base",
    srcs = [
        "src/core/lib/gpr/alloc.cc",
        "src/core/lib/gpr/atm.cc",
        "src/core/lib/gpr/cpu_iphone.cc",
        "src/core/lib/gpr/cpu_linux.cc",
        "src/core/lib/gpr/cpu_posix.cc",
        "src/core/lib/gpr/cpu_windows.cc",
        "src/core/lib/gpr/env_linux.cc",
        "src/core/lib/gpr/env_posix.cc",
        "src/core/lib/gpr/env_windows.cc",
        "src/core/lib/gpr/log.cc",
        "src/core/lib/gpr/log_android.cc",
        "src/core/lib/gpr/log_linux.cc",
        "src/core/lib/gpr/log_posix.cc",
        "src/core/lib/gpr/log_windows.cc",
        "src/core/lib/gpr/murmur_hash.cc",
        "src/core/lib/gpr/string.cc",
        "src/core/lib/gpr/string_posix.cc",
        "src/core/lib/gpr/string_util_windows.cc",
        "src/core/lib/gpr/string_windows.cc",
        "src/core/lib/gpr/sync.cc",
        "src/core/lib/gpr/sync_abseil.cc",
        "src/core/lib/gpr/sync_posix.cc",
        "src/core/lib/gpr/sync_windows.cc",
        "src/core/lib/gpr/time.cc",
        "src/core/lib/gpr/time_posix.cc",
        "src/core/lib/gpr/time_precise.cc",
        "src/core/lib/gpr/time_windows.cc",
        "src/core/lib/gpr/tmpfile_msys.cc",
        "src/core/lib/gpr/tmpfile_posix.cc",
        "src/core/lib/gpr/tmpfile_windows.cc",
        "src/core/lib/gpr/wrap_memcpy.cc",
        "src/core/lib/gprpp/arena.cc",
        "src/core/lib/gprpp/examine_stack.cc",
        "src/core/lib/gprpp/fork.cc",
        "src/core/lib/gprpp/global_config_env.cc",
        "src/core/lib/gprpp/host_port.cc",
        "src/core/lib/gprpp/mpscq.cc",
        "src/core/lib/gprpp/stat_posix.cc",
        "src/core/lib/gprpp/stat_windows.cc",
        "src/core/lib/gprpp/status_helper.cc",
        "src/core/lib/gprpp/thd_posix.cc",
        "src/core/lib/gprpp/thd_windows.cc",
        "src/core/lib/gprpp/time_util.cc",
        "src/core/lib/profiling/basic_timers.cc",
        "src/core/lib/profiling/stap_timers.cc",
    ],
    hdrs = [
        "src/core/lib/gpr/alloc.h",
        "src/core/lib/gpr/env.h",
        "src/core/lib/gpr/murmur_hash.h",
        "src/core/lib/gpr/spinlock.h",
        "src/core/lib/gpr/string.h",
        "src/core/lib/gpr/string_windows.h",
        "src/core/lib/gpr/time_precise.h",
        "src/core/lib/gpr/tmpfile.h",
        "src/core/lib/gpr/useful.h",
        "src/core/lib/gprpp/arena.h",
        "src/core/lib/gprpp/atomic.h",
        "src/core/lib/gprpp/examine_stack.h",
        "src/core/lib/gprpp/fork.h",
        "src/core/lib/gprpp/global_config.h",
        "src/core/lib/gprpp/global_config_custom.h",
        "src/core/lib/gprpp/global_config_env.h",
        "src/core/lib/gprpp/global_config_generic.h",
        "src/core/lib/gprpp/host_port.h",
        "src/core/lib/gprpp/manual_constructor.h",
        "src/core/lib/gprpp/memory.h",
        "src/core/lib/gprpp/mpscq.h",
        "src/core/lib/gprpp/stat.h",
        "src/core/lib/gprpp/status_helper.h",
        "src/core/lib/gprpp/sync.h",
        "src/core/lib/gprpp/thd.h",
        "src/core/lib/gprpp/time_util.h",
        "src/core/lib/profiling/timers.h",
    ],
    external_deps = [
        "absl/base",
        "absl/base:core_headers",
        "absl/memory",
        "absl/status",
        "absl/strings",
        "absl/strings:cord",
        "absl/strings:str_format",
        "absl/synchronization",
        "absl/time:time",
        "absl/types:optional",
        "upb_lib",
    ],
    language = "c++",
    public_hdrs = GPR_PUBLIC_HDRS,
    visibility = ["@grpc:alt_gpr_base_legacy"],
    deps = [
        "construct_destruct",
        "debug_location",
        "google_api_upb",
        "gpr_codegen",
        "gpr_tls",
        "grpc_codegen",
    ],
)

grpc_cc_library(
    name = "gpr_tls",
    hdrs = ["src/core/lib/gpr/tls.h"],
    deps = ["gpr_platform"],
)

grpc_cc_library(
    name = "capture",
    external_deps = ["absl/utility"],
    language = "c++",
    public_hdrs = ["src/core/lib/gprpp/capture.h"],
    deps = ["gpr_platform"],
)

grpc_cc_library(
    name = "construct_destruct",
    language = "c++",
    public_hdrs = ["src/core/lib/gprpp/construct_destruct.h"],
)

grpc_cc_library(
    name = "gpr_codegen",
    language = "c++",
    public_hdrs = [
        "include/grpc/impl/codegen/atm.h",
        "include/grpc/impl/codegen/atm_gcc_atomic.h",
        "include/grpc/impl/codegen/atm_gcc_sync.h",
        "include/grpc/impl/codegen/atm_windows.h",
        "include/grpc/impl/codegen/fork.h",
        "include/grpc/impl/codegen/gpr_slice.h",
        "include/grpc/impl/codegen/gpr_types.h",
        "include/grpc/impl/codegen/log.h",
        "include/grpc/impl/codegen/port_platform.h",
        "include/grpc/impl/codegen/sync.h",
        "include/grpc/impl/codegen/sync_abseil.h",
        "include/grpc/impl/codegen/sync_custom.h",
        "include/grpc/impl/codegen/sync_generic.h",
        "include/grpc/impl/codegen/sync_posix.h",
        "include/grpc/impl/codegen/sync_windows.h",
    ],
    visibility = ["@grpc:public"],
)

# A library that vends only port_platform, so that libraries that don't need
# anything else from gpr can still be portable!
grpc_cc_library(
    name = "gpr_platform",
    language = "c++",
    public_hdrs = [
        "include/grpc/impl/codegen/port_platform.h",
    ],
)

grpc_cc_library(
    name = "grpc_trace",
    srcs = ["src/core/lib/debug/trace.cc"],
    hdrs = ["src/core/lib/debug/trace.h"],
    language = "c++",
    public_hdrs = GRPC_PUBLIC_HDRS,
    visibility = ["@grpc:trace"],
    deps = [
        "gpr",
        "grpc_codegen",
    ],
)

grpc_cc_library(
    name = "atomic",
    language = "c++",
    public_hdrs = [
        "src/core/lib/gprpp/atomic.h",
    ],
    deps = [
        "gpr",
    ],
)

grpc_cc_library(
    name = "config",
    srcs = [
        "src/core/lib/config/core_configuration.cc",
    ],
    language = "c++",
    public_hdrs = [
        "src/core/lib/config/core_configuration.h",
    ],
    deps = [
        "gpr_platform",
    ],
)

grpc_cc_library(
    name = "debug_location",
    language = "c++",
    public_hdrs = ["src/core/lib/gprpp/debug_location.h"],
    visibility = ["@grpc:debug_location"],
)

grpc_cc_library(
    name = "overload",
    language = "c++",
    public_hdrs = ["src/core/lib/gprpp/overload.h"],
    deps = ["gpr_platform"],
)

grpc_cc_library(
    name = "match",
    external_deps = [
        "absl/types:variant",
    ],
    language = "c++",
    public_hdrs = ["src/core/lib/gprpp/match.h"],
    deps = [
        "gpr_platform",
        "overload",
    ],
)

grpc_cc_library(
    name = "table",
    external_deps = ["absl/utility"],
    language = "c++",
    public_hdrs = ["src/core/lib/gprpp/table.h"],
    deps = [
        "bitset",
        "gpr_platform",
    ],
)

grpc_cc_library(
    name = "bitset",
    language = "c++",
    public_hdrs = ["src/core/lib/gprpp/bitset.h"],
    deps = [
        "gpr_platform",
    ],
)

grpc_cc_library(
    name = "orphanable",
    language = "c++",
    public_hdrs = ["src/core/lib/gprpp/orphanable.h"],
    visibility = ["@grpc:client_channel"],
    deps = [
        "debug_location",
        "gpr_base",
        "grpc_trace",
        "ref_counted",
        "ref_counted_ptr",
    ],
)

grpc_cc_library(
    name = "poll",
    external_deps = [
        "absl/types:variant",
    ],
    language = "c++",
    public_hdrs = [
        "src/core/lib/promise/poll.h",
    ],
    deps = ["gpr_platform"],
)

grpc_cc_library(
    name = "context",
    language = "c++",
    public_hdrs = [
        "src/core/lib/promise/context.h",
    ],
    deps = [
        "gpr_platform",
        "gpr_tls",
    ],
)

grpc_cc_library(
    name = "map",
    language = "c++",
    public_hdrs = ["src/core/lib/promise/map.h"],
    deps = [
        "gpr_platform",
        "poll",
        "promise_like",
    ],
)

grpc_cc_library(
    name = "promise",
    external_deps = [
        "absl/types:optional",
    ],
    language = "c++",
    public_hdrs = [
        "src/core/lib/promise/promise.h",
    ],
    deps = [
        "gpr_platform",
        "poll",
        "promise_like",
    ],
)

grpc_cc_library(
    name = "promise_like",
    language = "c++",
    public_hdrs = [
        "src/core/lib/promise/detail/promise_like.h",
    ],
    deps = [
        "gpr_platform",
        "poll",
    ],
)

grpc_cc_library(
    name = "promise_factory",
    language = "c++",
    public_hdrs = [
        "src/core/lib/promise/detail/promise_factory.h",
    ],
    deps = [
        "gpr_platform",
        "poll",
        "promise_like",
    ],
)

grpc_cc_library(
    name = "if",
    external_deps = [
        "absl/status:statusor",
    ],
    language = "c++",
    public_hdrs = ["src/core/lib/promise/if.h"],
    deps = [
        "gpr_platform",
        "poll",
        "promise_factory",
    ],
)

grpc_cc_library(
    name = "promise_status",
    external_deps = [
        "absl/status",
        "absl/status:statusor",
    ],
    language = "c++",
    public_hdrs = [
        "src/core/lib/promise/detail/status.h",
    ],
    deps = ["gpr_platform"],
)

grpc_cc_library(
    name = "race",
    language = "c++",
    public_hdrs = ["src/core/lib/promise/race.h"],
    deps = [
        "gpr_platform",
        "poll",
    ],
)

grpc_cc_library(
    name = "loop",
    language = "c++",
    public_hdrs = [
        "src/core/lib/promise/loop.h",
    ],
    deps = [
        "gpr_platform",
        "poll",
        "promise_factory",
    ],
)

grpc_cc_library(
    name = "switch",
    language = "c++",
    public_hdrs = [
        "src/core/lib/promise/detail/switch.h",
    ],
    deps = ["gpr_platform"],
)

grpc_cc_library(
<<<<<<< HEAD
    name = "basic_seq",
    language = "c++",
    public_hdrs = [
        "src/core/lib/promise/detail/basic_seq.h",
    ],
    deps = [
=======
    name = "basic_join",
    language = "c++",
    public_hdrs = [
        "src/core/lib/promise/detail/basic_join.h",
    ],
    deps = [
        "bitset",
>>>>>>> d606f725
        "construct_destruct",
        "gpr_platform",
        "poll",
        "promise_factory",
<<<<<<< HEAD
        "switch",
=======
>>>>>>> d606f725
    ],
)

grpc_cc_library(
<<<<<<< HEAD
    name = "seq",
    language = "c++",
    public_hdrs = [
        "src/core/lib/promise/seq.h",
    ],
    deps = [
        "basic_seq",
=======
    name = "join",
    language = "c++",
    public_hdrs = [
        "src/core/lib/promise/join.h",
    ],
    deps = [
        "basic_join",
>>>>>>> d606f725
        "gpr_platform",
    ],
)

grpc_cc_library(
<<<<<<< HEAD
    name = "try_seq",
    language = "c++",
    public_hdrs = [
        "src/core/lib/promise/try_seq.h",
    ],
    deps = [
        "basic_seq",
=======
    name = "try_join",
    language = "c++",
    public_hdrs = [
        "src/core/lib/promise/try_join.h",
    ],
    deps = [
        "basic_join",
>>>>>>> d606f725
        "gpr_platform",
        "promise_status",
    ],
)

grpc_cc_library(
    name = "ref_counted",
    language = "c++",
    public_hdrs = ["src/core/lib/gprpp/ref_counted.h"],
    deps = [
        "atomic",
        "debug_location",
        "gpr_base",
        "grpc_trace",
        "ref_counted_ptr",
    ],
)

grpc_cc_library(
    name = "dual_ref_counted",
    language = "c++",
    public_hdrs = ["src/core/lib/gprpp/dual_ref_counted.h"],
    deps = [
        "atomic",
        "debug_location",
        "gpr_base",
        "grpc_trace",
        "orphanable",
        "ref_counted_ptr",
    ],
)

grpc_cc_library(
    name = "ref_counted_ptr",
    language = "c++",
    public_hdrs = ["src/core/lib/gprpp/ref_counted_ptr.h"],
    visibility = ["@grpc:ref_counted_ptr"],
    deps = [
        "gpr_base",
    ],
)

grpc_cc_library(
    name = "grpc_base_c",
    srcs = [
        "src/core/lib/address_utils/parse_address.cc",
        "src/core/lib/address_utils/sockaddr_utils.cc",
        "src/core/lib/avl/avl.cc",
        "src/core/lib/backoff/backoff.cc",
        "src/core/lib/channel/channel_args.cc",
        "src/core/lib/channel/channel_stack.cc",
        "src/core/lib/channel/channel_stack_builder.cc",
        "src/core/lib/channel/channel_trace.cc",
        "src/core/lib/channel/channelz.cc",
        "src/core/lib/channel/channelz_registry.cc",
        "src/core/lib/channel/connected_channel.cc",
        "src/core/lib/channel/handshaker.cc",
        "src/core/lib/channel/handshaker_registry.cc",
        "src/core/lib/channel/status_util.cc",
        "src/core/lib/compression/compression.cc",
        "src/core/lib/compression/compression_args.cc",
        "src/core/lib/compression/compression_internal.cc",
        "src/core/lib/compression/message_compress.cc",
        "src/core/lib/compression/stream_compression.cc",
        "src/core/lib/compression/stream_compression_gzip.cc",
        "src/core/lib/compression/stream_compression_identity.cc",
        "src/core/lib/debug/stats.cc",
        "src/core/lib/debug/stats_data.cc",
        "src/core/lib/event_engine/endpoint_config.cc",
        "src/core/lib/event_engine/event_engine.cc",
        "src/core/lib/event_engine/sockaddr.cc",
        "src/core/lib/http/format_request.cc",
        "src/core/lib/http/httpcli.cc",
        "src/core/lib/http/parser.cc",
        "src/core/lib/iomgr/buffer_list.cc",
        "src/core/lib/iomgr/call_combiner.cc",
        "src/core/lib/iomgr/cfstream_handle.cc",
        "src/core/lib/iomgr/combiner.cc",
        "src/core/lib/iomgr/dualstack_socket_posix.cc",
        "src/core/lib/iomgr/endpoint.cc",
        "src/core/lib/iomgr/endpoint_cfstream.cc",
        "src/core/lib/iomgr/endpoint_pair_event_engine.cc",
        "src/core/lib/iomgr/endpoint_pair_posix.cc",
        "src/core/lib/iomgr/endpoint_pair_uv.cc",
        "src/core/lib/iomgr/endpoint_pair_windows.cc",
        "src/core/lib/iomgr/error.cc",
        "src/core/lib/iomgr/error_cfstream.cc",
        "src/core/lib/iomgr/ev_apple.cc",
        "src/core/lib/iomgr/ev_epoll1_linux.cc",
        "src/core/lib/iomgr/ev_epollex_linux.cc",
        "src/core/lib/iomgr/ev_poll_posix.cc",
        "src/core/lib/iomgr/ev_posix.cc",
        "src/core/lib/iomgr/ev_windows.cc",
        "src/core/lib/iomgr/event_engine/closure.cc",
        "src/core/lib/iomgr/event_engine/endpoint.cc",
        "src/core/lib/iomgr/event_engine/iomgr.cc",
        "src/core/lib/iomgr/event_engine/pollset.cc",
        "src/core/lib/iomgr/event_engine/resolved_address_internal.cc",
        "src/core/lib/iomgr/event_engine/resolver.cc",
        "src/core/lib/iomgr/event_engine/tcp.cc",
        "src/core/lib/iomgr/event_engine/timer.cc",
        "src/core/lib/iomgr/exec_ctx.cc",
        "src/core/lib/iomgr/executor.cc",
        "src/core/lib/iomgr/executor/mpmcqueue.cc",
        "src/core/lib/iomgr/executor/threadpool.cc",
        "src/core/lib/iomgr/fork_posix.cc",
        "src/core/lib/iomgr/fork_windows.cc",
        "src/core/lib/iomgr/gethostname_fallback.cc",
        "src/core/lib/iomgr/gethostname_host_name_max.cc",
        "src/core/lib/iomgr/gethostname_sysconf.cc",
        "src/core/lib/iomgr/grpc_if_nametoindex_posix.cc",
        "src/core/lib/iomgr/grpc_if_nametoindex_unsupported.cc",
        "src/core/lib/iomgr/internal_errqueue.cc",
        "src/core/lib/iomgr/iocp_windows.cc",
        "src/core/lib/iomgr/iomgr.cc",
        "src/core/lib/iomgr/iomgr_custom.cc",
        "src/core/lib/iomgr/iomgr_internal.cc",
        "src/core/lib/iomgr/iomgr_posix.cc",
        "src/core/lib/iomgr/iomgr_posix_cfstream.cc",
        "src/core/lib/iomgr/iomgr_uv.cc",
        "src/core/lib/iomgr/iomgr_windows.cc",
        "src/core/lib/iomgr/is_epollexclusive_available.cc",
        "src/core/lib/iomgr/load_file.cc",
        "src/core/lib/iomgr/lockfree_event.cc",
        "src/core/lib/iomgr/polling_entity.cc",
        "src/core/lib/iomgr/pollset.cc",
        "src/core/lib/iomgr/pollset_custom.cc",
        "src/core/lib/iomgr/pollset_set.cc",
        "src/core/lib/iomgr/pollset_set_custom.cc",
        "src/core/lib/iomgr/pollset_set_windows.cc",
        "src/core/lib/iomgr/pollset_uv.cc",
        "src/core/lib/iomgr/pollset_windows.cc",
        "src/core/lib/iomgr/resolve_address.cc",
        "src/core/lib/iomgr/resolve_address_custom.cc",
        "src/core/lib/iomgr/resolve_address_posix.cc",
        "src/core/lib/iomgr/resolve_address_windows.cc",
        "src/core/lib/iomgr/resource_quota.cc",
        "src/core/lib/iomgr/socket_factory_posix.cc",
        "src/core/lib/iomgr/socket_mutator.cc",
        "src/core/lib/iomgr/socket_utils_common_posix.cc",
        "src/core/lib/iomgr/socket_utils_linux.cc",
        "src/core/lib/iomgr/socket_utils_posix.cc",
        "src/core/lib/iomgr/socket_utils_uv.cc",
        "src/core/lib/iomgr/socket_utils_windows.cc",
        "src/core/lib/iomgr/socket_windows.cc",
        "src/core/lib/iomgr/tcp_client.cc",
        "src/core/lib/iomgr/tcp_client_cfstream.cc",
        "src/core/lib/iomgr/tcp_client_custom.cc",
        "src/core/lib/iomgr/tcp_client_posix.cc",
        "src/core/lib/iomgr/tcp_client_windows.cc",
        "src/core/lib/iomgr/tcp_custom.cc",
        "src/core/lib/iomgr/tcp_posix.cc",
        "src/core/lib/iomgr/tcp_server.cc",
        "src/core/lib/iomgr/tcp_server_custom.cc",
        "src/core/lib/iomgr/tcp_server_posix.cc",
        "src/core/lib/iomgr/tcp_server_utils_posix_common.cc",
        "src/core/lib/iomgr/tcp_server_utils_posix_ifaddrs.cc",
        "src/core/lib/iomgr/tcp_server_utils_posix_noifaddrs.cc",
        "src/core/lib/iomgr/tcp_server_windows.cc",
        "src/core/lib/iomgr/tcp_uv.cc",
        "src/core/lib/iomgr/tcp_windows.cc",
        "src/core/lib/iomgr/time_averaged_stats.cc",
        "src/core/lib/iomgr/timer.cc",
        "src/core/lib/iomgr/timer_custom.cc",
        "src/core/lib/iomgr/timer_generic.cc",
        "src/core/lib/iomgr/timer_heap.cc",
        "src/core/lib/iomgr/timer_manager.cc",
        "src/core/lib/iomgr/timer_uv.cc",
        "src/core/lib/iomgr/udp_server.cc",
        "src/core/lib/iomgr/unix_sockets_posix.cc",
        "src/core/lib/iomgr/unix_sockets_posix_noop.cc",
        "src/core/lib/iomgr/wakeup_fd_eventfd.cc",
        "src/core/lib/iomgr/wakeup_fd_nospecial.cc",
        "src/core/lib/iomgr/wakeup_fd_pipe.cc",
        "src/core/lib/iomgr/wakeup_fd_posix.cc",
        "src/core/lib/iomgr/work_serializer.cc",
        "src/core/lib/json/json_reader.cc",
        "src/core/lib/json/json_util.cc",
        "src/core/lib/json/json_writer.cc",
        "src/core/lib/slice/b64.cc",
        "src/core/lib/slice/percent_encoding.cc",
        "src/core/lib/slice/slice.cc",
        "src/core/lib/slice/slice_buffer.cc",
        "src/core/lib/slice/slice_intern.cc",
        "src/core/lib/slice/slice_string_helpers.cc",
        "src/core/lib/surface/api_trace.cc",
        "src/core/lib/surface/byte_buffer.cc",
        "src/core/lib/surface/byte_buffer_reader.cc",
        "src/core/lib/surface/call.cc",
        "src/core/lib/surface/call_details.cc",
        "src/core/lib/surface/call_log_batch.cc",
        "src/core/lib/surface/channel.cc",
        "src/core/lib/surface/channel_init.cc",
        "src/core/lib/surface/channel_ping.cc",
        "src/core/lib/surface/channel_stack_type.cc",
        "src/core/lib/surface/completion_queue.cc",
        "src/core/lib/surface/completion_queue_factory.cc",
        "src/core/lib/surface/event_string.cc",
        "src/core/lib/surface/metadata_array.cc",
        "src/core/lib/surface/server.cc",
        "src/core/lib/surface/validate_metadata.cc",
        "src/core/lib/surface/version.cc",
        "src/core/lib/transport/authority_override.cc",
        "src/core/lib/transport/bdp_estimator.cc",
        "src/core/lib/transport/byte_stream.cc",
        "src/core/lib/transport/connectivity_state.cc",
        "src/core/lib/transport/error_utils.cc",
        "src/core/lib/transport/metadata.cc",
        "src/core/lib/transport/metadata_batch.cc",
        "src/core/lib/transport/pid_controller.cc",
        "src/core/lib/transport/static_metadata.cc",
        "src/core/lib/transport/status_conversion.cc",
        "src/core/lib/transport/status_metadata.cc",
        "src/core/lib/transport/timeout_encoding.cc",
        "src/core/lib/transport/transport.cc",
        "src/core/lib/transport/transport_op_string.cc",
        "src/core/lib/uri/uri_parser.cc",
    ],
    hdrs = [
        "src/core/lib/address_utils/parse_address.h",
        "src/core/lib/address_utils/sockaddr_utils.h",
        "src/core/lib/avl/avl.h",
        "src/core/lib/backoff/backoff.h",
        "src/core/lib/channel/call_tracer.h",
        "src/core/lib/channel/channel_args.h",
        "src/core/lib/channel/channel_stack.h",
        "src/core/lib/channel/channel_stack_builder.h",
        "src/core/lib/channel/channel_trace.h",
        "src/core/lib/channel/channelz.h",
        "src/core/lib/channel/channelz_registry.h",
        "src/core/lib/channel/connected_channel.h",
        "src/core/lib/channel/context.h",
        "src/core/lib/channel/handshaker.h",
        "src/core/lib/channel/handshaker_factory.h",
        "src/core/lib/channel/handshaker_registry.h",
        "src/core/lib/channel/status_util.h",
        "src/core/lib/compression/algorithm_metadata.h",
        "src/core/lib/compression/compression_args.h",
        "src/core/lib/compression/compression_internal.h",
        "src/core/lib/compression/message_compress.h",
        "src/core/lib/compression/stream_compression.h",
        "src/core/lib/compression/stream_compression_gzip.h",
        "src/core/lib/compression/stream_compression_identity.h",
        "src/core/lib/debug/stats.h",
        "src/core/lib/debug/stats_data.h",
        "src/core/lib/event_engine/endpoint_config_internal.h",
        "src/core/lib/event_engine/sockaddr.h",
        "src/core/lib/http/format_request.h",
        "src/core/lib/http/httpcli.h",
        "src/core/lib/http/parser.h",
        "src/core/lib/iomgr/block_annotate.h",
        "src/core/lib/iomgr/buffer_list.h",
        "src/core/lib/iomgr/call_combiner.h",
        "src/core/lib/iomgr/cfstream_handle.h",
        "src/core/lib/iomgr/closure.h",
        "src/core/lib/iomgr/combiner.h",
        "src/core/lib/iomgr/dynamic_annotations.h",
        "src/core/lib/iomgr/endpoint.h",
        "src/core/lib/iomgr/endpoint_cfstream.h",
        "src/core/lib/iomgr/endpoint_pair.h",
        "src/core/lib/iomgr/error.h",
        "src/core/lib/iomgr/error_cfstream.h",
        "src/core/lib/iomgr/error_internal.h",
        "src/core/lib/iomgr/ev_apple.h",
        "src/core/lib/iomgr/ev_epoll1_linux.h",
        "src/core/lib/iomgr/ev_epollex_linux.h",
        "src/core/lib/iomgr/ev_poll_posix.h",
        "src/core/lib/iomgr/ev_posix.h",
        "src/core/lib/iomgr/event_engine/closure.h",
        "src/core/lib/iomgr/event_engine/endpoint.h",
        "src/core/lib/iomgr/event_engine/iomgr.h",
        "src/core/lib/iomgr/event_engine/pollset.h",
        "src/core/lib/iomgr/event_engine/promise.h",
        "src/core/lib/iomgr/event_engine/resolved_address_internal.h",
        "src/core/lib/iomgr/exec_ctx.h",
        "src/core/lib/iomgr/executor.h",
        "src/core/lib/iomgr/executor/mpmcqueue.h",
        "src/core/lib/iomgr/executor/threadpool.h",
        "src/core/lib/iomgr/gethostname.h",
        "src/core/lib/iomgr/grpc_if_nametoindex.h",
        "src/core/lib/iomgr/internal_errqueue.h",
        "src/core/lib/iomgr/iocp_windows.h",
        "src/core/lib/iomgr/iomgr.h",
        "src/core/lib/iomgr/iomgr_custom.h",
        "src/core/lib/iomgr/iomgr_internal.h",
        "src/core/lib/iomgr/is_epollexclusive_available.h",
        "src/core/lib/iomgr/load_file.h",
        "src/core/lib/iomgr/lockfree_event.h",
        "src/core/lib/iomgr/nameser.h",
        "src/core/lib/iomgr/polling_entity.h",
        "src/core/lib/iomgr/pollset.h",
        "src/core/lib/iomgr/pollset_custom.h",
        "src/core/lib/iomgr/pollset_set.h",
        "src/core/lib/iomgr/pollset_set_custom.h",
        "src/core/lib/iomgr/pollset_set_windows.h",
        "src/core/lib/iomgr/pollset_uv.h",
        "src/core/lib/iomgr/pollset_windows.h",
        "src/core/lib/iomgr/port.h",
        "src/core/lib/iomgr/python_util.h",
        "src/core/lib/iomgr/resolve_address.h",
        "src/core/lib/iomgr/resolve_address_custom.h",
        "src/core/lib/iomgr/resource_quota.h",
        "src/core/lib/iomgr/sockaddr.h",
        "src/core/lib/iomgr/sockaddr_custom.h",
        "src/core/lib/iomgr/sockaddr_posix.h",
        "src/core/lib/iomgr/sockaddr_windows.h",
        "src/core/lib/iomgr/socket_factory_posix.h",
        "src/core/lib/iomgr/socket_mutator.h",
        "src/core/lib/iomgr/socket_utils.h",
        "src/core/lib/iomgr/socket_utils_posix.h",
        "src/core/lib/iomgr/socket_windows.h",
        "src/core/lib/iomgr/sys_epoll_wrapper.h",
        "src/core/lib/iomgr/tcp_client.h",
        "src/core/lib/iomgr/tcp_client_posix.h",
        "src/core/lib/iomgr/tcp_custom.h",
        "src/core/lib/iomgr/tcp_posix.h",
        "src/core/lib/iomgr/tcp_server.h",
        "src/core/lib/iomgr/tcp_server_utils_posix.h",
        "src/core/lib/iomgr/tcp_windows.h",
        "src/core/lib/iomgr/time_averaged_stats.h",
        "src/core/lib/iomgr/timer.h",
        "src/core/lib/iomgr/timer_custom.h",
        "src/core/lib/iomgr/timer_generic.h",
        "src/core/lib/iomgr/timer_heap.h",
        "src/core/lib/iomgr/timer_manager.h",
        "src/core/lib/iomgr/udp_server.h",
        "src/core/lib/iomgr/unix_sockets_posix.h",
        "src/core/lib/iomgr/wakeup_fd_pipe.h",
        "src/core/lib/iomgr/wakeup_fd_posix.h",
        "src/core/lib/iomgr/work_serializer.h",
        "src/core/lib/json/json.h",
        "src/core/lib/json/json_util.h",
        "src/core/lib/slice/b64.h",
        "src/core/lib/slice/percent_encoding.h",
        "src/core/lib/slice/slice_internal.h",
        "src/core/lib/slice/slice_string_helpers.h",
        "src/core/lib/slice/slice_utils.h",
        "src/core/lib/surface/api_trace.h",
        "src/core/lib/surface/call.h",
        "src/core/lib/surface/call_test_only.h",
        "src/core/lib/surface/channel.h",
        "src/core/lib/surface/channel_init.h",
        "src/core/lib/surface/channel_stack_type.h",
        "src/core/lib/surface/completion_queue.h",
        "src/core/lib/surface/completion_queue_factory.h",
        "src/core/lib/surface/event_string.h",
        "src/core/lib/surface/init.h",
        "src/core/lib/surface/lame_client.h",
        "src/core/lib/surface/server.h",
        "src/core/lib/surface/validate_metadata.h",
        "src/core/lib/transport/authority_override.h",
        "src/core/lib/transport/bdp_estimator.h",
        "src/core/lib/transport/byte_stream.h",
        "src/core/lib/transport/connectivity_state.h",
        "src/core/lib/transport/error_utils.h",
        "src/core/lib/transport/http2_errors.h",
        "src/core/lib/transport/metadata.h",
        "src/core/lib/transport/metadata_batch.h",
        "src/core/lib/transport/pid_controller.h",
        "src/core/lib/transport/static_metadata.h",
        "src/core/lib/transport/status_conversion.h",
        "src/core/lib/transport/status_metadata.h",
        "src/core/lib/transport/timeout_encoding.h",
        "src/core/lib/transport/transport.h",
        "src/core/lib/transport/transport_impl.h",
        "src/core/lib/uri/uri_parser.h",
    ],
    external_deps = [
        "absl/container:flat_hash_map",
        "absl/container:inlined_vector",
        "absl/functional:bind_front",
        "absl/memory",
        "absl/status:statusor",
        "absl/status",
        "absl/strings:str_format",
        "absl/strings",
        "absl/types:optional",
        "madler_zlib",
    ],
    language = "c++",
    public_hdrs = GRPC_PUBLIC_HDRS + GRPC_PUBLIC_EVENT_ENGINE_HDRS,
    visibility = ["@grpc:alt_grpc_base_legacy"],
    deps = [
        "bitset",
        "dual_ref_counted",
        "gpr_base",
        "gpr_codegen",
        "gpr_tls",
        "grpc_codegen",
        "grpc_trace",
        "orphanable",
        "ref_counted",
        "ref_counted_ptr",
    ],
)

grpc_cc_library(
    name = "grpc_base",
    srcs = [
        "src/core/lib/surface/lame_client.cc",
    ],
    language = "c++",
    visibility = ["@grpc:alt_grpc_base_legacy"],
    deps = [
        "atomic",
        "gpr_base",
        "grpc_base_c",
    ],
)

grpc_cc_library(
    name = "grpc_common",
    language = "c++",
    deps = [
        "grpc_base",
        # standard plugins
        "census",
        "grpc_deadline_filter",
        "grpc_client_authority_filter",
        "grpc_lb_policy_pick_first",
        "grpc_lb_policy_priority",
        "grpc_lb_policy_ring_hash",
        "grpc_lb_policy_round_robin",
        "grpc_lb_policy_weighted_target",
        "grpc_client_idle_filter",
        "grpc_max_age_filter",
        "grpc_message_size_filter",
        "grpc_resolver_dns_ares",
        "grpc_resolver_fake",
        "grpc_resolver_dns_native",
        "grpc_resolver_sockaddr",
        "grpc_transport_chttp2_client_insecure",
        "grpc_transport_chttp2_server_insecure",
        "grpc_transport_inproc",
        "grpc_fault_injection_filter",
        "grpc_workaround_cronet_compression_filter",
        "grpc_server_backward_compatibility",
    ],
)

grpc_cc_library(
    name = "grpc_client_channel",
    srcs = [
        "src/core/ext/filters/client_channel/backend_metric.cc",
        "src/core/ext/filters/client_channel/backup_poller.cc",
        "src/core/ext/filters/client_channel/channel_connectivity.cc",
        "src/core/ext/filters/client_channel/client_channel.cc",
        "src/core/ext/filters/client_channel/client_channel_channelz.cc",
        "src/core/ext/filters/client_channel/client_channel_factory.cc",
        "src/core/ext/filters/client_channel/client_channel_plugin.cc",
        "src/core/ext/filters/client_channel/config_selector.cc",
        "src/core/ext/filters/client_channel/dynamic_filters.cc",
        "src/core/ext/filters/client_channel/global_subchannel_pool.cc",
        "src/core/ext/filters/client_channel/health/health_check_client.cc",
        "src/core/ext/filters/client_channel/http_connect_handshaker.cc",
        "src/core/ext/filters/client_channel/http_proxy.cc",
        "src/core/ext/filters/client_channel/lb_policy.cc",
        "src/core/ext/filters/client_channel/lb_policy/child_policy_handler.cc",
        "src/core/ext/filters/client_channel/lb_policy_registry.cc",
        "src/core/ext/filters/client_channel/local_subchannel_pool.cc",
        "src/core/ext/filters/client_channel/proxy_mapper_registry.cc",
        "src/core/ext/filters/client_channel/resolver.cc",
        "src/core/ext/filters/client_channel/resolver_registry.cc",
        "src/core/ext/filters/client_channel/resolver_result_parsing.cc",
        "src/core/ext/filters/client_channel/retry_filter.cc",
        "src/core/ext/filters/client_channel/retry_service_config.cc",
        "src/core/ext/filters/client_channel/retry_throttle.cc",
        "src/core/ext/filters/client_channel/server_address.cc",
        "src/core/ext/filters/client_channel/service_config.cc",
        "src/core/ext/filters/client_channel/service_config_channel_arg_filter.cc",
        "src/core/ext/filters/client_channel/service_config_parser.cc",
        "src/core/ext/filters/client_channel/subchannel.cc",
        "src/core/ext/filters/client_channel/subchannel_pool_interface.cc",
    ],
    hdrs = [
        "src/core/ext/filters/client_channel/backend_metric.h",
        "src/core/ext/filters/client_channel/backup_poller.h",
        "src/core/ext/filters/client_channel/client_channel.h",
        "src/core/ext/filters/client_channel/client_channel_channelz.h",
        "src/core/ext/filters/client_channel/client_channel_factory.h",
        "src/core/ext/filters/client_channel/config_selector.h",
        "src/core/ext/filters/client_channel/connector.h",
        "src/core/ext/filters/client_channel/dynamic_filters.h",
        "src/core/ext/filters/client_channel/global_subchannel_pool.h",
        "src/core/ext/filters/client_channel/health/health_check_client.h",
        "src/core/ext/filters/client_channel/http_connect_handshaker.h",
        "src/core/ext/filters/client_channel/http_proxy.h",
        "src/core/ext/filters/client_channel/lb_policy.h",
        "src/core/ext/filters/client_channel/lb_policy/child_policy_handler.h",
        "src/core/ext/filters/client_channel/lb_policy_factory.h",
        "src/core/ext/filters/client_channel/lb_policy_registry.h",
        "src/core/ext/filters/client_channel/local_subchannel_pool.h",
        "src/core/ext/filters/client_channel/proxy_mapper.h",
        "src/core/ext/filters/client_channel/proxy_mapper_registry.h",
        "src/core/ext/filters/client_channel/resolver.h",
        "src/core/ext/filters/client_channel/resolver_factory.h",
        "src/core/ext/filters/client_channel/resolver_registry.h",
        "src/core/ext/filters/client_channel/resolver_result_parsing.h",
        "src/core/ext/filters/client_channel/retry_filter.h",
        "src/core/ext/filters/client_channel/retry_service_config.h",
        "src/core/ext/filters/client_channel/retry_throttle.h",
        "src/core/ext/filters/client_channel/server_address.h",
        "src/core/ext/filters/client_channel/service_config.h",
        "src/core/ext/filters/client_channel/service_config_call_data.h",
        "src/core/ext/filters/client_channel/service_config_parser.h",
        "src/core/ext/filters/client_channel/subchannel.h",
        "src/core/ext/filters/client_channel/subchannel_interface.h",
        "src/core/ext/filters/client_channel/subchannel_pool_interface.h",
    ],
    external_deps = [
        "absl/container:inlined_vector",
        "absl/strings",
        "absl/strings:str_format",
        "absl/types:optional",
        "absl/status:statusor",
        "upb_lib",
    ],
    language = "c++",
    visibility = ["@grpc:client_channel"],
    deps = [
        "debug_location",
        "gpr_base",
        "grpc_base_c",
        "grpc_client_authority_filter",
        "grpc_deadline_filter",
        "grpc_health_upb",
        "grpc_trace",
        "orphanable",
        "ref_counted",
        "ref_counted_ptr",
        "udpa_orca_upb",
    ],
)

grpc_cc_library(
    name = "grpc_client_idle_filter",
    srcs = [
        "src/core/ext/filters/client_idle/client_idle_filter.cc",
    ],
    language = "c++",
    deps = [
        "gpr_base",
        "grpc_base_c",
    ],
)

grpc_cc_library(
    name = "grpc_max_age_filter",
    srcs = [
        "src/core/ext/filters/max_age/max_age_filter.cc",
    ],
    hdrs = [
        "src/core/ext/filters/max_age/max_age_filter.h",
    ],
    language = "c++",
    deps = [
        "gpr_base",
        "grpc_base_c",
    ],
)

grpc_cc_library(
    name = "grpc_deadline_filter",
    srcs = [
        "src/core/ext/filters/deadline/deadline_filter.cc",
    ],
    hdrs = [
        "src/core/ext/filters/deadline/deadline_filter.h",
    ],
    language = "c++",
    deps = [
        "gpr_base",
        "grpc_base_c",
    ],
)

grpc_cc_library(
    name = "grpc_client_authority_filter",
    srcs = [
        "src/core/ext/filters/http/client_authority_filter.cc",
    ],
    hdrs = [
        "src/core/ext/filters/http/client_authority_filter.h",
    ],
    language = "c++",
    deps = [
        "gpr_base",
        "grpc_base_c",
    ],
)

grpc_cc_library(
    name = "grpc_message_size_filter",
    srcs = [
        "src/core/ext/filters/message_size/message_size_filter.cc",
    ],
    hdrs = [
        "src/core/ext/filters/message_size/message_size_filter.h",
    ],
    external_deps = ["absl/strings:str_format"],
    language = "c++",
    deps = [
        "gpr_base",
        "grpc_base_c",
        "grpc_client_channel",
        "grpc_codegen",
        "ref_counted",
        "ref_counted_ptr",
    ],
)

grpc_cc_library(
    name = "grpc_fault_injection_filter",
    srcs = [
        "src/core/ext/filters/fault_injection/fault_injection_filter.cc",
        "src/core/ext/filters/fault_injection/service_config_parser.cc",
    ],
    hdrs = [
        "src/core/ext/filters/fault_injection/fault_injection_filter.h",
        "src/core/ext/filters/fault_injection/service_config_parser.h",
    ],
    external_deps = ["absl/strings"],
    language = "c++",
    deps = [
        "gpr_base",
        "grpc_base_c",
        "grpc_client_channel",
    ],
)

grpc_cc_library(
    name = "grpc_http_filters",
    srcs = [
        "src/core/ext/filters/http/client/http_client_filter.cc",
        "src/core/ext/filters/http/http_filters_plugin.cc",
        "src/core/ext/filters/http/message_compress/message_compress_filter.cc",
        "src/core/ext/filters/http/message_compress/message_decompress_filter.cc",
        "src/core/ext/filters/http/server/http_server_filter.cc",
    ],
    hdrs = [
        "src/core/ext/filters/http/client/http_client_filter.h",
        "src/core/ext/filters/http/message_compress/message_compress_filter.h",
        "src/core/ext/filters/http/message_compress/message_decompress_filter.h",
        "src/core/ext/filters/http/server/http_server_filter.h",
    ],
    external_deps = [
        "absl/strings:str_format",
        "absl/strings",
        "absl/types:optional",
    ],
    language = "c++",
    deps = [
        "gpr_base",
        "grpc_base_c",
        "grpc_message_size_filter",
    ],
)

grpc_cc_library(
    name = "grpc_workaround_cronet_compression_filter",
    srcs = [
        "src/core/ext/filters/workarounds/workaround_cronet_compression_filter.cc",
    ],
    hdrs = [
        "src/core/ext/filters/workarounds/workaround_cronet_compression_filter.h",
    ],
    language = "c++",
    deps = [
        "gpr_base",
        "grpc_base_c",
        "grpc_server_backward_compatibility",
    ],
)

grpc_cc_library(
    name = "grpc_codegen",
    language = "c++",
    public_hdrs = [
        "include/grpc/impl/codegen/byte_buffer.h",
        "include/grpc/impl/codegen/byte_buffer_reader.h",
        "include/grpc/impl/codegen/compression_types.h",
        "include/grpc/impl/codegen/connectivity_state.h",
        "include/grpc/impl/codegen/grpc_types.h",
        "include/grpc/impl/codegen/propagation_bits.h",
        "include/grpc/impl/codegen/status.h",
        "include/grpc/impl/codegen/slice.h",
    ],
    visibility = ["@grpc:public"],
    deps = [
        "gpr_codegen",
    ],
)

grpc_cc_library(
    name = "grpc_grpclb_balancer_addresses",
    srcs = [
        "src/core/ext/filters/client_channel/lb_policy/grpclb/grpclb_balancer_addresses.cc",
    ],
    hdrs = [
        "src/core/ext/filters/client_channel/lb_policy/grpclb/grpclb_balancer_addresses.h",
    ],
    language = "c++",
    visibility = ["@grpc:grpclb"],
    deps = [
        "gpr_base",
        "grpc_base_c",
        "grpc_client_channel",
    ],
)

grpc_cc_library(
    name = "grpc_lb_policy_grpclb",
    srcs = [
        "src/core/ext/filters/client_channel/lb_policy/grpclb/client_load_reporting_filter.cc",
        "src/core/ext/filters/client_channel/lb_policy/grpclb/grpclb.cc",
        "src/core/ext/filters/client_channel/lb_policy/grpclb/grpclb_channel.cc",
        "src/core/ext/filters/client_channel/lb_policy/grpclb/grpclb_client_stats.cc",
        "src/core/ext/filters/client_channel/lb_policy/grpclb/load_balancer_api.cc",
    ],
    hdrs = [
        "src/core/ext/filters/client_channel/lb_policy/grpclb/client_load_reporting_filter.h",
        "src/core/ext/filters/client_channel/lb_policy/grpclb/grpclb.h",
        "src/core/ext/filters/client_channel/lb_policy/grpclb/grpclb_channel.h",
        "src/core/ext/filters/client_channel/lb_policy/grpclb/grpclb_client_stats.h",
        "src/core/ext/filters/client_channel/lb_policy/grpclb/load_balancer_api.h",
    ],
    external_deps = [
        "absl/memory",
        "absl/container:inlined_vector",
        "absl/strings",
        "absl/strings:str_format",
        "upb_lib",
    ],
    language = "c++",
    deps = [
        "google_api_upb",
        "gpr_base",
        "grpc_base_c",
        "grpc_client_channel",
        "grpc_grpclb_balancer_addresses",
        "grpc_lb_upb",
        "grpc_resolver_fake",
        "grpc_transport_chttp2_client_insecure",
        "orphanable",
        "ref_counted_ptr",
    ],
)

grpc_cc_library(
    name = "grpc_lb_policy_grpclb_secure",
    srcs = [
        "src/core/ext/filters/client_channel/lb_policy/grpclb/client_load_reporting_filter.cc",
        "src/core/ext/filters/client_channel/lb_policy/grpclb/grpclb.cc",
        "src/core/ext/filters/client_channel/lb_policy/grpclb/grpclb_channel_secure.cc",
        "src/core/ext/filters/client_channel/lb_policy/grpclb/grpclb_client_stats.cc",
        "src/core/ext/filters/client_channel/lb_policy/grpclb/load_balancer_api.cc",
    ],
    hdrs = [
        "src/core/ext/filters/client_channel/lb_policy/grpclb/client_load_reporting_filter.h",
        "src/core/ext/filters/client_channel/lb_policy/grpclb/grpclb.h",
        "src/core/ext/filters/client_channel/lb_policy/grpclb/grpclb_channel.h",
        "src/core/ext/filters/client_channel/lb_policy/grpclb/grpclb_client_stats.h",
        "src/core/ext/filters/client_channel/lb_policy/grpclb/load_balancer_api.h",
    ],
    external_deps = [
        "absl/memory",
        "absl/container:inlined_vector",
        "absl/strings",
        "absl/strings:str_format",
        "upb_lib",
    ],
    language = "c++",
    deps = [
        "google_api_upb",
        "gpr_base",
        "grpc_base_c",
        "grpc_client_channel",
        "grpc_grpclb_balancer_addresses",
        "grpc_lb_upb",
        "grpc_resolver_fake",
        "grpc_secure",
        "grpc_transport_chttp2_client_secure",
        "orphanable",
        "ref_counted_ptr",
    ],
)

grpc_cc_library(
    name = "grpc_xds_client",
    srcs = [
        "src/core/ext/xds/certificate_provider_registry.cc",
        "src/core/ext/xds/certificate_provider_store.cc",
        "src/core/ext/xds/file_watcher_certificate_provider_factory.cc",
        "src/core/ext/xds/xds_api.cc",
        "src/core/ext/xds/xds_bootstrap.cc",
        "src/core/ext/xds/xds_certificate_provider.cc",
        "src/core/ext/xds/xds_client.cc",
        "src/core/ext/xds/xds_client_stats.cc",
        "src/core/ext/xds/xds_http_fault_filter.cc",
        "src/core/ext/xds/xds_http_filters.cc",
        "src/core/lib/security/credentials/xds/xds_credentials.cc",
    ],
    hdrs = [
        "src/core/ext/xds/certificate_provider_factory.h",
        "src/core/ext/xds/certificate_provider_registry.h",
        "src/core/ext/xds/certificate_provider_store.h",
        "src/core/ext/xds/file_watcher_certificate_provider_factory.h",
        "src/core/ext/xds/xds_api.h",
        "src/core/ext/xds/xds_bootstrap.h",
        "src/core/ext/xds/xds_certificate_provider.h",
        "src/core/ext/xds/xds_channel_args.h",
        "src/core/ext/xds/xds_client.h",
        "src/core/ext/xds/xds_client_stats.h",
        "src/core/ext/xds/xds_http_fault_filter.h",
        "src/core/ext/xds/xds_http_filters.h",
        "src/core/lib/security/credentials/xds/xds_credentials.h",
    ],
    external_deps = [
        "absl/functional:bind_front",
        "absl/status:statusor",
        "absl/strings",
        "absl/strings:str_format",
        "absl/container:inlined_vector",
        "upb_lib",
        "upb_textformat_lib",
        "upb_json_lib",
        "re2",
        "upb_reflection",
    ],
    language = "c++",
    deps = [
        "envoy_ads_upb",
        "envoy_ads_upbdefs",
        "envoy_core_upb",
        "envoy_core_upbdefs",
        "envoy_type_upb",
        "google_api_upb",
        "gpr_base",
        "gpr_codegen",
        "grpc_base_c",
        "grpc_client_channel",
        "grpc_codegen",
        "grpc_fault_injection_filter",
        "grpc_lb_xds_channel_args",
        "grpc_matchers",
        "grpc_secure",
        "grpc_transport_chttp2_client_secure",
        "orphanable",
        "ref_counted_ptr",
        "udpa_type_upb",
        "udpa_type_upbdefs",
    ],
)

grpc_cc_library(
    name = "grpc_xds_server_config_fetcher",
    srcs = [
        "src/core/ext/xds/xds_server_config_fetcher.cc",
    ],
    external_deps = [
        "absl/strings",
    ],
    language = "c++",
    deps = [
        "gpr_base",
        "grpc_base_c",
        "grpc_xds_client",
    ],
)

grpc_cc_library(
    name = "grpc_google_mesh_ca_certificate_provider_factory",
    srcs = [
        "src/core/ext/xds/google_mesh_ca_certificate_provider_factory.cc",
    ],
    hdrs = [
        "src/core/ext/xds/google_mesh_ca_certificate_provider_factory.h",
    ],
    external_deps = [
        "absl/strings",
    ],
    language = "c++",
    deps = [
        "gpr_base",
        "grpc_base_c",
        "grpc_xds_client",
    ],
)

grpc_cc_library(
    name = "grpc_lb_policy_cds",
    srcs = [
        "src/core/ext/filters/client_channel/lb_policy/xds/cds.cc",
    ],
    external_deps = [
        "absl/strings",
    ],
    language = "c++",
    deps = [
        "gpr_base",
        "grpc_base_c",
        "grpc_client_channel",
        "grpc_xds_client",
        "orphanable",
        "ref_counted_ptr",
    ],
)

grpc_cc_library(
    name = "grpc_lb_xds_channel_args",
    hdrs = [
        "src/core/ext/filters/client_channel/lb_policy/xds/xds_channel_args.h",
    ],
    language = "c++",
)

grpc_cc_library(
    name = "grpc_lb_xds_common",
    hdrs = [
        "src/core/ext/filters/client_channel/lb_policy/xds/xds.h",
    ],
    language = "c++",
    deps = [
        "gpr_base",
        "grpc_base_c",
        "grpc_client_channel",
        "grpc_xds_client",
    ],
)

grpc_cc_library(
    name = "grpc_lb_policy_xds_cluster_resolver",
    srcs = [
        "src/core/ext/filters/client_channel/lb_policy/xds/xds_cluster_resolver.cc",
    ],
    external_deps = [
        "absl/strings",
        "absl/types:optional",
    ],
    language = "c++",
    deps = [
        "gpr_base",
        "grpc_base_c",
        "grpc_client_channel",
        "grpc_lb_address_filtering",
        "grpc_lb_policy_ring_hash",
        "grpc_lb_xds_channel_args",
        "grpc_lb_xds_common",
        "grpc_resolver_fake",
        "grpc_xds_client",
        "orphanable",
        "ref_counted_ptr",
    ],
)

grpc_cc_library(
    name = "grpc_lb_policy_xds_cluster_impl",
    srcs = [
        "src/core/ext/filters/client_channel/lb_policy/xds/xds_cluster_impl.cc",
    ],
    external_deps = [
        "absl/strings",
    ],
    language = "c++",
    deps = [
        "gpr_base",
        "grpc_base_c",
        "grpc_client_channel",
        "grpc_lb_xds_channel_args",
        "grpc_lb_xds_common",
        "grpc_xds_client",
        "orphanable",
        "ref_counted_ptr",
    ],
)

grpc_cc_library(
    name = "grpc_lb_policy_xds_cluster_manager",
    srcs = [
        "src/core/ext/filters/client_channel/lb_policy/xds/xds_cluster_manager.cc",
    ],
    external_deps = [
        "absl/strings",
        "absl/status",
    ],
    language = "c++",
    deps = [
        "gpr_base",
        "grpc_base_c",
        "grpc_client_channel",
        "grpc_resolver_xds_header",
        "orphanable",
        "ref_counted",
        "ref_counted_ptr",
    ],
)

grpc_cc_library(
    name = "grpc_lb_address_filtering",
    srcs = [
        "src/core/ext/filters/client_channel/lb_policy/address_filtering.cc",
    ],
    hdrs = [
        "src/core/ext/filters/client_channel/lb_policy/address_filtering.h",
    ],
    external_deps = [
        "absl/strings",
    ],
    language = "c++",
    deps = [
        "gpr_base",
        "grpc_base_c",
        "grpc_client_channel",
    ],
)

grpc_cc_library(
    name = "grpc_lb_subchannel_list",
    hdrs = [
        "src/core/ext/filters/client_channel/lb_policy/subchannel_list.h",
    ],
    language = "c++",
    deps = [
        "gpr_base",
        "grpc_base_c",
        "grpc_client_channel",
    ],
)

grpc_cc_library(
    name = "grpc_lb_policy_pick_first",
    srcs = [
        "src/core/ext/filters/client_channel/lb_policy/pick_first/pick_first.cc",
    ],
    language = "c++",
    deps = [
        "gpr_base",
        "grpc_base_c",
        "grpc_client_channel",
        "grpc_lb_subchannel_list",
    ],
)

grpc_cc_library(
    name = "grpc_lb_policy_ring_hash",
    srcs = [
        "src/core/ext/filters/client_channel/lb_policy/ring_hash/ring_hash.cc",
    ],
    hdrs = [
        "src/core/ext/filters/client_channel/lb_policy/ring_hash/ring_hash.h",
    ],
    external_deps = [
        "absl/strings",
        "xxhash",
    ],
    language = "c++",
    deps = [
        "gpr_base",
        "grpc_base_c",
        "grpc_client_channel",
        "grpc_lb_subchannel_list",
        "grpc_trace",
        "ref_counted_ptr",
    ],
)

grpc_cc_library(
    name = "grpc_lb_policy_round_robin",
    srcs = [
        "src/core/ext/filters/client_channel/lb_policy/round_robin/round_robin.cc",
    ],
    language = "c++",
    deps = [
        "gpr_base",
        "grpc_base_c",
        "grpc_client_channel",
        "grpc_lb_subchannel_list",
        "grpc_trace",
        "ref_counted_ptr",
    ],
)

grpc_cc_library(
    name = "grpc_lb_policy_priority",
    srcs = [
        "src/core/ext/filters/client_channel/lb_policy/priority/priority.cc",
    ],
    external_deps = [
        "absl/strings",
        "absl/strings:str_format",
    ],
    language = "c++",
    deps = [
        "gpr_base",
        "grpc_base_c",
        "grpc_client_channel",
        "grpc_lb_address_filtering",
        "orphanable",
        "ref_counted_ptr",
    ],
)

grpc_cc_library(
    name = "grpc_lb_policy_weighted_target",
    srcs = [
        "src/core/ext/filters/client_channel/lb_policy/weighted_target/weighted_target.cc",
    ],
    external_deps = [
        "absl/container:inlined_vector",
        "absl/strings",
    ],
    language = "c++",
    deps = [
        "gpr_base",
        "grpc_base_c",
        "grpc_client_channel",
        "grpc_lb_address_filtering",
        "orphanable",
        "ref_counted_ptr",
    ],
)

grpc_cc_library(
    name = "lb_server_load_reporting_filter",
    srcs = [
        "src/core/ext/filters/load_reporting/server_load_reporting_filter.cc",
    ],
    hdrs = [
        "src/core/ext/filters/load_reporting/registered_opencensus_objects.h",
        "src/core/ext/filters/load_reporting/server_load_reporting_filter.h",
        "src/cpp/server/load_reporter/constants.h",
    ],
    external_deps = [
        "absl/strings",
        "absl/strings:str_format",
        "opencensus-stats",
    ],
    language = "c++",
    deps = [
        "gpr",
        "grpc++_base",
        "grpc_base_c",
        "grpc_secure",
    ],
    alwayslink = 1,
)

grpc_cc_library(
    name = "lb_load_data_store",
    srcs = [
        "src/cpp/server/load_reporter/load_data_store.cc",
    ],
    hdrs = [
        "src/cpp/server/load_reporter/constants.h",
        "src/cpp/server/load_reporter/load_data_store.h",
    ],
    language = "c++",
    deps = [
        "gpr",
        "gpr_codegen",
        "grpc++",
        "grpc_base_c",
    ],
)

grpc_cc_library(
    name = "lb_server_load_reporting_service_server_builder_plugin",
    srcs = [
        "src/cpp/server/load_reporter/load_reporting_service_server_builder_plugin.cc",
    ],
    hdrs = [
        "src/cpp/server/load_reporter/load_reporting_service_server_builder_plugin.h",
    ],
    language = "c++",
    deps = [
        "gpr",
        "grpc++",
        "lb_load_reporter_service",
    ],
)

grpc_cc_library(
    name = "grpcpp_server_load_reporting",
    srcs = [
        "src/cpp/server/load_reporter/load_reporting_service_server_builder_option.cc",
        "src/cpp/server/load_reporter/util.cc",
    ],
    language = "c++",
    public_hdrs = [
        "include/grpcpp/ext/server_load_reporting.h",
    ],
    deps = [
        "gpr",
        "gpr_codegen",
        "lb_server_load_reporting_filter",
        "lb_server_load_reporting_service_server_builder_plugin",
    ],
)

grpc_cc_library(
    name = "lb_load_reporter_service",
    srcs = [
        "src/cpp/server/load_reporter/load_reporter_async_service_impl.cc",
    ],
    hdrs = [
        "src/cpp/server/load_reporter/load_reporter_async_service_impl.h",
    ],
    external_deps = ["absl/memory"],
    language = "c++",
    deps = [
        "gpr",
        "lb_load_reporter",
    ],
)

grpc_cc_library(
    name = "lb_get_cpu_stats",
    srcs = [
        "src/cpp/server/load_reporter/get_cpu_stats_linux.cc",
        "src/cpp/server/load_reporter/get_cpu_stats_macos.cc",
        "src/cpp/server/load_reporter/get_cpu_stats_unsupported.cc",
        "src/cpp/server/load_reporter/get_cpu_stats_windows.cc",
    ],
    hdrs = [
        "src/cpp/server/load_reporter/get_cpu_stats.h",
    ],
    language = "c++",
    deps = [
        "gpr_base",
        "grpc++",
    ],
)

grpc_cc_library(
    name = "lb_load_reporter",
    srcs = [
        "src/cpp/server/load_reporter/load_reporter.cc",
    ],
    hdrs = [
        "src/cpp/server/load_reporter/constants.h",
        "src/cpp/server/load_reporter/load_reporter.h",
    ],
    external_deps = [
        "opencensus-stats",
        "opencensus-tags",
    ],
    language = "c++",
    deps = [
        "gpr",
        "gpr_codegen",
        "lb_get_cpu_stats",
        "lb_load_data_store",
        "//src/proto/grpc/lb/v1:load_reporter_proto",
    ],
)

grpc_cc_library(
    name = "grpc_resolver_dns_selection",
    srcs = [
        "src/core/ext/filters/client_channel/resolver/dns/dns_resolver_selection.cc",
    ],
    hdrs = [
        "src/core/ext/filters/client_channel/resolver/dns/dns_resolver_selection.h",
    ],
    language = "c++",
    deps = [
        "gpr_base",
        "grpc_base_c",
    ],
)

grpc_cc_library(
    name = "grpc_resolver_dns_native",
    srcs = [
        "src/core/ext/filters/client_channel/resolver/dns/native/dns_resolver.cc",
    ],
    external_deps = [
        "absl/strings",
    ],
    language = "c++",
    deps = [
        "gpr_base",
        "grpc_base_c",
        "grpc_client_channel",
        "grpc_resolver_dns_selection",
    ],
)

grpc_cc_library(
    name = "grpc_resolver_dns_ares",
    srcs = [
        "src/core/ext/filters/client_channel/resolver/dns/c_ares/dns_resolver_ares.cc",
        "src/core/ext/filters/client_channel/resolver/dns/c_ares/grpc_ares_ev_driver_event_engine.cc",
        "src/core/ext/filters/client_channel/resolver/dns/c_ares/grpc_ares_ev_driver_libuv.cc",
        "src/core/ext/filters/client_channel/resolver/dns/c_ares/grpc_ares_ev_driver_posix.cc",
        "src/core/ext/filters/client_channel/resolver/dns/c_ares/grpc_ares_ev_driver_windows.cc",
        "src/core/ext/filters/client_channel/resolver/dns/c_ares/grpc_ares_wrapper.cc",
        "src/core/ext/filters/client_channel/resolver/dns/c_ares/grpc_ares_wrapper_event_engine.cc",
        "src/core/ext/filters/client_channel/resolver/dns/c_ares/grpc_ares_wrapper_libuv.cc",
        "src/core/ext/filters/client_channel/resolver/dns/c_ares/grpc_ares_wrapper_posix.cc",
        "src/core/ext/filters/client_channel/resolver/dns/c_ares/grpc_ares_wrapper_windows.cc",
    ],
    hdrs = [
        "src/core/ext/filters/client_channel/resolver/dns/c_ares/grpc_ares_ev_driver.h",
        "src/core/ext/filters/client_channel/resolver/dns/c_ares/grpc_ares_wrapper.h",
    ],
    external_deps = [
        "absl/strings",
        "absl/strings:str_format",
        "absl/container:inlined_vector",
        "address_sorting",
        "cares",
    ],
    language = "c++",
    deps = [
        "gpr_base",
        "grpc_base_c",
        "grpc_client_channel",
        "grpc_grpclb_balancer_addresses",
        "grpc_resolver_dns_selection",
    ],
)

grpc_cc_library(
    name = "grpc_resolver_sockaddr",
    srcs = [
        "src/core/ext/filters/client_channel/resolver/sockaddr/sockaddr_resolver.cc",
    ],
    external_deps = [
        "absl/strings",
    ],
    language = "c++",
    deps = [
        "gpr_base",
        "grpc_base_c",
        "grpc_client_channel",
    ],
)

grpc_cc_library(
    name = "grpc_resolver_fake",
    srcs = ["src/core/ext/filters/client_channel/resolver/fake/fake_resolver.cc"],
    hdrs = ["src/core/ext/filters/client_channel/resolver/fake/fake_resolver.h"],
    language = "c++",
    visibility = [
        "//test:__subpackages__",
        "@grpc:grpc_resolver_fake",
    ],
    deps = [
        "gpr_base",
        "grpc_base_c",
        "grpc_client_channel",
    ],
)

grpc_cc_library(
    name = "grpc_resolver_xds_header",
    hdrs = [
        "src/core/ext/filters/client_channel/resolver/xds/xds_resolver.h",
    ],
    language = "c++",
)

grpc_cc_library(
    name = "grpc_resolver_xds",
    srcs = [
        "src/core/ext/filters/client_channel/resolver/xds/xds_resolver.cc",
    ],
    external_deps = [
        "xxhash",
        "re2",
        "absl/strings",
    ],
    language = "c++",
    deps = [
        "gpr_base",
        "grpc_base_c",
        "grpc_client_channel",
        "grpc_lb_policy_ring_hash",
        "grpc_xds_client",
    ],
)

grpc_cc_library(
    name = "grpc_resolver_c2p",
    srcs = [
        "src/core/ext/filters/client_channel/resolver/google_c2p/google_c2p_resolver.cc",
    ],
    language = "c++",
    deps = [
        "alts_util",
        "gpr_base",
        "grpc_base_c",
        "grpc_client_channel",
        "grpc_xds_client",
    ],
)

grpc_cc_library(
    name = "grpc_secure",
    srcs = [
        "src/core/lib/http/httpcli_security_connector.cc",
        "src/core/lib/security/authorization/authorization_policy_provider_vtable.cc",
        "src/core/lib/security/authorization/evaluate_args.cc",
        "src/core/lib/security/context/security_context.cc",
        "src/core/lib/security/credentials/alts/alts_credentials.cc",
        "src/core/lib/security/credentials/composite/composite_credentials.cc",
        "src/core/lib/security/credentials/credentials.cc",
        "src/core/lib/security/credentials/credentials_metadata.cc",
        "src/core/lib/security/credentials/external/aws_external_account_credentials.cc",
        "src/core/lib/security/credentials/external/aws_request_signer.cc",
        "src/core/lib/security/credentials/external/external_account_credentials.cc",
        "src/core/lib/security/credentials/external/file_external_account_credentials.cc",
        "src/core/lib/security/credentials/external/url_external_account_credentials.cc",
        "src/core/lib/security/credentials/fake/fake_credentials.cc",
        "src/core/lib/security/credentials/google_default/credentials_generic.cc",
        "src/core/lib/security/credentials/google_default/google_default_credentials.cc",
        "src/core/lib/security/credentials/iam/iam_credentials.cc",
        "src/core/lib/security/credentials/insecure/insecure_credentials.cc",
        "src/core/lib/security/credentials/jwt/json_token.cc",
        "src/core/lib/security/credentials/jwt/jwt_credentials.cc",
        "src/core/lib/security/credentials/jwt/jwt_verifier.cc",
        "src/core/lib/security/credentials/local/local_credentials.cc",
        "src/core/lib/security/credentials/oauth2/oauth2_credentials.cc",
        "src/core/lib/security/credentials/plugin/plugin_credentials.cc",
        "src/core/lib/security/credentials/ssl/ssl_credentials.cc",
        "src/core/lib/security/credentials/tls/grpc_tls_certificate_distributor.cc",
        "src/core/lib/security/credentials/tls/grpc_tls_certificate_provider.cc",
        "src/core/lib/security/credentials/tls/grpc_tls_credentials_options.cc",
        "src/core/lib/security/credentials/tls/tls_credentials.cc",
        "src/core/lib/security/credentials/tls/tls_utils.cc",
        "src/core/lib/security/security_connector/alts/alts_security_connector.cc",
        "src/core/lib/security/security_connector/fake/fake_security_connector.cc",
        "src/core/lib/security/security_connector/insecure/insecure_security_connector.cc",
        "src/core/lib/security/security_connector/load_system_roots_fallback.cc",
        "src/core/lib/security/security_connector/load_system_roots_linux.cc",
        "src/core/lib/security/security_connector/local/local_security_connector.cc",
        "src/core/lib/security/security_connector/security_connector.cc",
        "src/core/lib/security/security_connector/ssl/ssl_security_connector.cc",
        "src/core/lib/security/security_connector/ssl_utils.cc",
        "src/core/lib/security/security_connector/ssl_utils_config.cc",
        "src/core/lib/security/security_connector/tls/tls_security_connector.cc",
        "src/core/lib/security/transport/client_auth_filter.cc",
        "src/core/lib/security/transport/secure_endpoint.cc",
        "src/core/lib/security/transport/security_handshaker.cc",
        "src/core/lib/security/transport/server_auth_filter.cc",
        "src/core/lib/security/transport/tsi_error.cc",
        "src/core/lib/security/util/json_util.cc",
        "src/core/lib/surface/init_secure.cc",
    ],
    hdrs = [
        "src/core/ext/filters/client_channel/lb_policy/grpclb/grpclb.h",
        "src/core/ext/xds/xds_channel_args.h",
        "src/core/lib/security/authorization/authorization_engine.h",
        "src/core/lib/security/authorization/authorization_policy_provider.h",
        "src/core/lib/security/authorization/evaluate_args.h",
        "src/core/lib/security/context/security_context.h",
        "src/core/lib/security/credentials/alts/alts_credentials.h",
        "src/core/lib/security/credentials/composite/composite_credentials.h",
        "src/core/lib/security/credentials/credentials.h",
        "src/core/lib/security/credentials/external/aws_external_account_credentials.h",
        "src/core/lib/security/credentials/external/aws_request_signer.h",
        "src/core/lib/security/credentials/external/external_account_credentials.h",
        "src/core/lib/security/credentials/external/file_external_account_credentials.h",
        "src/core/lib/security/credentials/external/url_external_account_credentials.h",
        "src/core/lib/security/credentials/fake/fake_credentials.h",
        "src/core/lib/security/credentials/google_default/google_default_credentials.h",
        "src/core/lib/security/credentials/iam/iam_credentials.h",
        "src/core/lib/security/credentials/jwt/json_token.h",
        "src/core/lib/security/credentials/jwt/jwt_credentials.h",
        "src/core/lib/security/credentials/jwt/jwt_verifier.h",
        "src/core/lib/security/credentials/local/local_credentials.h",
        "src/core/lib/security/credentials/oauth2/oauth2_credentials.h",
        "src/core/lib/security/credentials/plugin/plugin_credentials.h",
        "src/core/lib/security/credentials/ssl/ssl_credentials.h",
        "src/core/lib/security/credentials/tls/grpc_tls_certificate_distributor.h",
        "src/core/lib/security/credentials/tls/grpc_tls_certificate_provider.h",
        "src/core/lib/security/credentials/tls/grpc_tls_credentials_options.h",
        "src/core/lib/security/credentials/tls/tls_credentials.h",
        "src/core/lib/security/credentials/tls/tls_utils.h",
        "src/core/lib/security/security_connector/alts/alts_security_connector.h",
        "src/core/lib/security/security_connector/fake/fake_security_connector.h",
        "src/core/lib/security/security_connector/insecure/insecure_security_connector.h",
        "src/core/lib/security/security_connector/load_system_roots.h",
        "src/core/lib/security/security_connector/load_system_roots_linux.h",
        "src/core/lib/security/security_connector/local/local_security_connector.h",
        "src/core/lib/security/security_connector/security_connector.h",
        "src/core/lib/security/security_connector/ssl/ssl_security_connector.h",
        "src/core/lib/security/security_connector/ssl_utils.h",
        "src/core/lib/security/security_connector/ssl_utils_config.h",
        "src/core/lib/security/security_connector/tls/tls_security_connector.h",
        "src/core/lib/security/transport/auth_filters.h",
        "src/core/lib/security/transport/secure_endpoint.h",
        "src/core/lib/security/transport/security_handshaker.h",
        "src/core/lib/security/transport/tsi_error.h",
        "src/core/lib/security/util/json_util.h",
    ],
    external_deps = [
        "absl/container:inlined_vector",
        "absl/strings",
        "absl/strings:str_format",
        "absl/time",
        "libcrypto",
        "libssl",
    ],
    language = "c++",
    public_hdrs = GRPC_SECURE_PUBLIC_HDRS,
    visibility = ["@grpc:public"],
    deps = [
        "alts_util",
        "gpr_base",
        "grpc_base",
        "grpc_base_c",
        "grpc_client_channel",
        "grpc_codegen",
        "grpc_lb_xds_channel_args",
        "grpc_trace",
        "grpc_transport_chttp2_alpn",
        "ref_counted",
        "ref_counted_ptr",
        "tsi",
        "tsi_interface",
    ],
)

grpc_cc_library(
    name = "grpc_mock_cel",
    hdrs = [
        "src/core/lib/security/authorization/mock_cel/activation.h",
        "src/core/lib/security/authorization/mock_cel/cel_expr_builder_factory.h",
        "src/core/lib/security/authorization/mock_cel/cel_expression.h",
        "src/core/lib/security/authorization/mock_cel/cel_value.h",
        "src/core/lib/security/authorization/mock_cel/evaluator_core.h",
        "src/core/lib/security/authorization/mock_cel/flat_expr_builder.h",
    ],
    language = "c++",
    deps = [
        "google_api_upb",
        "grpc_base_c",
    ],
)

# This target depends on RE2 and should not be linked into grpc by default for binary-size reasons.
grpc_cc_library(
    name = "grpc_matchers",
    srcs = [
        "src/core/lib/matchers/matchers.cc",
    ],
    hdrs = [
        "src/core/lib/matchers/matchers.h",
    ],
    external_deps = [
        "re2",
        "absl/memory",
        "absl/strings",
        "absl/strings:str_format",
    ],
    language = "c++",
    deps = [
        "gpr_base",
        "grpc_base_c",
    ],
)

# This target pulls in a dependency on RE2 and should not be linked into grpc by default for binary-size reasons.
grpc_cc_library(
    name = "grpc_rbac_engine",
    srcs = [
        "src/core/lib/security/authorization/grpc_authorization_engine.cc",
        "src/core/lib/security/authorization/matchers.cc",
        "src/core/lib/security/authorization/rbac_policy.cc",
    ],
    hdrs = [
        "src/core/lib/security/authorization/grpc_authorization_engine.h",
        "src/core/lib/security/authorization/matchers.h",
        "src/core/lib/security/authorization/rbac_policy.h",
    ],
    external_deps = [
        "absl/strings",
        "absl/strings:str_format",
    ],
    language = "c++",
    deps = [
        "gpr_base",
        "grpc_base_c",
        "grpc_matchers",
        "grpc_secure",
    ],
)

# This target pulls in a dependency on RE2 and should not be linked into grpc by default for binary-size reasons.
grpc_cc_library(
    name = "grpc_authorization_provider",
    srcs = [
        "src/core/lib/security/authorization/grpc_authorization_policy_provider.cc",
        "src/core/lib/security/authorization/rbac_translator.cc",
    ],
    hdrs = [
        "src/core/lib/security/authorization/grpc_authorization_policy_provider.h",
        "src/core/lib/security/authorization/rbac_translator.h",
    ],
    external_deps = [
        "absl/strings",
        "absl/strings:str_format",
    ],
    language = "c++",
    deps = [
        "gpr_base",
        "grpc_matchers",
        "grpc_rbac_engine",
        "grpc_secure",
    ],
)

# This target pulls in a dependency on RE2 and should not be linked into grpc by default for binary-size reasons.
grpc_cc_library(
    name = "grpc++_authorization_provider",
    srcs = [
        "src/cpp/server/authorization_policy_provider.cc",
    ],
    external_deps = [
        "absl/synchronization",
        "protobuf_headers",
    ],
    language = "c++",
    public_hdrs = GRPCXX_PUBLIC_HDRS + GRPC_SECURE_PUBLIC_HDRS,
    deps = [
        "gpr_base",
        "grpc++_codegen_base",
        "grpc_authorization_provider",
    ],
)

# This target pulls in a dependency on RE2 and should not be linked into grpc by default for binary-size reasons.
grpc_cc_library(
    name = "grpc_cel_engine",
    srcs = [
        "src/core/lib/security/authorization/cel_authorization_engine.cc",
    ],
    hdrs = [
        "src/core/lib/security/authorization/cel_authorization_engine.h",
    ],
    external_deps = [
        "absl/container:flat_hash_set",
        "absl/memory",
    ],
    language = "c++",
    deps = [
        "envoy_ads_upb",
        "google_api_upb",
        "gpr_base",
        "grpc_base_c",
        "grpc_mock_cel",
        "grpc_rbac_engine",
    ],
)

grpc_cc_library(
    name = "popularity_count",
    hdrs = [
        "src/core/ext/transport/chttp2/transport/popularity_count.h",
    ],
    language = "c++",
    deps = [
        "gpr_platform",
    ],
)

grpc_cc_library(
    name = "hpack_encoder_index",
    hdrs = [
        "src/core/ext/transport/chttp2/transport/hpack_encoder_index.h",
    ],
    external_deps = [
        "absl/types:optional",
    ],
    language = "c++",
    deps = [
        "gpr_platform",
    ],
)

grpc_cc_library(
    name = "grpc_transport_chttp2",
    srcs = [
        "src/core/ext/transport/chttp2/transport/bin_decoder.cc",
        "src/core/ext/transport/chttp2/transport/bin_encoder.cc",
        "src/core/ext/transport/chttp2/transport/chttp2_plugin.cc",
        "src/core/ext/transport/chttp2/transport/chttp2_slice_allocator.cc",
        "src/core/ext/transport/chttp2/transport/chttp2_transport.cc",
        "src/core/ext/transport/chttp2/transport/context_list.cc",
        "src/core/ext/transport/chttp2/transport/flow_control.cc",
        "src/core/ext/transport/chttp2/transport/frame_data.cc",
        "src/core/ext/transport/chttp2/transport/frame_goaway.cc",
        "src/core/ext/transport/chttp2/transport/frame_ping.cc",
        "src/core/ext/transport/chttp2/transport/frame_rst_stream.cc",
        "src/core/ext/transport/chttp2/transport/frame_settings.cc",
        "src/core/ext/transport/chttp2/transport/frame_window_update.cc",
        "src/core/ext/transport/chttp2/transport/hpack_encoder.cc",
        "src/core/ext/transport/chttp2/transport/hpack_parser.cc",
        "src/core/ext/transport/chttp2/transport/hpack_table.cc",
        "src/core/ext/transport/chttp2/transport/http2_settings.cc",
        "src/core/ext/transport/chttp2/transport/huffsyms.cc",
        "src/core/ext/transport/chttp2/transport/incoming_metadata.cc",
        "src/core/ext/transport/chttp2/transport/parsing.cc",
        "src/core/ext/transport/chttp2/transport/stream_lists.cc",
        "src/core/ext/transport/chttp2/transport/stream_map.cc",
        "src/core/ext/transport/chttp2/transport/varint.cc",
        "src/core/ext/transport/chttp2/transport/writing.cc",
    ],
    hdrs = [
        "src/core/ext/transport/chttp2/transport/bin_decoder.h",
        "src/core/ext/transport/chttp2/transport/bin_encoder.h",
        "src/core/ext/transport/chttp2/transport/chttp2_slice_allocator.h",
        "src/core/ext/transport/chttp2/transport/chttp2_transport.h",
        "src/core/ext/transport/chttp2/transport/context_list.h",
        "src/core/ext/transport/chttp2/transport/flow_control.h",
        "src/core/ext/transport/chttp2/transport/frame.h",
        "src/core/ext/transport/chttp2/transport/frame_data.h",
        "src/core/ext/transport/chttp2/transport/frame_goaway.h",
        "src/core/ext/transport/chttp2/transport/frame_ping.h",
        "src/core/ext/transport/chttp2/transport/frame_rst_stream.h",
        "src/core/ext/transport/chttp2/transport/frame_settings.h",
        "src/core/ext/transport/chttp2/transport/frame_window_update.h",
        "src/core/ext/transport/chttp2/transport/hpack_encoder.h",
        "src/core/ext/transport/chttp2/transport/hpack_parser.h",
        "src/core/ext/transport/chttp2/transport/hpack_table.h",
        "src/core/ext/transport/chttp2/transport/http2_settings.h",
        "src/core/ext/transport/chttp2/transport/huffsyms.h",
        "src/core/ext/transport/chttp2/transport/incoming_metadata.h",
        "src/core/ext/transport/chttp2/transport/internal.h",
        "src/core/ext/transport/chttp2/transport/stream_map.h",
        "src/core/ext/transport/chttp2/transport/varint.h",
    ],
    external_deps = [
        "absl/base:core_headers",
        "absl/memory",
        "absl/status",
        "absl/strings",
        "absl/strings:str_format",
    ],
    language = "c++",
    visibility = ["@grpc:grpclb"],
    deps = [
        "gpr_base",
        "grpc_base_c",
        "grpc_http_filters",
        "grpc_trace",
        "grpc_transport_chttp2_alpn",
        "hpack_encoder_index",
        "match",
        "popularity_count",
    ],
)

grpc_cc_library(
    name = "grpc_transport_chttp2_alpn",
    srcs = [
        "src/core/ext/transport/chttp2/alpn/alpn.cc",
    ],
    hdrs = [
        "src/core/ext/transport/chttp2/alpn/alpn.h",
    ],
    language = "c++",
    deps = [
        "gpr_base",
    ],
)

grpc_cc_library(
    name = "grpc_transport_chttp2_client_connector",
    srcs = [
        "src/core/ext/transport/chttp2/client/authority.cc",
        "src/core/ext/transport/chttp2/client/chttp2_connector.cc",
    ],
    hdrs = [
        "src/core/ext/transport/chttp2/client/authority.h",
        "src/core/ext/transport/chttp2/client/chttp2_connector.h",
    ],
    language = "c++",
    deps = [
        "gpr_base",
        "grpc_base_c",
        "grpc_client_channel",
        "grpc_transport_chttp2",
    ],
)

grpc_cc_library(
    name = "grpc_transport_chttp2_client_insecure",
    srcs = [
        "src/core/ext/transport/chttp2/client/insecure/channel_create.cc",
        "src/core/ext/transport/chttp2/client/insecure/channel_create_posix.cc",
    ],
    language = "c++",
    deps = [
        "gpr_base",
        "grpc_base_c",
        "grpc_client_channel",
        "grpc_transport_chttp2",
        "grpc_transport_chttp2_client_connector",
    ],
)

grpc_cc_library(
    name = "grpc_transport_chttp2_client_secure",
    srcs = [
        "src/core/ext/transport/chttp2/client/secure/secure_channel_create.cc",
    ],
    language = "c++",
    deps = [
        "gpr_base",
        "grpc_base_c",
        "grpc_client_channel",
        "grpc_secure",
        "grpc_transport_chttp2",
        "grpc_transport_chttp2_client_connector",
    ],
)

grpc_cc_library(
    name = "grpc_transport_chttp2_server",
    srcs = [
        "src/core/ext/transport/chttp2/server/chttp2_server.cc",
    ],
    hdrs = [
        "src/core/ext/transport/chttp2/server/chttp2_server.h",
    ],
    external_deps = [
        "absl/strings",
        "absl/strings:str_format",
    ],
    language = "c++",
    deps = [
        "gpr_base",
        "grpc_base_c",
        "grpc_codegen",
        "grpc_http_filters",
        "grpc_transport_chttp2",
        "ref_counted",
        "ref_counted_ptr",
    ],
)

grpc_cc_library(
    name = "grpc_transport_chttp2_server_insecure",
    srcs = [
        "src/core/ext/transport/chttp2/server/insecure/server_chttp2.cc",
        "src/core/ext/transport/chttp2/server/insecure/server_chttp2_posix.cc",
    ],
    external_deps = [
        "absl/strings",
    ],
    language = "c++",
    deps = [
        "gpr_base",
        "grpc_base_c",
        "grpc_transport_chttp2",
        "grpc_transport_chttp2_server",
    ],
)

grpc_cc_library(
    name = "grpc_transport_chttp2_server_secure",
    srcs = [
        "src/core/ext/transport/chttp2/server/secure/server_secure_chttp2.cc",
    ],
    external_deps = [
        "absl/strings",
    ],
    language = "c++",
    deps = [
        "gpr_base",
        "grpc_base_c",
        "grpc_secure",
        "grpc_transport_chttp2",
        "grpc_transport_chttp2_server",
        "ref_counted_ptr",
    ],
)

grpc_cc_library(
    name = "grpc_transport_inproc",
    srcs = [
        "src/core/ext/transport/inproc/inproc_plugin.cc",
        "src/core/ext/transport/inproc/inproc_transport.cc",
    ],
    hdrs = [
        "src/core/ext/transport/inproc/inproc_transport.h",
    ],
    language = "c++",
    deps = [
        "gpr_base",
        "grpc_base_c",
        "grpc_trace",
    ],
)

grpc_cc_library(
    name = "tsi_interface",
    srcs = [
        "src/core/tsi/transport_security.cc",
    ],
    hdrs = [
        "src/core/tsi/transport_security.h",
        "src/core/tsi/transport_security_interface.h",
    ],
    language = "c++",
    visibility = ["@grpc:tsi_interface"],
    deps = [
        "gpr",
        "grpc_trace",
    ],
)

grpc_cc_library(
    name = "alts_frame_protector",
    srcs = [
        "src/core/tsi/alts/crypt/aes_gcm.cc",
        "src/core/tsi/alts/crypt/gsec.cc",
        "src/core/tsi/alts/frame_protector/alts_counter.cc",
        "src/core/tsi/alts/frame_protector/alts_crypter.cc",
        "src/core/tsi/alts/frame_protector/alts_frame_protector.cc",
        "src/core/tsi/alts/frame_protector/alts_record_protocol_crypter_common.cc",
        "src/core/tsi/alts/frame_protector/alts_seal_privacy_integrity_crypter.cc",
        "src/core/tsi/alts/frame_protector/alts_unseal_privacy_integrity_crypter.cc",
        "src/core/tsi/alts/frame_protector/frame_handler.cc",
        "src/core/tsi/alts/zero_copy_frame_protector/alts_grpc_integrity_only_record_protocol.cc",
        "src/core/tsi/alts/zero_copy_frame_protector/alts_grpc_privacy_integrity_record_protocol.cc",
        "src/core/tsi/alts/zero_copy_frame_protector/alts_grpc_record_protocol_common.cc",
        "src/core/tsi/alts/zero_copy_frame_protector/alts_iovec_record_protocol.cc",
        "src/core/tsi/alts/zero_copy_frame_protector/alts_zero_copy_grpc_protector.cc",
    ],
    hdrs = [
        "src/core/tsi/alts/crypt/gsec.h",
        "src/core/tsi/alts/frame_protector/alts_counter.h",
        "src/core/tsi/alts/frame_protector/alts_crypter.h",
        "src/core/tsi/alts/frame_protector/alts_frame_protector.h",
        "src/core/tsi/alts/frame_protector/alts_record_protocol_crypter_common.h",
        "src/core/tsi/alts/frame_protector/frame_handler.h",
        "src/core/tsi/alts/zero_copy_frame_protector/alts_grpc_integrity_only_record_protocol.h",
        "src/core/tsi/alts/zero_copy_frame_protector/alts_grpc_privacy_integrity_record_protocol.h",
        "src/core/tsi/alts/zero_copy_frame_protector/alts_grpc_record_protocol.h",
        "src/core/tsi/alts/zero_copy_frame_protector/alts_grpc_record_protocol_common.h",
        "src/core/tsi/alts/zero_copy_frame_protector/alts_iovec_record_protocol.h",
        "src/core/tsi/alts/zero_copy_frame_protector/alts_zero_copy_grpc_protector.h",
        "src/core/tsi/transport_security_grpc.h",
    ],
    external_deps = [
        "libssl",
        "libcrypto",
    ],
    language = "c++",
    visibility = ["@grpc:alts_frame_protector"],
    deps = [
        "gpr_base",
        "grpc_base_c",
        "tsi_interface",
    ],
)

grpc_cc_library(
    name = "alts_util",
    srcs = [
        "src/core/lib/security/credentials/alts/check_gcp_environment.cc",
        "src/core/lib/security/credentials/alts/check_gcp_environment_linux.cc",
        "src/core/lib/security/credentials/alts/check_gcp_environment_no_op.cc",
        "src/core/lib/security/credentials/alts/check_gcp_environment_windows.cc",
        "src/core/lib/security/credentials/alts/grpc_alts_credentials_client_options.cc",
        "src/core/lib/security/credentials/alts/grpc_alts_credentials_options.cc",
        "src/core/lib/security/credentials/alts/grpc_alts_credentials_server_options.cc",
        "src/core/tsi/alts/handshaker/transport_security_common_api.cc",
    ],
    hdrs = [
        "src/core/lib/security/credentials/alts/check_gcp_environment.h",
        "src/core/lib/security/credentials/alts/grpc_alts_credentials_options.h",
        "src/core/tsi/alts/handshaker/transport_security_common_api.h",
    ],
    external_deps = [
        "upb_lib",
    ],
    language = "c++",
    public_hdrs = GRPC_SECURE_PUBLIC_HDRS,
    visibility = ["@grpc:tsi"],
    deps = [
        "alts_upb",
        "gpr",
        "grpc_base_c",
    ],
)

grpc_cc_library(
    name = "tsi",
    srcs = [
        "src/core/tsi/alts/handshaker/alts_handshaker_client.cc",
        "src/core/tsi/alts/handshaker/alts_shared_resource.cc",
        "src/core/tsi/alts/handshaker/alts_tsi_handshaker.cc",
        "src/core/tsi/alts/handshaker/alts_tsi_utils.cc",
        "src/core/tsi/fake_transport_security.cc",
        "src/core/tsi/local_transport_security.cc",
        "src/core/tsi/ssl/session_cache/ssl_session_boringssl.cc",
        "src/core/tsi/ssl/session_cache/ssl_session_cache.cc",
        "src/core/tsi/ssl/session_cache/ssl_session_openssl.cc",
        "src/core/tsi/ssl_transport_security.cc",
        "src/core/tsi/transport_security_grpc.cc",
    ],
    hdrs = [
        "src/core/tsi/alts/handshaker/alts_handshaker_client.h",
        "src/core/tsi/alts/handshaker/alts_shared_resource.h",
        "src/core/tsi/alts/handshaker/alts_tsi_handshaker.h",
        "src/core/tsi/alts/handshaker/alts_tsi_handshaker_private.h",
        "src/core/tsi/alts/handshaker/alts_tsi_utils.h",
        "src/core/tsi/fake_transport_security.h",
        "src/core/tsi/local_transport_security.h",
        "src/core/tsi/ssl/session_cache/ssl_session.h",
        "src/core/tsi/ssl/session_cache/ssl_session_cache.h",
        "src/core/tsi/ssl_transport_security.h",
        "src/core/tsi/ssl_types.h",
        "src/core/tsi/transport_security_grpc.h",
    ],
    external_deps = [
        "libssl",
        "libcrypto",
        "absl/strings",
        "upb_lib",
    ],
    language = "c++",
    visibility = ["@grpc:tsi"],
    deps = [
        "alts_frame_protector",
        "alts_util",
        "gpr_base",
        "grpc_base_c",
        "grpc_transport_chttp2_client_insecure",
        "tsi_interface",
    ],
)

grpc_cc_library(
    name = "grpc++_base",
    srcs = GRPCXX_SRCS,
    hdrs = GRPCXX_HDRS,
    external_deps = [
        "absl/synchronization",
        "absl/memory",
        "upb_lib",
        "protobuf_headers",
    ],
    language = "c++",
    public_hdrs = GRPCXX_PUBLIC_HDRS,
    visibility = ["@grpc:alt_grpc++_base_legacy"],
    deps = [
        "gpr_base",
        "grpc",
        "grpc++_codegen_base",
        "grpc++_codegen_base_src",
        "grpc++_internal_hdrs_only",
        "grpc_base_c",
        "grpc_client_channel",
        "grpc_codegen",
        "grpc_health_upb",
        "grpc_trace",
        "grpc_transport_inproc",
        "ref_counted",
    ],
)

grpc_cc_library(
    name = "grpc++_base_unsecure",
    srcs = GRPCXX_SRCS,
    hdrs = GRPCXX_HDRS,
    external_deps = [
        "absl/synchronization",
        "absl/memory",
        "upb_lib",
        "protobuf_headers",
    ],
    language = "c++",
    public_hdrs = GRPCXX_PUBLIC_HDRS,
    visibility = ["@grpc:alt_grpc++_base_unsecure_legacy"],
    deps = [
        "gpr_base",
        "grpc++_codegen_base",
        "grpc++_codegen_base_src",
        "grpc++_internal_hdrs_only",
        "grpc_base_c",
        "grpc_client_channel",
        "grpc_codegen",
        "grpc_health_upb",
        "grpc_trace",
        "grpc_transport_inproc",
        "grpc_unsecure",
        "ref_counted",
    ],
)

grpc_cc_library(
    name = "grpc++_codegen_base",
    language = "c++",
    public_hdrs = [
        "include/grpc++/impl/codegen/async_stream.h",
        "include/grpc++/impl/codegen/async_unary_call.h",
        "include/grpc++/impl/codegen/byte_buffer.h",
        "include/grpc++/impl/codegen/call_hook.h",
        "include/grpc++/impl/codegen/call.h",
        "include/grpc++/impl/codegen/channel_interface.h",
        "include/grpc++/impl/codegen/client_context.h",
        "include/grpc++/impl/codegen/client_unary_call.h",
        "include/grpc++/impl/codegen/completion_queue_tag.h",
        "include/grpc++/impl/codegen/completion_queue.h",
        "include/grpc++/impl/codegen/config.h",
        "include/grpc++/impl/codegen/core_codegen_interface.h",
        "include/grpc++/impl/codegen/create_auth_context.h",
        "include/grpc++/impl/codegen/grpc_library.h",
        "include/grpc++/impl/codegen/metadata_map.h",
        "include/grpc++/impl/codegen/method_handler_impl.h",
        "include/grpc++/impl/codegen/rpc_method.h",
        "include/grpc++/impl/codegen/rpc_service_method.h",
        "include/grpc++/impl/codegen/security/auth_context.h",
        "include/grpc++/impl/codegen/serialization_traits.h",
        "include/grpc++/impl/codegen/server_context.h",
        "include/grpc++/impl/codegen/server_interface.h",
        "include/grpc++/impl/codegen/service_type.h",
        "include/grpc++/impl/codegen/slice.h",
        "include/grpc++/impl/codegen/status_code_enum.h",
        "include/grpc++/impl/codegen/status.h",
        "include/grpc++/impl/codegen/string_ref.h",
        "include/grpc++/impl/codegen/stub_options.h",
        "include/grpc++/impl/codegen/sync_stream.h",
        "include/grpc++/impl/codegen/time.h",
        "include/grpcpp/impl/codegen/async_generic_service.h",
        "include/grpcpp/impl/codegen/async_stream.h",
        "include/grpcpp/impl/codegen/async_unary_call.h",
        "include/grpcpp/impl/codegen/byte_buffer.h",
        "include/grpcpp/impl/codegen/call_hook.h",
        "include/grpcpp/impl/codegen/call_op_set_interface.h",
        "include/grpcpp/impl/codegen/call_op_set.h",
        "include/grpcpp/impl/codegen/call.h",
        "include/grpcpp/impl/codegen/callback_common.h",
        "include/grpcpp/impl/codegen/channel_interface.h",
        "include/grpcpp/impl/codegen/client_callback.h",
        "include/grpcpp/impl/codegen/client_context.h",
        "include/grpcpp/impl/codegen/client_interceptor.h",
        "include/grpcpp/impl/codegen/client_unary_call.h",
        "include/grpcpp/impl/codegen/completion_queue_tag.h",
        "include/grpcpp/impl/codegen/completion_queue.h",
        "include/grpcpp/impl/codegen/config.h",
        "include/grpcpp/impl/codegen/core_codegen_interface.h",
        "include/grpcpp/impl/codegen/create_auth_context.h",
        "include/grpcpp/impl/codegen/delegating_channel.h",
        "include/grpcpp/impl/codegen/grpc_library.h",
        "include/grpcpp/impl/codegen/intercepted_channel.h",
        "include/grpcpp/impl/codegen/interceptor_common.h",
        "include/grpcpp/impl/codegen/interceptor.h",
        "include/grpcpp/impl/codegen/message_allocator.h",
        "include/grpcpp/impl/codegen/metadata_map.h",
        "include/grpcpp/impl/codegen/method_handler_impl.h",
        "include/grpcpp/impl/codegen/method_handler.h",
        "include/grpcpp/impl/codegen/rpc_method.h",
        "include/grpcpp/impl/codegen/rpc_service_method.h",
        "include/grpcpp/impl/codegen/security/auth_context.h",
        "include/grpcpp/impl/codegen/serialization_traits.h",
        "include/grpcpp/impl/codegen/server_callback_handlers.h",
        "include/grpcpp/impl/codegen/server_callback.h",
        "include/grpcpp/impl/codegen/server_context.h",
        "include/grpcpp/impl/codegen/server_interceptor.h",
        "include/grpcpp/impl/codegen/server_interface.h",
        "include/grpcpp/impl/codegen/service_type.h",
        "include/grpcpp/impl/codegen/slice.h",
        "include/grpcpp/impl/codegen/status_code_enum.h",
        "include/grpcpp/impl/codegen/status.h",
        "include/grpcpp/impl/codegen/string_ref.h",
        "include/grpcpp/impl/codegen/stub_options.h",
        "include/grpcpp/impl/codegen/sync_stream.h",
        "include/grpcpp/impl/codegen/time.h",
    ],
    visibility = ["@grpc:public"],
    deps = [
        "grpc++_internal_hdrs_only",
        "grpc_codegen",
    ],
)

grpc_cc_library(
    name = "grpc++_codegen_base_src",
    srcs = [
        "src/cpp/codegen/codegen_init.cc",
    ],
    language = "c++",
    deps = [
        "grpc++_codegen_base",
    ],
)

grpc_cc_library(
    name = "grpc++_codegen_proto",
    external_deps = [
        "protobuf_headers",
    ],
    language = "c++",
    public_hdrs = [
        "include/grpc++/impl/codegen/proto_utils.h",
        "include/grpcpp/impl/codegen/proto_buffer_reader.h",
        "include/grpcpp/impl/codegen/proto_buffer_writer.h",
        "include/grpcpp/impl/codegen/proto_utils.h",
    ],
    visibility = ["@grpc:public"],
    deps = [
        "grpc++_codegen_base",
        "grpc++_config_proto",
    ],
)

grpc_cc_library(
    name = "grpc++_config_proto",
    external_deps = [
        "protobuf_headers",
    ],
    language = "c++",
    public_hdrs = [
        "include/grpc++/impl/codegen/config_protobuf.h",
        "include/grpcpp/impl/codegen/config_protobuf.h",
    ],
    visibility = ["@grpc:public"],
)

grpc_cc_library(
    name = "grpc++_reflection",
    srcs = [
        "src/cpp/ext/proto_server_reflection.cc",
        "src/cpp/ext/proto_server_reflection_plugin.cc",
    ],
    hdrs = [
        "src/cpp/ext/proto_server_reflection.h",
    ],
    language = "c++",
    public_hdrs = [
        "include/grpc++/ext/proto_server_reflection_plugin.h",
        "include/grpcpp/ext/proto_server_reflection_plugin.h",
    ],
    visibility = ["@grpc:public"],
    deps = [
        "grpc++",
        "//src/proto/grpc/reflection/v1alpha:reflection_proto",
    ],
    alwayslink = 1,
)

grpc_cc_library(
    name = "grpcpp_channelz",
    srcs = [
        "src/cpp/server/channelz/channelz_service.cc",
        "src/cpp/server/channelz/channelz_service_plugin.cc",
    ],
    hdrs = [
        "src/cpp/server/channelz/channelz_service.h",
    ],
    language = "c++",
    public_hdrs = [
        "include/grpcpp/ext/channelz_service_plugin.h",
    ],
    deps = [
        "gpr",
        "grpc",
        "grpc++",
        "//src/proto/grpc/channelz:channelz_proto",
    ],
    alwayslink = 1,
)

grpc_cc_library(
    name = "grpcpp_csds",
    srcs = [
        "src/cpp/server/csds/csds.cc",
    ],
    hdrs = [
        "src/cpp/server/csds/csds.h",
    ],
    external_deps = ["absl/status:statusor"],
    language = "c++",
    deps = [
        "gpr",
        "grpc",
        "grpc++_codegen_base",
        "grpc++_internals",
        "//src/proto/grpc/testing/xds/v3:csds_proto",
    ],
    alwayslink = 1,
)

grpc_cc_library(
    name = "grpcpp_admin",
    srcs = [
        "src/cpp/server/admin/admin_services.cc",
    ],
    hdrs = [],
    defines = select({
        "grpc_no_xds": ["GRPC_NO_XDS"],
        "//conditions:default": [],
    }),
    external_deps = [
        "absl/memory",
    ],
    language = "c++",
    public_hdrs = [
        "include/grpcpp/ext/admin_services.h",
    ],
    select_deps = {
        "grpc_no_xds": [],
        "//conditions:default": ["//:grpcpp_csds"],
    },
    deps = [
        "gpr",
        "grpc++",
        "grpcpp_channelz",
    ],
    alwayslink = 1,
)

grpc_cc_library(
    name = "grpc++_test",
    srcs = [
        "src/cpp/client/channel_test_peer.cc",
    ],
    external_deps = [
        "gtest",
    ],
    public_hdrs = [
        "include/grpc++/test/mock_stream.h",
        "include/grpc++/test/server_context_test_spouse.h",
        "include/grpcpp/test/channel_test_peer.h",
        "include/grpcpp/test/client_context_test_peer.h",
        "include/grpcpp/test/default_reactor_test_peer.h",
        "include/grpcpp/test/mock_stream.h",
        "include/grpcpp/test/server_context_test_spouse.h",
    ],
    visibility = ["@grpc:grpc++_test"],
    deps = [
        "gpr_base",
        "grpc++",
        "grpc_base_c",
    ],
)

grpc_cc_library(
    name = "grpc_server_backward_compatibility",
    srcs = [
        "src/core/ext/filters/workarounds/workaround_utils.cc",
    ],
    hdrs = [
        "src/core/ext/filters/workarounds/workaround_utils.h",
    ],
    language = "c++",
    deps = [
        "gpr_base",
        "grpc_base_c",
    ],
)

grpc_cc_library(
    name = "grpc++_core_stats",
    srcs = [
        "src/cpp/util/core_stats.cc",
    ],
    hdrs = [
        "src/cpp/util/core_stats.h",
    ],
    language = "c++",
    deps = [
        "gpr",
        "grpc++",
        "//src/proto/grpc/core:stats_proto",
    ],
)

grpc_cc_library(
    name = "grpc_opencensus_plugin",
    srcs = [
        "src/cpp/ext/filters/census/channel_filter.cc",
        "src/cpp/ext/filters/census/client_filter.cc",
        "src/cpp/ext/filters/census/context.cc",
        "src/cpp/ext/filters/census/grpc_plugin.cc",
        "src/cpp/ext/filters/census/measures.cc",
        "src/cpp/ext/filters/census/rpc_encoding.cc",
        "src/cpp/ext/filters/census/server_filter.cc",
        "src/cpp/ext/filters/census/views.cc",
    ],
    hdrs = [
        "include/grpcpp/opencensus.h",
        "src/cpp/ext/filters/census/channel_filter.h",
        "src/cpp/ext/filters/census/client_filter.h",
        "src/cpp/ext/filters/census/context.h",
        "src/cpp/ext/filters/census/grpc_plugin.h",
        "src/cpp/ext/filters/census/measures.h",
        "src/cpp/ext/filters/census/open_census_call_tracer.h",
        "src/cpp/ext/filters/census/rpc_encoding.h",
        "src/cpp/ext/filters/census/server_filter.h",
    ],
    external_deps = [
        "absl-base",
        "absl-time",
        "absl/strings",
        "opencensus-trace",
        "opencensus-trace-context_util",
        "opencensus-trace-propagation",
        "opencensus-tags",
        "opencensus-tags-context_util",
        "opencensus-stats",
        "opencensus-context",
    ],
    language = "c++",
    visibility = ["@grpc:grpc_opencensus_plugin"],
    deps = [
        "census",
        "gpr_base",
        "grpc++",
        "grpc_base_c",
    ],
)

# Once upb code-gen issue is resolved, use the targets commented below to replace the ones using
# upb-generated files.

# grpc_upb_proto_library(
#     name = "upb_load_report",
#     deps = ["@envoy_api//envoy/api/v2/endpoint:load_report_export"],
# )
#
# grpc_upb_proto_library(
#     name = "upb_lrs",
#     deps = ["@envoy_api//envoy/service/load_stats/v2:lrs_export"],
# )
#
# grpc_upb_proto_library(
#     name = "upb_cds",
#     deps = ["@envoy_api//envoy/api/v2:cds_export"],
# )

# grpc_cc_library(
#    name = "envoy_lrs_upb",
#    external_deps = [
#        "upb_lib",
#    ],
#    language = "c++",
#    tags = ["no_windows"],
#    deps = [
#        "upb_load_report",
#        "upb_lrs",
#    ],
# )

# grpc_cc_library(
#    name = "envoy_ads_upb",
#    external_deps = [
#        "upb_lib",
#    ],
#    language = "c++",
#    tags = ["no_windows"],
#    deps = [
#        "upb_cds",
#    ],
# )

grpc_cc_library(
    name = "envoy_ads_upb",
    srcs = [
        "src/core/ext/upb-generated/envoy/admin/v3/config_dump.upb.c",
        "src/core/ext/upb-generated/envoy/config/accesslog/v3/accesslog.upb.c",
        "src/core/ext/upb-generated/envoy/config/bootstrap/v3/bootstrap.upb.c",
        "src/core/ext/upb-generated/envoy/config/cluster/v3/circuit_breaker.upb.c",
        "src/core/ext/upb-generated/envoy/config/cluster/v3/cluster.upb.c",
        "src/core/ext/upb-generated/envoy/config/cluster/v3/filter.upb.c",
        "src/core/ext/upb-generated/envoy/config/cluster/v3/outlier_detection.upb.c",
        "src/core/ext/upb-generated/envoy/config/core/v3/resolver.upb.c",
        "src/core/ext/upb-generated/envoy/config/core/v3/udp_socket_config.upb.c",
        "src/core/ext/upb-generated/envoy/config/endpoint/v3/endpoint.upb.c",
        "src/core/ext/upb-generated/envoy/config/endpoint/v3/endpoint_components.upb.c",
        "src/core/ext/upb-generated/envoy/config/endpoint/v3/load_report.upb.c",
        "src/core/ext/upb-generated/envoy/config/listener/v3/api_listener.upb.c",
        "src/core/ext/upb-generated/envoy/config/listener/v3/listener.upb.c",
        "src/core/ext/upb-generated/envoy/config/listener/v3/listener_components.upb.c",
        "src/core/ext/upb-generated/envoy/config/listener/v3/quic_config.upb.c",
        "src/core/ext/upb-generated/envoy/config/listener/v3/udp_listener_config.upb.c",
        "src/core/ext/upb-generated/envoy/config/metrics/v3/stats.upb.c",
        "src/core/ext/upb-generated/envoy/config/overload/v3/overload.upb.c",
        "src/core/ext/upb-generated/envoy/config/rbac/v3/rbac.upb.c",
        "src/core/ext/upb-generated/envoy/config/route/v3/route.upb.c",
        "src/core/ext/upb-generated/envoy/config/route/v3/route_components.upb.c",
        "src/core/ext/upb-generated/envoy/config/route/v3/scoped_route.upb.c",
        "src/core/ext/upb-generated/envoy/config/trace/v3/http_tracer.upb.c",
        "src/core/ext/upb-generated/envoy/extensions/clusters/aggregate/v3/cluster.upb.c",
        "src/core/ext/upb-generated/envoy/extensions/filters/common/fault/v3/fault.upb.c",
        "src/core/ext/upb-generated/envoy/extensions/filters/http/fault/v3/fault.upb.c",
        "src/core/ext/upb-generated/envoy/extensions/filters/http/router/v3/router.upb.c",
        "src/core/ext/upb-generated/envoy/extensions/filters/network/http_connection_manager/v3/http_connection_manager.upb.c",
        "src/core/ext/upb-generated/envoy/extensions/transport_sockets/tls/v3/cert.upb.c",
        "src/core/ext/upb-generated/envoy/extensions/transport_sockets/tls/v3/common.upb.c",
        "src/core/ext/upb-generated/envoy/extensions/transport_sockets/tls/v3/secret.upb.c",
        "src/core/ext/upb-generated/envoy/extensions/transport_sockets/tls/v3/tls.upb.c",
        "src/core/ext/upb-generated/envoy/service/cluster/v3/cds.upb.c",
        "src/core/ext/upb-generated/envoy/service/discovery/v3/ads.upb.c",
        "src/core/ext/upb-generated/envoy/service/discovery/v3/discovery.upb.c",
        "src/core/ext/upb-generated/envoy/service/endpoint/v3/eds.upb.c",
        "src/core/ext/upb-generated/envoy/service/listener/v3/lds.upb.c",
        "src/core/ext/upb-generated/envoy/service/load_stats/v3/lrs.upb.c",
        "src/core/ext/upb-generated/envoy/service/route/v3/rds.upb.c",
        "src/core/ext/upb-generated/envoy/service/route/v3/srds.upb.c",
        "src/core/ext/upb-generated/envoy/service/status/v3/csds.upb.c",
        "src/core/ext/upb-generated/envoy/type/http/v3/path_transformation.upb.c",
    ],
    hdrs = [
        "src/core/ext/upb-generated/envoy/admin/v3/config_dump.upb.h",
        "src/core/ext/upb-generated/envoy/config/accesslog/v3/accesslog.upb.h",
        "src/core/ext/upb-generated/envoy/config/bootstrap/v3/bootstrap.upb.h",
        "src/core/ext/upb-generated/envoy/config/cluster/v3/circuit_breaker.upb.h",
        "src/core/ext/upb-generated/envoy/config/cluster/v3/cluster.upb.h",
        "src/core/ext/upb-generated/envoy/config/cluster/v3/filter.upb.h",
        "src/core/ext/upb-generated/envoy/config/cluster/v3/outlier_detection.upb.h",
        "src/core/ext/upb-generated/envoy/config/core/v3/resolver.upb.h",
        "src/core/ext/upb-generated/envoy/config/core/v3/udp_socket_config.upb.h",
        "src/core/ext/upb-generated/envoy/config/endpoint/v3/endpoint.upb.h",
        "src/core/ext/upb-generated/envoy/config/endpoint/v3/endpoint_components.upb.h",
        "src/core/ext/upb-generated/envoy/config/endpoint/v3/load_report.upb.h",
        "src/core/ext/upb-generated/envoy/config/listener/v3/api_listener.upb.h",
        "src/core/ext/upb-generated/envoy/config/listener/v3/listener.upb.h",
        "src/core/ext/upb-generated/envoy/config/listener/v3/listener_components.upb.h",
        "src/core/ext/upb-generated/envoy/config/listener/v3/quic_config.upb.h",
        "src/core/ext/upb-generated/envoy/config/listener/v3/udp_listener_config.upb.h",
        "src/core/ext/upb-generated/envoy/config/metrics/v3/stats.upb.h",
        "src/core/ext/upb-generated/envoy/config/overload/v3/overload.upb.h",
        "src/core/ext/upb-generated/envoy/config/rbac/v3/rbac.upb.h",
        "src/core/ext/upb-generated/envoy/config/route/v3/route.upb.h",
        "src/core/ext/upb-generated/envoy/config/route/v3/route_components.upb.h",
        "src/core/ext/upb-generated/envoy/config/route/v3/scoped_route.upb.h",
        "src/core/ext/upb-generated/envoy/config/trace/v3/http_tracer.upb.h",
        "src/core/ext/upb-generated/envoy/extensions/clusters/aggregate/v3/cluster.upb.h",
        "src/core/ext/upb-generated/envoy/extensions/filters/common/fault/v3/fault.upb.h",
        "src/core/ext/upb-generated/envoy/extensions/filters/http/fault/v3/fault.upb.h",
        "src/core/ext/upb-generated/envoy/extensions/filters/http/router/v3/router.upb.h",
        "src/core/ext/upb-generated/envoy/extensions/filters/network/http_connection_manager/v3/http_connection_manager.upb.h",
        "src/core/ext/upb-generated/envoy/extensions/transport_sockets/tls/v3/cert.upb.h",
        "src/core/ext/upb-generated/envoy/extensions/transport_sockets/tls/v3/common.upb.h",
        "src/core/ext/upb-generated/envoy/extensions/transport_sockets/tls/v3/secret.upb.h",
        "src/core/ext/upb-generated/envoy/extensions/transport_sockets/tls/v3/tls.upb.h",
        "src/core/ext/upb-generated/envoy/service/cluster/v3/cds.upb.h",
        "src/core/ext/upb-generated/envoy/service/discovery/v3/ads.upb.h",
        "src/core/ext/upb-generated/envoy/service/discovery/v3/discovery.upb.h",
        "src/core/ext/upb-generated/envoy/service/endpoint/v3/eds.upb.h",
        "src/core/ext/upb-generated/envoy/service/listener/v3/lds.upb.h",
        "src/core/ext/upb-generated/envoy/service/load_stats/v3/lrs.upb.h",
        "src/core/ext/upb-generated/envoy/service/route/v3/rds.upb.h",
        "src/core/ext/upb-generated/envoy/service/route/v3/srds.upb.h",
        "src/core/ext/upb-generated/envoy/service/status/v3/csds.upb.h",
        "src/core/ext/upb-generated/envoy/type/http/v3/path_transformation.upb.h",
    ],
    external_deps = [
        "upb_lib",
        "upb_lib_descriptor",
        "upb_generated_code_support__only_for_generated_code_do_not_use__i_give_permission_to_break_me",
    ],
    language = "c++",
    deps = [
        "envoy_annotations_upb",
        "envoy_core_upb",
        "envoy_type_upb",
        "google_api_upb",
        "proto_gen_validate_upb",
        "udpa_annotations_upb",
        "xds_core_upb",
    ],
)

grpc_cc_library(
    name = "envoy_ads_upbdefs",
    srcs = [
        "src/core/ext/upbdefs-generated/envoy/admin/v3/config_dump.upbdefs.c",
        "src/core/ext/upbdefs-generated/envoy/config/accesslog/v3/accesslog.upbdefs.c",
        "src/core/ext/upbdefs-generated/envoy/config/bootstrap/v3/bootstrap.upbdefs.c",
        "src/core/ext/upbdefs-generated/envoy/config/cluster/v3/circuit_breaker.upbdefs.c",
        "src/core/ext/upbdefs-generated/envoy/config/cluster/v3/cluster.upbdefs.c",
        "src/core/ext/upbdefs-generated/envoy/config/cluster/v3/filter.upbdefs.c",
        "src/core/ext/upbdefs-generated/envoy/config/cluster/v3/outlier_detection.upbdefs.c",
        "src/core/ext/upbdefs-generated/envoy/config/core/v3/resolver.upbdefs.c",
        "src/core/ext/upbdefs-generated/envoy/config/core/v3/udp_socket_config.upbdefs.c",
        "src/core/ext/upbdefs-generated/envoy/config/endpoint/v3/endpoint.upbdefs.c",
        "src/core/ext/upbdefs-generated/envoy/config/endpoint/v3/endpoint_components.upbdefs.c",
        "src/core/ext/upbdefs-generated/envoy/config/endpoint/v3/load_report.upbdefs.c",
        "src/core/ext/upbdefs-generated/envoy/config/listener/v3/api_listener.upbdefs.c",
        "src/core/ext/upbdefs-generated/envoy/config/listener/v3/listener.upbdefs.c",
        "src/core/ext/upbdefs-generated/envoy/config/listener/v3/listener_components.upbdefs.c",
        "src/core/ext/upbdefs-generated/envoy/config/listener/v3/quic_config.upbdefs.c",
        "src/core/ext/upbdefs-generated/envoy/config/listener/v3/udp_listener_config.upbdefs.c",
        "src/core/ext/upbdefs-generated/envoy/config/metrics/v3/stats.upbdefs.c",
        "src/core/ext/upbdefs-generated/envoy/config/overload/v3/overload.upbdefs.c",
        "src/core/ext/upbdefs-generated/envoy/config/route/v3/route.upbdefs.c",
        "src/core/ext/upbdefs-generated/envoy/config/route/v3/route_components.upbdefs.c",
        "src/core/ext/upbdefs-generated/envoy/config/route/v3/scoped_route.upbdefs.c",
        "src/core/ext/upbdefs-generated/envoy/config/trace/v3/http_tracer.upbdefs.c",
        "src/core/ext/upbdefs-generated/envoy/extensions/clusters/aggregate/v3/cluster.upbdefs.c",
        "src/core/ext/upbdefs-generated/envoy/extensions/filters/common/fault/v3/fault.upbdefs.c",
        "src/core/ext/upbdefs-generated/envoy/extensions/filters/http/fault/v3/fault.upbdefs.c",
        "src/core/ext/upbdefs-generated/envoy/extensions/filters/http/router/v3/router.upbdefs.c",
        "src/core/ext/upbdefs-generated/envoy/extensions/filters/network/http_connection_manager/v3/http_connection_manager.upbdefs.c",
        "src/core/ext/upbdefs-generated/envoy/extensions/transport_sockets/tls/v3/cert.upbdefs.c",
        "src/core/ext/upbdefs-generated/envoy/extensions/transport_sockets/tls/v3/common.upbdefs.c",
        "src/core/ext/upbdefs-generated/envoy/extensions/transport_sockets/tls/v3/secret.upbdefs.c",
        "src/core/ext/upbdefs-generated/envoy/extensions/transport_sockets/tls/v3/tls.upbdefs.c",
        "src/core/ext/upbdefs-generated/envoy/service/cluster/v3/cds.upbdefs.c",
        "src/core/ext/upbdefs-generated/envoy/service/discovery/v3/ads.upbdefs.c",
        "src/core/ext/upbdefs-generated/envoy/service/discovery/v3/discovery.upbdefs.c",
        "src/core/ext/upbdefs-generated/envoy/service/endpoint/v3/eds.upbdefs.c",
        "src/core/ext/upbdefs-generated/envoy/service/listener/v3/lds.upbdefs.c",
        "src/core/ext/upbdefs-generated/envoy/service/load_stats/v3/lrs.upbdefs.c",
        "src/core/ext/upbdefs-generated/envoy/service/route/v3/rds.upbdefs.c",
        "src/core/ext/upbdefs-generated/envoy/service/route/v3/srds.upbdefs.c",
        "src/core/ext/upbdefs-generated/envoy/service/status/v3/csds.upbdefs.c",
        "src/core/ext/upbdefs-generated/envoy/type/http/v3/path_transformation.upbdefs.c",
    ],
    hdrs = [
        "src/core/ext/upbdefs-generated/envoy/admin/v3/config_dump.upbdefs.h",
        "src/core/ext/upbdefs-generated/envoy/config/accesslog/v3/accesslog.upbdefs.h",
        "src/core/ext/upbdefs-generated/envoy/config/bootstrap/v3/bootstrap.upbdefs.h",
        "src/core/ext/upbdefs-generated/envoy/config/cluster/v3/circuit_breaker.upbdefs.h",
        "src/core/ext/upbdefs-generated/envoy/config/cluster/v3/cluster.upbdefs.h",
        "src/core/ext/upbdefs-generated/envoy/config/cluster/v3/filter.upbdefs.h",
        "src/core/ext/upbdefs-generated/envoy/config/cluster/v3/outlier_detection.upbdefs.h",
        "src/core/ext/upbdefs-generated/envoy/config/core/v3/resolver.upbdefs.h",
        "src/core/ext/upbdefs-generated/envoy/config/core/v3/udp_socket_config.upbdefs.h",
        "src/core/ext/upbdefs-generated/envoy/config/endpoint/v3/endpoint.upbdefs.h",
        "src/core/ext/upbdefs-generated/envoy/config/endpoint/v3/endpoint_components.upbdefs.h",
        "src/core/ext/upbdefs-generated/envoy/config/endpoint/v3/load_report.upbdefs.h",
        "src/core/ext/upbdefs-generated/envoy/config/listener/v3/api_listener.upbdefs.h",
        "src/core/ext/upbdefs-generated/envoy/config/listener/v3/listener.upbdefs.h",
        "src/core/ext/upbdefs-generated/envoy/config/listener/v3/listener_components.upbdefs.h",
        "src/core/ext/upbdefs-generated/envoy/config/listener/v3/quic_config.upbdefs.h",
        "src/core/ext/upbdefs-generated/envoy/config/listener/v3/udp_listener_config.upbdefs.h",
        "src/core/ext/upbdefs-generated/envoy/config/metrics/v3/stats.upbdefs.h",
        "src/core/ext/upbdefs-generated/envoy/config/overload/v3/overload.upbdefs.h",
        "src/core/ext/upbdefs-generated/envoy/config/route/v3/route.upbdefs.h",
        "src/core/ext/upbdefs-generated/envoy/config/route/v3/route_components.upbdefs.h",
        "src/core/ext/upbdefs-generated/envoy/config/route/v3/scoped_route.upbdefs.h",
        "src/core/ext/upbdefs-generated/envoy/config/trace/v3/http_tracer.upbdefs.h",
        "src/core/ext/upbdefs-generated/envoy/extensions/clusters/aggregate/v3/cluster.upbdefs.h",
        "src/core/ext/upbdefs-generated/envoy/extensions/filters/common/fault/v3/fault.upbdefs.h",
        "src/core/ext/upbdefs-generated/envoy/extensions/filters/http/fault/v3/fault.upbdefs.h",
        "src/core/ext/upbdefs-generated/envoy/extensions/filters/http/router/v3/router.upbdefs.h",
        "src/core/ext/upbdefs-generated/envoy/extensions/filters/network/http_connection_manager/v3/http_connection_manager.upbdefs.h",
        "src/core/ext/upbdefs-generated/envoy/extensions/transport_sockets/tls/v3/cert.upbdefs.h",
        "src/core/ext/upbdefs-generated/envoy/extensions/transport_sockets/tls/v3/common.upbdefs.h",
        "src/core/ext/upbdefs-generated/envoy/extensions/transport_sockets/tls/v3/secret.upbdefs.h",
        "src/core/ext/upbdefs-generated/envoy/extensions/transport_sockets/tls/v3/tls.upbdefs.h",
        "src/core/ext/upbdefs-generated/envoy/service/cluster/v3/cds.upbdefs.h",
        "src/core/ext/upbdefs-generated/envoy/service/discovery/v3/ads.upbdefs.h",
        "src/core/ext/upbdefs-generated/envoy/service/discovery/v3/discovery.upbdefs.h",
        "src/core/ext/upbdefs-generated/envoy/service/endpoint/v3/eds.upbdefs.h",
        "src/core/ext/upbdefs-generated/envoy/service/listener/v3/lds.upbdefs.h",
        "src/core/ext/upbdefs-generated/envoy/service/load_stats/v3/lrs.upbdefs.h",
        "src/core/ext/upbdefs-generated/envoy/service/route/v3/rds.upbdefs.h",
        "src/core/ext/upbdefs-generated/envoy/service/route/v3/srds.upbdefs.h",
        "src/core/ext/upbdefs-generated/envoy/service/status/v3/csds.upbdefs.h",
        "src/core/ext/upbdefs-generated/envoy/type/http/v3/path_transformation.upbdefs.h",
    ],
    external_deps = [
        "upb_lib",
        "upb_lib_descriptor_reflection",
        "upb_textformat_lib",
        "upb_reflection",
        "upb_generated_code_support__only_for_generated_code_do_not_use__i_give_permission_to_break_me",
    ],
    language = "c++",
    deps = [
        "envoy_ads_upb",
        "envoy_annotations_upbdefs",
        "envoy_core_upbdefs",
        "envoy_type_upbdefs",
        "google_api_upbdefs",
        "proto_gen_validate_upbdefs",
        "udpa_annotations_upbdefs",
        "xds_core_upbdefs",
    ],
)

grpc_cc_library(
    name = "envoy_annotations_upb",
    srcs = [
        "src/core/ext/upb-generated/envoy/annotations/deprecation.upb.c",
        "src/core/ext/upb-generated/envoy/annotations/resource.upb.c",
    ],
    hdrs = [
        "src/core/ext/upb-generated/envoy/annotations/deprecation.upb.h",
        "src/core/ext/upb-generated/envoy/annotations/resource.upb.h",
    ],
    external_deps = [
        "upb_lib",
        "upb_lib_descriptor",
        "upb_generated_code_support__only_for_generated_code_do_not_use__i_give_permission_to_break_me",
    ],
    language = "c++",
    deps = [
        "google_api_upb",
    ],
)

grpc_cc_library(
    name = "envoy_annotations_upbdefs",
    srcs = [
        "src/core/ext/upbdefs-generated/envoy/annotations/deprecation.upbdefs.c",
        "src/core/ext/upbdefs-generated/envoy/annotations/resource.upbdefs.c",
    ],
    hdrs = [
        "src/core/ext/upbdefs-generated/envoy/annotations/deprecation.upbdefs.h",
        "src/core/ext/upbdefs-generated/envoy/annotations/resource.upbdefs.h",
    ],
    external_deps = [
        "upb_lib",
        "upb_lib_descriptor_reflection",
        "upb_reflection",
        "upb_textformat_lib",
        "upb_generated_code_support__only_for_generated_code_do_not_use__i_give_permission_to_break_me",
    ],
    language = "c++",
    deps = [
        "envoy_annotations_upb",
        "google_api_upbdefs",
    ],
)

grpc_cc_library(
    name = "envoy_core_upb",
    srcs = [
        "src/core/ext/upb-generated/envoy/config/core/v3/address.upb.c",
        "src/core/ext/upb-generated/envoy/config/core/v3/backoff.upb.c",
        "src/core/ext/upb-generated/envoy/config/core/v3/base.upb.c",
        "src/core/ext/upb-generated/envoy/config/core/v3/config_source.upb.c",
        "src/core/ext/upb-generated/envoy/config/core/v3/event_service_config.upb.c",
        "src/core/ext/upb-generated/envoy/config/core/v3/extension.upb.c",
        "src/core/ext/upb-generated/envoy/config/core/v3/grpc_service.upb.c",
        "src/core/ext/upb-generated/envoy/config/core/v3/health_check.upb.c",
        "src/core/ext/upb-generated/envoy/config/core/v3/http_uri.upb.c",
        "src/core/ext/upb-generated/envoy/config/core/v3/protocol.upb.c",
        "src/core/ext/upb-generated/envoy/config/core/v3/proxy_protocol.upb.c",
        "src/core/ext/upb-generated/envoy/config/core/v3/socket_option.upb.c",
        "src/core/ext/upb-generated/envoy/config/core/v3/substitution_format_string.upb.c",
    ],
    hdrs = [
        "src/core/ext/upb-generated/envoy/config/core/v3/address.upb.h",
        "src/core/ext/upb-generated/envoy/config/core/v3/backoff.upb.h",
        "src/core/ext/upb-generated/envoy/config/core/v3/base.upb.h",
        "src/core/ext/upb-generated/envoy/config/core/v3/config_source.upb.h",
        "src/core/ext/upb-generated/envoy/config/core/v3/event_service_config.upb.h",
        "src/core/ext/upb-generated/envoy/config/core/v3/extension.upb.h",
        "src/core/ext/upb-generated/envoy/config/core/v3/grpc_service.upb.h",
        "src/core/ext/upb-generated/envoy/config/core/v3/health_check.upb.h",
        "src/core/ext/upb-generated/envoy/config/core/v3/http_uri.upb.h",
        "src/core/ext/upb-generated/envoy/config/core/v3/protocol.upb.h",
        "src/core/ext/upb-generated/envoy/config/core/v3/proxy_protocol.upb.h",
        "src/core/ext/upb-generated/envoy/config/core/v3/socket_option.upb.h",
        "src/core/ext/upb-generated/envoy/config/core/v3/substitution_format_string.upb.h",
    ],
    external_deps = [
        "upb_lib",
        "upb_lib_descriptor",
        "upb_generated_code_support__only_for_generated_code_do_not_use__i_give_permission_to_break_me",
    ],
    language = "c++",
    deps = [
        "envoy_annotations_upb",
        "envoy_type_upb",
        "google_api_upb",
        "proto_gen_validate_upb",
        "udpa_annotations_upb",
        "xds_core_upb",
    ],
)

grpc_cc_library(
    name = "envoy_core_upbdefs",
    srcs = [
        "src/core/ext/upbdefs-generated/envoy/config/core/v3/address.upbdefs.c",
        "src/core/ext/upbdefs-generated/envoy/config/core/v3/backoff.upbdefs.c",
        "src/core/ext/upbdefs-generated/envoy/config/core/v3/base.upbdefs.c",
        "src/core/ext/upbdefs-generated/envoy/config/core/v3/config_source.upbdefs.c",
        "src/core/ext/upbdefs-generated/envoy/config/core/v3/event_service_config.upbdefs.c",
        "src/core/ext/upbdefs-generated/envoy/config/core/v3/extension.upbdefs.c",
        "src/core/ext/upbdefs-generated/envoy/config/core/v3/grpc_service.upbdefs.c",
        "src/core/ext/upbdefs-generated/envoy/config/core/v3/health_check.upbdefs.c",
        "src/core/ext/upbdefs-generated/envoy/config/core/v3/http_uri.upbdefs.c",
        "src/core/ext/upbdefs-generated/envoy/config/core/v3/protocol.upbdefs.c",
        "src/core/ext/upbdefs-generated/envoy/config/core/v3/proxy_protocol.upbdefs.c",
        "src/core/ext/upbdefs-generated/envoy/config/core/v3/socket_option.upbdefs.c",
        "src/core/ext/upbdefs-generated/envoy/config/core/v3/substitution_format_string.upbdefs.c",
    ],
    hdrs = [
        "src/core/ext/upbdefs-generated/envoy/config/core/v3/address.upbdefs.h",
        "src/core/ext/upbdefs-generated/envoy/config/core/v3/backoff.upbdefs.h",
        "src/core/ext/upbdefs-generated/envoy/config/core/v3/base.upbdefs.h",
        "src/core/ext/upbdefs-generated/envoy/config/core/v3/config_source.upbdefs.h",
        "src/core/ext/upbdefs-generated/envoy/config/core/v3/event_service_config.upbdefs.h",
        "src/core/ext/upbdefs-generated/envoy/config/core/v3/extension.upbdefs.h",
        "src/core/ext/upbdefs-generated/envoy/config/core/v3/grpc_service.upbdefs.h",
        "src/core/ext/upbdefs-generated/envoy/config/core/v3/health_check.upbdefs.h",
        "src/core/ext/upbdefs-generated/envoy/config/core/v3/http_uri.upbdefs.h",
        "src/core/ext/upbdefs-generated/envoy/config/core/v3/protocol.upbdefs.h",
        "src/core/ext/upbdefs-generated/envoy/config/core/v3/proxy_protocol.upbdefs.h",
        "src/core/ext/upbdefs-generated/envoy/config/core/v3/socket_option.upbdefs.h",
        "src/core/ext/upbdefs-generated/envoy/config/core/v3/substitution_format_string.upbdefs.h",
    ],
    external_deps = [
        "upb_lib",
        "upb_lib_descriptor_reflection",
        "upb_textformat_lib",
        "upb_reflection",
        "upb_generated_code_support__only_for_generated_code_do_not_use__i_give_permission_to_break_me",
    ],
    language = "c++",
    deps = [
        "envoy_annotations_upbdefs",
        "envoy_core_upb",
        "envoy_type_upbdefs",
        "google_api_upbdefs",
        "proto_gen_validate_upbdefs",
        "xds_core_upbdefs",
    ],
)

grpc_cc_library(
    name = "envoy_type_upb",
    srcs = [
        "src/core/ext/upb-generated/envoy/type/matcher/v3/metadata.upb.c",
        "src/core/ext/upb-generated/envoy/type/matcher/v3/node.upb.c",
        "src/core/ext/upb-generated/envoy/type/matcher/v3/number.upb.c",
        "src/core/ext/upb-generated/envoy/type/matcher/v3/path.upb.c",
        "src/core/ext/upb-generated/envoy/type/matcher/v3/regex.upb.c",
        "src/core/ext/upb-generated/envoy/type/matcher/v3/string.upb.c",
        "src/core/ext/upb-generated/envoy/type/matcher/v3/struct.upb.c",
        "src/core/ext/upb-generated/envoy/type/matcher/v3/value.upb.c",
        "src/core/ext/upb-generated/envoy/type/metadata/v3/metadata.upb.c",
        "src/core/ext/upb-generated/envoy/type/tracing/v3/custom_tag.upb.c",
        "src/core/ext/upb-generated/envoy/type/v3/http.upb.c",
        "src/core/ext/upb-generated/envoy/type/v3/percent.upb.c",
        "src/core/ext/upb-generated/envoy/type/v3/range.upb.c",
        "src/core/ext/upb-generated/envoy/type/v3/semantic_version.upb.c",
    ],
    hdrs = [
        "src/core/ext/upb-generated/envoy/type/matcher/v3/metadata.upb.h",
        "src/core/ext/upb-generated/envoy/type/matcher/v3/node.upb.h",
        "src/core/ext/upb-generated/envoy/type/matcher/v3/number.upb.h",
        "src/core/ext/upb-generated/envoy/type/matcher/v3/path.upb.h",
        "src/core/ext/upb-generated/envoy/type/matcher/v3/regex.upb.h",
        "src/core/ext/upb-generated/envoy/type/matcher/v3/string.upb.h",
        "src/core/ext/upb-generated/envoy/type/matcher/v3/struct.upb.h",
        "src/core/ext/upb-generated/envoy/type/matcher/v3/value.upb.h",
        "src/core/ext/upb-generated/envoy/type/metadata/v3/metadata.upb.h",
        "src/core/ext/upb-generated/envoy/type/tracing/v3/custom_tag.upb.h",
        "src/core/ext/upb-generated/envoy/type/v3/http.upb.h",
        "src/core/ext/upb-generated/envoy/type/v3/percent.upb.h",
        "src/core/ext/upb-generated/envoy/type/v3/range.upb.h",
        "src/core/ext/upb-generated/envoy/type/v3/semantic_version.upb.h",
    ],
    external_deps = [
        "upb_lib",
        "upb_lib_descriptor",
        "upb_generated_code_support__only_for_generated_code_do_not_use__i_give_permission_to_break_me",
    ],
    language = "c++",
    deps = [
        "envoy_annotations_upb",
        "google_api_upb",
        "proto_gen_validate_upb",
        "udpa_annotations_upb",
    ],
)

grpc_cc_library(
    name = "envoy_type_upbdefs",
    srcs = [
        "src/core/ext/upbdefs-generated/envoy/type/matcher/v3/metadata.upbdefs.c",
        "src/core/ext/upbdefs-generated/envoy/type/matcher/v3/node.upbdefs.c",
        "src/core/ext/upbdefs-generated/envoy/type/matcher/v3/number.upbdefs.c",
        "src/core/ext/upbdefs-generated/envoy/type/matcher/v3/path.upbdefs.c",
        "src/core/ext/upbdefs-generated/envoy/type/matcher/v3/regex.upbdefs.c",
        "src/core/ext/upbdefs-generated/envoy/type/matcher/v3/string.upbdefs.c",
        "src/core/ext/upbdefs-generated/envoy/type/matcher/v3/struct.upbdefs.c",
        "src/core/ext/upbdefs-generated/envoy/type/matcher/v3/value.upbdefs.c",
        "src/core/ext/upbdefs-generated/envoy/type/metadata/v3/metadata.upbdefs.c",
        "src/core/ext/upbdefs-generated/envoy/type/tracing/v3/custom_tag.upbdefs.c",
        "src/core/ext/upbdefs-generated/envoy/type/v3/http.upbdefs.c",
        "src/core/ext/upbdefs-generated/envoy/type/v3/percent.upbdefs.c",
        "src/core/ext/upbdefs-generated/envoy/type/v3/range.upbdefs.c",
        "src/core/ext/upbdefs-generated/envoy/type/v3/semantic_version.upbdefs.c",
    ],
    hdrs = [
        "src/core/ext/upbdefs-generated/envoy/type/matcher/v3/metadata.upbdefs.h",
        "src/core/ext/upbdefs-generated/envoy/type/matcher/v3/node.upbdefs.h",
        "src/core/ext/upbdefs-generated/envoy/type/matcher/v3/number.upbdefs.h",
        "src/core/ext/upbdefs-generated/envoy/type/matcher/v3/path.upbdefs.h",
        "src/core/ext/upbdefs-generated/envoy/type/matcher/v3/regex.upbdefs.h",
        "src/core/ext/upbdefs-generated/envoy/type/matcher/v3/string.upbdefs.h",
        "src/core/ext/upbdefs-generated/envoy/type/matcher/v3/struct.upbdefs.h",
        "src/core/ext/upbdefs-generated/envoy/type/matcher/v3/value.upbdefs.h",
        "src/core/ext/upbdefs-generated/envoy/type/metadata/v3/metadata.upbdefs.h",
        "src/core/ext/upbdefs-generated/envoy/type/tracing/v3/custom_tag.upbdefs.h",
        "src/core/ext/upbdefs-generated/envoy/type/v3/http.upbdefs.h",
        "src/core/ext/upbdefs-generated/envoy/type/v3/percent.upbdefs.h",
        "src/core/ext/upbdefs-generated/envoy/type/v3/range.upbdefs.h",
        "src/core/ext/upbdefs-generated/envoy/type/v3/semantic_version.upbdefs.h",
    ],
    external_deps = [
        "upb_lib",
        "upb_lib_descriptor_reflection",
        "upb_reflection",
        "upb_textformat_lib",
        "upb_generated_code_support__only_for_generated_code_do_not_use__i_give_permission_to_break_me",
    ],
    language = "c++",
    deps = [
        "envoy_type_upb",
        "google_api_upbdefs",
        "proto_gen_validate_upbdefs",
    ],
)

grpc_cc_library(
    name = "proto_gen_validate_upb",
    srcs = [
        "src/core/ext/upb-generated/validate/validate.upb.c",
    ],
    hdrs = [
        "src/core/ext/upb-generated/validate/validate.upb.h",
    ],
    external_deps = [
        "upb_lib",
        "upb_lib_descriptor",
        "upb_generated_code_support__only_for_generated_code_do_not_use__i_give_permission_to_break_me",
    ],
    language = "c++",
    deps = [
        "google_api_upb",
    ],
)

grpc_cc_library(
    name = "proto_gen_validate_upbdefs",
    srcs = [
        "src/core/ext/upbdefs-generated/validate/validate.upbdefs.c",
    ],
    hdrs = [
        "src/core/ext/upbdefs-generated/validate/validate.upbdefs.h",
    ],
    external_deps = [
        "upb_lib",
        "upb_lib_descriptor_reflection",
        "upb_textformat_lib",
        "upb_reflection",
        "upb_generated_code_support__only_for_generated_code_do_not_use__i_give_permission_to_break_me",
    ],
    language = "c++",
    deps = [
        "google_api_upbdefs",
        "proto_gen_validate_upb",
    ],
)

# Once upb code-gen issue is resolved, replace udpa_orca_upb with this.
# grpc_upb_proto_library(
#     name = "udpa_orca_upb",
#     deps = ["@envoy_api//udpa/data/orca/v1:orca_load_report"]
# )

grpc_cc_library(
    name = "udpa_orca_upb",
    srcs = [
        "src/core/ext/upb-generated/udpa/data/orca/v1/orca_load_report.upb.c",
    ],
    hdrs = [
        "src/core/ext/upb-generated/udpa/data/orca/v1/orca_load_report.upb.h",
    ],
    external_deps = [
        "upb_lib",
        "upb_lib_descriptor",
        "upb_generated_code_support__only_for_generated_code_do_not_use__i_give_permission_to_break_me",
    ],
    language = "c++",
    deps = [
        "proto_gen_validate_upb",
    ],
)

grpc_cc_library(
    name = "udpa_annotations_upb",
    srcs = [
        "src/core/ext/upb-generated/udpa/annotations/migrate.upb.c",
        "src/core/ext/upb-generated/udpa/annotations/security.upb.c",
        "src/core/ext/upb-generated/udpa/annotations/sensitive.upb.c",
        "src/core/ext/upb-generated/udpa/annotations/status.upb.c",
        "src/core/ext/upb-generated/udpa/annotations/versioning.upb.c",
    ],
    hdrs = [
        "src/core/ext/upb-generated/udpa/annotations/migrate.upb.h",
        "src/core/ext/upb-generated/udpa/annotations/security.upb.h",
        "src/core/ext/upb-generated/udpa/annotations/sensitive.upb.h",
        "src/core/ext/upb-generated/udpa/annotations/status.upb.h",
        "src/core/ext/upb-generated/udpa/annotations/versioning.upb.h",
    ],
    external_deps = [
        "upb_lib",
        "upb_lib_descriptor",
        "upb_generated_code_support__only_for_generated_code_do_not_use__i_give_permission_to_break_me",
    ],
    language = "c++",
    deps = [
        "google_api_upb",
        "proto_gen_validate_upb",
    ],
)

grpc_cc_library(
    name = "udpa_annotations_upbdefs",
    srcs = [
        "src/core/ext/upbdefs-generated/udpa/annotations/migrate.upbdefs.c",
        "src/core/ext/upbdefs-generated/udpa/annotations/security.upbdefs.c",
        "src/core/ext/upbdefs-generated/udpa/annotations/sensitive.upbdefs.c",
        "src/core/ext/upbdefs-generated/udpa/annotations/status.upbdefs.c",
        "src/core/ext/upbdefs-generated/udpa/annotations/versioning.upbdefs.c",
    ],
    hdrs = [
        "src/core/ext/upbdefs-generated/udpa/annotations/migrate.upbdefs.h",
        "src/core/ext/upbdefs-generated/udpa/annotations/security.upbdefs.h",
        "src/core/ext/upbdefs-generated/udpa/annotations/sensitive.upbdefs.h",
        "src/core/ext/upbdefs-generated/udpa/annotations/status.upbdefs.h",
        "src/core/ext/upbdefs-generated/udpa/annotations/versioning.upbdefs.h",
    ],
    external_deps = [
        "upb_lib",
        "upb_lib_descriptor_reflection",
        "upb_textformat_lib",
        "upb_reflection",
        "upb_generated_code_support__only_for_generated_code_do_not_use__i_give_permission_to_break_me",
    ],
    language = "c++",
    deps = [
        "google_api_upbdefs",
        "udpa_annotations_upb",
    ],
)

grpc_cc_library(
    name = "xds_core_upb",
    srcs = [
        "src/core/ext/upb-generated/xds/core/v3/authority.upb.c",
        "src/core/ext/upb-generated/xds/core/v3/collection_entry.upb.c",
        "src/core/ext/upb-generated/xds/core/v3/context_params.upb.c",
        "src/core/ext/upb-generated/xds/core/v3/resource.upb.c",
        "src/core/ext/upb-generated/xds/core/v3/resource_locator.upb.c",
        "src/core/ext/upb-generated/xds/core/v3/resource_name.upb.c",
    ],
    hdrs = [
        "src/core/ext/upb-generated/xds/core/v3/authority.upb.h",
        "src/core/ext/upb-generated/xds/core/v3/collection_entry.upb.h",
        "src/core/ext/upb-generated/xds/core/v3/context_params.upb.h",
        "src/core/ext/upb-generated/xds/core/v3/resource.upb.h",
        "src/core/ext/upb-generated/xds/core/v3/resource_locator.upb.h",
        "src/core/ext/upb-generated/xds/core/v3/resource_name.upb.h",
    ],
    external_deps = [
        "upb_lib",
        "upb_lib_descriptor",
        "upb_generated_code_support__only_for_generated_code_do_not_use__i_give_permission_to_break_me",
    ],
    language = "c++",
    deps = [
        "google_api_upb",
        "proto_gen_validate_upb",
        "udpa_annotations_upb",
    ],
)

grpc_cc_library(
    name = "xds_core_upbdefs",
    srcs = [
        "src/core/ext/upbdefs-generated/xds/core/v3/authority.upbdefs.c",
        "src/core/ext/upbdefs-generated/xds/core/v3/collection_entry.upbdefs.c",
        "src/core/ext/upbdefs-generated/xds/core/v3/context_params.upbdefs.c",
        "src/core/ext/upbdefs-generated/xds/core/v3/resource.upbdefs.c",
        "src/core/ext/upbdefs-generated/xds/core/v3/resource_locator.upbdefs.c",
        "src/core/ext/upbdefs-generated/xds/core/v3/resource_name.upbdefs.c",
    ],
    hdrs = [
        "src/core/ext/upbdefs-generated/xds/core/v3/authority.upbdefs.h",
        "src/core/ext/upbdefs-generated/xds/core/v3/collection_entry.upbdefs.h",
        "src/core/ext/upbdefs-generated/xds/core/v3/context_params.upbdefs.h",
        "src/core/ext/upbdefs-generated/xds/core/v3/resource.upbdefs.h",
        "src/core/ext/upbdefs-generated/xds/core/v3/resource_locator.upbdefs.h",
        "src/core/ext/upbdefs-generated/xds/core/v3/resource_name.upbdefs.h",
    ],
    external_deps = [
        "upb_lib",
        "upb_lib_descriptor_reflection",
        "upb_textformat_lib",
        "upb_reflection",
        "upb_generated_code_support__only_for_generated_code_do_not_use__i_give_permission_to_break_me",
    ],
    language = "c++",
    deps = [
        "google_api_upbdefs",
        "proto_gen_validate_upbdefs",
        "udpa_annotations_upbdefs",
        "xds_core_upb",
    ],
)

grpc_cc_library(
    name = "udpa_type_upb",
    srcs = [
        "src/core/ext/upb-generated/udpa/type/v1/typed_struct.upb.c",
    ],
    hdrs = [
        "src/core/ext/upb-generated/udpa/type/v1/typed_struct.upb.h",
    ],
    external_deps = [
        "upb_lib",
        "upb_lib_descriptor",
        "upb_generated_code_support__only_for_generated_code_do_not_use__i_give_permission_to_break_me",
    ],
    language = "c++",
    deps = [
        "google_api_upb",
        "proto_gen_validate_upb",
    ],
)

grpc_cc_library(
    name = "udpa_type_upbdefs",
    srcs = [
        "src/core/ext/upbdefs-generated/udpa/type/v1/typed_struct.upbdefs.c",
    ],
    hdrs = [
        "src/core/ext/upbdefs-generated/udpa/type/v1/typed_struct.upbdefs.h",
    ],
    external_deps = [
        "upb_lib",
        "upb_lib_descriptor_reflection",
        "upb_textformat_lib",
        "upb_reflection",
        "upb_generated_code_support__only_for_generated_code_do_not_use__i_give_permission_to_break_me",
    ],
    language = "c++",
    deps = [
        "google_api_upbdefs",
        "proto_gen_validate_upbdefs",
    ],
)

# Once upb code-gen issue is resolved, replace grpc_health_upb with this.
# grpc_upb_proto_library(
#     name = "grpc_health_upb",
#     deps = ["//src/proto/grpc/health/v1:health_proto_descriptor"],
# )

grpc_cc_library(
    name = "grpc_health_upb",
    srcs = [
        "src/core/ext/upb-generated/src/proto/grpc/health/v1/health.upb.c",
    ],
    hdrs = [
        "src/core/ext/upb-generated/src/proto/grpc/health/v1/health.upb.h",
    ],
    external_deps = [
        "upb_lib",
        "upb_lib_descriptor",
        "upb_generated_code_support__only_for_generated_code_do_not_use__i_give_permission_to_break_me",
    ],
    language = "c++",
)

# Once upb code-gen issue is resolved, remove this.
grpc_cc_library(
    name = "google_api_upb",
    srcs = [
        "src/core/ext/upb-generated/google/api/annotations.upb.c",
        "src/core/ext/upb-generated/google/api/expr/v1alpha1/checked.upb.c",
        "src/core/ext/upb-generated/google/api/expr/v1alpha1/syntax.upb.c",
        "src/core/ext/upb-generated/google/api/http.upb.c",
        "src/core/ext/upb-generated/google/protobuf/any.upb.c",
        "src/core/ext/upb-generated/google/protobuf/duration.upb.c",
        "src/core/ext/upb-generated/google/protobuf/empty.upb.c",
        "src/core/ext/upb-generated/google/protobuf/struct.upb.c",
        "src/core/ext/upb-generated/google/protobuf/timestamp.upb.c",
        "src/core/ext/upb-generated/google/protobuf/wrappers.upb.c",
        "src/core/ext/upb-generated/google/rpc/status.upb.c",
    ],
    hdrs = [
        "src/core/ext/upb-generated/google/api/annotations.upb.h",
        "src/core/ext/upb-generated/google/api/expr/v1alpha1/checked.upb.h",
        "src/core/ext/upb-generated/google/api/expr/v1alpha1/syntax.upb.h",
        "src/core/ext/upb-generated/google/api/http.upb.h",
        "src/core/ext/upb-generated/google/protobuf/any.upb.h",
        "src/core/ext/upb-generated/google/protobuf/duration.upb.h",
        "src/core/ext/upb-generated/google/protobuf/empty.upb.h",
        "src/core/ext/upb-generated/google/protobuf/struct.upb.h",
        "src/core/ext/upb-generated/google/protobuf/timestamp.upb.h",
        "src/core/ext/upb-generated/google/protobuf/wrappers.upb.h",
        "src/core/ext/upb-generated/google/rpc/status.upb.h",
    ],
    external_deps = [
        "upb_lib",
        "upb_lib_descriptor",
        "upb_generated_code_support__only_for_generated_code_do_not_use__i_give_permission_to_break_me",
    ],
    language = "c++",
)

grpc_cc_library(
    name = "google_api_upbdefs",
    srcs = [
        "src/core/ext/upbdefs-generated/google/api/annotations.upbdefs.c",
        "src/core/ext/upbdefs-generated/google/api/http.upbdefs.c",
        "src/core/ext/upbdefs-generated/google/protobuf/any.upbdefs.c",
        "src/core/ext/upbdefs-generated/google/protobuf/duration.upbdefs.c",
        "src/core/ext/upbdefs-generated/google/protobuf/empty.upbdefs.c",
        "src/core/ext/upbdefs-generated/google/protobuf/struct.upbdefs.c",
        "src/core/ext/upbdefs-generated/google/protobuf/timestamp.upbdefs.c",
        "src/core/ext/upbdefs-generated/google/protobuf/wrappers.upbdefs.c",
        "src/core/ext/upbdefs-generated/google/rpc/status.upbdefs.c",
    ],
    hdrs = [
        "src/core/ext/upbdefs-generated/google/api/annotations.upbdefs.h",
        "src/core/ext/upbdefs-generated/google/api/http.upbdefs.h",
        "src/core/ext/upbdefs-generated/google/protobuf/any.upbdefs.h",
        "src/core/ext/upbdefs-generated/google/protobuf/duration.upbdefs.h",
        "src/core/ext/upbdefs-generated/google/protobuf/empty.upbdefs.h",
        "src/core/ext/upbdefs-generated/google/protobuf/struct.upbdefs.h",
        "src/core/ext/upbdefs-generated/google/protobuf/timestamp.upbdefs.h",
        "src/core/ext/upbdefs-generated/google/protobuf/wrappers.upbdefs.h",
        "src/core/ext/upbdefs-generated/google/rpc/status.upbdefs.h",
    ],
    external_deps = [
        "upb_lib",
        "upb_lib_descriptor_reflection",
        "upb_textformat_lib",
        "upb_reflection",
        "upb_generated_code_support__only_for_generated_code_do_not_use__i_give_permission_to_break_me",
    ],
    language = "c++",
    deps = [
        "google_api_upb",
    ],
)

# Once upb code-gen issue is resolved, replace grpc_lb_upb with this.
# grpc_upb_proto_library(
#     name = "grpc_lb_upb",
#     deps = ["//src/proto/grpc/lb/v1:load_balancer_proto_descriptor"],
# )

grpc_cc_library(
    name = "grpc_lb_upb",
    srcs = [
        "src/core/ext/upb-generated/src/proto/grpc/lb/v1/load_balancer.upb.c",
    ],
    hdrs = [
        "src/core/ext/upb-generated/src/proto/grpc/lb/v1/load_balancer.upb.h",
    ],
    external_deps = [
        "upb_lib",
        "upb_lib_descriptor",
        "upb_generated_code_support__only_for_generated_code_do_not_use__i_give_permission_to_break_me",
    ],
    language = "c++",
    deps = [
        "google_api_upb",
    ],
)

# Once upb code-gen issue is resolved, replace meshca_upb with this.
# meshca_upb_proto_library(
#     name = "meshca_upb",
#     deps = ["//third_party/istio/security/proto/providers/google:meshca_proto"],
# )

grpc_cc_library(
    name = "meshca_upb",
    srcs = [
        "src/core/ext/upb-generated/third_party/istio/security/proto/providers/google/meshca.upb.c",
    ],
    hdrs = [
        "src/core/ext/upb-generated/third_party/istio/security/proto/providers/google/meshca.upb.h",
    ],
    external_deps = [
        "upb_generated_code_support__only_for_generated_code_do_not_use__i_give_permission_to_break_me",
    ],
    language = "c++",
    deps = [
        "google_api_upb",
    ],
)

# Once upb code-gen issue is resolved, replace alts_upb with this.
# grpc_upb_proto_library(
#     name = "alts_upb",
#     deps = ["//src/proto/grpc/gcp:alts_handshaker_proto"],
# )

grpc_cc_library(
    name = "alts_upb",
    srcs = [
        "src/core/ext/upb-generated/src/proto/grpc/gcp/altscontext.upb.c",
        "src/core/ext/upb-generated/src/proto/grpc/gcp/handshaker.upb.c",
        "src/core/ext/upb-generated/src/proto/grpc/gcp/transport_security_common.upb.c",
    ],
    hdrs = [
        "src/core/ext/upb-generated/src/proto/grpc/gcp/altscontext.upb.h",
        "src/core/ext/upb-generated/src/proto/grpc/gcp/handshaker.upb.h",
        "src/core/ext/upb-generated/src/proto/grpc/gcp/transport_security_common.upb.h",
    ],
    external_deps = [
        "upb_lib",
        "upb_lib_descriptor",
        "upb_generated_code_support__only_for_generated_code_do_not_use__i_give_permission_to_break_me",
    ],
    language = "c++",
)

grpc_generate_one_off_targets()

filegroup(
    name = "root_certificates",
    srcs = [
        "etc/roots.pem",
    ],
    visibility = ["//visibility:public"],
)<|MERGE_RESOLUTION|>--- conflicted
+++ resolved
@@ -1002,14 +1002,6 @@
 )
 
 grpc_cc_library(
-<<<<<<< HEAD
-    name = "basic_seq",
-    language = "c++",
-    public_hdrs = [
-        "src/core/lib/promise/detail/basic_seq.h",
-    ],
-    deps = [
-=======
     name = "basic_join",
     language = "c++",
     public_hdrs = [
@@ -1017,20 +1009,54 @@
     ],
     deps = [
         "bitset",
->>>>>>> d606f725
         "construct_destruct",
         "gpr_platform",
         "poll",
         "promise_factory",
-<<<<<<< HEAD
+    ],
+)
+
+grpc_cc_library(
+    name = "join",
+    language = "c++",
+    public_hdrs = [
+        "src/core/lib/promise/join.h",
+    ],
+    deps = [
+        "basic_join",
+        "gpr_platform",
+    ],
+)
+
+grpc_cc_library(
+    name = "try_join",
+    language = "c++",
+    public_hdrs = [
+        "src/core/lib/promise/try_join.h",
+    ],
+    deps = [
+        "basic_join",
+        "gpr_platform",
+        "promise_status",
+    ],
+)
+
+grpc_cc_library(
+    name = "basic_seq",
+    language = "c++",
+    public_hdrs = [
+        "src/core/lib/promise/detail/basic_seq.h",
+    ],
+    deps = [
+        "construct_destruct",
+        "gpr_platform",
+        "poll",
+        "promise_factory",
         "switch",
-=======
->>>>>>> d606f725
-    ],
-)
-
-grpc_cc_library(
-<<<<<<< HEAD
+    ],
+)
+
+grpc_cc_library(
     name = "seq",
     language = "c++",
     public_hdrs = [
@@ -1038,21 +1064,11 @@
     ],
     deps = [
         "basic_seq",
-=======
-    name = "join",
-    language = "c++",
-    public_hdrs = [
-        "src/core/lib/promise/join.h",
-    ],
-    deps = [
-        "basic_join",
->>>>>>> d606f725
         "gpr_platform",
     ],
 )
 
 grpc_cc_library(
-<<<<<<< HEAD
     name = "try_seq",
     language = "c++",
     public_hdrs = [
@@ -1060,15 +1076,6 @@
     ],
     deps = [
         "basic_seq",
-=======
-    name = "try_join",
-    language = "c++",
-    public_hdrs = [
-        "src/core/lib/promise/try_join.h",
-    ],
-    deps = [
-        "basic_join",
->>>>>>> d606f725
         "gpr_platform",
         "promise_status",
     ],
