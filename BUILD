--- conflicted
+++ resolved
@@ -1037,7 +1037,6 @@
 )
 
 grpc_cc_library(
-<<<<<<< HEAD
     name = "basic_seq",
     language = "c++",
     public_hdrs = [
@@ -1078,8 +1077,6 @@
 )
 
 grpc_cc_library(
-=======
->>>>>>> f292f001
     name = "ref_counted",
     language = "c++",
     public_hdrs = ["src/core/lib/gprpp/ref_counted.h"],
