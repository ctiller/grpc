--- conflicted
+++ resolved
@@ -2856,7 +2856,6 @@
 )
 
 grpc_cc_library(
-<<<<<<< HEAD
     name = "address_parser_registry",
     srcs = [
         "src/core/lib/resolver/address_parser_registry.cc",
@@ -2873,7 +2872,10 @@
         "gpr",
         "resolved_address",
         "uri_parser",
-=======
+    ],
+)
+
+grpc_cc_library(
     name = "pollset_set",
     srcs = [
         "src/core/lib/iomgr/pollset_set.cc",
@@ -2884,7 +2886,6 @@
     deps = [
         "gpr",
         "iomgr_fwd",
->>>>>>> c3fd40e0
     ],
 )
 
