--- conflicted
+++ resolved
@@ -854,7 +854,20 @@
 )
 
 grpc_cc_library(
-<<<<<<< HEAD
+    name = "promise_status",
+    external_deps = [
+        "absl/status",
+        "absl/status:statusor",
+    ],
+    language = "c++",
+    public_hdrs = [
+        "src/core/lib/promise/detail/status.h",
+    ],
+    deps = ["gpr_platform"],
+)
+
+
+grpc_cc_library(
     name = "race",
     language = "c++",
     public_hdrs = ["src/core/lib/promise/race.h"],
@@ -863,18 +876,6 @@
         "poll",
         "promise_factory",
     ],
-=======
-    name = "promise_status",
-    external_deps = [
-        "absl/status",
-        "absl/status:statusor",
-    ],
-    language = "c++",
-    public_hdrs = [
-        "src/core/lib/promise/detail/status.h",
-    ],
-    deps = ["gpr_platform"],
->>>>>>> 3d260327
 )
 
 grpc_cc_library(
