# gRPC Bazel BUILD file.
#
# Copyright 2016 gRPC authors.
#
# Licensed under the Apache License, Version 2.0 (the "License");
# you may not use this file except in compliance with the License.
# You may obtain a copy of the License at
#
#     http://www.apache.org/licenses/LICENSE-2.0
#
# Unless required by applicable law or agreed to in writing, software
# distributed under the License is distributed on an "AS IS" BASIS,
# WITHOUT WARRANTIES OR CONDITIONS OF ANY KIND, either express or implied.
# See the License for the specific language governing permissions and
# limitations under the License.

load(
    "//bazel:grpc_build_system.bzl",
    "grpc_cc_library",
    "grpc_generate_one_off_targets",
    "grpc_upb_proto_library",
    "grpc_upb_proto_reflection_library",
    "python_config_settings",
)
load("@bazel_skylib//lib:selects.bzl", "selects")

licenses(["reciprocal"])

package(
    default_visibility = ["//visibility:public"],
    features = [
        "layering_check",
        "-parse_headers",
    ],
)

exports_files([
    "LICENSE",
    "etc/roots.pem",
])

config_setting(
    name = "grpc_no_ares",
    values = {"define": "grpc_no_ares=true"},
)

config_setting(
    name = "grpc_no_xds_define",
    values = {"define": "grpc_no_xds=true"},
)

# When gRPC is build as shared library, binder transport code might still
# get included even when user's code does not depend on it. In that case
# --define=grpc_no_binder=true can be used to disable binder transport
# related code to reduce binary size.
# For users using build system other than bazel, they can define
# GRPC_NO_BINDER to achieve the same effect.
config_setting(
    name = "grpc_no_binder_define",
    values = {"define": "grpc_no_binder=true"},
)

config_setting(
    name = "android",
    values = {"crosstool_top": "//external:android/crosstool"},
)

config_setting(
    name = "ios",
    values = {"apple_platform_type": "ios"},
)

selects.config_setting_group(
    name = "grpc_no_xds",
    match_any = [
        ":grpc_no_xds_define",
        # In addition to disabling XDS support when --define=grpc_no_xds=true is
        # specified, we also disable it on mobile platforms where it is not
        # likely to be needed and where reducing the binary size is more
        # important.
        ":android",
        ":ios",
    ],
)

selects.config_setting_group(
    name = "grpc_no_binder",
    match_any = [
        ":grpc_no_binder_define",
        # We do not need binder on ios.
        ":ios",
    ],
)

selects.config_setting_group(
    name = "grpc_no_rls",
    match_any = [
        # Disable RLS support on mobile platforms where it is not likely to be
        # needed and where reducing the binary size is more important.
        ":android",
        ":ios",
    ],
)

# Fuzzers can be built as fuzzers or as tests
config_setting(
    name = "grpc_build_fuzzers",
    values = {"define": "grpc_build_fuzzers=true"},
)

config_setting(
    name = "grpc_allow_exceptions",
    values = {"define": "GRPC_ALLOW_EXCEPTIONS=1"},
)

config_setting(
    name = "grpc_disallow_exceptions",
    values = {"define": "GRPC_ALLOW_EXCEPTIONS=0"},
)

config_setting(
    name = "remote_execution",
    values = {"define": "GRPC_PORT_ISOLATED_RUNTIME=1"},
)

config_setting(
    name = "windows",
    values = {"cpu": "x64_windows"},
)

config_setting(
    name = "windows_msvc",
    values = {"cpu": "x64_windows_msvc"},
)

config_setting(
    name = "mac_x86_64",
    values = {"cpu": "darwin"},
)

config_setting(
    name = "use_strict_warning",
    values = {"define": "use_strict_warning=true"},
)

config_setting(
    name = "use_abseil_status",
    values = {"define": "use_abseil_status=true"},
)

python_config_settings()

# This should be updated along with build_handwritten.yaml
g_stands_for = "garum"  # @unused

core_version = "25.0.0"  # @unused

version = "1.48.0-dev"  # @unused

GPR_PUBLIC_HDRS = [
    "include/grpc/support/alloc.h",
    "include/grpc/support/atm.h",
    "include/grpc/support/atm_gcc_atomic.h",
    "include/grpc/support/atm_gcc_sync.h",
    "include/grpc/support/atm_windows.h",
    "include/grpc/support/cpu.h",
    "include/grpc/support/log.h",
    "include/grpc/support/log_windows.h",
    "include/grpc/support/port_platform.h",
    "include/grpc/support/string_util.h",
    "include/grpc/support/sync.h",
    "include/grpc/support/sync_abseil.h",
    "include/grpc/support/sync_custom.h",
    "include/grpc/support/sync_generic.h",
    "include/grpc/support/sync_posix.h",
    "include/grpc/support/sync_windows.h",
    "include/grpc/support/thd_id.h",
    "include/grpc/support/time.h",
]

GRPC_PUBLIC_HDRS = [
    "include/grpc/byte_buffer.h",
    "include/grpc/byte_buffer_reader.h",
    "include/grpc/compression.h",
    "include/grpc/fork.h",
    "include/grpc/grpc.h",
    "include/grpc/grpc_posix.h",
    "include/grpc/grpc_security.h",
    "include/grpc/grpc_security_constants.h",
    "include/grpc/slice.h",
    "include/grpc/slice_buffer.h",
    "include/grpc/status.h",
    "include/grpc/load_reporting.h",
    "include/grpc/support/workaround_list.h",
]

GRPC_PUBLIC_EVENT_ENGINE_HDRS = [
    "include/grpc/event_engine/endpoint_config.h",
    "include/grpc/event_engine/event_engine.h",
    "include/grpc/event_engine/port.h",
    "include/grpc/event_engine/memory_allocator.h",
    "include/grpc/event_engine/memory_request.h",
    "include/grpc/event_engine/internal/memory_allocator_impl.h",
    "include/grpc/event_engine/slice.h",
    "include/grpc/event_engine/slice_buffer.h",
]

GRPCXX_SRCS = [
    "src/cpp/client/channel_cc.cc",
    "src/cpp/client/client_callback.cc",
    "src/cpp/client/client_context.cc",
    "src/cpp/client/client_interceptor.cc",
    "src/cpp/client/create_channel.cc",
    "src/cpp/client/create_channel_internal.cc",
    "src/cpp/client/create_channel_posix.cc",
    "src/cpp/client/credentials_cc.cc",
    "src/cpp/common/alarm.cc",
    "src/cpp/common/channel_arguments.cc",
    "src/cpp/common/channel_filter.cc",
    "src/cpp/common/completion_queue_cc.cc",
    "src/cpp/common/core_codegen.cc",
    "src/cpp/common/resource_quota_cc.cc",
    "src/cpp/common/rpc_method.cc",
    "src/cpp/common/version_cc.cc",
    "src/cpp/common/validate_service_config.cc",
    "src/cpp/server/async_generic_service.cc",
    "src/cpp/server/channel_argument_option.cc",
    "src/cpp/server/create_default_thread_pool.cc",
    "src/cpp/server/dynamic_thread_pool.cc",
    "src/cpp/server/external_connection_acceptor_impl.cc",
    "src/cpp/server/health/default_health_check_service.cc",
    "src/cpp/server/health/health_check_service.cc",
    "src/cpp/server/health/health_check_service_server_builder_option.cc",
    "src/cpp/server/server_builder.cc",
    "src/cpp/server/server_callback.cc",
    "src/cpp/server/server_cc.cc",
    "src/cpp/server/server_context.cc",
    "src/cpp/server/server_credentials.cc",
    "src/cpp/server/server_posix.cc",
    "src/cpp/thread_manager/thread_manager.cc",
    "src/cpp/util/byte_buffer_cc.cc",
    "src/cpp/util/status.cc",
    "src/cpp/util/string_ref.cc",
    "src/cpp/util/time_cc.cc",
]

GRPCXX_HDRS = [
    "src/cpp/client/create_channel_internal.h",
    "src/cpp/common/channel_filter.h",
    "src/cpp/server/dynamic_thread_pool.h",
    "src/cpp/server/external_connection_acceptor_impl.h",
    "src/cpp/server/health/default_health_check_service.h",
    "src/cpp/server/thread_pool_interface.h",
    "src/cpp/thread_manager/thread_manager.h",
]

GRPCXX_PUBLIC_HDRS = [
    "include/grpc++/alarm.h",
    "include/grpc++/channel.h",
    "include/grpc++/client_context.h",
    "include/grpc++/completion_queue.h",
    "include/grpc++/create_channel.h",
    "include/grpc++/create_channel_posix.h",
    "include/grpc++/ext/health_check_service_server_builder_option.h",
    "include/grpc++/generic/async_generic_service.h",
    "include/grpc++/generic/generic_stub.h",
    "include/grpc++/grpc++.h",
    "include/grpc++/health_check_service_interface.h",
    "include/grpc++/impl/call.h",
    "include/grpc++/impl/channel_argument_option.h",
    "include/grpc++/impl/client_unary_call.h",
    "include/grpc++/impl/codegen/core_codegen.h",
    "include/grpc++/impl/grpc_library.h",
    "include/grpc++/impl/method_handler_impl.h",
    "include/grpc++/impl/rpc_method.h",
    "include/grpc++/impl/rpc_service_method.h",
    "include/grpc++/impl/serialization_traits.h",
    "include/grpc++/impl/server_builder_option.h",
    "include/grpc++/impl/server_builder_plugin.h",
    "include/grpc++/impl/server_initializer.h",
    "include/grpc++/impl/service_type.h",
    "include/grpc++/security/auth_context.h",
    "include/grpc++/resource_quota.h",
    "include/grpc++/security/auth_metadata_processor.h",
    "include/grpc++/security/credentials.h",
    "include/grpc++/security/server_credentials.h",
    "include/grpc++/server.h",
    "include/grpc++/server_builder.h",
    "include/grpc++/server_context.h",
    "include/grpc++/server_posix.h",
    "include/grpc++/support/async_stream.h",
    "include/grpc++/support/async_unary_call.h",
    "include/grpc++/support/byte_buffer.h",
    "include/grpc++/support/channel_arguments.h",
    "include/grpc++/support/config.h",
    "include/grpc++/support/slice.h",
    "include/grpc++/support/status.h",
    "include/grpc++/support/status_code_enum.h",
    "include/grpc++/support/string_ref.h",
    "include/grpc++/support/stub_options.h",
    "include/grpc++/support/sync_stream.h",
    "include/grpc++/support/time.h",
    "include/grpcpp/alarm.h",
    "include/grpcpp/channel.h",
    "include/grpcpp/client_context.h",
    "include/grpcpp/completion_queue.h",
    "include/grpcpp/create_channel.h",
    "include/grpcpp/create_channel_posix.h",
    "include/grpcpp/ext/health_check_service_server_builder_option.h",
    "include/grpcpp/generic/async_generic_service.h",
    "include/grpcpp/generic/generic_stub.h",
    "include/grpcpp/grpcpp.h",
    "include/grpcpp/health_check_service_interface.h",
    "include/grpcpp/impl/call.h",
    "include/grpcpp/impl/channel_argument_option.h",
    "include/grpcpp/impl/client_unary_call.h",
    "include/grpcpp/impl/codegen/core_codegen.h",
    "include/grpcpp/impl/grpc_library.h",
    "include/grpcpp/impl/method_handler_impl.h",
    "include/grpcpp/impl/rpc_method.h",
    "include/grpcpp/impl/rpc_service_method.h",
    "include/grpcpp/impl/serialization_traits.h",
    "include/grpcpp/impl/server_builder_option.h",
    "include/grpcpp/impl/server_builder_plugin.h",
    "include/grpcpp/impl/server_initializer.h",
    "include/grpcpp/impl/service_type.h",
    "include/grpcpp/resource_quota.h",
    "include/grpcpp/security/auth_context.h",
    "include/grpcpp/security/auth_metadata_processor.h",
    "include/grpcpp/security/credentials.h",
    "include/grpcpp/security/server_credentials.h",
    "include/grpcpp/security/tls_certificate_provider.h",
    "include/grpcpp/security/authorization_policy_provider.h",
    "include/grpcpp/security/tls_certificate_verifier.h",
    "include/grpcpp/security/tls_credentials_options.h",
    "include/grpcpp/server.h",
    "include/grpcpp/server_builder.h",
    "include/grpcpp/server_context.h",
    "include/grpcpp/server_posix.h",
    "include/grpcpp/support/async_stream.h",
    "include/grpcpp/support/async_unary_call.h",
    "include/grpcpp/support/byte_buffer.h",
    "include/grpcpp/support/channel_arguments.h",
    "include/grpcpp/support/client_callback.h",
    "include/grpcpp/support/client_interceptor.h",
    "include/grpcpp/support/config.h",
    "include/grpcpp/support/interceptor.h",
    "include/grpcpp/support/message_allocator.h",
    "include/grpcpp/support/method_handler.h",
    "include/grpcpp/support/proto_buffer_reader.h",
    "include/grpcpp/support/proto_buffer_writer.h",
    "include/grpcpp/support/server_callback.h",
    "include/grpcpp/support/server_interceptor.h",
    "include/grpcpp/support/slice.h",
    "include/grpcpp/support/status.h",
    "include/grpcpp/support/status_code_enum.h",
    "include/grpcpp/support/string_ref.h",
    "include/grpcpp/support/stub_options.h",
    "include/grpcpp/support/sync_stream.h",
    "include/grpcpp/support/time.h",
    "include/grpcpp/support/validate_service_config.h",
]

grpc_cc_library(
    name = "gpr",
    language = "c++",
    public_hdrs = GPR_PUBLIC_HDRS,
    standalone = True,
    tags = ["avoid_dep"],
    visibility = ["@grpc:public"],
    deps = [
        "gpr_base",
    ],
)

grpc_cc_library(
    name = "channel_fwd",
    hdrs = [
        "src/core/lib/channel/channel_fwd.h",
    ],
    language = "c++",
    tags = ["grpc-autodeps"],
)

grpc_cc_library(
    name = "transport_fwd",
    hdrs = [
        "src/core/lib/transport/transport_fwd.h",
    ],
    language = "c++",
    tags = ["grpc-autodeps"],
)

grpc_cc_library(
    name = "atomic_utils",
    language = "c++",
    public_hdrs = ["src/core/lib/gprpp/atomic_utils.h"],
    tags = ["grpc-autodeps"],
    deps = ["gpr_platform"],
)

grpc_cc_library(
    name = "grpc_unsecure",
    srcs = [
        "src/core/lib/surface/init.cc",
        "src/core/plugin_registry/grpc_plugin_registry.cc",
        "src/core/plugin_registry/grpc_plugin_registry_noextra.cc",
    ],
    external_deps = [
        "absl/base:core_headers",
    ],
    language = "c++",
    public_hdrs = GRPC_PUBLIC_HDRS,
    standalone = True,
    tags = ["avoid_dep"],
    visibility = ["@grpc:public"],
    deps = [
        "channel_init",
        "channel_stack_type",
        "config",
        "default_event_engine_factory_hdrs",
        "gpr_base",
        "grpc_authorization_base",
        "grpc_base",
        "grpc_codegen",
        "grpc_common",
        "grpc_security_base",
        "grpc_trace",
        "http_connect_handshaker",
        "iomgr_timer",
        "slice",
        "tcp_connect_handshaker",
    ],
)

GRPC_XDS_TARGETS = [
    "grpc_lb_policy_cds",
    "grpc_lb_policy_xds_cluster_impl",
    "grpc_lb_policy_xds_cluster_manager",
    "grpc_lb_policy_xds_cluster_resolver",
    "grpc_resolver_xds",
    "grpc_resolver_c2p",
    "grpc_xds_server_config_fetcher",

    # Not xDS-specific but currently only used by xDS.
    "channel_creds_registry_init",
]

grpc_cc_library(
    name = "grpc",
    srcs = [
        "src/core/lib/surface/init.cc",
        "src/core/plugin_registry/grpc_plugin_registry.cc",
        "src/core/plugin_registry/grpc_plugin_registry_extra.cc",
    ],
    defines = select({
        "grpc_no_xds": ["GRPC_NO_XDS"],
        "//conditions:default": [],
    }),
    external_deps = [
        "absl/base:core_headers",
    ],
    language = "c++",
    public_hdrs = GRPC_PUBLIC_HDRS,
    select_deps = [
        {
            "grpc_no_xds": [],
            "//conditions:default": GRPC_XDS_TARGETS,
        },
    ],
    standalone = True,
    tags = ["grpc_avoid_dep"],
    visibility = [
        "@grpc:public",
    ],
    deps = [
        "channel_init",
        "channel_stack_type",
        "config",
        "default_event_engine_factory_hdrs",
        "gpr_base",
        "grpc_authorization_base",
        "grpc_base",
        "grpc_codegen",
        "grpc_common",
        "grpc_secure",
        "grpc_security_base",
        "grpc_trace",
        "http_connect_handshaker",
        "iomgr_timer",
        "slice",
        "tcp_connect_handshaker",
    ],
)

grpc_cc_library(
    name = "gpr_public_hdrs",
    hdrs = GPR_PUBLIC_HDRS,
    tags = ["avoid_dep"],
)

grpc_cc_library(
    name = "grpc_public_hdrs",
    hdrs = GRPC_PUBLIC_HDRS,
    tags = ["avoid_dep"],
    deps = ["gpr_public_hdrs"],
)

grpc_cc_library(
    name = "grpc++_public_hdrs",
    hdrs = GRPCXX_PUBLIC_HDRS,
    external_deps = [
        "absl/synchronization",
        "protobuf_headers",
    ],
    tags = ["avoid_dep"],
    visibility = ["@grpc:public"],
    deps = ["grpc_public_hdrs"],
)

grpc_cc_library(
    name = "grpc++",
    hdrs = [
        "src/cpp/client/secure_credentials.h",
        "src/cpp/common/secure_auth_context.h",
        "src/cpp/server/secure_server_credentials.h",
    ],
    language = "c++",
    public_hdrs = GRPCXX_PUBLIC_HDRS,
    select_deps = [
        {
            "grpc_no_xds": [],
            "//conditions:default": [
                "grpc++_xds_client",
                "grpc++_xds_server",
            ],
        },
        {
            "grpc_no_binder": [],
            "//conditions:default": [
                "grpc++_binder",
            ],
        },
    ],
    standalone = True,
    visibility = [
        "@grpc:public",
    ],
    deps = [
        "grpc++_internals",
        "slice",
    ],
)

grpc_cc_library(
    name = "grpc++_internals",
    srcs = [
        "src/cpp/client/insecure_credentials.cc",
        "src/cpp/client/secure_credentials.cc",
        "src/cpp/common/auth_property_iterator.cc",
        "src/cpp/common/secure_auth_context.cc",
        "src/cpp/common/secure_channel_arguments.cc",
        "src/cpp/common/secure_create_auth_context.cc",
        "src/cpp/common/tls_certificate_provider.cc",
        "src/cpp/common/tls_certificate_verifier.cc",
        "src/cpp/common/tls_credentials_options.cc",
        "src/cpp/server/insecure_server_credentials.cc",
        "src/cpp/server/secure_server_credentials.cc",
    ],
    hdrs = [
        "src/cpp/client/secure_credentials.h",
        "src/cpp/common/secure_auth_context.h",
        "src/cpp/server/secure_server_credentials.h",
    ],
    external_deps = [
        "absl/status",
        "absl/synchronization",
        "absl/container:inlined_vector",
        "absl/strings",
        "protobuf_headers",
    ],
    language = "c++",
    public_hdrs = GRPCXX_PUBLIC_HDRS,
    deps = [
        "error",
        "gpr_base",
        "gpr_codegen",
        "grpc",
        "grpc++_base",
        "grpc++_codegen_base",
        "grpc++_codegen_base_src",
        "grpc++_codegen_proto",
        "grpc++_internal_hdrs_only",
        "grpc_base",
        "grpc_codegen",
        "grpc_credentials_util",
        "grpc_secure",
        "grpc_security_base",
        "json",
        "ref_counted_ptr",
        "slice",
        "slice_refcount",
    ],
)

grpc_cc_library(
    name = "grpc++_binder",
    srcs = [
        "src/core/ext/transport/binder/client/binder_connector.cc",
        "src/core/ext/transport/binder/client/channel_create.cc",
        "src/core/ext/transport/binder/client/channel_create_impl.cc",
        "src/core/ext/transport/binder/client/connection_id_generator.cc",
        "src/core/ext/transport/binder/client/endpoint_binder_pool.cc",
        "src/core/ext/transport/binder/client/jni_utils.cc",
        "src/core/ext/transport/binder/client/security_policy_setting.cc",
        "src/core/ext/transport/binder/security_policy/binder_security_policy.cc",
        "src/core/ext/transport/binder/server/binder_server.cc",
        "src/core/ext/transport/binder/server/binder_server_credentials.cc",
        "src/core/ext/transport/binder/transport/binder_transport.cc",
        "src/core/ext/transport/binder/utils/ndk_binder.cc",
        "src/core/ext/transport/binder/utils/transport_stream_receiver_impl.cc",
        "src/core/ext/transport/binder/wire_format/binder_android.cc",
        "src/core/ext/transport/binder/wire_format/binder_constants.cc",
        "src/core/ext/transport/binder/wire_format/transaction.cc",
        "src/core/ext/transport/binder/wire_format/wire_reader_impl.cc",
        "src/core/ext/transport/binder/wire_format/wire_writer.cc",
    ],
    hdrs = [
        "src/core/ext/transport/binder/client/binder_connector.h",
        "src/core/ext/transport/binder/client/channel_create_impl.h",
        "src/core/ext/transport/binder/client/connection_id_generator.h",
        "src/core/ext/transport/binder/client/endpoint_binder_pool.h",
        "src/core/ext/transport/binder/client/jni_utils.h",
        "src/core/ext/transport/binder/client/security_policy_setting.h",
        "src/core/ext/transport/binder/server/binder_server.h",
        "src/core/ext/transport/binder/transport/binder_stream.h",
        "src/core/ext/transport/binder/transport/binder_transport.h",
        "src/core/ext/transport/binder/utils/binder_auto_utils.h",
        "src/core/ext/transport/binder/utils/ndk_binder.h",
        "src/core/ext/transport/binder/utils/transport_stream_receiver.h",
        "src/core/ext/transport/binder/utils/transport_stream_receiver_impl.h",
        "src/core/ext/transport/binder/wire_format/binder.h",
        "src/core/ext/transport/binder/wire_format/binder_android.h",
        "src/core/ext/transport/binder/wire_format/binder_constants.h",
        "src/core/ext/transport/binder/wire_format/transaction.h",
        "src/core/ext/transport/binder/wire_format/wire_reader.h",
        "src/core/ext/transport/binder/wire_format/wire_reader_impl.h",
        "src/core/ext/transport/binder/wire_format/wire_writer.h",
    ],
    defines = select({
        "grpc_no_binder": ["GRPC_NO_BINDER"],
        "//conditions:default": [],
    }),
    external_deps = [
        "absl/base:core_headers",
        "absl/container:flat_hash_map",
        "absl/hash",
        "absl/memory",
        "absl/meta:type_traits",
        "absl/status",
        "absl/strings",
        "absl/synchronization",
        "absl/status:statusor",
        "absl/time",
    ],
    language = "c++",
    public_hdrs = [
        "include/grpcpp/security/binder_security_policy.h",
        "include/grpcpp/create_channel_binder.h",
        "include/grpcpp/security/binder_credentials.h",
    ],
    deps = [
        "arena",
        "channel_args_preconditioning",
        "channel_stack_type",
        "config",
        "debug_location",
        "gpr",
        "gpr_base",
        "gpr_platform",
        "grpc",
        "grpc++_base",
        "grpc_base",
        "grpc_client_channel",
        "grpc_codegen",
        "iomgr_fwd",
        "iomgr_port",
        "orphanable",
        "ref_counted_ptr",
        "slice",
        "slice_refcount",
        "transport_fwd",
    ],
)

grpc_cc_library(
    name = "grpc++_xds_client",
    srcs = [
        "src/cpp/client/xds_credentials.cc",
    ],
    hdrs = [
        "src/cpp/client/secure_credentials.h",
    ],
    external_deps = [
        "absl/container:inlined_vector",
    ],
    language = "c++",
    deps = [
        "gpr",
        "grpc",
        "grpc++_internals",
    ],
)

grpc_cc_library(
    name = "grpc++_xds_server",
    srcs = [
        "src/cpp/server/xds_server_credentials.cc",
    ],
    hdrs = [
        "src/cpp/server/secure_server_credentials.h",
    ],
    language = "c++",
    public_hdrs = [
        "include/grpcpp/xds_server_builder.h",
    ],
    visibility = ["@grpc:xds"],
    deps = [
        "gpr",
        "grpc",
        "grpc++_internals",
    ],
)

grpc_cc_library(
    name = "grpc++_unsecure",
    srcs = [
        "src/cpp/client/insecure_credentials.cc",
        "src/cpp/common/insecure_create_auth_context.cc",
        "src/cpp/server/insecure_server_credentials.cc",
    ],
    language = "c++",
    standalone = True,
    tags = ["avoid_dep"],
    visibility = ["@grpc:public"],
    deps = [
        "gpr",
        "grpc++_base_unsecure",
        "grpc++_codegen_base",
        "grpc++_codegen_base_src",
        "grpc++_codegen_proto",
        "grpc_codegen",
        "grpc_insecure_credentials",
        "grpc_unsecure",
    ],
)

grpc_cc_library(
    name = "grpc++_error_details",
    srcs = [
        "src/cpp/util/error_details.cc",
    ],
    hdrs = [
        "include/grpc++/support/error_details.h",
        "include/grpcpp/support/error_details.h",
    ],
    language = "c++",
    standalone = True,
    visibility = ["@grpc:public"],
    deps = [
        "grpc++",
    ],
)

grpc_cc_library(
    name = "grpc++_alts",
    srcs = [
        "src/cpp/common/alts_context.cc",
        "src/cpp/common/alts_util.cc",
    ],
    hdrs = [
        "include/grpcpp/security/alts_context.h",
        "include/grpcpp/security/alts_util.h",
    ],
    external_deps = [
        "absl/memory",
        "upb_lib",
    ],
    language = "c++",
    standalone = True,
    visibility = ["@grpc:tsi"],
    deps = [
        "alts_upb",
        "alts_util",
        "gpr_base",
        "grpc++",
        "grpc_base",
        "tsi_alts_credentials",
    ],
)

grpc_cc_library(
    name = "census",
    srcs = [
        "src/core/ext/filters/census/grpc_context.cc",
    ],
    language = "c++",
    public_hdrs = [
        "include/grpc/census.h",
    ],
    visibility = ["@grpc:public"],
    deps = [
        "gpr_base",
        "grpc_base",
        "grpc_codegen",
        "grpc_trace",
    ],
)

grpc_cc_library(
    name = "grpc++_internal_hdrs_only",
    hdrs = [
        "include/grpcpp/impl/codegen/sync.h",
    ],
    external_deps = [
        "absl/synchronization",
    ],
    deps = [
        "gpr_codegen",
    ],
)

grpc_cc_library(
    name = "useful",
    hdrs = ["src/core/lib/gpr/useful.h"],
    language = "c++",
    tags = ["grpc-autodeps"],
    deps = ["gpr_platform"],
)

grpc_cc_library(
    name = "examine_stack",
    srcs = [
        "src/core/lib/gprpp/examine_stack.cc",
    ],
    hdrs = [
        "src/core/lib/gprpp/examine_stack.h",
    ],
    external_deps = ["absl/types:optional"],
    tags = ["grpc-autodeps"],
    deps = ["gpr_platform"],
)

grpc_cc_library(
    name = "gpr_base",
    srcs = [
        "src/core/lib/gpr/alloc.cc",
        "src/core/lib/gpr/atm.cc",
        "src/core/lib/gpr/cpu_iphone.cc",
        "src/core/lib/gpr/cpu_linux.cc",
        "src/core/lib/gpr/cpu_posix.cc",
        "src/core/lib/gpr/cpu_windows.cc",
        "src/core/lib/gpr/env_linux.cc",
        "src/core/lib/gpr/env_posix.cc",
        "src/core/lib/gpr/env_windows.cc",
        "src/core/lib/gpr/log.cc",
        "src/core/lib/gpr/log_android.cc",
        "src/core/lib/gpr/log_linux.cc",
        "src/core/lib/gpr/log_posix.cc",
        "src/core/lib/gpr/log_windows.cc",
        "src/core/lib/gpr/murmur_hash.cc",
        "src/core/lib/gpr/string.cc",
        "src/core/lib/gpr/string_posix.cc",
        "src/core/lib/gpr/string_util_windows.cc",
        "src/core/lib/gpr/string_windows.cc",
        "src/core/lib/gpr/sync.cc",
        "src/core/lib/gpr/sync_abseil.cc",
        "src/core/lib/gpr/sync_posix.cc",
        "src/core/lib/gpr/sync_windows.cc",
        "src/core/lib/gpr/time.cc",
        "src/core/lib/gpr/time_posix.cc",
        "src/core/lib/gpr/time_precise.cc",
        "src/core/lib/gpr/time_windows.cc",
        "src/core/lib/gpr/tmpfile_msys.cc",
        "src/core/lib/gpr/tmpfile_posix.cc",
        "src/core/lib/gpr/tmpfile_windows.cc",
        "src/core/lib/gpr/wrap_memcpy.cc",
        "src/core/lib/gprpp/fork.cc",
        "src/core/lib/gprpp/global_config_env.cc",
        "src/core/lib/gprpp/host_port.cc",
        "src/core/lib/gprpp/mpscq.cc",
        "src/core/lib/gprpp/stat_posix.cc",
        "src/core/lib/gprpp/stat_windows.cc",
        "src/core/lib/gprpp/thd_posix.cc",
        "src/core/lib/gprpp/thd_windows.cc",
        "src/core/lib/gprpp/time_util.cc",
        "src/core/lib/profiling/basic_timers.cc",
        "src/core/lib/profiling/stap_timers.cc",
    ],
    hdrs = [
        "src/core/lib/gpr/alloc.h",
        "src/core/lib/gpr/env.h",
        "src/core/lib/gpr/murmur_hash.h",
        "src/core/lib/gpr/spinlock.h",
        "src/core/lib/gpr/string.h",
        "src/core/lib/gpr/string_windows.h",
        "src/core/lib/gpr/time_precise.h",
        "src/core/lib/gpr/tmpfile.h",
        "src/core/lib/gprpp/fork.h",
        "src/core/lib/gprpp/global_config.h",
        "src/core/lib/gprpp/global_config_custom.h",
        "src/core/lib/gprpp/global_config_env.h",
        "src/core/lib/gprpp/global_config_generic.h",
        "src/core/lib/gprpp/host_port.h",
        "src/core/lib/gprpp/manual_constructor.h",
        "src/core/lib/gprpp/memory.h",
        "src/core/lib/gprpp/mpscq.h",
        "src/core/lib/gprpp/stat.h",
        "src/core/lib/gprpp/sync.h",
        "src/core/lib/gprpp/thd.h",
        "src/core/lib/gprpp/time_util.h",
        "src/core/lib/profiling/timers.h",
    ],
    external_deps = [
        "absl/base",
        "absl/base:core_headers",
        "absl/memory",
        "absl/random",
        "absl/status",
        "absl/strings",
        "absl/strings:cord",
        "absl/strings:str_format",
        "absl/synchronization",
        "absl/time:time",
        "absl/types:optional",
    ],
    language = "c++",
    public_hdrs = GPR_PUBLIC_HDRS,
    visibility = ["@grpc:alt_gpr_base_legacy"],
    deps = [
        "construct_destruct",
        "debug_location",
        "examine_stack",
        "gpr_codegen",
        "gpr_tls",
        "grpc_codegen",
        "useful",
    ],
)

grpc_cc_library(
    name = "gpr_tls",
    hdrs = ["src/core/lib/gpr/tls.h"],
    tags = ["grpc-autodeps"],
    deps = ["gpr_platform"],
)

grpc_cc_library(
    name = "chunked_vector",
    hdrs = ["src/core/lib/gprpp/chunked_vector.h"],
    tags = ["grpc-autodeps"],
    deps = [
        "arena",
        "gpr_base",
        "gpr_platform",
    ],
)

grpc_cc_library(
    name = "construct_destruct",
    language = "c++",
    public_hdrs = ["src/core/lib/gprpp/construct_destruct.h"],
    tags = ["grpc-autodeps"],
    deps = ["gpr_platform"],
)

grpc_cc_library(
    name = "cpp_impl_of",
    hdrs = ["src/core/lib/gprpp/cpp_impl_of.h"],
    language = "c++",
    tags = ["grpc-autodeps"],
)

grpc_cc_library(
    name = "status_helper",
    srcs = [
        "src/core/lib/gprpp/status_helper.cc",
    ],
    hdrs = [
        "src/core/lib/gprpp/status_helper.h",
    ],
    external_deps = [
        "absl/status",
        "absl/strings",
        "absl/strings:cord",
        "absl/time",
        "absl/types:optional",
        "upb_lib",
    ],
    language = "c++",
    tags = ["grpc-autodeps"],
    deps = [
        "debug_location",
        "google_rpc_status_upb",
        "gpr_base",
        "gpr_platform",
        "percent_encoding",
        "protobuf_any_upb",
        "slice",
    ],
)

grpc_cc_library(
    name = "unique_type_name",
    hdrs = ["src/core/lib/gprpp/unique_type_name.h"],
    external_deps = [
        "absl/strings",
    ],
    language = "c++",
    deps = ["useful"],
)

grpc_cc_library(
    name = "gpr_codegen",
    language = "c++",
    public_hdrs = [
        "include/grpc/impl/codegen/atm.h",
        "include/grpc/impl/codegen/atm_gcc_atomic.h",
        "include/grpc/impl/codegen/atm_gcc_sync.h",
        "include/grpc/impl/codegen/atm_windows.h",
        "include/grpc/impl/codegen/fork.h",
        "include/grpc/impl/codegen/gpr_slice.h",
        "include/grpc/impl/codegen/gpr_types.h",
        "include/grpc/impl/codegen/log.h",
        "include/grpc/impl/codegen/port_platform.h",
        "include/grpc/impl/codegen/sync.h",
        "include/grpc/impl/codegen/sync_abseil.h",
        "include/grpc/impl/codegen/sync_custom.h",
        "include/grpc/impl/codegen/sync_generic.h",
        "include/grpc/impl/codegen/sync_posix.h",
        "include/grpc/impl/codegen/sync_windows.h",
    ],
    visibility = ["@grpc:public"],
)

# A library that vends only port_platform, so that libraries that don't need
# anything else from gpr can still be portable!
grpc_cc_library(
    name = "gpr_platform",
    language = "c++",
    public_hdrs = [
        "include/grpc/impl/codegen/port_platform.h",
        "include/grpc/support/port_platform.h",
    ],
)

grpc_cc_library(
    name = "grpc_trace",
    srcs = ["src/core/lib/debug/trace.cc"],
    hdrs = ["src/core/lib/debug/trace.h"],
    language = "c++",
    public_hdrs = GRPC_PUBLIC_HDRS,
    tags = ["grpc-autodeps"],
    visibility = ["@grpc:trace"],
    deps = [
        "gpr_base",
        "gpr_codegen",
        "gpr_platform",
        "grpc_codegen",
        "grpc_public_hdrs",
    ],
)

grpc_cc_library(
    name = "config",
    srcs = [
        "src/core/lib/config/core_configuration.cc",
    ],
    language = "c++",
    public_hdrs = [
        "src/core/lib/config/core_configuration.h",
    ],
    visibility = ["@grpc:client_channel"],
    deps = [
        "channel_args_preconditioning",
        "channel_creds_registry",
        "channel_init",
        "gpr_base",
        "grpc_resolver",
        "handshaker_registry",
        "service_config_parser",
    ],
)

grpc_cc_library(
    name = "debug_location",
    language = "c++",
    public_hdrs = ["src/core/lib/gprpp/debug_location.h"],
    tags = ["grpc-autodeps"],
    visibility = ["@grpc:debug_location"],
)

grpc_cc_library(
    name = "overload",
    language = "c++",
    public_hdrs = ["src/core/lib/gprpp/overload.h"],
    tags = ["grpc-autodeps"],
    deps = ["gpr_platform"],
)

grpc_cc_library(
    name = "match",
    external_deps = ["absl/types:variant"],
    language = "c++",
    public_hdrs = ["src/core/lib/gprpp/match.h"],
    tags = ["grpc-autodeps"],
    deps = [
        "gpr_platform",
        "overload",
    ],
)

grpc_cc_library(
    name = "table",
    external_deps = [
        "absl/meta:type_traits",
        "absl/utility",
    ],
    language = "c++",
    public_hdrs = ["src/core/lib/gprpp/table.h"],
    tags = ["grpc-autodeps"],
    deps = [
        "bitset",
        "gpr_platform",
    ],
)

grpc_cc_library(
    name = "bitset",
    language = "c++",
    public_hdrs = ["src/core/lib/gprpp/bitset.h"],
    tags = ["grpc-autodeps"],
    deps = [
        "gpr_platform",
        "useful",
    ],
)

grpc_cc_library(
    name = "orphanable",
    language = "c++",
    public_hdrs = ["src/core/lib/gprpp/orphanable.h"],
    tags = ["grpc-autodeps"],
    visibility = ["@grpc:client_channel"],
    deps = [
        "debug_location",
        "gpr_platform",
        "ref_counted",
        "ref_counted_ptr",
    ],
)

grpc_cc_library(
    name = "poll",
    external_deps = ["absl/types:variant"],
    language = "c++",
    public_hdrs = [
        "src/core/lib/promise/poll.h",
    ],
    tags = ["grpc-autodeps"],
    deps = ["gpr_platform"],
)

grpc_cc_library(
    name = "call_push_pull",
    hdrs = ["src/core/lib/promise/call_push_pull.h"],
    external_deps = ["absl/types:variant"],
    language = "c++",
    tags = ["grpc-autodeps"],
    deps = [
        "bitset",
        "construct_destruct",
        "gpr_platform",
        "poll",
        "promise_like",
        "promise_status",
    ],
)

grpc_cc_library(
    name = "context",
    language = "c++",
    public_hdrs = [
        "src/core/lib/promise/context.h",
    ],
    tags = ["grpc-autodeps"],
    deps = [
        "gpr_platform",
        "gpr_tls",
    ],
)

grpc_cc_library(
    name = "map",
    external_deps = ["absl/types:variant"],
    language = "c++",
    public_hdrs = ["src/core/lib/promise/map.h"],
    tags = ["grpc-autodeps"],
    deps = [
        "gpr_platform",
        "poll",
        "promise_like",
    ],
)

grpc_cc_library(
    name = "sleep",
    srcs = [
        "src/core/lib/promise/sleep.cc",
    ],
    hdrs = [
        "src/core/lib/promise/sleep.h",
    ],
    external_deps = [
        "absl/base:core_headers",
        "absl/status",
    ],
    tags = ["grpc-autodeps"],
    deps = [
        "activity",
        "default_event_engine_factory_hdrs",
        "event_engine_base_hdrs",
        "exec_ctx",
        "gpr_base",
        "gpr_platform",
        "poll",
        "time",
    ],
)

grpc_cc_library(
    name = "promise",
    external_deps = [
        "absl/status",
        "absl/types:optional",
        "absl/types:variant",
    ],
    language = "c++",
    public_hdrs = [
        "src/core/lib/promise/promise.h",
    ],
    tags = ["grpc-autodeps"],
    visibility = ["@grpc:alt_grpc_base_legacy"],
    deps = [
        "gpr_platform",
        "poll",
        "promise_like",
    ],
)

grpc_cc_library(
    name = "arena_promise",
    external_deps = ["absl/meta:type_traits"],
    language = "c++",
    public_hdrs = [
        "src/core/lib/promise/arena_promise.h",
    ],
    tags = ["grpc-autodeps"],
    deps = [
        "arena",
        "context",
        "gpr_platform",
        "poll",
    ],
)

grpc_cc_library(
    name = "promise_like",
    external_deps = ["absl/meta:type_traits"],
    language = "c++",
    public_hdrs = [
        "src/core/lib/promise/detail/promise_like.h",
    ],
    tags = ["grpc-autodeps"],
    deps = [
        "gpr_platform",
        "poll",
    ],
)

grpc_cc_library(
    name = "promise_factory",
    external_deps = ["absl/meta:type_traits"],
    language = "c++",
    public_hdrs = [
        "src/core/lib/promise/detail/promise_factory.h",
    ],
    tags = ["grpc-autodeps"],
    deps = [
        "gpr_platform",
        "promise_like",
    ],
)

grpc_cc_library(
    name = "if",
    external_deps = [
        "absl/status:statusor",
        "absl/types:variant",
    ],
    language = "c++",
    public_hdrs = ["src/core/lib/promise/if.h"],
    tags = ["grpc-autodeps"],
    deps = [
        "gpr_platform",
        "poll",
        "promise_factory",
        "promise_like",
    ],
)

grpc_cc_library(
    name = "promise_status",
    external_deps = [
        "absl/status",
        "absl/status:statusor",
    ],
    language = "c++",
    public_hdrs = [
        "src/core/lib/promise/detail/status.h",
    ],
    tags = ["grpc-autodeps"],
    deps = ["gpr_platform"],
)

grpc_cc_library(
    name = "race",
    external_deps = ["absl/types:variant"],
    language = "c++",
    public_hdrs = ["src/core/lib/promise/race.h"],
    tags = ["grpc-autodeps"],
    deps = [
        "gpr_platform",
        "poll",
    ],
)

grpc_cc_library(
    name = "loop",
    external_deps = [
        "absl/status",
        "absl/status:statusor",
        "absl/types:variant",
    ],
    language = "c++",
    public_hdrs = [
        "src/core/lib/promise/loop.h",
    ],
    tags = ["grpc-autodeps"],
    deps = [
        "gpr_platform",
        "poll",
        "promise_factory",
    ],
)

grpc_cc_library(
    name = "switch",
    language = "c++",
    public_hdrs = [
        "src/core/lib/promise/detail/switch.h",
    ],
    tags = ["grpc-autodeps"],
    deps = ["gpr_platform"],
)

grpc_cc_library(
    name = "basic_join",
    external_deps = [
        "absl/types:variant",
        "absl/utility",
    ],
    language = "c++",
    public_hdrs = [
        "src/core/lib/promise/detail/basic_join.h",
    ],
    tags = ["grpc-autodeps"],
    deps = [
        "bitset",
        "construct_destruct",
        "gpr_platform",
        "poll",
        "promise_like",
    ],
)

grpc_cc_library(
    name = "join",
    external_deps = ["absl/meta:type_traits"],
    language = "c++",
    public_hdrs = [
        "src/core/lib/promise/join.h",
    ],
    tags = ["grpc-autodeps"],
    deps = [
        "basic_join",
        "gpr_platform",
    ],
)

grpc_cc_library(
    name = "try_join",
    external_deps = [
        "absl/meta:type_traits",
        "absl/status",
        "absl/status:statusor",
    ],
    language = "c++",
    public_hdrs = [
        "src/core/lib/promise/try_join.h",
    ],
    tags = ["grpc-autodeps"],
    deps = [
        "basic_join",
        "gpr_platform",
        "poll",
        "promise_status",
    ],
)

grpc_cc_library(
    name = "basic_seq",
    external_deps = [
        "absl/meta:type_traits",
        "absl/types:variant",
        "absl/utility",
    ],
    language = "c++",
    public_hdrs = [
        "src/core/lib/promise/detail/basic_seq.h",
    ],
    tags = ["grpc-autodeps"],
    deps = [
        "construct_destruct",
        "gpr_platform",
        "poll",
        "promise_factory",
        "promise_like",
        "switch",
    ],
)

grpc_cc_library(
    name = "seq",
    language = "c++",
    public_hdrs = [
        "src/core/lib/promise/seq.h",
    ],
    tags = ["grpc-autodeps"],
    deps = [
        "basic_seq",
        "gpr_platform",
        "poll",
    ],
)

grpc_cc_library(
    name = "try_seq",
    external_deps = [
        "absl/meta:type_traits",
        "absl/status",
        "absl/status:statusor",
    ],
    language = "c++",
    public_hdrs = [
        "src/core/lib/promise/try_seq.h",
    ],
    tags = ["grpc-autodeps"],
    deps = [
        "basic_seq",
        "gpr_platform",
        "poll",
        "promise_status",
    ],
)

grpc_cc_library(
    name = "activity",
    srcs = [
        "src/core/lib/promise/activity.cc",
    ],
    external_deps = [
        "absl/base:core_headers",
        "absl/status",
        "absl/types:optional",
        "absl/types:variant",
        "absl/utility",
    ],
    language = "c++",
    public_hdrs = [
        "src/core/lib/promise/activity.h",
    ],
    tags = ["grpc-autodeps"],
    deps = [
        "atomic_utils",
        "construct_destruct",
        "context",
        "gpr_base",
        "gpr_platform",
        "gpr_tls",
        "orphanable",
        "poll",
        "promise_factory",
        "promise_status",
    ],
)

grpc_cc_library(
    name = "exec_ctx_wakeup_scheduler",
    hdrs = [
        "src/core/lib/promise/exec_ctx_wakeup_scheduler.h",
    ],
    language = "c++",
    tags = ["grpc-autodeps"],
    deps = [
        "closure",
        "debug_location",
        "error",
        "exec_ctx",
        "gpr_platform",
    ],
)

grpc_cc_library(
    name = "wait_set",
    external_deps = [
        "absl/container:flat_hash_set",
        "absl/hash",
    ],
    language = "c++",
    public_hdrs = [
        "src/core/lib/promise/wait_set.h",
    ],
    tags = ["grpc-autodeps"],
    deps = [
        "activity",
        "gpr_platform",
        "poll",
    ],
)

grpc_cc_library(
    name = "intra_activity_waiter",
    language = "c++",
    public_hdrs = [
        "src/core/lib/promise/intra_activity_waiter.h",
    ],
    tags = ["grpc-autodeps"],
    deps = [
        "activity",
        "gpr_platform",
        "poll",
    ],
)

grpc_cc_library(
    name = "latch",
    language = "c++",
    public_hdrs = [
        "src/core/lib/promise/latch.h",
    ],
    tags = ["grpc-autodeps"],
    deps = [
        "gpr_base",
        "gpr_platform",
        "intra_activity_waiter",
        "poll",
    ],
)

grpc_cc_library(
    name = "observable",
    external_deps = [
        "absl/base:core_headers",
        "absl/types:optional",
        "absl/types:variant",
    ],
    language = "c++",
    public_hdrs = [
        "src/core/lib/promise/observable.h",
    ],
    tags = ["grpc-autodeps"],
    deps = [
        "activity",
        "gpr_base",
        "gpr_platform",
        "poll",
        "promise_like",
        "wait_set",
    ],
)

grpc_cc_library(
    name = "pipe",
    external_deps = ["absl/types:optional"],
    language = "c++",
    public_hdrs = [
        "src/core/lib/promise/pipe.h",
    ],
    tags = ["grpc-autodeps"],
    deps = [
        "arena",
        "context",
        "gpr_base",
        "gpr_platform",
        "intra_activity_waiter",
        "poll",
    ],
)

grpc_cc_library(
    name = "for_each",
    external_deps = [
        "absl/status",
        "absl/types:variant",
    ],
    language = "c++",
    public_hdrs = ["src/core/lib/promise/for_each.h"],
    tags = ["grpc-autodeps"],
    deps = [
        "gpr_platform",
        "poll",
        "promise_factory",
    ],
)

grpc_cc_library(
    name = "ref_counted",
    language = "c++",
    public_hdrs = ["src/core/lib/gprpp/ref_counted.h"],
    tags = ["grpc-autodeps"],
    deps = [
        "atomic_utils",
        "debug_location",
        "gpr_base",
        "gpr_platform",
        "ref_counted_ptr",
    ],
)

grpc_cc_library(
    name = "dual_ref_counted",
    language = "c++",
    public_hdrs = ["src/core/lib/gprpp/dual_ref_counted.h"],
    tags = ["grpc-autodeps"],
    deps = [
        "debug_location",
        "gpr_base",
        "gpr_platform",
        "orphanable",
        "ref_counted_ptr",
    ],
)

grpc_cc_library(
    name = "ref_counted_ptr",
    language = "c++",
    public_hdrs = ["src/core/lib/gprpp/ref_counted_ptr.h"],
    tags = ["grpc-autodeps"],
    visibility = ["@grpc:ref_counted_ptr"],
    deps = [
        "debug_location",
        "gpr_platform",
    ],
)

grpc_cc_library(
    name = "handshaker",
    srcs = [
        "src/core/lib/transport/handshaker.cc",
    ],
    external_deps = [
        "absl/container:inlined_vector",
        "absl/strings:str_format",
    ],
    language = "c++",
    public_hdrs = [
        "src/core/lib/transport/handshaker.h",
    ],
    tags = ["grpc-autodeps"],
    visibility = ["@grpc:alt_grpc_base_legacy"],
    deps = [
        "channel_args",
        "closure",
        "debug_location",
        "error",
        "exec_ctx",
        "gpr_base",
        "gpr_platform",
        "grpc_base",
        "grpc_codegen",
        "grpc_trace",
        "iomgr_timer",
        "ref_counted",
        "ref_counted_ptr",
        "slice",
        "slice_buffer",
        "slice_refcount",
        "time",
    ],
)

grpc_cc_library(
    name = "handshaker_factory",
    language = "c++",
    public_hdrs = [
        "src/core/lib/transport/handshaker_factory.h",
    ],
    tags = ["grpc-autodeps"],
    deps = [
        "gpr_platform",
        "grpc_codegen",
        "iomgr_fwd",
    ],
)

grpc_cc_library(
    name = "handshaker_registry",
    srcs = [
        "src/core/lib/transport/handshaker_registry.cc",
    ],
    language = "c++",
    public_hdrs = [
        "src/core/lib/transport/handshaker_registry.h",
    ],
    tags = ["grpc-autodeps"],
    deps = [
        "gpr_platform",
        "grpc_codegen",
        "handshaker_factory",
        "iomgr_fwd",
    ],
)

grpc_cc_library(
    name = "http_connect_handshaker",
    srcs = [
        "src/core/lib/transport/http_connect_handshaker.cc",
    ],
    external_deps = [
        "absl/base:core_headers",
        "absl/memory",
        "absl/strings",
    ],
    language = "c++",
    public_hdrs = [
        "src/core/lib/transport/http_connect_handshaker.h",
    ],
    tags = ["grpc-autodeps"],
    visibility = ["@grpc:alt_grpc_base_legacy"],
    deps = [
        "channel_args",
        "closure",
        "config",
        "debug_location",
        "error",
        "exec_ctx",
        "gpr_base",
        "gpr_platform",
        "grpc_base",
        "grpc_codegen",
        "handshaker",
        "handshaker_factory",
        "handshaker_registry",
        "httpcli",
        "iomgr_fwd",
        "ref_counted_ptr",
        "slice",
        "slice_buffer",
        "slice_refcount",
    ],
)

grpc_cc_library(
    name = "tcp_connect_handshaker",
    srcs = [
        "src/core/lib/transport/tcp_connect_handshaker.cc",
    ],
    external_deps = [
        "absl/base:core_headers",
        "absl/memory",
        "absl/status:statusor",
    ],
    language = "c++",
    public_hdrs = [
        "src/core/lib/transport/tcp_connect_handshaker.h",
    ],
    tags = ["grpc-autodeps"],
    deps = [
        "channel_args",
        "closure",
        "config",
        "debug_location",
        "error",
        "exec_ctx",
        "gpr_base",
        "gpr_platform",
        "grpc_base",
        "grpc_codegen",
        "handshaker",
        "handshaker_factory",
        "handshaker_registry",
        "iomgr_fwd",
        "ref_counted_ptr",
        "resolved_address",
        "slice",
        "slice_refcount",
        "uri_parser",
        "useful",
    ],
)

grpc_cc_library(
    name = "channel_creds_registry",
    hdrs = [
        "src/core/lib/security/credentials/channel_creds_registry.h",
    ],
    external_deps = ["absl/strings"],
    language = "c++",
    tags = ["grpc-autodeps"],
    deps = [
        "gpr_platform",
        "json",
        "ref_counted_ptr",
    ],
)

grpc_cc_library(
    name = "event_engine_memory_allocator",
    srcs = [
        "src/core/lib/event_engine/memory_allocator.cc",
    ],
    hdrs = [
        "include/grpc/event_engine/internal/memory_allocator_impl.h",
        "include/grpc/event_engine/memory_allocator.h",
        "include/grpc/event_engine/memory_request.h",
    ],
    language = "c++",
    deps = [
        "gpr_platform",
        "ref_counted",
        "slice",
        "slice_refcount",
    ],
)

grpc_cc_library(
    name = "memory_quota",
    srcs = [
        "src/core/lib/resource_quota/memory_quota.cc",
    ],
    hdrs = [
        "src/core/lib/resource_quota/memory_quota.h",
    ],
    external_deps = [
        "absl/base:core_headers",
        "absl/status",
        "absl/strings",
        "absl/types:optional",
        "absl/utility",
    ],
    tags = ["grpc-autodeps"],
    deps = [
        "activity",
        "event_engine_memory_allocator",
        "exec_ctx_wakeup_scheduler",
        "gpr_base",
        "gpr_platform",
        "grpc_trace",
        "loop",
        "map",
        "orphanable",
        "poll",
        "race",
        "ref_counted_ptr",
        "resource_quota_trace",
        "seq",
        "useful",
    ],
)

grpc_cc_library(
    name = "periodic_update",
    srcs = [
        "src/core/lib/resource_quota/periodic_update.cc",
    ],
    hdrs = [
        "src/core/lib/resource_quota/periodic_update.h",
    ],
    tags = ["grpc-autodeps"],
    deps = [
        "exec_ctx",
        "gpr_platform",
        "time",
        "useful",
    ],
)

grpc_cc_library(
    name = "arena",
    srcs = [
        "src/core/lib/resource_quota/arena.cc",
    ],
    hdrs = [
        "src/core/lib/resource_quota/arena.h",
    ],
    tags = ["grpc-autodeps"],
    deps = [
        "context",
        "event_engine_memory_allocator",
        "gpr_base",
        "gpr_platform",
        "memory_quota",
    ],
)

grpc_cc_library(
    name = "thread_quota",
    srcs = [
        "src/core/lib/resource_quota/thread_quota.cc",
    ],
    hdrs = [
        "src/core/lib/resource_quota/thread_quota.h",
    ],
    external_deps = ["absl/base:core_headers"],
    tags = ["grpc-autodeps"],
    deps = [
        "gpr_base",
        "gpr_platform",
        "ref_counted",
        "ref_counted_ptr",
    ],
)

grpc_cc_library(
    name = "resource_quota_trace",
    srcs = [
        "src/core/lib/resource_quota/trace.cc",
    ],
    hdrs = [
        "src/core/lib/resource_quota/trace.h",
    ],
    deps = [
        "gpr_platform",
        "grpc_trace",
    ],
)

grpc_cc_library(
    name = "resource_quota",
    srcs = [
        "src/core/lib/resource_quota/resource_quota.cc",
    ],
    hdrs = [
        "src/core/lib/resource_quota/resource_quota.h",
    ],
    external_deps = ["absl/strings"],
    tags = ["grpc-autodeps"],
    deps = [
        "cpp_impl_of",
        "gpr_platform",
        "grpc_codegen",
        "memory_quota",
        "ref_counted",
        "ref_counted_ptr",
        "thread_quota",
        "useful",
    ],
)

grpc_cc_library(
    name = "slice_refcount",
    srcs = [
        "src/core/lib/slice/slice_refcount.cc",
    ],
    hdrs = [
        "src/core/lib/slice/slice_refcount.h",
        "src/core/lib/slice/slice_refcount_base.h",
    ],
    public_hdrs = [
        "include/grpc/slice.h",
    ],
    tags = ["grpc-autodeps"],
    deps = [
        "gpr_base",
        "gpr_platform",
        "grpc_codegen",
    ],
)

grpc_cc_library(
    name = "slice",
    srcs = [
        "src/core/lib/slice/slice.cc",
        "src/core/lib/slice/slice_string_helpers.cc",
    ],
    hdrs = [
        "include/grpc/slice.h",
        "src/core/lib/slice/slice.h",
        "src/core/lib/slice/slice_internal.h",
        "src/core/lib/slice/slice_string_helpers.h",
    ],
    external_deps = ["absl/strings"],
    tags = ["grpc-autodeps"],
    deps = [
        "gpr_base",
        "gpr_platform",
        "grpc_codegen",
        "slice_refcount",
    ],
)

grpc_cc_library(
    name = "slice_buffer",
    srcs = [
        "src/core/lib/slice/slice_buffer.cc",
    ],
    hdrs = [
        "include/grpc/slice_buffer.h",
        "src/core/lib/slice/slice_buffer.h",
    ],
    tags = ["grpc-autodeps"],
    deps = [
        "gpr_base",
        "gpr_platform",
        "slice",
        "slice_refcount",
    ],
)

grpc_cc_library(
    name = "error",
    srcs = [
        "src/core/lib/iomgr/error.cc",
    ],
    hdrs = [
        "src/core/lib/iomgr/error.h",
        "src/core/lib/iomgr/error_internal.h",
    ],
    deps = [
        "gpr",
        "grpc_codegen",
        "grpc_trace",
        "slice",
        "slice_refcount",
        "status_helper",
        "useful",
    ],
)

grpc_cc_library(
    name = "closure",
    hdrs = [
        "src/core/lib/iomgr/closure.h",
    ],
    tags = ["grpc-autodeps"],
    deps = [
        "debug_location",
        "error",
        "gpr_base",
        "gpr_platform",
    ],
)

grpc_cc_library(
    name = "time",
    srcs = [
        "src/core/lib/gprpp/time.cc",
    ],
    hdrs = [
        "src/core/lib/gprpp/time.h",
    ],
    external_deps = ["absl/strings:str_format"],
    tags = ["grpc-autodeps"],
    deps = [
        "event_engine_base_hdrs",
        "gpr_base",
        "gpr_codegen",
        "gpr_platform",
        "useful",
    ],
)

grpc_cc_library(
    name = "exec_ctx",
    srcs = [
        "src/core/lib/iomgr/combiner.cc",
        "src/core/lib/iomgr/exec_ctx.cc",
        "src/core/lib/iomgr/executor.cc",
        "src/core/lib/iomgr/iomgr_internal.cc",
    ],
    hdrs = [
        "src/core/lib/iomgr/combiner.h",
        "src/core/lib/iomgr/exec_ctx.h",
        "src/core/lib/iomgr/executor.h",
        "src/core/lib/iomgr/iomgr_internal.h",
    ],
    tags = ["grpc-autodeps"],
    deps = [
        "closure",
        "debug_location",
        "error",
        "gpr_base",
        "gpr_codegen",
        "gpr_platform",
        "gpr_tls",
        "grpc_codegen",
        "grpc_trace",
        "time",
        "useful",
    ],
)

grpc_cc_library(
    name = "sockaddr_utils",
    srcs = [
        "src/core/lib/address_utils/sockaddr_utils.cc",
    ],
    hdrs = [
        "src/core/lib/address_utils/sockaddr_utils.h",
    ],
    external_deps = [
        "absl/status",
        "absl/status:statusor",
        "absl/strings",
        "absl/strings:str_format",
    ],
    tags = ["grpc-autodeps"],
    visibility = ["@grpc:alt_grpc_base_legacy"],
    deps = [
        "gpr_base",
        "gpr_platform",
        "grpc_sockaddr",
        "iomgr_port",
        "resolved_address",
        "uri_parser",
    ],
)

grpc_cc_library(
    name = "iomgr_port",
    hdrs = [
        "src/core/lib/iomgr/port.h",
    ],
    tags = ["grpc-autodeps"],
    deps = ["gpr_platform"],
)

grpc_cc_library(
    name = "iomgr_timer",
    srcs = [
        "src/core/lib/iomgr/time_averaged_stats.cc",
        "src/core/lib/iomgr/timer.cc",
        "src/core/lib/iomgr/timer_generic.cc",
        "src/core/lib/iomgr/timer_heap.cc",
        "src/core/lib/iomgr/timer_manager.cc",
    ],
    hdrs = [
        "src/core/lib/iomgr/timer.h",
        "src/core/lib/iomgr/timer_generic.h",
        "src/core/lib/iomgr/timer_heap.h",
        "src/core/lib/iomgr/timer_manager.h",
        "src/core/lib/iomgr/time_averaged_stats.h",
    ] + [
        # TODO(hork): deduplicate
        "src/core/lib/iomgr/iomgr.h",
    ],
    external_deps = [
        "absl/strings",
    ],
    visibility = ["@grpc:iomgr_timer"],
    deps = [
        "event_engine_base_hdrs",
        "exec_ctx",
        "gpr_base",
        "gpr_platform",
        "gpr_tls",
        "grpc_trace",
        "iomgr_port",
        "time",
        "useful",
    ],
)

grpc_cc_library(
    name = "iomgr_fwd",
    hdrs = [
        "src/core/lib/iomgr/iomgr_fwd.h",
    ],
    tags = ["grpc-autodeps"],
    deps = ["gpr_platform"],
)

grpc_cc_library(
    name = "grpc_sockaddr",
    srcs = [
        "src/core/lib/iomgr/sockaddr_utils_posix.cc",
        "src/core/lib/iomgr/socket_utils_windows.cc",
    ],
    hdrs = [
        "src/core/lib/iomgr/sockaddr.h",
        "src/core/lib/iomgr/sockaddr_posix.h",
        "src/core/lib/iomgr/sockaddr_windows.h",
        "src/core/lib/iomgr/socket_utils.h",
    ],
    tags = ["grpc-autodeps"],
    deps = [
        "gpr_base",
        "gpr_platform",
        "iomgr_port",
    ],
)

grpc_cc_library(
    name = "avl",
    hdrs = [
        "src/core/lib/avl/avl.h",
    ],
    external_deps = ["absl/container:inlined_vector"],
    tags = ["grpc-autodeps"],
    deps = ["gpr_platform"],
)

grpc_cc_library(
    name = "event_engine_base_hdrs",
    hdrs = GRPC_PUBLIC_EVENT_ENGINE_HDRS + GRPC_PUBLIC_HDRS,
    external_deps = [
        "absl/status",
        "absl/status:statusor",
        "absl/time",
    ],
    deps = [
        "gpr_base",
    ],
)

grpc_cc_library(
    name = "default_event_engine_factory_hdrs",
    hdrs = [
        "src/core/lib/event_engine/event_engine_factory.h",
    ],
    deps = [
        "event_engine_base_hdrs",
        "gpr_base",
    ],
)

grpc_cc_library(
    name = "default_event_engine_factory",
    srcs = [
        "src/core/lib/event_engine/default_event_engine_factory.cc",
    ],
    external_deps = ["absl/memory"],
    deps = [
        "default_event_engine_factory_hdrs",
        "event_engine_base_hdrs",
        "gpr_base",
        "iomgr_event_engine",
        "iomgr_port",
    ],
)

grpc_cc_library(
    name = "iomgr_event_engine",
    srcs = ["src/core/lib/event_engine/iomgr_engine.cc"],
    hdrs = ["src/core/lib/event_engine/iomgr_engine.h"],
    external_deps = [
        "absl/cleanup",
        "absl/container:flat_hash_set",
        "absl/time",
        "absl/strings",
    ],
    deps = [
        "closure",
        "error",
        "event_engine_base_hdrs",
        "event_engine_common",
        "event_engine_trace",
        "exec_ctx",
        "gpr_base",
        "gpr_platform",
        "grpc_trace",
        "iomgr_timer",
        "match",
        "time",
    ],
)

grpc_cc_library(
    name = "event_engine_common",
    srcs = [
        "src/core/lib/event_engine/resolved_address.cc",
        "src/core/lib/event_engine/slice.cc",
        "src/core/lib/event_engine/slice_buffer.cc",
    ],
    hdrs = [
        "src/core/lib/event_engine/handle_containers.h",
    ],
    external_deps = [
        "absl/container:flat_hash_set",
    ],
    deps = [
        "event_engine_base_hdrs",
        "event_engine_trace",
        "gpr_base",
        "gpr_platform",
        "ref_counted",
        "slice",
        "slice_refcount",
    ],
)

grpc_cc_library(
    name = "event_engine_trace",
    srcs = [
        "src/core/lib/event_engine/trace.cc",
    ],
    hdrs = [
        "src/core/lib/event_engine/trace.h",
    ],
    deps = [
        "gpr_platform",
        "grpc_trace",
    ],
)

grpc_cc_library(
    name = "event_engine_base",
    srcs = [
        "src/core/lib/event_engine/event_engine.cc",
    ],
    deps = [
        "default_event_engine_factory",
        "default_event_engine_factory_hdrs",
        "event_engine_base_hdrs",
        "event_engine_trace",
        "gpr_base",
        "grpc_trace",
    ],
)

grpc_cc_library(
    name = "uri_parser",
    srcs = [
        "src/core/lib/uri/uri_parser.cc",
    ],
    hdrs = [
        "src/core/lib/uri/uri_parser.h",
    ],
    external_deps = [
        "absl/status",
        "absl/status:statusor",
        "absl/strings",
        "absl/strings:str_format",
    ],
    tags = ["grpc-autodeps"],
    visibility = ["@grpc:alt_grpc_base_legacy"],
    deps = [
        "gpr_base",
        "gpr_platform",
    ],
)

grpc_cc_library(
    name = "channel_args_preconditioning",
    srcs = [
        "src/core/lib/channel/channel_args_preconditioning.cc",
    ],
    hdrs = [
        "src/core/lib/channel/channel_args_preconditioning.h",
    ],
    tags = ["grpc-autodeps"],
    deps = [
        "channel_args",
        "gpr_platform",
        "grpc_codegen",
    ],
)

grpc_cc_library(
    name = "pid_controller",
    srcs = [
        "src/core/lib/transport/pid_controller.cc",
    ],
    hdrs = [
        "src/core/lib/transport/pid_controller.h",
    ],
    tags = ["grpc-autodeps"],
    deps = [
        "gpr_platform",
        "useful",
    ],
)

grpc_cc_library(
    name = "bdp_estimator",
    srcs = [
        "src/core/lib/transport/bdp_estimator.cc",
    ],
    hdrs = ["src/core/lib/transport/bdp_estimator.h"],
    tags = ["grpc-autodeps"],
    deps = [
        "exec_ctx",
        "gpr_base",
        "gpr_codegen",
        "gpr_platform",
        "grpc_trace",
        "time",
    ],
)

grpc_cc_library(
    name = "percent_encoding",
    srcs = [
        "src/core/lib/slice/percent_encoding.cc",
    ],
    hdrs = [
        "src/core/lib/slice/percent_encoding.h",
    ],
    tags = ["grpc-autodeps"],
    deps = [
        "bitset",
        "gpr_base",
        "gpr_platform",
        "slice",
    ],
)

grpc_cc_library(
    name = "grpc_base",
    srcs = [
        "src/core/lib/address_utils/parse_address.cc",
        "src/core/lib/backoff/backoff.cc",
        "src/core/lib/channel/channel_stack.cc",
        "src/core/lib/channel/channel_stack_builder_impl.cc",
        "src/core/lib/channel/channel_trace.cc",
        "src/core/lib/channel/channelz.cc",
        "src/core/lib/channel/channelz_registry.cc",
        "src/core/lib/channel/connected_channel.cc",
        "src/core/lib/channel/promise_based_filter.cc",
        "src/core/lib/channel/status_util.cc",
        "src/core/lib/compression/compression.cc",
        "src/core/lib/compression/compression_internal.cc",
        "src/core/lib/compression/message_compress.cc",
        "src/core/lib/debug/stats.cc",
        "src/core/lib/debug/stats_data.cc",
        "src/core/lib/event_engine/channel_args_endpoint_config.cc",
        "src/core/lib/iomgr/buffer_list.cc",
        "src/core/lib/iomgr/call_combiner.cc",
        "src/core/lib/iomgr/cfstream_handle.cc",
        "src/core/lib/iomgr/dualstack_socket_posix.cc",
        "src/core/lib/iomgr/endpoint.cc",
        "src/core/lib/iomgr/endpoint_cfstream.cc",
        "src/core/lib/iomgr/endpoint_pair_posix.cc",
        "src/core/lib/iomgr/endpoint_pair_windows.cc",
        "src/core/lib/iomgr/error_cfstream.cc",
        "src/core/lib/iomgr/ev_apple.cc",
        "src/core/lib/iomgr/ev_epoll1_linux.cc",
        "src/core/lib/iomgr/ev_poll_posix.cc",
        "src/core/lib/iomgr/ev_posix.cc",
        "src/core/lib/iomgr/ev_windows.cc",
        "src/core/lib/iomgr/executor/mpmcqueue.cc",
        "src/core/lib/iomgr/executor/threadpool.cc",
        "src/core/lib/iomgr/fork_posix.cc",
        "src/core/lib/iomgr/fork_windows.cc",
        "src/core/lib/iomgr/gethostname_fallback.cc",
        "src/core/lib/iomgr/gethostname_host_name_max.cc",
        "src/core/lib/iomgr/gethostname_sysconf.cc",
        "src/core/lib/iomgr/grpc_if_nametoindex_posix.cc",
        "src/core/lib/iomgr/grpc_if_nametoindex_unsupported.cc",
        "src/core/lib/iomgr/internal_errqueue.cc",
        "src/core/lib/iomgr/iocp_windows.cc",
        "src/core/lib/iomgr/iomgr.cc",
        "src/core/lib/iomgr/iomgr_posix.cc",
        "src/core/lib/iomgr/iomgr_posix_cfstream.cc",
        "src/core/lib/iomgr/iomgr_windows.cc",
        "src/core/lib/iomgr/load_file.cc",
        "src/core/lib/iomgr/lockfree_event.cc",
        "src/core/lib/iomgr/polling_entity.cc",
        "src/core/lib/iomgr/pollset.cc",
        "src/core/lib/iomgr/pollset_set.cc",
        "src/core/lib/iomgr/pollset_set_windows.cc",
        "src/core/lib/iomgr/pollset_windows.cc",
        "src/core/lib/iomgr/resolve_address.cc",
        "src/core/lib/iomgr/resolve_address_posix.cc",
        "src/core/lib/iomgr/resolve_address_windows.cc",
        "src/core/lib/iomgr/socket_factory_posix.cc",
        "src/core/lib/iomgr/socket_mutator.cc",
        "src/core/lib/iomgr/socket_utils_common_posix.cc",
        "src/core/lib/iomgr/socket_utils_linux.cc",
        "src/core/lib/iomgr/socket_utils_posix.cc",
        "src/core/lib/iomgr/socket_windows.cc",
        "src/core/lib/iomgr/tcp_client.cc",
        "src/core/lib/iomgr/tcp_client_cfstream.cc",
        "src/core/lib/iomgr/tcp_client_posix.cc",
        "src/core/lib/iomgr/tcp_client_windows.cc",
        "src/core/lib/iomgr/tcp_posix.cc",
        "src/core/lib/iomgr/tcp_server.cc",
        "src/core/lib/iomgr/tcp_server_posix.cc",
        "src/core/lib/iomgr/tcp_server_utils_posix_common.cc",
        "src/core/lib/iomgr/tcp_server_utils_posix_ifaddrs.cc",
        "src/core/lib/iomgr/tcp_server_utils_posix_noifaddrs.cc",
        "src/core/lib/iomgr/tcp_server_windows.cc",
        "src/core/lib/iomgr/tcp_windows.cc",
        "src/core/lib/iomgr/unix_sockets_posix.cc",
        "src/core/lib/iomgr/unix_sockets_posix_noop.cc",
        "src/core/lib/iomgr/wakeup_fd_eventfd.cc",
        "src/core/lib/iomgr/wakeup_fd_nospecial.cc",
        "src/core/lib/iomgr/wakeup_fd_pipe.cc",
        "src/core/lib/iomgr/wakeup_fd_posix.cc",
        "src/core/lib/iomgr/work_serializer.cc",
        "src/core/lib/resource_quota/api.cc",
        "src/core/lib/slice/b64.cc",
        "src/core/lib/slice/slice_api.cc",
        "src/core/lib/slice/slice_buffer_api.cc",
        "src/core/lib/slice/slice_split.cc",
        "src/core/lib/surface/api_trace.cc",
        "src/core/lib/surface/builtins.cc",
        "src/core/lib/surface/byte_buffer.cc",
        "src/core/lib/surface/byte_buffer_reader.cc",
        "src/core/lib/surface/call.cc",
        "src/core/lib/surface/call_details.cc",
        "src/core/lib/surface/call_log_batch.cc",
        "src/core/lib/surface/channel.cc",
        "src/core/lib/surface/channel_ping.cc",
        "src/core/lib/surface/completion_queue.cc",
        "src/core/lib/surface/completion_queue_factory.cc",
        "src/core/lib/surface/event_string.cc",
        "src/core/lib/surface/lame_client.cc",
        "src/core/lib/surface/metadata_array.cc",
        "src/core/lib/surface/server.cc",
        "src/core/lib/surface/validate_metadata.cc",
        "src/core/lib/surface/version.cc",
        "src/core/lib/transport/connectivity_state.cc",
        "src/core/lib/transport/error_utils.cc",
        "src/core/lib/transport/metadata_batch.cc",
        "src/core/lib/transport/parsed_metadata.cc",
        "src/core/lib/transport/status_conversion.cc",
        "src/core/lib/transport/timeout_encoding.cc",
        "src/core/lib/transport/transport.cc",
        "src/core/lib/transport/transport_op_string.cc",
    ],
    hdrs = [
        "src/core/lib/transport/error_utils.h",
        "src/core/lib/transport/http2_errors.h",
        "src/core/lib/address_utils/parse_address.h",
        "src/core/lib/backoff/backoff.h",
        "src/core/lib/channel/call_finalization.h",
        "src/core/lib/channel/call_tracer.h",
        "src/core/lib/channel/channel_stack.h",
        "src/core/lib/channel/promise_based_filter.h",
        "src/core/lib/channel/channel_stack_builder_impl.h",
        "src/core/lib/channel/channel_trace.h",
        "src/core/lib/channel/channelz.h",
        "src/core/lib/channel/channelz_registry.h",
        "src/core/lib/channel/connected_channel.h",
        "src/core/lib/channel/context.h",
        "src/core/lib/channel/status_util.h",
        "src/core/lib/compression/compression_internal.h",
        "src/core/lib/resource_quota/api.h",
        "src/core/lib/compression/message_compress.h",
        "src/core/lib/debug/stats.h",
        "src/core/lib/debug/stats_data.h",
        "src/core/lib/event_engine/channel_args_endpoint_config.h",
        "src/core/lib/event_engine/promise.h",
        "src/core/lib/iomgr/block_annotate.h",
        "src/core/lib/iomgr/buffer_list.h",
        "src/core/lib/iomgr/call_combiner.h",
        "src/core/lib/iomgr/cfstream_handle.h",
        "src/core/lib/iomgr/dynamic_annotations.h",
        "src/core/lib/iomgr/endpoint.h",
        "src/core/lib/iomgr/endpoint_cfstream.h",
        "src/core/lib/iomgr/endpoint_pair.h",
        "src/core/lib/iomgr/error_cfstream.h",
        "src/core/lib/iomgr/ev_apple.h",
        "src/core/lib/iomgr/ev_epoll1_linux.h",
        "src/core/lib/iomgr/ev_poll_posix.h",
        "src/core/lib/iomgr/ev_posix.h",
        "src/core/lib/iomgr/executor/mpmcqueue.h",
        "src/core/lib/iomgr/executor/threadpool.h",
        "src/core/lib/iomgr/gethostname.h",
        "src/core/lib/iomgr/grpc_if_nametoindex.h",
        "src/core/lib/iomgr/internal_errqueue.h",
        "src/core/lib/iomgr/iocp_windows.h",
        "src/core/lib/iomgr/iomgr.h",
        "src/core/lib/iomgr/load_file.h",
        "src/core/lib/iomgr/lockfree_event.h",
        "src/core/lib/iomgr/nameser.h",
        "src/core/lib/iomgr/polling_entity.h",
        "src/core/lib/iomgr/pollset.h",
        "src/core/lib/iomgr/pollset_set.h",
        "src/core/lib/iomgr/pollset_set_windows.h",
        "src/core/lib/iomgr/pollset_windows.h",
        "src/core/lib/iomgr/python_util.h",
        "src/core/lib/iomgr/resolve_address.h",
        "src/core/lib/iomgr/resolve_address_impl.h",
        "src/core/lib/iomgr/resolve_address_posix.h",
        "src/core/lib/iomgr/resolve_address_windows.h",
        "src/core/lib/iomgr/sockaddr.h",
        "src/core/lib/iomgr/sockaddr_posix.h",
        "src/core/lib/iomgr/sockaddr_windows.h",
        "src/core/lib/iomgr/socket_factory_posix.h",
        "src/core/lib/iomgr/socket_mutator.h",
        "src/core/lib/iomgr/socket_utils_posix.h",
        "src/core/lib/iomgr/socket_windows.h",
        "src/core/lib/iomgr/tcp_client.h",
        "src/core/lib/iomgr/tcp_client_posix.h",
        "src/core/lib/iomgr/tcp_posix.h",
        "src/core/lib/iomgr/tcp_server.h",
        "src/core/lib/iomgr/tcp_server_utils_posix.h",
        "src/core/lib/iomgr/tcp_windows.h",
        "src/core/lib/iomgr/unix_sockets_posix.h",
        "src/core/lib/iomgr/wakeup_fd_pipe.h",
        "src/core/lib/iomgr/wakeup_fd_posix.h",
        "src/core/lib/iomgr/work_serializer.h",
        "src/core/lib/slice/b64.h",
        "src/core/lib/slice/slice_split.h",
        "src/core/lib/surface/api_trace.h",
        "src/core/lib/surface/builtins.h",
        "src/core/lib/surface/call.h",
        "src/core/lib/surface/call_test_only.h",
        "src/core/lib/surface/channel.h",
        "src/core/lib/surface/completion_queue.h",
        "src/core/lib/surface/completion_queue_factory.h",
        "src/core/lib/surface/event_string.h",
        "src/core/lib/surface/init.h",
        "src/core/lib/surface/lame_client.h",
        "src/core/lib/surface/server.h",
        "src/core/lib/surface/validate_metadata.h",
        "src/core/lib/transport/connectivity_state.h",
        "src/core/lib/transport/metadata_batch.h",
        "src/core/lib/transport/parsed_metadata.h",
        "src/core/lib/transport/status_conversion.h",
        "src/core/lib/transport/timeout_encoding.h",
        "src/core/lib/transport/transport.h",
        "src/core/lib/transport/transport_impl.h",
    ] +
    # TODO(ctiller): remove these
    # These headers used to be vended by this target, but they have been split
    # out into separate targets now. In order to transition downstream code, we
    # re-export these headers from here for now, and when LSC's have completed
    # to clean this up, we'll remove these.
    [
        "src/core/lib/iomgr/closure.h",
        "src/core/lib/iomgr/error.h",
        "src/core/lib/iomgr/error_internal.h",
        "src/core/lib/slice/slice_internal.h",
        "src/core/lib/slice/slice_string_helpers.h",
        "src/core/lib/iomgr/exec_ctx.h",
        "src/core/lib/iomgr/executor.h",
        "src/core/lib/iomgr/combiner.h",
        "src/core/lib/iomgr/iomgr_internal.h",
        "src/core/lib/channel/channel_args.h",
        "src/core/lib/channel/channel_stack_builder.h",
    ],
    external_deps = [
        "absl/base:core_headers",
        "absl/container:flat_hash_map",
        "absl/container:inlined_vector",
        "absl/functional:bind_front",
        "absl/memory",
        "absl/meta:type_traits",
        "absl/status:statusor",
        "absl/status",
        "absl/strings:str_format",
        "absl/strings",
        "absl/types:optional",
        "absl/types:variant",
        "absl/utility",
        "madler_zlib",
    ],
    language = "c++",
    public_hdrs = GRPC_PUBLIC_HDRS + GRPC_PUBLIC_EVENT_ENGINE_HDRS,
    visibility = ["@grpc:alt_grpc_base_legacy"],
    deps = [
        "arena",
        "arena_promise",
        "atomic_utils",
        "avl",
        "bitset",
        "channel_args",
        "channel_args_preconditioning",
        "channel_fwd",
        "channel_init",
        "channel_stack_builder",
        "channel_stack_type",
        "chunked_vector",
        "closure",
        "config",
        "cpp_impl_of",
        "debug_location",
        "default_event_engine_factory",
        "dual_ref_counted",
        "error",
        "event_engine_base",
        "event_engine_common",
        "exec_ctx",
        "gpr_base",
        "gpr_codegen",
        "gpr_tls",
        "grpc_codegen",
        "grpc_sockaddr",
        "grpc_trace",
        "handshaker_registry",
        "iomgr_port",
        "iomgr_timer",
        "json",
        "latch",
        "memory_quota",
        "orphanable",
        "percent_encoding",
        "poll",
        "promise",
        "ref_counted",
        "ref_counted_ptr",
        "resolved_address",
        "resource_quota",
        "resource_quota_trace",
        "slice",
        "slice_buffer",
        "slice_refcount",
        "sockaddr_utils",
        "table",
        "thread_quota",
        "time",
        "transport_fwd",
        "uri_parser",
        "useful",
    ],
)

grpc_cc_library(
    name = "channel_stack_type",
    srcs = [
        "src/core/lib/surface/channel_stack_type.cc",
    ],
    hdrs = [
        "src/core/lib/surface/channel_stack_type.h",
    ],
    language = "c++",
    tags = ["grpc-autodeps"],
    deps = ["gpr_platform"],
)

grpc_cc_library(
    name = "channel_init",
    srcs = [
        "src/core/lib/surface/channel_init.cc",
    ],
    hdrs = [
        "src/core/lib/surface/channel_init.h",
    ],
    language = "c++",
    tags = ["grpc-autodeps"],
    deps = [
        "channel_stack_builder",
        "channel_stack_type",
        "gpr_platform",
    ],
)

grpc_cc_library(
    name = "single_set_ptr",
    hdrs = [
        "src/core/lib/gprpp/single_set_ptr.h",
    ],
    language = "c++",
    tags = ["grpc-autodeps"],
    deps = [
        "gpr_base",
        "gpr_platform",
    ],
)

grpc_cc_library(
    name = "channel_stack_builder",
    srcs = [
        "src/core/lib/channel/channel_stack_builder.cc",
    ],
    hdrs = [
        "src/core/lib/channel/channel_stack_builder.h",
    ],
    external_deps = [
        "absl/status:statusor",
        "absl/strings",
    ],
    language = "c++",
    tags = ["grpc-autodeps"],
    visibility = ["@grpc:alt_grpc_base_legacy"],
    deps = [
        "channel_args",
        "channel_fwd",
        "channel_stack_type",
        "gpr_base",
        "gpr_platform",
        "ref_counted_ptr",
        "transport_fwd",
    ],
)

grpc_cc_library(
    name = "grpc_common",
    defines = select({
        "grpc_no_rls": ["GRPC_NO_RLS"],
        "//conditions:default": [],
    }),
    language = "c++",
    select_deps = [
        {
            "grpc_no_rls": [],
            "//conditions:default": ["grpc_lb_policy_rls"],
        },
    ],
    deps = [
        "grpc_base",
        # standard plugins
        "census",
        "grpc_deadline_filter",
        "grpc_client_authority_filter",
        "grpc_lb_policy_grpclb",
        "grpc_lb_policy_outlier_detection",
        "grpc_lb_policy_pick_first",
        "grpc_lb_policy_priority",
        "grpc_lb_policy_ring_hash",
        "grpc_lb_policy_round_robin",
        "grpc_lb_policy_weighted_target",
        "grpc_channel_idle_filter",
        "grpc_message_size_filter",
        "grpc_resolver_binder",
        "grpc_resolver_dns_ares",
        "grpc_resolver_fake",
        "grpc_resolver_dns_native",
        "grpc_resolver_sockaddr",
        "grpc_transport_chttp2_client_connector",
        "grpc_transport_chttp2_server",
        "grpc_transport_inproc",
        "grpc_fault_injection_filter",
    ],
)

grpc_cc_library(
    name = "grpc_service_config",
    hdrs = [
        "src/core/lib/service_config/service_config.h",
        "src/core/lib/service_config/service_config_call_data.h",
    ],
    external_deps = ["absl/strings"],
    language = "c++",
    tags = ["grpc-autodeps"],
    deps = [
        "gpr_platform",
        "ref_counted",
        "ref_counted_ptr",
        "service_config_parser",
        "slice_refcount",
        "unique_type_name",
    ],
)

grpc_cc_library(
    name = "grpc_service_config_impl",
    srcs = [
        "src/core/lib/service_config/service_config_impl.cc",
    ],
    hdrs = [
        "src/core/lib/service_config/service_config_impl.h",
    ],
    external_deps = [
        "absl/container:inlined_vector",
        "absl/memory",
        "absl/strings",
    ],
    language = "c++",
    tags = ["grpc-autodeps"],
    visibility = ["@grpc:client_channel"],
    deps = [
        "config",
        "error",
        "gpr_base",
        "gpr_platform",
        "grpc_codegen",
        "grpc_service_config",
        "json",
        "ref_counted_ptr",
        "service_config_parser",
        "slice",
        "slice_refcount",
    ],
)

grpc_cc_library(
    name = "service_config_parser",
    srcs = [
        "src/core/lib/service_config/service_config_parser.cc",
    ],
    hdrs = [
        "src/core/lib/service_config/service_config_parser.h",
    ],
    external_deps = ["absl/strings"],
    language = "c++",
    tags = ["grpc-autodeps"],
    deps = [
        "error",
        "gpr_base",
        "gpr_platform",
        "grpc_codegen",
        "json",
    ],
)

grpc_cc_library(
    name = "server_address",
    srcs = [
        "src/core/lib/resolver/server_address.cc",
    ],
    hdrs = [
        "src/core/lib/resolver/server_address.h",
    ],
    external_deps = [
        "absl/container:inlined_vector",
        "absl/memory",
        "absl/status",
        "absl/status:statusor",
        "absl/strings",
        "absl/strings:str_format",
    ],
    language = "c++",
    tags = ["grpc-autodeps"],
    visibility = ["@grpc:client_channel"],
    deps = [
        "channel_args",
        "gpr_platform",
        "grpc_codegen",
        "resolved_address",
        "sockaddr_utils",
        "useful",
    ],
)

grpc_cc_library(
    name = "grpc_resolver",
    srcs = [
        "src/core/lib/resolver/resolver.cc",
        "src/core/lib/resolver/resolver_registry.cc",
    ],
    hdrs = [
        "src/core/lib/resolver/resolver.h",
        "src/core/lib/resolver/resolver_factory.h",
        "src/core/lib/resolver/resolver_registry.h",
    ],
    external_deps = [
        "absl/status",
        "absl/status:statusor",
        "absl/strings",
        "absl/strings:str_format",
    ],
    language = "c++",
    tags = ["grpc-autodeps"],
    visibility = ["@grpc:client_channel"],
    deps = [
        "channel_args",
        "gpr_base",
        "gpr_platform",
        "grpc_codegen",
        "grpc_service_config",
        "grpc_trace",
        "iomgr_fwd",
        "orphanable",
        "ref_counted_ptr",
        "server_address",
        "uri_parser",
    ],
)

grpc_cc_library(
    name = "channel_args",
    srcs = [
        "src/core/lib/channel/channel_args.cc",
    ],
    hdrs = [
        "src/core/lib/channel/channel_args.h",
    ],
    external_deps = [
        "absl/meta:type_traits",
        "absl/strings",
        "absl/strings:str_format",
        "absl/types:optional",
        "absl/types:variant",
    ],
    language = "c++",
    tags = ["grpc-autodeps"],
    deps = [
        "avl",
        "channel_stack_type",
        "dual_ref_counted",
        "gpr_base",
        "gpr_platform",
        "grpc_codegen",
        "match",
        "ref_counted",
        "ref_counted_ptr",
        "time",
        "useful",
    ],
)

grpc_cc_library(
    name = "resolved_address",
    hdrs = ["src/core/lib/iomgr/resolved_address.h"],
    language = "c++",
    tags = ["grpc-autodeps"],
    deps = [
        "gpr_platform",
        "iomgr_port",
    ],
)

grpc_cc_library(
    name = "grpc_client_channel",
    srcs = [
        "src/core/ext/filters/client_channel/backend_metric.cc",
        "src/core/ext/filters/client_channel/backup_poller.cc",
        "src/core/ext/filters/client_channel/channel_connectivity.cc",
        "src/core/ext/filters/client_channel/client_channel.cc",
        "src/core/ext/filters/client_channel/client_channel_channelz.cc",
        "src/core/ext/filters/client_channel/client_channel_factory.cc",
        "src/core/ext/filters/client_channel/client_channel_plugin.cc",
        "src/core/ext/filters/client_channel/config_selector.cc",
        "src/core/ext/filters/client_channel/dynamic_filters.cc",
        "src/core/ext/filters/client_channel/global_subchannel_pool.cc",
        "src/core/ext/filters/client_channel/health/health_check_client.cc",
        "src/core/ext/filters/client_channel/http_proxy.cc",
        "src/core/ext/filters/client_channel/lb_policy.cc",
        "src/core/ext/filters/client_channel/lb_policy/child_policy_handler.cc",
        "src/core/ext/filters/client_channel/lb_policy/oob_backend_metric.cc",
        "src/core/ext/filters/client_channel/lb_policy_registry.cc",
        "src/core/ext/filters/client_channel/local_subchannel_pool.cc",
        "src/core/ext/filters/client_channel/proxy_mapper_registry.cc",
        "src/core/ext/filters/client_channel/resolver_result_parsing.cc",
        "src/core/ext/filters/client_channel/retry_filter.cc",
        "src/core/ext/filters/client_channel/retry_service_config.cc",
        "src/core/ext/filters/client_channel/retry_throttle.cc",
        "src/core/ext/filters/client_channel/service_config_channel_arg_filter.cc",
        "src/core/ext/filters/client_channel/subchannel.cc",
        "src/core/ext/filters/client_channel/subchannel_pool_interface.cc",
        "src/core/ext/filters/client_channel/subchannel_stream_client.cc",
    ],
    hdrs = [
        "src/core/ext/filters/client_channel/backend_metric.h",
        "src/core/ext/filters/client_channel/backup_poller.h",
        "src/core/ext/filters/client_channel/client_channel.h",
        "src/core/ext/filters/client_channel/client_channel_channelz.h",
        "src/core/ext/filters/client_channel/client_channel_factory.h",
        "src/core/ext/filters/client_channel/config_selector.h",
        "src/core/ext/filters/client_channel/connector.h",
        "src/core/ext/filters/client_channel/dynamic_filters.h",
        "src/core/ext/filters/client_channel/global_subchannel_pool.h",
        "src/core/ext/filters/client_channel/health/health_check_client.h",
        "src/core/ext/filters/client_channel/http_proxy.h",
        "src/core/ext/filters/client_channel/lb_policy.h",
        "src/core/ext/filters/client_channel/lb_policy/child_policy_handler.h",
        "src/core/ext/filters/client_channel/lb_policy/oob_backend_metric.h",
        "src/core/ext/filters/client_channel/lb_policy_factory.h",
        "src/core/ext/filters/client_channel/lb_policy_registry.h",
        "src/core/ext/filters/client_channel/local_subchannel_pool.h",
        "src/core/ext/filters/client_channel/proxy_mapper.h",
        "src/core/ext/filters/client_channel/proxy_mapper_registry.h",
        "src/core/ext/filters/client_channel/resolver_result_parsing.h",
        "src/core/ext/filters/client_channel/retry_filter.h",
        "src/core/ext/filters/client_channel/retry_service_config.h",
        "src/core/ext/filters/client_channel/retry_throttle.h",
        "src/core/ext/filters/client_channel/subchannel.h",
        "src/core/ext/filters/client_channel/subchannel_interface.h",
        "src/core/ext/filters/client_channel/subchannel_interface_internal.h",
        "src/core/ext/filters/client_channel/subchannel_pool_interface.h",
        "src/core/ext/filters/client_channel/subchannel_stream_client.h",
    ],
    external_deps = [
        "absl/base:core_headers",
        "absl/container:inlined_vector",
        "absl/memory",
        "absl/strings",
        "absl/strings:cord",
        "absl/strings:str_format",
        "absl/time",
        "absl/types:optional",
        "absl/types:variant",
        "absl/status",
        "absl/status:statusor",
        "absl/utility",
        "upb_lib",
    ],
    language = "c++",
    visibility = ["@grpc:client_channel"],
    deps = [
        "arena",
        "channel_fwd",
        "channel_init",
        "channel_stack_type",
        "chunked_vector",
        "config",
        "construct_destruct",
        "debug_location",
        "default_event_engine_factory_hdrs",
        "dual_ref_counted",
        "error",
        "gpr_base",
        "gpr_codegen",
        "grpc_backend_metric_data",
        "grpc_base",
        "grpc_client_authority_filter",
        "grpc_codegen",
        "grpc_deadline_filter",
        "grpc_health_upb",
        "grpc_resolver",
        "grpc_service_config",
        "grpc_service_config_impl",
        "grpc_trace",
        "handshaker_factory",
        "handshaker_registry",
        "http_connect_handshaker",
        "httpcli",
        "iomgr_fwd",
        "iomgr_timer",
        "json",
        "json_util",
        "orphanable",
        "protobuf_duration_upb",
        "ref_counted",
        "ref_counted_ptr",
        "resource_quota",
        "server_address",
        "service_config_parser",
        "slice",
        "slice_buffer",
        "slice_refcount",
        "sockaddr_utils",
        "time",
        "unique_type_name",
        "uri_parser",
        "useful",
        "xds_orca_service_upb",
        "xds_orca_upb",
    ],
)

grpc_cc_library(
    name = "grpc_server_config_selector",
    srcs = [
        "src/core/ext/filters/server_config_selector/server_config_selector.cc",
    ],
    hdrs = [
        "src/core/ext/filters/server_config_selector/server_config_selector.h",
    ],
    external_deps = [
        "absl/status:statusor",
        "absl/strings",
    ],
    language = "c++",
    tags = ["grpc-autodeps"],
    deps = [
        "channel_args",
        "dual_ref_counted",
        "error",
        "gpr_platform",
        "grpc_base",
        "grpc_codegen",
        "grpc_service_config",
        "ref_counted",
        "ref_counted_ptr",
        "service_config_parser",
        "useful",
    ],
)

grpc_cc_library(
    name = "grpc_server_config_selector_filter",
    srcs = [
        "src/core/ext/filters/server_config_selector/server_config_selector_filter.cc",
    ],
    hdrs = [
        "src/core/ext/filters/server_config_selector/server_config_selector_filter.h",
    ],
    external_deps = [
        "absl/base:core_headers",
        "absl/memory",
        "absl/status",
        "absl/status:statusor",
        "absl/types:optional",
    ],
    language = "c++",
    tags = ["grpc-autodeps"],
    deps = [
        "arena",
        "arena_promise",
        "channel_args",
        "channel_fwd",
        "context",
        "error",
        "gpr_base",
        "gpr_platform",
        "grpc_base",
        "grpc_server_config_selector",
        "grpc_service_config",
        "poll",
        "promise",
        "ref_counted_ptr",
    ],
)

grpc_cc_library(
    name = "idle_filter_state",
    srcs = [
        "src/core/ext/filters/channel_idle/idle_filter_state.cc",
    ],
    hdrs = [
        "src/core/ext/filters/channel_idle/idle_filter_state.h",
    ],
    language = "c++",
    tags = ["grpc-autodeps"],
    deps = ["gpr_platform"],
)

grpc_cc_library(
    name = "grpc_channel_idle_filter",
    srcs = [
        "src/core/ext/filters/channel_idle/channel_idle_filter.cc",
    ],
    hdrs = [
        "src/core/ext/filters/channel_idle/channel_idle_filter.h",
    ],
    external_deps = [
        "absl/status",
        "absl/status:statusor",
        "absl/types:optional",
    ],
    tags = ["grpc-autodeps"],
    deps = [
        "activity",
        "arena_promise",
        "channel_args",
        "channel_fwd",
        "channel_init",
        "channel_stack_builder",
        "channel_stack_type",
        "closure",
        "config",
        "debug_location",
        "error",
        "exec_ctx",
        "exec_ctx_wakeup_scheduler",
        "gpr_base",
        "gpr_platform",
        "grpc_base",
        "grpc_codegen",
        "grpc_trace",
        "idle_filter_state",
        "loop",
        "orphanable",
        "poll",
        "promise",
        "ref_counted_ptr",
        "single_set_ptr",
        "sleep",
        "time",
        "try_seq",
    ],
)

grpc_cc_library(
    name = "grpc_deadline_filter",
    srcs = [
        "src/core/ext/filters/deadline/deadline_filter.cc",
    ],
    hdrs = [
        "src/core/ext/filters/deadline/deadline_filter.h",
    ],
    external_deps = ["absl/types:optional"],
    language = "c++",
    tags = ["grpc-autodeps"],
    deps = [
        "arena",
        "channel_args",
        "channel_fwd",
        "channel_init",
        "channel_stack_builder",
        "channel_stack_type",
        "closure",
        "config",
        "debug_location",
        "error",
        "exec_ctx",
        "gpr_base",
        "gpr_platform",
        "grpc_base",
        "grpc_codegen",
        "grpc_public_hdrs",
        "iomgr_timer",
        "time",
    ],
)

grpc_cc_library(
    name = "grpc_client_authority_filter",
    srcs = [
        "src/core/ext/filters/http/client_authority_filter.cc",
    ],
    hdrs = [
        "src/core/ext/filters/http/client_authority_filter.h",
    ],
    external_deps = [
        "absl/status",
        "absl/status:statusor",
        "absl/strings",
        "absl/types:optional",
    ],
    language = "c++",
    tags = ["grpc-autodeps"],
    deps = [
        "arena_promise",
        "channel_args",
        "channel_fwd",
        "channel_init",
        "channel_stack_builder",
        "channel_stack_type",
        "config",
        "gpr_platform",
        "grpc_base",
        "grpc_codegen",
        "poll",
        "slice",
    ],
)

grpc_cc_library(
    name = "grpc_message_size_filter",
    srcs = [
        "src/core/ext/filters/message_size/message_size_filter.cc",
    ],
    hdrs = [
        "src/core/ext/filters/message_size/message_size_filter.h",
    ],
    external_deps = [
        "absl/memory",
        "absl/strings",
        "absl/strings:str_format",
        "absl/types:optional",
    ],
    language = "c++",
    tags = ["grpc-autodeps"],
    deps = [
        "channel_args",
        "channel_fwd",
        "channel_init",
        "channel_stack_builder",
        "channel_stack_type",
        "closure",
        "config",
        "debug_location",
        "error",
        "gpr_base",
        "gpr_platform",
        "grpc_base",
        "grpc_codegen",
        "grpc_public_hdrs",
        "grpc_service_config",
        "json",
        "service_config_parser",
        "slice_buffer",
    ],
)

grpc_cc_library(
    name = "grpc_fault_injection_filter",
    srcs = [
        "src/core/ext/filters/fault_injection/fault_injection_filter.cc",
        "src/core/ext/filters/fault_injection/service_config_parser.cc",
    ],
    hdrs = [
        "src/core/ext/filters/fault_injection/fault_injection_filter.h",
        "src/core/ext/filters/fault_injection/service_config_parser.h",
    ],
    external_deps = [
        "absl/memory",
        "absl/status",
        "absl/strings",
        "absl/types:optional",
        "absl/utility",
    ],
    language = "c++",
    deps = [
        "config",
        "context",
        "gpr_base",
        "grpc_base",
        "grpc_service_config",
        "grpc_trace",
        "json_util",
        "poll",
        "sleep",
        "time",
        "try_seq",
    ],
)

grpc_cc_library(
    name = "grpc_rbac_filter",
    srcs = [
        "src/core/ext/filters/rbac/rbac_filter.cc",
        "src/core/ext/filters/rbac/rbac_service_config_parser.cc",
    ],
    hdrs = [
        "src/core/ext/filters/rbac/rbac_filter.h",
        "src/core/ext/filters/rbac/rbac_service_config_parser.h",
    ],
    external_deps = [
        "absl/memory",
        "absl/status",
        "absl/status:statusor",
        "absl/strings",
        "absl/strings:str_format",
    ],
    language = "c++",
    tags = ["grpc-autodeps"],
    deps = [
        "channel_args",
        "channel_fwd",
        "closure",
        "config",
        "debug_location",
        "error",
        "gpr_base",
        "gpr_platform",
        "grpc_authorization_base",
        "grpc_base",
        "grpc_codegen",
        "grpc_matchers",
        "grpc_public_hdrs",
        "grpc_rbac_engine",
        "grpc_security_base",
        "grpc_service_config",
        "json",
        "json_util",
        "service_config_parser",
        "transport_fwd",
    ],
)

grpc_cc_library(
    name = "grpc_http_filters",
    srcs = [
        "src/core/ext/filters/http/client/http_client_filter.cc",
        "src/core/ext/filters/http/http_filters_plugin.cc",
        "src/core/ext/filters/http/message_compress/message_compress_filter.cc",
        "src/core/ext/filters/http/message_compress/message_decompress_filter.cc",
        "src/core/ext/filters/http/server/http_server_filter.cc",
    ],
    hdrs = [
        "src/core/ext/filters/http/client/http_client_filter.h",
        "src/core/ext/filters/http/message_compress/message_compress_filter.h",
        "src/core/ext/filters/http/message_compress/message_decompress_filter.h",
        "src/core/ext/filters/http/server/http_server_filter.h",
    ],
    external_deps = [
        "absl/base:core_headers",
        "absl/meta:type_traits",
        "absl/status",
        "absl/strings:str_format",
        "absl/strings",
        "absl/types:optional",
        "absl/utility",
    ],
    language = "c++",
    visibility = ["@grpc:http"],
    deps = [
        "arena",
        "basic_seq",
        "call_push_pull",
        "channel_fwd",
        "channel_init",
        "channel_stack_type",
        "config",
        "context",
        "debug_location",
        "gpr_base",
        "grpc_base",
        "grpc_codegen",
        "grpc_message_size_filter",
        "grpc_trace",
        "latch",
        "orphanable",
        "percent_encoding",
        "poll",
        "promise",
        "seq",
        "slice",
        "slice_buffer",
        "transport_fwd",
    ],
)

grpc_cc_library(
    name = "grpc_codegen",
    language = "c++",
    public_hdrs = [
        "include/grpc/impl/codegen/byte_buffer.h",
        "include/grpc/impl/codegen/byte_buffer_reader.h",
        "include/grpc/impl/codegen/compression_types.h",
        "include/grpc/impl/codegen/connectivity_state.h",
        "include/grpc/impl/codegen/grpc_types.h",
        "include/grpc/impl/codegen/propagation_bits.h",
        "include/grpc/impl/codegen/status.h",
        "include/grpc/impl/codegen/slice.h",
    ],
    tags = ["grpc-autodeps"],
    visibility = ["@grpc:public"],
    deps = [
        "gpr_codegen",
        "gpr_platform",
    ],
)

grpc_cc_library(
    name = "grpc_grpclb_balancer_addresses",
    srcs = [
        "src/core/ext/filters/client_channel/lb_policy/grpclb/grpclb_balancer_addresses.cc",
    ],
    hdrs = [
        "src/core/ext/filters/client_channel/lb_policy/grpclb/grpclb_balancer_addresses.h",
    ],
    external_deps = ["absl/container:inlined_vector"],
    language = "c++",
    tags = ["grpc-autodeps"],
    visibility = ["@grpc:grpclb"],
    deps = [
        "channel_args",
        "gpr_platform",
        "grpc_codegen",
        "server_address",
        "useful",
    ],
)

grpc_cc_library(
    name = "grpc_lb_policy_grpclb",
    srcs = [
        "src/core/ext/filters/client_channel/lb_policy/grpclb/client_load_reporting_filter.cc",
        "src/core/ext/filters/client_channel/lb_policy/grpclb/grpclb.cc",
        "src/core/ext/filters/client_channel/lb_policy/grpclb/grpclb_client_stats.cc",
        "src/core/ext/filters/client_channel/lb_policy/grpclb/load_balancer_api.cc",
    ],
    hdrs = [
        "src/core/ext/filters/client_channel/lb_policy/grpclb/client_load_reporting_filter.h",
        "src/core/ext/filters/client_channel/lb_policy/grpclb/grpclb.h",
        "src/core/ext/filters/client_channel/lb_policy/grpclb/grpclb_client_stats.h",
        "src/core/ext/filters/client_channel/lb_policy/grpclb/load_balancer_api.h",
    ],
    external_deps = [
        "absl/container:inlined_vector",
        "absl/memory",
        "absl/status",
        "absl/status:statusor",
        "absl/strings",
        "absl/strings:str_format",
        "absl/time",
        "absl/types:optional",
        "absl/types:variant",
        "upb_lib",
    ],
    language = "c++",
    deps = [
        "channel_init",
        "channel_stack_type",
        "config",
        "debug_location",
        "default_event_engine_factory_hdrs",
        "error",
        "gpr_base",
        "gpr_codegen",
        "grpc_base",
        "grpc_client_channel",
        "grpc_codegen",
        "grpc_grpclb_balancer_addresses",
        "grpc_lb_upb",
        "grpc_resolver",
        "grpc_resolver_fake",
        "grpc_security_base",
        "grpc_sockaddr",
        "grpc_trace",
        "grpc_transport_chttp2_client_connector",
        "iomgr_timer",
        "json",
        "orphanable",
        "protobuf_duration_upb",
        "protobuf_timestamp_upb",
        "ref_counted",
        "ref_counted_ptr",
        "resolved_address",
        "server_address",
        "slice",
        "slice_refcount",
        "sockaddr_utils",
        "time",
        "uri_parser",
        "useful",
    ],
)

grpc_cc_library(
    name = "grpc_backend_metric_data",
    hdrs = [
        "src/core/ext/filters/client_channel/lb_policy/backend_metric_data.h",
    ],
    external_deps = ["absl/strings"],
    language = "c++",
    tags = ["grpc-autodeps"],
    deps = ["gpr_platform"],
)

grpc_cc_library(
    name = "grpc_lb_policy_rls",
    srcs = [
        "src/core/ext/filters/client_channel/lb_policy/rls/rls.cc",
    ],
    external_deps = [
        "absl/base:core_headers",
        "absl/container:inlined_vector",
        "absl/hash",
        "absl/memory",
        "absl/status",
        "absl/status:statusor",
        "absl/strings",
        "absl/strings:str_format",
        "absl/types:optional",
        "upb_lib",
    ],
    language = "c++",
    deps = [
        "config",
        "debug_location",
        "dual_ref_counted",
        "gpr_base",
        "gpr_codegen",
        "grpc_base",
        "grpc_client_channel",
        "grpc_codegen",
        "grpc_fake_credentials",
        "grpc_resolver",
        "grpc_security_base",
        "grpc_service_config_impl",
        "grpc_trace",
        "iomgr_timer",
        "json",
        "json_util",
        "orphanable",
        "ref_counted",
        "ref_counted_ptr",
        "rls_upb",
        "server_address",
        "slice_refcount",
        "time",
        "uri_parser",
    ],
)

grpc_cc_library(
    name = "grpc_xds_client",
    srcs = [
        "src/core/ext/xds/certificate_provider_registry.cc",
        "src/core/ext/xds/certificate_provider_store.cc",
        "src/core/ext/xds/file_watcher_certificate_provider_factory.cc",
        "src/core/ext/xds/xds_api.cc",
        "src/core/ext/xds/xds_bootstrap.cc",
        "src/core/ext/xds/xds_certificate_provider.cc",
        "src/core/ext/xds/xds_client.cc",
        "src/core/ext/xds/xds_client_stats.cc",
        "src/core/ext/xds/xds_cluster.cc",
        "src/core/ext/xds/xds_cluster_specifier_plugin.cc",
        "src/core/ext/xds/xds_common_types.cc",
        "src/core/ext/xds/xds_endpoint.cc",
        "src/core/ext/xds/xds_http_fault_filter.cc",
        "src/core/ext/xds/xds_http_filters.cc",
        "src/core/ext/xds/xds_http_rbac_filter.cc",
        "src/core/ext/xds/xds_lb_policy_registry.cc",
        "src/core/ext/xds/xds_listener.cc",
        "src/core/ext/xds/xds_resource_type.cc",
        "src/core/ext/xds/xds_route_config.cc",
        "src/core/ext/xds/xds_routing.cc",
        "src/core/lib/security/credentials/xds/xds_credentials.cc",
    ],
    hdrs = [
        "src/core/ext/xds/certificate_provider_factory.h",
        "src/core/ext/xds/certificate_provider_registry.h",
        "src/core/ext/xds/certificate_provider_store.h",
        "src/core/ext/xds/file_watcher_certificate_provider_factory.h",
        "src/core/ext/xds/upb_utils.h",
        "src/core/ext/xds/xds_api.h",
        "src/core/ext/xds/xds_bootstrap.h",
        "src/core/ext/xds/xds_certificate_provider.h",
        "src/core/ext/xds/xds_channel_args.h",
        "src/core/ext/xds/xds_client.h",
        "src/core/ext/xds/xds_client_stats.h",
        "src/core/ext/xds/xds_cluster.h",
        "src/core/ext/xds/xds_cluster_specifier_plugin.h",
        "src/core/ext/xds/xds_common_types.h",
        "src/core/ext/xds/xds_endpoint.h",
        "src/core/ext/xds/xds_http_fault_filter.h",
        "src/core/ext/xds/xds_http_filters.h",
        "src/core/ext/xds/xds_http_rbac_filter.h",
        "src/core/ext/xds/xds_lb_policy_registry.h",
        "src/core/ext/xds/xds_listener.h",
        "src/core/ext/xds/xds_resource_type.h",
        "src/core/ext/xds/xds_resource_type_impl.h",
        "src/core/ext/xds/xds_route_config.h",
        "src/core/ext/xds/xds_routing.h",
        "src/core/lib/security/credentials/xds/xds_credentials.h",
    ],
    external_deps = [
        "absl/container:inlined_vector",
        "absl/functional:bind_front",
        "absl/memory",
        "absl/status",
        "absl/status:statusor",
        "absl/strings",
        "absl/strings:str_format",
        "absl/types:optional",
        "absl/types:variant",
        "upb_lib",
        "upb_textformat_lib",
        "upb_json_lib",
        "re2",
        "upb_reflection",
    ],
    language = "c++",
    deps = [
        "channel_creds_registry",
        "channel_fwd",
        "config",
        "debug_location",
        "envoy_admin_upb",
        "envoy_config_cluster_upb",
        "envoy_config_cluster_upbdefs",
        "envoy_config_core_upb",
        "envoy_config_endpoint_upb",
        "envoy_config_endpoint_upbdefs",
        "envoy_config_listener_upb",
        "envoy_config_listener_upbdefs",
        "envoy_config_rbac_upb",
        "envoy_config_route_upb",
        "envoy_config_route_upbdefs",
        "envoy_extensions_clusters_aggregate_upb",
        "envoy_extensions_clusters_aggregate_upbdefs",
        "envoy_extensions_filters_common_fault_upb",
        "envoy_extensions_filters_http_fault_upb",
        "envoy_extensions_filters_http_fault_upbdefs",
        "envoy_extensions_filters_http_rbac_upb",
        "envoy_extensions_filters_http_rbac_upbdefs",
        "envoy_extensions_filters_http_router_upb",
        "envoy_extensions_filters_http_router_upbdefs",
        "envoy_extensions_filters_network_http_connection_manager_upb",
        "envoy_extensions_filters_network_http_connection_manager_upbdefs",
        "envoy_extensions_load_balancing_policies_ring_hash_upb",
        "envoy_extensions_load_balancing_policies_wrr_locality_upb",
        "envoy_extensions_transport_sockets_tls_upb",
        "envoy_extensions_transport_sockets_tls_upbdefs",
        "envoy_service_discovery_upb",
        "envoy_service_discovery_upbdefs",
        "envoy_service_load_stats_upb",
        "envoy_service_load_stats_upbdefs",
        "envoy_service_status_upb",
        "envoy_service_status_upbdefs",
        "envoy_type_matcher_upb",
        "envoy_type_upb",
        "error",
        "google_rpc_status_upb",
        "gpr_base",
        "gpr_codegen",
        "grpc_base",
        "grpc_client_channel",
        "grpc_codegen",
        "grpc_credentials_util",
        "grpc_fake_credentials",
        "grpc_fault_injection_filter",
        "grpc_lb_xds_channel_args",
        "grpc_matchers",
        "grpc_outlier_detection_header",
        "grpc_rbac_filter",
        "grpc_secure",
        "grpc_security_base",
        "grpc_sockaddr",
        "grpc_tls_credentials",
        "grpc_trace",
        "grpc_transport_chttp2_client_connector",
        "iomgr_timer",
        "json",
        "json_util",
        "orphanable",
        "protobuf_any_upb",
        "protobuf_duration_upb",
        "protobuf_struct_upb",
        "protobuf_struct_upbdefs",
        "protobuf_timestamp_upb",
        "protobuf_wrappers_upb",
        "ref_counted_ptr",
        "resolved_address",
        "rls_config_upb",
        "rls_config_upbdefs",
        "slice",
        "slice_refcount",
        "sockaddr_utils",
        "status_helper",
        "time",
        "tsi_ssl_credentials",
        "uri_parser",
        "useful",
        "xds_type_upb",
        "xds_type_upbdefs",
    ],
)

grpc_cc_library(
    name = "grpc_xds_channel_stack_modifier",
    srcs = [
        "src/core/ext/xds/xds_channel_stack_modifier.cc",
    ],
    hdrs = [
        "src/core/ext/xds/xds_channel_stack_modifier.h",
    ],
    language = "c++",
    tags = ["grpc-autodeps"],
    deps = [
        "channel_args",
        "channel_fwd",
        "channel_init",
        "channel_stack_builder",
        "channel_stack_type",
        "config",
        "gpr_platform",
        "grpc_base",
        "grpc_codegen",
        "ref_counted",
        "ref_counted_ptr",
        "useful",
    ],
)

grpc_cc_library(
    name = "grpc_xds_server_config_fetcher",
    srcs = [
        "src/core/ext/xds/xds_server_config_fetcher.cc",
    ],
    external_deps = [
        "absl/base:core_headers",
        "absl/container:inlined_vector",
        "absl/status",
        "absl/status:statusor",
        "absl/strings",
        "absl/types:optional",
        "absl/types:variant",
    ],
    language = "c++",
    tags = ["grpc-autodeps"],
    deps = [
        "channel_args",
        "channel_args_preconditioning",
        "channel_fwd",
        "config",
        "error",
        "exec_ctx",
        "gpr_base",
        "gpr_platform",
        "grpc_base",
        "grpc_codegen",
        "grpc_public_hdrs",
        "grpc_secure",
        "grpc_security_base",
        "grpc_server_config_selector",
        "grpc_server_config_selector_filter",
        "grpc_service_config",
        "grpc_service_config_impl",
        "grpc_sockaddr",
        "grpc_tls_credentials",
        "grpc_trace",
        "grpc_xds_channel_stack_modifier",
        "grpc_xds_client",
        "iomgr_fwd",
        "ref_counted_ptr",
        "resolved_address",
        "slice_refcount",
        "sockaddr_utils",
        "unique_type_name",
        "uri_parser",
    ],
)

grpc_cc_library(
    name = "channel_creds_registry_init",
    srcs = [
        "src/core/lib/security/credentials/channel_creds_registry_init.cc",
    ],
    external_deps = [
        "absl/memory",
        "absl/strings",
    ],
    language = "c++",
    deps = [
        "channel_creds_registry",
        "config",
        "gpr_platform",
        "grpc_fake_credentials",
        "grpc_google_default_credentials",
        "grpc_security_base",
        "json",
        "ref_counted_ptr",
    ],
)

grpc_cc_library(
    name = "grpc_google_mesh_ca_certificate_provider_factory",
    srcs = [
        "src/core/ext/xds/google_mesh_ca_certificate_provider_factory.cc",
    ],
    hdrs = [
        "src/core/ext/xds/google_mesh_ca_certificate_provider_factory.h",
    ],
    language = "c++",
    tags = ["grpc-autodeps"],
    deps = [
        "error",
        "gpr_platform",
        "grpc_secure",
        "grpc_tls_credentials",
        "grpc_xds_client",
        "json",
        "json_util",
        "ref_counted_ptr",
        "time",
    ],
)

grpc_cc_library(
    name = "grpc_lb_policy_cds",
    srcs = [
        "src/core/ext/filters/client_channel/lb_policy/xds/cds.cc",
    ],
    external_deps = [
        "absl/memory",
        "absl/status",
        "absl/status:statusor",
        "absl/strings",
        "absl/types:optional",
    ],
    language = "c++",
    deps = [
        "debug_location",
        "gpr_base",
        "grpc_base",
        "grpc_client_channel",
        "grpc_codegen",
        "grpc_matchers",
        "grpc_outlier_detection_header",
        "grpc_security_base",
        "grpc_tls_credentials",
        "grpc_trace",
        "grpc_xds_client",
        "json",
        "orphanable",
        "ref_counted_ptr",
        "server_address",
        "time",
        "unique_type_name",
    ],
)

grpc_cc_library(
    name = "grpc_lb_xds_channel_args",
    hdrs = [
        "src/core/ext/filters/client_channel/lb_policy/xds/xds_channel_args.h",
    ],
    language = "c++",
    tags = ["grpc-autodeps"],
)

grpc_cc_library(
    name = "grpc_lb_xds_common",
    hdrs = [
        "src/core/ext/filters/client_channel/lb_policy/xds/xds.h",
    ],
    external_deps = ["absl/memory"],
    language = "c++",
    tags = ["grpc-autodeps"],
    deps = [
        "gpr_platform",
        "grpc_xds_client",
        "ref_counted_ptr",
        "server_address",
    ],
)

grpc_cc_library(
    name = "grpc_lb_policy_xds_cluster_resolver",
    srcs = [
        "src/core/ext/filters/client_channel/lb_policy/xds/xds_cluster_resolver.cc",
    ],
    external_deps = [
        "absl/container:inlined_vector",
        "absl/memory",
        "absl/status",
        "absl/status:statusor",
        "absl/strings",
        "absl/types:optional",
    ],
    language = "c++",
    tags = ["grpc-autodeps"],
    deps = [
        "channel_args",
        "config",
        "debug_location",
        "error",
        "gpr_base",
        "gpr_platform",
        "grpc_base",
        "grpc_client_channel",
        "grpc_codegen",
        "grpc_lb_address_filtering",
        "grpc_lb_policy_ring_hash",
        "grpc_lb_xds_channel_args",
        "grpc_lb_xds_common",
        "grpc_outlier_detection_header",
        "grpc_resolver",
        "grpc_resolver_fake",
        "grpc_trace",
        "grpc_xds_client",
        "json",
        "orphanable",
        "ref_counted_ptr",
        "server_address",
        "time",
    ],
)

grpc_cc_library(
    name = "grpc_lb_policy_xds_cluster_impl",
    srcs = [
        "src/core/ext/filters/client_channel/lb_policy/xds/xds_cluster_impl.cc",
    ],
    external_deps = [
        "absl/base:core_headers",
        "absl/memory",
        "absl/status",
        "absl/status:statusor",
        "absl/strings",
        "absl/types:optional",
        "absl/types:variant",
    ],
    language = "c++",
    tags = ["grpc-autodeps"],
    deps = [
        "channel_args",
        "debug_location",
        "error",
        "gpr_base",
        "gpr_platform",
        "grpc_base",
        "grpc_client_channel",
        "grpc_codegen",
        "grpc_lb_xds_channel_args",
        "grpc_lb_xds_common",
        "grpc_trace",
        "grpc_xds_client",
        "json",
        "orphanable",
        "ref_counted",
        "ref_counted_ptr",
        "server_address",
    ],
)

grpc_cc_library(
    name = "grpc_lb_policy_xds_cluster_manager",
    srcs = [
        "src/core/ext/filters/client_channel/lb_policy/xds/xds_cluster_manager.cc",
    ],
    external_deps = [
        "absl/memory",
        "absl/status",
        "absl/status:statusor",
        "absl/strings",
    ],
    language = "c++",
    tags = ["grpc-autodeps"],
    deps = [
        "channel_args",
        "closure",
        "debug_location",
        "error",
        "exec_ctx",
        "gpr_base",
        "gpr_platform",
        "grpc_base",
        "grpc_client_channel",
        "grpc_codegen",
        "grpc_resolver_xds_header",
        "grpc_trace",
        "iomgr_timer",
        "json",
        "orphanable",
        "ref_counted",
        "ref_counted_ptr",
        "server_address",
        "time",
    ],
)

grpc_cc_library(
    name = "grpc_lb_address_filtering",
    srcs = [
        "src/core/ext/filters/client_channel/lb_policy/address_filtering.cc",
    ],
    hdrs = [
        "src/core/ext/filters/client_channel/lb_policy/address_filtering.h",
    ],
    external_deps = [
        "absl/container:inlined_vector",
        "absl/memory",
        "absl/status:statusor",
        "absl/strings",
    ],
    language = "c++",
    tags = ["grpc-autodeps"],
    deps = [
        "gpr_platform",
        "server_address",
    ],
)

grpc_cc_library(
    name = "grpc_lb_subchannel_list",
    hdrs = [
        "src/core/ext/filters/client_channel/lb_policy/subchannel_list.h",
    ],
    external_deps = [
        "absl/container:inlined_vector",
        "absl/status",
        "absl/types:optional",
    ],
    language = "c++",
    tags = ["grpc-autodeps"],
    deps = [
        "debug_location",
        "gpr_base",
        "gpr_platform",
        "grpc_base",
        "grpc_client_channel",
        "grpc_codegen",
        "iomgr_fwd",
        "orphanable",
        "ref_counted_ptr",
        "server_address",
    ],
)

grpc_cc_library(
    name = "grpc_lb_policy_pick_first",
    srcs = [
        "src/core/ext/filters/client_channel/lb_policy/pick_first/pick_first.cc",
    ],
    external_deps = [
        "absl/container:inlined_vector",
        "absl/memory",
        "absl/status",
        "absl/status:statusor",
        "absl/strings",
        "absl/types:optional",
    ],
    language = "c++",
    tags = ["grpc-autodeps"],
    deps = [
        "channel_args",
        "debug_location",
        "error",
        "gpr_base",
        "gpr_platform",
        "grpc_base",
        "grpc_client_channel",
        "grpc_codegen",
        "grpc_lb_subchannel_list",
        "grpc_trace",
        "json",
        "orphanable",
        "ref_counted_ptr",
        "server_address",
    ],
)

grpc_cc_library(
    name = "grpc_lb_policy_ring_hash",
    srcs = [
        "src/core/ext/filters/client_channel/lb_policy/ring_hash/ring_hash.cc",
    ],
    hdrs = [
        "src/core/ext/filters/client_channel/lb_policy/ring_hash/ring_hash.h",
    ],
    external_deps = [
        "absl/base:core_headers",
        "absl/container:inlined_vector",
        "absl/memory",
        "absl/status",
        "absl/status:statusor",
        "absl/strings",
        "absl/types:optional",
        "xxhash",
    ],
    language = "c++",
    tags = ["grpc-autodeps"],
    deps = [
        "closure",
        "debug_location",
        "error",
        "exec_ctx",
        "gpr_base",
        "gpr_platform",
        "grpc_base",
        "grpc_client_channel",
        "grpc_codegen",
        "grpc_lb_subchannel_list",
        "grpc_trace",
        "json",
        "orphanable",
        "ref_counted",
        "ref_counted_ptr",
        "server_address",
        "sockaddr_utils",
        "unique_type_name",
    ],
)

grpc_cc_library(
    name = "grpc_lb_policy_round_robin",
    srcs = [
        "src/core/ext/filters/client_channel/lb_policy/round_robin/round_robin.cc",
    ],
    external_deps = [
        "absl/container:inlined_vector",
        "absl/memory",
        "absl/status",
        "absl/status:statusor",
        "absl/strings",
        "absl/types:optional",
    ],
    language = "c++",
    tags = ["grpc-autodeps"],
    deps = [
        "debug_location",
        "error",
        "gpr_base",
        "gpr_platform",
        "grpc_base",
        "grpc_client_channel",
        "grpc_codegen",
        "grpc_lb_subchannel_list",
        "grpc_trace",
        "json",
        "orphanable",
        "ref_counted_ptr",
        "server_address",
    ],
)

grpc_cc_library(
    name = "grpc_outlier_detection_header",
    hdrs = [
        "src/core/ext/filters/client_channel/lb_policy/outlier_detection/outlier_detection.h",
    ],
    external_deps = ["absl/types:optional"],
    language = "c++",
    tags = ["grpc-autodeps"],
    deps = [
        "gpr_platform",
        "time",
    ],
)

grpc_cc_library(
    name = "grpc_lb_policy_outlier_detection",
    srcs = [
        "src/core/ext/filters/client_channel/lb_policy/outlier_detection/outlier_detection.cc",
    ],
    external_deps = [
        "absl/container:inlined_vector",
        "absl/memory",
        "absl/random",
        "absl/status",
        "absl/status:statusor",
        "absl/strings",
        "absl/types:variant",
    ],
    language = "c++",
    tags = ["grpc-autodeps"],
    deps = [
        "channel_args",
        "closure",
        "debug_location",
        "error",
        "exec_ctx",
        "gpr_base",
        "gpr_platform",
        "grpc_base",
        "grpc_client_channel",
        "grpc_codegen",
        "grpc_outlier_detection_header",
        "grpc_trace",
        "iomgr_fwd",
        "iomgr_timer",
        "json",
        "json_util",
        "orphanable",
        "ref_counted",
        "ref_counted_ptr",
        "server_address",
    ],
)

grpc_cc_library(
    name = "grpc_lb_policy_priority",
    srcs = [
        "src/core/ext/filters/client_channel/lb_policy/priority/priority.cc",
    ],
    external_deps = [
        "absl/memory",
        "absl/status",
        "absl/status:statusor",
        "absl/strings",
    ],
    language = "c++",
    tags = ["grpc-autodeps"],
    deps = [
        "channel_args",
        "closure",
        "debug_location",
        "error",
        "exec_ctx",
        "gpr_base",
        "gpr_platform",
        "grpc_base",
        "grpc_client_channel",
        "grpc_codegen",
        "grpc_lb_address_filtering",
        "grpc_trace",
        "iomgr_timer",
        "json",
        "orphanable",
        "ref_counted",
        "ref_counted_ptr",
        "server_address",
        "time",
    ],
)

grpc_cc_library(
    name = "grpc_lb_policy_weighted_target",
    srcs = [
        "src/core/ext/filters/client_channel/lb_policy/weighted_target/weighted_target.cc",
    ],
    external_deps = [
        "absl/container:inlined_vector",
        "absl/memory",
        "absl/status",
        "absl/status:statusor",
        "absl/strings",
        "absl/types:optional",
    ],
    language = "c++",
    tags = ["grpc-autodeps"],
    deps = [
        "channel_args",
        "debug_location",
        "default_event_engine_factory_hdrs",
        "error",
        "gpr_base",
        "gpr_platform",
        "grpc_base",
        "grpc_client_channel",
        "grpc_codegen",
        "grpc_lb_address_filtering",
        "grpc_trace",
        "json",
        "orphanable",
        "ref_counted",
        "ref_counted_ptr",
        "server_address",
        "time",
    ],
)

grpc_cc_library(
    name = "lb_server_load_reporting_filter",
    srcs = [
        "src/core/ext/filters/load_reporting/server_load_reporting_filter.cc",
    ],
    hdrs = [
        "src/core/ext/filters/load_reporting/registered_opencensus_objects.h",
        "src/core/ext/filters/load_reporting/server_load_reporting_filter.h",
        "src/cpp/server/load_reporter/constants.h",
    ],
    external_deps = [
        "absl/container:inlined_vector",
        "absl/meta:type_traits",
        "absl/status",
        "absl/strings",
        "absl/strings:str_format",
        "absl/types:optional",
        "opencensus-stats",
        "opencensus-tags",
    ],
    language = "c++",
    deps = [
        "channel_fwd",
        "channel_init",
        "channel_stack_type",
        "config",
        "context",
        "error",
        "gpr",
        "grpc++_base",
        "grpc_base",
        "grpc_codegen",
        "grpc_lb_policy_grpclb",
        "grpc_security_base",
        "grpc_sockaddr",
        "poll",
        "promise",
        "resolved_address",
        "seq",
        "slice",
        "uri_parser",
    ],
    alwayslink = 1,
)

grpc_cc_library(
    name = "lb_load_data_store",
    srcs = [
        "src/cpp/server/load_reporter/load_data_store.cc",
    ],
    hdrs = [
        "src/cpp/server/load_reporter/constants.h",
        "src/cpp/server/load_reporter/load_data_store.h",
    ],
    language = "c++",
    tags = ["grpc-autodeps"],
    deps = [
        "gpr_base",
        "gpr_platform",
        "grpc++",
        "grpc_sockaddr",
    ],
)

grpc_cc_library(
    name = "lb_server_load_reporting_service_server_builder_plugin",
    srcs = [
        "src/cpp/server/load_reporter/load_reporting_service_server_builder_plugin.cc",
    ],
    hdrs = [
        "src/cpp/server/load_reporter/load_reporting_service_server_builder_plugin.h",
    ],
    language = "c++",
    tags = ["grpc-autodeps"],
    deps = [
        "gpr_platform",
        "grpc++",
        "lb_load_reporter_service",
    ],
)

grpc_cc_library(
    name = "grpcpp_server_load_reporting",
    srcs = [
        "src/cpp/server/load_reporter/load_reporting_service_server_builder_option.cc",
        "src/cpp/server/load_reporter/util.cc",
    ],
    language = "c++",
    public_hdrs = [
        "include/grpcpp/ext/server_load_reporting.h",
    ],
    deps = [
        "gpr_base",
        "gpr_platform",
        "grpc",
        "grpc++",
        "grpc++_codegen_base",
        "grpc_codegen",
        "lb_server_load_reporting_filter",
        "lb_server_load_reporting_service_server_builder_plugin",
    ],
)

grpc_cc_library(
    name = "lb_load_reporter_service",
    srcs = [
        "src/cpp/server/load_reporter/load_reporter_async_service_impl.cc",
    ],
    hdrs = [
        "src/cpp/server/load_reporter/load_reporter_async_service_impl.h",
    ],
    external_deps = [
        "absl/memory",
        "protobuf_headers",
    ],
    language = "c++",
    deps = [
        "gpr",
        "gpr_codegen",
        "grpc++",
        "lb_load_reporter",
    ],
)

grpc_cc_library(
    name = "lb_get_cpu_stats",
    srcs = [
        "src/cpp/server/load_reporter/get_cpu_stats_linux.cc",
        "src/cpp/server/load_reporter/get_cpu_stats_macos.cc",
        "src/cpp/server/load_reporter/get_cpu_stats_unsupported.cc",
        "src/cpp/server/load_reporter/get_cpu_stats_windows.cc",
    ],
    hdrs = [
        "src/cpp/server/load_reporter/get_cpu_stats.h",
    ],
    language = "c++",
    deps = [
        "gpr_base",
        "grpc++",
    ],
)

grpc_cc_library(
    name = "lb_load_reporter",
    srcs = [
        "src/cpp/server/load_reporter/load_reporter.cc",
    ],
    hdrs = [
        "src/cpp/server/load_reporter/constants.h",
        "src/cpp/server/load_reporter/load_reporter.h",
    ],
    external_deps = [
        "opencensus-stats",
        "opencensus-tags",
        "protobuf_headers",
    ],
    language = "c++",
    deps = [
        "gpr",
        "gpr_codegen",
        "lb_get_cpu_stats",
        "lb_load_data_store",
        "//src/proto/grpc/lb/v1:load_reporter_proto",
    ],
)

grpc_cc_library(
    name = "polling_resolver",
    srcs = [
        "src/core/ext/filters/client_channel/resolver/polling_resolver.cc",
    ],
    hdrs = [
        "src/core/ext/filters/client_channel/resolver/polling_resolver.h",
    ],
    external_deps = [
        "absl/status",
        "absl/status:statusor",
        "absl/strings",
    ],
    language = "c++",
    deps = [
        "debug_location",
        "gpr_base",
        "grpc_base",
        "grpc_resolver",
        "iomgr_timer",
        "orphanable",
        "ref_counted_ptr",
        "uri_parser",
    ],
)

grpc_cc_library(
    name = "grpc_resolver_dns_selection",
    srcs = [
        "src/core/ext/filters/client_channel/resolver/dns/dns_resolver_selection.cc",
    ],
    hdrs = [
        "src/core/ext/filters/client_channel/resolver/dns/dns_resolver_selection.h",
    ],
    language = "c++",
    deps = [
        "gpr_base",
        "grpc_base",
    ],
)

grpc_cc_library(
    name = "grpc_resolver_dns_native",
    srcs = [
        "src/core/ext/filters/client_channel/resolver/dns/native/dns_resolver.cc",
    ],
    external_deps = [
        "absl/container:inlined_vector",
        "absl/memory",
        "absl/status",
        "absl/status:statusor",
        "absl/strings",
        "absl/functional:bind_front",
    ],
    language = "c++",
    deps = [
        "config",
        "debug_location",
        "gpr_base",
        "grpc_base",
        "grpc_client_channel",
        "grpc_codegen",
        "grpc_resolver",
        "grpc_resolver_dns_selection",
        "grpc_trace",
        "iomgr_timer",
        "orphanable",
        "polling_resolver",
        "ref_counted_ptr",
        "resolved_address",
        "server_address",
        "time",
        "uri_parser",
    ],
)

grpc_cc_library(
    name = "grpc_resolver_dns_ares",
    srcs = [
        "src/core/ext/filters/client_channel/resolver/dns/c_ares/dns_resolver_ares.cc",
        "src/core/ext/filters/client_channel/resolver/dns/c_ares/grpc_ares_ev_driver_posix.cc",
        "src/core/ext/filters/client_channel/resolver/dns/c_ares/grpc_ares_ev_driver_windows.cc",
        "src/core/ext/filters/client_channel/resolver/dns/c_ares/grpc_ares_wrapper.cc",
        "src/core/ext/filters/client_channel/resolver/dns/c_ares/grpc_ares_wrapper_posix.cc",
        "src/core/ext/filters/client_channel/resolver/dns/c_ares/grpc_ares_wrapper_windows.cc",
    ],
    hdrs = [
        "src/core/ext/filters/client_channel/resolver/dns/c_ares/grpc_ares_ev_driver.h",
        "src/core/ext/filters/client_channel/resolver/dns/c_ares/grpc_ares_wrapper.h",
    ],
    external_deps = [
        "absl/base:core_headers",
        "absl/container:flat_hash_set",
        "absl/container:inlined_vector",
        "absl/memory",
        "absl/status",
        "absl/status:statusor",
        "absl/strings",
        "absl/strings:str_format",
        "address_sorting",
        "cares",
    ],
    language = "c++",
    deps = [
        "config",
        "debug_location",
        "error",
        "event_engine_common",
        "gpr_base",
        "grpc_base",
        "grpc_client_channel",
        "grpc_codegen",
        "grpc_grpclb_balancer_addresses",
        "grpc_resolver",
        "grpc_resolver_dns_selection",
        "grpc_service_config",
        "grpc_service_config_impl",
        "grpc_sockaddr",
        "grpc_trace",
        "iomgr_fwd",
        "iomgr_port",
        "iomgr_timer",
        "json",
        "orphanable",
        "polling_resolver",
        "ref_counted_ptr",
        "resolved_address",
        "server_address",
        "sockaddr_utils",
        "time",
        "uri_parser",
    ],
)

grpc_cc_library(
    name = "grpc_resolver_sockaddr",
    srcs = [
        "src/core/ext/filters/client_channel/resolver/sockaddr/sockaddr_resolver.cc",
    ],
    external_deps = [
        "absl/memory",
        "absl/status:statusor",
        "absl/strings",
    ],
    language = "c++",
    deps = [
        "config",
        "gpr_base",
        "grpc_base",
        "grpc_client_channel",
        "grpc_codegen",
        "grpc_resolver",
        "iomgr_port",
        "orphanable",
        "resolved_address",
        "server_address",
        "slice",
        "uri_parser",
    ],
)

grpc_cc_library(
    name = "grpc_resolver_binder",
    srcs = [
        "src/core/ext/filters/client_channel/resolver/binder/binder_resolver.cc",
    ],
    external_deps = [
        "absl/memory",
        "absl/status:statusor",
        "absl/strings",
    ],
    language = "c++",
    deps = [
        "config",
        "gpr_base",
        "grpc_base",
        "grpc_client_channel",
        "grpc_codegen",
        "grpc_resolver",
        "iomgr_port",
        "orphanable",
        "resolved_address",
        "server_address",
        "slice",
        "uri_parser",
    ],
)

grpc_cc_library(
    name = "grpc_resolver_fake",
    srcs = ["src/core/ext/filters/client_channel/resolver/fake/fake_resolver.cc"],
    hdrs = ["src/core/ext/filters/client_channel/resolver/fake/fake_resolver.h"],
    external_deps = [
        "absl/memory",
        "absl/status",
        "absl/status:statusor",
        "absl/strings",
    ],
    language = "c++",
    visibility = [
        "//test:__subpackages__",
        "@grpc:grpc_resolver_fake",
    ],
    deps = [
        "config",
        "debug_location",
        "gpr_base",
        "grpc_base",
        "grpc_client_channel",
        "grpc_resolver",
        "grpc_service_config",
        "orphanable",
        "server_address",
        "slice",
        "uri_parser",
        "useful",
    ],
)

grpc_cc_library(
    name = "grpc_resolver_xds_header",
    hdrs = [
        "src/core/ext/filters/client_channel/resolver/xds/xds_resolver.h",
    ],
    external_deps = [
        "absl/strings",
    ],
    language = "c++",
)

grpc_cc_library(
    name = "grpc_resolver_xds",
    srcs = [
        "src/core/ext/filters/client_channel/resolver/xds/xds_resolver.cc",
    ],
    external_deps = [
        "xxhash",
        "re2",
        "absl/container:inlined_vector",
        "absl/memory",
        "absl/meta:type_traits",
        "absl/random",
        "absl/status",
        "absl/status:statusor",
        "absl/strings",
        "absl/strings:str_format",
        "absl/types:optional",
        "absl/types:variant",
    ],
    language = "c++",
    deps = [
        "arena",
        "channel_fwd",
        "config",
        "debug_location",
        "dual_ref_counted",
        "gpr_base",
        "grpc_base",
        "grpc_client_channel",
        "grpc_codegen",
        "grpc_lb_policy_ring_hash",
        "grpc_resolver",
        "grpc_service_config",
        "grpc_service_config_impl",
        "grpc_trace",
        "grpc_xds_client",
        "handshaker_factory",
        "iomgr_fwd",
        "orphanable",
        "ref_counted_ptr",
        "server_address",
        "time",
        "unique_type_name",
        "uri_parser",
        "useful",
    ],
)

grpc_cc_library(
    name = "grpc_resolver_c2p",
    srcs = [
        "src/core/ext/filters/client_channel/resolver/google_c2p/google_c2p_resolver.cc",
    ],
    external_deps = [
        "absl/memory",
        "absl/status",
        "absl/status:statusor",
        "absl/strings",
        "absl/strings:str_format",
        "absl/types:optional",
    ],
    language = "c++",
    deps = [
        "alts_util",
        "config",
        "debug_location",
        "gpr_base",
        "grpc_base",
        "grpc_client_channel",
        "grpc_codegen",
        "grpc_resolver",
        "grpc_security_base",
        "grpc_xds_client",
        "httpcli",
        "json",
        "orphanable",
        "ref_counted_ptr",
        "resource_quota",
        "time",
        "uri_parser",
    ],
)

grpc_cc_library(
    name = "httpcli",
    srcs = [
        "src/core/lib/http/format_request.cc",
        "src/core/lib/http/httpcli.cc",
        "src/core/lib/http/parser.cc",
    ],
    hdrs = [
        "src/core/lib/http/format_request.h",
        "src/core/lib/http/httpcli.h",
        "src/core/lib/http/parser.h",
    ],
    external_deps = [
        "absl/base:core_headers",
        "absl/container:inlined_vector",
        "absl/functional:bind_front",
        "absl/status",
        "absl/status:statusor",
        "absl/strings",
        "absl/strings:str_format",
        "absl/types:optional",
    ],
    language = "c++",
    tags = ["grpc-autodeps"],
    visibility = ["@grpc:httpcli"],
    deps = [
        "channel_args_preconditioning",
        "config",
        "debug_location",
        "gpr_base",
        "grpc_base",
        "grpc_codegen",
        "grpc_security_base",
        "grpc_trace",
        "handshaker",
        "handshaker_registry",
        "iomgr_fwd",
        "orphanable",
        "ref_counted_ptr",
        "resolved_address",
        "resource_quota",
        "slice_refcount",
        "sockaddr_utils",
        "tcp_connect_handshaker",
        "time",
        "uri_parser",
    ],
)

grpc_cc_library(
    name = "grpc_authorization_base",
    srcs = [
        "src/core/lib/security/authorization/authorization_policy_provider_vtable.cc",
        "src/core/lib/security/authorization/evaluate_args.cc",
        "src/core/lib/security/authorization/grpc_server_authz_filter.cc",
    ],
    hdrs = [
        "src/core/lib/security/authorization/authorization_engine.h",
        "src/core/lib/security/authorization/authorization_policy_provider.h",
        "src/core/lib/security/authorization/evaluate_args.h",
        "src/core/lib/security/authorization/grpc_server_authz_filter.h",
    ],
    external_deps = [
        "absl/status",
        "absl/status:statusor",
        "absl/strings",
        "absl/types:optional",
    ],
    language = "c++",
    tags = ["grpc-autodeps"],
    deps = [
        "arena_promise",
        "channel_args",
        "channel_fwd",
        "dual_ref_counted",
        "error",
        "gpr_base",
        "gpr_platform",
        "grpc_base",
        "grpc_codegen",
        "grpc_credentials_util",
        "grpc_security_base",
        "grpc_trace",
        "poll",
        "promise",
        "ref_counted",
        "ref_counted_ptr",
        "resolved_address",
        "slice",
        "uri_parser",
        "useful",
    ],
)

grpc_cc_library(
    name = "tsi_fake_credentials",
    srcs = [
        "src/core/tsi/fake_transport_security.cc",
    ],
    hdrs = [
        "src/core/tsi/fake_transport_security.h",
    ],
    external_deps = [
        "absl/strings",
        "absl/strings:str_format",
    ],
    language = "c++",
    visibility = [
        "@grpc:public",
    ],
    deps = [
        "gpr_base",
        "grpc_base",
        "tsi_base",
        "useful",
    ],
)

grpc_cc_library(
    name = "grpc_fake_credentials",
    srcs = [
        "src/core/lib/security/credentials/fake/fake_credentials.cc",
        "src/core/lib/security/security_connector/fake/fake_security_connector.cc",
    ],
    hdrs = [
        "src/core/ext/filters/client_channel/lb_policy/grpclb/grpclb.h",
        "src/core/lib/security/credentials/fake/fake_credentials.h",
        "src/core/lib/security/security_connector/fake/fake_security_connector.h",
    ],
    external_deps = [
        "absl/status",
        "absl/status:statusor",
        "absl/strings",
    ],
    language = "c++",
    tags = ["grpc-autodeps"],
    deps = [
        "arena_promise",
        "debug_location",
        "gpr_base",
        "grpc_base",
        "grpc_codegen",
        "grpc_security_base",
        "handshaker",
        "iomgr_fwd",
        "poll",
        "promise",
        "ref_counted_ptr",
        "slice",
        "tsi_base",
        "tsi_fake_credentials",
        "unique_type_name",
        "useful",
    ],
)

grpc_cc_library(
    name = "grpc_insecure_credentials",
    srcs = [
        "src/core/lib/security/credentials/insecure/insecure_credentials.cc",
        "src/core/lib/security/security_connector/insecure/insecure_security_connector.cc",
    ],
    hdrs = [
        "src/core/lib/security/credentials/insecure/insecure_credentials.h",
        "src/core/lib/security/security_connector/insecure/insecure_security_connector.h",
    ],
    external_deps = [
        "absl/status",
        "absl/strings",
    ],
    language = "c++",
    tags = ["grpc-autodeps"],
    deps = [
        "arena_promise",
        "debug_location",
        "gpr_base",
        "grpc_base",
        "grpc_codegen",
        "grpc_security_base",
        "handshaker",
        "iomgr_fwd",
        "poll",
        "promise",
        "ref_counted_ptr",
        "tsi_base",
        "tsi_local_credentials",
        "unique_type_name",
    ],
)

grpc_cc_library(
    name = "tsi_local_credentials",
    srcs = [
        "src/core/tsi/local_transport_security.cc",
    ],
    hdrs = [
        "src/core/tsi/local_transport_security.h",
    ],
    language = "c++",
    deps = [
        "gpr",
        "grpc_base",
        "tsi_base",
    ],
)

grpc_cc_library(
    name = "grpc_local_credentials",
    srcs = [
        "src/core/lib/security/credentials/local/local_credentials.cc",
        "src/core/lib/security/security_connector/local/local_security_connector.cc",
    ],
    hdrs = [
        "src/core/lib/security/credentials/local/local_credentials.h",
        "src/core/lib/security/security_connector/local/local_security_connector.h",
    ],
    external_deps = [
        "absl/status",
        "absl/status:statusor",
        "absl/strings",
    ],
    language = "c++",
    tags = ["grpc-autodeps"],
    deps = [
        "arena_promise",
        "debug_location",
        "gpr_base",
        "grpc_base",
        "grpc_client_channel",
        "grpc_codegen",
        "grpc_security_base",
        "grpc_sockaddr",
        "handshaker",
        "iomgr_fwd",
        "poll",
        "promise",
        "ref_counted_ptr",
        "resolved_address",
        "sockaddr_utils",
        "tsi_base",
        "tsi_local_credentials",
        "unique_type_name",
        "uri_parser",
        "useful",
    ],
)

grpc_cc_library(
    name = "grpc_alts_credentials",
    srcs = [
        "src/core/lib/security/credentials/alts/alts_credentials.cc",
        "src/core/lib/security/security_connector/alts/alts_security_connector.cc",
    ],
    hdrs = [
        "src/core/lib/security/credentials/alts/alts_credentials.h",
        "src/core/lib/security/security_connector/alts/alts_security_connector.h",
    ],
    external_deps = [
        "absl/status",
        "absl/strings",
    ],
    language = "c++",
    tags = ["grpc-autodeps"],
    visibility = ["@grpc:public"],
    deps = [
        "alts_util",
        "arena_promise",
        "debug_location",
        "gpr_base",
        "grpc_base",
        "grpc_codegen",
        "grpc_security_base",
        "handshaker",
        "iomgr_fwd",
        "poll",
        "promise",
        "ref_counted_ptr",
        "slice_refcount",
        "tsi_alts_credentials",
        "tsi_base",
        "unique_type_name",
        "useful",
    ],
)

grpc_cc_library(
    name = "grpc_ssl_credentials",
    srcs = [
        "src/core/lib/security/credentials/ssl/ssl_credentials.cc",
        "src/core/lib/security/security_connector/ssl/ssl_security_connector.cc",
    ],
    hdrs = [
        "src/core/lib/security/credentials/ssl/ssl_credentials.h",
        "src/core/lib/security/security_connector/ssl/ssl_security_connector.h",
    ],
    external_deps = [
        "absl/status",
        "absl/strings",
        "absl/strings:str_format",
    ],
    language = "c++",
    tags = ["grpc-autodeps"],
    deps = [
        "arena_promise",
        "debug_location",
        "gpr_base",
        "grpc_base",
        "grpc_codegen",
        "grpc_security_base",
        "grpc_trace",
        "handshaker",
        "iomgr_fwd",
        "poll",
        "promise",
        "ref_counted_ptr",
        "tsi_base",
        "tsi_ssl_credentials",
        "unique_type_name",
        "useful",
    ],
)

grpc_cc_library(
    name = "grpc_google_default_credentials",
    srcs = [
        "src/core/lib/security/credentials/google_default/credentials_generic.cc",
        "src/core/lib/security/credentials/google_default/google_default_credentials.cc",
    ],
    hdrs = [
        "src/core/ext/filters/client_channel/lb_policy/grpclb/grpclb.h",
        "src/core/lib/security/credentials/google_default/google_default_credentials.h",
    ],
    external_deps = [
        "absl/status:statusor",
        "absl/strings",
    ],
    language = "c++",
    deps = [
        "alts_util",
        "gpr_base",
        "grpc_alts_credentials",
        "grpc_base",
        "grpc_codegen",
        "grpc_external_account_credentials",
        "grpc_jwt_credentials",
        "grpc_lb_xds_channel_args",
        "grpc_oauth2_credentials",
        "grpc_security_base",
        "grpc_ssl_credentials",
        "grpc_trace",
        "httpcli",
        "json",
        "ref_counted_ptr",
        "slice_refcount",
        "time",
        "unique_type_name",
        "uri_parser",
        "useful",
    ],
)

grpc_cc_library(
    name = "grpc_tls_credentials",
    srcs = [
        "src/core/lib/security/credentials/tls/grpc_tls_certificate_distributor.cc",
        "src/core/lib/security/credentials/tls/grpc_tls_certificate_provider.cc",
        "src/core/lib/security/credentials/tls/grpc_tls_certificate_verifier.cc",
        "src/core/lib/security/credentials/tls/grpc_tls_credentials_options.cc",
        "src/core/lib/security/credentials/tls/tls_credentials.cc",
        "src/core/lib/security/security_connector/tls/tls_security_connector.cc",
    ],
    hdrs = [
        "src/core/lib/security/credentials/tls/grpc_tls_certificate_distributor.h",
        "src/core/lib/security/credentials/tls/grpc_tls_certificate_provider.h",
        "src/core/lib/security/credentials/tls/grpc_tls_certificate_verifier.h",
        "src/core/lib/security/credentials/tls/grpc_tls_credentials_options.h",
        "src/core/lib/security/credentials/tls/tls_credentials.h",
        "src/core/lib/security/security_connector/tls/tls_security_connector.h",
    ],
    external_deps = [
        "absl/base:core_headers",
        "absl/container:inlined_vector",
        "absl/functional:bind_front",
        "absl/memory",
        "absl/status",
        "absl/status:statusor",
        "absl/strings",
        "absl/types:optional",
        "libcrypto",
        "libssl",
    ],
    language = "c++",
    tags = ["grpc-autodeps"],
    deps = [
        "arena_promise",
        "debug_location",
        "gpr_base",
        "gpr_codegen",
        "grpc_base",
        "grpc_codegen",
        "grpc_credentials_util",
        "grpc_public_hdrs",
        "grpc_security_base",
        "grpc_trace",
        "handshaker",
        "iomgr_fwd",
        "poll",
        "promise",
        "ref_counted",
        "ref_counted_ptr",
        "slice_refcount",
        "tsi_base",
        "tsi_ssl_credentials",
        "unique_type_name",
        "useful",
    ],
)

grpc_cc_library(
    name = "grpc_iam_credentials",
    srcs = [
        "src/core/lib/security/credentials/iam/iam_credentials.cc",
    ],
    hdrs = [
        "src/core/lib/security/credentials/iam/iam_credentials.h",
    ],
    external_deps = [
        "absl/status:statusor",
        "absl/strings",
        "absl/strings:str_format",
        "absl/types:optional",
    ],
    language = "c++",
    tags = ["grpc-autodeps"],
    deps = [
        "arena_promise",
        "gpr_base",
        "grpc_base",
        "grpc_security_base",
        "grpc_trace",
        "poll",
        "promise",
        "ref_counted_ptr",
        "slice",
        "unique_type_name",
        "useful",
    ],
)

grpc_cc_library(
    name = "grpc_jwt_credentials",
    srcs = [
        "src/core/lib/security/credentials/jwt/json_token.cc",
        "src/core/lib/security/credentials/jwt/jwt_credentials.cc",
        "src/core/lib/security/credentials/jwt/jwt_verifier.cc",
    ],
    hdrs = [
        "src/core/lib/security/credentials/jwt/json_token.h",
        "src/core/lib/security/credentials/jwt/jwt_credentials.h",
        "src/core/lib/security/credentials/jwt/jwt_verifier.h",
    ],
    external_deps = [
        "absl/status",
        "absl/status:statusor",
        "absl/strings",
        "absl/strings:str_format",
        "absl/time",
        "absl/types:optional",
        "libcrypto",
        "libssl",
    ],
    language = "c++",
    tags = ["grpc-autodeps"],
    visibility = ["@grpc:public"],
    deps = [
        "arena_promise",
        "gpr_base",
        "gpr_codegen",
        "grpc_base",
        "grpc_credentials_util",
        "grpc_security_base",
        "grpc_trace",
        "httpcli",
        "httpcli_ssl_credentials",
        "json",
        "orphanable",
        "poll",
        "promise",
        "ref_counted_ptr",
        "slice",
        "slice_refcount",
        "time",
        "tsi_ssl_types",
        "unique_type_name",
        "uri_parser",
        "useful",
    ],
)

grpc_cc_library(
    name = "grpc_oauth2_credentials",
    srcs = [
        "src/core/lib/security/credentials/oauth2/oauth2_credentials.cc",
    ],
    hdrs = [
        "src/core/lib/security/credentials/oauth2/oauth2_credentials.h",
    ],
    external_deps = [
        "absl/container:inlined_vector",
        "absl/status",
        "absl/status:statusor",
        "absl/strings",
        "absl/strings:str_format",
        "absl/types:optional",
    ],
    language = "c++",
    tags = ["grpc-autodeps"],
    deps = [
        "activity",
        "arena_promise",
        "context",
        "gpr_base",
        "gpr_codegen",
        "grpc_base",
        "grpc_credentials_util",
        "grpc_security_base",
        "grpc_trace",
        "httpcli",
        "httpcli_ssl_credentials",
        "json",
        "orphanable",
        "poll",
        "promise",
        "ref_counted",
        "ref_counted_ptr",
        "slice",
        "slice_refcount",
        "time",
        "unique_type_name",
        "uri_parser",
        "useful",
    ],
)

grpc_cc_library(
    name = "grpc_external_account_credentials",
    srcs = [
        "src/core/lib/security/credentials/external/aws_external_account_credentials.cc",
        "src/core/lib/security/credentials/external/aws_request_signer.cc",
        "src/core/lib/security/credentials/external/external_account_credentials.cc",
        "src/core/lib/security/credentials/external/file_external_account_credentials.cc",
        "src/core/lib/security/credentials/external/url_external_account_credentials.cc",
    ],
    hdrs = [
        "src/core/lib/security/credentials/external/aws_external_account_credentials.h",
        "src/core/lib/security/credentials/external/aws_request_signer.h",
        "src/core/lib/security/credentials/external/external_account_credentials.h",
        "src/core/lib/security/credentials/external/file_external_account_credentials.h",
        "src/core/lib/security/credentials/external/url_external_account_credentials.h",
    ],
    external_deps = [
        "absl/memory",
        "absl/status",
        "absl/status:statusor",
        "absl/strings",
        "absl/strings:str_format",
        "absl/time",
        "libcrypto",
    ],
    language = "c++",
    tags = ["grpc-autodeps"],
    deps = [
        "gpr_base",
        "grpc_base",
        "grpc_credentials_util",
        "grpc_oauth2_credentials",
        "grpc_security_base",
        "httpcli",
        "httpcli_ssl_credentials",
        "json",
        "orphanable",
        "ref_counted_ptr",
        "slice_refcount",
        "time",
        "uri_parser",
    ],
)

grpc_cc_library(
    name = "httpcli_ssl_credentials",
    srcs = [
        "src/core/lib/http/httpcli_security_connector.cc",
    ],
    hdrs = [
        "src/core/lib/http/httpcli_ssl_credentials.h",
    ],
    external_deps = [
        "absl/status",
        "absl/strings",
    ],
    language = "c++",
    tags = ["grpc-autodeps"],
    deps = [
        "arena_promise",
        "debug_location",
        "gpr_base",
        "grpc_base",
        "grpc_codegen",
        "grpc_security_base",
        "handshaker",
        "iomgr_fwd",
        "poll",
        "promise",
        "ref_counted_ptr",
        "tsi_base",
        "tsi_ssl_credentials",
        "unique_type_name",
    ],
)

grpc_cc_library(
    name = "grpc_secure",
    language = "c++",
    public_hdrs = GRPC_PUBLIC_HDRS,
    visibility = ["@grpc:public"],
    deps = [
        "config",
        "gpr_base",
        "grpc_alts_credentials",
        "grpc_authorization_base",
        "grpc_base",
        "grpc_client_channel",
        "grpc_codegen",
        "grpc_credentials_util",
        "grpc_external_account_credentials",
        "grpc_fake_credentials",
        "grpc_google_default_credentials",
        "grpc_iam_credentials",
        "grpc_insecure_credentials",
        "grpc_jwt_credentials",
        "grpc_local_credentials",
        "grpc_oauth2_credentials",
        "grpc_security_base",
        "grpc_ssl_credentials",
        "grpc_tls_credentials",
        "grpc_trace",
        "grpc_transport_chttp2_alpn",
        "httpcli",
        "httpcli_ssl_credentials",
        "json",
        "promise",
        "ref_counted",
        "ref_counted_ptr",
        "slice",
        "slice_refcount",
        "sockaddr_utils",
        "tsi_base",
        "uri_parser",
        "useful",
    ],
)

grpc_cc_library(
    name = "tsi_ssl_types",
    hdrs = [
        "src/core/tsi/ssl_types.h",
    ],
    external_deps = ["libssl"],
    language = "c++",
    tags = ["grpc-autodeps"],
    deps = ["gpr_platform"],
)

grpc_cc_library(
    name = "grpc_security_base",
    srcs = [
        "src/core/lib/security/context/security_context.cc",
        "src/core/lib/security/credentials/call_creds_util.cc",
        "src/core/lib/security/credentials/composite/composite_credentials.cc",
        "src/core/lib/security/credentials/credentials.cc",
        "src/core/lib/security/credentials/plugin/plugin_credentials.cc",
        "src/core/lib/security/security_connector/security_connector.cc",
        "src/core/lib/security/transport/client_auth_filter.cc",
        "src/core/lib/security/transport/secure_endpoint.cc",
        "src/core/lib/security/transport/security_handshaker.cc",
        "src/core/lib/security/transport/server_auth_filter.cc",
        "src/core/lib/security/transport/tsi_error.cc",
    ],
    hdrs = [
        "src/core/lib/security/context/security_context.h",
        "src/core/lib/security/credentials/call_creds_util.h",
        "src/core/lib/security/credentials/composite/composite_credentials.h",
        "src/core/lib/security/credentials/credentials.h",
        "src/core/lib/security/credentials/plugin/plugin_credentials.h",
        "src/core/lib/security/security_connector/security_connector.h",
        "src/core/lib/security/transport/auth_filters.h",
        "src/core/lib/security/transport/secure_endpoint.h",
        "src/core/lib/security/transport/security_handshaker.h",
        "src/core/lib/security/transport/tsi_error.h",
    ],
    external_deps = [
        "absl/base:core_headers",
        "absl/container:inlined_vector",
        "absl/memory",
        "absl/status",
        "absl/status:statusor",
        "absl/strings",
        "absl/types:optional",
    ],
    language = "c++",
    public_hdrs = GRPC_PUBLIC_HDRS,
    tags = ["grpc-autodeps"],
    visibility = ["@grpc:public"],
    deps = [
        "activity",
        "arena",
        "arena_promise",
        "basic_seq",
        "channel_args",
        "channel_fwd",
        "closure",
        "config",
        "context",
        "debug_location",
        "error",
        "event_engine_memory_allocator",
        "exec_ctx",
        "gpr_base",
        "gpr_codegen",
        "gpr_platform",
        "grpc_base",
        "grpc_codegen",
        "grpc_public_hdrs",
        "grpc_trace",
        "handshaker",
        "handshaker_factory",
        "handshaker_registry",
        "iomgr_fwd",
        "memory_quota",
        "poll",
        "promise",
        "ref_counted",
        "ref_counted_ptr",
        "resource_quota",
        "resource_quota_trace",
        "slice",
        "slice_refcount",
        "try_seq",
        "tsi_base",
        "unique_type_name",
        "useful",
    ],
)

grpc_cc_library(
    name = "grpc_credentials_util",
    srcs = [
        "src/core/lib/security/credentials/tls/tls_utils.cc",
        "src/core/lib/security/security_connector/load_system_roots_fallback.cc",
        "src/core/lib/security/security_connector/load_system_roots_supported.cc",
        "src/core/lib/security/util/json_util.cc",
    ],
    hdrs = [
        "src/core/lib/security/credentials/tls/tls_utils.h",
        "src/core/lib/security/security_connector/load_system_roots.h",
        "src/core/lib/security/security_connector/load_system_roots_supported.h",
        "src/core/lib/security/util/json_util.h",
    ],
    external_deps = [
        "absl/container:inlined_vector",
        "absl/strings",
    ],
    language = "c++",
    tags = ["grpc-autodeps"],
    visibility = ["@grpc:public"],
    deps = [
        "gpr_base",
        "grpc_base",
        "grpc_security_base",
        "json",
        "useful",
    ],
)

grpc_cc_library(
    name = "tsi_alts_credentials",
    srcs = [
        "src/core/tsi/alts/crypt/aes_gcm.cc",
        "src/core/tsi/alts/crypt/gsec.cc",
        "src/core/tsi/alts/frame_protector/alts_counter.cc",
        "src/core/tsi/alts/frame_protector/alts_crypter.cc",
        "src/core/tsi/alts/frame_protector/alts_frame_protector.cc",
        "src/core/tsi/alts/frame_protector/alts_record_protocol_crypter_common.cc",
        "src/core/tsi/alts/frame_protector/alts_seal_privacy_integrity_crypter.cc",
        "src/core/tsi/alts/frame_protector/alts_unseal_privacy_integrity_crypter.cc",
        "src/core/tsi/alts/frame_protector/frame_handler.cc",
        "src/core/tsi/alts/handshaker/alts_handshaker_client.cc",
        "src/core/tsi/alts/handshaker/alts_shared_resource.cc",
        "src/core/tsi/alts/handshaker/alts_tsi_handshaker.cc",
        "src/core/tsi/alts/handshaker/alts_tsi_utils.cc",
        "src/core/tsi/alts/zero_copy_frame_protector/alts_grpc_integrity_only_record_protocol.cc",
        "src/core/tsi/alts/zero_copy_frame_protector/alts_grpc_privacy_integrity_record_protocol.cc",
        "src/core/tsi/alts/zero_copy_frame_protector/alts_grpc_record_protocol_common.cc",
        "src/core/tsi/alts/zero_copy_frame_protector/alts_iovec_record_protocol.cc",
        "src/core/tsi/alts/zero_copy_frame_protector/alts_zero_copy_grpc_protector.cc",
    ],
    hdrs = [
        "src/core/tsi/alts/crypt/gsec.h",
        "src/core/tsi/alts/frame_protector/alts_counter.h",
        "src/core/tsi/alts/frame_protector/alts_crypter.h",
        "src/core/tsi/alts/frame_protector/alts_frame_protector.h",
        "src/core/tsi/alts/frame_protector/alts_record_protocol_crypter_common.h",
        "src/core/tsi/alts/frame_protector/frame_handler.h",
        "src/core/tsi/alts/handshaker/alts_handshaker_client.h",
        "src/core/tsi/alts/handshaker/alts_shared_resource.h",
        "src/core/tsi/alts/handshaker/alts_tsi_handshaker.h",
        "src/core/tsi/alts/handshaker/alts_tsi_handshaker_private.h",
        "src/core/tsi/alts/handshaker/alts_tsi_utils.h",
        "src/core/tsi/alts/zero_copy_frame_protector/alts_grpc_integrity_only_record_protocol.h",
        "src/core/tsi/alts/zero_copy_frame_protector/alts_grpc_privacy_integrity_record_protocol.h",
        "src/core/tsi/alts/zero_copy_frame_protector/alts_grpc_record_protocol.h",
        "src/core/tsi/alts/zero_copy_frame_protector/alts_grpc_record_protocol_common.h",
        "src/core/tsi/alts/zero_copy_frame_protector/alts_iovec_record_protocol.h",
        "src/core/tsi/alts/zero_copy_frame_protector/alts_zero_copy_grpc_protector.h",
    ],
    external_deps = [
        "libssl",
        "libcrypto",
        "upb_lib",
    ],
    language = "c++",
    visibility = ["@grpc:public"],
    deps = [
        "alts_util",
        "arena",
        "config",
        "error",
        "gpr_base",
        "grpc_base",
        "tsi_base",
        "useful",
    ],
)

grpc_cc_library(
    name = "tsi_ssl_session_cache",
    srcs = [
        "src/core/tsi/ssl/session_cache/ssl_session_boringssl.cc",
        "src/core/tsi/ssl/session_cache/ssl_session_cache.cc",
        "src/core/tsi/ssl/session_cache/ssl_session_openssl.cc",
    ],
    hdrs = [
        "src/core/tsi/ssl/session_cache/ssl_session.h",
        "src/core/tsi/ssl/session_cache/ssl_session_cache.h",
    ],
    external_deps = [
        "absl/strings",
        "absl/memory",
        "libssl",
        "libcrypto",
    ],
    language = "c++",
    visibility = ["@grpc:public"],
    deps = [
        "gpr_base",
        "grpc_base",
    ],
)

grpc_cc_library(
    name = "tsi_ssl_credentials",
    srcs = [
        "src/core/lib/security/security_connector/ssl_utils.cc",
        "src/core/lib/security/security_connector/ssl_utils_config.cc",
        "src/core/tsi/ssl/key_logging/ssl_key_logging.cc",
        "src/core/tsi/ssl_transport_security.cc",
    ],
    hdrs = [
        "src/core/lib/security/security_connector/ssl_utils.h",
        "src/core/lib/security/security_connector/ssl_utils_config.h",
        "src/core/tsi/ssl/key_logging/ssl_key_logging.h",
        "src/core/tsi/ssl_transport_security.h",
    ],
    external_deps = [
        "absl/base:core_headers",
        "absl/container:inlined_vector",
        "absl/status",
        "absl/strings",
        "libcrypto",
        "libssl",
    ],
    language = "c++",
    tags = ["grpc-autodeps"],
    visibility = ["@grpc:public"],
    deps = [
        "gpr_base",
        "grpc_base",
        "grpc_codegen",
        "grpc_credentials_util",
        "grpc_security_base",
        "grpc_transport_chttp2_alpn",
        "ref_counted",
        "ref_counted_ptr",
        "tsi_base",
        "tsi_ssl_session_cache",
        "tsi_ssl_types",
        "useful",
    ],
)

grpc_cc_library(
    name = "grpc_mock_cel",
    hdrs = [
        "src/core/lib/security/authorization/mock_cel/activation.h",
        "src/core/lib/security/authorization/mock_cel/cel_expr_builder_factory.h",
        "src/core/lib/security/authorization/mock_cel/cel_expression.h",
        "src/core/lib/security/authorization/mock_cel/cel_value.h",
        "src/core/lib/security/authorization/mock_cel/evaluator_core.h",
        "src/core/lib/security/authorization/mock_cel/flat_expr_builder.h",
    ],
    external_deps = [
        "absl/memory",
        "absl/status",
        "absl/status:statusor",
        "absl/strings",
        "absl/types:span",
    ],
    language = "c++",
    tags = ["grpc-autodeps"],
    deps = [
        "google_type_expr_upb",
        "gpr_platform",
    ],
)

# This target depends on RE2 and should not be linked into grpc by default for binary-size reasons.
grpc_cc_library(
    name = "grpc_matchers",
    srcs = [
        "src/core/lib/matchers/matchers.cc",
    ],
    hdrs = [
        "src/core/lib/matchers/matchers.h",
    ],
    external_deps = [
        "absl/memory",
        "absl/status",
        "absl/status:statusor",
        "absl/strings",
        "absl/strings:str_format",
        "absl/types:optional",
        "re2",
    ],
    language = "c++",
    tags = ["grpc-autodeps"],
    deps = ["gpr_base"],
)

# This target pulls in a dependency on RE2 and should not be linked into grpc by default for binary-size reasons.
grpc_cc_library(
    name = "grpc_rbac_engine",
    srcs = [
        "src/core/lib/security/authorization/grpc_authorization_engine.cc",
        "src/core/lib/security/authorization/matchers.cc",
        "src/core/lib/security/authorization/rbac_policy.cc",
    ],
    hdrs = [
        "src/core/lib/security/authorization/grpc_authorization_engine.h",
        "src/core/lib/security/authorization/matchers.h",
        "src/core/lib/security/authorization/rbac_policy.h",
    ],
    external_deps = [
        "absl/memory",
        "absl/strings",
        "absl/strings:str_format",
        "absl/types:optional",
    ],
    language = "c++",
    tags = ["grpc-autodeps"],
    deps = [
        "gpr_base",
        "grpc_authorization_base",
        "grpc_base",
        "grpc_matchers",
        "resolved_address",
        "sockaddr_utils",
    ],
)

# This target pulls in a dependency on RE2 and should not be linked into grpc by default for binary-size reasons.
grpc_cc_library(
    name = "grpc_authorization_provider",
    srcs = [
        "src/core/lib/security/authorization/grpc_authorization_policy_provider.cc",
        "src/core/lib/security/authorization/rbac_translator.cc",
    ],
    hdrs = [
        "src/core/lib/security/authorization/grpc_authorization_policy_provider.h",
        "src/core/lib/security/authorization/rbac_translator.h",
    ],
    external_deps = [
        "absl/base:core_headers",
        "absl/memory",
        "absl/status",
        "absl/status:statusor",
        "absl/strings",
        "absl/strings:str_format",
    ],
    language = "c++",
    public_hdrs = GRPC_PUBLIC_HDRS,
    tags = ["grpc-autodeps"],
    deps = [
        "gpr_base",
        "gpr_codegen",
        "grpc_authorization_base",
        "grpc_base",
        "grpc_codegen",
        "grpc_matchers",
        "grpc_public_hdrs",
        "grpc_rbac_engine",
        "grpc_trace",
        "json",
        "ref_counted_ptr",
        "slice_refcount",
        "useful",
    ],
)

# This target pulls in a dependency on RE2 and should not be linked into grpc by default for binary-size reasons.
grpc_cc_library(
    name = "grpc++_authorization_provider",
    srcs = [
        "src/cpp/server/authorization_policy_provider.cc",
    ],
    hdrs = [
        "include/grpcpp/security/authorization_policy_provider.h",
    ],
    external_deps = [
        "absl/synchronization",
        "protobuf_headers",
    ],
    language = "c++",
    deps = [
        "gpr_base",
        "grpc++",
        "grpc++_codegen_base",
        "grpc_authorization_provider",
    ],
)

# This target pulls in a dependency on RE2 and should not be linked into grpc by default for binary-size reasons.
grpc_cc_library(
    name = "grpc_cel_engine",
    srcs = [
        "src/core/lib/security/authorization/cel_authorization_engine.cc",
    ],
    hdrs = [
        "src/core/lib/security/authorization/cel_authorization_engine.h",
    ],
    external_deps = [
        "absl/container:flat_hash_set",
        "absl/memory",
        "absl/strings",
        "absl/types:optional",
        "absl/types:span",
        "upb_lib",
    ],
    language = "c++",
    tags = ["grpc-autodeps"],
    deps = [
        "envoy_config_rbac_upb",
        "google_type_expr_upb",
        "gpr_base",
        "grpc_authorization_base",
        "grpc_mock_cel",
    ],
)

grpc_cc_library(
    name = "hpack_constants",
    hdrs = [
        "src/core/ext/transport/chttp2/transport/hpack_constants.h",
    ],
    language = "c++",
    tags = ["grpc-autodeps"],
    deps = ["gpr_platform"],
)

grpc_cc_library(
    name = "hpack_encoder_table",
    srcs = [
        "src/core/ext/transport/chttp2/transport/hpack_encoder_table.cc",
    ],
    hdrs = [
        "src/core/ext/transport/chttp2/transport/hpack_encoder_table.h",
    ],
    external_deps = ["absl/container:inlined_vector"],
    language = "c++",
    tags = ["grpc-autodeps"],
    deps = [
        "gpr_base",
        "hpack_constants",
    ],
)

grpc_cc_library(
    name = "chttp2_flow_control",
    srcs = [
        "src/core/ext/transport/chttp2/transport/flow_control.cc",
    ],
    hdrs = [
        "src/core/ext/transport/chttp2/transport/flow_control.h",
    ],
    external_deps = [
<<<<<<< HEAD
        "absl/status",
        "absl/strings",
        "absl/strings:str_format",
=======
        "absl/functional:function_ref",
        "absl/status",
        "absl/strings",
        "absl/strings:str_format",
        "absl/types:optional",
        "absl/utility",
>>>>>>> 28d5ddcb
    ],
    tags = ["grpc-autodeps"],
    deps = [
        "bdp_estimator",
        "exec_ctx",
        "gpr_base",
        "gpr_platform",
        "grpc_trace",
        "memory_quota",
        "pid_controller",
        "time",
        "useful",
    ],
)

grpc_cc_library(
    name = "grpc_transport_chttp2",
    srcs = [
        "src/core/ext/transport/chttp2/transport/bin_decoder.cc",
        "src/core/ext/transport/chttp2/transport/bin_encoder.cc",
        "src/core/ext/transport/chttp2/transport/chttp2_transport.cc",
        "src/core/ext/transport/chttp2/transport/context_list.cc",
        "src/core/ext/transport/chttp2/transport/frame_data.cc",
        "src/core/ext/transport/chttp2/transport/frame_goaway.cc",
        "src/core/ext/transport/chttp2/transport/frame_ping.cc",
        "src/core/ext/transport/chttp2/transport/frame_rst_stream.cc",
        "src/core/ext/transport/chttp2/transport/frame_settings.cc",
        "src/core/ext/transport/chttp2/transport/frame_window_update.cc",
        "src/core/ext/transport/chttp2/transport/hpack_encoder.cc",
        "src/core/ext/transport/chttp2/transport/hpack_parser.cc",
        "src/core/ext/transport/chttp2/transport/hpack_parser_table.cc",
        "src/core/ext/transport/chttp2/transport/http2_settings.cc",
        "src/core/ext/transport/chttp2/transport/huffsyms.cc",
        "src/core/ext/transport/chttp2/transport/parsing.cc",
        "src/core/ext/transport/chttp2/transport/stream_lists.cc",
        "src/core/ext/transport/chttp2/transport/stream_map.cc",
        "src/core/ext/transport/chttp2/transport/varint.cc",
        "src/core/ext/transport/chttp2/transport/writing.cc",
    ],
    hdrs = [
        "src/core/ext/transport/chttp2/transport/bin_decoder.h",
        "src/core/ext/transport/chttp2/transport/bin_encoder.h",
        "src/core/ext/transport/chttp2/transport/chttp2_transport.h",
        "src/core/ext/transport/chttp2/transport/context_list.h",
        "src/core/ext/transport/chttp2/transport/frame.h",
        "src/core/ext/transport/chttp2/transport/frame_data.h",
        "src/core/ext/transport/chttp2/transport/frame_goaway.h",
        "src/core/ext/transport/chttp2/transport/frame_ping.h",
        "src/core/ext/transport/chttp2/transport/frame_rst_stream.h",
        "src/core/ext/transport/chttp2/transport/frame_settings.h",
        "src/core/ext/transport/chttp2/transport/frame_window_update.h",
        "src/core/ext/transport/chttp2/transport/hpack_encoder.h",
        "src/core/ext/transport/chttp2/transport/hpack_parser.h",
        "src/core/ext/transport/chttp2/transport/hpack_parser_table.h",
        "src/core/ext/transport/chttp2/transport/http2_settings.h",
        "src/core/ext/transport/chttp2/transport/huffsyms.h",
        "src/core/ext/transport/chttp2/transport/internal.h",
        "src/core/ext/transport/chttp2/transport/stream_map.h",
        "src/core/ext/transport/chttp2/transport/varint.h",
    ],
    external_deps = [
        "absl/base:core_headers",
        "absl/memory",
        "absl/status",
        "absl/strings",
        "absl/strings:cord",
        "absl/strings:str_format",
        "absl/types:optional",
        "absl/types:span",
        "absl/types:variant",
        "absl/utility",
    ],
    language = "c++",
    visibility = ["@grpc:grpclb"],
    deps = [
        "arena",
        "bdp_estimator",
        "bitset",
        "chttp2_flow_control",
        "chunked_vector",
        "debug_location",
        "gpr_base",
        "grpc_base",
        "grpc_codegen",
        "grpc_http_filters",
        "grpc_resolver",
        "grpc_trace",
        "grpc_transport_chttp2_alpn",
        "hpack_constants",
        "hpack_encoder_table",
        "httpcli",
        "iomgr_fwd",
        "iomgr_timer",
        "memory_quota",
        "orphanable",
        "pid_controller",
        "poll",
        "ref_counted",
        "ref_counted_ptr",
        "resource_quota",
        "resource_quota_trace",
        "slice",
        "slice_buffer",
        "slice_refcount",
        "time",
        "uri_parser",
        "useful",
    ],
)

grpc_cc_library(
    name = "grpc_transport_chttp2_alpn",
    srcs = [
        "src/core/ext/transport/chttp2/alpn/alpn.cc",
    ],
    hdrs = [
        "src/core/ext/transport/chttp2/alpn/alpn.h",
    ],
    language = "c++",
    deps = [
        "gpr_base",
        "useful",
    ],
)

grpc_cc_library(
    name = "grpc_transport_chttp2_client_connector",
    srcs = [
        "src/core/ext/transport/chttp2/client/chttp2_connector.cc",
    ],
    hdrs = [
        "src/core/ext/transport/chttp2/client/chttp2_connector.h",
    ],
    external_deps = [
        "absl/container:inlined_vector",
        "absl/status",
        "absl/status:statusor",
    ],
    language = "c++",
    deps = [
        "channel_args_preconditioning",
        "channel_stack_type",
        "config",
        "debug_location",
        "gpr_base",
        "grpc_base",
        "grpc_client_channel",
        "grpc_codegen",
        "grpc_insecure_credentials",
        "grpc_resolver",
        "grpc_security_base",
        "grpc_trace",
        "grpc_transport_chttp2",
        "handshaker",
        "handshaker_registry",
        "orphanable",
        "resolved_address",
        "slice",
        "sockaddr_utils",
        "tcp_connect_handshaker",
        "transport_fwd",
        "unique_type_name",
        "uri_parser",
    ],
)

grpc_cc_library(
    name = "grpc_transport_chttp2_server",
    srcs = [
        "src/core/ext/transport/chttp2/server/chttp2_server.cc",
    ],
    hdrs = [
        "src/core/ext/transport/chttp2/server/chttp2_server.h",
    ],
    external_deps = [
        "absl/base:core_headers",
        "absl/memory",
        "absl/status",
        "absl/status:statusor",
        "absl/strings",
        "absl/strings:str_format",
    ],
    language = "c++",
    deps = [
        "config",
        "debug_location",
        "gpr_base",
        "grpc_base",
        "grpc_codegen",
        "grpc_http_filters",
        "grpc_insecure_credentials",
        "grpc_resolver",
        "grpc_security_base",
        "grpc_trace",
        "grpc_transport_chttp2",
        "handshaker",
        "handshaker_registry",
        "iomgr_fwd",
        "iomgr_timer",
        "memory_quota",
        "orphanable",
        "ref_counted",
        "ref_counted_ptr",
        "resolved_address",
        "resource_quota",
        "slice",
        "sockaddr_utils",
        "time",
        "transport_fwd",
        "unique_type_name",
        "uri_parser",
        "useful",
    ],
)

grpc_cc_library(
    name = "grpc_transport_inproc",
    srcs = [
        "src/core/ext/transport/inproc/inproc_plugin.cc",
        "src/core/ext/transport/inproc/inproc_transport.cc",
    ],
    hdrs = [
        "src/core/ext/transport/inproc/inproc_transport.h",
    ],
    external_deps = [
        "absl/status",
        "absl/status:statusor",
        "absl/strings",
        "absl/types:optional",
        "absl/utility",
    ],
    language = "c++",
    tags = ["grpc-autodeps"],
    deps = [
        "arena",
        "channel_args_preconditioning",
        "channel_stack_type",
        "config",
        "debug_location",
        "gpr_base",
        "grpc_base",
        "grpc_codegen",
        "grpc_public_hdrs",
        "grpc_trace",
        "iomgr_fwd",
        "ref_counted_ptr",
        "slice",
        "slice_buffer",
        "time",
        "transport_fwd",
        "useful",
    ],
)

grpc_cc_library(
    name = "tsi_base",
    srcs = [
        "src/core/tsi/transport_security.cc",
        "src/core/tsi/transport_security_grpc.cc",
    ],
    hdrs = [
        "src/core/tsi/transport_security.h",
        "src/core/tsi/transport_security_grpc.h",
        "src/core/tsi/transport_security_interface.h",
    ],
    language = "c++",
    visibility = ["@grpc:tsi_interface"],
    deps = [
        "gpr",
        "grpc_trace",
    ],
)

grpc_cc_library(
    name = "alts_util",
    srcs = [
        "src/core/lib/security/credentials/alts/check_gcp_environment.cc",
        "src/core/lib/security/credentials/alts/check_gcp_environment_linux.cc",
        "src/core/lib/security/credentials/alts/check_gcp_environment_no_op.cc",
        "src/core/lib/security/credentials/alts/check_gcp_environment_windows.cc",
        "src/core/lib/security/credentials/alts/grpc_alts_credentials_client_options.cc",
        "src/core/lib/security/credentials/alts/grpc_alts_credentials_options.cc",
        "src/core/lib/security/credentials/alts/grpc_alts_credentials_server_options.cc",
        "src/core/tsi/alts/handshaker/transport_security_common_api.cc",
    ],
    hdrs = [
        "src/core/lib/security/credentials/alts/check_gcp_environment.h",
        "src/core/lib/security/credentials/alts/grpc_alts_credentials_options.h",
        "src/core/tsi/alts/handshaker/transport_security_common_api.h",
    ],
    external_deps = [
        "upb_lib",
    ],
    language = "c++",
    visibility = ["@grpc:tsi"],
    deps = [
        "alts_upb",
        "gpr",
        "grpc_base",
    ],
)

grpc_cc_library(
    name = "tsi",
    external_deps = [
        "libssl",
        "libcrypto",
        "absl/strings",
        "upb_lib",
    ],
    language = "c++",
    visibility = ["@grpc:tsi"],
    deps = [
        "gpr",
        "grpc_base",
        "tsi_alts_credentials",
        "tsi_base",
        "tsi_fake_credentials",
        "tsi_local_credentials",
        "tsi_ssl_credentials",
        "useful",
    ],
)

grpc_cc_library(
    name = "grpc++_base",
    srcs = GRPCXX_SRCS,
    hdrs = GRPCXX_HDRS,
    external_deps = [
        "absl/base:core_headers",
        "absl/memory",
        "absl/status",
        "absl/strings",
        "absl/synchronization",
        "absl/types:optional",
        "upb_lib",
        "protobuf_headers",
    ],
    language = "c++",
    public_hdrs = GRPCXX_PUBLIC_HDRS,
    visibility = ["@grpc:alt_grpc++_base_legacy"],
    deps = [
        "arena",
        "channel_init",
        "config",
        "default_event_engine_factory_hdrs",
        "gpr_base",
        "gpr_codegen",
        "grpc",
        "grpc++_codegen_base",
        "grpc++_codegen_base_src",
        "grpc++_internal_hdrs_only",
        "grpc_base",
        "grpc_codegen",
        "grpc_health_upb",
        "grpc_service_config",
        "grpc_service_config_impl",
        "grpc_trace",
        "grpc_transport_inproc",
        "grpcpp_call_metric_recorder",
        "iomgr_timer",
        "ref_counted",
        "ref_counted_ptr",
        "resource_quota",
        "slice",
        "time",
        "useful",
    ],
)

grpc_cc_library(
    name = "grpc++_base_unsecure",
    srcs = GRPCXX_SRCS,
    hdrs = GRPCXX_HDRS,
    external_deps = [
        "absl/base:core_headers",
        "absl/memory",
        "absl/status",
        "absl/strings",
        "absl/synchronization",
        "absl/types:optional",
        "upb_lib",
        "protobuf_headers",
    ],
    language = "c++",
    public_hdrs = GRPCXX_PUBLIC_HDRS,
    tags = ["avoid_dep"],
    visibility = ["@grpc:alt_grpc++_base_unsecure_legacy"],
    deps = [
        "arena",
        "channel_init",
        "config",
        "default_event_engine_factory_hdrs",
        "gpr_base",
        "gpr_codegen",
        "grpc++_codegen_base",
        "grpc++_codegen_base_src",
        "grpc++_internal_hdrs_only",
        "grpc_base",
        "grpc_codegen",
        "grpc_health_upb",
        "grpc_insecure_credentials",
        "grpc_service_config",
        "grpc_service_config_impl",
        "grpc_trace",
        "grpc_transport_inproc",
        "grpc_unsecure",
        "grpcpp_call_metric_recorder",
        "iomgr_timer",
        "ref_counted",
        "ref_counted_ptr",
        "resource_quota",
        "slice",
        "time",
        "useful",
    ],
)

grpc_cc_library(
    name = "grpc++_codegen_base",
    language = "c++",
    public_hdrs = [
        "include/grpc++/impl/codegen/async_stream.h",
        "include/grpc++/impl/codegen/async_unary_call.h",
        "include/grpc++/impl/codegen/byte_buffer.h",
        "include/grpc++/impl/codegen/call_hook.h",
        "include/grpc++/impl/codegen/call.h",
        "include/grpc++/impl/codegen/channel_interface.h",
        "include/grpc++/impl/codegen/client_context.h",
        "include/grpc++/impl/codegen/client_unary_call.h",
        "include/grpc++/impl/codegen/completion_queue_tag.h",
        "include/grpc++/impl/codegen/completion_queue.h",
        "include/grpc++/impl/codegen/config.h",
        "include/grpc++/impl/codegen/core_codegen_interface.h",
        "include/grpc++/impl/codegen/create_auth_context.h",
        "include/grpc++/impl/codegen/grpc_library.h",
        "include/grpc++/impl/codegen/metadata_map.h",
        "include/grpc++/impl/codegen/method_handler_impl.h",
        "include/grpc++/impl/codegen/rpc_method.h",
        "include/grpc++/impl/codegen/rpc_service_method.h",
        "include/grpc++/impl/codegen/security/auth_context.h",
        "include/grpc++/impl/codegen/serialization_traits.h",
        "include/grpc++/impl/codegen/server_context.h",
        "include/grpc++/impl/codegen/server_interface.h",
        "include/grpc++/impl/codegen/service_type.h",
        "include/grpc++/impl/codegen/slice.h",
        "include/grpc++/impl/codegen/status_code_enum.h",
        "include/grpc++/impl/codegen/status.h",
        "include/grpc++/impl/codegen/string_ref.h",
        "include/grpc++/impl/codegen/stub_options.h",
        "include/grpc++/impl/codegen/sync_stream.h",
        "include/grpc++/impl/codegen/time.h",
        "include/grpcpp/impl/codegen/async_generic_service.h",
        "include/grpcpp/impl/codegen/async_stream.h",
        "include/grpcpp/impl/codegen/async_unary_call.h",
        "include/grpcpp/impl/codegen/byte_buffer.h",
        "include/grpcpp/impl/codegen/call_hook.h",
        "include/grpcpp/impl/codegen/call_op_set_interface.h",
        "include/grpcpp/impl/codegen/call_op_set.h",
        "include/grpcpp/impl/codegen/call.h",
        "include/grpcpp/impl/codegen/callback_common.h",
        "include/grpcpp/impl/codegen/channel_interface.h",
        "include/grpcpp/impl/codegen/client_callback.h",
        "include/grpcpp/impl/codegen/client_context.h",
        "include/grpcpp/impl/codegen/client_interceptor.h",
        "include/grpcpp/impl/codegen/client_unary_call.h",
        "include/grpcpp/impl/codegen/completion_queue_tag.h",
        "include/grpcpp/impl/codegen/completion_queue.h",
        "include/grpcpp/impl/codegen/config.h",
        "include/grpcpp/impl/codegen/core_codegen_interface.h",
        "include/grpcpp/impl/codegen/create_auth_context.h",
        "include/grpcpp/impl/codegen/delegating_channel.h",
        "include/grpcpp/impl/codegen/grpc_library.h",
        "include/grpcpp/impl/codegen/intercepted_channel.h",
        "include/grpcpp/impl/codegen/interceptor_common.h",
        "include/grpcpp/impl/codegen/interceptor.h",
        "include/grpcpp/impl/codegen/message_allocator.h",
        "include/grpcpp/impl/codegen/metadata_map.h",
        "include/grpcpp/impl/codegen/method_handler_impl.h",
        "include/grpcpp/impl/codegen/method_handler.h",
        "include/grpcpp/impl/codegen/rpc_method.h",
        "include/grpcpp/impl/codegen/rpc_service_method.h",
        "include/grpcpp/impl/codegen/security/auth_context.h",
        "include/grpcpp/impl/codegen/serialization_traits.h",
        "include/grpcpp/impl/codegen/server_callback_handlers.h",
        "include/grpcpp/impl/codegen/server_callback.h",
        "include/grpcpp/impl/codegen/server_context.h",
        "include/grpcpp/impl/codegen/server_interceptor.h",
        "include/grpcpp/impl/codegen/server_interface.h",
        "include/grpcpp/impl/codegen/service_type.h",
        "include/grpcpp/impl/codegen/slice.h",
        "include/grpcpp/impl/codegen/status_code_enum.h",
        "include/grpcpp/impl/codegen/status.h",
        "include/grpcpp/impl/codegen/string_ref.h",
        "include/grpcpp/impl/codegen/stub_options.h",
        "include/grpcpp/impl/codegen/sync_stream.h",
        "include/grpcpp/impl/codegen/time.h",
    ],
    visibility = ["@grpc:public"],
    deps = [
        "grpc++_internal_hdrs_only",
        "grpc_codegen",
    ],
)

grpc_cc_library(
    name = "grpc++_codegen_base_src",
    srcs = [
        "src/cpp/codegen/codegen_init.cc",
    ],
    language = "c++",
    deps = [
        "grpc++_codegen_base",
        "grpc++_public_hdrs",
    ],
)

grpc_cc_library(
    name = "grpc++_codegen_proto",
    external_deps = [
        "protobuf_headers",
    ],
    language = "c++",
    public_hdrs = [
        "include/grpc++/impl/codegen/proto_utils.h",
        "include/grpcpp/impl/codegen/proto_buffer_reader.h",
        "include/grpcpp/impl/codegen/proto_buffer_writer.h",
        "include/grpcpp/impl/codegen/proto_utils.h",
    ],
    visibility = ["@grpc:public"],
    deps = [
        "grpc++_codegen_base",
        "grpc++_config_proto",
    ],
)

grpc_cc_library(
    name = "grpc++_config_proto",
    external_deps = [
        "protobuf_headers",
    ],
    language = "c++",
    public_hdrs = [
        "include/grpc++/impl/codegen/config_protobuf.h",
        "include/grpcpp/impl/codegen/config_protobuf.h",
    ],
    visibility = ["@grpc:public"],
)

grpc_cc_library(
    name = "grpc++_reflection",
    srcs = [
        "src/cpp/ext/proto_server_reflection.cc",
        "src/cpp/ext/proto_server_reflection_plugin.cc",
    ],
    hdrs = [
        "src/cpp/ext/proto_server_reflection.h",
    ],
    external_deps = [
        "protobuf_headers",
    ],
    language = "c++",
    public_hdrs = [
        "include/grpc++/ext/proto_server_reflection_plugin.h",
        "include/grpcpp/ext/proto_server_reflection_plugin.h",
    ],
    visibility = ["@grpc:public"],
    deps = [
        "grpc++",
        "//src/proto/grpc/reflection/v1alpha:reflection_proto",
    ],
    alwayslink = 1,
)

grpc_cc_library(
    name = "grpcpp_call_metric_recorder",
    srcs = [
        "src/cpp/server/orca/call_metric_recorder.cc",
    ],
    external_deps = [
        "upb_lib",
        "absl/memory",
        "absl/strings",
        "absl/types:optional",
    ],
    language = "c++",
    public_hdrs = [
        "include/grpcpp/ext/call_metric_recorder.h",
    ],
    visibility = ["@grpc:public"],
    deps = [
        "arena",
        "grpc++_codegen_base",
        "grpc++_internal_hdrs_only",
        "grpc++_public_hdrs",
        "grpc_backend_metric_data",
        "xds_orca_upb",
    ],
)

grpc_cc_library(
    name = "grpcpp_orca_interceptor",
    srcs = [
        "src/cpp/server/orca/orca_interceptor.cc",
    ],
    hdrs = [
        "src/cpp/server/orca/orca_interceptor.h",
    ],
    external_deps = [
        "upb_lib",
        "absl/memory",
        "absl/strings",
        "absl/types:optional",
    ],
    language = "c++",
    visibility = ["@grpc:public"],
    deps = [
        "grpc++",
        "grpc++_codegen_base",
        "grpc_base",
        "grpcpp_call_metric_recorder",
        "protobuf_duration_upb",
        "ref_counted",
        "time",
        "xds_orca_service_upb",
        "xds_orca_upb",
    ],
)

grpc_cc_library(
    name = "grpcpp_orca_service",
    srcs = [
        "src/cpp/server/orca/orca_service.cc",
    ],
    external_deps = [
        "absl/base:core_headers",
        "absl/time",
        "absl/types:optional",
        "upb_lib",
        "absl/memory",
    ],
    language = "c++",
    public_hdrs = [
        "include/grpcpp/ext/orca_service.h",
    ],
    visibility = ["@grpc:public"],
    deps = [
        "debug_location",
        "default_event_engine_factory_hdrs",
        "gpr",
        "grpc++",
        "grpc++_codegen_base",
        "grpc++_internal_hdrs_only",
        "grpc_base",
        "iomgr_timer",
        "protobuf_duration_upb",
        "ref_counted",
        "ref_counted_ptr",
        "time",
        "xds_orca_service_upb",
        "xds_orca_upb",
    ],
    alwayslink = 1,
)

grpc_cc_library(
    name = "grpcpp_channelz",
    srcs = [
        "src/cpp/server/channelz/channelz_service.cc",
        "src/cpp/server/channelz/channelz_service_plugin.cc",
    ],
    hdrs = [
        "src/cpp/server/channelz/channelz_service.h",
    ],
    external_deps = [
        "protobuf_headers",
    ],
    language = "c++",
    public_hdrs = [
        "include/grpcpp/ext/channelz_service_plugin.h",
    ],
    visibility = ["@grpc:channelz"],
    deps = [
        "gpr",
        "grpc",
        "grpc++",
        "grpc++_config_proto",
        "//src/proto/grpc/channelz:channelz_proto",
    ],
    alwayslink = 1,
)

grpc_cc_library(
    name = "grpcpp_csds",
    srcs = [
        "src/cpp/server/csds/csds.cc",
    ],
    hdrs = [
        "src/cpp/server/csds/csds.h",
    ],
    external_deps = [
        "absl/status",
        "absl/status:statusor",
    ],
    language = "c++",
    deps = [
        "gpr",
        "grpc",
        "grpc++_codegen_base",
        "grpc++_internals",
        "//src/proto/grpc/testing/xds/v3:csds_proto",
    ],
    alwayslink = 1,
)

grpc_cc_library(
    name = "grpcpp_admin",
    srcs = [
        "src/cpp/server/admin/admin_services.cc",
    ],
    hdrs = [],
    defines = select({
        "grpc_no_xds": ["GRPC_NO_XDS"],
        "//conditions:default": [],
    }),
    external_deps = [
        "absl/memory",
    ],
    language = "c++",
    public_hdrs = [
        "include/grpcpp/ext/admin_services.h",
    ],
    select_deps = [{
        "grpc_no_xds": [],
        "//conditions:default": ["//:grpcpp_csds"],
    }],
    deps = [
        "gpr",
        "grpc++",
        "grpcpp_channelz",
    ],
    alwayslink = 1,
)

grpc_cc_library(
    name = "grpc++_test",
    testonly = True,
    srcs = [
        "src/cpp/client/channel_test_peer.cc",
    ],
    external_deps = [
        "gtest",
    ],
    public_hdrs = [
        "include/grpc++/test/mock_stream.h",
        "include/grpc++/test/server_context_test_spouse.h",
        "include/grpcpp/test/channel_test_peer.h",
        "include/grpcpp/test/client_context_test_peer.h",
        "include/grpcpp/test/default_reactor_test_peer.h",
        "include/grpcpp/test/mock_stream.h",
        "include/grpcpp/test/server_context_test_spouse.h",
    ],
    visibility = ["@grpc:grpc++_test"],
    deps = [
        "gpr_base",
        "grpc++",
        "grpc_base",
    ],
)

grpc_cc_library(
    name = "grpc++_core_stats",
    srcs = [
        "src/cpp/util/core_stats.cc",
    ],
    hdrs = [
        "src/cpp/util/core_stats.h",
    ],
    language = "c++",
    tags = ["grpc-autodeps"],
    deps = [
        "gpr_base",
        "grpc_base",
        "//src/proto/grpc/core:stats_proto",
    ],
)

grpc_cc_library(
    name = "grpc_opencensus_plugin",
    srcs = [
        "src/cpp/ext/filters/census/channel_filter.cc",
        "src/cpp/ext/filters/census/client_filter.cc",
        "src/cpp/ext/filters/census/context.cc",
        "src/cpp/ext/filters/census/grpc_plugin.cc",
        "src/cpp/ext/filters/census/measures.cc",
        "src/cpp/ext/filters/census/rpc_encoding.cc",
        "src/cpp/ext/filters/census/server_filter.cc",
        "src/cpp/ext/filters/census/views.cc",
    ],
    hdrs = [
        "include/grpcpp/opencensus.h",
        "src/cpp/ext/filters/census/channel_filter.h",
        "src/cpp/ext/filters/census/client_filter.h",
        "src/cpp/ext/filters/census/context.h",
        "src/cpp/ext/filters/census/grpc_plugin.h",
        "src/cpp/ext/filters/census/measures.h",
        "src/cpp/ext/filters/census/open_census_call_tracer.h",
        "src/cpp/ext/filters/census/rpc_encoding.h",
        "src/cpp/ext/filters/census/server_filter.h",
    ],
    external_deps = [
        "absl-base",
        "absl-time",
        "absl/base:core_headers",
        "absl/status",
        "absl/types:optional",
        "absl/strings",
        "opencensus-trace",
        "opencensus-trace-context_util",
        "opencensus-trace-propagation",
        "opencensus-trace-span_context",
        "opencensus-tags",
        "opencensus-tags-context_util",
        "opencensus-stats",
        "opencensus-context",
    ],
    language = "c++",
    visibility = ["@grpc:grpc_opencensus_plugin"],
    deps = [
        "arena",
        "census",
        "channel_stack_type",
        "debug_location",
        "gpr",
        "gpr_base",
        "gpr_codegen",
        "grpc++",
        "grpc++_base",
        "grpc_base",
        "slice",
        "slice_buffer",
        "slice_refcount",
    ],
)

grpc_cc_library(
    name = "json",
    srcs = [
        "src/core/lib/json/json_reader.cc",
        "src/core/lib/json/json_writer.cc",
    ],
    hdrs = [
        "src/core/lib/json/json.h",
    ],
    external_deps = [
        "absl/base:core_headers",
        "absl/strings",
        "absl/strings:str_format",
    ],
    tags = ["grpc-autodeps"],
    deps = [
        "error",
        "gpr_base",
        "gpr_platform",
    ],
)

grpc_cc_library(
    name = "json_util",
    srcs = ["src/core/lib/json/json_util.cc"],
    hdrs = ["src/core/lib/json/json_util.h"],
    external_deps = ["absl/strings"],
    tags = ["grpc-autodeps"],
    deps = [
        "error",
        "gpr_base",
        "gpr_platform",
        "json",
        "time",
    ],
)

### UPB Targets

grpc_upb_proto_library(
    name = "envoy_admin_upb",
    deps = ["@envoy_api//envoy/admin/v3:pkg"],
)

grpc_upb_proto_library(
    name = "envoy_config_cluster_upb",
    deps = ["@envoy_api//envoy/config/cluster/v3:pkg"],
)

grpc_upb_proto_reflection_library(
    name = "envoy_config_cluster_upbdefs",
    deps = ["@envoy_api//envoy/config/cluster/v3:pkg"],
)

grpc_upb_proto_library(
    name = "envoy_config_core_upb",
    deps = ["@envoy_api//envoy/config/core/v3:pkg"],
)

grpc_upb_proto_library(
    name = "envoy_config_endpoint_upb",
    deps = ["@envoy_api//envoy/config/endpoint/v3:pkg"],
)

grpc_upb_proto_reflection_library(
    name = "envoy_config_endpoint_upbdefs",
    deps = ["@envoy_api//envoy/config/endpoint/v3:pkg"],
)

grpc_upb_proto_library(
    name = "envoy_config_listener_upb",
    deps = ["@envoy_api//envoy/config/listener/v3:pkg"],
)

grpc_upb_proto_reflection_library(
    name = "envoy_config_listener_upbdefs",
    deps = ["@envoy_api//envoy/config/listener/v3:pkg"],
)

grpc_upb_proto_library(
    name = "envoy_config_rbac_upb",
    deps = ["@envoy_api//envoy/config/rbac/v3:pkg"],
)

grpc_upb_proto_library(
    name = "envoy_config_route_upb",
    deps = ["@envoy_api//envoy/config/route/v3:pkg"],
)

grpc_upb_proto_reflection_library(
    name = "envoy_config_route_upbdefs",
    deps = ["@envoy_api//envoy/config/route/v3:pkg"],
)

grpc_upb_proto_library(
    name = "envoy_extensions_clusters_aggregate_upb",
    deps = ["@envoy_api//envoy/extensions/clusters/aggregate/v3:pkg"],
)

grpc_upb_proto_reflection_library(
    name = "envoy_extensions_clusters_aggregate_upbdefs",
    deps = ["@envoy_api//envoy/extensions/clusters/aggregate/v3:pkg"],
)

grpc_upb_proto_library(
    name = "envoy_extensions_filters_common_fault_upb",
    deps = ["@envoy_api//envoy/extensions/filters/common/fault/v3:pkg"],
)

grpc_upb_proto_library(
    name = "envoy_extensions_filters_http_fault_upb",
    deps = ["@envoy_api//envoy/extensions/filters/http/fault/v3:pkg"],
)

grpc_upb_proto_reflection_library(
    name = "envoy_extensions_filters_http_fault_upbdefs",
    deps = ["@envoy_api//envoy/extensions/filters/http/fault/v3:pkg"],
)

grpc_upb_proto_library(
    name = "envoy_extensions_filters_http_rbac_upb",
    deps = ["@envoy_api//envoy/extensions/filters/http/rbac/v3:pkg"],
)

grpc_upb_proto_reflection_library(
    name = "envoy_extensions_filters_http_rbac_upbdefs",
    deps = ["@envoy_api//envoy/extensions/filters/http/rbac/v3:pkg"],
)

grpc_upb_proto_library(
    name = "envoy_extensions_filters_http_router_upb",
    deps = ["@envoy_api//envoy/extensions/filters/http/router/v3:pkg"],
)

grpc_upb_proto_reflection_library(
    name = "envoy_extensions_filters_http_router_upbdefs",
    deps = ["@envoy_api//envoy/extensions/filters/http/router/v3:pkg"],
)

grpc_upb_proto_library(
    name = "envoy_extensions_load_balancing_policies_ring_hash_upb",
    deps = ["@envoy_api//envoy/extensions/load_balancing_policies/ring_hash/v3:pkg"],
)

grpc_upb_proto_library(
    name = "envoy_extensions_load_balancing_policies_wrr_locality_upb",
    deps = ["@envoy_api//envoy/extensions/load_balancing_policies/wrr_locality/v3:pkg"],
)

grpc_upb_proto_library(
    name = "envoy_extensions_filters_network_http_connection_manager_upb",
    deps = ["@envoy_api//envoy/extensions/filters/network/http_connection_manager/v3:pkg"],
)

grpc_upb_proto_reflection_library(
    name = "envoy_extensions_filters_network_http_connection_manager_upbdefs",
    deps = ["@envoy_api//envoy/extensions/filters/network/http_connection_manager/v3:pkg"],
)

grpc_upb_proto_library(
    name = "envoy_extensions_transport_sockets_tls_upb",
    deps = ["@envoy_api//envoy/extensions/transport_sockets/tls/v3:pkg"],
)

grpc_upb_proto_reflection_library(
    name = "envoy_extensions_transport_sockets_tls_upbdefs",
    deps = ["@envoy_api//envoy/extensions/transport_sockets/tls/v3:pkg"],
)

grpc_upb_proto_library(
    name = "envoy_service_discovery_upb",
    deps = ["@envoy_api//envoy/service/discovery/v3:pkg"],
)

grpc_upb_proto_reflection_library(
    name = "envoy_service_discovery_upbdefs",
    deps = ["@envoy_api//envoy/service/discovery/v3:pkg"],
)

grpc_upb_proto_library(
    name = "envoy_service_load_stats_upb",
    deps = ["@envoy_api//envoy/service/load_stats/v3:pkg"],
)

grpc_upb_proto_reflection_library(
    name = "envoy_service_load_stats_upbdefs",
    deps = ["@envoy_api//envoy/service/load_stats/v3:pkg"],
)

grpc_upb_proto_library(
    name = "envoy_service_status_upb",
    deps = ["@envoy_api//envoy/service/status/v3:pkg"],
)

grpc_upb_proto_reflection_library(
    name = "envoy_service_status_upbdefs",
    deps = ["@envoy_api//envoy/service/status/v3:pkg"],
)

grpc_upb_proto_library(
    name = "envoy_type_matcher_upb",
    deps = ["@envoy_api//envoy/type/matcher/v3:pkg"],
)

grpc_upb_proto_library(
    name = "envoy_type_upb",
    deps = ["@envoy_api//envoy/type/v3:pkg"],
)

grpc_upb_proto_library(
    name = "xds_type_upb",
    deps = ["@com_github_cncf_udpa//xds/type/v3:pkg"],
)

grpc_upb_proto_reflection_library(
    name = "xds_type_upbdefs",
    deps = ["@com_github_cncf_udpa//xds/type/v3:pkg"],
)

grpc_upb_proto_library(
    name = "xds_orca_upb",
    deps = ["@com_github_cncf_udpa//xds/data/orca/v3:pkg"],
)

grpc_upb_proto_library(
    name = "xds_orca_service_upb",
    deps = ["@com_github_cncf_udpa//xds/service/orca/v3:pkg"],
)

grpc_upb_proto_library(
    name = "grpc_health_upb",
    deps = ["//src/proto/grpc/health/v1:health_proto_descriptor"],
)

grpc_upb_proto_library(
    name = "google_rpc_status_upb",
    deps = ["@com_google_googleapis//google/rpc:status_proto"],
)

grpc_upb_proto_reflection_library(
    name = "google_rpc_status_upbdefs",
    deps = ["@com_google_googleapis//google/rpc:status_proto"],
)

grpc_upb_proto_library(
    name = "google_type_expr_upb",
    deps = ["@com_google_googleapis//google/type:expr_proto"],
)

grpc_upb_proto_library(
    name = "grpc_lb_upb",
    deps = ["//src/proto/grpc/lb/v1:load_balancer_proto_descriptor"],
)

grpc_upb_proto_library(
    name = "alts_upb",
    deps = ["//src/proto/grpc/gcp:alts_handshaker_proto"],
)

grpc_upb_proto_library(
    name = "rls_upb",
    deps = ["//src/proto/grpc/lookup/v1:rls_proto_descriptor"],
)

grpc_upb_proto_library(
    name = "rls_config_upb",
    deps = ["//src/proto/grpc/lookup/v1:rls_config_proto_descriptor"],
)

grpc_upb_proto_reflection_library(
    name = "rls_config_upbdefs",
    deps = ["//src/proto/grpc/lookup/v1:rls_config_proto_descriptor"],
)

WELL_KNOWN_PROTO_TARGETS = [
    "any",
    "duration",
    "empty",
    "struct",
    "timestamp",
    "wrappers",
]

[grpc_upb_proto_library(
    name = "protobuf_" + target + "_upb",
    deps = ["@com_google_protobuf//:" + target + "_proto"],
) for target in WELL_KNOWN_PROTO_TARGETS]

[grpc_upb_proto_reflection_library(
    name = "protobuf_" + target + "_upbdefs",
    deps = ["@com_google_protobuf//:" + target + "_proto"],
) for target in WELL_KNOWN_PROTO_TARGETS]

grpc_generate_one_off_targets()

filegroup(
    name = "root_certificates",
    srcs = [
        "etc/roots.pem",
    ],
    visibility = ["//visibility:public"],
)<|MERGE_RESOLUTION|>--- conflicted
+++ resolved
@@ -5996,18 +5996,12 @@
         "src/core/ext/transport/chttp2/transport/flow_control.h",
     ],
     external_deps = [
-<<<<<<< HEAD
-        "absl/status",
-        "absl/strings",
-        "absl/strings:str_format",
-=======
         "absl/functional:function_ref",
         "absl/status",
         "absl/strings",
         "absl/strings:str_format",
         "absl/types:optional",
         "absl/utility",
->>>>>>> 28d5ddcb
     ],
     tags = ["grpc-autodeps"],
     deps = [
