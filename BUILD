# gRPC Bazel BUILD file.
#
# Copyright 2016 gRPC authors.
#
# Licensed under the Apache License, Version 2.0 (the "License");
# you may not use this file except in compliance with the License.
# You may obtain a copy of the License at
#
#     http://www.apache.org/licenses/LICENSE-2.0
#
# Unless required by applicable law or agreed to in writing, software
# distributed under the License is distributed on an "AS IS" BASIS,
# WITHOUT WARRANTIES OR CONDITIONS OF ANY KIND, either express or implied.
# See the License for the specific language governing permissions and
# limitations under the License.

load(
    "//bazel:grpc_build_system.bzl",
    "grpc_cc_library",
    "grpc_generate_one_off_targets",
    "grpc_upb_proto_library",
    "python_config_settings",
)
load("@bazel_skylib//lib:selects.bzl", "selects")

licenses(["notice"])

package(
    default_visibility = ["//visibility:public"],
    features = [
        "layering_check",
        "-parse_headers",
    ],
)

exports_files([
    "LICENSE",
    "etc/roots.pem",
])

config_setting(
    name = "grpc_no_ares",
    values = {"define": "grpc_no_ares=true"},
)

config_setting(
    name = "grpc_no_xds_define",
    values = {"define": "grpc_no_xds=true"},
)

config_setting(
    name = "android",
    values = {"crosstool_top": "//external:android/crosstool"},
)

config_setting(
    name = "ios",
    values = {"apple_platform_type": "ios"},
)

selects.config_setting_group(
    name = "grpc_no_xds",
    match_any = [
        ":grpc_no_xds_define",
        # In addition to disabling XDS support when --define=grpc_no_xds=true is
        # specified, we also disable it on mobile platforms where it is not
        # likely to be needed and where reducing the binary size is more
        # important.
        ":android",
        ":ios",
    ],
)

config_setting(
    name = "grpc_allow_exceptions",
    values = {"define": "GRPC_ALLOW_EXCEPTIONS=1"},
)

config_setting(
    name = "grpc_disallow_exceptions",
    values = {"define": "GRPC_ALLOW_EXCEPTIONS=0"},
)

config_setting(
    name = "remote_execution",
    values = {"define": "GRPC_PORT_ISOLATED_RUNTIME=1"},
)

config_setting(
    name = "windows",
    values = {"cpu": "x64_windows"},
)

config_setting(
    name = "windows_msvc",
    values = {"cpu": "x64_windows_msvc"},
)

config_setting(
    name = "mac_x86_64",
    values = {"cpu": "darwin"},
)

config_setting(
    name = "use_strict_warning",
    values = {"define": "use_strict_warning=true"},
)

python_config_settings()

# This should be updated along with build_handwritten.yaml
g_stands_for = "guileless"  # @unused

core_version = "18.0.0"  # @unused

version = "1.40.0-dev"  # @unused

GPR_PUBLIC_HDRS = [
    "include/grpc/support/alloc.h",
    "include/grpc/support/atm.h",
    "include/grpc/support/atm_gcc_atomic.h",
    "include/grpc/support/atm_gcc_sync.h",
    "include/grpc/support/atm_windows.h",
    "include/grpc/support/cpu.h",
    "include/grpc/support/log.h",
    "include/grpc/support/log_windows.h",
    "include/grpc/support/port_platform.h",
    "include/grpc/support/string_util.h",
    "include/grpc/support/sync.h",
    "include/grpc/support/sync_abseil.h",
    "include/grpc/support/sync_custom.h",
    "include/grpc/support/sync_generic.h",
    "include/grpc/support/sync_posix.h",
    "include/grpc/support/sync_windows.h",
    "include/grpc/support/thd_id.h",
    "include/grpc/support/time.h",
]

GRPC_PUBLIC_HDRS = [
    "include/grpc/byte_buffer.h",
    "include/grpc/byte_buffer_reader.h",
    "include/grpc/compression.h",
    "include/grpc/fork.h",
    "include/grpc/grpc.h",
    "include/grpc/grpc_posix.h",
    "include/grpc/grpc_security_constants.h",
    "include/grpc/slice.h",
    "include/grpc/slice_buffer.h",
    "include/grpc/status.h",
    "include/grpc/load_reporting.h",
    "include/grpc/support/workaround_list.h",
]

GRPC_PUBLIC_EVENT_ENGINE_HDRS = [
    "include/grpc/event_engine/endpoint_config.h",
    "include/grpc/event_engine/event_engine.h",
    "include/grpc/event_engine/port.h",
    "include/grpc/event_engine/slice_allocator.h",
]

GRPC_SECURE_PUBLIC_HDRS = [
    "include/grpc/grpc_security.h",
]

# TODO(ctiller): layer grpc atop grpc_unsecure, layer grpc++ atop grpc++_unsecure
GRPCXX_SRCS = [
    "src/cpp/client/channel_cc.cc",
    "src/cpp/client/client_callback.cc",
    "src/cpp/client/client_context.cc",
    "src/cpp/client/client_interceptor.cc",
    "src/cpp/client/create_channel.cc",
    "src/cpp/client/create_channel_internal.cc",
    "src/cpp/client/create_channel_posix.cc",
    "src/cpp/client/credentials_cc.cc",
    "src/cpp/common/alarm.cc",
    "src/cpp/common/channel_arguments.cc",
    "src/cpp/common/channel_filter.cc",
    "src/cpp/common/completion_queue_cc.cc",
    "src/cpp/common/core_codegen.cc",
    "src/cpp/common/resource_quota_cc.cc",
    "src/cpp/common/rpc_method.cc",
    "src/cpp/common/version_cc.cc",
    "src/cpp/common/validate_service_config.cc",
    "src/cpp/server/async_generic_service.cc",
    "src/cpp/server/channel_argument_option.cc",
    "src/cpp/server/create_default_thread_pool.cc",
    "src/cpp/server/dynamic_thread_pool.cc",
    "src/cpp/server/external_connection_acceptor_impl.cc",
    "src/cpp/server/health/default_health_check_service.cc",
    "src/cpp/server/health/health_check_service.cc",
    "src/cpp/server/health/health_check_service_server_builder_option.cc",
    "src/cpp/server/server_builder.cc",
    "src/cpp/server/server_callback.cc",
    "src/cpp/server/server_cc.cc",
    "src/cpp/server/server_context.cc",
    "src/cpp/server/server_credentials.cc",
    "src/cpp/server/server_posix.cc",
    "src/cpp/thread_manager/thread_manager.cc",
    "src/cpp/util/byte_buffer_cc.cc",
    "src/cpp/util/status.cc",
    "src/cpp/util/string_ref.cc",
    "src/cpp/util/time_cc.cc",
]

GRPCXX_HDRS = [
    "src/cpp/client/create_channel_internal.h",
    "src/cpp/common/channel_filter.h",
    "src/cpp/server/dynamic_thread_pool.h",
    "src/cpp/server/external_connection_acceptor_impl.h",
    "src/cpp/server/health/default_health_check_service.h",
    "src/cpp/server/thread_pool_interface.h",
    "src/cpp/thread_manager/thread_manager.h",
]

GRPCXX_PUBLIC_HDRS = [
    "include/grpc++/alarm.h",
    "include/grpc++/channel.h",
    "include/grpc++/client_context.h",
    "include/grpc++/completion_queue.h",
    "include/grpc++/create_channel.h",
    "include/grpc++/create_channel_posix.h",
    "include/grpc++/ext/health_check_service_server_builder_option.h",
    "include/grpc++/generic/async_generic_service.h",
    "include/grpc++/generic/generic_stub.h",
    "include/grpc++/grpc++.h",
    "include/grpc++/health_check_service_interface.h",
    "include/grpc++/impl/call.h",
    "include/grpc++/impl/channel_argument_option.h",
    "include/grpc++/impl/client_unary_call.h",
    "include/grpc++/impl/codegen/core_codegen.h",
    "include/grpc++/impl/grpc_library.h",
    "include/grpc++/impl/method_handler_impl.h",
    "include/grpc++/impl/rpc_method.h",
    "include/grpc++/impl/rpc_service_method.h",
    "include/grpc++/impl/serialization_traits.h",
    "include/grpc++/impl/server_builder_option.h",
    "include/grpc++/impl/server_builder_plugin.h",
    "include/grpc++/impl/server_initializer.h",
    "include/grpc++/impl/service_type.h",
    "include/grpc++/security/auth_context.h",
    "include/grpc++/resource_quota.h",
    "include/grpc++/security/auth_metadata_processor.h",
    "include/grpc++/security/credentials.h",
    "include/grpc++/security/server_credentials.h",
    "include/grpc++/server.h",
    "include/grpc++/server_builder.h",
    "include/grpc++/server_context.h",
    "include/grpc++/server_posix.h",
    "include/grpc++/support/async_stream.h",
    "include/grpc++/support/async_unary_call.h",
    "include/grpc++/support/byte_buffer.h",
    "include/grpc++/support/channel_arguments.h",
    "include/grpc++/support/config.h",
    "include/grpc++/support/slice.h",
    "include/grpc++/support/status.h",
    "include/grpc++/support/status_code_enum.h",
    "include/grpc++/support/string_ref.h",
    "include/grpc++/support/stub_options.h",
    "include/grpc++/support/sync_stream.h",
    "include/grpc++/support/time.h",
    "include/grpcpp/alarm.h",
    "include/grpcpp/channel.h",
    "include/grpcpp/client_context.h",
    "include/grpcpp/completion_queue.h",
    "include/grpcpp/create_channel.h",
    "include/grpcpp/create_channel_posix.h",
    "include/grpcpp/ext/health_check_service_server_builder_option.h",
    "include/grpcpp/generic/async_generic_service.h",
    "include/grpcpp/generic/generic_stub.h",
    "include/grpcpp/grpcpp.h",
    "include/grpcpp/health_check_service_interface.h",
    "include/grpcpp/impl/call.h",
    "include/grpcpp/impl/channel_argument_option.h",
    "include/grpcpp/impl/client_unary_call.h",
    "include/grpcpp/impl/codegen/core_codegen.h",
    "include/grpcpp/impl/grpc_library.h",
    "include/grpcpp/impl/method_handler_impl.h",
    "include/grpcpp/impl/rpc_method.h",
    "include/grpcpp/impl/rpc_service_method.h",
    "include/grpcpp/impl/serialization_traits.h",
    "include/grpcpp/impl/server_builder_option.h",
    "include/grpcpp/impl/server_builder_plugin.h",
    "include/grpcpp/impl/server_initializer.h",
    "include/grpcpp/impl/service_type.h",
    "include/grpcpp/resource_quota.h",
    "include/grpcpp/security/auth_context.h",
    "include/grpcpp/security/auth_metadata_processor.h",
    "include/grpcpp/security/credentials.h",
    "include/grpcpp/security/server_credentials.h",
    "include/grpcpp/security/tls_certificate_provider.h",
    "include/grpcpp/security/authorization_policy_provider.h",
    "include/grpcpp/security/tls_credentials_options.h",
    "include/grpcpp/server.h",
    "include/grpcpp/server_builder.h",
    "include/grpcpp/server_context.h",
    "include/grpcpp/server_posix.h",
    "include/grpcpp/support/async_stream.h",
    "include/grpcpp/support/async_unary_call.h",
    "include/grpcpp/support/byte_buffer.h",
    "include/grpcpp/support/channel_arguments.h",
    "include/grpcpp/support/client_callback.h",
    "include/grpcpp/support/client_interceptor.h",
    "include/grpcpp/support/config.h",
    "include/grpcpp/support/interceptor.h",
    "include/grpcpp/support/message_allocator.h",
    "include/grpcpp/support/method_handler.h",
    "include/grpcpp/support/proto_buffer_reader.h",
    "include/grpcpp/support/proto_buffer_writer.h",
    "include/grpcpp/support/server_callback.h",
    "include/grpcpp/support/server_interceptor.h",
    "include/grpcpp/support/slice.h",
    "include/grpcpp/support/status.h",
    "include/grpcpp/support/status_code_enum.h",
    "include/grpcpp/support/string_ref.h",
    "include/grpcpp/support/stub_options.h",
    "include/grpcpp/support/sync_stream.h",
    "include/grpcpp/support/time.h",
    "include/grpcpp/support/validate_service_config.h",
]

grpc_cc_library(
    name = "gpr",
    language = "c++",
    public_hdrs = GPR_PUBLIC_HDRS,
    standalone = True,
    visibility = ["@grpc:public"],
    deps = [
        "gpr_base",
    ],
)

grpc_cc_library(
    name = "grpc_unsecure",
    srcs = [
        "src/core/lib/security/authorization/authorization_policy_provider_null_vtable.cc",
        "src/core/lib/surface/init.cc",
        "src/core/lib/surface/init_unsecure.cc",
        "src/core/plugin_registry/grpc_unsecure_plugin_registry.cc",
    ],
    language = "c++",
    public_hdrs = GRPC_PUBLIC_HDRS,
    standalone = True,
    visibility = ["@grpc:public"],
    deps = [
        "gpr_base",
        "grpc_base_c",
        "grpc_common",
        "grpc_lb_policy_grpclb",
        "grpc_trace",
    ],
)

grpc_cc_library(
    name = "grpc",
    srcs = [
        "src/core/lib/surface/init.cc",
        "src/core/plugin_registry/grpc_plugin_registry.cc",
    ],
    defines = select({
        "grpc_no_xds": ["GRPC_NO_XDS"],
        "//conditions:default": [],
    }),
    language = "c++",
    public_hdrs = GRPC_PUBLIC_HDRS + GRPC_SECURE_PUBLIC_HDRS,
    select_deps = {
        "grpc_no_xds": [],
        "//conditions:default": [
            "grpc_lb_policy_cds",
            "grpc_lb_policy_xds_cluster_impl",
            "grpc_lb_policy_xds_cluster_manager",
            "grpc_lb_policy_xds_cluster_resolver",
            "grpc_resolver_xds",
            "grpc_resolver_c2p",
            "grpc_xds_server_config_fetcher",
        ],
    },
    standalone = True,
    visibility = [
        "@grpc:public",
    ],
    deps = [
        "gpr_base",
        "grpc_base_c",
        "grpc_common",
        "grpc_lb_policy_grpclb_secure",
        "grpc_secure",
        "grpc_trace",
        "grpc_transport_chttp2_client_secure",
        "grpc_transport_chttp2_server_secure",
    ],
)

grpc_cc_library(
    name = "grpc++_public_hdrs",
    hdrs = GRPCXX_PUBLIC_HDRS,
    external_deps = [
        "absl/synchronization",
        "protobuf_headers",
    ],
    visibility = ["@grpc:public"],
)

grpc_cc_library(
    name = "grpc++",
    hdrs = [
        "src/cpp/client/secure_credentials.h",
        "src/cpp/common/secure_auth_context.h",
        "src/cpp/common/tls_credentials_options_util.h",
        "src/cpp/server/secure_server_credentials.h",
    ],
    language = "c++",
    public_hdrs = GRPCXX_PUBLIC_HDRS,
    select_deps = {
        "grpc_no_xds": [],
        "//conditions:default": [
            "grpc++_xds_client",
            "grpc++_xds_server",
        ],
    },
    standalone = True,
    visibility = [
        "@grpc:public",
    ],
    deps = [
        "grpc++_internals",
    ],
)

grpc_cc_library(
    name = "grpc++_internals",
    srcs = [
        "src/cpp/client/insecure_credentials.cc",
        "src/cpp/client/secure_credentials.cc",
        "src/cpp/common/auth_property_iterator.cc",
        "src/cpp/common/secure_auth_context.cc",
        "src/cpp/common/secure_channel_arguments.cc",
        "src/cpp/common/secure_create_auth_context.cc",
        "src/cpp/common/tls_certificate_provider.cc",
        "src/cpp/common/tls_credentials_options.cc",
        "src/cpp/common/tls_credentials_options_util.cc",
        "src/cpp/server/insecure_server_credentials.cc",
        "src/cpp/server/secure_server_credentials.cc",
    ],
    hdrs = [
        "src/cpp/client/secure_credentials.h",
        "src/cpp/common/secure_auth_context.h",
        "src/cpp/common/tls_credentials_options_util.h",
        "src/cpp/server/secure_server_credentials.h",
    ],
    external_deps = [
        "absl/synchronization",
        "absl/container:inlined_vector",
        "absl/strings",
        "protobuf_headers",
    ],
    language = "c++",
    public_hdrs = GRPCXX_PUBLIC_HDRS,
    deps = [
        "gpr_base",
        "grpc",
        "grpc++_base",
        "grpc++_codegen_base",
        "grpc++_codegen_base_src",
        "grpc++_codegen_proto",
        "grpc_base_c",
        "grpc_codegen",
        "grpc_secure",
        "ref_counted_ptr",
    ],
)

grpc_cc_library(
    name = "grpc++_xds_client",
    srcs = [
        "src/cpp/client/xds_credentials.cc",
    ],
    hdrs = [
        "src/cpp/client/secure_credentials.h",
    ],
    external_deps = [
        "absl/container:inlined_vector",
    ],
    language = "c++",
    deps = [
        "grpc++_internals",
    ],
)

grpc_cc_library(
    name = "grpc++_xds_server",
    srcs = [
        "src/cpp/server/xds_server_credentials.cc",
    ],
    hdrs = [
        "src/cpp/server/secure_server_credentials.h",
    ],
    language = "c++",
    public_hdrs = [
        "include/grpcpp/xds_server_builder.h",
    ],
    visibility = ["@grpc:xds"],
    deps = [
        "grpc++_internals",
    ],
)

grpc_cc_library(
    name = "grpc++_unsecure",
    srcs = [
        "src/cpp/client/insecure_credentials.cc",
        "src/cpp/common/insecure_create_auth_context.cc",
        "src/cpp/server/insecure_server_credentials.cc",
    ],
    language = "c++",
    standalone = True,
    visibility = ["@grpc:public"],
    deps = [
        "gpr",
        "grpc++_base_unsecure",
        "grpc++_codegen_base",
        "grpc++_codegen_base_src",
        "grpc++_codegen_proto",
        "grpc_unsecure",
    ],
)

grpc_cc_library(
    name = "grpc++_error_details",
    srcs = [
        "src/cpp/util/error_details.cc",
    ],
    hdrs = [
        "include/grpc++/support/error_details.h",
        "include/grpcpp/support/error_details.h",
    ],
    language = "c++",
    standalone = True,
    visibility = ["@grpc:public"],
    deps = [
        "grpc++",
    ],
)

grpc_cc_library(
    name = "grpc++_alts",
    srcs = [
        "src/cpp/common/alts_context.cc",
        "src/cpp/common/alts_util.cc",
    ],
    hdrs = [
        "include/grpcpp/security/alts_context.h",
        "include/grpcpp/security/alts_util.h",
    ],
    external_deps = [
        "upb_lib",
    ],
    language = "c++",
    standalone = True,
    visibility = ["@grpc:tsi"],
    deps = [
        "alts_upb",
        "alts_util",
        "gpr_base",
        "grpc++",
        "tsi",
    ],
)

grpc_cc_library(
    name = "grpc_csharp_ext",
    srcs = [
        "src/csharp/ext/grpc_csharp_ext.c",
    ],
    language = "csharp",
    deps = [
        "gpr",
        "grpc",
    ],
)

grpc_cc_library(
    name = "census",
    srcs = [
        "src/core/ext/filters/census/grpc_context.cc",
    ],
    language = "c++",
    public_hdrs = [
        "include/grpc/census.h",
    ],
    deps = [
        "gpr_base",
        "grpc_base_c",
        "grpc_trace",
    ],
)

grpc_cc_library(
    name = "grpc++_internal_hdrs_only",
    hdrs = [
        "include/grpcpp/impl/codegen/sync.h",
    ],
    external_deps = [
        "absl/synchronization",
    ],
    language = "c++",
    deps = [
        "gpr_codegen",
    ],
)

grpc_cc_library(
    name = "gpr_base",
    srcs = [
        "src/core/lib/gpr/alloc.cc",
        "src/core/lib/gpr/atm.cc",
        "src/core/lib/gpr/cpu_iphone.cc",
        "src/core/lib/gpr/cpu_linux.cc",
        "src/core/lib/gpr/cpu_posix.cc",
        "src/core/lib/gpr/cpu_windows.cc",
        "src/core/lib/gpr/env_linux.cc",
        "src/core/lib/gpr/env_posix.cc",
        "src/core/lib/gpr/env_windows.cc",
        "src/core/lib/gpr/log.cc",
        "src/core/lib/gpr/log_android.cc",
        "src/core/lib/gpr/log_linux.cc",
        "src/core/lib/gpr/log_posix.cc",
        "src/core/lib/gpr/log_windows.cc",
        "src/core/lib/gpr/murmur_hash.cc",
        "src/core/lib/gpr/string.cc",
        "src/core/lib/gpr/string_posix.cc",
        "src/core/lib/gpr/string_util_windows.cc",
        "src/core/lib/gpr/string_windows.cc",
        "src/core/lib/gpr/sync.cc",
        "src/core/lib/gpr/sync_abseil.cc",
        "src/core/lib/gpr/sync_posix.cc",
        "src/core/lib/gpr/sync_windows.cc",
        "src/core/lib/gpr/time.cc",
        "src/core/lib/gpr/time_posix.cc",
        "src/core/lib/gpr/time_precise.cc",
        "src/core/lib/gpr/time_windows.cc",
        "src/core/lib/gpr/tls_pthread.cc",
        "src/core/lib/gpr/tmpfile_msys.cc",
        "src/core/lib/gpr/tmpfile_posix.cc",
        "src/core/lib/gpr/tmpfile_windows.cc",
        "src/core/lib/gpr/wrap_memcpy.cc",
        "src/core/lib/gprpp/arena.cc",
        "src/core/lib/gprpp/examine_stack.cc",
        "src/core/lib/gprpp/fork.cc",
        "src/core/lib/gprpp/global_config_env.cc",
        "src/core/lib/gprpp/host_port.cc",
        "src/core/lib/gprpp/mpscq.cc",
        "src/core/lib/gprpp/stat_posix.cc",
        "src/core/lib/gprpp/stat_windows.cc",
        "src/core/lib/gprpp/status_helper.cc",
        "src/core/lib/gprpp/thd_posix.cc",
        "src/core/lib/gprpp/thd_windows.cc",
        "src/core/lib/gprpp/time_util.cc",
        "src/core/lib/profiling/basic_timers.cc",
        "src/core/lib/profiling/stap_timers.cc",
    ],
    hdrs = [
        "src/core/lib/gpr/alloc.h",
        "src/core/lib/gpr/env.h",
        "src/core/lib/gpr/murmur_hash.h",
        "src/core/lib/gpr/spinlock.h",
        "src/core/lib/gpr/string.h",
        "src/core/lib/gpr/string_windows.h",
        "src/core/lib/gpr/time_precise.h",
        "src/core/lib/gpr/tls.h",
        "src/core/lib/gpr/tls_gcc.h",
        "src/core/lib/gpr/tls_msvc.h",
        "src/core/lib/gpr/tls_pthread.h",
        "src/core/lib/gpr/tls_stdcpp.h",
        "src/core/lib/gpr/tmpfile.h",
        "src/core/lib/gpr/useful.h",
        "src/core/lib/gprpp/arena.h",
        "src/core/lib/gprpp/atomic.h",
        "src/core/lib/gprpp/examine_stack.h",
        "src/core/lib/gprpp/fork.h",
        "src/core/lib/gprpp/global_config.h",
        "src/core/lib/gprpp/global_config_custom.h",
        "src/core/lib/gprpp/global_config_env.h",
        "src/core/lib/gprpp/global_config_generic.h",
        "src/core/lib/gprpp/host_port.h",
        "src/core/lib/gprpp/manual_constructor.h",
        "src/core/lib/gprpp/memory.h",
        "src/core/lib/gprpp/mpscq.h",
        "src/core/lib/gprpp/stat.h",
        "src/core/lib/gprpp/status_helper.h",
        "src/core/lib/gprpp/sync.h",
        "src/core/lib/gprpp/thd.h",
        "src/core/lib/gprpp/time_util.h",
        "src/core/lib/profiling/timers.h",
    ],
    external_deps = [
        "absl/base",
        "absl/base:core_headers",
        "absl/memory",
        "absl/status",
        "absl/strings",
        "absl/strings:cord",
        "absl/strings:str_format",
        "absl/synchronization",
        "absl/time:time",
        "absl/types:optional",
        "upb_lib",
    ],
    language = "c++",
    public_hdrs = GPR_PUBLIC_HDRS,
    visibility = ["@grpc:alt_gpr_base_legacy"],
    deps = [
        "construct_destruct",
        "debug_location",
        "google_api_upb",
        "gpr_codegen",
        "grpc_codegen",
    ],
)

grpc_cc_library(
    name = "construct_destruct",
    language = "c++",
    public_hdrs = ["src/core/lib/gprpp/construct_destruct.h"],
)

grpc_cc_library(
    name = "gpr_codegen",
    language = "c++",
    public_hdrs = [
        "include/grpc/impl/codegen/atm.h",
        "include/grpc/impl/codegen/atm_gcc_atomic.h",
        "include/grpc/impl/codegen/atm_gcc_sync.h",
        "include/grpc/impl/codegen/atm_windows.h",
        "include/grpc/impl/codegen/fork.h",
        "include/grpc/impl/codegen/gpr_slice.h",
        "include/grpc/impl/codegen/gpr_types.h",
        "include/grpc/impl/codegen/log.h",
        "include/grpc/impl/codegen/port_platform.h",
        "include/grpc/impl/codegen/sync.h",
        "include/grpc/impl/codegen/sync_abseil.h",
        "include/grpc/impl/codegen/sync_custom.h",
        "include/grpc/impl/codegen/sync_generic.h",
        "include/grpc/impl/codegen/sync_posix.h",
        "include/grpc/impl/codegen/sync_windows.h",
    ],
    visibility = ["@grpc:public"],
)

# A library that vends only port_platform, so that libraries that don't need
# anything else from gpr can still be portable!
grpc_cc_library(
    name = "gpr_platform",
    language = "c++",
    public_hdrs = [
        "include/grpc/impl/codegen/port_platform.h",
    ],
)

grpc_cc_library(
    name = "grpc_trace",
    srcs = ["src/core/lib/debug/trace.cc"],
    hdrs = ["src/core/lib/debug/trace.h"],
    language = "c++",
    public_hdrs = GRPC_PUBLIC_HDRS,
    visibility = ["@grpc:trace"],
    deps = [
        "gpr",
        "grpc_codegen",
    ],
)

grpc_cc_library(
    name = "atomic",
    language = "c++",
    public_hdrs = [
        "src/core/lib/gprpp/atomic.h",
    ],
    deps = [
        "gpr",
    ],
)

grpc_cc_library(
    name = "debug_location",
    language = "c++",
    public_hdrs = ["src/core/lib/gprpp/debug_location.h"],
    visibility = ["@grpc:debug_location"],
)

grpc_cc_library(
    name = "overload",
    language = "c++",
    public_hdrs = ["src/core/lib/gprpp/overload.h"],
    deps = ["gpr_platform"],
)

grpc_cc_library(
    name = "match",
    external_deps = [
        "absl/types:variant",
    ],
    language = "c++",
    public_hdrs = ["src/core/lib/gprpp/match.h"],
    deps = [
        "gpr_platform",
        "overload",
    ],
)

grpc_cc_library(
    name = "table",
    external_deps = ["absl/utility"],
    language = "c++",
    public_hdrs = ["src/core/lib/gprpp/table.h"],
    deps = [
        "bitset",
        "gpr_platform",
    ],
)

grpc_cc_library(
    name = "bitset",
    language = "c++",
    public_hdrs = ["src/core/lib/gprpp/bitset.h"],
    deps = [
        "gpr_platform",
    ],
)

grpc_cc_library(
    name = "orphanable",
    language = "c++",
    public_hdrs = ["src/core/lib/gprpp/orphanable.h"],
    visibility = ["@grpc:client_channel"],
    deps = [
        "debug_location",
        "gpr_base",
        "grpc_trace",
        "ref_counted",
        "ref_counted_ptr",
    ],
)

grpc_cc_library(
<<<<<<< HEAD
    name = "poll",
    external_deps = [
        "absl/types:variant",
    ],
    language = "c++",
    public_hdrs = [
        "src/core/lib/promise/poll.h",
=======
    name = "promise_status",
    external_deps = [
        "absl/status",
        "absl/status:statusor",
    ],
    language = "c++",
    public_hdrs = [
        "src/core/lib/promise/detail/status.h",
>>>>>>> 124d9ef7
    ],
    deps = ["gpr_platform"],
)

grpc_cc_library(
    name = "ref_counted",
    language = "c++",
    public_hdrs = ["src/core/lib/gprpp/ref_counted.h"],
    deps = [
        "atomic",
        "debug_location",
        "gpr_base",
        "grpc_trace",
        "ref_counted_ptr",
    ],
)

grpc_cc_library(
    name = "dual_ref_counted",
    language = "c++",
    public_hdrs = ["src/core/lib/gprpp/dual_ref_counted.h"],
    deps = [
        "atomic",
        "debug_location",
        "gpr_base",
        "grpc_trace",
        "orphanable",
        "ref_counted_ptr",
    ],
)

grpc_cc_library(
    name = "ref_counted_ptr",
    language = "c++",
    public_hdrs = ["src/core/lib/gprpp/ref_counted_ptr.h"],
    visibility = ["@grpc:ref_counted_ptr"],
    deps = [
        "gpr_base",
    ],
)

grpc_cc_library(
    name = "grpc_base_c",
    srcs = [
        "src/core/lib/address_utils/parse_address.cc",
        "src/core/lib/address_utils/sockaddr_utils.cc",
        "src/core/lib/avl/avl.cc",
        "src/core/lib/backoff/backoff.cc",
        "src/core/lib/channel/channel_args.cc",
        "src/core/lib/channel/channel_stack.cc",
        "src/core/lib/channel/channel_stack_builder.cc",
        "src/core/lib/channel/channel_trace.cc",
        "src/core/lib/channel/channelz.cc",
        "src/core/lib/channel/channelz_registry.cc",
        "src/core/lib/channel/connected_channel.cc",
        "src/core/lib/channel/handshaker.cc",
        "src/core/lib/channel/handshaker_registry.cc",
        "src/core/lib/channel/status_util.cc",
        "src/core/lib/compression/compression.cc",
        "src/core/lib/compression/compression_args.cc",
        "src/core/lib/compression/compression_internal.cc",
        "src/core/lib/compression/message_compress.cc",
        "src/core/lib/compression/stream_compression.cc",
        "src/core/lib/compression/stream_compression_gzip.cc",
        "src/core/lib/compression/stream_compression_identity.cc",
        "src/core/lib/debug/stats.cc",
        "src/core/lib/debug/stats_data.cc",
        "src/core/lib/event_engine/endpoint_config.cc",
        "src/core/lib/event_engine/event_engine.cc",
        "src/core/lib/event_engine/sockaddr.cc",
        "src/core/lib/http/format_request.cc",
        "src/core/lib/http/httpcli.cc",
        "src/core/lib/http/parser.cc",
        "src/core/lib/iomgr/buffer_list.cc",
        "src/core/lib/iomgr/call_combiner.cc",
        "src/core/lib/iomgr/cfstream_handle.cc",
        "src/core/lib/iomgr/combiner.cc",
        "src/core/lib/iomgr/dualstack_socket_posix.cc",
        "src/core/lib/iomgr/endpoint.cc",
        "src/core/lib/iomgr/endpoint_cfstream.cc",
        "src/core/lib/iomgr/endpoint_pair_event_engine.cc",
        "src/core/lib/iomgr/endpoint_pair_posix.cc",
        "src/core/lib/iomgr/endpoint_pair_uv.cc",
        "src/core/lib/iomgr/endpoint_pair_windows.cc",
        "src/core/lib/iomgr/error.cc",
        "src/core/lib/iomgr/error_cfstream.cc",
        "src/core/lib/iomgr/ev_apple.cc",
        "src/core/lib/iomgr/ev_epoll1_linux.cc",
        "src/core/lib/iomgr/ev_epollex_linux.cc",
        "src/core/lib/iomgr/ev_poll_posix.cc",
        "src/core/lib/iomgr/ev_posix.cc",
        "src/core/lib/iomgr/ev_windows.cc",
        "src/core/lib/iomgr/event_engine/closure.cc",
        "src/core/lib/iomgr/event_engine/endpoint.cc",
        "src/core/lib/iomgr/event_engine/iomgr.cc",
        "src/core/lib/iomgr/event_engine/pollset.cc",
        "src/core/lib/iomgr/event_engine/resolved_address_internal.cc",
        "src/core/lib/iomgr/event_engine/resolver.cc",
        "src/core/lib/iomgr/event_engine/tcp.cc",
        "src/core/lib/iomgr/event_engine/timer.cc",
        "src/core/lib/iomgr/exec_ctx.cc",
        "src/core/lib/iomgr/executor.cc",
        "src/core/lib/iomgr/executor/mpmcqueue.cc",
        "src/core/lib/iomgr/executor/threadpool.cc",
        "src/core/lib/iomgr/fork_posix.cc",
        "src/core/lib/iomgr/fork_windows.cc",
        "src/core/lib/iomgr/gethostname_fallback.cc",
        "src/core/lib/iomgr/gethostname_host_name_max.cc",
        "src/core/lib/iomgr/gethostname_sysconf.cc",
        "src/core/lib/iomgr/grpc_if_nametoindex_posix.cc",
        "src/core/lib/iomgr/grpc_if_nametoindex_unsupported.cc",
        "src/core/lib/iomgr/internal_errqueue.cc",
        "src/core/lib/iomgr/iocp_windows.cc",
        "src/core/lib/iomgr/iomgr.cc",
        "src/core/lib/iomgr/iomgr_custom.cc",
        "src/core/lib/iomgr/iomgr_internal.cc",
        "src/core/lib/iomgr/iomgr_posix.cc",
        "src/core/lib/iomgr/iomgr_posix_cfstream.cc",
        "src/core/lib/iomgr/iomgr_uv.cc",
        "src/core/lib/iomgr/iomgr_windows.cc",
        "src/core/lib/iomgr/is_epollexclusive_available.cc",
        "src/core/lib/iomgr/load_file.cc",
        "src/core/lib/iomgr/lockfree_event.cc",
        "src/core/lib/iomgr/polling_entity.cc",
        "src/core/lib/iomgr/pollset.cc",
        "src/core/lib/iomgr/pollset_custom.cc",
        "src/core/lib/iomgr/pollset_set.cc",
        "src/core/lib/iomgr/pollset_set_custom.cc",
        "src/core/lib/iomgr/pollset_set_windows.cc",
        "src/core/lib/iomgr/pollset_uv.cc",
        "src/core/lib/iomgr/pollset_windows.cc",
        "src/core/lib/iomgr/resolve_address.cc",
        "src/core/lib/iomgr/resolve_address_custom.cc",
        "src/core/lib/iomgr/resolve_address_posix.cc",
        "src/core/lib/iomgr/resolve_address_windows.cc",
        "src/core/lib/iomgr/resource_quota.cc",
        "src/core/lib/iomgr/socket_factory_posix.cc",
        "src/core/lib/iomgr/socket_mutator.cc",
        "src/core/lib/iomgr/socket_utils_common_posix.cc",
        "src/core/lib/iomgr/socket_utils_linux.cc",
        "src/core/lib/iomgr/socket_utils_posix.cc",
        "src/core/lib/iomgr/socket_utils_uv.cc",
        "src/core/lib/iomgr/socket_utils_windows.cc",
        "src/core/lib/iomgr/socket_windows.cc",
        "src/core/lib/iomgr/tcp_client.cc",
        "src/core/lib/iomgr/tcp_client_cfstream.cc",
        "src/core/lib/iomgr/tcp_client_custom.cc",
        "src/core/lib/iomgr/tcp_client_posix.cc",
        "src/core/lib/iomgr/tcp_client_windows.cc",
        "src/core/lib/iomgr/tcp_custom.cc",
        "src/core/lib/iomgr/tcp_posix.cc",
        "src/core/lib/iomgr/tcp_server.cc",
        "src/core/lib/iomgr/tcp_server_custom.cc",
        "src/core/lib/iomgr/tcp_server_posix.cc",
        "src/core/lib/iomgr/tcp_server_utils_posix_common.cc",
        "src/core/lib/iomgr/tcp_server_utils_posix_ifaddrs.cc",
        "src/core/lib/iomgr/tcp_server_utils_posix_noifaddrs.cc",
        "src/core/lib/iomgr/tcp_server_windows.cc",
        "src/core/lib/iomgr/tcp_uv.cc",
        "src/core/lib/iomgr/tcp_windows.cc",
        "src/core/lib/iomgr/time_averaged_stats.cc",
        "src/core/lib/iomgr/timer.cc",
        "src/core/lib/iomgr/timer_custom.cc",
        "src/core/lib/iomgr/timer_generic.cc",
        "src/core/lib/iomgr/timer_heap.cc",
        "src/core/lib/iomgr/timer_manager.cc",
        "src/core/lib/iomgr/timer_uv.cc",
        "src/core/lib/iomgr/udp_server.cc",
        "src/core/lib/iomgr/unix_sockets_posix.cc",
        "src/core/lib/iomgr/unix_sockets_posix_noop.cc",
        "src/core/lib/iomgr/wakeup_fd_eventfd.cc",
        "src/core/lib/iomgr/wakeup_fd_nospecial.cc",
        "src/core/lib/iomgr/wakeup_fd_pipe.cc",
        "src/core/lib/iomgr/wakeup_fd_posix.cc",
        "src/core/lib/iomgr/work_serializer.cc",
        "src/core/lib/json/json_reader.cc",
        "src/core/lib/json/json_util.cc",
        "src/core/lib/json/json_writer.cc",
        "src/core/lib/slice/b64.cc",
        "src/core/lib/slice/percent_encoding.cc",
        "src/core/lib/slice/slice.cc",
        "src/core/lib/slice/slice_buffer.cc",
        "src/core/lib/slice/slice_intern.cc",
        "src/core/lib/slice/slice_string_helpers.cc",
        "src/core/lib/surface/api_trace.cc",
        "src/core/lib/surface/byte_buffer.cc",
        "src/core/lib/surface/byte_buffer_reader.cc",
        "src/core/lib/surface/call.cc",
        "src/core/lib/surface/call_details.cc",
        "src/core/lib/surface/call_log_batch.cc",
        "src/core/lib/surface/channel.cc",
        "src/core/lib/surface/channel_init.cc",
        "src/core/lib/surface/channel_ping.cc",
        "src/core/lib/surface/channel_stack_type.cc",
        "src/core/lib/surface/completion_queue.cc",
        "src/core/lib/surface/completion_queue_factory.cc",
        "src/core/lib/surface/event_string.cc",
        "src/core/lib/surface/metadata_array.cc",
        "src/core/lib/surface/server.cc",
        "src/core/lib/surface/validate_metadata.cc",
        "src/core/lib/surface/version.cc",
        "src/core/lib/transport/authority_override.cc",
        "src/core/lib/transport/bdp_estimator.cc",
        "src/core/lib/transport/byte_stream.cc",
        "src/core/lib/transport/connectivity_state.cc",
        "src/core/lib/transport/error_utils.cc",
        "src/core/lib/transport/metadata.cc",
        "src/core/lib/transport/metadata_batch.cc",
        "src/core/lib/transport/pid_controller.cc",
        "src/core/lib/transport/static_metadata.cc",
        "src/core/lib/transport/status_conversion.cc",
        "src/core/lib/transport/status_metadata.cc",
        "src/core/lib/transport/timeout_encoding.cc",
        "src/core/lib/transport/transport.cc",
        "src/core/lib/transport/transport_op_string.cc",
        "src/core/lib/uri/uri_parser.cc",
    ],
    hdrs = [
        "src/core/lib/address_utils/parse_address.h",
        "src/core/lib/address_utils/sockaddr_utils.h",
        "src/core/lib/avl/avl.h",
        "src/core/lib/backoff/backoff.h",
        "src/core/lib/channel/call_tracer.h",
        "src/core/lib/channel/channel_args.h",
        "src/core/lib/channel/channel_stack.h",
        "src/core/lib/channel/channel_stack_builder.h",
        "src/core/lib/channel/channel_trace.h",
        "src/core/lib/channel/channelz.h",
        "src/core/lib/channel/channelz_registry.h",
        "src/core/lib/channel/connected_channel.h",
        "src/core/lib/channel/context.h",
        "src/core/lib/channel/handshaker.h",
        "src/core/lib/channel/handshaker_factory.h",
        "src/core/lib/channel/handshaker_registry.h",
        "src/core/lib/channel/status_util.h",
        "src/core/lib/compression/algorithm_metadata.h",
        "src/core/lib/compression/compression_args.h",
        "src/core/lib/compression/compression_internal.h",
        "src/core/lib/compression/message_compress.h",
        "src/core/lib/compression/stream_compression.h",
        "src/core/lib/compression/stream_compression_gzip.h",
        "src/core/lib/compression/stream_compression_identity.h",
        "src/core/lib/debug/stats.h",
        "src/core/lib/debug/stats_data.h",
        "src/core/lib/event_engine/endpoint_config_internal.h",
        "src/core/lib/event_engine/sockaddr.h",
        "src/core/lib/http/format_request.h",
        "src/core/lib/http/httpcli.h",
        "src/core/lib/http/parser.h",
        "src/core/lib/iomgr/block_annotate.h",
        "src/core/lib/iomgr/buffer_list.h",
        "src/core/lib/iomgr/call_combiner.h",
        "src/core/lib/iomgr/cfstream_handle.h",
        "src/core/lib/iomgr/closure.h",
        "src/core/lib/iomgr/combiner.h",
        "src/core/lib/iomgr/dynamic_annotations.h",
        "src/core/lib/iomgr/endpoint.h",
        "src/core/lib/iomgr/endpoint_cfstream.h",
        "src/core/lib/iomgr/endpoint_pair.h",
        "src/core/lib/iomgr/error.h",
        "src/core/lib/iomgr/error_cfstream.h",
        "src/core/lib/iomgr/error_internal.h",
        "src/core/lib/iomgr/ev_apple.h",
        "src/core/lib/iomgr/ev_epoll1_linux.h",
        "src/core/lib/iomgr/ev_epollex_linux.h",
        "src/core/lib/iomgr/ev_poll_posix.h",
        "src/core/lib/iomgr/ev_posix.h",
        "src/core/lib/iomgr/event_engine/closure.h",
        "src/core/lib/iomgr/event_engine/endpoint.h",
        "src/core/lib/iomgr/event_engine/iomgr.h",
        "src/core/lib/iomgr/event_engine/pollset.h",
        "src/core/lib/iomgr/event_engine/promise.h",
        "src/core/lib/iomgr/event_engine/resolved_address_internal.h",
        "src/core/lib/iomgr/exec_ctx.h",
        "src/core/lib/iomgr/executor.h",
        "src/core/lib/iomgr/executor/mpmcqueue.h",
        "src/core/lib/iomgr/executor/threadpool.h",
        "src/core/lib/iomgr/gethostname.h",
        "src/core/lib/iomgr/grpc_if_nametoindex.h",
        "src/core/lib/iomgr/internal_errqueue.h",
        "src/core/lib/iomgr/iocp_windows.h",
        "src/core/lib/iomgr/iomgr.h",
        "src/core/lib/iomgr/iomgr_custom.h",
        "src/core/lib/iomgr/iomgr_internal.h",
        "src/core/lib/iomgr/is_epollexclusive_available.h",
        "src/core/lib/iomgr/load_file.h",
        "src/core/lib/iomgr/lockfree_event.h",
        "src/core/lib/iomgr/nameser.h",
        "src/core/lib/iomgr/polling_entity.h",
        "src/core/lib/iomgr/pollset.h",
        "src/core/lib/iomgr/pollset_custom.h",
        "src/core/lib/iomgr/pollset_set.h",
        "src/core/lib/iomgr/pollset_set_custom.h",
        "src/core/lib/iomgr/pollset_set_windows.h",
        "src/core/lib/iomgr/pollset_uv.h",
        "src/core/lib/iomgr/pollset_windows.h",
        "src/core/lib/iomgr/port.h",
        "src/core/lib/iomgr/python_util.h",
        "src/core/lib/iomgr/resolve_address.h",
        "src/core/lib/iomgr/resolve_address_custom.h",
        "src/core/lib/iomgr/resource_quota.h",
        "src/core/lib/iomgr/sockaddr.h",
        "src/core/lib/iomgr/sockaddr_custom.h",
        "src/core/lib/iomgr/sockaddr_posix.h",
        "src/core/lib/iomgr/sockaddr_windows.h",
        "src/core/lib/iomgr/socket_factory_posix.h",
        "src/core/lib/iomgr/socket_mutator.h",
        "src/core/lib/iomgr/socket_utils.h",
        "src/core/lib/iomgr/socket_utils_posix.h",
        "src/core/lib/iomgr/socket_windows.h",
        "src/core/lib/iomgr/sys_epoll_wrapper.h",
        "src/core/lib/iomgr/tcp_client.h",
        "src/core/lib/iomgr/tcp_client_posix.h",
        "src/core/lib/iomgr/tcp_custom.h",
        "src/core/lib/iomgr/tcp_posix.h",
        "src/core/lib/iomgr/tcp_server.h",
        "src/core/lib/iomgr/tcp_server_utils_posix.h",
        "src/core/lib/iomgr/tcp_windows.h",
        "src/core/lib/iomgr/time_averaged_stats.h",
        "src/core/lib/iomgr/timer.h",
        "src/core/lib/iomgr/timer_custom.h",
        "src/core/lib/iomgr/timer_generic.h",
        "src/core/lib/iomgr/timer_heap.h",
        "src/core/lib/iomgr/timer_manager.h",
        "src/core/lib/iomgr/udp_server.h",
        "src/core/lib/iomgr/unix_sockets_posix.h",
        "src/core/lib/iomgr/wakeup_fd_pipe.h",
        "src/core/lib/iomgr/wakeup_fd_posix.h",
        "src/core/lib/iomgr/work_serializer.h",
        "src/core/lib/json/json.h",
        "src/core/lib/json/json_util.h",
        "src/core/lib/slice/b64.h",
        "src/core/lib/slice/percent_encoding.h",
        "src/core/lib/slice/slice_internal.h",
        "src/core/lib/slice/slice_string_helpers.h",
        "src/core/lib/slice/slice_utils.h",
        "src/core/lib/surface/api_trace.h",
        "src/core/lib/surface/call.h",
        "src/core/lib/surface/call_test_only.h",
        "src/core/lib/surface/channel.h",
        "src/core/lib/surface/channel_init.h",
        "src/core/lib/surface/channel_stack_type.h",
        "src/core/lib/surface/completion_queue.h",
        "src/core/lib/surface/completion_queue_factory.h",
        "src/core/lib/surface/event_string.h",
        "src/core/lib/surface/init.h",
        "src/core/lib/surface/lame_client.h",
        "src/core/lib/surface/server.h",
        "src/core/lib/surface/validate_metadata.h",
        "src/core/lib/transport/authority_override.h",
        "src/core/lib/transport/bdp_estimator.h",
        "src/core/lib/transport/byte_stream.h",
        "src/core/lib/transport/connectivity_state.h",
        "src/core/lib/transport/error_utils.h",
        "src/core/lib/transport/http2_errors.h",
        "src/core/lib/transport/metadata.h",
        "src/core/lib/transport/metadata_batch.h",
        "src/core/lib/transport/pid_controller.h",
        "src/core/lib/transport/static_metadata.h",
        "src/core/lib/transport/status_conversion.h",
        "src/core/lib/transport/status_metadata.h",
        "src/core/lib/transport/timeout_encoding.h",
        "src/core/lib/transport/transport.h",
        "src/core/lib/transport/transport_impl.h",
        "src/core/lib/uri/uri_parser.h",
    ],
    external_deps = [
        "absl/container:flat_hash_map",
        "absl/container:inlined_vector",
        "absl/functional:bind_front",
        "absl/memory",
        "absl/status:statusor",
        "absl/status",
        "absl/strings:str_format",
        "absl/strings",
        "absl/types:optional",
        "madler_zlib",
    ],
    language = "c++",
    public_hdrs = GRPC_PUBLIC_HDRS + GRPC_PUBLIC_EVENT_ENGINE_HDRS,
    visibility = ["@grpc:alt_grpc_base_legacy"],
    deps = [
        "dual_ref_counted",
        "gpr_base",
        "gpr_codegen",
        "grpc_codegen",
        "grpc_trace",
        "orphanable",
        "ref_counted",
        "ref_counted_ptr",
    ],
)

grpc_cc_library(
    name = "grpc_base",
    srcs = [
        "src/core/lib/surface/lame_client.cc",
    ],
    language = "c++",
    visibility = ["@grpc:alt_grpc_base_legacy"],
    deps = [
        "atomic",
        "gpr_base",
        "grpc_base_c",
    ],
)

grpc_cc_library(
    name = "grpc_common",
    language = "c++",
    deps = [
        "grpc_base",
        # standard plugins
        "census",
        "grpc_deadline_filter",
        "grpc_client_authority_filter",
        "grpc_lb_policy_pick_first",
        "grpc_lb_policy_priority",
        "grpc_lb_policy_ring_hash",
        "grpc_lb_policy_round_robin",
        "grpc_lb_policy_weighted_target",
        "grpc_client_idle_filter",
        "grpc_max_age_filter",
        "grpc_message_size_filter",
        "grpc_resolver_dns_ares",
        "grpc_resolver_fake",
        "grpc_resolver_dns_native",
        "grpc_resolver_sockaddr",
        "grpc_transport_chttp2_client_insecure",
        "grpc_transport_chttp2_server_insecure",
        "grpc_transport_inproc",
        "grpc_fault_injection_filter",
        "grpc_workaround_cronet_compression_filter",
        "grpc_server_backward_compatibility",
    ],
)

grpc_cc_library(
    name = "grpc_client_channel",
    srcs = [
        "src/core/ext/filters/client_channel/backend_metric.cc",
        "src/core/ext/filters/client_channel/backup_poller.cc",
        "src/core/ext/filters/client_channel/channel_connectivity.cc",
        "src/core/ext/filters/client_channel/client_channel.cc",
        "src/core/ext/filters/client_channel/client_channel_channelz.cc",
        "src/core/ext/filters/client_channel/client_channel_factory.cc",
        "src/core/ext/filters/client_channel/client_channel_plugin.cc",
        "src/core/ext/filters/client_channel/config_selector.cc",
        "src/core/ext/filters/client_channel/dynamic_filters.cc",
        "src/core/ext/filters/client_channel/global_subchannel_pool.cc",
        "src/core/ext/filters/client_channel/health/health_check_client.cc",
        "src/core/ext/filters/client_channel/http_connect_handshaker.cc",
        "src/core/ext/filters/client_channel/http_proxy.cc",
        "src/core/ext/filters/client_channel/lb_policy.cc",
        "src/core/ext/filters/client_channel/lb_policy/child_policy_handler.cc",
        "src/core/ext/filters/client_channel/lb_policy_registry.cc",
        "src/core/ext/filters/client_channel/local_subchannel_pool.cc",
        "src/core/ext/filters/client_channel/proxy_mapper_registry.cc",
        "src/core/ext/filters/client_channel/resolver.cc",
        "src/core/ext/filters/client_channel/resolver_registry.cc",
        "src/core/ext/filters/client_channel/resolver_result_parsing.cc",
        "src/core/ext/filters/client_channel/retry_filter.cc",
        "src/core/ext/filters/client_channel/retry_service_config.cc",
        "src/core/ext/filters/client_channel/retry_throttle.cc",
        "src/core/ext/filters/client_channel/server_address.cc",
        "src/core/ext/filters/client_channel/service_config.cc",
        "src/core/ext/filters/client_channel/service_config_channel_arg_filter.cc",
        "src/core/ext/filters/client_channel/service_config_parser.cc",
        "src/core/ext/filters/client_channel/subchannel.cc",
        "src/core/ext/filters/client_channel/subchannel_pool_interface.cc",
    ],
    hdrs = [
        "src/core/ext/filters/client_channel/backend_metric.h",
        "src/core/ext/filters/client_channel/backup_poller.h",
        "src/core/ext/filters/client_channel/client_channel.h",
        "src/core/ext/filters/client_channel/client_channel_channelz.h",
        "src/core/ext/filters/client_channel/client_channel_factory.h",
        "src/core/ext/filters/client_channel/config_selector.h",
        "src/core/ext/filters/client_channel/connector.h",
        "src/core/ext/filters/client_channel/dynamic_filters.h",
        "src/core/ext/filters/client_channel/global_subchannel_pool.h",
        "src/core/ext/filters/client_channel/health/health_check_client.h",
        "src/core/ext/filters/client_channel/http_connect_handshaker.h",
        "src/core/ext/filters/client_channel/http_proxy.h",
        "src/core/ext/filters/client_channel/lb_policy.h",
        "src/core/ext/filters/client_channel/lb_policy/child_policy_handler.h",
        "src/core/ext/filters/client_channel/lb_policy_factory.h",
        "src/core/ext/filters/client_channel/lb_policy_registry.h",
        "src/core/ext/filters/client_channel/local_subchannel_pool.h",
        "src/core/ext/filters/client_channel/proxy_mapper.h",
        "src/core/ext/filters/client_channel/proxy_mapper_registry.h",
        "src/core/ext/filters/client_channel/resolver.h",
        "src/core/ext/filters/client_channel/resolver_factory.h",
        "src/core/ext/filters/client_channel/resolver_registry.h",
        "src/core/ext/filters/client_channel/resolver_result_parsing.h",
        "src/core/ext/filters/client_channel/retry_filter.h",
        "src/core/ext/filters/client_channel/retry_service_config.h",
        "src/core/ext/filters/client_channel/retry_throttle.h",
        "src/core/ext/filters/client_channel/server_address.h",
        "src/core/ext/filters/client_channel/service_config.h",
        "src/core/ext/filters/client_channel/service_config_call_data.h",
        "src/core/ext/filters/client_channel/service_config_parser.h",
        "src/core/ext/filters/client_channel/subchannel.h",
        "src/core/ext/filters/client_channel/subchannel_interface.h",
        "src/core/ext/filters/client_channel/subchannel_pool_interface.h",
    ],
    external_deps = [
        "absl/container:inlined_vector",
        "absl/strings",
        "absl/strings:str_format",
        "absl/types:optional",
        "absl/status:statusor",
        "upb_lib",
    ],
    language = "c++",
    visibility = ["@grpc:client_channel"],
    deps = [
        "debug_location",
        "gpr_base",
        "grpc_base_c",
        "grpc_client_authority_filter",
        "grpc_deadline_filter",
        "grpc_health_upb",
        "grpc_trace",
        "orphanable",
        "ref_counted",
        "ref_counted_ptr",
        "udpa_orca_upb",
    ],
)

grpc_cc_library(
    name = "grpc_client_idle_filter",
    srcs = [
        "src/core/ext/filters/client_idle/client_idle_filter.cc",
    ],
    language = "c++",
    deps = [
        "gpr_base",
        "grpc_base_c",
    ],
)

grpc_cc_library(
    name = "grpc_max_age_filter",
    srcs = [
        "src/core/ext/filters/max_age/max_age_filter.cc",
    ],
    hdrs = [
        "src/core/ext/filters/max_age/max_age_filter.h",
    ],
    language = "c++",
    deps = [
        "gpr_base",
        "grpc_base_c",
    ],
)

grpc_cc_library(
    name = "grpc_deadline_filter",
    srcs = [
        "src/core/ext/filters/deadline/deadline_filter.cc",
    ],
    hdrs = [
        "src/core/ext/filters/deadline/deadline_filter.h",
    ],
    language = "c++",
    deps = [
        "gpr_base",
        "grpc_base_c",
    ],
)

grpc_cc_library(
    name = "grpc_client_authority_filter",
    srcs = [
        "src/core/ext/filters/http/client_authority_filter.cc",
    ],
    hdrs = [
        "src/core/ext/filters/http/client_authority_filter.h",
    ],
    language = "c++",
    deps = [
        "gpr_base",
        "grpc_base_c",
    ],
)

grpc_cc_library(
    name = "grpc_message_size_filter",
    srcs = [
        "src/core/ext/filters/message_size/message_size_filter.cc",
    ],
    hdrs = [
        "src/core/ext/filters/message_size/message_size_filter.h",
    ],
    external_deps = ["absl/strings:str_format"],
    language = "c++",
    deps = [
        "gpr_base",
        "grpc_base_c",
        "grpc_client_channel",
        "grpc_codegen",
        "ref_counted",
        "ref_counted_ptr",
    ],
)

grpc_cc_library(
    name = "grpc_fault_injection_filter",
    srcs = [
        "src/core/ext/filters/fault_injection/fault_injection_filter.cc",
        "src/core/ext/filters/fault_injection/service_config_parser.cc",
    ],
    hdrs = [
        "src/core/ext/filters/fault_injection/fault_injection_filter.h",
        "src/core/ext/filters/fault_injection/service_config_parser.h",
    ],
    external_deps = ["absl/strings"],
    language = "c++",
    deps = [
        "gpr_base",
        "grpc_base_c",
        "grpc_client_channel",
    ],
)

grpc_cc_library(
    name = "grpc_http_filters",
    srcs = [
        "src/core/ext/filters/http/client/http_client_filter.cc",
        "src/core/ext/filters/http/http_filters_plugin.cc",
        "src/core/ext/filters/http/message_compress/message_compress_filter.cc",
        "src/core/ext/filters/http/message_compress/message_decompress_filter.cc",
        "src/core/ext/filters/http/server/http_server_filter.cc",
    ],
    hdrs = [
        "src/core/ext/filters/http/client/http_client_filter.h",
        "src/core/ext/filters/http/message_compress/message_compress_filter.h",
        "src/core/ext/filters/http/message_compress/message_decompress_filter.h",
        "src/core/ext/filters/http/server/http_server_filter.h",
    ],
    external_deps = [
        "absl/strings:str_format",
        "absl/strings",
        "absl/types:optional",
    ],
    language = "c++",
    deps = [
        "gpr_base",
        "grpc_base_c",
        "grpc_message_size_filter",
    ],
)

grpc_cc_library(
    name = "grpc_workaround_cronet_compression_filter",
    srcs = [
        "src/core/ext/filters/workarounds/workaround_cronet_compression_filter.cc",
    ],
    hdrs = [
        "src/core/ext/filters/workarounds/workaround_cronet_compression_filter.h",
    ],
    language = "c++",
    deps = [
        "gpr_base",
        "grpc_base_c",
        "grpc_server_backward_compatibility",
    ],
)

grpc_cc_library(
    name = "grpc_codegen",
    language = "c++",
    public_hdrs = [
        "include/grpc/impl/codegen/byte_buffer.h",
        "include/grpc/impl/codegen/byte_buffer_reader.h",
        "include/grpc/impl/codegen/compression_types.h",
        "include/grpc/impl/codegen/connectivity_state.h",
        "include/grpc/impl/codegen/grpc_types.h",
        "include/grpc/impl/codegen/propagation_bits.h",
        "include/grpc/impl/codegen/status.h",
        "include/grpc/impl/codegen/slice.h",
    ],
    visibility = ["@grpc:public"],
    deps = [
        "gpr_codegen",
    ],
)

grpc_cc_library(
    name = "grpc_grpclb_balancer_addresses",
    srcs = [
        "src/core/ext/filters/client_channel/lb_policy/grpclb/grpclb_balancer_addresses.cc",
    ],
    hdrs = [
        "src/core/ext/filters/client_channel/lb_policy/grpclb/grpclb_balancer_addresses.h",
    ],
    language = "c++",
    visibility = ["@grpc:grpclb"],
    deps = [
        "gpr_base",
        "grpc_base_c",
        "grpc_client_channel",
    ],
)

grpc_cc_library(
    name = "grpc_lb_policy_grpclb",
    srcs = [
        "src/core/ext/filters/client_channel/lb_policy/grpclb/client_load_reporting_filter.cc",
        "src/core/ext/filters/client_channel/lb_policy/grpclb/grpclb.cc",
        "src/core/ext/filters/client_channel/lb_policy/grpclb/grpclb_channel.cc",
        "src/core/ext/filters/client_channel/lb_policy/grpclb/grpclb_client_stats.cc",
        "src/core/ext/filters/client_channel/lb_policy/grpclb/load_balancer_api.cc",
    ],
    hdrs = [
        "src/core/ext/filters/client_channel/lb_policy/grpclb/client_load_reporting_filter.h",
        "src/core/ext/filters/client_channel/lb_policy/grpclb/grpclb.h",
        "src/core/ext/filters/client_channel/lb_policy/grpclb/grpclb_channel.h",
        "src/core/ext/filters/client_channel/lb_policy/grpclb/grpclb_client_stats.h",
        "src/core/ext/filters/client_channel/lb_policy/grpclb/load_balancer_api.h",
    ],
    external_deps = [
        "absl/memory",
        "absl/container:inlined_vector",
        "absl/strings",
        "absl/strings:str_format",
        "upb_lib",
    ],
    language = "c++",
    deps = [
        "google_api_upb",
        "gpr_base",
        "grpc_base_c",
        "grpc_client_channel",
        "grpc_grpclb_balancer_addresses",
        "grpc_lb_upb",
        "grpc_resolver_fake",
        "grpc_transport_chttp2_client_insecure",
        "orphanable",
        "ref_counted_ptr",
    ],
)

grpc_cc_library(
    name = "grpc_lb_policy_grpclb_secure",
    srcs = [
        "src/core/ext/filters/client_channel/lb_policy/grpclb/client_load_reporting_filter.cc",
        "src/core/ext/filters/client_channel/lb_policy/grpclb/grpclb.cc",
        "src/core/ext/filters/client_channel/lb_policy/grpclb/grpclb_channel_secure.cc",
        "src/core/ext/filters/client_channel/lb_policy/grpclb/grpclb_client_stats.cc",
        "src/core/ext/filters/client_channel/lb_policy/grpclb/load_balancer_api.cc",
    ],
    hdrs = [
        "src/core/ext/filters/client_channel/lb_policy/grpclb/client_load_reporting_filter.h",
        "src/core/ext/filters/client_channel/lb_policy/grpclb/grpclb.h",
        "src/core/ext/filters/client_channel/lb_policy/grpclb/grpclb_channel.h",
        "src/core/ext/filters/client_channel/lb_policy/grpclb/grpclb_client_stats.h",
        "src/core/ext/filters/client_channel/lb_policy/grpclb/load_balancer_api.h",
    ],
    external_deps = [
        "absl/memory",
        "absl/container:inlined_vector",
        "absl/strings",
        "absl/strings:str_format",
        "upb_lib",
    ],
    language = "c++",
    deps = [
        "google_api_upb",
        "gpr_base",
        "grpc_base_c",
        "grpc_client_channel",
        "grpc_grpclb_balancer_addresses",
        "grpc_lb_upb",
        "grpc_resolver_fake",
        "grpc_secure",
        "grpc_transport_chttp2_client_secure",
        "orphanable",
        "ref_counted_ptr",
    ],
)

grpc_cc_library(
    name = "grpc_xds_client",
    srcs = [
        "src/core/ext/xds/certificate_provider_registry.cc",
        "src/core/ext/xds/certificate_provider_store.cc",
        "src/core/ext/xds/file_watcher_certificate_provider_factory.cc",
        "src/core/ext/xds/xds_api.cc",
        "src/core/ext/xds/xds_bootstrap.cc",
        "src/core/ext/xds/xds_certificate_provider.cc",
        "src/core/ext/xds/xds_client.cc",
        "src/core/ext/xds/xds_client_stats.cc",
        "src/core/ext/xds/xds_http_fault_filter.cc",
        "src/core/ext/xds/xds_http_filters.cc",
        "src/core/lib/security/credentials/xds/xds_credentials.cc",
    ],
    hdrs = [
        "src/core/ext/xds/certificate_provider_factory.h",
        "src/core/ext/xds/certificate_provider_registry.h",
        "src/core/ext/xds/certificate_provider_store.h",
        "src/core/ext/xds/file_watcher_certificate_provider_factory.h",
        "src/core/ext/xds/xds_api.h",
        "src/core/ext/xds/xds_bootstrap.h",
        "src/core/ext/xds/xds_certificate_provider.h",
        "src/core/ext/xds/xds_channel_args.h",
        "src/core/ext/xds/xds_client.h",
        "src/core/ext/xds/xds_client_stats.h",
        "src/core/ext/xds/xds_http_fault_filter.h",
        "src/core/ext/xds/xds_http_filters.h",
        "src/core/lib/security/credentials/xds/xds_credentials.h",
    ],
    external_deps = [
        "absl/functional:bind_front",
        "absl/status:statusor",
        "absl/strings",
        "absl/strings:str_format",
        "absl/container:inlined_vector",
        "upb_lib",
        "upb_textformat_lib",
        "upb_json_lib",
        "re2",
        "upb_reflection",
    ],
    language = "c++",
    deps = [
        "envoy_ads_upb",
        "envoy_ads_upbdefs",
        "envoy_core_upb",
        "envoy_core_upbdefs",
        "envoy_type_upb",
        "google_api_upb",
        "gpr_base",
        "gpr_codegen",
        "grpc_base_c",
        "grpc_client_channel",
        "grpc_codegen",
        "grpc_fault_injection_filter",
        "grpc_lb_xds_channel_args",
        "grpc_matchers",
        "grpc_secure",
        "grpc_transport_chttp2_client_secure",
        "orphanable",
        "ref_counted_ptr",
        "udpa_type_upb",
        "udpa_type_upbdefs",
    ],
)

grpc_cc_library(
    name = "grpc_xds_server_config_fetcher",
    srcs = [
        "src/core/ext/xds/xds_server_config_fetcher.cc",
    ],
    external_deps = [
        "absl/strings",
    ],
    language = "c++",
    deps = [
        "gpr_base",
        "grpc_base_c",
        "grpc_xds_client",
    ],
)

grpc_cc_library(
    name = "grpc_google_mesh_ca_certificate_provider_factory",
    srcs = [
        "src/core/ext/xds/google_mesh_ca_certificate_provider_factory.cc",
    ],
    hdrs = [
        "src/core/ext/xds/google_mesh_ca_certificate_provider_factory.h",
    ],
    external_deps = [
        "absl/strings",
    ],
    language = "c++",
    deps = [
        "gpr_base",
        "grpc_base_c",
        "grpc_xds_client",
    ],
)

grpc_cc_library(
    name = "grpc_lb_policy_cds",
    srcs = [
        "src/core/ext/filters/client_channel/lb_policy/xds/cds.cc",
    ],
    external_deps = [
        "absl/strings",
    ],
    language = "c++",
    deps = [
        "gpr_base",
        "grpc_base_c",
        "grpc_client_channel",
        "grpc_xds_client",
        "orphanable",
        "ref_counted_ptr",
    ],
)

grpc_cc_library(
    name = "grpc_lb_xds_channel_args",
    hdrs = [
        "src/core/ext/filters/client_channel/lb_policy/xds/xds_channel_args.h",
    ],
    language = "c++",
)

grpc_cc_library(
    name = "grpc_lb_xds_common",
    hdrs = [
        "src/core/ext/filters/client_channel/lb_policy/xds/xds.h",
    ],
    language = "c++",
    deps = [
        "gpr_base",
        "grpc_base_c",
        "grpc_client_channel",
        "grpc_xds_client",
    ],
)

grpc_cc_library(
    name = "grpc_lb_policy_xds_cluster_resolver",
    srcs = [
        "src/core/ext/filters/client_channel/lb_policy/xds/xds_cluster_resolver.cc",
    ],
    external_deps = [
        "absl/strings",
        "absl/types:optional",
    ],
    language = "c++",
    deps = [
        "gpr_base",
        "grpc_base_c",
        "grpc_client_channel",
        "grpc_lb_address_filtering",
        "grpc_lb_policy_ring_hash",
        "grpc_lb_xds_channel_args",
        "grpc_lb_xds_common",
        "grpc_resolver_fake",
        "grpc_xds_client",
        "orphanable",
        "ref_counted_ptr",
    ],
)

grpc_cc_library(
    name = "grpc_lb_policy_xds_cluster_impl",
    srcs = [
        "src/core/ext/filters/client_channel/lb_policy/xds/xds_cluster_impl.cc",
    ],
    external_deps = [
        "absl/strings",
    ],
    language = "c++",
    deps = [
        "gpr_base",
        "grpc_base_c",
        "grpc_client_channel",
        "grpc_lb_xds_channel_args",
        "grpc_lb_xds_common",
        "grpc_xds_client",
        "orphanable",
        "ref_counted_ptr",
    ],
)

grpc_cc_library(
    name = "grpc_lb_policy_xds_cluster_manager",
    srcs = [
        "src/core/ext/filters/client_channel/lb_policy/xds/xds_cluster_manager.cc",
    ],
    external_deps = [
        "absl/strings",
        "absl/status",
    ],
    language = "c++",
    deps = [
        "gpr_base",
        "grpc_base_c",
        "grpc_client_channel",
        "grpc_resolver_xds_header",
        "orphanable",
        "ref_counted",
        "ref_counted_ptr",
    ],
)

grpc_cc_library(
    name = "grpc_lb_address_filtering",
    srcs = [
        "src/core/ext/filters/client_channel/lb_policy/address_filtering.cc",
    ],
    hdrs = [
        "src/core/ext/filters/client_channel/lb_policy/address_filtering.h",
    ],
    external_deps = [
        "absl/strings",
    ],
    language = "c++",
    deps = [
        "gpr_base",
        "grpc_base_c",
        "grpc_client_channel",
    ],
)

grpc_cc_library(
    name = "grpc_lb_subchannel_list",
    hdrs = [
        "src/core/ext/filters/client_channel/lb_policy/subchannel_list.h",
    ],
    language = "c++",
    deps = [
        "gpr_base",
        "grpc_base_c",
        "grpc_client_channel",
    ],
)

grpc_cc_library(
    name = "grpc_lb_policy_pick_first",
    srcs = [
        "src/core/ext/filters/client_channel/lb_policy/pick_first/pick_first.cc",
    ],
    language = "c++",
    deps = [
        "gpr_base",
        "grpc_base_c",
        "grpc_client_channel",
        "grpc_lb_subchannel_list",
    ],
)

grpc_cc_library(
    name = "grpc_lb_policy_ring_hash",
    srcs = [
        "src/core/ext/filters/client_channel/lb_policy/ring_hash/ring_hash.cc",
    ],
    hdrs = [
        "src/core/ext/filters/client_channel/lb_policy/ring_hash/ring_hash.h",
    ],
    external_deps = [
        "absl/strings",
        "xxhash",
    ],
    language = "c++",
    deps = [
        "gpr_base",
        "grpc_base_c",
        "grpc_client_channel",
        "grpc_lb_subchannel_list",
        "grpc_trace",
        "ref_counted_ptr",
    ],
)

grpc_cc_library(
    name = "grpc_lb_policy_round_robin",
    srcs = [
        "src/core/ext/filters/client_channel/lb_policy/round_robin/round_robin.cc",
    ],
    language = "c++",
    deps = [
        "gpr_base",
        "grpc_base_c",
        "grpc_client_channel",
        "grpc_lb_subchannel_list",
        "grpc_trace",
        "ref_counted_ptr",
    ],
)

grpc_cc_library(
    name = "grpc_lb_policy_priority",
    srcs = [
        "src/core/ext/filters/client_channel/lb_policy/priority/priority.cc",
    ],
    external_deps = [
        "absl/strings",
        "absl/strings:str_format",
    ],
    language = "c++",
    deps = [
        "gpr_base",
        "grpc_base_c",
        "grpc_client_channel",
        "grpc_lb_address_filtering",
        "orphanable",
        "ref_counted_ptr",
    ],
)

grpc_cc_library(
    name = "grpc_lb_policy_weighted_target",
    srcs = [
        "src/core/ext/filters/client_channel/lb_policy/weighted_target/weighted_target.cc",
    ],
    external_deps = [
        "absl/container:inlined_vector",
        "absl/strings",
    ],
    language = "c++",
    deps = [
        "gpr_base",
        "grpc_base_c",
        "grpc_client_channel",
        "grpc_lb_address_filtering",
        "orphanable",
        "ref_counted_ptr",
    ],
)

grpc_cc_library(
    name = "lb_server_load_reporting_filter",
    srcs = [
        "src/core/ext/filters/load_reporting/server_load_reporting_filter.cc",
    ],
    hdrs = [
        "src/core/ext/filters/load_reporting/registered_opencensus_objects.h",
        "src/core/ext/filters/load_reporting/server_load_reporting_filter.h",
        "src/cpp/server/load_reporter/constants.h",
    ],
    external_deps = [
        "absl/strings",
        "absl/strings:str_format",
        "opencensus-stats",
    ],
    language = "c++",
    deps = [
        "gpr",
        "grpc++_base",
        "grpc_base_c",
        "grpc_secure",
    ],
    alwayslink = 1,
)

grpc_cc_library(
    name = "lb_load_data_store",
    srcs = [
        "src/cpp/server/load_reporter/load_data_store.cc",
    ],
    hdrs = [
        "src/cpp/server/load_reporter/constants.h",
        "src/cpp/server/load_reporter/load_data_store.h",
    ],
    language = "c++",
    deps = [
        "gpr",
        "gpr_codegen",
        "grpc++",
        "grpc_base_c",
    ],
)

grpc_cc_library(
    name = "lb_server_load_reporting_service_server_builder_plugin",
    srcs = [
        "src/cpp/server/load_reporter/load_reporting_service_server_builder_plugin.cc",
    ],
    hdrs = [
        "src/cpp/server/load_reporter/load_reporting_service_server_builder_plugin.h",
    ],
    language = "c++",
    deps = [
        "gpr",
        "grpc++",
        "lb_load_reporter_service",
    ],
)

grpc_cc_library(
    name = "grpcpp_server_load_reporting",
    srcs = [
        "src/cpp/server/load_reporter/load_reporting_service_server_builder_option.cc",
        "src/cpp/server/load_reporter/util.cc",
    ],
    language = "c++",
    public_hdrs = [
        "include/grpcpp/ext/server_load_reporting.h",
    ],
    deps = [
        "gpr",
        "gpr_codegen",
        "lb_server_load_reporting_filter",
        "lb_server_load_reporting_service_server_builder_plugin",
    ],
)

grpc_cc_library(
    name = "lb_load_reporter_service",
    srcs = [
        "src/cpp/server/load_reporter/load_reporter_async_service_impl.cc",
    ],
    hdrs = [
        "src/cpp/server/load_reporter/load_reporter_async_service_impl.h",
    ],
    external_deps = ["absl/memory"],
    language = "c++",
    deps = [
        "gpr",
        "lb_load_reporter",
    ],
)

grpc_cc_library(
    name = "lb_get_cpu_stats",
    srcs = [
        "src/cpp/server/load_reporter/get_cpu_stats_linux.cc",
        "src/cpp/server/load_reporter/get_cpu_stats_macos.cc",
        "src/cpp/server/load_reporter/get_cpu_stats_unsupported.cc",
        "src/cpp/server/load_reporter/get_cpu_stats_windows.cc",
    ],
    hdrs = [
        "src/cpp/server/load_reporter/get_cpu_stats.h",
    ],
    language = "c++",
    deps = [
        "gpr_base",
        "grpc++",
    ],
)

grpc_cc_library(
    name = "lb_load_reporter",
    srcs = [
        "src/cpp/server/load_reporter/load_reporter.cc",
    ],
    hdrs = [
        "src/cpp/server/load_reporter/constants.h",
        "src/cpp/server/load_reporter/load_reporter.h",
    ],
    external_deps = [
        "opencensus-stats",
        "opencensus-tags",
    ],
    language = "c++",
    deps = [
        "gpr",
        "gpr_codegen",
        "lb_get_cpu_stats",
        "lb_load_data_store",
        "//src/proto/grpc/lb/v1:load_reporter_proto",
    ],
)

grpc_cc_library(
    name = "grpc_resolver_dns_selection",
    srcs = [
        "src/core/ext/filters/client_channel/resolver/dns/dns_resolver_selection.cc",
    ],
    hdrs = [
        "src/core/ext/filters/client_channel/resolver/dns/dns_resolver_selection.h",
    ],
    language = "c++",
    deps = [
        "gpr_base",
        "grpc_base_c",
    ],
)

grpc_cc_library(
    name = "grpc_resolver_dns_native",
    srcs = [
        "src/core/ext/filters/client_channel/resolver/dns/native/dns_resolver.cc",
    ],
    external_deps = [
        "absl/strings",
    ],
    language = "c++",
    deps = [
        "gpr_base",
        "grpc_base_c",
        "grpc_client_channel",
        "grpc_resolver_dns_selection",
    ],
)

grpc_cc_library(
    name = "grpc_resolver_dns_ares",
    srcs = [
        "src/core/ext/filters/client_channel/resolver/dns/c_ares/dns_resolver_ares.cc",
        "src/core/ext/filters/client_channel/resolver/dns/c_ares/grpc_ares_ev_driver_event_engine.cc",
        "src/core/ext/filters/client_channel/resolver/dns/c_ares/grpc_ares_ev_driver_libuv.cc",
        "src/core/ext/filters/client_channel/resolver/dns/c_ares/grpc_ares_ev_driver_posix.cc",
        "src/core/ext/filters/client_channel/resolver/dns/c_ares/grpc_ares_ev_driver_windows.cc",
        "src/core/ext/filters/client_channel/resolver/dns/c_ares/grpc_ares_wrapper.cc",
        "src/core/ext/filters/client_channel/resolver/dns/c_ares/grpc_ares_wrapper_event_engine.cc",
        "src/core/ext/filters/client_channel/resolver/dns/c_ares/grpc_ares_wrapper_libuv.cc",
        "src/core/ext/filters/client_channel/resolver/dns/c_ares/grpc_ares_wrapper_posix.cc",
        "src/core/ext/filters/client_channel/resolver/dns/c_ares/grpc_ares_wrapper_windows.cc",
    ],
    hdrs = [
        "src/core/ext/filters/client_channel/resolver/dns/c_ares/grpc_ares_ev_driver.h",
        "src/core/ext/filters/client_channel/resolver/dns/c_ares/grpc_ares_wrapper.h",
    ],
    external_deps = [
        "absl/strings",
        "absl/strings:str_format",
        "absl/container:inlined_vector",
        "address_sorting",
        "cares",
    ],
    language = "c++",
    deps = [
        "gpr_base",
        "grpc_base_c",
        "grpc_client_channel",
        "grpc_grpclb_balancer_addresses",
        "grpc_resolver_dns_selection",
    ],
)

grpc_cc_library(
    name = "grpc_resolver_sockaddr",
    srcs = [
        "src/core/ext/filters/client_channel/resolver/sockaddr/sockaddr_resolver.cc",
    ],
    external_deps = [
        "absl/strings",
    ],
    language = "c++",
    deps = [
        "gpr_base",
        "grpc_base_c",
        "grpc_client_channel",
    ],
)

grpc_cc_library(
    name = "grpc_resolver_fake",
    srcs = ["src/core/ext/filters/client_channel/resolver/fake/fake_resolver.cc"],
    hdrs = ["src/core/ext/filters/client_channel/resolver/fake/fake_resolver.h"],
    language = "c++",
    visibility = [
        "//test:__subpackages__",
        "@grpc:grpc_resolver_fake",
    ],
    deps = [
        "gpr_base",
        "grpc_base_c",
        "grpc_client_channel",
    ],
)

grpc_cc_library(
    name = "grpc_resolver_xds_header",
    hdrs = [
        "src/core/ext/filters/client_channel/resolver/xds/xds_resolver.h",
    ],
    language = "c++",
)

grpc_cc_library(
    name = "grpc_resolver_xds",
    srcs = [
        "src/core/ext/filters/client_channel/resolver/xds/xds_resolver.cc",
    ],
    external_deps = [
        "xxhash",
        "re2",
        "absl/strings",
    ],
    language = "c++",
    deps = [
        "gpr_base",
        "grpc_base_c",
        "grpc_client_channel",
        "grpc_lb_policy_ring_hash",
        "grpc_xds_client",
    ],
)

grpc_cc_library(
    name = "grpc_resolver_c2p",
    srcs = [
        "src/core/ext/filters/client_channel/resolver/google_c2p/google_c2p_resolver.cc",
    ],
    language = "c++",
    deps = [
        "alts_util",
        "gpr_base",
        "grpc_base_c",
        "grpc_client_channel",
        "grpc_xds_client",
    ],
)

grpc_cc_library(
    name = "grpc_secure",
    srcs = [
        "src/core/lib/http/httpcli_security_connector.cc",
        "src/core/lib/security/authorization/authorization_policy_provider_vtable.cc",
        "src/core/lib/security/authorization/evaluate_args.cc",
        "src/core/lib/security/context/security_context.cc",
        "src/core/lib/security/credentials/alts/alts_credentials.cc",
        "src/core/lib/security/credentials/composite/composite_credentials.cc",
        "src/core/lib/security/credentials/credentials.cc",
        "src/core/lib/security/credentials/credentials_metadata.cc",
        "src/core/lib/security/credentials/external/aws_external_account_credentials.cc",
        "src/core/lib/security/credentials/external/aws_request_signer.cc",
        "src/core/lib/security/credentials/external/external_account_credentials.cc",
        "src/core/lib/security/credentials/external/file_external_account_credentials.cc",
        "src/core/lib/security/credentials/external/url_external_account_credentials.cc",
        "src/core/lib/security/credentials/fake/fake_credentials.cc",
        "src/core/lib/security/credentials/google_default/credentials_generic.cc",
        "src/core/lib/security/credentials/google_default/google_default_credentials.cc",
        "src/core/lib/security/credentials/iam/iam_credentials.cc",
        "src/core/lib/security/credentials/insecure/insecure_credentials.cc",
        "src/core/lib/security/credentials/jwt/json_token.cc",
        "src/core/lib/security/credentials/jwt/jwt_credentials.cc",
        "src/core/lib/security/credentials/jwt/jwt_verifier.cc",
        "src/core/lib/security/credentials/local/local_credentials.cc",
        "src/core/lib/security/credentials/oauth2/oauth2_credentials.cc",
        "src/core/lib/security/credentials/plugin/plugin_credentials.cc",
        "src/core/lib/security/credentials/ssl/ssl_credentials.cc",
        "src/core/lib/security/credentials/tls/grpc_tls_certificate_distributor.cc",
        "src/core/lib/security/credentials/tls/grpc_tls_certificate_provider.cc",
        "src/core/lib/security/credentials/tls/grpc_tls_credentials_options.cc",
        "src/core/lib/security/credentials/tls/tls_credentials.cc",
        "src/core/lib/security/credentials/tls/tls_utils.cc",
        "src/core/lib/security/security_connector/alts/alts_security_connector.cc",
        "src/core/lib/security/security_connector/fake/fake_security_connector.cc",
        "src/core/lib/security/security_connector/insecure/insecure_security_connector.cc",
        "src/core/lib/security/security_connector/load_system_roots_fallback.cc",
        "src/core/lib/security/security_connector/load_system_roots_linux.cc",
        "src/core/lib/security/security_connector/local/local_security_connector.cc",
        "src/core/lib/security/security_connector/security_connector.cc",
        "src/core/lib/security/security_connector/ssl/ssl_security_connector.cc",
        "src/core/lib/security/security_connector/ssl_utils.cc",
        "src/core/lib/security/security_connector/ssl_utils_config.cc",
        "src/core/lib/security/security_connector/tls/tls_security_connector.cc",
        "src/core/lib/security/transport/client_auth_filter.cc",
        "src/core/lib/security/transport/secure_endpoint.cc",
        "src/core/lib/security/transport/security_handshaker.cc",
        "src/core/lib/security/transport/server_auth_filter.cc",
        "src/core/lib/security/transport/tsi_error.cc",
        "src/core/lib/security/util/json_util.cc",
        "src/core/lib/surface/init_secure.cc",
    ],
    hdrs = [
        "src/core/ext/filters/client_channel/lb_policy/grpclb/grpclb.h",
        "src/core/ext/xds/xds_channel_args.h",
        "src/core/lib/security/authorization/authorization_engine.h",
        "src/core/lib/security/authorization/authorization_policy_provider.h",
        "src/core/lib/security/authorization/evaluate_args.h",
        "src/core/lib/security/context/security_context.h",
        "src/core/lib/security/credentials/alts/alts_credentials.h",
        "src/core/lib/security/credentials/composite/composite_credentials.h",
        "src/core/lib/security/credentials/credentials.h",
        "src/core/lib/security/credentials/external/aws_external_account_credentials.h",
        "src/core/lib/security/credentials/external/aws_request_signer.h",
        "src/core/lib/security/credentials/external/external_account_credentials.h",
        "src/core/lib/security/credentials/external/file_external_account_credentials.h",
        "src/core/lib/security/credentials/external/url_external_account_credentials.h",
        "src/core/lib/security/credentials/fake/fake_credentials.h",
        "src/core/lib/security/credentials/google_default/google_default_credentials.h",
        "src/core/lib/security/credentials/iam/iam_credentials.h",
        "src/core/lib/security/credentials/jwt/json_token.h",
        "src/core/lib/security/credentials/jwt/jwt_credentials.h",
        "src/core/lib/security/credentials/jwt/jwt_verifier.h",
        "src/core/lib/security/credentials/local/local_credentials.h",
        "src/core/lib/security/credentials/oauth2/oauth2_credentials.h",
        "src/core/lib/security/credentials/plugin/plugin_credentials.h",
        "src/core/lib/security/credentials/ssl/ssl_credentials.h",
        "src/core/lib/security/credentials/tls/grpc_tls_certificate_distributor.h",
        "src/core/lib/security/credentials/tls/grpc_tls_certificate_provider.h",
        "src/core/lib/security/credentials/tls/grpc_tls_credentials_options.h",
        "src/core/lib/security/credentials/tls/tls_credentials.h",
        "src/core/lib/security/credentials/tls/tls_utils.h",
        "src/core/lib/security/security_connector/alts/alts_security_connector.h",
        "src/core/lib/security/security_connector/fake/fake_security_connector.h",
        "src/core/lib/security/security_connector/insecure/insecure_security_connector.h",
        "src/core/lib/security/security_connector/load_system_roots.h",
        "src/core/lib/security/security_connector/load_system_roots_linux.h",
        "src/core/lib/security/security_connector/local/local_security_connector.h",
        "src/core/lib/security/security_connector/security_connector.h",
        "src/core/lib/security/security_connector/ssl/ssl_security_connector.h",
        "src/core/lib/security/security_connector/ssl_utils.h",
        "src/core/lib/security/security_connector/ssl_utils_config.h",
        "src/core/lib/security/security_connector/tls/tls_security_connector.h",
        "src/core/lib/security/transport/auth_filters.h",
        "src/core/lib/security/transport/secure_endpoint.h",
        "src/core/lib/security/transport/security_handshaker.h",
        "src/core/lib/security/transport/tsi_error.h",
        "src/core/lib/security/util/json_util.h",
    ],
    external_deps = [
        "absl/container:inlined_vector",
        "absl/strings",
        "absl/strings:str_format",
        "absl/time",
        "libcrypto",
        "libssl",
    ],
    language = "c++",
    public_hdrs = GRPC_SECURE_PUBLIC_HDRS,
    visibility = ["@grpc:public"],
    deps = [
        "alts_util",
        "gpr_base",
        "grpc_base",
        "grpc_base_c",
        "grpc_client_channel",
        "grpc_codegen",
        "grpc_lb_xds_channel_args",
        "grpc_trace",
        "grpc_transport_chttp2_alpn",
        "ref_counted",
        "ref_counted_ptr",
        "tsi",
        "tsi_interface",
    ],
)

grpc_cc_library(
    name = "grpc_mock_cel",
    hdrs = [
        "src/core/lib/security/authorization/mock_cel/activation.h",
        "src/core/lib/security/authorization/mock_cel/cel_expr_builder_factory.h",
        "src/core/lib/security/authorization/mock_cel/cel_expression.h",
        "src/core/lib/security/authorization/mock_cel/cel_value.h",
        "src/core/lib/security/authorization/mock_cel/evaluator_core.h",
        "src/core/lib/security/authorization/mock_cel/flat_expr_builder.h",
    ],
    language = "c++",
    deps = [
        "google_api_upb",
        "grpc_base_c",
    ],
)

# This target depends on RE2 and should not be linked into grpc by default for binary-size reasons.
grpc_cc_library(
    name = "grpc_matchers",
    srcs = [
        "src/core/lib/matchers/matchers.cc",
    ],
    hdrs = [
        "src/core/lib/matchers/matchers.h",
    ],
    external_deps = [
        "re2",
        "absl/memory",
        "absl/strings",
        "absl/strings:str_format",
    ],
    language = "c++",
    deps = [
        "gpr_base",
        "grpc_base_c",
    ],
)

# This target pulls in a dependency on RE2 and should not be linked into grpc by default for binary-size reasons.
grpc_cc_library(
    name = "grpc_rbac_engine",
    srcs = [
        "src/core/lib/security/authorization/grpc_authorization_engine.cc",
        "src/core/lib/security/authorization/matchers.cc",
        "src/core/lib/security/authorization/rbac_policy.cc",
    ],
    hdrs = [
        "src/core/lib/security/authorization/grpc_authorization_engine.h",
        "src/core/lib/security/authorization/matchers.h",
        "src/core/lib/security/authorization/rbac_policy.h",
    ],
    external_deps = [
        "absl/strings",
        "absl/strings:str_format",
    ],
    language = "c++",
    deps = [
        "gpr_base",
        "grpc_base_c",
        "grpc_matchers",
        "grpc_secure",
    ],
)

# This target pulls in a dependency on RE2 and should not be linked into grpc by default for binary-size reasons.
grpc_cc_library(
    name = "grpc_authorization_provider",
    srcs = [
        "src/core/lib/security/authorization/grpc_authorization_policy_provider.cc",
        "src/core/lib/security/authorization/rbac_translator.cc",
    ],
    hdrs = [
        "src/core/lib/security/authorization/grpc_authorization_policy_provider.h",
        "src/core/lib/security/authorization/rbac_translator.h",
    ],
    external_deps = [
        "absl/strings",
        "absl/strings:str_format",
    ],
    language = "c++",
    deps = [
        "gpr_base",
        "grpc_matchers",
        "grpc_rbac_engine",
        "grpc_secure",
    ],
)

# This target pulls in a dependency on RE2 and should not be linked into grpc by default for binary-size reasons.
grpc_cc_library(
    name = "grpc++_authorization_provider",
    srcs = [
        "src/cpp/server/authorization_policy_provider.cc",
    ],
    external_deps = [
        "absl/synchronization",
        "protobuf_headers",
    ],
    language = "c++",
    public_hdrs = GRPCXX_PUBLIC_HDRS + GRPC_SECURE_PUBLIC_HDRS,
    deps = [
        "gpr_base",
        "grpc++_codegen_base",
        "grpc_authorization_provider",
    ],
)

# This target pulls in a dependency on RE2 and should not be linked into grpc by default for binary-size reasons.
grpc_cc_library(
    name = "grpc_cel_engine",
    srcs = [
        "src/core/lib/security/authorization/cel_authorization_engine.cc",
    ],
    hdrs = [
        "src/core/lib/security/authorization/cel_authorization_engine.h",
    ],
    external_deps = [
        "absl/container:flat_hash_set",
        "absl/memory",
    ],
    language = "c++",
    deps = [
        "envoy_ads_upb",
        "google_api_upb",
        "gpr_base",
        "grpc_base_c",
        "grpc_mock_cel",
        "grpc_rbac_engine",
    ],
)

grpc_cc_library(
    name = "grpc_transport_chttp2",
    srcs = [
        "src/core/ext/transport/chttp2/transport/bin_decoder.cc",
        "src/core/ext/transport/chttp2/transport/bin_encoder.cc",
        "src/core/ext/transport/chttp2/transport/chttp2_plugin.cc",
        "src/core/ext/transport/chttp2/transport/chttp2_slice_allocator.cc",
        "src/core/ext/transport/chttp2/transport/chttp2_transport.cc",
        "src/core/ext/transport/chttp2/transport/context_list.cc",
        "src/core/ext/transport/chttp2/transport/flow_control.cc",
        "src/core/ext/transport/chttp2/transport/frame_data.cc",
        "src/core/ext/transport/chttp2/transport/frame_goaway.cc",
        "src/core/ext/transport/chttp2/transport/frame_ping.cc",
        "src/core/ext/transport/chttp2/transport/frame_rst_stream.cc",
        "src/core/ext/transport/chttp2/transport/frame_settings.cc",
        "src/core/ext/transport/chttp2/transport/frame_window_update.cc",
        "src/core/ext/transport/chttp2/transport/hpack_encoder.cc",
        "src/core/ext/transport/chttp2/transport/hpack_parser.cc",
        "src/core/ext/transport/chttp2/transport/hpack_table.cc",
        "src/core/ext/transport/chttp2/transport/http2_settings.cc",
        "src/core/ext/transport/chttp2/transport/huffsyms.cc",
        "src/core/ext/transport/chttp2/transport/incoming_metadata.cc",
        "src/core/ext/transport/chttp2/transport/parsing.cc",
        "src/core/ext/transport/chttp2/transport/stream_lists.cc",
        "src/core/ext/transport/chttp2/transport/stream_map.cc",
        "src/core/ext/transport/chttp2/transport/varint.cc",
        "src/core/ext/transport/chttp2/transport/writing.cc",
    ],
    hdrs = [
        "src/core/ext/transport/chttp2/transport/bin_decoder.h",
        "src/core/ext/transport/chttp2/transport/bin_encoder.h",
        "src/core/ext/transport/chttp2/transport/chttp2_slice_allocator.h",
        "src/core/ext/transport/chttp2/transport/chttp2_transport.h",
        "src/core/ext/transport/chttp2/transport/context_list.h",
        "src/core/ext/transport/chttp2/transport/flow_control.h",
        "src/core/ext/transport/chttp2/transport/frame.h",
        "src/core/ext/transport/chttp2/transport/frame_data.h",
        "src/core/ext/transport/chttp2/transport/frame_goaway.h",
        "src/core/ext/transport/chttp2/transport/frame_ping.h",
        "src/core/ext/transport/chttp2/transport/frame_rst_stream.h",
        "src/core/ext/transport/chttp2/transport/frame_settings.h",
        "src/core/ext/transport/chttp2/transport/frame_window_update.h",
        "src/core/ext/transport/chttp2/transport/hpack_encoder.h",
        "src/core/ext/transport/chttp2/transport/hpack_parser.h",
        "src/core/ext/transport/chttp2/transport/hpack_table.h",
        "src/core/ext/transport/chttp2/transport/http2_settings.h",
        "src/core/ext/transport/chttp2/transport/huffsyms.h",
        "src/core/ext/transport/chttp2/transport/incoming_metadata.h",
        "src/core/ext/transport/chttp2/transport/internal.h",
        "src/core/ext/transport/chttp2/transport/stream_map.h",
        "src/core/ext/transport/chttp2/transport/varint.h",
    ],
    external_deps = [
        "absl/base:core_headers",
        "absl/memory",
        "absl/status",
        "absl/strings",
        "absl/strings:str_format",
    ],
    language = "c++",
    visibility = ["@grpc:grpclb"],
    deps = [
        "gpr_base",
        "grpc_base_c",
        "grpc_http_filters",
        "grpc_trace",
        "grpc_transport_chttp2_alpn",
    ],
)

grpc_cc_library(
    name = "grpc_transport_chttp2_alpn",
    srcs = [
        "src/core/ext/transport/chttp2/alpn/alpn.cc",
    ],
    hdrs = [
        "src/core/ext/transport/chttp2/alpn/alpn.h",
    ],
    language = "c++",
    deps = [
        "gpr_base",
    ],
)

grpc_cc_library(
    name = "grpc_transport_chttp2_client_connector",
    srcs = [
        "src/core/ext/transport/chttp2/client/authority.cc",
        "src/core/ext/transport/chttp2/client/chttp2_connector.cc",
    ],
    hdrs = [
        "src/core/ext/transport/chttp2/client/authority.h",
        "src/core/ext/transport/chttp2/client/chttp2_connector.h",
    ],
    language = "c++",
    deps = [
        "gpr_base",
        "grpc_base_c",
        "grpc_client_channel",
        "grpc_transport_chttp2",
    ],
)

grpc_cc_library(
    name = "grpc_transport_chttp2_client_insecure",
    srcs = [
        "src/core/ext/transport/chttp2/client/insecure/channel_create.cc",
        "src/core/ext/transport/chttp2/client/insecure/channel_create_posix.cc",
    ],
    language = "c++",
    deps = [
        "gpr_base",
        "grpc_base_c",
        "grpc_client_channel",
        "grpc_transport_chttp2",
        "grpc_transport_chttp2_client_connector",
    ],
)

grpc_cc_library(
    name = "grpc_transport_chttp2_client_secure",
    srcs = [
        "src/core/ext/transport/chttp2/client/secure/secure_channel_create.cc",
    ],
    language = "c++",
    deps = [
        "gpr_base",
        "grpc_base_c",
        "grpc_client_channel",
        "grpc_secure",
        "grpc_transport_chttp2",
        "grpc_transport_chttp2_client_connector",
    ],
)

grpc_cc_library(
    name = "grpc_transport_chttp2_server",
    srcs = [
        "src/core/ext/transport/chttp2/server/chttp2_server.cc",
    ],
    hdrs = [
        "src/core/ext/transport/chttp2/server/chttp2_server.h",
    ],
    external_deps = [
        "absl/strings",
        "absl/strings:str_format",
    ],
    language = "c++",
    deps = [
        "gpr_base",
        "grpc_base_c",
        "grpc_codegen",
        "grpc_http_filters",
        "grpc_transport_chttp2",
        "ref_counted",
        "ref_counted_ptr",
    ],
)

grpc_cc_library(
    name = "grpc_transport_chttp2_server_insecure",
    srcs = [
        "src/core/ext/transport/chttp2/server/insecure/server_chttp2.cc",
        "src/core/ext/transport/chttp2/server/insecure/server_chttp2_posix.cc",
    ],
    external_deps = [
        "absl/strings",
    ],
    language = "c++",
    deps = [
        "gpr_base",
        "grpc_base_c",
        "grpc_transport_chttp2",
        "grpc_transport_chttp2_server",
    ],
)

grpc_cc_library(
    name = "grpc_transport_chttp2_server_secure",
    srcs = [
        "src/core/ext/transport/chttp2/server/secure/server_secure_chttp2.cc",
    ],
    external_deps = [
        "absl/strings",
    ],
    language = "c++",
    deps = [
        "gpr_base",
        "grpc_base_c",
        "grpc_secure",
        "grpc_transport_chttp2",
        "grpc_transport_chttp2_server",
        "ref_counted_ptr",
    ],
)

grpc_cc_library(
    name = "grpc_transport_inproc",
    srcs = [
        "src/core/ext/transport/inproc/inproc_plugin.cc",
        "src/core/ext/transport/inproc/inproc_transport.cc",
    ],
    hdrs = [
        "src/core/ext/transport/inproc/inproc_transport.h",
    ],
    language = "c++",
    deps = [
        "gpr_base",
        "grpc_base_c",
        "grpc_trace",
    ],
)

grpc_cc_library(
    name = "tsi_interface",
    srcs = [
        "src/core/tsi/transport_security.cc",
    ],
    hdrs = [
        "src/core/tsi/transport_security.h",
        "src/core/tsi/transport_security_interface.h",
    ],
    language = "c++",
    visibility = ["@grpc:tsi_interface"],
    deps = [
        "gpr",
        "grpc_trace",
    ],
)

grpc_cc_library(
    name = "alts_frame_protector",
    srcs = [
        "src/core/tsi/alts/crypt/aes_gcm.cc",
        "src/core/tsi/alts/crypt/gsec.cc",
        "src/core/tsi/alts/frame_protector/alts_counter.cc",
        "src/core/tsi/alts/frame_protector/alts_crypter.cc",
        "src/core/tsi/alts/frame_protector/alts_frame_protector.cc",
        "src/core/tsi/alts/frame_protector/alts_record_protocol_crypter_common.cc",
        "src/core/tsi/alts/frame_protector/alts_seal_privacy_integrity_crypter.cc",
        "src/core/tsi/alts/frame_protector/alts_unseal_privacy_integrity_crypter.cc",
        "src/core/tsi/alts/frame_protector/frame_handler.cc",
        "src/core/tsi/alts/zero_copy_frame_protector/alts_grpc_integrity_only_record_protocol.cc",
        "src/core/tsi/alts/zero_copy_frame_protector/alts_grpc_privacy_integrity_record_protocol.cc",
        "src/core/tsi/alts/zero_copy_frame_protector/alts_grpc_record_protocol_common.cc",
        "src/core/tsi/alts/zero_copy_frame_protector/alts_iovec_record_protocol.cc",
        "src/core/tsi/alts/zero_copy_frame_protector/alts_zero_copy_grpc_protector.cc",
    ],
    hdrs = [
        "src/core/tsi/alts/crypt/gsec.h",
        "src/core/tsi/alts/frame_protector/alts_counter.h",
        "src/core/tsi/alts/frame_protector/alts_crypter.h",
        "src/core/tsi/alts/frame_protector/alts_frame_protector.h",
        "src/core/tsi/alts/frame_protector/alts_record_protocol_crypter_common.h",
        "src/core/tsi/alts/frame_protector/frame_handler.h",
        "src/core/tsi/alts/zero_copy_frame_protector/alts_grpc_integrity_only_record_protocol.h",
        "src/core/tsi/alts/zero_copy_frame_protector/alts_grpc_privacy_integrity_record_protocol.h",
        "src/core/tsi/alts/zero_copy_frame_protector/alts_grpc_record_protocol.h",
        "src/core/tsi/alts/zero_copy_frame_protector/alts_grpc_record_protocol_common.h",
        "src/core/tsi/alts/zero_copy_frame_protector/alts_iovec_record_protocol.h",
        "src/core/tsi/alts/zero_copy_frame_protector/alts_zero_copy_grpc_protector.h",
        "src/core/tsi/transport_security_grpc.h",
    ],
    external_deps = [
        "libssl",
        "libcrypto",
    ],
    language = "c++",
    visibility = ["@grpc:alts_frame_protector"],
    deps = [
        "gpr_base",
        "grpc_base_c",
        "tsi_interface",
    ],
)

grpc_cc_library(
    name = "alts_util",
    srcs = [
        "src/core/lib/security/credentials/alts/check_gcp_environment.cc",
        "src/core/lib/security/credentials/alts/check_gcp_environment_linux.cc",
        "src/core/lib/security/credentials/alts/check_gcp_environment_no_op.cc",
        "src/core/lib/security/credentials/alts/check_gcp_environment_windows.cc",
        "src/core/lib/security/credentials/alts/grpc_alts_credentials_client_options.cc",
        "src/core/lib/security/credentials/alts/grpc_alts_credentials_options.cc",
        "src/core/lib/security/credentials/alts/grpc_alts_credentials_server_options.cc",
        "src/core/tsi/alts/handshaker/transport_security_common_api.cc",
    ],
    hdrs = [
        "src/core/lib/security/credentials/alts/check_gcp_environment.h",
        "src/core/lib/security/credentials/alts/grpc_alts_credentials_options.h",
        "src/core/tsi/alts/handshaker/transport_security_common_api.h",
    ],
    external_deps = [
        "upb_lib",
    ],
    language = "c++",
    public_hdrs = GRPC_SECURE_PUBLIC_HDRS,
    visibility = ["@grpc:tsi"],
    deps = [
        "alts_upb",
        "gpr",
        "grpc_base_c",
    ],
)

grpc_cc_library(
    name = "tsi",
    srcs = [
        "src/core/tsi/alts/handshaker/alts_handshaker_client.cc",
        "src/core/tsi/alts/handshaker/alts_shared_resource.cc",
        "src/core/tsi/alts/handshaker/alts_tsi_handshaker.cc",
        "src/core/tsi/alts/handshaker/alts_tsi_utils.cc",
        "src/core/tsi/fake_transport_security.cc",
        "src/core/tsi/local_transport_security.cc",
        "src/core/tsi/ssl/session_cache/ssl_session_boringssl.cc",
        "src/core/tsi/ssl/session_cache/ssl_session_cache.cc",
        "src/core/tsi/ssl/session_cache/ssl_session_openssl.cc",
        "src/core/tsi/ssl_transport_security.cc",
        "src/core/tsi/transport_security_grpc.cc",
    ],
    hdrs = [
        "src/core/tsi/alts/handshaker/alts_handshaker_client.h",
        "src/core/tsi/alts/handshaker/alts_shared_resource.h",
        "src/core/tsi/alts/handshaker/alts_tsi_handshaker.h",
        "src/core/tsi/alts/handshaker/alts_tsi_handshaker_private.h",
        "src/core/tsi/alts/handshaker/alts_tsi_utils.h",
        "src/core/tsi/fake_transport_security.h",
        "src/core/tsi/local_transport_security.h",
        "src/core/tsi/ssl/session_cache/ssl_session.h",
        "src/core/tsi/ssl/session_cache/ssl_session_cache.h",
        "src/core/tsi/ssl_transport_security.h",
        "src/core/tsi/ssl_types.h",
        "src/core/tsi/transport_security_grpc.h",
    ],
    external_deps = [
        "libssl",
        "libcrypto",
        "absl/strings",
        "upb_lib",
    ],
    language = "c++",
    visibility = ["@grpc:tsi"],
    deps = [
        "alts_frame_protector",
        "alts_util",
        "gpr_base",
        "grpc_base_c",
        "grpc_transport_chttp2_client_insecure",
        "tsi_interface",
    ],
)

grpc_cc_library(
    name = "grpc++_base",
    srcs = GRPCXX_SRCS,
    hdrs = GRPCXX_HDRS,
    external_deps = [
        "absl/synchronization",
        "absl/memory",
        "upb_lib",
        "protobuf_headers",
    ],
    language = "c++",
    public_hdrs = GRPCXX_PUBLIC_HDRS,
    visibility = ["@grpc:alt_grpc++_base_legacy"],
    deps = [
        "gpr_base",
        "grpc",
        "grpc++_codegen_base",
        "grpc++_codegen_base_src",
        "grpc++_internal_hdrs_only",
        "grpc_base_c",
        "grpc_client_channel",
        "grpc_codegen",
        "grpc_health_upb",
        "grpc_trace",
        "grpc_transport_inproc",
        "ref_counted",
    ],
)

grpc_cc_library(
    name = "grpc++_base_unsecure",
    srcs = GRPCXX_SRCS,
    hdrs = GRPCXX_HDRS,
    external_deps = [
        "absl/synchronization",
        "absl/memory",
        "upb_lib",
        "protobuf_headers",
    ],
    language = "c++",
    public_hdrs = GRPCXX_PUBLIC_HDRS,
    visibility = ["@grpc:alt_grpc++_base_unsecure_legacy"],
    deps = [
        "gpr_base",
        "grpc++_codegen_base",
        "grpc++_codegen_base_src",
        "grpc++_internal_hdrs_only",
        "grpc_base_c",
        "grpc_client_channel",
        "grpc_codegen",
        "grpc_health_upb",
        "grpc_trace",
        "grpc_transport_inproc",
        "grpc_unsecure",
        "ref_counted",
    ],
)

grpc_cc_library(
    name = "grpc++_codegen_base",
    language = "c++",
    public_hdrs = [
        "include/grpc++/impl/codegen/async_stream.h",
        "include/grpc++/impl/codegen/async_unary_call.h",
        "include/grpc++/impl/codegen/byte_buffer.h",
        "include/grpc++/impl/codegen/call_hook.h",
        "include/grpc++/impl/codegen/call.h",
        "include/grpc++/impl/codegen/channel_interface.h",
        "include/grpc++/impl/codegen/client_context.h",
        "include/grpc++/impl/codegen/client_unary_call.h",
        "include/grpc++/impl/codegen/completion_queue_tag.h",
        "include/grpc++/impl/codegen/completion_queue.h",
        "include/grpc++/impl/codegen/config.h",
        "include/grpc++/impl/codegen/core_codegen_interface.h",
        "include/grpc++/impl/codegen/create_auth_context.h",
        "include/grpc++/impl/codegen/grpc_library.h",
        "include/grpc++/impl/codegen/metadata_map.h",
        "include/grpc++/impl/codegen/method_handler_impl.h",
        "include/grpc++/impl/codegen/rpc_method.h",
        "include/grpc++/impl/codegen/rpc_service_method.h",
        "include/grpc++/impl/codegen/security/auth_context.h",
        "include/grpc++/impl/codegen/serialization_traits.h",
        "include/grpc++/impl/codegen/server_context.h",
        "include/grpc++/impl/codegen/server_interface.h",
        "include/grpc++/impl/codegen/service_type.h",
        "include/grpc++/impl/codegen/slice.h",
        "include/grpc++/impl/codegen/status_code_enum.h",
        "include/grpc++/impl/codegen/status.h",
        "include/grpc++/impl/codegen/string_ref.h",
        "include/grpc++/impl/codegen/stub_options.h",
        "include/grpc++/impl/codegen/sync_stream.h",
        "include/grpc++/impl/codegen/time.h",
        "include/grpcpp/impl/codegen/async_generic_service.h",
        "include/grpcpp/impl/codegen/async_stream.h",
        "include/grpcpp/impl/codegen/async_unary_call.h",
        "include/grpcpp/impl/codegen/byte_buffer.h",
        "include/grpcpp/impl/codegen/call_hook.h",
        "include/grpcpp/impl/codegen/call_op_set_interface.h",
        "include/grpcpp/impl/codegen/call_op_set.h",
        "include/grpcpp/impl/codegen/call.h",
        "include/grpcpp/impl/codegen/callback_common.h",
        "include/grpcpp/impl/codegen/channel_interface.h",
        "include/grpcpp/impl/codegen/client_callback.h",
        "include/grpcpp/impl/codegen/client_context.h",
        "include/grpcpp/impl/codegen/client_interceptor.h",
        "include/grpcpp/impl/codegen/client_unary_call.h",
        "include/grpcpp/impl/codegen/completion_queue_tag.h",
        "include/grpcpp/impl/codegen/completion_queue.h",
        "include/grpcpp/impl/codegen/config.h",
        "include/grpcpp/impl/codegen/core_codegen_interface.h",
        "include/grpcpp/impl/codegen/create_auth_context.h",
        "include/grpcpp/impl/codegen/delegating_channel.h",
        "include/grpcpp/impl/codegen/grpc_library.h",
        "include/grpcpp/impl/codegen/intercepted_channel.h",
        "include/grpcpp/impl/codegen/interceptor_common.h",
        "include/grpcpp/impl/codegen/interceptor.h",
        "include/grpcpp/impl/codegen/message_allocator.h",
        "include/grpcpp/impl/codegen/metadata_map.h",
        "include/grpcpp/impl/codegen/method_handler_impl.h",
        "include/grpcpp/impl/codegen/method_handler.h",
        "include/grpcpp/impl/codegen/rpc_method.h",
        "include/grpcpp/impl/codegen/rpc_service_method.h",
        "include/grpcpp/impl/codegen/security/auth_context.h",
        "include/grpcpp/impl/codegen/serialization_traits.h",
        "include/grpcpp/impl/codegen/server_callback_handlers.h",
        "include/grpcpp/impl/codegen/server_callback.h",
        "include/grpcpp/impl/codegen/server_context.h",
        "include/grpcpp/impl/codegen/server_interceptor.h",
        "include/grpcpp/impl/codegen/server_interface.h",
        "include/grpcpp/impl/codegen/service_type.h",
        "include/grpcpp/impl/codegen/slice.h",
        "include/grpcpp/impl/codegen/status_code_enum.h",
        "include/grpcpp/impl/codegen/status.h",
        "include/grpcpp/impl/codegen/string_ref.h",
        "include/grpcpp/impl/codegen/stub_options.h",
        "include/grpcpp/impl/codegen/sync_stream.h",
        "include/grpcpp/impl/codegen/time.h",
    ],
    visibility = ["@grpc:public"],
    deps = [
        "grpc++_internal_hdrs_only",
        "grpc_codegen",
    ],
)

grpc_cc_library(
    name = "grpc++_codegen_base_src",
    srcs = [
        "src/cpp/codegen/codegen_init.cc",
    ],
    language = "c++",
    deps = [
        "grpc++_codegen_base",
    ],
)

grpc_cc_library(
    name = "grpc++_codegen_proto",
    external_deps = [
        "protobuf_headers",
    ],
    language = "c++",
    public_hdrs = [
        "include/grpc++/impl/codegen/proto_utils.h",
        "include/grpcpp/impl/codegen/proto_buffer_reader.h",
        "include/grpcpp/impl/codegen/proto_buffer_writer.h",
        "include/grpcpp/impl/codegen/proto_utils.h",
    ],
    visibility = ["@grpc:public"],
    deps = [
        "grpc++_codegen_base",
        "grpc++_config_proto",
    ],
)

grpc_cc_library(
    name = "grpc++_config_proto",
    external_deps = [
        "protobuf_headers",
    ],
    language = "c++",
    public_hdrs = [
        "include/grpc++/impl/codegen/config_protobuf.h",
        "include/grpcpp/impl/codegen/config_protobuf.h",
    ],
    visibility = ["@grpc:public"],
)

grpc_cc_library(
    name = "grpc++_reflection",
    srcs = [
        "src/cpp/ext/proto_server_reflection.cc",
        "src/cpp/ext/proto_server_reflection_plugin.cc",
    ],
    hdrs = [
        "src/cpp/ext/proto_server_reflection.h",
    ],
    language = "c++",
    public_hdrs = [
        "include/grpc++/ext/proto_server_reflection_plugin.h",
        "include/grpcpp/ext/proto_server_reflection_plugin.h",
    ],
    visibility = ["@grpc:public"],
    deps = [
        "grpc++",
        "//src/proto/grpc/reflection/v1alpha:reflection_proto",
    ],
    alwayslink = 1,
)

grpc_cc_library(
    name = "grpcpp_channelz",
    srcs = [
        "src/cpp/server/channelz/channelz_service.cc",
        "src/cpp/server/channelz/channelz_service_plugin.cc",
    ],
    hdrs = [
        "src/cpp/server/channelz/channelz_service.h",
    ],
    language = "c++",
    public_hdrs = [
        "include/grpcpp/ext/channelz_service_plugin.h",
    ],
    deps = [
        "gpr",
        "grpc",
        "grpc++",
        "//src/proto/grpc/channelz:channelz_proto",
    ],
    alwayslink = 1,
)

grpc_cc_library(
    name = "grpcpp_csds",
    srcs = [
        "src/cpp/server/csds/csds.cc",
    ],
    hdrs = [
        "src/cpp/server/csds/csds.h",
    ],
    external_deps = ["absl/status:statusor"],
    language = "c++",
    deps = [
        "gpr",
        "grpc",
        "grpc++_codegen_base",
        "grpc++_internals",
        "//src/proto/grpc/testing/xds/v3:csds_proto",
    ],
    alwayslink = 1,
)

grpc_cc_library(
    name = "grpcpp_admin",
    srcs = [
        "src/cpp/server/admin/admin_services.cc",
    ],
    hdrs = [],
    defines = select({
        "grpc_no_xds": ["GRPC_NO_XDS"],
        "//conditions:default": [],
    }),
    external_deps = [
        "absl/memory",
    ],
    language = "c++",
    public_hdrs = [
        "include/grpcpp/ext/admin_services.h",
    ],
    select_deps = {
        "grpc_no_xds": [],
        "//conditions:default": ["//:grpcpp_csds"],
    },
    deps = [
        "gpr",
        "grpc++",
        "grpcpp_channelz",
    ],
    alwayslink = 1,
)

grpc_cc_library(
    name = "grpc++_test",
    srcs = [
        "src/cpp/client/channel_test_peer.cc",
    ],
    external_deps = [
        "gtest",
    ],
    public_hdrs = [
        "include/grpc++/test/mock_stream.h",
        "include/grpc++/test/server_context_test_spouse.h",
        "include/grpcpp/test/channel_test_peer.h",
        "include/grpcpp/test/client_context_test_peer.h",
        "include/grpcpp/test/default_reactor_test_peer.h",
        "include/grpcpp/test/mock_stream.h",
        "include/grpcpp/test/server_context_test_spouse.h",
    ],
    visibility = ["@grpc:grpc++_test"],
    deps = [
        "gpr_base",
        "grpc++",
        "grpc_base_c",
    ],
)

grpc_cc_library(
    name = "grpc_server_backward_compatibility",
    srcs = [
        "src/core/ext/filters/workarounds/workaround_utils.cc",
    ],
    hdrs = [
        "src/core/ext/filters/workarounds/workaround_utils.h",
    ],
    language = "c++",
    deps = [
        "gpr_base",
        "grpc_base_c",
    ],
)

grpc_cc_library(
    name = "grpc++_core_stats",
    srcs = [
        "src/cpp/util/core_stats.cc",
    ],
    hdrs = [
        "src/cpp/util/core_stats.h",
    ],
    language = "c++",
    deps = [
        "gpr",
        "grpc++",
        "//src/proto/grpc/core:stats_proto",
    ],
)

grpc_cc_library(
    name = "grpc_opencensus_plugin",
    srcs = [
        "src/cpp/ext/filters/census/channel_filter.cc",
        "src/cpp/ext/filters/census/client_filter.cc",
        "src/cpp/ext/filters/census/context.cc",
        "src/cpp/ext/filters/census/grpc_plugin.cc",
        "src/cpp/ext/filters/census/measures.cc",
        "src/cpp/ext/filters/census/rpc_encoding.cc",
        "src/cpp/ext/filters/census/server_filter.cc",
        "src/cpp/ext/filters/census/views.cc",
    ],
    hdrs = [
        "include/grpcpp/opencensus.h",
        "src/cpp/ext/filters/census/channel_filter.h",
        "src/cpp/ext/filters/census/client_filter.h",
        "src/cpp/ext/filters/census/context.h",
        "src/cpp/ext/filters/census/grpc_plugin.h",
        "src/cpp/ext/filters/census/measures.h",
        "src/cpp/ext/filters/census/open_census_call_tracer.h",
        "src/cpp/ext/filters/census/rpc_encoding.h",
        "src/cpp/ext/filters/census/server_filter.h",
    ],
    external_deps = [
        "absl-base",
        "absl-time",
        "absl/strings",
        "opencensus-trace",
        "opencensus-trace-context_util",
        "opencensus-trace-propagation",
        "opencensus-tags",
        "opencensus-tags-context_util",
        "opencensus-stats",
        "opencensus-context",
    ],
    language = "c++",
    visibility = ["@grpc:grpc_opencensus_plugin"],
    deps = [
        "census",
        "gpr_base",
        "grpc++",
        "grpc_base_c",
    ],
)

# Once upb code-gen issue is resolved, use the targets commented below to replace the ones using
# upb-generated files.

# grpc_upb_proto_library(
#     name = "upb_load_report",
#     deps = ["@envoy_api//envoy/api/v2/endpoint:load_report_export"],
# )
#
# grpc_upb_proto_library(
#     name = "upb_lrs",
#     deps = ["@envoy_api//envoy/service/load_stats/v2:lrs_export"],
# )
#
# grpc_upb_proto_library(
#     name = "upb_cds",
#     deps = ["@envoy_api//envoy/api/v2:cds_export"],
# )

# grpc_cc_library(
#    name = "envoy_lrs_upb",
#    external_deps = [
#        "upb_lib",
#    ],
#    language = "c++",
#    tags = ["no_windows"],
#    deps = [
#        "upb_load_report",
#        "upb_lrs",
#    ],
# )

# grpc_cc_library(
#    name = "envoy_ads_upb",
#    external_deps = [
#        "upb_lib",
#    ],
#    language = "c++",
#    tags = ["no_windows"],
#    deps = [
#        "upb_cds",
#    ],
# )

grpc_cc_library(
    name = "envoy_ads_upb",
    srcs = [
        "src/core/ext/upb-generated/envoy/admin/v3/config_dump.upb.c",
        "src/core/ext/upb-generated/envoy/config/accesslog/v3/accesslog.upb.c",
        "src/core/ext/upb-generated/envoy/config/bootstrap/v3/bootstrap.upb.c",
        "src/core/ext/upb-generated/envoy/config/cluster/v3/circuit_breaker.upb.c",
        "src/core/ext/upb-generated/envoy/config/cluster/v3/cluster.upb.c",
        "src/core/ext/upb-generated/envoy/config/cluster/v3/filter.upb.c",
        "src/core/ext/upb-generated/envoy/config/cluster/v3/outlier_detection.upb.c",
        "src/core/ext/upb-generated/envoy/config/core/v3/resolver.upb.c",
        "src/core/ext/upb-generated/envoy/config/core/v3/udp_socket_config.upb.c",
        "src/core/ext/upb-generated/envoy/config/endpoint/v3/endpoint.upb.c",
        "src/core/ext/upb-generated/envoy/config/endpoint/v3/endpoint_components.upb.c",
        "src/core/ext/upb-generated/envoy/config/endpoint/v3/load_report.upb.c",
        "src/core/ext/upb-generated/envoy/config/listener/v3/api_listener.upb.c",
        "src/core/ext/upb-generated/envoy/config/listener/v3/listener.upb.c",
        "src/core/ext/upb-generated/envoy/config/listener/v3/listener_components.upb.c",
        "src/core/ext/upb-generated/envoy/config/listener/v3/quic_config.upb.c",
        "src/core/ext/upb-generated/envoy/config/listener/v3/udp_listener_config.upb.c",
        "src/core/ext/upb-generated/envoy/config/metrics/v3/stats.upb.c",
        "src/core/ext/upb-generated/envoy/config/overload/v3/overload.upb.c",
        "src/core/ext/upb-generated/envoy/config/rbac/v3/rbac.upb.c",
        "src/core/ext/upb-generated/envoy/config/route/v3/route.upb.c",
        "src/core/ext/upb-generated/envoy/config/route/v3/route_components.upb.c",
        "src/core/ext/upb-generated/envoy/config/route/v3/scoped_route.upb.c",
        "src/core/ext/upb-generated/envoy/config/trace/v3/http_tracer.upb.c",
        "src/core/ext/upb-generated/envoy/extensions/clusters/aggregate/v3/cluster.upb.c",
        "src/core/ext/upb-generated/envoy/extensions/filters/common/fault/v3/fault.upb.c",
        "src/core/ext/upb-generated/envoy/extensions/filters/http/fault/v3/fault.upb.c",
        "src/core/ext/upb-generated/envoy/extensions/filters/http/router/v3/router.upb.c",
        "src/core/ext/upb-generated/envoy/extensions/filters/network/http_connection_manager/v3/http_connection_manager.upb.c",
        "src/core/ext/upb-generated/envoy/extensions/transport_sockets/tls/v3/cert.upb.c",
        "src/core/ext/upb-generated/envoy/extensions/transport_sockets/tls/v3/common.upb.c",
        "src/core/ext/upb-generated/envoy/extensions/transport_sockets/tls/v3/secret.upb.c",
        "src/core/ext/upb-generated/envoy/extensions/transport_sockets/tls/v3/tls.upb.c",
        "src/core/ext/upb-generated/envoy/service/cluster/v3/cds.upb.c",
        "src/core/ext/upb-generated/envoy/service/discovery/v3/ads.upb.c",
        "src/core/ext/upb-generated/envoy/service/discovery/v3/discovery.upb.c",
        "src/core/ext/upb-generated/envoy/service/endpoint/v3/eds.upb.c",
        "src/core/ext/upb-generated/envoy/service/listener/v3/lds.upb.c",
        "src/core/ext/upb-generated/envoy/service/load_stats/v3/lrs.upb.c",
        "src/core/ext/upb-generated/envoy/service/route/v3/rds.upb.c",
        "src/core/ext/upb-generated/envoy/service/route/v3/srds.upb.c",
        "src/core/ext/upb-generated/envoy/service/status/v3/csds.upb.c",
        "src/core/ext/upb-generated/envoy/type/http/v3/path_transformation.upb.c",
    ],
    hdrs = [
        "src/core/ext/upb-generated/envoy/admin/v3/config_dump.upb.h",
        "src/core/ext/upb-generated/envoy/config/accesslog/v3/accesslog.upb.h",
        "src/core/ext/upb-generated/envoy/config/bootstrap/v3/bootstrap.upb.h",
        "src/core/ext/upb-generated/envoy/config/cluster/v3/circuit_breaker.upb.h",
        "src/core/ext/upb-generated/envoy/config/cluster/v3/cluster.upb.h",
        "src/core/ext/upb-generated/envoy/config/cluster/v3/filter.upb.h",
        "src/core/ext/upb-generated/envoy/config/cluster/v3/outlier_detection.upb.h",
        "src/core/ext/upb-generated/envoy/config/core/v3/resolver.upb.h",
        "src/core/ext/upb-generated/envoy/config/core/v3/udp_socket_config.upb.h",
        "src/core/ext/upb-generated/envoy/config/endpoint/v3/endpoint.upb.h",
        "src/core/ext/upb-generated/envoy/config/endpoint/v3/endpoint_components.upb.h",
        "src/core/ext/upb-generated/envoy/config/endpoint/v3/load_report.upb.h",
        "src/core/ext/upb-generated/envoy/config/listener/v3/api_listener.upb.h",
        "src/core/ext/upb-generated/envoy/config/listener/v3/listener.upb.h",
        "src/core/ext/upb-generated/envoy/config/listener/v3/listener_components.upb.h",
        "src/core/ext/upb-generated/envoy/config/listener/v3/quic_config.upb.h",
        "src/core/ext/upb-generated/envoy/config/listener/v3/udp_listener_config.upb.h",
        "src/core/ext/upb-generated/envoy/config/metrics/v3/stats.upb.h",
        "src/core/ext/upb-generated/envoy/config/overload/v3/overload.upb.h",
        "src/core/ext/upb-generated/envoy/config/rbac/v3/rbac.upb.h",
        "src/core/ext/upb-generated/envoy/config/route/v3/route.upb.h",
        "src/core/ext/upb-generated/envoy/config/route/v3/route_components.upb.h",
        "src/core/ext/upb-generated/envoy/config/route/v3/scoped_route.upb.h",
        "src/core/ext/upb-generated/envoy/config/trace/v3/http_tracer.upb.h",
        "src/core/ext/upb-generated/envoy/extensions/clusters/aggregate/v3/cluster.upb.h",
        "src/core/ext/upb-generated/envoy/extensions/filters/common/fault/v3/fault.upb.h",
        "src/core/ext/upb-generated/envoy/extensions/filters/http/fault/v3/fault.upb.h",
        "src/core/ext/upb-generated/envoy/extensions/filters/http/router/v3/router.upb.h",
        "src/core/ext/upb-generated/envoy/extensions/filters/network/http_connection_manager/v3/http_connection_manager.upb.h",
        "src/core/ext/upb-generated/envoy/extensions/transport_sockets/tls/v3/cert.upb.h",
        "src/core/ext/upb-generated/envoy/extensions/transport_sockets/tls/v3/common.upb.h",
        "src/core/ext/upb-generated/envoy/extensions/transport_sockets/tls/v3/secret.upb.h",
        "src/core/ext/upb-generated/envoy/extensions/transport_sockets/tls/v3/tls.upb.h",
        "src/core/ext/upb-generated/envoy/service/cluster/v3/cds.upb.h",
        "src/core/ext/upb-generated/envoy/service/discovery/v3/ads.upb.h",
        "src/core/ext/upb-generated/envoy/service/discovery/v3/discovery.upb.h",
        "src/core/ext/upb-generated/envoy/service/endpoint/v3/eds.upb.h",
        "src/core/ext/upb-generated/envoy/service/listener/v3/lds.upb.h",
        "src/core/ext/upb-generated/envoy/service/load_stats/v3/lrs.upb.h",
        "src/core/ext/upb-generated/envoy/service/route/v3/rds.upb.h",
        "src/core/ext/upb-generated/envoy/service/route/v3/srds.upb.h",
        "src/core/ext/upb-generated/envoy/service/status/v3/csds.upb.h",
        "src/core/ext/upb-generated/envoy/type/http/v3/path_transformation.upb.h",
    ],
    external_deps = [
        "upb_lib",
        "upb_lib_descriptor",
        "upb_generated_code_support__only_for_generated_code_do_not_use__i_give_permission_to_break_me",
    ],
    language = "c++",
    deps = [
        "envoy_annotations_upb",
        "envoy_core_upb",
        "envoy_type_upb",
        "google_api_upb",
        "proto_gen_validate_upb",
        "udpa_annotations_upb",
        "xds_core_upb",
    ],
)

grpc_cc_library(
    name = "envoy_ads_upbdefs",
    srcs = [
        "src/core/ext/upbdefs-generated/envoy/admin/v3/config_dump.upbdefs.c",
        "src/core/ext/upbdefs-generated/envoy/config/accesslog/v3/accesslog.upbdefs.c",
        "src/core/ext/upbdefs-generated/envoy/config/bootstrap/v3/bootstrap.upbdefs.c",
        "src/core/ext/upbdefs-generated/envoy/config/cluster/v3/circuit_breaker.upbdefs.c",
        "src/core/ext/upbdefs-generated/envoy/config/cluster/v3/cluster.upbdefs.c",
        "src/core/ext/upbdefs-generated/envoy/config/cluster/v3/filter.upbdefs.c",
        "src/core/ext/upbdefs-generated/envoy/config/cluster/v3/outlier_detection.upbdefs.c",
        "src/core/ext/upbdefs-generated/envoy/config/core/v3/resolver.upbdefs.c",
        "src/core/ext/upbdefs-generated/envoy/config/core/v3/udp_socket_config.upbdefs.c",
        "src/core/ext/upbdefs-generated/envoy/config/endpoint/v3/endpoint.upbdefs.c",
        "src/core/ext/upbdefs-generated/envoy/config/endpoint/v3/endpoint_components.upbdefs.c",
        "src/core/ext/upbdefs-generated/envoy/config/endpoint/v3/load_report.upbdefs.c",
        "src/core/ext/upbdefs-generated/envoy/config/listener/v3/api_listener.upbdefs.c",
        "src/core/ext/upbdefs-generated/envoy/config/listener/v3/listener.upbdefs.c",
        "src/core/ext/upbdefs-generated/envoy/config/listener/v3/listener_components.upbdefs.c",
        "src/core/ext/upbdefs-generated/envoy/config/listener/v3/quic_config.upbdefs.c",
        "src/core/ext/upbdefs-generated/envoy/config/listener/v3/udp_listener_config.upbdefs.c",
        "src/core/ext/upbdefs-generated/envoy/config/metrics/v3/stats.upbdefs.c",
        "src/core/ext/upbdefs-generated/envoy/config/overload/v3/overload.upbdefs.c",
        "src/core/ext/upbdefs-generated/envoy/config/route/v3/route.upbdefs.c",
        "src/core/ext/upbdefs-generated/envoy/config/route/v3/route_components.upbdefs.c",
        "src/core/ext/upbdefs-generated/envoy/config/route/v3/scoped_route.upbdefs.c",
        "src/core/ext/upbdefs-generated/envoy/config/trace/v3/http_tracer.upbdefs.c",
        "src/core/ext/upbdefs-generated/envoy/extensions/clusters/aggregate/v3/cluster.upbdefs.c",
        "src/core/ext/upbdefs-generated/envoy/extensions/filters/common/fault/v3/fault.upbdefs.c",
        "src/core/ext/upbdefs-generated/envoy/extensions/filters/http/fault/v3/fault.upbdefs.c",
        "src/core/ext/upbdefs-generated/envoy/extensions/filters/http/router/v3/router.upbdefs.c",
        "src/core/ext/upbdefs-generated/envoy/extensions/filters/network/http_connection_manager/v3/http_connection_manager.upbdefs.c",
        "src/core/ext/upbdefs-generated/envoy/extensions/transport_sockets/tls/v3/cert.upbdefs.c",
        "src/core/ext/upbdefs-generated/envoy/extensions/transport_sockets/tls/v3/common.upbdefs.c",
        "src/core/ext/upbdefs-generated/envoy/extensions/transport_sockets/tls/v3/secret.upbdefs.c",
        "src/core/ext/upbdefs-generated/envoy/extensions/transport_sockets/tls/v3/tls.upbdefs.c",
        "src/core/ext/upbdefs-generated/envoy/service/cluster/v3/cds.upbdefs.c",
        "src/core/ext/upbdefs-generated/envoy/service/discovery/v3/ads.upbdefs.c",
        "src/core/ext/upbdefs-generated/envoy/service/discovery/v3/discovery.upbdefs.c",
        "src/core/ext/upbdefs-generated/envoy/service/endpoint/v3/eds.upbdefs.c",
        "src/core/ext/upbdefs-generated/envoy/service/listener/v3/lds.upbdefs.c",
        "src/core/ext/upbdefs-generated/envoy/service/load_stats/v3/lrs.upbdefs.c",
        "src/core/ext/upbdefs-generated/envoy/service/route/v3/rds.upbdefs.c",
        "src/core/ext/upbdefs-generated/envoy/service/route/v3/srds.upbdefs.c",
        "src/core/ext/upbdefs-generated/envoy/service/status/v3/csds.upbdefs.c",
        "src/core/ext/upbdefs-generated/envoy/type/http/v3/path_transformation.upbdefs.c",
    ],
    hdrs = [
        "src/core/ext/upbdefs-generated/envoy/admin/v3/config_dump.upbdefs.h",
        "src/core/ext/upbdefs-generated/envoy/config/accesslog/v3/accesslog.upbdefs.h",
        "src/core/ext/upbdefs-generated/envoy/config/bootstrap/v3/bootstrap.upbdefs.h",
        "src/core/ext/upbdefs-generated/envoy/config/cluster/v3/circuit_breaker.upbdefs.h",
        "src/core/ext/upbdefs-generated/envoy/config/cluster/v3/cluster.upbdefs.h",
        "src/core/ext/upbdefs-generated/envoy/config/cluster/v3/filter.upbdefs.h",
        "src/core/ext/upbdefs-generated/envoy/config/cluster/v3/outlier_detection.upbdefs.h",
        "src/core/ext/upbdefs-generated/envoy/config/core/v3/resolver.upbdefs.h",
        "src/core/ext/upbdefs-generated/envoy/config/core/v3/udp_socket_config.upbdefs.h",
        "src/core/ext/upbdefs-generated/envoy/config/endpoint/v3/endpoint.upbdefs.h",
        "src/core/ext/upbdefs-generated/envoy/config/endpoint/v3/endpoint_components.upbdefs.h",
        "src/core/ext/upbdefs-generated/envoy/config/endpoint/v3/load_report.upbdefs.h",
        "src/core/ext/upbdefs-generated/envoy/config/listener/v3/api_listener.upbdefs.h",
        "src/core/ext/upbdefs-generated/envoy/config/listener/v3/listener.upbdefs.h",
        "src/core/ext/upbdefs-generated/envoy/config/listener/v3/listener_components.upbdefs.h",
        "src/core/ext/upbdefs-generated/envoy/config/listener/v3/quic_config.upbdefs.h",
        "src/core/ext/upbdefs-generated/envoy/config/listener/v3/udp_listener_config.upbdefs.h",
        "src/core/ext/upbdefs-generated/envoy/config/metrics/v3/stats.upbdefs.h",
        "src/core/ext/upbdefs-generated/envoy/config/overload/v3/overload.upbdefs.h",
        "src/core/ext/upbdefs-generated/envoy/config/route/v3/route.upbdefs.h",
        "src/core/ext/upbdefs-generated/envoy/config/route/v3/route_components.upbdefs.h",
        "src/core/ext/upbdefs-generated/envoy/config/route/v3/scoped_route.upbdefs.h",
        "src/core/ext/upbdefs-generated/envoy/config/trace/v3/http_tracer.upbdefs.h",
        "src/core/ext/upbdefs-generated/envoy/extensions/clusters/aggregate/v3/cluster.upbdefs.h",
        "src/core/ext/upbdefs-generated/envoy/extensions/filters/common/fault/v3/fault.upbdefs.h",
        "src/core/ext/upbdefs-generated/envoy/extensions/filters/http/fault/v3/fault.upbdefs.h",
        "src/core/ext/upbdefs-generated/envoy/extensions/filters/http/router/v3/router.upbdefs.h",
        "src/core/ext/upbdefs-generated/envoy/extensions/filters/network/http_connection_manager/v3/http_connection_manager.upbdefs.h",
        "src/core/ext/upbdefs-generated/envoy/extensions/transport_sockets/tls/v3/cert.upbdefs.h",
        "src/core/ext/upbdefs-generated/envoy/extensions/transport_sockets/tls/v3/common.upbdefs.h",
        "src/core/ext/upbdefs-generated/envoy/extensions/transport_sockets/tls/v3/secret.upbdefs.h",
        "src/core/ext/upbdefs-generated/envoy/extensions/transport_sockets/tls/v3/tls.upbdefs.h",
        "src/core/ext/upbdefs-generated/envoy/service/cluster/v3/cds.upbdefs.h",
        "src/core/ext/upbdefs-generated/envoy/service/discovery/v3/ads.upbdefs.h",
        "src/core/ext/upbdefs-generated/envoy/service/discovery/v3/discovery.upbdefs.h",
        "src/core/ext/upbdefs-generated/envoy/service/endpoint/v3/eds.upbdefs.h",
        "src/core/ext/upbdefs-generated/envoy/service/listener/v3/lds.upbdefs.h",
        "src/core/ext/upbdefs-generated/envoy/service/load_stats/v3/lrs.upbdefs.h",
        "src/core/ext/upbdefs-generated/envoy/service/route/v3/rds.upbdefs.h",
        "src/core/ext/upbdefs-generated/envoy/service/route/v3/srds.upbdefs.h",
        "src/core/ext/upbdefs-generated/envoy/service/status/v3/csds.upbdefs.h",
        "src/core/ext/upbdefs-generated/envoy/type/http/v3/path_transformation.upbdefs.h",
    ],
    external_deps = [
        "upb_lib",
        "upb_lib_descriptor_reflection",
        "upb_textformat_lib",
        "upb_reflection",
        "upb_generated_code_support__only_for_generated_code_do_not_use__i_give_permission_to_break_me",
    ],
    language = "c++",
    deps = [
        "envoy_ads_upb",
        "envoy_annotations_upbdefs",
        "envoy_core_upbdefs",
        "envoy_type_upbdefs",
        "google_api_upbdefs",
        "proto_gen_validate_upbdefs",
        "udpa_annotations_upbdefs",
        "xds_core_upbdefs",
    ],
)

grpc_cc_library(
    name = "envoy_annotations_upb",
    srcs = [
        "src/core/ext/upb-generated/envoy/annotations/deprecation.upb.c",
        "src/core/ext/upb-generated/envoy/annotations/resource.upb.c",
    ],
    hdrs = [
        "src/core/ext/upb-generated/envoy/annotations/deprecation.upb.h",
        "src/core/ext/upb-generated/envoy/annotations/resource.upb.h",
    ],
    external_deps = [
        "upb_lib",
        "upb_lib_descriptor",
        "upb_generated_code_support__only_for_generated_code_do_not_use__i_give_permission_to_break_me",
    ],
    language = "c++",
    deps = [
        "google_api_upb",
    ],
)

grpc_cc_library(
    name = "envoy_annotations_upbdefs",
    srcs = [
        "src/core/ext/upbdefs-generated/envoy/annotations/deprecation.upbdefs.c",
        "src/core/ext/upbdefs-generated/envoy/annotations/resource.upbdefs.c",
    ],
    hdrs = [
        "src/core/ext/upbdefs-generated/envoy/annotations/deprecation.upbdefs.h",
        "src/core/ext/upbdefs-generated/envoy/annotations/resource.upbdefs.h",
    ],
    external_deps = [
        "upb_lib",
        "upb_lib_descriptor_reflection",
        "upb_reflection",
        "upb_textformat_lib",
        "upb_generated_code_support__only_for_generated_code_do_not_use__i_give_permission_to_break_me",
    ],
    language = "c++",
    deps = [
        "envoy_annotations_upb",
        "google_api_upbdefs",
    ],
)

grpc_cc_library(
    name = "envoy_core_upb",
    srcs = [
        "src/core/ext/upb-generated/envoy/config/core/v3/address.upb.c",
        "src/core/ext/upb-generated/envoy/config/core/v3/backoff.upb.c",
        "src/core/ext/upb-generated/envoy/config/core/v3/base.upb.c",
        "src/core/ext/upb-generated/envoy/config/core/v3/config_source.upb.c",
        "src/core/ext/upb-generated/envoy/config/core/v3/event_service_config.upb.c",
        "src/core/ext/upb-generated/envoy/config/core/v3/extension.upb.c",
        "src/core/ext/upb-generated/envoy/config/core/v3/grpc_service.upb.c",
        "src/core/ext/upb-generated/envoy/config/core/v3/health_check.upb.c",
        "src/core/ext/upb-generated/envoy/config/core/v3/http_uri.upb.c",
        "src/core/ext/upb-generated/envoy/config/core/v3/protocol.upb.c",
        "src/core/ext/upb-generated/envoy/config/core/v3/proxy_protocol.upb.c",
        "src/core/ext/upb-generated/envoy/config/core/v3/socket_option.upb.c",
        "src/core/ext/upb-generated/envoy/config/core/v3/substitution_format_string.upb.c",
    ],
    hdrs = [
        "src/core/ext/upb-generated/envoy/config/core/v3/address.upb.h",
        "src/core/ext/upb-generated/envoy/config/core/v3/backoff.upb.h",
        "src/core/ext/upb-generated/envoy/config/core/v3/base.upb.h",
        "src/core/ext/upb-generated/envoy/config/core/v3/config_source.upb.h",
        "src/core/ext/upb-generated/envoy/config/core/v3/event_service_config.upb.h",
        "src/core/ext/upb-generated/envoy/config/core/v3/extension.upb.h",
        "src/core/ext/upb-generated/envoy/config/core/v3/grpc_service.upb.h",
        "src/core/ext/upb-generated/envoy/config/core/v3/health_check.upb.h",
        "src/core/ext/upb-generated/envoy/config/core/v3/http_uri.upb.h",
        "src/core/ext/upb-generated/envoy/config/core/v3/protocol.upb.h",
        "src/core/ext/upb-generated/envoy/config/core/v3/proxy_protocol.upb.h",
        "src/core/ext/upb-generated/envoy/config/core/v3/socket_option.upb.h",
        "src/core/ext/upb-generated/envoy/config/core/v3/substitution_format_string.upb.h",
    ],
    external_deps = [
        "upb_lib",
        "upb_lib_descriptor",
        "upb_generated_code_support__only_for_generated_code_do_not_use__i_give_permission_to_break_me",
    ],
    language = "c++",
    deps = [
        "envoy_annotations_upb",
        "envoy_type_upb",
        "google_api_upb",
        "proto_gen_validate_upb",
        "udpa_annotations_upb",
        "xds_core_upb",
    ],
)

grpc_cc_library(
    name = "envoy_core_upbdefs",
    srcs = [
        "src/core/ext/upbdefs-generated/envoy/config/core/v3/address.upbdefs.c",
        "src/core/ext/upbdefs-generated/envoy/config/core/v3/backoff.upbdefs.c",
        "src/core/ext/upbdefs-generated/envoy/config/core/v3/base.upbdefs.c",
        "src/core/ext/upbdefs-generated/envoy/config/core/v3/config_source.upbdefs.c",
        "src/core/ext/upbdefs-generated/envoy/config/core/v3/event_service_config.upbdefs.c",
        "src/core/ext/upbdefs-generated/envoy/config/core/v3/extension.upbdefs.c",
        "src/core/ext/upbdefs-generated/envoy/config/core/v3/grpc_service.upbdefs.c",
        "src/core/ext/upbdefs-generated/envoy/config/core/v3/health_check.upbdefs.c",
        "src/core/ext/upbdefs-generated/envoy/config/core/v3/http_uri.upbdefs.c",
        "src/core/ext/upbdefs-generated/envoy/config/core/v3/protocol.upbdefs.c",
        "src/core/ext/upbdefs-generated/envoy/config/core/v3/proxy_protocol.upbdefs.c",
        "src/core/ext/upbdefs-generated/envoy/config/core/v3/socket_option.upbdefs.c",
        "src/core/ext/upbdefs-generated/envoy/config/core/v3/substitution_format_string.upbdefs.c",
    ],
    hdrs = [
        "src/core/ext/upbdefs-generated/envoy/config/core/v3/address.upbdefs.h",
        "src/core/ext/upbdefs-generated/envoy/config/core/v3/backoff.upbdefs.h",
        "src/core/ext/upbdefs-generated/envoy/config/core/v3/base.upbdefs.h",
        "src/core/ext/upbdefs-generated/envoy/config/core/v3/config_source.upbdefs.h",
        "src/core/ext/upbdefs-generated/envoy/config/core/v3/event_service_config.upbdefs.h",
        "src/core/ext/upbdefs-generated/envoy/config/core/v3/extension.upbdefs.h",
        "src/core/ext/upbdefs-generated/envoy/config/core/v3/grpc_service.upbdefs.h",
        "src/core/ext/upbdefs-generated/envoy/config/core/v3/health_check.upbdefs.h",
        "src/core/ext/upbdefs-generated/envoy/config/core/v3/http_uri.upbdefs.h",
        "src/core/ext/upbdefs-generated/envoy/config/core/v3/protocol.upbdefs.h",
        "src/core/ext/upbdefs-generated/envoy/config/core/v3/proxy_protocol.upbdefs.h",
        "src/core/ext/upbdefs-generated/envoy/config/core/v3/socket_option.upbdefs.h",
        "src/core/ext/upbdefs-generated/envoy/config/core/v3/substitution_format_string.upbdefs.h",
    ],
    external_deps = [
        "upb_lib",
        "upb_lib_descriptor_reflection",
        "upb_textformat_lib",
        "upb_reflection",
        "upb_generated_code_support__only_for_generated_code_do_not_use__i_give_permission_to_break_me",
    ],
    language = "c++",
    deps = [
        "envoy_annotations_upbdefs",
        "envoy_core_upb",
        "envoy_type_upbdefs",
        "google_api_upbdefs",
        "proto_gen_validate_upbdefs",
        "xds_core_upbdefs",
    ],
)

grpc_cc_library(
    name = "envoy_type_upb",
    srcs = [
        "src/core/ext/upb-generated/envoy/type/matcher/v3/metadata.upb.c",
        "src/core/ext/upb-generated/envoy/type/matcher/v3/node.upb.c",
        "src/core/ext/upb-generated/envoy/type/matcher/v3/number.upb.c",
        "src/core/ext/upb-generated/envoy/type/matcher/v3/path.upb.c",
        "src/core/ext/upb-generated/envoy/type/matcher/v3/regex.upb.c",
        "src/core/ext/upb-generated/envoy/type/matcher/v3/string.upb.c",
        "src/core/ext/upb-generated/envoy/type/matcher/v3/struct.upb.c",
        "src/core/ext/upb-generated/envoy/type/matcher/v3/value.upb.c",
        "src/core/ext/upb-generated/envoy/type/metadata/v3/metadata.upb.c",
        "src/core/ext/upb-generated/envoy/type/tracing/v3/custom_tag.upb.c",
        "src/core/ext/upb-generated/envoy/type/v3/http.upb.c",
        "src/core/ext/upb-generated/envoy/type/v3/percent.upb.c",
        "src/core/ext/upb-generated/envoy/type/v3/range.upb.c",
        "src/core/ext/upb-generated/envoy/type/v3/semantic_version.upb.c",
    ],
    hdrs = [
        "src/core/ext/upb-generated/envoy/type/matcher/v3/metadata.upb.h",
        "src/core/ext/upb-generated/envoy/type/matcher/v3/node.upb.h",
        "src/core/ext/upb-generated/envoy/type/matcher/v3/number.upb.h",
        "src/core/ext/upb-generated/envoy/type/matcher/v3/path.upb.h",
        "src/core/ext/upb-generated/envoy/type/matcher/v3/regex.upb.h",
        "src/core/ext/upb-generated/envoy/type/matcher/v3/string.upb.h",
        "src/core/ext/upb-generated/envoy/type/matcher/v3/struct.upb.h",
        "src/core/ext/upb-generated/envoy/type/matcher/v3/value.upb.h",
        "src/core/ext/upb-generated/envoy/type/metadata/v3/metadata.upb.h",
        "src/core/ext/upb-generated/envoy/type/tracing/v3/custom_tag.upb.h",
        "src/core/ext/upb-generated/envoy/type/v3/http.upb.h",
        "src/core/ext/upb-generated/envoy/type/v3/percent.upb.h",
        "src/core/ext/upb-generated/envoy/type/v3/range.upb.h",
        "src/core/ext/upb-generated/envoy/type/v3/semantic_version.upb.h",
    ],
    external_deps = [
        "upb_lib",
        "upb_lib_descriptor",
        "upb_generated_code_support__only_for_generated_code_do_not_use__i_give_permission_to_break_me",
    ],
    language = "c++",
    deps = [
        "envoy_annotations_upb",
        "google_api_upb",
        "proto_gen_validate_upb",
        "udpa_annotations_upb",
    ],
)

grpc_cc_library(
    name = "envoy_type_upbdefs",
    srcs = [
        "src/core/ext/upbdefs-generated/envoy/type/matcher/v3/metadata.upbdefs.c",
        "src/core/ext/upbdefs-generated/envoy/type/matcher/v3/node.upbdefs.c",
        "src/core/ext/upbdefs-generated/envoy/type/matcher/v3/number.upbdefs.c",
        "src/core/ext/upbdefs-generated/envoy/type/matcher/v3/path.upbdefs.c",
        "src/core/ext/upbdefs-generated/envoy/type/matcher/v3/regex.upbdefs.c",
        "src/core/ext/upbdefs-generated/envoy/type/matcher/v3/string.upbdefs.c",
        "src/core/ext/upbdefs-generated/envoy/type/matcher/v3/struct.upbdefs.c",
        "src/core/ext/upbdefs-generated/envoy/type/matcher/v3/value.upbdefs.c",
        "src/core/ext/upbdefs-generated/envoy/type/metadata/v3/metadata.upbdefs.c",
        "src/core/ext/upbdefs-generated/envoy/type/tracing/v3/custom_tag.upbdefs.c",
        "src/core/ext/upbdefs-generated/envoy/type/v3/http.upbdefs.c",
        "src/core/ext/upbdefs-generated/envoy/type/v3/percent.upbdefs.c",
        "src/core/ext/upbdefs-generated/envoy/type/v3/range.upbdefs.c",
        "src/core/ext/upbdefs-generated/envoy/type/v3/semantic_version.upbdefs.c",
    ],
    hdrs = [
        "src/core/ext/upbdefs-generated/envoy/type/matcher/v3/metadata.upbdefs.h",
        "src/core/ext/upbdefs-generated/envoy/type/matcher/v3/node.upbdefs.h",
        "src/core/ext/upbdefs-generated/envoy/type/matcher/v3/number.upbdefs.h",
        "src/core/ext/upbdefs-generated/envoy/type/matcher/v3/path.upbdefs.h",
        "src/core/ext/upbdefs-generated/envoy/type/matcher/v3/regex.upbdefs.h",
        "src/core/ext/upbdefs-generated/envoy/type/matcher/v3/string.upbdefs.h",
        "src/core/ext/upbdefs-generated/envoy/type/matcher/v3/struct.upbdefs.h",
        "src/core/ext/upbdefs-generated/envoy/type/matcher/v3/value.upbdefs.h",
        "src/core/ext/upbdefs-generated/envoy/type/metadata/v3/metadata.upbdefs.h",
        "src/core/ext/upbdefs-generated/envoy/type/tracing/v3/custom_tag.upbdefs.h",
        "src/core/ext/upbdefs-generated/envoy/type/v3/http.upbdefs.h",
        "src/core/ext/upbdefs-generated/envoy/type/v3/percent.upbdefs.h",
        "src/core/ext/upbdefs-generated/envoy/type/v3/range.upbdefs.h",
        "src/core/ext/upbdefs-generated/envoy/type/v3/semantic_version.upbdefs.h",
    ],
    external_deps = [
        "upb_lib",
        "upb_lib_descriptor_reflection",
        "upb_reflection",
        "upb_textformat_lib",
        "upb_generated_code_support__only_for_generated_code_do_not_use__i_give_permission_to_break_me",
    ],
    language = "c++",
    deps = [
        "envoy_type_upb",
        "google_api_upbdefs",
        "proto_gen_validate_upbdefs",
    ],
)

grpc_cc_library(
    name = "proto_gen_validate_upb",
    srcs = [
        "src/core/ext/upb-generated/validate/validate.upb.c",
    ],
    hdrs = [
        "src/core/ext/upb-generated/validate/validate.upb.h",
    ],
    external_deps = [
        "upb_lib",
        "upb_lib_descriptor",
        "upb_generated_code_support__only_for_generated_code_do_not_use__i_give_permission_to_break_me",
    ],
    language = "c++",
    deps = [
        "google_api_upb",
    ],
)

grpc_cc_library(
    name = "proto_gen_validate_upbdefs",
    srcs = [
        "src/core/ext/upbdefs-generated/validate/validate.upbdefs.c",
    ],
    hdrs = [
        "src/core/ext/upbdefs-generated/validate/validate.upbdefs.h",
    ],
    external_deps = [
        "upb_lib",
        "upb_lib_descriptor_reflection",
        "upb_textformat_lib",
        "upb_reflection",
        "upb_generated_code_support__only_for_generated_code_do_not_use__i_give_permission_to_break_me",
    ],
    language = "c++",
    deps = [
        "google_api_upbdefs",
        "proto_gen_validate_upb",
    ],
)

# Once upb code-gen issue is resolved, replace udpa_orca_upb with this.
# grpc_upb_proto_library(
#     name = "udpa_orca_upb",
#     deps = ["@envoy_api//udpa/data/orca/v1:orca_load_report"]
# )

grpc_cc_library(
    name = "udpa_orca_upb",
    srcs = [
        "src/core/ext/upb-generated/udpa/data/orca/v1/orca_load_report.upb.c",
    ],
    hdrs = [
        "src/core/ext/upb-generated/udpa/data/orca/v1/orca_load_report.upb.h",
    ],
    external_deps = [
        "upb_lib",
        "upb_lib_descriptor",
        "upb_generated_code_support__only_for_generated_code_do_not_use__i_give_permission_to_break_me",
    ],
    language = "c++",
    deps = [
        "proto_gen_validate_upb",
    ],
)

grpc_cc_library(
    name = "udpa_annotations_upb",
    srcs = [
        "src/core/ext/upb-generated/udpa/annotations/migrate.upb.c",
        "src/core/ext/upb-generated/udpa/annotations/security.upb.c",
        "src/core/ext/upb-generated/udpa/annotations/sensitive.upb.c",
        "src/core/ext/upb-generated/udpa/annotations/status.upb.c",
        "src/core/ext/upb-generated/udpa/annotations/versioning.upb.c",
    ],
    hdrs = [
        "src/core/ext/upb-generated/udpa/annotations/migrate.upb.h",
        "src/core/ext/upb-generated/udpa/annotations/security.upb.h",
        "src/core/ext/upb-generated/udpa/annotations/sensitive.upb.h",
        "src/core/ext/upb-generated/udpa/annotations/status.upb.h",
        "src/core/ext/upb-generated/udpa/annotations/versioning.upb.h",
    ],
    external_deps = [
        "upb_lib",
        "upb_lib_descriptor",
        "upb_generated_code_support__only_for_generated_code_do_not_use__i_give_permission_to_break_me",
    ],
    language = "c++",
    deps = [
        "google_api_upb",
        "proto_gen_validate_upb",
    ],
)

grpc_cc_library(
    name = "udpa_annotations_upbdefs",
    srcs = [
        "src/core/ext/upbdefs-generated/udpa/annotations/migrate.upbdefs.c",
        "src/core/ext/upbdefs-generated/udpa/annotations/security.upbdefs.c",
        "src/core/ext/upbdefs-generated/udpa/annotations/sensitive.upbdefs.c",
        "src/core/ext/upbdefs-generated/udpa/annotations/status.upbdefs.c",
        "src/core/ext/upbdefs-generated/udpa/annotations/versioning.upbdefs.c",
    ],
    hdrs = [
        "src/core/ext/upbdefs-generated/udpa/annotations/migrate.upbdefs.h",
        "src/core/ext/upbdefs-generated/udpa/annotations/security.upbdefs.h",
        "src/core/ext/upbdefs-generated/udpa/annotations/sensitive.upbdefs.h",
        "src/core/ext/upbdefs-generated/udpa/annotations/status.upbdefs.h",
        "src/core/ext/upbdefs-generated/udpa/annotations/versioning.upbdefs.h",
    ],
    external_deps = [
        "upb_lib",
        "upb_lib_descriptor_reflection",
        "upb_textformat_lib",
        "upb_reflection",
        "upb_generated_code_support__only_for_generated_code_do_not_use__i_give_permission_to_break_me",
    ],
    language = "c++",
    deps = [
        "google_api_upbdefs",
        "udpa_annotations_upb",
    ],
)

grpc_cc_library(
    name = "xds_core_upb",
    srcs = [
        "src/core/ext/upb-generated/xds/core/v3/authority.upb.c",
        "src/core/ext/upb-generated/xds/core/v3/collection_entry.upb.c",
        "src/core/ext/upb-generated/xds/core/v3/context_params.upb.c",
        "src/core/ext/upb-generated/xds/core/v3/resource.upb.c",
        "src/core/ext/upb-generated/xds/core/v3/resource_locator.upb.c",
        "src/core/ext/upb-generated/xds/core/v3/resource_name.upb.c",
    ],
    hdrs = [
        "src/core/ext/upb-generated/xds/core/v3/authority.upb.h",
        "src/core/ext/upb-generated/xds/core/v3/collection_entry.upb.h",
        "src/core/ext/upb-generated/xds/core/v3/context_params.upb.h",
        "src/core/ext/upb-generated/xds/core/v3/resource.upb.h",
        "src/core/ext/upb-generated/xds/core/v3/resource_locator.upb.h",
        "src/core/ext/upb-generated/xds/core/v3/resource_name.upb.h",
    ],
    external_deps = [
        "upb_lib",
        "upb_lib_descriptor",
        "upb_generated_code_support__only_for_generated_code_do_not_use__i_give_permission_to_break_me",
    ],
    language = "c++",
    deps = [
        "google_api_upb",
        "proto_gen_validate_upb",
        "udpa_annotations_upb",
    ],
)

grpc_cc_library(
    name = "xds_core_upbdefs",
    srcs = [
        "src/core/ext/upbdefs-generated/xds/core/v3/authority.upbdefs.c",
        "src/core/ext/upbdefs-generated/xds/core/v3/collection_entry.upbdefs.c",
        "src/core/ext/upbdefs-generated/xds/core/v3/context_params.upbdefs.c",
        "src/core/ext/upbdefs-generated/xds/core/v3/resource.upbdefs.c",
        "src/core/ext/upbdefs-generated/xds/core/v3/resource_locator.upbdefs.c",
        "src/core/ext/upbdefs-generated/xds/core/v3/resource_name.upbdefs.c",
    ],
    hdrs = [
        "src/core/ext/upbdefs-generated/xds/core/v3/authority.upbdefs.h",
        "src/core/ext/upbdefs-generated/xds/core/v3/collection_entry.upbdefs.h",
        "src/core/ext/upbdefs-generated/xds/core/v3/context_params.upbdefs.h",
        "src/core/ext/upbdefs-generated/xds/core/v3/resource.upbdefs.h",
        "src/core/ext/upbdefs-generated/xds/core/v3/resource_locator.upbdefs.h",
        "src/core/ext/upbdefs-generated/xds/core/v3/resource_name.upbdefs.h",
    ],
    external_deps = [
        "upb_lib",
        "upb_lib_descriptor_reflection",
        "upb_textformat_lib",
        "upb_reflection",
        "upb_generated_code_support__only_for_generated_code_do_not_use__i_give_permission_to_break_me",
    ],
    language = "c++",
    deps = [
        "google_api_upbdefs",
        "proto_gen_validate_upbdefs",
        "udpa_annotations_upbdefs",
        "xds_core_upb",
    ],
)

grpc_cc_library(
    name = "udpa_type_upb",
    srcs = [
        "src/core/ext/upb-generated/udpa/type/v1/typed_struct.upb.c",
    ],
    hdrs = [
        "src/core/ext/upb-generated/udpa/type/v1/typed_struct.upb.h",
    ],
    external_deps = [
        "upb_lib",
        "upb_lib_descriptor",
        "upb_generated_code_support__only_for_generated_code_do_not_use__i_give_permission_to_break_me",
    ],
    language = "c++",
    deps = [
        "google_api_upb",
        "proto_gen_validate_upb",
    ],
)

grpc_cc_library(
    name = "udpa_type_upbdefs",
    srcs = [
        "src/core/ext/upbdefs-generated/udpa/type/v1/typed_struct.upbdefs.c",
    ],
    hdrs = [
        "src/core/ext/upbdefs-generated/udpa/type/v1/typed_struct.upbdefs.h",
    ],
    external_deps = [
        "upb_lib",
        "upb_lib_descriptor_reflection",
        "upb_textformat_lib",
        "upb_reflection",
        "upb_generated_code_support__only_for_generated_code_do_not_use__i_give_permission_to_break_me",
    ],
    language = "c++",
    deps = [
        "google_api_upbdefs",
        "proto_gen_validate_upbdefs",
    ],
)

# Once upb code-gen issue is resolved, replace grpc_health_upb with this.
# grpc_upb_proto_library(
#     name = "grpc_health_upb",
#     deps = ["//src/proto/grpc/health/v1:health_proto_descriptor"],
# )

grpc_cc_library(
    name = "grpc_health_upb",
    srcs = [
        "src/core/ext/upb-generated/src/proto/grpc/health/v1/health.upb.c",
    ],
    hdrs = [
        "src/core/ext/upb-generated/src/proto/grpc/health/v1/health.upb.h",
    ],
    external_deps = [
        "upb_lib",
        "upb_lib_descriptor",
        "upb_generated_code_support__only_for_generated_code_do_not_use__i_give_permission_to_break_me",
    ],
    language = "c++",
)

# Once upb code-gen issue is resolved, remove this.
grpc_cc_library(
    name = "google_api_upb",
    srcs = [
        "src/core/ext/upb-generated/google/api/annotations.upb.c",
        "src/core/ext/upb-generated/google/api/expr/v1alpha1/checked.upb.c",
        "src/core/ext/upb-generated/google/api/expr/v1alpha1/syntax.upb.c",
        "src/core/ext/upb-generated/google/api/http.upb.c",
        "src/core/ext/upb-generated/google/protobuf/any.upb.c",
        "src/core/ext/upb-generated/google/protobuf/duration.upb.c",
        "src/core/ext/upb-generated/google/protobuf/empty.upb.c",
        "src/core/ext/upb-generated/google/protobuf/struct.upb.c",
        "src/core/ext/upb-generated/google/protobuf/timestamp.upb.c",
        "src/core/ext/upb-generated/google/protobuf/wrappers.upb.c",
        "src/core/ext/upb-generated/google/rpc/status.upb.c",
    ],
    hdrs = [
        "src/core/ext/upb-generated/google/api/annotations.upb.h",
        "src/core/ext/upb-generated/google/api/expr/v1alpha1/checked.upb.h",
        "src/core/ext/upb-generated/google/api/expr/v1alpha1/syntax.upb.h",
        "src/core/ext/upb-generated/google/api/http.upb.h",
        "src/core/ext/upb-generated/google/protobuf/any.upb.h",
        "src/core/ext/upb-generated/google/protobuf/duration.upb.h",
        "src/core/ext/upb-generated/google/protobuf/empty.upb.h",
        "src/core/ext/upb-generated/google/protobuf/struct.upb.h",
        "src/core/ext/upb-generated/google/protobuf/timestamp.upb.h",
        "src/core/ext/upb-generated/google/protobuf/wrappers.upb.h",
        "src/core/ext/upb-generated/google/rpc/status.upb.h",
    ],
    external_deps = [
        "upb_lib",
        "upb_lib_descriptor",
        "upb_generated_code_support__only_for_generated_code_do_not_use__i_give_permission_to_break_me",
    ],
    language = "c++",
)

grpc_cc_library(
    name = "google_api_upbdefs",
    srcs = [
        "src/core/ext/upbdefs-generated/google/api/annotations.upbdefs.c",
        "src/core/ext/upbdefs-generated/google/api/http.upbdefs.c",
        "src/core/ext/upbdefs-generated/google/protobuf/any.upbdefs.c",
        "src/core/ext/upbdefs-generated/google/protobuf/duration.upbdefs.c",
        "src/core/ext/upbdefs-generated/google/protobuf/empty.upbdefs.c",
        "src/core/ext/upbdefs-generated/google/protobuf/struct.upbdefs.c",
        "src/core/ext/upbdefs-generated/google/protobuf/timestamp.upbdefs.c",
        "src/core/ext/upbdefs-generated/google/protobuf/wrappers.upbdefs.c",
        "src/core/ext/upbdefs-generated/google/rpc/status.upbdefs.c",
    ],
    hdrs = [
        "src/core/ext/upbdefs-generated/google/api/annotations.upbdefs.h",
        "src/core/ext/upbdefs-generated/google/api/http.upbdefs.h",
        "src/core/ext/upbdefs-generated/google/protobuf/any.upbdefs.h",
        "src/core/ext/upbdefs-generated/google/protobuf/duration.upbdefs.h",
        "src/core/ext/upbdefs-generated/google/protobuf/empty.upbdefs.h",
        "src/core/ext/upbdefs-generated/google/protobuf/struct.upbdefs.h",
        "src/core/ext/upbdefs-generated/google/protobuf/timestamp.upbdefs.h",
        "src/core/ext/upbdefs-generated/google/protobuf/wrappers.upbdefs.h",
        "src/core/ext/upbdefs-generated/google/rpc/status.upbdefs.h",
    ],
    external_deps = [
        "upb_lib",
        "upb_lib_descriptor_reflection",
        "upb_textformat_lib",
        "upb_reflection",
        "upb_generated_code_support__only_for_generated_code_do_not_use__i_give_permission_to_break_me",
    ],
    language = "c++",
    deps = [
        "google_api_upb",
    ],
)

# Once upb code-gen issue is resolved, replace grpc_lb_upb with this.
# grpc_upb_proto_library(
#     name = "grpc_lb_upb",
#     deps = ["//src/proto/grpc/lb/v1:load_balancer_proto_descriptor"],
# )

grpc_cc_library(
    name = "grpc_lb_upb",
    srcs = [
        "src/core/ext/upb-generated/src/proto/grpc/lb/v1/load_balancer.upb.c",
    ],
    hdrs = [
        "src/core/ext/upb-generated/src/proto/grpc/lb/v1/load_balancer.upb.h",
    ],
    external_deps = [
        "upb_lib",
        "upb_lib_descriptor",
        "upb_generated_code_support__only_for_generated_code_do_not_use__i_give_permission_to_break_me",
    ],
    language = "c++",
    deps = [
        "google_api_upb",
    ],
)

# Once upb code-gen issue is resolved, replace meshca_upb with this.
# meshca_upb_proto_library(
#     name = "meshca_upb",
#     deps = ["//third_party/istio/security/proto/providers/google:meshca_proto"],
# )

grpc_cc_library(
    name = "meshca_upb",
    srcs = [
        "src/core/ext/upb-generated/third_party/istio/security/proto/providers/google/meshca.upb.c",
    ],
    hdrs = [
        "src/core/ext/upb-generated/third_party/istio/security/proto/providers/google/meshca.upb.h",
    ],
    external_deps = [
        "upb_generated_code_support__only_for_generated_code_do_not_use__i_give_permission_to_break_me",
    ],
    language = "c++",
    deps = [
        "google_api_upb",
    ],
)

# Once upb code-gen issue is resolved, replace alts_upb with this.
# grpc_upb_proto_library(
#     name = "alts_upb",
#     deps = ["//src/proto/grpc/gcp:alts_handshaker_proto"],
# )

grpc_cc_library(
    name = "alts_upb",
    srcs = [
        "src/core/ext/upb-generated/src/proto/grpc/gcp/altscontext.upb.c",
        "src/core/ext/upb-generated/src/proto/grpc/gcp/handshaker.upb.c",
        "src/core/ext/upb-generated/src/proto/grpc/gcp/transport_security_common.upb.c",
    ],
    hdrs = [
        "src/core/ext/upb-generated/src/proto/grpc/gcp/altscontext.upb.h",
        "src/core/ext/upb-generated/src/proto/grpc/gcp/handshaker.upb.h",
        "src/core/ext/upb-generated/src/proto/grpc/gcp/transport_security_common.upb.h",
    ],
    external_deps = [
        "upb_lib",
        "upb_lib_descriptor",
        "upb_generated_code_support__only_for_generated_code_do_not_use__i_give_permission_to_break_me",
    ],
    language = "c++",
)

grpc_generate_one_off_targets()

filegroup(
    name = "root_certificates",
    srcs = [
        "etc/roots.pem",
    ],
    visibility = ["//visibility:public"],
)<|MERGE_RESOLUTION|>--- conflicted
+++ resolved
@@ -842,7 +842,6 @@
 )
 
 grpc_cc_library(
-<<<<<<< HEAD
     name = "poll",
     external_deps = [
         "absl/types:variant",
@@ -850,7 +849,11 @@
     language = "c++",
     public_hdrs = [
         "src/core/lib/promise/poll.h",
-=======
+    ],
+    deps = ["gpr_platform"],
+)
+
+grpc_cc_library(
     name = "promise_status",
     external_deps = [
         "absl/status",
@@ -859,7 +862,6 @@
     language = "c++",
     public_hdrs = [
         "src/core/lib/promise/detail/status.h",
->>>>>>> 124d9ef7
     ],
     deps = ["gpr_platform"],
 )
