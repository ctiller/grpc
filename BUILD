--- conflicted
+++ resolved
@@ -842,7 +842,6 @@
 )
 
 grpc_cc_library(
-<<<<<<< HEAD
     name = "poll",
     external_deps = [
         "absl/types:variant",
@@ -850,7 +849,11 @@
     language = "c++",
     public_hdrs = [
         "src/core/lib/promise/poll.h",
-=======
+    ],
+    deps = ["gpr_platform"],
+)
+
+grpc_cc_library(
     name = "promise_status",
     external_deps = [
         "absl/status",
@@ -859,13 +862,11 @@
     language = "c++",
     public_hdrs = [
         "src/core/lib/promise/detail/status.h",
->>>>>>> 5fef2bff
     ],
     deps = ["gpr_platform"],
 )
 
 grpc_cc_library(
-<<<<<<< HEAD
     name = "promise_like",
     language = "c++",
     public_hdrs = [
@@ -891,8 +892,6 @@
 )
 
 grpc_cc_library(
-=======
->>>>>>> 5fef2bff
     name = "ref_counted",
     language = "c++",
     public_hdrs = ["src/core/lib/gprpp/ref_counted.h"],
