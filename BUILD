--- conflicted
+++ resolved
@@ -931,7 +931,6 @@
 )
 
 grpc_cc_library(
-<<<<<<< HEAD
     name = "basic_join",
     language = "c++",
     public_hdrs = [
@@ -939,27 +938,30 @@
     ],
     deps = [
         "bitset",
-=======
-    name = "basic_seq",
-    language = "c++",
-    public_hdrs = [
-        "src/core/lib/promise/detail/basic_seq.h",
-    ],
-    deps = [
->>>>>>> 03cf8f8a
         "construct_destruct",
         "gpr_platform",
         "poll",
         "promise_factory",
-<<<<<<< HEAD
-=======
+    ],
+)
+
+
+grpc_cc_library(
+    name = "basic_seq",
+    language = "c++",
+    public_hdrs = [
+        "src/core/lib/promise/detail/basic_seq.h",
+    ],
+    deps = [
+        "construct_destruct",
+        "gpr_platform",
+        "poll",
+        "promise_factory",
         "switch",
->>>>>>> 03cf8f8a
-    ],
-)
-
-grpc_cc_library(
-<<<<<<< HEAD
+    ],
+)
+
+grpc_cc_library(
     name = "join",
     language = "c++",
     public_hdrs = [
@@ -967,7 +969,25 @@
     ],
     deps = [
         "basic_join",
-=======
+        "gpr_platform",
+    ],
+)
+
+grpc_cc_library(
+    name = "try_join",
+    language = "c++",
+    public_hdrs = [
+        "src/core/lib/promise/try_join.h",
+    ],
+    deps = [
+        "basic_join",
+        "gpr_platform",
+        "promise_status",
+    ],
+)
+
+
+grpc_cc_library(
     name = "seq",
     language = "c++",
     public_hdrs = [
@@ -975,21 +995,11 @@
     ],
     deps = [
         "basic_seq",
->>>>>>> 03cf8f8a
         "gpr_platform",
     ],
 )
 
 grpc_cc_library(
-<<<<<<< HEAD
-    name = "try_join",
-    language = "c++",
-    public_hdrs = [
-        "src/core/lib/promise/try_join.h",
-    ],
-    deps = [
-        "basic_join",
-=======
     name = "try_seq",
     language = "c++",
     public_hdrs = [
@@ -997,7 +1007,6 @@
     ],
     deps = [
         "basic_seq",
->>>>>>> 03cf8f8a
         "gpr_platform",
         "promise_status",
     ],
