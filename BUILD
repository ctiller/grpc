# gRPC Bazel BUILD file.
#
# Copyright 2016 gRPC authors.
#
# Licensed under the Apache License, Version 2.0 (the "License");
# you may not use this file except in compliance with the License.
# You may obtain a copy of the License at
#
#     http://www.apache.org/licenses/LICENSE-2.0
#
# Unless required by applicable law or agreed to in writing, software
# distributed under the License is distributed on an "AS IS" BASIS,
# WITHOUT WARRANTIES OR CONDITIONS OF ANY KIND, either express or implied.
# See the License for the specific language governing permissions and
# limitations under the License.

load(
    "//bazel:grpc_build_system.bzl",
    "grpc_cc_library",
    "grpc_generate_one_off_targets",
    "grpc_upb_proto_library",
    "grpc_upb_proto_reflection_library",
    "python_config_settings",
)
load("@bazel_skylib//lib:selects.bzl", "selects")

licenses(["reciprocal"])

package(
    default_visibility = ["//visibility:public"],
    features = [
        "layering_check",
        "-parse_headers",
    ],
)

exports_files([
    "LICENSE",
    "etc/roots.pem",
])

config_setting(
    name = "grpc_no_ares",
    values = {"define": "grpc_no_ares=true"},
)

config_setting(
    name = "grpc_no_xds_define",
    values = {"define": "grpc_no_xds=true"},
)

# When gRPC is build as shared library, binder transport code might still
# get included even when user's code does not depend on it. In that case
# --define=grpc_no_binder=true can be used to disable binder transport
# related code to reduce binary size.
# For users using build system other than bazel, they can define
# GRPC_NO_BINDER to achieve the same effect.
config_setting(
    name = "grpc_no_binder_define",
    values = {"define": "grpc_no_binder=true"},
)

config_setting(
    name = "android",
    values = {"crosstool_top": "//external:android/crosstool"},
)

config_setting(
    name = "ios",
    values = {"apple_platform_type": "ios"},
)

selects.config_setting_group(
    name = "grpc_no_xds",
    match_any = [
        ":grpc_no_xds_define",
        # In addition to disabling XDS support when --define=grpc_no_xds=true is
        # specified, we also disable it on mobile platforms where it is not
        # likely to be needed and where reducing the binary size is more
        # important.
        ":android",
        ":ios",
    ],
)

selects.config_setting_group(
    name = "grpc_no_binder",
    match_any = [
        ":grpc_no_binder_define",
        # We do not need binder on ios.
        ":ios",
    ],
)

selects.config_setting_group(
    name = "grpc_no_rls",
    match_any = [
        # Disable RLS support on mobile platforms where it is not likely to be
        # needed and where reducing the binary size is more important.
        ":android",
        ":ios",
    ],
)

# Fuzzers can be built as fuzzers or as tests
config_setting(
    name = "grpc_build_fuzzers",
    values = {"define": "grpc_build_fuzzers=true"},
)

config_setting(
    name = "grpc_allow_exceptions",
    values = {"define": "GRPC_ALLOW_EXCEPTIONS=1"},
)

config_setting(
    name = "grpc_disallow_exceptions",
    values = {"define": "GRPC_ALLOW_EXCEPTIONS=0"},
)

config_setting(
    name = "remote_execution",
    values = {"define": "GRPC_PORT_ISOLATED_RUNTIME=1"},
)

config_setting(
    name = "windows",
    values = {"cpu": "x64_windows"},
)

config_setting(
    name = "windows_msvc",
    values = {"cpu": "x64_windows_msvc"},
)

config_setting(
    name = "mac_x86_64",
    values = {"cpu": "darwin"},
)

config_setting(
    name = "use_strict_warning",
    values = {"define": "use_strict_warning=true"},
)

python_config_settings()

# This should be updated along with build_handwritten.yaml
g_stands_for = "great"  # @unused

core_version = "21.0.0"  # @unused

version = "1.44.0-dev"  # @unused

GPR_PUBLIC_HDRS = [
    "include/grpc/support/alloc.h",
    "include/grpc/support/atm.h",
    "include/grpc/support/atm_gcc_atomic.h",
    "include/grpc/support/atm_gcc_sync.h",
    "include/grpc/support/atm_windows.h",
    "include/grpc/support/cpu.h",
    "include/grpc/support/log.h",
    "include/grpc/support/log_windows.h",
    "include/grpc/support/port_platform.h",
    "include/grpc/support/string_util.h",
    "include/grpc/support/sync.h",
    "include/grpc/support/sync_abseil.h",
    "include/grpc/support/sync_custom.h",
    "include/grpc/support/sync_generic.h",
    "include/grpc/support/sync_posix.h",
    "include/grpc/support/sync_windows.h",
    "include/grpc/support/thd_id.h",
    "include/grpc/support/time.h",
]

GRPC_PUBLIC_HDRS = [
    "include/grpc/byte_buffer.h",
    "include/grpc/byte_buffer_reader.h",
    "include/grpc/compression.h",
    "include/grpc/fork.h",
    "include/grpc/grpc.h",
    "include/grpc/grpc_posix.h",
    "include/grpc/grpc_security_constants.h",
    "include/grpc/slice.h",
    "include/grpc/slice_buffer.h",
    "include/grpc/status.h",
    "include/grpc/load_reporting.h",
    "include/grpc/support/workaround_list.h",
]

GRPC_PUBLIC_EVENT_ENGINE_HDRS = [
    "include/grpc/event_engine/endpoint_config.h",
    "include/grpc/event_engine/event_engine.h",
    "include/grpc/event_engine/port.h",
    "include/grpc/event_engine/memory_allocator.h",
    "include/grpc/event_engine/memory_request.h",
    "include/grpc/event_engine/internal/memory_allocator_impl.h",
]

GRPC_SECURE_PUBLIC_HDRS = [
    "include/grpc/grpc_security.h",
]

# TODO(ctiller): layer grpc atop grpc_unsecure, layer grpc++ atop grpc++_unsecure
GRPCXX_SRCS = [
    "src/cpp/client/channel_cc.cc",
    "src/cpp/client/client_callback.cc",
    "src/cpp/client/client_context.cc",
    "src/cpp/client/client_interceptor.cc",
    "src/cpp/client/create_channel.cc",
    "src/cpp/client/create_channel_internal.cc",
    "src/cpp/client/create_channel_posix.cc",
    "src/cpp/client/credentials_cc.cc",
    "src/cpp/common/alarm.cc",
    "src/cpp/common/channel_arguments.cc",
    "src/cpp/common/channel_filter.cc",
    "src/cpp/common/completion_queue_cc.cc",
    "src/cpp/common/core_codegen.cc",
    "src/cpp/common/resource_quota_cc.cc",
    "src/cpp/common/rpc_method.cc",
    "src/cpp/common/version_cc.cc",
    "src/cpp/common/validate_service_config.cc",
    "src/cpp/server/async_generic_service.cc",
    "src/cpp/server/channel_argument_option.cc",
    "src/cpp/server/create_default_thread_pool.cc",
    "src/cpp/server/dynamic_thread_pool.cc",
    "src/cpp/server/external_connection_acceptor_impl.cc",
    "src/cpp/server/health/default_health_check_service.cc",
    "src/cpp/server/health/health_check_service.cc",
    "src/cpp/server/health/health_check_service_server_builder_option.cc",
    "src/cpp/server/server_builder.cc",
    "src/cpp/server/server_callback.cc",
    "src/cpp/server/server_cc.cc",
    "src/cpp/server/server_context.cc",
    "src/cpp/server/server_credentials.cc",
    "src/cpp/server/server_posix.cc",
    "src/cpp/thread_manager/thread_manager.cc",
    "src/cpp/util/byte_buffer_cc.cc",
    "src/cpp/util/status.cc",
    "src/cpp/util/string_ref.cc",
    "src/cpp/util/time_cc.cc",
]

GRPCXX_HDRS = [
    "src/cpp/client/create_channel_internal.h",
    "src/cpp/common/channel_filter.h",
    "src/cpp/server/dynamic_thread_pool.h",
    "src/cpp/server/external_connection_acceptor_impl.h",
    "src/cpp/server/health/default_health_check_service.h",
    "src/cpp/server/thread_pool_interface.h",
    "src/cpp/thread_manager/thread_manager.h",
]

GRPCXX_PUBLIC_HDRS = [
    "include/grpc++/alarm.h",
    "include/grpc++/channel.h",
    "include/grpc++/client_context.h",
    "include/grpc++/completion_queue.h",
    "include/grpc++/create_channel.h",
    "include/grpc++/create_channel_posix.h",
    "include/grpc++/ext/health_check_service_server_builder_option.h",
    "include/grpc++/generic/async_generic_service.h",
    "include/grpc++/generic/generic_stub.h",
    "include/grpc++/grpc++.h",
    "include/grpc++/health_check_service_interface.h",
    "include/grpc++/impl/call.h",
    "include/grpc++/impl/channel_argument_option.h",
    "include/grpc++/impl/client_unary_call.h",
    "include/grpc++/impl/codegen/core_codegen.h",
    "include/grpc++/impl/grpc_library.h",
    "include/grpc++/impl/method_handler_impl.h",
    "include/grpc++/impl/rpc_method.h",
    "include/grpc++/impl/rpc_service_method.h",
    "include/grpc++/impl/serialization_traits.h",
    "include/grpc++/impl/server_builder_option.h",
    "include/grpc++/impl/server_builder_plugin.h",
    "include/grpc++/impl/server_initializer.h",
    "include/grpc++/impl/service_type.h",
    "include/grpc++/security/auth_context.h",
    "include/grpc++/resource_quota.h",
    "include/grpc++/security/auth_metadata_processor.h",
    "include/grpc++/security/credentials.h",
    "include/grpc++/security/server_credentials.h",
    "include/grpc++/server.h",
    "include/grpc++/server_builder.h",
    "include/grpc++/server_context.h",
    "include/grpc++/server_posix.h",
    "include/grpc++/support/async_stream.h",
    "include/grpc++/support/async_unary_call.h",
    "include/grpc++/support/byte_buffer.h",
    "include/grpc++/support/channel_arguments.h",
    "include/grpc++/support/config.h",
    "include/grpc++/support/slice.h",
    "include/grpc++/support/status.h",
    "include/grpc++/support/status_code_enum.h",
    "include/grpc++/support/string_ref.h",
    "include/grpc++/support/stub_options.h",
    "include/grpc++/support/sync_stream.h",
    "include/grpc++/support/time.h",
    "include/grpcpp/alarm.h",
    "include/grpcpp/channel.h",
    "include/grpcpp/client_context.h",
    "include/grpcpp/completion_queue.h",
    "include/grpcpp/create_channel.h",
    "include/grpcpp/create_channel_posix.h",
    "include/grpcpp/ext/health_check_service_server_builder_option.h",
    "include/grpcpp/generic/async_generic_service.h",
    "include/grpcpp/generic/generic_stub.h",
    "include/grpcpp/grpcpp.h",
    "include/grpcpp/health_check_service_interface.h",
    "include/grpcpp/impl/call.h",
    "include/grpcpp/impl/channel_argument_option.h",
    "include/grpcpp/impl/client_unary_call.h",
    "include/grpcpp/impl/codegen/core_codegen.h",
    "include/grpcpp/impl/grpc_library.h",
    "include/grpcpp/impl/method_handler_impl.h",
    "include/grpcpp/impl/rpc_method.h",
    "include/grpcpp/impl/rpc_service_method.h",
    "include/grpcpp/impl/serialization_traits.h",
    "include/grpcpp/impl/server_builder_option.h",
    "include/grpcpp/impl/server_builder_plugin.h",
    "include/grpcpp/impl/server_initializer.h",
    "include/grpcpp/impl/service_type.h",
    "include/grpcpp/resource_quota.h",
    "include/grpcpp/security/auth_context.h",
    "include/grpcpp/security/auth_metadata_processor.h",
    "include/grpcpp/security/credentials.h",
    "include/grpcpp/security/server_credentials.h",
    "include/grpcpp/security/tls_certificate_provider.h",
    "include/grpcpp/security/authorization_policy_provider.h",
    "include/grpcpp/security/tls_certificate_verifier.h",
    "include/grpcpp/security/tls_credentials_options.h",
    "include/grpcpp/server.h",
    "include/grpcpp/server_builder.h",
    "include/grpcpp/server_context.h",
    "include/grpcpp/server_posix.h",
    "include/grpcpp/support/async_stream.h",
    "include/grpcpp/support/async_unary_call.h",
    "include/grpcpp/support/byte_buffer.h",
    "include/grpcpp/support/channel_arguments.h",
    "include/grpcpp/support/client_callback.h",
    "include/grpcpp/support/client_interceptor.h",
    "include/grpcpp/support/config.h",
    "include/grpcpp/support/interceptor.h",
    "include/grpcpp/support/message_allocator.h",
    "include/grpcpp/support/method_handler.h",
    "include/grpcpp/support/proto_buffer_reader.h",
    "include/grpcpp/support/proto_buffer_writer.h",
    "include/grpcpp/support/server_callback.h",
    "include/grpcpp/support/server_interceptor.h",
    "include/grpcpp/support/slice.h",
    "include/grpcpp/support/status.h",
    "include/grpcpp/support/status_code_enum.h",
    "include/grpcpp/support/string_ref.h",
    "include/grpcpp/support/stub_options.h",
    "include/grpcpp/support/sync_stream.h",
    "include/grpcpp/support/time.h",
    "include/grpcpp/support/validate_service_config.h",
]

grpc_cc_library(
    name = "gpr",
    language = "c++",
    public_hdrs = GPR_PUBLIC_HDRS,
    standalone = True,
    tags = ["avoid_dep"],
    visibility = ["@grpc:public"],
    deps = [
        "gpr_base",
    ],
)

grpc_cc_library(
    name = "atomic_utils",
    language = "c++",
    public_hdrs = ["src/core/lib/gprpp/atomic_utils.h"],
    deps = ["gpr_platform"],
)

grpc_cc_library(
    name = "grpc_unsecure",
    srcs = [
        "src/core/lib/security/authorization/authorization_policy_provider_null_vtable.cc",
        "src/core/lib/surface/init.cc",
        "src/core/lib/surface/init_unsecure.cc",
        "src/core/plugin_registry/grpc_unsecure_plugin_registry.cc",
    ],
    language = "c++",
    public_hdrs = GRPC_PUBLIC_HDRS,
    standalone = True,
    tags = ["avoid_dep"],
    visibility = ["@grpc:public"],
    deps = [
        "config",
        "gpr_base",
        "grpc_base",
        "grpc_common",
        "grpc_lb_policy_grpclb",
        "grpc_trace",
        "slice",
    ],
)

GRPC_XDS_TARGETS = [
    "grpc_lb_policy_cds",
    "grpc_lb_policy_xds_cluster_impl",
    "grpc_lb_policy_xds_cluster_manager",
    "grpc_lb_policy_xds_cluster_resolver",
    "grpc_resolver_xds",
    "grpc_resolver_c2p",
    "grpc_xds_server_config_fetcher",
]

grpc_cc_library(
    name = "grpc",
    srcs = [
        "src/core/lib/surface/init.cc",
        "src/core/plugin_registry/grpc_plugin_registry.cc",
    ],
    defines = select({
        "grpc_no_xds": ["GRPC_NO_XDS"],
        "//conditions:default": [],
    }) + select({
        "grpc_no_rls": ["GRPC_NO_RLS"],
        "//conditions:default": [],
    }),
    language = "c++",
    public_hdrs = GRPC_PUBLIC_HDRS + GRPC_SECURE_PUBLIC_HDRS,
    select_deps = [
        {
            "grpc_no_xds": [],
            "//conditions:default": GRPC_XDS_TARGETS,
        },
        {
            "grpc_no_rls": [],
            "//conditions:default": ["grpc_lb_policy_rls"],
        },
    ],
    standalone = True,
    visibility = [
        "@grpc:public",
    ],
    deps = [
        "config",
        "gpr_base",
        "grpc_base",
        "grpc_common",
        "grpc_lb_policy_grpclb_secure",
        "grpc_secure",
        "grpc_trace",
        "grpc_transport_chttp2_client_secure",
        "grpc_transport_chttp2_server_secure",
        "slice",
    ],
)

grpc_cc_library(
    name = "grpc++_public_hdrs",
    hdrs = GRPCXX_PUBLIC_HDRS,
    external_deps = [
        "absl/synchronization",
        "protobuf_headers",
    ],
    visibility = ["@grpc:public"],
)

grpc_cc_library(
    name = "grpc++",
    hdrs = [
        "src/cpp/client/secure_credentials.h",
        "src/cpp/common/secure_auth_context.h",
        "src/cpp/server/secure_server_credentials.h",
    ],
    language = "c++",
    public_hdrs = GRPCXX_PUBLIC_HDRS,
    select_deps = [
        {
            "grpc_no_xds": [],
            "//conditions:default": [
                "grpc++_xds_client",
                "grpc++_xds_server",
            ],
        },
        {
            "grpc_no_binder": [],
            "//conditions:default": [
                "grpc++_binder",
            ],
        },
    ],
    standalone = True,
    visibility = [
        "@grpc:public",
    ],
    deps = [
        "grpc++_internals",
        "slice",
    ],
)

grpc_cc_library(
    name = "grpc++_internals",
    srcs = [
        "src/cpp/client/insecure_credentials.cc",
        "src/cpp/client/secure_credentials.cc",
        "src/cpp/common/auth_property_iterator.cc",
        "src/cpp/common/secure_auth_context.cc",
        "src/cpp/common/secure_channel_arguments.cc",
        "src/cpp/common/secure_create_auth_context.cc",
        "src/cpp/common/tls_certificate_provider.cc",
        "src/cpp/common/tls_certificate_verifier.cc",
        "src/cpp/common/tls_credentials_options.cc",
        "src/cpp/server/insecure_server_credentials.cc",
        "src/cpp/server/secure_server_credentials.cc",
    ],
    hdrs = [
        "src/cpp/client/secure_credentials.h",
        "src/cpp/common/secure_auth_context.h",
        "src/cpp/server/secure_server_credentials.h",
    ],
    external_deps = [
        "absl/status",
        "absl/synchronization",
        "absl/container:inlined_vector",
        "absl/strings",
        "protobuf_headers",
    ],
    language = "c++",
    public_hdrs = GRPCXX_PUBLIC_HDRS,
    deps = [
        "error",
        "gpr_base",
        "grpc",
        "grpc++_base",
        "grpc++_codegen_base",
        "grpc++_codegen_base_src",
        "grpc++_codegen_proto",
        "grpc_base",
        "grpc_codegen",
        "grpc_credentials_util",
        "grpc_secure",
        "grpc_security_base",
        "json",
        "ref_counted_ptr",
        "slice",
    ],
)

grpc_cc_library(
    name = "grpc++_binder",
    srcs = [
        "src/core/ext/transport/binder/client/binder_connector.cc",
        "src/core/ext/transport/binder/client/channel_create.cc",
        "src/core/ext/transport/binder/client/channel_create_impl.cc",
        "src/core/ext/transport/binder/client/connection_id_generator.cc",
        "src/core/ext/transport/binder/client/endpoint_binder_pool.cc",
        "src/core/ext/transport/binder/client/jni_utils.cc",
        "src/core/ext/transport/binder/client/security_policy_setting.cc",
        "src/core/ext/transport/binder/security_policy/binder_security_policy.cc",
        "src/core/ext/transport/binder/server/binder_server.cc",
        "src/core/ext/transport/binder/server/binder_server_credentials.cc",
        "src/core/ext/transport/binder/transport/binder_transport.cc",
        "src/core/ext/transport/binder/utils/ndk_binder.cc",
        "src/core/ext/transport/binder/utils/transport_stream_receiver_impl.cc",
        "src/core/ext/transport/binder/wire_format/binder_android.cc",
        "src/core/ext/transport/binder/wire_format/binder_constants.cc",
        "src/core/ext/transport/binder/wire_format/transaction.cc",
        "src/core/ext/transport/binder/wire_format/wire_reader_impl.cc",
        "src/core/ext/transport/binder/wire_format/wire_writer.cc",
    ],
    hdrs = [
        "src/core/ext/transport/binder/client/binder_connector.h",
        "src/core/ext/transport/binder/client/channel_create_impl.h",
        "src/core/ext/transport/binder/client/connection_id_generator.h",
        "src/core/ext/transport/binder/client/endpoint_binder_pool.h",
        "src/core/ext/transport/binder/client/jni_utils.h",
        "src/core/ext/transport/binder/client/security_policy_setting.h",
        "src/core/ext/transport/binder/server/binder_server.h",
        "src/core/ext/transport/binder/transport/binder_stream.h",
        "src/core/ext/transport/binder/transport/binder_transport.h",
        "src/core/ext/transport/binder/utils/binder_auto_utils.h",
        "src/core/ext/transport/binder/utils/ndk_binder.h",
        "src/core/ext/transport/binder/utils/transport_stream_receiver.h",
        "src/core/ext/transport/binder/utils/transport_stream_receiver_impl.h",
        "src/core/ext/transport/binder/wire_format/binder.h",
        "src/core/ext/transport/binder/wire_format/binder_android.h",
        "src/core/ext/transport/binder/wire_format/binder_constants.h",
        "src/core/ext/transport/binder/wire_format/transaction.h",
        "src/core/ext/transport/binder/wire_format/wire_reader.h",
        "src/core/ext/transport/binder/wire_format/wire_reader_impl.h",
        "src/core/ext/transport/binder/wire_format/wire_writer.h",
    ],
    defines = select({
        "grpc_no_binder": ["GRPC_NO_BINDER"],
        "//conditions:default": [],
    }),
    external_deps = [
        "absl/base:core_headers",
        "absl/container:flat_hash_map",
        "absl/memory",
        "absl/status",
        "absl/strings",
        "absl/synchronization",
        "absl/status:statusor",
        "absl/time",
    ],
    language = "c++",
    public_hdrs = [
        "include/grpcpp/security/binder_security_policy.h",
        "include/grpcpp/create_channel_binder.h",
        "include/grpcpp/security/binder_credentials.h",
    ],
    deps = [
        "config",
        "gpr",
        "gpr_base",
        "gpr_platform",
        "grpc",
        "grpc++_base",
        "grpc_base",
        "grpc_client_channel",
        "grpc_codegen",
        "iomgr_port",
        "orphanable",
        "slice_refcount",
    ],
)

grpc_cc_library(
    name = "grpc++_xds_client",
    srcs = [
        "src/cpp/client/xds_credentials.cc",
    ],
    hdrs = [
        "src/cpp/client/secure_credentials.h",
    ],
    external_deps = [
        "absl/container:inlined_vector",
    ],
    language = "c++",
    deps = [
        "grpc++_internals",
    ],
)

grpc_cc_library(
    name = "grpc++_xds_server",
    srcs = [
        "src/cpp/server/xds_server_credentials.cc",
    ],
    hdrs = [
        "src/cpp/server/secure_server_credentials.h",
    ],
    language = "c++",
    public_hdrs = [
        "include/grpcpp/xds_server_builder.h",
    ],
    visibility = ["@grpc:xds"],
    deps = [
        "grpc++_internals",
    ],
)

grpc_cc_library(
    name = "grpc++_unsecure",
    srcs = [
        "src/cpp/client/insecure_credentials.cc",
        "src/cpp/common/insecure_create_auth_context.cc",
        "src/cpp/server/insecure_server_credentials.cc",
    ],
    language = "c++",
    standalone = True,
    tags = ["avoid_dep"],
    visibility = ["@grpc:public"],
    deps = [
        "gpr",
        "grpc++_base_unsecure",
        "grpc++_codegen_base",
        "grpc++_codegen_base_src",
        "grpc++_codegen_proto",
        "grpc_unsecure",
    ],
)

grpc_cc_library(
    name = "grpc++_error_details",
    srcs = [
        "src/cpp/util/error_details.cc",
    ],
    hdrs = [
        "include/grpc++/support/error_details.h",
        "include/grpcpp/support/error_details.h",
    ],
    language = "c++",
    standalone = True,
    visibility = ["@grpc:public"],
    deps = [
        "grpc++",
    ],
)

grpc_cc_library(
    name = "grpc++_alts",
    srcs = [
        "src/cpp/common/alts_context.cc",
        "src/cpp/common/alts_util.cc",
    ],
    hdrs = [
        "include/grpcpp/security/alts_context.h",
        "include/grpcpp/security/alts_util.h",
    ],
    external_deps = [
        "upb_lib",
    ],
    language = "c++",
    standalone = True,
    visibility = ["@grpc:tsi"],
    deps = [
        "alts_upb",
        "alts_util",
        "gpr_base",
        "grpc++",
        "tsi",
        "tsi_alts_credentials",
    ],
)

grpc_cc_library(
    name = "grpc_csharp_ext",
    srcs = [
        "src/csharp/ext/grpc_csharp_ext.c",
    ],
    language = "csharp",
    deps = [
        "gpr",
        "grpc",
    ],
)

grpc_cc_library(
    name = "census",
    srcs = [
        "src/core/ext/filters/census/grpc_context.cc",
    ],
    language = "c++",
    public_hdrs = [
        "include/grpc/census.h",
    ],
    visibility = ["@grpc:public"],
    deps = [
        "gpr_base",
        "grpc_base",
        "grpc_trace",
    ],
)

grpc_cc_library(
    name = "grpc++_internal_hdrs_only",
    hdrs = [
        "include/grpcpp/impl/codegen/sync.h",
    ],
    external_deps = [
        "absl/synchronization",
    ],
    deps = [
        "gpr_codegen",
    ],
)

grpc_cc_library(
    name = "useful",
    hdrs = ["src/core/lib/gpr/useful.h"],
    language = "c++",
    deps = [
        "gpr_platform",
    ],
)

grpc_cc_library(
    name = "gpr_base",
    srcs = [
        "src/core/lib/gpr/alloc.cc",
        "src/core/lib/gpr/atm.cc",
        "src/core/lib/gpr/cpu_iphone.cc",
        "src/core/lib/gpr/cpu_linux.cc",
        "src/core/lib/gpr/cpu_posix.cc",
        "src/core/lib/gpr/cpu_windows.cc",
        "src/core/lib/gpr/env_linux.cc",
        "src/core/lib/gpr/env_posix.cc",
        "src/core/lib/gpr/env_windows.cc",
        "src/core/lib/gpr/log.cc",
        "src/core/lib/gpr/log_android.cc",
        "src/core/lib/gpr/log_linux.cc",
        "src/core/lib/gpr/log_posix.cc",
        "src/core/lib/gpr/log_windows.cc",
        "src/core/lib/gpr/murmur_hash.cc",
        "src/core/lib/gpr/string.cc",
        "src/core/lib/gpr/string_posix.cc",
        "src/core/lib/gpr/string_util_windows.cc",
        "src/core/lib/gpr/string_windows.cc",
        "src/core/lib/gpr/sync.cc",
        "src/core/lib/gpr/sync_abseil.cc",
        "src/core/lib/gpr/sync_posix.cc",
        "src/core/lib/gpr/sync_windows.cc",
        "src/core/lib/gpr/time.cc",
        "src/core/lib/gpr/time_posix.cc",
        "src/core/lib/gpr/time_precise.cc",
        "src/core/lib/gpr/time_windows.cc",
        "src/core/lib/gpr/tmpfile_msys.cc",
        "src/core/lib/gpr/tmpfile_posix.cc",
        "src/core/lib/gpr/tmpfile_windows.cc",
        "src/core/lib/gpr/wrap_memcpy.cc",
        "src/core/lib/gprpp/examine_stack.cc",
        "src/core/lib/gprpp/fork.cc",
        "src/core/lib/gprpp/global_config_env.cc",
        "src/core/lib/gprpp/host_port.cc",
        "src/core/lib/gprpp/mpscq.cc",
        "src/core/lib/gprpp/stat_posix.cc",
        "src/core/lib/gprpp/stat_windows.cc",
        "src/core/lib/gprpp/status_helper.cc",
        "src/core/lib/gprpp/thd_posix.cc",
        "src/core/lib/gprpp/thd_windows.cc",
        "src/core/lib/gprpp/time_util.cc",
        "src/core/lib/profiling/basic_timers.cc",
        "src/core/lib/profiling/stap_timers.cc",
    ],
    hdrs = [
        "src/core/lib/gpr/alloc.h",
        "src/core/lib/gpr/env.h",
        "src/core/lib/gpr/murmur_hash.h",
        "src/core/lib/gpr/spinlock.h",
        "src/core/lib/gpr/string.h",
        "src/core/lib/gpr/string_windows.h",
        "src/core/lib/gpr/time_precise.h",
        "src/core/lib/gpr/tmpfile.h",
        "src/core/lib/gprpp/examine_stack.h",
        "src/core/lib/gprpp/fork.h",
        "src/core/lib/gprpp/global_config.h",
        "src/core/lib/gprpp/global_config_custom.h",
        "src/core/lib/gprpp/global_config_env.h",
        "src/core/lib/gprpp/global_config_generic.h",
        "src/core/lib/gprpp/host_port.h",
        "src/core/lib/gprpp/manual_constructor.h",
        "src/core/lib/gprpp/memory.h",
        "src/core/lib/gprpp/mpscq.h",
        "src/core/lib/gprpp/stat.h",
        "src/core/lib/gprpp/status_helper.h",
        "src/core/lib/gprpp/sync.h",
        "src/core/lib/gprpp/thd.h",
        "src/core/lib/gprpp/time_util.h",
        "src/core/lib/profiling/timers.h",
    ],
    external_deps = [
        "absl/base",
        "absl/base:core_headers",
        "absl/memory",
        "absl/random",
        "absl/status",
        "absl/strings",
        "absl/strings:cord",
        "absl/strings:str_format",
        "absl/synchronization",
        "absl/time:time",
        "absl/types:optional",
        "upb_lib",
    ],
    language = "c++",
    public_hdrs = GPR_PUBLIC_HDRS,
    visibility = ["@grpc:alt_gpr_base_legacy"],
    deps = [
        "construct_destruct",
        "debug_location",
        "google_rpc_status_upb",
        "gpr_codegen",
        "gpr_tls",
        "grpc_codegen",
        "protobuf_any_upb",
        "useful",
    ],
)

grpc_cc_library(
    name = "gpr_tls",
    hdrs = ["src/core/lib/gpr/tls.h"],
    deps = ["gpr_platform"],
)

grpc_cc_library(
    name = "chunked_vector",
    hdrs = ["src/core/lib/gprpp/chunked_vector.h"],
    external_deps = ["absl/utility"],
    deps = [
        "arena",
        # TODO(ctiller): weaken this to just arena when that splits into its own target
        "gpr_base",
    ],
)

grpc_cc_library(
    name = "capture",
    external_deps = ["absl/utility"],
    language = "c++",
    public_hdrs = ["src/core/lib/gprpp/capture.h"],
    deps = ["gpr_platform"],
)

grpc_cc_library(
    name = "construct_destruct",
    language = "c++",
    public_hdrs = ["src/core/lib/gprpp/construct_destruct.h"],
)

grpc_cc_library(
    name = "cpp_impl_of",
    hdrs = ["src/core/lib/gprpp/cpp_impl_of.h"],
    language = "c++",
)

grpc_cc_library(
    name = "gpr_codegen",
    language = "c++",
    public_hdrs = [
        "include/grpc/impl/codegen/atm.h",
        "include/grpc/impl/codegen/atm_gcc_atomic.h",
        "include/grpc/impl/codegen/atm_gcc_sync.h",
        "include/grpc/impl/codegen/atm_windows.h",
        "include/grpc/impl/codegen/fork.h",
        "include/grpc/impl/codegen/gpr_slice.h",
        "include/grpc/impl/codegen/gpr_types.h",
        "include/grpc/impl/codegen/log.h",
        "include/grpc/impl/codegen/port_platform.h",
        "include/grpc/impl/codegen/sync.h",
        "include/grpc/impl/codegen/sync_abseil.h",
        "include/grpc/impl/codegen/sync_custom.h",
        "include/grpc/impl/codegen/sync_generic.h",
        "include/grpc/impl/codegen/sync_posix.h",
        "include/grpc/impl/codegen/sync_windows.h",
    ],
    visibility = ["@grpc:public"],
)

# A library that vends only port_platform, so that libraries that don't need
#anything else from gpr can still be portable !
grpc_cc_library(
    name = "gpr_platform",
    language = "c++",
    public_hdrs = [
        "include/grpc/impl/codegen/port_platform.h",
        "include/grpc/support/port_platform.h",
    ],
)

grpc_cc_library(
    name = "grpc_trace",
    srcs = ["src/core/lib/debug/trace.cc"],
    hdrs = ["src/core/lib/debug/trace.h"],
    language = "c++",
    public_hdrs = GRPC_PUBLIC_HDRS,
    visibility = ["@grpc:trace"],
    deps = [
        "gpr",
        "grpc_codegen",
    ],
)

grpc_cc_library(
    name = "config",
    srcs = [
        "src/core/lib/config/core_configuration.cc",
    ],
    language = "c++",
    public_hdrs = [
        "src/core/lib/config/core_configuration.h",
    ],
    deps = [
        "channel_args_preconditioning",
        "channel_init",
        "gpr_base",
        "handshaker_registry",
    ],
)

grpc_cc_library(
    name = "debug_location",
    language = "c++",
    public_hdrs = ["src/core/lib/gprpp/debug_location.h"],
    visibility = ["@grpc:debug_location"],
)

grpc_cc_library(
    name = "overload",
    language = "c++",
    public_hdrs = ["src/core/lib/gprpp/overload.h"],
    deps = ["gpr_platform"],
)

grpc_cc_library(
    name = "match",
    external_deps = [
        "absl/types:variant",
    ],
    language = "c++",
    public_hdrs = ["src/core/lib/gprpp/match.h"],
    deps = [
        "gpr_platform",
        "overload",
    ],
)

grpc_cc_library(
    name = "table",
    external_deps = ["absl/utility"],
    language = "c++",
    public_hdrs = ["src/core/lib/gprpp/table.h"],
    deps = [
        "bitset",
        "gpr_platform",
    ],
)

grpc_cc_library(
    name = "bitset",
    language = "c++",
    public_hdrs = ["src/core/lib/gprpp/bitset.h"],
    deps = [
        "gpr_platform",
        "useful",
    ],
)

grpc_cc_library(
    name = "orphanable",
    language = "c++",
    public_hdrs = ["src/core/lib/gprpp/orphanable.h"],
    visibility = ["@grpc:client_channel"],
    deps = [
        "debug_location",
        "gpr_base",
        "grpc_trace",
        "ref_counted",
        "ref_counted_ptr",
    ],
)

grpc_cc_library(
    name = "poll",
    external_deps = [
        "absl/types:variant",
    ],
    language = "c++",
    public_hdrs = [
        "src/core/lib/promise/poll.h",
    ],
    deps = ["gpr_platform"],
)

grpc_cc_library(
    name = "context",
    language = "c++",
    public_hdrs = [
        "src/core/lib/promise/context.h",
    ],
    deps = [
        "gpr_platform",
        "gpr_tls",
    ],
)

grpc_cc_library(
    name = "map",
    language = "c++",
    public_hdrs = ["src/core/lib/promise/map.h"],
    deps = [
        "gpr_platform",
        "poll",
        "promise_like",
    ],
)

grpc_cc_library(
    name = "promise",
    external_deps = [
        "absl/types:optional",
    ],
    language = "c++",
    public_hdrs = [
        "src/core/lib/promise/promise.h",
    ],
    deps = [
        "gpr_platform",
        "poll",
        "promise_like",
    ],
)

grpc_cc_library(
    name = "arena_promise",
    external_deps = [
        "absl/types:optional",
    ],
    language = "c++",
    public_hdrs = [
        "src/core/lib/promise/arena_promise.h",
    ],
    deps = [
        "arena",
        "gpr_base",
        "poll",
    ],
)

grpc_cc_library(
    name = "promise_like",
    language = "c++",
    public_hdrs = [
        "src/core/lib/promise/detail/promise_like.h",
    ],
    deps = [
        "gpr_platform",
        "poll",
    ],
)

grpc_cc_library(
    name = "promise_factory",
    language = "c++",
    public_hdrs = [
        "src/core/lib/promise/detail/promise_factory.h",
    ],
    deps = [
        "gpr_platform",
        "poll",
        "promise_like",
    ],
)

grpc_cc_library(
    name = "if",
    external_deps = [
        "absl/status:statusor",
    ],
    language = "c++",
    public_hdrs = ["src/core/lib/promise/if.h"],
    deps = [
        "gpr_platform",
        "poll",
        "promise_factory",
    ],
)

grpc_cc_library(
    name = "promise_status",
    external_deps = [
        "absl/status",
        "absl/status:statusor",
    ],
    language = "c++",
    public_hdrs = [
        "src/core/lib/promise/detail/status.h",
    ],
    deps = ["gpr_platform"],
)

grpc_cc_library(
    name = "race",
    language = "c++",
    public_hdrs = ["src/core/lib/promise/race.h"],
    deps = [
        "gpr_platform",
        "poll",
    ],
)

grpc_cc_library(
    name = "loop",
    language = "c++",
    public_hdrs = [
        "src/core/lib/promise/loop.h",
    ],
    deps = [
        "gpr_platform",
        "poll",
        "promise_factory",
    ],
)

grpc_cc_library(
    name = "switch",
    language = "c++",
    public_hdrs = [
        "src/core/lib/promise/detail/switch.h",
    ],
    deps = ["gpr_platform"],
)

grpc_cc_library(
    name = "basic_join",
    language = "c++",
    public_hdrs = [
        "src/core/lib/promise/detail/basic_join.h",
    ],
    deps = [
        "bitset",
        "construct_destruct",
        "gpr_platform",
        "poll",
        "promise_factory",
    ],
)

grpc_cc_library(
    name = "join",
    language = "c++",
    public_hdrs = [
        "src/core/lib/promise/join.h",
    ],
    deps = [
        "basic_join",
        "gpr_platform",
    ],
)

grpc_cc_library(
    name = "try_join",
    language = "c++",
    public_hdrs = [
        "src/core/lib/promise/try_join.h",
    ],
    deps = [
        "basic_join",
        "gpr_platform",
        "promise_status",
    ],
)

grpc_cc_library(
    name = "basic_seq",
    language = "c++",
    public_hdrs = [
        "src/core/lib/promise/detail/basic_seq.h",
    ],
    deps = [
        "construct_destruct",
        "gpr_platform",
        "poll",
        "promise_factory",
        "switch",
    ],
)

grpc_cc_library(
    name = "seq",
    language = "c++",
    public_hdrs = [
        "src/core/lib/promise/seq.h",
    ],
    deps = [
        "basic_seq",
        "gpr_platform",
    ],
)

grpc_cc_library(
    name = "try_seq",
    language = "c++",
    public_hdrs = [
        "src/core/lib/promise/try_seq.h",
    ],
    deps = [
        "basic_seq",
        "gpr_platform",
        "promise_status",
    ],
)

grpc_cc_library(
    name = "activity",
    srcs = [
        "src/core/lib/promise/activity.cc",
    ],
    external_deps = [
        "absl/base:core_headers",
    ],
    language = "c++",
    public_hdrs = [
        "src/core/lib/promise/activity.h",
    ],
    deps = [
        "atomic_utils",
        "construct_destruct",
        "context",
        "gpr_base",
        "gpr_codegen",
        "poll",
        "promise_factory",
        "promise_status",
    ],
)

grpc_cc_library(
    name = "exec_ctx_wakeup_scheduler",
    hdrs = [
        "src/core/lib/promise/exec_ctx_wakeup_scheduler.h",
    ],
    language = "c++",
    deps = [
        "exec_ctx",
        "gpr_base",
    ],
)

grpc_cc_library(
    name = "wait_set",
    external_deps = [
        "absl/container:flat_hash_set",
    ],
    language = "c++",
    public_hdrs = [
        "src/core/lib/promise/wait_set.h",
    ],
    deps = [
        "activity",
        "gpr_platform",
    ],
)

grpc_cc_library(
    name = "intra_activity_waiter",
    language = "c++",
    public_hdrs = [
        "src/core/lib/promise/intra_activity_waiter.h",
    ],
    deps = [
        "activity",
        "gpr_platform",
    ],
)

grpc_cc_library(
    name = "latch",
    external_deps = [
        "absl/status",
    ],
    language = "c++",
    public_hdrs = [
        "src/core/lib/promise/latch.h",
    ],
    deps = [
        "activity",
        "gpr_platform",
        "intra_activity_waiter",
    ],
)

grpc_cc_library(
    name = "observable",
    language = "c++",
    public_hdrs = [
        "src/core/lib/promise/observable.h",
    ],
    deps = [
        "activity",
        "gpr_platform",
        "wait_set",
    ],
)

grpc_cc_library(
    name = "pipe",
    external_deps = [
        "absl/status",
    ],
    language = "c++",
    public_hdrs = [
        "src/core/lib/promise/pipe.h",
    ],
    deps = [
        "activity",
        "arena",
        "gpr_platform",
        "intra_activity_waiter",
    ],
)

grpc_cc_library(
    name = "for_each",
    external_deps = [
        "absl/status",
        "absl/types:variant",
    ],
    language = "c++",
    public_hdrs = ["src/core/lib/promise/for_each.h"],
    deps = [
        "gpr_platform",
        "poll",
        "promise_factory",
    ],
)

grpc_cc_library(
    name = "ref_counted",
    language = "c++",
    public_hdrs = ["src/core/lib/gprpp/ref_counted.h"],
    deps = [
        "atomic_utils",
        "debug_location",
        "gpr_base",
        "grpc_trace",
        "ref_counted_ptr",
    ],
)

grpc_cc_library(
    name = "dual_ref_counted",
    language = "c++",
    public_hdrs = ["src/core/lib/gprpp/dual_ref_counted.h"],
    deps = [
        "debug_location",
        "gpr_base",
        "grpc_trace",
        "orphanable",
        "ref_counted_ptr",
    ],
)

grpc_cc_library(
    name = "ref_counted_ptr",
    language = "c++",
    public_hdrs = ["src/core/lib/gprpp/ref_counted_ptr.h"],
    visibility = ["@grpc:ref_counted_ptr"],
    deps = [
        "gpr_base",
    ],
)

grpc_cc_library(
    name = "handshaker_factory",
    language = "c++",
    public_hdrs = [
        "src/core/lib/channel/handshaker_factory.h",
    ],
    deps = [
        "gpr_base",
    ],
)

grpc_cc_library(
    name = "handshaker_registry",
    srcs = [
        "src/core/lib/channel/handshaker_registry.cc",
    ],
    language = "c++",
    public_hdrs = [
        "src/core/lib/channel/handshaker_registry.h",
    ],
    deps = [
        "gpr_base",
        "handshaker_factory",
    ],
)

grpc_cc_library(
    name = "event_engine_memory_allocator",
    srcs = [
        "src/core/lib/event_engine/memory_allocator.cc",
    ],
    hdrs = [
        "include/grpc/event_engine/internal/memory_allocator_impl.h",
        "include/grpc/event_engine/memory_allocator.h",
        "include/grpc/event_engine/memory_request.h",
    ],
    language = "c++",
    deps = [
        "gpr_platform",
        "ref_counted",
        "slice",
        "slice_refcount",
    ],
)

grpc_cc_library(
    name = "memory_quota",
    srcs = [
        "src/core/lib/resource_quota/memory_quota.cc",
    ],
    hdrs = [
        "src/core/lib/resource_quota/memory_quota.h",
    ],
    deps = [
        "activity",
        "dual_ref_counted",
        "event_engine_memory_allocator",
        "exec_ctx_wakeup_scheduler",
        "gpr_base",
        "loop",
        "map",
        "orphanable",
        "poll",
        "race",
        "ref_counted_ptr",
        "resource_quota_trace",
        "seq",
        "slice_refcount",
        "useful",
    ],
)

grpc_cc_library(
    name = "arena",
    srcs = [
        "src/core/lib/resource_quota/arena.cc",
    ],
    hdrs = [
        "src/core/lib/resource_quota/arena.h",
    ],
    deps = [
        "context",
        "gpr_base",
        "memory_quota",
    ],
)

grpc_cc_library(
    name = "thread_quota",
    srcs = [
        "src/core/lib/resource_quota/thread_quota.cc",
    ],
    hdrs = [
        "src/core/lib/resource_quota/thread_quota.h",
    ],
    deps = [
        "gpr_base",
        "ref_counted",
    ],
)

grpc_cc_library(
    name = "resource_quota_trace",
    srcs = [
        "src/core/lib/resource_quota/trace.cc",
    ],
    hdrs = [
        "src/core/lib/resource_quota/trace.h",
    ],
    deps = [
        "gpr_platform",
        "grpc_trace",
    ],
)

grpc_cc_library(
    name = "resource_quota",
    srcs = [
        "src/core/lib/resource_quota/resource_quota.cc",
    ],
    hdrs = [
        "src/core/lib/resource_quota/resource_quota.h",
    ],
    deps = [
        "cpp_impl_of",
        "gpr_base",
        "memory_quota",
        "ref_counted",
        "thread_quota",
    ],
)

grpc_cc_library(
    name = "slice_refcount",
    srcs = [
        "src/core/lib/slice/slice_refcount.cc",
    ],
    hdrs = [
        "src/core/lib/slice/slice_refcount.h",
        "src/core/lib/slice/slice_refcount_base.h",
        "src/core/lib/slice/slice_utils.h",
    ],
    public_hdrs = [
        "include/grpc/slice.h",
    ],
    deps = [
        "gpr_base",
    ],
)

grpc_cc_library(
    name = "slice",
    srcs = [
        "src/core/lib/slice/slice.cc",
        "src/core/lib/slice/slice_string_helpers.cc",
    ],
    hdrs = [
        "src/core/lib/slice/slice.h",
        "src/core/lib/slice/slice_internal.h",
        "src/core/lib/slice/slice_string_helpers.h",
    ],
    deps = [
        "gpr_base",
        "ref_counted",
        "slice_refcount",
    ],
)

grpc_cc_library(
    name = "error",
    srcs = [
        "src/core/lib/iomgr/error.cc",
    ],
    hdrs = [
        "src/core/lib/iomgr/error.h",
        "src/core/lib/iomgr/error_internal.h",
    ],
    deps = [
        "gpr",
        "grpc_codegen",
        "grpc_trace",
        "slice",
        "slice_refcount",
        "useful",
    ],
)

grpc_cc_library(
    name = "closure",
    hdrs = [
        "src/core/lib/iomgr/closure.h",
    ],
    deps = [
        "error",
        "gpr",
    ],
)

grpc_cc_library(
    name = "time",
    srcs = [
        "src/core/lib/gprpp/time.cc",
    ],
    hdrs = [
        "src/core/lib/gprpp/time.h",
    ],
    deps = [
        "gpr",
        "gpr_codegen",
    ],
)

grpc_cc_library(
    name = "exec_ctx",
    srcs = [
        "src/core/lib/iomgr/combiner.cc",
        "src/core/lib/iomgr/exec_ctx.cc",
        "src/core/lib/iomgr/executor.cc",
        "src/core/lib/iomgr/iomgr_internal.cc",
    ],
    hdrs = [
        "src/core/lib/iomgr/combiner.h",
        "src/core/lib/iomgr/exec_ctx.h",
        "src/core/lib/iomgr/executor.h",
        "src/core/lib/iomgr/iomgr_internal.h",
    ],
    deps = [
        "closure",
        "error",
        "gpr_base",
        "gpr_tls",
        "time",
        "useful",
    ],
)

grpc_cc_library(
    name = "sockaddr_utils",
    srcs = [
        "src/core/lib/address_utils/sockaddr_utils.cc",
    ],
    hdrs = [
        "src/core/lib/address_utils/sockaddr_utils.h",
    ],
    external_deps = [
        "absl/strings",
        "absl/strings:str_format",
    ],
    visibility = ["@grpc:alt_grpc_base_legacy"],
    deps = [
        "gpr_base",
        "grpc_sockaddr",
        "resolved_address",
    ],
)

grpc_cc_library(
    name = "iomgr_port",
    hdrs = [
        "src/core/lib/iomgr/port.h",
    ],
)

grpc_cc_library(
    name = "grpc_sockaddr",
    srcs = [
        "src/core/lib/event_engine/sockaddr.cc",
    ],
    hdrs = [
        "src/core/lib/event_engine/sockaddr.h",
        "src/core/lib/iomgr/sockaddr.h",
        "src/core/lib/iomgr/sockaddr_posix.h",
        "src/core/lib/iomgr/sockaddr_windows.h",
        "src/core/lib/iomgr/socket_utils.h",
    ],
    deps = [
        "gpr_platform",
        "iomgr_port",
    ],
)

grpc_cc_library(
    name = "avl",
    hdrs = [
        "src/core/lib/avl/avl.h",
    ],
    deps = [
        "gpr_platform",
    ],
)

grpc_cc_library(
    name = "event_engine_base",
    srcs = [
        "src/core/lib/event_engine/event_engine.cc",
    ],
    hdrs = GRPC_PUBLIC_EVENT_ENGINE_HDRS + GRPC_PUBLIC_HDRS + [
        "src/core/lib/event_engine/event_engine_factory.h",
    ],
    external_deps = [
        "absl/status",
        "absl/status:statusor",
        "absl/time",
    ],
    deps = [
        "gpr_base",
        "gpr_platform",
        "grpc_codegen",
    ],
)

grpc_cc_library(
    name = "uri_parser",
    srcs = [
        "src/core/lib/uri/uri_parser.cc",
    ],
    hdrs = [
        "src/core/lib/uri/uri_parser.h",
    ],
    external_deps = [
        "absl/status:statusor",
        "absl/strings",
        "absl/strings:str_format",
    ],
    visibility = ["@grpc:alt_grpc_base_legacy"],
    deps = [
        "gpr_base",
    ],
)

grpc_cc_library(
    name = "default_event_engine_factory",
    srcs = [
        "src/core/lib/event_engine/event_engine_factory.cc",
    ],
    hdrs = [],
    external_deps = [
        # TODO(hork): uv, in a subsequent PR
    ],
    deps = [
        "event_engine_base",
        "gpr_base",
        "gpr_platform",
    ],
)

grpc_cc_library(
    name = "channel_args_preconditioning",
    srcs = [
        "src/core/lib/channel/channel_args_preconditioning.cc",
    ],
    hdrs = [
        "src/core/lib/channel/channel_args_preconditioning.h",
    ],
    deps = [
        "channel_args",
        "gpr_base",
    ],
)

grpc_cc_library(
    name = "grpc_base",
    srcs = [
        "src/core/lib/address_utils/parse_address.cc",
        "src/core/lib/backoff/backoff.cc",
        "src/core/lib/channel/channel_stack.cc",
        "src/core/lib/channel/channel_stack_builder.cc",
        "src/core/lib/channel/channel_trace.cc",
        "src/core/lib/channel/channelz.cc",
        "src/core/lib/channel/channelz_registry.cc",
        "src/core/lib/channel/connected_channel.cc",
        "src/core/lib/channel/handshaker.cc",
        "src/core/lib/channel/status_util.cc",
        "src/core/lib/compression/compression.cc",
        "src/core/lib/compression/compression_internal.cc",
        "src/core/lib/compression/message_compress.cc",
        "src/core/lib/debug/stats.cc",
        "src/core/lib/debug/stats_data.cc",
        "src/core/lib/event_engine/channel_args_endpoint_config.cc",
        "src/core/lib/event_engine/sockaddr.cc",
        "src/core/lib/http/format_request.cc",
        "src/core/lib/http/httpcli.cc",
        "src/core/lib/http/parser.cc",
        "src/core/lib/iomgr/buffer_list.cc",
        "src/core/lib/iomgr/call_combiner.cc",
        "src/core/lib/iomgr/cfstream_handle.cc",
        "src/core/lib/iomgr/dualstack_socket_posix.cc",
        "src/core/lib/iomgr/endpoint.cc",
        "src/core/lib/iomgr/endpoint_cfstream.cc",
        "src/core/lib/iomgr/endpoint_pair_event_engine.cc",
        "src/core/lib/iomgr/endpoint_pair_posix.cc",
        "src/core/lib/iomgr/endpoint_pair_windows.cc",
        "src/core/lib/iomgr/error_cfstream.cc",
        "src/core/lib/iomgr/ev_apple.cc",
        "src/core/lib/iomgr/ev_epoll1_linux.cc",
        "src/core/lib/iomgr/ev_epollex_linux.cc",
        "src/core/lib/iomgr/ev_poll_posix.cc",
        "src/core/lib/iomgr/ev_posix.cc",
        "src/core/lib/iomgr/ev_windows.cc",
        "src/core/lib/iomgr/executor/mpmcqueue.cc",
        "src/core/lib/iomgr/executor/threadpool.cc",
        "src/core/lib/iomgr/fork_posix.cc",
        "src/core/lib/iomgr/fork_windows.cc",
        "src/core/lib/iomgr/gethostname_fallback.cc",
        "src/core/lib/iomgr/gethostname_host_name_max.cc",
        "src/core/lib/iomgr/gethostname_sysconf.cc",
        "src/core/lib/iomgr/grpc_if_nametoindex_posix.cc",
        "src/core/lib/iomgr/grpc_if_nametoindex_unsupported.cc",
        "src/core/lib/iomgr/internal_errqueue.cc",
        "src/core/lib/iomgr/iocp_windows.cc",
        "src/core/lib/iomgr/iomgr.cc",
        "src/core/lib/iomgr/iomgr_custom.cc",
        "src/core/lib/iomgr/iomgr_posix.cc",
        "src/core/lib/iomgr/iomgr_posix_cfstream.cc",
        "src/core/lib/iomgr/iomgr_windows.cc",
        "src/core/lib/iomgr/is_epollexclusive_available.cc",
        "src/core/lib/iomgr/load_file.cc",
        "src/core/lib/iomgr/lockfree_event.cc",
        "src/core/lib/iomgr/polling_entity.cc",
        "src/core/lib/iomgr/pollset.cc",
        "src/core/lib/iomgr/pollset_custom.cc",
        "src/core/lib/iomgr/pollset_set.cc",
        "src/core/lib/iomgr/pollset_set_custom.cc",
        "src/core/lib/iomgr/pollset_set_windows.cc",
        "src/core/lib/iomgr/pollset_windows.cc",
        "src/core/lib/iomgr/resolve_address.cc",
        "src/core/lib/iomgr/resolve_address_custom.cc",
        "src/core/lib/iomgr/resolve_address_posix.cc",
        "src/core/lib/iomgr/resolve_address_windows.cc",
        "src/core/lib/iomgr/socket_factory_posix.cc",
        "src/core/lib/iomgr/socket_mutator.cc",
        "src/core/lib/iomgr/socket_utils_common_posix.cc",
        "src/core/lib/iomgr/socket_utils_linux.cc",
        "src/core/lib/iomgr/socket_utils_posix.cc",
        "src/core/lib/iomgr/socket_utils_windows.cc",
        "src/core/lib/iomgr/socket_windows.cc",
        "src/core/lib/iomgr/tcp_client.cc",
        "src/core/lib/iomgr/tcp_client_cfstream.cc",
        "src/core/lib/iomgr/tcp_client_custom.cc",
        "src/core/lib/iomgr/tcp_client_posix.cc",
        "src/core/lib/iomgr/tcp_client_windows.cc",
        "src/core/lib/iomgr/tcp_custom.cc",
        "src/core/lib/iomgr/tcp_posix.cc",
        "src/core/lib/iomgr/tcp_server.cc",
        "src/core/lib/iomgr/tcp_server_custom.cc",
        "src/core/lib/iomgr/tcp_server_posix.cc",
        "src/core/lib/iomgr/tcp_server_utils_posix_common.cc",
        "src/core/lib/iomgr/tcp_server_utils_posix_ifaddrs.cc",
        "src/core/lib/iomgr/tcp_server_utils_posix_noifaddrs.cc",
        "src/core/lib/iomgr/tcp_server_windows.cc",
        "src/core/lib/iomgr/tcp_windows.cc",
        "src/core/lib/iomgr/time_averaged_stats.cc",
        "src/core/lib/iomgr/timer.cc",
        "src/core/lib/iomgr/timer_custom.cc",
        "src/core/lib/iomgr/timer_generic.cc",
        "src/core/lib/iomgr/timer_heap.cc",
        "src/core/lib/iomgr/timer_manager.cc",
        "src/core/lib/iomgr/unix_sockets_posix.cc",
        "src/core/lib/iomgr/unix_sockets_posix_noop.cc",
        "src/core/lib/iomgr/wakeup_fd_eventfd.cc",
        "src/core/lib/iomgr/wakeup_fd_nospecial.cc",
        "src/core/lib/iomgr/wakeup_fd_pipe.cc",
        "src/core/lib/iomgr/wakeup_fd_posix.cc",
        "src/core/lib/iomgr/work_serializer.cc",
        "src/core/lib/resource_quota/api.cc",
        "src/core/lib/slice/b64.cc",
        "src/core/lib/slice/percent_encoding.cc",
        "src/core/lib/slice/slice_api.cc",
        "src/core/lib/slice/slice_buffer.cc",
        "src/core/lib/slice/slice_intern.cc",
        "src/core/lib/slice/slice_split.cc",
        "src/core/lib/surface/api_trace.cc",
        "src/core/lib/surface/builtins.cc",
        "src/core/lib/surface/byte_buffer.cc",
        "src/core/lib/surface/byte_buffer_reader.cc",
        "src/core/lib/surface/call.cc",
        "src/core/lib/surface/call_details.cc",
        "src/core/lib/surface/call_log_batch.cc",
        "src/core/lib/surface/channel.cc",
        "src/core/lib/surface/channel_ping.cc",
        "src/core/lib/surface/completion_queue.cc",
        "src/core/lib/surface/completion_queue_factory.cc",
        "src/core/lib/surface/event_string.cc",
        "src/core/lib/surface/lame_client.cc",
        "src/core/lib/surface/metadata_array.cc",
        "src/core/lib/surface/server.cc",
        "src/core/lib/surface/validate_metadata.cc",
        "src/core/lib/surface/version.cc",
        "src/core/lib/transport/bdp_estimator.cc",
        "src/core/lib/transport/byte_stream.cc",
        "src/core/lib/transport/connectivity_state.cc",
        "src/core/lib/transport/error_utils.cc",
        "src/core/lib/transport/parsed_metadata.cc",
        "src/core/lib/transport/pid_controller.cc",
        "src/core/lib/transport/status_conversion.cc",
        "src/core/lib/transport/timeout_encoding.cc",
        "src/core/lib/transport/transport.cc",
        "src/core/lib/transport/transport_op_string.cc",
    ] +
    # TODO(hork): delete the iomgr glue code when EventEngine is fully
    # integrated, or when it becomes obvious the glue code is unnecessary.
    [
        "src/core/lib/iomgr/event_engine/closure.cc",
        "src/core/lib/iomgr/event_engine/endpoint.cc",
        "src/core/lib/iomgr/event_engine/iomgr.cc",
        "src/core/lib/iomgr/event_engine/pollset.cc",
        "src/core/lib/iomgr/event_engine/resolved_address_internal.cc",
        "src/core/lib/iomgr/event_engine/resolver.cc",
        "src/core/lib/iomgr/event_engine/tcp.cc",
        "src/core/lib/iomgr/event_engine/timer.cc",
    ],
    hdrs = [
        "src/core/lib/transport/error_utils.h",
        "src/core/lib/transport/http2_errors.h",
        "src/core/lib/address_utils/parse_address.h",
        "src/core/lib/backoff/backoff.h",
        "src/core/lib/channel/call_tracer.h",
        "src/core/lib/channel/channel_stack.h",
        "src/core/lib/channel/channel_stack_builder.h",
        "src/core/lib/channel/channel_trace.h",
        "src/core/lib/channel/channelz.h",
        "src/core/lib/channel/channelz_registry.h",
        "src/core/lib/channel/connected_channel.h",
        "src/core/lib/channel/context.h",
        "src/core/lib/channel/handshaker.h",
        "src/core/lib/channel/status_util.h",
        "src/core/lib/compression/compression_internal.h",
        "src/core/lib/resource_quota/api.h",
        "src/core/lib/compression/message_compress.h",
        "src/core/lib/debug/stats.h",
        "src/core/lib/debug/stats_data.h",
        "src/core/lib/event_engine/channel_args_endpoint_config.h",
        "src/core/lib/event_engine/sockaddr.h",
        "src/core/lib/http/format_request.h",
        "src/core/lib/http/httpcli.h",
        "src/core/lib/http/parser.h",
        "src/core/lib/iomgr/block_annotate.h",
        "src/core/lib/iomgr/buffer_list.h",
        "src/core/lib/iomgr/call_combiner.h",
        "src/core/lib/iomgr/cfstream_handle.h",
        "src/core/lib/iomgr/dynamic_annotations.h",
        "src/core/lib/iomgr/endpoint.h",
        "src/core/lib/iomgr/endpoint_cfstream.h",
        "src/core/lib/iomgr/endpoint_pair.h",
        "src/core/lib/iomgr/error_cfstream.h",
        "src/core/lib/iomgr/ev_apple.h",
        "src/core/lib/iomgr/ev_epoll1_linux.h",
        "src/core/lib/iomgr/ev_epollex_linux.h",
        "src/core/lib/iomgr/ev_poll_posix.h",
        "src/core/lib/iomgr/ev_posix.h",
        "src/core/lib/iomgr/executor/mpmcqueue.h",
        "src/core/lib/iomgr/executor/threadpool.h",
        "src/core/lib/iomgr/gethostname.h",
        "src/core/lib/iomgr/grpc_if_nametoindex.h",
        "src/core/lib/iomgr/internal_errqueue.h",
        "src/core/lib/iomgr/iocp_windows.h",
        "src/core/lib/iomgr/iomgr.h",
        "src/core/lib/iomgr/iomgr_custom.h",
        "src/core/lib/iomgr/is_epollexclusive_available.h",
        "src/core/lib/iomgr/load_file.h",
        "src/core/lib/iomgr/lockfree_event.h",
        "src/core/lib/iomgr/nameser.h",
        "src/core/lib/iomgr/polling_entity.h",
        "src/core/lib/iomgr/pollset.h",
        "src/core/lib/iomgr/pollset_custom.h",
        "src/core/lib/iomgr/pollset_set.h",
        "src/core/lib/iomgr/pollset_set_custom.h",
        "src/core/lib/iomgr/pollset_set_windows.h",
        "src/core/lib/iomgr/pollset_windows.h",
        "src/core/lib/iomgr/python_util.h",
        "src/core/lib/iomgr/resolve_address.h",
        "src/core/lib/iomgr/resolve_address_impl.h",
        "src/core/lib/iomgr/resolve_address_custom.h",
        "src/core/lib/iomgr/resolve_address_posix.h",
        "src/core/lib/iomgr/resolve_address_windows.h",
        "src/core/lib/iomgr/sockaddr.h",
        "src/core/lib/iomgr/sockaddr_posix.h",
        "src/core/lib/iomgr/sockaddr_windows.h",
        "src/core/lib/iomgr/socket_factory_posix.h",
        "src/core/lib/iomgr/socket_mutator.h",
        "src/core/lib/iomgr/socket_utils_posix.h",
        "src/core/lib/iomgr/socket_windows.h",
        "src/core/lib/iomgr/sys_epoll_wrapper.h",
        "src/core/lib/iomgr/tcp_client.h",
        "src/core/lib/iomgr/tcp_client_posix.h",
        "src/core/lib/iomgr/tcp_custom.h",
        "src/core/lib/iomgr/tcp_posix.h",
        "src/core/lib/iomgr/tcp_server.h",
        "src/core/lib/iomgr/tcp_server_utils_posix.h",
        "src/core/lib/iomgr/tcp_windows.h",
        "src/core/lib/iomgr/time_averaged_stats.h",
        "src/core/lib/iomgr/timer.h",
        "src/core/lib/iomgr/timer_custom.h",
        "src/core/lib/iomgr/timer_generic.h",
        "src/core/lib/iomgr/timer_heap.h",
        "src/core/lib/iomgr/timer_manager.h",
        "src/core/lib/iomgr/unix_sockets_posix.h",
        "src/core/lib/iomgr/wakeup_fd_pipe.h",
        "src/core/lib/iomgr/wakeup_fd_posix.h",
        "src/core/lib/iomgr/work_serializer.h",
        "src/core/lib/slice/b64.h",
        "src/core/lib/slice/percent_encoding.h",
        "src/core/lib/slice/slice_split.h",
        "src/core/lib/surface/api_trace.h",
        "src/core/lib/surface/builtins.h",
        "src/core/lib/surface/call.h",
        "src/core/lib/surface/call_test_only.h",
        "src/core/lib/surface/channel.h",
        "src/core/lib/surface/completion_queue.h",
        "src/core/lib/surface/completion_queue_factory.h",
        "src/core/lib/surface/event_string.h",
        "src/core/lib/surface/init.h",
        "src/core/lib/surface/lame_client.h",
        "src/core/lib/surface/server.h",
        "src/core/lib/surface/validate_metadata.h",
        "src/core/lib/transport/bdp_estimator.h",
        "src/core/lib/transport/byte_stream.h",
        "src/core/lib/transport/connectivity_state.h",
        "src/core/lib/transport/metadata_batch.h",
        "src/core/lib/transport/parsed_metadata.h",
        "src/core/lib/transport/pid_controller.h",
        "src/core/lib/transport/status_conversion.h",
        "src/core/lib/transport/timeout_encoding.h",
        "src/core/lib/transport/transport.h",
        "src/core/lib/transport/transport_impl.h",
    ] +
    # TODO(ctiller): remove these
    # These headers used to be vended by this target, but they have been split
    # out into separate targets now. In order to transition downstream code, we
    # re-export these headers from here for now, and when LSC's have completed
    # to clean this up, we'll remove these.
    [
        "src/core/lib/iomgr/closure.h",
        "src/core/lib/iomgr/error.h",
        "src/core/lib/iomgr/error_internal.h",
        "src/core/lib/slice/slice_internal.h",
        "src/core/lib/slice/slice_string_helpers.h",
        "src/core/lib/iomgr/exec_ctx.h",
        "src/core/lib/iomgr/executor.h",
        "src/core/lib/iomgr/combiner.h",
        "src/core/lib/iomgr/iomgr_internal.h",
        "src/core/lib/channel/channel_args.h",
    ] +
    # TODO(hork): delete the iomgr glue code when EventEngine is fully
    # integrated, or when it becomes obvious the glue code is unnecessary.
    [
        "src/core/lib/iomgr/event_engine/closure.h",
        "src/core/lib/iomgr/event_engine/endpoint.h",
        "src/core/lib/iomgr/event_engine/pollset.h",
        "src/core/lib/iomgr/event_engine/promise.h",
        "src/core/lib/iomgr/event_engine/resolved_address_internal.h",
        "src/core/lib/iomgr/event_engine/resolver.h",
    ],
    external_deps = [
        "absl/container:flat_hash_map",
        "absl/container:inlined_vector",
        "absl/functional:bind_front",
        "absl/memory",
        "absl/status:statusor",
        "absl/status",
        "absl/strings:str_format",
        "absl/strings",
        "absl/types:optional",
        "madler_zlib",
    ],
    language = "c++",
    public_hdrs = GRPC_PUBLIC_HDRS + GRPC_PUBLIC_EVENT_ENGINE_HDRS,
    visibility = ["@grpc:alt_grpc_base_legacy"],
    deps = [
        "arena",
        "avl",
        "bitset",
        "channel_args",
        "channel_stack_type",
        "chunked_vector",
        "closure",
        "config",
        "default_event_engine_factory",
        "dual_ref_counted",
        "error",
        "event_engine_base",
        "exec_ctx",
        "gpr_base",
        "gpr_codegen",
        "gpr_tls",
        "grpc_codegen",
        "grpc_sockaddr",
        "grpc_trace",
        "iomgr_port",
        "json",
        "memory_quota",
        "orphanable",
        "ref_counted",
        "ref_counted_ptr",
        "resolved_address",
        "resource_quota",
        "slice",
        "slice_refcount",
        "sockaddr_utils",
        "table",
<<<<<<< HEAD
        "time",
=======
        "uri_parser",
>>>>>>> 10b2b505
        "useful",
    ],
)

grpc_cc_library(
    name = "channel_stack_type",
    srcs = [
        "src/core/lib/surface/channel_stack_type.cc",
    ],
    hdrs = [
        "src/core/lib/surface/channel_stack_type.h",
    ],
    language = "c++",
    deps = [
        "gpr_base",
    ],
)

grpc_cc_library(
    name = "channel_init",
    srcs = [
        "src/core/lib/surface/channel_init.cc",
    ],
    hdrs = [
        "src/core/lib/surface/channel_init.h",
    ],
    language = "c++",
    deps = [
        "channel_stack_type",
        "gpr_base",
    ],
)

grpc_cc_library(
    name = "grpc_common",
    language = "c++",
    deps = [
        "grpc_base",
        # standard plugins
        "census",
        "grpc_deadline_filter",
        "grpc_client_authority_filter",
        "grpc_lb_policy_pick_first",
        "grpc_lb_policy_priority",
        "grpc_lb_policy_ring_hash",
        "grpc_lb_policy_round_robin",
        "grpc_lb_policy_weighted_target",
        "grpc_client_idle_filter",
        "grpc_max_age_filter",
        "grpc_message_size_filter",
        "grpc_resolver_dns_ares",
        "grpc_resolver_fake",
        "grpc_resolver_dns_native",
        "grpc_resolver_sockaddr",
        "grpc_resolver_binder",
        "grpc_transport_chttp2_client_insecure",
        "grpc_transport_chttp2_server_insecure",
        "grpc_transport_inproc",
        "grpc_fault_injection_filter",
    ],
)

grpc_cc_library(
    name = "grpc_service_config",
    srcs = [
        "src/core/lib/service_config/service_config.cc",
        "src/core/lib/service_config/service_config_parser.cc",
    ],
    hdrs = [
        "src/core/lib/service_config/service_config.h",
        "src/core/lib/service_config/service_config_call_data.h",
        "src/core/lib/service_config/service_config_parser.h",
    ],
    external_deps = [
        "absl/container:inlined_vector",
        "absl/strings",
    ],
    language = "c++",
    deps = [
        "error",
        "gpr_base",
        "json",
        "slice",
    ],
)

grpc_cc_library(
    name = "server_address",
    srcs = [
        "src/core/lib/resolver/server_address.cc",
    ],
    hdrs = [
        "src/core/lib/resolver/server_address.h",
    ],
    external_deps = [
        "absl/strings",
        "absl/strings:str_format",
    ],
    language = "c++",
    visibility = ["@grpc:client_channel"],
    deps = [
        "channel_args",
        "gpr_platform",
        "resolved_address",
        "sockaddr_utils",
    ],
)

grpc_cc_library(
    name = "grpc_resolver",
    srcs = [
        "src/core/lib/resolver/resolver.cc",
        "src/core/lib/resolver/resolver_registry.cc",
    ],
    hdrs = [
        "src/core/lib/resolver/resolver.h",
        "src/core/lib/resolver/resolver_factory.h",
        "src/core/lib/resolver/resolver_registry.h",
    ],
    external_deps = [
        "absl/strings",
        "absl/strings:str_format",
    ],
    language = "c++",
    visibility = ["@grpc:client_channel"],
    deps = [
        "gpr_base",
        "grpc_service_config",
        "orphanable",
        "server_address",
        "uri_parser",
    ],
)

grpc_cc_library(
    name = "channel_args",
    srcs = [
        "src/core/lib/channel/channel_args.cc",
    ],
    hdrs = [
        "src/core/lib/channel/channel_args.h",
    ],
    external_deps = [
        "absl/strings",
        "absl/strings:str_format",
    ],
    language = "c++",
    deps = [
        "channel_stack_type",
        "gpr_base",
        "grpc_codegen",
        "useful",
    ],
)

grpc_cc_library(
    name = "resolved_address",
    hdrs = ["src/core/lib/iomgr/resolved_address.h"],
    language = "c++",
    deps = [
        "gpr_platform",
    ],
)

grpc_cc_library(
    name = "grpc_client_channel",
    srcs = [
        "src/core/ext/filters/client_channel/backend_metric.cc",
        "src/core/ext/filters/client_channel/backup_poller.cc",
        "src/core/ext/filters/client_channel/channel_connectivity.cc",
        "src/core/ext/filters/client_channel/client_channel.cc",
        "src/core/ext/filters/client_channel/client_channel_channelz.cc",
        "src/core/ext/filters/client_channel/client_channel_factory.cc",
        "src/core/ext/filters/client_channel/client_channel_plugin.cc",
        "src/core/ext/filters/client_channel/config_selector.cc",
        "src/core/ext/filters/client_channel/dynamic_filters.cc",
        "src/core/ext/filters/client_channel/global_subchannel_pool.cc",
        "src/core/ext/filters/client_channel/health/health_check_client.cc",
        "src/core/ext/filters/client_channel/http_connect_handshaker.cc",
        "src/core/ext/filters/client_channel/http_proxy.cc",
        "src/core/ext/filters/client_channel/lb_policy.cc",
        "src/core/ext/filters/client_channel/lb_policy/child_policy_handler.cc",
        "src/core/ext/filters/client_channel/lb_policy_registry.cc",
        "src/core/ext/filters/client_channel/local_subchannel_pool.cc",
        "src/core/ext/filters/client_channel/proxy_mapper_registry.cc",
        "src/core/ext/filters/client_channel/resolver_result_parsing.cc",
        "src/core/ext/filters/client_channel/retry_filter.cc",
        "src/core/ext/filters/client_channel/retry_service_config.cc",
        "src/core/ext/filters/client_channel/retry_throttle.cc",
        "src/core/ext/filters/client_channel/service_config_channel_arg_filter.cc",
        "src/core/ext/filters/client_channel/subchannel.cc",
        "src/core/ext/filters/client_channel/subchannel_pool_interface.cc",
    ],
    hdrs = [
        "src/core/ext/filters/client_channel/backend_metric.h",
        "src/core/ext/filters/client_channel/backup_poller.h",
        "src/core/ext/filters/client_channel/client_channel.h",
        "src/core/ext/filters/client_channel/client_channel_channelz.h",
        "src/core/ext/filters/client_channel/client_channel_factory.h",
        "src/core/ext/filters/client_channel/config_selector.h",
        "src/core/ext/filters/client_channel/connector.h",
        "src/core/ext/filters/client_channel/dynamic_filters.h",
        "src/core/ext/filters/client_channel/global_subchannel_pool.h",
        "src/core/ext/filters/client_channel/health/health_check_client.h",
        "src/core/ext/filters/client_channel/http_connect_handshaker.h",
        "src/core/ext/filters/client_channel/http_proxy.h",
        "src/core/ext/filters/client_channel/lb_policy.h",
        "src/core/ext/filters/client_channel/lb_policy/child_policy_handler.h",
        "src/core/ext/filters/client_channel/lb_policy_factory.h",
        "src/core/ext/filters/client_channel/lb_policy_registry.h",
        "src/core/ext/filters/client_channel/local_subchannel_pool.h",
        "src/core/ext/filters/client_channel/proxy_mapper.h",
        "src/core/ext/filters/client_channel/proxy_mapper_registry.h",
        "src/core/ext/filters/client_channel/resolver_result_parsing.h",
        "src/core/ext/filters/client_channel/retry_filter.h",
        "src/core/ext/filters/client_channel/retry_service_config.h",
        "src/core/ext/filters/client_channel/retry_throttle.h",
        "src/core/ext/filters/client_channel/subchannel.h",
        "src/core/ext/filters/client_channel/subchannel_interface.h",
        "src/core/ext/filters/client_channel/subchannel_pool_interface.h",
    ],
    external_deps = [
        "absl/container:inlined_vector",
        "absl/strings",
        "absl/strings:str_format",
        "absl/types:optional",
        "absl/status:statusor",
        "upb_lib",
    ],
    language = "c++",
    visibility = ["@grpc:client_channel"],
    deps = [
        "config",
        "debug_location",
        "error",
        "gpr_base",
        "grpc_base",
        "grpc_client_authority_filter",
        "grpc_deadline_filter",
        "grpc_health_upb",
        "grpc_resolver",
        "grpc_service_config",
        "grpc_trace",
        "handshaker_registry",
        "json",
        "json_util",
        "orphanable",
        "ref_counted",
        "ref_counted_ptr",
        "server_address",
        "slice",
<<<<<<< HEAD
        "time",
=======
        "sockaddr_utils",
        "uri_parser",
>>>>>>> 10b2b505
        "useful",
        "xds_orca_upb",
    ],
)

grpc_cc_library(
    name = "grpc_server_config_selector",
    srcs = [
        "src/core/ext/filters/server_config_selector/server_config_selector.cc",
    ],
    hdrs = [
        "src/core/ext/filters/server_config_selector/server_config_selector.h",
    ],
    language = "c++",
    deps = [
        "gpr_base",
        "grpc_base",
        "grpc_service_config",
    ],
)

grpc_cc_library(
    name = "grpc_server_config_selector_filter",
    srcs = [
        "src/core/ext/filters/server_config_selector/server_config_selector_filter.cc",
    ],
    hdrs = [
        "src/core/ext/filters/server_config_selector/server_config_selector_filter.h",
    ],
    language = "c++",
    deps = [
        "gpr_base",
        "grpc_base",
        "grpc_server_config_selector",
        "grpc_service_config",
    ],
)

grpc_cc_library(
    name = "idle_filter_state",
    srcs = [
        "src/core/ext/filters/client_idle/idle_filter_state.cc",
    ],
    hdrs = [
        "src/core/ext/filters/client_idle/idle_filter_state.h",
    ],
    language = "c++",
    deps = [
        "gpr_platform",
    ],
)

grpc_cc_library(
    name = "grpc_client_idle_filter",
    srcs = [
        "src/core/ext/filters/client_idle/client_idle_filter.cc",
    ],
    deps = [
        "config",
        "gpr_base",
        "grpc_base",
        "idle_filter_state",
    ],
)

grpc_cc_library(
    name = "grpc_max_age_filter",
    srcs = [
        "src/core/ext/filters/max_age/max_age_filter.cc",
    ],
    hdrs = [
        "src/core/ext/filters/max_age/max_age_filter.h",
    ],
    language = "c++",
    deps = [
        "config",
        "gpr_base",
        "grpc_base",
    ],
)

grpc_cc_library(
    name = "grpc_deadline_filter",
    srcs = [
        "src/core/ext/filters/deadline/deadline_filter.cc",
    ],
    hdrs = [
        "src/core/ext/filters/deadline/deadline_filter.h",
    ],
    language = "c++",
    deps = [
        "config",
        "gpr_base",
        "grpc_base",
        "slice",
    ],
)

grpc_cc_library(
    name = "grpc_client_authority_filter",
    srcs = [
        "src/core/ext/filters/http/client_authority_filter.cc",
    ],
    hdrs = [
        "src/core/ext/filters/http/client_authority_filter.h",
    ],
    language = "c++",
    deps = [
        "channel_stack_type",
        "config",
        "gpr_base",
        "grpc_base",
        "slice",
    ],
)

grpc_cc_library(
    name = "grpc_message_size_filter",
    srcs = [
        "src/core/ext/filters/message_size/message_size_filter.cc",
    ],
    hdrs = [
        "src/core/ext/filters/message_size/message_size_filter.h",
    ],
    external_deps = ["absl/strings:str_format"],
    language = "c++",
    deps = [
        "config",
        "gpr_base",
        "grpc_base",
        "grpc_codegen",
        "grpc_service_config",
        "ref_counted",
        "ref_counted_ptr",
    ],
)

grpc_cc_library(
    name = "grpc_fault_injection_filter",
    srcs = [
        "src/core/ext/filters/fault_injection/fault_injection_filter.cc",
        "src/core/ext/filters/fault_injection/service_config_parser.cc",
    ],
    hdrs = [
        "src/core/ext/filters/fault_injection/fault_injection_filter.h",
        "src/core/ext/filters/fault_injection/service_config_parser.h",
    ],
    external_deps = ["absl/strings"],
    language = "c++",
    deps = [
        "gpr_base",
        "grpc_base",
        "grpc_service_config",
        "json_util",
    ],
)

grpc_cc_library(
    name = "grpc_rbac_filter",
    srcs = [
        "src/core/ext/filters/rbac/rbac_filter.cc",
        "src/core/ext/filters/rbac/rbac_service_config_parser.cc",
    ],
    hdrs = [
        "src/core/ext/filters/rbac/rbac_filter.h",
        "src/core/ext/filters/rbac/rbac_service_config_parser.h",
    ],
    external_deps = ["absl/strings:str_format"],
    language = "c++",
    deps = [
        "gpr_base",
        "grpc_base",
        "grpc_rbac_engine",
        "grpc_service_config",
        "json_util",
    ],
)

grpc_cc_library(
    name = "grpc_http_filters",
    srcs = [
        "src/core/ext/filters/http/client/http_client_filter.cc",
        "src/core/ext/filters/http/http_filters_plugin.cc",
        "src/core/ext/filters/http/message_compress/message_compress_filter.cc",
        "src/core/ext/filters/http/message_compress/message_decompress_filter.cc",
        "src/core/ext/filters/http/server/http_server_filter.cc",
    ],
    hdrs = [
        "src/core/ext/filters/http/client/http_client_filter.h",
        "src/core/ext/filters/http/message_compress/message_compress_filter.h",
        "src/core/ext/filters/http/message_compress/message_decompress_filter.h",
        "src/core/ext/filters/http/server/http_server_filter.h",
    ],
    external_deps = [
        "absl/strings:str_format",
        "absl/strings",
        "absl/types:optional",
    ],
    language = "c++",
    deps = [
        "config",
        "gpr_base",
        "grpc_base",
        "grpc_message_size_filter",
        "slice",
    ],
)

grpc_cc_library(
    name = "grpc_codegen",
    language = "c++",
    public_hdrs = [
        "include/grpc/impl/codegen/byte_buffer.h",
        "include/grpc/impl/codegen/byte_buffer_reader.h",
        "include/grpc/impl/codegen/compression_types.h",
        "include/grpc/impl/codegen/connectivity_state.h",
        "include/grpc/impl/codegen/grpc_types.h",
        "include/grpc/impl/codegen/propagation_bits.h",
        "include/grpc/impl/codegen/status.h",
        "include/grpc/impl/codegen/slice.h",
    ],
    visibility = ["@grpc:public"],
    deps = [
        "gpr_codegen",
    ],
)

grpc_cc_library(
    name = "grpc_grpclb_balancer_addresses",
    srcs = [
        "src/core/ext/filters/client_channel/lb_policy/grpclb/grpclb_balancer_addresses.cc",
    ],
    hdrs = [
        "src/core/ext/filters/client_channel/lb_policy/grpclb/grpclb_balancer_addresses.h",
    ],
    language = "c++",
    visibility = ["@grpc:grpclb"],
    deps = [
        "gpr_base",
        "grpc_base",
        "grpc_client_channel",
        "useful",
    ],
)

grpc_cc_library(
    name = "grpc_lb_policy_grpclb",
    srcs = [
        "src/core/ext/filters/client_channel/lb_policy/grpclb/client_load_reporting_filter.cc",
        "src/core/ext/filters/client_channel/lb_policy/grpclb/grpclb.cc",
        "src/core/ext/filters/client_channel/lb_policy/grpclb/grpclb_channel.cc",
        "src/core/ext/filters/client_channel/lb_policy/grpclb/grpclb_client_stats.cc",
        "src/core/ext/filters/client_channel/lb_policy/grpclb/load_balancer_api.cc",
    ],
    hdrs = [
        "src/core/ext/filters/client_channel/lb_policy/grpclb/client_load_reporting_filter.h",
        "src/core/ext/filters/client_channel/lb_policy/grpclb/grpclb.h",
        "src/core/ext/filters/client_channel/lb_policy/grpclb/grpclb_channel.h",
        "src/core/ext/filters/client_channel/lb_policy/grpclb/grpclb_client_stats.h",
        "src/core/ext/filters/client_channel/lb_policy/grpclb/load_balancer_api.h",
    ],
    external_deps = [
        "absl/memory",
        "absl/container:inlined_vector",
        "absl/strings",
        "absl/strings:str_format",
        "upb_lib",
    ],
    language = "c++",
    deps = [
        "config",
        "error",
        "gpr_base",
        "grpc_base",
        "grpc_client_channel",
        "grpc_grpclb_balancer_addresses",
        "grpc_lb_upb",
        "grpc_resolver_fake",
        "grpc_sockaddr",
        "grpc_transport_chttp2_client_insecure",
        "orphanable",
        "protobuf_duration_upb",
        "protobuf_timestamp_upb",
        "ref_counted_ptr",
        "server_address",
        "slice",
        "sockaddr_utils",
    ],
)

grpc_cc_library(
    name = "grpc_lb_policy_grpclb_secure",
    srcs = [
        "src/core/ext/filters/client_channel/lb_policy/grpclb/client_load_reporting_filter.cc",
        "src/core/ext/filters/client_channel/lb_policy/grpclb/grpclb.cc",
        "src/core/ext/filters/client_channel/lb_policy/grpclb/grpclb_channel_secure.cc",
        "src/core/ext/filters/client_channel/lb_policy/grpclb/grpclb_client_stats.cc",
        "src/core/ext/filters/client_channel/lb_policy/grpclb/load_balancer_api.cc",
    ],
    hdrs = [
        "src/core/ext/filters/client_channel/lb_policy/grpclb/client_load_reporting_filter.h",
        "src/core/ext/filters/client_channel/lb_policy/grpclb/grpclb.h",
        "src/core/ext/filters/client_channel/lb_policy/grpclb/grpclb_channel.h",
        "src/core/ext/filters/client_channel/lb_policy/grpclb/grpclb_client_stats.h",
        "src/core/ext/filters/client_channel/lb_policy/grpclb/load_balancer_api.h",
    ],
    external_deps = [
        "absl/memory",
        "absl/container:inlined_vector",
        "absl/strings",
        "absl/strings:str_format",
        "upb_lib",
    ],
    language = "c++",
    deps = [
        "config",
        "error",
        "gpr_base",
        "grpc_base",
        "grpc_client_channel",
        "grpc_grpclb_balancer_addresses",
        "grpc_lb_upb",
        "grpc_resolver_fake",
        "grpc_secure",
        "grpc_security_base",
        "grpc_sockaddr",
        "grpc_transport_chttp2_client_secure",
        "orphanable",
        "protobuf_duration_upb",
        "protobuf_timestamp_upb",
        "ref_counted_ptr",
        "server_address",
        "slice",
        "sockaddr_utils",
    ],
)

grpc_upb_proto_library(
    name = "rls_upb",
    deps = ["//src/proto/grpc/lookup/v1:rls_proto_descriptor"],
)

grpc_cc_library(
    name = "grpc_lb_policy_rls",
    srcs = [
        "src/core/ext/filters/client_channel/lb_policy/rls/rls.cc",
    ],
    external_deps = [
        "absl/container:inlined_vector",
        "absl/hash",
        "absl/memory",
        "absl/strings",
        "upb_lib",
    ],
    language = "c++",
    deps = [
        "dual_ref_counted",
        "gpr_base",
        "gpr_codegen",
        "grpc_base",
        "grpc_client_channel",
        "grpc_codegen",
        "grpc_resolver",
        "grpc_secure",
        "grpc_security_base",
        "json",
        "json_util",
        "orphanable",
        "ref_counted",
        "rls_upb",
        "uri_parser",
    ],
)

grpc_cc_library(
    name = "grpc_xds_client",
    srcs = [
        "src/core/ext/xds/certificate_provider_registry.cc",
        "src/core/ext/xds/certificate_provider_store.cc",
        "src/core/ext/xds/file_watcher_certificate_provider_factory.cc",
        "src/core/ext/xds/xds_api.cc",
        "src/core/ext/xds/xds_bootstrap.cc",
        "src/core/ext/xds/xds_certificate_provider.cc",
        "src/core/ext/xds/xds_client.cc",
        "src/core/ext/xds/xds_client_stats.cc",
        "src/core/ext/xds/xds_cluster.cc",
        "src/core/ext/xds/xds_common_types.cc",
        "src/core/ext/xds/xds_endpoint.cc",
        "src/core/ext/xds/xds_http_fault_filter.cc",
        "src/core/ext/xds/xds_http_filters.cc",
        "src/core/ext/xds/xds_http_rbac_filter.cc",
        "src/core/ext/xds/xds_listener.cc",
        "src/core/ext/xds/xds_resource_type.cc",
        "src/core/ext/xds/xds_route_config.cc",
        "src/core/ext/xds/xds_routing.cc",
        "src/core/lib/security/credentials/xds/xds_credentials.cc",
    ],
    hdrs = [
        "src/core/ext/xds/certificate_provider_factory.h",
        "src/core/ext/xds/certificate_provider_registry.h",
        "src/core/ext/xds/certificate_provider_store.h",
        "src/core/ext/xds/file_watcher_certificate_provider_factory.h",
        "src/core/ext/xds/upb_utils.h",
        "src/core/ext/xds/xds_api.h",
        "src/core/ext/xds/xds_bootstrap.h",
        "src/core/ext/xds/xds_certificate_provider.h",
        "src/core/ext/xds/xds_channel_args.h",
        "src/core/ext/xds/xds_client.h",
        "src/core/ext/xds/xds_client_stats.h",
        "src/core/ext/xds/xds_cluster.h",
        "src/core/ext/xds/xds_common_types.h",
        "src/core/ext/xds/xds_endpoint.h",
        "src/core/ext/xds/xds_http_fault_filter.h",
        "src/core/ext/xds/xds_http_filters.h",
        "src/core/ext/xds/xds_http_rbac_filter.h",
        "src/core/ext/xds/xds_listener.h",
        "src/core/ext/xds/xds_resource_type.h",
        "src/core/ext/xds/xds_resource_type_impl.h",
        "src/core/ext/xds/xds_route_config.h",
        "src/core/ext/xds/xds_routing.h",
        "src/core/lib/security/credentials/xds/xds_credentials.h",
    ],
    external_deps = [
        "absl/functional:bind_front",
        "absl/memory",
        "absl/status:statusor",
        "absl/strings",
        "absl/strings:str_format",
        "absl/container:inlined_vector",
        "upb_lib",
        "upb_textformat_lib",
        "upb_json_lib",
        "re2",
        "upb_reflection",
    ],
    language = "c++",
    deps = [
        "envoy_ads_upb",
        "envoy_ads_upbdefs",
        "envoy_core_upb",
        "envoy_core_upbdefs",
        "envoy_type_upb",
        "error",
        "google_rpc_status_upb",
        "gpr_base",
        "gpr_codegen",
        "grpc_base",
        "grpc_client_channel",
        "grpc_codegen",
        "grpc_credentials_util",
        "grpc_fault_injection_filter",
        "grpc_lb_xds_channel_args",
        "grpc_matchers",
        "grpc_rbac_filter",
        "grpc_secure",
        "grpc_security_base",
        "grpc_sockaddr",
        "grpc_tls_credentials",
        "grpc_transport_chttp2_client_secure",
        "json",
        "json_util",
        "orphanable",
        "protobuf_any_upb",
        "protobuf_duration_upb",
        "protobuf_struct_upb",
        "protobuf_timestamp_upb",
        "protobuf_wrappers_upb",
        "ref_counted_ptr",
        "slice",
        "slice_refcount",
        "sockaddr_utils",
        "uri_parser",
        "xds_type_upb",
        "xds_type_upbdefs",
    ],
)

grpc_cc_library(
    name = "grpc_xds_channel_stack_modifier",
    srcs = [
        "src/core/ext/xds/xds_channel_stack_modifier.cc",
    ],
    hdrs = [
        "src/core/ext/xds/xds_channel_stack_modifier.h",
    ],
    language = "c++",
    deps = [
        "channel_init",
        "config",
        "gpr_base",
        "grpc_base",
    ],
)

grpc_cc_library(
    name = "grpc_xds_server_config_fetcher",
    srcs = [
        "src/core/ext/xds/xds_server_config_fetcher.cc",
    ],
    external_deps = [
        "absl/strings",
    ],
    language = "c++",
    deps = [
        "config",
        "gpr_base",
        "grpc_base",
        "grpc_server_config_selector",
        "grpc_server_config_selector_filter",
        "grpc_sockaddr",
        "grpc_xds_channel_stack_modifier",
        "grpc_xds_client",
        "slice_refcount",
        "sockaddr_utils",
        "uri_parser",
    ],
)

grpc_cc_library(
    name = "grpc_google_mesh_ca_certificate_provider_factory",
    srcs = [
        "src/core/ext/xds/google_mesh_ca_certificate_provider_factory.cc",
    ],
    hdrs = [
        "src/core/ext/xds/google_mesh_ca_certificate_provider_factory.h",
    ],
    external_deps = [
        "absl/strings",
    ],
    language = "c++",
    deps = [
        "error",
        "gpr_base",
        "grpc_base",
        "grpc_xds_client",
        "json_util",
        "slice",
    ],
)

grpc_cc_library(
    name = "grpc_lb_policy_cds",
    srcs = [
        "src/core/ext/filters/client_channel/lb_policy/xds/cds.cc",
    ],
    external_deps = [
        "absl/strings",
    ],
    language = "c++",
    deps = [
        "gpr_base",
        "grpc_base",
        "grpc_client_channel",
        "grpc_xds_client",
        "orphanable",
        "ref_counted_ptr",
    ],
)

grpc_cc_library(
    name = "grpc_lb_xds_channel_args",
    hdrs = [
        "src/core/ext/filters/client_channel/lb_policy/xds/xds_channel_args.h",
    ],
    language = "c++",
)

grpc_cc_library(
    name = "grpc_lb_xds_common",
    hdrs = [
        "src/core/ext/filters/client_channel/lb_policy/xds/xds.h",
    ],
    language = "c++",
    deps = [
        "gpr_base",
        "grpc_base",
        "grpc_client_channel",
        "grpc_xds_client",
    ],
)

grpc_cc_library(
    name = "grpc_lb_policy_xds_cluster_resolver",
    srcs = [
        "src/core/ext/filters/client_channel/lb_policy/xds/xds_cluster_resolver.cc",
    ],
    external_deps = [
        "absl/strings",
        "absl/types:optional",
    ],
    language = "c++",
    deps = [
        "gpr_base",
        "grpc_base",
        "grpc_client_channel",
        "grpc_lb_address_filtering",
        "grpc_lb_policy_ring_hash",
        "grpc_lb_xds_channel_args",
        "grpc_lb_xds_common",
        "grpc_resolver",
        "grpc_resolver_fake",
        "grpc_xds_client",
        "orphanable",
        "ref_counted_ptr",
        "server_address",
        "uri_parser",
    ],
)

grpc_cc_library(
    name = "grpc_lb_policy_xds_cluster_impl",
    srcs = [
        "src/core/ext/filters/client_channel/lb_policy/xds/xds_cluster_impl.cc",
    ],
    external_deps = [
        "absl/strings",
    ],
    language = "c++",
    deps = [
        "gpr_base",
        "grpc_base",
        "grpc_client_channel",
        "grpc_lb_xds_channel_args",
        "grpc_lb_xds_common",
        "grpc_xds_client",
        "orphanable",
        "ref_counted_ptr",
    ],
)

grpc_cc_library(
    name = "grpc_lb_policy_xds_cluster_manager",
    srcs = [
        "src/core/ext/filters/client_channel/lb_policy/xds/xds_cluster_manager.cc",
    ],
    external_deps = [
        "absl/strings",
        "absl/status",
    ],
    language = "c++",
    deps = [
        "gpr_base",
        "grpc_base",
        "grpc_client_channel",
        "grpc_resolver_xds_header",
        "orphanable",
        "ref_counted",
        "ref_counted_ptr",
    ],
)

grpc_cc_library(
    name = "grpc_lb_address_filtering",
    srcs = [
        "src/core/ext/filters/client_channel/lb_policy/address_filtering.cc",
    ],
    hdrs = [
        "src/core/ext/filters/client_channel/lb_policy/address_filtering.h",
    ],
    external_deps = [
        "absl/strings",
    ],
    language = "c++",
    deps = [
        "gpr_base",
        "grpc_base",
        "grpc_client_channel",
    ],
)

grpc_cc_library(
    name = "grpc_lb_subchannel_list",
    hdrs = [
        "src/core/ext/filters/client_channel/lb_policy/subchannel_list.h",
    ],
    language = "c++",
    deps = [
        "gpr_base",
        "grpc_base",
        "grpc_client_channel",
    ],
)

grpc_cc_library(
    name = "grpc_lb_policy_pick_first",
    srcs = [
        "src/core/ext/filters/client_channel/lb_policy/pick_first/pick_first.cc",
    ],
    language = "c++",
    deps = [
        "gpr_base",
        "grpc_base",
        "grpc_client_channel",
        "grpc_lb_subchannel_list",
        "server_address",
        "sockaddr_utils",
    ],
)

grpc_cc_library(
    name = "grpc_lb_policy_ring_hash",
    srcs = [
        "src/core/ext/filters/client_channel/lb_policy/ring_hash/ring_hash.cc",
    ],
    hdrs = [
        "src/core/ext/filters/client_channel/lb_policy/ring_hash/ring_hash.h",
    ],
    external_deps = [
        "absl/strings",
        "xxhash",
    ],
    language = "c++",
    deps = [
        "gpr_base",
        "grpc_base",
        "grpc_client_channel",
        "grpc_lb_subchannel_list",
        "grpc_trace",
        "ref_counted_ptr",
        "sockaddr_utils",
    ],
)

grpc_cc_library(
    name = "grpc_lb_policy_round_robin",
    srcs = [
        "src/core/ext/filters/client_channel/lb_policy/round_robin/round_robin.cc",
    ],
    language = "c++",
    deps = [
        "gpr_base",
        "grpc_base",
        "grpc_client_channel",
        "grpc_lb_subchannel_list",
        "grpc_trace",
        "ref_counted_ptr",
        "server_address",
        "sockaddr_utils",
    ],
)

grpc_cc_library(
    name = "grpc_lb_policy_priority",
    srcs = [
        "src/core/ext/filters/client_channel/lb_policy/priority/priority.cc",
    ],
    external_deps = [
        "absl/strings",
        "absl/strings:str_format",
    ],
    language = "c++",
    deps = [
        "gpr_base",
        "grpc_base",
        "grpc_client_channel",
        "grpc_lb_address_filtering",
        "orphanable",
        "ref_counted_ptr",
    ],
)

grpc_cc_library(
    name = "grpc_lb_policy_weighted_target",
    srcs = [
        "src/core/ext/filters/client_channel/lb_policy/weighted_target/weighted_target.cc",
    ],
    external_deps = [
        "absl/container:inlined_vector",
        "absl/strings",
    ],
    language = "c++",
    deps = [
        "gpr_base",
        "grpc_base",
        "grpc_client_channel",
        "grpc_lb_address_filtering",
        "orphanable",
        "ref_counted_ptr",
    ],
)

grpc_cc_library(
    name = "lb_server_load_reporting_filter",
    srcs = [
        "src/core/ext/filters/load_reporting/server_load_reporting_filter.cc",
    ],
    hdrs = [
        "src/core/ext/filters/load_reporting/registered_opencensus_objects.h",
        "src/core/ext/filters/load_reporting/server_load_reporting_filter.h",
        "src/cpp/server/load_reporter/constants.h",
    ],
    external_deps = [
        "absl/strings",
        "absl/strings:str_format",
        "opencensus-stats",
    ],
    language = "c++",
    deps = [
        "error",
        "gpr",
        "grpc++_base",
        "grpc_base",
        "grpc_secure",
        "grpc_security_base",
        "grpc_sockaddr",
        "slice",
        "uri_parser",
    ],
    alwayslink = 1,
)

grpc_cc_library(
    name = "lb_load_data_store",
    srcs = [
        "src/cpp/server/load_reporter/load_data_store.cc",
    ],
    hdrs = [
        "src/cpp/server/load_reporter/constants.h",
        "src/cpp/server/load_reporter/load_data_store.h",
    ],
    language = "c++",
    deps = [
        "gpr",
        "gpr_codegen",
        "grpc++",
        "grpc_base",
        "grpc_sockaddr",
    ],
)

grpc_cc_library(
    name = "lb_server_load_reporting_service_server_builder_plugin",
    srcs = [
        "src/cpp/server/load_reporter/load_reporting_service_server_builder_plugin.cc",
    ],
    hdrs = [
        "src/cpp/server/load_reporter/load_reporting_service_server_builder_plugin.h",
    ],
    language = "c++",
    deps = [
        "gpr",
        "grpc++",
        "lb_load_reporter_service",
    ],
)

grpc_cc_library(
    name = "grpcpp_server_load_reporting",
    srcs = [
        "src/cpp/server/load_reporter/load_reporting_service_server_builder_option.cc",
        "src/cpp/server/load_reporter/util.cc",
    ],
    language = "c++",
    public_hdrs = [
        "include/grpcpp/ext/server_load_reporting.h",
    ],
    deps = [
        "gpr",
        "gpr_codegen",
        "lb_server_load_reporting_filter",
        "lb_server_load_reporting_service_server_builder_plugin",
        "slice",
    ],
)

grpc_cc_library(
    name = "lb_load_reporter_service",
    srcs = [
        "src/cpp/server/load_reporter/load_reporter_async_service_impl.cc",
    ],
    hdrs = [
        "src/cpp/server/load_reporter/load_reporter_async_service_impl.h",
    ],
    external_deps = ["absl/memory"],
    language = "c++",
    deps = [
        "gpr",
        "lb_load_reporter",
    ],
)

grpc_cc_library(
    name = "lb_get_cpu_stats",
    srcs = [
        "src/cpp/server/load_reporter/get_cpu_stats_linux.cc",
        "src/cpp/server/load_reporter/get_cpu_stats_macos.cc",
        "src/cpp/server/load_reporter/get_cpu_stats_unsupported.cc",
        "src/cpp/server/load_reporter/get_cpu_stats_windows.cc",
    ],
    hdrs = [
        "src/cpp/server/load_reporter/get_cpu_stats.h",
    ],
    language = "c++",
    deps = [
        "gpr_base",
        "grpc++",
    ],
)

grpc_cc_library(
    name = "lb_load_reporter",
    srcs = [
        "src/cpp/server/load_reporter/load_reporter.cc",
    ],
    hdrs = [
        "src/cpp/server/load_reporter/constants.h",
        "src/cpp/server/load_reporter/load_reporter.h",
    ],
    external_deps = [
        "opencensus-stats",
        "opencensus-tags",
    ],
    language = "c++",
    deps = [
        "gpr",
        "gpr_codegen",
        "lb_get_cpu_stats",
        "lb_load_data_store",
        "//src/proto/grpc/lb/v1:load_reporter_proto",
    ],
)

grpc_cc_library(
    name = "grpc_resolver_dns_selection",
    srcs = [
        "src/core/ext/filters/client_channel/resolver/dns/dns_resolver_selection.cc",
    ],
    hdrs = [
        "src/core/ext/filters/client_channel/resolver/dns/dns_resolver_selection.h",
    ],
    language = "c++",
    deps = [
        "gpr_base",
        "grpc_base",
    ],
)

grpc_cc_library(
    name = "grpc_resolver_dns_native",
    srcs = [
        "src/core/ext/filters/client_channel/resolver/dns/native/dns_resolver.cc",
    ],
    external_deps = [
        "absl/strings",
        "absl/functional:bind_front",
    ],
    language = "c++",
    deps = [
        "gpr_base",
        "grpc_base",
        "grpc_client_channel",
        "grpc_resolver",
        "grpc_resolver_dns_selection",
        "server_address",
    ],
)

grpc_cc_library(
    name = "grpc_resolver_dns_ares",
    srcs = [
        "src/core/ext/filters/client_channel/resolver/dns/c_ares/dns_resolver_ares.cc",
        "src/core/ext/filters/client_channel/resolver/dns/c_ares/grpc_ares_ev_driver_event_engine.cc",
        "src/core/ext/filters/client_channel/resolver/dns/c_ares/grpc_ares_ev_driver_posix.cc",
        "src/core/ext/filters/client_channel/resolver/dns/c_ares/grpc_ares_ev_driver_windows.cc",
        "src/core/ext/filters/client_channel/resolver/dns/c_ares/grpc_ares_wrapper.cc",
        "src/core/ext/filters/client_channel/resolver/dns/c_ares/grpc_ares_wrapper_event_engine.cc",
        "src/core/ext/filters/client_channel/resolver/dns/c_ares/grpc_ares_wrapper_posix.cc",
        "src/core/ext/filters/client_channel/resolver/dns/c_ares/grpc_ares_wrapper_windows.cc",
    ],
    hdrs = [
        "src/core/ext/filters/client_channel/resolver/dns/c_ares/grpc_ares_ev_driver.h",
        "src/core/ext/filters/client_channel/resolver/dns/c_ares/grpc_ares_wrapper.h",
    ],
    external_deps = [
        "absl/strings",
        "absl/strings:str_format",
        "absl/container:inlined_vector",
        "address_sorting",
        "cares",
    ],
    language = "c++",
    deps = [
        "error",
        "gpr_base",
        "grpc_base",
        "grpc_client_channel",
        "grpc_grpclb_balancer_addresses",
        "grpc_resolver",
        "grpc_resolver_dns_selection",
        "grpc_service_config",
        "grpc_sockaddr",
        "iomgr_port",
        "json",
        "server_address",
        "sockaddr_utils",
    ],
)

grpc_cc_library(
    name = "grpc_resolver_sockaddr",
    srcs = [
        "src/core/ext/filters/client_channel/resolver/sockaddr/sockaddr_resolver.cc",
    ],
    external_deps = [
        "absl/strings",
    ],
    language = "c++",
    deps = [
        "gpr_base",
        "grpc_base",
        "grpc_client_channel",
        "grpc_resolver",
        "server_address",
        "slice",
    ],
)

grpc_cc_library(
    name = "grpc_resolver_binder",
    srcs = [
        "src/core/ext/filters/client_channel/resolver/binder/binder_resolver.cc",
    ],
    external_deps = [
        "absl/strings",
    ],
    language = "c++",
    deps = [
        "gpr_base",
        "grpc_base",
        "grpc_client_channel",
        "grpc_resolver",
        "iomgr_port",
        "server_address",
        "slice",
    ],
)

grpc_cc_library(
    name = "grpc_resolver_fake",
    srcs = ["src/core/ext/filters/client_channel/resolver/fake/fake_resolver.cc"],
    hdrs = ["src/core/ext/filters/client_channel/resolver/fake/fake_resolver.h"],
    language = "c++",
    visibility = [
        "//test:__subpackages__",
        "@grpc:grpc_resolver_fake",
    ],
    deps = [
        "gpr_base",
        "grpc_base",
        "grpc_client_channel",
        "grpc_resolver",
        "server_address",
        "slice",
        "useful",
    ],
)

grpc_cc_library(
    name = "grpc_resolver_xds_header",
    hdrs = [
        "src/core/ext/filters/client_channel/resolver/xds/xds_resolver.h",
    ],
    language = "c++",
)

grpc_cc_library(
    name = "grpc_resolver_xds",
    srcs = [
        "src/core/ext/filters/client_channel/resolver/xds/xds_resolver.cc",
    ],
    external_deps = [
        "xxhash",
        "re2",
        "absl/strings",
    ],
    language = "c++",
    deps = [
        "gpr_base",
        "grpc_base",
        "grpc_client_channel",
        "grpc_lb_policy_ring_hash",
        "grpc_resolver",
        "grpc_xds_client",
    ],
)

grpc_cc_library(
    name = "grpc_resolver_c2p",
    srcs = [
        "src/core/ext/filters/client_channel/resolver/google_c2p/google_c2p_resolver.cc",
    ],
    language = "c++",
    deps = [
        "alts_util",
        "gpr_base",
        "grpc_base",
        "grpc_client_channel",
        "grpc_resolver",
        "grpc_xds_client",
    ],
)

grpc_cc_library(
    name = "grpc_httpcli_security_connector",
    srcs = [
        "src/core/lib/http/httpcli_security_connector.cc",
    ],
    external_deps = [
        "absl/strings",
    ],
    language = "c++",
    deps = [
        "config",
        "gpr_base",
        "grpc_base",
        "grpc_security_base",
        "ref_counted_ptr",
        "tsi_ssl_credentials",
    ],
)

grpc_cc_library(
    name = "grpc_secure",
    srcs = [
        "src/core/lib/security/authorization/authorization_policy_provider_vtable.cc",
        "src/core/lib/security/authorization/evaluate_args.cc",
        "src/core/lib/security/authorization/sdk_server_authz_filter.cc",
        "src/core/lib/security/credentials/external/aws_external_account_credentials.cc",
        "src/core/lib/security/credentials/external/aws_request_signer.cc",
        "src/core/lib/security/credentials/external/external_account_credentials.cc",
        "src/core/lib/security/credentials/external/file_external_account_credentials.cc",
        "src/core/lib/security/credentials/external/url_external_account_credentials.cc",
        "src/core/lib/security/credentials/fake/fake_credentials.cc",
        "src/core/lib/security/credentials/google_default/credentials_generic.cc",
        "src/core/lib/security/credentials/google_default/google_default_credentials.cc",
        "src/core/lib/security/credentials/iam/iam_credentials.cc",
        "src/core/lib/security/credentials/insecure/insecure_credentials.cc",
        "src/core/lib/security/credentials/local/local_credentials.cc",
        "src/core/lib/security/credentials/oauth2/oauth2_credentials.cc",
        "src/core/lib/security/security_connector/fake/fake_security_connector.cc",
        "src/core/lib/security/security_connector/insecure/insecure_security_connector.cc",
        "src/core/lib/security/security_connector/local/local_security_connector.cc",
        "src/core/lib/surface/init_secure.cc",
    ],
    hdrs = [
        "src/core/ext/filters/client_channel/lb_policy/grpclb/grpclb.h",
        "src/core/ext/xds/xds_channel_args.h",
        "src/core/lib/security/authorization/authorization_engine.h",
        "src/core/lib/security/authorization/authorization_policy_provider.h",
        "src/core/lib/security/authorization/evaluate_args.h",
        "src/core/lib/security/authorization/sdk_server_authz_filter.h",
        "src/core/lib/security/credentials/external/aws_external_account_credentials.h",
        "src/core/lib/security/credentials/external/aws_request_signer.h",
        "src/core/lib/security/credentials/external/external_account_credentials.h",
        "src/core/lib/security/credentials/external/file_external_account_credentials.h",
        "src/core/lib/security/credentials/external/url_external_account_credentials.h",
        "src/core/lib/security/credentials/fake/fake_credentials.h",
        "src/core/lib/security/credentials/google_default/google_default_credentials.h",
        "src/core/lib/security/credentials/iam/iam_credentials.h",
        "src/core/lib/security/credentials/local/local_credentials.h",
        "src/core/lib/security/credentials/oauth2/oauth2_credentials.h",
        "src/core/lib/security/security_connector/fake/fake_security_connector.h",
        "src/core/lib/security/security_connector/insecure/insecure_security_connector.h",
        "src/core/lib/security/security_connector/local/local_security_connector.h",
    ],
    external_deps = [
        "absl/container:inlined_vector",
        "absl/functional:bind_front",
        "absl/strings",
        "absl/strings:str_format",
        "absl/time",
        "libcrypto",
        "libssl",
    ],
    language = "c++",
    public_hdrs = GRPC_SECURE_PUBLIC_HDRS,
    visibility = ["@grpc:public"],
    deps = [
        "alts_util",
        "arena",
        "config",
        "error",
        "gpr_base",
        "grpc_alts_credentials",
        "grpc_base",
        "grpc_client_channel",
        "grpc_codegen",
        "grpc_credentials_util",
        "grpc_httpcli_security_connector",
        "grpc_jwt_credentials",
        "grpc_lb_xds_channel_args",
        "grpc_security_base",
        "grpc_sockaddr",
        "grpc_ssl_credentials",
        "grpc_tls_credentials",
        "grpc_trace",
        "grpc_transport_chttp2_alpn",
        "json",
        "ref_counted",
        "ref_counted_ptr",
        "slice",
        "slice_refcount",
        "sockaddr_utils",
        "tsi",
        "tsi_base",
        "uri_parser",
        "useful",
    ],
)

grpc_cc_library(
    name = "tsi_ssl_types",
    hdrs = [
        "src/core/tsi/ssl_types.h",
    ],
    external_deps = [
        "libssl",
    ],
    language = "c++",
)

grpc_cc_library(
    name = "tsi_base",
    srcs = [
        "src/core/tsi/transport_security.cc",
        "src/core/tsi/transport_security_grpc.cc",
    ],
    hdrs = [
        "src/core/tsi/transport_security.h",
        "src/core/tsi/transport_security_grpc.h",
        "src/core/tsi/transport_security_interface.h",
    ],
    language = "c++",
    visibility = ["@grpc:tsi_interface"],
    deps = [
        "gpr",
        "grpc_trace",
    ],
)

grpc_cc_library(
    name = "grpc_security_base",
    srcs = [
        "src/core/lib/security/context/security_context.cc",
        "src/core/lib/security/credentials/composite/composite_credentials.cc",
        "src/core/lib/security/credentials/credentials.cc",
        "src/core/lib/security/credentials/plugin/plugin_credentials.cc",
        "src/core/lib/security/security_connector/security_connector.cc",
        "src/core/lib/security/transport/client_auth_filter.cc",
        "src/core/lib/security/transport/secure_endpoint.cc",
        "src/core/lib/security/transport/security_handshaker.cc",
        "src/core/lib/security/transport/server_auth_filter.cc",
        "src/core/lib/security/transport/tsi_error.cc",
    ],
    hdrs = [
        "src/core/lib/security/context/security_context.h",
        "src/core/lib/security/credentials/composite/composite_credentials.h",
        "src/core/lib/security/credentials/credentials.h",
        "src/core/lib/security/credentials/plugin/plugin_credentials.h",
        "src/core/lib/security/security_connector/security_connector.h",
        "src/core/lib/security/transport/auth_filters.h",
        "src/core/lib/security/transport/secure_endpoint.h",
        "src/core/lib/security/transport/security_handshaker.h",
        "src/core/lib/security/transport/tsi_error.h",
    ],
    external_deps = [
        "absl/strings",
        "absl/strings:str_format",
        "absl/time",
    ],
    language = "c++",
    public_hdrs = GRPC_SECURE_PUBLIC_HDRS,
    visibility = ["@grpc:public"],
    deps = [
        "arena",
        "config",
        "gpr_base",
        "grpc_base",
        "grpc_trace",
        "json",
        "ref_counted",
        "ref_counted_ptr",
        "tsi_base",
    ],
)

grpc_cc_library(
    name = "grpc_credentials_util",
    srcs = [
        "src/core/lib/security/credentials/tls/tls_utils.cc",
        "src/core/lib/security/security_connector/load_system_roots_fallback.cc",
        "src/core/lib/security/security_connector/load_system_roots_linux.cc",
        "src/core/lib/security/util/json_util.cc",
    ],
    hdrs = [
        "src/core/lib/security/credentials/tls/tls_utils.h",
        "src/core/lib/security/security_connector/load_system_roots.h",
        "src/core/lib/security/security_connector/load_system_roots_linux.h",
        "src/core/lib/security/util/json_util.h",
    ],
    external_deps = [
        "absl/container:inlined_vector",
        "absl/strings",
    ],
    language = "c++",
    visibility = ["@grpc:public"],
    deps = [
        "gpr_base",
        "grpc_base",
        "grpc_security_base",
        "useful",
    ],
)

grpc_cc_library(
    name = "tsi_alts_credentials",
    srcs = [
        "src/core/tsi/alts/crypt/aes_gcm.cc",
        "src/core/tsi/alts/crypt/gsec.cc",
        "src/core/tsi/alts/frame_protector/alts_counter.cc",
        "src/core/tsi/alts/frame_protector/alts_crypter.cc",
        "src/core/tsi/alts/frame_protector/alts_frame_protector.cc",
        "src/core/tsi/alts/frame_protector/alts_record_protocol_crypter_common.cc",
        "src/core/tsi/alts/frame_protector/alts_seal_privacy_integrity_crypter.cc",
        "src/core/tsi/alts/frame_protector/alts_unseal_privacy_integrity_crypter.cc",
        "src/core/tsi/alts/frame_protector/frame_handler.cc",
        "src/core/tsi/alts/handshaker/alts_handshaker_client.cc",
        "src/core/tsi/alts/handshaker/alts_shared_resource.cc",
        "src/core/tsi/alts/handshaker/alts_tsi_handshaker.cc",
        "src/core/tsi/alts/handshaker/alts_tsi_utils.cc",
        "src/core/tsi/alts/zero_copy_frame_protector/alts_grpc_integrity_only_record_protocol.cc",
        "src/core/tsi/alts/zero_copy_frame_protector/alts_grpc_privacy_integrity_record_protocol.cc",
        "src/core/tsi/alts/zero_copy_frame_protector/alts_grpc_record_protocol_common.cc",
        "src/core/tsi/alts/zero_copy_frame_protector/alts_iovec_record_protocol.cc",
        "src/core/tsi/alts/zero_copy_frame_protector/alts_zero_copy_grpc_protector.cc",
    ],
    hdrs = [
        "src/core/tsi/alts/crypt/gsec.h",
        "src/core/tsi/alts/frame_protector/alts_counter.h",
        "src/core/tsi/alts/frame_protector/alts_crypter.h",
        "src/core/tsi/alts/frame_protector/alts_frame_protector.h",
        "src/core/tsi/alts/frame_protector/alts_record_protocol_crypter_common.h",
        "src/core/tsi/alts/frame_protector/frame_handler.h",
        "src/core/tsi/alts/handshaker/alts_handshaker_client.h",
        "src/core/tsi/alts/handshaker/alts_shared_resource.h",
        "src/core/tsi/alts/handshaker/alts_tsi_handshaker.h",
        "src/core/tsi/alts/handshaker/alts_tsi_handshaker_private.h",
        "src/core/tsi/alts/handshaker/alts_tsi_utils.h",
        "src/core/tsi/alts/zero_copy_frame_protector/alts_grpc_integrity_only_record_protocol.h",
        "src/core/tsi/alts/zero_copy_frame_protector/alts_grpc_privacy_integrity_record_protocol.h",
        "src/core/tsi/alts/zero_copy_frame_protector/alts_grpc_record_protocol.h",
        "src/core/tsi/alts/zero_copy_frame_protector/alts_grpc_record_protocol_common.h",
        "src/core/tsi/alts/zero_copy_frame_protector/alts_iovec_record_protocol.h",
        "src/core/tsi/alts/zero_copy_frame_protector/alts_zero_copy_grpc_protector.h",
    ],
    external_deps = [
        "libssl",
        "libcrypto",
        "upb_lib",
    ],
    language = "c++",
    visibility = ["@grpc:public"],
    deps = [
        "alts_util",
        "config",
        "error",
        "gpr_base",
        "grpc_base",
        "tsi_base",
        "useful",
    ],
)

grpc_cc_library(
    name = "tsi_ssl_credentials",
    srcs = [
        "src/core/lib/security/security_connector/ssl_utils.cc",
        "src/core/lib/security/security_connector/ssl_utils_config.cc",
        "src/core/tsi/ssl/session_cache/ssl_session_boringssl.cc",
        "src/core/tsi/ssl/session_cache/ssl_session_cache.cc",
        "src/core/tsi/ssl/session_cache/ssl_session_openssl.cc",
        "src/core/tsi/ssl_transport_security.cc",
    ],
    hdrs = [
        "src/core/lib/security/security_connector/ssl_utils.h",
        "src/core/lib/security/security_connector/ssl_utils_config.h",
        "src/core/tsi/ssl/session_cache/ssl_session.h",
        "src/core/tsi/ssl/session_cache/ssl_session_cache.h",
        "src/core/tsi/ssl_transport_security.h",
    ],
    external_deps = [
        "absl/strings",
        "libssl",
        "libcrypto",
    ],
    language = "c++",
    visibility = ["@grpc:public"],
    deps = [
        "gpr_base",
        "grpc_base",
        "grpc_credentials_util",
        "grpc_security_base",
        "grpc_transport_chttp2_alpn",
        "ref_counted_ptr",
        "tsi_base",
        "tsi_ssl_types",
        "useful",
    ],
)

grpc_cc_library(
    name = "grpc_jwt_credentials",
    srcs = [
        "src/core/lib/security/credentials/jwt/json_token.cc",
        "src/core/lib/security/credentials/jwt/jwt_credentials.cc",
        "src/core/lib/security/credentials/jwt/jwt_verifier.cc",
    ],
    hdrs = [
        "src/core/lib/security/credentials/jwt/json_token.h",
        "src/core/lib/security/credentials/jwt/jwt_credentials.h",
        "src/core/lib/security/credentials/jwt/jwt_verifier.h",
    ],
    external_deps = [
        "absl/strings",
        "libcrypto",
        "libssl",
    ],
    language = "c++",
    visibility = ["@grpc:public"],
    deps = [
        "gpr_base",
        "grpc_base",
        "grpc_credentials_util",
        "grpc_security_base",
        "json",
        "ref_counted",
        "ref_counted_ptr",
        "tsi_ssl_types",
        "uri_parser",
    ],
)

grpc_cc_library(
    name = "grpc_alts_credentials",
    srcs = [
        "src/core/lib/security/credentials/alts/alts_credentials.cc",
        "src/core/lib/security/security_connector/alts/alts_security_connector.cc",
    ],
    hdrs = [
        "src/core/lib/security/credentials/alts/alts_credentials.h",
        "src/core/lib/security/security_connector/alts/alts_security_connector.h",
    ],
    external_deps = [
        "libssl",
        "upb_lib",
        "upb_lib_descriptor",
    ],
    language = "c++",
    visibility = ["@grpc:public"],
    deps = [
        "alts_util",
        "gpr_base",
        "grpc_base",
        "grpc_security_base",
        "ref_counted_ptr",
        "tsi_alts_credentials",
        "tsi_base",
    ],
)

grpc_cc_library(
    name = "grpc_ssl_credentials",
    srcs = [
        "src/core/lib/security/credentials/ssl/ssl_credentials.cc",
        "src/core/lib/security/security_connector/ssl/ssl_security_connector.cc",
    ],
    hdrs = [
        "src/core/lib/security/credentials/ssl/ssl_credentials.h",
        "src/core/lib/security/security_connector/ssl/ssl_security_connector.h",
    ],
    external_deps = [
        "absl/strings",
        "absl/strings:str_format",
    ],
    language = "c++",
    deps = [
        "gpr_base",
        "grpc_base",
        "grpc_credentials_util",
        "grpc_security_base",
        "grpc_transport_chttp2_alpn",
        "ref_counted_ptr",
        "tsi_base",
        "tsi_ssl_credentials",
    ],
)

grpc_cc_library(
    name = "grpc_tls_credentials",
    srcs = [
        "src/core/lib/security/credentials/tls/grpc_tls_certificate_distributor.cc",
        "src/core/lib/security/credentials/tls/grpc_tls_certificate_provider.cc",
        "src/core/lib/security/credentials/tls/grpc_tls_certificate_verifier.cc",
        "src/core/lib/security/credentials/tls/grpc_tls_credentials_options.cc",
        "src/core/lib/security/credentials/tls/tls_credentials.cc",
        "src/core/lib/security/security_connector/tls/tls_security_connector.cc",
    ],
    hdrs = [
        "src/core/lib/security/credentials/tls/grpc_tls_certificate_distributor.h",
        "src/core/lib/security/credentials/tls/grpc_tls_certificate_provider.h",
        "src/core/lib/security/credentials/tls/grpc_tls_certificate_verifier.h",
        "src/core/lib/security/credentials/tls/grpc_tls_credentials_options.h",
        "src/core/lib/security/credentials/tls/tls_credentials.h",
        "src/core/lib/security/security_connector/tls/tls_security_connector.h",
    ],
    external_deps = [
        "absl/functional:bind_front",
        "absl/strings",
        "libssl",
    ],
    language = "c++",
    deps = [
        "gpr_base",
        "grpc_base",
        "grpc_credentials_util",
        "grpc_security_base",
        "tsi_base",
        "tsi_ssl_credentials",
    ],
)

grpc_cc_library(
    name = "grpc_mock_cel",
    hdrs = [
        "src/core/lib/security/authorization/mock_cel/activation.h",
        "src/core/lib/security/authorization/mock_cel/cel_expr_builder_factory.h",
        "src/core/lib/security/authorization/mock_cel/cel_expression.h",
        "src/core/lib/security/authorization/mock_cel/cel_value.h",
        "src/core/lib/security/authorization/mock_cel/evaluator_core.h",
        "src/core/lib/security/authorization/mock_cel/flat_expr_builder.h",
    ],
    language = "c++",
    deps = [
        "grpc_base",
    ],
)

# This target depends on RE2 and should not be linked into grpc by default for binary-size reasons.
grpc_cc_library(
    name = "grpc_matchers",
    srcs = [
        "src/core/lib/matchers/matchers.cc",
    ],
    hdrs = [
        "src/core/lib/matchers/matchers.h",
    ],
    external_deps = [
        "re2",
        "absl/memory",
        "absl/strings",
        "absl/strings:str_format",
    ],
    language = "c++",
    deps = [
        "gpr_base",
        "grpc_base",
    ],
)

# This target pulls in a dependency on RE2 and should not be linked into grpc by default for binary-size reasons.
grpc_cc_library(
    name = "grpc_rbac_engine",
    srcs = [
        "src/core/lib/security/authorization/grpc_authorization_engine.cc",
        "src/core/lib/security/authorization/matchers.cc",
        "src/core/lib/security/authorization/rbac_policy.cc",
    ],
    hdrs = [
        "src/core/lib/security/authorization/grpc_authorization_engine.h",
        "src/core/lib/security/authorization/matchers.h",
        "src/core/lib/security/authorization/rbac_policy.h",
    ],
    external_deps = [
        "absl/strings",
        "absl/strings:str_format",
    ],
    language = "c++",
    deps = [
        "gpr_base",
        "grpc_base",
        "grpc_matchers",
        "grpc_secure",
        "sockaddr_utils",
    ],
)

# This target pulls in a dependency on RE2 and should not be linked into grpc by default for binary-size reasons.
grpc_cc_library(
    name = "grpc_authorization_provider",
    srcs = [
        "src/core/lib/security/authorization/grpc_authorization_policy_provider.cc",
        "src/core/lib/security/authorization/rbac_translator.cc",
    ],
    hdrs = [
        "src/core/lib/security/authorization/grpc_authorization_policy_provider.h",
        "src/core/lib/security/authorization/rbac_translator.h",
    ],
    external_deps = [
        "absl/strings",
        "absl/strings:str_format",
    ],
    language = "c++",
    deps = [
        "gpr_base",
        "grpc_base",
        "grpc_matchers",
        "grpc_rbac_engine",
        "grpc_secure",
        "useful",
    ],
)

# This target pulls in a dependency on RE2 and should not be linked into grpc by default for binary-size reasons.
grpc_cc_library(
    name = "grpc++_authorization_provider",
    srcs = [
        "src/cpp/server/authorization_policy_provider.cc",
    ],
    external_deps = [
        "absl/synchronization",
        "protobuf_headers",
    ],
    language = "c++",
    public_hdrs = GRPCXX_PUBLIC_HDRS + GRPC_SECURE_PUBLIC_HDRS,
    deps = [
        "gpr_base",
        "grpc++_codegen_base",
        "grpc_authorization_provider",
    ],
)

# This target pulls in a dependency on RE2 and should not be linked into grpc by default for binary-size reasons.
grpc_cc_library(
    name = "grpc_cel_engine",
    srcs = [
        "src/core/lib/security/authorization/cel_authorization_engine.cc",
    ],
    hdrs = [
        "src/core/lib/security/authorization/cel_authorization_engine.h",
    ],
    external_deps = [
        "absl/container:flat_hash_set",
        "absl/memory",
    ],
    language = "c++",
    deps = [
        "envoy_ads_upb",
        "gpr_base",
        "grpc_base",
        "grpc_mock_cel",
        "grpc_rbac_engine",
        "sockaddr_utils",
    ],
)

grpc_cc_library(
    name = "hpack_constants",
    hdrs = [
        "src/core/ext/transport/chttp2/transport/hpack_constants.h",
    ],
    language = "c++",
    deps = [
        "gpr_platform",
    ],
)

grpc_cc_library(
    name = "hpack_encoder_table",
    srcs = [
        "src/core/ext/transport/chttp2/transport/hpack_encoder_table.cc",
    ],
    hdrs = [
        "src/core/ext/transport/chttp2/transport/hpack_encoder_table.h",
    ],
    external_deps = [
        "absl/container:inlined_vector",
    ],
    language = "c++",
    deps = [
        "gpr",
        "hpack_constants",
    ],
)

grpc_cc_library(
    name = "grpc_transport_chttp2",
    srcs = [
        "src/core/ext/transport/chttp2/transport/bin_decoder.cc",
        "src/core/ext/transport/chttp2/transport/bin_encoder.cc",
        "src/core/ext/transport/chttp2/transport/chttp2_plugin.cc",
        "src/core/ext/transport/chttp2/transport/chttp2_transport.cc",
        "src/core/ext/transport/chttp2/transport/context_list.cc",
        "src/core/ext/transport/chttp2/transport/flow_control.cc",
        "src/core/ext/transport/chttp2/transport/frame_data.cc",
        "src/core/ext/transport/chttp2/transport/frame_goaway.cc",
        "src/core/ext/transport/chttp2/transport/frame_ping.cc",
        "src/core/ext/transport/chttp2/transport/frame_rst_stream.cc",
        "src/core/ext/transport/chttp2/transport/frame_settings.cc",
        "src/core/ext/transport/chttp2/transport/frame_window_update.cc",
        "src/core/ext/transport/chttp2/transport/hpack_encoder.cc",
        "src/core/ext/transport/chttp2/transport/hpack_parser.cc",
        "src/core/ext/transport/chttp2/transport/hpack_parser_table.cc",
        "src/core/ext/transport/chttp2/transport/http2_settings.cc",
        "src/core/ext/transport/chttp2/transport/huffsyms.cc",
        "src/core/ext/transport/chttp2/transport/parsing.cc",
        "src/core/ext/transport/chttp2/transport/stream_lists.cc",
        "src/core/ext/transport/chttp2/transport/stream_map.cc",
        "src/core/ext/transport/chttp2/transport/varint.cc",
        "src/core/ext/transport/chttp2/transport/writing.cc",
    ],
    hdrs = [
        "src/core/ext/transport/chttp2/transport/bin_decoder.h",
        "src/core/ext/transport/chttp2/transport/bin_encoder.h",
        "src/core/ext/transport/chttp2/transport/chttp2_transport.h",
        "src/core/ext/transport/chttp2/transport/context_list.h",
        "src/core/ext/transport/chttp2/transport/flow_control.h",
        "src/core/ext/transport/chttp2/transport/frame.h",
        "src/core/ext/transport/chttp2/transport/frame_data.h",
        "src/core/ext/transport/chttp2/transport/frame_goaway.h",
        "src/core/ext/transport/chttp2/transport/frame_ping.h",
        "src/core/ext/transport/chttp2/transport/frame_rst_stream.h",
        "src/core/ext/transport/chttp2/transport/frame_settings.h",
        "src/core/ext/transport/chttp2/transport/frame_window_update.h",
        "src/core/ext/transport/chttp2/transport/hpack_encoder.h",
        "src/core/ext/transport/chttp2/transport/hpack_parser.h",
        "src/core/ext/transport/chttp2/transport/hpack_parser_table.h",
        "src/core/ext/transport/chttp2/transport/http2_settings.h",
        "src/core/ext/transport/chttp2/transport/huffsyms.h",
        "src/core/ext/transport/chttp2/transport/internal.h",
        "src/core/ext/transport/chttp2/transport/stream_map.h",
        "src/core/ext/transport/chttp2/transport/varint.h",
    ],
    external_deps = [
        "absl/base:core_headers",
        "absl/memory",
        "absl/status",
        "absl/strings",
        "absl/strings:str_format",
    ],
    language = "c++",
    visibility = ["@grpc:grpclb"],
    deps = [
        "gpr_base",
        "grpc_base",
        "grpc_http_filters",
        "grpc_trace",
        "grpc_transport_chttp2_alpn",
        "hpack_constants",
        "hpack_encoder_table",
        "memory_quota",
        "resource_quota_trace",
        "slice",
        "slice_refcount",
        "uri_parser",
        "useful",
    ],
)

grpc_cc_library(
    name = "grpc_transport_chttp2_alpn",
    srcs = [
        "src/core/ext/transport/chttp2/alpn/alpn.cc",
    ],
    hdrs = [
        "src/core/ext/transport/chttp2/alpn/alpn.h",
    ],
    language = "c++",
    deps = [
        "gpr_base",
        "useful",
    ],
)

grpc_cc_library(
    name = "grpc_transport_chttp2_client_connector",
    srcs = [
        "src/core/ext/transport/chttp2/client/chttp2_connector.cc",
    ],
    hdrs = [
        "src/core/ext/transport/chttp2/client/chttp2_connector.h",
    ],
    language = "c++",
    deps = [
        "config",
        "gpr_base",
        "grpc_base",
        "grpc_client_channel",
        "grpc_transport_chttp2",
        "slice",
        "sockaddr_utils",
    ],
)

grpc_cc_library(
    name = "grpc_transport_chttp2_client_insecure",
    srcs = [
        "src/core/ext/transport/chttp2/client/insecure/channel_create.cc",
        "src/core/ext/transport/chttp2/client/insecure/channel_create_posix.cc",
    ],
    language = "c++",
    deps = [
        "channel_args",
        "gpr_base",
        "grpc_base",
        "grpc_client_channel",
        "grpc_resolver",
        "grpc_transport_chttp2",
        "grpc_transport_chttp2_client_connector",
    ],
)

grpc_cc_library(
    name = "grpc_transport_chttp2_client_secure",
    srcs = [
        "src/core/ext/transport/chttp2/client/secure/secure_channel_create.cc",
    ],
    language = "c++",
    deps = [
        "error",
        "gpr_base",
        "grpc_base",
        "grpc_client_channel",
        "grpc_resolver",
        "grpc_secure",
        "grpc_security_base",
        "grpc_transport_chttp2",
        "grpc_transport_chttp2_client_connector",
        "slice",
        "sockaddr_utils",
        "uri_parser",
    ],
)

grpc_cc_library(
    name = "grpc_transport_chttp2_server",
    srcs = [
        "src/core/ext/transport/chttp2/server/chttp2_server.cc",
    ],
    hdrs = [
        "src/core/ext/transport/chttp2/server/chttp2_server.h",
    ],
    external_deps = [
        "absl/strings",
        "absl/strings:str_format",
    ],
    language = "c++",
    deps = [
        "config",
        "gpr_base",
        "grpc_base",
        "grpc_codegen",
        "grpc_http_filters",
        "grpc_transport_chttp2",
        "memory_quota",
        "ref_counted",
        "ref_counted_ptr",
        "slice",
        "sockaddr_utils",
        "uri_parser",
    ],
)

grpc_cc_library(
    name = "grpc_transport_chttp2_server_insecure",
    srcs = [
        "src/core/ext/transport/chttp2/server/insecure/server_chttp2.cc",
        "src/core/ext/transport/chttp2/server/insecure/server_chttp2_posix.cc",
    ],
    external_deps = [
        "absl/strings",
    ],
    language = "c++",
    deps = [
        "gpr_base",
        "grpc_base",
        "grpc_transport_chttp2",
        "grpc_transport_chttp2_server",
    ],
)

grpc_cc_library(
    name = "grpc_transport_chttp2_server_secure",
    srcs = [
        "src/core/ext/transport/chttp2/server/secure/server_secure_chttp2.cc",
    ],
    external_deps = [
        "absl/strings",
    ],
    language = "c++",
    deps = [
        "gpr_base",
        "grpc_base",
        "grpc_secure",
        "grpc_security_base",
        "grpc_transport_chttp2",
        "grpc_transport_chttp2_server",
        "ref_counted_ptr",
    ],
)

grpc_cc_library(
    name = "grpc_transport_inproc",
    srcs = [
        "src/core/ext/transport/inproc/inproc_plugin.cc",
        "src/core/ext/transport/inproc/inproc_transport.cc",
    ],
    hdrs = [
        "src/core/ext/transport/inproc/inproc_transport.h",
    ],
    language = "c++",
    deps = [
        "gpr_base",
        "grpc_base",
        "grpc_trace",
        "slice",
    ],
)

grpc_cc_library(
    name = "tsi_interface",
    language = "c++",
    visibility = ["@grpc:tsi_interface"],
    deps = [
        "gpr",
        "grpc_trace",
        "tsi_base",
    ],
)

grpc_cc_library(
    name = "alts_util",
    srcs = [
        "src/core/lib/security/credentials/alts/check_gcp_environment.cc",
        "src/core/lib/security/credentials/alts/check_gcp_environment_linux.cc",
        "src/core/lib/security/credentials/alts/check_gcp_environment_no_op.cc",
        "src/core/lib/security/credentials/alts/check_gcp_environment_windows.cc",
        "src/core/lib/security/credentials/alts/grpc_alts_credentials_client_options.cc",
        "src/core/lib/security/credentials/alts/grpc_alts_credentials_options.cc",
        "src/core/lib/security/credentials/alts/grpc_alts_credentials_server_options.cc",
        "src/core/tsi/alts/handshaker/transport_security_common_api.cc",
    ],
    hdrs = [
        "src/core/lib/security/credentials/alts/check_gcp_environment.h",
        "src/core/lib/security/credentials/alts/grpc_alts_credentials_options.h",
        "src/core/tsi/alts/handshaker/transport_security_common_api.h",
    ],
    external_deps = [
        "upb_lib",
    ],
    language = "c++",
    public_hdrs = GRPC_SECURE_PUBLIC_HDRS,
    visibility = ["@grpc:tsi"],
    deps = [
        "alts_upb",
        "gpr",
        "grpc_base",
    ],
)

grpc_cc_library(
    name = "tsi",
    srcs = [
        "src/core/tsi/fake_transport_security.cc",
        "src/core/tsi/local_transport_security.cc",
    ],
    hdrs = [
        "src/core/tsi/fake_transport_security.h",
        "src/core/tsi/local_transport_security.h",
    ],
    external_deps = [
        "libssl",
        "libcrypto",
        "absl/strings",
        "upb_lib",
    ],
    language = "c++",
    visibility = ["@grpc:tsi"],
    deps = [
        "alts_util",
        "gpr_base",
        "grpc_base",
        "grpc_transport_chttp2_client_insecure",
        "slice",
        "tsi_alts_credentials",
        "tsi_base",
        "tsi_ssl_credentials",
        "tsi_ssl_types",
        "useful",
    ],
)

grpc_cc_library(
    name = "grpc++_base",
    srcs = GRPCXX_SRCS,
    hdrs = GRPCXX_HDRS,
    external_deps = [
        "absl/synchronization",
        "absl/memory",
        "upb_lib",
        "protobuf_headers",
    ],
    language = "c++",
    public_hdrs = GRPCXX_PUBLIC_HDRS,
    visibility = ["@grpc:alt_grpc++_base_legacy"],
    deps = [
        "config",
        "gpr_base",
        "grpc",
        "grpc++_codegen_base",
        "grpc++_codegen_base_src",
        "grpc++_internal_hdrs_only",
        "grpc_base",
        "grpc_codegen",
        "grpc_health_upb",
        "grpc_service_config",
        "grpc_trace",
        "grpc_transport_inproc",
        "ref_counted",
        "useful",
    ],
)

grpc_cc_library(
    name = "grpc++_base_unsecure",
    srcs = GRPCXX_SRCS,
    hdrs = GRPCXX_HDRS,
    external_deps = [
        "absl/synchronization",
        "absl/memory",
        "upb_lib",
        "protobuf_headers",
    ],
    language = "c++",
    public_hdrs = GRPCXX_PUBLIC_HDRS,
    tags = ["avoid_dep"],
    visibility = ["@grpc:alt_grpc++_base_unsecure_legacy"],
    deps = [
        "config",
        "gpr_base",
        "grpc++_codegen_base",
        "grpc++_codegen_base_src",
        "grpc++_internal_hdrs_only",
        "grpc_base",
        "grpc_codegen",
        "grpc_health_upb",
        "grpc_service_config",
        "grpc_trace",
        "grpc_transport_inproc",
        "grpc_unsecure",
        "ref_counted",
        "useful",
    ],
)

grpc_cc_library(
    name = "grpc++_codegen_base",
    language = "c++",
    public_hdrs = [
        "include/grpc++/impl/codegen/async_stream.h",
        "include/grpc++/impl/codegen/async_unary_call.h",
        "include/grpc++/impl/codegen/byte_buffer.h",
        "include/grpc++/impl/codegen/call_hook.h",
        "include/grpc++/impl/codegen/call.h",
        "include/grpc++/impl/codegen/channel_interface.h",
        "include/grpc++/impl/codegen/client_context.h",
        "include/grpc++/impl/codegen/client_unary_call.h",
        "include/grpc++/impl/codegen/completion_queue_tag.h",
        "include/grpc++/impl/codegen/completion_queue.h",
        "include/grpc++/impl/codegen/config.h",
        "include/grpc++/impl/codegen/core_codegen_interface.h",
        "include/grpc++/impl/codegen/create_auth_context.h",
        "include/grpc++/impl/codegen/grpc_library.h",
        "include/grpc++/impl/codegen/metadata_map.h",
        "include/grpc++/impl/codegen/method_handler_impl.h",
        "include/grpc++/impl/codegen/rpc_method.h",
        "include/grpc++/impl/codegen/rpc_service_method.h",
        "include/grpc++/impl/codegen/security/auth_context.h",
        "include/grpc++/impl/codegen/serialization_traits.h",
        "include/grpc++/impl/codegen/server_context.h",
        "include/grpc++/impl/codegen/server_interface.h",
        "include/grpc++/impl/codegen/service_type.h",
        "include/grpc++/impl/codegen/slice.h",
        "include/grpc++/impl/codegen/status_code_enum.h",
        "include/grpc++/impl/codegen/status.h",
        "include/grpc++/impl/codegen/string_ref.h",
        "include/grpc++/impl/codegen/stub_options.h",
        "include/grpc++/impl/codegen/sync_stream.h",
        "include/grpc++/impl/codegen/time.h",
        "include/grpcpp/impl/codegen/async_generic_service.h",
        "include/grpcpp/impl/codegen/async_stream.h",
        "include/grpcpp/impl/codegen/async_unary_call.h",
        "include/grpcpp/impl/codegen/byte_buffer.h",
        "include/grpcpp/impl/codegen/call_hook.h",
        "include/grpcpp/impl/codegen/call_op_set_interface.h",
        "include/grpcpp/impl/codegen/call_op_set.h",
        "include/grpcpp/impl/codegen/call.h",
        "include/grpcpp/impl/codegen/callback_common.h",
        "include/grpcpp/impl/codegen/channel_interface.h",
        "include/grpcpp/impl/codegen/client_callback.h",
        "include/grpcpp/impl/codegen/client_context.h",
        "include/grpcpp/impl/codegen/client_interceptor.h",
        "include/grpcpp/impl/codegen/client_unary_call.h",
        "include/grpcpp/impl/codegen/completion_queue_tag.h",
        "include/grpcpp/impl/codegen/completion_queue.h",
        "include/grpcpp/impl/codegen/config.h",
        "include/grpcpp/impl/codegen/core_codegen_interface.h",
        "include/grpcpp/impl/codegen/create_auth_context.h",
        "include/grpcpp/impl/codegen/delegating_channel.h",
        "include/grpcpp/impl/codegen/grpc_library.h",
        "include/grpcpp/impl/codegen/intercepted_channel.h",
        "include/grpcpp/impl/codegen/interceptor_common.h",
        "include/grpcpp/impl/codegen/interceptor.h",
        "include/grpcpp/impl/codegen/message_allocator.h",
        "include/grpcpp/impl/codegen/metadata_map.h",
        "include/grpcpp/impl/codegen/method_handler_impl.h",
        "include/grpcpp/impl/codegen/method_handler.h",
        "include/grpcpp/impl/codegen/rpc_method.h",
        "include/grpcpp/impl/codegen/rpc_service_method.h",
        "include/grpcpp/impl/codegen/security/auth_context.h",
        "include/grpcpp/impl/codegen/serialization_traits.h",
        "include/grpcpp/impl/codegen/server_callback_handlers.h",
        "include/grpcpp/impl/codegen/server_callback.h",
        "include/grpcpp/impl/codegen/server_context.h",
        "include/grpcpp/impl/codegen/server_interceptor.h",
        "include/grpcpp/impl/codegen/server_interface.h",
        "include/grpcpp/impl/codegen/service_type.h",
        "include/grpcpp/impl/codegen/slice.h",
        "include/grpcpp/impl/codegen/status_code_enum.h",
        "include/grpcpp/impl/codegen/status.h",
        "include/grpcpp/impl/codegen/string_ref.h",
        "include/grpcpp/impl/codegen/stub_options.h",
        "include/grpcpp/impl/codegen/sync_stream.h",
        "include/grpcpp/impl/codegen/time.h",
    ],
    visibility = ["@grpc:public"],
    deps = [
        "grpc++_internal_hdrs_only",
        "grpc_codegen",
    ],
)

grpc_cc_library(
    name = "grpc++_codegen_base_src",
    srcs = [
        "src/cpp/codegen/codegen_init.cc",
    ],
    language = "c++",
    deps = [
        "grpc++_codegen_base",
    ],
)

grpc_cc_library(
    name = "grpc++_codegen_proto",
    external_deps = [
        "protobuf_headers",
    ],
    language = "c++",
    public_hdrs = [
        "include/grpc++/impl/codegen/proto_utils.h",
        "include/grpcpp/impl/codegen/proto_buffer_reader.h",
        "include/grpcpp/impl/codegen/proto_buffer_writer.h",
        "include/grpcpp/impl/codegen/proto_utils.h",
    ],
    visibility = ["@grpc:public"],
    deps = [
        "grpc++_codegen_base",
        "grpc++_config_proto",
    ],
)

grpc_cc_library(
    name = "grpc++_config_proto",
    external_deps = [
        "protobuf_headers",
    ],
    language = "c++",
    public_hdrs = [
        "include/grpc++/impl/codegen/config_protobuf.h",
        "include/grpcpp/impl/codegen/config_protobuf.h",
    ],
    visibility = ["@grpc:public"],
)

grpc_cc_library(
    name = "grpc++_reflection",
    srcs = [
        "src/cpp/ext/proto_server_reflection.cc",
        "src/cpp/ext/proto_server_reflection_plugin.cc",
    ],
    hdrs = [
        "src/cpp/ext/proto_server_reflection.h",
    ],
    language = "c++",
    public_hdrs = [
        "include/grpc++/ext/proto_server_reflection_plugin.h",
        "include/grpcpp/ext/proto_server_reflection_plugin.h",
    ],
    visibility = ["@grpc:public"],
    deps = [
        "grpc++",
        "//src/proto/grpc/reflection/v1alpha:reflection_proto",
    ],
    alwayslink = 1,
)

grpc_cc_library(
    name = "grpcpp_channelz",
    srcs = [
        "src/cpp/server/channelz/channelz_service.cc",
        "src/cpp/server/channelz/channelz_service_plugin.cc",
    ],
    hdrs = [
        "src/cpp/server/channelz/channelz_service.h",
    ],
    language = "c++",
    public_hdrs = [
        "include/grpcpp/ext/channelz_service_plugin.h",
    ],
    visibility = ["@grpc:channelz"],
    deps = [
        "gpr",
        "grpc",
        "grpc++",
        "//src/proto/grpc/channelz:channelz_proto",
    ],
    alwayslink = 1,
)

grpc_cc_library(
    name = "grpcpp_csds",
    srcs = [
        "src/cpp/server/csds/csds.cc",
    ],
    hdrs = [
        "src/cpp/server/csds/csds.h",
    ],
    external_deps = ["absl/status:statusor"],
    language = "c++",
    deps = [
        "gpr",
        "grpc",
        "grpc++_codegen_base",
        "grpc++_internals",
        "//src/proto/grpc/testing/xds/v3:csds_proto",
    ],
    alwayslink = 1,
)

grpc_cc_library(
    name = "grpcpp_admin",
    srcs = [
        "src/cpp/server/admin/admin_services.cc",
    ],
    hdrs = [],
    defines = select({
        "grpc_no_xds": ["GRPC_NO_XDS"],
        "//conditions:default": [],
    }),
    external_deps = [
        "absl/memory",
    ],
    language = "c++",
    public_hdrs = [
        "include/grpcpp/ext/admin_services.h",
    ],
    select_deps = [{
        "grpc_no_xds": [],
        "//conditions:default": ["//:grpcpp_csds"],
    }],
    deps = [
        "gpr",
        "grpc++",
        "grpcpp_channelz",
    ],
    alwayslink = 1,
)

grpc_cc_library(
    name = "grpc++_test",
    testonly = True,
    srcs = [
        "src/cpp/client/channel_test_peer.cc",
    ],
    external_deps = [
        "gtest",
    ],
    public_hdrs = [
        "include/grpc++/test/mock_stream.h",
        "include/grpc++/test/server_context_test_spouse.h",
        "include/grpcpp/test/channel_test_peer.h",
        "include/grpcpp/test/client_context_test_peer.h",
        "include/grpcpp/test/default_reactor_test_peer.h",
        "include/grpcpp/test/mock_stream.h",
        "include/grpcpp/test/server_context_test_spouse.h",
    ],
    visibility = ["@grpc:grpc++_test"],
    deps = [
        "gpr_base",
        "grpc++",
        "grpc_base",
    ],
)

grpc_cc_library(
    name = "grpc++_core_stats",
    srcs = [
        "src/cpp/util/core_stats.cc",
    ],
    hdrs = [
        "src/cpp/util/core_stats.h",
    ],
    language = "c++",
    deps = [
        "gpr",
        "grpc++",
        "//src/proto/grpc/core:stats_proto",
    ],
)

grpc_cc_library(
    name = "grpc_opencensus_plugin",
    srcs = [
        "src/cpp/ext/filters/census/channel_filter.cc",
        "src/cpp/ext/filters/census/client_filter.cc",
        "src/cpp/ext/filters/census/context.cc",
        "src/cpp/ext/filters/census/grpc_plugin.cc",
        "src/cpp/ext/filters/census/measures.cc",
        "src/cpp/ext/filters/census/rpc_encoding.cc",
        "src/cpp/ext/filters/census/server_filter.cc",
        "src/cpp/ext/filters/census/views.cc",
    ],
    hdrs = [
        "include/grpcpp/opencensus.h",
        "src/cpp/ext/filters/census/channel_filter.h",
        "src/cpp/ext/filters/census/client_filter.h",
        "src/cpp/ext/filters/census/context.h",
        "src/cpp/ext/filters/census/grpc_plugin.h",
        "src/cpp/ext/filters/census/measures.h",
        "src/cpp/ext/filters/census/open_census_call_tracer.h",
        "src/cpp/ext/filters/census/rpc_encoding.h",
        "src/cpp/ext/filters/census/server_filter.h",
    ],
    external_deps = [
        "absl-base",
        "absl-time",
        "absl/strings",
        "opencensus-trace",
        "opencensus-trace-context_util",
        "opencensus-trace-propagation",
        "opencensus-tags",
        "opencensus-tags-context_util",
        "opencensus-stats",
        "opencensus-context",
    ],
    language = "c++",
    visibility = ["@grpc:grpc_opencensus_plugin"],
    deps = [
        "census",
        "gpr_base",
        "grpc++",
        "grpc_base",
    ],
)

# Once upb code-gen issue is resolved, use the targets commented below to replace the ones using
# upb-generated files.

# grpc_upb_proto_library(
#     name = "upb_load_report",
#     deps = ["@envoy_api//envoy/api/v2/endpoint:load_report_export"],
# )
#
# grpc_upb_proto_library(
#     name = "upb_lrs",
#     deps = ["@envoy_api//envoy/service/load_stats/v2:lrs_export"],
# )
#
# grpc_upb_proto_library(
#     name = "upb_cds",
#     deps = ["@envoy_api//envoy/api/v2:cds_export"],
# )

# grpc_cc_library(
#    name = "envoy_lrs_upb",
#    external_deps = [
#        "upb_lib",
#    ],
#    language = "c++",
#    tags = ["no_windows"],
#    deps = [
#        "upb_load_report",
#        "upb_lrs",
#    ],
# )

# grpc_cc_library(
#    name = "envoy_ads_upb",
#    external_deps = [
#        "upb_lib",
#    ],
#    language = "c++",
#    tags = ["no_windows"],
#    deps = [
#        "upb_cds",
#    ],
# )

grpc_cc_library(
    name = "envoy_ads_upb",
    srcs = [
        "src/core/ext/upb-generated/envoy/admin/v3/config_dump.upb.c",
        "src/core/ext/upb-generated/envoy/config/accesslog/v3/accesslog.upb.c",
        "src/core/ext/upb-generated/envoy/config/bootstrap/v3/bootstrap.upb.c",
        "src/core/ext/upb-generated/envoy/config/cluster/v3/circuit_breaker.upb.c",
        "src/core/ext/upb-generated/envoy/config/cluster/v3/cluster.upb.c",
        "src/core/ext/upb-generated/envoy/config/cluster/v3/filter.upb.c",
        "src/core/ext/upb-generated/envoy/config/cluster/v3/outlier_detection.upb.c",
        "src/core/ext/upb-generated/envoy/config/core/v3/resolver.upb.c",
        "src/core/ext/upb-generated/envoy/config/core/v3/udp_socket_config.upb.c",
        "src/core/ext/upb-generated/envoy/config/endpoint/v3/endpoint.upb.c",
        "src/core/ext/upb-generated/envoy/config/endpoint/v3/endpoint_components.upb.c",
        "src/core/ext/upb-generated/envoy/config/endpoint/v3/load_report.upb.c",
        "src/core/ext/upb-generated/envoy/config/listener/v3/api_listener.upb.c",
        "src/core/ext/upb-generated/envoy/config/listener/v3/listener.upb.c",
        "src/core/ext/upb-generated/envoy/config/listener/v3/listener_components.upb.c",
        "src/core/ext/upb-generated/envoy/config/listener/v3/quic_config.upb.c",
        "src/core/ext/upb-generated/envoy/config/listener/v3/udp_listener_config.upb.c",
        "src/core/ext/upb-generated/envoy/config/metrics/v3/stats.upb.c",
        "src/core/ext/upb-generated/envoy/config/overload/v3/overload.upb.c",
        "src/core/ext/upb-generated/envoy/config/rbac/v3/rbac.upb.c",
        "src/core/ext/upb-generated/envoy/config/route/v3/route.upb.c",
        "src/core/ext/upb-generated/envoy/config/route/v3/route_components.upb.c",
        "src/core/ext/upb-generated/envoy/config/route/v3/scoped_route.upb.c",
        "src/core/ext/upb-generated/envoy/config/trace/v3/http_tracer.upb.c",
        "src/core/ext/upb-generated/envoy/extensions/clusters/aggregate/v3/cluster.upb.c",
        "src/core/ext/upb-generated/envoy/extensions/filters/common/fault/v3/fault.upb.c",
        "src/core/ext/upb-generated/envoy/extensions/filters/http/fault/v3/fault.upb.c",
        "src/core/ext/upb-generated/envoy/extensions/filters/http/rbac/v3/rbac.upb.c",
        "src/core/ext/upb-generated/envoy/extensions/filters/http/router/v3/router.upb.c",
        "src/core/ext/upb-generated/envoy/extensions/filters/network/http_connection_manager/v3/http_connection_manager.upb.c",
        "src/core/ext/upb-generated/envoy/extensions/transport_sockets/tls/v3/cert.upb.c",
        "src/core/ext/upb-generated/envoy/extensions/transport_sockets/tls/v3/common.upb.c",
        "src/core/ext/upb-generated/envoy/extensions/transport_sockets/tls/v3/secret.upb.c",
        "src/core/ext/upb-generated/envoy/extensions/transport_sockets/tls/v3/tls.upb.c",
        "src/core/ext/upb-generated/envoy/service/cluster/v3/cds.upb.c",
        "src/core/ext/upb-generated/envoy/service/discovery/v3/ads.upb.c",
        "src/core/ext/upb-generated/envoy/service/discovery/v3/discovery.upb.c",
        "src/core/ext/upb-generated/envoy/service/endpoint/v3/eds.upb.c",
        "src/core/ext/upb-generated/envoy/service/listener/v3/lds.upb.c",
        "src/core/ext/upb-generated/envoy/service/load_stats/v3/lrs.upb.c",
        "src/core/ext/upb-generated/envoy/service/route/v3/rds.upb.c",
        "src/core/ext/upb-generated/envoy/service/route/v3/srds.upb.c",
        "src/core/ext/upb-generated/envoy/service/status/v3/csds.upb.c",
        "src/core/ext/upb-generated/envoy/type/http/v3/path_transformation.upb.c",
    ],
    hdrs = [
        "src/core/ext/upb-generated/envoy/admin/v3/config_dump.upb.h",
        "src/core/ext/upb-generated/envoy/config/accesslog/v3/accesslog.upb.h",
        "src/core/ext/upb-generated/envoy/config/bootstrap/v3/bootstrap.upb.h",
        "src/core/ext/upb-generated/envoy/config/cluster/v3/circuit_breaker.upb.h",
        "src/core/ext/upb-generated/envoy/config/cluster/v3/cluster.upb.h",
        "src/core/ext/upb-generated/envoy/config/cluster/v3/filter.upb.h",
        "src/core/ext/upb-generated/envoy/config/cluster/v3/outlier_detection.upb.h",
        "src/core/ext/upb-generated/envoy/config/core/v3/resolver.upb.h",
        "src/core/ext/upb-generated/envoy/config/core/v3/udp_socket_config.upb.h",
        "src/core/ext/upb-generated/envoy/config/endpoint/v3/endpoint.upb.h",
        "src/core/ext/upb-generated/envoy/config/endpoint/v3/endpoint_components.upb.h",
        "src/core/ext/upb-generated/envoy/config/endpoint/v3/load_report.upb.h",
        "src/core/ext/upb-generated/envoy/config/listener/v3/api_listener.upb.h",
        "src/core/ext/upb-generated/envoy/config/listener/v3/listener.upb.h",
        "src/core/ext/upb-generated/envoy/config/listener/v3/listener_components.upb.h",
        "src/core/ext/upb-generated/envoy/config/listener/v3/quic_config.upb.h",
        "src/core/ext/upb-generated/envoy/config/listener/v3/udp_listener_config.upb.h",
        "src/core/ext/upb-generated/envoy/config/metrics/v3/stats.upb.h",
        "src/core/ext/upb-generated/envoy/config/overload/v3/overload.upb.h",
        "src/core/ext/upb-generated/envoy/config/rbac/v3/rbac.upb.h",
        "src/core/ext/upb-generated/envoy/config/route/v3/route.upb.h",
        "src/core/ext/upb-generated/envoy/config/route/v3/route_components.upb.h",
        "src/core/ext/upb-generated/envoy/config/route/v3/scoped_route.upb.h",
        "src/core/ext/upb-generated/envoy/config/trace/v3/http_tracer.upb.h",
        "src/core/ext/upb-generated/envoy/extensions/clusters/aggregate/v3/cluster.upb.h",
        "src/core/ext/upb-generated/envoy/extensions/filters/common/fault/v3/fault.upb.h",
        "src/core/ext/upb-generated/envoy/extensions/filters/http/fault/v3/fault.upb.h",
        "src/core/ext/upb-generated/envoy/extensions/filters/http/rbac/v3/rbac.upb.h",
        "src/core/ext/upb-generated/envoy/extensions/filters/http/router/v3/router.upb.h",
        "src/core/ext/upb-generated/envoy/extensions/filters/network/http_connection_manager/v3/http_connection_manager.upb.h",
        "src/core/ext/upb-generated/envoy/extensions/transport_sockets/tls/v3/cert.upb.h",
        "src/core/ext/upb-generated/envoy/extensions/transport_sockets/tls/v3/common.upb.h",
        "src/core/ext/upb-generated/envoy/extensions/transport_sockets/tls/v3/secret.upb.h",
        "src/core/ext/upb-generated/envoy/extensions/transport_sockets/tls/v3/tls.upb.h",
        "src/core/ext/upb-generated/envoy/service/cluster/v3/cds.upb.h",
        "src/core/ext/upb-generated/envoy/service/discovery/v3/ads.upb.h",
        "src/core/ext/upb-generated/envoy/service/discovery/v3/discovery.upb.h",
        "src/core/ext/upb-generated/envoy/service/endpoint/v3/eds.upb.h",
        "src/core/ext/upb-generated/envoy/service/listener/v3/lds.upb.h",
        "src/core/ext/upb-generated/envoy/service/load_stats/v3/lrs.upb.h",
        "src/core/ext/upb-generated/envoy/service/route/v3/rds.upb.h",
        "src/core/ext/upb-generated/envoy/service/route/v3/srds.upb.h",
        "src/core/ext/upb-generated/envoy/service/status/v3/csds.upb.h",
        "src/core/ext/upb-generated/envoy/type/http/v3/path_transformation.upb.h",
    ],
    external_deps = [
        "upb_lib",
        "upb_lib_descriptor",
        "upb_generated_code_support__only_for_generated_code_do_not_use__i_give_permission_to_break_me",
    ],
    language = "c++",
    deps = [
        "envoy_annotations_upb",
        "envoy_core_upb",
        "envoy_type_upb",
        "google_api_annotations_upb",
        "google_api_expr_upb",
        "google_rpc_status_upb",
        "proto_gen_validate_upb",
        "protobuf_any_upb",
        "protobuf_duration_upb",
        "protobuf_struct_upb",
        "protobuf_timestamp_upb",
        "protobuf_wrappers_upb",
        "udpa_annotations_upb",
        "xds_core_upb",
    ],
)

grpc_cc_library(
    name = "envoy_ads_upbdefs",
    srcs = [
        "src/core/ext/upbdefs-generated/envoy/admin/v3/config_dump.upbdefs.c",
        "src/core/ext/upbdefs-generated/envoy/config/accesslog/v3/accesslog.upbdefs.c",
        "src/core/ext/upbdefs-generated/envoy/config/bootstrap/v3/bootstrap.upbdefs.c",
        "src/core/ext/upbdefs-generated/envoy/config/cluster/v3/circuit_breaker.upbdefs.c",
        "src/core/ext/upbdefs-generated/envoy/config/cluster/v3/cluster.upbdefs.c",
        "src/core/ext/upbdefs-generated/envoy/config/cluster/v3/filter.upbdefs.c",
        "src/core/ext/upbdefs-generated/envoy/config/cluster/v3/outlier_detection.upbdefs.c",
        "src/core/ext/upbdefs-generated/envoy/config/core/v3/resolver.upbdefs.c",
        "src/core/ext/upbdefs-generated/envoy/config/core/v3/udp_socket_config.upbdefs.c",
        "src/core/ext/upbdefs-generated/envoy/config/endpoint/v3/endpoint.upbdefs.c",
        "src/core/ext/upbdefs-generated/envoy/config/endpoint/v3/endpoint_components.upbdefs.c",
        "src/core/ext/upbdefs-generated/envoy/config/endpoint/v3/load_report.upbdefs.c",
        "src/core/ext/upbdefs-generated/envoy/config/listener/v3/api_listener.upbdefs.c",
        "src/core/ext/upbdefs-generated/envoy/config/listener/v3/listener.upbdefs.c",
        "src/core/ext/upbdefs-generated/envoy/config/listener/v3/listener_components.upbdefs.c",
        "src/core/ext/upbdefs-generated/envoy/config/listener/v3/quic_config.upbdefs.c",
        "src/core/ext/upbdefs-generated/envoy/config/listener/v3/udp_listener_config.upbdefs.c",
        "src/core/ext/upbdefs-generated/envoy/config/metrics/v3/stats.upbdefs.c",
        "src/core/ext/upbdefs-generated/envoy/config/overload/v3/overload.upbdefs.c",
        "src/core/ext/upbdefs-generated/envoy/config/rbac/v3/rbac.upbdefs.c",
        "src/core/ext/upbdefs-generated/envoy/config/route/v3/route.upbdefs.c",
        "src/core/ext/upbdefs-generated/envoy/config/route/v3/route_components.upbdefs.c",
        "src/core/ext/upbdefs-generated/envoy/config/route/v3/scoped_route.upbdefs.c",
        "src/core/ext/upbdefs-generated/envoy/config/trace/v3/http_tracer.upbdefs.c",
        "src/core/ext/upbdefs-generated/envoy/extensions/clusters/aggregate/v3/cluster.upbdefs.c",
        "src/core/ext/upbdefs-generated/envoy/extensions/filters/common/fault/v3/fault.upbdefs.c",
        "src/core/ext/upbdefs-generated/envoy/extensions/filters/http/fault/v3/fault.upbdefs.c",
        "src/core/ext/upbdefs-generated/envoy/extensions/filters/http/rbac/v3/rbac.upbdefs.c",
        "src/core/ext/upbdefs-generated/envoy/extensions/filters/http/router/v3/router.upbdefs.c",
        "src/core/ext/upbdefs-generated/envoy/extensions/filters/network/http_connection_manager/v3/http_connection_manager.upbdefs.c",
        "src/core/ext/upbdefs-generated/envoy/extensions/transport_sockets/tls/v3/cert.upbdefs.c",
        "src/core/ext/upbdefs-generated/envoy/extensions/transport_sockets/tls/v3/common.upbdefs.c",
        "src/core/ext/upbdefs-generated/envoy/extensions/transport_sockets/tls/v3/secret.upbdefs.c",
        "src/core/ext/upbdefs-generated/envoy/extensions/transport_sockets/tls/v3/tls.upbdefs.c",
        "src/core/ext/upbdefs-generated/envoy/service/cluster/v3/cds.upbdefs.c",
        "src/core/ext/upbdefs-generated/envoy/service/discovery/v3/ads.upbdefs.c",
        "src/core/ext/upbdefs-generated/envoy/service/discovery/v3/discovery.upbdefs.c",
        "src/core/ext/upbdefs-generated/envoy/service/endpoint/v3/eds.upbdefs.c",
        "src/core/ext/upbdefs-generated/envoy/service/listener/v3/lds.upbdefs.c",
        "src/core/ext/upbdefs-generated/envoy/service/load_stats/v3/lrs.upbdefs.c",
        "src/core/ext/upbdefs-generated/envoy/service/route/v3/rds.upbdefs.c",
        "src/core/ext/upbdefs-generated/envoy/service/route/v3/srds.upbdefs.c",
        "src/core/ext/upbdefs-generated/envoy/service/status/v3/csds.upbdefs.c",
        "src/core/ext/upbdefs-generated/envoy/type/http/v3/path_transformation.upbdefs.c",
    ],
    hdrs = [
        "src/core/ext/upbdefs-generated/envoy/admin/v3/config_dump.upbdefs.h",
        "src/core/ext/upbdefs-generated/envoy/config/accesslog/v3/accesslog.upbdefs.h",
        "src/core/ext/upbdefs-generated/envoy/config/bootstrap/v3/bootstrap.upbdefs.h",
        "src/core/ext/upbdefs-generated/envoy/config/cluster/v3/circuit_breaker.upbdefs.h",
        "src/core/ext/upbdefs-generated/envoy/config/cluster/v3/cluster.upbdefs.h",
        "src/core/ext/upbdefs-generated/envoy/config/cluster/v3/filter.upbdefs.h",
        "src/core/ext/upbdefs-generated/envoy/config/cluster/v3/outlier_detection.upbdefs.h",
        "src/core/ext/upbdefs-generated/envoy/config/core/v3/resolver.upbdefs.h",
        "src/core/ext/upbdefs-generated/envoy/config/core/v3/udp_socket_config.upbdefs.h",
        "src/core/ext/upbdefs-generated/envoy/config/endpoint/v3/endpoint.upbdefs.h",
        "src/core/ext/upbdefs-generated/envoy/config/endpoint/v3/endpoint_components.upbdefs.h",
        "src/core/ext/upbdefs-generated/envoy/config/endpoint/v3/load_report.upbdefs.h",
        "src/core/ext/upbdefs-generated/envoy/config/listener/v3/api_listener.upbdefs.h",
        "src/core/ext/upbdefs-generated/envoy/config/listener/v3/listener.upbdefs.h",
        "src/core/ext/upbdefs-generated/envoy/config/listener/v3/listener_components.upbdefs.h",
        "src/core/ext/upbdefs-generated/envoy/config/listener/v3/quic_config.upbdefs.h",
        "src/core/ext/upbdefs-generated/envoy/config/listener/v3/udp_listener_config.upbdefs.h",
        "src/core/ext/upbdefs-generated/envoy/config/metrics/v3/stats.upbdefs.h",
        "src/core/ext/upbdefs-generated/envoy/config/overload/v3/overload.upbdefs.h",
        "src/core/ext/upbdefs-generated/envoy/config/rbac/v3/rbac.upbdefs.h",
        "src/core/ext/upbdefs-generated/envoy/config/route/v3/route.upbdefs.h",
        "src/core/ext/upbdefs-generated/envoy/config/route/v3/route_components.upbdefs.h",
        "src/core/ext/upbdefs-generated/envoy/config/route/v3/scoped_route.upbdefs.h",
        "src/core/ext/upbdefs-generated/envoy/config/trace/v3/http_tracer.upbdefs.h",
        "src/core/ext/upbdefs-generated/envoy/extensions/clusters/aggregate/v3/cluster.upbdefs.h",
        "src/core/ext/upbdefs-generated/envoy/extensions/filters/common/fault/v3/fault.upbdefs.h",
        "src/core/ext/upbdefs-generated/envoy/extensions/filters/http/fault/v3/fault.upbdefs.h",
        "src/core/ext/upbdefs-generated/envoy/extensions/filters/http/rbac/v3/rbac.upbdefs.h",
        "src/core/ext/upbdefs-generated/envoy/extensions/filters/http/router/v3/router.upbdefs.h",
        "src/core/ext/upbdefs-generated/envoy/extensions/filters/network/http_connection_manager/v3/http_connection_manager.upbdefs.h",
        "src/core/ext/upbdefs-generated/envoy/extensions/transport_sockets/tls/v3/cert.upbdefs.h",
        "src/core/ext/upbdefs-generated/envoy/extensions/transport_sockets/tls/v3/common.upbdefs.h",
        "src/core/ext/upbdefs-generated/envoy/extensions/transport_sockets/tls/v3/secret.upbdefs.h",
        "src/core/ext/upbdefs-generated/envoy/extensions/transport_sockets/tls/v3/tls.upbdefs.h",
        "src/core/ext/upbdefs-generated/envoy/service/cluster/v3/cds.upbdefs.h",
        "src/core/ext/upbdefs-generated/envoy/service/discovery/v3/ads.upbdefs.h",
        "src/core/ext/upbdefs-generated/envoy/service/discovery/v3/discovery.upbdefs.h",
        "src/core/ext/upbdefs-generated/envoy/service/endpoint/v3/eds.upbdefs.h",
        "src/core/ext/upbdefs-generated/envoy/service/listener/v3/lds.upbdefs.h",
        "src/core/ext/upbdefs-generated/envoy/service/load_stats/v3/lrs.upbdefs.h",
        "src/core/ext/upbdefs-generated/envoy/service/route/v3/rds.upbdefs.h",
        "src/core/ext/upbdefs-generated/envoy/service/route/v3/srds.upbdefs.h",
        "src/core/ext/upbdefs-generated/envoy/service/status/v3/csds.upbdefs.h",
        "src/core/ext/upbdefs-generated/envoy/type/http/v3/path_transformation.upbdefs.h",
    ],
    external_deps = [
        "upb_lib",
        "upb_lib_descriptor_reflection",
        "upb_textformat_lib",
        "upb_reflection",
        "upb_generated_code_support__only_for_generated_code_do_not_use__i_give_permission_to_break_me",
    ],
    language = "c++",
    deps = [
        "envoy_ads_upb",
        "envoy_annotations_upbdefs",
        "envoy_core_upbdefs",
        "envoy_type_upbdefs",
        "google_api_annotations_upbdefs",
        "google_api_expr_upbdefs",
        "google_rpc_status_upbdefs",
        "proto_gen_validate_upbdefs",
        "protobuf_any_upbdefs",
        "protobuf_duration_upbdefs",
        "protobuf_empty_upbdefs",
        "protobuf_struct_upbdefs",
        "protobuf_timestamp_upbdefs",
        "protobuf_wrappers_upbdefs",
        "udpa_annotations_upbdefs",
        "xds_core_upbdefs",
    ],
)

grpc_cc_library(
    name = "envoy_annotations_upb",
    srcs = [
        "src/core/ext/upb-generated/envoy/annotations/deprecation.upb.c",
        "src/core/ext/upb-generated/envoy/annotations/resource.upb.c",
    ],
    hdrs = [
        "src/core/ext/upb-generated/envoy/annotations/deprecation.upb.h",
        "src/core/ext/upb-generated/envoy/annotations/resource.upb.h",
    ],
    external_deps = [
        "upb_lib",
        "upb_lib_descriptor",
        "upb_generated_code_support__only_for_generated_code_do_not_use__i_give_permission_to_break_me",
    ],
    language = "c++",
    deps = [
    ],
)

grpc_cc_library(
    name = "envoy_annotations_upbdefs",
    srcs = [
        "src/core/ext/upbdefs-generated/envoy/annotations/deprecation.upbdefs.c",
        "src/core/ext/upbdefs-generated/envoy/annotations/resource.upbdefs.c",
    ],
    hdrs = [
        "src/core/ext/upbdefs-generated/envoy/annotations/deprecation.upbdefs.h",
        "src/core/ext/upbdefs-generated/envoy/annotations/resource.upbdefs.h",
    ],
    external_deps = [
        "upb_lib",
        "upb_lib_descriptor_reflection",
        "upb_reflection",
        "upb_textformat_lib",
        "upb_generated_code_support__only_for_generated_code_do_not_use__i_give_permission_to_break_me",
    ],
    language = "c++",
    deps = [
        "envoy_annotations_upb",
    ],
)

grpc_cc_library(
    name = "envoy_core_upb",
    srcs = [
        "src/core/ext/upb-generated/envoy/config/core/v3/address.upb.c",
        "src/core/ext/upb-generated/envoy/config/core/v3/backoff.upb.c",
        "src/core/ext/upb-generated/envoy/config/core/v3/base.upb.c",
        "src/core/ext/upb-generated/envoy/config/core/v3/config_source.upb.c",
        "src/core/ext/upb-generated/envoy/config/core/v3/event_service_config.upb.c",
        "src/core/ext/upb-generated/envoy/config/core/v3/extension.upb.c",
        "src/core/ext/upb-generated/envoy/config/core/v3/grpc_service.upb.c",
        "src/core/ext/upb-generated/envoy/config/core/v3/health_check.upb.c",
        "src/core/ext/upb-generated/envoy/config/core/v3/http_uri.upb.c",
        "src/core/ext/upb-generated/envoy/config/core/v3/protocol.upb.c",
        "src/core/ext/upb-generated/envoy/config/core/v3/proxy_protocol.upb.c",
        "src/core/ext/upb-generated/envoy/config/core/v3/socket_option.upb.c",
        "src/core/ext/upb-generated/envoy/config/core/v3/substitution_format_string.upb.c",
    ],
    hdrs = [
        "src/core/ext/upb-generated/envoy/config/core/v3/address.upb.h",
        "src/core/ext/upb-generated/envoy/config/core/v3/backoff.upb.h",
        "src/core/ext/upb-generated/envoy/config/core/v3/base.upb.h",
        "src/core/ext/upb-generated/envoy/config/core/v3/config_source.upb.h",
        "src/core/ext/upb-generated/envoy/config/core/v3/event_service_config.upb.h",
        "src/core/ext/upb-generated/envoy/config/core/v3/extension.upb.h",
        "src/core/ext/upb-generated/envoy/config/core/v3/grpc_service.upb.h",
        "src/core/ext/upb-generated/envoy/config/core/v3/health_check.upb.h",
        "src/core/ext/upb-generated/envoy/config/core/v3/http_uri.upb.h",
        "src/core/ext/upb-generated/envoy/config/core/v3/protocol.upb.h",
        "src/core/ext/upb-generated/envoy/config/core/v3/proxy_protocol.upb.h",
        "src/core/ext/upb-generated/envoy/config/core/v3/socket_option.upb.h",
        "src/core/ext/upb-generated/envoy/config/core/v3/substitution_format_string.upb.h",
    ],
    external_deps = [
        "upb_lib",
        "upb_lib_descriptor",
        "upb_generated_code_support__only_for_generated_code_do_not_use__i_give_permission_to_break_me",
    ],
    language = "c++",
    deps = [
        "envoy_annotations_upb",
        "envoy_type_upb",
        "proto_gen_validate_upb",
        "protobuf_any_upb",
        "protobuf_duration_upb",
        "protobuf_empty_upb",
        "protobuf_struct_upb",
        "protobuf_wrappers_upb",
        "udpa_annotations_upb",
        "xds_annotations_upb",
        "xds_core_upb",
    ],
)

grpc_cc_library(
    name = "envoy_core_upbdefs",
    srcs = [
        "src/core/ext/upbdefs-generated/envoy/config/core/v3/address.upbdefs.c",
        "src/core/ext/upbdefs-generated/envoy/config/core/v3/backoff.upbdefs.c",
        "src/core/ext/upbdefs-generated/envoy/config/core/v3/base.upbdefs.c",
        "src/core/ext/upbdefs-generated/envoy/config/core/v3/config_source.upbdefs.c",
        "src/core/ext/upbdefs-generated/envoy/config/core/v3/event_service_config.upbdefs.c",
        "src/core/ext/upbdefs-generated/envoy/config/core/v3/extension.upbdefs.c",
        "src/core/ext/upbdefs-generated/envoy/config/core/v3/grpc_service.upbdefs.c",
        "src/core/ext/upbdefs-generated/envoy/config/core/v3/health_check.upbdefs.c",
        "src/core/ext/upbdefs-generated/envoy/config/core/v3/http_uri.upbdefs.c",
        "src/core/ext/upbdefs-generated/envoy/config/core/v3/protocol.upbdefs.c",
        "src/core/ext/upbdefs-generated/envoy/config/core/v3/proxy_protocol.upbdefs.c",
        "src/core/ext/upbdefs-generated/envoy/config/core/v3/socket_option.upbdefs.c",
        "src/core/ext/upbdefs-generated/envoy/config/core/v3/substitution_format_string.upbdefs.c",
    ],
    hdrs = [
        "src/core/ext/upbdefs-generated/envoy/config/core/v3/address.upbdefs.h",
        "src/core/ext/upbdefs-generated/envoy/config/core/v3/backoff.upbdefs.h",
        "src/core/ext/upbdefs-generated/envoy/config/core/v3/base.upbdefs.h",
        "src/core/ext/upbdefs-generated/envoy/config/core/v3/config_source.upbdefs.h",
        "src/core/ext/upbdefs-generated/envoy/config/core/v3/event_service_config.upbdefs.h",
        "src/core/ext/upbdefs-generated/envoy/config/core/v3/extension.upbdefs.h",
        "src/core/ext/upbdefs-generated/envoy/config/core/v3/grpc_service.upbdefs.h",
        "src/core/ext/upbdefs-generated/envoy/config/core/v3/health_check.upbdefs.h",
        "src/core/ext/upbdefs-generated/envoy/config/core/v3/http_uri.upbdefs.h",
        "src/core/ext/upbdefs-generated/envoy/config/core/v3/protocol.upbdefs.h",
        "src/core/ext/upbdefs-generated/envoy/config/core/v3/proxy_protocol.upbdefs.h",
        "src/core/ext/upbdefs-generated/envoy/config/core/v3/socket_option.upbdefs.h",
        "src/core/ext/upbdefs-generated/envoy/config/core/v3/substitution_format_string.upbdefs.h",
    ],
    external_deps = [
        "upb_lib",
        "upb_lib_descriptor_reflection",
        "upb_textformat_lib",
        "upb_reflection",
        "upb_generated_code_support__only_for_generated_code_do_not_use__i_give_permission_to_break_me",
    ],
    language = "c++",
    deps = [
        "envoy_annotations_upbdefs",
        "envoy_core_upb",
        "envoy_type_upbdefs",
        "proto_gen_validate_upbdefs",
        "protobuf_empty_upbdefs",
        "xds_core_upbdefs",
    ],
)

grpc_cc_library(
    name = "envoy_type_upb",
    srcs = [
        "src/core/ext/upb-generated/envoy/type/matcher/v3/metadata.upb.c",
        "src/core/ext/upb-generated/envoy/type/matcher/v3/node.upb.c",
        "src/core/ext/upb-generated/envoy/type/matcher/v3/number.upb.c",
        "src/core/ext/upb-generated/envoy/type/matcher/v3/path.upb.c",
        "src/core/ext/upb-generated/envoy/type/matcher/v3/regex.upb.c",
        "src/core/ext/upb-generated/envoy/type/matcher/v3/string.upb.c",
        "src/core/ext/upb-generated/envoy/type/matcher/v3/struct.upb.c",
        "src/core/ext/upb-generated/envoy/type/matcher/v3/value.upb.c",
        "src/core/ext/upb-generated/envoy/type/metadata/v3/metadata.upb.c",
        "src/core/ext/upb-generated/envoy/type/tracing/v3/custom_tag.upb.c",
        "src/core/ext/upb-generated/envoy/type/v3/http.upb.c",
        "src/core/ext/upb-generated/envoy/type/v3/percent.upb.c",
        "src/core/ext/upb-generated/envoy/type/v3/range.upb.c",
        "src/core/ext/upb-generated/envoy/type/v3/semantic_version.upb.c",
    ],
    hdrs = [
        "src/core/ext/upb-generated/envoy/type/matcher/v3/metadata.upb.h",
        "src/core/ext/upb-generated/envoy/type/matcher/v3/node.upb.h",
        "src/core/ext/upb-generated/envoy/type/matcher/v3/number.upb.h",
        "src/core/ext/upb-generated/envoy/type/matcher/v3/path.upb.h",
        "src/core/ext/upb-generated/envoy/type/matcher/v3/regex.upb.h",
        "src/core/ext/upb-generated/envoy/type/matcher/v3/string.upb.h",
        "src/core/ext/upb-generated/envoy/type/matcher/v3/struct.upb.h",
        "src/core/ext/upb-generated/envoy/type/matcher/v3/value.upb.h",
        "src/core/ext/upb-generated/envoy/type/metadata/v3/metadata.upb.h",
        "src/core/ext/upb-generated/envoy/type/tracing/v3/custom_tag.upb.h",
        "src/core/ext/upb-generated/envoy/type/v3/http.upb.h",
        "src/core/ext/upb-generated/envoy/type/v3/percent.upb.h",
        "src/core/ext/upb-generated/envoy/type/v3/range.upb.h",
        "src/core/ext/upb-generated/envoy/type/v3/semantic_version.upb.h",
    ],
    external_deps = [
        "upb_lib",
        "upb_lib_descriptor",
        "upb_generated_code_support__only_for_generated_code_do_not_use__i_give_permission_to_break_me",
    ],
    language = "c++",
    deps = [
        "envoy_annotations_upb",
        "proto_gen_validate_upb",
        "protobuf_wrappers_upb",
        "udpa_annotations_upb",
    ],
)

grpc_cc_library(
    name = "envoy_type_upbdefs",
    srcs = [
        "src/core/ext/upbdefs-generated/envoy/type/matcher/v3/metadata.upbdefs.c",
        "src/core/ext/upbdefs-generated/envoy/type/matcher/v3/node.upbdefs.c",
        "src/core/ext/upbdefs-generated/envoy/type/matcher/v3/number.upbdefs.c",
        "src/core/ext/upbdefs-generated/envoy/type/matcher/v3/path.upbdefs.c",
        "src/core/ext/upbdefs-generated/envoy/type/matcher/v3/regex.upbdefs.c",
        "src/core/ext/upbdefs-generated/envoy/type/matcher/v3/string.upbdefs.c",
        "src/core/ext/upbdefs-generated/envoy/type/matcher/v3/struct.upbdefs.c",
        "src/core/ext/upbdefs-generated/envoy/type/matcher/v3/value.upbdefs.c",
        "src/core/ext/upbdefs-generated/envoy/type/metadata/v3/metadata.upbdefs.c",
        "src/core/ext/upbdefs-generated/envoy/type/tracing/v3/custom_tag.upbdefs.c",
        "src/core/ext/upbdefs-generated/envoy/type/v3/http.upbdefs.c",
        "src/core/ext/upbdefs-generated/envoy/type/v3/percent.upbdefs.c",
        "src/core/ext/upbdefs-generated/envoy/type/v3/range.upbdefs.c",
        "src/core/ext/upbdefs-generated/envoy/type/v3/semantic_version.upbdefs.c",
    ],
    hdrs = [
        "src/core/ext/upbdefs-generated/envoy/type/matcher/v3/metadata.upbdefs.h",
        "src/core/ext/upbdefs-generated/envoy/type/matcher/v3/node.upbdefs.h",
        "src/core/ext/upbdefs-generated/envoy/type/matcher/v3/number.upbdefs.h",
        "src/core/ext/upbdefs-generated/envoy/type/matcher/v3/path.upbdefs.h",
        "src/core/ext/upbdefs-generated/envoy/type/matcher/v3/regex.upbdefs.h",
        "src/core/ext/upbdefs-generated/envoy/type/matcher/v3/string.upbdefs.h",
        "src/core/ext/upbdefs-generated/envoy/type/matcher/v3/struct.upbdefs.h",
        "src/core/ext/upbdefs-generated/envoy/type/matcher/v3/value.upbdefs.h",
        "src/core/ext/upbdefs-generated/envoy/type/metadata/v3/metadata.upbdefs.h",
        "src/core/ext/upbdefs-generated/envoy/type/tracing/v3/custom_tag.upbdefs.h",
        "src/core/ext/upbdefs-generated/envoy/type/v3/http.upbdefs.h",
        "src/core/ext/upbdefs-generated/envoy/type/v3/percent.upbdefs.h",
        "src/core/ext/upbdefs-generated/envoy/type/v3/range.upbdefs.h",
        "src/core/ext/upbdefs-generated/envoy/type/v3/semantic_version.upbdefs.h",
    ],
    external_deps = [
        "upb_lib",
        "upb_lib_descriptor_reflection",
        "upb_reflection",
        "upb_textformat_lib",
        "upb_generated_code_support__only_for_generated_code_do_not_use__i_give_permission_to_break_me",
    ],
    language = "c++",
    deps = [
        "envoy_type_upb",
        "proto_gen_validate_upbdefs",
    ],
)

grpc_cc_library(
    name = "proto_gen_validate_upb",
    srcs = [
        "src/core/ext/upb-generated/validate/validate.upb.c",
    ],
    hdrs = [
        "src/core/ext/upb-generated/validate/validate.upb.h",
    ],
    external_deps = [
        "upb_lib",
        "upb_lib_descriptor",
        "upb_generated_code_support__only_for_generated_code_do_not_use__i_give_permission_to_break_me",
    ],
    language = "c++",
    deps = [
        "protobuf_duration_upb",
        "protobuf_timestamp_upb",
    ],
)

grpc_cc_library(
    name = "proto_gen_validate_upbdefs",
    srcs = [
        "src/core/ext/upbdefs-generated/validate/validate.upbdefs.c",
    ],
    hdrs = [
        "src/core/ext/upbdefs-generated/validate/validate.upbdefs.h",
    ],
    external_deps = [
        "upb_lib",
        "upb_lib_descriptor_reflection",
        "upb_textformat_lib",
        "upb_reflection",
        "upb_generated_code_support__only_for_generated_code_do_not_use__i_give_permission_to_break_me",
    ],
    language = "c++",
    deps = [
        "proto_gen_validate_upb",
        "protobuf_timestamp_upbdefs",
    ],
)

# Once upb code-gen issue is resolved, replace xds_orca_upb with this.
# grpc_upb_proto_library(
#     name = "xds_orca_upb",
#     deps = ["@envoy_api//xds/data/orca/v3:orca_load_report"]
# )

grpc_cc_library(
    name = "xds_orca_upb",
    srcs = [
        "src/core/ext/upb-generated/xds/data/orca/v3/orca_load_report.upb.c",
    ],
    hdrs = [
        "src/core/ext/upb-generated/xds/data/orca/v3/orca_load_report.upb.h",
    ],
    external_deps = [
        "upb_lib",
        "upb_lib_descriptor",
        "upb_generated_code_support__only_for_generated_code_do_not_use__i_give_permission_to_break_me",
    ],
    language = "c++",
    deps = [
        "proto_gen_validate_upb",
    ],
)

grpc_cc_library(
    name = "udpa_annotations_upb",
    srcs = [
        "src/core/ext/upb-generated/udpa/annotations/migrate.upb.c",
        "src/core/ext/upb-generated/udpa/annotations/security.upb.c",
        "src/core/ext/upb-generated/udpa/annotations/sensitive.upb.c",
        "src/core/ext/upb-generated/udpa/annotations/status.upb.c",
        "src/core/ext/upb-generated/udpa/annotations/versioning.upb.c",
    ],
    hdrs = [
        "src/core/ext/upb-generated/udpa/annotations/migrate.upb.h",
        "src/core/ext/upb-generated/udpa/annotations/security.upb.h",
        "src/core/ext/upb-generated/udpa/annotations/sensitive.upb.h",
        "src/core/ext/upb-generated/udpa/annotations/status.upb.h",
        "src/core/ext/upb-generated/udpa/annotations/versioning.upb.h",
    ],
    external_deps = [
        "upb_lib",
        "upb_lib_descriptor",
        "upb_generated_code_support__only_for_generated_code_do_not_use__i_give_permission_to_break_me",
    ],
    language = "c++",
    deps = [
        "proto_gen_validate_upb",
    ],
)

grpc_cc_library(
    name = "udpa_annotations_upbdefs",
    srcs = [
        "src/core/ext/upbdefs-generated/udpa/annotations/migrate.upbdefs.c",
        "src/core/ext/upbdefs-generated/udpa/annotations/security.upbdefs.c",
        "src/core/ext/upbdefs-generated/udpa/annotations/sensitive.upbdefs.c",
        "src/core/ext/upbdefs-generated/udpa/annotations/status.upbdefs.c",
        "src/core/ext/upbdefs-generated/udpa/annotations/versioning.upbdefs.c",
    ],
    hdrs = [
        "src/core/ext/upbdefs-generated/udpa/annotations/migrate.upbdefs.h",
        "src/core/ext/upbdefs-generated/udpa/annotations/security.upbdefs.h",
        "src/core/ext/upbdefs-generated/udpa/annotations/sensitive.upbdefs.h",
        "src/core/ext/upbdefs-generated/udpa/annotations/status.upbdefs.h",
        "src/core/ext/upbdefs-generated/udpa/annotations/versioning.upbdefs.h",
    ],
    external_deps = [
        "upb_lib",
        "upb_lib_descriptor_reflection",
        "upb_textformat_lib",
        "upb_reflection",
        "upb_generated_code_support__only_for_generated_code_do_not_use__i_give_permission_to_break_me",
    ],
    language = "c++",
    deps = [
        "udpa_annotations_upb",
    ],
)

grpc_cc_library(
    name = "xds_annotations_upb",
    srcs = [
        "src/core/ext/upb-generated/xds/annotations/v3/status.upb.c",
    ],
    hdrs = [
        "src/core/ext/upb-generated/xds/annotations/v3/status.upb.h",
    ],
    external_deps = [
        "upb_lib",
        "upb_lib_descriptor",
        "upb_generated_code_support__only_for_generated_code_do_not_use__i_give_permission_to_break_me",
    ],
    language = "c++",
)

grpc_cc_library(
    name = "xds_annotations_upbdefs",
    srcs = [
        "src/core/ext/upbdefs-generated/xds/annotations/v3/status.upbdefs.c",
    ],
    hdrs = [
        "src/core/ext/upbdefs-generated/xds/annotations/v3/status.upbdefs.h",
    ],
    external_deps = [
        "upb_lib",
        "upb_lib_descriptor_reflection",
        "upb_textformat_lib",
        "upb_reflection",
        "upb_generated_code_support__only_for_generated_code_do_not_use__i_give_permission_to_break_me",
    ],
    language = "c++",
    deps = [
        "xds_annotations_upb",
    ],
)

grpc_cc_library(
    name = "xds_core_upb",
    srcs = [
        "src/core/ext/upb-generated/xds/core/v3/authority.upb.c",
        "src/core/ext/upb-generated/xds/core/v3/collection_entry.upb.c",
        "src/core/ext/upb-generated/xds/core/v3/context_params.upb.c",
        "src/core/ext/upb-generated/xds/core/v3/resource.upb.c",
        "src/core/ext/upb-generated/xds/core/v3/resource_locator.upb.c",
        "src/core/ext/upb-generated/xds/core/v3/resource_name.upb.c",
    ],
    hdrs = [
        "src/core/ext/upb-generated/xds/core/v3/authority.upb.h",
        "src/core/ext/upb-generated/xds/core/v3/collection_entry.upb.h",
        "src/core/ext/upb-generated/xds/core/v3/context_params.upb.h",
        "src/core/ext/upb-generated/xds/core/v3/resource.upb.h",
        "src/core/ext/upb-generated/xds/core/v3/resource_locator.upb.h",
        "src/core/ext/upb-generated/xds/core/v3/resource_name.upb.h",
    ],
    external_deps = [
        "upb_lib",
        "upb_lib_descriptor",
        "upb_generated_code_support__only_for_generated_code_do_not_use__i_give_permission_to_break_me",
    ],
    language = "c++",
    deps = [
        "proto_gen_validate_upb",
        "protobuf_any_upb",
        "udpa_annotations_upb",
        "xds_annotations_upb",
    ],
)

grpc_cc_library(
    name = "xds_core_upbdefs",
    srcs = [
        "src/core/ext/upbdefs-generated/xds/core/v3/authority.upbdefs.c",
        "src/core/ext/upbdefs-generated/xds/core/v3/collection_entry.upbdefs.c",
        "src/core/ext/upbdefs-generated/xds/core/v3/context_params.upbdefs.c",
        "src/core/ext/upbdefs-generated/xds/core/v3/resource.upbdefs.c",
        "src/core/ext/upbdefs-generated/xds/core/v3/resource_locator.upbdefs.c",
        "src/core/ext/upbdefs-generated/xds/core/v3/resource_name.upbdefs.c",
    ],
    hdrs = [
        "src/core/ext/upbdefs-generated/xds/core/v3/authority.upbdefs.h",
        "src/core/ext/upbdefs-generated/xds/core/v3/collection_entry.upbdefs.h",
        "src/core/ext/upbdefs-generated/xds/core/v3/context_params.upbdefs.h",
        "src/core/ext/upbdefs-generated/xds/core/v3/resource.upbdefs.h",
        "src/core/ext/upbdefs-generated/xds/core/v3/resource_locator.upbdefs.h",
        "src/core/ext/upbdefs-generated/xds/core/v3/resource_name.upbdefs.h",
    ],
    external_deps = [
        "upb_lib",
        "upb_lib_descriptor_reflection",
        "upb_textformat_lib",
        "upb_reflection",
        "upb_generated_code_support__only_for_generated_code_do_not_use__i_give_permission_to_break_me",
    ],
    language = "c++",
    deps = [
        "proto_gen_validate_upbdefs",
        "udpa_annotations_upbdefs",
        "xds_annotations_upbdefs",
        "xds_core_upb",
    ],
)

grpc_cc_library(
    name = "xds_type_upb",
    srcs = [
        "src/core/ext/upb-generated/xds/type/v3/typed_struct.upb.c",
    ],
    hdrs = [
        "src/core/ext/upb-generated/xds/type/v3/typed_struct.upb.h",
    ],
    external_deps = [
        "upb_lib",
        "upb_lib_descriptor",
        "upb_generated_code_support__only_for_generated_code_do_not_use__i_give_permission_to_break_me",
    ],
    language = "c++",
    deps = [
        "proto_gen_validate_upb",
        "protobuf_struct_upb",
    ],
)

grpc_cc_library(
    name = "xds_type_upbdefs",
    srcs = [
        "src/core/ext/upbdefs-generated/xds/type/v3/typed_struct.upbdefs.c",
    ],
    hdrs = [
        "src/core/ext/upbdefs-generated/xds/type/v3/typed_struct.upbdefs.h",
    ],
    external_deps = [
        "upb_lib",
        "upb_lib_descriptor_reflection",
        "upb_textformat_lib",
        "upb_reflection",
        "upb_generated_code_support__only_for_generated_code_do_not_use__i_give_permission_to_break_me",
    ],
    language = "c++",
    deps = [
        "proto_gen_validate_upbdefs",
        "xds_type_upb",
    ],
)

grpc_upb_proto_library(
    name = "grpc_health_upb",
    deps = ["//src/proto/grpc/health/v1:health_proto_descriptor"],
)

WELL_KNOWN_PROTO_TARGETS = [
    "any",
    "duration",
    "empty",
    "struct",
    "timestamp",
    "wrappers",
]

[grpc_upb_proto_library(
    name = "protobuf_" + target + "_upb",
    deps = ["@com_google_protobuf//:" + target + "_proto"],
) for target in WELL_KNOWN_PROTO_TARGETS]

[grpc_upb_proto_reflection_library(
    name = "protobuf_" + target + "_upbdefs",
    deps = ["@com_google_protobuf//:" + target + "_proto"],
) for target in WELL_KNOWN_PROTO_TARGETS]

grpc_upb_proto_library(
    name = "google_api_annotations_upb",
    deps = ["@com_google_googleapis//google/api:annotations_proto"],
)

grpc_upb_proto_reflection_library(
    name = "google_api_annotations_upbdefs",
    deps = ["@com_google_googleapis//google/api:annotations_proto"],
)

grpc_upb_proto_library(
    name = "google_api_expr_upb",
    deps = ["@com_google_googleapis//google/api/expr/v1alpha1:expr_proto"],
)

grpc_upb_proto_reflection_library(
    name = "google_api_expr_upbdefs",
    deps = ["@com_google_googleapis//google/api/expr/v1alpha1:expr_proto"],
)

grpc_upb_proto_library(
    name = "google_rpc_status_upb",
    deps = ["@com_google_googleapis//google/rpc:status_proto"],
)

grpc_upb_proto_reflection_library(
    name = "google_rpc_status_upbdefs",
    deps = ["@com_google_googleapis//google/rpc:status_proto"],
)

grpc_upb_proto_library(
    name = "grpc_lb_upb",
    deps = ["//src/proto/grpc/lb/v1:load_balancer_proto_descriptor"],
)

# Once upb code-gen issue is resolved, replace meshca_upb with this.
# meshca_upb_proto_library(
#     name = "meshca_upb",
#     deps = ["//third_party/istio/security/proto/providers/google:meshca_proto"],
# )

grpc_cc_library(
    name = "meshca_upb",
    srcs = [
        "src/core/ext/upb-generated/third_party/istio/security/proto/providers/google/meshca.upb.c",
    ],
    hdrs = [
        "src/core/ext/upb-generated/third_party/istio/security/proto/providers/google/meshca.upb.h",
    ],
    external_deps = [
        "upb_generated_code_support__only_for_generated_code_do_not_use__i_give_permission_to_break_me",
    ],
    language = "c++",
    deps = [
        "protobuf_duration_upb",
    ],
)

grpc_upb_proto_library(
    name = "alts_upb",
    deps = ["//src/proto/grpc/gcp:alts_handshaker_proto"],
)

grpc_cc_library(
    name = "json",
    srcs = [
        "src/core/lib/json/json_reader.cc",
        "src/core/lib/json/json_writer.cc",
    ],
    hdrs = [
        "src/core/lib/json/json.h",
    ],
    external_deps = [
        "absl/strings",
        "absl/strings:str_format",
    ],
    deps = [
        "error",
        "exec_ctx",
        "gpr_base",
    ],
)

grpc_cc_library(
    name = "json_util",
    srcs = ["src/core/lib/json/json_util.cc"],
    hdrs = ["src/core/lib/json/json_util.h"],
    external_deps = [
        "absl/strings",
    ],
    deps = [
        "gpr_base",
        "json",
    ],
)

grpc_generate_one_off_targets()

filegroup(
    name = "root_certificates",
    srcs = [
        "etc/roots.pem",
    ],
    visibility = ["//visibility:public"],
)<|MERGE_RESOLUTION|>--- conflicted
+++ resolved
@@ -2133,11 +2133,8 @@
         "slice_refcount",
         "sockaddr_utils",
         "table",
-<<<<<<< HEAD
         "time",
-=======
         "uri_parser",
->>>>>>> 10b2b505
         "useful",
     ],
 )
@@ -2389,12 +2386,9 @@
         "ref_counted_ptr",
         "server_address",
         "slice",
-<<<<<<< HEAD
+        "sockaddr_utils",
         "time",
-=======
-        "sockaddr_utils",
         "uri_parser",
->>>>>>> 10b2b505
         "useful",
         "xds_orca_upb",
     ],
