# gRPC Bazel BUILD file.
#
# Copyright 2016 gRPC authors.
#
# Licensed under the Apache License, Version 2.0 (the "License");
# you may not use this file except in compliance with the License.
# You may obtain a copy of the License at
#
#     http://www.apache.org/licenses/LICENSE-2.0
#
# Unless required by applicable law or agreed to in writing, software
# distributed under the License is distributed on an "AS IS" BASIS,
# WITHOUT WARRANTIES OR CONDITIONS OF ANY KIND, either express or implied.
# See the License for the specific language governing permissions and
# limitations under the License.

load(
    "//bazel:grpc_build_system.bzl",
    "grpc_cc_library",
    "grpc_generate_one_off_targets",
    "grpc_upb_proto_library",
    "python_config_settings",
)
load("@bazel_skylib//lib:selects.bzl", "selects")

licenses(["notice"])

package(
    default_visibility = ["//visibility:public"],
    features = [
        "layering_check",
        "-parse_headers",
    ],
)

exports_files([
    "LICENSE",
    "etc/roots.pem",
])

config_setting(
    name = "grpc_no_ares",
    values = {"define": "grpc_no_ares=true"},
)

config_setting(
    name = "grpc_no_xds_define",
    values = {"define": "grpc_no_xds=true"},
)

config_setting(
    name = "android",
    values = {"crosstool_top": "//external:android/crosstool"},
)

config_setting(
    name = "ios",
    values = {"apple_platform_type": "ios"},
)

selects.config_setting_group(
    name = "grpc_no_xds",
    match_any = [
        ":grpc_no_xds_define",
        # In addition to disabling XDS support when --define=grpc_no_xds=true is
        # specified, we also disable it on mobile platforms where it is not
        # likely to be needed and where reducing the binary size is more
        # important.
        ":android",
        ":ios",
    ],
)

config_setting(
    name = "grpc_allow_exceptions",
    values = {"define": "GRPC_ALLOW_EXCEPTIONS=1"},
)

config_setting(
    name = "grpc_disallow_exceptions",
    values = {"define": "GRPC_ALLOW_EXCEPTIONS=0"},
)

config_setting(
    name = "remote_execution",
    values = {"define": "GRPC_PORT_ISOLATED_RUNTIME=1"},
)

config_setting(
    name = "windows",
    values = {"cpu": "x64_windows"},
)

config_setting(
    name = "windows_msvc",
    values = {"cpu": "x64_windows_msvc"},
)

config_setting(
    name = "mac_x86_64",
    values = {"cpu": "darwin"},
)

config_setting(
    name = "use_strict_warning",
    values = {"define": "use_strict_warning=true"},
)

python_config_settings()

# This should be updated along with build_handwritten.yaml
g_stands_for = "guileless"  # @unused

core_version = "18.0.0"  # @unused

version = "1.40.0-dev"  # @unused

GPR_PUBLIC_HDRS = [
    "include/grpc/support/alloc.h",
    "include/grpc/support/atm.h",
    "include/grpc/support/atm_gcc_atomic.h",
    "include/grpc/support/atm_gcc_sync.h",
    "include/grpc/support/atm_windows.h",
    "include/grpc/support/cpu.h",
    "include/grpc/support/log.h",
    "include/grpc/support/log_windows.h",
    "include/grpc/support/port_platform.h",
    "include/grpc/support/string_util.h",
    "include/grpc/support/sync.h",
    "include/grpc/support/sync_abseil.h",
    "include/grpc/support/sync_custom.h",
    "include/grpc/support/sync_generic.h",
    "include/grpc/support/sync_posix.h",
    "include/grpc/support/sync_windows.h",
    "include/grpc/support/thd_id.h",
    "include/grpc/support/time.h",
]

GRPC_PUBLIC_HDRS = [
    "include/grpc/byte_buffer.h",
    "include/grpc/byte_buffer_reader.h",
    "include/grpc/compression.h",
    "include/grpc/fork.h",
    "include/grpc/grpc.h",
    "include/grpc/grpc_posix.h",
    "include/grpc/grpc_security_constants.h",
    "include/grpc/slice.h",
    "include/grpc/slice_buffer.h",
    "include/grpc/status.h",
    "include/grpc/load_reporting.h",
    "include/grpc/support/workaround_list.h",
]

GRPC_PUBLIC_EVENT_ENGINE_HDRS = [
    "include/grpc/event_engine/endpoint_config.h",
    "include/grpc/event_engine/event_engine.h",
    "include/grpc/event_engine/port.h",
    "include/grpc/event_engine/slice_allocator.h",
]

GRPC_SECURE_PUBLIC_HDRS = [
    "include/grpc/grpc_security.h",
]

# TODO(ctiller): layer grpc atop grpc_unsecure, layer grpc++ atop grpc++_unsecure
GRPCXX_SRCS = [
    "src/cpp/client/channel_cc.cc",
    "src/cpp/client/client_callback.cc",
    "src/cpp/client/client_context.cc",
    "src/cpp/client/client_interceptor.cc",
    "src/cpp/client/create_channel.cc",
    "src/cpp/client/create_channel_internal.cc",
    "src/cpp/client/create_channel_posix.cc",
    "src/cpp/client/credentials_cc.cc",
    "src/cpp/common/alarm.cc",
    "src/cpp/common/channel_arguments.cc",
    "src/cpp/common/channel_filter.cc",
    "src/cpp/common/completion_queue_cc.cc",
    "src/cpp/common/core_codegen.cc",
    "src/cpp/common/resource_quota_cc.cc",
    "src/cpp/common/rpc_method.cc",
    "src/cpp/common/version_cc.cc",
    "src/cpp/common/validate_service_config.cc",
    "src/cpp/server/async_generic_service.cc",
    "src/cpp/server/channel_argument_option.cc",
    "src/cpp/server/create_default_thread_pool.cc",
    "src/cpp/server/dynamic_thread_pool.cc",
    "src/cpp/server/external_connection_acceptor_impl.cc",
    "src/cpp/server/health/default_health_check_service.cc",
    "src/cpp/server/health/health_check_service.cc",
    "src/cpp/server/health/health_check_service_server_builder_option.cc",
    "src/cpp/server/server_builder.cc",
    "src/cpp/server/server_callback.cc",
    "src/cpp/server/server_cc.cc",
    "src/cpp/server/server_context.cc",
    "src/cpp/server/server_credentials.cc",
    "src/cpp/server/server_posix.cc",
    "src/cpp/thread_manager/thread_manager.cc",
    "src/cpp/util/byte_buffer_cc.cc",
    "src/cpp/util/status.cc",
    "src/cpp/util/string_ref.cc",
    "src/cpp/util/time_cc.cc",
]

GRPCXX_HDRS = [
    "src/cpp/client/create_channel_internal.h",
    "src/cpp/common/channel_filter.h",
    "src/cpp/server/dynamic_thread_pool.h",
    "src/cpp/server/external_connection_acceptor_impl.h",
    "src/cpp/server/health/default_health_check_service.h",
    "src/cpp/server/thread_pool_interface.h",
    "src/cpp/thread_manager/thread_manager.h",
]

GRPCXX_PUBLIC_HDRS = [
    "include/grpc++/alarm.h",
    "include/grpc++/channel.h",
    "include/grpc++/client_context.h",
    "include/grpc++/completion_queue.h",
    "include/grpc++/create_channel.h",
    "include/grpc++/create_channel_posix.h",
    "include/grpc++/ext/health_check_service_server_builder_option.h",
    "include/grpc++/generic/async_generic_service.h",
    "include/grpc++/generic/generic_stub.h",
    "include/grpc++/grpc++.h",
    "include/grpc++/health_check_service_interface.h",
    "include/grpc++/impl/call.h",
    "include/grpc++/impl/channel_argument_option.h",
    "include/grpc++/impl/client_unary_call.h",
    "include/grpc++/impl/codegen/core_codegen.h",
    "include/grpc++/impl/grpc_library.h",
    "include/grpc++/impl/method_handler_impl.h",
    "include/grpc++/impl/rpc_method.h",
    "include/grpc++/impl/rpc_service_method.h",
    "include/grpc++/impl/serialization_traits.h",
    "include/grpc++/impl/server_builder_option.h",
    "include/grpc++/impl/server_builder_plugin.h",
    "include/grpc++/impl/server_initializer.h",
    "include/grpc++/impl/service_type.h",
    "include/grpc++/security/auth_context.h",
    "include/grpc++/resource_quota.h",
    "include/grpc++/security/auth_metadata_processor.h",
    "include/grpc++/security/credentials.h",
    "include/grpc++/security/server_credentials.h",
    "include/grpc++/server.h",
    "include/grpc++/server_builder.h",
    "include/grpc++/server_context.h",
    "include/grpc++/server_posix.h",
    "include/grpc++/support/async_stream.h",
    "include/grpc++/support/async_unary_call.h",
    "include/grpc++/support/byte_buffer.h",
    "include/grpc++/support/channel_arguments.h",
    "include/grpc++/support/config.h",
    "include/grpc++/support/slice.h",
    "include/grpc++/support/status.h",
    "include/grpc++/support/status_code_enum.h",
    "include/grpc++/support/string_ref.h",
    "include/grpc++/support/stub_options.h",
    "include/grpc++/support/sync_stream.h",
    "include/grpc++/support/time.h",
    "include/grpcpp/alarm.h",
    "include/grpcpp/channel.h",
    "include/grpcpp/client_context.h",
    "include/grpcpp/completion_queue.h",
    "include/grpcpp/create_channel.h",
    "include/grpcpp/create_channel_posix.h",
    "include/grpcpp/ext/health_check_service_server_builder_option.h",
    "include/grpcpp/generic/async_generic_service.h",
    "include/grpcpp/generic/generic_stub.h",
    "include/grpcpp/grpcpp.h",
    "include/grpcpp/health_check_service_interface.h",
    "include/grpcpp/impl/call.h",
    "include/grpcpp/impl/channel_argument_option.h",
    "include/grpcpp/impl/client_unary_call.h",
    "include/grpcpp/impl/codegen/core_codegen.h",
    "include/grpcpp/impl/grpc_library.h",
    "include/grpcpp/impl/method_handler_impl.h",
    "include/grpcpp/impl/rpc_method.h",
    "include/grpcpp/impl/rpc_service_method.h",
    "include/grpcpp/impl/serialization_traits.h",
    "include/grpcpp/impl/server_builder_option.h",
    "include/grpcpp/impl/server_builder_plugin.h",
    "include/grpcpp/impl/server_initializer.h",
    "include/grpcpp/impl/service_type.h",
    "include/grpcpp/resource_quota.h",
    "include/grpcpp/security/auth_context.h",
    "include/grpcpp/security/auth_metadata_processor.h",
    "include/grpcpp/security/credentials.h",
    "include/grpcpp/security/server_credentials.h",
    "include/grpcpp/security/tls_certificate_provider.h",
    "include/grpcpp/security/authorization_policy_provider.h",
    "include/grpcpp/security/tls_credentials_options.h",
    "include/grpcpp/server.h",
    "include/grpcpp/server_builder.h",
    "include/grpcpp/server_context.h",
    "include/grpcpp/server_posix.h",
    "include/grpcpp/support/async_stream.h",
    "include/grpcpp/support/async_unary_call.h",
    "include/grpcpp/support/byte_buffer.h",
    "include/grpcpp/support/channel_arguments.h",
    "include/grpcpp/support/client_callback.h",
    "include/grpcpp/support/client_interceptor.h",
    "include/grpcpp/support/config.h",
    "include/grpcpp/support/interceptor.h",
    "include/grpcpp/support/message_allocator.h",
    "include/grpcpp/support/method_handler.h",
    "include/grpcpp/support/proto_buffer_reader.h",
    "include/grpcpp/support/proto_buffer_writer.h",
    "include/grpcpp/support/server_callback.h",
    "include/grpcpp/support/server_interceptor.h",
    "include/grpcpp/support/slice.h",
    "include/grpcpp/support/status.h",
    "include/grpcpp/support/status_code_enum.h",
    "include/grpcpp/support/string_ref.h",
    "include/grpcpp/support/stub_options.h",
    "include/grpcpp/support/sync_stream.h",
    "include/grpcpp/support/time.h",
    "include/grpcpp/support/validate_service_config.h",
]

grpc_cc_library(
    name = "gpr",
    language = "c++",
    public_hdrs = GPR_PUBLIC_HDRS,
    standalone = True,
    visibility = ["@grpc:public"],
    deps = [
        "gpr_base",
    ],
)

grpc_cc_library(
    name = "grpc_unsecure",
    srcs = [
        "src/core/lib/security/authorization/authorization_policy_provider_null_vtable.cc",
        "src/core/lib/surface/init.cc",
        "src/core/lib/surface/init_unsecure.cc",
        "src/core/plugin_registry/grpc_unsecure_plugin_registry.cc",
    ],
    language = "c++",
    public_hdrs = GRPC_PUBLIC_HDRS,
    standalone = True,
    visibility = ["@grpc:public"],
    deps = [
        "gpr_base",
        "grpc_base_c",
        "grpc_common",
        "grpc_lb_policy_grpclb",
        "grpc_trace",
    ],
)

grpc_cc_library(
    name = "grpc",
    srcs = [
        "src/core/lib/surface/init.cc",
        "src/core/plugin_registry/grpc_plugin_registry.cc",
    ],
    defines = select({
        "grpc_no_xds": ["GRPC_NO_XDS"],
        "//conditions:default": [],
    }),
    language = "c++",
    public_hdrs = GRPC_PUBLIC_HDRS + GRPC_SECURE_PUBLIC_HDRS,
    select_deps = {
        "grpc_no_xds": [],
        "//conditions:default": [
            "grpc_lb_policy_cds",
            "grpc_lb_policy_xds_cluster_impl",
            "grpc_lb_policy_xds_cluster_manager",
            "grpc_lb_policy_xds_cluster_resolver",
            "grpc_resolver_xds",
            "grpc_resolver_c2p",
            "grpc_xds_server_config_fetcher",
        ],
    },
    standalone = True,
    visibility = [
        "@grpc:public",
    ],
    deps = [
        "gpr_base",
        "grpc_base_c",
        "grpc_common",
        "grpc_lb_policy_grpclb_secure",
        "grpc_secure",
        "grpc_trace",
        "grpc_transport_chttp2_client_secure",
        "grpc_transport_chttp2_server_secure",
    ],
)

grpc_cc_library(
    name = "grpc++_public_hdrs",
    hdrs = GRPCXX_PUBLIC_HDRS,
    external_deps = [
        "absl/synchronization",
        "protobuf_headers",
    ],
    visibility = ["@grpc:public"],
)

grpc_cc_library(
    name = "grpc++",
    hdrs = [
        "src/cpp/client/secure_credentials.h",
        "src/cpp/common/secure_auth_context.h",
        "src/cpp/common/tls_credentials_options_util.h",
        "src/cpp/server/secure_server_credentials.h",
    ],
    language = "c++",
    public_hdrs = GRPCXX_PUBLIC_HDRS,
    select_deps = {
        "grpc_no_xds": [],
        "//conditions:default": [
            "grpc++_xds_client",
            "grpc++_xds_server",
        ],
    },
    standalone = True,
    visibility = [
        "@grpc:public",
    ],
    deps = [
        "grpc++_internals",
    ],
)

grpc_cc_library(
    name = "grpc++_internals",
    srcs = [
        "src/cpp/client/insecure_credentials.cc",
        "src/cpp/client/secure_credentials.cc",
        "src/cpp/common/auth_property_iterator.cc",
        "src/cpp/common/secure_auth_context.cc",
        "src/cpp/common/secure_channel_arguments.cc",
        "src/cpp/common/secure_create_auth_context.cc",
        "src/cpp/common/tls_certificate_provider.cc",
        "src/cpp/common/tls_credentials_options.cc",
        "src/cpp/common/tls_credentials_options_util.cc",
        "src/cpp/server/insecure_server_credentials.cc",
        "src/cpp/server/secure_server_credentials.cc",
    ],
    hdrs = [
        "src/cpp/client/secure_credentials.h",
        "src/cpp/common/secure_auth_context.h",
        "src/cpp/common/tls_credentials_options_util.h",
        "src/cpp/server/secure_server_credentials.h",
    ],
    external_deps = [
        "absl/synchronization",
        "absl/container:inlined_vector",
        "absl/strings",
        "protobuf_headers",
    ],
    language = "c++",
    public_hdrs = GRPCXX_PUBLIC_HDRS,
    deps = [
        "gpr_base",
        "grpc",
        "grpc++_base",
        "grpc++_codegen_base",
        "grpc++_codegen_base_src",
        "grpc++_codegen_proto",
        "grpc_base_c",
        "grpc_codegen",
        "grpc_secure",
        "ref_counted_ptr",
    ],
)

grpc_cc_library(
    name = "grpc++_xds_client",
    srcs = [
        "src/cpp/client/xds_credentials.cc",
    ],
    hdrs = [
        "src/cpp/client/secure_credentials.h",
    ],
    external_deps = [
        "absl/container:inlined_vector",
    ],
    language = "c++",
    deps = [
        "grpc++_internals",
    ],
)

grpc_cc_library(
    name = "grpc++_xds_server",
    srcs = [
        "src/cpp/server/xds_server_credentials.cc",
    ],
    hdrs = [
        "src/cpp/server/secure_server_credentials.h",
    ],
    language = "c++",
    public_hdrs = [
        "include/grpcpp/xds_server_builder.h",
    ],
    visibility = ["@grpc:xds"],
    deps = [
        "grpc++_internals",
    ],
)

grpc_cc_library(
    name = "grpc++_unsecure",
    srcs = [
        "src/cpp/client/insecure_credentials.cc",
        "src/cpp/common/insecure_create_auth_context.cc",
        "src/cpp/server/insecure_server_credentials.cc",
    ],
    language = "c++",
    standalone = True,
    visibility = ["@grpc:public"],
    deps = [
        "gpr",
        "grpc++_base_unsecure",
        "grpc++_codegen_base",
        "grpc++_codegen_base_src",
        "grpc++_codegen_proto",
        "grpc_unsecure",
    ],
)

grpc_cc_library(
    name = "grpc++_error_details",
    srcs = [
        "src/cpp/util/error_details.cc",
    ],
    hdrs = [
        "include/grpc++/support/error_details.h",
        "include/grpcpp/support/error_details.h",
    ],
    language = "c++",
    standalone = True,
    visibility = ["@grpc:public"],
    deps = [
        "grpc++",
    ],
)

grpc_cc_library(
    name = "grpc++_alts",
    srcs = [
        "src/cpp/common/alts_context.cc",
        "src/cpp/common/alts_util.cc",
    ],
    hdrs = [
        "include/grpcpp/security/alts_context.h",
        "include/grpcpp/security/alts_util.h",
    ],
    external_deps = [
        "upb_lib",
    ],
    language = "c++",
    standalone = True,
    visibility = ["@grpc:tsi"],
    deps = [
        "alts_upb",
        "alts_util",
        "gpr_base",
        "grpc++",
        "tsi",
    ],
)

grpc_cc_library(
    name = "grpc_csharp_ext",
    srcs = [
        "src/csharp/ext/grpc_csharp_ext.c",
    ],
    language = "csharp",
    deps = [
        "gpr",
        "grpc",
    ],
)

grpc_cc_library(
    name = "census",
    srcs = [
        "src/core/ext/filters/census/grpc_context.cc",
    ],
    language = "c++",
    public_hdrs = [
        "include/grpc/census.h",
    ],
    deps = [
        "gpr_base",
        "grpc_base_c",
        "grpc_trace",
    ],
)

grpc_cc_library(
    name = "grpc++_internal_hdrs_only",
    hdrs = [
        "include/grpcpp/impl/codegen/sync.h",
    ],
    external_deps = [
        "absl/synchronization",
    ],
    language = "c++",
    deps = [
        "gpr_codegen",
    ],
)

grpc_cc_library(
    name = "gpr_base",
    srcs = [
        "src/core/lib/gpr/alloc.cc",
        "src/core/lib/gpr/atm.cc",
        "src/core/lib/gpr/cpu_iphone.cc",
        "src/core/lib/gpr/cpu_linux.cc",
        "src/core/lib/gpr/cpu_posix.cc",
        "src/core/lib/gpr/cpu_windows.cc",
        "src/core/lib/gpr/env_linux.cc",
        "src/core/lib/gpr/env_posix.cc",
        "src/core/lib/gpr/env_windows.cc",
        "src/core/lib/gpr/log.cc",
        "src/core/lib/gpr/log_android.cc",
        "src/core/lib/gpr/log_linux.cc",
        "src/core/lib/gpr/log_posix.cc",
        "src/core/lib/gpr/log_windows.cc",
        "src/core/lib/gpr/murmur_hash.cc",
        "src/core/lib/gpr/string.cc",
        "src/core/lib/gpr/string_posix.cc",
        "src/core/lib/gpr/string_util_windows.cc",
        "src/core/lib/gpr/string_windows.cc",
        "src/core/lib/gpr/sync.cc",
        "src/core/lib/gpr/sync_abseil.cc",
        "src/core/lib/gpr/sync_posix.cc",
        "src/core/lib/gpr/sync_windows.cc",
        "src/core/lib/gpr/time.cc",
        "src/core/lib/gpr/time_posix.cc",
        "src/core/lib/gpr/time_precise.cc",
        "src/core/lib/gpr/time_windows.cc",
        "src/core/lib/gpr/tls_pthread.cc",
        "src/core/lib/gpr/tmpfile_msys.cc",
        "src/core/lib/gpr/tmpfile_posix.cc",
        "src/core/lib/gpr/tmpfile_windows.cc",
        "src/core/lib/gpr/wrap_memcpy.cc",
        "src/core/lib/gprpp/arena.cc",
        "src/core/lib/gprpp/examine_stack.cc",
        "src/core/lib/gprpp/fork.cc",
        "src/core/lib/gprpp/global_config_env.cc",
        "src/core/lib/gprpp/host_port.cc",
        "src/core/lib/gprpp/mpscq.cc",
        "src/core/lib/gprpp/stat_posix.cc",
        "src/core/lib/gprpp/stat_windows.cc",
        "src/core/lib/gprpp/status_helper.cc",
        "src/core/lib/gprpp/thd_posix.cc",
        "src/core/lib/gprpp/thd_windows.cc",
        "src/core/lib/gprpp/time_util.cc",
        "src/core/lib/profiling/basic_timers.cc",
        "src/core/lib/profiling/stap_timers.cc",
    ],
    hdrs = [
        "src/core/lib/gpr/alloc.h",
        "src/core/lib/gpr/env.h",
        "src/core/lib/gpr/murmur_hash.h",
        "src/core/lib/gpr/spinlock.h",
        "src/core/lib/gpr/string.h",
        "src/core/lib/gpr/string_windows.h",
        "src/core/lib/gpr/time_precise.h",
        "src/core/lib/gpr/tls.h",
        "src/core/lib/gpr/tls_gcc.h",
        "src/core/lib/gpr/tls_msvc.h",
        "src/core/lib/gpr/tls_pthread.h",
        "src/core/lib/gpr/tls_stdcpp.h",
        "src/core/lib/gpr/tmpfile.h",
        "src/core/lib/gpr/useful.h",
        "src/core/lib/gprpp/arena.h",
        "src/core/lib/gprpp/atomic.h",
        "src/core/lib/gprpp/examine_stack.h",
        "src/core/lib/gprpp/fork.h",
        "src/core/lib/gprpp/global_config.h",
        "src/core/lib/gprpp/global_config_custom.h",
        "src/core/lib/gprpp/global_config_env.h",
        "src/core/lib/gprpp/global_config_generic.h",
        "src/core/lib/gprpp/host_port.h",
        "src/core/lib/gprpp/manual_constructor.h",
        "src/core/lib/gprpp/memory.h",
        "src/core/lib/gprpp/mpscq.h",
        "src/core/lib/gprpp/stat.h",
        "src/core/lib/gprpp/status_helper.h",
        "src/core/lib/gprpp/sync.h",
        "src/core/lib/gprpp/thd.h",
        "src/core/lib/gprpp/time_util.h",
        "src/core/lib/profiling/timers.h",
    ],
    external_deps = [
        "absl/base",
        "absl/base:core_headers",
        "absl/memory",
        "absl/status",
        "absl/strings",
        "absl/strings:cord",
        "absl/strings:str_format",
        "absl/synchronization",
        "absl/time:time",
        "absl/types:optional",
        "upb_lib",
    ],
    language = "c++",
    public_hdrs = GPR_PUBLIC_HDRS,
    visibility = ["@grpc:alt_gpr_base_legacy"],
    deps = [
        "construct_destruct",
        "debug_location",
        "google_api_upb",
        "gpr_codegen",
        "grpc_codegen",
    ],
)

grpc_cc_library(
    name = "construct_destruct",
    language = "c++",
    public_hdrs = ["src/core/lib/gprpp/construct_destruct.h"],
)

grpc_cc_library(
    name = "gpr_codegen",
    language = "c++",
    public_hdrs = [
        "include/grpc/impl/codegen/atm.h",
        "include/grpc/impl/codegen/atm_gcc_atomic.h",
        "include/grpc/impl/codegen/atm_gcc_sync.h",
        "include/grpc/impl/codegen/atm_windows.h",
        "include/grpc/impl/codegen/fork.h",
        "include/grpc/impl/codegen/gpr_slice.h",
        "include/grpc/impl/codegen/gpr_types.h",
        "include/grpc/impl/codegen/log.h",
        "include/grpc/impl/codegen/port_platform.h",
        "include/grpc/impl/codegen/sync.h",
        "include/grpc/impl/codegen/sync_abseil.h",
        "include/grpc/impl/codegen/sync_custom.h",
        "include/grpc/impl/codegen/sync_generic.h",
        "include/grpc/impl/codegen/sync_posix.h",
        "include/grpc/impl/codegen/sync_windows.h",
    ],
    visibility = ["@grpc:public"],
)

# A library that vends only port_platform, so that libraries that don't need
# anything else from gpr can still be portable!
grpc_cc_library(
    name = "gpr_platform",
    language = "c++",
    public_hdrs = [
        "include/grpc/impl/codegen/port_platform.h",
    ],
)

grpc_cc_library(
    name = "grpc_trace",
    srcs = ["src/core/lib/debug/trace.cc"],
    hdrs = ["src/core/lib/debug/trace.h"],
    language = "c++",
    public_hdrs = GRPC_PUBLIC_HDRS,
    visibility = ["@grpc:trace"],
    deps = [
        "gpr",
        "grpc_codegen",
    ],
)

grpc_cc_library(
    name = "atomic",
    language = "c++",
    public_hdrs = [
        "src/core/lib/gprpp/atomic.h",
    ],
    deps = [
        "gpr",
    ],
)

grpc_cc_library(
    name = "debug_location",
    language = "c++",
    public_hdrs = ["src/core/lib/gprpp/debug_location.h"],
    visibility = ["@grpc:debug_location"],
)

grpc_cc_library(
    name = "overload",
    language = "c++",
    public_hdrs = ["src/core/lib/gprpp/overload.h"],
    deps = ["gpr_platform"],
)

grpc_cc_library(
    name = "match",
    external_deps = [
        "absl/types:variant",
    ],
    language = "c++",
    public_hdrs = ["src/core/lib/gprpp/match.h"],
    deps = [
        "gpr_platform",
        "overload",
    ],
)

grpc_cc_library(
    name = "table",
    external_deps = ["absl/utility"],
    language = "c++",
    public_hdrs = ["src/core/lib/gprpp/table.h"],
    deps = [
        "bitset",
        "gpr_platform",
    ],
)

grpc_cc_library(
    name = "bitset",
    language = "c++",
    public_hdrs = ["src/core/lib/gprpp/bitset.h"],
    deps = [
        "gpr_platform",
    ],
)

grpc_cc_library(
    name = "orphanable",
    language = "c++",
    public_hdrs = ["src/core/lib/gprpp/orphanable.h"],
    visibility = ["@grpc:client_channel"],
    deps = [
        "debug_location",
        "gpr_base",
        "grpc_trace",
        "ref_counted",
        "ref_counted_ptr",
    ],
)

grpc_cc_library(
<<<<<<< HEAD
    name = "poll",
    external_deps = [
        "absl/types:variant",
    ],
    language = "c++",
    public_hdrs = [
        "src/core/lib/promise/poll.h",
    ],
    deps = ["gpr_platform"],
)

grpc_cc_library(
    name = "promise_status",
    external_deps = [
        "absl/status",
        "absl/status:statusor",
    ],
    language = "c++",
    public_hdrs = [
        "src/core/lib/promise/detail/status.h",
=======
    name = "context",
    language = "c++",
    public_hdrs = [
        "src/core/lib/promise/context.h",
>>>>>>> 4648b3e4
    ],
    deps = ["gpr_platform"],
)

grpc_cc_library(
<<<<<<< HEAD
    name = "promise_like",
    language = "c++",
    public_hdrs = [
        "src/core/lib/promise/detail/promise_like.h",
    ],
    deps = [
        "gpr_platform",
        "poll",
    ],
)

grpc_cc_library(
    name = "promise_factory",
    language = "c++",
    public_hdrs = [
        "src/core/lib/promise/detail/promise_factory.h",
    ],
    deps = [
        "gpr_platform",
        "poll",
        "promise_like",
    ],
)

grpc_cc_library(
=======
>>>>>>> 4648b3e4
    name = "ref_counted",
    language = "c++",
    public_hdrs = ["src/core/lib/gprpp/ref_counted.h"],
    deps = [
        "atomic",
        "debug_location",
        "gpr_base",
        "grpc_trace",
        "ref_counted_ptr",
    ],
)

grpc_cc_library(
    name = "dual_ref_counted",
    language = "c++",
    public_hdrs = ["src/core/lib/gprpp/dual_ref_counted.h"],
    deps = [
        "atomic",
        "debug_location",
        "gpr_base",
        "grpc_trace",
        "orphanable",
        "ref_counted_ptr",
    ],
)

grpc_cc_library(
    name = "ref_counted_ptr",
    language = "c++",
    public_hdrs = ["src/core/lib/gprpp/ref_counted_ptr.h"],
    visibility = ["@grpc:ref_counted_ptr"],
    deps = [
        "gpr_base",
    ],
)

grpc_cc_library(
    name = "grpc_base_c",
    srcs = [
        "src/core/lib/address_utils/parse_address.cc",
        "src/core/lib/address_utils/sockaddr_utils.cc",
        "src/core/lib/avl/avl.cc",
        "src/core/lib/backoff/backoff.cc",
        "src/core/lib/channel/channel_args.cc",
        "src/core/lib/channel/channel_stack.cc",
        "src/core/lib/channel/channel_stack_builder.cc",
        "src/core/lib/channel/channel_trace.cc",
        "src/core/lib/channel/channelz.cc",
        "src/core/lib/channel/channelz_registry.cc",
        "src/core/lib/channel/connected_channel.cc",
        "src/core/lib/channel/handshaker.cc",
        "src/core/lib/channel/handshaker_registry.cc",
        "src/core/lib/channel/status_util.cc",
        "src/core/lib/compression/compression.cc",
        "src/core/lib/compression/compression_args.cc",
        "src/core/lib/compression/compression_internal.cc",
        "src/core/lib/compression/message_compress.cc",
        "src/core/lib/compression/stream_compression.cc",
        "src/core/lib/compression/stream_compression_gzip.cc",
        "src/core/lib/compression/stream_compression_identity.cc",
        "src/core/lib/debug/stats.cc",
        "src/core/lib/debug/stats_data.cc",
        "src/core/lib/event_engine/endpoint_config.cc",
        "src/core/lib/event_engine/event_engine.cc",
        "src/core/lib/event_engine/sockaddr.cc",
        "src/core/lib/http/format_request.cc",
        "src/core/lib/http/httpcli.cc",
        "src/core/lib/http/parser.cc",
        "src/core/lib/iomgr/buffer_list.cc",
        "src/core/lib/iomgr/call_combiner.cc",
        "src/core/lib/iomgr/cfstream_handle.cc",
        "src/core/lib/iomgr/combiner.cc",
        "src/core/lib/iomgr/dualstack_socket_posix.cc",
        "src/core/lib/iomgr/endpoint.cc",
        "src/core/lib/iomgr/endpoint_cfstream.cc",
        "src/core/lib/iomgr/endpoint_pair_event_engine.cc",
        "src/core/lib/iomgr/endpoint_pair_posix.cc",
        "src/core/lib/iomgr/endpoint_pair_uv.cc",
        "src/core/lib/iomgr/endpoint_pair_windows.cc",
        "src/core/lib/iomgr/error.cc",
        "src/core/lib/iomgr/error_cfstream.cc",
        "src/core/lib/iomgr/ev_apple.cc",
        "src/core/lib/iomgr/ev_epoll1_linux.cc",
        "src/core/lib/iomgr/ev_epollex_linux.cc",
        "src/core/lib/iomgr/ev_poll_posix.cc",
        "src/core/lib/iomgr/ev_posix.cc",
        "src/core/lib/iomgr/ev_windows.cc",
        "src/core/lib/iomgr/event_engine/closure.cc",
        "src/core/lib/iomgr/event_engine/endpoint.cc",
        "src/core/lib/iomgr/event_engine/iomgr.cc",
        "src/core/lib/iomgr/event_engine/pollset.cc",
        "src/core/lib/iomgr/event_engine/resolved_address_internal.cc",
        "src/core/lib/iomgr/event_engine/resolver.cc",
        "src/core/lib/iomgr/event_engine/tcp.cc",
        "src/core/lib/iomgr/event_engine/timer.cc",
        "src/core/lib/iomgr/exec_ctx.cc",
        "src/core/lib/iomgr/executor.cc",
        "src/core/lib/iomgr/executor/mpmcqueue.cc",
        "src/core/lib/iomgr/executor/threadpool.cc",
        "src/core/lib/iomgr/fork_posix.cc",
        "src/core/lib/iomgr/fork_windows.cc",
        "src/core/lib/iomgr/gethostname_fallback.cc",
        "src/core/lib/iomgr/gethostname_host_name_max.cc",
        "src/core/lib/iomgr/gethostname_sysconf.cc",
        "src/core/lib/iomgr/grpc_if_nametoindex_posix.cc",
        "src/core/lib/iomgr/grpc_if_nametoindex_unsupported.cc",
        "src/core/lib/iomgr/internal_errqueue.cc",
        "src/core/lib/iomgr/iocp_windows.cc",
        "src/core/lib/iomgr/iomgr.cc",
        "src/core/lib/iomgr/iomgr_custom.cc",
        "src/core/lib/iomgr/iomgr_internal.cc",
        "src/core/lib/iomgr/iomgr_posix.cc",
        "src/core/lib/iomgr/iomgr_posix_cfstream.cc",
        "src/core/lib/iomgr/iomgr_uv.cc",
        "src/core/lib/iomgr/iomgr_windows.cc",
        "src/core/lib/iomgr/is_epollexclusive_available.cc",
        "src/core/lib/iomgr/load_file.cc",
        "src/core/lib/iomgr/lockfree_event.cc",
        "src/core/lib/iomgr/polling_entity.cc",
        "src/core/lib/iomgr/pollset.cc",
        "src/core/lib/iomgr/pollset_custom.cc",
        "src/core/lib/iomgr/pollset_set.cc",
        "src/core/lib/iomgr/pollset_set_custom.cc",
        "src/core/lib/iomgr/pollset_set_windows.cc",
        "src/core/lib/iomgr/pollset_uv.cc",
        "src/core/lib/iomgr/pollset_windows.cc",
        "src/core/lib/iomgr/resolve_address.cc",
        "src/core/lib/iomgr/resolve_address_custom.cc",
        "src/core/lib/iomgr/resolve_address_posix.cc",
        "src/core/lib/iomgr/resolve_address_windows.cc",
        "src/core/lib/iomgr/resource_quota.cc",
        "src/core/lib/iomgr/socket_factory_posix.cc",
        "src/core/lib/iomgr/socket_mutator.cc",
        "src/core/lib/iomgr/socket_utils_common_posix.cc",
        "src/core/lib/iomgr/socket_utils_linux.cc",
        "src/core/lib/iomgr/socket_utils_posix.cc",
        "src/core/lib/iomgr/socket_utils_uv.cc",
        "src/core/lib/iomgr/socket_utils_windows.cc",
        "src/core/lib/iomgr/socket_windows.cc",
        "src/core/lib/iomgr/tcp_client.cc",
        "src/core/lib/iomgr/tcp_client_cfstream.cc",
        "src/core/lib/iomgr/tcp_client_custom.cc",
        "src/core/lib/iomgr/tcp_client_posix.cc",
        "src/core/lib/iomgr/tcp_client_windows.cc",
        "src/core/lib/iomgr/tcp_custom.cc",
        "src/core/lib/iomgr/tcp_posix.cc",
        "src/core/lib/iomgr/tcp_server.cc",
        "src/core/lib/iomgr/tcp_server_custom.cc",
        "src/core/lib/iomgr/tcp_server_posix.cc",
        "src/core/lib/iomgr/tcp_server_utils_posix_common.cc",
        "src/core/lib/iomgr/tcp_server_utils_posix_ifaddrs.cc",
        "src/core/lib/iomgr/tcp_server_utils_posix_noifaddrs.cc",
        "src/core/lib/iomgr/tcp_server_windows.cc",
        "src/core/lib/iomgr/tcp_uv.cc",
        "src/core/lib/iomgr/tcp_windows.cc",
        "src/core/lib/iomgr/time_averaged_stats.cc",
        "src/core/lib/iomgr/timer.cc",
        "src/core/lib/iomgr/timer_custom.cc",
        "src/core/lib/iomgr/timer_generic.cc",
        "src/core/lib/iomgr/timer_heap.cc",
        "src/core/lib/iomgr/timer_manager.cc",
        "src/core/lib/iomgr/timer_uv.cc",
        "src/core/lib/iomgr/udp_server.cc",
        "src/core/lib/iomgr/unix_sockets_posix.cc",
        "src/core/lib/iomgr/unix_sockets_posix_noop.cc",
        "src/core/lib/iomgr/wakeup_fd_eventfd.cc",
        "src/core/lib/iomgr/wakeup_fd_nospecial.cc",
        "src/core/lib/iomgr/wakeup_fd_pipe.cc",
        "src/core/lib/iomgr/wakeup_fd_posix.cc",
        "src/core/lib/iomgr/work_serializer.cc",
        "src/core/lib/json/json_reader.cc",
        "src/core/lib/json/json_util.cc",
        "src/core/lib/json/json_writer.cc",
        "src/core/lib/slice/b64.cc",
        "src/core/lib/slice/percent_encoding.cc",
        "src/core/lib/slice/slice.cc",
        "src/core/lib/slice/slice_buffer.cc",
        "src/core/lib/slice/slice_intern.cc",
        "src/core/lib/slice/slice_string_helpers.cc",
        "src/core/lib/surface/api_trace.cc",
        "src/core/lib/surface/byte_buffer.cc",
        "src/core/lib/surface/byte_buffer_reader.cc",
        "src/core/lib/surface/call.cc",
        "src/core/lib/surface/call_details.cc",
        "src/core/lib/surface/call_log_batch.cc",
        "src/core/lib/surface/channel.cc",
        "src/core/lib/surface/channel_init.cc",
        "src/core/lib/surface/channel_ping.cc",
        "src/core/lib/surface/channel_stack_type.cc",
        "src/core/lib/surface/completion_queue.cc",
        "src/core/lib/surface/completion_queue_factory.cc",
        "src/core/lib/surface/event_string.cc",
        "src/core/lib/surface/metadata_array.cc",
        "src/core/lib/surface/server.cc",
        "src/core/lib/surface/validate_metadata.cc",
        "src/core/lib/surface/version.cc",
        "src/core/lib/transport/authority_override.cc",
        "src/core/lib/transport/bdp_estimator.cc",
        "src/core/lib/transport/byte_stream.cc",
        "src/core/lib/transport/connectivity_state.cc",
        "src/core/lib/transport/error_utils.cc",
        "src/core/lib/transport/metadata.cc",
        "src/core/lib/transport/metadata_batch.cc",
        "src/core/lib/transport/pid_controller.cc",
        "src/core/lib/transport/static_metadata.cc",
        "src/core/lib/transport/status_conversion.cc",
        "src/core/lib/transport/status_metadata.cc",
        "src/core/lib/transport/timeout_encoding.cc",
        "src/core/lib/transport/transport.cc",
        "src/core/lib/transport/transport_op_string.cc",
        "src/core/lib/uri/uri_parser.cc",
    ],
    hdrs = [
        "src/core/lib/address_utils/parse_address.h",
        "src/core/lib/address_utils/sockaddr_utils.h",
        "src/core/lib/avl/avl.h",
        "src/core/lib/backoff/backoff.h",
        "src/core/lib/channel/call_tracer.h",
        "src/core/lib/channel/channel_args.h",
        "src/core/lib/channel/channel_stack.h",
        "src/core/lib/channel/channel_stack_builder.h",
        "src/core/lib/channel/channel_trace.h",
        "src/core/lib/channel/channelz.h",
        "src/core/lib/channel/channelz_registry.h",
        "src/core/lib/channel/connected_channel.h",
        "src/core/lib/channel/context.h",
        "src/core/lib/channel/handshaker.h",
        "src/core/lib/channel/handshaker_factory.h",
        "src/core/lib/channel/handshaker_registry.h",
        "src/core/lib/channel/status_util.h",
        "src/core/lib/compression/algorithm_metadata.h",
        "src/core/lib/compression/compression_args.h",
        "src/core/lib/compression/compression_internal.h",
        "src/core/lib/compression/message_compress.h",
        "src/core/lib/compression/stream_compression.h",
        "src/core/lib/compression/stream_compression_gzip.h",
        "src/core/lib/compression/stream_compression_identity.h",
        "src/core/lib/debug/stats.h",
        "src/core/lib/debug/stats_data.h",
        "src/core/lib/event_engine/endpoint_config_internal.h",
        "src/core/lib/event_engine/sockaddr.h",
        "src/core/lib/http/format_request.h",
        "src/core/lib/http/httpcli.h",
        "src/core/lib/http/parser.h",
        "src/core/lib/iomgr/block_annotate.h",
        "src/core/lib/iomgr/buffer_list.h",
        "src/core/lib/iomgr/call_combiner.h",
        "src/core/lib/iomgr/cfstream_handle.h",
        "src/core/lib/iomgr/closure.h",
        "src/core/lib/iomgr/combiner.h",
        "src/core/lib/iomgr/dynamic_annotations.h",
        "src/core/lib/iomgr/endpoint.h",
        "src/core/lib/iomgr/endpoint_cfstream.h",
        "src/core/lib/iomgr/endpoint_pair.h",
        "src/core/lib/iomgr/error.h",
        "src/core/lib/iomgr/error_cfstream.h",
        "src/core/lib/iomgr/error_internal.h",
        "src/core/lib/iomgr/ev_apple.h",
        "src/core/lib/iomgr/ev_epoll1_linux.h",
        "src/core/lib/iomgr/ev_epollex_linux.h",
        "src/core/lib/iomgr/ev_poll_posix.h",
        "src/core/lib/iomgr/ev_posix.h",
        "src/core/lib/iomgr/event_engine/closure.h",
        "src/core/lib/iomgr/event_engine/endpoint.h",
        "src/core/lib/iomgr/event_engine/iomgr.h",
        "src/core/lib/iomgr/event_engine/pollset.h",
        "src/core/lib/iomgr/event_engine/promise.h",
        "src/core/lib/iomgr/event_engine/resolved_address_internal.h",
        "src/core/lib/iomgr/exec_ctx.h",
        "src/core/lib/iomgr/executor.h",
        "src/core/lib/iomgr/executor/mpmcqueue.h",
        "src/core/lib/iomgr/executor/threadpool.h",
        "src/core/lib/iomgr/gethostname.h",
        "src/core/lib/iomgr/grpc_if_nametoindex.h",
        "src/core/lib/iomgr/internal_errqueue.h",
        "src/core/lib/iomgr/iocp_windows.h",
        "src/core/lib/iomgr/iomgr.h",
        "src/core/lib/iomgr/iomgr_custom.h",
        "src/core/lib/iomgr/iomgr_internal.h",
        "src/core/lib/iomgr/is_epollexclusive_available.h",
        "src/core/lib/iomgr/load_file.h",
        "src/core/lib/iomgr/lockfree_event.h",
        "src/core/lib/iomgr/nameser.h",
        "src/core/lib/iomgr/polling_entity.h",
        "src/core/lib/iomgr/pollset.h",
        "src/core/lib/iomgr/pollset_custom.h",
        "src/core/lib/iomgr/pollset_set.h",
        "src/core/lib/iomgr/pollset_set_custom.h",
        "src/core/lib/iomgr/pollset_set_windows.h",
        "src/core/lib/iomgr/pollset_uv.h",
        "src/core/lib/iomgr/pollset_windows.h",
        "src/core/lib/iomgr/port.h",
        "src/core/lib/iomgr/python_util.h",
        "src/core/lib/iomgr/resolve_address.h",
        "src/core/lib/iomgr/resolve_address_custom.h",
        "src/core/lib/iomgr/resource_quota.h",
        "src/core/lib/iomgr/sockaddr.h",
        "src/core/lib/iomgr/sockaddr_custom.h",
        "src/core/lib/iomgr/sockaddr_posix.h",
        "src/core/lib/iomgr/sockaddr_windows.h",
        "src/core/lib/iomgr/socket_factory_posix.h",
        "src/core/lib/iomgr/socket_mutator.h",
        "src/core/lib/iomgr/socket_utils.h",
        "src/core/lib/iomgr/socket_utils_posix.h",
        "src/core/lib/iomgr/socket_windows.h",
        "src/core/lib/iomgr/sys_epoll_wrapper.h",
        "src/core/lib/iomgr/tcp_client.h",
        "src/core/lib/iomgr/tcp_client_posix.h",
        "src/core/lib/iomgr/tcp_custom.h",
        "src/core/lib/iomgr/tcp_posix.h",
        "src/core/lib/iomgr/tcp_server.h",
        "src/core/lib/iomgr/tcp_server_utils_posix.h",
        "src/core/lib/iomgr/tcp_windows.h",
        "src/core/lib/iomgr/time_averaged_stats.h",
        "src/core/lib/iomgr/timer.h",
        "src/core/lib/iomgr/timer_custom.h",
        "src/core/lib/iomgr/timer_generic.h",
        "src/core/lib/iomgr/timer_heap.h",
        "src/core/lib/iomgr/timer_manager.h",
        "src/core/lib/iomgr/udp_server.h",
        "src/core/lib/iomgr/unix_sockets_posix.h",
        "src/core/lib/iomgr/wakeup_fd_pipe.h",
        "src/core/lib/iomgr/wakeup_fd_posix.h",
        "src/core/lib/iomgr/work_serializer.h",
        "src/core/lib/json/json.h",
        "src/core/lib/json/json_util.h",
        "src/core/lib/slice/b64.h",
        "src/core/lib/slice/percent_encoding.h",
        "src/core/lib/slice/slice_internal.h",
        "src/core/lib/slice/slice_string_helpers.h",
        "src/core/lib/slice/slice_utils.h",
        "src/core/lib/surface/api_trace.h",
        "src/core/lib/surface/call.h",
        "src/core/lib/surface/call_test_only.h",
        "src/core/lib/surface/channel.h",
        "src/core/lib/surface/channel_init.h",
        "src/core/lib/surface/channel_stack_type.h",
        "src/core/lib/surface/completion_queue.h",
        "src/core/lib/surface/completion_queue_factory.h",
        "src/core/lib/surface/event_string.h",
        "src/core/lib/surface/init.h",
        "src/core/lib/surface/lame_client.h",
        "src/core/lib/surface/server.h",
        "src/core/lib/surface/validate_metadata.h",
        "src/core/lib/transport/authority_override.h",
        "src/core/lib/transport/bdp_estimator.h",
        "src/core/lib/transport/byte_stream.h",
        "src/core/lib/transport/connectivity_state.h",
        "src/core/lib/transport/error_utils.h",
        "src/core/lib/transport/http2_errors.h",
        "src/core/lib/transport/metadata.h",
        "src/core/lib/transport/metadata_batch.h",
        "src/core/lib/transport/pid_controller.h",
        "src/core/lib/transport/static_metadata.h",
        "src/core/lib/transport/status_conversion.h",
        "src/core/lib/transport/status_metadata.h",
        "src/core/lib/transport/timeout_encoding.h",
        "src/core/lib/transport/transport.h",
        "src/core/lib/transport/transport_impl.h",
        "src/core/lib/uri/uri_parser.h",
    ],
    external_deps = [
        "absl/container:flat_hash_map",
        "absl/container:inlined_vector",
        "absl/functional:bind_front",
        "absl/memory",
        "absl/status:statusor",
        "absl/status",
        "absl/strings:str_format",
        "absl/strings",
        "absl/types:optional",
        "madler_zlib",
    ],
    language = "c++",
    public_hdrs = GRPC_PUBLIC_HDRS + GRPC_PUBLIC_EVENT_ENGINE_HDRS,
    visibility = ["@grpc:alt_grpc_base_legacy"],
    deps = [
        "dual_ref_counted",
        "gpr_base",
        "gpr_codegen",
        "grpc_codegen",
        "grpc_trace",
        "orphanable",
        "ref_counted",
        "ref_counted_ptr",
    ],
)

grpc_cc_library(
    name = "grpc_base",
    srcs = [
        "src/core/lib/surface/lame_client.cc",
    ],
    language = "c++",
    visibility = ["@grpc:alt_grpc_base_legacy"],
    deps = [
        "atomic",
        "gpr_base",
        "grpc_base_c",
    ],
)

grpc_cc_library(
    name = "grpc_common",
    language = "c++",
    deps = [
        "grpc_base",
        # standard plugins
        "census",
        "grpc_deadline_filter",
        "grpc_client_authority_filter",
        "grpc_lb_policy_pick_first",
        "grpc_lb_policy_priority",
        "grpc_lb_policy_ring_hash",
        "grpc_lb_policy_round_robin",
        "grpc_lb_policy_weighted_target",
        "grpc_client_idle_filter",
        "grpc_max_age_filter",
        "grpc_message_size_filter",
        "grpc_resolver_dns_ares",
        "grpc_resolver_fake",
        "grpc_resolver_dns_native",
        "grpc_resolver_sockaddr",
        "grpc_transport_chttp2_client_insecure",
        "grpc_transport_chttp2_server_insecure",
        "grpc_transport_inproc",
        "grpc_fault_injection_filter",
        "grpc_workaround_cronet_compression_filter",
        "grpc_server_backward_compatibility",
    ],
)

grpc_cc_library(
    name = "grpc_client_channel",
    srcs = [
        "src/core/ext/filters/client_channel/backend_metric.cc",
        "src/core/ext/filters/client_channel/backup_poller.cc",
        "src/core/ext/filters/client_channel/channel_connectivity.cc",
        "src/core/ext/filters/client_channel/client_channel.cc",
        "src/core/ext/filters/client_channel/client_channel_channelz.cc",
        "src/core/ext/filters/client_channel/client_channel_factory.cc",
        "src/core/ext/filters/client_channel/client_channel_plugin.cc",
        "src/core/ext/filters/client_channel/config_selector.cc",
        "src/core/ext/filters/client_channel/dynamic_filters.cc",
        "src/core/ext/filters/client_channel/global_subchannel_pool.cc",
        "src/core/ext/filters/client_channel/health/health_check_client.cc",
        "src/core/ext/filters/client_channel/http_connect_handshaker.cc",
        "src/core/ext/filters/client_channel/http_proxy.cc",
        "src/core/ext/filters/client_channel/lb_policy.cc",
        "src/core/ext/filters/client_channel/lb_policy/child_policy_handler.cc",
        "src/core/ext/filters/client_channel/lb_policy_registry.cc",
        "src/core/ext/filters/client_channel/local_subchannel_pool.cc",
        "src/core/ext/filters/client_channel/proxy_mapper_registry.cc",
        "src/core/ext/filters/client_channel/resolver.cc",
        "src/core/ext/filters/client_channel/resolver_registry.cc",
        "src/core/ext/filters/client_channel/resolver_result_parsing.cc",
        "src/core/ext/filters/client_channel/retry_filter.cc",
        "src/core/ext/filters/client_channel/retry_service_config.cc",
        "src/core/ext/filters/client_channel/retry_throttle.cc",
        "src/core/ext/filters/client_channel/server_address.cc",
        "src/core/ext/filters/client_channel/service_config.cc",
        "src/core/ext/filters/client_channel/service_config_channel_arg_filter.cc",
        "src/core/ext/filters/client_channel/service_config_parser.cc",
        "src/core/ext/filters/client_channel/subchannel.cc",
        "src/core/ext/filters/client_channel/subchannel_pool_interface.cc",
    ],
    hdrs = [
        "src/core/ext/filters/client_channel/backend_metric.h",
        "src/core/ext/filters/client_channel/backup_poller.h",
        "src/core/ext/filters/client_channel/client_channel.h",
        "src/core/ext/filters/client_channel/client_channel_channelz.h",
        "src/core/ext/filters/client_channel/client_channel_factory.h",
        "src/core/ext/filters/client_channel/config_selector.h",
        "src/core/ext/filters/client_channel/connector.h",
        "src/core/ext/filters/client_channel/dynamic_filters.h",
        "src/core/ext/filters/client_channel/global_subchannel_pool.h",
        "src/core/ext/filters/client_channel/health/health_check_client.h",
        "src/core/ext/filters/client_channel/http_connect_handshaker.h",
        "src/core/ext/filters/client_channel/http_proxy.h",
        "src/core/ext/filters/client_channel/lb_policy.h",
        "src/core/ext/filters/client_channel/lb_policy/child_policy_handler.h",
        "src/core/ext/filters/client_channel/lb_policy_factory.h",
        "src/core/ext/filters/client_channel/lb_policy_registry.h",
        "src/core/ext/filters/client_channel/local_subchannel_pool.h",
        "src/core/ext/filters/client_channel/proxy_mapper.h",
        "src/core/ext/filters/client_channel/proxy_mapper_registry.h",
        "src/core/ext/filters/client_channel/resolver.h",
        "src/core/ext/filters/client_channel/resolver_factory.h",
        "src/core/ext/filters/client_channel/resolver_registry.h",
        "src/core/ext/filters/client_channel/resolver_result_parsing.h",
        "src/core/ext/filters/client_channel/retry_filter.h",
        "src/core/ext/filters/client_channel/retry_service_config.h",
        "src/core/ext/filters/client_channel/retry_throttle.h",
        "src/core/ext/filters/client_channel/server_address.h",
        "src/core/ext/filters/client_channel/service_config.h",
        "src/core/ext/filters/client_channel/service_config_call_data.h",
        "src/core/ext/filters/client_channel/service_config_parser.h",
        "src/core/ext/filters/client_channel/subchannel.h",
        "src/core/ext/filters/client_channel/subchannel_interface.h",
        "src/core/ext/filters/client_channel/subchannel_pool_interface.h",
    ],
    external_deps = [
        "absl/container:inlined_vector",
        "absl/strings",
        "absl/strings:str_format",
        "absl/types:optional",
        "absl/status:statusor",
        "upb_lib",
    ],
    language = "c++",
    visibility = ["@grpc:client_channel"],
    deps = [
        "debug_location",
        "gpr_base",
        "grpc_base_c",
        "grpc_client_authority_filter",
        "grpc_deadline_filter",
        "grpc_health_upb",
        "grpc_trace",
        "orphanable",
        "ref_counted",
        "ref_counted_ptr",
        "udpa_orca_upb",
    ],
)

grpc_cc_library(
    name = "grpc_client_idle_filter",
    srcs = [
        "src/core/ext/filters/client_idle/client_idle_filter.cc",
    ],
    language = "c++",
    deps = [
        "gpr_base",
        "grpc_base_c",
    ],
)

grpc_cc_library(
    name = "grpc_max_age_filter",
    srcs = [
        "src/core/ext/filters/max_age/max_age_filter.cc",
    ],
    hdrs = [
        "src/core/ext/filters/max_age/max_age_filter.h",
    ],
    language = "c++",
    deps = [
        "gpr_base",
        "grpc_base_c",
    ],
)

grpc_cc_library(
    name = "grpc_deadline_filter",
    srcs = [
        "src/core/ext/filters/deadline/deadline_filter.cc",
    ],
    hdrs = [
        "src/core/ext/filters/deadline/deadline_filter.h",
    ],
    language = "c++",
    deps = [
        "gpr_base",
        "grpc_base_c",
    ],
)

grpc_cc_library(
    name = "grpc_client_authority_filter",
    srcs = [
        "src/core/ext/filters/http/client_authority_filter.cc",
    ],
    hdrs = [
        "src/core/ext/filters/http/client_authority_filter.h",
    ],
    language = "c++",
    deps = [
        "gpr_base",
        "grpc_base_c",
    ],
)

grpc_cc_library(
    name = "grpc_message_size_filter",
    srcs = [
        "src/core/ext/filters/message_size/message_size_filter.cc",
    ],
    hdrs = [
        "src/core/ext/filters/message_size/message_size_filter.h",
    ],
    external_deps = ["absl/strings:str_format"],
    language = "c++",
    deps = [
        "gpr_base",
        "grpc_base_c",
        "grpc_client_channel",
        "grpc_codegen",
        "ref_counted",
        "ref_counted_ptr",
    ],
)

grpc_cc_library(
    name = "grpc_fault_injection_filter",
    srcs = [
        "src/core/ext/filters/fault_injection/fault_injection_filter.cc",
        "src/core/ext/filters/fault_injection/service_config_parser.cc",
    ],
    hdrs = [
        "src/core/ext/filters/fault_injection/fault_injection_filter.h",
        "src/core/ext/filters/fault_injection/service_config_parser.h",
    ],
    external_deps = ["absl/strings"],
    language = "c++",
    deps = [
        "gpr_base",
        "grpc_base_c",
        "grpc_client_channel",
    ],
)

grpc_cc_library(
    name = "grpc_http_filters",
    srcs = [
        "src/core/ext/filters/http/client/http_client_filter.cc",
        "src/core/ext/filters/http/http_filters_plugin.cc",
        "src/core/ext/filters/http/message_compress/message_compress_filter.cc",
        "src/core/ext/filters/http/message_compress/message_decompress_filter.cc",
        "src/core/ext/filters/http/server/http_server_filter.cc",
    ],
    hdrs = [
        "src/core/ext/filters/http/client/http_client_filter.h",
        "src/core/ext/filters/http/message_compress/message_compress_filter.h",
        "src/core/ext/filters/http/message_compress/message_decompress_filter.h",
        "src/core/ext/filters/http/server/http_server_filter.h",
    ],
    external_deps = [
        "absl/strings:str_format",
        "absl/strings",
        "absl/types:optional",
    ],
    language = "c++",
    deps = [
        "gpr_base",
        "grpc_base_c",
        "grpc_message_size_filter",
    ],
)

grpc_cc_library(
    name = "grpc_workaround_cronet_compression_filter",
    srcs = [
        "src/core/ext/filters/workarounds/workaround_cronet_compression_filter.cc",
    ],
    hdrs = [
        "src/core/ext/filters/workarounds/workaround_cronet_compression_filter.h",
    ],
    language = "c++",
    deps = [
        "gpr_base",
        "grpc_base_c",
        "grpc_server_backward_compatibility",
    ],
)

grpc_cc_library(
    name = "grpc_codegen",
    language = "c++",
    public_hdrs = [
        "include/grpc/impl/codegen/byte_buffer.h",
        "include/grpc/impl/codegen/byte_buffer_reader.h",
        "include/grpc/impl/codegen/compression_types.h",
        "include/grpc/impl/codegen/connectivity_state.h",
        "include/grpc/impl/codegen/grpc_types.h",
        "include/grpc/impl/codegen/propagation_bits.h",
        "include/grpc/impl/codegen/status.h",
        "include/grpc/impl/codegen/slice.h",
    ],
    visibility = ["@grpc:public"],
    deps = [
        "gpr_codegen",
    ],
)

grpc_cc_library(
    name = "grpc_grpclb_balancer_addresses",
    srcs = [
        "src/core/ext/filters/client_channel/lb_policy/grpclb/grpclb_balancer_addresses.cc",
    ],
    hdrs = [
        "src/core/ext/filters/client_channel/lb_policy/grpclb/grpclb_balancer_addresses.h",
    ],
    language = "c++",
    visibility = ["@grpc:grpclb"],
    deps = [
        "gpr_base",
        "grpc_base_c",
        "grpc_client_channel",
    ],
)

grpc_cc_library(
    name = "grpc_lb_policy_grpclb",
    srcs = [
        "src/core/ext/filters/client_channel/lb_policy/grpclb/client_load_reporting_filter.cc",
        "src/core/ext/filters/client_channel/lb_policy/grpclb/grpclb.cc",
        "src/core/ext/filters/client_channel/lb_policy/grpclb/grpclb_channel.cc",
        "src/core/ext/filters/client_channel/lb_policy/grpclb/grpclb_client_stats.cc",
        "src/core/ext/filters/client_channel/lb_policy/grpclb/load_balancer_api.cc",
    ],
    hdrs = [
        "src/core/ext/filters/client_channel/lb_policy/grpclb/client_load_reporting_filter.h",
        "src/core/ext/filters/client_channel/lb_policy/grpclb/grpclb.h",
        "src/core/ext/filters/client_channel/lb_policy/grpclb/grpclb_channel.h",
        "src/core/ext/filters/client_channel/lb_policy/grpclb/grpclb_client_stats.h",
        "src/core/ext/filters/client_channel/lb_policy/grpclb/load_balancer_api.h",
    ],
    external_deps = [
        "absl/memory",
        "absl/container:inlined_vector",
        "absl/strings",
        "absl/strings:str_format",
        "upb_lib",
    ],
    language = "c++",
    deps = [
        "google_api_upb",
        "gpr_base",
        "grpc_base_c",
        "grpc_client_channel",
        "grpc_grpclb_balancer_addresses",
        "grpc_lb_upb",
        "grpc_resolver_fake",
        "grpc_transport_chttp2_client_insecure",
        "orphanable",
        "ref_counted_ptr",
    ],
)

grpc_cc_library(
    name = "grpc_lb_policy_grpclb_secure",
    srcs = [
        "src/core/ext/filters/client_channel/lb_policy/grpclb/client_load_reporting_filter.cc",
        "src/core/ext/filters/client_channel/lb_policy/grpclb/grpclb.cc",
        "src/core/ext/filters/client_channel/lb_policy/grpclb/grpclb_channel_secure.cc",
        "src/core/ext/filters/client_channel/lb_policy/grpclb/grpclb_client_stats.cc",
        "src/core/ext/filters/client_channel/lb_policy/grpclb/load_balancer_api.cc",
    ],
    hdrs = [
        "src/core/ext/filters/client_channel/lb_policy/grpclb/client_load_reporting_filter.h",
        "src/core/ext/filters/client_channel/lb_policy/grpclb/grpclb.h",
        "src/core/ext/filters/client_channel/lb_policy/grpclb/grpclb_channel.h",
        "src/core/ext/filters/client_channel/lb_policy/grpclb/grpclb_client_stats.h",
        "src/core/ext/filters/client_channel/lb_policy/grpclb/load_balancer_api.h",
    ],
    external_deps = [
        "absl/memory",
        "absl/container:inlined_vector",
        "absl/strings",
        "absl/strings:str_format",
        "upb_lib",
    ],
    language = "c++",
    deps = [
        "google_api_upb",
        "gpr_base",
        "grpc_base_c",
        "grpc_client_channel",
        "grpc_grpclb_balancer_addresses",
        "grpc_lb_upb",
        "grpc_resolver_fake",
        "grpc_secure",
        "grpc_transport_chttp2_client_secure",
        "orphanable",
        "ref_counted_ptr",
    ],
)

grpc_cc_library(
    name = "grpc_xds_client",
    srcs = [
        "src/core/ext/xds/certificate_provider_registry.cc",
        "src/core/ext/xds/certificate_provider_store.cc",
        "src/core/ext/xds/file_watcher_certificate_provider_factory.cc",
        "src/core/ext/xds/xds_api.cc",
        "src/core/ext/xds/xds_bootstrap.cc",
        "src/core/ext/xds/xds_certificate_provider.cc",
        "src/core/ext/xds/xds_client.cc",
        "src/core/ext/xds/xds_client_stats.cc",
        "src/core/ext/xds/xds_http_fault_filter.cc",
        "src/core/ext/xds/xds_http_filters.cc",
        "src/core/lib/security/credentials/xds/xds_credentials.cc",
    ],
    hdrs = [
        "src/core/ext/xds/certificate_provider_factory.h",
        "src/core/ext/xds/certificate_provider_registry.h",
        "src/core/ext/xds/certificate_provider_store.h",
        "src/core/ext/xds/file_watcher_certificate_provider_factory.h",
        "src/core/ext/xds/xds_api.h",
        "src/core/ext/xds/xds_bootstrap.h",
        "src/core/ext/xds/xds_certificate_provider.h",
        "src/core/ext/xds/xds_channel_args.h",
        "src/core/ext/xds/xds_client.h",
        "src/core/ext/xds/xds_client_stats.h",
        "src/core/ext/xds/xds_http_fault_filter.h",
        "src/core/ext/xds/xds_http_filters.h",
        "src/core/lib/security/credentials/xds/xds_credentials.h",
    ],
    external_deps = [
        "absl/functional:bind_front",
        "absl/status:statusor",
        "absl/strings",
        "absl/strings:str_format",
        "absl/container:inlined_vector",
        "upb_lib",
        "upb_textformat_lib",
        "upb_json_lib",
        "re2",
        "upb_reflection",
    ],
    language = "c++",
    deps = [
        "envoy_ads_upb",
        "envoy_ads_upbdefs",
        "envoy_core_upb",
        "envoy_core_upbdefs",
        "envoy_type_upb",
        "google_api_upb",
        "gpr_base",
        "gpr_codegen",
        "grpc_base_c",
        "grpc_client_channel",
        "grpc_codegen",
        "grpc_fault_injection_filter",
        "grpc_lb_xds_channel_args",
        "grpc_matchers",
        "grpc_secure",
        "grpc_transport_chttp2_client_secure",
        "orphanable",
        "ref_counted_ptr",
        "udpa_type_upb",
        "udpa_type_upbdefs",
    ],
)

grpc_cc_library(
    name = "grpc_xds_server_config_fetcher",
    srcs = [
        "src/core/ext/xds/xds_server_config_fetcher.cc",
    ],
    external_deps = [
        "absl/strings",
    ],
    language = "c++",
    deps = [
        "gpr_base",
        "grpc_base_c",
        "grpc_xds_client",
    ],
)

grpc_cc_library(
    name = "grpc_google_mesh_ca_certificate_provider_factory",
    srcs = [
        "src/core/ext/xds/google_mesh_ca_certificate_provider_factory.cc",
    ],
    hdrs = [
        "src/core/ext/xds/google_mesh_ca_certificate_provider_factory.h",
    ],
    external_deps = [
        "absl/strings",
    ],
    language = "c++",
    deps = [
        "gpr_base",
        "grpc_base_c",
        "grpc_xds_client",
    ],
)

grpc_cc_library(
    name = "grpc_lb_policy_cds",
    srcs = [
        "src/core/ext/filters/client_channel/lb_policy/xds/cds.cc",
    ],
    external_deps = [
        "absl/strings",
    ],
    language = "c++",
    deps = [
        "gpr_base",
        "grpc_base_c",
        "grpc_client_channel",
        "grpc_xds_client",
        "orphanable",
        "ref_counted_ptr",
    ],
)

grpc_cc_library(
    name = "grpc_lb_xds_channel_args",
    hdrs = [
        "src/core/ext/filters/client_channel/lb_policy/xds/xds_channel_args.h",
    ],
    language = "c++",
)

grpc_cc_library(
    name = "grpc_lb_xds_common",
    hdrs = [
        "src/core/ext/filters/client_channel/lb_policy/xds/xds.h",
    ],
    language = "c++",
    deps = [
        "gpr_base",
        "grpc_base_c",
        "grpc_client_channel",
        "grpc_xds_client",
    ],
)

grpc_cc_library(
    name = "grpc_lb_policy_xds_cluster_resolver",
    srcs = [
        "src/core/ext/filters/client_channel/lb_policy/xds/xds_cluster_resolver.cc",
    ],
    external_deps = [
        "absl/strings",
        "absl/types:optional",
    ],
    language = "c++",
    deps = [
        "gpr_base",
        "grpc_base_c",
        "grpc_client_channel",
        "grpc_lb_address_filtering",
        "grpc_lb_policy_ring_hash",
        "grpc_lb_xds_channel_args",
        "grpc_lb_xds_common",
        "grpc_resolver_fake",
        "grpc_xds_client",
        "orphanable",
        "ref_counted_ptr",
    ],
)

grpc_cc_library(
    name = "grpc_lb_policy_xds_cluster_impl",
    srcs = [
        "src/core/ext/filters/client_channel/lb_policy/xds/xds_cluster_impl.cc",
    ],
    external_deps = [
        "absl/strings",
    ],
    language = "c++",
    deps = [
        "gpr_base",
        "grpc_base_c",
        "grpc_client_channel",
        "grpc_lb_xds_channel_args",
        "grpc_lb_xds_common",
        "grpc_xds_client",
        "orphanable",
        "ref_counted_ptr",
    ],
)

grpc_cc_library(
    name = "grpc_lb_policy_xds_cluster_manager",
    srcs = [
        "src/core/ext/filters/client_channel/lb_policy/xds/xds_cluster_manager.cc",
    ],
    external_deps = [
        "absl/strings",
        "absl/status",
    ],
    language = "c++",
    deps = [
        "gpr_base",
        "grpc_base_c",
        "grpc_client_channel",
        "grpc_resolver_xds_header",
        "orphanable",
        "ref_counted",
        "ref_counted_ptr",
    ],
)

grpc_cc_library(
    name = "grpc_lb_address_filtering",
    srcs = [
        "src/core/ext/filters/client_channel/lb_policy/address_filtering.cc",
    ],
    hdrs = [
        "src/core/ext/filters/client_channel/lb_policy/address_filtering.h",
    ],
    external_deps = [
        "absl/strings",
    ],
    language = "c++",
    deps = [
        "gpr_base",
        "grpc_base_c",
        "grpc_client_channel",
    ],
)

grpc_cc_library(
    name = "grpc_lb_subchannel_list",
    hdrs = [
        "src/core/ext/filters/client_channel/lb_policy/subchannel_list.h",
    ],
    language = "c++",
    deps = [
        "gpr_base",
        "grpc_base_c",
        "grpc_client_channel",
    ],
)

grpc_cc_library(
    name = "grpc_lb_policy_pick_first",
    srcs = [
        "src/core/ext/filters/client_channel/lb_policy/pick_first/pick_first.cc",
    ],
    language = "c++",
    deps = [
        "gpr_base",
        "grpc_base_c",
        "grpc_client_channel",
        "grpc_lb_subchannel_list",
    ],
)

grpc_cc_library(
    name = "grpc_lb_policy_ring_hash",
    srcs = [
        "src/core/ext/filters/client_channel/lb_policy/ring_hash/ring_hash.cc",
    ],
    hdrs = [
        "src/core/ext/filters/client_channel/lb_policy/ring_hash/ring_hash.h",
    ],
    external_deps = [
        "absl/strings",
        "xxhash",
    ],
    language = "c++",
    deps = [
        "gpr_base",
        "grpc_base_c",
        "grpc_client_channel",
        "grpc_lb_subchannel_list",
        "grpc_trace",
        "ref_counted_ptr",
    ],
)

grpc_cc_library(
    name = "grpc_lb_policy_round_robin",
    srcs = [
        "src/core/ext/filters/client_channel/lb_policy/round_robin/round_robin.cc",
    ],
    language = "c++",
    deps = [
        "gpr_base",
        "grpc_base_c",
        "grpc_client_channel",
        "grpc_lb_subchannel_list",
        "grpc_trace",
        "ref_counted_ptr",
    ],
)

grpc_cc_library(
    name = "grpc_lb_policy_priority",
    srcs = [
        "src/core/ext/filters/client_channel/lb_policy/priority/priority.cc",
    ],
    external_deps = [
        "absl/strings",
        "absl/strings:str_format",
    ],
    language = "c++",
    deps = [
        "gpr_base",
        "grpc_base_c",
        "grpc_client_channel",
        "grpc_lb_address_filtering",
        "orphanable",
        "ref_counted_ptr",
    ],
)

grpc_cc_library(
    name = "grpc_lb_policy_weighted_target",
    srcs = [
        "src/core/ext/filters/client_channel/lb_policy/weighted_target/weighted_target.cc",
    ],
    external_deps = [
        "absl/container:inlined_vector",
        "absl/strings",
    ],
    language = "c++",
    deps = [
        "gpr_base",
        "grpc_base_c",
        "grpc_client_channel",
        "grpc_lb_address_filtering",
        "orphanable",
        "ref_counted_ptr",
    ],
)

grpc_cc_library(
    name = "lb_server_load_reporting_filter",
    srcs = [
        "src/core/ext/filters/load_reporting/server_load_reporting_filter.cc",
    ],
    hdrs = [
        "src/core/ext/filters/load_reporting/registered_opencensus_objects.h",
        "src/core/ext/filters/load_reporting/server_load_reporting_filter.h",
        "src/cpp/server/load_reporter/constants.h",
    ],
    external_deps = [
        "absl/strings",
        "absl/strings:str_format",
        "opencensus-stats",
    ],
    language = "c++",
    deps = [
        "gpr",
        "grpc++_base",
        "grpc_base_c",
        "grpc_secure",
    ],
    alwayslink = 1,
)

grpc_cc_library(
    name = "lb_load_data_store",
    srcs = [
        "src/cpp/server/load_reporter/load_data_store.cc",
    ],
    hdrs = [
        "src/cpp/server/load_reporter/constants.h",
        "src/cpp/server/load_reporter/load_data_store.h",
    ],
    language = "c++",
    deps = [
        "gpr",
        "gpr_codegen",
        "grpc++",
        "grpc_base_c",
    ],
)

grpc_cc_library(
    name = "lb_server_load_reporting_service_server_builder_plugin",
    srcs = [
        "src/cpp/server/load_reporter/load_reporting_service_server_builder_plugin.cc",
    ],
    hdrs = [
        "src/cpp/server/load_reporter/load_reporting_service_server_builder_plugin.h",
    ],
    language = "c++",
    deps = [
        "gpr",
        "grpc++",
        "lb_load_reporter_service",
    ],
)

grpc_cc_library(
    name = "grpcpp_server_load_reporting",
    srcs = [
        "src/cpp/server/load_reporter/load_reporting_service_server_builder_option.cc",
        "src/cpp/server/load_reporter/util.cc",
    ],
    language = "c++",
    public_hdrs = [
        "include/grpcpp/ext/server_load_reporting.h",
    ],
    deps = [
        "gpr",
        "gpr_codegen",
        "lb_server_load_reporting_filter",
        "lb_server_load_reporting_service_server_builder_plugin",
    ],
)

grpc_cc_library(
    name = "lb_load_reporter_service",
    srcs = [
        "src/cpp/server/load_reporter/load_reporter_async_service_impl.cc",
    ],
    hdrs = [
        "src/cpp/server/load_reporter/load_reporter_async_service_impl.h",
    ],
    external_deps = ["absl/memory"],
    language = "c++",
    deps = [
        "gpr",
        "lb_load_reporter",
    ],
)

grpc_cc_library(
    name = "lb_get_cpu_stats",
    srcs = [
        "src/cpp/server/load_reporter/get_cpu_stats_linux.cc",
        "src/cpp/server/load_reporter/get_cpu_stats_macos.cc",
        "src/cpp/server/load_reporter/get_cpu_stats_unsupported.cc",
        "src/cpp/server/load_reporter/get_cpu_stats_windows.cc",
    ],
    hdrs = [
        "src/cpp/server/load_reporter/get_cpu_stats.h",
    ],
    language = "c++",
    deps = [
        "gpr_base",
        "grpc++",
    ],
)

grpc_cc_library(
    name = "lb_load_reporter",
    srcs = [
        "src/cpp/server/load_reporter/load_reporter.cc",
    ],
    hdrs = [
        "src/cpp/server/load_reporter/constants.h",
        "src/cpp/server/load_reporter/load_reporter.h",
    ],
    external_deps = [
        "opencensus-stats",
        "opencensus-tags",
    ],
    language = "c++",
    deps = [
        "gpr",
        "gpr_codegen",
        "lb_get_cpu_stats",
        "lb_load_data_store",
        "//src/proto/grpc/lb/v1:load_reporter_proto",
    ],
)

grpc_cc_library(
    name = "grpc_resolver_dns_selection",
    srcs = [
        "src/core/ext/filters/client_channel/resolver/dns/dns_resolver_selection.cc",
    ],
    hdrs = [
        "src/core/ext/filters/client_channel/resolver/dns/dns_resolver_selection.h",
    ],
    language = "c++",
    deps = [
        "gpr_base",
        "grpc_base_c",
    ],
)

grpc_cc_library(
    name = "grpc_resolver_dns_native",
    srcs = [
        "src/core/ext/filters/client_channel/resolver/dns/native/dns_resolver.cc",
    ],
    external_deps = [
        "absl/strings",
    ],
    language = "c++",
    deps = [
        "gpr_base",
        "grpc_base_c",
        "grpc_client_channel",
        "grpc_resolver_dns_selection",
    ],
)

grpc_cc_library(
    name = "grpc_resolver_dns_ares",
    srcs = [
        "src/core/ext/filters/client_channel/resolver/dns/c_ares/dns_resolver_ares.cc",
        "src/core/ext/filters/client_channel/resolver/dns/c_ares/grpc_ares_ev_driver_event_engine.cc",
        "src/core/ext/filters/client_channel/resolver/dns/c_ares/grpc_ares_ev_driver_libuv.cc",
        "src/core/ext/filters/client_channel/resolver/dns/c_ares/grpc_ares_ev_driver_posix.cc",
        "src/core/ext/filters/client_channel/resolver/dns/c_ares/grpc_ares_ev_driver_windows.cc",
        "src/core/ext/filters/client_channel/resolver/dns/c_ares/grpc_ares_wrapper.cc",
        "src/core/ext/filters/client_channel/resolver/dns/c_ares/grpc_ares_wrapper_event_engine.cc",
        "src/core/ext/filters/client_channel/resolver/dns/c_ares/grpc_ares_wrapper_libuv.cc",
        "src/core/ext/filters/client_channel/resolver/dns/c_ares/grpc_ares_wrapper_posix.cc",
        "src/core/ext/filters/client_channel/resolver/dns/c_ares/grpc_ares_wrapper_windows.cc",
    ],
    hdrs = [
        "src/core/ext/filters/client_channel/resolver/dns/c_ares/grpc_ares_ev_driver.h",
        "src/core/ext/filters/client_channel/resolver/dns/c_ares/grpc_ares_wrapper.h",
    ],
    external_deps = [
        "absl/strings",
        "absl/strings:str_format",
        "absl/container:inlined_vector",
        "address_sorting",
        "cares",
    ],
    language = "c++",
    deps = [
        "gpr_base",
        "grpc_base_c",
        "grpc_client_channel",
        "grpc_grpclb_balancer_addresses",
        "grpc_resolver_dns_selection",
    ],
)

grpc_cc_library(
    name = "grpc_resolver_sockaddr",
    srcs = [
        "src/core/ext/filters/client_channel/resolver/sockaddr/sockaddr_resolver.cc",
    ],
    external_deps = [
        "absl/strings",
    ],
    language = "c++",
    deps = [
        "gpr_base",
        "grpc_base_c",
        "grpc_client_channel",
    ],
)

grpc_cc_library(
    name = "grpc_resolver_fake",
    srcs = ["src/core/ext/filters/client_channel/resolver/fake/fake_resolver.cc"],
    hdrs = ["src/core/ext/filters/client_channel/resolver/fake/fake_resolver.h"],
    language = "c++",
    visibility = [
        "//test:__subpackages__",
        "@grpc:grpc_resolver_fake",
    ],
    deps = [
        "gpr_base",
        "grpc_base_c",
        "grpc_client_channel",
    ],
)

grpc_cc_library(
    name = "grpc_resolver_xds_header",
    hdrs = [
        "src/core/ext/filters/client_channel/resolver/xds/xds_resolver.h",
    ],
    language = "c++",
)

grpc_cc_library(
    name = "grpc_resolver_xds",
    srcs = [
        "src/core/ext/filters/client_channel/resolver/xds/xds_resolver.cc",
    ],
    external_deps = [
        "xxhash",
        "re2",
        "absl/strings",
    ],
    language = "c++",
    deps = [
        "gpr_base",
        "grpc_base_c",
        "grpc_client_channel",
        "grpc_lb_policy_ring_hash",
        "grpc_xds_client",
    ],
)

grpc_cc_library(
    name = "grpc_resolver_c2p",
    srcs = [
        "src/core/ext/filters/client_channel/resolver/google_c2p/google_c2p_resolver.cc",
    ],
    language = "c++",
    deps = [
        "alts_util",
        "gpr_base",
        "grpc_base_c",
        "grpc_client_channel",
        "grpc_xds_client",
    ],
)

grpc_cc_library(
    name = "grpc_secure",
    srcs = [
        "src/core/lib/http/httpcli_security_connector.cc",
        "src/core/lib/security/authorization/authorization_policy_provider_vtable.cc",
        "src/core/lib/security/authorization/evaluate_args.cc",
        "src/core/lib/security/context/security_context.cc",
        "src/core/lib/security/credentials/alts/alts_credentials.cc",
        "src/core/lib/security/credentials/composite/composite_credentials.cc",
        "src/core/lib/security/credentials/credentials.cc",
        "src/core/lib/security/credentials/credentials_metadata.cc",
        "src/core/lib/security/credentials/external/aws_external_account_credentials.cc",
        "src/core/lib/security/credentials/external/aws_request_signer.cc",
        "src/core/lib/security/credentials/external/external_account_credentials.cc",
        "src/core/lib/security/credentials/external/file_external_account_credentials.cc",
        "src/core/lib/security/credentials/external/url_external_account_credentials.cc",
        "src/core/lib/security/credentials/fake/fake_credentials.cc",
        "src/core/lib/security/credentials/google_default/credentials_generic.cc",
        "src/core/lib/security/credentials/google_default/google_default_credentials.cc",
        "src/core/lib/security/credentials/iam/iam_credentials.cc",
        "src/core/lib/security/credentials/insecure/insecure_credentials.cc",
        "src/core/lib/security/credentials/jwt/json_token.cc",
        "src/core/lib/security/credentials/jwt/jwt_credentials.cc",
        "src/core/lib/security/credentials/jwt/jwt_verifier.cc",
        "src/core/lib/security/credentials/local/local_credentials.cc",
        "src/core/lib/security/credentials/oauth2/oauth2_credentials.cc",
        "src/core/lib/security/credentials/plugin/plugin_credentials.cc",
        "src/core/lib/security/credentials/ssl/ssl_credentials.cc",
        "src/core/lib/security/credentials/tls/grpc_tls_certificate_distributor.cc",
        "src/core/lib/security/credentials/tls/grpc_tls_certificate_provider.cc",
        "src/core/lib/security/credentials/tls/grpc_tls_credentials_options.cc",
        "src/core/lib/security/credentials/tls/tls_credentials.cc",
        "src/core/lib/security/credentials/tls/tls_utils.cc",
        "src/core/lib/security/security_connector/alts/alts_security_connector.cc",
        "src/core/lib/security/security_connector/fake/fake_security_connector.cc",
        "src/core/lib/security/security_connector/insecure/insecure_security_connector.cc",
        "src/core/lib/security/security_connector/load_system_roots_fallback.cc",
        "src/core/lib/security/security_connector/load_system_roots_linux.cc",
        "src/core/lib/security/security_connector/local/local_security_connector.cc",
        "src/core/lib/security/security_connector/security_connector.cc",
        "src/core/lib/security/security_connector/ssl/ssl_security_connector.cc",
        "src/core/lib/security/security_connector/ssl_utils.cc",
        "src/core/lib/security/security_connector/ssl_utils_config.cc",
        "src/core/lib/security/security_connector/tls/tls_security_connector.cc",
        "src/core/lib/security/transport/client_auth_filter.cc",
        "src/core/lib/security/transport/secure_endpoint.cc",
        "src/core/lib/security/transport/security_handshaker.cc",
        "src/core/lib/security/transport/server_auth_filter.cc",
        "src/core/lib/security/transport/tsi_error.cc",
        "src/core/lib/security/util/json_util.cc",
        "src/core/lib/surface/init_secure.cc",
    ],
    hdrs = [
        "src/core/ext/filters/client_channel/lb_policy/grpclb/grpclb.h",
        "src/core/ext/xds/xds_channel_args.h",
        "src/core/lib/security/authorization/authorization_engine.h",
        "src/core/lib/security/authorization/authorization_policy_provider.h",
        "src/core/lib/security/authorization/evaluate_args.h",
        "src/core/lib/security/context/security_context.h",
        "src/core/lib/security/credentials/alts/alts_credentials.h",
        "src/core/lib/security/credentials/composite/composite_credentials.h",
        "src/core/lib/security/credentials/credentials.h",
        "src/core/lib/security/credentials/external/aws_external_account_credentials.h",
        "src/core/lib/security/credentials/external/aws_request_signer.h",
        "src/core/lib/security/credentials/external/external_account_credentials.h",
        "src/core/lib/security/credentials/external/file_external_account_credentials.h",
        "src/core/lib/security/credentials/external/url_external_account_credentials.h",
        "src/core/lib/security/credentials/fake/fake_credentials.h",
        "src/core/lib/security/credentials/google_default/google_default_credentials.h",
        "src/core/lib/security/credentials/iam/iam_credentials.h",
        "src/core/lib/security/credentials/jwt/json_token.h",
        "src/core/lib/security/credentials/jwt/jwt_credentials.h",
        "src/core/lib/security/credentials/jwt/jwt_verifier.h",
        "src/core/lib/security/credentials/local/local_credentials.h",
        "src/core/lib/security/credentials/oauth2/oauth2_credentials.h",
        "src/core/lib/security/credentials/plugin/plugin_credentials.h",
        "src/core/lib/security/credentials/ssl/ssl_credentials.h",
        "src/core/lib/security/credentials/tls/grpc_tls_certificate_distributor.h",
        "src/core/lib/security/credentials/tls/grpc_tls_certificate_provider.h",
        "src/core/lib/security/credentials/tls/grpc_tls_credentials_options.h",
        "src/core/lib/security/credentials/tls/tls_credentials.h",
        "src/core/lib/security/credentials/tls/tls_utils.h",
        "src/core/lib/security/security_connector/alts/alts_security_connector.h",
        "src/core/lib/security/security_connector/fake/fake_security_connector.h",
        "src/core/lib/security/security_connector/insecure/insecure_security_connector.h",
        "src/core/lib/security/security_connector/load_system_roots.h",
        "src/core/lib/security/security_connector/load_system_roots_linux.h",
        "src/core/lib/security/security_connector/local/local_security_connector.h",
        "src/core/lib/security/security_connector/security_connector.h",
        "src/core/lib/security/security_connector/ssl/ssl_security_connector.h",
        "src/core/lib/security/security_connector/ssl_utils.h",
        "src/core/lib/security/security_connector/ssl_utils_config.h",
        "src/core/lib/security/security_connector/tls/tls_security_connector.h",
        "src/core/lib/security/transport/auth_filters.h",
        "src/core/lib/security/transport/secure_endpoint.h",
        "src/core/lib/security/transport/security_handshaker.h",
        "src/core/lib/security/transport/tsi_error.h",
        "src/core/lib/security/util/json_util.h",
    ],
    external_deps = [
        "absl/container:inlined_vector",
        "absl/strings",
        "absl/strings:str_format",
        "absl/time",
        "libcrypto",
        "libssl",
    ],
    language = "c++",
    public_hdrs = GRPC_SECURE_PUBLIC_HDRS,
    visibility = ["@grpc:public"],
    deps = [
        "alts_util",
        "gpr_base",
        "grpc_base",
        "grpc_base_c",
        "grpc_client_channel",
        "grpc_codegen",
        "grpc_lb_xds_channel_args",
        "grpc_trace",
        "grpc_transport_chttp2_alpn",
        "ref_counted",
        "ref_counted_ptr",
        "tsi",
        "tsi_interface",
    ],
)

grpc_cc_library(
    name = "grpc_mock_cel",
    hdrs = [
        "src/core/lib/security/authorization/mock_cel/activation.h",
        "src/core/lib/security/authorization/mock_cel/cel_expr_builder_factory.h",
        "src/core/lib/security/authorization/mock_cel/cel_expression.h",
        "src/core/lib/security/authorization/mock_cel/cel_value.h",
        "src/core/lib/security/authorization/mock_cel/evaluator_core.h",
        "src/core/lib/security/authorization/mock_cel/flat_expr_builder.h",
    ],
    language = "c++",
    deps = [
        "google_api_upb",
        "grpc_base_c",
    ],
)

# This target depends on RE2 and should not be linked into grpc by default for binary-size reasons.
grpc_cc_library(
    name = "grpc_matchers",
    srcs = [
        "src/core/lib/matchers/matchers.cc",
    ],
    hdrs = [
        "src/core/lib/matchers/matchers.h",
    ],
    external_deps = [
        "re2",
        "absl/memory",
        "absl/strings",
        "absl/strings:str_format",
    ],
    language = "c++",
    deps = [
        "gpr_base",
        "grpc_base_c",
    ],
)

# This target pulls in a dependency on RE2 and should not be linked into grpc by default for binary-size reasons.
grpc_cc_library(
    name = "grpc_rbac_engine",
    srcs = [
        "src/core/lib/security/authorization/grpc_authorization_engine.cc",
        "src/core/lib/security/authorization/matchers.cc",
        "src/core/lib/security/authorization/rbac_policy.cc",
    ],
    hdrs = [
        "src/core/lib/security/authorization/grpc_authorization_engine.h",
        "src/core/lib/security/authorization/matchers.h",
        "src/core/lib/security/authorization/rbac_policy.h",
    ],
    external_deps = [
        "absl/strings",
        "absl/strings:str_format",
    ],
    language = "c++",
    deps = [
        "gpr_base",
        "grpc_base_c",
        "grpc_matchers",
        "grpc_secure",
    ],
)

# This target pulls in a dependency on RE2 and should not be linked into grpc by default for binary-size reasons.
grpc_cc_library(
    name = "grpc_authorization_provider",
    srcs = [
        "src/core/lib/security/authorization/grpc_authorization_policy_provider.cc",
        "src/core/lib/security/authorization/rbac_translator.cc",
    ],
    hdrs = [
        "src/core/lib/security/authorization/grpc_authorization_policy_provider.h",
        "src/core/lib/security/authorization/rbac_translator.h",
    ],
    external_deps = [
        "absl/strings",
        "absl/strings:str_format",
    ],
    language = "c++",
    deps = [
        "gpr_base",
        "grpc_matchers",
        "grpc_rbac_engine",
        "grpc_secure",
    ],
)

# This target pulls in a dependency on RE2 and should not be linked into grpc by default for binary-size reasons.
grpc_cc_library(
    name = "grpc++_authorization_provider",
    srcs = [
        "src/cpp/server/authorization_policy_provider.cc",
    ],
    external_deps = [
        "absl/synchronization",
        "protobuf_headers",
    ],
    language = "c++",
    public_hdrs = GRPCXX_PUBLIC_HDRS + GRPC_SECURE_PUBLIC_HDRS,
    deps = [
        "gpr_base",
        "grpc++_codegen_base",
        "grpc_authorization_provider",
    ],
)

# This target pulls in a dependency on RE2 and should not be linked into grpc by default for binary-size reasons.
grpc_cc_library(
    name = "grpc_cel_engine",
    srcs = [
        "src/core/lib/security/authorization/cel_authorization_engine.cc",
    ],
    hdrs = [
        "src/core/lib/security/authorization/cel_authorization_engine.h",
    ],
    external_deps = [
        "absl/container:flat_hash_set",
        "absl/memory",
    ],
    language = "c++",
    deps = [
        "envoy_ads_upb",
        "google_api_upb",
        "gpr_base",
        "grpc_base_c",
        "grpc_mock_cel",
        "grpc_rbac_engine",
    ],
)

grpc_cc_library(
    name = "grpc_transport_chttp2",
    srcs = [
        "src/core/ext/transport/chttp2/transport/bin_decoder.cc",
        "src/core/ext/transport/chttp2/transport/bin_encoder.cc",
        "src/core/ext/transport/chttp2/transport/chttp2_plugin.cc",
        "src/core/ext/transport/chttp2/transport/chttp2_slice_allocator.cc",
        "src/core/ext/transport/chttp2/transport/chttp2_transport.cc",
        "src/core/ext/transport/chttp2/transport/context_list.cc",
        "src/core/ext/transport/chttp2/transport/flow_control.cc",
        "src/core/ext/transport/chttp2/transport/frame_data.cc",
        "src/core/ext/transport/chttp2/transport/frame_goaway.cc",
        "src/core/ext/transport/chttp2/transport/frame_ping.cc",
        "src/core/ext/transport/chttp2/transport/frame_rst_stream.cc",
        "src/core/ext/transport/chttp2/transport/frame_settings.cc",
        "src/core/ext/transport/chttp2/transport/frame_window_update.cc",
        "src/core/ext/transport/chttp2/transport/hpack_encoder.cc",
        "src/core/ext/transport/chttp2/transport/hpack_parser.cc",
        "src/core/ext/transport/chttp2/transport/hpack_table.cc",
        "src/core/ext/transport/chttp2/transport/http2_settings.cc",
        "src/core/ext/transport/chttp2/transport/huffsyms.cc",
        "src/core/ext/transport/chttp2/transport/incoming_metadata.cc",
        "src/core/ext/transport/chttp2/transport/parsing.cc",
        "src/core/ext/transport/chttp2/transport/stream_lists.cc",
        "src/core/ext/transport/chttp2/transport/stream_map.cc",
        "src/core/ext/transport/chttp2/transport/varint.cc",
        "src/core/ext/transport/chttp2/transport/writing.cc",
    ],
    hdrs = [
        "src/core/ext/transport/chttp2/transport/bin_decoder.h",
        "src/core/ext/transport/chttp2/transport/bin_encoder.h",
        "src/core/ext/transport/chttp2/transport/chttp2_slice_allocator.h",
        "src/core/ext/transport/chttp2/transport/chttp2_transport.h",
        "src/core/ext/transport/chttp2/transport/context_list.h",
        "src/core/ext/transport/chttp2/transport/flow_control.h",
        "src/core/ext/transport/chttp2/transport/frame.h",
        "src/core/ext/transport/chttp2/transport/frame_data.h",
        "src/core/ext/transport/chttp2/transport/frame_goaway.h",
        "src/core/ext/transport/chttp2/transport/frame_ping.h",
        "src/core/ext/transport/chttp2/transport/frame_rst_stream.h",
        "src/core/ext/transport/chttp2/transport/frame_settings.h",
        "src/core/ext/transport/chttp2/transport/frame_window_update.h",
        "src/core/ext/transport/chttp2/transport/hpack_encoder.h",
        "src/core/ext/transport/chttp2/transport/hpack_parser.h",
        "src/core/ext/transport/chttp2/transport/hpack_table.h",
        "src/core/ext/transport/chttp2/transport/http2_settings.h",
        "src/core/ext/transport/chttp2/transport/huffsyms.h",
        "src/core/ext/transport/chttp2/transport/incoming_metadata.h",
        "src/core/ext/transport/chttp2/transport/internal.h",
        "src/core/ext/transport/chttp2/transport/stream_map.h",
        "src/core/ext/transport/chttp2/transport/varint.h",
    ],
    external_deps = [
        "absl/base:core_headers",
        "absl/memory",
        "absl/status",
        "absl/strings",
        "absl/strings:str_format",
    ],
    language = "c++",
    visibility = ["@grpc:grpclb"],
    deps = [
        "gpr_base",
        "grpc_base_c",
        "grpc_http_filters",
        "grpc_trace",
        "grpc_transport_chttp2_alpn",
    ],
)

grpc_cc_library(
    name = "grpc_transport_chttp2_alpn",
    srcs = [
        "src/core/ext/transport/chttp2/alpn/alpn.cc",
    ],
    hdrs = [
        "src/core/ext/transport/chttp2/alpn/alpn.h",
    ],
    language = "c++",
    deps = [
        "gpr_base",
    ],
)

grpc_cc_library(
    name = "grpc_transport_chttp2_client_connector",
    srcs = [
        "src/core/ext/transport/chttp2/client/authority.cc",
        "src/core/ext/transport/chttp2/client/chttp2_connector.cc",
    ],
    hdrs = [
        "src/core/ext/transport/chttp2/client/authority.h",
        "src/core/ext/transport/chttp2/client/chttp2_connector.h",
    ],
    language = "c++",
    deps = [
        "gpr_base",
        "grpc_base_c",
        "grpc_client_channel",
        "grpc_transport_chttp2",
    ],
)

grpc_cc_library(
    name = "grpc_transport_chttp2_client_insecure",
    srcs = [
        "src/core/ext/transport/chttp2/client/insecure/channel_create.cc",
        "src/core/ext/transport/chttp2/client/insecure/channel_create_posix.cc",
    ],
    language = "c++",
    deps = [
        "gpr_base",
        "grpc_base_c",
        "grpc_client_channel",
        "grpc_transport_chttp2",
        "grpc_transport_chttp2_client_connector",
    ],
)

grpc_cc_library(
    name = "grpc_transport_chttp2_client_secure",
    srcs = [
        "src/core/ext/transport/chttp2/client/secure/secure_channel_create.cc",
    ],
    language = "c++",
    deps = [
        "gpr_base",
        "grpc_base_c",
        "grpc_client_channel",
        "grpc_secure",
        "grpc_transport_chttp2",
        "grpc_transport_chttp2_client_connector",
    ],
)

grpc_cc_library(
    name = "grpc_transport_chttp2_server",
    srcs = [
        "src/core/ext/transport/chttp2/server/chttp2_server.cc",
    ],
    hdrs = [
        "src/core/ext/transport/chttp2/server/chttp2_server.h",
    ],
    external_deps = [
        "absl/strings",
        "absl/strings:str_format",
    ],
    language = "c++",
    deps = [
        "gpr_base",
        "grpc_base_c",
        "grpc_codegen",
        "grpc_http_filters",
        "grpc_transport_chttp2",
        "ref_counted",
        "ref_counted_ptr",
    ],
)

grpc_cc_library(
    name = "grpc_transport_chttp2_server_insecure",
    srcs = [
        "src/core/ext/transport/chttp2/server/insecure/server_chttp2.cc",
        "src/core/ext/transport/chttp2/server/insecure/server_chttp2_posix.cc",
    ],
    external_deps = [
        "absl/strings",
    ],
    language = "c++",
    deps = [
        "gpr_base",
        "grpc_base_c",
        "grpc_transport_chttp2",
        "grpc_transport_chttp2_server",
    ],
)

grpc_cc_library(
    name = "grpc_transport_chttp2_server_secure",
    srcs = [
        "src/core/ext/transport/chttp2/server/secure/server_secure_chttp2.cc",
    ],
    external_deps = [
        "absl/strings",
    ],
    language = "c++",
    deps = [
        "gpr_base",
        "grpc_base_c",
        "grpc_secure",
        "grpc_transport_chttp2",
        "grpc_transport_chttp2_server",
        "ref_counted_ptr",
    ],
)

grpc_cc_library(
    name = "grpc_transport_inproc",
    srcs = [
        "src/core/ext/transport/inproc/inproc_plugin.cc",
        "src/core/ext/transport/inproc/inproc_transport.cc",
    ],
    hdrs = [
        "src/core/ext/transport/inproc/inproc_transport.h",
    ],
    language = "c++",
    deps = [
        "gpr_base",
        "grpc_base_c",
        "grpc_trace",
    ],
)

grpc_cc_library(
    name = "tsi_interface",
    srcs = [
        "src/core/tsi/transport_security.cc",
    ],
    hdrs = [
        "src/core/tsi/transport_security.h",
        "src/core/tsi/transport_security_interface.h",
    ],
    language = "c++",
    visibility = ["@grpc:tsi_interface"],
    deps = [
        "gpr",
        "grpc_trace",
    ],
)

grpc_cc_library(
    name = "alts_frame_protector",
    srcs = [
        "src/core/tsi/alts/crypt/aes_gcm.cc",
        "src/core/tsi/alts/crypt/gsec.cc",
        "src/core/tsi/alts/frame_protector/alts_counter.cc",
        "src/core/tsi/alts/frame_protector/alts_crypter.cc",
        "src/core/tsi/alts/frame_protector/alts_frame_protector.cc",
        "src/core/tsi/alts/frame_protector/alts_record_protocol_crypter_common.cc",
        "src/core/tsi/alts/frame_protector/alts_seal_privacy_integrity_crypter.cc",
        "src/core/tsi/alts/frame_protector/alts_unseal_privacy_integrity_crypter.cc",
        "src/core/tsi/alts/frame_protector/frame_handler.cc",
        "src/core/tsi/alts/zero_copy_frame_protector/alts_grpc_integrity_only_record_protocol.cc",
        "src/core/tsi/alts/zero_copy_frame_protector/alts_grpc_privacy_integrity_record_protocol.cc",
        "src/core/tsi/alts/zero_copy_frame_protector/alts_grpc_record_protocol_common.cc",
        "src/core/tsi/alts/zero_copy_frame_protector/alts_iovec_record_protocol.cc",
        "src/core/tsi/alts/zero_copy_frame_protector/alts_zero_copy_grpc_protector.cc",
    ],
    hdrs = [
        "src/core/tsi/alts/crypt/gsec.h",
        "src/core/tsi/alts/frame_protector/alts_counter.h",
        "src/core/tsi/alts/frame_protector/alts_crypter.h",
        "src/core/tsi/alts/frame_protector/alts_frame_protector.h",
        "src/core/tsi/alts/frame_protector/alts_record_protocol_crypter_common.h",
        "src/core/tsi/alts/frame_protector/frame_handler.h",
        "src/core/tsi/alts/zero_copy_frame_protector/alts_grpc_integrity_only_record_protocol.h",
        "src/core/tsi/alts/zero_copy_frame_protector/alts_grpc_privacy_integrity_record_protocol.h",
        "src/core/tsi/alts/zero_copy_frame_protector/alts_grpc_record_protocol.h",
        "src/core/tsi/alts/zero_copy_frame_protector/alts_grpc_record_protocol_common.h",
        "src/core/tsi/alts/zero_copy_frame_protector/alts_iovec_record_protocol.h",
        "src/core/tsi/alts/zero_copy_frame_protector/alts_zero_copy_grpc_protector.h",
        "src/core/tsi/transport_security_grpc.h",
    ],
    external_deps = [
        "libssl",
        "libcrypto",
    ],
    language = "c++",
    visibility = ["@grpc:alts_frame_protector"],
    deps = [
        "gpr_base",
        "grpc_base_c",
        "tsi_interface",
    ],
)

grpc_cc_library(
    name = "alts_util",
    srcs = [
        "src/core/lib/security/credentials/alts/check_gcp_environment.cc",
        "src/core/lib/security/credentials/alts/check_gcp_environment_linux.cc",
        "src/core/lib/security/credentials/alts/check_gcp_environment_no_op.cc",
        "src/core/lib/security/credentials/alts/check_gcp_environment_windows.cc",
        "src/core/lib/security/credentials/alts/grpc_alts_credentials_client_options.cc",
        "src/core/lib/security/credentials/alts/grpc_alts_credentials_options.cc",
        "src/core/lib/security/credentials/alts/grpc_alts_credentials_server_options.cc",
        "src/core/tsi/alts/handshaker/transport_security_common_api.cc",
    ],
    hdrs = [
        "src/core/lib/security/credentials/alts/check_gcp_environment.h",
        "src/core/lib/security/credentials/alts/grpc_alts_credentials_options.h",
        "src/core/tsi/alts/handshaker/transport_security_common_api.h",
    ],
    external_deps = [
        "upb_lib",
    ],
    language = "c++",
    public_hdrs = GRPC_SECURE_PUBLIC_HDRS,
    visibility = ["@grpc:tsi"],
    deps = [
        "alts_upb",
        "gpr",
        "grpc_base_c",
    ],
)

grpc_cc_library(
    name = "tsi",
    srcs = [
        "src/core/tsi/alts/handshaker/alts_handshaker_client.cc",
        "src/core/tsi/alts/handshaker/alts_shared_resource.cc",
        "src/core/tsi/alts/handshaker/alts_tsi_handshaker.cc",
        "src/core/tsi/alts/handshaker/alts_tsi_utils.cc",
        "src/core/tsi/fake_transport_security.cc",
        "src/core/tsi/local_transport_security.cc",
        "src/core/tsi/ssl/session_cache/ssl_session_boringssl.cc",
        "src/core/tsi/ssl/session_cache/ssl_session_cache.cc",
        "src/core/tsi/ssl/session_cache/ssl_session_openssl.cc",
        "src/core/tsi/ssl_transport_security.cc",
        "src/core/tsi/transport_security_grpc.cc",
    ],
    hdrs = [
        "src/core/tsi/alts/handshaker/alts_handshaker_client.h",
        "src/core/tsi/alts/handshaker/alts_shared_resource.h",
        "src/core/tsi/alts/handshaker/alts_tsi_handshaker.h",
        "src/core/tsi/alts/handshaker/alts_tsi_handshaker_private.h",
        "src/core/tsi/alts/handshaker/alts_tsi_utils.h",
        "src/core/tsi/fake_transport_security.h",
        "src/core/tsi/local_transport_security.h",
        "src/core/tsi/ssl/session_cache/ssl_session.h",
        "src/core/tsi/ssl/session_cache/ssl_session_cache.h",
        "src/core/tsi/ssl_transport_security.h",
        "src/core/tsi/ssl_types.h",
        "src/core/tsi/transport_security_grpc.h",
    ],
    external_deps = [
        "libssl",
        "libcrypto",
        "absl/strings",
        "upb_lib",
    ],
    language = "c++",
    visibility = ["@grpc:tsi"],
    deps = [
        "alts_frame_protector",
        "alts_util",
        "gpr_base",
        "grpc_base_c",
        "grpc_transport_chttp2_client_insecure",
        "tsi_interface",
    ],
)

grpc_cc_library(
    name = "grpc++_base",
    srcs = GRPCXX_SRCS,
    hdrs = GRPCXX_HDRS,
    external_deps = [
        "absl/synchronization",
        "absl/memory",
        "upb_lib",
        "protobuf_headers",
    ],
    language = "c++",
    public_hdrs = GRPCXX_PUBLIC_HDRS,
    visibility = ["@grpc:alt_grpc++_base_legacy"],
    deps = [
        "gpr_base",
        "grpc",
        "grpc++_codegen_base",
        "grpc++_codegen_base_src",
        "grpc++_internal_hdrs_only",
        "grpc_base_c",
        "grpc_client_channel",
        "grpc_codegen",
        "grpc_health_upb",
        "grpc_trace",
        "grpc_transport_inproc",
        "ref_counted",
    ],
)

grpc_cc_library(
    name = "grpc++_base_unsecure",
    srcs = GRPCXX_SRCS,
    hdrs = GRPCXX_HDRS,
    external_deps = [
        "absl/synchronization",
        "absl/memory",
        "upb_lib",
        "protobuf_headers",
    ],
    language = "c++",
    public_hdrs = GRPCXX_PUBLIC_HDRS,
    visibility = ["@grpc:alt_grpc++_base_unsecure_legacy"],
    deps = [
        "gpr_base",
        "grpc++_codegen_base",
        "grpc++_codegen_base_src",
        "grpc++_internal_hdrs_only",
        "grpc_base_c",
        "grpc_client_channel",
        "grpc_codegen",
        "grpc_health_upb",
        "grpc_trace",
        "grpc_transport_inproc",
        "grpc_unsecure",
        "ref_counted",
    ],
)

grpc_cc_library(
    name = "grpc++_codegen_base",
    language = "c++",
    public_hdrs = [
        "include/grpc++/impl/codegen/async_stream.h",
        "include/grpc++/impl/codegen/async_unary_call.h",
        "include/grpc++/impl/codegen/byte_buffer.h",
        "include/grpc++/impl/codegen/call_hook.h",
        "include/grpc++/impl/codegen/call.h",
        "include/grpc++/impl/codegen/channel_interface.h",
        "include/grpc++/impl/codegen/client_context.h",
        "include/grpc++/impl/codegen/client_unary_call.h",
        "include/grpc++/impl/codegen/completion_queue_tag.h",
        "include/grpc++/impl/codegen/completion_queue.h",
        "include/grpc++/impl/codegen/config.h",
        "include/grpc++/impl/codegen/core_codegen_interface.h",
        "include/grpc++/impl/codegen/create_auth_context.h",
        "include/grpc++/impl/codegen/grpc_library.h",
        "include/grpc++/impl/codegen/metadata_map.h",
        "include/grpc++/impl/codegen/method_handler_impl.h",
        "include/grpc++/impl/codegen/rpc_method.h",
        "include/grpc++/impl/codegen/rpc_service_method.h",
        "include/grpc++/impl/codegen/security/auth_context.h",
        "include/grpc++/impl/codegen/serialization_traits.h",
        "include/grpc++/impl/codegen/server_context.h",
        "include/grpc++/impl/codegen/server_interface.h",
        "include/grpc++/impl/codegen/service_type.h",
        "include/grpc++/impl/codegen/slice.h",
        "include/grpc++/impl/codegen/status_code_enum.h",
        "include/grpc++/impl/codegen/status.h",
        "include/grpc++/impl/codegen/string_ref.h",
        "include/grpc++/impl/codegen/stub_options.h",
        "include/grpc++/impl/codegen/sync_stream.h",
        "include/grpc++/impl/codegen/time.h",
        "include/grpcpp/impl/codegen/async_generic_service.h",
        "include/grpcpp/impl/codegen/async_stream.h",
        "include/grpcpp/impl/codegen/async_unary_call.h",
        "include/grpcpp/impl/codegen/byte_buffer.h",
        "include/grpcpp/impl/codegen/call_hook.h",
        "include/grpcpp/impl/codegen/call_op_set_interface.h",
        "include/grpcpp/impl/codegen/call_op_set.h",
        "include/grpcpp/impl/codegen/call.h",
        "include/grpcpp/impl/codegen/callback_common.h",
        "include/grpcpp/impl/codegen/channel_interface.h",
        "include/grpcpp/impl/codegen/client_callback.h",
        "include/grpcpp/impl/codegen/client_context.h",
        "include/grpcpp/impl/codegen/client_interceptor.h",
        "include/grpcpp/impl/codegen/client_unary_call.h",
        "include/grpcpp/impl/codegen/completion_queue_tag.h",
        "include/grpcpp/impl/codegen/completion_queue.h",
        "include/grpcpp/impl/codegen/config.h",
        "include/grpcpp/impl/codegen/core_codegen_interface.h",
        "include/grpcpp/impl/codegen/create_auth_context.h",
        "include/grpcpp/impl/codegen/delegating_channel.h",
        "include/grpcpp/impl/codegen/grpc_library.h",
        "include/grpcpp/impl/codegen/intercepted_channel.h",
        "include/grpcpp/impl/codegen/interceptor_common.h",
        "include/grpcpp/impl/codegen/interceptor.h",
        "include/grpcpp/impl/codegen/message_allocator.h",
        "include/grpcpp/impl/codegen/metadata_map.h",
        "include/grpcpp/impl/codegen/method_handler_impl.h",
        "include/grpcpp/impl/codegen/method_handler.h",
        "include/grpcpp/impl/codegen/rpc_method.h",
        "include/grpcpp/impl/codegen/rpc_service_method.h",
        "include/grpcpp/impl/codegen/security/auth_context.h",
        "include/grpcpp/impl/codegen/serialization_traits.h",
        "include/grpcpp/impl/codegen/server_callback_handlers.h",
        "include/grpcpp/impl/codegen/server_callback.h",
        "include/grpcpp/impl/codegen/server_context.h",
        "include/grpcpp/impl/codegen/server_interceptor.h",
        "include/grpcpp/impl/codegen/server_interface.h",
        "include/grpcpp/impl/codegen/service_type.h",
        "include/grpcpp/impl/codegen/slice.h",
        "include/grpcpp/impl/codegen/status_code_enum.h",
        "include/grpcpp/impl/codegen/status.h",
        "include/grpcpp/impl/codegen/string_ref.h",
        "include/grpcpp/impl/codegen/stub_options.h",
        "include/grpcpp/impl/codegen/sync_stream.h",
        "include/grpcpp/impl/codegen/time.h",
    ],
    visibility = ["@grpc:public"],
    deps = [
        "grpc++_internal_hdrs_only",
        "grpc_codegen",
    ],
)

grpc_cc_library(
    name = "grpc++_codegen_base_src",
    srcs = [
        "src/cpp/codegen/codegen_init.cc",
    ],
    language = "c++",
    deps = [
        "grpc++_codegen_base",
    ],
)

grpc_cc_library(
    name = "grpc++_codegen_proto",
    external_deps = [
        "protobuf_headers",
    ],
    language = "c++",
    public_hdrs = [
        "include/grpc++/impl/codegen/proto_utils.h",
        "include/grpcpp/impl/codegen/proto_buffer_reader.h",
        "include/grpcpp/impl/codegen/proto_buffer_writer.h",
        "include/grpcpp/impl/codegen/proto_utils.h",
    ],
    visibility = ["@grpc:public"],
    deps = [
        "grpc++_codegen_base",
        "grpc++_config_proto",
    ],
)

grpc_cc_library(
    name = "grpc++_config_proto",
    external_deps = [
        "protobuf_headers",
    ],
    language = "c++",
    public_hdrs = [
        "include/grpc++/impl/codegen/config_protobuf.h",
        "include/grpcpp/impl/codegen/config_protobuf.h",
    ],
    visibility = ["@grpc:public"],
)

grpc_cc_library(
    name = "grpc++_reflection",
    srcs = [
        "src/cpp/ext/proto_server_reflection.cc",
        "src/cpp/ext/proto_server_reflection_plugin.cc",
    ],
    hdrs = [
        "src/cpp/ext/proto_server_reflection.h",
    ],
    language = "c++",
    public_hdrs = [
        "include/grpc++/ext/proto_server_reflection_plugin.h",
        "include/grpcpp/ext/proto_server_reflection_plugin.h",
    ],
    visibility = ["@grpc:public"],
    deps = [
        "grpc++",
        "//src/proto/grpc/reflection/v1alpha:reflection_proto",
    ],
    alwayslink = 1,
)

grpc_cc_library(
    name = "grpcpp_channelz",
    srcs = [
        "src/cpp/server/channelz/channelz_service.cc",
        "src/cpp/server/channelz/channelz_service_plugin.cc",
    ],
    hdrs = [
        "src/cpp/server/channelz/channelz_service.h",
    ],
    language = "c++",
    public_hdrs = [
        "include/grpcpp/ext/channelz_service_plugin.h",
    ],
    deps = [
        "gpr",
        "grpc",
        "grpc++",
        "//src/proto/grpc/channelz:channelz_proto",
    ],
    alwayslink = 1,
)

grpc_cc_library(
    name = "grpcpp_csds",
    srcs = [
        "src/cpp/server/csds/csds.cc",
    ],
    hdrs = [
        "src/cpp/server/csds/csds.h",
    ],
    external_deps = ["absl/status:statusor"],
    language = "c++",
    deps = [
        "gpr",
        "grpc",
        "grpc++_codegen_base",
        "grpc++_internals",
        "//src/proto/grpc/testing/xds/v3:csds_proto",
    ],
    alwayslink = 1,
)

grpc_cc_library(
    name = "grpcpp_admin",
    srcs = [
        "src/cpp/server/admin/admin_services.cc",
    ],
    hdrs = [],
    defines = select({
        "grpc_no_xds": ["GRPC_NO_XDS"],
        "//conditions:default": [],
    }),
    external_deps = [
        "absl/memory",
    ],
    language = "c++",
    public_hdrs = [
        "include/grpcpp/ext/admin_services.h",
    ],
    select_deps = {
        "grpc_no_xds": [],
        "//conditions:default": ["//:grpcpp_csds"],
    },
    deps = [
        "gpr",
        "grpc++",
        "grpcpp_channelz",
    ],
    alwayslink = 1,
)

grpc_cc_library(
    name = "grpc++_test",
    srcs = [
        "src/cpp/client/channel_test_peer.cc",
    ],
    external_deps = [
        "gtest",
    ],
    public_hdrs = [
        "include/grpc++/test/mock_stream.h",
        "include/grpc++/test/server_context_test_spouse.h",
        "include/grpcpp/test/channel_test_peer.h",
        "include/grpcpp/test/client_context_test_peer.h",
        "include/grpcpp/test/default_reactor_test_peer.h",
        "include/grpcpp/test/mock_stream.h",
        "include/grpcpp/test/server_context_test_spouse.h",
    ],
    visibility = ["@grpc:grpc++_test"],
    deps = [
        "gpr_base",
        "grpc++",
        "grpc_base_c",
    ],
)

grpc_cc_library(
    name = "grpc_server_backward_compatibility",
    srcs = [
        "src/core/ext/filters/workarounds/workaround_utils.cc",
    ],
    hdrs = [
        "src/core/ext/filters/workarounds/workaround_utils.h",
    ],
    language = "c++",
    deps = [
        "gpr_base",
        "grpc_base_c",
    ],
)

grpc_cc_library(
    name = "grpc++_core_stats",
    srcs = [
        "src/cpp/util/core_stats.cc",
    ],
    hdrs = [
        "src/cpp/util/core_stats.h",
    ],
    language = "c++",
    deps = [
        "gpr",
        "grpc++",
        "//src/proto/grpc/core:stats_proto",
    ],
)

grpc_cc_library(
    name = "grpc_opencensus_plugin",
    srcs = [
        "src/cpp/ext/filters/census/channel_filter.cc",
        "src/cpp/ext/filters/census/client_filter.cc",
        "src/cpp/ext/filters/census/context.cc",
        "src/cpp/ext/filters/census/grpc_plugin.cc",
        "src/cpp/ext/filters/census/measures.cc",
        "src/cpp/ext/filters/census/rpc_encoding.cc",
        "src/cpp/ext/filters/census/server_filter.cc",
        "src/cpp/ext/filters/census/views.cc",
    ],
    hdrs = [
        "include/grpcpp/opencensus.h",
        "src/cpp/ext/filters/census/channel_filter.h",
        "src/cpp/ext/filters/census/client_filter.h",
        "src/cpp/ext/filters/census/context.h",
        "src/cpp/ext/filters/census/grpc_plugin.h",
        "src/cpp/ext/filters/census/measures.h",
        "src/cpp/ext/filters/census/open_census_call_tracer.h",
        "src/cpp/ext/filters/census/rpc_encoding.h",
        "src/cpp/ext/filters/census/server_filter.h",
    ],
    external_deps = [
        "absl-base",
        "absl-time",
        "absl/strings",
        "opencensus-trace",
        "opencensus-trace-context_util",
        "opencensus-trace-propagation",
        "opencensus-tags",
        "opencensus-tags-context_util",
        "opencensus-stats",
        "opencensus-context",
    ],
    language = "c++",
    visibility = ["@grpc:grpc_opencensus_plugin"],
    deps = [
        "census",
        "gpr_base",
        "grpc++",
        "grpc_base_c",
    ],
)

# Once upb code-gen issue is resolved, use the targets commented below to replace the ones using
# upb-generated files.

# grpc_upb_proto_library(
#     name = "upb_load_report",
#     deps = ["@envoy_api//envoy/api/v2/endpoint:load_report_export"],
# )
#
# grpc_upb_proto_library(
#     name = "upb_lrs",
#     deps = ["@envoy_api//envoy/service/load_stats/v2:lrs_export"],
# )
#
# grpc_upb_proto_library(
#     name = "upb_cds",
#     deps = ["@envoy_api//envoy/api/v2:cds_export"],
# )

# grpc_cc_library(
#    name = "envoy_lrs_upb",
#    external_deps = [
#        "upb_lib",
#    ],
#    language = "c++",
#    tags = ["no_windows"],
#    deps = [
#        "upb_load_report",
#        "upb_lrs",
#    ],
# )

# grpc_cc_library(
#    name = "envoy_ads_upb",
#    external_deps = [
#        "upb_lib",
#    ],
#    language = "c++",
#    tags = ["no_windows"],
#    deps = [
#        "upb_cds",
#    ],
# )

grpc_cc_library(
    name = "envoy_ads_upb",
    srcs = [
        "src/core/ext/upb-generated/envoy/admin/v3/config_dump.upb.c",
        "src/core/ext/upb-generated/envoy/config/accesslog/v3/accesslog.upb.c",
        "src/core/ext/upb-generated/envoy/config/bootstrap/v3/bootstrap.upb.c",
        "src/core/ext/upb-generated/envoy/config/cluster/v3/circuit_breaker.upb.c",
        "src/core/ext/upb-generated/envoy/config/cluster/v3/cluster.upb.c",
        "src/core/ext/upb-generated/envoy/config/cluster/v3/filter.upb.c",
        "src/core/ext/upb-generated/envoy/config/cluster/v3/outlier_detection.upb.c",
        "src/core/ext/upb-generated/envoy/config/core/v3/resolver.upb.c",
        "src/core/ext/upb-generated/envoy/config/core/v3/udp_socket_config.upb.c",
        "src/core/ext/upb-generated/envoy/config/endpoint/v3/endpoint.upb.c",
        "src/core/ext/upb-generated/envoy/config/endpoint/v3/endpoint_components.upb.c",
        "src/core/ext/upb-generated/envoy/config/endpoint/v3/load_report.upb.c",
        "src/core/ext/upb-generated/envoy/config/listener/v3/api_listener.upb.c",
        "src/core/ext/upb-generated/envoy/config/listener/v3/listener.upb.c",
        "src/core/ext/upb-generated/envoy/config/listener/v3/listener_components.upb.c",
        "src/core/ext/upb-generated/envoy/config/listener/v3/quic_config.upb.c",
        "src/core/ext/upb-generated/envoy/config/listener/v3/udp_listener_config.upb.c",
        "src/core/ext/upb-generated/envoy/config/metrics/v3/stats.upb.c",
        "src/core/ext/upb-generated/envoy/config/overload/v3/overload.upb.c",
        "src/core/ext/upb-generated/envoy/config/rbac/v3/rbac.upb.c",
        "src/core/ext/upb-generated/envoy/config/route/v3/route.upb.c",
        "src/core/ext/upb-generated/envoy/config/route/v3/route_components.upb.c",
        "src/core/ext/upb-generated/envoy/config/route/v3/scoped_route.upb.c",
        "src/core/ext/upb-generated/envoy/config/trace/v3/http_tracer.upb.c",
        "src/core/ext/upb-generated/envoy/extensions/clusters/aggregate/v3/cluster.upb.c",
        "src/core/ext/upb-generated/envoy/extensions/filters/common/fault/v3/fault.upb.c",
        "src/core/ext/upb-generated/envoy/extensions/filters/http/fault/v3/fault.upb.c",
        "src/core/ext/upb-generated/envoy/extensions/filters/http/router/v3/router.upb.c",
        "src/core/ext/upb-generated/envoy/extensions/filters/network/http_connection_manager/v3/http_connection_manager.upb.c",
        "src/core/ext/upb-generated/envoy/extensions/transport_sockets/tls/v3/cert.upb.c",
        "src/core/ext/upb-generated/envoy/extensions/transport_sockets/tls/v3/common.upb.c",
        "src/core/ext/upb-generated/envoy/extensions/transport_sockets/tls/v3/secret.upb.c",
        "src/core/ext/upb-generated/envoy/extensions/transport_sockets/tls/v3/tls.upb.c",
        "src/core/ext/upb-generated/envoy/service/cluster/v3/cds.upb.c",
        "src/core/ext/upb-generated/envoy/service/discovery/v3/ads.upb.c",
        "src/core/ext/upb-generated/envoy/service/discovery/v3/discovery.upb.c",
        "src/core/ext/upb-generated/envoy/service/endpoint/v3/eds.upb.c",
        "src/core/ext/upb-generated/envoy/service/listener/v3/lds.upb.c",
        "src/core/ext/upb-generated/envoy/service/load_stats/v3/lrs.upb.c",
        "src/core/ext/upb-generated/envoy/service/route/v3/rds.upb.c",
        "src/core/ext/upb-generated/envoy/service/route/v3/srds.upb.c",
        "src/core/ext/upb-generated/envoy/service/status/v3/csds.upb.c",
        "src/core/ext/upb-generated/envoy/type/http/v3/path_transformation.upb.c",
    ],
    hdrs = [
        "src/core/ext/upb-generated/envoy/admin/v3/config_dump.upb.h",
        "src/core/ext/upb-generated/envoy/config/accesslog/v3/accesslog.upb.h",
        "src/core/ext/upb-generated/envoy/config/bootstrap/v3/bootstrap.upb.h",
        "src/core/ext/upb-generated/envoy/config/cluster/v3/circuit_breaker.upb.h",
        "src/core/ext/upb-generated/envoy/config/cluster/v3/cluster.upb.h",
        "src/core/ext/upb-generated/envoy/config/cluster/v3/filter.upb.h",
        "src/core/ext/upb-generated/envoy/config/cluster/v3/outlier_detection.upb.h",
        "src/core/ext/upb-generated/envoy/config/core/v3/resolver.upb.h",
        "src/core/ext/upb-generated/envoy/config/core/v3/udp_socket_config.upb.h",
        "src/core/ext/upb-generated/envoy/config/endpoint/v3/endpoint.upb.h",
        "src/core/ext/upb-generated/envoy/config/endpoint/v3/endpoint_components.upb.h",
        "src/core/ext/upb-generated/envoy/config/endpoint/v3/load_report.upb.h",
        "src/core/ext/upb-generated/envoy/config/listener/v3/api_listener.upb.h",
        "src/core/ext/upb-generated/envoy/config/listener/v3/listener.upb.h",
        "src/core/ext/upb-generated/envoy/config/listener/v3/listener_components.upb.h",
        "src/core/ext/upb-generated/envoy/config/listener/v3/quic_config.upb.h",
        "src/core/ext/upb-generated/envoy/config/listener/v3/udp_listener_config.upb.h",
        "src/core/ext/upb-generated/envoy/config/metrics/v3/stats.upb.h",
        "src/core/ext/upb-generated/envoy/config/overload/v3/overload.upb.h",
        "src/core/ext/upb-generated/envoy/config/rbac/v3/rbac.upb.h",
        "src/core/ext/upb-generated/envoy/config/route/v3/route.upb.h",
        "src/core/ext/upb-generated/envoy/config/route/v3/route_components.upb.h",
        "src/core/ext/upb-generated/envoy/config/route/v3/scoped_route.upb.h",
        "src/core/ext/upb-generated/envoy/config/trace/v3/http_tracer.upb.h",
        "src/core/ext/upb-generated/envoy/extensions/clusters/aggregate/v3/cluster.upb.h",
        "src/core/ext/upb-generated/envoy/extensions/filters/common/fault/v3/fault.upb.h",
        "src/core/ext/upb-generated/envoy/extensions/filters/http/fault/v3/fault.upb.h",
        "src/core/ext/upb-generated/envoy/extensions/filters/http/router/v3/router.upb.h",
        "src/core/ext/upb-generated/envoy/extensions/filters/network/http_connection_manager/v3/http_connection_manager.upb.h",
        "src/core/ext/upb-generated/envoy/extensions/transport_sockets/tls/v3/cert.upb.h",
        "src/core/ext/upb-generated/envoy/extensions/transport_sockets/tls/v3/common.upb.h",
        "src/core/ext/upb-generated/envoy/extensions/transport_sockets/tls/v3/secret.upb.h",
        "src/core/ext/upb-generated/envoy/extensions/transport_sockets/tls/v3/tls.upb.h",
        "src/core/ext/upb-generated/envoy/service/cluster/v3/cds.upb.h",
        "src/core/ext/upb-generated/envoy/service/discovery/v3/ads.upb.h",
        "src/core/ext/upb-generated/envoy/service/discovery/v3/discovery.upb.h",
        "src/core/ext/upb-generated/envoy/service/endpoint/v3/eds.upb.h",
        "src/core/ext/upb-generated/envoy/service/listener/v3/lds.upb.h",
        "src/core/ext/upb-generated/envoy/service/load_stats/v3/lrs.upb.h",
        "src/core/ext/upb-generated/envoy/service/route/v3/rds.upb.h",
        "src/core/ext/upb-generated/envoy/service/route/v3/srds.upb.h",
        "src/core/ext/upb-generated/envoy/service/status/v3/csds.upb.h",
        "src/core/ext/upb-generated/envoy/type/http/v3/path_transformation.upb.h",
    ],
    external_deps = [
        "upb_lib",
        "upb_lib_descriptor",
        "upb_generated_code_support__only_for_generated_code_do_not_use__i_give_permission_to_break_me",
    ],
    language = "c++",
    deps = [
        "envoy_annotations_upb",
        "envoy_core_upb",
        "envoy_type_upb",
        "google_api_upb",
        "proto_gen_validate_upb",
        "udpa_annotations_upb",
        "xds_core_upb",
    ],
)

grpc_cc_library(
    name = "envoy_ads_upbdefs",
    srcs = [
        "src/core/ext/upbdefs-generated/envoy/admin/v3/config_dump.upbdefs.c",
        "src/core/ext/upbdefs-generated/envoy/config/accesslog/v3/accesslog.upbdefs.c",
        "src/core/ext/upbdefs-generated/envoy/config/bootstrap/v3/bootstrap.upbdefs.c",
        "src/core/ext/upbdefs-generated/envoy/config/cluster/v3/circuit_breaker.upbdefs.c",
        "src/core/ext/upbdefs-generated/envoy/config/cluster/v3/cluster.upbdefs.c",
        "src/core/ext/upbdefs-generated/envoy/config/cluster/v3/filter.upbdefs.c",
        "src/core/ext/upbdefs-generated/envoy/config/cluster/v3/outlier_detection.upbdefs.c",
        "src/core/ext/upbdefs-generated/envoy/config/core/v3/resolver.upbdefs.c",
        "src/core/ext/upbdefs-generated/envoy/config/core/v3/udp_socket_config.upbdefs.c",
        "src/core/ext/upbdefs-generated/envoy/config/endpoint/v3/endpoint.upbdefs.c",
        "src/core/ext/upbdefs-generated/envoy/config/endpoint/v3/endpoint_components.upbdefs.c",
        "src/core/ext/upbdefs-generated/envoy/config/endpoint/v3/load_report.upbdefs.c",
        "src/core/ext/upbdefs-generated/envoy/config/listener/v3/api_listener.upbdefs.c",
        "src/core/ext/upbdefs-generated/envoy/config/listener/v3/listener.upbdefs.c",
        "src/core/ext/upbdefs-generated/envoy/config/listener/v3/listener_components.upbdefs.c",
        "src/core/ext/upbdefs-generated/envoy/config/listener/v3/quic_config.upbdefs.c",
        "src/core/ext/upbdefs-generated/envoy/config/listener/v3/udp_listener_config.upbdefs.c",
        "src/core/ext/upbdefs-generated/envoy/config/metrics/v3/stats.upbdefs.c",
        "src/core/ext/upbdefs-generated/envoy/config/overload/v3/overload.upbdefs.c",
        "src/core/ext/upbdefs-generated/envoy/config/route/v3/route.upbdefs.c",
        "src/core/ext/upbdefs-generated/envoy/config/route/v3/route_components.upbdefs.c",
        "src/core/ext/upbdefs-generated/envoy/config/route/v3/scoped_route.upbdefs.c",
        "src/core/ext/upbdefs-generated/envoy/config/trace/v3/http_tracer.upbdefs.c",
        "src/core/ext/upbdefs-generated/envoy/extensions/clusters/aggregate/v3/cluster.upbdefs.c",
        "src/core/ext/upbdefs-generated/envoy/extensions/filters/common/fault/v3/fault.upbdefs.c",
        "src/core/ext/upbdefs-generated/envoy/extensions/filters/http/fault/v3/fault.upbdefs.c",
        "src/core/ext/upbdefs-generated/envoy/extensions/filters/http/router/v3/router.upbdefs.c",
        "src/core/ext/upbdefs-generated/envoy/extensions/filters/network/http_connection_manager/v3/http_connection_manager.upbdefs.c",
        "src/core/ext/upbdefs-generated/envoy/extensions/transport_sockets/tls/v3/cert.upbdefs.c",
        "src/core/ext/upbdefs-generated/envoy/extensions/transport_sockets/tls/v3/common.upbdefs.c",
        "src/core/ext/upbdefs-generated/envoy/extensions/transport_sockets/tls/v3/secret.upbdefs.c",
        "src/core/ext/upbdefs-generated/envoy/extensions/transport_sockets/tls/v3/tls.upbdefs.c",
        "src/core/ext/upbdefs-generated/envoy/service/cluster/v3/cds.upbdefs.c",
        "src/core/ext/upbdefs-generated/envoy/service/discovery/v3/ads.upbdefs.c",
        "src/core/ext/upbdefs-generated/envoy/service/discovery/v3/discovery.upbdefs.c",
        "src/core/ext/upbdefs-generated/envoy/service/endpoint/v3/eds.upbdefs.c",
        "src/core/ext/upbdefs-generated/envoy/service/listener/v3/lds.upbdefs.c",
        "src/core/ext/upbdefs-generated/envoy/service/load_stats/v3/lrs.upbdefs.c",
        "src/core/ext/upbdefs-generated/envoy/service/route/v3/rds.upbdefs.c",
        "src/core/ext/upbdefs-generated/envoy/service/route/v3/srds.upbdefs.c",
        "src/core/ext/upbdefs-generated/envoy/service/status/v3/csds.upbdefs.c",
        "src/core/ext/upbdefs-generated/envoy/type/http/v3/path_transformation.upbdefs.c",
    ],
    hdrs = [
        "src/core/ext/upbdefs-generated/envoy/admin/v3/config_dump.upbdefs.h",
        "src/core/ext/upbdefs-generated/envoy/config/accesslog/v3/accesslog.upbdefs.h",
        "src/core/ext/upbdefs-generated/envoy/config/bootstrap/v3/bootstrap.upbdefs.h",
        "src/core/ext/upbdefs-generated/envoy/config/cluster/v3/circuit_breaker.upbdefs.h",
        "src/core/ext/upbdefs-generated/envoy/config/cluster/v3/cluster.upbdefs.h",
        "src/core/ext/upbdefs-generated/envoy/config/cluster/v3/filter.upbdefs.h",
        "src/core/ext/upbdefs-generated/envoy/config/cluster/v3/outlier_detection.upbdefs.h",
        "src/core/ext/upbdefs-generated/envoy/config/core/v3/resolver.upbdefs.h",
        "src/core/ext/upbdefs-generated/envoy/config/core/v3/udp_socket_config.upbdefs.h",
        "src/core/ext/upbdefs-generated/envoy/config/endpoint/v3/endpoint.upbdefs.h",
        "src/core/ext/upbdefs-generated/envoy/config/endpoint/v3/endpoint_components.upbdefs.h",
        "src/core/ext/upbdefs-generated/envoy/config/endpoint/v3/load_report.upbdefs.h",
        "src/core/ext/upbdefs-generated/envoy/config/listener/v3/api_listener.upbdefs.h",
        "src/core/ext/upbdefs-generated/envoy/config/listener/v3/listener.upbdefs.h",
        "src/core/ext/upbdefs-generated/envoy/config/listener/v3/listener_components.upbdefs.h",
        "src/core/ext/upbdefs-generated/envoy/config/listener/v3/quic_config.upbdefs.h",
        "src/core/ext/upbdefs-generated/envoy/config/listener/v3/udp_listener_config.upbdefs.h",
        "src/core/ext/upbdefs-generated/envoy/config/metrics/v3/stats.upbdefs.h",
        "src/core/ext/upbdefs-generated/envoy/config/overload/v3/overload.upbdefs.h",
        "src/core/ext/upbdefs-generated/envoy/config/route/v3/route.upbdefs.h",
        "src/core/ext/upbdefs-generated/envoy/config/route/v3/route_components.upbdefs.h",
        "src/core/ext/upbdefs-generated/envoy/config/route/v3/scoped_route.upbdefs.h",
        "src/core/ext/upbdefs-generated/envoy/config/trace/v3/http_tracer.upbdefs.h",
        "src/core/ext/upbdefs-generated/envoy/extensions/clusters/aggregate/v3/cluster.upbdefs.h",
        "src/core/ext/upbdefs-generated/envoy/extensions/filters/common/fault/v3/fault.upbdefs.h",
        "src/core/ext/upbdefs-generated/envoy/extensions/filters/http/fault/v3/fault.upbdefs.h",
        "src/core/ext/upbdefs-generated/envoy/extensions/filters/http/router/v3/router.upbdefs.h",
        "src/core/ext/upbdefs-generated/envoy/extensions/filters/network/http_connection_manager/v3/http_connection_manager.upbdefs.h",
        "src/core/ext/upbdefs-generated/envoy/extensions/transport_sockets/tls/v3/cert.upbdefs.h",
        "src/core/ext/upbdefs-generated/envoy/extensions/transport_sockets/tls/v3/common.upbdefs.h",
        "src/core/ext/upbdefs-generated/envoy/extensions/transport_sockets/tls/v3/secret.upbdefs.h",
        "src/core/ext/upbdefs-generated/envoy/extensions/transport_sockets/tls/v3/tls.upbdefs.h",
        "src/core/ext/upbdefs-generated/envoy/service/cluster/v3/cds.upbdefs.h",
        "src/core/ext/upbdefs-generated/envoy/service/discovery/v3/ads.upbdefs.h",
        "src/core/ext/upbdefs-generated/envoy/service/discovery/v3/discovery.upbdefs.h",
        "src/core/ext/upbdefs-generated/envoy/service/endpoint/v3/eds.upbdefs.h",
        "src/core/ext/upbdefs-generated/envoy/service/listener/v3/lds.upbdefs.h",
        "src/core/ext/upbdefs-generated/envoy/service/load_stats/v3/lrs.upbdefs.h",
        "src/core/ext/upbdefs-generated/envoy/service/route/v3/rds.upbdefs.h",
        "src/core/ext/upbdefs-generated/envoy/service/route/v3/srds.upbdefs.h",
        "src/core/ext/upbdefs-generated/envoy/service/status/v3/csds.upbdefs.h",
        "src/core/ext/upbdefs-generated/envoy/type/http/v3/path_transformation.upbdefs.h",
    ],
    external_deps = [
        "upb_lib",
        "upb_lib_descriptor_reflection",
        "upb_textformat_lib",
        "upb_reflection",
        "upb_generated_code_support__only_for_generated_code_do_not_use__i_give_permission_to_break_me",
    ],
    language = "c++",
    deps = [
        "envoy_ads_upb",
        "envoy_annotations_upbdefs",
        "envoy_core_upbdefs",
        "envoy_type_upbdefs",
        "google_api_upbdefs",
        "proto_gen_validate_upbdefs",
        "udpa_annotations_upbdefs",
        "xds_core_upbdefs",
    ],
)

grpc_cc_library(
    name = "envoy_annotations_upb",
    srcs = [
        "src/core/ext/upb-generated/envoy/annotations/deprecation.upb.c",
        "src/core/ext/upb-generated/envoy/annotations/resource.upb.c",
    ],
    hdrs = [
        "src/core/ext/upb-generated/envoy/annotations/deprecation.upb.h",
        "src/core/ext/upb-generated/envoy/annotations/resource.upb.h",
    ],
    external_deps = [
        "upb_lib",
        "upb_lib_descriptor",
        "upb_generated_code_support__only_for_generated_code_do_not_use__i_give_permission_to_break_me",
    ],
    language = "c++",
    deps = [
        "google_api_upb",
    ],
)

grpc_cc_library(
    name = "envoy_annotations_upbdefs",
    srcs = [
        "src/core/ext/upbdefs-generated/envoy/annotations/deprecation.upbdefs.c",
        "src/core/ext/upbdefs-generated/envoy/annotations/resource.upbdefs.c",
    ],
    hdrs = [
        "src/core/ext/upbdefs-generated/envoy/annotations/deprecation.upbdefs.h",
        "src/core/ext/upbdefs-generated/envoy/annotations/resource.upbdefs.h",
    ],
    external_deps = [
        "upb_lib",
        "upb_lib_descriptor_reflection",
        "upb_reflection",
        "upb_textformat_lib",
        "upb_generated_code_support__only_for_generated_code_do_not_use__i_give_permission_to_break_me",
    ],
    language = "c++",
    deps = [
        "envoy_annotations_upb",
        "google_api_upbdefs",
    ],
)

grpc_cc_library(
    name = "envoy_core_upb",
    srcs = [
        "src/core/ext/upb-generated/envoy/config/core/v3/address.upb.c",
        "src/core/ext/upb-generated/envoy/config/core/v3/backoff.upb.c",
        "src/core/ext/upb-generated/envoy/config/core/v3/base.upb.c",
        "src/core/ext/upb-generated/envoy/config/core/v3/config_source.upb.c",
        "src/core/ext/upb-generated/envoy/config/core/v3/event_service_config.upb.c",
        "src/core/ext/upb-generated/envoy/config/core/v3/extension.upb.c",
        "src/core/ext/upb-generated/envoy/config/core/v3/grpc_service.upb.c",
        "src/core/ext/upb-generated/envoy/config/core/v3/health_check.upb.c",
        "src/core/ext/upb-generated/envoy/config/core/v3/http_uri.upb.c",
        "src/core/ext/upb-generated/envoy/config/core/v3/protocol.upb.c",
        "src/core/ext/upb-generated/envoy/config/core/v3/proxy_protocol.upb.c",
        "src/core/ext/upb-generated/envoy/config/core/v3/socket_option.upb.c",
        "src/core/ext/upb-generated/envoy/config/core/v3/substitution_format_string.upb.c",
    ],
    hdrs = [
        "src/core/ext/upb-generated/envoy/config/core/v3/address.upb.h",
        "src/core/ext/upb-generated/envoy/config/core/v3/backoff.upb.h",
        "src/core/ext/upb-generated/envoy/config/core/v3/base.upb.h",
        "src/core/ext/upb-generated/envoy/config/core/v3/config_source.upb.h",
        "src/core/ext/upb-generated/envoy/config/core/v3/event_service_config.upb.h",
        "src/core/ext/upb-generated/envoy/config/core/v3/extension.upb.h",
        "src/core/ext/upb-generated/envoy/config/core/v3/grpc_service.upb.h",
        "src/core/ext/upb-generated/envoy/config/core/v3/health_check.upb.h",
        "src/core/ext/upb-generated/envoy/config/core/v3/http_uri.upb.h",
        "src/core/ext/upb-generated/envoy/config/core/v3/protocol.upb.h",
        "src/core/ext/upb-generated/envoy/config/core/v3/proxy_protocol.upb.h",
        "src/core/ext/upb-generated/envoy/config/core/v3/socket_option.upb.h",
        "src/core/ext/upb-generated/envoy/config/core/v3/substitution_format_string.upb.h",
    ],
    external_deps = [
        "upb_lib",
        "upb_lib_descriptor",
        "upb_generated_code_support__only_for_generated_code_do_not_use__i_give_permission_to_break_me",
    ],
    language = "c++",
    deps = [
        "envoy_annotations_upb",
        "envoy_type_upb",
        "google_api_upb",
        "proto_gen_validate_upb",
        "udpa_annotations_upb",
        "xds_core_upb",
    ],
)

grpc_cc_library(
    name = "envoy_core_upbdefs",
    srcs = [
        "src/core/ext/upbdefs-generated/envoy/config/core/v3/address.upbdefs.c",
        "src/core/ext/upbdefs-generated/envoy/config/core/v3/backoff.upbdefs.c",
        "src/core/ext/upbdefs-generated/envoy/config/core/v3/base.upbdefs.c",
        "src/core/ext/upbdefs-generated/envoy/config/core/v3/config_source.upbdefs.c",
        "src/core/ext/upbdefs-generated/envoy/config/core/v3/event_service_config.upbdefs.c",
        "src/core/ext/upbdefs-generated/envoy/config/core/v3/extension.upbdefs.c",
        "src/core/ext/upbdefs-generated/envoy/config/core/v3/grpc_service.upbdefs.c",
        "src/core/ext/upbdefs-generated/envoy/config/core/v3/health_check.upbdefs.c",
        "src/core/ext/upbdefs-generated/envoy/config/core/v3/http_uri.upbdefs.c",
        "src/core/ext/upbdefs-generated/envoy/config/core/v3/protocol.upbdefs.c",
        "src/core/ext/upbdefs-generated/envoy/config/core/v3/proxy_protocol.upbdefs.c",
        "src/core/ext/upbdefs-generated/envoy/config/core/v3/socket_option.upbdefs.c",
        "src/core/ext/upbdefs-generated/envoy/config/core/v3/substitution_format_string.upbdefs.c",
    ],
    hdrs = [
        "src/core/ext/upbdefs-generated/envoy/config/core/v3/address.upbdefs.h",
        "src/core/ext/upbdefs-generated/envoy/config/core/v3/backoff.upbdefs.h",
        "src/core/ext/upbdefs-generated/envoy/config/core/v3/base.upbdefs.h",
        "src/core/ext/upbdefs-generated/envoy/config/core/v3/config_source.upbdefs.h",
        "src/core/ext/upbdefs-generated/envoy/config/core/v3/event_service_config.upbdefs.h",
        "src/core/ext/upbdefs-generated/envoy/config/core/v3/extension.upbdefs.h",
        "src/core/ext/upbdefs-generated/envoy/config/core/v3/grpc_service.upbdefs.h",
        "src/core/ext/upbdefs-generated/envoy/config/core/v3/health_check.upbdefs.h",
        "src/core/ext/upbdefs-generated/envoy/config/core/v3/http_uri.upbdefs.h",
        "src/core/ext/upbdefs-generated/envoy/config/core/v3/protocol.upbdefs.h",
        "src/core/ext/upbdefs-generated/envoy/config/core/v3/proxy_protocol.upbdefs.h",
        "src/core/ext/upbdefs-generated/envoy/config/core/v3/socket_option.upbdefs.h",
        "src/core/ext/upbdefs-generated/envoy/config/core/v3/substitution_format_string.upbdefs.h",
    ],
    external_deps = [
        "upb_lib",
        "upb_lib_descriptor_reflection",
        "upb_textformat_lib",
        "upb_reflection",
        "upb_generated_code_support__only_for_generated_code_do_not_use__i_give_permission_to_break_me",
    ],
    language = "c++",
    deps = [
        "envoy_annotations_upbdefs",
        "envoy_core_upb",
        "envoy_type_upbdefs",
        "google_api_upbdefs",
        "proto_gen_validate_upbdefs",
        "xds_core_upbdefs",
    ],
)

grpc_cc_library(
    name = "envoy_type_upb",
    srcs = [
        "src/core/ext/upb-generated/envoy/type/matcher/v3/metadata.upb.c",
        "src/core/ext/upb-generated/envoy/type/matcher/v3/node.upb.c",
        "src/core/ext/upb-generated/envoy/type/matcher/v3/number.upb.c",
        "src/core/ext/upb-generated/envoy/type/matcher/v3/path.upb.c",
        "src/core/ext/upb-generated/envoy/type/matcher/v3/regex.upb.c",
        "src/core/ext/upb-generated/envoy/type/matcher/v3/string.upb.c",
        "src/core/ext/upb-generated/envoy/type/matcher/v3/struct.upb.c",
        "src/core/ext/upb-generated/envoy/type/matcher/v3/value.upb.c",
        "src/core/ext/upb-generated/envoy/type/metadata/v3/metadata.upb.c",
        "src/core/ext/upb-generated/envoy/type/tracing/v3/custom_tag.upb.c",
        "src/core/ext/upb-generated/envoy/type/v3/http.upb.c",
        "src/core/ext/upb-generated/envoy/type/v3/percent.upb.c",
        "src/core/ext/upb-generated/envoy/type/v3/range.upb.c",
        "src/core/ext/upb-generated/envoy/type/v3/semantic_version.upb.c",
    ],
    hdrs = [
        "src/core/ext/upb-generated/envoy/type/matcher/v3/metadata.upb.h",
        "src/core/ext/upb-generated/envoy/type/matcher/v3/node.upb.h",
        "src/core/ext/upb-generated/envoy/type/matcher/v3/number.upb.h",
        "src/core/ext/upb-generated/envoy/type/matcher/v3/path.upb.h",
        "src/core/ext/upb-generated/envoy/type/matcher/v3/regex.upb.h",
        "src/core/ext/upb-generated/envoy/type/matcher/v3/string.upb.h",
        "src/core/ext/upb-generated/envoy/type/matcher/v3/struct.upb.h",
        "src/core/ext/upb-generated/envoy/type/matcher/v3/value.upb.h",
        "src/core/ext/upb-generated/envoy/type/metadata/v3/metadata.upb.h",
        "src/core/ext/upb-generated/envoy/type/tracing/v3/custom_tag.upb.h",
        "src/core/ext/upb-generated/envoy/type/v3/http.upb.h",
        "src/core/ext/upb-generated/envoy/type/v3/percent.upb.h",
        "src/core/ext/upb-generated/envoy/type/v3/range.upb.h",
        "src/core/ext/upb-generated/envoy/type/v3/semantic_version.upb.h",
    ],
    external_deps = [
        "upb_lib",
        "upb_lib_descriptor",
        "upb_generated_code_support__only_for_generated_code_do_not_use__i_give_permission_to_break_me",
    ],
    language = "c++",
    deps = [
        "envoy_annotations_upb",
        "google_api_upb",
        "proto_gen_validate_upb",
        "udpa_annotations_upb",
    ],
)

grpc_cc_library(
    name = "envoy_type_upbdefs",
    srcs = [
        "src/core/ext/upbdefs-generated/envoy/type/matcher/v3/metadata.upbdefs.c",
        "src/core/ext/upbdefs-generated/envoy/type/matcher/v3/node.upbdefs.c",
        "src/core/ext/upbdefs-generated/envoy/type/matcher/v3/number.upbdefs.c",
        "src/core/ext/upbdefs-generated/envoy/type/matcher/v3/path.upbdefs.c",
        "src/core/ext/upbdefs-generated/envoy/type/matcher/v3/regex.upbdefs.c",
        "src/core/ext/upbdefs-generated/envoy/type/matcher/v3/string.upbdefs.c",
        "src/core/ext/upbdefs-generated/envoy/type/matcher/v3/struct.upbdefs.c",
        "src/core/ext/upbdefs-generated/envoy/type/matcher/v3/value.upbdefs.c",
        "src/core/ext/upbdefs-generated/envoy/type/metadata/v3/metadata.upbdefs.c",
        "src/core/ext/upbdefs-generated/envoy/type/tracing/v3/custom_tag.upbdefs.c",
        "src/core/ext/upbdefs-generated/envoy/type/v3/http.upbdefs.c",
        "src/core/ext/upbdefs-generated/envoy/type/v3/percent.upbdefs.c",
        "src/core/ext/upbdefs-generated/envoy/type/v3/range.upbdefs.c",
        "src/core/ext/upbdefs-generated/envoy/type/v3/semantic_version.upbdefs.c",
    ],
    hdrs = [
        "src/core/ext/upbdefs-generated/envoy/type/matcher/v3/metadata.upbdefs.h",
        "src/core/ext/upbdefs-generated/envoy/type/matcher/v3/node.upbdefs.h",
        "src/core/ext/upbdefs-generated/envoy/type/matcher/v3/number.upbdefs.h",
        "src/core/ext/upbdefs-generated/envoy/type/matcher/v3/path.upbdefs.h",
        "src/core/ext/upbdefs-generated/envoy/type/matcher/v3/regex.upbdefs.h",
        "src/core/ext/upbdefs-generated/envoy/type/matcher/v3/string.upbdefs.h",
        "src/core/ext/upbdefs-generated/envoy/type/matcher/v3/struct.upbdefs.h",
        "src/core/ext/upbdefs-generated/envoy/type/matcher/v3/value.upbdefs.h",
        "src/core/ext/upbdefs-generated/envoy/type/metadata/v3/metadata.upbdefs.h",
        "src/core/ext/upbdefs-generated/envoy/type/tracing/v3/custom_tag.upbdefs.h",
        "src/core/ext/upbdefs-generated/envoy/type/v3/http.upbdefs.h",
        "src/core/ext/upbdefs-generated/envoy/type/v3/percent.upbdefs.h",
        "src/core/ext/upbdefs-generated/envoy/type/v3/range.upbdefs.h",
        "src/core/ext/upbdefs-generated/envoy/type/v3/semantic_version.upbdefs.h",
    ],
    external_deps = [
        "upb_lib",
        "upb_lib_descriptor_reflection",
        "upb_reflection",
        "upb_textformat_lib",
        "upb_generated_code_support__only_for_generated_code_do_not_use__i_give_permission_to_break_me",
    ],
    language = "c++",
    deps = [
        "envoy_type_upb",
        "google_api_upbdefs",
        "proto_gen_validate_upbdefs",
    ],
)

grpc_cc_library(
    name = "proto_gen_validate_upb",
    srcs = [
        "src/core/ext/upb-generated/validate/validate.upb.c",
    ],
    hdrs = [
        "src/core/ext/upb-generated/validate/validate.upb.h",
    ],
    external_deps = [
        "upb_lib",
        "upb_lib_descriptor",
        "upb_generated_code_support__only_for_generated_code_do_not_use__i_give_permission_to_break_me",
    ],
    language = "c++",
    deps = [
        "google_api_upb",
    ],
)

grpc_cc_library(
    name = "proto_gen_validate_upbdefs",
    srcs = [
        "src/core/ext/upbdefs-generated/validate/validate.upbdefs.c",
    ],
    hdrs = [
        "src/core/ext/upbdefs-generated/validate/validate.upbdefs.h",
    ],
    external_deps = [
        "upb_lib",
        "upb_lib_descriptor_reflection",
        "upb_textformat_lib",
        "upb_reflection",
        "upb_generated_code_support__only_for_generated_code_do_not_use__i_give_permission_to_break_me",
    ],
    language = "c++",
    deps = [
        "google_api_upbdefs",
        "proto_gen_validate_upb",
    ],
)

# Once upb code-gen issue is resolved, replace udpa_orca_upb with this.
# grpc_upb_proto_library(
#     name = "udpa_orca_upb",
#     deps = ["@envoy_api//udpa/data/orca/v1:orca_load_report"]
# )

grpc_cc_library(
    name = "udpa_orca_upb",
    srcs = [
        "src/core/ext/upb-generated/udpa/data/orca/v1/orca_load_report.upb.c",
    ],
    hdrs = [
        "src/core/ext/upb-generated/udpa/data/orca/v1/orca_load_report.upb.h",
    ],
    external_deps = [
        "upb_lib",
        "upb_lib_descriptor",
        "upb_generated_code_support__only_for_generated_code_do_not_use__i_give_permission_to_break_me",
    ],
    language = "c++",
    deps = [
        "proto_gen_validate_upb",
    ],
)

grpc_cc_library(
    name = "udpa_annotations_upb",
    srcs = [
        "src/core/ext/upb-generated/udpa/annotations/migrate.upb.c",
        "src/core/ext/upb-generated/udpa/annotations/security.upb.c",
        "src/core/ext/upb-generated/udpa/annotations/sensitive.upb.c",
        "src/core/ext/upb-generated/udpa/annotations/status.upb.c",
        "src/core/ext/upb-generated/udpa/annotations/versioning.upb.c",
    ],
    hdrs = [
        "src/core/ext/upb-generated/udpa/annotations/migrate.upb.h",
        "src/core/ext/upb-generated/udpa/annotations/security.upb.h",
        "src/core/ext/upb-generated/udpa/annotations/sensitive.upb.h",
        "src/core/ext/upb-generated/udpa/annotations/status.upb.h",
        "src/core/ext/upb-generated/udpa/annotations/versioning.upb.h",
    ],
    external_deps = [
        "upb_lib",
        "upb_lib_descriptor",
        "upb_generated_code_support__only_for_generated_code_do_not_use__i_give_permission_to_break_me",
    ],
    language = "c++",
    deps = [
        "google_api_upb",
        "proto_gen_validate_upb",
    ],
)

grpc_cc_library(
    name = "udpa_annotations_upbdefs",
    srcs = [
        "src/core/ext/upbdefs-generated/udpa/annotations/migrate.upbdefs.c",
        "src/core/ext/upbdefs-generated/udpa/annotations/security.upbdefs.c",
        "src/core/ext/upbdefs-generated/udpa/annotations/sensitive.upbdefs.c",
        "src/core/ext/upbdefs-generated/udpa/annotations/status.upbdefs.c",
        "src/core/ext/upbdefs-generated/udpa/annotations/versioning.upbdefs.c",
    ],
    hdrs = [
        "src/core/ext/upbdefs-generated/udpa/annotations/migrate.upbdefs.h",
        "src/core/ext/upbdefs-generated/udpa/annotations/security.upbdefs.h",
        "src/core/ext/upbdefs-generated/udpa/annotations/sensitive.upbdefs.h",
        "src/core/ext/upbdefs-generated/udpa/annotations/status.upbdefs.h",
        "src/core/ext/upbdefs-generated/udpa/annotations/versioning.upbdefs.h",
    ],
    external_deps = [
        "upb_lib",
        "upb_lib_descriptor_reflection",
        "upb_textformat_lib",
        "upb_reflection",
        "upb_generated_code_support__only_for_generated_code_do_not_use__i_give_permission_to_break_me",
    ],
    language = "c++",
    deps = [
        "google_api_upbdefs",
        "udpa_annotations_upb",
    ],
)

grpc_cc_library(
    name = "xds_core_upb",
    srcs = [
        "src/core/ext/upb-generated/xds/core/v3/authority.upb.c",
        "src/core/ext/upb-generated/xds/core/v3/collection_entry.upb.c",
        "src/core/ext/upb-generated/xds/core/v3/context_params.upb.c",
        "src/core/ext/upb-generated/xds/core/v3/resource.upb.c",
        "src/core/ext/upb-generated/xds/core/v3/resource_locator.upb.c",
        "src/core/ext/upb-generated/xds/core/v3/resource_name.upb.c",
    ],
    hdrs = [
        "src/core/ext/upb-generated/xds/core/v3/authority.upb.h",
        "src/core/ext/upb-generated/xds/core/v3/collection_entry.upb.h",
        "src/core/ext/upb-generated/xds/core/v3/context_params.upb.h",
        "src/core/ext/upb-generated/xds/core/v3/resource.upb.h",
        "src/core/ext/upb-generated/xds/core/v3/resource_locator.upb.h",
        "src/core/ext/upb-generated/xds/core/v3/resource_name.upb.h",
    ],
    external_deps = [
        "upb_lib",
        "upb_lib_descriptor",
        "upb_generated_code_support__only_for_generated_code_do_not_use__i_give_permission_to_break_me",
    ],
    language = "c++",
    deps = [
        "google_api_upb",
        "proto_gen_validate_upb",
        "udpa_annotations_upb",
    ],
)

grpc_cc_library(
    name = "xds_core_upbdefs",
    srcs = [
        "src/core/ext/upbdefs-generated/xds/core/v3/authority.upbdefs.c",
        "src/core/ext/upbdefs-generated/xds/core/v3/collection_entry.upbdefs.c",
        "src/core/ext/upbdefs-generated/xds/core/v3/context_params.upbdefs.c",
        "src/core/ext/upbdefs-generated/xds/core/v3/resource.upbdefs.c",
        "src/core/ext/upbdefs-generated/xds/core/v3/resource_locator.upbdefs.c",
        "src/core/ext/upbdefs-generated/xds/core/v3/resource_name.upbdefs.c",
    ],
    hdrs = [
        "src/core/ext/upbdefs-generated/xds/core/v3/authority.upbdefs.h",
        "src/core/ext/upbdefs-generated/xds/core/v3/collection_entry.upbdefs.h",
        "src/core/ext/upbdefs-generated/xds/core/v3/context_params.upbdefs.h",
        "src/core/ext/upbdefs-generated/xds/core/v3/resource.upbdefs.h",
        "src/core/ext/upbdefs-generated/xds/core/v3/resource_locator.upbdefs.h",
        "src/core/ext/upbdefs-generated/xds/core/v3/resource_name.upbdefs.h",
    ],
    external_deps = [
        "upb_lib",
        "upb_lib_descriptor_reflection",
        "upb_textformat_lib",
        "upb_reflection",
        "upb_generated_code_support__only_for_generated_code_do_not_use__i_give_permission_to_break_me",
    ],
    language = "c++",
    deps = [
        "google_api_upbdefs",
        "proto_gen_validate_upbdefs",
        "udpa_annotations_upbdefs",
        "xds_core_upb",
    ],
)

grpc_cc_library(
    name = "udpa_type_upb",
    srcs = [
        "src/core/ext/upb-generated/udpa/type/v1/typed_struct.upb.c",
    ],
    hdrs = [
        "src/core/ext/upb-generated/udpa/type/v1/typed_struct.upb.h",
    ],
    external_deps = [
        "upb_lib",
        "upb_lib_descriptor",
        "upb_generated_code_support__only_for_generated_code_do_not_use__i_give_permission_to_break_me",
    ],
    language = "c++",
    deps = [
        "google_api_upb",
        "proto_gen_validate_upb",
    ],
)

grpc_cc_library(
    name = "udpa_type_upbdefs",
    srcs = [
        "src/core/ext/upbdefs-generated/udpa/type/v1/typed_struct.upbdefs.c",
    ],
    hdrs = [
        "src/core/ext/upbdefs-generated/udpa/type/v1/typed_struct.upbdefs.h",
    ],
    external_deps = [
        "upb_lib",
        "upb_lib_descriptor_reflection",
        "upb_textformat_lib",
        "upb_reflection",
        "upb_generated_code_support__only_for_generated_code_do_not_use__i_give_permission_to_break_me",
    ],
    language = "c++",
    deps = [
        "google_api_upbdefs",
        "proto_gen_validate_upbdefs",
    ],
)

# Once upb code-gen issue is resolved, replace grpc_health_upb with this.
# grpc_upb_proto_library(
#     name = "grpc_health_upb",
#     deps = ["//src/proto/grpc/health/v1:health_proto_descriptor"],
# )

grpc_cc_library(
    name = "grpc_health_upb",
    srcs = [
        "src/core/ext/upb-generated/src/proto/grpc/health/v1/health.upb.c",
    ],
    hdrs = [
        "src/core/ext/upb-generated/src/proto/grpc/health/v1/health.upb.h",
    ],
    external_deps = [
        "upb_lib",
        "upb_lib_descriptor",
        "upb_generated_code_support__only_for_generated_code_do_not_use__i_give_permission_to_break_me",
    ],
    language = "c++",
)

# Once upb code-gen issue is resolved, remove this.
grpc_cc_library(
    name = "google_api_upb",
    srcs = [
        "src/core/ext/upb-generated/google/api/annotations.upb.c",
        "src/core/ext/upb-generated/google/api/expr/v1alpha1/checked.upb.c",
        "src/core/ext/upb-generated/google/api/expr/v1alpha1/syntax.upb.c",
        "src/core/ext/upb-generated/google/api/http.upb.c",
        "src/core/ext/upb-generated/google/protobuf/any.upb.c",
        "src/core/ext/upb-generated/google/protobuf/duration.upb.c",
        "src/core/ext/upb-generated/google/protobuf/empty.upb.c",
        "src/core/ext/upb-generated/google/protobuf/struct.upb.c",
        "src/core/ext/upb-generated/google/protobuf/timestamp.upb.c",
        "src/core/ext/upb-generated/google/protobuf/wrappers.upb.c",
        "src/core/ext/upb-generated/google/rpc/status.upb.c",
    ],
    hdrs = [
        "src/core/ext/upb-generated/google/api/annotations.upb.h",
        "src/core/ext/upb-generated/google/api/expr/v1alpha1/checked.upb.h",
        "src/core/ext/upb-generated/google/api/expr/v1alpha1/syntax.upb.h",
        "src/core/ext/upb-generated/google/api/http.upb.h",
        "src/core/ext/upb-generated/google/protobuf/any.upb.h",
        "src/core/ext/upb-generated/google/protobuf/duration.upb.h",
        "src/core/ext/upb-generated/google/protobuf/empty.upb.h",
        "src/core/ext/upb-generated/google/protobuf/struct.upb.h",
        "src/core/ext/upb-generated/google/protobuf/timestamp.upb.h",
        "src/core/ext/upb-generated/google/protobuf/wrappers.upb.h",
        "src/core/ext/upb-generated/google/rpc/status.upb.h",
    ],
    external_deps = [
        "upb_lib",
        "upb_lib_descriptor",
        "upb_generated_code_support__only_for_generated_code_do_not_use__i_give_permission_to_break_me",
    ],
    language = "c++",
)

grpc_cc_library(
    name = "google_api_upbdefs",
    srcs = [
        "src/core/ext/upbdefs-generated/google/api/annotations.upbdefs.c",
        "src/core/ext/upbdefs-generated/google/api/http.upbdefs.c",
        "src/core/ext/upbdefs-generated/google/protobuf/any.upbdefs.c",
        "src/core/ext/upbdefs-generated/google/protobuf/duration.upbdefs.c",
        "src/core/ext/upbdefs-generated/google/protobuf/empty.upbdefs.c",
        "src/core/ext/upbdefs-generated/google/protobuf/struct.upbdefs.c",
        "src/core/ext/upbdefs-generated/google/protobuf/timestamp.upbdefs.c",
        "src/core/ext/upbdefs-generated/google/protobuf/wrappers.upbdefs.c",
        "src/core/ext/upbdefs-generated/google/rpc/status.upbdefs.c",
    ],
    hdrs = [
        "src/core/ext/upbdefs-generated/google/api/annotations.upbdefs.h",
        "src/core/ext/upbdefs-generated/google/api/http.upbdefs.h",
        "src/core/ext/upbdefs-generated/google/protobuf/any.upbdefs.h",
        "src/core/ext/upbdefs-generated/google/protobuf/duration.upbdefs.h",
        "src/core/ext/upbdefs-generated/google/protobuf/empty.upbdefs.h",
        "src/core/ext/upbdefs-generated/google/protobuf/struct.upbdefs.h",
        "src/core/ext/upbdefs-generated/google/protobuf/timestamp.upbdefs.h",
        "src/core/ext/upbdefs-generated/google/protobuf/wrappers.upbdefs.h",
        "src/core/ext/upbdefs-generated/google/rpc/status.upbdefs.h",
    ],
    external_deps = [
        "upb_lib",
        "upb_lib_descriptor_reflection",
        "upb_textformat_lib",
        "upb_reflection",
        "upb_generated_code_support__only_for_generated_code_do_not_use__i_give_permission_to_break_me",
    ],
    language = "c++",
    deps = [
        "google_api_upb",
    ],
)

# Once upb code-gen issue is resolved, replace grpc_lb_upb with this.
# grpc_upb_proto_library(
#     name = "grpc_lb_upb",
#     deps = ["//src/proto/grpc/lb/v1:load_balancer_proto_descriptor"],
# )

grpc_cc_library(
    name = "grpc_lb_upb",
    srcs = [
        "src/core/ext/upb-generated/src/proto/grpc/lb/v1/load_balancer.upb.c",
    ],
    hdrs = [
        "src/core/ext/upb-generated/src/proto/grpc/lb/v1/load_balancer.upb.h",
    ],
    external_deps = [
        "upb_lib",
        "upb_lib_descriptor",
        "upb_generated_code_support__only_for_generated_code_do_not_use__i_give_permission_to_break_me",
    ],
    language = "c++",
    deps = [
        "google_api_upb",
    ],
)

# Once upb code-gen issue is resolved, replace meshca_upb with this.
# meshca_upb_proto_library(
#     name = "meshca_upb",
#     deps = ["//third_party/istio/security/proto/providers/google:meshca_proto"],
# )

grpc_cc_library(
    name = "meshca_upb",
    srcs = [
        "src/core/ext/upb-generated/third_party/istio/security/proto/providers/google/meshca.upb.c",
    ],
    hdrs = [
        "src/core/ext/upb-generated/third_party/istio/security/proto/providers/google/meshca.upb.h",
    ],
    external_deps = [
        "upb_generated_code_support__only_for_generated_code_do_not_use__i_give_permission_to_break_me",
    ],
    language = "c++",
    deps = [
        "google_api_upb",
    ],
)

# Once upb code-gen issue is resolved, replace alts_upb with this.
# grpc_upb_proto_library(
#     name = "alts_upb",
#     deps = ["//src/proto/grpc/gcp:alts_handshaker_proto"],
# )

grpc_cc_library(
    name = "alts_upb",
    srcs = [
        "src/core/ext/upb-generated/src/proto/grpc/gcp/altscontext.upb.c",
        "src/core/ext/upb-generated/src/proto/grpc/gcp/handshaker.upb.c",
        "src/core/ext/upb-generated/src/proto/grpc/gcp/transport_security_common.upb.c",
    ],
    hdrs = [
        "src/core/ext/upb-generated/src/proto/grpc/gcp/altscontext.upb.h",
        "src/core/ext/upb-generated/src/proto/grpc/gcp/handshaker.upb.h",
        "src/core/ext/upb-generated/src/proto/grpc/gcp/transport_security_common.upb.h",
    ],
    external_deps = [
        "upb_lib",
        "upb_lib_descriptor",
        "upb_generated_code_support__only_for_generated_code_do_not_use__i_give_permission_to_break_me",
    ],
    language = "c++",
)

grpc_generate_one_off_targets()

filegroup(
    name = "root_certificates",
    srcs = [
        "etc/roots.pem",
    ],
    visibility = ["//visibility:public"],
)<|MERGE_RESOLUTION|>--- conflicted
+++ resolved
@@ -842,7 +842,6 @@
 )
 
 grpc_cc_library(
-<<<<<<< HEAD
     name = "poll",
     external_deps = [
         "absl/types:variant",
@@ -863,18 +862,20 @@
     language = "c++",
     public_hdrs = [
         "src/core/lib/promise/detail/status.h",
-=======
+    ],
+    deps = ["gpr_platform"],
+)
+
+grpc_cc_library(
     name = "context",
     language = "c++",
     public_hdrs = [
         "src/core/lib/promise/context.h",
->>>>>>> 4648b3e4
     ],
     deps = ["gpr_platform"],
 )
 
 grpc_cc_library(
-<<<<<<< HEAD
     name = "promise_like",
     language = "c++",
     public_hdrs = [
@@ -900,8 +901,6 @@
 )
 
 grpc_cc_library(
-=======
->>>>>>> 4648b3e4
     name = "ref_counted",
     language = "c++",
     public_hdrs = ["src/core/lib/gprpp/ref_counted.h"],
