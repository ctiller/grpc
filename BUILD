--- conflicted
+++ resolved
@@ -1129,7 +1129,6 @@
 )
 
 grpc_cc_library(
-<<<<<<< HEAD
     name = "latch",
     external_deps = [
         "absl/status",
@@ -1146,8 +1145,6 @@
 )
 
 grpc_cc_library(
-=======
->>>>>>> 1ff66077
     name = "ref_counted",
     language = "c++",
     public_hdrs = ["src/core/lib/gprpp/ref_counted.h"],
