# gRPC Bazel BUILD file.
#
# Copyright 2016 gRPC authors.
#
# Licensed under the Apache License, Version 2.0 (the "License");
# you may not use this file except in compliance with the License.
# You may obtain a copy of the License at
#
#     http://www.apache.org/licenses/LICENSE-2.0
#
# Unless required by applicable law or agreed to in writing, software
# distributed under the License is distributed on an "AS IS" BASIS,
# WITHOUT WARRANTIES OR CONDITIONS OF ANY KIND, either express or implied.
# See the License for the specific language governing permissions and
# limitations under the License.

load(
    "//bazel:grpc_build_system.bzl",
    "grpc_cc_library",
    "grpc_generate_one_off_targets",
    "grpc_upb_proto_library",
    "grpc_upb_proto_reflection_library",
    "python_config_settings",
)
load("@bazel_skylib//lib:selects.bzl", "selects")

licenses(["reciprocal"])

package(
    default_visibility = ["//visibility:public"],
    features = [
        "layering_check",
        "-parse_headers",
    ],
)

exports_files([
    "LICENSE",
    "etc/roots.pem",
])

config_setting(
    name = "grpc_no_ares",
    values = {"define": "grpc_no_ares=true"},
)

config_setting(
    name = "grpc_no_xds_define",
    values = {"define": "grpc_no_xds=true"},
)

# When gRPC is build as shared library, binder transport code might still
# get included even when user's code does not depend on it. In that case
# --define=grpc_no_binder=true can be used to disable binder transport
# related code to reduce binary size.
# For users using build system other than bazel, they can define
# GRPC_NO_BINDER to achieve the same effect.
config_setting(
    name = "grpc_no_binder_define",
    values = {"define": "grpc_no_binder=true"},
)

config_setting(
    name = "android",
    values = {"crosstool_top": "//external:android/crosstool"},
)

config_setting(
    name = "ios",
    values = {"apple_platform_type": "ios"},
)

selects.config_setting_group(
    name = "grpc_no_xds",
    match_any = [
        ":grpc_no_xds_define",
        # In addition to disabling XDS support when --define=grpc_no_xds=true is
        # specified, we also disable it on mobile platforms where it is not
        # likely to be needed and where reducing the binary size is more
        # important.
        ":android",
        ":ios",
    ],
)

selects.config_setting_group(
    name = "grpc_no_binder",
    match_any = [
        ":grpc_no_binder_define",
        # We do not need binder on ios.
        ":ios",
    ],
)

selects.config_setting_group(
    name = "grpc_no_rls",
    match_any = [
        # Disable RLS support on mobile platforms where it is not likely to be
        # needed and where reducing the binary size is more important.
        ":android",
        ":ios",
    ],
)

# Fuzzers can be built as fuzzers or as tests
config_setting(
    name = "grpc_build_fuzzers",
    values = {"define": "grpc_build_fuzzers=true"},
)

config_setting(
    name = "grpc_allow_exceptions",
    values = {"define": "GRPC_ALLOW_EXCEPTIONS=1"},
)

config_setting(
    name = "grpc_disallow_exceptions",
    values = {"define": "GRPC_ALLOW_EXCEPTIONS=0"},
)

config_setting(
    name = "remote_execution",
    values = {"define": "GRPC_PORT_ISOLATED_RUNTIME=1"},
)

config_setting(
    name = "windows",
    values = {"cpu": "x64_windows"},
)

config_setting(
    name = "windows_msvc",
    values = {"cpu": "x64_windows_msvc"},
)

config_setting(
    name = "mac_x86_64",
    values = {"cpu": "darwin"},
)

config_setting(
    name = "use_strict_warning",
    values = {"define": "use_strict_warning=true"},
)

config_setting(
    name = "use_abseil_status",
    values = {"define": "use_abseil_status=true"},
)

python_config_settings()

# This should be updated along with build_handwritten.yaml
g_stands_for = "garum"  # @unused

core_version = "25.0.0"  # @unused

version = "1.48.0-dev"  # @unused

GPR_PUBLIC_HDRS = [
    "include/grpc/support/alloc.h",
    "include/grpc/support/atm.h",
    "include/grpc/support/atm_gcc_atomic.h",
    "include/grpc/support/atm_gcc_sync.h",
    "include/grpc/support/atm_windows.h",
    "include/grpc/support/cpu.h",
    "include/grpc/support/log.h",
    "include/grpc/support/log_windows.h",
    "include/grpc/support/port_platform.h",
    "include/grpc/support/string_util.h",
    "include/grpc/support/sync.h",
    "include/grpc/support/sync_abseil.h",
    "include/grpc/support/sync_custom.h",
    "include/grpc/support/sync_generic.h",
    "include/grpc/support/sync_posix.h",
    "include/grpc/support/sync_windows.h",
    "include/grpc/support/thd_id.h",
    "include/grpc/support/time.h",
]

GRPC_PUBLIC_HDRS = [
    "include/grpc/byte_buffer.h",
    "include/grpc/byte_buffer_reader.h",
    "include/grpc/compression.h",
    "include/grpc/fork.h",
    "include/grpc/grpc.h",
    "include/grpc/grpc_posix.h",
    "include/grpc/grpc_security.h",
    "include/grpc/grpc_security_constants.h",
    "include/grpc/slice.h",
    "include/grpc/slice_buffer.h",
    "include/grpc/status.h",
    "include/grpc/load_reporting.h",
    "include/grpc/support/workaround_list.h",
]

GRPC_PUBLIC_EVENT_ENGINE_HDRS = [
    "include/grpc/event_engine/endpoint_config.h",
    "include/grpc/event_engine/event_engine.h",
    "include/grpc/event_engine/port.h",
    "include/grpc/event_engine/memory_allocator.h",
    "include/grpc/event_engine/memory_request.h",
    "include/grpc/event_engine/internal/memory_allocator_impl.h",
    "include/grpc/event_engine/slice.h",
    "include/grpc/event_engine/slice_buffer.h",
]

GRPCXX_SRCS = [
    "src/cpp/client/channel_cc.cc",
    "src/cpp/client/client_callback.cc",
    "src/cpp/client/client_context.cc",
    "src/cpp/client/client_interceptor.cc",
    "src/cpp/client/create_channel.cc",
    "src/cpp/client/create_channel_internal.cc",
    "src/cpp/client/create_channel_posix.cc",
    "src/cpp/client/credentials_cc.cc",
    "src/cpp/common/alarm.cc",
    "src/cpp/common/channel_arguments.cc",
    "src/cpp/common/channel_filter.cc",
    "src/cpp/common/completion_queue_cc.cc",
    "src/cpp/common/core_codegen.cc",
    "src/cpp/common/resource_quota_cc.cc",
    "src/cpp/common/rpc_method.cc",
    "src/cpp/common/version_cc.cc",
    "src/cpp/common/validate_service_config.cc",
    "src/cpp/server/async_generic_service.cc",
    "src/cpp/server/channel_argument_option.cc",
    "src/cpp/server/create_default_thread_pool.cc",
    "src/cpp/server/dynamic_thread_pool.cc",
    "src/cpp/server/external_connection_acceptor_impl.cc",
    "src/cpp/server/health/default_health_check_service.cc",
    "src/cpp/server/health/health_check_service.cc",
    "src/cpp/server/health/health_check_service_server_builder_option.cc",
    "src/cpp/server/server_builder.cc",
    "src/cpp/server/server_callback.cc",
    "src/cpp/server/server_cc.cc",
    "src/cpp/server/server_context.cc",
    "src/cpp/server/server_credentials.cc",
    "src/cpp/server/server_posix.cc",
    "src/cpp/thread_manager/thread_manager.cc",
    "src/cpp/util/byte_buffer_cc.cc",
    "src/cpp/util/status.cc",
    "src/cpp/util/string_ref.cc",
    "src/cpp/util/time_cc.cc",
]

GRPCXX_HDRS = [
    "src/cpp/client/create_channel_internal.h",
    "src/cpp/common/channel_filter.h",
    "src/cpp/server/dynamic_thread_pool.h",
    "src/cpp/server/external_connection_acceptor_impl.h",
    "src/cpp/server/health/default_health_check_service.h",
    "src/cpp/server/thread_pool_interface.h",
    "src/cpp/thread_manager/thread_manager.h",
]

GRPCXX_PUBLIC_HDRS = [
    "include/grpc++/alarm.h",
    "include/grpc++/channel.h",
    "include/grpc++/client_context.h",
    "include/grpc++/completion_queue.h",
    "include/grpc++/create_channel.h",
    "include/grpc++/create_channel_posix.h",
    "include/grpc++/ext/health_check_service_server_builder_option.h",
    "include/grpc++/generic/async_generic_service.h",
    "include/grpc++/generic/generic_stub.h",
    "include/grpc++/grpc++.h",
    "include/grpc++/health_check_service_interface.h",
    "include/grpc++/impl/call.h",
    "include/grpc++/impl/channel_argument_option.h",
    "include/grpc++/impl/client_unary_call.h",
    "include/grpc++/impl/codegen/core_codegen.h",
    "include/grpc++/impl/grpc_library.h",
    "include/grpc++/impl/method_handler_impl.h",
    "include/grpc++/impl/rpc_method.h",
    "include/grpc++/impl/rpc_service_method.h",
    "include/grpc++/impl/serialization_traits.h",
    "include/grpc++/impl/server_builder_option.h",
    "include/grpc++/impl/server_builder_plugin.h",
    "include/grpc++/impl/server_initializer.h",
    "include/grpc++/impl/service_type.h",
    "include/grpc++/security/auth_context.h",
    "include/grpc++/resource_quota.h",
    "include/grpc++/security/auth_metadata_processor.h",
    "include/grpc++/security/credentials.h",
    "include/grpc++/security/server_credentials.h",
    "include/grpc++/server.h",
    "include/grpc++/server_builder.h",
    "include/grpc++/server_context.h",
    "include/grpc++/server_posix.h",
    "include/grpc++/support/async_stream.h",
    "include/grpc++/support/async_unary_call.h",
    "include/grpc++/support/byte_buffer.h",
    "include/grpc++/support/channel_arguments.h",
    "include/grpc++/support/config.h",
    "include/grpc++/support/slice.h",
    "include/grpc++/support/status.h",
    "include/grpc++/support/status_code_enum.h",
    "include/grpc++/support/string_ref.h",
    "include/grpc++/support/stub_options.h",
    "include/grpc++/support/sync_stream.h",
    "include/grpc++/support/time.h",
    "include/grpcpp/alarm.h",
    "include/grpcpp/channel.h",
    "include/grpcpp/client_context.h",
    "include/grpcpp/completion_queue.h",
    "include/grpcpp/create_channel.h",
    "include/grpcpp/create_channel_posix.h",
    "include/grpcpp/ext/health_check_service_server_builder_option.h",
    "include/grpcpp/generic/async_generic_service.h",
    "include/grpcpp/generic/generic_stub.h",
    "include/grpcpp/grpcpp.h",
    "include/grpcpp/health_check_service_interface.h",
    "include/grpcpp/impl/call.h",
    "include/grpcpp/impl/channel_argument_option.h",
    "include/grpcpp/impl/client_unary_call.h",
    "include/grpcpp/impl/codegen/core_codegen.h",
    "include/grpcpp/impl/grpc_library.h",
    "include/grpcpp/impl/method_handler_impl.h",
    "include/grpcpp/impl/rpc_method.h",
    "include/grpcpp/impl/rpc_service_method.h",
    "include/grpcpp/impl/serialization_traits.h",
    "include/grpcpp/impl/server_builder_option.h",
    "include/grpcpp/impl/server_builder_plugin.h",
    "include/grpcpp/impl/server_initializer.h",
    "include/grpcpp/impl/service_type.h",
    "include/grpcpp/resource_quota.h",
    "include/grpcpp/security/auth_context.h",
    "include/grpcpp/security/auth_metadata_processor.h",
    "include/grpcpp/security/credentials.h",
    "include/grpcpp/security/server_credentials.h",
    "include/grpcpp/security/tls_certificate_provider.h",
    "include/grpcpp/security/authorization_policy_provider.h",
    "include/grpcpp/security/tls_certificate_verifier.h",
    "include/grpcpp/security/tls_credentials_options.h",
    "include/grpcpp/server.h",
    "include/grpcpp/server_builder.h",
    "include/grpcpp/server_context.h",
    "include/grpcpp/server_posix.h",
    "include/grpcpp/support/async_stream.h",
    "include/grpcpp/support/async_unary_call.h",
    "include/grpcpp/support/byte_buffer.h",
    "include/grpcpp/support/channel_arguments.h",
    "include/grpcpp/support/client_callback.h",
    "include/grpcpp/support/client_interceptor.h",
    "include/grpcpp/support/config.h",
    "include/grpcpp/support/interceptor.h",
    "include/grpcpp/support/message_allocator.h",
    "include/grpcpp/support/method_handler.h",
    "include/grpcpp/support/proto_buffer_reader.h",
    "include/grpcpp/support/proto_buffer_writer.h",
    "include/grpcpp/support/server_callback.h",
    "include/grpcpp/support/server_interceptor.h",
    "include/grpcpp/support/slice.h",
    "include/grpcpp/support/status.h",
    "include/grpcpp/support/status_code_enum.h",
    "include/grpcpp/support/string_ref.h",
    "include/grpcpp/support/stub_options.h",
    "include/grpcpp/support/sync_stream.h",
    "include/grpcpp/support/time.h",
    "include/grpcpp/support/validate_service_config.h",
]

grpc_cc_library(
    name = "gpr",
    language = "c++",
    public_hdrs = GPR_PUBLIC_HDRS,
    standalone = True,
    tags = ["avoid_dep"],
    visibility = ["@grpc:public"],
    deps = [
        "gpr_base",
    ],
)

grpc_cc_library(
    name = "channel_fwd",
    hdrs = [
        "src/core/lib/channel/channel_fwd.h",
    ],
    language = "c++",
    tags = ["grpc-autodeps"],
)

grpc_cc_library(
    name = "transport_fwd",
    hdrs = [
        "src/core/lib/transport/transport_fwd.h",
    ],
    language = "c++",
    tags = ["grpc-autodeps"],
)

grpc_cc_library(
    name = "atomic_utils",
    language = "c++",
    public_hdrs = ["src/core/lib/gprpp/atomic_utils.h"],
    tags = ["grpc-autodeps"],
    deps = ["gpr_platform"],
)

grpc_cc_library(
    name = "grpc_unsecure",
    srcs = [
        "src/core/lib/surface/init.cc",
        "src/core/plugin_registry/grpc_plugin_registry.cc",
        "src/core/plugin_registry/grpc_plugin_registry_noextra.cc",
    ],
    external_deps = [
        "absl/base:core_headers",
    ],
    language = "c++",
    public_hdrs = GRPC_PUBLIC_HDRS,
    standalone = True,
    tags = ["avoid_dep"],
    visibility = ["@grpc:public"],
    deps = [
        "channel_init",
        "channel_stack_type",
        "config",
        "default_event_engine_factory_hdrs",
        "gpr_base",
        "grpc_authorization_base",
        "grpc_base",
        "grpc_codegen",
        "grpc_common",
        "grpc_security_base",
        "grpc_trace",
        "http_connect_handshaker",
        "iomgr_timer",
        "slice",
        "tcp_connect_handshaker",
    ],
)

GRPC_XDS_TARGETS = [
    "grpc_lb_policy_cds",
    "grpc_lb_policy_xds_cluster_impl",
    "grpc_lb_policy_xds_cluster_manager",
    "grpc_lb_policy_xds_cluster_resolver",
    "grpc_resolver_xds",
    "grpc_resolver_c2p",
    "grpc_xds_server_config_fetcher",

    # Not xDS-specific but currently only used by xDS.
    "channel_creds_registry_init",
]

grpc_cc_library(
    name = "grpc",
    srcs = [
        "src/core/lib/surface/init.cc",
        "src/core/plugin_registry/grpc_plugin_registry.cc",
        "src/core/plugin_registry/grpc_plugin_registry_extra.cc",
    ],
    defines = select({
        "grpc_no_xds": ["GRPC_NO_XDS"],
        "//conditions:default": [],
    }),
    external_deps = [
        "absl/base:core_headers",
    ],
    language = "c++",
    public_hdrs = GRPC_PUBLIC_HDRS,
    select_deps = [
        {
            "grpc_no_xds": [],
            "//conditions:default": GRPC_XDS_TARGETS,
        },
    ],
    standalone = True,
    tags = ["grpc_avoid_dep"],
    visibility = [
        "@grpc:public",
    ],
    deps = [
        "channel_init",
        "channel_stack_type",
        "config",
        "default_event_engine_factory_hdrs",
        "gpr_base",
        "grpc_authorization_base",
        "grpc_base",
        "grpc_codegen",
        "grpc_common",
        "grpc_secure",
        "grpc_security_base",
        "grpc_trace",
        "http_connect_handshaker",
        "iomgr_timer",
        "slice",
        "tcp_connect_handshaker",
    ],
)

grpc_cc_library(
    name = "gpr_public_hdrs",
    hdrs = GPR_PUBLIC_HDRS,
    tags = ["avoid_dep"],
)

grpc_cc_library(
    name = "grpc_public_hdrs",
    hdrs = GRPC_PUBLIC_HDRS,
    tags = ["avoid_dep"],
    deps = ["gpr_public_hdrs"],
)

grpc_cc_library(
    name = "grpc++_public_hdrs",
    hdrs = GRPCXX_PUBLIC_HDRS,
    external_deps = [
        "absl/synchronization",
        "protobuf_headers",
    ],
    tags = ["avoid_dep"],
    visibility = ["@grpc:public"],
    deps = ["grpc_public_hdrs"],
)

grpc_cc_library(
    name = "grpc++",
    hdrs = [
        "src/cpp/client/secure_credentials.h",
        "src/cpp/common/secure_auth_context.h",
        "src/cpp/server/secure_server_credentials.h",
    ],
    language = "c++",
    public_hdrs = GRPCXX_PUBLIC_HDRS,
    select_deps = [
        {
            "grpc_no_xds": [],
            "//conditions:default": [
                "grpc++_xds_client",
                "grpc++_xds_server",
            ],
        },
        {
            "grpc_no_binder": [],
            "//conditions:default": [
                "grpc++_binder",
            ],
        },
    ],
    standalone = True,
    visibility = [
        "@grpc:public",
    ],
    deps = [
        "grpc++_internals",
        "slice",
    ],
)

grpc_cc_library(
    name = "grpc++_internals",
    srcs = [
        "src/cpp/client/insecure_credentials.cc",
        "src/cpp/client/secure_credentials.cc",
        "src/cpp/common/auth_property_iterator.cc",
        "src/cpp/common/secure_auth_context.cc",
        "src/cpp/common/secure_channel_arguments.cc",
        "src/cpp/common/secure_create_auth_context.cc",
        "src/cpp/common/tls_certificate_provider.cc",
        "src/cpp/common/tls_certificate_verifier.cc",
        "src/cpp/common/tls_credentials_options.cc",
        "src/cpp/server/insecure_server_credentials.cc",
        "src/cpp/server/secure_server_credentials.cc",
    ],
    hdrs = [
        "src/cpp/client/secure_credentials.h",
        "src/cpp/common/secure_auth_context.h",
        "src/cpp/server/secure_server_credentials.h",
    ],
    external_deps = [
        "absl/status",
        "absl/synchronization",
        "absl/container:inlined_vector",
        "absl/strings",
        "protobuf_headers",
    ],
    language = "c++",
    public_hdrs = GRPCXX_PUBLIC_HDRS,
    deps = [
        "error",
        "gpr_base",
        "gpr_codegen",
        "grpc",
        "grpc++_base",
        "grpc++_codegen_base",
        "grpc++_codegen_base_src",
        "grpc++_codegen_proto",
        "grpc++_internal_hdrs_only",
        "grpc_base",
        "grpc_codegen",
        "grpc_credentials_util",
        "grpc_secure",
        "grpc_security_base",
        "json",
        "ref_counted_ptr",
        "slice",
        "slice_refcount",
    ],
)

grpc_cc_library(
    name = "grpc++_binder",
    srcs = [
        "src/core/ext/transport/binder/client/binder_connector.cc",
        "src/core/ext/transport/binder/client/channel_create.cc",
        "src/core/ext/transport/binder/client/channel_create_impl.cc",
        "src/core/ext/transport/binder/client/connection_id_generator.cc",
        "src/core/ext/transport/binder/client/endpoint_binder_pool.cc",
        "src/core/ext/transport/binder/client/jni_utils.cc",
        "src/core/ext/transport/binder/client/security_policy_setting.cc",
        "src/core/ext/transport/binder/security_policy/binder_security_policy.cc",
        "src/core/ext/transport/binder/server/binder_server.cc",
        "src/core/ext/transport/binder/server/binder_server_credentials.cc",
        "src/core/ext/transport/binder/transport/binder_transport.cc",
        "src/core/ext/transport/binder/utils/ndk_binder.cc",
        "src/core/ext/transport/binder/utils/transport_stream_receiver_impl.cc",
        "src/core/ext/transport/binder/wire_format/binder_android.cc",
        "src/core/ext/transport/binder/wire_format/binder_constants.cc",
        "src/core/ext/transport/binder/wire_format/transaction.cc",
        "src/core/ext/transport/binder/wire_format/wire_reader_impl.cc",
        "src/core/ext/transport/binder/wire_format/wire_writer.cc",
    ],
    hdrs = [
        "src/core/ext/transport/binder/client/binder_connector.h",
        "src/core/ext/transport/binder/client/channel_create_impl.h",
        "src/core/ext/transport/binder/client/connection_id_generator.h",
        "src/core/ext/transport/binder/client/endpoint_binder_pool.h",
        "src/core/ext/transport/binder/client/jni_utils.h",
        "src/core/ext/transport/binder/client/security_policy_setting.h",
        "src/core/ext/transport/binder/server/binder_server.h",
        "src/core/ext/transport/binder/transport/binder_stream.h",
        "src/core/ext/transport/binder/transport/binder_transport.h",
        "src/core/ext/transport/binder/utils/binder_auto_utils.h",
        "src/core/ext/transport/binder/utils/ndk_binder.h",
        "src/core/ext/transport/binder/utils/transport_stream_receiver.h",
        "src/core/ext/transport/binder/utils/transport_stream_receiver_impl.h",
        "src/core/ext/transport/binder/wire_format/binder.h",
        "src/core/ext/transport/binder/wire_format/binder_android.h",
        "src/core/ext/transport/binder/wire_format/binder_constants.h",
        "src/core/ext/transport/binder/wire_format/transaction.h",
        "src/core/ext/transport/binder/wire_format/wire_reader.h",
        "src/core/ext/transport/binder/wire_format/wire_reader_impl.h",
        "src/core/ext/transport/binder/wire_format/wire_writer.h",
    ],
    defines = select({
        "grpc_no_binder": ["GRPC_NO_BINDER"],
        "//conditions:default": [],
    }),
    external_deps = [
        "absl/base:core_headers",
        "absl/container:flat_hash_map",
        "absl/hash",
        "absl/memory",
        "absl/meta:type_traits",
        "absl/status",
        "absl/strings",
        "absl/synchronization",
        "absl/status:statusor",
        "absl/time",
    ],
    language = "c++",
    public_hdrs = [
        "include/grpcpp/security/binder_security_policy.h",
        "include/grpcpp/create_channel_binder.h",
        "include/grpcpp/security/binder_credentials.h",
    ],
    deps = [
        "arena",
        "channel_args_preconditioning",
        "channel_stack_type",
        "config",
        "debug_location",
        "gpr",
        "gpr_base",
        "gpr_platform",
        "grpc",
        "grpc++_base",
        "grpc_base",
        "grpc_client_channel",
        "grpc_codegen",
        "iomgr_fwd",
        "iomgr_port",
        "orphanable",
        "ref_counted_ptr",
        "slice",
        "slice_refcount",
        "transport_fwd",
    ],
)

grpc_cc_library(
    name = "grpc++_xds_client",
    srcs = [
        "src/cpp/client/xds_credentials.cc",
    ],
    hdrs = [
        "src/cpp/client/secure_credentials.h",
    ],
    external_deps = [
        "absl/container:inlined_vector",
    ],
    language = "c++",
    deps = [
        "gpr",
        "grpc",
        "grpc++_internals",
    ],
)

grpc_cc_library(
    name = "grpc++_xds_server",
    srcs = [
        "src/cpp/server/xds_server_credentials.cc",
    ],
    hdrs = [
        "src/cpp/server/secure_server_credentials.h",
    ],
    language = "c++",
    public_hdrs = [
        "include/grpcpp/xds_server_builder.h",
    ],
    visibility = ["@grpc:xds"],
    deps = [
        "gpr",
        "grpc",
        "grpc++_internals",
    ],
)

grpc_cc_library(
    name = "grpc++_unsecure",
    srcs = [
        "src/cpp/client/insecure_credentials.cc",
        "src/cpp/common/insecure_create_auth_context.cc",
        "src/cpp/server/insecure_server_credentials.cc",
    ],
    language = "c++",
    standalone = True,
    tags = ["avoid_dep"],
    visibility = ["@grpc:public"],
    deps = [
        "gpr",
        "grpc++_base_unsecure",
        "grpc++_codegen_base",
        "grpc++_codegen_base_src",
        "grpc++_codegen_proto",
        "grpc_codegen",
        "grpc_insecure_credentials",
        "grpc_unsecure",
    ],
)

grpc_cc_library(
    name = "grpc++_error_details",
    srcs = [
        "src/cpp/util/error_details.cc",
    ],
    hdrs = [
        "include/grpc++/support/error_details.h",
        "include/grpcpp/support/error_details.h",
    ],
    language = "c++",
    standalone = True,
    visibility = ["@grpc:public"],
    deps = [
        "grpc++",
    ],
)

grpc_cc_library(
    name = "grpc++_alts",
    srcs = [
        "src/cpp/common/alts_context.cc",
        "src/cpp/common/alts_util.cc",
    ],
    hdrs = [
        "include/grpcpp/security/alts_context.h",
        "include/grpcpp/security/alts_util.h",
    ],
    external_deps = [
        "absl/memory",
        "upb_lib",
    ],
    language = "c++",
    standalone = True,
    visibility = ["@grpc:tsi"],
    deps = [
        "alts_upb",
        "alts_util",
        "gpr_base",
        "grpc++",
        "grpc_base",
        "tsi_alts_credentials",
    ],
)

grpc_cc_library(
    name = "census",
    srcs = [
        "src/core/ext/filters/census/grpc_context.cc",
    ],
    language = "c++",
    public_hdrs = [
        "include/grpc/census.h",
    ],
    visibility = ["@grpc:public"],
    deps = [
        "gpr_base",
        "grpc_base",
        "grpc_codegen",
        "grpc_trace",
    ],
)

grpc_cc_library(
    name = "grpc++_internal_hdrs_only",
    hdrs = [
        "include/grpcpp/impl/codegen/sync.h",
    ],
    external_deps = [
        "absl/synchronization",
    ],
    deps = [
        "gpr_codegen",
    ],
)

grpc_cc_library(
    name = "useful",
    hdrs = ["src/core/lib/gpr/useful.h"],
    language = "c++",
    tags = ["grpc-autodeps"],
    deps = ["gpr_platform"],
)

grpc_cc_library(
    name = "examine_stack",
    srcs = [
        "src/core/lib/gprpp/examine_stack.cc",
    ],
    hdrs = [
        "src/core/lib/gprpp/examine_stack.h",
    ],
    external_deps = ["absl/types:optional"],
    tags = ["grpc-autodeps"],
    deps = ["gpr_platform"],
)

grpc_cc_library(
    name = "gpr_base",
    srcs = [
        "src/core/lib/gpr/alloc.cc",
        "src/core/lib/gpr/atm.cc",
        "src/core/lib/gpr/cpu_iphone.cc",
        "src/core/lib/gpr/cpu_linux.cc",
        "src/core/lib/gpr/cpu_posix.cc",
        "src/core/lib/gpr/cpu_windows.cc",
        "src/core/lib/gpr/env_linux.cc",
        "src/core/lib/gpr/env_posix.cc",
        "src/core/lib/gpr/env_windows.cc",
        "src/core/lib/gpr/log.cc",
        "src/core/lib/gpr/log_android.cc",
        "src/core/lib/gpr/log_linux.cc",
        "src/core/lib/gpr/log_posix.cc",
        "src/core/lib/gpr/log_windows.cc",
        "src/core/lib/gpr/murmur_hash.cc",
        "src/core/lib/gpr/string.cc",
        "src/core/lib/gpr/string_posix.cc",
        "src/core/lib/gpr/string_util_windows.cc",
        "src/core/lib/gpr/string_windows.cc",
        "src/core/lib/gpr/sync.cc",
        "src/core/lib/gpr/sync_abseil.cc",
        "src/core/lib/gpr/sync_posix.cc",
        "src/core/lib/gpr/sync_windows.cc",
        "src/core/lib/gpr/time.cc",
        "src/core/lib/gpr/time_posix.cc",
        "src/core/lib/gpr/time_precise.cc",
        "src/core/lib/gpr/time_windows.cc",
        "src/core/lib/gpr/tmpfile_msys.cc",
        "src/core/lib/gpr/tmpfile_posix.cc",
        "src/core/lib/gpr/tmpfile_windows.cc",
        "src/core/lib/gpr/wrap_memcpy.cc",
        "src/core/lib/gprpp/fork.cc",
        "src/core/lib/gprpp/global_config_env.cc",
        "src/core/lib/gprpp/host_port.cc",
        "src/core/lib/gprpp/mpscq.cc",
        "src/core/lib/gprpp/stat_posix.cc",
        "src/core/lib/gprpp/stat_windows.cc",
        "src/core/lib/gprpp/thd_posix.cc",
        "src/core/lib/gprpp/thd_windows.cc",
        "src/core/lib/gprpp/time_util.cc",
        "src/core/lib/profiling/basic_timers.cc",
        "src/core/lib/profiling/stap_timers.cc",
    ],
    hdrs = [
        "src/core/lib/gpr/alloc.h",
        "src/core/lib/gpr/env.h",
        "src/core/lib/gpr/murmur_hash.h",
        "src/core/lib/gpr/spinlock.h",
        "src/core/lib/gpr/string.h",
        "src/core/lib/gpr/string_windows.h",
        "src/core/lib/gpr/time_precise.h",
        "src/core/lib/gpr/tmpfile.h",
        "src/core/lib/gprpp/fork.h",
        "src/core/lib/gprpp/global_config.h",
        "src/core/lib/gprpp/global_config_custom.h",
        "src/core/lib/gprpp/global_config_env.h",
        "src/core/lib/gprpp/global_config_generic.h",
        "src/core/lib/gprpp/host_port.h",
        "src/core/lib/gprpp/manual_constructor.h",
        "src/core/lib/gprpp/memory.h",
        "src/core/lib/gprpp/mpscq.h",
        "src/core/lib/gprpp/stat.h",
        "src/core/lib/gprpp/sync.h",
        "src/core/lib/gprpp/thd.h",
        "src/core/lib/gprpp/time_util.h",
        "src/core/lib/profiling/timers.h",
    ],
    external_deps = [
        "absl/base",
        "absl/base:core_headers",
        "absl/memory",
        "absl/random",
        "absl/status",
        "absl/strings",
        "absl/strings:cord",
        "absl/strings:str_format",
        "absl/synchronization",
        "absl/time:time",
        "absl/types:optional",
    ],
    language = "c++",
    public_hdrs = GPR_PUBLIC_HDRS,
    visibility = ["@grpc:alt_gpr_base_legacy"],
    deps = [
        "construct_destruct",
        "debug_location",
        "examine_stack",
        "gpr_codegen",
        "gpr_tls",
        "grpc_codegen",
        "useful",
    ],
)

grpc_cc_library(
    name = "gpr_tls",
    hdrs = ["src/core/lib/gpr/tls.h"],
    tags = ["grpc-autodeps"],
    deps = ["gpr_platform"],
)

grpc_cc_library(
    name = "chunked_vector",
    hdrs = ["src/core/lib/gprpp/chunked_vector.h"],
    tags = ["grpc-autodeps"],
    deps = [
        "arena",
        "gpr_base",
        "gpr_platform",
    ],
)

grpc_cc_library(
    name = "construct_destruct",
    language = "c++",
    public_hdrs = ["src/core/lib/gprpp/construct_destruct.h"],
    tags = ["grpc-autodeps"],
    deps = ["gpr_platform"],
)

grpc_cc_library(
    name = "cpp_impl_of",
    hdrs = ["src/core/lib/gprpp/cpp_impl_of.h"],
    language = "c++",
    tags = ["grpc-autodeps"],
)

grpc_cc_library(
    name = "status_helper",
    srcs = [
        "src/core/lib/gprpp/status_helper.cc",
    ],
    hdrs = [
        "src/core/lib/gprpp/status_helper.h",
    ],
    external_deps = [
        "absl/status",
        "absl/strings",
        "absl/strings:cord",
        "absl/time",
        "absl/types:optional",
        "upb_lib",
    ],
    language = "c++",
    tags = ["grpc-autodeps"],
    deps = [
        "debug_location",
        "google_rpc_status_upb",
        "gpr_base",
        "gpr_platform",
        "percent_encoding",
        "protobuf_any_upb",
        "slice",
    ],
)

grpc_cc_library(
    name = "unique_type_name",
    hdrs = ["src/core/lib/gprpp/unique_type_name.h"],
    external_deps = [
        "absl/strings",
    ],
    language = "c++",
    deps = ["useful"],
)

grpc_cc_library(
    name = "gpr_codegen",
    language = "c++",
    public_hdrs = [
        "include/grpc/impl/codegen/atm.h",
        "include/grpc/impl/codegen/atm_gcc_atomic.h",
        "include/grpc/impl/codegen/atm_gcc_sync.h",
        "include/grpc/impl/codegen/atm_windows.h",
        "include/grpc/impl/codegen/fork.h",
        "include/grpc/impl/codegen/gpr_slice.h",
        "include/grpc/impl/codegen/gpr_types.h",
        "include/grpc/impl/codegen/log.h",
        "include/grpc/impl/codegen/port_platform.h",
        "include/grpc/impl/codegen/sync.h",
        "include/grpc/impl/codegen/sync_abseil.h",
        "include/grpc/impl/codegen/sync_custom.h",
        "include/grpc/impl/codegen/sync_generic.h",
        "include/grpc/impl/codegen/sync_posix.h",
        "include/grpc/impl/codegen/sync_windows.h",
    ],
    visibility = ["@grpc:public"],
)

# A library that vends only port_platform, so that libraries that don't need
# anything else from gpr can still be portable!
grpc_cc_library(
    name = "gpr_platform",
    language = "c++",
    public_hdrs = [
        "include/grpc/impl/codegen/port_platform.h",
        "include/grpc/support/port_platform.h",
    ],
)

grpc_cc_library(
    name = "grpc_trace",
    srcs = ["src/core/lib/debug/trace.cc"],
    hdrs = ["src/core/lib/debug/trace.h"],
    language = "c++",
    public_hdrs = GRPC_PUBLIC_HDRS,
    tags = ["grpc-autodeps"],
    visibility = ["@grpc:trace"],
    deps = [
        "gpr_base",
        "gpr_codegen",
        "gpr_platform",
        "grpc_codegen",
        "grpc_public_hdrs",
    ],
)

grpc_cc_library(
    name = "config",
    srcs = [
        "src/core/lib/config/core_configuration.cc",
    ],
    language = "c++",
    public_hdrs = [
        "src/core/lib/config/core_configuration.h",
    ],
    visibility = ["@grpc:client_channel"],
    deps = [
        "channel_args_preconditioning",
        "channel_creds_registry",
        "channel_init",
        "gpr_base",
        "grpc_resolver",
        "handshaker_registry",
        "service_config_parser",
    ],
)

grpc_cc_library(
    name = "debug_location",
    language = "c++",
    public_hdrs = ["src/core/lib/gprpp/debug_location.h"],
    tags = ["grpc-autodeps"],
    visibility = ["@grpc:debug_location"],
)

grpc_cc_library(
    name = "overload",
    language = "c++",
    public_hdrs = ["src/core/lib/gprpp/overload.h"],
    tags = ["grpc-autodeps"],
    deps = ["gpr_platform"],
)

grpc_cc_library(
    name = "match",
    external_deps = ["absl/types:variant"],
    language = "c++",
    public_hdrs = ["src/core/lib/gprpp/match.h"],
    tags = ["grpc-autodeps"],
    deps = [
        "gpr_platform",
        "overload",
    ],
)

grpc_cc_library(
    name = "table",
    external_deps = [
        "absl/meta:type_traits",
        "absl/utility",
    ],
    language = "c++",
    public_hdrs = ["src/core/lib/gprpp/table.h"],
    tags = ["grpc-autodeps"],
    deps = [
        "bitset",
        "gpr_platform",
    ],
)

grpc_cc_library(
    name = "bitset",
    language = "c++",
    public_hdrs = ["src/core/lib/gprpp/bitset.h"],
    tags = ["grpc-autodeps"],
    deps = [
        "gpr_platform",
        "useful",
    ],
)

grpc_cc_library(
    name = "orphanable",
    language = "c++",
    public_hdrs = ["src/core/lib/gprpp/orphanable.h"],
    tags = ["grpc-autodeps"],
    visibility = ["@grpc:client_channel"],
    deps = [
        "debug_location",
        "gpr_platform",
        "ref_counted",
        "ref_counted_ptr",
    ],
)

grpc_cc_library(
    name = "poll",
    external_deps = ["absl/types:variant"],
    language = "c++",
    public_hdrs = [
        "src/core/lib/promise/poll.h",
    ],
    tags = ["grpc-autodeps"],
    deps = ["gpr_platform"],
)

grpc_cc_library(
    name = "call_push_pull",
    hdrs = ["src/core/lib/promise/call_push_pull.h"],
    external_deps = ["absl/types:variant"],
    language = "c++",
    tags = ["grpc-autodeps"],
    deps = [
        "bitset",
        "construct_destruct",
        "gpr_platform",
        "poll",
        "promise_like",
        "promise_status",
    ],
)

grpc_cc_library(
    name = "context",
    language = "c++",
    public_hdrs = [
        "src/core/lib/promise/context.h",
    ],
    tags = ["grpc-autodeps"],
    deps = [
        "gpr_platform",
        "gpr_tls",
    ],
)

grpc_cc_library(
    name = "map",
    external_deps = ["absl/types:variant"],
    language = "c++",
    public_hdrs = ["src/core/lib/promise/map.h"],
    tags = ["grpc-autodeps"],
    deps = [
        "gpr_platform",
        "poll",
        "promise_like",
    ],
)

grpc_cc_library(
    name = "sleep",
    srcs = [
        "src/core/lib/promise/sleep.cc",
    ],
    hdrs = [
        "src/core/lib/promise/sleep.h",
    ],
    external_deps = [
        "absl/base:core_headers",
        "absl/status",
        "absl/time",
    ],
    tags = ["grpc-autodeps"],
    deps = [
        "activity",
        "default_event_engine_factory_hdrs",
        "event_engine_base_hdrs",
        "exec_ctx",
        "gpr_base",
        "gpr_platform",
        "poll",
        "time",
    ],
)

grpc_cc_library(
    name = "promise",
    external_deps = [
        "absl/status",
        "absl/types:optional",
        "absl/types:variant",
    ],
    language = "c++",
    public_hdrs = [
        "src/core/lib/promise/promise.h",
    ],
    tags = ["grpc-autodeps"],
    visibility = ["@grpc:alt_grpc_base_legacy"],
    deps = [
        "gpr_platform",
        "poll",
        "promise_like",
    ],
)

grpc_cc_library(
    name = "arena_promise",
    external_deps = ["absl/meta:type_traits"],
    language = "c++",
    public_hdrs = [
        "src/core/lib/promise/arena_promise.h",
    ],
    tags = ["grpc-autodeps"],
    deps = [
        "arena",
        "context",
        "gpr_platform",
        "poll",
    ],
)

grpc_cc_library(
    name = "promise_like",
    external_deps = ["absl/meta:type_traits"],
    language = "c++",
    public_hdrs = [
        "src/core/lib/promise/detail/promise_like.h",
    ],
    tags = ["grpc-autodeps"],
    deps = [
        "gpr_platform",
        "poll",
    ],
)

grpc_cc_library(
    name = "promise_factory",
    external_deps = ["absl/meta:type_traits"],
    language = "c++",
    public_hdrs = [
        "src/core/lib/promise/detail/promise_factory.h",
    ],
    tags = ["grpc-autodeps"],
    deps = [
        "gpr_platform",
        "promise_like",
    ],
)

grpc_cc_library(
    name = "if",
    external_deps = [
        "absl/status:statusor",
        "absl/types:variant",
    ],
    language = "c++",
    public_hdrs = ["src/core/lib/promise/if.h"],
    tags = ["grpc-autodeps"],
    deps = [
        "gpr_platform",
        "poll",
        "promise_factory",
        "promise_like",
    ],
)

grpc_cc_library(
    name = "promise_status",
    external_deps = [
        "absl/status",
        "absl/status:statusor",
    ],
    language = "c++",
    public_hdrs = [
        "src/core/lib/promise/detail/status.h",
    ],
    tags = ["grpc-autodeps"],
    deps = ["gpr_platform"],
)

grpc_cc_library(
    name = "race",
    external_deps = ["absl/types:variant"],
    language = "c++",
    public_hdrs = ["src/core/lib/promise/race.h"],
    tags = ["grpc-autodeps"],
    deps = [
        "gpr_platform",
        "poll",
    ],
)

grpc_cc_library(
    name = "loop",
    external_deps = [
        "absl/status",
        "absl/status:statusor",
        "absl/types:variant",
    ],
    language = "c++",
    public_hdrs = [
        "src/core/lib/promise/loop.h",
    ],
    tags = ["grpc-autodeps"],
    deps = [
        "gpr_platform",
        "poll",
        "promise_factory",
    ],
)

grpc_cc_library(
    name = "switch",
    language = "c++",
    public_hdrs = [
        "src/core/lib/promise/detail/switch.h",
    ],
    tags = ["grpc-autodeps"],
    deps = ["gpr_platform"],
)

grpc_cc_library(
    name = "basic_join",
    external_deps = [
        "absl/types:variant",
        "absl/utility",
    ],
    language = "c++",
    public_hdrs = [
        "src/core/lib/promise/detail/basic_join.h",
    ],
    tags = ["grpc-autodeps"],
    deps = [
        "bitset",
        "construct_destruct",
        "gpr_platform",
        "poll",
        "promise_like",
    ],
)

grpc_cc_library(
    name = "join",
    external_deps = ["absl/meta:type_traits"],
    language = "c++",
    public_hdrs = [
        "src/core/lib/promise/join.h",
    ],
    tags = ["grpc-autodeps"],
    deps = [
        "basic_join",
        "gpr_platform",
    ],
)

grpc_cc_library(
    name = "try_join",
    external_deps = [
        "absl/meta:type_traits",
        "absl/status",
        "absl/status:statusor",
    ],
    language = "c++",
    public_hdrs = [
        "src/core/lib/promise/try_join.h",
    ],
    tags = ["grpc-autodeps"],
    deps = [
        "basic_join",
        "gpr_platform",
        "poll",
        "promise_status",
    ],
)

grpc_cc_library(
    name = "basic_seq",
    external_deps = [
        "absl/meta:type_traits",
        "absl/types:variant",
        "absl/utility",
    ],
    language = "c++",
    public_hdrs = [
        "src/core/lib/promise/detail/basic_seq.h",
    ],
    tags = ["grpc-autodeps"],
    deps = [
        "construct_destruct",
        "gpr_platform",
        "poll",
        "promise_factory",
        "promise_like",
        "switch",
    ],
)

grpc_cc_library(
    name = "seq",
    language = "c++",
    public_hdrs = [
        "src/core/lib/promise/seq.h",
    ],
    tags = ["grpc-autodeps"],
    deps = [
        "basic_seq",
        "gpr_platform",
        "poll",
    ],
)

grpc_cc_library(
    name = "try_seq",
    external_deps = [
        "absl/meta:type_traits",
        "absl/status",
        "absl/status:statusor",
    ],
    language = "c++",
    public_hdrs = [
        "src/core/lib/promise/try_seq.h",
    ],
    tags = ["grpc-autodeps"],
    deps = [
        "basic_seq",
        "gpr_platform",
        "poll",
        "promise_status",
    ],
)

grpc_cc_library(
    name = "activity",
    srcs = [
        "src/core/lib/promise/activity.cc",
    ],
    external_deps = [
        "absl/base:core_headers",
        "absl/status",
        "absl/types:optional",
        "absl/types:variant",
        "absl/utility",
    ],
    language = "c++",
    public_hdrs = [
        "src/core/lib/promise/activity.h",
    ],
    tags = ["grpc-autodeps"],
    deps = [
        "atomic_utils",
        "construct_destruct",
        "context",
        "gpr_base",
        "gpr_platform",
        "gpr_tls",
        "orphanable",
        "poll",
        "promise_factory",
        "promise_status",
    ],
)

grpc_cc_library(
    name = "exec_ctx_wakeup_scheduler",
    hdrs = [
        "src/core/lib/promise/exec_ctx_wakeup_scheduler.h",
    ],
    language = "c++",
    tags = ["grpc-autodeps"],
    deps = [
        "closure",
        "debug_location",
        "error",
        "exec_ctx",
        "gpr_platform",
    ],
)

grpc_cc_library(
    name = "wait_set",
    external_deps = [
        "absl/container:flat_hash_set",
        "absl/hash",
    ],
    language = "c++",
    public_hdrs = [
        "src/core/lib/promise/wait_set.h",
    ],
    tags = ["grpc-autodeps"],
    deps = [
        "activity",
        "gpr_platform",
        "poll",
    ],
)

grpc_cc_library(
    name = "intra_activity_waiter",
    language = "c++",
    public_hdrs = [
        "src/core/lib/promise/intra_activity_waiter.h",
    ],
    tags = ["grpc-autodeps"],
    deps = [
        "activity",
        "gpr_platform",
        "poll",
    ],
)

grpc_cc_library(
    name = "latch",
    language = "c++",
    public_hdrs = [
        "src/core/lib/promise/latch.h",
    ],
    tags = ["grpc-autodeps"],
    deps = [
        "gpr_base",
        "gpr_platform",
        "intra_activity_waiter",
        "poll",
    ],
)

grpc_cc_library(
    name = "observable",
    external_deps = [
        "absl/base:core_headers",
        "absl/types:optional",
        "absl/types:variant",
    ],
    language = "c++",
    public_hdrs = [
        "src/core/lib/promise/observable.h",
    ],
    tags = ["grpc-autodeps"],
    deps = [
        "activity",
        "gpr_base",
        "gpr_platform",
        "poll",
        "promise_like",
        "wait_set",
    ],
)

grpc_cc_library(
    name = "pipe",
    external_deps = ["absl/types:optional"],
    language = "c++",
    public_hdrs = [
        "src/core/lib/promise/pipe.h",
    ],
    tags = ["grpc-autodeps"],
    deps = [
        "arena",
        "context",
        "gpr_base",
        "gpr_platform",
        "intra_activity_waiter",
        "poll",
    ],
)

grpc_cc_library(
    name = "for_each",
    external_deps = [
        "absl/status",
        "absl/types:variant",
    ],
    language = "c++",
    public_hdrs = ["src/core/lib/promise/for_each.h"],
    tags = ["grpc-autodeps"],
    deps = [
        "gpr_platform",
        "poll",
        "promise_factory",
    ],
)

grpc_cc_library(
    name = "ref_counted",
    language = "c++",
    public_hdrs = ["src/core/lib/gprpp/ref_counted.h"],
    tags = ["grpc-autodeps"],
    deps = [
        "atomic_utils",
        "debug_location",
        "gpr_base",
        "gpr_platform",
        "ref_counted_ptr",
    ],
)

grpc_cc_library(
    name = "dual_ref_counted",
    language = "c++",
    public_hdrs = ["src/core/lib/gprpp/dual_ref_counted.h"],
    tags = ["grpc-autodeps"],
    deps = [
        "debug_location",
        "gpr_base",
        "gpr_platform",
        "orphanable",
        "ref_counted_ptr",
    ],
)

grpc_cc_library(
    name = "ref_counted_ptr",
    language = "c++",
    public_hdrs = ["src/core/lib/gprpp/ref_counted_ptr.h"],
    tags = ["grpc-autodeps"],
    visibility = ["@grpc:ref_counted_ptr"],
    deps = [
        "debug_location",
        "gpr_platform",
    ],
)

grpc_cc_library(
    name = "handshaker",
    srcs = [
        "src/core/lib/transport/handshaker.cc",
    ],
    external_deps = [
        "absl/container:inlined_vector",
        "absl/strings:str_format",
    ],
    language = "c++",
    public_hdrs = [
        "src/core/lib/transport/handshaker.h",
    ],
    tags = ["grpc-autodeps"],
    visibility = ["@grpc:alt_grpc_base_legacy"],
    deps = [
        "channel_args",
        "closure",
        "debug_location",
        "error",
        "exec_ctx",
        "gpr_base",
        "gpr_platform",
        "grpc_base",
        "grpc_codegen",
        "grpc_trace",
        "iomgr_timer",
        "ref_counted",
        "ref_counted_ptr",
        "slice",
        "slice_buffer",
        "slice_refcount",
        "time",
    ],
)

grpc_cc_library(
    name = "handshaker_factory",
    language = "c++",
    public_hdrs = [
        "src/core/lib/transport/handshaker_factory.h",
    ],
    tags = ["grpc-autodeps"],
    deps = [
        "gpr_platform",
        "grpc_codegen",
        "iomgr_fwd",
    ],
)

grpc_cc_library(
    name = "handshaker_registry",
    srcs = [
        "src/core/lib/transport/handshaker_registry.cc",
    ],
    language = "c++",
    public_hdrs = [
        "src/core/lib/transport/handshaker_registry.h",
    ],
    tags = ["grpc-autodeps"],
    deps = [
        "gpr_platform",
        "grpc_codegen",
        "handshaker_factory",
        "iomgr_fwd",
    ],
)

grpc_cc_library(
    name = "http_connect_handshaker",
    srcs = [
        "src/core/lib/transport/http_connect_handshaker.cc",
    ],
    external_deps = [
        "absl/base:core_headers",
        "absl/memory",
        "absl/strings",
    ],
    language = "c++",
    public_hdrs = [
        "src/core/lib/transport/http_connect_handshaker.h",
    ],
    tags = ["grpc-autodeps"],
    visibility = ["@grpc:alt_grpc_base_legacy"],
    deps = [
        "channel_args",
        "closure",
        "config",
        "debug_location",
        "error",
        "exec_ctx",
        "gpr_base",
        "gpr_platform",
        "grpc_base",
        "grpc_codegen",
        "handshaker",
        "handshaker_factory",
        "handshaker_registry",
        "httpcli",
        "iomgr_fwd",
        "ref_counted_ptr",
        "slice",
        "slice_buffer",
        "slice_refcount",
    ],
)

grpc_cc_library(
    name = "tcp_connect_handshaker",
    srcs = [
        "src/core/lib/transport/tcp_connect_handshaker.cc",
    ],
    external_deps = [
        "absl/base:core_headers",
        "absl/memory",
        "absl/status:statusor",
    ],
    language = "c++",
    public_hdrs = [
        "src/core/lib/transport/tcp_connect_handshaker.h",
    ],
    tags = ["grpc-autodeps"],
    deps = [
        "channel_args",
        "closure",
        "config",
        "debug_location",
        "error",
        "exec_ctx",
        "gpr_base",
        "gpr_platform",
        "grpc_base",
        "grpc_codegen",
        "handshaker",
        "handshaker_factory",
        "handshaker_registry",
        "iomgr_fwd",
        "ref_counted_ptr",
        "resolved_address",
        "slice",
        "slice_refcount",
        "uri_parser",
        "useful",
    ],
)

grpc_cc_library(
    name = "channel_creds_registry",
    hdrs = [
        "src/core/lib/security/credentials/channel_creds_registry.h",
    ],
    language = "c++",
    tags = ["grpc-autodeps"],
    deps = [
        "gpr_platform",
        "grpc_codegen",
        "json",
        "ref_counted_ptr",
    ],
)

grpc_cc_library(
    name = "event_engine_memory_allocator",
    srcs = [
        "src/core/lib/event_engine/memory_allocator.cc",
    ],
    hdrs = [
        "include/grpc/event_engine/internal/memory_allocator_impl.h",
        "include/grpc/event_engine/memory_allocator.h",
        "include/grpc/event_engine/memory_request.h",
    ],
    language = "c++",
    deps = [
        "gpr_platform",
        "ref_counted",
        "slice",
        "slice_refcount",
    ],
)

grpc_cc_library(
    name = "memory_quota",
    srcs = [
        "src/core/lib/resource_quota/memory_quota.cc",
    ],
    hdrs = [
        "src/core/lib/resource_quota/memory_quota.h",
    ],
    external_deps = [
        "absl/base:core_headers",
        "absl/status",
        "absl/strings",
        "absl/types:optional",
        "absl/utility",
    ],
    tags = ["grpc-autodeps"],
    deps = [
        "activity",
        "event_engine_memory_allocator",
        "exec_ctx_wakeup_scheduler",
        "gpr_base",
        "gpr_platform",
        "grpc_trace",
        "loop",
        "map",
        "orphanable",
        "poll",
        "race",
        "ref_counted_ptr",
        "resource_quota_trace",
        "seq",
        "useful",
    ],
)

grpc_cc_library(
    name = "arena",
    srcs = [
        "src/core/lib/resource_quota/arena.cc",
    ],
    hdrs = [
        "src/core/lib/resource_quota/arena.h",
    ],
    tags = ["grpc-autodeps"],
    deps = [
        "context",
        "event_engine_memory_allocator",
        "gpr_base",
        "gpr_platform",
        "memory_quota",
    ],
)

grpc_cc_library(
    name = "thread_quota",
    srcs = [
        "src/core/lib/resource_quota/thread_quota.cc",
    ],
    hdrs = [
        "src/core/lib/resource_quota/thread_quota.h",
    ],
    external_deps = ["absl/base:core_headers"],
    tags = ["grpc-autodeps"],
    deps = [
        "gpr_base",
        "gpr_platform",
        "ref_counted",
        "ref_counted_ptr",
    ],
)

grpc_cc_library(
    name = "resource_quota_trace",
    srcs = [
        "src/core/lib/resource_quota/trace.cc",
    ],
    hdrs = [
        "src/core/lib/resource_quota/trace.h",
    ],
    deps = [
        "gpr_platform",
        "grpc_trace",
    ],
)

grpc_cc_library(
    name = "resource_quota",
    srcs = [
        "src/core/lib/resource_quota/resource_quota.cc",
    ],
    hdrs = [
        "src/core/lib/resource_quota/resource_quota.h",
    ],
    external_deps = ["absl/strings"],
    tags = ["grpc-autodeps"],
    deps = [
        "cpp_impl_of",
        "gpr_platform",
        "grpc_codegen",
        "memory_quota",
        "ref_counted",
        "ref_counted_ptr",
        "thread_quota",
        "useful",
    ],
)

grpc_cc_library(
    name = "slice_refcount",
    srcs = [
        "src/core/lib/slice/slice_refcount.cc",
    ],
    hdrs = [
        "src/core/lib/slice/slice_refcount.h",
        "src/core/lib/slice/slice_refcount_base.h",
    ],
    public_hdrs = [
        "include/grpc/slice.h",
    ],
    tags = ["grpc-autodeps"],
    deps = [
        "gpr_base",
        "gpr_platform",
        "grpc_codegen",
    ],
)

grpc_cc_library(
    name = "slice",
    srcs = [
        "src/core/lib/slice/slice.cc",
        "src/core/lib/slice/slice_string_helpers.cc",
    ],
    hdrs = [
        "include/grpc/slice.h",
        "src/core/lib/slice/slice.h",
        "src/core/lib/slice/slice_internal.h",
        "src/core/lib/slice/slice_string_helpers.h",
    ],
    external_deps = ["absl/strings"],
    tags = ["grpc-autodeps"],
    deps = [
        "gpr_base",
        "gpr_platform",
        "grpc_codegen",
        "slice_refcount",
    ],
)

grpc_cc_library(
    name = "slice_buffer",
    srcs = [
        "src/core/lib/slice/slice_buffer.cc",
    ],
    hdrs = [
        "include/grpc/slice_buffer.h",
        "src/core/lib/slice/slice_buffer.h",
    ],
    tags = ["grpc-autodeps"],
    deps = [
        "gpr_base",
        "gpr_platform",
        "slice",
        "slice_refcount",
    ],
)

grpc_cc_library(
    name = "error",
    srcs = [
        "src/core/lib/iomgr/error.cc",
    ],
    hdrs = [
        "src/core/lib/iomgr/error.h",
        "src/core/lib/iomgr/error_internal.h",
    ],
    deps = [
        "gpr",
        "grpc_codegen",
        "grpc_trace",
        "slice",
        "slice_refcount",
        "status_helper",
        "useful",
    ],
)

grpc_cc_library(
    name = "closure",
    hdrs = [
        "src/core/lib/iomgr/closure.h",
    ],
    tags = ["grpc-autodeps"],
    deps = [
        "debug_location",
        "error",
        "gpr_base",
        "gpr_platform",
    ],
)

grpc_cc_library(
    name = "time",
    srcs = [
        "src/core/lib/gprpp/time.cc",
    ],
    hdrs = [
        "src/core/lib/gprpp/time.h",
    ],
    external_deps = ["absl/strings:str_format"],
    tags = ["grpc-autodeps"],
    deps = [
        "gpr_base",
        "gpr_codegen",
        "gpr_platform",
        "useful",
    ],
)

grpc_cc_library(
    name = "exec_ctx",
    srcs = [
        "src/core/lib/iomgr/combiner.cc",
        "src/core/lib/iomgr/exec_ctx.cc",
        "src/core/lib/iomgr/executor.cc",
        "src/core/lib/iomgr/iomgr_internal.cc",
    ],
    hdrs = [
        "src/core/lib/iomgr/combiner.h",
        "src/core/lib/iomgr/exec_ctx.h",
        "src/core/lib/iomgr/executor.h",
        "src/core/lib/iomgr/iomgr_internal.h",
    ],
    tags = ["grpc-autodeps"],
    deps = [
        "closure",
        "debug_location",
        "error",
        "gpr_base",
        "gpr_codegen",
        "gpr_platform",
        "gpr_tls",
        "grpc_codegen",
        "grpc_trace",
        "time",
        "useful",
    ],
)

grpc_cc_library(
    name = "sockaddr_utils",
    srcs = [
        "src/core/lib/address_utils/sockaddr_utils.cc",
    ],
    hdrs = [
        "src/core/lib/address_utils/sockaddr_utils.h",
    ],
    external_deps = [
        "absl/status",
        "absl/status:statusor",
        "absl/strings",
        "absl/strings:str_format",
    ],
    tags = ["grpc-autodeps"],
    visibility = ["@grpc:alt_grpc_base_legacy"],
    deps = [
        "gpr_base",
        "gpr_platform",
        "grpc_sockaddr",
        "resolved_address",
        "uri_parser",
    ],
)

grpc_cc_library(
    name = "iomgr_port",
    hdrs = [
        "src/core/lib/iomgr/port.h",
    ],
    tags = ["grpc-autodeps"],
    deps = ["gpr_platform"],
)

grpc_cc_library(
    name = "iomgr_timer",
    srcs = [
        "src/core/lib/iomgr/time_averaged_stats.cc",
        "src/core/lib/iomgr/timer.cc",
        "src/core/lib/iomgr/timer_generic.cc",
        "src/core/lib/iomgr/timer_heap.cc",
        "src/core/lib/iomgr/timer_manager.cc",
    ],
    hdrs = [
        "src/core/lib/iomgr/timer.h",
        "src/core/lib/iomgr/timer_generic.h",
        "src/core/lib/iomgr/timer_heap.h",
        "src/core/lib/iomgr/timer_manager.h",
        "src/core/lib/iomgr/time_averaged_stats.h",
    ] + [
        # TODO(hork): deduplicate
        "src/core/lib/iomgr/iomgr.h",
    ],
    external_deps = [
        "absl/strings",
    ],
    visibility = ["@grpc:iomgr_timer"],
    deps = [
        "event_engine_base_hdrs",
        "exec_ctx",
        "gpr_base",
        "gpr_platform",
        "gpr_tls",
        "grpc_trace",
        "iomgr_port",
        "time",
        "useful",
    ],
)

grpc_cc_library(
    name = "iomgr_fwd",
    hdrs = [
        "src/core/lib/iomgr/iomgr_fwd.h",
    ],
    tags = ["grpc-autodeps"],
    deps = ["gpr_platform"],
)

grpc_cc_library(
    name = "grpc_sockaddr",
    srcs = [
        "src/core/lib/iomgr/sockaddr_utils_posix.cc",
        "src/core/lib/iomgr/socket_utils_windows.cc",
    ],
    hdrs = [
        "src/core/lib/iomgr/sockaddr.h",
        "src/core/lib/iomgr/sockaddr_posix.h",
        "src/core/lib/iomgr/sockaddr_windows.h",
        "src/core/lib/iomgr/socket_utils.h",
    ],
    tags = ["grpc-autodeps"],
    deps = [
        "gpr_base",
        "gpr_platform",
        "iomgr_port",
    ],
)

grpc_cc_library(
    name = "avl",
    hdrs = [
        "src/core/lib/avl/avl.h",
    ],
    external_deps = ["absl/container:inlined_vector"],
    tags = ["grpc-autodeps"],
    deps = ["gpr_platform"],
)

grpc_cc_library(
    name = "event_engine_base_hdrs",
    hdrs = GRPC_PUBLIC_EVENT_ENGINE_HDRS + GRPC_PUBLIC_HDRS,
    external_deps = [
        "absl/status",
        "absl/status:statusor",
        "absl/time",
    ],
    deps = [
        "gpr_base",
    ],
)

grpc_cc_library(
    name = "default_event_engine_factory_hdrs",
    hdrs = [
        "src/core/lib/event_engine/event_engine_factory.h",
    ],
    deps = [
        "event_engine_base_hdrs",
        "gpr_base",
    ],
)

grpc_cc_library(
    name = "default_event_engine_factory",
    srcs = [
        "src/core/lib/event_engine/default_event_engine_factory.cc",
    ],
    external_deps = ["absl/memory"],
    deps = [
        "default_event_engine_factory_hdrs",
        "event_engine_base_hdrs",
        "gpr_base",
        "iomgr_event_engine",
        "iomgr_port",
    ],
)

grpc_cc_library(
    name = "iomgr_event_engine",
    srcs = ["src/core/lib/event_engine/iomgr_engine.cc"],
    hdrs = ["src/core/lib/event_engine/iomgr_engine.h"],
    external_deps = [
        "absl/cleanup",
        "absl/container:flat_hash_set",
        "absl/time",
        "absl/strings",
    ],
    deps = [
        "closure",
        "error",
        "event_engine_base_hdrs",
        "event_engine_common",
        "event_engine_trace",
        "exec_ctx",
        "gpr_base",
        "gpr_platform",
        "grpc_trace",
        "iomgr_timer",
        "match",
        "time",
    ],
)

grpc_cc_library(
    name = "event_engine_common",
    srcs = [
        "src/core/lib/event_engine/resolved_address.cc",
        "src/core/lib/event_engine/slice.cc",
        "src/core/lib/event_engine/slice_buffer.cc",
    ],
    hdrs = [
        "src/core/lib/event_engine/handle_containers.h",
    ],
    external_deps = [
        "absl/container:flat_hash_set",
    ],
    deps = [
        "event_engine_base_hdrs",
        "event_engine_trace",
        "gpr_base",
        "gpr_platform",
        "ref_counted",
        "slice",
        "slice_refcount",
    ],
)

grpc_cc_library(
    name = "event_engine_trace",
    srcs = [
        "src/core/lib/event_engine/trace.cc",
    ],
    hdrs = [
        "src/core/lib/event_engine/trace.h",
    ],
    deps = [
        "gpr_platform",
        "grpc_trace",
    ],
)

grpc_cc_library(
    name = "event_engine_base",
    srcs = [
        "src/core/lib/event_engine/event_engine.cc",
    ],
    deps = [
        "default_event_engine_factory",
        "default_event_engine_factory_hdrs",
        "event_engine_base_hdrs",
        "event_engine_trace",
        "gpr_base",
        "grpc_trace",
    ],
)

grpc_cc_library(
    name = "uri_parser",
    srcs = [
        "src/core/lib/uri/uri_parser.cc",
    ],
    hdrs = [
        "src/core/lib/uri/uri_parser.h",
    ],
    external_deps = [
        "absl/status",
        "absl/status:statusor",
        "absl/strings",
        "absl/strings:str_format",
    ],
    tags = ["grpc-autodeps"],
    visibility = ["@grpc:alt_grpc_base_legacy"],
    deps = [
        "gpr_base",
        "gpr_platform",
    ],
)

grpc_cc_library(
    name = "channel_args_preconditioning",
    srcs = [
        "src/core/lib/channel/channel_args_preconditioning.cc",
    ],
    hdrs = [
        "src/core/lib/channel/channel_args_preconditioning.h",
    ],
    tags = ["grpc-autodeps"],
    deps = [
        "channel_args",
        "gpr_platform",
        "grpc_codegen",
    ],
)

grpc_cc_library(
    name = "pid_controller",
    srcs = [
        "src/core/lib/transport/pid_controller.cc",
    ],
    hdrs = [
        "src/core/lib/transport/pid_controller.h",
    ],
    tags = ["grpc-autodeps"],
    deps = [
        "gpr_platform",
        "useful",
    ],
)

grpc_cc_library(
    name = "percent_encoding",
    srcs = [
        "src/core/lib/slice/percent_encoding.cc",
    ],
    hdrs = [
        "src/core/lib/slice/percent_encoding.h",
    ],
    tags = ["grpc-autodeps"],
    deps = [
        "bitset",
        "gpr_base",
        "gpr_platform",
        "slice",
    ],
)

grpc_cc_library(
    name = "grpc_base",
    srcs = [
        "src/core/lib/address_utils/parse_address.cc",
        "src/core/lib/backoff/backoff.cc",
        "src/core/lib/channel/channel_stack.cc",
        "src/core/lib/channel/channel_stack_builder_impl.cc",
        "src/core/lib/channel/channel_trace.cc",
        "src/core/lib/channel/channelz.cc",
        "src/core/lib/channel/channelz_registry.cc",
        "src/core/lib/channel/connected_channel.cc",
        "src/core/lib/channel/promise_based_filter.cc",
        "src/core/lib/channel/status_util.cc",
        "src/core/lib/compression/compression.cc",
        "src/core/lib/compression/compression_internal.cc",
        "src/core/lib/compression/message_compress.cc",
        "src/core/lib/debug/stats.cc",
        "src/core/lib/debug/stats_data.cc",
        "src/core/lib/event_engine/channel_args_endpoint_config.cc",
        "src/core/lib/iomgr/buffer_list.cc",
        "src/core/lib/iomgr/call_combiner.cc",
        "src/core/lib/iomgr/cfstream_handle.cc",
        "src/core/lib/iomgr/dualstack_socket_posix.cc",
        "src/core/lib/iomgr/endpoint.cc",
        "src/core/lib/iomgr/endpoint_cfstream.cc",
        "src/core/lib/iomgr/endpoint_pair_posix.cc",
        "src/core/lib/iomgr/endpoint_pair_windows.cc",
        "src/core/lib/iomgr/error_cfstream.cc",
        "src/core/lib/iomgr/ev_apple.cc",
        "src/core/lib/iomgr/ev_epoll1_linux.cc",
        "src/core/lib/iomgr/ev_poll_posix.cc",
        "src/core/lib/iomgr/ev_posix.cc",
        "src/core/lib/iomgr/ev_windows.cc",
        "src/core/lib/iomgr/executor/mpmcqueue.cc",
        "src/core/lib/iomgr/executor/threadpool.cc",
        "src/core/lib/iomgr/fork_posix.cc",
        "src/core/lib/iomgr/fork_windows.cc",
        "src/core/lib/iomgr/gethostname_fallback.cc",
        "src/core/lib/iomgr/gethostname_host_name_max.cc",
        "src/core/lib/iomgr/gethostname_sysconf.cc",
        "src/core/lib/iomgr/grpc_if_nametoindex_posix.cc",
        "src/core/lib/iomgr/grpc_if_nametoindex_unsupported.cc",
        "src/core/lib/iomgr/internal_errqueue.cc",
        "src/core/lib/iomgr/iocp_windows.cc",
        "src/core/lib/iomgr/iomgr.cc",
        "src/core/lib/iomgr/iomgr_posix.cc",
        "src/core/lib/iomgr/iomgr_posix_cfstream.cc",
        "src/core/lib/iomgr/iomgr_windows.cc",
        "src/core/lib/iomgr/load_file.cc",
        "src/core/lib/iomgr/lockfree_event.cc",
        "src/core/lib/iomgr/polling_entity.cc",
        "src/core/lib/iomgr/pollset.cc",
        "src/core/lib/iomgr/pollset_set.cc",
        "src/core/lib/iomgr/pollset_set_windows.cc",
        "src/core/lib/iomgr/pollset_windows.cc",
        "src/core/lib/iomgr/resolve_address.cc",
        "src/core/lib/iomgr/resolve_address_posix.cc",
        "src/core/lib/iomgr/resolve_address_windows.cc",
        "src/core/lib/iomgr/socket_factory_posix.cc",
        "src/core/lib/iomgr/socket_mutator.cc",
        "src/core/lib/iomgr/socket_utils_common_posix.cc",
        "src/core/lib/iomgr/socket_utils_linux.cc",
        "src/core/lib/iomgr/socket_utils_posix.cc",
        "src/core/lib/iomgr/socket_windows.cc",
        "src/core/lib/iomgr/tcp_client.cc",
        "src/core/lib/iomgr/tcp_client_cfstream.cc",
        "src/core/lib/iomgr/tcp_client_posix.cc",
        "src/core/lib/iomgr/tcp_client_windows.cc",
        "src/core/lib/iomgr/tcp_posix.cc",
        "src/core/lib/iomgr/tcp_server.cc",
        "src/core/lib/iomgr/tcp_server_posix.cc",
        "src/core/lib/iomgr/tcp_server_utils_posix_common.cc",
        "src/core/lib/iomgr/tcp_server_utils_posix_ifaddrs.cc",
        "src/core/lib/iomgr/tcp_server_utils_posix_noifaddrs.cc",
        "src/core/lib/iomgr/tcp_server_windows.cc",
        "src/core/lib/iomgr/tcp_windows.cc",
        "src/core/lib/iomgr/unix_sockets_posix.cc",
        "src/core/lib/iomgr/unix_sockets_posix_noop.cc",
        "src/core/lib/iomgr/wakeup_fd_eventfd.cc",
        "src/core/lib/iomgr/wakeup_fd_nospecial.cc",
        "src/core/lib/iomgr/wakeup_fd_pipe.cc",
        "src/core/lib/iomgr/wakeup_fd_posix.cc",
        "src/core/lib/iomgr/work_serializer.cc",
        "src/core/lib/resource_quota/api.cc",
        "src/core/lib/slice/b64.cc",
        "src/core/lib/slice/slice_api.cc",
        "src/core/lib/slice/slice_buffer_api.cc",
        "src/core/lib/slice/slice_split.cc",
        "src/core/lib/surface/api_trace.cc",
        "src/core/lib/surface/builtins.cc",
        "src/core/lib/surface/byte_buffer.cc",
        "src/core/lib/surface/byte_buffer_reader.cc",
        "src/core/lib/surface/call.cc",
        "src/core/lib/surface/call_details.cc",
        "src/core/lib/surface/call_log_batch.cc",
        "src/core/lib/surface/channel.cc",
        "src/core/lib/surface/channel_ping.cc",
        "src/core/lib/surface/completion_queue.cc",
        "src/core/lib/surface/completion_queue_factory.cc",
        "src/core/lib/surface/event_string.cc",
        "src/core/lib/surface/lame_client.cc",
        "src/core/lib/surface/metadata_array.cc",
        "src/core/lib/surface/server.cc",
        "src/core/lib/surface/validate_metadata.cc",
        "src/core/lib/surface/version.cc",
        "src/core/lib/transport/bdp_estimator.cc",
        "src/core/lib/transport/byte_stream.cc",
        "src/core/lib/transport/connectivity_state.cc",
        "src/core/lib/transport/error_utils.cc",
        "src/core/lib/transport/metadata_batch.cc",
        "src/core/lib/transport/parsed_metadata.cc",
        "src/core/lib/transport/status_conversion.cc",
        "src/core/lib/transport/timeout_encoding.cc",
        "src/core/lib/transport/transport.cc",
        "src/core/lib/transport/transport_op_string.cc",
    ],
    hdrs = [
        "src/core/lib/transport/error_utils.h",
        "src/core/lib/transport/http2_errors.h",
        "src/core/lib/address_utils/parse_address.h",
        "src/core/lib/backoff/backoff.h",
        "src/core/lib/channel/call_finalization.h",
        "src/core/lib/channel/call_tracer.h",
        "src/core/lib/channel/channel_stack.h",
        "src/core/lib/channel/promise_based_filter.h",
        "src/core/lib/channel/channel_stack_builder_impl.h",
        "src/core/lib/channel/channel_trace.h",
        "src/core/lib/channel/channelz.h",
        "src/core/lib/channel/channelz_registry.h",
        "src/core/lib/channel/connected_channel.h",
        "src/core/lib/channel/context.h",
        "src/core/lib/channel/status_util.h",
        "src/core/lib/compression/compression_internal.h",
        "src/core/lib/resource_quota/api.h",
        "src/core/lib/compression/message_compress.h",
        "src/core/lib/debug/stats.h",
        "src/core/lib/debug/stats_data.h",
        "src/core/lib/event_engine/channel_args_endpoint_config.h",
        "src/core/lib/iomgr/block_annotate.h",
        "src/core/lib/iomgr/buffer_list.h",
        "src/core/lib/iomgr/call_combiner.h",
        "src/core/lib/iomgr/cfstream_handle.h",
        "src/core/lib/iomgr/dynamic_annotations.h",
        "src/core/lib/iomgr/endpoint.h",
        "src/core/lib/iomgr/endpoint_cfstream.h",
        "src/core/lib/iomgr/endpoint_pair.h",
        "src/core/lib/iomgr/error_cfstream.h",
        "src/core/lib/iomgr/ev_apple.h",
        "src/core/lib/iomgr/ev_epoll1_linux.h",
        "src/core/lib/iomgr/ev_poll_posix.h",
        "src/core/lib/iomgr/ev_posix.h",
        "src/core/lib/iomgr/executor/mpmcqueue.h",
        "src/core/lib/iomgr/executor/threadpool.h",
        "src/core/lib/iomgr/gethostname.h",
        "src/core/lib/iomgr/grpc_if_nametoindex.h",
        "src/core/lib/iomgr/internal_errqueue.h",
        "src/core/lib/iomgr/iocp_windows.h",
        "src/core/lib/iomgr/iomgr.h",
        "src/core/lib/iomgr/load_file.h",
        "src/core/lib/iomgr/lockfree_event.h",
        "src/core/lib/iomgr/nameser.h",
        "src/core/lib/iomgr/polling_entity.h",
        "src/core/lib/iomgr/pollset.h",
        "src/core/lib/iomgr/pollset_set.h",
        "src/core/lib/iomgr/pollset_set_windows.h",
        "src/core/lib/iomgr/pollset_windows.h",
        "src/core/lib/iomgr/python_util.h",
        "src/core/lib/iomgr/resolve_address.h",
        "src/core/lib/iomgr/resolve_address_impl.h",
        "src/core/lib/iomgr/resolve_address_posix.h",
        "src/core/lib/iomgr/resolve_address_windows.h",
        "src/core/lib/iomgr/sockaddr.h",
        "src/core/lib/iomgr/sockaddr_posix.h",
        "src/core/lib/iomgr/sockaddr_windows.h",
        "src/core/lib/iomgr/socket_factory_posix.h",
        "src/core/lib/iomgr/socket_mutator.h",
        "src/core/lib/iomgr/socket_utils_posix.h",
        "src/core/lib/iomgr/socket_windows.h",
        "src/core/lib/iomgr/tcp_client.h",
        "src/core/lib/iomgr/tcp_client_posix.h",
        "src/core/lib/iomgr/tcp_posix.h",
        "src/core/lib/iomgr/tcp_server.h",
        "src/core/lib/iomgr/tcp_server_utils_posix.h",
        "src/core/lib/iomgr/tcp_windows.h",
        "src/core/lib/iomgr/unix_sockets_posix.h",
        "src/core/lib/iomgr/wakeup_fd_pipe.h",
        "src/core/lib/iomgr/wakeup_fd_posix.h",
        "src/core/lib/iomgr/work_serializer.h",
        "src/core/lib/slice/b64.h",
        "src/core/lib/slice/slice_split.h",
        "src/core/lib/surface/api_trace.h",
        "src/core/lib/surface/builtins.h",
        "src/core/lib/surface/call.h",
        "src/core/lib/surface/call_test_only.h",
        "src/core/lib/surface/channel.h",
        "src/core/lib/surface/completion_queue.h",
        "src/core/lib/surface/completion_queue_factory.h",
        "src/core/lib/surface/event_string.h",
        "src/core/lib/surface/init.h",
        "src/core/lib/surface/lame_client.h",
        "src/core/lib/surface/server.h",
        "src/core/lib/surface/validate_metadata.h",
        "src/core/lib/transport/bdp_estimator.h",
        "src/core/lib/transport/byte_stream.h",
        "src/core/lib/transport/connectivity_state.h",
        "src/core/lib/transport/metadata_batch.h",
        "src/core/lib/transport/parsed_metadata.h",
        "src/core/lib/transport/status_conversion.h",
        "src/core/lib/transport/timeout_encoding.h",
        "src/core/lib/transport/transport.h",
        "src/core/lib/transport/transport_impl.h",
    ] +
    # TODO(ctiller): remove these
    # These headers used to be vended by this target, but they have been split
    # out into separate targets now. In order to transition downstream code, we
    # re-export these headers from here for now, and when LSC's have completed
    # to clean this up, we'll remove these.
    [
        "src/core/lib/iomgr/closure.h",
        "src/core/lib/iomgr/error.h",
        "src/core/lib/iomgr/error_internal.h",
        "src/core/lib/slice/slice_internal.h",
        "src/core/lib/slice/slice_string_helpers.h",
        "src/core/lib/iomgr/exec_ctx.h",
        "src/core/lib/iomgr/executor.h",
        "src/core/lib/iomgr/combiner.h",
        "src/core/lib/iomgr/iomgr_internal.h",
        "src/core/lib/channel/channel_args.h",
        "src/core/lib/channel/channel_stack_builder.h",
    ],
    external_deps = [
        "absl/base:core_headers",
        "absl/container:flat_hash_map",
        "absl/container:inlined_vector",
        "absl/functional:bind_front",
        "absl/memory",
        "absl/meta:type_traits",
        "absl/status:statusor",
        "absl/status",
        "absl/strings:str_format",
        "absl/strings",
        "absl/types:optional",
        "absl/types:variant",
        "absl/utility",
        "madler_zlib",
    ],
    language = "c++",
    public_hdrs = GRPC_PUBLIC_HDRS + GRPC_PUBLIC_EVENT_ENGINE_HDRS,
    visibility = ["@grpc:alt_grpc_base_legacy"],
    deps = [
        "arena",
        "arena_promise",
        "atomic_utils",
        "avl",
        "bitset",
        "channel_args",
        "channel_args_preconditioning",
        "channel_fwd",
        "channel_init",
        "channel_stack_builder",
        "channel_stack_type",
        "chunked_vector",
        "closure",
        "config",
        "cpp_impl_of",
        "debug_location",
        "default_event_engine_factory",
        "dual_ref_counted",
        "error",
        "event_engine_base",
        "event_engine_common",
        "exec_ctx",
        "gpr_base",
        "gpr_codegen",
        "gpr_tls",
        "grpc_codegen",
        "grpc_sockaddr",
        "grpc_trace",
        "handshaker_registry",
        "iomgr_port",
        "iomgr_timer",
        "json",
        "latch",
        "memory_quota",
        "orphanable",
        "percent_encoding",
        "poll",
        "promise",
        "ref_counted",
        "ref_counted_ptr",
        "resolved_address",
        "resource_quota",
        "resource_quota_trace",
        "slice",
        "slice_buffer",
        "slice_refcount",
        "sockaddr_utils",
        "table",
        "thread_quota",
        "time",
        "transport_fwd",
        "uri_parser",
        "useful",
    ],
)

grpc_cc_library(
    name = "channel_stack_type",
    srcs = [
        "src/core/lib/surface/channel_stack_type.cc",
    ],
    hdrs = [
        "src/core/lib/surface/channel_stack_type.h",
    ],
    language = "c++",
    tags = ["grpc-autodeps"],
    deps = ["gpr_platform"],
)

grpc_cc_library(
    name = "channel_init",
    srcs = [
        "src/core/lib/surface/channel_init.cc",
    ],
    hdrs = [
        "src/core/lib/surface/channel_init.h",
    ],
    language = "c++",
    tags = ["grpc-autodeps"],
    deps = [
        "channel_stack_builder",
        "channel_stack_type",
        "gpr_platform",
    ],
)

grpc_cc_library(
    name = "single_set_ptr",
    hdrs = [
        "src/core/lib/gprpp/single_set_ptr.h",
    ],
    language = "c++",
    tags = ["grpc-autodeps"],
    deps = [
        "gpr_base",
        "gpr_platform",
    ],
)

grpc_cc_library(
    name = "channel_stack_builder",
    srcs = [
        "src/core/lib/channel/channel_stack_builder.cc",
    ],
    hdrs = [
        "src/core/lib/channel/channel_stack_builder.h",
    ],
    external_deps = [
        "absl/status:statusor",
        "absl/strings",
    ],
    language = "c++",
    tags = ["grpc-autodeps"],
    visibility = ["@grpc:alt_grpc_base_legacy"],
    deps = [
        "channel_args",
        "channel_fwd",
        "channel_stack_type",
        "gpr_base",
        "gpr_platform",
        "ref_counted_ptr",
        "transport_fwd",
    ],
)

grpc_cc_library(
    name = "grpc_common",
    defines = select({
        "grpc_no_rls": ["GRPC_NO_RLS"],
        "//conditions:default": [],
    }),
    language = "c++",
    select_deps = [
        {
            "grpc_no_rls": [],
            "//conditions:default": ["grpc_lb_policy_rls"],
        },
    ],
    deps = [
        "grpc_base",
        # standard plugins
        "census",
        "grpc_deadline_filter",
        "grpc_client_authority_filter",
        "grpc_lb_policy_grpclb",
        "grpc_lb_policy_outlier_detection",
        "grpc_lb_policy_pick_first",
        "grpc_lb_policy_priority",
        "grpc_lb_policy_ring_hash",
        "grpc_lb_policy_round_robin",
        "grpc_lb_policy_weighted_target",
        "grpc_channel_idle_filter",
        "grpc_message_size_filter",
        "grpc_resolver_binder",
        "grpc_resolver_dns_ares",
        "grpc_resolver_fake",
        "grpc_resolver_dns_native",
        "grpc_resolver_sockaddr",
        "grpc_transport_chttp2_client_connector",
        "grpc_transport_chttp2_server",
        "grpc_transport_inproc",
        "grpc_fault_injection_filter",
    ],
)

grpc_cc_library(
    name = "grpc_service_config",
    hdrs = [
        "src/core/lib/service_config/service_config.h",
        "src/core/lib/service_config/service_config_call_data.h",
    ],
    external_deps = ["absl/strings"],
    language = "c++",
    tags = ["grpc-autodeps"],
    deps = [
        "gpr_platform",
        "ref_counted",
        "ref_counted_ptr",
        "service_config_parser",
        "slice_refcount",
        "unique_type_name",
    ],
)

grpc_cc_library(
    name = "grpc_service_config_impl",
    srcs = [
        "src/core/lib/service_config/service_config_impl.cc",
    ],
    hdrs = [
        "src/core/lib/service_config/service_config_impl.h",
    ],
    external_deps = [
        "absl/container:inlined_vector",
        "absl/memory",
        "absl/strings",
    ],
    language = "c++",
    tags = ["grpc-autodeps"],
    visibility = ["@grpc:client_channel"],
    deps = [
        "config",
        "error",
        "gpr_base",
        "gpr_platform",
        "grpc_codegen",
        "grpc_service_config",
        "json",
        "ref_counted_ptr",
        "service_config_parser",
        "slice",
        "slice_refcount",
    ],
)

grpc_cc_library(
    name = "service_config_parser",
    srcs = [
        "src/core/lib/service_config/service_config_parser.cc",
    ],
    hdrs = [
        "src/core/lib/service_config/service_config_parser.h",
    ],
    external_deps = ["absl/strings"],
    language = "c++",
    tags = ["grpc-autodeps"],
    deps = [
        "error",
        "gpr_base",
        "gpr_platform",
        "grpc_codegen",
        "json",
    ],
)

grpc_cc_library(
    name = "server_address",
    srcs = [
        "src/core/lib/resolver/server_address.cc",
    ],
    hdrs = [
        "src/core/lib/resolver/server_address.h",
    ],
    external_deps = [
        "absl/container:inlined_vector",
        "absl/strings",
        "absl/strings:str_format",
    ],
    language = "c++",
    tags = ["grpc-autodeps"],
    visibility = ["@grpc:client_channel"],
    deps = [
        "channel_args",
        "gpr_platform",
        "resolved_address",
        "sockaddr_utils",
        "useful",
    ],
)

grpc_cc_library(
    name = "grpc_resolver",
    srcs = [
        "src/core/lib/resolver/resolver.cc",
        "src/core/lib/resolver/resolver_registry.cc",
    ],
    hdrs = [
        "src/core/lib/resolver/resolver.h",
        "src/core/lib/resolver/resolver_factory.h",
        "src/core/lib/resolver/resolver_registry.h",
    ],
    external_deps = [
        "absl/memory",
        "absl/status:statusor",
        "absl/strings",
        "absl/strings:str_format",
    ],
    language = "c++",
    tags = ["grpc-autodeps"],
    visibility = ["@grpc:client_channel"],
    deps = [
        "gpr_base",
        "gpr_platform",
        "grpc_codegen",
        "grpc_service_config",
        "iomgr_fwd",
        "orphanable",
        "ref_counted_ptr",
        "server_address",
        "uri_parser",
    ],
)

grpc_cc_library(
    name = "channel_args",
    srcs = [
        "src/core/lib/channel/channel_args.cc",
    ],
    hdrs = [
        "src/core/lib/channel/channel_args.h",
    ],
    external_deps = [
        "absl/meta:type_traits",
        "absl/strings",
        "absl/strings:str_format",
        "absl/types:optional",
        "absl/types:variant",
    ],
    language = "c++",
    tags = ["grpc-autodeps"],
    deps = [
        "avl",
        "channel_stack_type",
        "dual_ref_counted",
        "gpr_base",
        "gpr_platform",
        "grpc_codegen",
        "match",
        "ref_counted",
        "ref_counted_ptr",
        "time",
        "useful",
    ],
)

grpc_cc_library(
    name = "resolved_address",
    hdrs = ["src/core/lib/iomgr/resolved_address.h"],
    language = "c++",
    tags = ["grpc-autodeps"],
    deps = [
        "gpr_platform",
        "iomgr_port",
    ],
)

grpc_cc_library(
    name = "grpc_client_channel",
    srcs = [
        "src/core/ext/filters/client_channel/backend_metric.cc",
        "src/core/ext/filters/client_channel/backup_poller.cc",
        "src/core/ext/filters/client_channel/channel_connectivity.cc",
        "src/core/ext/filters/client_channel/client_channel.cc",
        "src/core/ext/filters/client_channel/client_channel_channelz.cc",
        "src/core/ext/filters/client_channel/client_channel_factory.cc",
        "src/core/ext/filters/client_channel/client_channel_plugin.cc",
        "src/core/ext/filters/client_channel/config_selector.cc",
        "src/core/ext/filters/client_channel/dynamic_filters.cc",
        "src/core/ext/filters/client_channel/global_subchannel_pool.cc",
        "src/core/ext/filters/client_channel/health/health_check_client.cc",
        "src/core/ext/filters/client_channel/http_proxy.cc",
        "src/core/ext/filters/client_channel/lb_policy.cc",
        "src/core/ext/filters/client_channel/lb_policy/child_policy_handler.cc",
        "src/core/ext/filters/client_channel/lb_policy/oob_backend_metric.cc",
        "src/core/ext/filters/client_channel/lb_policy_registry.cc",
        "src/core/ext/filters/client_channel/local_subchannel_pool.cc",
        "src/core/ext/filters/client_channel/proxy_mapper_registry.cc",
        "src/core/ext/filters/client_channel/resolver_result_parsing.cc",
        "src/core/ext/filters/client_channel/retry_filter.cc",
        "src/core/ext/filters/client_channel/retry_service_config.cc",
        "src/core/ext/filters/client_channel/retry_throttle.cc",
        "src/core/ext/filters/client_channel/service_config_channel_arg_filter.cc",
        "src/core/ext/filters/client_channel/subchannel.cc",
        "src/core/ext/filters/client_channel/subchannel_pool_interface.cc",
        "src/core/ext/filters/client_channel/subchannel_stream_client.cc",
    ],
    hdrs = [
        "src/core/ext/filters/client_channel/backend_metric.h",
        "src/core/ext/filters/client_channel/backup_poller.h",
        "src/core/ext/filters/client_channel/client_channel.h",
        "src/core/ext/filters/client_channel/client_channel_channelz.h",
        "src/core/ext/filters/client_channel/client_channel_factory.h",
        "src/core/ext/filters/client_channel/config_selector.h",
        "src/core/ext/filters/client_channel/connector.h",
        "src/core/ext/filters/client_channel/dynamic_filters.h",
        "src/core/ext/filters/client_channel/global_subchannel_pool.h",
        "src/core/ext/filters/client_channel/health/health_check_client.h",
        "src/core/ext/filters/client_channel/http_proxy.h",
        "src/core/ext/filters/client_channel/lb_policy.h",
        "src/core/ext/filters/client_channel/lb_policy/child_policy_handler.h",
        "src/core/ext/filters/client_channel/lb_policy/oob_backend_metric.h",
        "src/core/ext/filters/client_channel/lb_policy_factory.h",
        "src/core/ext/filters/client_channel/lb_policy_registry.h",
        "src/core/ext/filters/client_channel/local_subchannel_pool.h",
        "src/core/ext/filters/client_channel/proxy_mapper.h",
        "src/core/ext/filters/client_channel/proxy_mapper_registry.h",
        "src/core/ext/filters/client_channel/resolver_result_parsing.h",
        "src/core/ext/filters/client_channel/retry_filter.h",
        "src/core/ext/filters/client_channel/retry_service_config.h",
        "src/core/ext/filters/client_channel/retry_throttle.h",
        "src/core/ext/filters/client_channel/subchannel.h",
        "src/core/ext/filters/client_channel/subchannel_interface.h",
        "src/core/ext/filters/client_channel/subchannel_interface_internal.h",
        "src/core/ext/filters/client_channel/subchannel_pool_interface.h",
        "src/core/ext/filters/client_channel/subchannel_stream_client.h",
    ],
    external_deps = [
        "absl/base:core_headers",
        "absl/container:inlined_vector",
        "absl/memory",
        "absl/strings",
        "absl/strings:cord",
        "absl/strings:str_format",
        "absl/types:optional",
        "absl/types:variant",
        "absl/status",
        "absl/status:statusor",
        "upb_lib",
    ],
    language = "c++",
    visibility = ["@grpc:client_channel"],
    deps = [
        "arena",
        "channel_fwd",
        "channel_init",
        "channel_stack_type",
        "chunked_vector",
        "config",
        "debug_location",
        "dual_ref_counted",
        "error",
        "gpr_base",
        "gpr_codegen",
        "grpc_backend_metric_data",
        "grpc_base",
        "grpc_client_authority_filter",
        "grpc_codegen",
        "grpc_deadline_filter",
        "grpc_health_upb",
        "grpc_resolver",
        "grpc_service_config",
        "grpc_service_config_impl",
        "grpc_trace",
        "handshaker_factory",
        "handshaker_registry",
        "http_connect_handshaker",
        "httpcli",
        "iomgr_fwd",
        "iomgr_timer",
        "json",
        "json_util",
        "orphanable",
        "protobuf_duration_upb",
        "ref_counted",
        "ref_counted_ptr",
        "resource_quota",
        "server_address",
        "service_config_parser",
        "slice",
        "slice_refcount",
        "sockaddr_utils",
        "time",
        "unique_type_name",
        "uri_parser",
        "useful",
        "xds_orca_service_upb",
        "xds_orca_upb",
    ],
)

grpc_cc_library(
    name = "grpc_server_config_selector",
    srcs = [
        "src/core/ext/filters/server_config_selector/server_config_selector.cc",
    ],
    hdrs = [
        "src/core/ext/filters/server_config_selector/server_config_selector.h",
    ],
    external_deps = [
        "absl/status:statusor",
        "absl/strings",
    ],
    language = "c++",
    tags = ["grpc-autodeps"],
    deps = [
        "channel_args",
        "dual_ref_counted",
        "error",
        "gpr_platform",
        "grpc_base",
        "grpc_codegen",
        "grpc_service_config",
        "ref_counted",
        "ref_counted_ptr",
        "service_config_parser",
        "useful",
    ],
)

grpc_cc_library(
    name = "grpc_server_config_selector_filter",
    srcs = [
        "src/core/ext/filters/server_config_selector/server_config_selector_filter.cc",
    ],
    hdrs = [
        "src/core/ext/filters/server_config_selector/server_config_selector_filter.h",
    ],
    external_deps = [
        "absl/base:core_headers",
        "absl/memory",
        "absl/status",
        "absl/status:statusor",
        "absl/types:optional",
    ],
    language = "c++",
    tags = ["grpc-autodeps"],
    deps = [
        "arena",
        "arena_promise",
        "channel_args",
        "channel_fwd",
        "context",
        "error",
        "gpr_base",
        "gpr_platform",
        "grpc_base",
        "grpc_server_config_selector",
        "grpc_service_config",
        "poll",
        "promise",
        "ref_counted_ptr",
    ],
)

grpc_cc_library(
    name = "idle_filter_state",
    srcs = [
        "src/core/ext/filters/channel_idle/idle_filter_state.cc",
    ],
    hdrs = [
        "src/core/ext/filters/channel_idle/idle_filter_state.h",
    ],
    language = "c++",
    tags = ["grpc-autodeps"],
    deps = ["gpr_platform"],
)

grpc_cc_library(
    name = "grpc_channel_idle_filter",
    srcs = [
        "src/core/ext/filters/channel_idle/channel_idle_filter.cc",
    ],
    hdrs = [
        "src/core/ext/filters/channel_idle/channel_idle_filter.h",
    ],
    external_deps = [
        "absl/status",
        "absl/status:statusor",
        "absl/types:optional",
    ],
    tags = ["grpc-autodeps"],
    deps = [
        "activity",
        "arena_promise",
        "channel_args",
        "channel_fwd",
        "channel_init",
        "channel_stack_builder",
        "channel_stack_type",
        "closure",
        "config",
        "debug_location",
        "error",
        "exec_ctx",
        "exec_ctx_wakeup_scheduler",
        "gpr_base",
        "gpr_platform",
        "grpc_base",
        "grpc_codegen",
        "grpc_trace",
        "idle_filter_state",
        "loop",
        "orphanable",
        "poll",
        "promise",
        "ref_counted_ptr",
        "single_set_ptr",
        "sleep",
        "time",
        "try_seq",
    ],
)

grpc_cc_library(
    name = "grpc_deadline_filter",
    srcs = [
        "src/core/ext/filters/deadline/deadline_filter.cc",
    ],
    hdrs = [
        "src/core/ext/filters/deadline/deadline_filter.h",
    ],
    external_deps = ["absl/types:optional"],
    language = "c++",
    tags = ["grpc-autodeps"],
    deps = [
        "arena",
        "channel_args",
        "channel_fwd",
        "channel_init",
        "channel_stack_builder",
        "channel_stack_type",
        "closure",
        "config",
        "debug_location",
        "error",
        "exec_ctx",
        "gpr_base",
        "gpr_platform",
        "grpc_base",
        "grpc_codegen",
        "grpc_public_hdrs",
        "iomgr_timer",
        "time",
    ],
)

grpc_cc_library(
    name = "grpc_client_authority_filter",
    srcs = [
        "src/core/ext/filters/http/client_authority_filter.cc",
    ],
    hdrs = [
        "src/core/ext/filters/http/client_authority_filter.h",
    ],
    external_deps = [
        "absl/status",
        "absl/status:statusor",
        "absl/strings",
        "absl/types:optional",
    ],
    language = "c++",
    tags = ["grpc-autodeps"],
    deps = [
        "arena_promise",
        "channel_args",
        "channel_fwd",
        "channel_init",
        "channel_stack_builder",
        "channel_stack_type",
        "config",
        "gpr_platform",
        "grpc_base",
        "grpc_codegen",
        "poll",
        "slice",
    ],
)

grpc_cc_library(
    name = "grpc_message_size_filter",
    srcs = [
        "src/core/ext/filters/message_size/message_size_filter.cc",
    ],
    hdrs = [
        "src/core/ext/filters/message_size/message_size_filter.h",
    ],
    external_deps = [
        "absl/memory",
        "absl/strings",
        "absl/strings:str_format",
        "absl/types:optional",
    ],
    language = "c++",
    tags = ["grpc-autodeps"],
    deps = [
        "channel_args",
        "channel_fwd",
        "channel_init",
        "channel_stack_builder",
        "channel_stack_type",
        "closure",
        "config",
        "debug_location",
        "error",
        "gpr_base",
        "gpr_platform",
        "grpc_base",
        "grpc_codegen",
        "grpc_public_hdrs",
        "grpc_service_config",
        "json",
        "orphanable",
        "service_config_parser",
    ],
)

grpc_cc_library(
    name = "grpc_fault_injection_filter",
    srcs = [
        "src/core/ext/filters/fault_injection/fault_injection_filter.cc",
        "src/core/ext/filters/fault_injection/service_config_parser.cc",
    ],
    hdrs = [
        "src/core/ext/filters/fault_injection/fault_injection_filter.h",
        "src/core/ext/filters/fault_injection/service_config_parser.h",
    ],
    external_deps = [
        "absl/memory",
        "absl/status",
        "absl/strings",
        "absl/types:optional",
        "absl/utility",
    ],
    language = "c++",
    deps = [
        "config",
        "context",
        "gpr_base",
        "grpc_base",
        "grpc_service_config",
        "grpc_trace",
        "json_util",
        "poll",
        "sleep",
        "time",
        "try_seq",
    ],
)

grpc_cc_library(
    name = "grpc_rbac_filter",
    srcs = [
        "src/core/ext/filters/rbac/rbac_filter.cc",
        "src/core/ext/filters/rbac/rbac_service_config_parser.cc",
    ],
    hdrs = [
        "src/core/ext/filters/rbac/rbac_filter.h",
        "src/core/ext/filters/rbac/rbac_service_config_parser.h",
    ],
    external_deps = [
        "absl/memory",
        "absl/status",
        "absl/status:statusor",
        "absl/strings",
        "absl/strings:str_format",
    ],
    language = "c++",
    tags = ["grpc-autodeps"],
    deps = [
        "channel_args",
        "channel_fwd",
        "closure",
        "config",
        "debug_location",
        "error",
        "gpr_base",
        "gpr_platform",
        "grpc_authorization_base",
        "grpc_base",
        "grpc_codegen",
        "grpc_matchers",
        "grpc_public_hdrs",
        "grpc_rbac_engine",
        "grpc_security_base",
        "grpc_service_config",
        "json",
        "json_util",
        "service_config_parser",
        "transport_fwd",
    ],
)

grpc_cc_library(
    name = "grpc_http_filters",
    srcs = [
        "src/core/ext/filters/http/client/http_client_filter.cc",
        "src/core/ext/filters/http/http_filters_plugin.cc",
        "src/core/ext/filters/http/message_compress/message_compress_filter.cc",
        "src/core/ext/filters/http/message_compress/message_decompress_filter.cc",
        "src/core/ext/filters/http/server/http_server_filter.cc",
    ],
    hdrs = [
        "src/core/ext/filters/http/client/http_client_filter.h",
        "src/core/ext/filters/http/message_compress/message_compress_filter.h",
        "src/core/ext/filters/http/message_compress/message_decompress_filter.h",
        "src/core/ext/filters/http/server/http_server_filter.h",
    ],
    external_deps = [
        "absl/base:core_headers",
        "absl/meta:type_traits",
        "absl/status",
        "absl/strings:str_format",
        "absl/strings",
        "absl/types:optional",
        "absl/utility",
    ],
    language = "c++",
    visibility = ["@grpc:http"],
    deps = [
        "arena",
        "basic_seq",
        "call_push_pull",
        "channel_fwd",
        "channel_init",
        "channel_stack_type",
        "config",
        "context",
        "debug_location",
        "gpr_base",
        "grpc_base",
        "grpc_codegen",
        "grpc_message_size_filter",
        "grpc_trace",
        "latch",
        "orphanable",
        "percent_encoding",
        "poll",
        "promise",
        "seq",
        "slice",
        "transport_fwd",
    ],
)

grpc_cc_library(
    name = "grpc_codegen",
    language = "c++",
    public_hdrs = [
        "include/grpc/impl/codegen/byte_buffer.h",
        "include/grpc/impl/codegen/byte_buffer_reader.h",
        "include/grpc/impl/codegen/compression_types.h",
        "include/grpc/impl/codegen/connectivity_state.h",
        "include/grpc/impl/codegen/grpc_types.h",
        "include/grpc/impl/codegen/propagation_bits.h",
        "include/grpc/impl/codegen/status.h",
        "include/grpc/impl/codegen/slice.h",
    ],
    tags = ["grpc-autodeps"],
    visibility = ["@grpc:public"],
    deps = [
        "gpr_codegen",
        "gpr_platform",
    ],
)

grpc_cc_library(
    name = "grpc_grpclb_balancer_addresses",
    srcs = [
        "src/core/ext/filters/client_channel/lb_policy/grpclb/grpclb_balancer_addresses.cc",
    ],
    hdrs = [
        "src/core/ext/filters/client_channel/lb_policy/grpclb/grpclb_balancer_addresses.h",
    ],
    external_deps = ["absl/container:inlined_vector"],
    language = "c++",
    tags = ["grpc-autodeps"],
    visibility = ["@grpc:grpclb"],
    deps = [
        "channel_args",
        "gpr_platform",
        "grpc_codegen",
        "server_address",
        "useful",
    ],
)

grpc_cc_library(
    name = "grpc_lb_policy_grpclb",
    srcs = [
        "src/core/ext/filters/client_channel/lb_policy/grpclb/client_load_reporting_filter.cc",
        "src/core/ext/filters/client_channel/lb_policy/grpclb/grpclb.cc",
        "src/core/ext/filters/client_channel/lb_policy/grpclb/grpclb_client_stats.cc",
        "src/core/ext/filters/client_channel/lb_policy/grpclb/load_balancer_api.cc",
    ],
    hdrs = [
        "src/core/ext/filters/client_channel/lb_policy/grpclb/client_load_reporting_filter.h",
        "src/core/ext/filters/client_channel/lb_policy/grpclb/grpclb.h",
        "src/core/ext/filters/client_channel/lb_policy/grpclb/grpclb_client_stats.h",
        "src/core/ext/filters/client_channel/lb_policy/grpclb/load_balancer_api.h",
    ],
    external_deps = [
        "absl/container:inlined_vector",
        "absl/memory",
        "absl/status",
        "absl/status:statusor",
        "absl/strings",
        "absl/strings:str_format",
        "absl/time",
        "absl/types:optional",
        "absl/types:variant",
        "upb_lib",
    ],
    language = "c++",
    deps = [
        "channel_init",
        "channel_stack_type",
        "config",
        "debug_location",
        "default_event_engine_factory_hdrs",
        "error",
        "gpr_base",
        "gpr_codegen",
        "grpc_base",
        "grpc_client_channel",
        "grpc_codegen",
        "grpc_grpclb_balancer_addresses",
        "grpc_lb_upb",
        "grpc_resolver",
        "grpc_resolver_fake",
        "grpc_security_base",
        "grpc_sockaddr",
        "grpc_trace",
        "grpc_transport_chttp2_client_connector",
        "iomgr_timer",
        "json",
        "orphanable",
        "protobuf_duration_upb",
        "protobuf_timestamp_upb",
        "ref_counted",
        "ref_counted_ptr",
        "resolved_address",
        "server_address",
        "slice",
        "slice_refcount",
        "sockaddr_utils",
        "time",
        "uri_parser",
        "useful",
    ],
)

grpc_cc_library(
    name = "grpc_backend_metric_data",
    hdrs = [
        "src/core/ext/filters/client_channel/lb_policy/backend_metric_data.h",
    ],
    external_deps = ["absl/strings"],
    language = "c++",
    tags = ["grpc-autodeps"],
    deps = ["gpr_platform"],
)

grpc_cc_library(
    name = "grpc_lb_policy_rls",
    srcs = [
        "src/core/ext/filters/client_channel/lb_policy/rls/rls.cc",
    ],
    external_deps = [
        "absl/base:core_headers",
        "absl/container:inlined_vector",
        "absl/hash",
        "absl/memory",
        "absl/status",
        "absl/status:statusor",
        "absl/strings",
        "absl/strings:str_format",
        "absl/types:optional",
        "upb_lib",
    ],
    language = "c++",
    deps = [
        "config",
        "debug_location",
        "dual_ref_counted",
        "gpr_base",
        "gpr_codegen",
        "grpc_base",
        "grpc_client_channel",
        "grpc_codegen",
        "grpc_fake_credentials",
        "grpc_resolver",
        "grpc_security_base",
        "grpc_service_config_impl",
        "grpc_trace",
        "iomgr_timer",
        "json",
        "json_util",
        "orphanable",
        "ref_counted",
        "ref_counted_ptr",
        "rls_upb",
        "server_address",
        "slice_refcount",
        "time",
        "uri_parser",
    ],
)

grpc_cc_library(
    name = "grpc_xds_client",
    srcs = [
        "src/core/ext/xds/certificate_provider_registry.cc",
        "src/core/ext/xds/certificate_provider_store.cc",
        "src/core/ext/xds/file_watcher_certificate_provider_factory.cc",
        "src/core/ext/xds/xds_api.cc",
        "src/core/ext/xds/xds_bootstrap.cc",
        "src/core/ext/xds/xds_certificate_provider.cc",
        "src/core/ext/xds/xds_client.cc",
        "src/core/ext/xds/xds_client_stats.cc",
        "src/core/ext/xds/xds_cluster.cc",
        "src/core/ext/xds/xds_cluster_specifier_plugin.cc",
        "src/core/ext/xds/xds_common_types.cc",
        "src/core/ext/xds/xds_endpoint.cc",
        "src/core/ext/xds/xds_http_fault_filter.cc",
        "src/core/ext/xds/xds_http_filters.cc",
        "src/core/ext/xds/xds_http_rbac_filter.cc",
        "src/core/ext/xds/xds_lb_policy_registry.cc",
        "src/core/ext/xds/xds_listener.cc",
        "src/core/ext/xds/xds_resource_type.cc",
        "src/core/ext/xds/xds_route_config.cc",
        "src/core/ext/xds/xds_routing.cc",
        "src/core/lib/security/credentials/xds/xds_credentials.cc",
    ],
    hdrs = [
        "src/core/ext/xds/certificate_provider_factory.h",
        "src/core/ext/xds/certificate_provider_registry.h",
        "src/core/ext/xds/certificate_provider_store.h",
        "src/core/ext/xds/file_watcher_certificate_provider_factory.h",
        "src/core/ext/xds/upb_utils.h",
        "src/core/ext/xds/xds_api.h",
        "src/core/ext/xds/xds_bootstrap.h",
        "src/core/ext/xds/xds_certificate_provider.h",
        "src/core/ext/xds/xds_channel_args.h",
        "src/core/ext/xds/xds_client.h",
        "src/core/ext/xds/xds_client_stats.h",
        "src/core/ext/xds/xds_cluster.h",
        "src/core/ext/xds/xds_cluster_specifier_plugin.h",
        "src/core/ext/xds/xds_common_types.h",
        "src/core/ext/xds/xds_endpoint.h",
        "src/core/ext/xds/xds_http_fault_filter.h",
        "src/core/ext/xds/xds_http_filters.h",
        "src/core/ext/xds/xds_http_rbac_filter.h",
        "src/core/ext/xds/xds_lb_policy_registry.h",
        "src/core/ext/xds/xds_listener.h",
        "src/core/ext/xds/xds_resource_type.h",
        "src/core/ext/xds/xds_resource_type_impl.h",
        "src/core/ext/xds/xds_route_config.h",
        "src/core/ext/xds/xds_routing.h",
        "src/core/lib/security/credentials/xds/xds_credentials.h",
    ],
    external_deps = [
        "absl/container:inlined_vector",
        "absl/functional:bind_front",
        "absl/memory",
        "absl/status",
        "absl/status:statusor",
        "absl/strings",
        "absl/strings:str_format",
        "absl/types:optional",
        "absl/types:variant",
        "upb_lib",
        "upb_textformat_lib",
        "upb_json_lib",
        "re2",
        "upb_reflection",
    ],
    language = "c++",
    deps = [
        "channel_creds_registry",
        "channel_fwd",
        "config",
        "debug_location",
        "envoy_admin_upb",
        "envoy_config_cluster_upb",
        "envoy_config_cluster_upbdefs",
        "envoy_config_core_upb",
        "envoy_config_endpoint_upb",
        "envoy_config_endpoint_upbdefs",
        "envoy_config_listener_upb",
        "envoy_config_listener_upbdefs",
        "envoy_config_rbac_upb",
        "envoy_config_route_upb",
        "envoy_config_route_upbdefs",
        "envoy_extensions_clusters_aggregate_upb",
        "envoy_extensions_clusters_aggregate_upbdefs",
        "envoy_extensions_filters_common_fault_upb",
        "envoy_extensions_filters_http_fault_upb",
        "envoy_extensions_filters_http_fault_upbdefs",
        "envoy_extensions_filters_http_rbac_upb",
        "envoy_extensions_filters_http_rbac_upbdefs",
        "envoy_extensions_filters_http_router_upb",
        "envoy_extensions_filters_http_router_upbdefs",
        "envoy_extensions_filters_network_http_connection_manager_upb",
        "envoy_extensions_filters_network_http_connection_manager_upbdefs",
        "envoy_extensions_load_balancing_policies_ring_hash_upb",
        "envoy_extensions_load_balancing_policies_wrr_locality_upb",
        "envoy_extensions_transport_sockets_tls_upb",
        "envoy_extensions_transport_sockets_tls_upbdefs",
        "envoy_service_discovery_upb",
        "envoy_service_discovery_upbdefs",
        "envoy_service_load_stats_upb",
        "envoy_service_load_stats_upbdefs",
        "envoy_service_status_upb",
        "envoy_service_status_upbdefs",
        "envoy_type_matcher_upb",
        "envoy_type_upb",
        "error",
        "google_rpc_status_upb",
        "gpr_base",
        "gpr_codegen",
        "grpc_base",
        "grpc_client_channel",
        "grpc_codegen",
        "grpc_credentials_util",
        "grpc_fake_credentials",
        "grpc_fault_injection_filter",
        "grpc_lb_xds_channel_args",
        "grpc_matchers",
        "grpc_outlier_detection_header",
        "grpc_rbac_filter",
        "grpc_secure",
        "grpc_security_base",
        "grpc_sockaddr",
        "grpc_tls_credentials",
        "grpc_trace",
        "grpc_transport_chttp2_client_connector",
        "iomgr_timer",
        "json",
        "json_util",
        "orphanable",
        "protobuf_any_upb",
        "protobuf_duration_upb",
        "protobuf_struct_upb",
        "protobuf_struct_upbdefs",
        "protobuf_timestamp_upb",
        "protobuf_wrappers_upb",
        "ref_counted_ptr",
        "resolved_address",
        "rls_config_upb",
        "rls_config_upbdefs",
        "slice",
        "slice_refcount",
        "sockaddr_utils",
        "status_helper",
        "time",
        "tsi_ssl_credentials",
        "uri_parser",
        "useful",
        "xds_type_upb",
        "xds_type_upbdefs",
    ],
)

grpc_cc_library(
    name = "grpc_xds_channel_stack_modifier",
    srcs = [
        "src/core/ext/xds/xds_channel_stack_modifier.cc",
    ],
    hdrs = [
        "src/core/ext/xds/xds_channel_stack_modifier.h",
    ],
    language = "c++",
    tags = ["grpc-autodeps"],
    deps = [
        "channel_args",
        "channel_fwd",
        "channel_init",
        "channel_stack_builder",
        "channel_stack_type",
        "config",
        "gpr_platform",
        "grpc_base",
        "grpc_codegen",
        "ref_counted",
        "ref_counted_ptr",
        "useful",
    ],
)

grpc_cc_library(
    name = "grpc_xds_server_config_fetcher",
    srcs = [
        "src/core/ext/xds/xds_server_config_fetcher.cc",
    ],
    external_deps = [
        "absl/base:core_headers",
        "absl/container:inlined_vector",
        "absl/status",
        "absl/status:statusor",
        "absl/strings",
        "absl/types:optional",
        "absl/types:variant",
    ],
    language = "c++",
    tags = ["grpc-autodeps"],
    deps = [
        "channel_args",
        "channel_args_preconditioning",
        "channel_fwd",
        "config",
        "error",
        "exec_ctx",
        "gpr_base",
        "gpr_platform",
        "grpc_base",
        "grpc_codegen",
        "grpc_public_hdrs",
        "grpc_secure",
        "grpc_security_base",
        "grpc_server_config_selector",
        "grpc_server_config_selector_filter",
        "grpc_service_config",
        "grpc_service_config_impl",
        "grpc_sockaddr",
        "grpc_tls_credentials",
        "grpc_trace",
        "grpc_xds_channel_stack_modifier",
        "grpc_xds_client",
        "iomgr_fwd",
        "ref_counted_ptr",
        "resolved_address",
        "slice_refcount",
        "sockaddr_utils",
        "unique_type_name",
        "uri_parser",
    ],
)

grpc_cc_library(
    name = "channel_creds_registry_init",
    srcs = [
        "src/core/lib/security/credentials/channel_creds_registry_init.cc",
    ],
    language = "c++",
    deps = [
        "config",
        "gpr_platform",
        "grpc_fake_credentials",
        "grpc_google_default_credentials",
        "grpc_security_base",
        "json",
    ],
)

grpc_cc_library(
    name = "grpc_google_mesh_ca_certificate_provider_factory",
    srcs = [
        "src/core/ext/xds/google_mesh_ca_certificate_provider_factory.cc",
    ],
    hdrs = [
        "src/core/ext/xds/google_mesh_ca_certificate_provider_factory.h",
    ],
    language = "c++",
    tags = ["grpc-autodeps"],
    deps = [
        "error",
        "gpr_platform",
        "grpc_secure",
        "grpc_tls_credentials",
        "grpc_xds_client",
        "json",
        "json_util",
        "ref_counted_ptr",
        "time",
    ],
)

grpc_cc_library(
    name = "grpc_lb_policy_cds",
    srcs = [
        "src/core/ext/filters/client_channel/lb_policy/xds/cds.cc",
    ],
    external_deps = [
        "absl/memory",
        "absl/status",
        "absl/status:statusor",
        "absl/strings",
        "absl/types:optional",
    ],
    language = "c++",
    deps = [
        "debug_location",
        "gpr_base",
        "grpc_base",
        "grpc_client_channel",
        "grpc_codegen",
        "grpc_matchers",
        "grpc_outlier_detection_header",
        "grpc_security_base",
        "grpc_tls_credentials",
        "grpc_trace",
        "grpc_xds_client",
        "json",
        "orphanable",
        "ref_counted_ptr",
        "server_address",
        "time",
        "unique_type_name",
    ],
)

grpc_cc_library(
    name = "grpc_lb_xds_channel_args",
    hdrs = [
        "src/core/ext/filters/client_channel/lb_policy/xds/xds_channel_args.h",
    ],
    language = "c++",
    tags = ["grpc-autodeps"],
)

grpc_cc_library(
    name = "grpc_lb_xds_common",
    hdrs = [
        "src/core/ext/filters/client_channel/lb_policy/xds/xds.h",
    ],
    external_deps = ["absl/memory"],
    language = "c++",
    tags = ["grpc-autodeps"],
    deps = [
        "gpr_platform",
        "grpc_xds_client",
        "ref_counted_ptr",
        "server_address",
    ],
)

grpc_cc_library(
    name = "grpc_lb_policy_xds_cluster_resolver",
    srcs = [
        "src/core/ext/filters/client_channel/lb_policy/xds/xds_cluster_resolver.cc",
    ],
    external_deps = [
        "absl/container:inlined_vector",
        "absl/memory",
        "absl/status",
        "absl/status:statusor",
        "absl/strings",
        "absl/types:optional",
    ],
    language = "c++",
    tags = ["grpc-autodeps"],
    deps = [
        "channel_args",
        "config",
        "debug_location",
        "error",
        "gpr_base",
        "gpr_platform",
        "grpc_base",
        "grpc_client_channel",
        "grpc_codegen",
        "grpc_lb_address_filtering",
        "grpc_lb_policy_ring_hash",
        "grpc_lb_xds_channel_args",
        "grpc_lb_xds_common",
        "grpc_outlier_detection_header",
        "grpc_resolver",
        "grpc_resolver_fake",
        "grpc_trace",
        "grpc_xds_client",
        "json",
        "orphanable",
        "ref_counted_ptr",
        "server_address",
        "time",
    ],
)

grpc_cc_library(
    name = "grpc_lb_policy_xds_cluster_impl",
    srcs = [
        "src/core/ext/filters/client_channel/lb_policy/xds/xds_cluster_impl.cc",
    ],
    external_deps = [
        "absl/base:core_headers",
        "absl/memory",
        "absl/status",
        "absl/status:statusor",
        "absl/strings",
        "absl/types:optional",
        "absl/types:variant",
    ],
    language = "c++",
    tags = ["grpc-autodeps"],
    deps = [
        "channel_args",
        "debug_location",
        "error",
        "gpr_base",
        "gpr_platform",
        "grpc_base",
        "grpc_client_channel",
        "grpc_codegen",
        "grpc_lb_xds_channel_args",
        "grpc_lb_xds_common",
        "grpc_trace",
        "grpc_xds_client",
        "json",
        "orphanable",
        "ref_counted",
        "ref_counted_ptr",
        "server_address",
    ],
)

grpc_cc_library(
    name = "grpc_lb_policy_xds_cluster_manager",
    srcs = [
        "src/core/ext/filters/client_channel/lb_policy/xds/xds_cluster_manager.cc",
    ],
    external_deps = [
        "absl/memory",
        "absl/status",
        "absl/status:statusor",
        "absl/strings",
    ],
    language = "c++",
    tags = ["grpc-autodeps"],
    deps = [
        "channel_args",
        "closure",
        "debug_location",
        "error",
        "exec_ctx",
        "gpr_base",
        "gpr_platform",
        "grpc_base",
        "grpc_client_channel",
        "grpc_codegen",
        "grpc_resolver_xds_header",
        "grpc_trace",
        "iomgr_timer",
        "json",
        "orphanable",
        "ref_counted",
        "ref_counted_ptr",
        "server_address",
        "time",
    ],
)

grpc_cc_library(
    name = "grpc_lb_address_filtering",
    srcs = [
        "src/core/ext/filters/client_channel/lb_policy/address_filtering.cc",
    ],
    hdrs = [
        "src/core/ext/filters/client_channel/lb_policy/address_filtering.h",
    ],
    external_deps = [
        "absl/container:inlined_vector",
        "absl/memory",
        "absl/status:statusor",
        "absl/strings",
    ],
    language = "c++",
    tags = ["grpc-autodeps"],
    deps = [
        "gpr_platform",
        "server_address",
    ],
)

grpc_cc_library(
    name = "grpc_lb_subchannel_list",
    hdrs = [
        "src/core/ext/filters/client_channel/lb_policy/subchannel_list.h",
    ],
    external_deps = [
        "absl/container:inlined_vector",
<<<<<<< HEAD
        "absl/status",
=======
>>>>>>> 61c3e34a
        "absl/types:optional",
    ],
    language = "c++",
    tags = ["grpc-autodeps"],
    deps = [
        "debug_location",
        "gpr_base",
        "gpr_platform",
        "grpc_base",
        "grpc_client_channel",
        "grpc_codegen",
        "iomgr_fwd",
        "orphanable",
        "ref_counted_ptr",
        "server_address",
    ],
)

grpc_cc_library(
    name = "grpc_lb_policy_pick_first",
    srcs = [
        "src/core/ext/filters/client_channel/lb_policy/pick_first/pick_first.cc",
    ],
    external_deps = [
        "absl/container:inlined_vector",
        "absl/memory",
        "absl/status",
        "absl/status:statusor",
        "absl/strings",
        "absl/types:optional",
    ],
    language = "c++",
    tags = ["grpc-autodeps"],
    deps = [
        "channel_args",
        "debug_location",
        "error",
        "gpr_base",
        "gpr_platform",
        "grpc_base",
        "grpc_client_channel",
        "grpc_codegen",
        "grpc_lb_subchannel_list",
        "grpc_trace",
        "json",
        "orphanable",
        "ref_counted_ptr",
        "server_address",
    ],
)

grpc_cc_library(
    name = "grpc_lb_policy_ring_hash",
    srcs = [
        "src/core/ext/filters/client_channel/lb_policy/ring_hash/ring_hash.cc",
    ],
    hdrs = [
        "src/core/ext/filters/client_channel/lb_policy/ring_hash/ring_hash.h",
    ],
    external_deps = [
        "absl/base:core_headers",
        "absl/container:inlined_vector",
        "absl/memory",
        "absl/status",
        "absl/status:statusor",
        "absl/strings",
        "absl/types:optional",
        "xxhash",
    ],
    language = "c++",
    tags = ["grpc-autodeps"],
    deps = [
        "closure",
        "debug_location",
        "error",
        "exec_ctx",
        "gpr_base",
        "gpr_platform",
        "grpc_base",
        "grpc_client_channel",
        "grpc_codegen",
        "grpc_lb_subchannel_list",
        "grpc_trace",
        "json",
        "orphanable",
        "ref_counted",
        "ref_counted_ptr",
        "server_address",
        "sockaddr_utils",
        "unique_type_name",
    ],
)

grpc_cc_library(
    name = "grpc_lb_policy_round_robin",
    srcs = [
        "src/core/ext/filters/client_channel/lb_policy/round_robin/round_robin.cc",
    ],
    external_deps = [
        "absl/container:inlined_vector",
        "absl/memory",
        "absl/status",
        "absl/status:statusor",
        "absl/strings",
        "absl/types:optional",
    ],
    language = "c++",
    tags = ["grpc-autodeps"],
    deps = [
        "debug_location",
        "error",
        "gpr_base",
        "gpr_platform",
        "grpc_base",
        "grpc_client_channel",
        "grpc_codegen",
        "grpc_lb_subchannel_list",
        "grpc_trace",
        "json",
        "orphanable",
        "ref_counted_ptr",
        "server_address",
    ],
)

grpc_cc_library(
    name = "grpc_outlier_detection_header",
    hdrs = [
        "src/core/ext/filters/client_channel/lb_policy/outlier_detection/outlier_detection.h",
    ],
    external_deps = ["absl/types:optional"],
    language = "c++",
    tags = ["grpc-autodeps"],
    deps = [
        "gpr_platform",
        "time",
    ],
)

grpc_cc_library(
    name = "grpc_lb_policy_outlier_detection",
    srcs = [
        "src/core/ext/filters/client_channel/lb_policy/outlier_detection/outlier_detection.cc",
    ],
    external_deps = [
        "absl/container:inlined_vector",
        "absl/memory",
        "absl/random",
        "absl/status",
        "absl/status:statusor",
        "absl/strings",
        "absl/types:variant",
    ],
    language = "c++",
    tags = ["grpc-autodeps"],
    deps = [
        "channel_args",
        "closure",
        "debug_location",
        "error",
        "exec_ctx",
        "gpr_base",
        "gpr_platform",
        "grpc_base",
        "grpc_client_channel",
        "grpc_codegen",
        "grpc_outlier_detection_header",
        "grpc_trace",
        "iomgr_fwd",
        "iomgr_timer",
        "json",
        "json_util",
        "orphanable",
        "ref_counted",
        "ref_counted_ptr",
        "server_address",
    ],
)

grpc_cc_library(
    name = "grpc_lb_policy_priority",
    srcs = [
        "src/core/ext/filters/client_channel/lb_policy/priority/priority.cc",
    ],
    external_deps = [
        "absl/memory",
        "absl/status",
        "absl/status:statusor",
        "absl/strings",
    ],
    language = "c++",
    tags = ["grpc-autodeps"],
    deps = [
        "channel_args",
        "closure",
        "debug_location",
        "error",
        "exec_ctx",
        "gpr_base",
        "gpr_platform",
        "grpc_base",
        "grpc_client_channel",
        "grpc_codegen",
        "grpc_lb_address_filtering",
        "grpc_trace",
        "iomgr_timer",
        "json",
        "orphanable",
        "ref_counted",
        "ref_counted_ptr",
        "server_address",
        "time",
    ],
)

grpc_cc_library(
    name = "grpc_lb_policy_weighted_target",
    srcs = [
        "src/core/ext/filters/client_channel/lb_policy/weighted_target/weighted_target.cc",
    ],
    external_deps = [
        "absl/container:inlined_vector",
        "absl/memory",
        "absl/status",
        "absl/status:statusor",
        "absl/strings",
    ],
    language = "c++",
    tags = ["grpc-autodeps"],
    deps = [
        "channel_args",
        "closure",
        "debug_location",
        "error",
        "exec_ctx",
        "gpr_base",
        "gpr_platform",
        "grpc_base",
        "grpc_client_channel",
        "grpc_codegen",
        "grpc_lb_address_filtering",
        "grpc_trace",
        "iomgr_timer",
        "json",
        "orphanable",
        "ref_counted",
        "ref_counted_ptr",
        "server_address",
        "time",
    ],
)

grpc_cc_library(
    name = "lb_server_load_reporting_filter",
    srcs = [
        "src/core/ext/filters/load_reporting/server_load_reporting_filter.cc",
    ],
    hdrs = [
        "src/core/ext/filters/load_reporting/registered_opencensus_objects.h",
        "src/core/ext/filters/load_reporting/server_load_reporting_filter.h",
        "src/cpp/server/load_reporter/constants.h",
    ],
    external_deps = [
        "absl/container:inlined_vector",
        "absl/meta:type_traits",
        "absl/status",
        "absl/strings",
        "absl/strings:str_format",
        "absl/types:optional",
        "opencensus-stats",
        "opencensus-tags",
    ],
    language = "c++",
    deps = [
        "channel_fwd",
        "channel_init",
        "channel_stack_type",
        "config",
        "context",
        "error",
        "gpr",
        "grpc++_base",
        "grpc_base",
        "grpc_codegen",
        "grpc_lb_policy_grpclb",
        "grpc_security_base",
        "grpc_sockaddr",
        "poll",
        "promise",
        "resolved_address",
        "seq",
        "slice",
        "uri_parser",
    ],
    alwayslink = 1,
)

grpc_cc_library(
    name = "lb_load_data_store",
    srcs = [
        "src/cpp/server/load_reporter/load_data_store.cc",
    ],
    hdrs = [
        "src/cpp/server/load_reporter/constants.h",
        "src/cpp/server/load_reporter/load_data_store.h",
    ],
    language = "c++",
    tags = ["grpc-autodeps"],
    deps = [
        "gpr_base",
        "gpr_platform",
        "grpc++",
        "grpc_sockaddr",
    ],
)

grpc_cc_library(
    name = "lb_server_load_reporting_service_server_builder_plugin",
    srcs = [
        "src/cpp/server/load_reporter/load_reporting_service_server_builder_plugin.cc",
    ],
    hdrs = [
        "src/cpp/server/load_reporter/load_reporting_service_server_builder_plugin.h",
    ],
    language = "c++",
    tags = ["grpc-autodeps"],
    deps = [
        "gpr_platform",
        "grpc++",
        "lb_load_reporter_service",
    ],
)

grpc_cc_library(
    name = "grpcpp_server_load_reporting",
    srcs = [
        "src/cpp/server/load_reporter/load_reporting_service_server_builder_option.cc",
        "src/cpp/server/load_reporter/util.cc",
    ],
    language = "c++",
    public_hdrs = [
        "include/grpcpp/ext/server_load_reporting.h",
    ],
    deps = [
        "gpr_base",
        "gpr_platform",
        "grpc",
        "grpc++",
        "grpc++_codegen_base",
        "grpc_codegen",
        "lb_server_load_reporting_filter",
        "lb_server_load_reporting_service_server_builder_plugin",
    ],
)

grpc_cc_library(
    name = "lb_load_reporter_service",
    srcs = [
        "src/cpp/server/load_reporter/load_reporter_async_service_impl.cc",
    ],
    hdrs = [
        "src/cpp/server/load_reporter/load_reporter_async_service_impl.h",
    ],
    external_deps = [
        "absl/memory",
        "protobuf_headers",
    ],
    language = "c++",
    deps = [
        "gpr",
        "gpr_codegen",
        "grpc++",
        "lb_load_reporter",
    ],
)

grpc_cc_library(
    name = "lb_get_cpu_stats",
    srcs = [
        "src/cpp/server/load_reporter/get_cpu_stats_linux.cc",
        "src/cpp/server/load_reporter/get_cpu_stats_macos.cc",
        "src/cpp/server/load_reporter/get_cpu_stats_unsupported.cc",
        "src/cpp/server/load_reporter/get_cpu_stats_windows.cc",
    ],
    hdrs = [
        "src/cpp/server/load_reporter/get_cpu_stats.h",
    ],
    language = "c++",
    deps = [
        "gpr_base",
        "grpc++",
    ],
)

grpc_cc_library(
    name = "lb_load_reporter",
    srcs = [
        "src/cpp/server/load_reporter/load_reporter.cc",
    ],
    hdrs = [
        "src/cpp/server/load_reporter/constants.h",
        "src/cpp/server/load_reporter/load_reporter.h",
    ],
    external_deps = [
        "opencensus-stats",
        "opencensus-tags",
        "protobuf_headers",
    ],
    language = "c++",
    deps = [
        "gpr",
        "gpr_codegen",
        "lb_get_cpu_stats",
        "lb_load_data_store",
        "//src/proto/grpc/lb/v1:load_reporter_proto",
    ],
)

grpc_cc_library(
    name = "polling_resolver",
    srcs = [
        "src/core/ext/filters/client_channel/resolver/polling_resolver.cc",
    ],
    hdrs = [
        "src/core/ext/filters/client_channel/resolver/polling_resolver.h",
    ],
    external_deps = [
        "absl/status",
        "absl/status:statusor",
        "absl/strings",
    ],
    language = "c++",
    deps = [
        "debug_location",
        "gpr_base",
        "grpc_base",
        "grpc_resolver",
        "iomgr_timer",
        "orphanable",
        "ref_counted_ptr",
        "uri_parser",
    ],
)

grpc_cc_library(
    name = "grpc_resolver_dns_selection",
    srcs = [
        "src/core/ext/filters/client_channel/resolver/dns/dns_resolver_selection.cc",
    ],
    hdrs = [
        "src/core/ext/filters/client_channel/resolver/dns/dns_resolver_selection.h",
    ],
    language = "c++",
    deps = [
        "gpr_base",
        "grpc_base",
    ],
)

grpc_cc_library(
    name = "grpc_resolver_dns_native",
    srcs = [
        "src/core/ext/filters/client_channel/resolver/dns/native/dns_resolver.cc",
    ],
    external_deps = [
        "absl/container:inlined_vector",
        "absl/memory",
        "absl/status",
        "absl/status:statusor",
        "absl/strings",
        "absl/functional:bind_front",
    ],
    language = "c++",
    deps = [
        "config",
        "debug_location",
        "gpr_base",
        "grpc_base",
        "grpc_client_channel",
        "grpc_codegen",
        "grpc_resolver",
        "grpc_resolver_dns_selection",
        "grpc_trace",
        "iomgr_timer",
        "orphanable",
        "polling_resolver",
        "ref_counted_ptr",
        "resolved_address",
        "server_address",
        "time",
        "uri_parser",
    ],
)

grpc_cc_library(
    name = "grpc_resolver_dns_ares",
    srcs = [
        "src/core/ext/filters/client_channel/resolver/dns/c_ares/dns_resolver_ares.cc",
        "src/core/ext/filters/client_channel/resolver/dns/c_ares/grpc_ares_ev_driver_posix.cc",
        "src/core/ext/filters/client_channel/resolver/dns/c_ares/grpc_ares_ev_driver_windows.cc",
        "src/core/ext/filters/client_channel/resolver/dns/c_ares/grpc_ares_wrapper.cc",
        "src/core/ext/filters/client_channel/resolver/dns/c_ares/grpc_ares_wrapper_posix.cc",
        "src/core/ext/filters/client_channel/resolver/dns/c_ares/grpc_ares_wrapper_windows.cc",
    ],
    hdrs = [
        "src/core/ext/filters/client_channel/resolver/dns/c_ares/grpc_ares_ev_driver.h",
        "src/core/ext/filters/client_channel/resolver/dns/c_ares/grpc_ares_wrapper.h",
    ],
    external_deps = [
        "absl/base:core_headers",
        "absl/container:flat_hash_set",
        "absl/container:inlined_vector",
        "absl/memory",
        "absl/status",
        "absl/status:statusor",
        "absl/strings",
        "absl/strings:str_format",
        "address_sorting",
        "cares",
    ],
    language = "c++",
    deps = [
        "config",
        "debug_location",
        "error",
        "event_engine_common",
        "gpr_base",
        "grpc_base",
        "grpc_client_channel",
        "grpc_codegen",
        "grpc_grpclb_balancer_addresses",
        "grpc_resolver",
        "grpc_resolver_dns_selection",
        "grpc_service_config",
        "grpc_service_config_impl",
        "grpc_sockaddr",
        "grpc_trace",
        "iomgr_fwd",
        "iomgr_port",
        "iomgr_timer",
        "json",
        "orphanable",
        "polling_resolver",
        "ref_counted_ptr",
        "resolved_address",
        "server_address",
        "sockaddr_utils",
        "time",
        "uri_parser",
    ],
)

grpc_cc_library(
    name = "grpc_resolver_sockaddr",
    srcs = [
        "src/core/ext/filters/client_channel/resolver/sockaddr/sockaddr_resolver.cc",
    ],
    external_deps = [
        "absl/memory",
        "absl/status:statusor",
        "absl/strings",
    ],
    language = "c++",
    deps = [
        "config",
        "gpr_base",
        "grpc_base",
        "grpc_client_channel",
        "grpc_codegen",
        "grpc_resolver",
        "iomgr_port",
        "orphanable",
        "resolved_address",
        "server_address",
        "slice",
        "uri_parser",
    ],
)

grpc_cc_library(
    name = "grpc_resolver_binder",
    srcs = [
        "src/core/ext/filters/client_channel/resolver/binder/binder_resolver.cc",
    ],
    external_deps = [
        "absl/memory",
        "absl/status:statusor",
        "absl/strings",
    ],
    language = "c++",
    deps = [
        "config",
        "gpr_base",
        "grpc_base",
        "grpc_client_channel",
        "grpc_codegen",
        "grpc_resolver",
        "iomgr_port",
        "orphanable",
        "resolved_address",
        "server_address",
        "slice",
        "uri_parser",
    ],
)

grpc_cc_library(
    name = "grpc_resolver_fake",
    srcs = ["src/core/ext/filters/client_channel/resolver/fake/fake_resolver.cc"],
    hdrs = ["src/core/ext/filters/client_channel/resolver/fake/fake_resolver.h"],
    external_deps = [
        "absl/memory",
        "absl/status",
        "absl/status:statusor",
        "absl/strings",
    ],
    language = "c++",
    visibility = [
        "//test:__subpackages__",
        "@grpc:grpc_resolver_fake",
    ],
    deps = [
        "config",
        "debug_location",
        "gpr_base",
        "grpc_base",
        "grpc_client_channel",
        "grpc_resolver",
        "grpc_service_config",
        "orphanable",
        "server_address",
        "slice",
        "uri_parser",
        "useful",
    ],
)

grpc_cc_library(
    name = "grpc_resolver_xds_header",
    hdrs = [
        "src/core/ext/filters/client_channel/resolver/xds/xds_resolver.h",
    ],
    external_deps = [
        "absl/strings",
    ],
    language = "c++",
)

grpc_cc_library(
    name = "grpc_resolver_xds",
    srcs = [
        "src/core/ext/filters/client_channel/resolver/xds/xds_resolver.cc",
    ],
    external_deps = [
        "xxhash",
        "re2",
        "absl/container:inlined_vector",
        "absl/memory",
        "absl/meta:type_traits",
        "absl/random",
        "absl/status",
        "absl/status:statusor",
        "absl/strings",
        "absl/strings:str_format",
        "absl/types:optional",
        "absl/types:variant",
    ],
    language = "c++",
    deps = [
        "arena",
        "channel_fwd",
        "config",
        "debug_location",
        "dual_ref_counted",
        "gpr_base",
        "grpc_base",
        "grpc_client_channel",
        "grpc_codegen",
        "grpc_lb_policy_ring_hash",
        "grpc_resolver",
        "grpc_service_config",
        "grpc_service_config_impl",
        "grpc_trace",
        "grpc_xds_client",
        "handshaker_factory",
        "iomgr_fwd",
        "orphanable",
        "ref_counted_ptr",
        "server_address",
        "time",
        "unique_type_name",
        "uri_parser",
        "useful",
    ],
)

grpc_cc_library(
    name = "grpc_resolver_c2p",
    srcs = [
        "src/core/ext/filters/client_channel/resolver/google_c2p/google_c2p_resolver.cc",
    ],
    external_deps = [
        "absl/memory",
        "absl/status",
        "absl/status:statusor",
        "absl/strings",
        "absl/strings:str_format",
        "absl/types:optional",
    ],
    language = "c++",
    deps = [
        "alts_util",
        "config",
        "debug_location",
        "gpr_base",
        "grpc_base",
        "grpc_client_channel",
        "grpc_codegen",
        "grpc_resolver",
        "grpc_security_base",
        "grpc_xds_client",
        "httpcli",
        "json",
        "orphanable",
        "ref_counted_ptr",
        "resource_quota",
        "time",
        "uri_parser",
    ],
)

grpc_cc_library(
    name = "httpcli",
    srcs = [
        "src/core/lib/http/format_request.cc",
        "src/core/lib/http/httpcli.cc",
        "src/core/lib/http/parser.cc",
    ],
    hdrs = [
        "src/core/lib/http/format_request.h",
        "src/core/lib/http/httpcli.h",
        "src/core/lib/http/parser.h",
    ],
    external_deps = [
        "absl/functional:bind_front",
        "absl/strings",
        "absl/strings:str_format",
    ],
    language = "c++",
    visibility = ["@grpc:httpcli"],
    deps = [
        "config",
        "gpr_base",
        "grpc_base",
        "grpc_security_base",
        "ref_counted_ptr",
        "sockaddr_utils",
        "tcp_connect_handshaker",
        "useful",
    ],
)

grpc_cc_library(
    name = "grpc_authorization_base",
    srcs = [
        "src/core/lib/security/authorization/authorization_policy_provider_vtable.cc",
        "src/core/lib/security/authorization/evaluate_args.cc",
        "src/core/lib/security/authorization/grpc_server_authz_filter.cc",
    ],
    hdrs = [
        "src/core/lib/security/authorization/authorization_engine.h",
        "src/core/lib/security/authorization/authorization_policy_provider.h",
        "src/core/lib/security/authorization/evaluate_args.h",
        "src/core/lib/security/authorization/grpc_server_authz_filter.h",
    ],
    external_deps = [
        "absl/strings",
    ],
    language = "c++",
    deps = [
        "gpr_base",
        "grpc_base",
        "grpc_credentials_util",
        "grpc_trace",
        "promise",
        "slice_refcount",
        "sockaddr_utils",
    ],
)

grpc_cc_library(
    name = "tsi_fake_credentials",
    srcs = [
        "src/core/tsi/fake_transport_security.cc",
    ],
    hdrs = [
        "src/core/tsi/fake_transport_security.h",
    ],
    external_deps = [
        "absl/strings",
        "absl/strings:str_format",
    ],
    language = "c++",
    visibility = [
        "@grpc:public",
    ],
    deps = [
        "gpr_base",
        "grpc_base",
        "tsi_base",
        "useful",
    ],
)

grpc_cc_library(
    name = "grpc_fake_credentials",
    srcs = [
        "src/core/lib/security/credentials/fake/fake_credentials.cc",
        "src/core/lib/security/security_connector/fake/fake_security_connector.cc",
    ],
    hdrs = [
        "src/core/ext/filters/client_channel/lb_policy/grpclb/grpclb.h",
        "src/core/lib/security/credentials/fake/fake_credentials.h",
        "src/core/lib/security/security_connector/fake/fake_security_connector.h",
    ],
    external_deps = [
        "absl/strings",
        "absl/strings:str_format",
    ],
    language = "c++",
    deps = [
        "gpr_base",
        "grpc_base",
        "grpc_security_base",
        "handshaker",
        "promise",
        "ref_counted_ptr",
        "tsi_fake_credentials",
    ],
)

grpc_cc_library(
    name = "grpc_insecure_credentials",
    srcs = [
        "src/core/lib/security/credentials/insecure/insecure_credentials.cc",
        "src/core/lib/security/security_connector/insecure/insecure_security_connector.cc",
    ],
    hdrs = [
        "src/core/lib/security/credentials/insecure/insecure_credentials.h",
        "src/core/lib/security/security_connector/insecure/insecure_security_connector.h",
    ],
    language = "c++",
    deps = [
        "gpr",
        "grpc_security_base",
        "promise",
        "ref_counted_ptr",
        "tsi_local_credentials",
    ],
)

grpc_cc_library(
    name = "tsi_local_credentials",
    srcs = [
        "src/core/tsi/local_transport_security.cc",
    ],
    hdrs = [
        "src/core/tsi/local_transport_security.h",
    ],
    language = "c++",
    deps = [
        "gpr",
        "grpc_base",
        "tsi_base",
    ],
)

grpc_cc_library(
    name = "grpc_local_credentials",
    srcs = [
        "src/core/lib/security/credentials/local/local_credentials.cc",
        "src/core/lib/security/security_connector/local/local_security_connector.cc",
    ],
    hdrs = [
        "src/core/lib/security/credentials/local/local_credentials.h",
        "src/core/lib/security/security_connector/local/local_security_connector.h",
    ],
    external_deps = [
        "absl/strings:str_format",
        "absl/strings",
    ],
    language = "c++",
    deps = [
        "gpr_base",
        "grpc_base",
        "grpc_client_channel",
        "grpc_security_base",
        "grpc_sockaddr",
        "promise",
        "ref_counted_ptr",
        "sockaddr_utils",
        "tsi_local_credentials",
        "uri_parser",
    ],
)

grpc_cc_library(
    name = "grpc_alts_credentials",
    srcs = [
        "src/core/lib/security/credentials/alts/alts_credentials.cc",
        "src/core/lib/security/security_connector/alts/alts_security_connector.cc",
    ],
    hdrs = [
        "src/core/lib/security/credentials/alts/alts_credentials.h",
        "src/core/lib/security/security_connector/alts/alts_security_connector.h",
    ],
    external_deps = [
        "libssl",
        "upb_lib",
        "upb_lib_descriptor",
    ],
    language = "c++",
    visibility = ["@grpc:public"],
    deps = [
        "alts_util",
        "gpr_base",
        "grpc_base",
        "grpc_security_base",
        "promise",
        "ref_counted_ptr",
        "tsi_alts_credentials",
        "tsi_base",
    ],
)

grpc_cc_library(
    name = "grpc_ssl_credentials",
    srcs = [
        "src/core/lib/security/credentials/ssl/ssl_credentials.cc",
        "src/core/lib/security/security_connector/ssl/ssl_security_connector.cc",
    ],
    hdrs = [
        "src/core/lib/security/credentials/ssl/ssl_credentials.h",
        "src/core/lib/security/security_connector/ssl/ssl_security_connector.h",
    ],
    external_deps = [
        "absl/strings",
        "absl/strings:str_format",
    ],
    language = "c++",
    deps = [
        "gpr_base",
        "grpc_base",
        "grpc_credentials_util",
        "grpc_security_base",
        "grpc_transport_chttp2_alpn",
        "handshaker",
        "promise",
        "ref_counted_ptr",
        "tsi_base",
        "tsi_ssl_credentials",
    ],
)

grpc_cc_library(
    name = "grpc_google_default_credentials",
    srcs = [
        "src/core/lib/security/credentials/google_default/credentials_generic.cc",
        "src/core/lib/security/credentials/google_default/google_default_credentials.cc",
    ],
    hdrs = [
        "src/core/ext/filters/client_channel/lb_policy/grpclb/grpclb.h",
        "src/core/lib/security/credentials/google_default/google_default_credentials.h",
    ],
    external_deps = [
        "absl/strings",
        "absl/strings:str_format",
    ],
    language = "c++",
    deps = [
        "alts_util",
        "gpr_base",
        "grpc_alts_credentials",
        "grpc_base",
        "grpc_codegen",
        "grpc_external_account_credentials",
        "grpc_jwt_credentials",
        "grpc_lb_xds_channel_args",
        "grpc_oauth2_credentials",
        "grpc_security_base",
        "grpc_ssl_credentials",
        "httpcli",
        "httpcli_ssl_credentials",
        "ref_counted_ptr",
        "uri_parser",
    ],
)

grpc_cc_library(
    name = "grpc_tls_credentials",
    srcs = [
        "src/core/lib/security/credentials/tls/grpc_tls_certificate_distributor.cc",
        "src/core/lib/security/credentials/tls/grpc_tls_certificate_provider.cc",
        "src/core/lib/security/credentials/tls/grpc_tls_certificate_verifier.cc",
        "src/core/lib/security/credentials/tls/grpc_tls_credentials_options.cc",
        "src/core/lib/security/credentials/tls/tls_credentials.cc",
        "src/core/lib/security/security_connector/tls/tls_security_connector.cc",
    ],
    hdrs = [
        "src/core/lib/security/credentials/tls/grpc_tls_certificate_distributor.h",
        "src/core/lib/security/credentials/tls/grpc_tls_certificate_provider.h",
        "src/core/lib/security/credentials/tls/grpc_tls_certificate_verifier.h",
        "src/core/lib/security/credentials/tls/grpc_tls_credentials_options.h",
        "src/core/lib/security/credentials/tls/tls_credentials.h",
        "src/core/lib/security/security_connector/tls/tls_security_connector.h",
    ],
    external_deps = [
        "absl/functional:bind_front",
        "absl/strings",
        "libssl",
    ],
    language = "c++",
    deps = [
        "gpr_base",
        "grpc_base",
        "grpc_credentials_util",
        "grpc_security_base",
        "promise",
        "tsi_base",
        "tsi_ssl_credentials",
    ],
)

grpc_cc_library(
    name = "grpc_iam_credentials",
    srcs = [
        "src/core/lib/security/credentials/iam/iam_credentials.cc",
    ],
    hdrs = [
        "src/core/lib/security/credentials/iam/iam_credentials.h",
    ],
    external_deps = [
        "absl/strings",
        "absl/strings:str_format",
    ],
    language = "c++",
    deps = [
        "gpr_base",
        "grpc_base",
        "grpc_security_base",
        "promise",
        "ref_counted_ptr",
    ],
)

grpc_cc_library(
    name = "grpc_jwt_credentials",
    srcs = [
        "src/core/lib/security/credentials/jwt/json_token.cc",
        "src/core/lib/security/credentials/jwt/jwt_credentials.cc",
        "src/core/lib/security/credentials/jwt/jwt_verifier.cc",
    ],
    hdrs = [
        "src/core/lib/security/credentials/jwt/json_token.h",
        "src/core/lib/security/credentials/jwt/jwt_credentials.h",
        "src/core/lib/security/credentials/jwt/jwt_verifier.h",
    ],
    external_deps = [
        "absl/strings",
        "libcrypto",
        "libssl",
    ],
    language = "c++",
    visibility = ["@grpc:public"],
    deps = [
        "gpr_base",
        "grpc_base",
        "grpc_credentials_util",
        "grpc_security_base",
        "httpcli",
        "httpcli_ssl_credentials",
        "json",
        "promise",
        "ref_counted",
        "ref_counted_ptr",
        "tsi_ssl_types",
        "uri_parser",
    ],
)

grpc_cc_library(
    name = "grpc_oauth2_credentials",
    srcs = [
        "src/core/lib/security/credentials/oauth2/oauth2_credentials.cc",
    ],
    hdrs = [
        "src/core/lib/security/credentials/oauth2/oauth2_credentials.h",
    ],
    external_deps = [
        "absl/container:inlined_vector",
        "absl/strings",
        "absl/strings:str_format",
        "absl/status",
    ],
    language = "c++",
    deps = [
        "gpr_base",
        "grpc_base",
        "grpc_codegen",
        "grpc_credentials_util",
        "grpc_security_base",
        "httpcli",
        "httpcli_ssl_credentials",
        "json",
        "promise",
        "ref_counted_ptr",
        "uri_parser",
    ],
)

grpc_cc_library(
    name = "grpc_external_account_credentials",
    srcs = [
        "src/core/lib/security/credentials/external/aws_external_account_credentials.cc",
        "src/core/lib/security/credentials/external/aws_request_signer.cc",
        "src/core/lib/security/credentials/external/external_account_credentials.cc",
        "src/core/lib/security/credentials/external/file_external_account_credentials.cc",
        "src/core/lib/security/credentials/external/url_external_account_credentials.cc",
    ],
    hdrs = [
        "src/core/lib/security/credentials/external/aws_external_account_credentials.h",
        "src/core/lib/security/credentials/external/aws_request_signer.h",
        "src/core/lib/security/credentials/external/external_account_credentials.h",
        "src/core/lib/security/credentials/external/file_external_account_credentials.h",
        "src/core/lib/security/credentials/external/url_external_account_credentials.h",
    ],
    external_deps = [
        "absl/strings",
        "absl/strings:str_format",
        "absl/time",
        "libcrypto",
        "libssl",
    ],
    language = "c++",
    deps = [
        "gpr_base",
        "grpc_base",
        "grpc_credentials_util",
        "grpc_oauth2_credentials",
        "grpc_security_base",
        "httpcli",
        "httpcli_ssl_credentials",
        "slice_refcount",
    ],
)

grpc_cc_library(
    name = "httpcli_ssl_credentials",
    srcs = [
        "src/core/lib/http/httpcli_security_connector.cc",
    ],
    hdrs = [
        "src/core/lib/http/httpcli_ssl_credentials.h",
    ],
    external_deps = [
        "absl/strings",
    ],
    language = "c++",
    deps = [
        "config",
        "gpr_base",
        "grpc_base",
        "grpc_security_base",
        "promise",
        "ref_counted_ptr",
        "tsi_ssl_credentials",
    ],
)

grpc_cc_library(
    name = "grpc_secure",
    language = "c++",
    public_hdrs = GRPC_PUBLIC_HDRS,
    visibility = ["@grpc:public"],
    deps = [
        "config",
        "gpr_base",
        "grpc_alts_credentials",
        "grpc_authorization_base",
        "grpc_base",
        "grpc_client_channel",
        "grpc_codegen",
        "grpc_credentials_util",
        "grpc_external_account_credentials",
        "grpc_fake_credentials",
        "grpc_google_default_credentials",
        "grpc_iam_credentials",
        "grpc_insecure_credentials",
        "grpc_jwt_credentials",
        "grpc_local_credentials",
        "grpc_oauth2_credentials",
        "grpc_security_base",
        "grpc_ssl_credentials",
        "grpc_tls_credentials",
        "grpc_trace",
        "grpc_transport_chttp2_alpn",
        "httpcli",
        "httpcli_ssl_credentials",
        "json",
        "promise",
        "ref_counted",
        "ref_counted_ptr",
        "slice",
        "slice_refcount",
        "sockaddr_utils",
        "tsi_base",
        "uri_parser",
        "useful",
    ],
)

grpc_cc_library(
    name = "tsi_ssl_types",
    hdrs = [
        "src/core/tsi/ssl_types.h",
    ],
    external_deps = [
        "libssl",
    ],
    language = "c++",
)

grpc_cc_library(
    name = "grpc_security_base",
    srcs = [
        "src/core/lib/security/context/security_context.cc",
        "src/core/lib/security/credentials/call_creds_util.cc",
        "src/core/lib/security/credentials/composite/composite_credentials.cc",
        "src/core/lib/security/credentials/credentials.cc",
        "src/core/lib/security/credentials/plugin/plugin_credentials.cc",
        "src/core/lib/security/security_connector/security_connector.cc",
        "src/core/lib/security/transport/client_auth_filter.cc",
        "src/core/lib/security/transport/secure_endpoint.cc",
        "src/core/lib/security/transport/security_handshaker.cc",
        "src/core/lib/security/transport/server_auth_filter.cc",
        "src/core/lib/security/transport/tsi_error.cc",
    ],
    hdrs = [
        "src/core/lib/security/context/security_context.h",
        "src/core/lib/security/credentials/call_creds_util.h",
        "src/core/lib/security/credentials/composite/composite_credentials.h",
        "src/core/lib/security/credentials/credentials.h",
        "src/core/lib/security/credentials/plugin/plugin_credentials.h",
        "src/core/lib/security/security_connector/security_connector.h",
        "src/core/lib/security/transport/auth_filters.h",
        "src/core/lib/security/transport/secure_endpoint.h",
        "src/core/lib/security/transport/security_handshaker.h",
        "src/core/lib/security/transport/tsi_error.h",
    ],
    external_deps = [
        "absl/strings",
        "absl/strings:str_format",
        "absl/time",
    ],
    language = "c++",
    public_hdrs = GRPC_PUBLIC_HDRS,
    visibility = ["@grpc:public"],
    deps = [
        "arena",
        "arena_promise",
        "config",
        "gpr_base",
        "grpc_base",
        "grpc_trace",
        "handshaker",
        "json",
        "memory_quota",
        "promise",
        "ref_counted",
        "ref_counted_ptr",
        "resource_quota",
        "resource_quota_trace",
        "try_seq",
        "tsi_base",
        "unique_type_name",
    ],
)

grpc_cc_library(
    name = "grpc_credentials_util",
    srcs = [
        "src/core/lib/security/credentials/tls/tls_utils.cc",
        "src/core/lib/security/security_connector/load_system_roots_fallback.cc",
        "src/core/lib/security/security_connector/load_system_roots_linux.cc",
        "src/core/lib/security/util/json_util.cc",
    ],
    hdrs = [
        "src/core/lib/security/credentials/tls/tls_utils.h",
        "src/core/lib/security/security_connector/load_system_roots.h",
        "src/core/lib/security/security_connector/load_system_roots_linux.h",
        "src/core/lib/security/util/json_util.h",
    ],
    external_deps = [
        "absl/container:inlined_vector",
        "absl/strings",
    ],
    language = "c++",
    visibility = ["@grpc:public"],
    deps = [
        "gpr_base",
        "grpc_base",
        "grpc_security_base",
        "useful",
    ],
)

grpc_cc_library(
    name = "tsi_alts_credentials",
    srcs = [
        "src/core/tsi/alts/crypt/aes_gcm.cc",
        "src/core/tsi/alts/crypt/gsec.cc",
        "src/core/tsi/alts/frame_protector/alts_counter.cc",
        "src/core/tsi/alts/frame_protector/alts_crypter.cc",
        "src/core/tsi/alts/frame_protector/alts_frame_protector.cc",
        "src/core/tsi/alts/frame_protector/alts_record_protocol_crypter_common.cc",
        "src/core/tsi/alts/frame_protector/alts_seal_privacy_integrity_crypter.cc",
        "src/core/tsi/alts/frame_protector/alts_unseal_privacy_integrity_crypter.cc",
        "src/core/tsi/alts/frame_protector/frame_handler.cc",
        "src/core/tsi/alts/handshaker/alts_handshaker_client.cc",
        "src/core/tsi/alts/handshaker/alts_shared_resource.cc",
        "src/core/tsi/alts/handshaker/alts_tsi_handshaker.cc",
        "src/core/tsi/alts/handshaker/alts_tsi_utils.cc",
        "src/core/tsi/alts/zero_copy_frame_protector/alts_grpc_integrity_only_record_protocol.cc",
        "src/core/tsi/alts/zero_copy_frame_protector/alts_grpc_privacy_integrity_record_protocol.cc",
        "src/core/tsi/alts/zero_copy_frame_protector/alts_grpc_record_protocol_common.cc",
        "src/core/tsi/alts/zero_copy_frame_protector/alts_iovec_record_protocol.cc",
        "src/core/tsi/alts/zero_copy_frame_protector/alts_zero_copy_grpc_protector.cc",
    ],
    hdrs = [
        "src/core/tsi/alts/crypt/gsec.h",
        "src/core/tsi/alts/frame_protector/alts_counter.h",
        "src/core/tsi/alts/frame_protector/alts_crypter.h",
        "src/core/tsi/alts/frame_protector/alts_frame_protector.h",
        "src/core/tsi/alts/frame_protector/alts_record_protocol_crypter_common.h",
        "src/core/tsi/alts/frame_protector/frame_handler.h",
        "src/core/tsi/alts/handshaker/alts_handshaker_client.h",
        "src/core/tsi/alts/handshaker/alts_shared_resource.h",
        "src/core/tsi/alts/handshaker/alts_tsi_handshaker.h",
        "src/core/tsi/alts/handshaker/alts_tsi_handshaker_private.h",
        "src/core/tsi/alts/handshaker/alts_tsi_utils.h",
        "src/core/tsi/alts/zero_copy_frame_protector/alts_grpc_integrity_only_record_protocol.h",
        "src/core/tsi/alts/zero_copy_frame_protector/alts_grpc_privacy_integrity_record_protocol.h",
        "src/core/tsi/alts/zero_copy_frame_protector/alts_grpc_record_protocol.h",
        "src/core/tsi/alts/zero_copy_frame_protector/alts_grpc_record_protocol_common.h",
        "src/core/tsi/alts/zero_copy_frame_protector/alts_iovec_record_protocol.h",
        "src/core/tsi/alts/zero_copy_frame_protector/alts_zero_copy_grpc_protector.h",
    ],
    external_deps = [
        "libssl",
        "libcrypto",
        "upb_lib",
    ],
    language = "c++",
    visibility = ["@grpc:public"],
    deps = [
        "alts_util",
        "arena",
        "config",
        "error",
        "gpr_base",
        "grpc_base",
        "tsi_base",
        "useful",
    ],
)

grpc_cc_library(
    name = "tsi_ssl_session_cache",
    srcs = [
        "src/core/tsi/ssl/session_cache/ssl_session_boringssl.cc",
        "src/core/tsi/ssl/session_cache/ssl_session_cache.cc",
        "src/core/tsi/ssl/session_cache/ssl_session_openssl.cc",
    ],
    hdrs = [
        "src/core/tsi/ssl/session_cache/ssl_session.h",
        "src/core/tsi/ssl/session_cache/ssl_session_cache.h",
    ],
    external_deps = [
        "absl/strings",
        "absl/memory",
        "libssl",
        "libcrypto",
    ],
    language = "c++",
    visibility = ["@grpc:public"],
    deps = [
        "gpr_base",
        "grpc_base",
    ],
)

grpc_cc_library(
    name = "tsi_ssl_credentials",
    srcs = [
        "src/core/lib/security/security_connector/ssl_utils.cc",
        "src/core/lib/security/security_connector/ssl_utils_config.cc",
        "src/core/tsi/ssl/key_logging/ssl_key_logging.cc",
        "src/core/tsi/ssl_transport_security.cc",
    ],
    hdrs = [
        "src/core/lib/security/security_connector/ssl_utils.h",
        "src/core/lib/security/security_connector/ssl_utils_config.h",
        "src/core/tsi/ssl/key_logging/ssl_key_logging.h",
        "src/core/tsi/ssl_transport_security.h",
    ],
    external_deps = [
        "absl/memory",
        "absl/strings",
        "libssl",
        "libcrypto",
    ],
    language = "c++",
    visibility = ["@grpc:public"],
    deps = [
        "gpr_base",
        "grpc_base",
        "grpc_credentials_util",
        "grpc_security_base",
        "grpc_transport_chttp2_alpn",
        "ref_counted_ptr",
        "tsi_base",
        "tsi_ssl_session_cache",
        "tsi_ssl_types",
        "useful",
    ],
)

grpc_cc_library(
    name = "grpc_mock_cel",
    hdrs = [
        "src/core/lib/security/authorization/mock_cel/activation.h",
        "src/core/lib/security/authorization/mock_cel/cel_expr_builder_factory.h",
        "src/core/lib/security/authorization/mock_cel/cel_expression.h",
        "src/core/lib/security/authorization/mock_cel/cel_value.h",
        "src/core/lib/security/authorization/mock_cel/evaluator_core.h",
        "src/core/lib/security/authorization/mock_cel/flat_expr_builder.h",
    ],
    language = "c++",
    deps = [
        "grpc_base",
    ],
)

# This target depends on RE2 and should not be linked into grpc by default for binary-size reasons.
grpc_cc_library(
    name = "grpc_matchers",
    srcs = [
        "src/core/lib/matchers/matchers.cc",
    ],
    hdrs = [
        "src/core/lib/matchers/matchers.h",
    ],
    external_deps = [
        "re2",
        "absl/memory",
        "absl/strings",
        "absl/strings:str_format",
    ],
    language = "c++",
    deps = [
        "gpr_base",
        "grpc_base",
    ],
)

# This target pulls in a dependency on RE2 and should not be linked into grpc by default for binary-size reasons.
grpc_cc_library(
    name = "grpc_rbac_engine",
    srcs = [
        "src/core/lib/security/authorization/grpc_authorization_engine.cc",
        "src/core/lib/security/authorization/matchers.cc",
        "src/core/lib/security/authorization/rbac_policy.cc",
    ],
    hdrs = [
        "src/core/lib/security/authorization/grpc_authorization_engine.h",
        "src/core/lib/security/authorization/matchers.h",
        "src/core/lib/security/authorization/rbac_policy.h",
    ],
    external_deps = [
        "absl/strings",
        "absl/strings:str_format",
    ],
    language = "c++",
    deps = [
        "gpr_base",
        "grpc_authorization_base",
        "grpc_base",
        "grpc_matchers",
        "sockaddr_utils",
    ],
)

# This target pulls in a dependency on RE2 and should not be linked into grpc by default for binary-size reasons.
grpc_cc_library(
    name = "grpc_authorization_provider",
    srcs = [
        "src/core/lib/security/authorization/grpc_authorization_policy_provider.cc",
        "src/core/lib/security/authorization/rbac_translator.cc",
    ],
    hdrs = [
        "src/core/lib/security/authorization/grpc_authorization_policy_provider.h",
        "src/core/lib/security/authorization/rbac_translator.h",
    ],
    external_deps = [
        "absl/strings",
        "absl/strings:str_format",
    ],
    language = "c++",
    public_hdrs = GRPC_PUBLIC_HDRS,
    deps = [
        "gpr_base",
        "grpc_base",
        "grpc_matchers",
        "grpc_rbac_engine",
        "useful",
    ],
)

# This target pulls in a dependency on RE2 and should not be linked into grpc by default for binary-size reasons.
grpc_cc_library(
    name = "grpc++_authorization_provider",
    srcs = [
        "src/cpp/server/authorization_policy_provider.cc",
    ],
    hdrs = [
        "include/grpcpp/security/authorization_policy_provider.h",
    ],
    external_deps = [
        "absl/synchronization",
        "protobuf_headers",
    ],
    language = "c++",
    deps = [
        "gpr_base",
        "grpc++",
        "grpc++_codegen_base",
        "grpc_authorization_provider",
    ],
)

# This target pulls in a dependency on RE2 and should not be linked into grpc by default for binary-size reasons.
grpc_cc_library(
    name = "grpc_cel_engine",
    srcs = [
        "src/core/lib/security/authorization/cel_authorization_engine.cc",
    ],
    hdrs = [
        "src/core/lib/security/authorization/cel_authorization_engine.h",
    ],
    external_deps = [
        "absl/container:flat_hash_set",
        "absl/memory",
    ],
    language = "c++",
    deps = [
        "envoy_config_rbac_upb",
        "gpr_base",
        "grpc_base",
        "grpc_mock_cel",
        "grpc_rbac_engine",
        "sockaddr_utils",
    ],
)

grpc_cc_library(
    name = "hpack_constants",
    hdrs = [
        "src/core/ext/transport/chttp2/transport/hpack_constants.h",
    ],
    language = "c++",
    deps = [
        "gpr_platform",
    ],
)

grpc_cc_library(
    name = "hpack_encoder_table",
    srcs = [
        "src/core/ext/transport/chttp2/transport/hpack_encoder_table.cc",
    ],
    hdrs = [
        "src/core/ext/transport/chttp2/transport/hpack_encoder_table.h",
    ],
    external_deps = [
        "absl/container:inlined_vector",
    ],
    language = "c++",
    deps = [
        "gpr",
        "hpack_constants",
    ],
)

grpc_cc_library(
    name = "grpc_transport_chttp2",
    srcs = [
        "src/core/ext/transport/chttp2/transport/bin_decoder.cc",
        "src/core/ext/transport/chttp2/transport/bin_encoder.cc",
        "src/core/ext/transport/chttp2/transport/chttp2_transport.cc",
        "src/core/ext/transport/chttp2/transport/context_list.cc",
        "src/core/ext/transport/chttp2/transport/flow_control.cc",
        "src/core/ext/transport/chttp2/transport/frame_data.cc",
        "src/core/ext/transport/chttp2/transport/frame_goaway.cc",
        "src/core/ext/transport/chttp2/transport/frame_ping.cc",
        "src/core/ext/transport/chttp2/transport/frame_rst_stream.cc",
        "src/core/ext/transport/chttp2/transport/frame_settings.cc",
        "src/core/ext/transport/chttp2/transport/frame_window_update.cc",
        "src/core/ext/transport/chttp2/transport/hpack_encoder.cc",
        "src/core/ext/transport/chttp2/transport/hpack_parser.cc",
        "src/core/ext/transport/chttp2/transport/hpack_parser_table.cc",
        "src/core/ext/transport/chttp2/transport/http2_settings.cc",
        "src/core/ext/transport/chttp2/transport/huffsyms.cc",
        "src/core/ext/transport/chttp2/transport/parsing.cc",
        "src/core/ext/transport/chttp2/transport/stream_lists.cc",
        "src/core/ext/transport/chttp2/transport/stream_map.cc",
        "src/core/ext/transport/chttp2/transport/varint.cc",
        "src/core/ext/transport/chttp2/transport/writing.cc",
    ],
    hdrs = [
        "src/core/ext/transport/chttp2/transport/bin_decoder.h",
        "src/core/ext/transport/chttp2/transport/bin_encoder.h",
        "src/core/ext/transport/chttp2/transport/chttp2_transport.h",
        "src/core/ext/transport/chttp2/transport/context_list.h",
        "src/core/ext/transport/chttp2/transport/flow_control.h",
        "src/core/ext/transport/chttp2/transport/frame.h",
        "src/core/ext/transport/chttp2/transport/frame_data.h",
        "src/core/ext/transport/chttp2/transport/frame_goaway.h",
        "src/core/ext/transport/chttp2/transport/frame_ping.h",
        "src/core/ext/transport/chttp2/transport/frame_rst_stream.h",
        "src/core/ext/transport/chttp2/transport/frame_settings.h",
        "src/core/ext/transport/chttp2/transport/frame_window_update.h",
        "src/core/ext/transport/chttp2/transport/hpack_encoder.h",
        "src/core/ext/transport/chttp2/transport/hpack_parser.h",
        "src/core/ext/transport/chttp2/transport/hpack_parser_table.h",
        "src/core/ext/transport/chttp2/transport/http2_settings.h",
        "src/core/ext/transport/chttp2/transport/huffsyms.h",
        "src/core/ext/transport/chttp2/transport/internal.h",
        "src/core/ext/transport/chttp2/transport/stream_map.h",
        "src/core/ext/transport/chttp2/transport/varint.h",
    ],
    external_deps = [
        "absl/base:core_headers",
        "absl/memory",
        "absl/status",
        "absl/strings",
        "absl/strings:cord",
        "absl/strings:str_format",
        "absl/types:optional",
        "absl/types:span",
        "absl/types:variant",
        "absl/utility",
    ],
    language = "c++",
    visibility = ["@grpc:grpclb"],
    deps = [
        "arena",
        "bitset",
        "chunked_vector",
        "debug_location",
        "gpr_base",
        "grpc_base",
        "grpc_codegen",
        "grpc_http_filters",
        "grpc_resolver",
        "grpc_trace",
        "grpc_transport_chttp2_alpn",
        "hpack_constants",
        "hpack_encoder_table",
        "httpcli",
        "iomgr_fwd",
        "iomgr_timer",
        "memory_quota",
        "orphanable",
        "pid_controller",
        "ref_counted",
        "ref_counted_ptr",
        "resource_quota",
        "resource_quota_trace",
        "slice",
        "slice_refcount",
        "time",
        "uri_parser",
        "useful",
    ],
)

grpc_cc_library(
    name = "grpc_transport_chttp2_alpn",
    srcs = [
        "src/core/ext/transport/chttp2/alpn/alpn.cc",
    ],
    hdrs = [
        "src/core/ext/transport/chttp2/alpn/alpn.h",
    ],
    language = "c++",
    deps = [
        "gpr_base",
        "useful",
    ],
)

grpc_cc_library(
    name = "grpc_transport_chttp2_client_connector",
    srcs = [
        "src/core/ext/transport/chttp2/client/chttp2_connector.cc",
    ],
    hdrs = [
        "src/core/ext/transport/chttp2/client/chttp2_connector.h",
    ],
    external_deps = [
        "absl/container:inlined_vector",
        "absl/status",
        "absl/status:statusor",
    ],
    language = "c++",
    deps = [
        "channel_args_preconditioning",
        "channel_stack_type",
        "config",
        "debug_location",
        "gpr_base",
        "grpc_base",
        "grpc_client_channel",
        "grpc_codegen",
        "grpc_insecure_credentials",
        "grpc_resolver",
        "grpc_security_base",
        "grpc_trace",
        "grpc_transport_chttp2",
        "handshaker",
        "handshaker_registry",
        "orphanable",
        "resolved_address",
        "slice",
        "sockaddr_utils",
        "tcp_connect_handshaker",
        "transport_fwd",
        "unique_type_name",
        "uri_parser",
    ],
)

grpc_cc_library(
    name = "grpc_transport_chttp2_server",
    srcs = [
        "src/core/ext/transport/chttp2/server/chttp2_server.cc",
    ],
    hdrs = [
        "src/core/ext/transport/chttp2/server/chttp2_server.h",
    ],
    external_deps = [
        "absl/base:core_headers",
        "absl/memory",
        "absl/status",
        "absl/status:statusor",
        "absl/strings",
        "absl/strings:str_format",
    ],
    language = "c++",
    deps = [
        "config",
        "debug_location",
        "gpr_base",
        "grpc_base",
        "grpc_codegen",
        "grpc_http_filters",
        "grpc_insecure_credentials",
        "grpc_resolver",
        "grpc_security_base",
        "grpc_trace",
        "grpc_transport_chttp2",
        "handshaker",
        "handshaker_registry",
        "iomgr_fwd",
        "iomgr_timer",
        "memory_quota",
        "orphanable",
        "ref_counted",
        "ref_counted_ptr",
        "resolved_address",
        "resource_quota",
        "slice",
        "sockaddr_utils",
        "time",
        "transport_fwd",
        "unique_type_name",
        "uri_parser",
        "useful",
    ],
)

grpc_cc_library(
    name = "grpc_transport_inproc",
    srcs = [
        "src/core/ext/transport/inproc/inproc_plugin.cc",
        "src/core/ext/transport/inproc/inproc_transport.cc",
    ],
    hdrs = [
        "src/core/ext/transport/inproc/inproc_transport.h",
    ],
    external_deps = [
        "absl/status",
        "absl/status:statusor",
        "absl/strings",
        "absl/types:optional",
    ],
    language = "c++",
    deps = [
        "arena",
        "channel_args_preconditioning",
        "channel_stack_type",
        "config",
        "debug_location",
        "gpr_base",
        "grpc_base",
        "grpc_codegen",
        "grpc_trace",
        "iomgr_fwd",
        "orphanable",
        "ref_counted_ptr",
        "slice",
        "time",
        "transport_fwd",
        "useful",
    ],
)

grpc_cc_library(
    name = "tsi_base",
    srcs = [
        "src/core/tsi/transport_security.cc",
        "src/core/tsi/transport_security_grpc.cc",
    ],
    hdrs = [
        "src/core/tsi/transport_security.h",
        "src/core/tsi/transport_security_grpc.h",
        "src/core/tsi/transport_security_interface.h",
    ],
    language = "c++",
    visibility = ["@grpc:tsi_interface"],
    deps = [
        "gpr",
        "grpc_trace",
    ],
)

grpc_cc_library(
    name = "alts_util",
    srcs = [
        "src/core/lib/security/credentials/alts/check_gcp_environment.cc",
        "src/core/lib/security/credentials/alts/check_gcp_environment_linux.cc",
        "src/core/lib/security/credentials/alts/check_gcp_environment_no_op.cc",
        "src/core/lib/security/credentials/alts/check_gcp_environment_windows.cc",
        "src/core/lib/security/credentials/alts/grpc_alts_credentials_client_options.cc",
        "src/core/lib/security/credentials/alts/grpc_alts_credentials_options.cc",
        "src/core/lib/security/credentials/alts/grpc_alts_credentials_server_options.cc",
        "src/core/tsi/alts/handshaker/transport_security_common_api.cc",
    ],
    hdrs = [
        "src/core/lib/security/credentials/alts/check_gcp_environment.h",
        "src/core/lib/security/credentials/alts/grpc_alts_credentials_options.h",
        "src/core/tsi/alts/handshaker/transport_security_common_api.h",
    ],
    external_deps = [
        "upb_lib",
    ],
    language = "c++",
    visibility = ["@grpc:tsi"],
    deps = [
        "alts_upb",
        "gpr",
        "grpc_base",
    ],
)

grpc_cc_library(
    name = "tsi",
    external_deps = [
        "libssl",
        "libcrypto",
        "absl/strings",
        "upb_lib",
    ],
    language = "c++",
    visibility = ["@grpc:tsi"],
    deps = [
        "gpr",
        "grpc_base",
        "tsi_alts_credentials",
        "tsi_base",
        "tsi_fake_credentials",
        "tsi_local_credentials",
        "tsi_ssl_credentials",
        "useful",
    ],
)

grpc_cc_library(
    name = "grpc++_base",
    srcs = GRPCXX_SRCS,
    hdrs = GRPCXX_HDRS,
    external_deps = [
        "absl/base:core_headers",
        "absl/strings",
        "absl/synchronization",
        "absl/memory",
        "upb_lib",
        "protobuf_headers",
    ],
    language = "c++",
    public_hdrs = GRPCXX_PUBLIC_HDRS,
    visibility = ["@grpc:alt_grpc++_base_legacy"],
    deps = [
        "arena",
        "channel_init",
        "config",
        "gpr_base",
        "gpr_codegen",
        "grpc",
        "grpc++_codegen_base",
        "grpc++_codegen_base_src",
        "grpc++_internal_hdrs_only",
        "grpc_base",
        "grpc_codegen",
        "grpc_health_upb",
        "grpc_service_config",
        "grpc_service_config_impl",
        "grpc_trace",
        "grpc_transport_inproc",
        "grpcpp_call_metric_recorder",
        "iomgr_timer",
        "ref_counted",
        "ref_counted_ptr",
        "resource_quota",
        "slice",
        "time",
        "useful",
    ],
)

grpc_cc_library(
    name = "grpc++_base_unsecure",
    srcs = GRPCXX_SRCS,
    hdrs = GRPCXX_HDRS,
    external_deps = [
        "absl/base:core_headers",
        "absl/strings",
        "absl/synchronization",
        "absl/memory",
        "upb_lib",
        "protobuf_headers",
    ],
    language = "c++",
    public_hdrs = GRPCXX_PUBLIC_HDRS,
    tags = ["avoid_dep"],
    visibility = ["@grpc:alt_grpc++_base_unsecure_legacy"],
    deps = [
        "arena",
        "channel_init",
        "config",
        "gpr_base",
        "gpr_codegen",
        "grpc++_codegen_base",
        "grpc++_codegen_base_src",
        "grpc++_internal_hdrs_only",
        "grpc_base",
        "grpc_codegen",
        "grpc_health_upb",
        "grpc_insecure_credentials",
        "grpc_service_config",
        "grpc_service_config_impl",
        "grpc_trace",
        "grpc_transport_inproc",
        "grpc_unsecure",
        "grpcpp_call_metric_recorder",
        "iomgr_timer",
        "ref_counted",
        "ref_counted_ptr",
        "resource_quota",
        "slice",
        "time",
        "useful",
    ],
)

grpc_cc_library(
    name = "grpc++_codegen_base",
    language = "c++",
    public_hdrs = [
        "include/grpc++/impl/codegen/async_stream.h",
        "include/grpc++/impl/codegen/async_unary_call.h",
        "include/grpc++/impl/codegen/byte_buffer.h",
        "include/grpc++/impl/codegen/call_hook.h",
        "include/grpc++/impl/codegen/call.h",
        "include/grpc++/impl/codegen/channel_interface.h",
        "include/grpc++/impl/codegen/client_context.h",
        "include/grpc++/impl/codegen/client_unary_call.h",
        "include/grpc++/impl/codegen/completion_queue_tag.h",
        "include/grpc++/impl/codegen/completion_queue.h",
        "include/grpc++/impl/codegen/config.h",
        "include/grpc++/impl/codegen/core_codegen_interface.h",
        "include/grpc++/impl/codegen/create_auth_context.h",
        "include/grpc++/impl/codegen/grpc_library.h",
        "include/grpc++/impl/codegen/metadata_map.h",
        "include/grpc++/impl/codegen/method_handler_impl.h",
        "include/grpc++/impl/codegen/rpc_method.h",
        "include/grpc++/impl/codegen/rpc_service_method.h",
        "include/grpc++/impl/codegen/security/auth_context.h",
        "include/grpc++/impl/codegen/serialization_traits.h",
        "include/grpc++/impl/codegen/server_context.h",
        "include/grpc++/impl/codegen/server_interface.h",
        "include/grpc++/impl/codegen/service_type.h",
        "include/grpc++/impl/codegen/slice.h",
        "include/grpc++/impl/codegen/status_code_enum.h",
        "include/grpc++/impl/codegen/status.h",
        "include/grpc++/impl/codegen/string_ref.h",
        "include/grpc++/impl/codegen/stub_options.h",
        "include/grpc++/impl/codegen/sync_stream.h",
        "include/grpc++/impl/codegen/time.h",
        "include/grpcpp/impl/codegen/async_generic_service.h",
        "include/grpcpp/impl/codegen/async_stream.h",
        "include/grpcpp/impl/codegen/async_unary_call.h",
        "include/grpcpp/impl/codegen/byte_buffer.h",
        "include/grpcpp/impl/codegen/call_hook.h",
        "include/grpcpp/impl/codegen/call_op_set_interface.h",
        "include/grpcpp/impl/codegen/call_op_set.h",
        "include/grpcpp/impl/codegen/call.h",
        "include/grpcpp/impl/codegen/callback_common.h",
        "include/grpcpp/impl/codegen/channel_interface.h",
        "include/grpcpp/impl/codegen/client_callback.h",
        "include/grpcpp/impl/codegen/client_context.h",
        "include/grpcpp/impl/codegen/client_interceptor.h",
        "include/grpcpp/impl/codegen/client_unary_call.h",
        "include/grpcpp/impl/codegen/completion_queue_tag.h",
        "include/grpcpp/impl/codegen/completion_queue.h",
        "include/grpcpp/impl/codegen/config.h",
        "include/grpcpp/impl/codegen/core_codegen_interface.h",
        "include/grpcpp/impl/codegen/create_auth_context.h",
        "include/grpcpp/impl/codegen/delegating_channel.h",
        "include/grpcpp/impl/codegen/grpc_library.h",
        "include/grpcpp/impl/codegen/intercepted_channel.h",
        "include/grpcpp/impl/codegen/interceptor_common.h",
        "include/grpcpp/impl/codegen/interceptor.h",
        "include/grpcpp/impl/codegen/message_allocator.h",
        "include/grpcpp/impl/codegen/metadata_map.h",
        "include/grpcpp/impl/codegen/method_handler_impl.h",
        "include/grpcpp/impl/codegen/method_handler.h",
        "include/grpcpp/impl/codegen/rpc_method.h",
        "include/grpcpp/impl/codegen/rpc_service_method.h",
        "include/grpcpp/impl/codegen/security/auth_context.h",
        "include/grpcpp/impl/codegen/serialization_traits.h",
        "include/grpcpp/impl/codegen/server_callback_handlers.h",
        "include/grpcpp/impl/codegen/server_callback.h",
        "include/grpcpp/impl/codegen/server_context.h",
        "include/grpcpp/impl/codegen/server_interceptor.h",
        "include/grpcpp/impl/codegen/server_interface.h",
        "include/grpcpp/impl/codegen/service_type.h",
        "include/grpcpp/impl/codegen/slice.h",
        "include/grpcpp/impl/codegen/status_code_enum.h",
        "include/grpcpp/impl/codegen/status.h",
        "include/grpcpp/impl/codegen/string_ref.h",
        "include/grpcpp/impl/codegen/stub_options.h",
        "include/grpcpp/impl/codegen/sync_stream.h",
        "include/grpcpp/impl/codegen/time.h",
    ],
    visibility = ["@grpc:public"],
    deps = [
        "grpc++_internal_hdrs_only",
        "grpc_codegen",
    ],
)

grpc_cc_library(
    name = "grpc++_codegen_base_src",
    srcs = [
        "src/cpp/codegen/codegen_init.cc",
    ],
    language = "c++",
    deps = [
        "grpc++_codegen_base",
        "grpc++_public_hdrs",
    ],
)

grpc_cc_library(
    name = "grpc++_codegen_proto",
    external_deps = [
        "protobuf_headers",
    ],
    language = "c++",
    public_hdrs = [
        "include/grpc++/impl/codegen/proto_utils.h",
        "include/grpcpp/impl/codegen/proto_buffer_reader.h",
        "include/grpcpp/impl/codegen/proto_buffer_writer.h",
        "include/grpcpp/impl/codegen/proto_utils.h",
    ],
    visibility = ["@grpc:public"],
    deps = [
        "grpc++_codegen_base",
        "grpc++_config_proto",
    ],
)

grpc_cc_library(
    name = "grpc++_config_proto",
    external_deps = [
        "protobuf_headers",
    ],
    language = "c++",
    public_hdrs = [
        "include/grpc++/impl/codegen/config_protobuf.h",
        "include/grpcpp/impl/codegen/config_protobuf.h",
    ],
    visibility = ["@grpc:public"],
)

grpc_cc_library(
    name = "grpc++_reflection",
    srcs = [
        "src/cpp/ext/proto_server_reflection.cc",
        "src/cpp/ext/proto_server_reflection_plugin.cc",
    ],
    hdrs = [
        "src/cpp/ext/proto_server_reflection.h",
    ],
    external_deps = [
        "protobuf_headers",
    ],
    language = "c++",
    public_hdrs = [
        "include/grpc++/ext/proto_server_reflection_plugin.h",
        "include/grpcpp/ext/proto_server_reflection_plugin.h",
    ],
    visibility = ["@grpc:public"],
    deps = [
        "grpc++",
        "//src/proto/grpc/reflection/v1alpha:reflection_proto",
    ],
    alwayslink = 1,
)

grpc_cc_library(
    name = "grpcpp_call_metric_recorder",
    srcs = [
        "src/cpp/server/orca/call_metric_recorder.cc",
    ],
    external_deps = [
        "upb_lib",
        "absl/memory",
        "absl/strings",
        "absl/types:optional",
    ],
    language = "c++",
    public_hdrs = [
        "include/grpcpp/ext/call_metric_recorder.h",
    ],
    visibility = ["@grpc:public"],
    deps = [
        "arena",
        "grpc++_codegen_base",
        "grpc++_internal_hdrs_only",
        "grpc++_public_hdrs",
        "grpc_backend_metric_data",
        "xds_orca_upb",
    ],
)

grpc_cc_library(
    name = "grpcpp_orca_interceptor",
    srcs = [
        "src/cpp/server/orca/orca_interceptor.cc",
    ],
    hdrs = [
        "src/cpp/server/orca/orca_interceptor.h",
    ],
    external_deps = [
        "upb_lib",
        "absl/memory",
        "absl/strings",
        "absl/types:optional",
    ],
    language = "c++",
    visibility = ["@grpc:public"],
    deps = [
        "grpc++",
        "grpc++_codegen_base",
        "grpc_base",
        "grpcpp_call_metric_recorder",
        "protobuf_duration_upb",
        "ref_counted",
        "time",
        "xds_orca_service_upb",
        "xds_orca_upb",
    ],
)

grpc_cc_library(
    name = "grpcpp_orca_service",
    srcs = [
        "src/cpp/server/orca/orca_service.cc",
    ],
    external_deps = [
        "absl/base:core_headers",
        "absl/time",
        "absl/types:optional",
        "upb_lib",
        "absl/memory",
    ],
    language = "c++",
    public_hdrs = [
        "include/grpcpp/ext/orca_service.h",
    ],
    visibility = ["@grpc:public"],
    deps = [
        "gpr",
        "grpc++",
        "grpc++_codegen_base",
        "grpc++_internal_hdrs_only",
        "grpc_base",
        "iomgr_timer",
        "protobuf_duration_upb",
        "ref_counted",
        "ref_counted_ptr",
        "time",
        "xds_orca_service_upb",
        "xds_orca_upb",
    ],
    alwayslink = 1,
)

grpc_cc_library(
    name = "grpcpp_channelz",
    srcs = [
        "src/cpp/server/channelz/channelz_service.cc",
        "src/cpp/server/channelz/channelz_service_plugin.cc",
    ],
    hdrs = [
        "src/cpp/server/channelz/channelz_service.h",
    ],
    external_deps = [
        "protobuf_headers",
    ],
    language = "c++",
    public_hdrs = [
        "include/grpcpp/ext/channelz_service_plugin.h",
    ],
    visibility = ["@grpc:channelz"],
    deps = [
        "gpr",
        "grpc",
        "grpc++",
        "grpc++_config_proto",
        "//src/proto/grpc/channelz:channelz_proto",
    ],
    alwayslink = 1,
)

grpc_cc_library(
    name = "grpcpp_csds",
    srcs = [
        "src/cpp/server/csds/csds.cc",
    ],
    hdrs = [
        "src/cpp/server/csds/csds.h",
    ],
    external_deps = [
        "absl/status",
        "absl/status:statusor",
    ],
    language = "c++",
    deps = [
        "gpr",
        "grpc",
        "grpc++_codegen_base",
        "grpc++_internals",
        "//src/proto/grpc/testing/xds/v3:csds_proto",
    ],
    alwayslink = 1,
)

grpc_cc_library(
    name = "grpcpp_admin",
    srcs = [
        "src/cpp/server/admin/admin_services.cc",
    ],
    hdrs = [],
    defines = select({
        "grpc_no_xds": ["GRPC_NO_XDS"],
        "//conditions:default": [],
    }),
    external_deps = [
        "absl/memory",
    ],
    language = "c++",
    public_hdrs = [
        "include/grpcpp/ext/admin_services.h",
    ],
    select_deps = [{
        "grpc_no_xds": [],
        "//conditions:default": ["//:grpcpp_csds"],
    }],
    deps = [
        "gpr",
        "grpc++",
        "grpcpp_channelz",
    ],
    alwayslink = 1,
)

grpc_cc_library(
    name = "grpc++_test",
    testonly = True,
    srcs = [
        "src/cpp/client/channel_test_peer.cc",
    ],
    external_deps = [
        "gtest",
    ],
    public_hdrs = [
        "include/grpc++/test/mock_stream.h",
        "include/grpc++/test/server_context_test_spouse.h",
        "include/grpcpp/test/channel_test_peer.h",
        "include/grpcpp/test/client_context_test_peer.h",
        "include/grpcpp/test/default_reactor_test_peer.h",
        "include/grpcpp/test/mock_stream.h",
        "include/grpcpp/test/server_context_test_spouse.h",
    ],
    visibility = ["@grpc:grpc++_test"],
    deps = [
        "gpr_base",
        "grpc++",
        "grpc_base",
    ],
)

grpc_cc_library(
    name = "grpc++_core_stats",
    srcs = [
        "src/cpp/util/core_stats.cc",
    ],
    hdrs = [
        "src/cpp/util/core_stats.h",
    ],
    language = "c++",
    tags = ["grpc-autodeps"],
    deps = [
        "gpr_base",
        "grpc_base",
        "//src/proto/grpc/core:stats_proto",
    ],
)

grpc_cc_library(
    name = "grpc_opencensus_plugin",
    srcs = [
        "src/cpp/ext/filters/census/channel_filter.cc",
        "src/cpp/ext/filters/census/client_filter.cc",
        "src/cpp/ext/filters/census/context.cc",
        "src/cpp/ext/filters/census/grpc_plugin.cc",
        "src/cpp/ext/filters/census/measures.cc",
        "src/cpp/ext/filters/census/rpc_encoding.cc",
        "src/cpp/ext/filters/census/server_filter.cc",
        "src/cpp/ext/filters/census/views.cc",
    ],
    hdrs = [
        "include/grpcpp/opencensus.h",
        "src/cpp/ext/filters/census/channel_filter.h",
        "src/cpp/ext/filters/census/client_filter.h",
        "src/cpp/ext/filters/census/context.h",
        "src/cpp/ext/filters/census/grpc_plugin.h",
        "src/cpp/ext/filters/census/measures.h",
        "src/cpp/ext/filters/census/open_census_call_tracer.h",
        "src/cpp/ext/filters/census/rpc_encoding.h",
        "src/cpp/ext/filters/census/server_filter.h",
    ],
    external_deps = [
        "absl-base",
        "absl-time",
        "absl/base:core_headers",
        "absl/status",
        "absl/types:optional",
        "absl/strings",
        "opencensus-trace",
        "opencensus-trace-context_util",
        "opencensus-trace-propagation",
        "opencensus-trace-span_context",
        "opencensus-tags",
        "opencensus-tags-context_util",
        "opencensus-stats",
        "opencensus-context",
    ],
    language = "c++",
    visibility = ["@grpc:grpc_opencensus_plugin"],
    deps = [
        "arena",
        "census",
        "channel_stack_type",
        "debug_location",
        "gpr",
        "gpr_base",
        "gpr_codegen",
        "grpc++",
        "grpc++_base",
        "grpc_base",
        "slice",
        "slice_refcount",
    ],
)

grpc_cc_library(
    name = "json",
    srcs = [
        "src/core/lib/json/json_reader.cc",
        "src/core/lib/json/json_writer.cc",
    ],
    hdrs = [
        "src/core/lib/json/json.h",
    ],
    external_deps = [
        "absl/base:core_headers",
        "absl/strings",
        "absl/strings:str_format",
    ],
    tags = ["grpc-autodeps"],
    deps = [
        "error",
        "gpr_base",
        "gpr_platform",
    ],
)

grpc_cc_library(
    name = "json_util",
    srcs = ["src/core/lib/json/json_util.cc"],
    hdrs = ["src/core/lib/json/json_util.h"],
    external_deps = ["absl/strings"],
    tags = ["grpc-autodeps"],
    deps = [
        "error",
        "gpr_base",
        "gpr_platform",
        "json",
        "time",
    ],
)

### UPB Targets

grpc_upb_proto_library(
    name = "envoy_admin_upb",
    deps = ["@envoy_api//envoy/admin/v3:pkg"],
)

grpc_upb_proto_library(
    name = "envoy_config_cluster_upb",
    deps = ["@envoy_api//envoy/config/cluster/v3:pkg"],
)

grpc_upb_proto_reflection_library(
    name = "envoy_config_cluster_upbdefs",
    deps = ["@envoy_api//envoy/config/cluster/v3:pkg"],
)

grpc_upb_proto_library(
    name = "envoy_config_core_upb",
    deps = ["@envoy_api//envoy/config/core/v3:pkg"],
)

grpc_upb_proto_library(
    name = "envoy_config_endpoint_upb",
    deps = ["@envoy_api//envoy/config/endpoint/v3:pkg"],
)

grpc_upb_proto_reflection_library(
    name = "envoy_config_endpoint_upbdefs",
    deps = ["@envoy_api//envoy/config/endpoint/v3:pkg"],
)

grpc_upb_proto_library(
    name = "envoy_config_listener_upb",
    deps = ["@envoy_api//envoy/config/listener/v3:pkg"],
)

grpc_upb_proto_reflection_library(
    name = "envoy_config_listener_upbdefs",
    deps = ["@envoy_api//envoy/config/listener/v3:pkg"],
)

grpc_upb_proto_library(
    name = "envoy_config_rbac_upb",
    deps = ["@envoy_api//envoy/config/rbac/v3:pkg"],
)

grpc_upb_proto_library(
    name = "envoy_config_route_upb",
    deps = ["@envoy_api//envoy/config/route/v3:pkg"],
)

grpc_upb_proto_reflection_library(
    name = "envoy_config_route_upbdefs",
    deps = ["@envoy_api//envoy/config/route/v3:pkg"],
)

grpc_upb_proto_library(
    name = "envoy_extensions_clusters_aggregate_upb",
    deps = ["@envoy_api//envoy/extensions/clusters/aggregate/v3:pkg"],
)

grpc_upb_proto_reflection_library(
    name = "envoy_extensions_clusters_aggregate_upbdefs",
    deps = ["@envoy_api//envoy/extensions/clusters/aggregate/v3:pkg"],
)

grpc_upb_proto_library(
    name = "envoy_extensions_filters_common_fault_upb",
    deps = ["@envoy_api//envoy/extensions/filters/common/fault/v3:pkg"],
)

grpc_upb_proto_library(
    name = "envoy_extensions_filters_http_fault_upb",
    deps = ["@envoy_api//envoy/extensions/filters/http/fault/v3:pkg"],
)

grpc_upb_proto_reflection_library(
    name = "envoy_extensions_filters_http_fault_upbdefs",
    deps = ["@envoy_api//envoy/extensions/filters/http/fault/v3:pkg"],
)

grpc_upb_proto_library(
    name = "envoy_extensions_filters_http_rbac_upb",
    deps = ["@envoy_api//envoy/extensions/filters/http/rbac/v3:pkg"],
)

grpc_upb_proto_reflection_library(
    name = "envoy_extensions_filters_http_rbac_upbdefs",
    deps = ["@envoy_api//envoy/extensions/filters/http/rbac/v3:pkg"],
)

grpc_upb_proto_library(
    name = "envoy_extensions_filters_http_router_upb",
    deps = ["@envoy_api//envoy/extensions/filters/http/router/v3:pkg"],
)

grpc_upb_proto_reflection_library(
    name = "envoy_extensions_filters_http_router_upbdefs",
    deps = ["@envoy_api//envoy/extensions/filters/http/router/v3:pkg"],
)

grpc_upb_proto_library(
    name = "envoy_extensions_load_balancing_policies_ring_hash_upb",
    deps = ["@envoy_api//envoy/extensions/load_balancing_policies/ring_hash/v3:pkg"],
)

grpc_upb_proto_library(
    name = "envoy_extensions_load_balancing_policies_wrr_locality_upb",
    deps = ["@envoy_api//envoy/extensions/load_balancing_policies/wrr_locality/v3:pkg"],
)

grpc_upb_proto_library(
    name = "envoy_extensions_filters_network_http_connection_manager_upb",
    deps = ["@envoy_api//envoy/extensions/filters/network/http_connection_manager/v3:pkg"],
)

grpc_upb_proto_reflection_library(
    name = "envoy_extensions_filters_network_http_connection_manager_upbdefs",
    deps = ["@envoy_api//envoy/extensions/filters/network/http_connection_manager/v3:pkg"],
)

grpc_upb_proto_library(
    name = "envoy_extensions_transport_sockets_tls_upb",
    deps = ["@envoy_api//envoy/extensions/transport_sockets/tls/v3:pkg"],
)

grpc_upb_proto_reflection_library(
    name = "envoy_extensions_transport_sockets_tls_upbdefs",
    deps = ["@envoy_api//envoy/extensions/transport_sockets/tls/v3:pkg"],
)

grpc_upb_proto_library(
    name = "envoy_service_discovery_upb",
    deps = ["@envoy_api//envoy/service/discovery/v3:pkg"],
)

grpc_upb_proto_reflection_library(
    name = "envoy_service_discovery_upbdefs",
    deps = ["@envoy_api//envoy/service/discovery/v3:pkg"],
)

grpc_upb_proto_library(
    name = "envoy_service_load_stats_upb",
    deps = ["@envoy_api//envoy/service/load_stats/v3:pkg"],
)

grpc_upb_proto_reflection_library(
    name = "envoy_service_load_stats_upbdefs",
    deps = ["@envoy_api//envoy/service/load_stats/v3:pkg"],
)

grpc_upb_proto_library(
    name = "envoy_service_status_upb",
    deps = ["@envoy_api//envoy/service/status/v3:pkg"],
)

grpc_upb_proto_reflection_library(
    name = "envoy_service_status_upbdefs",
    deps = ["@envoy_api//envoy/service/status/v3:pkg"],
)

grpc_upb_proto_library(
    name = "envoy_type_matcher_upb",
    deps = ["@envoy_api//envoy/type/matcher/v3:pkg"],
)

grpc_upb_proto_library(
    name = "envoy_type_upb",
    deps = ["@envoy_api//envoy/type/v3:pkg"],
)

grpc_upb_proto_library(
    name = "xds_type_upb",
    deps = ["@com_github_cncf_udpa//xds/type/v3:pkg"],
)

grpc_upb_proto_reflection_library(
    name = "xds_type_upbdefs",
    deps = ["@com_github_cncf_udpa//xds/type/v3:pkg"],
)

grpc_upb_proto_library(
    name = "xds_orca_upb",
    deps = ["@com_github_cncf_udpa//xds/data/orca/v3:pkg"],
)

grpc_upb_proto_library(
    name = "xds_orca_service_upb",
    deps = ["@com_github_cncf_udpa//xds/service/orca/v3:pkg"],
)

grpc_upb_proto_library(
    name = "grpc_health_upb",
    deps = ["//src/proto/grpc/health/v1:health_proto_descriptor"],
)

grpc_upb_proto_library(
    name = "google_rpc_status_upb",
    deps = ["@com_google_googleapis//google/rpc:status_proto"],
)

grpc_upb_proto_reflection_library(
    name = "google_rpc_status_upbdefs",
    deps = ["@com_google_googleapis//google/rpc:status_proto"],
)

grpc_upb_proto_library(
    name = "grpc_lb_upb",
    deps = ["//src/proto/grpc/lb/v1:load_balancer_proto_descriptor"],
)

grpc_upb_proto_library(
    name = "alts_upb",
    deps = ["//src/proto/grpc/gcp:alts_handshaker_proto"],
)

grpc_upb_proto_library(
    name = "rls_upb",
    deps = ["//src/proto/grpc/lookup/v1:rls_proto_descriptor"],
)

grpc_upb_proto_library(
    name = "rls_config_upb",
    deps = ["//src/proto/grpc/lookup/v1:rls_config_proto_descriptor"],
)

grpc_upb_proto_reflection_library(
    name = "rls_config_upbdefs",
    deps = ["//src/proto/grpc/lookup/v1:rls_config_proto_descriptor"],
)

WELL_KNOWN_PROTO_TARGETS = [
    "any",
    "duration",
    "empty",
    "struct",
    "timestamp",
    "wrappers",
]

[grpc_upb_proto_library(
    name = "protobuf_" + target + "_upb",
    deps = ["@com_google_protobuf//:" + target + "_proto"],
) for target in WELL_KNOWN_PROTO_TARGETS]

[grpc_upb_proto_reflection_library(
    name = "protobuf_" + target + "_upbdefs",
    deps = ["@com_google_protobuf//:" + target + "_proto"],
) for target in WELL_KNOWN_PROTO_TARGETS]

grpc_generate_one_off_targets()

filegroup(
    name = "root_certificates",
    srcs = [
        "etc/roots.pem",
    ],
    visibility = ["//visibility:public"],
)<|MERGE_RESOLUTION|>--- conflicted
+++ resolved
@@ -4101,10 +4101,7 @@
     ],
     external_deps = [
         "absl/container:inlined_vector",
-<<<<<<< HEAD
         "absl/status",
-=======
->>>>>>> 61c3e34a
         "absl/types:optional",
     ],
     language = "c++",
