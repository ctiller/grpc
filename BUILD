--- conflicted
+++ resolved
@@ -2134,12 +2134,7 @@
     ],
     deps = [
         "gpr",
-<<<<<<< HEAD
         "grpc_codegen",
-=======
-        "gpr_murmur_hash",
-        "grpc_public_hdrs",
->>>>>>> f69c64b2
         "slice_refcount",
     ],
 )
