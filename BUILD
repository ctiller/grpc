--- conflicted
+++ resolved
@@ -814,8 +814,6 @@
 )
 
 grpc_cc_library(
-<<<<<<< HEAD
-=======
     name = "table",
     external_deps = ["absl/utility"],
     language = "c++",
@@ -827,7 +825,6 @@
 )
 
 grpc_cc_library(
->>>>>>> a989e0bf
     name = "bitset",
     language = "c++",
     public_hdrs = ["src/core/lib/gprpp/bitset.h"],
