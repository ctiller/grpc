--- conflicted
+++ resolved
@@ -3245,11 +3245,8 @@
         "chunked_vector",
         "closure",
         "config",
-<<<<<<< HEAD
         "config_vars",
-=======
         "context",
->>>>>>> 0079382c
         "cpp_impl_of",
         "debug_location",
         "default_event_engine",
