--- conflicted
+++ resolved
@@ -2161,14 +2161,9 @@
     hdrs = [
         "src/core/lib/iomgr/error.h",
     ],
-<<<<<<< HEAD
-    external_deps = ["absl/status"],
-=======
-    external_deps = [
-        "absl/status",
-    ],
-    tags = ["nofixdeps"],
->>>>>>> b765b061
+    external_deps = [
+        "absl/status",
+    ],
     deps = [
         "gpr",
         "gpr_spinlock",
