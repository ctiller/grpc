--- conflicted
+++ resolved
@@ -3204,12 +3204,9 @@
         "match",
         "memory_quota",
         "orphanable",
-<<<<<<< HEAD
         "percent_encoding",
         "pipe",
-=======
         "packed_table",
->>>>>>> 622dd886
         "poll",
         "pollset_set",
         "promise",
