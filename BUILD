--- conflicted
+++ resolved
@@ -1758,27 +1758,6 @@
         "event_engine_base",
         "gpr_base",
         "gpr_platform",
-    ],
-)
-
-grpc_cc_library(
-    name = "channel_args",
-    srcs = [
-        "src/core/lib/channel/channel_args.cc",
-    ],
-    hdrs = [
-        "src/core/lib/channel/channel_args.h",
-    ],
-    external_deps = [
-        "absl/strings",
-        "absl/strings:str_format",
-    ],
-    deps = [
-        "channel_stack_type",
-        "gpr_base",
-        "gpr_codegen",
-        "grpc_codegen",
-        "useful",
     ],
 )
 
@@ -2702,11 +2681,8 @@
         "grpc_lb_upb",
         "grpc_resolver_fake",
         "grpc_secure",
-<<<<<<< HEAD
         "grpc_security_base",
         "grpc_sockaddr",
-=======
->>>>>>> b972b768
         "grpc_transport_chttp2_client_secure",
         "orphanable",
         "protobuf_duration_upb",
@@ -2830,12 +2806,9 @@
         "grpc_lb_xds_channel_args",
         "grpc_matchers",
         "grpc_secure",
-<<<<<<< HEAD
         "grpc_security_base",
         "grpc_sockaddr",
         "grpc_tls_credentials",
-=======
->>>>>>> b972b768
         "grpc_transport_chttp2_client_secure",
         "json",
         "json_util",
@@ -3181,11 +3154,8 @@
         "grpc++_base",
         "grpc_base",
         "grpc_secure",
-<<<<<<< HEAD
         "grpc_security_base",
         "grpc_sockaddr",
-=======
->>>>>>> b972b768
         "slice",
         "uri_parser",
     ],
@@ -3607,13 +3577,10 @@
         "grpc_client_channel",
         "grpc_codegen",
         "grpc_lb_xds_channel_args",
-<<<<<<< HEAD
         "grpc_security_base",
         "grpc_sockaddr",
         "grpc_ssl_credentials",
         "grpc_tls_credentials",
-=======
->>>>>>> b972b768
         "grpc_trace",
         "grpc_transport_chttp2_alpn",
         "json",
@@ -3623,112 +3590,121 @@
         "slice_refcount",
         "sockaddr_utils",
         "tsi",
-<<<<<<< HEAD
         "tsi_base",
         "tsi_interface",
+        "tsi_ssl_credentials",
         "uri_parser",
-=======
-        "tsi_interface",
->>>>>>> b972b768
         "useful",
     ],
 )
 
 grpc_cc_library(
-    name = "grpc_mock_cel",
-    hdrs = [
-        "src/core/lib/security/authorization/mock_cel/activation.h",
-        "src/core/lib/security/authorization/mock_cel/cel_expr_builder_factory.h",
-        "src/core/lib/security/authorization/mock_cel/cel_expression.h",
-        "src/core/lib/security/authorization/mock_cel/cel_value.h",
-        "src/core/lib/security/authorization/mock_cel/evaluator_core.h",
-        "src/core/lib/security/authorization/mock_cel/flat_expr_builder.h",
-    ],
-    language = "c++",
-    deps = [
-        "grpc_base",
-    ],
-)
-
-# This target depends on RE2 and should not be linked into grpc by default for binary-size reasons.
-grpc_cc_library(
-    name = "grpc_matchers",
-    srcs = [
-        "src/core/lib/matchers/matchers.cc",
-    ],
-    hdrs = [
-        "src/core/lib/matchers/matchers.h",
-    ],
-    external_deps = [
-        "re2",
-        "absl/memory",
+    name = "tsi_ssl_types",
+    hdrs = [
+        "src/core/tsi/ssl_types.h",
+    ],
+    external_deps = [
+        "libssl",
+    ],
+    language = "c++",
+)
+
+grpc_cc_library(
+    name = "tsi_base",
+    srcs = [
+        "src/core/tsi/transport_security.cc",
+        "src/core/tsi/transport_security_grpc.cc",
+    ],
+    hdrs = [
+        "src/core/tsi/transport_security.h",
+        "src/core/tsi/transport_security_grpc.h",
+        "src/core/tsi/transport_security_interface.h",
+    ],
+    language = "c++",
+    visibility = ["@grpc:tsi_interface"],
+    deps = [
+        "gpr",
+        "grpc_trace",
+    ],
+)
+
+grpc_cc_library(
+    name = "grpc_security_base",
+    srcs = [
+        "src/core/lib/security/context/security_context.cc",
+        "src/core/lib/security/credentials/composite/composite_credentials.cc",
+        "src/core/lib/security/credentials/credentials.cc",
+        "src/core/lib/security/credentials/credentials_metadata.cc",
+        "src/core/lib/security/credentials/plugin/plugin_credentials.cc",
+        "src/core/lib/security/security_connector/security_connector.cc",
+        "src/core/lib/security/transport/client_auth_filter.cc",
+        "src/core/lib/security/transport/secure_endpoint.cc",
+        "src/core/lib/security/transport/security_handshaker.cc",
+        "src/core/lib/security/transport/server_auth_filter.cc",
+        "src/core/lib/security/transport/tsi_error.cc",
+    ],
+    hdrs = [
+        "src/core/lib/security/context/security_context.h",
+        "src/core/lib/security/credentials/composite/composite_credentials.h",
+        "src/core/lib/security/credentials/credentials.h",
+        "src/core/lib/security/credentials/plugin/plugin_credentials.h",
+        "src/core/lib/security/security_connector/security_connector.h",
+        "src/core/lib/security/transport/auth_filters.h",
+        "src/core/lib/security/transport/secure_endpoint.h",
+        "src/core/lib/security/transport/security_handshaker.h",
+        "src/core/lib/security/transport/tsi_error.h",
+    ],
+    external_deps = [
         "absl/strings",
         "absl/strings:str_format",
-    ],
-    language = "c++",
-    deps = [
-        "gpr_base",
-        "grpc_base",
-    ],
-)
-
-# This target pulls in a dependency on RE2 and should not be linked into grpc by default for binary-size reasons.
-grpc_cc_library(
-    name = "grpc_rbac_engine",
-    srcs = [
-        "src/core/lib/security/authorization/grpc_authorization_engine.cc",
-        "src/core/lib/security/authorization/matchers.cc",
-        "src/core/lib/security/authorization/rbac_policy.cc",
-    ],
-    hdrs = [
-        "src/core/lib/security/authorization/grpc_authorization_engine.h",
-        "src/core/lib/security/authorization/matchers.h",
-        "src/core/lib/security/authorization/rbac_policy.h",
-    ],
-    external_deps = [
+        "absl/time",
+    ],
+    language = "c++",
+    public_hdrs = GRPC_SECURE_PUBLIC_HDRS,
+    visibility = ["@grpc:public"],
+    deps = [
+        "config",
+        "gpr_base",
+        "grpc_base",
+        "grpc_trace",
+        "json",
+        "ref_counted",
+        "ref_counted_ptr",
+        "tsi_base",
+    ],
+)
+
+grpc_cc_library(
+    name = "grpc_credentials_util",
+    srcs = [
+        "src/core/lib/security/credentials/tls/tls_utils.cc",
+        "src/core/lib/security/security_connector/load_system_roots_fallback.cc",
+        "src/core/lib/security/security_connector/load_system_roots_linux.cc",
+        "src/core/lib/security/util/json_util.cc",
+    ],
+    hdrs = [
+        "src/core/lib/security/credentials/tls/tls_utils.h",
+        "src/core/lib/security/security_connector/load_system_roots.h",
+        "src/core/lib/security/security_connector/load_system_roots_linux.h",
+        "src/core/lib/security/util/json_util.h",
+    ],
+    external_deps = [
+        "absl/container:inlined_vector",
         "absl/strings",
-        "absl/strings:str_format",
-    ],
-    language = "c++",
-    deps = [
-        "gpr_base",
-        "grpc_base",
-        "grpc_matchers",
-        "grpc_secure",
-    ],
-)
-
-# This target pulls in a dependency on RE2 and should not be linked into grpc by default for binary-size reasons.
-grpc_cc_library(
-    name = "grpc_authorization_provider",
-    srcs = [
-        "src/core/lib/security/authorization/grpc_authorization_policy_provider.cc",
-        "src/core/lib/security/authorization/rbac_translator.cc",
-    ],
-    hdrs = [
-        "src/core/lib/security/authorization/grpc_authorization_policy_provider.h",
-        "src/core/lib/security/authorization/rbac_translator.h",
-    ],
-    external_deps = [
-        "absl/strings",
-        "absl/strings:str_format",
-    ],
-    language = "c++",
-    deps = [
-        "gpr_base",
-        "grpc_base",
-        "grpc_matchers",
-        "grpc_rbac_engine",
-        "grpc_secure",
+    ],
+    language = "c++",
+    visibility = ["@grpc:public"],
+    deps = [
+        "gpr_base",
+        "grpc_base",
+        "grpc_security_base",
         "useful",
     ],
 )
 
-# This target pulls in a dependency on RE2 and should not be linked into grpc by default for binary-size reasons.
-grpc_cc_library(
-    name = "grpc++_authorization_provider",
-    srcs = [
-<<<<<<< HEAD
+grpc_cc_library(
+    name = "tsi_alts_credentials",
+    srcs = [
         "src/core/tsi/alts/crypt/aes_gcm.cc",
         "src/core/tsi/alts/crypt/gsec.cc",
         "src/core/tsi/alts/frame_protector/alts_counter.cc",
@@ -3955,7 +3931,6 @@
     ],
     language = "c++",
     deps = [
-        "google_api_upb",
         "grpc_base",
     ],
 )
@@ -4039,8 +4014,6 @@
 grpc_cc_library(
     name = "grpc++_authorization_provider",
     srcs = [
-=======
->>>>>>> b972b768
         "src/cpp/server/authorization_policy_provider.cc",
     ],
     external_deps = [
