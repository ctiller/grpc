# gRPC Bazel BUILD file.
#
# Copyright 2016 gRPC authors.
#
# Licensed under the Apache License, Version 2.0 (the "License");
# you may not use this file except in compliance with the License.
# You may obtain a copy of the License at
#
#     http://www.apache.org/licenses/LICENSE-2.0
#
# Unless required by applicable law or agreed to in writing, software
# distributed under the License is distributed on an "AS IS" BASIS,
# WITHOUT WARRANTIES OR CONDITIONS OF ANY KIND, either express or implied.
# See the License for the specific language governing permissions and
# limitations under the License.

load(
    "//bazel:grpc_build_system.bzl",
    "grpc_cc_library",
    "grpc_generate_one_off_targets",
    "grpc_upb_proto_library",
    "grpc_upb_proto_reflection_library",
    "python_config_settings",
)
load("@bazel_skylib//lib:selects.bzl", "selects")

licenses(["reciprocal"])

package(
    default_visibility = ["//visibility:public"],
    features = [
        "layering_check",
        "-parse_headers",
    ],
)

exports_files([
    "LICENSE",
    "etc/roots.pem",
])

config_setting(
    name = "grpc_no_ares",
    values = {"define": "grpc_no_ares=true"},
)

config_setting(
    name = "grpc_no_xds_define",
    values = {"define": "grpc_no_xds=true"},
)

# When gRPC is build as shared library, binder transport code might still
# get included even when user's code does not depend on it. In that case
# --define=grpc_no_binder=true can be used to disable binder transport
# related code to reduce binary size.
# For users using build system other than bazel, they can define
# GRPC_NO_BINDER to achieve the same effect.
config_setting(
    name = "grpc_no_binder_define",
    values = {"define": "grpc_no_binder=true"},
)

config_setting(
    name = "android",
    values = {"crosstool_top": "//external:android/crosstool"},
)

config_setting(
    name = "ios",
    values = {"apple_platform_type": "ios"},
)

selects.config_setting_group(
    name = "grpc_no_xds",
    match_any = [
        ":grpc_no_xds_define",
        # In addition to disabling XDS support when --define=grpc_no_xds=true is
        # specified, we also disable it on mobile platforms where it is not
        # likely to be needed and where reducing the binary size is more
        # important.
        ":android",
        ":ios",
    ],
)

selects.config_setting_group(
    name = "grpc_no_binder",
    match_any = [
        ":grpc_no_binder_define",
        # We do not need binder on ios.
        ":ios",
    ],
)

selects.config_setting_group(
    name = "grpc_no_rls",
    match_any = [
        # Disable RLS support on mobile platforms where it is not likely to be
        # needed and where reducing the binary size is more important.
        ":android",
        ":ios",
    ],
)

# Fuzzers can be built as fuzzers or as tests
config_setting(
    name = "grpc_build_fuzzers",
    values = {"define": "grpc_build_fuzzers=true"},
)

config_setting(
    name = "grpc_allow_exceptions",
    values = {"define": "GRPC_ALLOW_EXCEPTIONS=1"},
)

config_setting(
    name = "grpc_disallow_exceptions",
    values = {"define": "GRPC_ALLOW_EXCEPTIONS=0"},
)

config_setting(
    name = "remote_execution",
    values = {"define": "GRPC_PORT_ISOLATED_RUNTIME=1"},
)

config_setting(
    name = "windows",
    values = {"cpu": "x64_windows"},
)

config_setting(
    name = "windows_msvc",
    values = {"cpu": "x64_windows_msvc"},
)

config_setting(
    name = "mac_x86_64",
    values = {"cpu": "darwin"},
)

config_setting(
    name = "use_strict_warning",
    values = {"define": "use_strict_warning=true"},
)

python_config_settings()

# This should be updated along with build_handwritten.yaml
g_stands_for = "gamma"  # @unused

core_version = "26.0.0"  # @unused

version = "1.49.0-dev"  # @unused

GPR_PUBLIC_HDRS = [
    "include/grpc/support/alloc.h",
    "include/grpc/support/atm.h",
    "include/grpc/support/atm_gcc_atomic.h",
    "include/grpc/support/atm_gcc_sync.h",
    "include/grpc/support/atm_windows.h",
    "include/grpc/support/cpu.h",
    "include/grpc/support/log.h",
    "include/grpc/support/log_windows.h",
    "include/grpc/support/port_platform.h",
    "include/grpc/support/string_util.h",
    "include/grpc/support/sync.h",
    "include/grpc/support/sync_abseil.h",
    "include/grpc/support/sync_custom.h",
    "include/grpc/support/sync_generic.h",
    "include/grpc/support/sync_posix.h",
    "include/grpc/support/sync_windows.h",
    "include/grpc/support/thd_id.h",
    "include/grpc/support/time.h",
]

GRPC_PUBLIC_HDRS = [
    "include/grpc/byte_buffer.h",
    "include/grpc/byte_buffer_reader.h",
    "include/grpc/compression.h",
    "include/grpc/fork.h",
    "include/grpc/grpc.h",
    "include/grpc/grpc_posix.h",
    "include/grpc/grpc_security.h",
    "include/grpc/grpc_security_constants.h",
    "include/grpc/slice.h",
    "include/grpc/slice_buffer.h",
    "include/grpc/status.h",
    "include/grpc/load_reporting.h",
    "include/grpc/support/workaround_list.h",
]

GRPC_PUBLIC_EVENT_ENGINE_HDRS = [
    "include/grpc/event_engine/endpoint_config.h",
    "include/grpc/event_engine/event_engine.h",
    "include/grpc/event_engine/port.h",
    "include/grpc/event_engine/memory_allocator.h",
    "include/grpc/event_engine/memory_request.h",
    "include/grpc/event_engine/internal/memory_allocator_impl.h",
    "include/grpc/event_engine/slice.h",
    "include/grpc/event_engine/slice_buffer.h",
]

GRPCXX_SRCS = [
    "src/cpp/client/channel_cc.cc",
    "src/cpp/client/client_callback.cc",
    "src/cpp/client/client_context.cc",
    "src/cpp/client/client_interceptor.cc",
    "src/cpp/client/create_channel.cc",
    "src/cpp/client/create_channel_internal.cc",
    "src/cpp/client/create_channel_posix.cc",
    "src/cpp/client/credentials_cc.cc",
    "src/cpp/common/alarm.cc",
    "src/cpp/common/channel_arguments.cc",
    "src/cpp/common/channel_filter.cc",
    "src/cpp/common/completion_queue_cc.cc",
    "src/cpp/common/core_codegen.cc",
    "src/cpp/common/resource_quota_cc.cc",
    "src/cpp/common/rpc_method.cc",
    "src/cpp/common/version_cc.cc",
    "src/cpp/common/validate_service_config.cc",
    "src/cpp/server/async_generic_service.cc",
    "src/cpp/server/channel_argument_option.cc",
    "src/cpp/server/create_default_thread_pool.cc",
    "src/cpp/server/dynamic_thread_pool.cc",
    "src/cpp/server/external_connection_acceptor_impl.cc",
    "src/cpp/server/health/default_health_check_service.cc",
    "src/cpp/server/health/health_check_service.cc",
    "src/cpp/server/health/health_check_service_server_builder_option.cc",
    "src/cpp/server/server_builder.cc",
    "src/cpp/server/server_callback.cc",
    "src/cpp/server/server_cc.cc",
    "src/cpp/server/server_context.cc",
    "src/cpp/server/server_credentials.cc",
    "src/cpp/server/server_posix.cc",
    "src/cpp/thread_manager/thread_manager.cc",
    "src/cpp/util/byte_buffer_cc.cc",
    "src/cpp/util/status.cc",
    "src/cpp/util/string_ref.cc",
    "src/cpp/util/time_cc.cc",
]

GRPCXX_HDRS = [
    "src/cpp/client/create_channel_internal.h",
    "src/cpp/common/channel_filter.h",
    "src/cpp/server/dynamic_thread_pool.h",
    "src/cpp/server/external_connection_acceptor_impl.h",
    "src/cpp/server/health/default_health_check_service.h",
    "src/cpp/server/thread_pool_interface.h",
    "src/cpp/thread_manager/thread_manager.h",
]

GRPCXX_PUBLIC_HDRS = [
    "include/grpc++/alarm.h",
    "include/grpc++/channel.h",
    "include/grpc++/client_context.h",
    "include/grpc++/completion_queue.h",
    "include/grpc++/create_channel.h",
    "include/grpc++/create_channel_posix.h",
    "include/grpc++/ext/health_check_service_server_builder_option.h",
    "include/grpc++/generic/async_generic_service.h",
    "include/grpc++/generic/generic_stub.h",
    "include/grpc++/grpc++.h",
    "include/grpc++/health_check_service_interface.h",
    "include/grpc++/impl/call.h",
    "include/grpc++/impl/channel_argument_option.h",
    "include/grpc++/impl/client_unary_call.h",
    "include/grpc++/impl/codegen/core_codegen.h",
    "include/grpc++/impl/grpc_library.h",
    "include/grpc++/impl/method_handler_impl.h",
    "include/grpc++/impl/rpc_method.h",
    "include/grpc++/impl/rpc_service_method.h",
    "include/grpc++/impl/serialization_traits.h",
    "include/grpc++/impl/server_builder_option.h",
    "include/grpc++/impl/server_builder_plugin.h",
    "include/grpc++/impl/server_initializer.h",
    "include/grpc++/impl/service_type.h",
    "include/grpc++/security/auth_context.h",
    "include/grpc++/resource_quota.h",
    "include/grpc++/security/auth_metadata_processor.h",
    "include/grpc++/security/credentials.h",
    "include/grpc++/security/server_credentials.h",
    "include/grpc++/server.h",
    "include/grpc++/server_builder.h",
    "include/grpc++/server_context.h",
    "include/grpc++/server_posix.h",
    "include/grpc++/support/async_stream.h",
    "include/grpc++/support/async_unary_call.h",
    "include/grpc++/support/byte_buffer.h",
    "include/grpc++/support/channel_arguments.h",
    "include/grpc++/support/config.h",
    "include/grpc++/support/slice.h",
    "include/grpc++/support/status.h",
    "include/grpc++/support/status_code_enum.h",
    "include/grpc++/support/string_ref.h",
    "include/grpc++/support/stub_options.h",
    "include/grpc++/support/sync_stream.h",
    "include/grpc++/support/time.h",
    "include/grpcpp/alarm.h",
    "include/grpcpp/channel.h",
    "include/grpcpp/client_context.h",
    "include/grpcpp/completion_queue.h",
    "include/grpcpp/create_channel.h",
    "include/grpcpp/create_channel_posix.h",
    "include/grpcpp/ext/health_check_service_server_builder_option.h",
    "include/grpcpp/generic/async_generic_service.h",
    "include/grpcpp/generic/generic_stub.h",
    "include/grpcpp/grpcpp.h",
    "include/grpcpp/health_check_service_interface.h",
    "include/grpcpp/impl/call.h",
    "include/grpcpp/impl/channel_argument_option.h",
    "include/grpcpp/impl/client_unary_call.h",
    "include/grpcpp/impl/codegen/core_codegen.h",
    "include/grpcpp/impl/grpc_library.h",
    "include/grpcpp/impl/method_handler_impl.h",
    "include/grpcpp/impl/rpc_method.h",
    "include/grpcpp/impl/rpc_service_method.h",
    "include/grpcpp/impl/serialization_traits.h",
    "include/grpcpp/impl/server_builder_option.h",
    "include/grpcpp/impl/server_builder_plugin.h",
    "include/grpcpp/impl/server_initializer.h",
    "include/grpcpp/impl/service_type.h",
    "include/grpcpp/resource_quota.h",
    "include/grpcpp/security/auth_context.h",
    "include/grpcpp/security/auth_metadata_processor.h",
    "include/grpcpp/security/credentials.h",
    "include/grpcpp/security/server_credentials.h",
    "include/grpcpp/security/tls_certificate_provider.h",
    "include/grpcpp/security/authorization_policy_provider.h",
    "include/grpcpp/security/tls_certificate_verifier.h",
    "include/grpcpp/security/tls_credentials_options.h",
    "include/grpcpp/server.h",
    "include/grpcpp/server_builder.h",
    "include/grpcpp/server_context.h",
    "include/grpcpp/server_posix.h",
    "include/grpcpp/support/async_stream.h",
    "include/grpcpp/support/async_unary_call.h",
    "include/grpcpp/support/byte_buffer.h",
    "include/grpcpp/support/channel_arguments.h",
    "include/grpcpp/support/client_callback.h",
    "include/grpcpp/support/client_interceptor.h",
    "include/grpcpp/support/config.h",
    "include/grpcpp/support/interceptor.h",
    "include/grpcpp/support/message_allocator.h",
    "include/grpcpp/support/method_handler.h",
    "include/grpcpp/support/proto_buffer_reader.h",
    "include/grpcpp/support/proto_buffer_writer.h",
    "include/grpcpp/support/server_callback.h",
    "include/grpcpp/support/server_interceptor.h",
    "include/grpcpp/support/slice.h",
    "include/grpcpp/support/status.h",
    "include/grpcpp/support/status_code_enum.h",
    "include/grpcpp/support/string_ref.h",
    "include/grpcpp/support/stub_options.h",
    "include/grpcpp/support/sync_stream.h",
    "include/grpcpp/support/time.h",
    "include/grpcpp/support/validate_service_config.h",
]

grpc_cc_library(
    name = "gpr",
    language = "c++",
    public_hdrs = GPR_PUBLIC_HDRS,
    standalone = True,
    tags = [
        "avoid_dep",
        "nofixdeps",
    ],
    visibility = ["@grpc:public"],
    deps = [
        "gpr_base",
    ],
)

grpc_cc_library(
    name = "channel_fwd",
    hdrs = [
        "src/core/lib/channel/channel_fwd.h",
    ],
    language = "c++",
)

grpc_cc_library(
    name = "transport_fwd",
    hdrs = [
        "src/core/lib/transport/transport_fwd.h",
    ],
    language = "c++",
)

grpc_cc_library(
    name = "atomic_utils",
    language = "c++",
    public_hdrs = ["src/core/lib/gprpp/atomic_utils.h"],
    deps = ["gpr_platform"],
)

grpc_cc_library(
    name = "grpc_unsecure",
    srcs = [
        "src/core/lib/surface/init.cc",
        "src/core/plugin_registry/grpc_plugin_registry.cc",
        "src/core/plugin_registry/grpc_plugin_registry_noextra.cc",
    ],
    external_deps = [
        "absl/base:core_headers",
    ],
    language = "c++",
    public_hdrs = GRPC_PUBLIC_HDRS,
    standalone = True,
    tags = [
        "avoid_dep",
        "nofixdeps",
    ],
    visibility = ["@grpc:public"],
    deps = [
        "channel_init",
        "channel_stack_type",
        "config",
        "default_event_engine_factory_hdrs",
        "gpr_base",
        "grpc_authorization_base",
        "grpc_base",
        "grpc_codegen",
        "grpc_common",
        "grpc_http_filters",
        "grpc_security_base",
        "grpc_trace",
        "http_connect_handshaker",
        "iomgr_timer",
        "slice",
        "tcp_connect_handshaker",
    ],
)

GRPC_XDS_TARGETS = [
    "grpc_lb_policy_cds",
    "grpc_lb_policy_xds_cluster_impl",
    "grpc_lb_policy_xds_cluster_manager",
    "grpc_lb_policy_xds_cluster_resolver",
    "grpc_resolver_xds",
    "grpc_resolver_c2p",
    "grpc_xds_server_config_fetcher",

    # Not xDS-specific but currently only used by xDS.
    "channel_creds_registry_init",
]

grpc_cc_library(
    name = "grpc",
    srcs = [
        "src/core/lib/surface/init.cc",
        "src/core/plugin_registry/grpc_plugin_registry.cc",
        "src/core/plugin_registry/grpc_plugin_registry_extra.cc",
    ],
    defines = select({
        "grpc_no_xds": ["GRPC_NO_XDS"],
        "//conditions:default": [],
    }),
    external_deps = [
        "absl/base:core_headers",
    ],
    language = "c++",
    public_hdrs = GRPC_PUBLIC_HDRS,
    select_deps = [
        {
            "grpc_no_xds": [],
            "//conditions:default": GRPC_XDS_TARGETS,
        },
    ],
    standalone = True,
    tags = [
        "grpc_avoid_dep",
        "nofixdeps",
    ],
    visibility = [
        "@grpc:public",
    ],
    deps = [
        "channel_init",
        "channel_stack_type",
        "config",
        "default_event_engine_factory_hdrs",
        "gpr_base",
        "grpc_authorization_base",
        "grpc_base",
        "grpc_codegen",
        "grpc_common",
        "grpc_http_filters",
        "grpc_secure",
        "grpc_security_base",
        "grpc_trace",
        "http_connect_handshaker",
        "iomgr_timer",
        "slice",
        "tcp_connect_handshaker",
    ],
)

grpc_cc_library(
    name = "gpr_public_hdrs",
    hdrs = GPR_PUBLIC_HDRS,
    tags = [
        "avoid_dep",
        "nofixdeps",
    ],
)

grpc_cc_library(
    name = "grpc_public_hdrs",
    hdrs = GRPC_PUBLIC_HDRS,
    tags = [
        "avoid_dep",
        "nofixdeps",
    ],
    deps = ["gpr_public_hdrs"],
)

grpc_cc_library(
    name = "grpc++_public_hdrs",
    hdrs = GRPCXX_PUBLIC_HDRS,
    external_deps = [
        "absl/synchronization",
        "protobuf_headers",
    ],
    tags = [
        "avoid_dep",
        "nofixdeps",
    ],
    visibility = ["@grpc:public"],
    deps = ["grpc_public_hdrs"],
)

grpc_cc_library(
    name = "grpc++",
    hdrs = [
        "src/cpp/client/secure_credentials.h",
        "src/cpp/common/secure_auth_context.h",
        "src/cpp/server/secure_server_credentials.h",
    ],
    language = "c++",
    public_hdrs = GRPCXX_PUBLIC_HDRS,
    select_deps = [
        {
            "grpc_no_xds": [],
            "//conditions:default": [
                "grpc++_xds_client",
                "grpc++_xds_server",
            ],
        },
        {
            "grpc_no_binder": [],
            "//conditions:default": [
                "grpc++_binder",
            ],
        },
    ],
    standalone = True,
    tags = ["nofixdeps"],
    visibility = [
        "@grpc:public",
    ],
    deps = [
        "grpc++_internals",
        "slice",
    ],
)

grpc_cc_library(
    name = "grpc++_internals",
    srcs = [
        "src/cpp/client/insecure_credentials.cc",
        "src/cpp/client/secure_credentials.cc",
        "src/cpp/common/auth_property_iterator.cc",
        "src/cpp/common/secure_auth_context.cc",
        "src/cpp/common/secure_channel_arguments.cc",
        "src/cpp/common/secure_create_auth_context.cc",
        "src/cpp/common/tls_certificate_provider.cc",
        "src/cpp/common/tls_certificate_verifier.cc",
        "src/cpp/common/tls_credentials_options.cc",
        "src/cpp/server/insecure_server_credentials.cc",
        "src/cpp/server/secure_server_credentials.cc",
    ],
    hdrs = [
        "src/cpp/client/secure_credentials.h",
        "src/cpp/common/secure_auth_context.h",
        "src/cpp/server/secure_server_credentials.h",
    ],
    external_deps = [
        "absl/status",
        "absl/status:statusor",
        "absl/synchronization",
        "absl/container:inlined_vector",
        "absl/strings",
        "protobuf_headers",
    ],
    language = "c++",
    public_hdrs = GRPCXX_PUBLIC_HDRS,
    tags = ["nofixdeps"],
    deps = [
        "error",
        "gpr_base",
        "gpr_codegen",
        "grpc",
        "grpc++_base",
        "grpc++_codegen_base",
        "grpc++_codegen_base_src",
        "grpc++_codegen_proto",
        "grpc++_internal_hdrs_only",
        "grpc_base",
        "grpc_codegen",
        "grpc_credentials_util",
        "grpc_secure",
        "grpc_security_base",
        "json",
        "ref_counted_ptr",
        "slice",
        "slice_refcount",
    ],
)

grpc_cc_library(
    name = "grpc++_binder",
    srcs = [
        "src/core/ext/transport/binder/client/binder_connector.cc",
        "src/core/ext/transport/binder/client/channel_create.cc",
        "src/core/ext/transport/binder/client/channel_create_impl.cc",
        "src/core/ext/transport/binder/client/connection_id_generator.cc",
        "src/core/ext/transport/binder/client/endpoint_binder_pool.cc",
        "src/core/ext/transport/binder/client/jni_utils.cc",
        "src/core/ext/transport/binder/client/security_policy_setting.cc",
        "src/core/ext/transport/binder/security_policy/binder_security_policy.cc",
        "src/core/ext/transport/binder/server/binder_server.cc",
        "src/core/ext/transport/binder/server/binder_server_credentials.cc",
        "src/core/ext/transport/binder/transport/binder_transport.cc",
        "src/core/ext/transport/binder/utils/ndk_binder.cc",
        "src/core/ext/transport/binder/utils/transport_stream_receiver_impl.cc",
        "src/core/ext/transport/binder/wire_format/binder_android.cc",
        "src/core/ext/transport/binder/wire_format/binder_constants.cc",
        "src/core/ext/transport/binder/wire_format/transaction.cc",
        "src/core/ext/transport/binder/wire_format/wire_reader_impl.cc",
        "src/core/ext/transport/binder/wire_format/wire_writer.cc",
    ],
    hdrs = [
        "src/core/ext/transport/binder/client/binder_connector.h",
        "src/core/ext/transport/binder/client/channel_create_impl.h",
        "src/core/ext/transport/binder/client/connection_id_generator.h",
        "src/core/ext/transport/binder/client/endpoint_binder_pool.h",
        "src/core/ext/transport/binder/client/jni_utils.h",
        "src/core/ext/transport/binder/client/security_policy_setting.h",
        "src/core/ext/transport/binder/server/binder_server.h",
        "src/core/ext/transport/binder/transport/binder_stream.h",
        "src/core/ext/transport/binder/transport/binder_transport.h",
        "src/core/ext/transport/binder/utils/binder_auto_utils.h",
        "src/core/ext/transport/binder/utils/ndk_binder.h",
        "src/core/ext/transport/binder/utils/transport_stream_receiver.h",
        "src/core/ext/transport/binder/utils/transport_stream_receiver_impl.h",
        "src/core/ext/transport/binder/wire_format/binder.h",
        "src/core/ext/transport/binder/wire_format/binder_android.h",
        "src/core/ext/transport/binder/wire_format/binder_constants.h",
        "src/core/ext/transport/binder/wire_format/transaction.h",
        "src/core/ext/transport/binder/wire_format/wire_reader.h",
        "src/core/ext/transport/binder/wire_format/wire_reader_impl.h",
        "src/core/ext/transport/binder/wire_format/wire_writer.h",
    ],
    defines = select({
        "grpc_no_binder": ["GRPC_NO_BINDER"],
        "//conditions:default": [],
    }),
    external_deps = [
        "absl/base:core_headers",
        "absl/cleanup",
        "absl/container:flat_hash_map",
        "absl/hash",
        "absl/memory",
        "absl/meta:type_traits",
        "absl/status",
        "absl/status:statusor",
        "absl/strings",
        "absl/synchronization",
        "absl/time",
        "absl/types:variant",
    ],
    language = "c++",
    public_hdrs = [
        "include/grpcpp/security/binder_security_policy.h",
        "include/grpcpp/create_channel_binder.h",
        "include/grpcpp/security/binder_credentials.h",
    ],
    tags = ["nofixdeps"],
    deps = [
        "arena",
        "channel_args_preconditioning",
        "channel_stack_type",
        "config",
        "debug_location",
        "gpr",
        "gpr_base",
        "gpr_platform",
        "grpc",
        "grpc++_base",
        "grpc_base",
        "grpc_client_channel",
        "grpc_codegen",
        "iomgr_fwd",
        "iomgr_port",
        "orphanable",
        "ref_counted_ptr",
        "slice",
        "slice_refcount",
        "transport_fwd",
    ],
)

grpc_cc_library(
    name = "grpc++_xds_client",
    srcs = [
        "src/cpp/client/xds_credentials.cc",
    ],
    hdrs = [
        "src/cpp/client/secure_credentials.h",
    ],
    external_deps = [
        "absl/container:inlined_vector",
    ],
    language = "c++",
    tags = ["nofixdeps"],
    deps = [
        "gpr",
        "grpc",
        "grpc++_internals",
    ],
)

grpc_cc_library(
    name = "grpc++_xds_server",
    srcs = [
        "src/cpp/server/xds_server_credentials.cc",
    ],
    hdrs = [
        "src/cpp/server/secure_server_credentials.h",
    ],
    language = "c++",
    public_hdrs = [
        "include/grpcpp/xds_server_builder.h",
    ],
    tags = ["nofixdeps"],
    visibility = ["@grpc:xds"],
    deps = [
        "gpr",
        "grpc",
        "grpc++_internals",
    ],
)

grpc_cc_library(
    name = "grpc++_unsecure",
    srcs = [
        "src/cpp/client/insecure_credentials.cc",
        "src/cpp/common/insecure_create_auth_context.cc",
        "src/cpp/server/insecure_server_credentials.cc",
    ],
    language = "c++",
    standalone = True,
    tags = [
        "avoid_dep",
        "nofixdeps",
    ],
    visibility = ["@grpc:public"],
    deps = [
        "gpr",
        "grpc++_base_unsecure",
        "grpc++_codegen_base",
        "grpc++_codegen_base_src",
        "grpc++_codegen_proto",
        "grpc_codegen",
        "grpc_insecure_credentials",
        "grpc_unsecure",
    ],
)

grpc_cc_library(
    name = "grpc++_error_details",
    srcs = [
        "src/cpp/util/error_details.cc",
    ],
    hdrs = [
        "include/grpc++/support/error_details.h",
        "include/grpcpp/support/error_details.h",
    ],
    language = "c++",
    standalone = True,
    tags = ["nofixdeps"],
    visibility = ["@grpc:public"],
    deps = [
        "grpc++",
    ],
)

grpc_cc_library(
    name = "grpc++_alts",
    srcs = [
        "src/cpp/common/alts_context.cc",
        "src/cpp/common/alts_util.cc",
    ],
    hdrs = [
        "include/grpcpp/security/alts_context.h",
        "include/grpcpp/security/alts_util.h",
    ],
    external_deps = [
        "absl/memory",
        "upb_lib",
    ],
    language = "c++",
    standalone = True,
    tags = ["nofixdeps"],
    visibility = ["@grpc:tsi"],
    deps = [
        "alts_upb",
        "alts_util",
        "gpr_base",
        "grpc++",
        "grpc_base",
        "tsi_alts_credentials",
    ],
)

grpc_cc_library(
    name = "census",
    srcs = [
        "src/core/ext/filters/census/grpc_context.cc",
    ],
    language = "c++",
    public_hdrs = [
        "include/grpc/census.h",
    ],
    tags = ["nofixdeps"],
    visibility = ["@grpc:public"],
    deps = [
        "gpr_base",
        "grpc_base",
        "grpc_codegen",
        "grpc_trace",
    ],
)

grpc_cc_library(
    name = "grpc++_internal_hdrs_only",
    hdrs = [
        "include/grpcpp/impl/codegen/sync.h",
    ],
    external_deps = [
        "absl/synchronization",
    ],
    tags = ["nofixdeps"],
    deps = [
        "gpr_codegen",
    ],
)

grpc_cc_library(
    name = "useful",
    hdrs = ["src/core/lib/gpr/useful.h"],
    external_deps = [
        "absl/strings",
        "absl/types:variant",
    ],
    language = "c++",
    deps = ["gpr_platform"],
)

grpc_cc_library(
    name = "examine_stack",
    srcs = [
        "src/core/lib/gprpp/examine_stack.cc",
    ],
    hdrs = [
        "src/core/lib/gprpp/examine_stack.h",
    ],
    external_deps = ["absl/types:optional"],
    deps = ["gpr_platform"],
)

grpc_cc_library(
    name = "gpr_base",
    srcs = [
        "src/core/lib/gpr/alloc.cc",
        "src/core/lib/gpr/atm.cc",
        "src/core/lib/gpr/cpu_iphone.cc",
        "src/core/lib/gpr/cpu_linux.cc",
        "src/core/lib/gpr/cpu_posix.cc",
        "src/core/lib/gpr/cpu_windows.cc",
        "src/core/lib/gpr/env_linux.cc",
        "src/core/lib/gpr/env_posix.cc",
        "src/core/lib/gpr/env_windows.cc",
        "src/core/lib/gpr/log.cc",
        "src/core/lib/gpr/log_android.cc",
        "src/core/lib/gpr/log_linux.cc",
        "src/core/lib/gpr/log_posix.cc",
        "src/core/lib/gpr/log_windows.cc",
        "src/core/lib/gpr/murmur_hash.cc",
        "src/core/lib/gpr/string.cc",
        "src/core/lib/gpr/string_posix.cc",
        "src/core/lib/gpr/string_util_windows.cc",
        "src/core/lib/gpr/string_windows.cc",
        "src/core/lib/gpr/sync.cc",
        "src/core/lib/gpr/sync_abseil.cc",
        "src/core/lib/gpr/sync_posix.cc",
        "src/core/lib/gpr/sync_windows.cc",
        "src/core/lib/gpr/time.cc",
        "src/core/lib/gpr/time_posix.cc",
        "src/core/lib/gpr/time_precise.cc",
        "src/core/lib/gpr/time_windows.cc",
        "src/core/lib/gpr/tmpfile_msys.cc",
        "src/core/lib/gpr/tmpfile_posix.cc",
        "src/core/lib/gpr/tmpfile_windows.cc",
        "src/core/lib/gpr/wrap_memcpy.cc",
        "src/core/lib/gprpp/fork.cc",
        "src/core/lib/gprpp/global_config_env.cc",
        "src/core/lib/gprpp/host_port.cc",
        "src/core/lib/gprpp/mpscq.cc",
        "src/core/lib/gprpp/stat_posix.cc",
        "src/core/lib/gprpp/stat_windows.cc",
        "src/core/lib/gprpp/thd_posix.cc",
        "src/core/lib/gprpp/thd_windows.cc",
        "src/core/lib/gprpp/time_util.cc",
        "src/core/lib/profiling/basic_timers.cc",
        "src/core/lib/profiling/stap_timers.cc",
    ],
    hdrs = [
        "src/core/lib/gpr/alloc.h",
        "src/core/lib/gpr/env.h",
        "src/core/lib/gpr/murmur_hash.h",
        "src/core/lib/gpr/spinlock.h",
        "src/core/lib/gpr/string.h",
        "src/core/lib/gpr/string_windows.h",
        "src/core/lib/gpr/time_precise.h",
        "src/core/lib/gpr/tmpfile.h",
        "src/core/lib/gprpp/fork.h",
        "src/core/lib/gprpp/global_config.h",
        "src/core/lib/gprpp/global_config_custom.h",
        "src/core/lib/gprpp/global_config_env.h",
        "src/core/lib/gprpp/global_config_generic.h",
        "src/core/lib/gprpp/host_port.h",
        "src/core/lib/gprpp/manual_constructor.h",
        "src/core/lib/gprpp/memory.h",
        "src/core/lib/gprpp/mpscq.h",
        "src/core/lib/gprpp/stat.h",
        "src/core/lib/gprpp/sync.h",
        "src/core/lib/gprpp/thd.h",
        "src/core/lib/gprpp/time_util.h",
        "src/core/lib/profiling/timers.h",
    ],
    external_deps = [
        "absl/base",
        "absl/base:core_headers",
        "absl/memory",
        "absl/random",
        "absl/status",
        "absl/strings",
        "absl/strings:cord",
        "absl/strings:str_format",
        "absl/synchronization",
        "absl/time:time",
        "absl/types:optional",
    ],
    language = "c++",
    public_hdrs = GPR_PUBLIC_HDRS,
    tags = ["nofixdeps"],
    visibility = ["@grpc:alt_gpr_base_legacy"],
    deps = [
        "construct_destruct",
        "debug_location",
        "examine_stack",
        "gpr_codegen",
        "gpr_tls",
        "grpc_codegen",
        "useful",
    ],
)

grpc_cc_library(
    name = "gpr_tls",
    hdrs = ["src/core/lib/gpr/tls.h"],
    deps = ["gpr_platform"],
)

grpc_cc_library(
    name = "chunked_vector",
    hdrs = ["src/core/lib/gprpp/chunked_vector.h"],
    deps = [
        "arena",
        "gpr_base",
    ],
)

grpc_cc_library(
    name = "construct_destruct",
    language = "c++",
    public_hdrs = ["src/core/lib/gprpp/construct_destruct.h"],
    deps = ["gpr_platform"],
)

grpc_cc_library(
    name = "cpp_impl_of",
    hdrs = ["src/core/lib/gprpp/cpp_impl_of.h"],
    language = "c++",
)

grpc_cc_library(
    name = "status_helper",
    srcs = [
        "src/core/lib/gprpp/status_helper.cc",
    ],
    hdrs = [
        "src/core/lib/gprpp/status_helper.h",
    ],
    external_deps = [
        "absl/status",
        "absl/strings",
        "absl/strings:cord",
        "absl/time",
        "absl/types:optional",
        "upb_lib",
    ],
    language = "c++",
    deps = [
        "debug_location",
        "google_rpc_status_upb",
        "gpr_base",
        "percent_encoding",
        "protobuf_any_upb",
        "slice",
    ],
)

grpc_cc_library(
    name = "unique_type_name",
    hdrs = ["src/core/lib/gprpp/unique_type_name.h"],
    external_deps = ["absl/strings"],
    language = "c++",
    deps = [
        "gpr_platform",
        "useful",
    ],
)

grpc_cc_library(
    name = "work_serializer",
    srcs = [
        "src/core/lib/gprpp/work_serializer.cc",
    ],
    hdrs = [
        "src/core/lib/gprpp/work_serializer.h",
    ],
    external_deps = ["absl/base:core_headers"],
    language = "c++",
    visibility = ["@grpc:client_channel"],
    deps = [
        "debug_location",
        "gpr_base",
        "grpc_trace",
        "orphanable",
    ],
)

grpc_cc_library(
    name = "gpr_codegen",
    language = "c++",
    public_hdrs = [
        "include/grpc/impl/codegen/atm.h",
        "include/grpc/impl/codegen/atm_gcc_atomic.h",
        "include/grpc/impl/codegen/atm_gcc_sync.h",
        "include/grpc/impl/codegen/atm_windows.h",
        "include/grpc/impl/codegen/fork.h",
        "include/grpc/impl/codegen/gpr_slice.h",
        "include/grpc/impl/codegen/gpr_types.h",
        "include/grpc/impl/codegen/log.h",
        "include/grpc/impl/codegen/port_platform.h",
        "include/grpc/impl/codegen/sync.h",
        "include/grpc/impl/codegen/sync_abseil.h",
        "include/grpc/impl/codegen/sync_custom.h",
        "include/grpc/impl/codegen/sync_generic.h",
        "include/grpc/impl/codegen/sync_posix.h",
        "include/grpc/impl/codegen/sync_windows.h",
    ],
    tags = ["nofixdeps"],
    visibility = ["@grpc:public"],
)

# A library that vends only port_platform, so that libraries that don't need
# anything else from gpr can still be portable!
grpc_cc_library(
    name = "gpr_platform",
    language = "c++",
    public_hdrs = [
        "include/grpc/impl/codegen/port_platform.h",
        "include/grpc/support/port_platform.h",
    ],
    tags = ["nofixdeps"],
)

grpc_cc_library(
    name = "grpc_trace",
    srcs = ["src/core/lib/debug/trace.cc"],
    hdrs = ["src/core/lib/debug/trace.h"],
    language = "c++",
    public_hdrs = GRPC_PUBLIC_HDRS,
    visibility = ["@grpc:trace"],
    deps = [
        "gpr_base",
        "gpr_codegen",
        "grpc_codegen",
        "grpc_public_hdrs",
    ],
)

grpc_cc_library(
    name = "config",
    srcs = [
        "src/core/lib/config/core_configuration.cc",
    ],
    language = "c++",
    public_hdrs = [
        "src/core/lib/config/core_configuration.h",
    ],
    visibility = ["@grpc:client_channel"],
    deps = [
        "channel_args_preconditioning",
        "channel_creds_registry",
        "channel_init",
        "gpr_base",
        "grpc_resolver",
        "handshaker_registry",
        "service_config_parser",
    ],
)

grpc_cc_library(
    name = "debug_location",
    language = "c++",
    public_hdrs = ["src/core/lib/gprpp/debug_location.h"],
    visibility = ["@grpc:debug_location"],
)

grpc_cc_library(
    name = "overload",
    language = "c++",
    public_hdrs = ["src/core/lib/gprpp/overload.h"],
    deps = ["gpr_platform"],
)

grpc_cc_library(
    name = "match",
    external_deps = ["absl/types:variant"],
    language = "c++",
    public_hdrs = ["src/core/lib/gprpp/match.h"],
    deps = [
        "gpr_platform",
        "overload",
    ],
)

grpc_cc_library(
    name = "table",
    external_deps = [
        "absl/meta:type_traits",
        "absl/utility",
    ],
    language = "c++",
    public_hdrs = ["src/core/lib/gprpp/table.h"],
    deps = [
        "bitset",
        "gpr_platform",
    ],
)

grpc_cc_library(
    name = "bitset",
    language = "c++",
    public_hdrs = ["src/core/lib/gprpp/bitset.h"],
    deps = [
        "gpr_platform",
        "useful",
    ],
)

grpc_cc_library(
    name = "orphanable",
    language = "c++",
    public_hdrs = ["src/core/lib/gprpp/orphanable.h"],
    visibility = ["@grpc:client_channel"],
    deps = [
        "debug_location",
        "gpr_platform",
        "ref_counted",
        "ref_counted_ptr",
    ],
)

grpc_cc_library(
    name = "poll",
    external_deps = ["absl/types:variant"],
    language = "c++",
    public_hdrs = [
        "src/core/lib/promise/poll.h",
    ],
    deps = ["gpr_platform"],
)

grpc_cc_library(
    name = "call_push_pull",
    hdrs = ["src/core/lib/promise/call_push_pull.h"],
    external_deps = ["absl/types:variant"],
    language = "c++",
    deps = [
        "bitset",
        "construct_destruct",
        "gpr_platform",
        "poll",
        "promise_like",
        "promise_status",
    ],
)

grpc_cc_library(
    name = "context",
    language = "c++",
    public_hdrs = [
        "src/core/lib/promise/context.h",
    ],
    deps = [
        "gpr_platform",
        "gpr_tls",
    ],
)

grpc_cc_library(
    name = "map",
    external_deps = ["absl/types:variant"],
    language = "c++",
    public_hdrs = ["src/core/lib/promise/map.h"],
    deps = [
        "gpr_platform",
        "poll",
        "promise_like",
    ],
)

grpc_cc_library(
    name = "sleep",
    srcs = [
        "src/core/lib/promise/sleep.cc",
    ],
    hdrs = [
        "src/core/lib/promise/sleep.h",
    ],
    external_deps = ["absl/status"],
    deps = [
        "activity",
        "event_engine_base",
        "event_engine_base_hdrs",
        "exec_ctx",
        "gpr_base",
        "poll",
        "ref_counted",
        "time",
    ],
)

grpc_cc_library(
    name = "promise",
    external_deps = [
        "absl/status",
        "absl/types:optional",
        "absl/types:variant",
    ],
    language = "c++",
    public_hdrs = [
        "src/core/lib/promise/promise.h",
    ],
    visibility = ["@grpc:alt_grpc_base_legacy"],
    deps = [
        "gpr_platform",
        "poll",
        "promise_like",
    ],
)

grpc_cc_library(
    name = "arena_promise",
    external_deps = ["absl/meta:type_traits"],
    language = "c++",
    public_hdrs = [
        "src/core/lib/promise/arena_promise.h",
    ],
    deps = [
        "arena",
        "context",
        "gpr_platform",
        "poll",
    ],
)

grpc_cc_library(
    name = "promise_like",
    external_deps = ["absl/meta:type_traits"],
    language = "c++",
    public_hdrs = [
        "src/core/lib/promise/detail/promise_like.h",
    ],
    deps = [
        "gpr_platform",
        "poll",
    ],
)

grpc_cc_library(
    name = "promise_factory",
    external_deps = ["absl/meta:type_traits"],
    language = "c++",
    public_hdrs = [
        "src/core/lib/promise/detail/promise_factory.h",
    ],
    deps = [
        "gpr_platform",
        "promise_like",
    ],
)

grpc_cc_library(
    name = "if",
    external_deps = [
        "absl/status:statusor",
        "absl/types:variant",
    ],
    language = "c++",
    public_hdrs = ["src/core/lib/promise/if.h"],
    deps = [
        "gpr_platform",
        "poll",
        "promise_factory",
        "promise_like",
    ],
)

grpc_cc_library(
    name = "promise_status",
    external_deps = [
        "absl/status",
        "absl/status:statusor",
    ],
    language = "c++",
    public_hdrs = [
        "src/core/lib/promise/detail/status.h",
    ],
    deps = ["gpr_platform"],
)

grpc_cc_library(
    name = "race",
    external_deps = ["absl/types:variant"],
    language = "c++",
    public_hdrs = ["src/core/lib/promise/race.h"],
    deps = [
        "gpr_platform",
        "poll",
    ],
)

grpc_cc_library(
    name = "loop",
    external_deps = [
        "absl/status",
        "absl/status:statusor",
        "absl/types:variant",
    ],
    language = "c++",
    public_hdrs = [
        "src/core/lib/promise/loop.h",
    ],
    deps = [
        "gpr_platform",
        "poll",
        "promise_factory",
    ],
)

grpc_cc_library(
    name = "switch",
    language = "c++",
    public_hdrs = [
        "src/core/lib/promise/detail/switch.h",
    ],
    deps = ["gpr_platform"],
)

grpc_cc_library(
    name = "basic_join",
    external_deps = [
        "absl/types:variant",
        "absl/utility",
    ],
    language = "c++",
    public_hdrs = [
        "src/core/lib/promise/detail/basic_join.h",
    ],
    deps = [
        "bitset",
        "construct_destruct",
        "gpr_platform",
        "poll",
        "promise_like",
    ],
)

grpc_cc_library(
    name = "join",
    external_deps = ["absl/meta:type_traits"],
    language = "c++",
    public_hdrs = [
        "src/core/lib/promise/join.h",
    ],
    deps = [
        "basic_join",
        "gpr_platform",
    ],
)

grpc_cc_library(
    name = "try_join",
    external_deps = [
        "absl/meta:type_traits",
        "absl/status",
        "absl/status:statusor",
    ],
    language = "c++",
    public_hdrs = [
        "src/core/lib/promise/try_join.h",
    ],
    deps = [
        "basic_join",
        "gpr_platform",
        "poll",
        "promise_status",
    ],
)

grpc_cc_library(
    name = "basic_seq",
    external_deps = [
        "absl/meta:type_traits",
        "absl/types:variant",
        "absl/utility",
    ],
    language = "c++",
    public_hdrs = [
        "src/core/lib/promise/detail/basic_seq.h",
    ],
    deps = [
        "construct_destruct",
        "gpr_platform",
        "poll",
        "promise_factory",
        "promise_like",
        "switch",
    ],
)

grpc_cc_library(
    name = "seq",
    language = "c++",
    public_hdrs = [
        "src/core/lib/promise/seq.h",
    ],
    deps = [
        "basic_seq",
        "gpr_platform",
        "poll",
    ],
)

grpc_cc_library(
    name = "try_seq",
    external_deps = [
        "absl/meta:type_traits",
        "absl/status",
        "absl/status:statusor",
    ],
    language = "c++",
    public_hdrs = [
        "src/core/lib/promise/try_seq.h",
    ],
    deps = [
        "basic_seq",
        "gpr_platform",
        "poll",
        "promise_status",
    ],
)

grpc_cc_library(
    name = "activity",
    srcs = [
        "src/core/lib/promise/activity.cc",
    ],
    external_deps = [
        "absl/base:core_headers",
        "absl/status",
        "absl/types:optional",
        "absl/types:variant",
        "absl/utility",
    ],
    language = "c++",
    public_hdrs = [
        "src/core/lib/promise/activity.h",
    ],
    deps = [
        "atomic_utils",
        "construct_destruct",
        "context",
        "gpr_base",
        "gpr_tls",
        "orphanable",
        "poll",
        "promise_factory",
        "promise_status",
    ],
)

grpc_cc_library(
    name = "exec_ctx_wakeup_scheduler",
    hdrs = [
        "src/core/lib/promise/exec_ctx_wakeup_scheduler.h",
    ],
    language = "c++",
    deps = [
        "closure",
        "debug_location",
        "error",
        "exec_ctx",
        "gpr_platform",
    ],
)

grpc_cc_library(
    name = "wait_set",
    external_deps = [
        "absl/container:flat_hash_set",
        "absl/hash",
    ],
    language = "c++",
    public_hdrs = [
        "src/core/lib/promise/wait_set.h",
    ],
    deps = [
        "activity",
        "gpr_platform",
        "poll",
    ],
)

grpc_cc_library(
    name = "intra_activity_waiter",
    language = "c++",
    public_hdrs = [
        "src/core/lib/promise/intra_activity_waiter.h",
    ],
    deps = [
        "activity",
        "gpr_platform",
        "poll",
    ],
)

grpc_cc_library(
    name = "latch",
    language = "c++",
    public_hdrs = [
        "src/core/lib/promise/latch.h",
    ],
    deps = [
        "gpr_base",
        "intra_activity_waiter",
        "poll",
    ],
)

grpc_cc_library(
    name = "observable",
    external_deps = [
        "absl/base:core_headers",
        "absl/types:optional",
        "absl/types:variant",
    ],
    language = "c++",
    public_hdrs = [
        "src/core/lib/promise/observable.h",
    ],
    deps = [
        "activity",
        "gpr_base",
        "poll",
        "promise_like",
        "wait_set",
    ],
)

grpc_cc_library(
    name = "pipe",
    external_deps = ["absl/types:optional"],
    language = "c++",
    public_hdrs = [
        "src/core/lib/promise/pipe.h",
    ],
    deps = [
        "arena",
        "context",
        "gpr_base",
        "intra_activity_waiter",
        "poll",
    ],
)

grpc_cc_library(
    name = "for_each",
    external_deps = [
        "absl/status",
        "absl/types:variant",
    ],
    language = "c++",
    public_hdrs = ["src/core/lib/promise/for_each.h"],
    deps = [
        "gpr_platform",
        "poll",
        "promise_factory",
    ],
)

grpc_cc_library(
    name = "ref_counted",
    language = "c++",
    public_hdrs = ["src/core/lib/gprpp/ref_counted.h"],
    deps = [
        "atomic_utils",
        "debug_location",
        "gpr_base",
        "ref_counted_ptr",
    ],
)

grpc_cc_library(
    name = "dual_ref_counted",
    language = "c++",
    public_hdrs = ["src/core/lib/gprpp/dual_ref_counted.h"],
    deps = [
        "debug_location",
        "gpr_base",
        "orphanable",
        "ref_counted_ptr",
    ],
)

grpc_cc_library(
    name = "ref_counted_ptr",
    language = "c++",
    public_hdrs = ["src/core/lib/gprpp/ref_counted_ptr.h"],
    visibility = ["@grpc:ref_counted_ptr"],
    deps = [
        "debug_location",
        "gpr_platform",
    ],
)

grpc_cc_library(
    name = "handshaker",
    srcs = [
        "src/core/lib/transport/handshaker.cc",
    ],
    external_deps = [
        "absl/container:inlined_vector",
        "absl/strings:str_format",
    ],
    language = "c++",
    public_hdrs = [
        "src/core/lib/transport/handshaker.h",
    ],
    visibility = ["@grpc:alt_grpc_base_legacy"],
    deps = [
        "channel_args",
        "closure",
        "debug_location",
        "exec_ctx",
        "gpr_base",
        "grpc_base",
        "grpc_codegen",
        "grpc_trace",
        "iomgr_timer",
        "ref_counted",
        "ref_counted_ptr",
        "slice",
        "slice_buffer",
        "slice_refcount",
        "time",
    ],
)

grpc_cc_library(
    name = "handshaker_factory",
    language = "c++",
    public_hdrs = [
        "src/core/lib/transport/handshaker_factory.h",
    ],
    deps = [
        "channel_args",
        "gpr_platform",
        "iomgr_fwd",
    ],
)

grpc_cc_library(
    name = "handshaker_registry",
    srcs = [
        "src/core/lib/transport/handshaker_registry.cc",
    ],
    language = "c++",
    public_hdrs = [
        "src/core/lib/transport/handshaker_registry.h",
    ],
    deps = [
        "channel_args",
        "gpr_platform",
        "handshaker_factory",
        "iomgr_fwd",
    ],
)

grpc_cc_library(
    name = "http_connect_handshaker",
    srcs = [
        "src/core/lib/transport/http_connect_handshaker.cc",
    ],
    external_deps = [
        "absl/base:core_headers",
        "absl/memory",
        "absl/strings",
        "absl/types:optional",
    ],
    language = "c++",
    public_hdrs = [
        "src/core/lib/transport/http_connect_handshaker.h",
    ],
    visibility = ["@grpc:alt_grpc_base_legacy"],
    deps = [
        "channel_args",
        "closure",
        "config",
        "debug_location",
        "exec_ctx",
        "gpr_base",
        "grpc_base",
        "handshaker",
        "handshaker_factory",
        "handshaker_registry",
        "httpcli",
        "iomgr_fwd",
        "ref_counted_ptr",
        "slice",
        "slice_buffer",
        "slice_refcount",
    ],
)

grpc_cc_library(
    name = "tcp_connect_handshaker",
    srcs = [
        "src/core/lib/transport/tcp_connect_handshaker.cc",
    ],
    external_deps = [
        "absl/base:core_headers",
        "absl/memory",
        "absl/status:statusor",
        "absl/strings",
        "absl/types:optional",
    ],
    language = "c++",
    public_hdrs = [
        "src/core/lib/transport/tcp_connect_handshaker.h",
    ],
    deps = [
        "channel_args",
        "closure",
        "config",
        "debug_location",
        "exec_ctx",
        "gpr_base",
        "grpc_base",
        "handshaker",
        "handshaker_factory",
        "handshaker_registry",
        "iomgr_fwd",
        "ref_counted_ptr",
        "resolved_address",
        "slice",
        "slice_refcount",
        "uri_parser",
    ],
)

grpc_cc_library(
    name = "channel_creds_registry",
    hdrs = [
        "src/core/lib/security/credentials/channel_creds_registry.h",
    ],
    external_deps = ["absl/strings"],
    language = "c++",
    deps = [
        "gpr_platform",
        "json",
        "ref_counted_ptr",
    ],
)

grpc_cc_library(
    name = "event_engine_memory_allocator",
    srcs = [
        "src/core/lib/event_engine/memory_allocator.cc",
    ],
    hdrs = [
        "include/grpc/event_engine/internal/memory_allocator_impl.h",
        "include/grpc/event_engine/memory_allocator.h",
        "include/grpc/event_engine/memory_request.h",
    ],
    external_deps = ["absl/strings"],
    language = "c++",
    deps = [
        "gpr_platform",
        "slice",
        "slice_refcount",
    ],
)

grpc_cc_library(
    name = "memory_quota",
    srcs = [
        "src/core/lib/resource_quota/memory_quota.cc",
    ],
    hdrs = [
        "src/core/lib/resource_quota/memory_quota.h",
    ],
    external_deps = [
        "absl/base:core_headers",
        "absl/status",
        "absl/strings",
        "absl/types:optional",
        "absl/utility",
    ],
    deps = [
        "activity",
        "event_engine_memory_allocator",
        "exec_ctx_wakeup_scheduler",
        "gpr_base",
        "grpc_trace",
        "loop",
        "map",
        "orphanable",
        "periodic_update",
        "pid_controller",
        "poll",
        "race",
        "ref_counted_ptr",
        "resource_quota_trace",
        "seq",
        "time",
        "useful",
    ],
)

grpc_cc_library(
    name = "periodic_update",
    srcs = [
        "src/core/lib/resource_quota/periodic_update.cc",
    ],
    hdrs = [
        "src/core/lib/resource_quota/periodic_update.h",
    ],
    external_deps = ["absl/functional:function_ref"],
    deps = [
        "exec_ctx",
        "gpr_platform",
        "time",
        "useful",
    ],
)

grpc_cc_library(
    name = "arena",
    srcs = [
        "src/core/lib/resource_quota/arena.cc",
    ],
    hdrs = [
        "src/core/lib/resource_quota/arena.h",
    ],
    external_deps = ["absl/utility"],
    deps = [
        "construct_destruct",
        "context",
        "event_engine_memory_allocator",
        "gpr_base",
        "memory_quota",
    ],
)

grpc_cc_library(
    name = "thread_quota",
    srcs = [
        "src/core/lib/resource_quota/thread_quota.cc",
    ],
    hdrs = [
        "src/core/lib/resource_quota/thread_quota.h",
    ],
    external_deps = ["absl/base:core_headers"],
    deps = [
        "gpr_base",
        "ref_counted",
        "ref_counted_ptr",
    ],
)

grpc_cc_library(
    name = "resource_quota_trace",
    srcs = [
        "src/core/lib/resource_quota/trace.cc",
    ],
    hdrs = [
        "src/core/lib/resource_quota/trace.h",
    ],
    tags = ["nofixdeps"],
    deps = [
        "gpr_platform",
        "grpc_trace",
    ],
)

grpc_cc_library(
    name = "resource_quota",
    srcs = [
        "src/core/lib/resource_quota/resource_quota.cc",
    ],
    hdrs = [
        "src/core/lib/resource_quota/resource_quota.h",
    ],
    external_deps = ["absl/strings"],
    deps = [
        "cpp_impl_of",
        "gpr_platform",
        "grpc_codegen",
        "memory_quota",
        "ref_counted",
        "ref_counted_ptr",
        "thread_quota",
        "useful",
    ],
)

grpc_cc_library(
    name = "slice_refcount",
    srcs = [
        "src/core/lib/slice/slice_refcount.cc",
    ],
    hdrs = [
        "src/core/lib/slice/slice_refcount.h",
        "src/core/lib/slice/slice_refcount_base.h",
    ],
    public_hdrs = [
        "include/grpc/slice.h",
    ],
    deps = [
        "gpr_base",
        "grpc_codegen",
    ],
)

grpc_cc_library(
    name = "slice",
    srcs = [
        "src/core/lib/slice/slice.cc",
        "src/core/lib/slice/slice_string_helpers.cc",
    ],
    hdrs = [
        "include/grpc/slice.h",
        "src/core/lib/slice/slice.h",
        "src/core/lib/slice/slice_internal.h",
        "src/core/lib/slice/slice_string_helpers.h",
    ],
    external_deps = ["absl/strings"],
    deps = [
        "gpr_base",
        "grpc_codegen",
        "slice_refcount",
    ],
)

grpc_cc_library(
    name = "slice_buffer",
    srcs = [
        "src/core/lib/slice/slice_buffer.cc",
    ],
    hdrs = [
        "include/grpc/slice_buffer.h",
        "src/core/lib/slice/slice_buffer.h",
    ],
    deps = [
        "gpr_base",
        "slice",
        "slice_refcount",
    ],
)

grpc_cc_library(
    name = "error",
    srcs = [
        "src/core/lib/iomgr/error.cc",
    ],
    hdrs = [
        "src/core/lib/iomgr/error.h",
    ],
    tags = ["nofixdeps"],
    deps = [
        "gpr",
        "grpc_codegen",
        "grpc_trace",
        "slice",
        "slice_refcount",
        "status_helper",
        "useful",
    ],
)

grpc_cc_library(
    name = "closure",
    hdrs = [
        "src/core/lib/iomgr/closure.h",
    ],
    deps = [
        "debug_location",
        "error",
        "gpr_base",
    ],
)

grpc_cc_library(
    name = "time",
    srcs = [
        "src/core/lib/gprpp/time.cc",
    ],
    hdrs = [
        "src/core/lib/gprpp/time.h",
    ],
    external_deps = ["absl/strings:str_format"],
    deps = [
        "event_engine_base_hdrs",
        "gpr_base",
        "gpr_codegen",
        "useful",
    ],
)

grpc_cc_library(
    name = "exec_ctx",
    srcs = [
        "src/core/lib/iomgr/combiner.cc",
        "src/core/lib/iomgr/exec_ctx.cc",
        "src/core/lib/iomgr/executor.cc",
        "src/core/lib/iomgr/iomgr_internal.cc",
    ],
    hdrs = [
        "src/core/lib/iomgr/combiner.h",
        "src/core/lib/iomgr/exec_ctx.h",
        "src/core/lib/iomgr/executor.h",
        "src/core/lib/iomgr/iomgr_internal.h",
    ],
    deps = [
        "closure",
        "debug_location",
        "error",
        "gpr_base",
        "gpr_codegen",
        "gpr_tls",
        "grpc_codegen",
        "grpc_trace",
        "time",
        "useful",
    ],
)

grpc_cc_library(
    name = "sockaddr_utils",
    srcs = [
        "src/core/lib/address_utils/sockaddr_utils.cc",
    ],
    hdrs = [
        "src/core/lib/address_utils/sockaddr_utils.h",
    ],
    external_deps = [
        "absl/status",
        "absl/status:statusor",
        "absl/strings",
        "absl/strings:str_format",
    ],
    visibility = ["@grpc:alt_grpc_base_legacy"],
    deps = [
        "gpr_base",
        "grpc_sockaddr",
        "iomgr_port",
        "resolved_address",
        "uri_parser",
    ],
)

grpc_cc_library(
    name = "iomgr_port",
    hdrs = [
        "src/core/lib/iomgr/port.h",
    ],
    deps = ["gpr_platform"],
)

grpc_cc_library(
    name = "iomgr_timer",
    srcs = [
        "src/core/lib/iomgr/timer.cc",
        "src/core/lib/iomgr/timer_generic.cc",
        "src/core/lib/iomgr/timer_heap.cc",
        "src/core/lib/iomgr/timer_manager.cc",
    ],
    hdrs = [
        "src/core/lib/iomgr/timer.h",
        "src/core/lib/iomgr/timer_generic.h",
        "src/core/lib/iomgr/timer_heap.h",
        "src/core/lib/iomgr/timer_manager.h",
    ] + [
        # TODO(hork): deduplicate
        "src/core/lib/iomgr/iomgr.h",
    ],
    external_deps = [
        "absl/strings",
    ],
    tags = ["nofixdeps"],
    visibility = ["@grpc:iomgr_timer"],
    deps = [
        "event_engine_base_hdrs",
        "exec_ctx",
        "gpr_base",
        "gpr_platform",
        "gpr_tls",
        "grpc_trace",
        "iomgr_port",
        "time",
        "time_averaged_stats",
        "useful",
    ],
)

grpc_cc_library(
    name = "iomgr_fwd",
    hdrs = [
        "src/core/lib/iomgr/iomgr_fwd.h",
    ],
    deps = ["gpr_platform"],
)

grpc_cc_library(
    name = "grpc_sockaddr",
    srcs = [
        "src/core/lib/iomgr/sockaddr_utils_posix.cc",
        "src/core/lib/iomgr/socket_utils_windows.cc",
    ],
    hdrs = [
        "src/core/lib/iomgr/sockaddr.h",
        "src/core/lib/iomgr/sockaddr_posix.h",
        "src/core/lib/iomgr/sockaddr_windows.h",
        "src/core/lib/iomgr/socket_utils.h",
    ],
    deps = [
        "gpr_base",
        "iomgr_port",
    ],
)

grpc_cc_library(
    name = "avl",
    hdrs = [
        "src/core/lib/avl/avl.h",
    ],
    deps = [
        "gpr_platform",
        "useful",
    ],
)

grpc_cc_library(
    name = "event_engine_base_hdrs",
    hdrs = GRPC_PUBLIC_EVENT_ENGINE_HDRS + GRPC_PUBLIC_HDRS,
    external_deps = [
        "absl/status",
        "absl/status:statusor",
        "absl/time",
        "absl/types:optional",
        "absl/functional:any_invocable",
    ],
    tags = ["nofixdeps"],
    deps = [
        "gpr_base",
    ],
)

grpc_cc_library(
    name = "default_event_engine_factory_hdrs",
    hdrs = [
        "src/core/lib/event_engine/event_engine_factory.h",
    ],
    tags = ["nofixdeps"],
    deps = [
        "event_engine_base_hdrs",
        "gpr_base",
    ],
)

grpc_cc_library(
    name = "time_averaged_stats",
    srcs = ["src/core/lib/gprpp/time_averaged_stats.cc"],
    hdrs = [
        "src/core/lib/gprpp/time_averaged_stats.h",
    ],
    deps = ["gpr_base"],
)

grpc_cc_library(
    name = "event_engine_poller",
    hdrs = [
        "src/core/lib/event_engine/poller.h",
    ],
    external_deps = [
        "absl/container:inlined_vector",
        "absl/types:variant",
    ],
    deps = [
        "event_engine_base_hdrs",
        "gpr_platform",
    ],
)

grpc_cc_library(
    name = "event_engine_executor",
    hdrs = [
        "src/core/lib/event_engine/executor/executor.h",
    ],
    external_deps = ["absl/functional:any_invocable"],
    deps = [
        "event_engine_base_hdrs",
        "gpr_platform",
    ],
)

grpc_cc_library(
    name = "event_engine_time_util",
    srcs = ["src/core/lib/event_engine/time_util.cc"],
    hdrs = ["src/core/lib/event_engine/time_util.h"],
    deps = [
        "event_engine_base_hdrs",
        "gpr_platform",
    ],
)

grpc_cc_library(
    name = "event_engine_threaded_executor",
    srcs = [
        "src/core/lib/event_engine/executor/threaded_executor.cc",
    ],
    hdrs = [
        "src/core/lib/event_engine/executor/threaded_executor.h",
    ],
    external_deps = ["absl/functional:any_invocable"],
    deps = [
        "event_engine_base_hdrs",
        "event_engine_executor",
        "event_engine_thread_pool",
        "gpr_platform",
    ],
)

grpc_cc_library(
    name = "common_event_engine_closures",
    hdrs = ["src/core/lib/event_engine/common_closures.h"],
    external_deps = ["absl/functional:any_invocable"],
    deps = [
        "event_engine_base_hdrs",
        "gpr_platform",
    ],
)

grpc_cc_library(
    name = "posix_event_engine_timer",
    srcs = [
        "src/core/lib/event_engine/posix_engine/timer.cc",
        "src/core/lib/event_engine/posix_engine/timer_heap.cc",
    ],
    hdrs = [
        "src/core/lib/event_engine/posix_engine/timer.h",
        "src/core/lib/event_engine/posix_engine/timer_heap.h",
    ],
    external_deps = [
        "absl/base:core_headers",
        "absl/types:optional",
    ],
    deps = [
        "event_engine_base_hdrs",
        "gpr_base",
        "time",
        "time_averaged_stats",
        "useful",
    ],
)

grpc_cc_library(
    name = "event_engine_thread_pool",
    srcs = ["src/core/lib/event_engine/thread_pool.cc"],
    hdrs = [
        "src/core/lib/event_engine/thread_pool.h",
    ],
    external_deps = ["absl/functional:any_invocable"],
    deps = ["gpr_base"],
)

grpc_cc_library(
    name = "posix_event_engine_timer_manager",
    srcs = ["src/core/lib/event_engine/posix_engine/timer_manager.cc"],
    hdrs = [
        "src/core/lib/event_engine/posix_engine/timer_manager.h",
    ],
    external_deps = [
        "absl/base:core_headers",
        "absl/memory",
        "absl/time",
        "absl/types:optional",
    ],
    deps = [
        "event_engine_base_hdrs",
        "gpr_base",
        "gpr_codegen",
        "posix_event_engine_timer",
        "time",
    ],
)

grpc_cc_library(
    name = "posix_event_engine_event_poller",
    srcs = [],
    hdrs = [
        "src/core/lib/event_engine/posix_engine/event_poller.h",
    ],
    external_deps = [
        "absl/status",
        "absl/strings",
    ],
    deps = [
        "event_engine_base_hdrs",
        "gpr_platform",
        "posix_event_engine_closure",
        "time",
    ],
)

grpc_cc_library(
    name = "posix_event_engine_closure",
    srcs = [],
    hdrs = [
        "src/core/lib/event_engine/posix_engine/posix_engine_closure.h",
    ],
    external_deps = [
        "absl/functional:any_invocable",
        "absl/status",
        "absl/utility",
    ],
    deps = [
        "event_engine_base_hdrs",
        "gpr_platform",
    ],
)

grpc_cc_library(
    name = "posix_event_engine_lockfree_event",
    srcs = [
        "src/core/lib/event_engine/posix_engine/lockfree_event.cc",
    ],
    hdrs = [
        "src/core/lib/event_engine/posix_engine/lockfree_event.h",
    ],
    external_deps = ["absl/status"],
    deps = [
        "gpr_base",
        "posix_event_engine_closure",
        "posix_event_engine_event_poller",
        "status_helper",
    ],
)

grpc_cc_library(
    name = "posix_event_engine_wakeup_fd_posix",
    hdrs = [
        "src/core/lib/event_engine/posix_engine/wakeup_fd_posix.h",
    ],
    external_deps = ["absl/status"],
    deps = ["gpr_platform"],
)

grpc_cc_library(
    name = "posix_event_engine_wakeup_fd_posix_pipe",
    srcs = [
        "src/core/lib/event_engine/posix_engine/wakeup_fd_pipe.cc",
    ],
    hdrs = [
        "src/core/lib/event_engine/posix_engine/wakeup_fd_pipe.h",
    ],
    external_deps = [
        "absl/memory",
        "absl/status",
        "absl/status:statusor",
        "absl/strings",
    ],
    deps = [
        "gpr_base",
        "iomgr_port",
        "posix_event_engine_wakeup_fd_posix",
    ],
)

grpc_cc_library(
    name = "posix_event_engine_wakeup_fd_posix_eventfd",
    srcs = [
        "src/core/lib/event_engine/posix_engine/wakeup_fd_eventfd.cc",
    ],
    hdrs = [
        "src/core/lib/event_engine/posix_engine/wakeup_fd_eventfd.h",
    ],
    external_deps = [
        "absl/memory",
        "absl/status",
        "absl/status:statusor",
        "absl/strings",
    ],
    deps = [
        "gpr_base",
        "iomgr_port",
        "posix_event_engine_wakeup_fd_posix",
    ],
)

grpc_cc_library(
    name = "posix_event_engine_wakeup_fd_posix_default",
    srcs = [
        "src/core/lib/event_engine/posix_engine/wakeup_fd_posix_default.cc",
    ],
    hdrs = [
        "src/core/lib/event_engine/posix_engine/wakeup_fd_posix_default.h",
    ],
    external_deps = [
        "absl/status",
        "absl/status:statusor",
    ],
    deps = [
        "gpr_platform",
        "iomgr_port",
        "posix_event_engine_wakeup_fd_posix",
        "posix_event_engine_wakeup_fd_posix_eventfd",
        "posix_event_engine_wakeup_fd_posix_pipe",
    ],
)

grpc_cc_library(
    name = "posix_event_engine_poller_posix_epoll1",
    srcs = [
        "src/core/lib/event_engine/posix_engine/ev_epoll1_linux.cc",
    ],
    hdrs = [
        "src/core/lib/event_engine/posix_engine/ev_epoll1_linux.h",
    ],
    external_deps = [
        "absl/base:core_headers",
        "absl/memory",
        "absl/status",
        "absl/status:statusor",
        "absl/strings",
        "absl/synchronization",
    ],
    deps = [
        "gpr_base",
        "gpr_codegen",
        "iomgr_port",
        "posix_event_engine_closure",
        "posix_event_engine_event_poller",
        "posix_event_engine_lockfree_event",
        "posix_event_engine_wakeup_fd_posix",
        "posix_event_engine_wakeup_fd_posix_default",
        "time",
    ],
)

grpc_cc_library(
    name = "posix_event_engine_poller_posix_poll",
    srcs = [
        "src/core/lib/event_engine/posix_engine/ev_poll_posix.cc",
    ],
    hdrs = [
        "src/core/lib/event_engine/posix_engine/ev_poll_posix.h",
    ],
    external_deps = [
        "absl/base:core_headers",
        "absl/status",
        "absl/status:statusor",
        "absl/strings",
        "absl/synchronization",
        "absl/utility",
    ],
    deps = [
        "gpr_base",
        "gpr_codegen",
        "iomgr_port",
        "posix_event_engine_closure",
        "posix_event_engine_event_poller",
        "posix_event_engine_wakeup_fd_posix",
        "posix_event_engine_wakeup_fd_posix_default",
        "time",
    ],
)

grpc_cc_library(
    name = "posix_event_engine_poller_posix_default",
    srcs = [
        "src/core/lib/event_engine/posix_engine/event_poller_posix_default.cc",
    ],
    hdrs = [
        "src/core/lib/event_engine/posix_engine/event_poller_posix_default.h",
    ],
    external_deps = ["absl/strings"],
    deps = [
        "gpr_base",
        "posix_event_engine_event_poller",
        "posix_event_engine_poller_posix_epoll1",
        "posix_event_engine_poller_posix_poll",
    ],
)

grpc_cc_library(
    name = "event_engine_utils",
    srcs = ["src/core/lib/event_engine/utils.cc"],
    hdrs = ["src/core/lib/event_engine/utils.h"],
    external_deps = ["absl/strings"],
    deps = [
        "event_engine_base_hdrs",
        "gpr_platform",
        "time",
    ],
)

grpc_cc_library(
    name = "event_engine_socket_notifier",
    hdrs = ["src/core/lib/event_engine/socket_notifier.h"],
    external_deps = ["absl/status"],
    deps = [
        "event_engine_base_hdrs",
        "gpr_platform",
    ],
)

grpc_cc_library(
    name = "posix_event_engine",
    srcs = ["src/core/lib/event_engine/posix_engine/posix_engine.cc"],
    hdrs = ["src/core/lib/event_engine/posix_engine/posix_engine.h"],
    external_deps = [
        "absl/base:core_headers",
        "absl/container:flat_hash_set",
        "absl/functional:any_invocable",
        "absl/status",
        "absl/status:statusor",
        "absl/strings",
    ],
    deps = [
        "event_engine_base_hdrs",
        "event_engine_common",
        "event_engine_threaded_executor",
        "event_engine_trace",
        "event_engine_utils",
        "gpr_base",
        "grpc_trace",
        "posix_event_engine_timer",
        "posix_event_engine_timer_manager",
    ],
)

grpc_cc_library(
    name = "windows_event_engine",
    srcs = ["src/core/lib/event_engine/windows/windows_engine.cc"],
    hdrs = ["src/core/lib/event_engine/windows/windows_engine.h"],
    external_deps = [
        "absl/status",
        "absl/status:statusor",
        "absl/strings",
    ],
    deps = [
        "event_engine_base_hdrs",
        "event_engine_common",
        "event_engine_threaded_executor",
        "event_engine_trace",
        "event_engine_utils",
        "gpr_base",
        "posix_event_engine_timer_manager",
        "time",
        "windows_iocp",
    ],
)

grpc_cc_library(
    name = "windows_iocp",
    srcs = [
        "src/core/lib/event_engine/windows/iocp.cc",
        "src/core/lib/event_engine/windows/win_socket.cc",
    ],
    hdrs = [
        "src/core/lib/event_engine/windows/iocp.h",
        "src/core/lib/event_engine/windows/win_socket.h",
    ],
    external_deps = [
        "absl/base:core_headers",
        "absl/functional:any_invocable",
        "absl/status",
        "absl/strings:str_format",
    ],
    deps = [
        "error",
        "event_engine_base_hdrs",
        "event_engine_executor",
        "event_engine_poller",
        "event_engine_socket_notifier",
        "event_engine_trace",
        "event_engine_utils",
        "gpr_base",
        "gpr_platform",
    ],
)

grpc_cc_library(
    name = "event_engine_common",
    srcs = [
        "src/core/lib/event_engine/resolved_address.cc",
        "src/core/lib/event_engine/slice.cc",
        "src/core/lib/event_engine/slice_buffer.cc",
    ],
    hdrs = [
        "src/core/lib/event_engine/handle_containers.h",
    ],
    external_deps = [
        "absl/container:flat_hash_set",
    ],
    tags = ["nofixdeps"],
    deps = [
        "event_engine_base_hdrs",
        "event_engine_trace",
        "gpr_base",
        "gpr_platform",
        "ref_counted",
        "slice",
        "slice_refcount",
    ],
)

grpc_cc_library(
    name = "event_engine_trace",
    srcs = [
        "src/core/lib/event_engine/trace.cc",
    ],
    hdrs = [
        "src/core/lib/event_engine/trace.h",
    ],
    tags = ["nofixdeps"],
    deps = [
        "gpr_platform",
        "grpc_trace",
    ],
)

# NOTE: this target gets replaced inside Google's build system to be one that
# integrates with other internal systems better. Please do not rename or fold
# this into other targets.
grpc_cc_library(
    name = "default_event_engine_factory",
    srcs = ["src/core/lib/event_engine/default_event_engine_factory.cc"],
    hdrs = ["src/core/lib/event_engine/default_event_engine_factory.h"],
    external_deps = ["absl/memory"],
    select_deps = [{
        "//:windows": ["windows_event_engine"],
        "//:windows_msvc": ["windows_event_engine"],
        "//:windows_other": ["windows_event_engine"],
        "//conditions:default": ["posix_event_engine"],
    }],
    deps = [
        "event_engine_base_hdrs",
        "gpr_platform",
    ],
)

grpc_cc_library(
    name = "event_engine_base",
    srcs = [
        "src/core/lib/event_engine/event_engine.cc",
    ],
    hdrs = [
        "src/core/lib/event_engine/event_engine_factory.h",
    ],
    external_deps = ["absl/functional:any_invocable"],
    deps = [
        "default_event_engine_factory",
        "event_engine_base_hdrs",
        "gpr_base",
    ],
)

grpc_cc_library(
    name = "uri_parser",
    srcs = [
        "src/core/lib/uri/uri_parser.cc",
    ],
    hdrs = [
        "src/core/lib/uri/uri_parser.h",
    ],
    external_deps = [
        "absl/status",
        "absl/status:statusor",
        "absl/strings",
        "absl/strings:str_format",
    ],
    visibility = ["@grpc:alt_grpc_base_legacy"],
    deps = ["gpr_base"],
)

grpc_cc_library(
    name = "channel_args_preconditioning",
    srcs = [
        "src/core/lib/channel/channel_args_preconditioning.cc",
    ],
    hdrs = [
        "src/core/lib/channel/channel_args_preconditioning.h",
    ],
    deps = [
        "channel_args",
        "gpr_platform",
        "grpc_codegen",
    ],
)

grpc_cc_library(
    name = "pid_controller",
    srcs = [
        "src/core/lib/transport/pid_controller.cc",
    ],
    hdrs = [
        "src/core/lib/transport/pid_controller.h",
    ],
    deps = [
        "gpr_platform",
        "useful",
    ],
)

grpc_cc_library(
    name = "bdp_estimator",
    srcs = [
        "src/core/lib/transport/bdp_estimator.cc",
    ],
    hdrs = ["src/core/lib/transport/bdp_estimator.h"],
    deps = [
        "exec_ctx",
        "gpr_base",
        "gpr_codegen",
        "grpc_trace",
        "time",
    ],
)

grpc_cc_library(
    name = "percent_encoding",
    srcs = [
        "src/core/lib/slice/percent_encoding.cc",
    ],
    hdrs = [
        "src/core/lib/slice/percent_encoding.h",
    ],
    deps = [
        "bitset",
        "gpr_base",
        "slice",
    ],
)

grpc_cc_library(
    name = "grpc_base",
    srcs = [
        "src/core/lib/address_utils/parse_address.cc",
        "src/core/lib/backoff/backoff.cc",
        "src/core/lib/channel/channel_stack.cc",
        "src/core/lib/channel/channel_stack_builder_impl.cc",
        "src/core/lib/channel/channel_trace.cc",
        "src/core/lib/channel/channelz.cc",
        "src/core/lib/channel/channelz_registry.cc",
        "src/core/lib/channel/connected_channel.cc",
        "src/core/lib/channel/promise_based_filter.cc",
        "src/core/lib/channel/status_util.cc",
        "src/core/lib/compression/compression.cc",
        "src/core/lib/compression/compression_internal.cc",
        "src/core/lib/compression/message_compress.cc",
        "src/core/lib/debug/stats.cc",
        "src/core/lib/debug/stats_data.cc",
        "src/core/lib/event_engine/channel_args_endpoint_config.cc",
        "src/core/lib/iomgr/buffer_list.cc",
        "src/core/lib/iomgr/call_combiner.cc",
        "src/core/lib/iomgr/cfstream_handle.cc",
        "src/core/lib/iomgr/dualstack_socket_posix.cc",
        "src/core/lib/iomgr/endpoint.cc",
        "src/core/lib/iomgr/endpoint_cfstream.cc",
        "src/core/lib/iomgr/endpoint_pair_posix.cc",
        "src/core/lib/iomgr/endpoint_pair_windows.cc",
        "src/core/lib/iomgr/error_cfstream.cc",
        "src/core/lib/iomgr/ev_apple.cc",
        "src/core/lib/iomgr/ev_epoll1_linux.cc",
        "src/core/lib/iomgr/ev_poll_posix.cc",
        "src/core/lib/iomgr/ev_posix.cc",
        "src/core/lib/iomgr/ev_windows.cc",
        "src/core/lib/iomgr/fork_posix.cc",
        "src/core/lib/iomgr/fork_windows.cc",
        "src/core/lib/iomgr/gethostname_fallback.cc",
        "src/core/lib/iomgr/gethostname_host_name_max.cc",
        "src/core/lib/iomgr/gethostname_sysconf.cc",
        "src/core/lib/iomgr/grpc_if_nametoindex_posix.cc",
        "src/core/lib/iomgr/grpc_if_nametoindex_unsupported.cc",
        "src/core/lib/iomgr/internal_errqueue.cc",
        "src/core/lib/iomgr/iocp_windows.cc",
        "src/core/lib/iomgr/iomgr.cc",
        "src/core/lib/iomgr/iomgr_posix.cc",
        "src/core/lib/iomgr/iomgr_posix_cfstream.cc",
        "src/core/lib/iomgr/iomgr_windows.cc",
        "src/core/lib/iomgr/load_file.cc",
        "src/core/lib/iomgr/lockfree_event.cc",
        "src/core/lib/iomgr/polling_entity.cc",
        "src/core/lib/iomgr/pollset.cc",
        "src/core/lib/iomgr/pollset_set.cc",
        "src/core/lib/iomgr/pollset_set_windows.cc",
        "src/core/lib/iomgr/pollset_windows.cc",
        "src/core/lib/iomgr/resolve_address.cc",
        "src/core/lib/iomgr/resolve_address_posix.cc",
        "src/core/lib/iomgr/resolve_address_windows.cc",
        "src/core/lib/iomgr/socket_factory_posix.cc",
        "src/core/lib/iomgr/socket_mutator.cc",
        "src/core/lib/iomgr/socket_utils_common_posix.cc",
        "src/core/lib/iomgr/socket_utils_linux.cc",
        "src/core/lib/iomgr/socket_utils_posix.cc",
        "src/core/lib/iomgr/socket_windows.cc",
        "src/core/lib/iomgr/tcp_client.cc",
        "src/core/lib/iomgr/tcp_client_cfstream.cc",
        "src/core/lib/iomgr/tcp_client_posix.cc",
        "src/core/lib/iomgr/tcp_client_windows.cc",
        "src/core/lib/iomgr/tcp_posix.cc",
        "src/core/lib/iomgr/tcp_server.cc",
        "src/core/lib/iomgr/tcp_server_posix.cc",
        "src/core/lib/iomgr/tcp_server_utils_posix_common.cc",
        "src/core/lib/iomgr/tcp_server_utils_posix_ifaddrs.cc",
        "src/core/lib/iomgr/tcp_server_utils_posix_noifaddrs.cc",
        "src/core/lib/iomgr/tcp_server_windows.cc",
        "src/core/lib/iomgr/tcp_windows.cc",
        "src/core/lib/iomgr/unix_sockets_posix.cc",
        "src/core/lib/iomgr/unix_sockets_posix_noop.cc",
        "src/core/lib/iomgr/wakeup_fd_eventfd.cc",
        "src/core/lib/iomgr/wakeup_fd_nospecial.cc",
        "src/core/lib/iomgr/wakeup_fd_pipe.cc",
        "src/core/lib/iomgr/wakeup_fd_posix.cc",
        "src/core/lib/resource_quota/api.cc",
        "src/core/lib/slice/b64.cc",
        "src/core/lib/slice/slice_api.cc",
        "src/core/lib/slice/slice_buffer_api.cc",
        "src/core/lib/surface/api_trace.cc",
        "src/core/lib/surface/builtins.cc",
        "src/core/lib/surface/byte_buffer.cc",
        "src/core/lib/surface/byte_buffer_reader.cc",
        "src/core/lib/surface/call.cc",
        "src/core/lib/surface/call_details.cc",
        "src/core/lib/surface/call_log_batch.cc",
        "src/core/lib/surface/channel.cc",
        "src/core/lib/surface/channel_ping.cc",
        "src/core/lib/surface/completion_queue.cc",
        "src/core/lib/surface/completion_queue_factory.cc",
        "src/core/lib/surface/event_string.cc",
        "src/core/lib/surface/lame_client.cc",
        "src/core/lib/surface/metadata_array.cc",
        "src/core/lib/surface/server.cc",
        "src/core/lib/surface/validate_metadata.cc",
        "src/core/lib/surface/version.cc",
        "src/core/lib/transport/connectivity_state.cc",
        "src/core/lib/transport/error_utils.cc",
        "src/core/lib/transport/metadata_batch.cc",
        "src/core/lib/transport/parsed_metadata.cc",
        "src/core/lib/transport/status_conversion.cc",
        "src/core/lib/transport/timeout_encoding.cc",
        "src/core/lib/transport/transport.cc",
        "src/core/lib/transport/transport_op_string.cc",
    ],
    hdrs = [
        "src/core/lib/transport/error_utils.h",
        "src/core/lib/transport/http2_errors.h",
        "src/core/lib/address_utils/parse_address.h",
        "src/core/lib/backoff/backoff.h",
        "src/core/lib/channel/call_finalization.h",
        "src/core/lib/channel/call_tracer.h",
        "src/core/lib/channel/channel_stack.h",
        "src/core/lib/channel/promise_based_filter.h",
        "src/core/lib/channel/channel_stack_builder_impl.h",
        "src/core/lib/channel/channel_trace.h",
        "src/core/lib/channel/channelz.h",
        "src/core/lib/channel/channelz_registry.h",
        "src/core/lib/channel/connected_channel.h",
        "src/core/lib/channel/context.h",
        "src/core/lib/channel/status_util.h",
        "src/core/lib/compression/compression_internal.h",
        "src/core/lib/resource_quota/api.h",
        "src/core/lib/compression/message_compress.h",
        "src/core/lib/debug/stats.h",
        "src/core/lib/debug/stats_data.h",
        "src/core/lib/event_engine/channel_args_endpoint_config.h",
        "src/core/lib/event_engine/promise.h",
        "src/core/lib/iomgr/block_annotate.h",
        "src/core/lib/iomgr/buffer_list.h",
        "src/core/lib/iomgr/call_combiner.h",
        "src/core/lib/iomgr/cfstream_handle.h",
        "src/core/lib/iomgr/dynamic_annotations.h",
        "src/core/lib/iomgr/endpoint.h",
        "src/core/lib/iomgr/endpoint_cfstream.h",
        "src/core/lib/iomgr/endpoint_pair.h",
        "src/core/lib/iomgr/error_cfstream.h",
        "src/core/lib/iomgr/ev_apple.h",
        "src/core/lib/iomgr/ev_epoll1_linux.h",
        "src/core/lib/iomgr/ev_poll_posix.h",
        "src/core/lib/iomgr/ev_posix.h",
        "src/core/lib/iomgr/gethostname.h",
        "src/core/lib/iomgr/grpc_if_nametoindex.h",
        "src/core/lib/iomgr/internal_errqueue.h",
        "src/core/lib/iomgr/iocp_windows.h",
        "src/core/lib/iomgr/iomgr.h",
        "src/core/lib/iomgr/load_file.h",
        "src/core/lib/iomgr/lockfree_event.h",
        "src/core/lib/iomgr/nameser.h",
        "src/core/lib/iomgr/polling_entity.h",
        "src/core/lib/iomgr/pollset.h",
        "src/core/lib/iomgr/pollset_set.h",
        "src/core/lib/iomgr/pollset_set_windows.h",
        "src/core/lib/iomgr/pollset_windows.h",
        "src/core/lib/iomgr/python_util.h",
        "src/core/lib/iomgr/resolve_address.h",
        "src/core/lib/iomgr/resolve_address_impl.h",
        "src/core/lib/iomgr/resolve_address_posix.h",
        "src/core/lib/iomgr/resolve_address_windows.h",
        "src/core/lib/iomgr/sockaddr.h",
        "src/core/lib/iomgr/sockaddr_posix.h",
        "src/core/lib/iomgr/sockaddr_windows.h",
        "src/core/lib/iomgr/socket_factory_posix.h",
        "src/core/lib/iomgr/socket_mutator.h",
        "src/core/lib/iomgr/socket_utils_posix.h",
        "src/core/lib/iomgr/socket_windows.h",
        "src/core/lib/iomgr/tcp_client.h",
        "src/core/lib/iomgr/tcp_client_posix.h",
        "src/core/lib/iomgr/tcp_posix.h",
        "src/core/lib/iomgr/tcp_server.h",
        "src/core/lib/iomgr/tcp_server_utils_posix.h",
        "src/core/lib/iomgr/tcp_windows.h",
        "src/core/lib/iomgr/unix_sockets_posix.h",
        "src/core/lib/iomgr/wakeup_fd_pipe.h",
        "src/core/lib/iomgr/wakeup_fd_posix.h",
        "src/core/lib/slice/b64.h",
        "src/core/lib/surface/api_trace.h",
        "src/core/lib/surface/builtins.h",
        "src/core/lib/surface/call.h",
        "src/core/lib/surface/call_test_only.h",
        "src/core/lib/surface/channel.h",
        "src/core/lib/surface/completion_queue.h",
        "src/core/lib/surface/completion_queue_factory.h",
        "src/core/lib/surface/event_string.h",
        "src/core/lib/surface/init.h",
        "src/core/lib/surface/lame_client.h",
        "src/core/lib/surface/server.h",
        "src/core/lib/surface/validate_metadata.h",
        "src/core/lib/transport/connectivity_state.h",
        "src/core/lib/transport/metadata_batch.h",
        "src/core/lib/transport/parsed_metadata.h",
        "src/core/lib/transport/status_conversion.h",
        "src/core/lib/transport/timeout_encoding.h",
        "src/core/lib/transport/transport.h",
        "src/core/lib/transport/transport_impl.h",
    ] +
    # TODO(ctiller): remove these
    # These headers used to be vended by this target, but they have been split
    # out into separate targets now. In order to transition downstream code, we
    # re-export these headers from here for now, and when LSC's have completed
    # to clean this up, we'll remove these.
    [
        "src/core/lib/iomgr/closure.h",
        "src/core/lib/iomgr/error.h",
        "src/core/lib/slice/slice_internal.h",
        "src/core/lib/slice/slice_string_helpers.h",
        "src/core/lib/iomgr/exec_ctx.h",
        "src/core/lib/iomgr/executor.h",
        "src/core/lib/iomgr/combiner.h",
        "src/core/lib/iomgr/iomgr_internal.h",
        "src/core/lib/channel/channel_args.h",
        "src/core/lib/channel/channel_stack_builder.h",
    ],
    external_deps = [
        "absl/base:core_headers",
        "absl/container:flat_hash_map",
        "absl/container:inlined_vector",
        "absl/functional:any_invocable",
        "absl/functional:bind_front",
        "absl/functional:function_ref",
        "absl/memory",
        "absl/meta:type_traits",
        "absl/status:statusor",
        "absl/status",
        "absl/strings:str_format",
        "absl/strings",
        "absl/types:optional",
        "absl/types:variant",
        "absl/utility",
        "madler_zlib",
    ],
    language = "c++",
    public_hdrs = GRPC_PUBLIC_HDRS + GRPC_PUBLIC_EVENT_ENGINE_HDRS,
    tags = ["nofixdeps"],
    visibility = ["@grpc:alt_grpc_base_legacy"],
    deps = [
        "arena",
        "arena_promise",
        "atomic_utils",
        "avl",
        "bitset",
        "channel_args",
        "channel_args_preconditioning",
        "channel_fwd",
        "channel_init",
        "channel_stack_builder",
        "channel_stack_type",
        "chunked_vector",
        "closure",
        "config",
        "cpp_impl_of",
        "debug_location",
        "default_event_engine_factory_hdrs",
        "dual_ref_counted",
        "error",
        "event_engine_base",
        "event_engine_common",
        "exec_ctx",
        "gpr_base",
        "gpr_codegen",
        "gpr_tls",
        "grpc_codegen",
        "grpc_sockaddr",
        "grpc_trace",
        "handshaker_registry",
        "iomgr_port",
        "iomgr_timer",
        "json",
        "latch",
        "memory_quota",
        "orphanable",
        "percent_encoding",
        "poll",
        "promise",
        "ref_counted",
        "ref_counted_ptr",
        "resolved_address",
        "resource_quota",
        "resource_quota_trace",
        "slice",
        "slice_buffer",
        "slice_refcount",
        "sockaddr_utils",
        "status_helper",
        "table",
        "thread_quota",
        "time",
        "transport_fwd",
        "uri_parser",
        "useful",
        "work_serializer",
    ],
)

grpc_cc_library(
    name = "channel_stack_type",
    srcs = [
        "src/core/lib/surface/channel_stack_type.cc",
    ],
    hdrs = [
        "src/core/lib/surface/channel_stack_type.h",
    ],
    language = "c++",
    deps = ["gpr_platform"],
)

grpc_cc_library(
    name = "channel_init",
    srcs = [
        "src/core/lib/surface/channel_init.cc",
    ],
    hdrs = [
        "src/core/lib/surface/channel_init.h",
    ],
    language = "c++",
    deps = [
        "channel_stack_builder",
        "channel_stack_type",
        "gpr_platform",
    ],
)

grpc_cc_library(
    name = "single_set_ptr",
    hdrs = [
        "src/core/lib/gprpp/single_set_ptr.h",
    ],
    language = "c++",
    deps = ["gpr_base"],
)

grpc_cc_library(
    name = "channel_stack_builder",
    srcs = [
        "src/core/lib/channel/channel_stack_builder.cc",
    ],
    hdrs = [
        "src/core/lib/channel/channel_stack_builder.h",
    ],
    external_deps = [
        "absl/status:statusor",
        "absl/strings",
    ],
    language = "c++",
    visibility = ["@grpc:alt_grpc_base_legacy"],
    deps = [
        "channel_args",
        "channel_fwd",
        "channel_stack_type",
        "gpr_base",
        "ref_counted_ptr",
        "transport_fwd",
    ],
)

grpc_cc_library(
    name = "grpc_common",
    defines = select({
        "grpc_no_rls": ["GRPC_NO_RLS"],
        "//conditions:default": [],
    }),
    language = "c++",
    select_deps = [
        {
            "grpc_no_rls": [],
            "//conditions:default": ["grpc_lb_policy_rls"],
        },
    ],
    tags = ["nofixdeps"],
    deps = [
        "grpc_base",
        # standard plugins
        "census",
        "grpc_deadline_filter",
        "grpc_client_authority_filter",
        "grpc_lb_policy_grpclb",
        "grpc_lb_policy_outlier_detection",
        "grpc_lb_policy_pick_first",
        "grpc_lb_policy_priority",
        "grpc_lb_policy_ring_hash",
        "grpc_lb_policy_round_robin",
        "grpc_lb_policy_weighted_target",
        "grpc_channel_idle_filter",
        "grpc_message_size_filter",
        "grpc_resolver_binder",
        "grpc_resolver_dns_ares",
        "grpc_resolver_fake",
        "grpc_resolver_dns_native",
        "grpc_resolver_sockaddr",
        "grpc_transport_chttp2_client_connector",
        "grpc_transport_chttp2_server",
        "grpc_transport_inproc",
        "grpc_fault_injection_filter",
    ],
)

grpc_cc_library(
    name = "grpc_service_config",
    hdrs = [
        "src/core/lib/service_config/service_config.h",
        "src/core/lib/service_config/service_config_call_data.h",
    ],
    external_deps = ["absl/strings"],
    language = "c++",
    deps = [
        "gpr_platform",
        "ref_counted",
        "ref_counted_ptr",
        "service_config_parser",
        "slice_refcount",
        "unique_type_name",
        "useful",
    ],
)

grpc_cc_library(
    name = "grpc_service_config_impl",
    srcs = [
        "src/core/lib/service_config/service_config_impl.cc",
    ],
    hdrs = [
        "src/core/lib/service_config/service_config_impl.h",
    ],
    external_deps = [
        "absl/memory",
        "absl/status",
        "absl/status:statusor",
        "absl/strings",
    ],
    language = "c++",
    visibility = ["@grpc:client_channel"],
    deps = [
        "channel_args",
        "config",
        "gpr_base",
        "grpc_service_config",
        "json",
        "ref_counted_ptr",
        "service_config_parser",
        "slice",
        "slice_refcount",
    ],
)

grpc_cc_library(
    name = "service_config_parser",
    srcs = [
        "src/core/lib/service_config/service_config_parser.cc",
    ],
    hdrs = [
        "src/core/lib/service_config/service_config_parser.h",
    ],
    external_deps = [
        "absl/status",
        "absl/status:statusor",
        "absl/strings",
    ],
    language = "c++",
    deps = [
        "channel_args",
        "gpr_base",
        "json",
    ],
)

grpc_cc_library(
    name = "server_address",
    srcs = [
        "src/core/lib/resolver/server_address.cc",
    ],
    hdrs = [
        "src/core/lib/resolver/server_address.h",
    ],
    external_deps = [
        "absl/memory",
        "absl/status",
        "absl/status:statusor",
        "absl/strings",
        "absl/strings:str_format",
    ],
    language = "c++",
    visibility = ["@grpc:client_channel"],
    deps = [
        "channel_args",
        "gpr_platform",
        "resolved_address",
        "sockaddr_utils",
        "useful",
    ],
)

grpc_cc_library(
    name = "grpc_resolver",
    srcs = [
        "src/core/lib/resolver/resolver.cc",
        "src/core/lib/resolver/resolver_registry.cc",
    ],
    hdrs = [
        "src/core/lib/resolver/resolver.h",
        "src/core/lib/resolver/resolver_factory.h",
        "src/core/lib/resolver/resolver_registry.h",
    ],
    external_deps = [
        "absl/status",
        "absl/status:statusor",
        "absl/strings",
        "absl/strings:str_format",
    ],
    language = "c++",
    visibility = ["@grpc:client_channel"],
    deps = [
        "channel_args",
        "gpr_base",
        "grpc_service_config",
        "grpc_trace",
        "iomgr_fwd",
        "orphanable",
        "ref_counted_ptr",
        "server_address",
        "uri_parser",
    ],
)

grpc_cc_library(
    name = "channel_args",
    srcs = [
        "src/core/lib/channel/channel_args.cc",
    ],
    hdrs = [
        "src/core/lib/channel/channel_args.h",
    ],
    external_deps = [
        "absl/meta:type_traits",
        "absl/strings",
        "absl/strings:str_format",
        "absl/types:optional",
        "absl/types:variant",
    ],
    language = "c++",
    deps = [
        "avl",
        "channel_stack_type",
        "debug_location",
        "dual_ref_counted",
        "gpr_base",
        "grpc_codegen",
        "match",
        "ref_counted",
        "ref_counted_ptr",
        "time",
        "useful",
    ],
)

grpc_cc_library(
    name = "resolved_address",
    hdrs = ["src/core/lib/iomgr/resolved_address.h"],
    language = "c++",
    deps = [
        "gpr_platform",
        "iomgr_port",
    ],
)

grpc_cc_library(
    name = "lb_policy",
    srcs = ["src/core/lib/load_balancing/lb_policy.cc"],
    hdrs = ["src/core/lib/load_balancing/lb_policy.h"],
    external_deps = [
        "absl/status",
        "absl/status:statusor",
        "absl/strings",
        "absl/types:optional",
        "absl/types:variant",
    ],
    deps = [
        "debug_location",
        "gpr_platform",
        "grpc_backend_metric_data",
        "grpc_base",
        "grpc_codegen",
        "grpc_trace",
        "iomgr_fwd",
        "orphanable",
        "ref_counted",
        "ref_counted_ptr",
        "server_address",
        "subchannel_interface",
        "work_serializer",
    ],
)

grpc_cc_library(
    name = "lb_policy_factory",
    hdrs = ["src/core/lib/load_balancing/lb_policy_factory.h"],
    external_deps = [
        "absl/status:statusor",
        "absl/strings",
    ],
    deps = [
        "gpr_platform",
        "json",
        "lb_policy",
        "orphanable",
        "ref_counted_ptr",
    ],
)

grpc_cc_library(
    name = "lb_policy_registry",
    srcs = ["src/core/lib/load_balancing/lb_policy_registry.cc"],
    hdrs = ["src/core/lib/load_balancing/lb_policy_registry.h"],
    external_deps = [
        "absl/status",
        "absl/status:statusor",
        "absl/strings",
        "absl/strings:str_format",
    ],
    deps = [
        "gpr_base",
        "json",
        "lb_policy",
        "lb_policy_factory",
        "orphanable",
        "ref_counted_ptr",
    ],
)

grpc_cc_library(
    name = "subchannel_interface",
    hdrs = ["src/core/lib/load_balancing/subchannel_interface.h"],
    external_deps = ["absl/status"],
    deps = [
        "gpr",
        "grpc_base",
        "grpc_codegen",
        "iomgr_fwd",
        "ref_counted",
        "ref_counted_ptr",
    ],
)

grpc_cc_library(
    name = "grpc_client_channel",
    srcs = [
        "src/core/ext/filters/client_channel/backend_metric.cc",
        "src/core/ext/filters/client_channel/backup_poller.cc",
        "src/core/ext/filters/client_channel/channel_connectivity.cc",
        "src/core/ext/filters/client_channel/client_channel.cc",
        "src/core/ext/filters/client_channel/client_channel_channelz.cc",
        "src/core/ext/filters/client_channel/client_channel_factory.cc",
        "src/core/ext/filters/client_channel/client_channel_plugin.cc",
        "src/core/ext/filters/client_channel/config_selector.cc",
        "src/core/ext/filters/client_channel/dynamic_filters.cc",
        "src/core/ext/filters/client_channel/global_subchannel_pool.cc",
        "src/core/ext/filters/client_channel/health/health_check_client.cc",
        "src/core/ext/filters/client_channel/http_proxy.cc",
        "src/core/ext/filters/client_channel/lb_policy/child_policy_handler.cc",
        "src/core/ext/filters/client_channel/lb_policy/oob_backend_metric.cc",
        "src/core/ext/filters/client_channel/local_subchannel_pool.cc",
        "src/core/ext/filters/client_channel/proxy_mapper_registry.cc",
        "src/core/ext/filters/client_channel/resolver_result_parsing.cc",
        "src/core/ext/filters/client_channel/retry_filter.cc",
        "src/core/ext/filters/client_channel/retry_service_config.cc",
        "src/core/ext/filters/client_channel/retry_throttle.cc",
        "src/core/ext/filters/client_channel/service_config_channel_arg_filter.cc",
        "src/core/ext/filters/client_channel/subchannel.cc",
        "src/core/ext/filters/client_channel/subchannel_pool_interface.cc",
        "src/core/ext/filters/client_channel/subchannel_stream_client.cc",
    ],
    hdrs = [
        "src/core/ext/filters/client_channel/backend_metric.h",
        "src/core/ext/filters/client_channel/backup_poller.h",
        "src/core/ext/filters/client_channel/client_channel.h",
        "src/core/ext/filters/client_channel/client_channel_channelz.h",
        "src/core/ext/filters/client_channel/client_channel_factory.h",
        "src/core/ext/filters/client_channel/config_selector.h",
        "src/core/ext/filters/client_channel/connector.h",
        "src/core/ext/filters/client_channel/dynamic_filters.h",
        "src/core/ext/filters/client_channel/global_subchannel_pool.h",
        "src/core/ext/filters/client_channel/health/health_check_client.h",
        "src/core/ext/filters/client_channel/http_proxy.h",
        "src/core/ext/filters/client_channel/lb_policy/child_policy_handler.h",
        "src/core/ext/filters/client_channel/lb_policy/oob_backend_metric.h",
        "src/core/ext/filters/client_channel/local_subchannel_pool.h",
        "src/core/ext/filters/client_channel/proxy_mapper.h",
        "src/core/ext/filters/client_channel/proxy_mapper_registry.h",
        "src/core/ext/filters/client_channel/resolver_result_parsing.h",
        "src/core/ext/filters/client_channel/retry_filter.h",
        "src/core/ext/filters/client_channel/retry_service_config.h",
        "src/core/ext/filters/client_channel/retry_throttle.h",
        "src/core/ext/filters/client_channel/subchannel.h",
        "src/core/ext/filters/client_channel/subchannel_interface_internal.h",
        "src/core/ext/filters/client_channel/subchannel_pool_interface.h",
        "src/core/ext/filters/client_channel/subchannel_stream_client.h",
    ],
    external_deps = [
        "absl/base:core_headers",
        "absl/container:inlined_vector",
        "absl/memory",
        "absl/status",
        "absl/status:statusor",
        "absl/strings",
        "absl/strings:cord",
        "absl/types:optional",
        "absl/types:variant",
        "absl/utility",
        "upb_lib",
    ],
    language = "c++",
    visibility = ["@grpc:client_channel"],
    deps = [
        "arena",
        "channel_fwd",
        "channel_init",
        "channel_stack_type",
        "config",
        "construct_destruct",
        "debug_location",
        "dual_ref_counted",
        "event_engine_base",
        "gpr_base",
        "gpr_codegen",
        "grpc_backend_metric_data",
        "grpc_base",
        "grpc_codegen",
        "grpc_deadline_filter",
        "grpc_health_upb",
        "grpc_public_hdrs",
        "grpc_resolver",
        "grpc_service_config",
        "grpc_service_config_impl",
        "grpc_trace",
        "http_connect_handshaker",
        "iomgr_fwd",
        "iomgr_timer",
        "json",
        "json_util",
        "lb_policy",
        "lb_policy_registry",
        "memory_quota",
        "orphanable",
        "protobuf_duration_upb",
        "ref_counted",
        "ref_counted_ptr",
        "resolved_address",
        "resource_quota",
        "server_address",
        "service_config_parser",
        "slice",
        "slice_buffer",
        "slice_refcount",
        "sockaddr_utils",
        "subchannel_interface",
        "time",
        "transport_fwd",
        "unique_type_name",
        "uri_parser",
        "useful",
        "work_serializer",
        "xds_orca_service_upb",
        "xds_orca_upb",
    ],
)

grpc_cc_library(
    name = "grpc_server_config_selector",
    srcs = [
        "src/core/ext/filters/server_config_selector/server_config_selector.cc",
    ],
    hdrs = [
        "src/core/ext/filters/server_config_selector/server_config_selector.h",
    ],
    external_deps = [
        "absl/status:statusor",
        "absl/strings",
    ],
    language = "c++",
    deps = [
        "channel_args",
        "dual_ref_counted",
        "gpr_platform",
        "grpc_base",
        "grpc_codegen",
        "grpc_service_config",
        "ref_counted",
        "ref_counted_ptr",
        "service_config_parser",
        "useful",
    ],
)

grpc_cc_library(
    name = "grpc_server_config_selector_filter",
    srcs = [
        "src/core/ext/filters/server_config_selector/server_config_selector_filter.cc",
    ],
    hdrs = [
        "src/core/ext/filters/server_config_selector/server_config_selector_filter.h",
    ],
    external_deps = [
        "absl/base:core_headers",
        "absl/memory",
        "absl/status",
        "absl/status:statusor",
        "absl/types:optional",
    ],
    language = "c++",
    deps = [
        "arena",
        "arena_promise",
        "channel_args",
        "channel_fwd",
        "context",
        "gpr_base",
        "grpc_base",
        "grpc_server_config_selector",
        "grpc_service_config",
        "poll",
        "promise",
        "ref_counted_ptr",
    ],
)

grpc_cc_library(
    name = "idle_filter_state",
    srcs = [
        "src/core/ext/filters/channel_idle/idle_filter_state.cc",
    ],
    hdrs = [
        "src/core/ext/filters/channel_idle/idle_filter_state.h",
    ],
    language = "c++",
    deps = ["gpr_platform"],
)

grpc_cc_library(
    name = "grpc_channel_idle_filter",
    srcs = [
        "src/core/ext/filters/channel_idle/channel_idle_filter.cc",
    ],
    hdrs = [
        "src/core/ext/filters/channel_idle/channel_idle_filter.h",
    ],
    external_deps = [
        "absl/status",
        "absl/status:statusor",
        "absl/types:optional",
    ],
    deps = [
        "activity",
        "arena_promise",
        "channel_args",
        "channel_fwd",
        "channel_init",
        "channel_stack_builder",
        "channel_stack_type",
        "closure",
        "config",
        "debug_location",
        "exec_ctx",
        "exec_ctx_wakeup_scheduler",
        "gpr_base",
        "grpc_base",
        "grpc_codegen",
        "grpc_trace",
        "idle_filter_state",
        "loop",
        "orphanable",
        "poll",
        "promise",
        "ref_counted_ptr",
        "single_set_ptr",
        "sleep",
        "time",
        "try_seq",
    ],
)

grpc_cc_library(
    name = "grpc_deadline_filter",
    srcs = [
        "src/core/ext/filters/deadline/deadline_filter.cc",
    ],
    hdrs = [
        "src/core/ext/filters/deadline/deadline_filter.h",
    ],
    external_deps = [
        "absl/status",
        "absl/types:optional",
    ],
    language = "c++",
    deps = [
        "arena",
        "channel_args",
        "channel_fwd",
        "channel_init",
        "channel_stack_builder",
        "channel_stack_type",
        "closure",
        "config",
        "debug_location",
        "exec_ctx",
        "gpr_base",
        "grpc_base",
        "grpc_codegen",
        "grpc_public_hdrs",
        "iomgr_timer",
        "time",
    ],
)

grpc_cc_library(
    name = "grpc_client_authority_filter",
    srcs = [
        "src/core/ext/filters/http/client_authority_filter.cc",
    ],
    hdrs = [
        "src/core/ext/filters/http/client_authority_filter.h",
    ],
    external_deps = [
        "absl/status",
        "absl/status:statusor",
        "absl/strings",
        "absl/types:optional",
    ],
    language = "c++",
    deps = [
        "arena_promise",
        "channel_args",
        "channel_fwd",
        "channel_init",
        "channel_stack_builder",
        "channel_stack_type",
        "config",
        "gpr_platform",
        "grpc_base",
        "grpc_codegen",
        "poll",
        "slice",
    ],
)

grpc_cc_library(
    name = "grpc_message_size_filter",
    srcs = [
        "src/core/ext/filters/message_size/message_size_filter.cc",
    ],
    hdrs = [
        "src/core/ext/filters/message_size/message_size_filter.h",
    ],
    external_deps = [
        "absl/memory",
        "absl/status",
        "absl/status:statusor",
        "absl/strings",
        "absl/strings:str_format",
        "absl/types:optional",
    ],
    language = "c++",
    deps = [
        "channel_args",
        "channel_fwd",
        "channel_init",
        "channel_stack_builder",
        "channel_stack_type",
        "closure",
        "config",
        "debug_location",
        "gpr_base",
        "grpc_base",
        "grpc_codegen",
        "grpc_public_hdrs",
        "grpc_service_config",
        "json",
        "service_config_parser",
        "slice_buffer",
    ],
)

grpc_cc_library(
    name = "grpc_fault_injection_filter",
    srcs = [
        "src/core/ext/filters/fault_injection/fault_injection_filter.cc",
        "src/core/ext/filters/fault_injection/service_config_parser.cc",
    ],
    hdrs = [
        "src/core/ext/filters/fault_injection/fault_injection_filter.h",
        "src/core/ext/filters/fault_injection/service_config_parser.h",
    ],
    external_deps = [
        "absl/memory",
        "absl/status",
        "absl/status:statusor",
        "absl/strings",
        "absl/types:optional",
        "absl/utility",
    ],
    language = "c++",
    deps = [
        "arena_promise",
        "channel_fwd",
        "config",
        "context",
        "gpr_base",
        "grpc_base",
        "grpc_public_hdrs",
        "grpc_service_config",
        "grpc_trace",
        "json",
        "json_util",
        "poll",
        "service_config_parser",
        "sleep",
        "time",
        "try_seq",
    ],
)

grpc_cc_library(
    name = "grpc_rbac_filter",
    srcs = [
        "src/core/ext/filters/rbac/rbac_filter.cc",
        "src/core/ext/filters/rbac/rbac_service_config_parser.cc",
    ],
    hdrs = [
        "src/core/ext/filters/rbac/rbac_filter.h",
        "src/core/ext/filters/rbac/rbac_service_config_parser.h",
    ],
    external_deps = [
        "absl/memory",
        "absl/status",
        "absl/status:statusor",
        "absl/strings",
        "absl/strings:str_format",
        "absl/types:optional",
    ],
    language = "c++",
    deps = [
        "channel_args",
        "channel_fwd",
        "closure",
        "config",
        "debug_location",
        "gpr_base",
        "grpc_authorization_base",
        "grpc_base",
        "grpc_matchers",
        "grpc_public_hdrs",
        "grpc_rbac_engine",
        "grpc_security_base",
        "grpc_service_config",
        "json",
        "json_util",
        "service_config_parser",
        "transport_fwd",
    ],
)

grpc_cc_library(
    name = "grpc_http_filters",
    srcs = [
        "src/core/ext/filters/http/client/http_client_filter.cc",
        "src/core/ext/filters/http/http_filters_plugin.cc",
        "src/core/ext/filters/http/message_compress/message_compress_filter.cc",
        "src/core/ext/filters/http/message_compress/message_decompress_filter.cc",
        "src/core/ext/filters/http/server/http_server_filter.cc",
    ],
    hdrs = [
        "src/core/ext/filters/http/client/http_client_filter.h",
        "src/core/ext/filters/http/message_compress/message_compress_filter.h",
        "src/core/ext/filters/http/message_compress/message_decompress_filter.h",
        "src/core/ext/filters/http/server/http_server_filter.h",
    ],
    external_deps = [
        "absl/base:core_headers",
        "absl/meta:type_traits",
        "absl/status",
        "absl/status:statusor",
        "absl/strings",
        "absl/strings:str_format",
        "absl/types:optional",
        "absl/utility",
    ],
    language = "c++",
    visibility = ["@grpc:http"],
    deps = [
        "arena",
        "arena_promise",
        "basic_seq",
        "call_push_pull",
        "channel_fwd",
        "channel_init",
        "channel_stack_type",
        "config",
        "context",
        "debug_location",
        "gpr_base",
        "grpc_base",
        "grpc_codegen",
        "grpc_message_size_filter",
        "grpc_public_hdrs",
        "grpc_trace",
        "latch",
        "percent_encoding",
        "poll",
        "promise",
        "seq",
        "slice",
        "slice_buffer",
        "transport_fwd",
    ],
)

grpc_cc_library(
    name = "grpc_codegen",
    language = "c++",
    public_hdrs = [
        "include/grpc/impl/codegen/byte_buffer.h",
        "include/grpc/impl/codegen/byte_buffer_reader.h",
        "include/grpc/impl/codegen/compression_types.h",
        "include/grpc/impl/codegen/connectivity_state.h",
        "include/grpc/impl/codegen/grpc_types.h",
        "include/grpc/impl/codegen/propagation_bits.h",
        "include/grpc/impl/codegen/status.h",
        "include/grpc/impl/codegen/slice.h",
    ],
    visibility = ["@grpc:public"],
    deps = ["gpr_codegen"],
)

grpc_cc_library(
    name = "grpc_grpclb_balancer_addresses",
    srcs = [
        "src/core/ext/filters/client_channel/lb_policy/grpclb/grpclb_balancer_addresses.cc",
    ],
    hdrs = [
        "src/core/ext/filters/client_channel/lb_policy/grpclb/grpclb_balancer_addresses.h",
    ],
    language = "c++",
    visibility = ["@grpc:grpclb"],
    deps = [
        "channel_args",
        "gpr_platform",
        "grpc_codegen",
        "server_address",
        "useful",
    ],
)

grpc_cc_library(
    name = "grpc_lb_policy_grpclb",
    srcs = [
        "src/core/ext/filters/client_channel/lb_policy/grpclb/client_load_reporting_filter.cc",
        "src/core/ext/filters/client_channel/lb_policy/grpclb/grpclb.cc",
        "src/core/ext/filters/client_channel/lb_policy/grpclb/grpclb_client_stats.cc",
        "src/core/ext/filters/client_channel/lb_policy/grpclb/load_balancer_api.cc",
    ],
    hdrs = [
        "src/core/ext/filters/client_channel/lb_policy/grpclb/client_load_reporting_filter.h",
        "src/core/ext/filters/client_channel/lb_policy/grpclb/grpclb.h",
        "src/core/ext/filters/client_channel/lb_policy/grpclb/grpclb_client_stats.h",
        "src/core/ext/filters/client_channel/lb_policy/grpclb/load_balancer_api.h",
    ],
    external_deps = [
        "absl/base:core_headers",
        "absl/container:inlined_vector",
        "absl/memory",
        "absl/status",
        "absl/status:statusor",
        "absl/strings",
        "absl/strings:str_format",
        "absl/types:optional",
        "absl/types:variant",
        "upb_lib",
    ],
    language = "c++",
    deps = [
        "channel_fwd",
        "channel_init",
        "channel_stack_type",
        "config",
        "debug_location",
        "event_engine_base",
        "gpr_base",
        "gpr_codegen",
        "grpc_base",
        "grpc_client_channel",
        "grpc_codegen",
        "grpc_grpclb_balancer_addresses",
        "grpc_lb_upb",
        "grpc_public_hdrs",
        "grpc_resolver",
        "grpc_resolver_fake",
        "grpc_security_base",
        "grpc_sockaddr",
        "grpc_trace",
        "iomgr_timer",
        "json",
        "lb_policy",
        "lb_policy_factory",
        "lb_policy_registry",
        "orphanable",
        "protobuf_duration_upb",
        "protobuf_timestamp_upb",
        "ref_counted",
        "ref_counted_ptr",
        "resolved_address",
        "server_address",
        "slice",
        "slice_refcount",
        "sockaddr_utils",
        "subchannel_interface",
        "time",
        "uri_parser",
        "useful",
        "work_serializer",
    ],
)

grpc_cc_library(
    name = "grpc_backend_metric_data",
    hdrs = [
        "src/core/ext/filters/client_channel/lb_policy/backend_metric_data.h",
    ],
    external_deps = ["absl/strings"],
    language = "c++",
    deps = ["gpr_platform"],
)

grpc_cc_library(
    name = "grpc_lb_policy_rls",
    srcs = [
        "src/core/ext/filters/client_channel/lb_policy/rls/rls.cc",
    ],
    external_deps = [
        "absl/base:core_headers",
        "absl/hash",
        "absl/memory",
        "absl/status",
        "absl/status:statusor",
        "absl/strings",
        "absl/strings:str_format",
        "absl/types:optional",
        "upb_lib",
    ],
    language = "c++",
    deps = [
        "config",
        "debug_location",
        "dual_ref_counted",
        "gpr_base",
        "grpc_base",
        "grpc_client_channel",
        "grpc_codegen",
        "grpc_fake_credentials",
        "grpc_public_hdrs",
        "grpc_resolver",
        "grpc_security_base",
        "grpc_service_config_impl",
        "grpc_trace",
        "iomgr_timer",
        "json",
        "json_util",
        "lb_policy",
        "lb_policy_factory",
        "lb_policy_registry",
        "orphanable",
        "ref_counted_ptr",
        "rls_upb",
        "server_address",
        "slice_refcount",
        "subchannel_interface",
        "time",
        "uri_parser",
        "work_serializer",
    ],
)

grpc_cc_library(
    name = "grpc_xds_client",
    srcs = [
        "src/core/ext/xds/certificate_provider_registry.cc",
        "src/core/ext/xds/certificate_provider_store.cc",
        "src/core/ext/xds/file_watcher_certificate_provider_factory.cc",
        "src/core/ext/xds/xds_api.cc",
        "src/core/ext/xds/xds_bootstrap.cc",
        "src/core/ext/xds/xds_certificate_provider.cc",
        "src/core/ext/xds/xds_client.cc",
        "src/core/ext/xds/xds_client_grpc.cc",
        "src/core/ext/xds/xds_client_stats.cc",
        "src/core/ext/xds/xds_cluster.cc",
        "src/core/ext/xds/xds_cluster_specifier_plugin.cc",
        "src/core/ext/xds/xds_common_types.cc",
        "src/core/ext/xds/xds_endpoint.cc",
        "src/core/ext/xds/xds_http_fault_filter.cc",
        "src/core/ext/xds/xds_http_filters.cc",
        "src/core/ext/xds/xds_http_rbac_filter.cc",
        "src/core/ext/xds/xds_lb_policy_registry.cc",
        "src/core/ext/xds/xds_listener.cc",
        "src/core/ext/xds/xds_resource_type.cc",
        "src/core/ext/xds/xds_route_config.cc",
        "src/core/ext/xds/xds_routing.cc",
        "src/core/ext/xds/xds_transport_grpc.cc",
        "src/core/lib/security/credentials/xds/xds_credentials.cc",
    ],
    hdrs = [
        "src/core/ext/xds/certificate_provider_factory.h",
        "src/core/ext/xds/certificate_provider_registry.h",
        "src/core/ext/xds/certificate_provider_store.h",
        "src/core/ext/xds/file_watcher_certificate_provider_factory.h",
        "src/core/ext/xds/upb_utils.h",
        "src/core/ext/xds/xds_api.h",
        "src/core/ext/xds/xds_bootstrap.h",
        "src/core/ext/xds/xds_certificate_provider.h",
        "src/core/ext/xds/xds_channel_args.h",
        "src/core/ext/xds/xds_client.h",
        "src/core/ext/xds/xds_client_grpc.h",
        "src/core/ext/xds/xds_client_stats.h",
        "src/core/ext/xds/xds_cluster.h",
        "src/core/ext/xds/xds_cluster_specifier_plugin.h",
        "src/core/ext/xds/xds_common_types.h",
        "src/core/ext/xds/xds_endpoint.h",
        "src/core/ext/xds/xds_http_fault_filter.h",
        "src/core/ext/xds/xds_http_filters.h",
        "src/core/ext/xds/xds_http_rbac_filter.h",
        "src/core/ext/xds/xds_lb_policy_registry.h",
        "src/core/ext/xds/xds_listener.h",
        "src/core/ext/xds/xds_resource_type.h",
        "src/core/ext/xds/xds_resource_type_impl.h",
        "src/core/ext/xds/xds_route_config.h",
        "src/core/ext/xds/xds_routing.h",
        "src/core/ext/xds/xds_transport.h",
        "src/core/ext/xds/xds_transport_grpc.h",
        "src/core/lib/security/credentials/xds/xds_credentials.h",
    ],
    external_deps = [
        "absl/base:core_headers",
        "absl/container:inlined_vector",
        "absl/functional:bind_front",
        "absl/memory",
        "absl/status",
        "absl/status:statusor",
        "absl/strings",
        "absl/strings:str_format",
        "absl/types:optional",
        "absl/types:variant",
        "upb_lib",
        "upb_textformat_lib",
        "upb_json_lib",
        "re2",
        "upb_reflection",
    ],
    language = "c++",
    tags = ["nofixdeps"],
    deps = [
        "channel_creds_registry",
        "channel_fwd",
        "config",
        "debug_location",
        "default_event_engine_factory_hdrs",
        "envoy_admin_upb",
        "envoy_config_cluster_upb",
        "envoy_config_cluster_upbdefs",
        "envoy_config_core_upb",
        "envoy_config_endpoint_upb",
        "envoy_config_endpoint_upbdefs",
        "envoy_config_listener_upb",
        "envoy_config_listener_upbdefs",
        "envoy_config_rbac_upb",
        "envoy_config_route_upb",
        "envoy_config_route_upbdefs",
        "envoy_extensions_clusters_aggregate_upb",
        "envoy_extensions_clusters_aggregate_upbdefs",
        "envoy_extensions_filters_common_fault_upb",
        "envoy_extensions_filters_http_fault_upb",
        "envoy_extensions_filters_http_fault_upbdefs",
        "envoy_extensions_filters_http_rbac_upb",
        "envoy_extensions_filters_http_rbac_upbdefs",
        "envoy_extensions_filters_http_router_upb",
        "envoy_extensions_filters_http_router_upbdefs",
        "envoy_extensions_filters_network_http_connection_manager_upb",
        "envoy_extensions_filters_network_http_connection_manager_upbdefs",
        "envoy_extensions_load_balancing_policies_ring_hash_upb",
        "envoy_extensions_load_balancing_policies_wrr_locality_upb",
        "envoy_extensions_transport_sockets_tls_upb",
        "envoy_extensions_transport_sockets_tls_upbdefs",
        "envoy_service_discovery_upb",
        "envoy_service_discovery_upbdefs",
        "envoy_service_load_stats_upb",
        "envoy_service_load_stats_upbdefs",
        "envoy_service_status_upb",
        "envoy_service_status_upbdefs",
        "envoy_type_matcher_upb",
        "envoy_type_upb",
        "error",
        "google_rpc_status_upb",
        "gpr_base",
        "gpr_codegen",
        "grpc_base",
        "grpc_client_channel",
        "grpc_codegen",
        "grpc_credentials_util",
        "grpc_fake_credentials",
        "grpc_fault_injection_filter",
        "grpc_lb_xds_channel_args",
        "grpc_matchers",
        "grpc_outlier_detection_header",
        "grpc_rbac_filter",
        "grpc_secure",
        "grpc_security_base",
        "grpc_sockaddr",
        "grpc_tls_credentials",
        "grpc_trace",
        "grpc_transport_chttp2_client_connector",
        "iomgr_timer",
        "json",
        "json_util",
        "lb_policy_registry",
        "match",
        "orphanable",
        "protobuf_any_upb",
        "protobuf_duration_upb",
        "protobuf_struct_upb",
        "protobuf_struct_upbdefs",
        "protobuf_timestamp_upb",
        "protobuf_wrappers_upb",
        "ref_counted_ptr",
        "resolved_address",
        "rls_config_upb",
        "rls_config_upbdefs",
        "slice",
        "slice_refcount",
        "sockaddr_utils",
        "status_helper",
        "time",
        "tsi_ssl_credentials",
        "uri_parser",
        "useful",
        "work_serializer",
        "xds_type_upb",
        "xds_type_upbdefs",
    ],
)

grpc_cc_library(
    name = "grpc_xds_channel_stack_modifier",
    srcs = [
        "src/core/ext/xds/xds_channel_stack_modifier.cc",
    ],
    hdrs = [
        "src/core/ext/xds/xds_channel_stack_modifier.h",
    ],
    external_deps = ["absl/strings"],
    language = "c++",
    deps = [
        "channel_args",
        "channel_fwd",
        "channel_init",
        "channel_stack_builder",
        "channel_stack_type",
        "config",
        "gpr_platform",
        "grpc_base",
        "grpc_codegen",
        "ref_counted",
        "ref_counted_ptr",
        "useful",
    ],
)

grpc_cc_library(
    name = "grpc_xds_server_config_fetcher",
    srcs = [
        "src/core/ext/xds/xds_server_config_fetcher.cc",
    ],
    external_deps = [
        "absl/base:core_headers",
        "absl/status",
        "absl/status:statusor",
        "absl/strings",
        "absl/types:optional",
        "absl/types:variant",
    ],
    language = "c++",
    deps = [
        "channel_args",
        "channel_args_preconditioning",
        "channel_fwd",
        "config",
        "debug_location",
        "exec_ctx",
        "gpr_base",
        "grpc_base",
        "grpc_codegen",
        "grpc_public_hdrs",
        "grpc_security_base",
        "grpc_server_config_selector",
        "grpc_server_config_selector_filter",
        "grpc_service_config",
        "grpc_service_config_impl",
        "grpc_sockaddr",
        "grpc_tls_credentials",
        "grpc_trace",
        "grpc_xds_channel_stack_modifier",
        "grpc_xds_client",
        "iomgr_fwd",
        "ref_counted_ptr",
        "resolved_address",
        "slice_refcount",
        "sockaddr_utils",
        "unique_type_name",
        "uri_parser",
    ],
)

grpc_cc_library(
    name = "channel_creds_registry_init",
    srcs = [
        "src/core/lib/security/credentials/channel_creds_registry_init.cc",
    ],
    external_deps = [
        "absl/memory",
        "absl/strings",
    ],
    language = "c++",
    tags = ["nofixdeps"],
    deps = [
        "channel_creds_registry",
        "config",
        "gpr_platform",
        "grpc_fake_credentials",
        "grpc_google_default_credentials",
        "grpc_security_base",
        "json",
        "ref_counted_ptr",
    ],
)

grpc_cc_library(
    name = "grpc_google_mesh_ca_certificate_provider_factory",
    srcs = [
        "src/core/ext/xds/google_mesh_ca_certificate_provider_factory.cc",
    ],
    hdrs = [
        "src/core/ext/xds/google_mesh_ca_certificate_provider_factory.h",
    ],
    language = "c++",
    deps = [
        "error",
        "gpr_platform",
        "grpc_tls_credentials",
        "grpc_trace",
        "grpc_xds_client",
        "json",
        "json_util",
        "ref_counted_ptr",
        "time",
    ],
)

grpc_cc_library(
    name = "grpc_lb_policy_cds",
    srcs = [
        "src/core/ext/filters/client_channel/lb_policy/xds/cds.cc",
    ],
    external_deps = [
        "absl/memory",
        "absl/status",
        "absl/status:statusor",
        "absl/strings",
        "absl/types:optional",
    ],
    language = "c++",
    deps = [
        "debug_location",
        "gpr_base",
        "grpc_base",
        "grpc_codegen",
        "grpc_matchers",
        "grpc_outlier_detection_header",
        "grpc_security_base",
        "grpc_tls_credentials",
        "grpc_trace",
        "grpc_xds_client",
        "json",
        "lb_policy",
        "lb_policy_factory",
        "lb_policy_registry",
        "orphanable",
        "ref_counted_ptr",
        "server_address",
        "subchannel_interface",
        "time",
        "unique_type_name",
        "work_serializer",
    ],
)

grpc_cc_library(
    name = "grpc_lb_xds_channel_args",
    hdrs = [
        "src/core/ext/filters/client_channel/lb_policy/xds/xds_channel_args.h",
    ],
    language = "c++",
)

grpc_cc_library(
    name = "grpc_lb_xds_common",
    hdrs = [
        "src/core/ext/filters/client_channel/lb_policy/xds/xds.h",
    ],
    external_deps = ["absl/memory"],
    language = "c++",
    deps = [
        "gpr_platform",
        "grpc_xds_client",
        "ref_counted_ptr",
        "server_address",
    ],
)

grpc_cc_library(
    name = "grpc_lb_policy_xds_cluster_resolver",
    srcs = [
        "src/core/ext/filters/client_channel/lb_policy/xds/xds_cluster_resolver.cc",
    ],
    external_deps = [
        "absl/memory",
        "absl/status",
        "absl/status:statusor",
        "absl/strings",
        "absl/types:optional",
    ],
    language = "c++",
    deps = [
        "channel_args",
        "config",
        "debug_location",
        "gpr_base",
        "grpc_base",
        "grpc_client_channel",
        "grpc_codegen",
        "grpc_lb_address_filtering",
        "grpc_lb_policy_ring_hash",
        "grpc_lb_xds_channel_args",
        "grpc_lb_xds_common",
        "grpc_outlier_detection_header",
        "grpc_resolver",
        "grpc_resolver_fake",
        "grpc_trace",
        "grpc_xds_client",
        "json",
        "json_object_loader",
        "lb_policy",
        "lb_policy_factory",
        "lb_policy_registry",
        "orphanable",
        "ref_counted_ptr",
        "server_address",
        "subchannel_interface",
        "work_serializer",
    ],
)

grpc_cc_library(
    name = "grpc_lb_policy_xds_cluster_impl",
    srcs = [
        "src/core/ext/filters/client_channel/lb_policy/xds/xds_cluster_impl.cc",
    ],
    external_deps = [
        "absl/base:core_headers",
        "absl/memory",
        "absl/status",
        "absl/status:statusor",
        "absl/strings",
        "absl/types:optional",
        "absl/types:variant",
    ],
    language = "c++",
    deps = [
        "channel_args",
        "debug_location",
        "gpr_base",
        "grpc_base",
        "grpc_client_channel",
        "grpc_codegen",
        "grpc_lb_xds_channel_args",
        "grpc_lb_xds_common",
        "grpc_trace",
        "grpc_xds_client",
        "json",
        "json_object_loader",
        "lb_policy",
        "lb_policy_factory",
        "lb_policy_registry",
        "orphanable",
        "ref_counted",
        "ref_counted_ptr",
        "server_address",
        "subchannel_interface",
    ],
)

grpc_cc_library(
    name = "grpc_lb_policy_xds_cluster_manager",
    srcs = [
        "src/core/ext/filters/client_channel/lb_policy/xds/xds_cluster_manager.cc",
    ],
    external_deps = [
        "absl/memory",
        "absl/status",
        "absl/status:statusor",
        "absl/strings",
    ],
    language = "c++",
    deps = [
        "channel_args",
        "closure",
        "debug_location",
        "exec_ctx",
        "gpr_base",
        "grpc_base",
        "grpc_client_channel",
        "grpc_codegen",
        "grpc_resolver_xds_header",
        "grpc_trace",
        "iomgr_timer",
        "json",
        "lb_policy",
        "lb_policy_factory",
        "lb_policy_registry",
        "orphanable",
        "ref_counted",
        "ref_counted_ptr",
        "server_address",
        "subchannel_interface",
        "time",
        "work_serializer",
    ],
)

grpc_cc_library(
    name = "grpc_lb_address_filtering",
    srcs = [
        "src/core/ext/filters/client_channel/lb_policy/address_filtering.cc",
    ],
    hdrs = [
        "src/core/ext/filters/client_channel/lb_policy/address_filtering.h",
    ],
    external_deps = [
        "absl/memory",
        "absl/status:statusor",
        "absl/strings",
    ],
    language = "c++",
    deps = [
        "gpr_platform",
        "server_address",
    ],
)

grpc_cc_library(
    name = "grpc_lb_subchannel_list",
    hdrs = [
        "src/core/ext/filters/client_channel/lb_policy/subchannel_list.h",
    ],
    external_deps = [
        "absl/status",
        "absl/types:optional",
    ],
    language = "c++",
    deps = [
        "debug_location",
        "gpr_base",
        "grpc_base",
        "grpc_codegen",
        "iomgr_fwd",
        "lb_policy",
        "orphanable",
        "ref_counted_ptr",
        "server_address",
        "subchannel_interface",
    ],
)

grpc_cc_library(
    name = "grpc_lb_policy_pick_first",
    srcs = [
        "src/core/ext/filters/client_channel/lb_policy/pick_first/pick_first.cc",
    ],
    external_deps = [
        "absl/memory",
        "absl/status",
        "absl/status:statusor",
        "absl/strings",
        "absl/types:optional",
    ],
    language = "c++",
    deps = [
        "channel_args",
        "debug_location",
        "gpr_base",
        "grpc_base",
        "grpc_codegen",
        "grpc_lb_subchannel_list",
        "grpc_trace",
        "json",
        "lb_policy",
        "lb_policy_factory",
        "lb_policy_registry",
        "orphanable",
        "ref_counted_ptr",
        "server_address",
        "subchannel_interface",
    ],
)

grpc_cc_library(
    name = "grpc_lb_policy_ring_hash",
    srcs = [
        "src/core/ext/filters/client_channel/lb_policy/ring_hash/ring_hash.cc",
    ],
    hdrs = [
        "src/core/ext/filters/client_channel/lb_policy/ring_hash/ring_hash.h",
    ],
    external_deps = [
        "absl/base:core_headers",
        "absl/container:inlined_vector",
        "absl/memory",
        "absl/status",
        "absl/status:statusor",
        "absl/strings",
        "absl/types:optional",
        "xxhash",
    ],
    language = "c++",
    deps = [
        "closure",
        "debug_location",
        "exec_ctx",
        "gpr_base",
        "grpc_base",
        "grpc_client_channel",
        "grpc_codegen",
        "grpc_lb_subchannel_list",
        "grpc_trace",
        "json",
        "lb_policy",
        "lb_policy_factory",
        "lb_policy_registry",
        "orphanable",
        "ref_counted",
        "ref_counted_ptr",
        "server_address",
        "sockaddr_utils",
        "subchannel_interface",
        "unique_type_name",
        "work_serializer",
    ],
)

grpc_cc_library(
    name = "grpc_lb_policy_round_robin",
    srcs = [
        "src/core/ext/filters/client_channel/lb_policy/round_robin/round_robin.cc",
    ],
    external_deps = [
        "absl/memory",
        "absl/status",
        "absl/status:statusor",
        "absl/strings",
        "absl/types:optional",
    ],
    language = "c++",
    deps = [
        "debug_location",
        "gpr_base",
        "grpc_base",
        "grpc_codegen",
        "grpc_lb_subchannel_list",
        "grpc_trace",
        "json",
        "lb_policy",
        "lb_policy_factory",
        "lb_policy_registry",
        "orphanable",
        "ref_counted_ptr",
        "server_address",
        "subchannel_interface",
    ],
)

grpc_cc_library(
    name = "grpc_outlier_detection_header",
    hdrs = [
        "src/core/ext/filters/client_channel/lb_policy/outlier_detection/outlier_detection.h",
    ],
    external_deps = ["absl/types:optional"],
    language = "c++",
    deps = [
        "gpr_platform",
        "time",
    ],
)

grpc_cc_library(
    name = "grpc_lb_policy_outlier_detection",
    srcs = [
        "src/core/ext/filters/client_channel/lb_policy/outlier_detection/outlier_detection.cc",
    ],
    external_deps = [
        "absl/memory",
        "absl/random",
        "absl/status",
        "absl/status:statusor",
        "absl/strings",
        "absl/types:variant",
    ],
    language = "c++",
    deps = [
        "channel_args",
        "closure",
        "debug_location",
        "exec_ctx",
        "gpr_base",
        "grpc_base",
        "grpc_client_channel",
        "grpc_codegen",
        "grpc_outlier_detection_header",
        "grpc_trace",
        "iomgr_fwd",
        "iomgr_timer",
        "json",
        "json_util",
        "lb_policy",
        "lb_policy_factory",
        "lb_policy_registry",
        "orphanable",
        "ref_counted",
        "ref_counted_ptr",
        "server_address",
        "sockaddr_utils",
        "subchannel_interface",
        "work_serializer",
    ],
)

grpc_cc_library(
    name = "grpc_lb_policy_priority",
    srcs = [
        "src/core/ext/filters/client_channel/lb_policy/priority/priority.cc",
    ],
    external_deps = [
        "absl/memory",
        "absl/status",
        "absl/status:statusor",
        "absl/strings",
        "absl/types:optional",
    ],
    language = "c++",
    deps = [
        "channel_args",
        "closure",
        "debug_location",
        "exec_ctx",
        "gpr_base",
        "grpc_base",
        "grpc_client_channel",
        "grpc_codegen",
        "grpc_lb_address_filtering",
        "grpc_trace",
        "iomgr_timer",
        "json",
        "lb_policy",
        "lb_policy_factory",
        "lb_policy_registry",
        "orphanable",
        "ref_counted",
        "ref_counted_ptr",
        "server_address",
        "subchannel_interface",
        "time",
        "work_serializer",
    ],
)

grpc_cc_library(
    name = "grpc_lb_policy_weighted_target",
    srcs = [
        "src/core/ext/filters/client_channel/lb_policy/weighted_target/weighted_target.cc",
    ],
    external_deps = [
        "absl/memory",
        "absl/status",
        "absl/status:statusor",
        "absl/strings",
        "absl/types:optional",
    ],
    language = "c++",
    deps = [
        "channel_args",
        "debug_location",
        "event_engine_base",
        "gpr_base",
        "grpc_base",
        "grpc_client_channel",
        "grpc_codegen",
        "grpc_lb_address_filtering",
        "grpc_trace",
        "json",
        "lb_policy",
        "lb_policy_factory",
        "lb_policy_registry",
        "orphanable",
        "ref_counted",
        "ref_counted_ptr",
        "server_address",
        "subchannel_interface",
        "time",
        "work_serializer",
    ],
)

grpc_cc_library(
    name = "lb_server_load_reporting_filter",
    srcs = [
        "src/core/ext/filters/load_reporting/server_load_reporting_filter.cc",
    ],
    hdrs = [
        "src/core/ext/filters/load_reporting/registered_opencensus_objects.h",
        "src/core/ext/filters/load_reporting/server_load_reporting_filter.h",
        "src/cpp/server/load_reporter/constants.h",
    ],
    external_deps = [
        "absl/container:inlined_vector",
        "absl/meta:type_traits",
        "absl/status",
        "absl/status:statusor",
        "absl/strings",
        "absl/strings:str_format",
        "absl/types:optional",
        "opencensus-stats",
        "opencensus-tags",
    ],
    language = "c++",
    deps = [
        "arena_promise",
        "channel_fwd",
        "channel_init",
        "channel_stack_type",
        "config",
        "context",
        "gpr_base",
        "gpr_platform",
        "grpc_base",
        "grpc_codegen",
        "grpc_public_hdrs",
        "grpc_security_base",
        "grpc_sockaddr",
        "poll",
        "promise",
        "resolved_address",
        "seq",
        "slice",
        "uri_parser",
    ],
    alwayslink = 1,
)

grpc_cc_library(
    name = "lb_load_data_store",
    srcs = [
        "src/cpp/server/load_reporter/load_data_store.cc",
    ],
    hdrs = [
        "src/cpp/server/load_reporter/constants.h",
        "src/cpp/server/load_reporter/load_data_store.h",
    ],
    language = "c++",
    deps = [
        "gpr_base",
        "gpr_platform",
        "grpc++",
        "grpc_sockaddr",
    ],
)

grpc_cc_library(
    name = "lb_server_load_reporting_service_server_builder_plugin",
    srcs = [
        "src/cpp/server/load_reporter/load_reporting_service_server_builder_plugin.cc",
    ],
    hdrs = [
        "src/cpp/server/load_reporter/load_reporting_service_server_builder_plugin.h",
    ],
    language = "c++",
    deps = [
        "gpr_platform",
        "grpc++",
        "lb_load_reporter_service",
    ],
)

grpc_cc_library(
    name = "grpcpp_server_load_reporting",
    srcs = [
        "src/cpp/server/load_reporter/load_reporting_service_server_builder_option.cc",
        "src/cpp/server/load_reporter/util.cc",
    ],
    language = "c++",
    public_hdrs = [
        "include/grpcpp/ext/server_load_reporting.h",
    ],
    tags = ["nofixdeps"],
    deps = [
        "gpr_base",
        "gpr_platform",
        "grpc",
        "grpc++",
        "grpc++_codegen_base",
        "grpc_codegen",
        "lb_server_load_reporting_filter",
        "lb_server_load_reporting_service_server_builder_plugin",
    ],
)

grpc_cc_library(
    name = "lb_load_reporter_service",
    srcs = [
        "src/cpp/server/load_reporter/load_reporter_async_service_impl.cc",
    ],
    hdrs = [
        "src/cpp/server/load_reporter/load_reporter_async_service_impl.h",
    ],
    external_deps = [
        "absl/memory",
        "protobuf_headers",
    ],
    language = "c++",
    tags = ["nofixdeps"],
    deps = [
        "gpr",
        "gpr_codegen",
        "grpc++",
        "lb_load_reporter",
    ],
)

grpc_cc_library(
    name = "lb_get_cpu_stats",
    srcs = [
        "src/cpp/server/load_reporter/get_cpu_stats_linux.cc",
        "src/cpp/server/load_reporter/get_cpu_stats_macos.cc",
        "src/cpp/server/load_reporter/get_cpu_stats_unsupported.cc",
        "src/cpp/server/load_reporter/get_cpu_stats_windows.cc",
    ],
    hdrs = [
        "src/cpp/server/load_reporter/get_cpu_stats.h",
    ],
    language = "c++",
    deps = [
        "gpr_base",
        "gpr_platform",
    ],
)

grpc_cc_library(
    name = "lb_load_reporter",
    srcs = [
        "src/cpp/server/load_reporter/load_reporter.cc",
    ],
    hdrs = [
        "src/cpp/server/load_reporter/constants.h",
        "src/cpp/server/load_reporter/load_reporter.h",
    ],
    external_deps = [
        "opencensus-stats",
        "opencensus-tags",
        "protobuf_headers",
    ],
    language = "c++",
    tags = ["nofixdeps"],
    deps = [
        "gpr",
        "gpr_codegen",
        "lb_get_cpu_stats",
        "lb_load_data_store",
        "//src/proto/grpc/lb/v1:load_reporter_proto",
    ],
)

grpc_cc_library(
    name = "polling_resolver",
    srcs = [
        "src/core/ext/filters/client_channel/resolver/polling_resolver.cc",
    ],
    hdrs = [
        "src/core/ext/filters/client_channel/resolver/polling_resolver.h",
    ],
    external_deps = [
        "absl/status",
        "absl/status:statusor",
        "absl/strings",
        "absl/types:optional",
    ],
    language = "c++",
    deps = [
        "debug_location",
        "gpr_base",
        "grpc_base",
        "grpc_resolver",
        "grpc_trace",
        "iomgr_fwd",
        "iomgr_timer",
        "orphanable",
        "ref_counted_ptr",
        "time",
        "uri_parser",
        "work_serializer",
    ],
)

grpc_cc_library(
    name = "grpc_resolver_dns_selection",
    srcs = [
        "src/core/ext/filters/client_channel/resolver/dns/dns_resolver_selection.cc",
    ],
    hdrs = [
        "src/core/ext/filters/client_channel/resolver/dns/dns_resolver_selection.h",
    ],
    language = "c++",
    deps = ["gpr_base"],
)

grpc_cc_library(
    name = "grpc_resolver_dns_native",
    srcs = [
        "src/core/ext/filters/client_channel/resolver/dns/native/dns_resolver.cc",
    ],
    external_deps = [
        "absl/functional:bind_front",
        "absl/memory",
        "absl/status",
        "absl/status:statusor",
        "absl/strings",
        "absl/types:optional",
    ],
    language = "c++",
    deps = [
        "config",
        "debug_location",
        "gpr_base",
        "grpc_base",
        "grpc_codegen",
        "grpc_resolver",
        "grpc_resolver_dns_selection",
        "grpc_trace",
        "orphanable",
        "polling_resolver",
        "ref_counted_ptr",
        "resolved_address",
        "server_address",
        "time",
        "uri_parser",
    ],
)

grpc_cc_library(
    name = "grpc_resolver_dns_ares",
    srcs = [
        "src/core/ext/filters/client_channel/resolver/dns/c_ares/dns_resolver_ares.cc",
        "src/core/ext/filters/client_channel/resolver/dns/c_ares/grpc_ares_ev_driver_posix.cc",
        "src/core/ext/filters/client_channel/resolver/dns/c_ares/grpc_ares_ev_driver_windows.cc",
        "src/core/ext/filters/client_channel/resolver/dns/c_ares/grpc_ares_wrapper.cc",
        "src/core/ext/filters/client_channel/resolver/dns/c_ares/grpc_ares_wrapper_posix.cc",
        "src/core/ext/filters/client_channel/resolver/dns/c_ares/grpc_ares_wrapper_windows.cc",
    ],
    hdrs = [
        "src/core/ext/filters/client_channel/resolver/dns/c_ares/grpc_ares_ev_driver.h",
        "src/core/ext/filters/client_channel/resolver/dns/c_ares/grpc_ares_wrapper.h",
    ],
    external_deps = [
        "absl/base:core_headers",
        "absl/container:flat_hash_set",
        "absl/memory",
        "absl/status",
        "absl/status:statusor",
        "absl/strings",
        "absl/strings:str_format",
        "absl/types:optional",
        "address_sorting",
        "cares",
    ],
    language = "c++",
    deps = [
        "config",
        "debug_location",
        "event_engine_common",
        "gpr_base",
        "grpc_base",
        "grpc_codegen",
        "grpc_grpclb_balancer_addresses",
        "grpc_resolver",
        "grpc_resolver_dns_selection",
        "grpc_service_config",
        "grpc_service_config_impl",
        "grpc_sockaddr",
        "grpc_trace",
        "iomgr_fwd",
        "iomgr_port",
        "iomgr_timer",
        "json",
        "orphanable",
        "polling_resolver",
        "ref_counted_ptr",
        "resolved_address",
        "server_address",
        "sockaddr_utils",
        "time",
        "uri_parser",
    ],
)

grpc_cc_library(
    name = "grpc_resolver_sockaddr",
    srcs = [
        "src/core/ext/filters/client_channel/resolver/sockaddr/sockaddr_resolver.cc",
    ],
    external_deps = [
        "absl/memory",
        "absl/status:statusor",
        "absl/strings",
    ],
    language = "c++",
    deps = [
        "config",
        "gpr_base",
        "grpc_base",
        "grpc_resolver",
        "iomgr_port",
        "orphanable",
        "resolved_address",
        "server_address",
        "uri_parser",
    ],
)

grpc_cc_library(
    name = "grpc_resolver_binder",
    srcs = [
        "src/core/ext/filters/client_channel/resolver/binder/binder_resolver.cc",
    ],
    external_deps = [
        "absl/memory",
        "absl/status:statusor",
        "absl/strings",
    ],
    language = "c++",
    deps = [
        "config",
        "gpr_base",
        "grpc_base",
        "grpc_resolver",
        "iomgr_port",
        "orphanable",
        "resolved_address",
        "server_address",
        "uri_parser",
    ],
)

grpc_cc_library(
    name = "grpc_resolver_fake",
    srcs = ["src/core/ext/filters/client_channel/resolver/fake/fake_resolver.cc"],
    hdrs = ["src/core/ext/filters/client_channel/resolver/fake/fake_resolver.h"],
    external_deps = [
        "absl/base:core_headers",
        "absl/memory",
        "absl/status",
        "absl/status:statusor",
        "absl/strings",
    ],
    language = "c++",
    visibility = [
        "//test:__subpackages__",
        "@grpc:grpc_resolver_fake",
    ],
    deps = [
        "channel_args",
        "config",
        "debug_location",
        "gpr_base",
        "grpc_codegen",
        "grpc_resolver",
        "grpc_service_config",
        "orphanable",
        "ref_counted",
        "ref_counted_ptr",
        "server_address",
        "uri_parser",
        "useful",
        "work_serializer",
    ],
)

grpc_cc_library(
    name = "grpc_resolver_xds_header",
    hdrs = [
        "src/core/ext/filters/client_channel/resolver/xds/xds_resolver.h",
    ],
    language = "c++",
    deps = [
        "gpr_platform",
        "unique_type_name",
    ],
)

grpc_cc_library(
    name = "grpc_resolver_xds",
    srcs = [
        "src/core/ext/filters/client_channel/resolver/xds/xds_resolver.cc",
    ],
    external_deps = [
        "absl/memory",
        "absl/meta:type_traits",
        "absl/random",
        "absl/status",
        "absl/status:statusor",
        "absl/strings",
        "absl/strings:str_format",
        "absl/types:optional",
        "absl/types:variant",
        "re2",
        "xxhash",
    ],
    language = "c++",
    deps = [
        "arena",
        "channel_fwd",
        "config",
        "debug_location",
        "dual_ref_counted",
        "gpr_base",
        "grpc_base",
        "grpc_client_channel",
        "grpc_codegen",
        "grpc_lb_policy_ring_hash",
        "grpc_public_hdrs",
        "grpc_resolver",
        "grpc_service_config",
        "grpc_service_config_impl",
        "grpc_trace",
        "grpc_xds_client",
        "iomgr_fwd",
        "match",
        "orphanable",
        "ref_counted_ptr",
        "server_address",
        "time",
        "unique_type_name",
        "uri_parser",
        "work_serializer",
    ],
)

grpc_cc_library(
    name = "grpc_resolver_c2p",
    srcs = [
        "src/core/ext/filters/client_channel/resolver/google_c2p/google_c2p_resolver.cc",
    ],
    external_deps = [
        "absl/memory",
        "absl/status",
        "absl/status:statusor",
        "absl/strings",
        "absl/strings:str_format",
        "absl/types:optional",
    ],
    language = "c++",
    deps = [
        "alts_util",
        "config",
        "debug_location",
        "gpr_base",
        "grpc_base",
        "grpc_codegen",
        "grpc_resolver",
        "grpc_security_base",
        "grpc_xds_client",
        "httpcli",
        "json",
        "orphanable",
        "ref_counted_ptr",
        "resource_quota",
        "time",
        "uri_parser",
        "work_serializer",
    ],
)

grpc_cc_library(
    name = "httpcli",
    srcs = [
        "src/core/lib/http/format_request.cc",
        "src/core/lib/http/httpcli.cc",
        "src/core/lib/http/parser.cc",
    ],
    hdrs = [
        "src/core/lib/http/format_request.h",
        "src/core/lib/http/httpcli.h",
        "src/core/lib/http/parser.h",
    ],
    external_deps = [
        "absl/base:core_headers",
        "absl/functional:bind_front",
        "absl/status",
        "absl/status:statusor",
        "absl/strings",
        "absl/strings:str_format",
        "absl/types:optional",
    ],
    language = "c++",
    visibility = ["@grpc:httpcli"],
    deps = [
        "channel_args_preconditioning",
        "config",
        "debug_location",
        "gpr_base",
        "grpc_base",
        "grpc_codegen",
        "grpc_security_base",
        "grpc_trace",
        "handshaker",
        "handshaker_registry",
        "iomgr_fwd",
        "orphanable",
        "ref_counted_ptr",
        "resolved_address",
        "resource_quota",
        "slice_refcount",
        "sockaddr_utils",
        "tcp_connect_handshaker",
        "time",
        "uri_parser",
    ],
)

grpc_cc_library(
    name = "grpc_authorization_base",
    srcs = [
        "src/core/lib/security/authorization/authorization_policy_provider_vtable.cc",
        "src/core/lib/security/authorization/evaluate_args.cc",
        "src/core/lib/security/authorization/grpc_server_authz_filter.cc",
    ],
    hdrs = [
        "src/core/lib/security/authorization/authorization_engine.h",
        "src/core/lib/security/authorization/authorization_policy_provider.h",
        "src/core/lib/security/authorization/evaluate_args.h",
        "src/core/lib/security/authorization/grpc_server_authz_filter.h",
    ],
    external_deps = [
        "absl/status",
        "absl/status:statusor",
        "absl/strings",
        "absl/types:optional",
    ],
    language = "c++",
    deps = [
        "arena_promise",
        "channel_args",
        "channel_fwd",
        "dual_ref_counted",
        "gpr_base",
        "grpc_base",
        "grpc_codegen",
        "grpc_credentials_util",
        "grpc_security_base",
        "grpc_trace",
        "poll",
        "promise",
        "ref_counted",
        "ref_counted_ptr",
        "resolved_address",
        "slice",
        "uri_parser",
        "useful",
    ],
)

grpc_cc_library(
    name = "tsi_fake_credentials",
    srcs = [
        "src/core/tsi/fake_transport_security.cc",
    ],
    hdrs = [
        "src/core/tsi/fake_transport_security.h",
    ],
    language = "c++",
    visibility = [
        "@grpc:public",
    ],
    deps = [
        "gpr_base",
        "slice",
        "tsi_base",
        "useful",
    ],
)

grpc_cc_library(
    name = "grpc_fake_credentials",
    srcs = [
        "src/core/lib/security/credentials/fake/fake_credentials.cc",
        "src/core/lib/security/security_connector/fake/fake_security_connector.cc",
    ],
    hdrs = [
        "src/core/ext/filters/client_channel/lb_policy/grpclb/grpclb.h",
        "src/core/lib/security/credentials/fake/fake_credentials.h",
        "src/core/lib/security/security_connector/fake/fake_security_connector.h",
    ],
    external_deps = [
        "absl/status",
        "absl/status:statusor",
        "absl/strings",
        "absl/types:optional",
    ],
    language = "c++",
    deps = [
        "arena_promise",
        "debug_location",
        "gpr_base",
        "grpc_base",
        "grpc_codegen",
        "grpc_security_base",
        "handshaker",
        "iomgr_fwd",
        "poll",
        "promise",
        "ref_counted_ptr",
        "slice",
        "tsi_base",
        "tsi_fake_credentials",
        "unique_type_name",
        "useful",
    ],
)

grpc_cc_library(
    name = "grpc_insecure_credentials",
    srcs = [
        "src/core/lib/security/credentials/insecure/insecure_credentials.cc",
        "src/core/lib/security/security_connector/insecure/insecure_security_connector.cc",
    ],
    hdrs = [
        "src/core/lib/security/credentials/insecure/insecure_credentials.h",
        "src/core/lib/security/security_connector/insecure/insecure_security_connector.h",
    ],
    external_deps = [
        "absl/status",
        "absl/strings",
    ],
    language = "c++",
    deps = [
        "arena_promise",
        "debug_location",
        "gpr_base",
        "grpc_base",
        "grpc_security_base",
        "handshaker",
        "iomgr_fwd",
        "poll",
        "promise",
        "ref_counted_ptr",
        "tsi_base",
        "tsi_local_credentials",
        "unique_type_name",
    ],
)

grpc_cc_library(
    name = "tsi_local_credentials",
    srcs = [
        "src/core/tsi/local_transport_security.cc",
    ],
    hdrs = [
        "src/core/tsi/local_transport_security.h",
    ],
    language = "c++",
    deps = [
        "exec_ctx",
        "gpr_base",
        "grpc_trace",
        "tsi_base",
    ],
)

grpc_cc_library(
    name = "grpc_local_credentials",
    srcs = [
        "src/core/lib/security/credentials/local/local_credentials.cc",
        "src/core/lib/security/security_connector/local/local_security_connector.cc",
    ],
    hdrs = [
        "src/core/lib/security/credentials/local/local_credentials.h",
        "src/core/lib/security/security_connector/local/local_security_connector.h",
    ],
    external_deps = [
        "absl/status",
        "absl/status:statusor",
        "absl/strings",
        "absl/types:optional",
    ],
    language = "c++",
    deps = [
        "arena_promise",
        "debug_location",
        "gpr_base",
        "grpc_base",
        "grpc_client_channel",
        "grpc_security_base",
        "grpc_sockaddr",
        "handshaker",
        "iomgr_fwd",
        "poll",
        "promise",
        "ref_counted_ptr",
        "resolved_address",
        "sockaddr_utils",
        "tsi_base",
        "tsi_local_credentials",
        "unique_type_name",
        "uri_parser",
        "useful",
    ],
)

grpc_cc_library(
    name = "grpc_alts_credentials",
    srcs = [
        "src/core/lib/security/credentials/alts/alts_credentials.cc",
        "src/core/lib/security/security_connector/alts/alts_security_connector.cc",
    ],
    hdrs = [
        "src/core/lib/security/credentials/alts/alts_credentials.h",
        "src/core/lib/security/security_connector/alts/alts_security_connector.h",
    ],
    external_deps = [
        "absl/status",
        "absl/strings",
        "absl/types:optional",
    ],
    language = "c++",
    visibility = ["@grpc:public"],
    deps = [
        "alts_util",
        "arena_promise",
        "debug_location",
        "gpr_base",
        "grpc_base",
        "grpc_codegen",
        "grpc_security_base",
        "handshaker",
        "iomgr_fwd",
        "poll",
        "promise",
        "ref_counted_ptr",
        "slice_refcount",
        "tsi_alts_credentials",
        "tsi_base",
        "unique_type_name",
        "useful",
    ],
)

grpc_cc_library(
    name = "grpc_ssl_credentials",
    srcs = [
        "src/core/lib/security/credentials/ssl/ssl_credentials.cc",
        "src/core/lib/security/security_connector/ssl/ssl_security_connector.cc",
    ],
    hdrs = [
        "src/core/lib/security/credentials/ssl/ssl_credentials.h",
        "src/core/lib/security/security_connector/ssl/ssl_security_connector.h",
    ],
    external_deps = [
        "absl/status",
        "absl/strings",
        "absl/strings:str_format",
        "absl/types:optional",
    ],
    language = "c++",
    deps = [
        "arena_promise",
        "debug_location",
        "gpr_base",
        "grpc_base",
        "grpc_codegen",
        "grpc_security_base",
        "grpc_trace",
        "handshaker",
        "iomgr_fwd",
        "poll",
        "promise",
        "ref_counted_ptr",
        "tsi_base",
        "tsi_ssl_credentials",
        "tsi_ssl_session_cache",
        "unique_type_name",
        "useful",
    ],
)

grpc_cc_library(
    name = "grpc_google_default_credentials",
    srcs = [
        "src/core/lib/security/credentials/google_default/credentials_generic.cc",
        "src/core/lib/security/credentials/google_default/google_default_credentials.cc",
    ],
    hdrs = [
        "src/core/ext/filters/client_channel/lb_policy/grpclb/grpclb.h",
        "src/core/lib/security/credentials/google_default/google_default_credentials.h",
    ],
    external_deps = [
        "absl/status:statusor",
        "absl/strings",
        "absl/types:optional",
    ],
    language = "c++",
    tags = ["nofixdeps"],
    deps = [
        "alts_util",
        "gpr_base",
        "grpc_alts_credentials",
        "grpc_base",
        "grpc_codegen",
        "grpc_external_account_credentials",
        "grpc_jwt_credentials",
        "grpc_lb_xds_channel_args",
        "grpc_oauth2_credentials",
        "grpc_security_base",
        "grpc_ssl_credentials",
        "grpc_trace",
        "httpcli",
        "json",
        "ref_counted_ptr",
        "slice_refcount",
        "time",
        "unique_type_name",
        "uri_parser",
        "useful",
    ],
)

grpc_cc_library(
    name = "grpc_tls_credentials",
    srcs = [
        "src/core/lib/security/credentials/tls/grpc_tls_certificate_distributor.cc",
        "src/core/lib/security/credentials/tls/grpc_tls_certificate_provider.cc",
        "src/core/lib/security/credentials/tls/grpc_tls_certificate_verifier.cc",
        "src/core/lib/security/credentials/tls/grpc_tls_credentials_options.cc",
        "src/core/lib/security/credentials/tls/tls_credentials.cc",
        "src/core/lib/security/security_connector/tls/tls_security_connector.cc",
    ],
    hdrs = [
        "src/core/lib/security/credentials/tls/grpc_tls_certificate_distributor.h",
        "src/core/lib/security/credentials/tls/grpc_tls_certificate_provider.h",
        "src/core/lib/security/credentials/tls/grpc_tls_certificate_verifier.h",
        "src/core/lib/security/credentials/tls/grpc_tls_credentials_options.h",
        "src/core/lib/security/credentials/tls/tls_credentials.h",
        "src/core/lib/security/security_connector/tls/tls_security_connector.h",
    ],
    external_deps = [
        "absl/base:core_headers",
        "absl/container:inlined_vector",
        "absl/functional:bind_front",
        "absl/memory",
        "absl/status",
        "absl/status:statusor",
        "absl/strings",
        "absl/types:optional",
        "libcrypto",
        "libssl",
    ],
    language = "c++",
    deps = [
        "arena_promise",
        "debug_location",
        "gpr_base",
        "gpr_codegen",
        "grpc_base",
        "grpc_codegen",
        "grpc_credentials_util",
        "grpc_public_hdrs",
        "grpc_security_base",
        "grpc_trace",
        "handshaker",
        "iomgr_fwd",
        "poll",
        "promise",
        "ref_counted",
        "ref_counted_ptr",
        "slice_refcount",
        "tsi_base",
        "tsi_ssl_credentials",
        "tsi_ssl_session_cache",
        "unique_type_name",
        "useful",
    ],
)

grpc_cc_library(
    name = "grpc_iam_credentials",
    srcs = [
        "src/core/lib/security/credentials/iam/iam_credentials.cc",
    ],
    hdrs = [
        "src/core/lib/security/credentials/iam/iam_credentials.h",
    ],
    external_deps = [
        "absl/status:statusor",
        "absl/strings",
        "absl/strings:str_format",
        "absl/types:optional",
    ],
    language = "c++",
    deps = [
        "arena_promise",
        "gpr_base",
        "grpc_base",
        "grpc_security_base",
        "grpc_trace",
        "poll",
        "promise",
        "ref_counted_ptr",
        "slice",
        "unique_type_name",
        "useful",
    ],
)

grpc_cc_library(
    name = "grpc_jwt_credentials",
    srcs = [
        "src/core/lib/security/credentials/jwt/json_token.cc",
        "src/core/lib/security/credentials/jwt/jwt_credentials.cc",
        "src/core/lib/security/credentials/jwt/jwt_verifier.cc",
    ],
    hdrs = [
        "src/core/lib/security/credentials/jwt/json_token.h",
        "src/core/lib/security/credentials/jwt/jwt_credentials.h",
        "src/core/lib/security/credentials/jwt/jwt_verifier.h",
    ],
    external_deps = [
        "absl/status",
        "absl/status:statusor",
        "absl/strings",
        "absl/strings:str_format",
        "absl/time",
        "absl/types:optional",
        "libcrypto",
        "libssl",
    ],
    language = "c++",
    visibility = ["@grpc:public"],
    deps = [
        "arena_promise",
        "gpr_base",
        "gpr_codegen",
        "grpc_base",
        "grpc_credentials_util",
        "grpc_security_base",
        "grpc_trace",
        "httpcli",
        "httpcli_ssl_credentials",
        "json",
        "orphanable",
        "poll",
        "promise",
        "ref_counted_ptr",
        "slice",
        "slice_refcount",
        "time",
        "tsi_ssl_types",
        "unique_type_name",
        "uri_parser",
        "useful",
    ],
)

grpc_cc_library(
    name = "grpc_oauth2_credentials",
    srcs = [
        "src/core/lib/security/credentials/oauth2/oauth2_credentials.cc",
    ],
    hdrs = [
        "src/core/lib/security/credentials/oauth2/oauth2_credentials.h",
    ],
    external_deps = [
        "absl/status",
        "absl/status:statusor",
        "absl/strings",
        "absl/strings:str_format",
        "absl/types:optional",
    ],
    language = "c++",
    deps = [
        "activity",
        "arena_promise",
        "context",
        "gpr_base",
        "gpr_codegen",
        "grpc_base",
        "grpc_credentials_util",
        "grpc_security_base",
        "grpc_trace",
        "httpcli",
        "httpcli_ssl_credentials",
        "json",
        "orphanable",
        "poll",
        "promise",
        "ref_counted",
        "ref_counted_ptr",
        "slice",
        "slice_refcount",
        "time",
        "unique_type_name",
        "uri_parser",
        "useful",
    ],
)

grpc_cc_library(
    name = "grpc_external_account_credentials",
    srcs = [
        "src/core/lib/security/credentials/external/aws_external_account_credentials.cc",
        "src/core/lib/security/credentials/external/aws_request_signer.cc",
        "src/core/lib/security/credentials/external/external_account_credentials.cc",
        "src/core/lib/security/credentials/external/file_external_account_credentials.cc",
        "src/core/lib/security/credentials/external/url_external_account_credentials.cc",
    ],
    hdrs = [
        "src/core/lib/security/credentials/external/aws_external_account_credentials.h",
        "src/core/lib/security/credentials/external/aws_request_signer.h",
        "src/core/lib/security/credentials/external/external_account_credentials.h",
        "src/core/lib/security/credentials/external/file_external_account_credentials.h",
        "src/core/lib/security/credentials/external/url_external_account_credentials.h",
    ],
    external_deps = [
        "absl/memory",
        "absl/status",
        "absl/status:statusor",
        "absl/strings",
        "absl/strings:str_format",
        "absl/time",
        "libcrypto",
    ],
    language = "c++",
    deps = [
        "gpr_base",
        "grpc_base",
        "grpc_credentials_util",
        "grpc_oauth2_credentials",
        "grpc_security_base",
        "httpcli",
        "httpcli_ssl_credentials",
        "json",
        "orphanable",
        "ref_counted_ptr",
        "slice_refcount",
        "time",
        "uri_parser",
    ],
)

grpc_cc_library(
    name = "httpcli_ssl_credentials",
    srcs = [
        "src/core/lib/http/httpcli_security_connector.cc",
    ],
    hdrs = [
        "src/core/lib/http/httpcli_ssl_credentials.h",
    ],
    external_deps = [
        "absl/status",
        "absl/strings",
        "absl/types:optional",
    ],
    language = "c++",
    deps = [
        "arena_promise",
        "debug_location",
        "gpr_base",
        "grpc_base",
        "grpc_codegen",
        "grpc_security_base",
        "handshaker",
        "iomgr_fwd",
        "poll",
        "promise",
        "ref_counted_ptr",
        "tsi_base",
        "tsi_ssl_credentials",
        "unique_type_name",
    ],
)

grpc_cc_library(
    name = "grpc_secure",
    language = "c++",
    public_hdrs = GRPC_PUBLIC_HDRS,
    tags = ["nofixdeps"],
    visibility = ["@grpc:public"],
    deps = [
        "config",
        "gpr_base",
        "grpc_alts_credentials",
        "grpc_authorization_base",
        "grpc_base",
        "grpc_client_channel",
        "grpc_codegen",
        "grpc_credentials_util",
        "grpc_external_account_credentials",
        "grpc_fake_credentials",
        "grpc_google_default_credentials",
        "grpc_iam_credentials",
        "grpc_insecure_credentials",
        "grpc_jwt_credentials",
        "grpc_local_credentials",
        "grpc_oauth2_credentials",
        "grpc_security_base",
        "grpc_ssl_credentials",
        "grpc_tls_credentials",
        "grpc_trace",
        "grpc_transport_chttp2_alpn",
        "httpcli",
        "httpcli_ssl_credentials",
        "json",
        "promise",
        "ref_counted",
        "ref_counted_ptr",
        "slice",
        "slice_refcount",
        "sockaddr_utils",
        "tsi_base",
        "uri_parser",
        "useful",
    ],
)

grpc_cc_library(
    name = "tsi_ssl_types",
    hdrs = [
        "src/core/tsi/ssl_types.h",
    ],
    external_deps = ["libssl"],
    language = "c++",
    deps = ["gpr_platform"],
)

grpc_cc_library(
    name = "grpc_security_base",
    srcs = [
        "src/core/lib/security/context/security_context.cc",
        "src/core/lib/security/credentials/call_creds_util.cc",
        "src/core/lib/security/credentials/composite/composite_credentials.cc",
        "src/core/lib/security/credentials/credentials.cc",
        "src/core/lib/security/credentials/plugin/plugin_credentials.cc",
        "src/core/lib/security/security_connector/security_connector.cc",
        "src/core/lib/security/transport/client_auth_filter.cc",
        "src/core/lib/security/transport/secure_endpoint.cc",
        "src/core/lib/security/transport/security_handshaker.cc",
        "src/core/lib/security/transport/server_auth_filter.cc",
        "src/core/lib/security/transport/tsi_error.cc",
    ],
    hdrs = [
        "src/core/lib/security/context/security_context.h",
        "src/core/lib/security/credentials/call_creds_util.h",
        "src/core/lib/security/credentials/composite/composite_credentials.h",
        "src/core/lib/security/credentials/credentials.h",
        "src/core/lib/security/credentials/plugin/plugin_credentials.h",
        "src/core/lib/security/security_connector/security_connector.h",
        "src/core/lib/security/transport/auth_filters.h",
        "src/core/lib/security/transport/secure_endpoint.h",
        "src/core/lib/security/transport/security_handshaker.h",
        "src/core/lib/security/transport/tsi_error.h",
    ],
    external_deps = [
        "absl/base:core_headers",
        "absl/container:inlined_vector",
        "absl/memory",
        "absl/status",
        "absl/status:statusor",
        "absl/strings",
        "absl/types:optional",
    ],
    language = "c++",
    public_hdrs = GRPC_PUBLIC_HDRS,
    visibility = ["@grpc:public"],
    deps = [
        "activity",
        "arena",
        "arena_promise",
        "basic_seq",
        "channel_args",
        "channel_fwd",
        "closure",
        "config",
        "context",
        "debug_location",
        "event_engine_memory_allocator",
        "exec_ctx",
        "gpr_base",
        "gpr_codegen",
        "grpc_base",
        "grpc_codegen",
        "grpc_public_hdrs",
        "grpc_trace",
        "handshaker",
        "handshaker_factory",
        "handshaker_registry",
        "iomgr_fwd",
        "memory_quota",
        "poll",
        "promise",
        "ref_counted",
        "ref_counted_ptr",
        "resource_quota",
        "resource_quota_trace",
        "slice",
        "slice_refcount",
        "try_seq",
        "tsi_base",
        "unique_type_name",
        "useful",
    ],
)

grpc_cc_library(
    name = "grpc_credentials_util",
    srcs = [
        "src/core/lib/security/credentials/tls/tls_utils.cc",
        "src/core/lib/security/security_connector/load_system_roots_fallback.cc",
        "src/core/lib/security/security_connector/load_system_roots_supported.cc",
        "src/core/lib/security/util/json_util.cc",
    ],
    hdrs = [
        "src/core/lib/security/credentials/tls/tls_utils.h",
        "src/core/lib/security/security_connector/load_system_roots.h",
        "src/core/lib/security/security_connector/load_system_roots_supported.h",
        "src/core/lib/security/util/json_util.h",
    ],
    external_deps = ["absl/strings"],
    language = "c++",
    visibility = ["@grpc:public"],
    deps = [
        "gpr_base",
        "grpc_base",
        "grpc_security_base",
        "json",
        "useful",
    ],
)

grpc_cc_library(
    name = "tsi_alts_credentials",
    srcs = [
        "src/core/tsi/alts/crypt/aes_gcm.cc",
        "src/core/tsi/alts/crypt/gsec.cc",
        "src/core/tsi/alts/frame_protector/alts_counter.cc",
        "src/core/tsi/alts/frame_protector/alts_crypter.cc",
        "src/core/tsi/alts/frame_protector/alts_frame_protector.cc",
        "src/core/tsi/alts/frame_protector/alts_record_protocol_crypter_common.cc",
        "src/core/tsi/alts/frame_protector/alts_seal_privacy_integrity_crypter.cc",
        "src/core/tsi/alts/frame_protector/alts_unseal_privacy_integrity_crypter.cc",
        "src/core/tsi/alts/frame_protector/frame_handler.cc",
        "src/core/tsi/alts/handshaker/alts_handshaker_client.cc",
        "src/core/tsi/alts/handshaker/alts_shared_resource.cc",
        "src/core/tsi/alts/handshaker/alts_tsi_handshaker.cc",
        "src/core/tsi/alts/handshaker/alts_tsi_utils.cc",
        "src/core/tsi/alts/zero_copy_frame_protector/alts_grpc_integrity_only_record_protocol.cc",
        "src/core/tsi/alts/zero_copy_frame_protector/alts_grpc_privacy_integrity_record_protocol.cc",
        "src/core/tsi/alts/zero_copy_frame_protector/alts_grpc_record_protocol_common.cc",
        "src/core/tsi/alts/zero_copy_frame_protector/alts_iovec_record_protocol.cc",
        "src/core/tsi/alts/zero_copy_frame_protector/alts_zero_copy_grpc_protector.cc",
    ],
    hdrs = [
        "src/core/tsi/alts/crypt/gsec.h",
        "src/core/tsi/alts/frame_protector/alts_counter.h",
        "src/core/tsi/alts/frame_protector/alts_crypter.h",
        "src/core/tsi/alts/frame_protector/alts_frame_protector.h",
        "src/core/tsi/alts/frame_protector/alts_record_protocol_crypter_common.h",
        "src/core/tsi/alts/frame_protector/frame_handler.h",
        "src/core/tsi/alts/handshaker/alts_handshaker_client.h",
        "src/core/tsi/alts/handshaker/alts_shared_resource.h",
        "src/core/tsi/alts/handshaker/alts_tsi_handshaker.h",
        "src/core/tsi/alts/handshaker/alts_tsi_handshaker_private.h",
        "src/core/tsi/alts/handshaker/alts_tsi_utils.h",
        "src/core/tsi/alts/zero_copy_frame_protector/alts_grpc_integrity_only_record_protocol.h",
        "src/core/tsi/alts/zero_copy_frame_protector/alts_grpc_privacy_integrity_record_protocol.h",
        "src/core/tsi/alts/zero_copy_frame_protector/alts_grpc_record_protocol.h",
        "src/core/tsi/alts/zero_copy_frame_protector/alts_grpc_record_protocol_common.h",
        "src/core/tsi/alts/zero_copy_frame_protector/alts_iovec_record_protocol.h",
        "src/core/tsi/alts/zero_copy_frame_protector/alts_zero_copy_grpc_protector.h",
    ],
    external_deps = [
        "libssl",
        "libcrypto",
        "upb_lib",
    ],
    language = "c++",
    tags = ["nofixdeps"],
    visibility = ["@grpc:public"],
    deps = [
        "alts_util",
        "arena",
        "config",
        "error",
        "gpr_base",
        "grpc_base",
        "tsi_base",
        "useful",
    ],
)

grpc_cc_library(
    name = "tsi_ssl_session_cache",
    srcs = [
        "src/core/tsi/ssl/session_cache/ssl_session_boringssl.cc",
        "src/core/tsi/ssl/session_cache/ssl_session_cache.cc",
        "src/core/tsi/ssl/session_cache/ssl_session_openssl.cc",
    ],
    hdrs = [
        "src/core/tsi/ssl/session_cache/ssl_session.h",
        "src/core/tsi/ssl/session_cache/ssl_session_cache.h",
    ],
    external_deps = [
        "absl/memory",
        "libssl",
    ],
    language = "c++",
    visibility = ["@grpc:public"],
    deps = [
        "cpp_impl_of",
        "gpr_base",
        "grpc_codegen",
        "ref_counted",
        "slice",
    ],
)

grpc_cc_library(
    name = "tsi_ssl_credentials",
    srcs = [
        "src/core/lib/security/security_connector/ssl_utils.cc",
        "src/core/lib/security/security_connector/ssl_utils_config.cc",
        "src/core/tsi/ssl/key_logging/ssl_key_logging.cc",
        "src/core/tsi/ssl_transport_security.cc",
    ],
    hdrs = [
        "src/core/lib/security/security_connector/ssl_utils.h",
        "src/core/lib/security/security_connector/ssl_utils_config.h",
        "src/core/tsi/ssl/key_logging/ssl_key_logging.h",
        "src/core/tsi/ssl_transport_security.h",
    ],
    external_deps = [
        "absl/base:core_headers",
        "absl/status",
        "absl/strings",
        "libcrypto",
        "libssl",
    ],
    language = "c++",
    visibility = ["@grpc:public"],
    deps = [
        "gpr_base",
        "grpc_base",
        "grpc_codegen",
        "grpc_credentials_util",
        "grpc_security_base",
        "grpc_transport_chttp2_alpn",
        "ref_counted",
        "ref_counted_ptr",
        "tsi_base",
        "tsi_ssl_session_cache",
        "tsi_ssl_types",
        "useful",
    ],
)

grpc_cc_library(
    name = "grpc_mock_cel",
    hdrs = [
        "src/core/lib/security/authorization/mock_cel/activation.h",
        "src/core/lib/security/authorization/mock_cel/cel_expr_builder_factory.h",
        "src/core/lib/security/authorization/mock_cel/cel_expression.h",
        "src/core/lib/security/authorization/mock_cel/cel_value.h",
        "src/core/lib/security/authorization/mock_cel/evaluator_core.h",
        "src/core/lib/security/authorization/mock_cel/flat_expr_builder.h",
    ],
    external_deps = [
        "absl/memory",
        "absl/status",
        "absl/status:statusor",
        "absl/strings",
        "absl/types:span",
    ],
    language = "c++",
    deps = [
        "google_type_expr_upb",
        "gpr_platform",
    ],
)

# This target depends on RE2 and should not be linked into grpc by default for binary-size reasons.
grpc_cc_library(
    name = "grpc_matchers",
    srcs = [
        "src/core/lib/matchers/matchers.cc",
    ],
    hdrs = [
        "src/core/lib/matchers/matchers.h",
    ],
    external_deps = [
        "absl/memory",
        "absl/status",
        "absl/status:statusor",
        "absl/strings",
        "absl/strings:str_format",
        "absl/types:optional",
        "re2",
    ],
    language = "c++",
    deps = ["gpr_base"],
)

# This target pulls in a dependency on RE2 and should not be linked into grpc by default for binary-size reasons.
grpc_cc_library(
    name = "grpc_rbac_engine",
    srcs = [
        "src/core/lib/security/authorization/grpc_authorization_engine.cc",
        "src/core/lib/security/authorization/matchers.cc",
        "src/core/lib/security/authorization/rbac_policy.cc",
    ],
    hdrs = [
        "src/core/lib/security/authorization/grpc_authorization_engine.h",
        "src/core/lib/security/authorization/matchers.h",
        "src/core/lib/security/authorization/rbac_policy.h",
    ],
    external_deps = [
        "absl/memory",
        "absl/status",
        "absl/status:statusor",
        "absl/strings",
        "absl/strings:str_format",
        "absl/types:optional",
    ],
    language = "c++",
    deps = [
        "gpr_base",
        "grpc_authorization_base",
        "grpc_base",
        "grpc_matchers",
        "resolved_address",
        "sockaddr_utils",
    ],
)

# This target pulls in a dependency on RE2 and should not be linked into grpc by default for binary-size reasons.
grpc_cc_library(
    name = "grpc_authorization_provider",
    srcs = [
        "src/core/lib/security/authorization/grpc_authorization_policy_provider.cc",
        "src/core/lib/security/authorization/rbac_translator.cc",
    ],
    hdrs = [
        "src/core/lib/security/authorization/grpc_authorization_policy_provider.h",
        "src/core/lib/security/authorization/rbac_translator.h",
    ],
    external_deps = [
        "absl/base:core_headers",
        "absl/memory",
        "absl/status",
        "absl/status:statusor",
        "absl/strings",
        "absl/strings:str_format",
    ],
    language = "c++",
    public_hdrs = GRPC_PUBLIC_HDRS,
    deps = [
        "gpr_base",
        "gpr_codegen",
        "grpc_authorization_base",
        "grpc_base",
        "grpc_codegen",
        "grpc_matchers",
        "grpc_public_hdrs",
        "grpc_rbac_engine",
        "grpc_trace",
        "json",
        "ref_counted_ptr",
        "slice_refcount",
        "useful",
    ],
)

# This target pulls in a dependency on RE2 and should not be linked into grpc by default for binary-size reasons.
grpc_cc_library(
    name = "grpc++_authorization_provider",
    srcs = [
        "src/cpp/server/authorization_policy_provider.cc",
    ],
    hdrs = [
        "include/grpcpp/security/authorization_policy_provider.h",
    ],
    language = "c++",
    deps = [
        "gpr_base",
        "grpc++",
        "grpc++_codegen_base",
        "grpc_authorization_provider",
        "grpc_public_hdrs",
    ],
)

# This target pulls in a dependency on RE2 and should not be linked into grpc by default for binary-size reasons.
grpc_cc_library(
    name = "grpc_cel_engine",
    srcs = [
        "src/core/lib/security/authorization/cel_authorization_engine.cc",
    ],
    hdrs = [
        "src/core/lib/security/authorization/cel_authorization_engine.h",
    ],
    external_deps = [
        "absl/container:flat_hash_set",
        "absl/memory",
        "absl/strings",
        "absl/types:optional",
        "absl/types:span",
        "upb_lib",
    ],
    language = "c++",
    deps = [
        "envoy_config_rbac_upb",
        "google_type_expr_upb",
        "gpr_base",
        "grpc_authorization_base",
        "grpc_mock_cel",
    ],
)

grpc_cc_library(
    name = "hpack_constants",
    hdrs = [
        "src/core/ext/transport/chttp2/transport/hpack_constants.h",
    ],
    language = "c++",
    deps = ["gpr_platform"],
)

grpc_cc_library(
    name = "hpack_encoder_table",
    srcs = [
        "src/core/ext/transport/chttp2/transport/hpack_encoder_table.cc",
    ],
    hdrs = [
        "src/core/ext/transport/chttp2/transport/hpack_encoder_table.h",
    ],
    external_deps = ["absl/container:inlined_vector"],
    language = "c++",
    deps = [
        "gpr_base",
        "hpack_constants",
    ],
)

grpc_cc_library(
    name = "chttp2_flow_control",
    srcs = [
        "src/core/ext/transport/chttp2/transport/flow_control.cc",
    ],
    hdrs = [
        "src/core/ext/transport/chttp2/transport/flow_control.h",
    ],
    external_deps = [
        "absl/functional:function_ref",
        "absl/status",
        "absl/strings",
        "absl/strings:str_format",
        "absl/types:optional",
        "absl/utility",
    ],
    deps = [
        "bdp_estimator",
        "exec_ctx",
        "gpr_base",
        "grpc_trace",
        "memory_quota",
        "pid_controller",
        "time",
        "useful",
    ],
)

grpc_cc_library(
    name = "grpc_transport_chttp2",
    srcs = [
        "src/core/ext/transport/chttp2/transport/bin_decoder.cc",
        "src/core/ext/transport/chttp2/transport/bin_encoder.cc",
        "src/core/ext/transport/chttp2/transport/chttp2_transport.cc",
        "src/core/ext/transport/chttp2/transport/context_list.cc",
        "src/core/ext/transport/chttp2/transport/frame_data.cc",
        "src/core/ext/transport/chttp2/transport/frame_goaway.cc",
        "src/core/ext/transport/chttp2/transport/frame_ping.cc",
        "src/core/ext/transport/chttp2/transport/frame_rst_stream.cc",
        "src/core/ext/transport/chttp2/transport/frame_settings.cc",
        "src/core/ext/transport/chttp2/transport/frame_window_update.cc",
        "src/core/ext/transport/chttp2/transport/hpack_encoder.cc",
        "src/core/ext/transport/chttp2/transport/hpack_parser.cc",
        "src/core/ext/transport/chttp2/transport/hpack_parser_table.cc",
        "src/core/ext/transport/chttp2/transport/http2_settings.cc",
        "src/core/ext/transport/chttp2/transport/huffsyms.cc",
        "src/core/ext/transport/chttp2/transport/parsing.cc",
        "src/core/ext/transport/chttp2/transport/stream_lists.cc",
        "src/core/ext/transport/chttp2/transport/stream_map.cc",
        "src/core/ext/transport/chttp2/transport/varint.cc",
        "src/core/ext/transport/chttp2/transport/writing.cc",
    ],
    hdrs = [
        "src/core/ext/transport/chttp2/transport/bin_decoder.h",
        "src/core/ext/transport/chttp2/transport/bin_encoder.h",
        "src/core/ext/transport/chttp2/transport/chttp2_transport.h",
        "src/core/ext/transport/chttp2/transport/context_list.h",
        "src/core/ext/transport/chttp2/transport/frame.h",
        "src/core/ext/transport/chttp2/transport/frame_data.h",
        "src/core/ext/transport/chttp2/transport/frame_goaway.h",
        "src/core/ext/transport/chttp2/transport/frame_ping.h",
        "src/core/ext/transport/chttp2/transport/frame_rst_stream.h",
        "src/core/ext/transport/chttp2/transport/frame_settings.h",
        "src/core/ext/transport/chttp2/transport/frame_window_update.h",
        "src/core/ext/transport/chttp2/transport/hpack_encoder.h",
        "src/core/ext/transport/chttp2/transport/hpack_parser.h",
        "src/core/ext/transport/chttp2/transport/hpack_parser_table.h",
        "src/core/ext/transport/chttp2/transport/http2_settings.h",
        "src/core/ext/transport/chttp2/transport/huffsyms.h",
        "src/core/ext/transport/chttp2/transport/internal.h",
        "src/core/ext/transport/chttp2/transport/stream_map.h",
        "src/core/ext/transport/chttp2/transport/varint.h",
    ],
    external_deps = [
        "absl/base:core_headers",
        "absl/status",
        "absl/strings",
        "absl/strings:cord",
        "absl/strings:str_format",
        "absl/types:optional",
        "absl/types:span",
        "absl/types:variant",
        "absl/utility",
    ],
    language = "c++",
    visibility = ["@grpc:grpclb"],
    deps = [
        "arena",
        "bdp_estimator",
        "bitset",
        "chttp2_flow_control",
        "debug_location",
        "gpr_base",
        "grpc_base",
        "grpc_codegen",
        "grpc_public_hdrs",
        "grpc_trace",
        "hpack_constants",
        "hpack_encoder_table",
        "httpcli",
        "iomgr_fwd",
        "iomgr_timer",
        "memory_quota",
        "poll",
        "ref_counted",
        "ref_counted_ptr",
        "resource_quota",
        "resource_quota_trace",
        "slice",
        "slice_buffer",
        "slice_refcount",
        "status_helper",
        "time",
        "transport_fwd",
        "useful",
    ],
)

grpc_cc_library(
    name = "grpc_transport_chttp2_alpn",
    srcs = [
        "src/core/ext/transport/chttp2/alpn/alpn.cc",
    ],
    hdrs = [
        "src/core/ext/transport/chttp2/alpn/alpn.h",
    ],
    language = "c++",
    deps = [
        "gpr_base",
        "useful",
    ],
)

grpc_cc_library(
    name = "grpc_transport_chttp2_client_connector",
    srcs = [
        "src/core/ext/transport/chttp2/client/chttp2_connector.cc",
    ],
    hdrs = [
        "src/core/ext/transport/chttp2/client/chttp2_connector.h",
    ],
    external_deps = [
        "absl/status",
        "absl/status:statusor",
        "absl/strings:str_format",
        "absl/types:optional",
    ],
    language = "c++",
    deps = [
        "channel_args_preconditioning",
        "channel_stack_type",
        "config",
        "debug_location",
        "gpr_base",
        "grpc_base",
        "grpc_client_channel",
        "grpc_codegen",
        "grpc_insecure_credentials",
        "grpc_public_hdrs",
        "grpc_resolver",
        "grpc_security_base",
        "grpc_trace",
        "grpc_transport_chttp2",
        "handshaker",
        "handshaker_registry",
        "iomgr_timer",
        "orphanable",
        "ref_counted_ptr",
        "resolved_address",
        "slice",
        "sockaddr_utils",
        "tcp_connect_handshaker",
        "transport_fwd",
        "unique_type_name",
    ],
)

grpc_cc_library(
    name = "grpc_transport_chttp2_server",
    srcs = [
        "src/core/ext/transport/chttp2/server/chttp2_server.cc",
    ],
    hdrs = [
        "src/core/ext/transport/chttp2/server/chttp2_server.h",
    ],
    external_deps = [
        "absl/base:core_headers",
        "absl/memory",
        "absl/status",
        "absl/status:statusor",
        "absl/strings",
        "absl/strings:str_format",
        "absl/types:optional",
    ],
    language = "c++",
    deps = [
        "config",
        "debug_location",
        "gpr_base",
        "grpc_base",
        "grpc_codegen",
        "grpc_insecure_credentials",
        "grpc_security_base",
        "grpc_trace",
        "grpc_transport_chttp2",
        "handshaker",
        "handshaker_registry",
        "iomgr_fwd",
        "iomgr_timer",
        "memory_quota",
        "orphanable",
        "ref_counted_ptr",
        "resolved_address",
        "resource_quota",
        "slice",
        "sockaddr_utils",
        "time",
        "transport_fwd",
        "unique_type_name",
        "uri_parser",
    ],
)

grpc_cc_library(
    name = "grpc_transport_inproc",
    srcs = [
        "src/core/ext/transport/inproc/inproc_plugin.cc",
        "src/core/ext/transport/inproc/inproc_transport.cc",
    ],
    hdrs = [
        "src/core/ext/transport/inproc/inproc_transport.h",
    ],
    external_deps = [
        "absl/status",
        "absl/status:statusor",
        "absl/strings",
        "absl/types:optional",
        "absl/utility",
    ],
    language = "c++",
    deps = [
        "arena",
        "channel_args_preconditioning",
        "channel_stack_type",
        "config",
        "debug_location",
        "gpr_base",
        "grpc_base",
        "grpc_codegen",
        "grpc_public_hdrs",
        "grpc_trace",
        "iomgr_fwd",
        "ref_counted_ptr",
        "slice",
        "slice_buffer",
        "time",
        "transport_fwd",
    ],
)

grpc_cc_library(
    name = "tsi_base",
    srcs = [
        "src/core/tsi/transport_security.cc",
        "src/core/tsi/transport_security_grpc.cc",
    ],
    hdrs = [
        "src/core/tsi/transport_security.h",
        "src/core/tsi/transport_security_grpc.h",
        "src/core/tsi/transport_security_interface.h",
    ],
    language = "c++",
    visibility = ["@grpc:tsi_interface"],
    deps = [
        "gpr_base",
        "grpc_trace",
    ],
)

grpc_cc_library(
    name = "alts_util",
    srcs = [
        "src/core/lib/security/credentials/alts/check_gcp_environment.cc",
        "src/core/lib/security/credentials/alts/check_gcp_environment_linux.cc",
        "src/core/lib/security/credentials/alts/check_gcp_environment_no_op.cc",
        "src/core/lib/security/credentials/alts/check_gcp_environment_windows.cc",
        "src/core/lib/security/credentials/alts/grpc_alts_credentials_client_options.cc",
        "src/core/lib/security/credentials/alts/grpc_alts_credentials_options.cc",
        "src/core/lib/security/credentials/alts/grpc_alts_credentials_server_options.cc",
        "src/core/tsi/alts/handshaker/transport_security_common_api.cc",
    ],
    hdrs = [
        "src/core/lib/security/credentials/alts/check_gcp_environment.h",
        "src/core/lib/security/credentials/alts/grpc_alts_credentials_options.h",
        "src/core/tsi/alts/handshaker/transport_security_common_api.h",
    ],
    external_deps = ["upb_lib"],
    language = "c++",
    visibility = ["@grpc:tsi"],
    deps = [
        "alts_upb",
        "gpr_base",
        "grpc_trace",
    ],
)

grpc_cc_library(
    name = "tsi",
    external_deps = [
        "libssl",
        "libcrypto",
        "absl/strings",
        "upb_lib",
    ],
    language = "c++",
    tags = ["nofixdeps"],
    visibility = ["@grpc:tsi"],
    deps = [
        "gpr",
        "grpc_base",
        "tsi_alts_credentials",
        "tsi_base",
        "tsi_fake_credentials",
        "tsi_local_credentials",
        "tsi_ssl_credentials",
        "useful",
    ],
)

grpc_cc_library(
    name = "grpc++_base",
    srcs = GRPCXX_SRCS,
    hdrs = GRPCXX_HDRS,
    external_deps = [
        "absl/base:core_headers",
        "absl/status",
        "absl/status:statusor",
        "absl/strings",
        "absl/synchronization",
        "absl/memory",
        "upb_lib",
        "protobuf_headers",
    ],
    language = "c++",
    public_hdrs = GRPCXX_PUBLIC_HDRS,
    tags = ["nofixdeps"],
    visibility = ["@grpc:alt_grpc++_base_legacy"],
    deps = [
        "arena",
        "channel_init",
        "config",
        "gpr_base",
        "gpr_codegen",
        "grpc",
        "grpc++_codegen_base",
        "grpc++_codegen_base_src",
        "grpc++_internal_hdrs_only",
        "grpc_base",
        "grpc_codegen",
        "grpc_health_upb",
        "grpc_service_config",
        "grpc_service_config_impl",
        "grpc_trace",
        "grpc_transport_inproc",
        "grpcpp_call_metric_recorder",
        "iomgr_timer",
        "ref_counted",
        "ref_counted_ptr",
        "resource_quota",
        "slice",
        "time",
        "useful",
    ],
)

grpc_cc_library(
    name = "grpc++_base_unsecure",
    srcs = GRPCXX_SRCS,
    hdrs = GRPCXX_HDRS,
    external_deps = [
        "absl/base:core_headers",
        "absl/status",
        "absl/status:statusor",
        "absl/strings",
        "absl/synchronization",
        "absl/memory",
        "upb_lib",
        "protobuf_headers",
    ],
    language = "c++",
    public_hdrs = GRPCXX_PUBLIC_HDRS,
    tags = [
        "avoid_dep",
        "nofixdeps",
    ],
    visibility = ["@grpc:alt_grpc++_base_unsecure_legacy"],
    deps = [
        "arena",
        "channel_init",
        "config",
        "gpr_base",
        "gpr_codegen",
        "grpc++_codegen_base",
        "grpc++_codegen_base_src",
        "grpc++_internal_hdrs_only",
        "grpc_base",
        "grpc_codegen",
        "grpc_health_upb",
        "grpc_insecure_credentials",
        "grpc_service_config",
        "grpc_service_config_impl",
        "grpc_trace",
        "grpc_transport_inproc",
        "grpc_unsecure",
        "grpcpp_call_metric_recorder",
        "iomgr_timer",
        "ref_counted",
        "ref_counted_ptr",
        "resource_quota",
        "slice",
        "time",
        "useful",
    ],
)

grpc_cc_library(
    name = "grpc++_codegen_base",
    language = "c++",
    public_hdrs = [
        "include/grpc++/impl/codegen/async_stream.h",
        "include/grpc++/impl/codegen/async_unary_call.h",
        "include/grpc++/impl/codegen/byte_buffer.h",
        "include/grpc++/impl/codegen/call_hook.h",
        "include/grpc++/impl/codegen/call.h",
        "include/grpc++/impl/codegen/channel_interface.h",
        "include/grpc++/impl/codegen/client_context.h",
        "include/grpc++/impl/codegen/client_unary_call.h",
        "include/grpc++/impl/codegen/completion_queue_tag.h",
        "include/grpc++/impl/codegen/completion_queue.h",
        "include/grpc++/impl/codegen/config.h",
        "include/grpc++/impl/codegen/core_codegen_interface.h",
        "include/grpc++/impl/codegen/create_auth_context.h",
        "include/grpc++/impl/codegen/grpc_library.h",
        "include/grpc++/impl/codegen/metadata_map.h",
        "include/grpc++/impl/codegen/method_handler_impl.h",
        "include/grpc++/impl/codegen/rpc_method.h",
        "include/grpc++/impl/codegen/rpc_service_method.h",
        "include/grpc++/impl/codegen/security/auth_context.h",
        "include/grpc++/impl/codegen/serialization_traits.h",
        "include/grpc++/impl/codegen/server_context.h",
        "include/grpc++/impl/codegen/server_interface.h",
        "include/grpc++/impl/codegen/service_type.h",
        "include/grpc++/impl/codegen/slice.h",
        "include/grpc++/impl/codegen/status_code_enum.h",
        "include/grpc++/impl/codegen/status.h",
        "include/grpc++/impl/codegen/string_ref.h",
        "include/grpc++/impl/codegen/stub_options.h",
        "include/grpc++/impl/codegen/sync_stream.h",
        "include/grpc++/impl/codegen/time.h",
        "include/grpcpp/impl/codegen/async_generic_service.h",
        "include/grpcpp/impl/codegen/async_stream.h",
        "include/grpcpp/impl/codegen/async_unary_call.h",
        "include/grpcpp/impl/codegen/byte_buffer.h",
        "include/grpcpp/impl/codegen/call_hook.h",
        "include/grpcpp/impl/codegen/call_op_set_interface.h",
        "include/grpcpp/impl/codegen/call_op_set.h",
        "include/grpcpp/impl/codegen/call.h",
        "include/grpcpp/impl/codegen/callback_common.h",
        "include/grpcpp/impl/codegen/channel_interface.h",
        "include/grpcpp/impl/codegen/client_callback.h",
        "include/grpcpp/impl/codegen/client_context.h",
        "include/grpcpp/impl/codegen/client_interceptor.h",
        "include/grpcpp/impl/codegen/client_unary_call.h",
        "include/grpcpp/impl/codegen/completion_queue_tag.h",
        "include/grpcpp/impl/codegen/completion_queue.h",
        "include/grpcpp/impl/codegen/config.h",
        "include/grpcpp/impl/codegen/core_codegen_interface.h",
        "include/grpcpp/impl/codegen/create_auth_context.h",
        "include/grpcpp/impl/codegen/delegating_channel.h",
        "include/grpcpp/impl/codegen/grpc_library.h",
        "include/grpcpp/impl/codegen/intercepted_channel.h",
        "include/grpcpp/impl/codegen/interceptor_common.h",
        "include/grpcpp/impl/codegen/interceptor.h",
        "include/grpcpp/impl/codegen/message_allocator.h",
        "include/grpcpp/impl/codegen/metadata_map.h",
        "include/grpcpp/impl/codegen/method_handler_impl.h",
        "include/grpcpp/impl/codegen/method_handler.h",
        "include/grpcpp/impl/codegen/rpc_method.h",
        "include/grpcpp/impl/codegen/rpc_service_method.h",
        "include/grpcpp/impl/codegen/security/auth_context.h",
        "include/grpcpp/impl/codegen/serialization_traits.h",
        "include/grpcpp/impl/codegen/server_callback_handlers.h",
        "include/grpcpp/impl/codegen/server_callback.h",
        "include/grpcpp/impl/codegen/server_context.h",
        "include/grpcpp/impl/codegen/server_interceptor.h",
        "include/grpcpp/impl/codegen/server_interface.h",
        "include/grpcpp/impl/codegen/service_type.h",
        "include/grpcpp/impl/codegen/slice.h",
        "include/grpcpp/impl/codegen/status_code_enum.h",
        "include/grpcpp/impl/codegen/status.h",
        "include/grpcpp/impl/codegen/string_ref.h",
        "include/grpcpp/impl/codegen/stub_options.h",
        "include/grpcpp/impl/codegen/sync_stream.h",
        "include/grpcpp/impl/codegen/time.h",
    ],
    tags = ["nofixdeps"],
    visibility = ["@grpc:public"],
    deps = [
        "grpc++_internal_hdrs_only",
        "grpc_codegen",
    ],
)

grpc_cc_library(
    name = "grpc++_codegen_base_src",
    srcs = [
        "src/cpp/codegen/codegen_init.cc",
    ],
    language = "c++",
    tags = ["nofixdeps"],
    deps = [
        "grpc++_codegen_base",
        "grpc++_public_hdrs",
    ],
)

grpc_cc_library(
    name = "grpc++_codegen_proto",
    external_deps = [
        "protobuf_headers",
    ],
    language = "c++",
    public_hdrs = [
        "include/grpc++/impl/codegen/proto_utils.h",
        "include/grpcpp/impl/codegen/proto_buffer_reader.h",
        "include/grpcpp/impl/codegen/proto_buffer_writer.h",
        "include/grpcpp/impl/codegen/proto_utils.h",
    ],
    tags = ["nofixdeps"],
    visibility = ["@grpc:public"],
    deps = [
        "grpc++_codegen_base",
        "grpc++_config_proto",
    ],
)

grpc_cc_library(
    name = "grpc++_config_proto",
    external_deps = [
        "protobuf_headers",
    ],
    language = "c++",
    public_hdrs = [
        "include/grpc++/impl/codegen/config_protobuf.h",
        "include/grpcpp/impl/codegen/config_protobuf.h",
    ],
    tags = ["nofixdeps"],
    visibility = ["@grpc:public"],
)

grpc_cc_library(
    name = "grpc++_reflection",
    srcs = [
        "src/cpp/ext/proto_server_reflection.cc",
        "src/cpp/ext/proto_server_reflection_plugin.cc",
    ],
    hdrs = [
        "src/cpp/ext/proto_server_reflection.h",
    ],
    external_deps = [
        "protobuf_headers",
    ],
    language = "c++",
    public_hdrs = [
        "include/grpc++/ext/proto_server_reflection_plugin.h",
        "include/grpcpp/ext/proto_server_reflection_plugin.h",
    ],
    tags = ["nofixdeps"],
    visibility = ["@grpc:public"],
    deps = [
        "grpc++",
        "//src/proto/grpc/reflection/v1alpha:reflection_proto",
    ],
    alwayslink = 1,
)

grpc_cc_library(
    name = "grpcpp_call_metric_recorder",
    srcs = [
        "src/cpp/server/orca/call_metric_recorder.cc",
    ],
    external_deps = [
        "upb_lib",
        "absl/memory",
        "absl/strings",
        "absl/types:optional",
    ],
    language = "c++",
    public_hdrs = [
        "include/grpcpp/ext/call_metric_recorder.h",
    ],
    tags = ["nofixdeps"],
    visibility = ["@grpc:public"],
    deps = [
        "arena",
        "grpc++_codegen_base",
        "grpc++_internal_hdrs_only",
        "grpc++_public_hdrs",
        "grpc_backend_metric_data",
        "xds_orca_upb",
    ],
)

grpc_cc_library(
    name = "grpcpp_orca_interceptor",
    srcs = [
        "src/cpp/server/orca/orca_interceptor.cc",
    ],
    hdrs = [
        "src/cpp/server/orca/orca_interceptor.h",
    ],
    external_deps = [
        "absl/memory",
        "absl/strings",
        "absl/types:optional",
    ],
    language = "c++",
    visibility = ["@grpc:public"],
    deps = [
        "grpc++",
        "grpc_base",
        "grpcpp_call_metric_recorder",
    ],
)

grpc_cc_library(
    name = "grpcpp_orca_service",
    srcs = [
        "src/cpp/server/orca/orca_service.cc",
    ],
    external_deps = [
        "absl/base:core_headers",
        "absl/time",
        "absl/types:optional",
        "upb_lib",
    ],
    language = "c++",
    public_hdrs = [
        "include/grpcpp/ext/orca_service.h",
    ],
    visibility = ["@grpc:public"],
    deps = [
        "debug_location",
        "event_engine_base",
        "gpr_base",
        "grpc++",
        "grpc++_codegen_base",
        "grpc++_internal_hdrs_only",
        "grpc_base",
        "protobuf_duration_upb",
        "ref_counted",
        "ref_counted_ptr",
        "time",
        "xds_orca_service_upb",
        "xds_orca_upb",
    ],
    alwayslink = 1,
)

grpc_cc_library(
    name = "grpcpp_channelz",
    srcs = [
        "src/cpp/server/channelz/channelz_service.cc",
        "src/cpp/server/channelz/channelz_service_plugin.cc",
    ],
    hdrs = [
        "src/cpp/server/channelz/channelz_service.h",
    ],
    external_deps = [
        "protobuf_headers",
    ],
    language = "c++",
    public_hdrs = [
        "include/grpcpp/ext/channelz_service_plugin.h",
    ],
    tags = ["nofixdeps"],
    visibility = ["@grpc:channelz"],
    deps = [
        "gpr",
        "grpc",
        "grpc++",
        "grpc++_config_proto",
        "//src/proto/grpc/channelz:channelz_proto",
    ],
    alwayslink = 1,
)

grpc_cc_library(
    name = "grpcpp_csds",
    srcs = [
        "src/cpp/server/csds/csds.cc",
    ],
    hdrs = [
        "src/cpp/server/csds/csds.h",
    ],
    external_deps = [
        "absl/status",
        "absl/status:statusor",
    ],
    language = "c++",
    tags = ["nofixdeps"],
    deps = [
        "gpr",
        "grpc",
        "grpc++_codegen_base",
        "grpc++_internals",
        "//src/proto/grpc/testing/xds/v3:csds_proto",
    ],
    alwayslink = 1,
)

grpc_cc_library(
    name = "grpcpp_admin",
    srcs = [
        "src/cpp/server/admin/admin_services.cc",
    ],
    hdrs = [],
    defines = select({
        "grpc_no_xds": ["GRPC_NO_XDS"],
        "//conditions:default": [],
    }),
    external_deps = [
        "absl/memory",
    ],
    language = "c++",
    public_hdrs = [
        "include/grpcpp/ext/admin_services.h",
    ],
    select_deps = [{
        "grpc_no_xds": [],
        "//conditions:default": ["//:grpcpp_csds"],
    }],
    deps = [
        "gpr",
        "grpc++",
        "grpcpp_channelz",
    ],
    alwayslink = 1,
)

grpc_cc_library(
    name = "grpc++_test",
    testonly = True,
    srcs = [
        "src/cpp/client/channel_test_peer.cc",
    ],
    external_deps = ["gtest"],
    public_hdrs = [
        "include/grpc++/test/mock_stream.h",
        "include/grpc++/test/server_context_test_spouse.h",
        "include/grpcpp/test/channel_test_peer.h",
        "include/grpcpp/test/client_context_test_peer.h",
        "include/grpcpp/test/default_reactor_test_peer.h",
        "include/grpcpp/test/mock_stream.h",
        "include/grpcpp/test/server_context_test_spouse.h",
    ],
    visibility = ["@grpc:grpc++_test"],
    deps = [
        "grpc++",
        "grpc++_codegen_base",
        "grpc_base",
    ],
)

grpc_cc_library(
    name = "grpc++_core_stats",
    srcs = [
        "src/cpp/util/core_stats.cc",
    ],
    hdrs = [
        "src/cpp/util/core_stats.h",
    ],
    language = "c++",
    deps = [
        "gpr_base",
        "grpc_base",
        "//src/proto/grpc/core:stats_proto",
    ],
)

grpc_cc_library(
    name = "grpc_opencensus_plugin",
    srcs = [
        "src/cpp/ext/filters/census/channel_filter.cc",
        "src/cpp/ext/filters/census/client_filter.cc",
        "src/cpp/ext/filters/census/context.cc",
        "src/cpp/ext/filters/census/grpc_plugin.cc",
        "src/cpp/ext/filters/census/measures.cc",
        "src/cpp/ext/filters/census/rpc_encoding.cc",
        "src/cpp/ext/filters/census/server_filter.cc",
        "src/cpp/ext/filters/census/views.cc",
    ],
    hdrs = [
        "include/grpcpp/opencensus.h",
        "src/cpp/ext/filters/census/channel_filter.h",
        "src/cpp/ext/filters/census/client_filter.h",
        "src/cpp/ext/filters/census/context.h",
        "src/cpp/ext/filters/census/grpc_plugin.h",
        "src/cpp/ext/filters/census/measures.h",
        "src/cpp/ext/filters/census/open_census_call_tracer.h",
        "src/cpp/ext/filters/census/rpc_encoding.h",
        "src/cpp/ext/filters/census/server_filter.h",
    ],
    external_deps = [
        "absl/base",
        "absl/base:core_headers",
        "absl/status",
        "absl/strings",
        "absl/time",
        "absl/types:optional",
        "opencensus-trace",
        "opencensus-trace-context_util",
        "opencensus-trace-propagation",
        "opencensus-trace-span_context",
        "opencensus-tags",
        "opencensus-tags-context_util",
        "opencensus-stats",
        "opencensus-context",
    ],
    language = "c++",
    tags = ["nofixdeps"],
    visibility = ["@grpc:grpc_opencensus_plugin"],
    deps = [
        "arena",
        "census",
        "channel_stack_type",
        "debug_location",
        "gpr",
        "gpr_base",
        "gpr_codegen",
        "grpc++",
        "grpc++_base",
        "grpc_base",
        "slice",
        "slice_buffer",
        "slice_refcount",
    ],
)

grpc_cc_library(
    name = "json",
    srcs = [
        "src/core/lib/json/json_reader.cc",
        "src/core/lib/json/json_writer.cc",
    ],
    hdrs = [
        "src/core/lib/json/json.h",
    ],
    external_deps = [
        "absl/base:core_headers",
        "absl/status",
        "absl/status:statusor",
        "absl/strings",
        "absl/strings:str_format",
    ],
    deps = ["gpr_base"],
)

grpc_cc_library(
    name = "json_util",
    srcs = ["src/core/lib/json/json_util.cc"],
    hdrs = ["src/core/lib/json/json_util.h"],
    external_deps = ["absl/strings"],
    deps = [
        "error",
        "gpr_base",
        "json",
        "json_args",
        "json_object_loader",
<<<<<<< HEAD
=======
        "time",
    ],
)

grpc_cc_library(
    name = "json_args",
    hdrs = ["src/core/lib/json/json_args.h"],
    external_deps = ["absl/strings"],
    deps = ["gpr_base"],
)

grpc_cc_library(
    name = "json_object_loader",
    srcs = ["src/core/lib/json/json_object_loader.cc"],
    hdrs = ["src/core/lib/json/json_object_loader.h"],
    external_deps = [
        "absl/meta:type_traits",
        "absl/status",
        "absl/status:statusor",
        "absl/strings",
        "absl/types:optional",
    ],
    deps = [
        "gpr_base",
        "json",
        "json_args",
>>>>>>> af634e19
        "time",
    ],
)

grpc_cc_library(
<<<<<<< HEAD
    name = "json_args",
    hdrs = ["src/core/lib/json/json_args.h"],
    external_deps = ["absl/strings"],
    deps = ["gpr_base"],
)

grpc_cc_library(
    name = "json_object_loader",
    srcs = ["src/core/lib/json/json_object_loader.cc"],
    hdrs = ["src/core/lib/json/json_object_loader.h"],
    external_deps = [
        "absl/meta:type_traits",
        "absl/status",
        "absl/status:statusor",
        "absl/strings",
        "absl/types:optional",
    ],
    deps = [
        "gpr_base",
        "json",
        "json_args",
        "time",
    ],
)

grpc_cc_library(
=======
>>>>>>> af634e19
    name = "json_channel_args",
    hdrs = ["src/core/lib/json/json_channel_args.h"],
    external_deps = [
        "absl/strings",
        "absl/types:optional",
    ],
    deps = [
        "channel_args",
        "gpr",
        "json_args",
    ],
)

### UPB Targets

grpc_upb_proto_library(
    name = "envoy_admin_upb",
    deps = ["@envoy_api//envoy/admin/v3:pkg"],
)

grpc_upb_proto_library(
    name = "envoy_config_cluster_upb",
    deps = ["@envoy_api//envoy/config/cluster/v3:pkg"],
)

grpc_upb_proto_reflection_library(
    name = "envoy_config_cluster_upbdefs",
    deps = ["@envoy_api//envoy/config/cluster/v3:pkg"],
)

grpc_upb_proto_library(
    name = "envoy_config_core_upb",
    deps = ["@envoy_api//envoy/config/core/v3:pkg"],
)

grpc_upb_proto_library(
    name = "envoy_config_endpoint_upb",
    deps = ["@envoy_api//envoy/config/endpoint/v3:pkg"],
)

grpc_upb_proto_reflection_library(
    name = "envoy_config_endpoint_upbdefs",
    deps = ["@envoy_api//envoy/config/endpoint/v3:pkg"],
)

grpc_upb_proto_library(
    name = "envoy_config_listener_upb",
    deps = ["@envoy_api//envoy/config/listener/v3:pkg"],
)

grpc_upb_proto_reflection_library(
    name = "envoy_config_listener_upbdefs",
    deps = ["@envoy_api//envoy/config/listener/v3:pkg"],
)

grpc_upb_proto_library(
    name = "envoy_config_rbac_upb",
    deps = ["@envoy_api//envoy/config/rbac/v3:pkg"],
)

grpc_upb_proto_library(
    name = "envoy_config_route_upb",
    deps = ["@envoy_api//envoy/config/route/v3:pkg"],
)

grpc_upb_proto_reflection_library(
    name = "envoy_config_route_upbdefs",
    deps = ["@envoy_api//envoy/config/route/v3:pkg"],
)

grpc_upb_proto_library(
    name = "envoy_extensions_clusters_aggregate_upb",
    deps = ["@envoy_api//envoy/extensions/clusters/aggregate/v3:pkg"],
)

grpc_upb_proto_reflection_library(
    name = "envoy_extensions_clusters_aggregate_upbdefs",
    deps = ["@envoy_api//envoy/extensions/clusters/aggregate/v3:pkg"],
)

grpc_upb_proto_library(
    name = "envoy_extensions_filters_common_fault_upb",
    deps = ["@envoy_api//envoy/extensions/filters/common/fault/v3:pkg"],
)

grpc_upb_proto_library(
    name = "envoy_extensions_filters_http_fault_upb",
    deps = ["@envoy_api//envoy/extensions/filters/http/fault/v3:pkg"],
)

grpc_upb_proto_reflection_library(
    name = "envoy_extensions_filters_http_fault_upbdefs",
    deps = ["@envoy_api//envoy/extensions/filters/http/fault/v3:pkg"],
)

grpc_upb_proto_library(
    name = "envoy_extensions_filters_http_rbac_upb",
    deps = ["@envoy_api//envoy/extensions/filters/http/rbac/v3:pkg"],
)

grpc_upb_proto_reflection_library(
    name = "envoy_extensions_filters_http_rbac_upbdefs",
    deps = ["@envoy_api//envoy/extensions/filters/http/rbac/v3:pkg"],
)

grpc_upb_proto_library(
    name = "envoy_extensions_filters_http_router_upb",
    deps = ["@envoy_api//envoy/extensions/filters/http/router/v3:pkg"],
)

grpc_upb_proto_reflection_library(
    name = "envoy_extensions_filters_http_router_upbdefs",
    deps = ["@envoy_api//envoy/extensions/filters/http/router/v3:pkg"],
)

grpc_upb_proto_library(
    name = "envoy_extensions_load_balancing_policies_ring_hash_upb",
    deps = ["@envoy_api//envoy/extensions/load_balancing_policies/ring_hash/v3:pkg"],
)

grpc_upb_proto_library(
    name = "envoy_extensions_load_balancing_policies_wrr_locality_upb",
    deps = ["@envoy_api//envoy/extensions/load_balancing_policies/wrr_locality/v3:pkg"],
)

grpc_upb_proto_library(
    name = "envoy_extensions_filters_network_http_connection_manager_upb",
    deps = ["@envoy_api//envoy/extensions/filters/network/http_connection_manager/v3:pkg"],
)

grpc_upb_proto_reflection_library(
    name = "envoy_extensions_filters_network_http_connection_manager_upbdefs",
    deps = ["@envoy_api//envoy/extensions/filters/network/http_connection_manager/v3:pkg"],
)

grpc_upb_proto_library(
    name = "envoy_extensions_transport_sockets_tls_upb",
    deps = ["@envoy_api//envoy/extensions/transport_sockets/tls/v3:pkg"],
)

grpc_upb_proto_reflection_library(
    name = "envoy_extensions_transport_sockets_tls_upbdefs",
    deps = ["@envoy_api//envoy/extensions/transport_sockets/tls/v3:pkg"],
)

grpc_upb_proto_library(
    name = "envoy_service_discovery_upb",
    deps = ["@envoy_api//envoy/service/discovery/v3:pkg"],
)

grpc_upb_proto_reflection_library(
    name = "envoy_service_discovery_upbdefs",
    deps = ["@envoy_api//envoy/service/discovery/v3:pkg"],
)

grpc_upb_proto_library(
    name = "envoy_service_load_stats_upb",
    deps = ["@envoy_api//envoy/service/load_stats/v3:pkg"],
)

grpc_upb_proto_reflection_library(
    name = "envoy_service_load_stats_upbdefs",
    deps = ["@envoy_api//envoy/service/load_stats/v3:pkg"],
)

grpc_upb_proto_library(
    name = "envoy_service_status_upb",
    deps = ["@envoy_api//envoy/service/status/v3:pkg"],
)

grpc_upb_proto_reflection_library(
    name = "envoy_service_status_upbdefs",
    deps = ["@envoy_api//envoy/service/status/v3:pkg"],
)

grpc_upb_proto_library(
    name = "envoy_type_matcher_upb",
    deps = ["@envoy_api//envoy/type/matcher/v3:pkg"],
)

grpc_upb_proto_library(
    name = "envoy_type_upb",
    deps = ["@envoy_api//envoy/type/v3:pkg"],
)

grpc_upb_proto_library(
    name = "xds_type_upb",
    deps = ["@com_github_cncf_udpa//xds/type/v3:pkg"],
)

grpc_upb_proto_reflection_library(
    name = "xds_type_upbdefs",
    deps = ["@com_github_cncf_udpa//xds/type/v3:pkg"],
)

grpc_upb_proto_library(
    name = "xds_orca_upb",
    deps = ["@com_github_cncf_udpa//xds/data/orca/v3:pkg"],
)

grpc_upb_proto_library(
    name = "xds_orca_service_upb",
    deps = ["@com_github_cncf_udpa//xds/service/orca/v3:pkg"],
)

grpc_upb_proto_library(
    name = "grpc_health_upb",
    deps = ["//src/proto/grpc/health/v1:health_proto_descriptor"],
)

grpc_upb_proto_library(
    name = "google_rpc_status_upb",
    deps = ["@com_google_googleapis//google/rpc:status_proto"],
)

grpc_upb_proto_reflection_library(
    name = "google_rpc_status_upbdefs",
    deps = ["@com_google_googleapis//google/rpc:status_proto"],
)

grpc_upb_proto_library(
    name = "google_type_expr_upb",
    deps = ["@com_google_googleapis//google/type:expr_proto"],
)

grpc_upb_proto_library(
    name = "grpc_lb_upb",
    deps = ["//src/proto/grpc/lb/v1:load_balancer_proto_descriptor"],
)

grpc_upb_proto_library(
    name = "alts_upb",
    deps = ["//src/proto/grpc/gcp:alts_handshaker_proto"],
)

grpc_upb_proto_library(
    name = "rls_upb",
    deps = ["//src/proto/grpc/lookup/v1:rls_proto_descriptor"],
)

grpc_upb_proto_library(
    name = "rls_config_upb",
    deps = ["//src/proto/grpc/lookup/v1:rls_config_proto_descriptor"],
)

grpc_upb_proto_reflection_library(
    name = "rls_config_upbdefs",
    deps = ["//src/proto/grpc/lookup/v1:rls_config_proto_descriptor"],
)

WELL_KNOWN_PROTO_TARGETS = [
    "any",
    "duration",
    "empty",
    "struct",
    "timestamp",
    "wrappers",
]

[grpc_upb_proto_library(
    name = "protobuf_" + target + "_upb",
    deps = ["@com_google_protobuf//:" + target + "_proto"],
) for target in WELL_KNOWN_PROTO_TARGETS]

[grpc_upb_proto_reflection_library(
    name = "protobuf_" + target + "_upbdefs",
    deps = ["@com_google_protobuf//:" + target + "_proto"],
) for target in WELL_KNOWN_PROTO_TARGETS]

grpc_generate_one_off_targets()

filegroup(
    name = "root_certificates",
    srcs = [
        "etc/roots.pem",
    ],
    visibility = ["//visibility:public"],
)<|MERGE_RESOLUTION|>--- conflicted
+++ resolved
@@ -7264,8 +7264,6 @@
         "json",
         "json_args",
         "json_object_loader",
-<<<<<<< HEAD
-=======
         "time",
     ],
 )
@@ -7292,41 +7290,11 @@
         "gpr_base",
         "json",
         "json_args",
->>>>>>> af634e19
         "time",
     ],
 )
 
 grpc_cc_library(
-<<<<<<< HEAD
-    name = "json_args",
-    hdrs = ["src/core/lib/json/json_args.h"],
-    external_deps = ["absl/strings"],
-    deps = ["gpr_base"],
-)
-
-grpc_cc_library(
-    name = "json_object_loader",
-    srcs = ["src/core/lib/json/json_object_loader.cc"],
-    hdrs = ["src/core/lib/json/json_object_loader.h"],
-    external_deps = [
-        "absl/meta:type_traits",
-        "absl/status",
-        "absl/status:statusor",
-        "absl/strings",
-        "absl/types:optional",
-    ],
-    deps = [
-        "gpr_base",
-        "json",
-        "json_args",
-        "time",
-    ],
-)
-
-grpc_cc_library(
-=======
->>>>>>> af634e19
     name = "json_channel_args",
     hdrs = ["src/core/lib/json/json_channel_args.h"],
     external_deps = [
