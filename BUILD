--- conflicted
+++ resolved
@@ -2731,12 +2731,9 @@
         "channel_fwd",
         "channel_stack_type",
         "gpr_base",
-<<<<<<< HEAD
         "transport_fwd",
-=======
         "gpr_platform",
         "ref_counted_ptr",
->>>>>>> 76abfad6
     ],
 )
 
@@ -3082,7 +3079,6 @@
     hdrs = [
         "src/core/ext/filters/server_config_selector/server_config_selector.h",
     ],
-<<<<<<< HEAD
     external_deps = [
         "absl/base:core_headers",
         "absl/memory",
@@ -3090,21 +3086,15 @@
         "absl/status:statusor",
         "absl/types:optional",
     ],
-=======
-    external_deps = ["absl/status:statusor"],
->>>>>>> 76abfad6
-    language = "c++",
-    tags = ["grpc-autodeps"],
-    deps = [
-<<<<<<< HEAD
+    language = "c++",
+    tags = ["grpc-autodeps"],
+    deps = [
         "arena_promise",
         "context",
         "gpr_base",
-=======
         "channel_args",
         "dual_ref_counted",
         "gpr_platform",
->>>>>>> 76abfad6
         "grpc_base",
         "grpc_service_config",
         "poll",
@@ -3132,14 +3122,11 @@
     tags = ["grpc-autodeps"],
     deps = [
         "arena",
-<<<<<<< HEAD
         "arena_promise",
         "context",
         "gpr_base",
-=======
         "error",
         "gpr_platform",
->>>>>>> 76abfad6
         "grpc_base",
         "grpc_server_config_selector",
         "grpc_service_config",
@@ -3170,19 +3157,15 @@
     hdrs = [
         "src/core/ext/filters/channel_idle/channel_idle_filter.h",
     ],
-<<<<<<< HEAD
     external_deps = [
         "absl/types:optional",
     ],
+    tags = ["grpc-autodeps"],
     deps = [
         "channel_init",
         "channel_stack_type",
-=======
-    tags = ["grpc-autodeps"],
-    deps = [
         "channel_args",
         "channel_stack_builder",
->>>>>>> 76abfad6
         "config",
         "debug_location",
         "exec_ctx_wakeup_scheduler",
@@ -3216,12 +3199,9 @@
     language = "c++",
     tags = ["grpc-autodeps"],
     deps = [
-<<<<<<< HEAD
         "channel_init",
         "channel_stack_type",
-=======
         "channel_stack_builder",
->>>>>>> 76abfad6
         "config",
         "debug_location",
         "gpr_base",
@@ -3240,34 +3220,25 @@
     hdrs = [
         "src/core/ext/filters/http/client_authority_filter.h",
     ],
-<<<<<<< HEAD
     external_deps = [
         "absl/status",
+      "absl/status:statusor",
         "absl/strings",
         "absl/types:optional",
     ],
-=======
-    external_deps = ["absl/status:statusor"],
->>>>>>> 76abfad6
-    language = "c++",
-    tags = ["grpc-autodeps"],
-    deps = [
-<<<<<<< HEAD
+    language = "c++",
+    tags = ["grpc-autodeps"],
+    deps = [
         "channel_init",
-=======
         "channel_args",
         "channel_stack_builder",
->>>>>>> 76abfad6
         "channel_stack_type",
         "config",
         "gpr_base",
         "gpr_platform",
         "grpc_base",
         "grpc_codegen",
-<<<<<<< HEAD
         "poll",
-=======
->>>>>>> 76abfad6
         "slice",
     ],
 )
@@ -3288,13 +3259,10 @@
     language = "c++",
     tags = ["grpc-autodeps"],
     deps = [
-<<<<<<< HEAD
         "channel_init",
         "channel_stack_type",
-=======
         "channel_args",
         "channel_stack_builder",
->>>>>>> 76abfad6
         "config",
         "debug_location",
         "gpr_base",
@@ -3361,15 +3329,12 @@
     language = "c++",
     tags = ["grpc-autodeps"],
     deps = [
-<<<<<<< HEAD
         "config",
         "debug_location",
         "gpr_base",
-=======
         "channel_args",
         "config",
         "gpr_platform",
->>>>>>> 76abfad6
         "grpc_authorization_base",
         "grpc_base",
         "grpc_matchers",
@@ -3377,11 +3342,8 @@
         "grpc_security_base",
         "grpc_service_config",
         "json_util",
-<<<<<<< HEAD
         "transport_fwd",
-=======
         "service_config_parser",
->>>>>>> 76abfad6
     ],
 )
 
@@ -3759,19 +3721,13 @@
     tags = ["grpc-autodeps"],
     deps = [
         "channel_init",
-<<<<<<< HEAD
         "channel_stack_type",
-=======
         "channel_stack_builder",
->>>>>>> 76abfad6
         "config",
         "gpr_platform",
         "grpc_base",
-<<<<<<< HEAD
         "useful",
-=======
         "ref_counted",
->>>>>>> 76abfad6
     ],
 )
 
@@ -3780,7 +3736,6 @@
     srcs = [
         "src/core/ext/xds/xds_server_config_fetcher.cc",
     ],
-<<<<<<< HEAD
     external_deps = [
         "absl/base:core_headers",
         "absl/container:inlined_vector",
@@ -3790,18 +3745,12 @@
         "absl/types:optional",
         "absl/types:variant",
     ],
-=======
-    external_deps = ["absl/strings"],
->>>>>>> 76abfad6
-    language = "c++",
-    tags = ["grpc-autodeps"],
-    deps = [
-<<<<<<< HEAD
+    language = "c++",
+    tags = ["grpc-autodeps"],
+    deps = [
         "channel_args_preconditioning",
         "channel_fwd",
-=======
         "channel_args",
->>>>>>> 76abfad6
         "config",
         "gpr_base",
         "gpr_platform",
@@ -3817,14 +3766,11 @@
         "grpc_trace",
         "grpc_xds_channel_stack_modifier",
         "grpc_xds_client",
-<<<<<<< HEAD
         "iomgr_fwd",
         "ref_counted_ptr",
         "resolved_address",
         "slice_refcount",
-=======
         "slice",
->>>>>>> 76abfad6
         "sockaddr_utils",
         "unique_type_name",
         "uri_parser",
