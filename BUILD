# gRPC Bazel BUILD file.
#
# Copyright 2016 gRPC authors.
#
# Licensed under the Apache License, Version 2.0 (the "License");
# you may not use this file except in compliance with the License.
# You may obtain a copy of the License at
#
#     http://www.apache.org/licenses/LICENSE-2.0
#
# Unless required by applicable law or agreed to in writing, software
# distributed under the License is distributed on an "AS IS" BASIS,
# WITHOUT WARRANTIES OR CONDITIONS OF ANY KIND, either express or implied.
# See the License for the specific language governing permissions and
# limitations under the License.

load(
    "//bazel:grpc_build_system.bzl",
    "grpc_cc_library",
    "grpc_generate_one_off_targets",
    "grpc_upb_proto_library",
    "grpc_upb_proto_reflection_library",
    "python_config_settings",
)
load("@bazel_skylib//lib:selects.bzl", "selects")

licenses(["reciprocal"])

package(
    default_visibility = ["//visibility:public"],
    features = [
        "layering_check",
        "-parse_headers",
    ],
)

exports_files([
    "LICENSE",
    "etc/roots.pem",
])

exports_files(
    glob(["include/**"]),
    visibility = ["//:__subpackages__"],
)

config_setting(
    name = "grpc_no_ares",
    values = {"define": "grpc_no_ares=true"},
)

config_setting(
    name = "grpc_no_xds_define",
    values = {"define": "grpc_no_xds=true"},
)

# When gRPC is build as shared library, binder transport code might still
# get included even when user's code does not depend on it. In that case
# --define=grpc_no_binder=true can be used to disable binder transport
# related code to reduce binary size.
# For users using build system other than bazel, they can define
# GRPC_NO_BINDER to achieve the same effect.
config_setting(
    name = "grpc_no_binder_define",
    values = {"define": "grpc_no_binder=true"},
)

config_setting(
    name = "android",
    values = {"crosstool_top": "//external:android/crosstool"},
)

config_setting(
    name = "ios",
    values = {"apple_platform_type": "ios"},
)

config_setting(
    name = "systemd",
    values = {"define": "use_systemd=true"},
)

selects.config_setting_group(
    name = "grpc_no_xds",
    match_any = [
        ":grpc_no_xds_define",
        # In addition to disabling XDS support when --define=grpc_no_xds=true is
        # specified, we also disable it on mobile platforms where it is not
        # likely to be needed and where reducing the binary size is more
        # important.
        ":android",
        ":ios",
    ],
)

selects.config_setting_group(
    name = "grpc_no_binder",
    match_any = [
        ":grpc_no_binder_define",
        # We do not need binder on ios.
        ":ios",
    ],
)

selects.config_setting_group(
    name = "grpc_no_rls",
    match_any = [
        # Disable RLS support on mobile platforms where it is not likely to be
        # needed and where reducing the binary size is more important.
        ":android",
        ":ios",
    ],
)

# Fuzzers can be built as fuzzers or as tests
config_setting(
    name = "grpc_build_fuzzers",
    values = {"define": "grpc_build_fuzzers=true"},
)

config_setting(
    name = "grpc_allow_exceptions",
    values = {"define": "GRPC_ALLOW_EXCEPTIONS=1"},
)

config_setting(
    name = "grpc_disallow_exceptions",
    values = {"define": "GRPC_ALLOW_EXCEPTIONS=0"},
)

config_setting(
    name = "remote_execution",
    values = {"define": "GRPC_PORT_ISOLATED_RUNTIME=1"},
)

config_setting(
    name = "windows",
    values = {"cpu": "x64_windows"},
)

config_setting(
    name = "windows_msvc",
    values = {"cpu": "x64_windows_msvc"},
)

config_setting(
    name = "mac_x86_64",
    values = {"cpu": "darwin"},
)

config_setting(
    name = "mac_arm64",
    values = {"cpu": "darwin_arm64"},
)

config_setting(
    name = "use_strict_warning",
    values = {"define": "use_strict_warning=true"},
)

python_config_settings()

# This should be updated along with build_handwritten.yaml
g_stands_for = "gribkoff"  # @unused

core_version = "30.0.0"  # @unused

version = "1.52.0-dev"  # @unused

GPR_PUBLIC_HDRS = [
    "include/grpc/support/alloc.h",
    "include/grpc/support/atm_gcc_atomic.h",
    "include/grpc/support/atm_gcc_sync.h",
    "include/grpc/support/atm_windows.h",
    "include/grpc/support/cpu.h",
    "include/grpc/support/log.h",
    "include/grpc/support/log_windows.h",
    "include/grpc/support/port_platform.h",
    "include/grpc/support/string_util.h",
    "include/grpc/support/sync.h",
    "include/grpc/support/sync_abseil.h",
    "include/grpc/support/sync_custom.h",
    "include/grpc/support/sync_generic.h",
    "include/grpc/support/sync_posix.h",
    "include/grpc/support/sync_windows.h",
    "include/grpc/support/thd_id.h",
    "include/grpc/support/time.h",
    "include/grpc/impl/codegen/atm.h",
    "include/grpc/impl/codegen/atm_gcc_atomic.h",
    "include/grpc/impl/codegen/atm_gcc_sync.h",
    "include/grpc/impl/codegen/atm_windows.h",
    "include/grpc/impl/codegen/fork.h",
    "include/grpc/impl/codegen/gpr_types.h",
    "include/grpc/impl/codegen/log.h",
    "include/grpc/impl/codegen/port_platform.h",
    "include/grpc/impl/codegen/sync.h",
    "include/grpc/impl/codegen/sync_abseil.h",
    "include/grpc/impl/codegen/sync_custom.h",
    "include/grpc/impl/codegen/sync_generic.h",
    "include/grpc/impl/codegen/sync_posix.h",
    "include/grpc/impl/codegen/sync_windows.h",
]

GRPC_PUBLIC_HDRS = [
    "include/grpc/compression.h",
    "include/grpc/fork.h",
    "include/grpc/grpc.h",
    "include/grpc/grpc_posix.h",
    "include/grpc/grpc_security.h",
    "include/grpc/grpc_security_constants.h",
    "include/grpc/slice.h",
    "include/grpc/slice_buffer.h",
    "include/grpc/load_reporting.h",
    "include/grpc/support/workaround_list.h",
    "include/grpc/impl/codegen/propagation_bits.h",
    "include/grpc/impl/codegen/status.h",
    "include/grpc/impl/propagation_bits.h",
]

GRPC_EXPORTED_HDRS = [
    "include/grpc/byte_buffer.h",
    "include/grpc/byte_buffer_reader.h",
    "include/grpc/impl/codegen/byte_buffer.h",
    "include/grpc/impl/codegen/byte_buffer_reader.h",
    "include/grpc/impl/slice_type.h",
    "include/grpc/status.h",
    "include/grpc/impl/connectivity_state.h",
    "include/grpc/impl/compression_types.h",
    "include/grpc/impl/grpc_types.h",
] + GRPC_PUBLIC_HDRS

GRPC_PUBLIC_EVENT_ENGINE_HDRS = [
    "include/grpc/event_engine/endpoint_config.h",
    "include/grpc/event_engine/event_engine.h",
    "include/grpc/event_engine/port.h",
    "include/grpc/event_engine/memory_allocator.h",
    "include/grpc/event_engine/memory_request.h",
    "include/grpc/event_engine/internal/memory_allocator_impl.h",
    "include/grpc/event_engine/slice.h",
    "include/grpc/event_engine/slice_buffer.h",
    "include/grpc/event_engine/internal/slice_cast.h",
]

GRPCXX_SRCS = [
    "src/cpp/client/channel_cc.cc",
    "src/cpp/client/client_callback.cc",
    "src/cpp/client/client_context.cc",
    "src/cpp/client/client_interceptor.cc",
    "src/cpp/client/create_channel.cc",
    "src/cpp/client/create_channel_internal.cc",
    "src/cpp/client/create_channel_posix.cc",
    "src/cpp/common/alarm.cc",
    "src/cpp/common/channel_arguments.cc",
    "src/cpp/common/channel_filter.cc",
    "src/cpp/common/completion_queue_cc.cc",
    "src/cpp/common/resource_quota_cc.cc",
    "src/cpp/common/rpc_method.cc",
    "src/cpp/common/version_cc.cc",
    "src/cpp/common/validate_service_config.cc",
    "src/cpp/server/async_generic_service.cc",
    "src/cpp/server/channel_argument_option.cc",
    "src/cpp/server/create_default_thread_pool.cc",
    "src/cpp/server/external_connection_acceptor_impl.cc",
    "src/cpp/server/health/default_health_check_service.cc",
    "src/cpp/server/health/health_check_service.cc",
    "src/cpp/server/health/health_check_service_server_builder_option.cc",
    "src/cpp/server/server_builder.cc",
    "src/cpp/server/server_callback.cc",
    "src/cpp/server/server_cc.cc",
    "src/cpp/server/server_context.cc",
    "src/cpp/server/server_posix.cc",
    "src/cpp/thread_manager/thread_manager.cc",
    "src/cpp/util/byte_buffer_cc.cc",
    "src/cpp/util/string_ref.cc",
    "src/cpp/util/time_cc.cc",
]

GRPCXX_HDRS = [
    "src/cpp/client/create_channel_internal.h",
    "src/cpp/common/channel_filter.h",
    "src/cpp/server/dynamic_thread_pool.h",
    "src/cpp/server/external_connection_acceptor_impl.h",
    "src/cpp/server/health/default_health_check_service.h",
    "src/cpp/server/thread_pool_interface.h",
    "src/cpp/thread_manager/thread_manager.h",
]

GRPCXX_PUBLIC_HDRS = [
    "include/grpc++/alarm.h",
    "include/grpc++/channel.h",
    "include/grpc++/client_context.h",
    "include/grpc++/completion_queue.h",
    "include/grpc++/create_channel.h",
    "include/grpc++/create_channel_posix.h",
    "include/grpc++/ext/health_check_service_server_builder_option.h",
    "include/grpc++/generic/async_generic_service.h",
    "include/grpc++/generic/generic_stub.h",
    "include/grpc++/grpc++.h",
    "include/grpc++/health_check_service_interface.h",
    "include/grpc++/impl/call.h",
    "include/grpc++/impl/channel_argument_option.h",
    "include/grpc++/impl/client_unary_call.h",
    "include/grpc++/impl/grpc_library.h",
    "include/grpc++/impl/method_handler_impl.h",
    "include/grpc++/impl/rpc_method.h",
    "include/grpc++/impl/rpc_service_method.h",
    "include/grpc++/impl/serialization_traits.h",
    "include/grpc++/impl/server_builder_option.h",
    "include/grpc++/impl/server_builder_plugin.h",
    "include/grpc++/impl/server_initializer.h",
    "include/grpc++/impl/service_type.h",
    "include/grpc++/security/auth_context.h",
    "include/grpc++/resource_quota.h",
    "include/grpc++/security/auth_metadata_processor.h",
    "include/grpc++/security/credentials.h",
    "include/grpc++/security/server_credentials.h",
    "include/grpc++/server.h",
    "include/grpc++/server_builder.h",
    "include/grpc++/server_context.h",
    "include/grpc++/server_posix.h",
    "include/grpc++/support/async_stream.h",
    "include/grpc++/support/async_unary_call.h",
    "include/grpc++/support/byte_buffer.h",
    "include/grpc++/support/channel_arguments.h",
    "include/grpc++/support/config.h",
    "include/grpc++/support/slice.h",
    "include/grpc++/support/status.h",
    "include/grpc++/support/status_code_enum.h",
    "include/grpc++/support/string_ref.h",
    "include/grpc++/support/stub_options.h",
    "include/grpc++/support/sync_stream.h",
    "include/grpc++/support/time.h",
    "include/grpcpp/alarm.h",
    "include/grpcpp/channel.h",
    "include/grpcpp/client_context.h",
    "include/grpcpp/completion_queue.h",
    "include/grpcpp/create_channel.h",
    "include/grpcpp/create_channel_posix.h",
    "include/grpcpp/ext/health_check_service_server_builder_option.h",
    "include/grpcpp/generic/async_generic_service.h",
    "include/grpcpp/generic/generic_stub.h",
    "include/grpcpp/grpcpp.h",
    "include/grpcpp/health_check_service_interface.h",
    "include/grpcpp/impl/call_hook.h",
    "include/grpcpp/impl/call_op_set_interface.h",
    "include/grpcpp/impl/call_op_set.h",
    "include/grpcpp/impl/call.h",
    "include/grpcpp/impl/channel_argument_option.h",
    "include/grpcpp/impl/channel_interface.h",
    "include/grpcpp/impl/client_unary_call.h",
    "include/grpcpp/impl/completion_queue_tag.h",
    "include/grpcpp/impl/create_auth_context.h",
    "include/grpcpp/impl/delegating_channel.h",
    "include/grpcpp/impl/grpc_library.h",
    "include/grpcpp/impl/intercepted_channel.h",
    "include/grpcpp/impl/interceptor_common.h",
    "include/grpcpp/impl/metadata_map.h",
    "include/grpcpp/impl/method_handler_impl.h",
    "include/grpcpp/impl/rpc_method.h",
    "include/grpcpp/impl/rpc_service_method.h",
    "include/grpcpp/impl/serialization_traits.h",
    "include/grpcpp/impl/server_builder_option.h",
    "include/grpcpp/impl/server_builder_plugin.h",
    "include/grpcpp/impl/server_callback_handlers.h",
    "include/grpcpp/impl/server_initializer.h",
    "include/grpcpp/impl/service_type.h",
    "include/grpcpp/impl/status.h",
    "include/grpcpp/impl/sync.h",
    "include/grpcpp/resource_quota.h",
    "include/grpcpp/security/auth_context.h",
    "include/grpcpp/security/auth_metadata_processor.h",
    "include/grpcpp/security/credentials.h",
    "include/grpcpp/security/server_credentials.h",
    "include/grpcpp/security/tls_certificate_provider.h",
    "include/grpcpp/security/authorization_policy_provider.h",
    "include/grpcpp/security/tls_certificate_verifier.h",
    "include/grpcpp/security/tls_credentials_options.h",
    "include/grpcpp/server.h",
    "include/grpcpp/server_builder.h",
    "include/grpcpp/server_context.h",
    "include/grpcpp/server_interface.h",
    "include/grpcpp/server_posix.h",
    "include/grpcpp/version_info.h",
    "include/grpcpp/support/async_stream.h",
    "include/grpcpp/support/async_unary_call.h",
    "include/grpcpp/support/byte_buffer.h",
    "include/grpcpp/support/callback_common.h",
    "include/grpcpp/support/channel_arguments.h",
    "include/grpcpp/support/client_callback.h",
    "include/grpcpp/support/client_interceptor.h",
    "include/grpcpp/support/config.h",
    "include/grpcpp/support/interceptor.h",
    "include/grpcpp/support/message_allocator.h",
    "include/grpcpp/support/method_handler.h",
    "include/grpcpp/support/proto_buffer_reader.h",
    "include/grpcpp/support/proto_buffer_writer.h",
    "include/grpcpp/support/server_callback.h",
    "include/grpcpp/support/server_interceptor.h",
    "include/grpcpp/support/slice.h",
    "include/grpcpp/support/status.h",
    "include/grpcpp/support/status_code_enum.h",
    "include/grpcpp/support/string_ref.h",
    "include/grpcpp/support/stub_options.h",
    "include/grpcpp/support/sync_stream.h",
    "include/grpcpp/support/time.h",
    "include/grpcpp/support/validate_service_config.h",
    "include/grpc++/impl/codegen/async_stream.h",
    "include/grpc++/impl/codegen/async_unary_call.h",
    "include/grpc++/impl/codegen/byte_buffer.h",
    "include/grpc++/impl/codegen/call_hook.h",
    "include/grpc++/impl/codegen/call.h",
    "include/grpc++/impl/codegen/channel_interface.h",
    "include/grpc++/impl/codegen/client_context.h",
    "include/grpc++/impl/codegen/client_unary_call.h",
    "include/grpc++/impl/codegen/completion_queue_tag.h",
    "include/grpc++/impl/codegen/completion_queue.h",
    "include/grpc++/impl/codegen/config.h",
    "include/grpc++/impl/codegen/create_auth_context.h",
    "include/grpc++/impl/codegen/metadata_map.h",
    "include/grpc++/impl/codegen/method_handler_impl.h",
    "include/grpc++/impl/codegen/rpc_method.h",
    "include/grpc++/impl/codegen/rpc_service_method.h",
    "include/grpc++/impl/codegen/security/auth_context.h",
    "include/grpc++/impl/codegen/serialization_traits.h",
    "include/grpc++/impl/codegen/server_context.h",
    "include/grpc++/impl/codegen/server_interface.h",
    "include/grpc++/impl/codegen/service_type.h",
    "include/grpc++/impl/codegen/slice.h",
    "include/grpc++/impl/codegen/status_code_enum.h",
    "include/grpc++/impl/codegen/status.h",
    "include/grpc++/impl/codegen/string_ref.h",
    "include/grpc++/impl/codegen/stub_options.h",
    "include/grpc++/impl/codegen/sync_stream.h",
    "include/grpc++/impl/codegen/time.h",
    "include/grpcpp/impl/codegen/async_generic_service.h",
    "include/grpcpp/impl/codegen/async_stream.h",
    "include/grpcpp/impl/codegen/async_unary_call.h",
    "include/grpcpp/impl/codegen/byte_buffer.h",
    "include/grpcpp/impl/codegen/call_hook.h",
    "include/grpcpp/impl/codegen/call_op_set_interface.h",
    "include/grpcpp/impl/codegen/call_op_set.h",
    "include/grpcpp/impl/codegen/call.h",
    "include/grpcpp/impl/codegen/callback_common.h",
    "include/grpcpp/impl/codegen/channel_interface.h",
    "include/grpcpp/impl/codegen/client_callback.h",
    "include/grpcpp/impl/codegen/client_context.h",
    "include/grpcpp/impl/codegen/client_interceptor.h",
    "include/grpcpp/impl/codegen/client_unary_call.h",
    "include/grpcpp/impl/codegen/completion_queue_tag.h",
    "include/grpcpp/impl/codegen/completion_queue.h",
    "include/grpcpp/impl/codegen/config.h",
    "include/grpcpp/impl/codegen/create_auth_context.h",
    "include/grpcpp/impl/codegen/delegating_channel.h",
    "include/grpcpp/impl/codegen/intercepted_channel.h",
    "include/grpcpp/impl/codegen/interceptor_common.h",
    "include/grpcpp/impl/codegen/interceptor.h",
    "include/grpcpp/impl/codegen/message_allocator.h",
    "include/grpcpp/impl/codegen/metadata_map.h",
    "include/grpcpp/impl/codegen/method_handler_impl.h",
    "include/grpcpp/impl/codegen/method_handler.h",
    "include/grpcpp/impl/codegen/rpc_method.h",
    "include/grpcpp/impl/codegen/rpc_service_method.h",
    "include/grpcpp/impl/codegen/security/auth_context.h",
    "include/grpcpp/impl/codegen/serialization_traits.h",
    "include/grpcpp/impl/codegen/server_callback_handlers.h",
    "include/grpcpp/impl/codegen/server_callback.h",
    "include/grpcpp/impl/codegen/server_context.h",
    "include/grpcpp/impl/codegen/server_interceptor.h",
    "include/grpcpp/impl/codegen/server_interface.h",
    "include/grpcpp/impl/codegen/service_type.h",
    "include/grpcpp/impl/codegen/slice.h",
    "include/grpcpp/impl/codegen/status_code_enum.h",
    "include/grpcpp/impl/codegen/status.h",
    "include/grpcpp/impl/codegen/string_ref.h",
    "include/grpcpp/impl/codegen/stub_options.h",
    "include/grpcpp/impl/codegen/sync_stream.h",
    "include/grpcpp/impl/codegen/time.h",
    "include/grpcpp/impl/codegen/sync.h",
]

grpc_cc_library(
    name = "grpc_slice_type",
    public_hdrs = [
        "include/grpc/impl/slice_type.h",
    ],
    tags = ["canonical_dep"],
    visibility = ["@grpc:alt_grpc_base_legacy"],
    deps = ["gpr_platform"],
)

grpc_cc_library(
    name = "grpc_status_enum",
    public_hdrs = [
        "include/grpc/status.h",
    ],
    tags = ["canonical_dep"],
    visibility = ["@grpc:alt_grpc_base_legacy"],
    deps = ["gpr_platform"],
)

grpc_cc_library(
    name = "grpc_connectivity_state_enum",
    public_hdrs = [
        "include/grpc/impl/connectivity_state.h",
    ],
    tags = ["canonical_dep"],
    visibility = ["@grpc:alt_grpc_base_legacy"],
)

grpc_cc_library(
    name = "grpc_compression_types",
    public_hdrs = [
        "include/grpc/impl/compression_types.h",
    ],
    tags = ["canonical_dep"],
    visibility = ["@grpc:alt_grpc_base_legacy"],
    deps = ["gpr_platform"],
)

grpc_cc_library(
    name = "grpc_types",
    public_hdrs = [
        "include/grpc/impl/grpc_types.h",
    ],
    tags = ["canonical_dep"],
    visibility = ["@grpc:alt_grpc_base_legacy"],
    deps = [
        "gpr_platform",
        "gpr_public_hdrs",
        "grpc_compression_types",
        "grpc_slice_type",
        "grpc_status_enum",
    ],
)

grpc_cc_library(
    name = "grpc_unsecure",
    srcs = [
        "//src/core:lib/surface/init.cc",
        "//src/core:plugin_registry/grpc_plugin_registry.cc",
        "//src/core:plugin_registry/grpc_plugin_registry_noextra.cc",
    ],
    defines = ["GRPC_NO_XDS"],
    external_deps = [
        "absl/base:core_headers",
    ],
    language = "c++",
    public_hdrs = GRPC_EXPORTED_HDRS,
    tags = [
        "grpc_avoid_dep",
        "nofixdeps",
    ],
    visibility = ["@grpc:public"],
    deps = [
        "channel_stack_builder",
        "config",
        "exec_ctx",
        "gpr",
        "grpc_base",
        "grpc_client_channel",
        "grpc_common",
        "grpc_connectivity_state_enum",
        "grpc_http_filters",
        "grpc_security_base",
        "grpc_trace",
        "grpc_types",
        "http_connect_handshaker",
        "iomgr_timer",
        "//src/core:channel_args",
        "//src/core:channel_init",
        "//src/core:channel_stack_type",
        "//src/core:default_event_engine",
        "//src/core:experiments",
        "//src/core:forkable",
        "//src/core:grpc_authorization_base",
        "//src/core:init_internally",
        "//src/core:posix_event_engine_timer_manager",
        "//src/core:slice",
        "//src/core:tcp_connect_handshaker",
    ],
)

GRPC_XDS_TARGETS = [
    "//src/core:grpc_lb_policy_cds",
    "//src/core:grpc_lb_policy_xds_cluster_impl",
    "//src/core:grpc_lb_policy_xds_cluster_manager",
    "//src/core:grpc_lb_policy_xds_cluster_resolver",
    "//src/core:grpc_lb_policy_xds_override_host",
    "//src/core:grpc_lb_policy_xds_wrr_locality",
    "//src/core:grpc_resolver_xds",
    "//src/core:grpc_resolver_c2p",
    "//src/core:grpc_xds_server_config_fetcher",
    "//src/core:grpc_stateful_session_filter",

    # Not xDS-specific but currently only used by xDS.
    "//src/core:channel_creds_registry_init",
]

grpc_cc_library(
    name = "grpc",
    srcs = [
        "//src/core:lib/surface/init.cc",
        "//src/core:plugin_registry/grpc_plugin_registry.cc",
        "//src/core:plugin_registry/grpc_plugin_registry_extra.cc",
    ],
    defines = select({
        ":grpc_no_xds": ["GRPC_NO_XDS"],
        "//conditions:default": [],
    }),
    external_deps = [
        "absl/base:core_headers",
    ],
    language = "c++",
    public_hdrs = GRPC_EXPORTED_HDRS,
    select_deps = [
        {
            ":grpc_no_xds": [],
            "//conditions:default": GRPC_XDS_TARGETS,
        },
    ],
    tags = [
        "grpc_avoid_dep",
        "nofixdeps",
    ],
    visibility = [
        "@grpc:public",
    ],
    deps = [
        "channel_stack_builder",
        "config",
        "exec_ctx",
        "gpr",
        "grpc_alts_credentials",
        "grpc_base",
        "grpc_client_channel",
        "grpc_common",
        "grpc_connectivity_state_enum",
        "grpc_credentials_util",
        "grpc_http_filters",
        "grpc_jwt_credentials",
        "grpc_public_hdrs",
        "grpc_security_base",
        "grpc_trace",
        "grpc_types",
        "http_connect_handshaker",
        "httpcli",
        "iomgr_timer",
        "promise",
        "ref_counted_ptr",
        "sockaddr_utils",
        "tsi_base",
        "uri_parser",
        "//src/core:channel_args",
        "//src/core:channel_init",
        "//src/core:channel_stack_type",
        "//src/core:default_event_engine",
        "//src/core:experiments",
        "//src/core:forkable",
        "//src/core:grpc_authorization_base",
        "//src/core:grpc_external_account_credentials",
        "//src/core:grpc_fake_credentials",
        "//src/core:grpc_google_default_credentials",
        "//src/core:grpc_iam_credentials",
        "//src/core:grpc_insecure_credentials",
        "//src/core:grpc_local_credentials",
        "//src/core:grpc_oauth2_credentials",
        "//src/core:grpc_ssl_credentials",
        "//src/core:grpc_tls_credentials",
        "//src/core:grpc_transport_chttp2_alpn",
        "//src/core:httpcli_ssl_credentials",
        "//src/core:init_internally",
        "//src/core:json",
        "//src/core:posix_event_engine_timer_manager",
        "//src/core:ref_counted",
        "//src/core:slice",
        "//src/core:slice_refcount",
        "//src/core:tcp_connect_handshaker",
        "//src/core:useful",
    ],
)

grpc_cc_library(
    name = "gpr",
    srcs = [
        "//src/core:lib/gpr/alloc.cc",
        "//src/core:lib/gpr/cpu_iphone.cc",
        "//src/core:lib/gpr/cpu_linux.cc",
        "//src/core:lib/gpr/cpu_posix.cc",
        "//src/core:lib/gpr/cpu_windows.cc",
        "//src/core:lib/gpr/log.cc",
        "//src/core:lib/gpr/log_android.cc",
        "//src/core:lib/gpr/log_linux.cc",
        "//src/core:lib/gpr/log_posix.cc",
        "//src/core:lib/gpr/log_windows.cc",
        "//src/core:lib/gpr/string.cc",
        "//src/core:lib/gpr/string_posix.cc",
        "//src/core:lib/gpr/string_util_windows.cc",
        "//src/core:lib/gpr/string_windows.cc",
        "//src/core:lib/gpr/sync.cc",
        "//src/core:lib/gpr/sync_abseil.cc",
        "//src/core:lib/gpr/sync_posix.cc",
        "//src/core:lib/gpr/sync_windows.cc",
        "//src/core:lib/gpr/time.cc",
        "//src/core:lib/gpr/time_posix.cc",
        "//src/core:lib/gpr/time_precise.cc",
        "//src/core:lib/gpr/time_windows.cc",
        "//src/core:lib/gpr/tmpfile_msys.cc",
        "//src/core:lib/gpr/tmpfile_posix.cc",
        "//src/core:lib/gpr/tmpfile_windows.cc",
        "//src/core:lib/gpr/wrap_memcpy.cc",
        "//src/core:lib/gprpp/crash.cc",
        "//src/core:lib/gprpp/fork.cc",
        "//src/core:lib/gprpp/global_config_env.cc",
        "//src/core:lib/gprpp/host_port.cc",
        "//src/core:lib/gprpp/mpscq.cc",
        "//src/core:lib/gprpp/stat_posix.cc",
        "//src/core:lib/gprpp/stat_windows.cc",
        "//src/core:lib/gprpp/thd_posix.cc",
        "//src/core:lib/gprpp/thd_windows.cc",
        "//src/core:lib/gprpp/time_util.cc",
    ],
    hdrs = [
        "//src/core:lib/gpr/alloc.h",
        "//src/core:lib/gpr/string.h",
        "//src/core:lib/gpr/time_precise.h",
        "//src/core:lib/gpr/tmpfile.h",
        "//src/core:lib/gprpp/crash.h",
        "//src/core:lib/gprpp/fork.h",
        "//src/core:lib/gprpp/global_config.h",
        "//src/core:lib/gprpp/global_config_custom.h",
        "//src/core:lib/gprpp/global_config_env.h",
        "//src/core:lib/gprpp/global_config_generic.h",
        "//src/core:lib/gprpp/host_port.h",
        "//src/core:lib/gprpp/memory.h",
        "//src/core:lib/gprpp/mpscq.h",
        "//src/core:lib/gprpp/stat.h",
        "//src/core:lib/gprpp/sync.h",
        "//src/core:lib/gprpp/thd.h",
        "//src/core:lib/gprpp/time_util.h",
    ],
    external_deps = [
        "absl/base",
        "absl/base:core_headers",
        "absl/memory",
        "absl/random",
        "absl/status",
        "absl/strings",
        "absl/strings:cord",
        "absl/strings:str_format",
        "absl/synchronization",
        "absl/time:time",
        "absl/types:optional",
    ],
    language = "c++",
    public_hdrs = GPR_PUBLIC_HDRS,
    tags = [
        "nofixdeps",
    ],
    visibility = ["@grpc:public"],
    deps = [
        "debug_location",
        "//src/core:construct_destruct",
        "//src/core:env",
        "//src/core:examine_stack",
        "//src/core:gpr_atm",
        "//src/core:no_destruct",
        "//src/core:strerror",
        "//src/core:tchar",
        "//src/core:useful",
    ],
)

grpc_cc_library(
    name = "gpr_public_hdrs",
    hdrs = GPR_PUBLIC_HDRS,
    tags = [
        "avoid_dep",
        "nofixdeps",
    ],
)

grpc_cc_library(
    name = "cpp_impl_of",
    hdrs = ["//src/core:lib/gprpp/cpp_impl_of.h"],
    language = "c++",
)

grpc_cc_library(
    name = "grpc_common",
    defines = select({
        "grpc_no_rls": ["GRPC_NO_RLS"],
        "//conditions:default": [],
    }),
    language = "c++",
    select_deps = [
        {
            "grpc_no_rls": [],
            "//conditions:default": ["//src/core:grpc_lb_policy_rls"],
        },
    ],
    tags = ["nofixdeps"],
    deps = [
        "grpc_base",
        # standard plugins
        "census",
        "//src/core:grpc_deadline_filter",
        "//src/core:grpc_client_authority_filter",
        "//src/core:grpc_lb_policy_grpclb",
        "//src/core:grpc_lb_policy_outlier_detection",
        "//src/core:grpc_lb_policy_pick_first",
        "//src/core:grpc_lb_policy_priority",
        "//src/core:grpc_lb_policy_ring_hash",
        "//src/core:grpc_lb_policy_round_robin",
        "//src/core:grpc_lb_policy_weighted_target",
        "//src/core:grpc_channel_idle_filter",
        "//src/core:grpc_message_size_filter",
        "//src/core:grpc_resolver_binder",
        "grpc_resolver_dns_ares",
        "grpc_resolver_fake",
        "//src/core:grpc_resolver_dns_native",
        "//src/core:grpc_resolver_sockaddr",
        "//src/core:grpc_transport_chttp2_client_connector",
        "//src/core:grpc_transport_chttp2_server",
        "//src/core:grpc_transport_inproc",
        "//src/core:grpc_fault_injection_filter",
    ],
)

grpc_cc_library(
    name = "grpc_public_hdrs",
    hdrs = GRPC_PUBLIC_HDRS,
    tags = [
        "avoid_dep",
        "nofixdeps",
    ],
    deps = [
        "byte_buffer",
        "gpr_public_hdrs",
        "grpc_connectivity_state_enum",
        "grpc_trace",
    ],
)

grpc_cc_library(
    name = "grpc++_public_hdrs",
    hdrs = GRPCXX_PUBLIC_HDRS,
    external_deps = [
        "absl/synchronization",
        "protobuf_headers",
    ],
    tags = [
        "avoid_dep",
        "nofixdeps",
    ],
    visibility = ["@grpc:public"],
    deps = [
        "grpc_connectivity_state_enum",
        "grpc_public_hdrs",
        "grpc_types",
        "//src/core:gpr_atm",
    ],
)

grpc_cc_library(
    name = "grpc++",
    hdrs = [
        "src/cpp/client/secure_credentials.h",
        "src/cpp/common/secure_auth_context.h",
        "src/cpp/server/secure_server_credentials.h",
    ],
    language = "c++",
    public_hdrs = GRPCXX_PUBLIC_HDRS,
    select_deps = [
        {
            ":grpc_no_xds": [],
            "//conditions:default": [
                "grpc++_xds_client",
                "grpc++_xds_server",
            ],
        },
        {
            "grpc_no_binder": [],
            "//conditions:default": [
                "grpc++_binder",
            ],
        },
    ],
    tags = ["nofixdeps"],
    visibility = [
        "@grpc:public",
    ],
    deps = [
        "grpc++_base",
        "grpc_connectivity_state_enum",
        "grpc_types",
        "//src/core:gpr_atm",
        "//src/core:slice",
    ],
)

grpc_cc_library(
    name = "grpc_cronet_hdrs",
    hdrs = [
        "include/grpc/grpc_cronet.h",
    ],
    deps = [
        "gpr_public_hdrs",
        "grpc_base",
    ],
)

# This target pulls in a dependency on RE2 and should not be linked into grpc by default for binary-size reasons.
grpc_cc_library(
    name = "grpc_authorization_provider",
    srcs = [
        "//src/core:lib/security/authorization/grpc_authorization_policy_provider.cc",
        "//src/core:lib/security/authorization/rbac_translator.cc",
    ],
    hdrs = [
        "//src/core:lib/security/authorization/grpc_authorization_policy_provider.h",
        "//src/core:lib/security/authorization/rbac_translator.h",
    ],
    external_deps = [
        "absl/base:core_headers",
        "absl/status",
        "absl/status:statusor",
        "absl/strings",
        "absl/strings:str_format",
        "absl/types:optional",
    ],
    language = "c++",
    deps = [
        "gpr",
        "grpc_base",
        "grpc_public_hdrs",
        "grpc_status_enum",
        "grpc_trace",
        "ref_counted_ptr",
        "//src/core:error",
        "//src/core:grpc_authorization_base",
        "//src/core:grpc_matchers",
        "//src/core:grpc_rbac_engine",
        "//src/core:json",
        "//src/core:slice",
        "//src/core:slice_refcount",
        "//src/core:status_helper",
        "//src/core:useful",
    ],
)

# This target pulls in a dependency on RE2 and should not be linked into grpc by default for binary-size reasons.
grpc_cc_library(
    name = "grpc++_authorization_provider",
    srcs = [
        "src/cpp/server/authorization_policy_provider.cc",
    ],
    hdrs = [
        "include/grpcpp/security/authorization_policy_provider.h",
    ],
    language = "c++",
    tags = ["nofixdeps"],
    deps = [
        "byte_buffer",
        "gpr",
        "grpc++",
        "grpc++_public_hdrs",
        "grpc_authorization_provider",
        "grpc_public_hdrs",
        "grpc_status_enum",
    ],
)

# This target pulls in a dependency on RE2 and should not be linked into grpc by default for binary-size reasons.
grpc_cc_library(
    name = "grpc_cel_engine",
    srcs = [
        "//src/core:lib/security/authorization/cel_authorization_engine.cc",
    ],
    hdrs = [
        "//src/core:lib/security/authorization/cel_authorization_engine.h",
    ],
    external_deps = [
        "absl/container:flat_hash_set",
        "absl/strings",
        "absl/types:optional",
        "absl/types:span",
        "upb_lib",
    ],
    language = "c++",
    deps = [
        "envoy_config_rbac_upb",
        "google_type_expr_upb",
        "gpr",
        "grpc_mock_cel",
        "//src/core:grpc_authorization_base",
    ],
)

grpc_cc_library(
    name = "grpc++_binder",
    srcs = [
        "//src/core:ext/transport/binder/client/binder_connector.cc",
        "//src/core:ext/transport/binder/client/channel_create.cc",
        "//src/core:ext/transport/binder/client/channel_create_impl.cc",
        "//src/core:ext/transport/binder/client/connection_id_generator.cc",
        "//src/core:ext/transport/binder/client/endpoint_binder_pool.cc",
        "//src/core:ext/transport/binder/client/jni_utils.cc",
        "//src/core:ext/transport/binder/client/security_policy_setting.cc",
        "//src/core:ext/transport/binder/security_policy/binder_security_policy.cc",
        "//src/core:ext/transport/binder/server/binder_server.cc",
        "//src/core:ext/transport/binder/server/binder_server_credentials.cc",
        "//src/core:ext/transport/binder/transport/binder_transport.cc",
        "//src/core:ext/transport/binder/utils/ndk_binder.cc",
        "//src/core:ext/transport/binder/utils/transport_stream_receiver_impl.cc",
        "//src/core:ext/transport/binder/wire_format/binder_android.cc",
        "//src/core:ext/transport/binder/wire_format/binder_constants.cc",
        "//src/core:ext/transport/binder/wire_format/transaction.cc",
        "//src/core:ext/transport/binder/wire_format/wire_reader_impl.cc",
        "//src/core:ext/transport/binder/wire_format/wire_writer.cc",
    ],
    hdrs = [
        "//src/core:ext/transport/binder/client/binder_connector.h",
        "//src/core:ext/transport/binder/client/channel_create_impl.h",
        "//src/core:ext/transport/binder/client/connection_id_generator.h",
        "//src/core:ext/transport/binder/client/endpoint_binder_pool.h",
        "//src/core:ext/transport/binder/client/jni_utils.h",
        "//src/core:ext/transport/binder/client/security_policy_setting.h",
        "//src/core:ext/transport/binder/server/binder_server.h",
        "//src/core:ext/transport/binder/transport/binder_stream.h",
        "//src/core:ext/transport/binder/transport/binder_transport.h",
        "//src/core:ext/transport/binder/utils/binder_auto_utils.h",
        "//src/core:ext/transport/binder/utils/ndk_binder.h",
        "//src/core:ext/transport/binder/utils/transport_stream_receiver.h",
        "//src/core:ext/transport/binder/utils/transport_stream_receiver_impl.h",
        "//src/core:ext/transport/binder/wire_format/binder.h",
        "//src/core:ext/transport/binder/wire_format/binder_android.h",
        "//src/core:ext/transport/binder/wire_format/binder_constants.h",
        "//src/core:ext/transport/binder/wire_format/transaction.h",
        "//src/core:ext/transport/binder/wire_format/wire_reader.h",
        "//src/core:ext/transport/binder/wire_format/wire_reader_impl.h",
        "//src/core:ext/transport/binder/wire_format/wire_writer.h",
    ],
    defines = select({
        "grpc_no_binder": ["GRPC_NO_BINDER"],
        "//conditions:default": [],
    }),
    external_deps = [
        "absl/base:core_headers",
        "absl/cleanup",
        "absl/container:flat_hash_map",
        "absl/hash",
        "absl/memory",
        "absl/meta:type_traits",
        "absl/status",
        "absl/status:statusor",
        "absl/strings",
        "absl/synchronization",
        "absl/time",
        "absl/types:variant",
    ],
    language = "c++",
    public_hdrs = [
        "include/grpcpp/security/binder_security_policy.h",
        "include/grpcpp/create_channel_binder.h",
        "include/grpcpp/security/binder_credentials.h",
    ],
    tags = ["nofixdeps"],
    deps = [
        "config",
        "debug_location",
        "exec_ctx",
        "gpr",
        "gpr_platform",
        "grpc",
        "grpc++_base",
        "grpc_base",
        "grpc_client_channel",
        "grpc_public_hdrs",
        "orphanable",
        "ref_counted_ptr",
        "//src/core:arena",
        "//src/core:channel_args",
        "//src/core:channel_args_preconditioning",
        "//src/core:channel_stack_type",
        "//src/core:default_event_engine",
        "//src/core:iomgr_fwd",
        "//src/core:iomgr_port",
        "//src/core:slice",
        "//src/core:slice_refcount",
        "//src/core:status_helper",
        "//src/core:transport_fwd",
    ],
)

grpc_cc_library(
    name = "grpc++_xds_client",
    srcs = [
        "src/cpp/client/xds_credentials.cc",
    ],
    hdrs = [
        "src/cpp/client/secure_credentials.h",
    ],
    external_deps = ["absl/strings"],
    language = "c++",
    deps = [
        "exec_ctx",
        "gpr",
        "grpc",
        "grpc++_base",
        "grpc_public_hdrs",
        "grpc_security_base",
        "grpc_status_enum",
    ],
)

grpc_cc_library(
    name = "grpc++_xds_server",
    srcs = [
        "src/cpp/server/xds_server_credentials.cc",
    ],
    hdrs = [
        "src/cpp/server/secure_server_credentials.h",
    ],
    language = "c++",
    public_hdrs = [
        "include/grpcpp/xds_server_builder.h",
    ],
    visibility = ["@grpc:xds"],
    deps = [
        "gpr",
        "grpc",
        "grpc++_base",
    ],
)

grpc_cc_library(
    name = "grpc++_unsecure",
    srcs = [
        "src/cpp/client/insecure_credentials.cc",
        "src/cpp/common/insecure_create_auth_context.cc",
        "src/cpp/server/insecure_server_credentials.cc",
    ],
    language = "c++",
    tags = [
        "avoid_dep",
        "nofixdeps",
    ],
    visibility = ["@grpc:public"],
    deps = [
        "gpr",
        "grpc++_base_unsecure",
        "grpc++_codegen_proto",
        "grpc_public_hdrs",
        "grpc_types",
        "grpc_unsecure",
        "//src/core:grpc_insecure_credentials",
    ],
)

grpc_cc_library(
    name = "grpc++_error_details",
    srcs = [
        "src/cpp/util/error_details.cc",
    ],
    hdrs = [
        "include/grpc++/support/error_details.h",
        "include/grpcpp/support/error_details.h",
    ],
    language = "c++",
    standalone = True,
    visibility = ["@grpc:public"],
    deps = ["grpc++"],
)

grpc_cc_library(
    name = "grpc++_alts",
    srcs = [
        "src/cpp/common/alts_context.cc",
        "src/cpp/common/alts_util.cc",
    ],
    hdrs = [
        "include/grpcpp/security/alts_context.h",
        "include/grpcpp/security/alts_util.h",
    ],
    external_deps = ["upb_lib"],
    language = "c++",
    standalone = True,
    visibility = ["@grpc:tsi"],
    deps = [
        "alts_upb",
        "gpr",
        "grpc++",
        "grpc_base",
        "tsi_alts_credentials",
    ],
)

grpc_cc_library(
    name = "census",
    srcs = [
        "//src/core:ext/filters/census/grpc_context.cc",
    ],
    language = "c++",
    public_hdrs = [
        "include/grpc/census.h",
    ],
    visibility = ["@grpc:public"],
    deps = [
        "gpr",
        "grpc_base",
        "grpc_public_hdrs",
        "grpc_trace",
        "grpc_types",
    ],
)

# A library that vends only port_platform, so that libraries that don't need
# anything else from gpr can still be portable!
grpc_cc_library(
    name = "gpr_platform",
    language = "c++",
    public_hdrs = [
        "include/grpc/impl/codegen/port_platform.h",
        "include/grpc/support/port_platform.h",
    ],
)

grpc_cc_library(
    name = "iomgr_endpoint",
    srcs = [
        "//src/core:lib/iomgr/endpoint.cc",
    ],
    hdrs = [
        "//src/core:lib/iomgr/endpoint.h",
    ],
    external_deps = ["absl/strings"],
    language = "c++",
    deps = [
        "gpr",
        "//src/core:pollset",
        "//src/core:pollset_set",
        "//src/core:slice",
        "//src/core:slice_buffer",
    ],
)

grpc_cc_library(
    name = "iomgr_tcp_server",
    srcs = [
        "//src/core:lib/iomgr/tcp_server.cc",
    ],
    hdrs = [
        "//src/core:lib/iomgr/tcp_server.h",
    ],
    deps = [
        "gpr_platform",
        "grpc_types",
        "iomgr_endpoint",
        "//src/core:closure",
        "//src/core:event_engine_interface",
        "//src/core:resolved_address",
    ],
)

grpc_cc_library(
    name = "byte_buffer",
    srcs = [
        "//src/core:lib/surface/byte_buffer.cc",
        "//src/core:lib/surface/byte_buffer_reader.cc",
    ],
    hdrs = [
        "include/grpc/byte_buffer.h",
        "include/grpc/byte_buffer_reader.h",
        "include/grpc/impl/codegen/byte_buffer.h",
        "include/grpc/impl/codegen/byte_buffer_reader.h",
    ],
    tags = ["canonical_dep"],
    deps = [
        "exec_ctx",
        "gpr_public_hdrs",
        "grpc_compression_types",
        "grpc_types",
        "//src/core:slice",
        "//src/core:slice_buffer",
    ],
)

grpc_cc_library(
    name = "grpc_base",
    srcs = [
        "//src/core:lib/address_utils/parse_address.cc",
        "//src/core:lib/channel/channel_stack.cc",
        "//src/core:lib/channel/channel_stack_builder_impl.cc",
        "//src/core:lib/channel/channel_trace.cc",
        "//src/core:lib/channel/channelz.cc",
        "//src/core:lib/channel/channelz_registry.cc",
        "//src/core:lib/channel/connected_channel.cc",
        "//src/core:lib/channel/promise_based_filter.cc",
        "//src/core:lib/channel/status_util.cc",
        "//src/core:lib/compression/compression.cc",
        "//src/core:lib/compression/compression_internal.cc",
        "//src/core:lib/compression/message_compress.cc",
        "//src/core:lib/iomgr/buffer_list.cc",
        "//src/core:lib/iomgr/call_combiner.cc",
        "//src/core:lib/iomgr/cfstream_handle.cc",
        "//src/core:lib/iomgr/dualstack_socket_posix.cc",
        "//src/core:lib/iomgr/endpoint_cfstream.cc",
        "//src/core:lib/iomgr/endpoint_pair_posix.cc",
        "//src/core:lib/iomgr/endpoint_pair_windows.cc",
        "//src/core:lib/iomgr/error_cfstream.cc",
        "//src/core:lib/iomgr/ev_apple.cc",
        "//src/core:lib/iomgr/ev_epoll1_linux.cc",
        "//src/core:lib/iomgr/ev_poll_posix.cc",
        "//src/core:lib/iomgr/ev_posix.cc",
        "//src/core:lib/iomgr/ev_windows.cc",
        "//src/core:lib/iomgr/fork_posix.cc",
        "//src/core:lib/iomgr/fork_windows.cc",
        "//src/core:lib/iomgr/gethostname_fallback.cc",
        "//src/core:lib/iomgr/gethostname_host_name_max.cc",
        "//src/core:lib/iomgr/gethostname_sysconf.cc",
        "//src/core:lib/iomgr/grpc_if_nametoindex_posix.cc",
        "//src/core:lib/iomgr/grpc_if_nametoindex_unsupported.cc",
        "//src/core:lib/iomgr/internal_errqueue.cc",
        "//src/core:lib/iomgr/iocp_windows.cc",
        "//src/core:lib/iomgr/iomgr.cc",
        "//src/core:lib/iomgr/iomgr_posix.cc",
        "//src/core:lib/iomgr/iomgr_posix_cfstream.cc",
        "//src/core:lib/iomgr/iomgr_windows.cc",
        "//src/core:lib/iomgr/load_file.cc",
        "//src/core:lib/iomgr/lockfree_event.cc",
        "//src/core:lib/iomgr/polling_entity.cc",
        "//src/core:lib/iomgr/pollset_set_windows.cc",
        "//src/core:lib/iomgr/pollset_windows.cc",
        "//src/core:lib/iomgr/resolve_address.cc",
        "//src/core:lib/iomgr/resolve_address_posix.cc",
        "//src/core:lib/iomgr/resolve_address_windows.cc",
        "//src/core:lib/iomgr/socket_factory_posix.cc",
        "//src/core:lib/iomgr/socket_utils_common_posix.cc",
        "//src/core:lib/iomgr/socket_utils_linux.cc",
        "//src/core:lib/iomgr/socket_utils_posix.cc",
        "//src/core:lib/iomgr/socket_windows.cc",
        "//src/core:lib/iomgr/systemd_utils.cc",
        "//src/core:lib/iomgr/tcp_client.cc",
        "//src/core:lib/iomgr/tcp_client_cfstream.cc",
        "//src/core:lib/iomgr/tcp_client_posix.cc",
        "//src/core:lib/iomgr/tcp_client_windows.cc",
        "//src/core:lib/iomgr/tcp_posix.cc",
        "//src/core:lib/iomgr/tcp_server_posix.cc",
        "//src/core:lib/iomgr/tcp_server_utils_posix_common.cc",
        "//src/core:lib/iomgr/tcp_server_utils_posix_ifaddrs.cc",
        "//src/core:lib/iomgr/tcp_server_utils_posix_noifaddrs.cc",
        "//src/core:lib/iomgr/tcp_server_windows.cc",
        "//src/core:lib/iomgr/tcp_windows.cc",
        "//src/core:lib/iomgr/unix_sockets_posix.cc",
        "//src/core:lib/iomgr/unix_sockets_posix_noop.cc",
        "//src/core:lib/iomgr/wakeup_fd_eventfd.cc",
        "//src/core:lib/iomgr/wakeup_fd_nospecial.cc",
        "//src/core:lib/iomgr/wakeup_fd_pipe.cc",
        "//src/core:lib/iomgr/wakeup_fd_posix.cc",
        "//src/core:lib/resource_quota/api.cc",
        "//src/core:lib/slice/b64.cc",
        "//src/core:lib/surface/api_trace.cc",
        "//src/core:lib/surface/builtins.cc",
        "//src/core:lib/surface/call.cc",
        "//src/core:lib/surface/call_details.cc",
        "//src/core:lib/surface/call_log_batch.cc",
        "//src/core:lib/surface/call_trace.cc",
        "//src/core:lib/surface/channel.cc",
        "//src/core:lib/surface/channel_ping.cc",
        "//src/core:lib/surface/completion_queue.cc",
        "//src/core:lib/surface/completion_queue_factory.cc",
        "//src/core:lib/surface/event_string.cc",
        "//src/core:lib/surface/lame_client.cc",
        "//src/core:lib/surface/metadata_array.cc",
        "//src/core:lib/surface/server.cc",
        "//src/core:lib/surface/validate_metadata.cc",
        "//src/core:lib/surface/version.cc",
        "//src/core:lib/transport/connectivity_state.cc",
        "//src/core:lib/transport/error_utils.cc",
        "//src/core:lib/transport/metadata_batch.cc",
        "//src/core:lib/transport/parsed_metadata.cc",
        "//src/core:lib/transport/status_conversion.cc",
        "//src/core:lib/transport/timeout_encoding.cc",
        "//src/core:lib/transport/transport.cc",
        "//src/core:lib/transport/transport_op_string.cc",
    ],
    hdrs = [
        "//src/core:lib/address_utils/parse_address.h",
        "//src/core:lib/channel/call_finalization.h",
        "//src/core:lib/channel/call_tracer.h",
        "//src/core:lib/channel/channel_stack.h",
        "//src/core:lib/channel/channel_stack_builder_impl.h",
        "//src/core:lib/channel/channel_trace.h",
        "//src/core:lib/channel/channelz.h",
        "//src/core:lib/channel/channelz_registry.h",
        "//src/core:lib/channel/connected_channel.h",
        "//src/core:lib/channel/context.h",
        "//src/core:lib/channel/promise_based_filter.h",
        "//src/core:lib/channel/status_util.h",
        "//src/core:lib/compression/compression_internal.h",
        "//src/core:lib/compression/message_compress.h",
        "//src/core:lib/iomgr/block_annotate.h",
        "//src/core:lib/iomgr/buffer_list.h",
        "//src/core:lib/iomgr/call_combiner.h",
        "//src/core:lib/iomgr/cfstream_handle.h",
        "//src/core:lib/iomgr/dynamic_annotations.h",
        "//src/core:lib/iomgr/endpoint_cfstream.h",
        "//src/core:lib/iomgr/endpoint_pair.h",
        "//src/core:lib/iomgr/error_cfstream.h",
        "//src/core:lib/iomgr/ev_apple.h",
        "//src/core:lib/iomgr/ev_epoll1_linux.h",
        "//src/core:lib/iomgr/ev_poll_posix.h",
        "//src/core:lib/iomgr/ev_posix.h",
        "//src/core:lib/iomgr/gethostname.h",
        "//src/core:lib/iomgr/grpc_if_nametoindex.h",
        "//src/core:lib/iomgr/internal_errqueue.h",
        "//src/core:lib/iomgr/iocp_windows.h",
        "//src/core:lib/iomgr/iomgr.h",
        "//src/core:lib/iomgr/load_file.h",
        "//src/core:lib/iomgr/lockfree_event.h",
        "//src/core:lib/iomgr/nameser.h",
        "//src/core:lib/iomgr/polling_entity.h",
        "//src/core:lib/iomgr/pollset_set_windows.h",
        "//src/core:lib/iomgr/pollset_windows.h",
        "//src/core:lib/iomgr/python_util.h",
        "//src/core:lib/iomgr/resolve_address.h",
        "//src/core:lib/iomgr/resolve_address_impl.h",
        "//src/core:lib/iomgr/resolve_address_posix.h",
        "//src/core:lib/iomgr/resolve_address_windows.h",
        "//src/core:lib/iomgr/sockaddr.h",
        "//src/core:lib/iomgr/sockaddr_posix.h",
        "//src/core:lib/iomgr/sockaddr_windows.h",
        "//src/core:lib/iomgr/socket_factory_posix.h",
        "//src/core:lib/iomgr/socket_utils_posix.h",
        "//src/core:lib/iomgr/socket_windows.h",
        "//src/core:lib/iomgr/systemd_utils.h",
        "//src/core:lib/iomgr/tcp_client.h",
        "//src/core:lib/iomgr/tcp_client_posix.h",
        "//src/core:lib/iomgr/tcp_posix.h",
        "//src/core:lib/iomgr/tcp_server_utils_posix.h",
        "//src/core:lib/iomgr/tcp_windows.h",
        "//src/core:lib/iomgr/unix_sockets_posix.h",
        "//src/core:lib/iomgr/wakeup_fd_pipe.h",
        "//src/core:lib/iomgr/wakeup_fd_posix.h",
        "//src/core:lib/resource_quota/api.h",
        "//src/core:lib/slice/b64.h",
        "//src/core:lib/surface/api_trace.h",
        "//src/core:lib/surface/builtins.h",
        "//src/core:lib/surface/call.h",
        "//src/core:lib/surface/call_test_only.h",
        "//src/core:lib/surface/call_trace.h",
        "//src/core:lib/surface/channel.h",
        "//src/core:lib/surface/completion_queue.h",
        "//src/core:lib/surface/completion_queue_factory.h",
        "//src/core:lib/surface/event_string.h",
        "//src/core:lib/surface/init.h",
        "//src/core:lib/surface/lame_client.h",
        "//src/core:lib/surface/server.h",
        "//src/core:lib/surface/validate_metadata.h",
        "//src/core:lib/transport/connectivity_state.h",
        "//src/core:lib/transport/error_utils.h",
        "//src/core:lib/transport/metadata_batch.h",
        "//src/core:lib/transport/parsed_metadata.h",
        "//src/core:lib/transport/status_conversion.h",
        "//src/core:lib/transport/timeout_encoding.h",
        "//src/core:lib/transport/transport.h",
        "//src/core:lib/transport/transport_impl.h",
    ],
    defines = select({
        "systemd": ["HAVE_LIBSYSTEMD"],
        "//conditions:default": [],
    }),
    external_deps = [
        "absl/base:core_headers",
        "absl/cleanup",
        "absl/container:flat_hash_map",
        "absl/container:inlined_vector",
        "absl/functional:any_invocable",
        "absl/functional:function_ref",
        "absl/meta:type_traits",
        "absl/status",
        "absl/status:statusor",
        "absl/strings",
        "absl/strings:str_format",
        "absl/time",
        "absl/types:optional",
        "absl/types:variant",
        "absl/utility",
        "madler_zlib",
    ],
    language = "c++",
    linkopts = select({
        "systemd": ["-lsystemd"],
        "//conditions:default": [],
    }),
    public_hdrs = GRPC_PUBLIC_HDRS + GRPC_PUBLIC_EVENT_ENGINE_HDRS,
    visibility = ["@grpc:alt_grpc_base_legacy"],
    deps = [
        "byte_buffer",
        "channel_stack_builder",
        "config",
        "cpp_impl_of",
        "debug_location",
        "exec_ctx",
        "gpr",
        "grpc_compression_types",
        "grpc_connectivity_state_enum",
        "grpc_slice_type",
        "grpc_status_enum",
        "grpc_trace",
        "grpc_types",
        "iomgr_endpoint",
        "iomgr_tcp_server",
        "iomgr_timer",
        "orphanable",
        "promise",
        "ref_counted_ptr",
        "sockaddr_utils",
        "stats",
        "uri_parser",
        "work_serializer",
        "//src/core:activity",
        "//src/core:arena",
        "//src/core:arena_promise",
        "//src/core:atomic_utils",
        "//src/core:bitset",
        "//src/core:channel_args",
        "//src/core:channel_args_endpoint_config",
        "//src/core:channel_args_preconditioning",
        "//src/core:channel_fwd",
        "//src/core:channel_init",
        "//src/core:channel_stack_type",
        "//src/core:chunked_vector",
        "//src/core:closure",
        "//src/core:context",
        "//src/core:default_event_engine",
        "//src/core:dual_ref_counted",
        "//src/core:error",
        "//src/core:event_log",
        "//src/core:experiments",
        "//src/core:gpr_atm",
        "//src/core:gpr_manual_constructor",
        "//src/core:gpr_spinlock",
        "//src/core:grpc_sockaddr",
        "//src/core:http2_errors",
        "//src/core:init_internally",
        "//src/core:iomgr_fwd",
        "//src/core:iomgr_port",
        "//src/core:json",
        "//src/core:latch",
        "//src/core:match",
        "//src/core:memory_quota",
        "//src/core:no_destruct",
        "//src/core:notification",
        "//src/core:packed_table",
        "//src/core:pipe",
        "//src/core:poll",
        "//src/core:pollset",
        "//src/core:pollset_set",
        "//src/core:promise_status",
        "//src/core:ref_counted",
        "//src/core:resolved_address",
        "//src/core:resource_quota",
        "//src/core:resource_quota_trace",
        "//src/core:slice",
        "//src/core:slice_buffer",
<<<<<<< HEAD
=======
        "//src/core:slice_cast",
        "//src/core:slice_refcount",
>>>>>>> 80e5f981
        "//src/core:socket_mutator",
        "//src/core:stats_data",
        "//src/core:status_helper",
        "//src/core:strerror",
        "//src/core:thread_quota",
        "//src/core:time",
        "//src/core:transport_fwd",
        "//src/core:useful",
    ],
)

grpc_cc_library(
    name = "lb_load_data_store",
    srcs = [
        "src/cpp/server/load_reporter/load_data_store.cc",
    ],
    hdrs = [
        "src/cpp/server/load_reporter/constants.h",
        "src/cpp/server/load_reporter/load_data_store.h",
    ],
    language = "c++",
    deps = [
        "gpr",
        "gpr_platform",
        "grpc++",
        "//src/core:grpc_sockaddr",
    ],
)

grpc_cc_library(
    name = "lb_server_load_reporting_service_server_builder_plugin",
    srcs = [
        "src/cpp/server/load_reporter/load_reporting_service_server_builder_plugin.cc",
    ],
    hdrs = [
        "src/cpp/server/load_reporter/load_reporting_service_server_builder_plugin.h",
    ],
    language = "c++",
    deps = [
        "gpr_platform",
        "grpc++",
        "lb_load_reporter_service",
    ],
)

grpc_cc_library(
    name = "grpcpp_server_load_reporting",
    srcs = [
        "src/cpp/server/load_reporter/load_reporting_service_server_builder_option.cc",
        "src/cpp/server/load_reporter/util.cc",
    ],
    language = "c++",
    public_hdrs = [
        "include/grpcpp/ext/server_load_reporting.h",
    ],
    tags = ["nofixdeps"],
    deps = [
        "gpr",
        "gpr_platform",
        "grpc",
        "grpc++",
        "grpc++_public_hdrs",
        "grpc_public_hdrs",
        "grpc_types",
        "lb_server_load_reporting_service_server_builder_plugin",
        "//src/core:lb_server_load_reporting_filter",
    ],
)

grpc_cc_library(
    name = "lb_load_reporter_service",
    srcs = [
        "src/cpp/server/load_reporter/load_reporter_async_service_impl.cc",
    ],
    hdrs = [
        "src/cpp/server/load_reporter/load_reporter_async_service_impl.h",
    ],
    external_deps = [
        "absl/memory",
        "protobuf_headers",
    ],
    language = "c++",
    tags = ["nofixdeps"],
    deps = [
        "gpr",
        "grpc++",
        "lb_load_reporter",
    ],
)

grpc_cc_library(
    name = "lb_get_cpu_stats",
    srcs = [
        "src/cpp/server/load_reporter/get_cpu_stats_linux.cc",
        "src/cpp/server/load_reporter/get_cpu_stats_macos.cc",
        "src/cpp/server/load_reporter/get_cpu_stats_unsupported.cc",
        "src/cpp/server/load_reporter/get_cpu_stats_windows.cc",
    ],
    hdrs = [
        "src/cpp/server/load_reporter/get_cpu_stats.h",
    ],
    language = "c++",
    deps = [
        "gpr",
        "gpr_platform",
    ],
)

grpc_cc_library(
    name = "lb_load_reporter",
    srcs = [
        "src/cpp/server/load_reporter/load_reporter.cc",
    ],
    hdrs = [
        "src/cpp/server/load_reporter/constants.h",
        "src/cpp/server/load_reporter/load_reporter.h",
    ],
    external_deps = [
        "opencensus-stats",
        "opencensus-tags",
        "protobuf_headers",
    ],
    language = "c++",
    tags = ["nofixdeps"],
    deps = [
        "gpr",
        "lb_get_cpu_stats",
        "lb_load_data_store",
        "//src/proto/grpc/lb/v1:load_reporter_proto",
    ],
)

grpc_cc_library(
    name = "grpc_security_base",
    srcs = [
        "//src/core:lib/security/context/security_context.cc",
        "//src/core:lib/security/credentials/call_creds_util.cc",
        "//src/core:lib/security/credentials/composite/composite_credentials.cc",
        "//src/core:lib/security/credentials/credentials.cc",
        "//src/core:lib/security/credentials/plugin/plugin_credentials.cc",
        "//src/core:lib/security/security_connector/security_connector.cc",
        "//src/core:lib/security/transport/client_auth_filter.cc",
        "//src/core:lib/security/transport/secure_endpoint.cc",
        "//src/core:lib/security/transport/security_handshaker.cc",
        "//src/core:lib/security/transport/server_auth_filter.cc",
        "//src/core:lib/security/transport/tsi_error.cc",
    ],
    hdrs = [
        "//src/core:lib/security/context/security_context.h",
        "//src/core:lib/security/credentials/call_creds_util.h",
        "//src/core:lib/security/credentials/composite/composite_credentials.h",
        "//src/core:lib/security/credentials/credentials.h",
        "//src/core:lib/security/credentials/plugin/plugin_credentials.h",
        "//src/core:lib/security/security_connector/security_connector.h",
        "//src/core:lib/security/transport/auth_filters.h",
        "//src/core:lib/security/transport/secure_endpoint.h",
        "//src/core:lib/security/transport/security_handshaker.h",
        "//src/core:lib/security/transport/tsi_error.h",
    ],
    external_deps = [
        "absl/base:core_headers",
        "absl/container:inlined_vector",
        "absl/status",
        "absl/status:statusor",
        "absl/strings",
        "absl/types:optional",
    ],
    language = "c++",
    visibility = ["@grpc:public"],
    deps = [
        "config",
        "debug_location",
        "exec_ctx",
        "gpr",
        "grpc_base",
        "grpc_public_hdrs",
        "grpc_status_enum",
        "grpc_trace",
        "grpc_types",
        "handshaker",
        "iomgr_endpoint",
        "iomgr_tcp_server",
        "promise",
        "ref_counted_ptr",
        "tsi_base",
        "//src/core:activity",
        "//src/core:arena",
        "//src/core:arena_promise",
        "//src/core:basic_seq",
        "//src/core:channel_args",
        "//src/core:channel_fwd",
        "//src/core:closure",
        "//src/core:context",
        "//src/core:error",
        "//src/core:event_engine_memory_allocator",
        "//src/core:gpr_atm",
        "//src/core:handshaker_factory",
        "//src/core:handshaker_registry",
        "//src/core:iomgr_fwd",
        "//src/core:memory_quota",
        "//src/core:poll",
        "//src/core:ref_counted",
        "//src/core:resource_quota",
        "//src/core:resource_quota_trace",
        "//src/core:seq",
        "//src/core:slice",
        "//src/core:slice_refcount",
        "//src/core:status_helper",
        "//src/core:try_seq",
        "//src/core:unique_type_name",
        "//src/core:useful",
    ],
)

grpc_cc_library(
    name = "tsi_base",
    srcs = [
        "//src/core:tsi/transport_security.cc",
        "//src/core:tsi/transport_security_grpc.cc",
    ],
    hdrs = [
        "//src/core:tsi/transport_security.h",
        "//src/core:tsi/transport_security_grpc.h",
        "//src/core:tsi/transport_security_interface.h",
    ],
    language = "c++",
    tags = ["nofixdeps"],
    visibility = ["@grpc:tsi_interface"],
    deps = [
        "gpr",
        "grpc_slice_type",
        "grpc_trace",
        "//src/core:slice_buffer",
    ],
)

grpc_cc_library(
    name = "alts_util",
    srcs = [
        "//src/core:lib/security/credentials/alts/check_gcp_environment.cc",
        "//src/core:lib/security/credentials/alts/check_gcp_environment_linux.cc",
        "//src/core:lib/security/credentials/alts/check_gcp_environment_no_op.cc",
        "//src/core:lib/security/credentials/alts/check_gcp_environment_windows.cc",
        "//src/core:lib/security/credentials/alts/grpc_alts_credentials_client_options.cc",
        "//src/core:lib/security/credentials/alts/grpc_alts_credentials_options.cc",
        "//src/core:lib/security/credentials/alts/grpc_alts_credentials_server_options.cc",
        "//src/core:tsi/alts/handshaker/transport_security_common_api.cc",
    ],
    hdrs = [
        "include/grpc/grpc_security.h",
        "//src/core:lib/security/credentials/alts/check_gcp_environment.h",
        "//src/core:lib/security/credentials/alts/grpc_alts_credentials_options.h",
        "//src/core:tsi/alts/handshaker/transport_security_common_api.h",
    ],
    external_deps = ["upb_lib"],
    language = "c++",
    visibility = ["@grpc:tsi"],
    deps = [
        "alts_upb",
        "gpr",
        "grpc_public_hdrs",
        "grpc_status_enum",
    ],
)

grpc_cc_library(
    name = "tsi",
    external_deps = [
        "libssl",
        "libcrypto",
        "absl/strings",
        "upb_lib",
    ],
    language = "c++",
    tags = ["nofixdeps"],
    visibility = ["@grpc:tsi"],
    deps = [
        "gpr",
        "tsi_alts_frame_protector",
        "tsi_base",
        "tsi_fake_credentials",
        "//src/core:tsi_local_credentials",
        "//src/core:useful",
    ],
)

grpc_cc_library(
    name = "grpc++_base",
    srcs = GRPCXX_SRCS + [
        "src/cpp/client/insecure_credentials.cc",
        "src/cpp/client/secure_credentials.cc",
        "src/cpp/common/auth_property_iterator.cc",
        "src/cpp/common/secure_auth_context.cc",
        "src/cpp/common/secure_channel_arguments.cc",
        "src/cpp/common/secure_create_auth_context.cc",
        "src/cpp/common/tls_certificate_provider.cc",
        "src/cpp/common/tls_certificate_verifier.cc",
        "src/cpp/common/tls_credentials_options.cc",
        "src/cpp/server/insecure_server_credentials.cc",
        "src/cpp/server/secure_server_credentials.cc",
    ],
    hdrs = GRPCXX_HDRS + [
        "src/cpp/client/secure_credentials.h",
        "src/cpp/common/secure_auth_context.h",
        "src/cpp/server/secure_server_credentials.h",
    ],
    external_deps = [
        "absl/base:core_headers",
        "absl/status",
        "absl/status:statusor",
        "absl/strings",
        "absl/strings:str_format",
        "absl/synchronization",
        "absl/memory",
        "absl/types:optional",
        "upb_lib",
        "protobuf_headers",
        "absl/container:inlined_vector",
    ],
    language = "c++",
    public_hdrs = GRPCXX_PUBLIC_HDRS,
    tags = ["nofixdeps"],
    visibility = ["@grpc:alt_grpc++_base_legacy"],
    deps = [
        "channel_stack_builder",
        "config",
        "exec_ctx",
        "gpr",
        "grpc",
        "grpc++_codegen_proto",
        "grpc_base",
        "grpc_compression_types",
        "grpc_connectivity_state_enum",
        "grpc_credentials_util",
        "grpc_health_upb",
        "grpc_public_hdrs",
        "grpc_security_base",
        "grpc_service_config_impl",
        "grpc_trace",
        "grpc_types",
        "grpcpp_call_metric_recorder",
        "grpcpp_status",
        "iomgr_timer",
        "ref_counted_ptr",
        "//src/core:arena",
        "//src/core:channel_args",
        "//src/core:channel_fwd",
        "//src/core:channel_init",
        "//src/core:channel_stack_type",
        "//src/core:closure",
        "//src/core:default_event_engine",
        "//src/core:env",
        "//src/core:error",
        "//src/core:gpr_atm",
        "//src/core:gpr_manual_constructor",
        "//src/core:grpc_service_config",
        "//src/core:grpc_transport_inproc",
        "//src/core:json",
        "//src/core:ref_counted",
        "//src/core:resource_quota",
        "//src/core:slice",
        "//src/core:slice_buffer",
        "//src/core:slice_refcount",
        "//src/core:socket_mutator",
        "//src/core:status_helper",
        "//src/core:thread_quota",
        "//src/core:time",
        "//src/core:useful",
    ],
)

# TODO(chengyuc): Give it another try to merge this to `grpc++_base` after
# codegen files are removed.
grpc_cc_library(
    name = "grpc++_base_unsecure",
    srcs = GRPCXX_SRCS,
    hdrs = GRPCXX_HDRS,
    external_deps = [
        "absl/base:core_headers",
        "absl/status",
        "absl/status:statusor",
        "absl/strings",
        "absl/synchronization",
        "absl/types:optional",
        "absl/memory",
        "upb_lib",
        "absl/strings:str_format",
        "protobuf_headers",
    ],
    language = "c++",
    public_hdrs = GRPCXX_PUBLIC_HDRS,
    tags = [
        "avoid_dep",
        "nofixdeps",
    ],
    visibility = ["@grpc:alt_grpc++_base_unsecure_legacy"],
    deps = [
        "channel_stack_builder",
        "config",
        "exec_ctx",
        "gpr",
        "grpc_base",
        "grpc_compression_types",
        "grpc_connectivity_state_enum",
        "grpc_health_upb",
        "grpc_public_hdrs",
        "grpc_service_config_impl",
        "grpc_trace",
        "grpc_types",
        "grpc_unsecure",
        "grpcpp_call_metric_recorder",
        "grpcpp_status",
        "iomgr_timer",
        "ref_counted_ptr",
        "//src/core:arena",
        "//src/core:channel_args",
        "//src/core:channel_init",
        "//src/core:closure",
        "//src/core:error",
        "//src/core:gpr_atm",
        "//src/core:gpr_manual_constructor",
        "//src/core:grpc_insecure_credentials",
        "//src/core:grpc_service_config",
        "//src/core:grpc_transport_inproc",
        "//src/core:ref_counted",
        "//src/core:resource_quota",
        "//src/core:slice",
        "//src/core:socket_mutator",
        "//src/core:time",
        "//src/core:useful",
    ],
)

grpc_cc_library(
    name = "grpc++_codegen_proto",
    external_deps = [
        "protobuf_headers",
    ],
    language = "c++",
    public_hdrs = [
        "include/grpc++/impl/codegen/proto_utils.h",
        "include/grpcpp/impl/codegen/proto_buffer_reader.h",
        "include/grpcpp/impl/codegen/proto_buffer_writer.h",
        "include/grpcpp/impl/codegen/proto_utils.h",
        "include/grpcpp/impl/proto_utils.h",
    ],
    tags = ["nofixdeps"],
    visibility = ["@grpc:public"],
    deps = [
        "grpc++_config_proto",
        "grpc++_public_hdrs",
        "grpcpp_status",
    ],
)

grpc_cc_library(
    name = "grpc++_config_proto",
    external_deps = [
        "protobuf_headers",
    ],
    language = "c++",
    public_hdrs = [
        "include/grpc++/impl/codegen/config_protobuf.h",
        "include/grpcpp/impl/codegen/config_protobuf.h",
    ],
    tags = ["nofixdeps"],
    visibility = ["@grpc:public"],
)

grpc_cc_library(
    name = "grpc++_reflection",
    srcs = [
        "src/cpp/ext/proto_server_reflection.cc",
        "src/cpp/ext/proto_server_reflection_plugin.cc",
    ],
    hdrs = [
        "src/cpp/ext/proto_server_reflection.h",
    ],
    external_deps = [
        "protobuf_headers",
    ],
    language = "c++",
    public_hdrs = [
        "include/grpc++/ext/proto_server_reflection_plugin.h",
        "include/grpcpp/ext/proto_server_reflection_plugin.h",
    ],
    tags = ["nofixdeps"],
    visibility = ["@grpc:public"],
    deps = [
        "grpc++",
        "grpc++_config_proto",
        "//src/proto/grpc/reflection/v1alpha:reflection_proto",
    ],
    alwayslink = 1,
)

grpc_cc_library(
    name = "grpcpp_call_metric_recorder",
    srcs = [
        "src/cpp/server/orca/call_metric_recorder.cc",
    ],
    external_deps = [
        "absl/strings",
        "absl/types:optional",
        "upb_lib",
    ],
    language = "c++",
    public_hdrs = [
        "include/grpcpp/ext/call_metric_recorder.h",
    ],
    visibility = ["@grpc:public"],
    deps = [
        "grpc++_public_hdrs",
        "xds_orca_upb",
        "//src/core:arena",
        "//src/core:grpc_backend_metric_data",
    ],
)

grpc_cc_library(
    name = "grpcpp_orca_interceptor",
    srcs = [
        "src/cpp/server/orca/orca_interceptor.cc",
    ],
    hdrs = [
        "src/cpp/server/orca/orca_interceptor.h",
    ],
    external_deps = [
        "absl/strings",
        "absl/types:optional",
    ],
    language = "c++",
    visibility = ["@grpc:public"],
    deps = [
        "grpc++",
        "grpc_base",
        "grpcpp_call_metric_recorder",
    ],
)

grpc_cc_library(
    name = "grpcpp_orca_service",
    srcs = [
        "src/cpp/server/orca/orca_service.cc",
    ],
    external_deps = [
        "absl/base:core_headers",
        "absl/time",
        "absl/types:optional",
        "upb_lib",
    ],
    language = "c++",
    public_hdrs = [
        "include/grpcpp/ext/orca_service.h",
    ],
    visibility = ["@grpc:public"],
    deps = [
        "debug_location",
        "exec_ctx",
        "gpr",
        "grpc++",
        "grpc_base",
        "protobuf_duration_upb",
        "ref_counted_ptr",
        "xds_orca_service_upb",
        "xds_orca_upb",
        "//src/core:default_event_engine",
        "//src/core:ref_counted",
        "//src/core:time",
    ],
    alwayslink = 1,
)

grpc_cc_library(
    name = "grpcpp_channelz",
    srcs = [
        "src/cpp/server/channelz/channelz_service.cc",
        "src/cpp/server/channelz/channelz_service_plugin.cc",
    ],
    hdrs = [
        "src/cpp/server/channelz/channelz_service.h",
    ],
    external_deps = [
        "protobuf_headers",
    ],
    language = "c++",
    public_hdrs = [
        "include/grpcpp/ext/channelz_service_plugin.h",
    ],
    tags = ["nofixdeps"],
    visibility = ["@grpc:channelz"],
    deps = [
        "gpr",
        "grpc",
        "grpc++",
        "grpc++_config_proto",
        "//src/proto/grpc/channelz:channelz_proto",
    ],
    alwayslink = 1,
)

grpc_cc_library(
    name = "grpcpp_csds",
    srcs = [
        "src/cpp/server/csds/csds.cc",
    ],
    hdrs = [
        "src/cpp/server/csds/csds.h",
    ],
    external_deps = [
        "absl/status",
        "absl/status:statusor",
    ],
    language = "c++",
    tags = ["nofixdeps"],
    deps = [
        "gpr",
        "grpc",
        "grpc++_base",
        "//src/proto/grpc/testing/xds/v3:csds_proto",
    ],
    alwayslink = 1,
)

grpc_cc_library(
    name = "grpcpp_admin",
    srcs = [
        "src/cpp/server/admin/admin_services.cc",
    ],
    hdrs = [],
    defines = select({
        ":grpc_no_xds": ["GRPC_NO_XDS"],
        "//conditions:default": [],
    }),
    external_deps = [
        "absl/memory",
    ],
    language = "c++",
    public_hdrs = [
        "include/grpcpp/ext/admin_services.h",
    ],
    select_deps = [{
        ":grpc_no_xds": [],
        "//conditions:default": ["//:grpcpp_csds"],
    }],
    deps = [
        "gpr",
        "grpc++",
        "grpcpp_channelz",
    ],
    alwayslink = 1,
)

grpc_cc_library(
    name = "grpc++_test",
    testonly = True,
    srcs = [
        "src/cpp/client/channel_test_peer.cc",
    ],
    external_deps = ["gtest"],
    public_hdrs = [
        "include/grpc++/test/mock_stream.h",
        "include/grpc++/test/server_context_test_spouse.h",
        "include/grpcpp/test/channel_test_peer.h",
        "include/grpcpp/test/client_context_test_peer.h",
        "include/grpcpp/test/default_reactor_test_peer.h",
        "include/grpcpp/test/mock_stream.h",
        "include/grpcpp/test/server_context_test_spouse.h",
    ],
    visibility = ["@grpc:grpc++_test"],
    deps = [
        "grpc++",
        "grpc_base",
    ],
)

grpc_cc_library(
    name = "grpc_opencensus_plugin",
    srcs = [
        "src/cpp/ext/filters/census/channel_filter.cc",
        "src/cpp/ext/filters/census/client_filter.cc",
        "src/cpp/ext/filters/census/context.cc",
        "src/cpp/ext/filters/census/grpc_plugin.cc",
        "src/cpp/ext/filters/census/measures.cc",
        "src/cpp/ext/filters/census/rpc_encoding.cc",
        "src/cpp/ext/filters/census/server_filter.cc",
        "src/cpp/ext/filters/census/views.cc",
    ],
    hdrs = [
        "include/grpcpp/opencensus.h",
        "src/cpp/ext/filters/census/channel_filter.h",
        "src/cpp/ext/filters/census/client_filter.h",
        "src/cpp/ext/filters/census/context.h",
        "src/cpp/ext/filters/census/grpc_plugin.h",
        "src/cpp/ext/filters/census/measures.h",
        "src/cpp/ext/filters/census/open_census_call_tracer.h",
        "src/cpp/ext/filters/census/rpc_encoding.h",
        "src/cpp/ext/filters/census/server_filter.h",
    ],
    external_deps = [
        "absl/base",
        "absl/base:core_headers",
        "absl/meta:type_traits",
        "absl/status",
        "absl/strings",
        "absl/time",
        "absl/types:optional",
        "opencensus-trace",
        "opencensus-trace-context_util",
        "opencensus-trace-propagation",
        "opencensus-trace-span_context",
        "opencensus-tags",
        "opencensus-tags-context_util",
        "opencensus-stats",
        "opencensus-context",
    ],
    language = "c++",
    tags = ["nofixdeps"],
    visibility = ["@grpc:grpc_opencensus_plugin"],
    deps = [
        "census",
        "debug_location",
        "gpr",
        "grpc++",
        "grpc++_base",
        "grpc_base",
        "//src/core:arena",
        "//src/core:channel_args",
        "//src/core:channel_stack_type",
        "//src/core:closure",
        "//src/core:slice",
        "//src/core:slice_buffer",
        "//src/core:slice_refcount",
    ],
)

# This is an EXPERIMENTAL target subject to change.
grpc_cc_library(
    name = "grpcpp_gcp_observability",
    hdrs = [
        "include/grpcpp/ext/gcp_observability.h",
    ],
    language = "c++",
    tags = ["nofixdeps"],
    visibility = ["@grpc:grpcpp_gcp_observability"],
    deps = [
        "//src/cpp/ext/gcp:observability",
    ],
)

grpc_cc_library(
    name = "work_serializer",
    srcs = [
        "//src/core:lib/gprpp/work_serializer.cc",
    ],
    hdrs = [
        "//src/core:lib/gprpp/work_serializer.h",
    ],
    external_deps = ["absl/base:core_headers"],
    language = "c++",
    visibility = ["@grpc:client_channel"],
    deps = [
        "debug_location",
        "gpr",
        "grpc_trace",
        "orphanable",
    ],
)

grpc_cc_library(
    name = "grpc_trace",
    srcs = ["//src/core:lib/debug/trace.cc"],
    hdrs = [
        "include/grpc/impl/trace.h",
        "//src/core:lib/debug/trace.h",
    ],
    language = "c++",
    visibility = ["@grpc:trace"],
    deps = ["gpr"],
)

grpc_cc_library(
    name = "config",
    srcs = [
        "//src/core:lib/config/core_configuration.cc",
    ],
    language = "c++",
    public_hdrs = [
        "//src/core:lib/config/core_configuration.h",
    ],
    visibility = ["@grpc:client_channel"],
    deps = [
        "gpr",
        "grpc_resolver",
        "//src/core:certificate_provider_registry",
        "//src/core:channel_args_preconditioning",
        "//src/core:channel_creds_registry",
        "//src/core:channel_init",
        "//src/core:handshaker_registry",
        "//src/core:lb_policy_registry",
        "//src/core:proxy_mapper_registry",
        "//src/core:service_config_parser",
    ],
)

grpc_cc_library(
    name = "debug_location",
    language = "c++",
    public_hdrs = ["//src/core:lib/gprpp/debug_location.h"],
    visibility = ["@grpc:debug_location"],
)

grpc_cc_library(
    name = "orphanable",
    language = "c++",
    public_hdrs = ["//src/core:lib/gprpp/orphanable.h"],
    visibility = [
        "@grpc:client_channel",
        "@grpc:xds_client_core",
    ],
    deps = [
        "debug_location",
        "gpr_platform",
        "ref_counted_ptr",
        "//src/core:ref_counted",
    ],
)

grpc_cc_library(
    name = "promise",
    external_deps = [
        "absl/status",
        "absl/types:optional",
        "absl/types:variant",
    ],
    language = "c++",
    public_hdrs = [
        "//src/core:lib/promise/promise.h",
    ],
    visibility = ["@grpc:alt_grpc_base_legacy"],
    deps = [
        "gpr_platform",
        "//src/core:poll",
        "//src/core:promise_like",
    ],
)

grpc_cc_library(
    name = "ref_counted_ptr",
    language = "c++",
    public_hdrs = ["//src/core:lib/gprpp/ref_counted_ptr.h"],
    visibility = ["@grpc:ref_counted_ptr"],
    deps = [
        "debug_location",
        "gpr_platform",
    ],
)

grpc_cc_library(
    name = "handshaker",
    srcs = [
        "//src/core:lib/transport/handshaker.cc",
    ],
    external_deps = [
        "absl/base:core_headers",
        "absl/container:inlined_vector",
        "absl/status",
        "absl/strings:str_format",
    ],
    language = "c++",
    public_hdrs = [
        "//src/core:lib/transport/handshaker.h",
    ],
    visibility = ["@grpc:alt_grpc_base_legacy"],
    deps = [
        "debug_location",
        "exec_ctx",
        "gpr",
        "grpc_trace",
        "grpc_types",
        "iomgr_endpoint",
        "iomgr_tcp_server",
        "ref_counted_ptr",
        "//src/core:channel_args",
        "//src/core:closure",
        "//src/core:error",
        "//src/core:event_engine_interface",
        "//src/core:ref_counted",
        "//src/core:slice",
        "//src/core:slice_buffer",
        "//src/core:status_helper",
        "//src/core:time",
    ],
)

grpc_cc_library(
    name = "http_connect_handshaker",
    srcs = [
        "//src/core:lib/transport/http_connect_handshaker.cc",
    ],
    external_deps = [
        "absl/base:core_headers",
        "absl/status",
        "absl/strings",
        "absl/types:optional",
    ],
    language = "c++",
    public_hdrs = [
        "//src/core:lib/transport/http_connect_handshaker.h",
    ],
    visibility = ["@grpc:alt_grpc_base_legacy"],
    deps = [
        "config",
        "debug_location",
        "exec_ctx",
        "gpr",
        "grpc_base",
        "handshaker",
        "httpcli",
        "iomgr_endpoint",
        "iomgr_tcp_server",
        "ref_counted_ptr",
        "//src/core:channel_args",
        "//src/core:closure",
        "//src/core:error",
        "//src/core:handshaker_factory",
        "//src/core:handshaker_registry",
        "//src/core:iomgr_fwd",
        "//src/core:slice_buffer",
    ],
)

grpc_cc_library(
    name = "exec_ctx",
    srcs = [
        "//src/core:lib/iomgr/combiner.cc",
        "//src/core:lib/iomgr/exec_ctx.cc",
        "//src/core:lib/iomgr/executor.cc",
        "//src/core:lib/iomgr/iomgr_internal.cc",
    ],
    hdrs = [
        "//src/core:lib/iomgr/combiner.h",
        "//src/core:lib/iomgr/exec_ctx.h",
        "//src/core:lib/iomgr/executor.h",
        "//src/core:lib/iomgr/iomgr_internal.h",
    ],
    external_deps = ["absl/strings:str_format"],
    visibility = [
        "@grpc:alt_grpc_base_legacy",
        "@grpc:exec_ctx",
    ],
    deps = [
        "debug_location",
        "gpr",
        "grpc_trace",
        "grpc_types",
        "//src/core:closure",
        "//src/core:error",
        "//src/core:gpr_atm",
        "//src/core:gpr_spinlock",
        "//src/core:time",
        "//src/core:useful",
    ],
)

grpc_cc_library(
    name = "sockaddr_utils",
    srcs = [
        "//src/core:lib/address_utils/sockaddr_utils.cc",
    ],
    hdrs = [
        "//src/core:lib/address_utils/sockaddr_utils.h",
    ],
    external_deps = [
        "absl/status",
        "absl/status:statusor",
        "absl/strings",
        "absl/strings:str_format",
    ],
    visibility = ["@grpc:alt_grpc_base_legacy"],
    deps = [
        "gpr",
        "uri_parser",
        "//src/core:grpc_sockaddr",
        "//src/core:iomgr_port",
        "//src/core:resolved_address",
    ],
)

grpc_cc_library(
    name = "iomgr_timer",
    srcs = [
        "//src/core:lib/iomgr/timer.cc",
        "//src/core:lib/iomgr/timer_generic.cc",
        "//src/core:lib/iomgr/timer_heap.cc",
        "//src/core:lib/iomgr/timer_manager.cc",
    ],
    hdrs = [
        "//src/core:lib/iomgr/timer.h",
        "//src/core:lib/iomgr/timer_generic.h",
        "//src/core:lib/iomgr/timer_heap.h",
        "//src/core:lib/iomgr/timer_manager.h",
    ] + [
        # TODO(hork): deduplicate
        "//src/core:lib/iomgr/iomgr.h",
    ],
    external_deps = [
        "absl/strings",
        "absl/strings:str_format",
    ],
    tags = ["nofixdeps"],
    visibility = ["@grpc:iomgr_timer"],
    deps = [
        "exec_ctx",
        "gpr",
        "gpr_platform",
        "grpc_trace",
        "//src/core:closure",
        "//src/core:event_engine_interface",
        "//src/core:gpr_manual_constructor",
        "//src/core:gpr_spinlock",
        "//src/core:iomgr_port",
        "//src/core:time",
        "//src/core:time_averaged_stats",
        "//src/core:useful",
    ],
)

grpc_cc_library(
    name = "uri_parser",
    srcs = [
        "//src/core:lib/uri/uri_parser.cc",
    ],
    hdrs = [
        "//src/core:lib/uri/uri_parser.h",
    ],
    external_deps = [
        "absl/status",
        "absl/status:statusor",
        "absl/strings",
        "absl/strings:str_format",
    ],
    visibility = ["@grpc:alt_grpc_base_legacy"],
    deps = ["gpr"],
)

grpc_cc_library(
    name = "backoff",
    srcs = [
        "//src/core:lib/backoff/backoff.cc",
    ],
    hdrs = [
        "//src/core:lib/backoff/backoff.h",
    ],
    external_deps = ["absl/random"],
    language = "c++",
    visibility = ["@grpc:alt_grpc_base_legacy"],
    deps = [
        "gpr_platform",
        "//src/core:time",
    ],
)

grpc_cc_library(
    name = "stats",
    srcs = [
        "//src/core:lib/debug/stats.cc",
    ],
    hdrs = [
        "//src/core:lib/debug/stats.h",
    ],
    external_deps = [
        "absl/strings",
        "absl/types:span",
    ],
    visibility = [
        "@grpc:alt_grpc_base_legacy",
    ],
    deps = [
        "gpr",
        "//src/core:histogram_view",
        "//src/core:no_destruct",
        "//src/core:stats_data",
    ],
)

grpc_cc_library(
    name = "channel_stack_builder",
    srcs = [
        "//src/core:lib/channel/channel_stack_builder.cc",
    ],
    hdrs = [
        "//src/core:lib/channel/channel_stack_builder.h",
    ],
    external_deps = [
        "absl/status:statusor",
        "absl/strings",
    ],
    language = "c++",
    visibility = ["@grpc:alt_grpc_base_legacy"],
    deps = [
        "gpr",
        "ref_counted_ptr",
        "//src/core:channel_args",
        "//src/core:channel_fwd",
        "//src/core:channel_stack_type",
        "//src/core:transport_fwd",
    ],
)

grpc_cc_library(
    name = "grpc_service_config_impl",
    srcs = [
        "//src/core:lib/service_config/service_config_impl.cc",
    ],
    hdrs = [
        "//src/core:lib/service_config/service_config_impl.h",
    ],
    external_deps = [
        "absl/status:statusor",
        "absl/strings",
        "absl/types:optional",
    ],
    language = "c++",
    visibility = ["@grpc:client_channel"],
    deps = [
        "config",
        "gpr",
        "ref_counted_ptr",
        "//src/core:channel_args",
        "//src/core:grpc_service_config",
        "//src/core:json",
        "//src/core:json_args",
        "//src/core:json_object_loader",
        "//src/core:service_config_parser",
        "//src/core:slice",
        "//src/core:slice_refcount",
        "//src/core:validation_errors",
    ],
)

grpc_cc_library(
    name = "server_address",
    srcs = [
        "//src/core:lib/resolver/server_address.cc",
    ],
    hdrs = [
        "//src/core:lib/resolver/server_address.h",
    ],
    external_deps = [
        "absl/status",
        "absl/status:statusor",
        "absl/strings",
        "absl/strings:str_format",
    ],
    language = "c++",
    visibility = ["@grpc:client_channel"],
    deps = [
        "gpr_platform",
        "sockaddr_utils",
        "//src/core:channel_args",
        "//src/core:resolved_address",
        "//src/core:useful",
    ],
)

grpc_cc_library(
    name = "grpc_resolver",
    srcs = [
        "//src/core:lib/resolver/resolver.cc",
        "//src/core:lib/resolver/resolver_registry.cc",
    ],
    hdrs = [
        "//src/core:lib/resolver/resolver.h",
        "//src/core:lib/resolver/resolver_factory.h",
        "//src/core:lib/resolver/resolver_registry.h",
    ],
    external_deps = [
        "absl/status",
        "absl/status:statusor",
        "absl/strings",
        "absl/strings:str_format",
    ],
    language = "c++",
    visibility = ["@grpc:client_channel"],
    deps = [
        "gpr",
        "grpc_trace",
        "orphanable",
        "ref_counted_ptr",
        "server_address",
        "uri_parser",
        "//src/core:channel_args",
        "//src/core:grpc_service_config",
        "//src/core:iomgr_fwd",
    ],
)

grpc_cc_library(
    name = "grpc_client_channel",
    srcs = [
        "//src/core:ext/filters/client_channel/backend_metric.cc",
        "//src/core:ext/filters/client_channel/backup_poller.cc",
        "//src/core:ext/filters/client_channel/channel_connectivity.cc",
        "//src/core:ext/filters/client_channel/client_channel.cc",
        "//src/core:ext/filters/client_channel/client_channel_channelz.cc",
        "//src/core:ext/filters/client_channel/client_channel_factory.cc",
        "//src/core:ext/filters/client_channel/client_channel_plugin.cc",
        "//src/core:ext/filters/client_channel/client_channel_service_config.cc",
        "//src/core:ext/filters/client_channel/config_selector.cc",
        "//src/core:ext/filters/client_channel/dynamic_filters.cc",
        "//src/core:ext/filters/client_channel/global_subchannel_pool.cc",
        "//src/core:ext/filters/client_channel/health/health_check_client.cc",
        "//src/core:ext/filters/client_channel/http_proxy.cc",
        "//src/core:ext/filters/client_channel/lb_policy/child_policy_handler.cc",
        "//src/core:ext/filters/client_channel/lb_policy/oob_backend_metric.cc",
        "//src/core:ext/filters/client_channel/local_subchannel_pool.cc",
        "//src/core:ext/filters/client_channel/retry_filter.cc",
        "//src/core:ext/filters/client_channel/retry_service_config.cc",
        "//src/core:ext/filters/client_channel/retry_throttle.cc",
        "//src/core:ext/filters/client_channel/service_config_channel_arg_filter.cc",
        "//src/core:ext/filters/client_channel/subchannel.cc",
        "//src/core:ext/filters/client_channel/subchannel_pool_interface.cc",
        "//src/core:ext/filters/client_channel/subchannel_stream_client.cc",
    ],
    hdrs = [
        "//src/core:ext/filters/client_channel/backend_metric.h",
        "//src/core:ext/filters/client_channel/backup_poller.h",
        "//src/core:ext/filters/client_channel/client_channel.h",
        "//src/core:ext/filters/client_channel/client_channel_channelz.h",
        "//src/core:ext/filters/client_channel/client_channel_factory.h",
        "//src/core:ext/filters/client_channel/client_channel_service_config.h",
        "//src/core:ext/filters/client_channel/config_selector.h",
        "//src/core:ext/filters/client_channel/connector.h",
        "//src/core:ext/filters/client_channel/dynamic_filters.h",
        "//src/core:ext/filters/client_channel/global_subchannel_pool.h",
        "//src/core:ext/filters/client_channel/health/health_check_client.h",
        "//src/core:ext/filters/client_channel/http_proxy.h",
        "//src/core:ext/filters/client_channel/lb_call_state_internal.h",
        "//src/core:ext/filters/client_channel/lb_policy/child_policy_handler.h",
        "//src/core:ext/filters/client_channel/lb_policy/oob_backend_metric.h",
        "//src/core:ext/filters/client_channel/local_subchannel_pool.h",
        "//src/core:ext/filters/client_channel/retry_filter.h",
        "//src/core:ext/filters/client_channel/retry_service_config.h",
        "//src/core:ext/filters/client_channel/retry_throttle.h",
        "//src/core:ext/filters/client_channel/subchannel.h",
        "//src/core:ext/filters/client_channel/subchannel_interface_internal.h",
        "//src/core:ext/filters/client_channel/subchannel_pool_interface.h",
        "//src/core:ext/filters/client_channel/subchannel_stream_client.h",
    ],
    external_deps = [
        "absl/base:core_headers",
        "absl/container:inlined_vector",
        "absl/status",
        "absl/status:statusor",
        "absl/strings",
        "absl/strings:cord",
        "absl/synchronization",
        "absl/types:optional",
        "absl/types:variant",
        "upb_lib",
    ],
    language = "c++",
    visibility = ["@grpc:client_channel"],
    deps = [
        "backoff",
        "channel_stack_builder",
        "config",
        "debug_location",
        "exec_ctx",
        "gpr",
        "grpc_base",
        "grpc_connectivity_state_enum",
        "grpc_health_upb",
        "grpc_public_hdrs",
        "grpc_resolver",
        "grpc_service_config_impl",
        "grpc_status_enum",
        "grpc_trace",
        "grpc_types",
        "http_connect_handshaker",
        "iomgr_timer",
        "orphanable",
        "protobuf_duration_upb",
        "ref_counted_ptr",
        "server_address",
        "sockaddr_utils",
        "stats",
        "uri_parser",
        "work_serializer",
        "xds_orca_service_upb",
        "xds_orca_upb",
        "//src/core:arena",
        "//src/core:channel_args",
        "//src/core:channel_fwd",
        "//src/core:channel_init",
        "//src/core:channel_stack_type",
        "//src/core:closure",
        "//src/core:construct_destruct",
        "//src/core:dual_ref_counted",
        "//src/core:env",
        "//src/core:error",
        "//src/core:gpr_atm",
        "//src/core:grpc_backend_metric_data",
        "//src/core:grpc_deadline_filter",
        "//src/core:grpc_service_config",
        "//src/core:init_internally",
        "//src/core:iomgr_fwd",
        "//src/core:json",
        "//src/core:json_args",
        "//src/core:json_channel_args",
        "//src/core:json_object_loader",
        "//src/core:lb_policy",
        "//src/core:lb_policy_registry",
        "//src/core:memory_quota",
        "//src/core:pollset",
        "//src/core:pollset_set",
        "//src/core:proxy_mapper",
        "//src/core:proxy_mapper_registry",
        "//src/core:ref_counted",
        "//src/core:resolved_address",
        "//src/core:resource_quota",
        "//src/core:service_config_parser",
        "//src/core:slice",
        "//src/core:slice_buffer",
        "//src/core:slice_refcount",
        "//src/core:stats_data",
        "//src/core:status_helper",
        "//src/core:subchannel_interface",
        "//src/core:time",
        "//src/core:transport_fwd",
        "//src/core:unique_type_name",
        "//src/core:useful",
        "//src/core:validation_errors",
    ],
)

grpc_cc_library(
    name = "grpc_resolver_dns_ares",
    srcs = [
        "//src/core:ext/filters/client_channel/resolver/dns/c_ares/dns_resolver_ares.cc",
        "//src/core:ext/filters/client_channel/resolver/dns/c_ares/grpc_ares_ev_driver_posix.cc",
        "//src/core:ext/filters/client_channel/resolver/dns/c_ares/grpc_ares_ev_driver_windows.cc",
        "//src/core:ext/filters/client_channel/resolver/dns/c_ares/grpc_ares_wrapper.cc",
        "//src/core:ext/filters/client_channel/resolver/dns/c_ares/grpc_ares_wrapper_posix.cc",
        "//src/core:ext/filters/client_channel/resolver/dns/c_ares/grpc_ares_wrapper_windows.cc",
    ],
    hdrs = [
        "//src/core:ext/filters/client_channel/resolver/dns/c_ares/grpc_ares_ev_driver.h",
        "//src/core:ext/filters/client_channel/resolver/dns/c_ares/grpc_ares_wrapper.h",
    ],
    external_deps = [
        "absl/base:core_headers",
        "absl/container:flat_hash_set",
        "absl/status",
        "absl/status:statusor",
        "absl/strings",
        "absl/strings:str_format",
        "absl/types:optional",
        "address_sorting",
        "cares",
    ],
    language = "c++",
    deps = [
        "backoff",
        "config",
        "debug_location",
        "exec_ctx",
        "gpr",
        "grpc_base",
        "grpc_grpclb_balancer_addresses",
        "grpc_resolver",
        "grpc_service_config_impl",
        "grpc_trace",
        "grpc_types",
        "iomgr_timer",
        "orphanable",
        "ref_counted_ptr",
        "server_address",
        "sockaddr_utils",
        "uri_parser",
        "//src/core:channel_args",
        "//src/core:closure",
        "//src/core:error",
        "//src/core:event_engine_handle_containers",
        "//src/core:grpc_resolver_dns_selection",
        "//src/core:grpc_service_config",
        "//src/core:grpc_sockaddr",
        "//src/core:iomgr_fwd",
        "//src/core:iomgr_port",
        "//src/core:json",
        "//src/core:polling_resolver",
        "//src/core:pollset_set",
        "//src/core:resolved_address",
        "//src/core:slice",
        "//src/core:status_helper",
        "//src/core:time",
    ],
)

grpc_cc_library(
    name = "httpcli",
    srcs = [
        "//src/core:lib/http/format_request.cc",
        "//src/core:lib/http/httpcli.cc",
        "//src/core:lib/http/parser.cc",
    ],
    hdrs = [
        "//src/core:lib/http/format_request.h",
        "//src/core:lib/http/httpcli.h",
        "//src/core:lib/http/parser.h",
    ],
    external_deps = [
        "absl/base:core_headers",
        "absl/functional:bind_front",
        "absl/status",
        "absl/status:statusor",
        "absl/strings",
        "absl/strings:str_format",
        "absl/types:optional",
    ],
    language = "c++",
    visibility = ["@grpc:httpcli"],
    deps = [
        "config",
        "debug_location",
        "exec_ctx",
        "gpr",
        "grpc_base",
        "grpc_public_hdrs",
        "grpc_security_base",
        "grpc_trace",
        "grpc_types",
        "handshaker",
        "iomgr_endpoint",
        "orphanable",
        "ref_counted_ptr",
        "sockaddr_utils",
        "uri_parser",
        "//src/core:channel_args",
        "//src/core:channel_args_preconditioning",
        "//src/core:closure",
        "//src/core:error",
        "//src/core:handshaker_registry",
        "//src/core:iomgr_fwd",
        "//src/core:pollset_set",
        "//src/core:resolved_address",
        "//src/core:resource_quota",
        "//src/core:slice",
        "//src/core:slice_refcount",
        "//src/core:status_helper",
        "//src/core:tcp_connect_handshaker",
        "//src/core:time",
    ],
)

grpc_cc_library(
    name = "grpc_alts_credentials",
    srcs = [
        "//src/core:lib/security/credentials/alts/alts_credentials.cc",
        "//src/core:lib/security/security_connector/alts/alts_security_connector.cc",
    ],
    hdrs = [
        "//src/core:lib/security/credentials/alts/alts_credentials.h",
        "//src/core:lib/security/security_connector/alts/alts_security_connector.h",
    ],
    external_deps = [
        "absl/status",
        "absl/strings",
        "absl/types:optional",
    ],
    language = "c++",
    visibility = ["@grpc:public"],
    deps = [
        "alts_util",
        "debug_location",
        "exec_ctx",
        "gpr",
        "grpc_base",
        "grpc_public_hdrs",
        "grpc_security_base",
        "grpc_types",
        "handshaker",
        "iomgr_endpoint",
        "promise",
        "ref_counted_ptr",
        "tsi_alts_credentials",
        "tsi_base",
        "//src/core:arena_promise",
        "//src/core:channel_args",
        "//src/core:closure",
        "//src/core:error",
        "//src/core:iomgr_fwd",
        "//src/core:slice",
        "//src/core:slice_refcount",
        "//src/core:unique_type_name",
        "//src/core:useful",
    ],
)

grpc_cc_library(
    name = "tsi_fake_credentials",
    srcs = [
        "//src/core:tsi/fake_transport_security.cc",
    ],
    hdrs = [
        "//src/core:tsi/fake_transport_security.h",
    ],
    language = "c++",
    visibility = [
        "@grpc:public",
    ],
    deps = [
        "gpr",
        "tsi_base",
        "//src/core:slice",
        "//src/core:useful",
    ],
)

grpc_cc_library(
    name = "grpc_jwt_credentials",
    srcs = [
        "//src/core:lib/security/credentials/jwt/json_token.cc",
        "//src/core:lib/security/credentials/jwt/jwt_credentials.cc",
        "//src/core:lib/security/credentials/jwt/jwt_verifier.cc",
    ],
    hdrs = [
        "//src/core:lib/security/credentials/jwt/json_token.h",
        "//src/core:lib/security/credentials/jwt/jwt_credentials.h",
        "//src/core:lib/security/credentials/jwt/jwt_verifier.h",
    ],
    external_deps = [
        "absl/status",
        "absl/status:statusor",
        "absl/strings",
        "absl/strings:str_format",
        "absl/time",
        "absl/types:optional",
        "libcrypto",
        "libssl",
    ],
    language = "c++",
    visibility = ["@grpc:public"],
    deps = [
        "exec_ctx",
        "gpr",
        "grpc_base",
        "grpc_credentials_util",
        "grpc_security_base",
        "grpc_trace",
        "httpcli",
        "orphanable",
        "promise",
        "ref_counted_ptr",
        "uri_parser",
        "//src/core:arena_promise",
        "//src/core:closure",
        "//src/core:error",
        "//src/core:gpr_manual_constructor",
        "//src/core:httpcli_ssl_credentials",
        "//src/core:iomgr_fwd",
        "//src/core:json",
        "//src/core:slice",
        "//src/core:slice_refcount",
        "//src/core:time",
        "//src/core:tsi_ssl_types",
        "//src/core:unique_type_name",
        "//src/core:useful",
    ],
)

grpc_cc_library(
    name = "grpc_credentials_util",
    srcs = [
        "//src/core:lib/security/credentials/tls/tls_utils.cc",
        "//src/core:lib/security/security_connector/load_system_roots_fallback.cc",
        "//src/core:lib/security/security_connector/load_system_roots_supported.cc",
        "//src/core:lib/security/util/json_util.cc",
    ],
    hdrs = [
        "//src/core:lib/security/credentials/tls/tls_utils.h",
        "//src/core:lib/security/security_connector/load_system_roots.h",
        "//src/core:lib/security/security_connector/load_system_roots_supported.h",
        "//src/core:lib/security/util/json_util.h",
    ],
    external_deps = ["absl/strings"],
    language = "c++",
    visibility = ["@grpc:public"],
    deps = [
        "gpr",
        "grpc_base",
        "//src/core:error",
        "//src/core:json",
        "//src/core:useful",
    ],
)

grpc_cc_library(
    name = "tsi_alts_credentials",
    srcs = [
        "//src/core:tsi/alts/handshaker/alts_handshaker_client.cc",
        "//src/core:tsi/alts/handshaker/alts_shared_resource.cc",
        "//src/core:tsi/alts/handshaker/alts_tsi_handshaker.cc",
        "//src/core:tsi/alts/handshaker/alts_tsi_utils.cc",
    ],
    hdrs = [
        "//src/core:tsi/alts/handshaker/alts_handshaker_client.h",
        "//src/core:tsi/alts/handshaker/alts_shared_resource.h",
        "//src/core:tsi/alts/handshaker/alts_tsi_handshaker.h",
        "//src/core:tsi/alts/handshaker/alts_tsi_handshaker_private.h",
        "//src/core:tsi/alts/handshaker/alts_tsi_utils.h",
    ],
    external_deps = ["upb_lib"],
    language = "c++",
    visibility = ["@grpc:public"],
    deps = [
        "alts_upb",
        "alts_util",
        "gpr",
        "grpc_base",
        "tsi_alts_frame_protector",
        "tsi_base",
        "//src/core:channel_args",
        "//src/core:closure",
        "//src/core:pollset_set",
        "//src/core:slice",
    ],
)

grpc_cc_library(
    name = "tsi_alts_frame_protector",
    srcs = [
        "//src/core:tsi/alts/crypt/aes_gcm.cc",
        "//src/core:tsi/alts/crypt/gsec.cc",
        "//src/core:tsi/alts/frame_protector/alts_counter.cc",
        "//src/core:tsi/alts/frame_protector/alts_crypter.cc",
        "//src/core:tsi/alts/frame_protector/alts_frame_protector.cc",
        "//src/core:tsi/alts/frame_protector/alts_record_protocol_crypter_common.cc",
        "//src/core:tsi/alts/frame_protector/alts_seal_privacy_integrity_crypter.cc",
        "//src/core:tsi/alts/frame_protector/alts_unseal_privacy_integrity_crypter.cc",
        "//src/core:tsi/alts/frame_protector/frame_handler.cc",
        "//src/core:tsi/alts/zero_copy_frame_protector/alts_grpc_integrity_only_record_protocol.cc",
        "//src/core:tsi/alts/zero_copy_frame_protector/alts_grpc_privacy_integrity_record_protocol.cc",
        "//src/core:tsi/alts/zero_copy_frame_protector/alts_grpc_record_protocol_common.cc",
        "//src/core:tsi/alts/zero_copy_frame_protector/alts_iovec_record_protocol.cc",
        "//src/core:tsi/alts/zero_copy_frame_protector/alts_zero_copy_grpc_protector.cc",
    ],
    hdrs = [
        "//src/core:tsi/alts/crypt/gsec.h",
        "//src/core:tsi/alts/frame_protector/alts_counter.h",
        "//src/core:tsi/alts/frame_protector/alts_crypter.h",
        "//src/core:tsi/alts/frame_protector/alts_frame_protector.h",
        "//src/core:tsi/alts/frame_protector/alts_record_protocol_crypter_common.h",
        "//src/core:tsi/alts/frame_protector/frame_handler.h",
        "//src/core:tsi/alts/zero_copy_frame_protector/alts_grpc_integrity_only_record_protocol.h",
        "//src/core:tsi/alts/zero_copy_frame_protector/alts_grpc_privacy_integrity_record_protocol.h",
        "//src/core:tsi/alts/zero_copy_frame_protector/alts_grpc_record_protocol.h",
        "//src/core:tsi/alts/zero_copy_frame_protector/alts_grpc_record_protocol_common.h",
        "//src/core:tsi/alts/zero_copy_frame_protector/alts_iovec_record_protocol.h",
        "//src/core:tsi/alts/zero_copy_frame_protector/alts_zero_copy_grpc_protector.h",
    ],
    external_deps = [
        "libcrypto",
        "libssl",
    ],
    language = "c++",
    visibility = ["@grpc:public"],
    deps = [
<<<<<<< HEAD
        "alts_upb",
        "alts_util",
        "byte_buffer",
        "config",
=======
        "event_engine_base_hdrs",
>>>>>>> 80e5f981
        "exec_ctx",
        "gpr",
        "gpr_platform",
        "tsi_base",
        "//src/core:slice",
        "//src/core:slice_buffer",
        "//src/core:useful",
    ],
)

grpc_cc_library(
    name = "tsi_ssl_session_cache",
    srcs = [
        "//src/core:tsi/ssl/session_cache/ssl_session_boringssl.cc",
        "//src/core:tsi/ssl/session_cache/ssl_session_cache.cc",
        "//src/core:tsi/ssl/session_cache/ssl_session_openssl.cc",
    ],
    hdrs = [
        "//src/core:tsi/ssl/session_cache/ssl_session.h",
        "//src/core:tsi/ssl/session_cache/ssl_session_cache.h",
    ],
    external_deps = [
        "absl/memory",
        "libssl",
    ],
    language = "c++",
    visibility = ["@grpc:public"],
    deps = [
        "cpp_impl_of",
        "gpr",
        "grpc_public_hdrs",
        "grpc_types",
        "//src/core:ref_counted",
        "//src/core:slice",
    ],
)

grpc_cc_library(
    name = "tsi_ssl_credentials",
    srcs = [
        "//src/core:lib/security/security_connector/ssl_utils.cc",
        "//src/core:lib/security/security_connector/ssl_utils_config.cc",
        "//src/core:tsi/ssl/key_logging/ssl_key_logging.cc",
        "//src/core:tsi/ssl_transport_security.cc",
        "//src/core:tsi/ssl_transport_security_utils.cc",
    ],
    hdrs = [
        "//src/core:lib/security/security_connector/ssl_utils.h",
        "//src/core:lib/security/security_connector/ssl_utils_config.h",
        "//src/core:tsi/ssl/key_logging/ssl_key_logging.h",
        "//src/core:tsi/ssl_transport_security.h",
        "//src/core:tsi/ssl_transport_security_utils.h",
    ],
    external_deps = [
        "absl/base:core_headers",
        "absl/status",
        "absl/strings",
        "libcrypto",
        "libssl",
    ],
    language = "c++",
    visibility = ["@grpc:public"],
    deps = [
        "gpr",
        "grpc_base",
        "grpc_credentials_util",
        "grpc_public_hdrs",
        "grpc_security_base",
        "grpc_types",
        "ref_counted_ptr",
        "tsi_base",
        "tsi_ssl_session_cache",
        "//src/core:channel_args",
        "//src/core:error",
        "//src/core:grpc_transport_chttp2_alpn",
        "//src/core:ref_counted",
        "//src/core:slice",
        "//src/core:tsi_ssl_types",
        "//src/core:useful",
    ],
)

grpc_cc_library(
    name = "grpc_http_filters",
    srcs = [
        "//src/core:ext/filters/http/client/http_client_filter.cc",
        "//src/core:ext/filters/http/http_filters_plugin.cc",
        "//src/core:ext/filters/http/message_compress/compression_filter.cc",
        "//src/core:ext/filters/http/server/http_server_filter.cc",
    ],
    hdrs = [
        "//src/core:ext/filters/http/client/http_client_filter.h",
        "//src/core:ext/filters/http/message_compress/compression_filter.h",
        "//src/core:ext/filters/http/server/http_server_filter.h",
    ],
    external_deps = [
        "absl/base:core_headers",
        "absl/meta:type_traits",
        "absl/status",
        "absl/status:statusor",
        "absl/strings",
        "absl/strings:str_format",
        "absl/types:optional",
    ],
    language = "c++",
    visibility = ["@grpc:http"],
    deps = [
        "channel_stack_builder",
        "config",
        "gpr",
        "grpc_base",
        "grpc_compression_types",
        "grpc_public_hdrs",
        "grpc_status_enum",
        "grpc_trace",
        "grpc_types",
        "promise",
        "//src/core:arena",
        "//src/core:arena_promise",
        "//src/core:basic_seq",
        "//src/core:channel_args",
        "//src/core:channel_fwd",
        "//src/core:channel_init",
        "//src/core:channel_stack_type",
        "//src/core:context",
        "//src/core:grpc_message_size_filter",
        "//src/core:latch",
        "//src/core:map_pipe",
        "//src/core:percent_encoding",
        "//src/core:pipe",
        "//src/core:promise_like",
        "//src/core:seq",
        "//src/core:slice",
        "//src/core:slice_buffer",
        "//src/core:transport_fwd",
        "//src/core:try_concurrently",
    ],
)

grpc_cc_library(
    name = "grpc_grpclb_balancer_addresses",
    srcs = [
        "//src/core:ext/filters/client_channel/lb_policy/grpclb/grpclb_balancer_addresses.cc",
    ],
    hdrs = [
        "//src/core:ext/filters/client_channel/lb_policy/grpclb/grpclb_balancer_addresses.h",
    ],
    language = "c++",
    visibility = ["@grpc:grpclb"],
    deps = [
        "gpr_platform",
        "grpc_types",
        "server_address",
        "//src/core:channel_args",
        "//src/core:useful",
    ],
)

grpc_cc_library(
    name = "xds_client",
    srcs = [
        "//src/core:ext/xds/xds_api.cc",
        "//src/core:ext/xds/xds_bootstrap.cc",
        "//src/core:ext/xds/xds_client.cc",
        "//src/core:ext/xds/xds_client_stats.cc",
    ],
    hdrs = [
        "//src/core:ext/xds/xds_api.h",
        "//src/core:ext/xds/xds_bootstrap.h",
        "//src/core:ext/xds/xds_channel_args.h",
        "//src/core:ext/xds/xds_client.h",
        "//src/core:ext/xds/xds_client_stats.h",
        "//src/core:ext/xds/xds_resource_type.h",
        "//src/core:ext/xds/xds_resource_type_impl.h",
        "//src/core:ext/xds/xds_transport.h",
    ],
    external_deps = [
        "absl/base:core_headers",
        "absl/memory",
        "absl/status",
        "absl/status:statusor",
        "absl/strings",
        "absl/strings:str_format",
        "absl/types:optional",
        "upb_lib",
        "upb_textformat_lib",
        "upb_json_lib",
        "upb_reflection",
    ],
    language = "c++",
    tags = ["nofixdeps"],
    visibility = ["@grpc:xds_client_core"],
    deps = [
        "backoff",
        "debug_location",
        "envoy_admin_upb",
        "envoy_config_core_upb",
        "envoy_config_endpoint_upb",
        "envoy_service_discovery_upb",
        "envoy_service_discovery_upbdefs",
        "envoy_service_load_stats_upb",
        "envoy_service_load_stats_upbdefs",
        "envoy_service_status_upb",
        "envoy_service_status_upbdefs",
        "exec_ctx",
        "google_rpc_status_upb",
        "gpr",
        "grpc_public_hdrs",
        "grpc_status_enum",
        "grpc_trace",
        "orphanable",
        "protobuf_any_upb",
        "protobuf_duration_upb",
        "protobuf_struct_upb",
        "protobuf_timestamp_upb",
        "ref_counted_ptr",
        "uri_parser",
        "work_serializer",
        "//src/core:default_event_engine",
        "//src/core:dual_ref_counted",
        "//src/core:env",
        "//src/core:event_engine_interface",
        "//src/core:json",
        "//src/core:ref_counted",
        "//src/core:time",
        "//src/core:upb_utils",
        "//src/core:useful",
    ],
)

grpc_cc_library(
    name = "grpc_mock_cel",
    hdrs = [
        "//src/core:lib/security/authorization/mock_cel/activation.h",
        "//src/core:lib/security/authorization/mock_cel/cel_expr_builder_factory.h",
        "//src/core:lib/security/authorization/mock_cel/cel_expression.h",
        "//src/core:lib/security/authorization/mock_cel/cel_value.h",
        "//src/core:lib/security/authorization/mock_cel/evaluator_core.h",
        "//src/core:lib/security/authorization/mock_cel/flat_expr_builder.h",
    ],
    external_deps = [
        "absl/status",
        "absl/status:statusor",
        "absl/strings",
        "absl/types:span",
    ],
    language = "c++",
    deps = [
        "google_type_expr_upb",
        "gpr_public_hdrs",
    ],
)

grpc_cc_library(
    name = "grpc_resolver_fake",
    srcs = ["//src/core:ext/filters/client_channel/resolver/fake/fake_resolver.cc"],
    hdrs = ["//src/core:ext/filters/client_channel/resolver/fake/fake_resolver.h"],
    external_deps = [
        "absl/base:core_headers",
        "absl/status",
        "absl/status:statusor",
        "absl/strings",
    ],
    language = "c++",
    visibility = [
        "//test:__subpackages__",
        "@grpc:grpc_resolver_fake",
    ],
    deps = [
        "config",
        "debug_location",
        "gpr",
        "grpc_resolver",
        "grpc_types",
        "orphanable",
        "ref_counted_ptr",
        "server_address",
        "uri_parser",
        "work_serializer",
        "//src/core:channel_args",
        "//src/core:grpc_service_config",
        "//src/core:ref_counted",
        "//src/core:useful",
    ],
)

grpc_cc_library(
    name = "chttp2_frame",
    hdrs = [
        "//src/core:ext/transport/chttp2/transport/frame.h",
    ],
    deps = ["gpr"],
)

grpc_cc_library(
    name = "http_trace",
    srcs = [
        "//src/core:ext/transport/chttp2/transport/http_trace.cc",
    ],
    hdrs = [
        "//src/core:ext/transport/chttp2/transport/http_trace.h",
    ],
    deps = [
        "gpr_platform",
        "grpc_trace",
    ],
)

grpc_cc_library(
    name = "hpack_parser_table",
    srcs = [
        "//src/core:ext/transport/chttp2/transport/hpack_parser_table.cc",
    ],
    hdrs = [
        "//src/core:ext/transport/chttp2/transport/hpack_parser_table.h",
    ],
    external_deps = [
        "absl/status",
        "absl/strings",
        "absl/strings:str_format",
    ],
    deps = [
        "gpr",
        "gpr_platform",
        "grpc_base",
        "grpc_trace",
        "http_trace",
        "//src/core:error",
        "//src/core:hpack_constants",
        "//src/core:no_destruct",
        "//src/core:slice",
    ],
)

grpc_cc_library(
    name = "hpack_parser",
    srcs = [
        "//src/core:ext/transport/chttp2/transport/hpack_parser.cc",
    ],
    hdrs = [
        "//src/core:ext/transport/chttp2/transport/hpack_parser.h",
    ],
    external_deps = [
        "absl/base:core_headers",
        "absl/status",
        "absl/strings",
        "absl/strings:str_format",
        "absl/types:optional",
        "absl/types:span",
        "absl/types:variant",
    ],
    deps = [
        "chttp2_frame",
        "gpr",
        "gpr_platform",
        "grpc_base",
        "grpc_public_hdrs",
        "grpc_status_enum",
        "grpc_trace",
        "hpack_parser_table",
        "stats",
        "//src/core:decode_huff",
        "//src/core:error",
        "//src/core:experiments",
        "//src/core:hpack_constants",
        "//src/core:slice",
        "//src/core:slice_refcount",
        "//src/core:stats_data",
        "//src/core:status_helper",
    ],
)

grpc_cc_library(
    name = "hpack_encoder",
    srcs = [
        "//src/core:ext/transport/chttp2/transport/hpack_encoder.cc",
    ],
    hdrs = [
        "//src/core:ext/transport/chttp2/transport/hpack_encoder.h",
    ],
    external_deps = ["absl/strings"],
    deps = [
        "chttp2_bin_encoder",
        "chttp2_frame",
        "chttp2_varint",
        "gpr",
        "gpr_platform",
        "grpc_base",
        "grpc_compression_types",
        "grpc_public_hdrs",
        "grpc_status_enum",
        "grpc_trace",
        "http_trace",
        "//src/core:hpack_constants",
        "//src/core:hpack_encoder_table",
        "//src/core:slice",
        "//src/core:slice_buffer",
        "//src/core:time",
    ],
)

grpc_cc_library(
    name = "chttp2_bin_encoder",
    srcs = [
        "//src/core:ext/transport/chttp2/transport/bin_encoder.cc",
    ],
    hdrs = [
        "//src/core:ext/transport/chttp2/transport/bin_encoder.h",
    ],
    deps = [
        "gpr",
        "gpr_platform",
        "//src/core:huffsyms",
        "//src/core:slice",
    ],
)

grpc_cc_library(
    name = "chttp2_varint",
    srcs = [
        "//src/core:ext/transport/chttp2/transport/varint.cc",
    ],
    hdrs = [
        "//src/core:ext/transport/chttp2/transport/varint.h",
    ],
    external_deps = ["absl/base:core_headers"],
    deps = ["gpr"],
)

grpc_cc_library(
    name = "grpc_transport_chttp2",
    srcs = [
        "//src/core:ext/transport/chttp2/transport/bin_decoder.cc",
        "//src/core:ext/transport/chttp2/transport/chttp2_transport.cc",
        "//src/core:ext/transport/chttp2/transport/context_list.cc",
        "//src/core:ext/transport/chttp2/transport/frame_data.cc",
        "//src/core:ext/transport/chttp2/transport/frame_goaway.cc",
        "//src/core:ext/transport/chttp2/transport/frame_ping.cc",
        "//src/core:ext/transport/chttp2/transport/frame_rst_stream.cc",
        "//src/core:ext/transport/chttp2/transport/frame_settings.cc",
        "//src/core:ext/transport/chttp2/transport/frame_window_update.cc",
        "//src/core:ext/transport/chttp2/transport/parsing.cc",
        "//src/core:ext/transport/chttp2/transport/stream_lists.cc",
        "//src/core:ext/transport/chttp2/transport/stream_map.cc",
        "//src/core:ext/transport/chttp2/transport/writing.cc",
    ],
    hdrs = [
        "//src/core:ext/transport/chttp2/transport/bin_decoder.h",
        "//src/core:ext/transport/chttp2/transport/chttp2_transport.h",
        "//src/core:ext/transport/chttp2/transport/context_list.h",
        "//src/core:ext/transport/chttp2/transport/frame_data.h",
        "//src/core:ext/transport/chttp2/transport/frame_goaway.h",
        "//src/core:ext/transport/chttp2/transport/frame_ping.h",
        "//src/core:ext/transport/chttp2/transport/frame_rst_stream.h",
        "//src/core:ext/transport/chttp2/transport/frame_settings.h",
        "//src/core:ext/transport/chttp2/transport/frame_window_update.h",
        "//src/core:ext/transport/chttp2/transport/internal.h",
        "//src/core:ext/transport/chttp2/transport/stream_map.h",
    ],
    external_deps = [
        "absl/base:core_headers",
        "absl/status",
        "absl/strings",
        "absl/strings:cord",
        "absl/strings:str_format",
        "absl/types:optional",
        "absl/types:variant",
    ],
    language = "c++",
    visibility = ["@grpc:grpclb"],
    deps = [
        "chttp2_frame",
        "chttp2_varint",
        "debug_location",
        "exec_ctx",
        "gpr",
        "grpc_base",
        "grpc_connectivity_state_enum",
        "grpc_public_hdrs",
        "grpc_status_enum",
        "grpc_trace",
        "grpc_types",
        "hpack_encoder",
        "hpack_parser",
        "hpack_parser_table",
        "http_trace",
        "httpcli",
        "iomgr_endpoint",
        "iomgr_timer",
        "ref_counted_ptr",
        "stats",
        "//src/core:arena",
        "//src/core:bdp_estimator",
        "//src/core:bitset",
        "//src/core:channel_args",
        "//src/core:chttp2_flow_control",
        "//src/core:closure",
        "//src/core:error",
        "//src/core:gpr_atm",
        "//src/core:http2_errors",
        "//src/core:http2_settings",
        "//src/core:init_internally",
        "//src/core:iomgr_fwd",
        "//src/core:memory_quota",
        "//src/core:poll",
        "//src/core:ref_counted",
        "//src/core:resource_quota",
        "//src/core:resource_quota_trace",
        "//src/core:slice",
        "//src/core:slice_buffer",
        "//src/core:slice_refcount",
        "//src/core:stats_data",
        "//src/core:status_helper",
        "//src/core:time",
        "//src/core:transport_fwd",
        "//src/core:useful",
    ],
)

grpc_cc_library(
    name = "grpcpp_status",
    srcs = [
        "src/cpp/util/status.cc",
    ],
    public_hdrs = [
        "include/grpc++/support/status.h",
        "include/grpcpp/impl/status.h",
        "include/grpcpp/support/status.h",
        "include/grpc++/impl/codegen/status.h",
        "include/grpcpp/impl/codegen/status.h",
    ],
    deps = [
        "gpr_platform",
        "grpc++_public_hdrs",
        "grpc_status_enum",
    ],
)

# TODO(yashykt): Remove the UPB definitions from here once they are no longer needed
### UPB Targets

grpc_upb_proto_library(
    name = "envoy_admin_upb",
    deps = ["@envoy_api//envoy/admin/v3:pkg"],
)

grpc_upb_proto_library(
    name = "envoy_config_cluster_upb",
    deps = ["@envoy_api//envoy/config/cluster/v3:pkg"],
)

grpc_upb_proto_reflection_library(
    name = "envoy_config_cluster_upbdefs",
    deps = ["@envoy_api//envoy/config/cluster/v3:pkg"],
)

grpc_upb_proto_library(
    name = "envoy_config_core_upb",
    deps = ["@envoy_api//envoy/config/core/v3:pkg"],
)

grpc_upb_proto_library(
    name = "envoy_config_endpoint_upb",
    deps = ["@envoy_api//envoy/config/endpoint/v3:pkg"],
)

grpc_upb_proto_reflection_library(
    name = "envoy_config_endpoint_upbdefs",
    deps = ["@envoy_api//envoy/config/endpoint/v3:pkg"],
)

grpc_upb_proto_library(
    name = "envoy_config_listener_upb",
    deps = ["@envoy_api//envoy/config/listener/v3:pkg"],
)

grpc_upb_proto_reflection_library(
    name = "envoy_config_listener_upbdefs",
    deps = ["@envoy_api//envoy/config/listener/v3:pkg"],
)

grpc_upb_proto_library(
    name = "envoy_config_rbac_upb",
    deps = ["@envoy_api//envoy/config/rbac/v3:pkg"],
)

grpc_upb_proto_library(
    name = "envoy_config_route_upb",
    deps = ["@envoy_api//envoy/config/route/v3:pkg"],
)

grpc_upb_proto_reflection_library(
    name = "envoy_config_route_upbdefs",
    deps = ["@envoy_api//envoy/config/route/v3:pkg"],
)

grpc_upb_proto_library(
    name = "envoy_extensions_clusters_aggregate_upb",
    deps = ["@envoy_api//envoy/extensions/clusters/aggregate/v3:pkg"],
)

grpc_upb_proto_reflection_library(
    name = "envoy_extensions_clusters_aggregate_upbdefs",
    deps = ["@envoy_api//envoy/extensions/clusters/aggregate/v3:pkg"],
)

grpc_upb_proto_library(
    name = "envoy_extensions_filters_common_fault_upb",
    deps = ["@envoy_api//envoy/extensions/filters/common/fault/v3:pkg"],
)

grpc_upb_proto_library(
    name = "envoy_extensions_filters_http_fault_upb",
    deps = ["@envoy_api//envoy/extensions/filters/http/fault/v3:pkg"],
)

grpc_upb_proto_reflection_library(
    name = "envoy_extensions_filters_http_fault_upbdefs",
    deps = ["@envoy_api//envoy/extensions/filters/http/fault/v3:pkg"],
)

grpc_upb_proto_library(
    name = "envoy_extensions_filters_http_rbac_upb",
    deps = ["@envoy_api//envoy/extensions/filters/http/rbac/v3:pkg"],
)

grpc_upb_proto_reflection_library(
    name = "envoy_extensions_filters_http_rbac_upbdefs",
    deps = ["@envoy_api//envoy/extensions/filters/http/rbac/v3:pkg"],
)

grpc_upb_proto_library(
    name = "envoy_extensions_filters_http_router_upb",
    deps = ["@envoy_api//envoy/extensions/filters/http/router/v3:pkg"],
)

grpc_upb_proto_reflection_library(
    name = "envoy_extensions_filters_http_router_upbdefs",
    deps = ["@envoy_api//envoy/extensions/filters/http/router/v3:pkg"],
)

grpc_upb_proto_library(
    name = "envoy_extensions_filters_http_stateful_session_upb",
    deps = ["@envoy_api//envoy/extensions/filters/http/stateful_session/v3:pkg"],
)

grpc_upb_proto_reflection_library(
    name = "envoy_extensions_filters_http_stateful_session_upbdefs",
    deps = ["@envoy_api//envoy/extensions/filters/http/stateful_session/v3:pkg"],
)

grpc_upb_proto_library(
    name = "envoy_extensions_http_stateful_session_cookie_upb",
    deps = ["@envoy_api//envoy/extensions/http/stateful_session/cookie/v3:pkg"],
)

grpc_upb_proto_reflection_library(
    name = "envoy_extensions_http_stateful_session_cookie_upbdefs",
    deps = ["@envoy_api//envoy/extensions/http/stateful_session/cookie/v3:pkg"],
)

grpc_upb_proto_library(
    name = "envoy_type_http_upb",
    deps = ["@envoy_api//envoy/type/http/v3:pkg"],
)

grpc_upb_proto_library(
    name = "envoy_extensions_load_balancing_policies_ring_hash_upb",
    deps = ["@envoy_api//envoy/extensions/load_balancing_policies/ring_hash/v3:pkg"],
)

grpc_upb_proto_library(
    name = "envoy_extensions_load_balancing_policies_wrr_locality_upb",
    deps = ["@envoy_api//envoy/extensions/load_balancing_policies/wrr_locality/v3:pkg"],
)

grpc_upb_proto_library(
    name = "envoy_extensions_filters_network_http_connection_manager_upb",
    deps = ["@envoy_api//envoy/extensions/filters/network/http_connection_manager/v3:pkg"],
)

grpc_upb_proto_reflection_library(
    name = "envoy_extensions_filters_network_http_connection_manager_upbdefs",
    deps = ["@envoy_api//envoy/extensions/filters/network/http_connection_manager/v3:pkg"],
)

grpc_upb_proto_library(
    name = "envoy_extensions_transport_sockets_tls_upb",
    deps = ["@envoy_api//envoy/extensions/transport_sockets/tls/v3:pkg"],
)

grpc_upb_proto_reflection_library(
    name = "envoy_extensions_transport_sockets_tls_upbdefs",
    deps = ["@envoy_api//envoy/extensions/transport_sockets/tls/v3:pkg"],
)

grpc_upb_proto_library(
    name = "envoy_service_discovery_upb",
    deps = ["@envoy_api//envoy/service/discovery/v3:pkg"],
)

grpc_upb_proto_reflection_library(
    name = "envoy_service_discovery_upbdefs",
    deps = ["@envoy_api//envoy/service/discovery/v3:pkg"],
)

grpc_upb_proto_library(
    name = "envoy_service_load_stats_upb",
    deps = ["@envoy_api//envoy/service/load_stats/v3:pkg"],
)

grpc_upb_proto_reflection_library(
    name = "envoy_service_load_stats_upbdefs",
    deps = ["@envoy_api//envoy/service/load_stats/v3:pkg"],
)

grpc_upb_proto_library(
    name = "envoy_service_status_upb",
    deps = ["@envoy_api//envoy/service/status/v3:pkg"],
)

grpc_upb_proto_reflection_library(
    name = "envoy_service_status_upbdefs",
    deps = ["@envoy_api//envoy/service/status/v3:pkg"],
)

grpc_upb_proto_library(
    name = "envoy_type_matcher_upb",
    deps = ["@envoy_api//envoy/type/matcher/v3:pkg"],
)

grpc_upb_proto_library(
    name = "envoy_type_upb",
    deps = ["@envoy_api//envoy/type/v3:pkg"],
)

grpc_upb_proto_library(
    name = "xds_type_upb",
    deps = ["@com_github_cncf_udpa//xds/type/v3:pkg"],
)

grpc_upb_proto_reflection_library(
    name = "xds_type_upbdefs",
    deps = ["@com_github_cncf_udpa//xds/type/v3:pkg"],
)

grpc_upb_proto_library(
    name = "xds_orca_upb",
    deps = ["@com_github_cncf_udpa//xds/data/orca/v3:pkg"],
)

grpc_upb_proto_library(
    name = "xds_orca_service_upb",
    deps = ["@com_github_cncf_udpa//xds/service/orca/v3:pkg"],
)

grpc_upb_proto_library(
    name = "grpc_health_upb",
    deps = ["//src/proto/grpc/health/v1:health_proto_descriptor"],
)

grpc_upb_proto_library(
    name = "google_rpc_status_upb",
    deps = ["@com_google_googleapis//google/rpc:status_proto"],
)

grpc_upb_proto_reflection_library(
    name = "google_rpc_status_upbdefs",
    deps = ["@com_google_googleapis//google/rpc:status_proto"],
)

grpc_upb_proto_library(
    name = "google_type_expr_upb",
    deps = ["@com_google_googleapis//google/type:expr_proto"],
)

grpc_upb_proto_library(
    name = "grpc_lb_upb",
    deps = ["//src/proto/grpc/lb/v1:load_balancer_proto_descriptor"],
)

grpc_upb_proto_library(
    name = "alts_upb",
    deps = ["//src/proto/grpc/gcp:alts_handshaker_proto"],
)

grpc_upb_proto_library(
    name = "rls_upb",
    deps = ["//src/proto/grpc/lookup/v1:rls_proto_descriptor"],
)

grpc_upb_proto_library(
    name = "rls_config_upb",
    deps = ["//src/proto/grpc/lookup/v1:rls_config_proto_descriptor"],
)

grpc_upb_proto_reflection_library(
    name = "rls_config_upbdefs",
    deps = ["//src/proto/grpc/lookup/v1:rls_config_proto_descriptor"],
)

WELL_KNOWN_PROTO_TARGETS = [
    "any",
    "duration",
    "empty",
    "struct",
    "timestamp",
    "wrappers",
]

[grpc_upb_proto_library(
    name = "protobuf_" + target + "_upb",
    deps = ["@com_google_protobuf//:" + target + "_proto"],
) for target in WELL_KNOWN_PROTO_TARGETS]

[grpc_upb_proto_reflection_library(
    name = "protobuf_" + target + "_upbdefs",
    deps = ["@com_google_protobuf//:" + target + "_proto"],
) for target in WELL_KNOWN_PROTO_TARGETS]

grpc_generate_one_off_targets()

filegroup(
    name = "root_certificates",
    srcs = [
        "etc/roots.pem",
    ],
    visibility = ["//visibility:public"],
)<|MERGE_RESOLUTION|>--- conflicted
+++ resolved
@@ -1564,11 +1564,6 @@
         "//src/core:resource_quota_trace",
         "//src/core:slice",
         "//src/core:slice_buffer",
-<<<<<<< HEAD
-=======
-        "//src/core:slice_cast",
-        "//src/core:slice_refcount",
->>>>>>> 80e5f981
         "//src/core:socket_mutator",
         "//src/core:stats_data",
         "//src/core:status_helper",
@@ -3188,6 +3183,7 @@
     deps = [
         "alts_upb",
         "alts_util",
+        "byte_buffer",
         "gpr",
         "grpc_base",
         "tsi_alts_frame_protector",
@@ -3238,17 +3234,10 @@
     language = "c++",
     visibility = ["@grpc:public"],
     deps = [
-<<<<<<< HEAD
-        "alts_upb",
-        "alts_util",
-        "byte_buffer",
-        "config",
-=======
-        "event_engine_base_hdrs",
->>>>>>> 80e5f981
         "exec_ctx",
         "gpr",
         "gpr_platform",
+        "grpc_base",
         "tsi_base",
         "//src/core:slice",
         "//src/core:slice_buffer",
