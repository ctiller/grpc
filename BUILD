# gRPC Bazel BUILD file.
#
# Copyright 2016 gRPC authors.
#
# Licensed under the Apache License, Version 2.0 (the "License");
# you may not use this file except in compliance with the License.
# You may obtain a copy of the License at
#
#     http://www.apache.org/licenses/LICENSE-2.0
#
# Unless required by applicable law or agreed to in writing, software
# distributed under the License is distributed on an "AS IS" BASIS,
# WITHOUT WARRANTIES OR CONDITIONS OF ANY KIND, either express or implied.
# See the License for the specific language governing permissions and
# limitations under the License.

load(
    "//bazel:grpc_build_system.bzl",
    "grpc_cc_library",
    "grpc_generate_one_off_targets",
    "grpc_upb_proto_library",
    "grpc_upb_proto_reflection_library",
    "python_config_settings",
)
load("@bazel_skylib//lib:selects.bzl", "selects")

licenses(["reciprocal"])

package(
    default_visibility = ["//visibility:public"],
    features = [
        "layering_check",
        "-parse_headers",
    ],
)

exports_files([
    "LICENSE",
    "etc/roots.pem",
])

exports_files(
    glob(["include/**"]),
    visibility = ["//:__subpackages__"],
)

config_setting(
    name = "grpc_no_ares",
    values = {"define": "grpc_no_ares=true"},
)

config_setting(
    name = "grpc_no_xds_define",
    values = {"define": "grpc_no_xds=true"},
)

# When gRPC is build as shared library, binder transport code might still
# get included even when user's code does not depend on it. In that case
# --define=grpc_no_binder=true can be used to disable binder transport
# related code to reduce binary size.
# For users using build system other than bazel, they can define
# GRPC_NO_BINDER to achieve the same effect.
config_setting(
    name = "grpc_no_binder_define",
    values = {"define": "grpc_no_binder=true"},
)

config_setting(
    name = "android",
    values = {"crosstool_top": "//external:android/crosstool"},
)

config_setting(
    name = "ios",
    values = {"apple_platform_type": "ios"},
)

selects.config_setting_group(
    name = "grpc_no_xds",
    match_any = [
        ":grpc_no_xds_define",
        # In addition to disabling XDS support when --define=grpc_no_xds=true is
        # specified, we also disable it on mobile platforms where it is not
        # likely to be needed and where reducing the binary size is more
        # important.
        ":android",
        ":ios",
    ],
)

selects.config_setting_group(
    name = "grpc_no_binder",
    match_any = [
        ":grpc_no_binder_define",
        # We do not need binder on ios.
        ":ios",
    ],
)

selects.config_setting_group(
    name = "grpc_no_rls",
    match_any = [
        # Disable RLS support on mobile platforms where it is not likely to be
        # needed and where reducing the binary size is more important.
        ":android",
        ":ios",
    ],
)

# Fuzzers can be built as fuzzers or as tests
config_setting(
    name = "grpc_build_fuzzers",
    values = {"define": "grpc_build_fuzzers=true"},
)

config_setting(
    name = "grpc_allow_exceptions",
    values = {"define": "GRPC_ALLOW_EXCEPTIONS=1"},
)

config_setting(
    name = "grpc_disallow_exceptions",
    values = {"define": "GRPC_ALLOW_EXCEPTIONS=0"},
)

config_setting(
    name = "remote_execution",
    values = {"define": "GRPC_PORT_ISOLATED_RUNTIME=1"},
)

config_setting(
    name = "windows",
    values = {"cpu": "x64_windows"},
)

config_setting(
    name = "windows_msvc",
    values = {"cpu": "x64_windows_msvc"},
)

config_setting(
    name = "mac_x86_64",
    values = {"cpu": "darwin"},
)

config_setting(
    name = "use_strict_warning",
    values = {"define": "use_strict_warning=true"},
)

python_config_settings()

# This should be updated along with build_handwritten.yaml
g_stands_for = "galaxy"  # @unused

core_version = "28.0.0"  # @unused

version = "1.51.0-dev"  # @unused

GPR_PUBLIC_HDRS = [
    "include/grpc/support/alloc.h",
    "include/grpc/support/atm_gcc_atomic.h",
    "include/grpc/support/atm_gcc_sync.h",
    "include/grpc/support/atm_windows.h",
    "include/grpc/support/cpu.h",
    "include/grpc/support/log.h",
    "include/grpc/support/log_windows.h",
    "include/grpc/support/port_platform.h",
    "include/grpc/support/string_util.h",
    "include/grpc/support/sync.h",
    "include/grpc/support/sync_abseil.h",
    "include/grpc/support/sync_custom.h",
    "include/grpc/support/sync_generic.h",
    "include/grpc/support/sync_posix.h",
    "include/grpc/support/sync_windows.h",
    "include/grpc/support/thd_id.h",
    "include/grpc/support/time.h",
    "include/grpc/impl/codegen/atm.h",
    "include/grpc/impl/codegen/atm_gcc_atomic.h",
    "include/grpc/impl/codegen/atm_gcc_sync.h",
    "include/grpc/impl/codegen/atm_windows.h",
    "include/grpc/impl/codegen/fork.h",
    "include/grpc/impl/codegen/gpr_slice.h",
    "include/grpc/impl/codegen/gpr_types.h",
    "include/grpc/impl/codegen/log.h",
    "include/grpc/impl/codegen/port_platform.h",
    "include/grpc/impl/codegen/sync.h",
    "include/grpc/impl/codegen/sync_abseil.h",
    "include/grpc/impl/codegen/sync_custom.h",
    "include/grpc/impl/codegen/sync_generic.h",
    "include/grpc/impl/codegen/sync_posix.h",
    "include/grpc/impl/codegen/sync_windows.h",
]

GRPC_PUBLIC_HDRS = [
    "include/grpc/byte_buffer.h",
    "include/grpc/byte_buffer_reader.h",
    "include/grpc/compression.h",
    "include/grpc/fork.h",
    "include/grpc/grpc.h",
    "include/grpc/grpc_posix.h",
    "include/grpc/grpc_security.h",
    "include/grpc/grpc_security_constants.h",
    "include/grpc/slice.h",
    "include/grpc/slice_buffer.h",
    "include/grpc/status.h",
    "include/grpc/load_reporting.h",
    "include/grpc/support/workaround_list.h",
    "include/grpc/impl/codegen/byte_buffer.h",
    "include/grpc/impl/codegen/byte_buffer_reader.h",
    "include/grpc/impl/codegen/compression_types.h",
    "include/grpc/impl/codegen/connectivity_state.h",
    "include/grpc/impl/codegen/grpc_types.h",
    "include/grpc/impl/codegen/propagation_bits.h",
    "include/grpc/impl/codegen/status.h",
    "include/grpc/impl/codegen/slice.h",
]

GRPC_PUBLIC_EVENT_ENGINE_HDRS = [
    "include/grpc/event_engine/endpoint_config.h",
    "include/grpc/event_engine/event_engine.h",
    "include/grpc/event_engine/port.h",
    "include/grpc/event_engine/memory_allocator.h",
    "include/grpc/event_engine/memory_request.h",
    "include/grpc/event_engine/internal/memory_allocator_impl.h",
    "include/grpc/event_engine/slice.h",
    "include/grpc/event_engine/slice_buffer.h",
]

GRPCXX_SRCS = [
    "src/cpp/client/channel_cc.cc",
    "src/cpp/client/client_callback.cc",
    "src/cpp/client/client_context.cc",
    "src/cpp/client/client_interceptor.cc",
    "src/cpp/client/create_channel.cc",
    "src/cpp/client/create_channel_internal.cc",
    "src/cpp/client/create_channel_posix.cc",
    "src/cpp/client/credentials_cc.cc",
    "src/cpp/common/alarm.cc",
    "src/cpp/common/channel_arguments.cc",
    "src/cpp/common/channel_filter.cc",
    "src/cpp/common/completion_queue_cc.cc",
    "src/cpp/common/core_codegen.cc",
    "src/cpp/common/resource_quota_cc.cc",
    "src/cpp/common/rpc_method.cc",
    "src/cpp/common/version_cc.cc",
    "src/cpp/common/validate_service_config.cc",
    "src/cpp/server/async_generic_service.cc",
    "src/cpp/server/channel_argument_option.cc",
    "src/cpp/server/create_default_thread_pool.cc",
    "src/cpp/server/external_connection_acceptor_impl.cc",
    "src/cpp/server/health/default_health_check_service.cc",
    "src/cpp/server/health/health_check_service.cc",
    "src/cpp/server/health/health_check_service_server_builder_option.cc",
    "src/cpp/server/server_builder.cc",
    "src/cpp/server/server_callback.cc",
    "src/cpp/server/server_cc.cc",
    "src/cpp/server/server_context.cc",
    "src/cpp/server/server_credentials.cc",
    "src/cpp/server/server_posix.cc",
    "src/cpp/thread_manager/thread_manager.cc",
    "src/cpp/util/byte_buffer_cc.cc",
    "src/cpp/util/status.cc",
    "src/cpp/util/string_ref.cc",
    "src/cpp/util/time_cc.cc",
    "src/cpp/codegen/codegen_init.cc",
]

GRPCXX_HDRS = [
    "src/cpp/client/create_channel_internal.h",
    "src/cpp/common/channel_filter.h",
    "src/cpp/server/dynamic_thread_pool.h",
    "src/cpp/server/external_connection_acceptor_impl.h",
    "src/cpp/server/health/default_health_check_service.h",
    "src/cpp/server/thread_pool_interface.h",
    "src/cpp/thread_manager/thread_manager.h",
]

GRPCXX_PUBLIC_HDRS = [
    "include/grpc++/alarm.h",
    "include/grpc++/channel.h",
    "include/grpc++/client_context.h",
    "include/grpc++/completion_queue.h",
    "include/grpc++/create_channel.h",
    "include/grpc++/create_channel_posix.h",
    "include/grpc++/ext/health_check_service_server_builder_option.h",
    "include/grpc++/generic/async_generic_service.h",
    "include/grpc++/generic/generic_stub.h",
    "include/grpc++/grpc++.h",
    "include/grpc++/health_check_service_interface.h",
    "include/grpc++/impl/call.h",
    "include/grpc++/impl/channel_argument_option.h",
    "include/grpc++/impl/client_unary_call.h",
    "include/grpc++/impl/codegen/core_codegen.h",
    "include/grpc++/impl/grpc_library.h",
    "include/grpc++/impl/method_handler_impl.h",
    "include/grpc++/impl/rpc_method.h",
    "include/grpc++/impl/rpc_service_method.h",
    "include/grpc++/impl/serialization_traits.h",
    "include/grpc++/impl/server_builder_option.h",
    "include/grpc++/impl/server_builder_plugin.h",
    "include/grpc++/impl/server_initializer.h",
    "include/grpc++/impl/service_type.h",
    "include/grpc++/security/auth_context.h",
    "include/grpc++/resource_quota.h",
    "include/grpc++/security/auth_metadata_processor.h",
    "include/grpc++/security/credentials.h",
    "include/grpc++/security/server_credentials.h",
    "include/grpc++/server.h",
    "include/grpc++/server_builder.h",
    "include/grpc++/server_context.h",
    "include/grpc++/server_posix.h",
    "include/grpc++/support/async_stream.h",
    "include/grpc++/support/async_unary_call.h",
    "include/grpc++/support/byte_buffer.h",
    "include/grpc++/support/channel_arguments.h",
    "include/grpc++/support/config.h",
    "include/grpc++/support/slice.h",
    "include/grpc++/support/status.h",
    "include/grpc++/support/status_code_enum.h",
    "include/grpc++/support/string_ref.h",
    "include/grpc++/support/stub_options.h",
    "include/grpc++/support/sync_stream.h",
    "include/grpc++/support/time.h",
    "include/grpcpp/alarm.h",
    "include/grpcpp/channel.h",
    "include/grpcpp/client_context.h",
    "include/grpcpp/completion_queue.h",
    "include/grpcpp/create_channel.h",
    "include/grpcpp/create_channel_posix.h",
    "include/grpcpp/ext/health_check_service_server_builder_option.h",
    "include/grpcpp/generic/async_generic_service.h",
    "include/grpcpp/generic/generic_stub.h",
    "include/grpcpp/grpcpp.h",
    "include/grpcpp/health_check_service_interface.h",
    "include/grpcpp/impl/call_hook.h",
    "include/grpcpp/impl/call_op_set_interface.h",
    "include/grpcpp/impl/call.h",
    "include/grpcpp/impl/channel_argument_option.h",
    "include/grpcpp/impl/client_unary_call.h",
    "include/grpcpp/impl/codegen/core_codegen.h",
    "include/grpcpp/impl/grpc_library.h",
    "include/grpcpp/impl/method_handler_impl.h",
    "include/grpcpp/impl/rpc_method.h",
    "include/grpcpp/impl/rpc_service_method.h",
    "include/grpcpp/impl/serialization_traits.h",
    "include/grpcpp/impl/server_builder_option.h",
    "include/grpcpp/impl/server_builder_plugin.h",
    "include/grpcpp/impl/server_initializer.h",
    "include/grpcpp/impl/service_type.h",
    "include/grpcpp/resource_quota.h",
    "include/grpcpp/security/auth_context.h",
    "include/grpcpp/security/auth_metadata_processor.h",
    "include/grpcpp/security/credentials.h",
    "include/grpcpp/security/server_credentials.h",
    "include/grpcpp/security/tls_certificate_provider.h",
    "include/grpcpp/security/authorization_policy_provider.h",
    "include/grpcpp/security/tls_certificate_verifier.h",
    "include/grpcpp/security/tls_credentials_options.h",
    "include/grpcpp/server.h",
    "include/grpcpp/server_builder.h",
    "include/grpcpp/server_context.h",
    "include/grpcpp/server_posix.h",
    "include/grpcpp/support/async_stream.h",
    "include/grpcpp/support/async_unary_call.h",
    "include/grpcpp/support/byte_buffer.h",
    "include/grpcpp/support/channel_arguments.h",
    "include/grpcpp/support/client_callback.h",
    "include/grpcpp/support/client_interceptor.h",
    "include/grpcpp/support/config.h",
    "include/grpcpp/support/interceptor.h",
    "include/grpcpp/support/message_allocator.h",
    "include/grpcpp/support/method_handler.h",
    "include/grpcpp/support/proto_buffer_reader.h",
    "include/grpcpp/support/proto_buffer_writer.h",
    "include/grpcpp/support/server_callback.h",
    "include/grpcpp/support/server_interceptor.h",
    "include/grpcpp/support/slice.h",
    "include/grpcpp/support/status.h",
    "include/grpcpp/support/status_code_enum.h",
    "include/grpcpp/support/string_ref.h",
    "include/grpcpp/support/stub_options.h",
    "include/grpcpp/support/sync_stream.h",
    "include/grpcpp/support/time.h",
    "include/grpcpp/support/validate_service_config.h",
    "include/grpc++/impl/codegen/async_stream.h",
    "include/grpc++/impl/codegen/async_unary_call.h",
    "include/grpc++/impl/codegen/byte_buffer.h",
    "include/grpc++/impl/codegen/call_hook.h",
    "include/grpc++/impl/codegen/call.h",
    "include/grpc++/impl/codegen/channel_interface.h",
    "include/grpc++/impl/codegen/client_context.h",
    "include/grpc++/impl/codegen/client_unary_call.h",
    "include/grpc++/impl/codegen/completion_queue_tag.h",
    "include/grpc++/impl/codegen/completion_queue.h",
    "include/grpc++/impl/codegen/config.h",
    "include/grpc++/impl/codegen/core_codegen_interface.h",
    "include/grpc++/impl/codegen/create_auth_context.h",
    "include/grpc++/impl/codegen/grpc_library.h",
    "include/grpc++/impl/codegen/metadata_map.h",
    "include/grpc++/impl/codegen/method_handler_impl.h",
    "include/grpc++/impl/codegen/rpc_method.h",
    "include/grpc++/impl/codegen/rpc_service_method.h",
    "include/grpc++/impl/codegen/security/auth_context.h",
    "include/grpc++/impl/codegen/serialization_traits.h",
    "include/grpc++/impl/codegen/server_context.h",
    "include/grpc++/impl/codegen/server_interface.h",
    "include/grpc++/impl/codegen/service_type.h",
    "include/grpc++/impl/codegen/slice.h",
    "include/grpc++/impl/codegen/status_code_enum.h",
    "include/grpc++/impl/codegen/status.h",
    "include/grpc++/impl/codegen/string_ref.h",
    "include/grpc++/impl/codegen/stub_options.h",
    "include/grpc++/impl/codegen/sync_stream.h",
    "include/grpc++/impl/codegen/time.h",
    "include/grpcpp/impl/codegen/async_generic_service.h",
    "include/grpcpp/impl/codegen/async_stream.h",
    "include/grpcpp/impl/codegen/async_unary_call.h",
    "include/grpcpp/impl/codegen/byte_buffer.h",
    "include/grpcpp/impl/codegen/call_hook.h",
    "include/grpcpp/impl/codegen/call_op_set_interface.h",
    "include/grpcpp/impl/codegen/call_op_set.h",
    "include/grpcpp/impl/codegen/call.h",
    "include/grpcpp/impl/codegen/callback_common.h",
    "include/grpcpp/impl/codegen/channel_interface.h",
    "include/grpcpp/impl/codegen/client_callback.h",
    "include/grpcpp/impl/codegen/client_context.h",
    "include/grpcpp/impl/codegen/client_interceptor.h",
    "include/grpcpp/impl/codegen/client_unary_call.h",
    "include/grpcpp/impl/codegen/completion_queue_tag.h",
    "include/grpcpp/impl/codegen/completion_queue.h",
    "include/grpcpp/impl/codegen/config.h",
    "include/grpcpp/impl/codegen/core_codegen_interface.h",
    "include/grpcpp/impl/codegen/create_auth_context.h",
    "include/grpcpp/impl/codegen/delegating_channel.h",
    "include/grpcpp/impl/codegen/grpc_library.h",
    "include/grpcpp/impl/codegen/intercepted_channel.h",
    "include/grpcpp/impl/codegen/interceptor_common.h",
    "include/grpcpp/impl/codegen/interceptor.h",
    "include/grpcpp/impl/codegen/message_allocator.h",
    "include/grpcpp/impl/codegen/metadata_map.h",
    "include/grpcpp/impl/codegen/method_handler_impl.h",
    "include/grpcpp/impl/codegen/method_handler.h",
    "include/grpcpp/impl/codegen/rpc_method.h",
    "include/grpcpp/impl/codegen/rpc_service_method.h",
    "include/grpcpp/impl/codegen/security/auth_context.h",
    "include/grpcpp/impl/codegen/serialization_traits.h",
    "include/grpcpp/impl/codegen/server_callback_handlers.h",
    "include/grpcpp/impl/codegen/server_callback.h",
    "include/grpcpp/impl/codegen/server_context.h",
    "include/grpcpp/impl/codegen/server_interceptor.h",
    "include/grpcpp/impl/codegen/server_interface.h",
    "include/grpcpp/impl/codegen/service_type.h",
    "include/grpcpp/impl/codegen/slice.h",
    "include/grpcpp/impl/codegen/status_code_enum.h",
    "include/grpcpp/impl/codegen/status.h",
    "include/grpcpp/impl/codegen/string_ref.h",
    "include/grpcpp/impl/codegen/stub_options.h",
    "include/grpcpp/impl/codegen/sync_stream.h",
    "include/grpcpp/impl/codegen/time.h",
    "include/grpcpp/impl/codegen/sync.h",
]

grpc_cc_library(
    name = "grpc_unsecure",
    srcs = [
        "//src/core:lib/surface/init.cc",
        "//src/core:plugin_registry/grpc_plugin_registry.cc",
        "//src/core:plugin_registry/grpc_plugin_registry_noextra.cc",
    ],
    defines = ["GRPC_NO_XDS"],
    external_deps = [
        "absl/base:core_headers",
    ],
    language = "c++",
    public_hdrs = GRPC_PUBLIC_HDRS,
    tags = [
        "avoid_dep",
        "nofixdeps",
    ],
    visibility = ["@grpc:public"],
    deps = [
        "config",
        "gpr",
        "grpc_base",
        "grpc_client_channel",
        "grpc_common",
        "grpc_http_filters",
        "grpc_security_base",
        "grpc_trace",
        "http_connect_handshaker",
        "iomgr_timer",
        "//src/core:channel_init",
        "//src/core:channel_stack_type",
        "//src/core:default_event_engine",
        "//src/core:experiments",
        "//src/core:forkable",
        "//src/core:grpc_authorization_base",
        "//src/core:init_internally",
        "//src/core:posix_event_engine_timer_manager",
        "//src/core:slice",
        "//src/core:tcp_connect_handshaker",
    ],
)

GRPC_XDS_TARGETS = [
    "//src/core:grpc_lb_policy_cds",
    "//src/core:grpc_lb_policy_xds_cluster_impl",
    "//src/core:grpc_lb_policy_xds_cluster_manager",
    "//src/core:grpc_lb_policy_xds_cluster_resolver",
    "//src/core:grpc_lb_policy_xds_wrr_locality",
    "//src/core:grpc_resolver_xds",
    "//src/core:grpc_resolver_c2p",
    "//src/core:grpc_xds_server_config_fetcher",

    # Not xDS-specific but currently only used by xDS.
    "//src/core:channel_creds_registry_init",
]

grpc_cc_library(
    name = "grpc",
    srcs = [
        "//src/core:lib/surface/init.cc",
        "//src/core:plugin_registry/grpc_plugin_registry.cc",
        "//src/core:plugin_registry/grpc_plugin_registry_extra.cc",
    ],
    defines = select({
        "grpc_no_xds": ["GRPC_NO_XDS"],
        "//conditions:default": [],
    }),
    external_deps = [
        "absl/base:core_headers",
    ],
    language = "c++",
    public_hdrs = GRPC_PUBLIC_HDRS,
    select_deps = [
        {
            "grpc_no_xds": [],
            "//conditions:default": GRPC_XDS_TARGETS,
        },
    ],
    tags = [
        "grpc_avoid_dep",
        "nofixdeps",
    ],
    visibility = [
        "@grpc:public",
    ],
    deps = [
        "config",
        "gpr",
        "grpc_alts_credentials",
        "grpc_base",
        "grpc_client_channel",
        "grpc_common",
        "grpc_credentials_util",
        "grpc_http_filters",
        "grpc_jwt_credentials",
        "grpc_public_hdrs",
        "grpc_security_base",
        "grpc_trace",
        "http_connect_handshaker",
        "httpcli",
        "iomgr_timer",
        "promise",
        "ref_counted_ptr",
        "sockaddr_utils",
        "tsi_base",
        "uri_parser",
        "//src/core:channel_init",
        "//src/core:channel_stack_type",
        "//src/core:default_event_engine",
        "//src/core:experiments",
        "//src/core:forkable",
        "//src/core:grpc_authorization_base",
        "//src/core:grpc_external_account_credentials",
        "//src/core:grpc_fake_credentials",
        "//src/core:grpc_google_default_credentials",
        "//src/core:grpc_iam_credentials",
        "//src/core:grpc_insecure_credentials",
        "//src/core:grpc_local_credentials",
        "//src/core:grpc_oauth2_credentials",
        "//src/core:grpc_ssl_credentials",
        "//src/core:grpc_tls_credentials",
        "//src/core:grpc_transport_chttp2_alpn",
        "//src/core:httpcli_ssl_credentials",
        "//src/core:init_internally",
        "//src/core:json",
        "//src/core:posix_event_engine_timer_manager",
        "//src/core:ref_counted",
        "//src/core:slice",
        "//src/core:slice_refcount",
        "//src/core:tcp_connect_handshaker",
        "//src/core:useful",
    ],
)

grpc_cc_library(
    name = "gpr",
    srcs = [
        "//src/core:lib/gpr/alloc.cc",
        "//src/core:lib/gpr/cpu_iphone.cc",
        "//src/core:lib/gpr/cpu_linux.cc",
        "//src/core:lib/gpr/cpu_posix.cc",
        "//src/core:lib/gpr/cpu_windows.cc",
        "//src/core:lib/gpr/log.cc",
        "//src/core:lib/gpr/log_android.cc",
        "//src/core:lib/gpr/log_linux.cc",
        "//src/core:lib/gpr/log_posix.cc",
        "//src/core:lib/gpr/log_windows.cc",
        "//src/core:lib/gpr/string.cc",
        "//src/core:lib/gpr/string_posix.cc",
        "//src/core:lib/gpr/string_util_windows.cc",
        "//src/core:lib/gpr/string_windows.cc",
        "//src/core:lib/gpr/sync.cc",
        "//src/core:lib/gpr/sync_abseil.cc",
        "//src/core:lib/gpr/sync_posix.cc",
        "//src/core:lib/gpr/sync_windows.cc",
        "//src/core:lib/gpr/time.cc",
        "//src/core:lib/gpr/time_posix.cc",
        "//src/core:lib/gpr/time_precise.cc",
        "//src/core:lib/gpr/time_windows.cc",
        "//src/core:lib/gpr/tmpfile_msys.cc",
        "//src/core:lib/gpr/tmpfile_posix.cc",
        "//src/core:lib/gpr/tmpfile_windows.cc",
        "//src/core:lib/gpr/wrap_memcpy.cc",
        "//src/core:lib/gprpp/fork.cc",
        "//src/core:lib/gprpp/global_config_env.cc",
        "//src/core:lib/gprpp/host_port.cc",
        "//src/core:lib/gprpp/mpscq.cc",
        "//src/core:lib/gprpp/stat_posix.cc",
        "//src/core:lib/gprpp/stat_windows.cc",
        "//src/core:lib/gprpp/thd_posix.cc",
        "//src/core:lib/gprpp/thd_windows.cc",
        "//src/core:lib/gprpp/time_util.cc",
    ],
    hdrs = [
        "//src/core:lib/gpr/alloc.h",
        "//src/core:lib/gpr/string.h",
        "//src/core:lib/gpr/time_precise.h",
        "//src/core:lib/gpr/tmpfile.h",
        "//src/core:lib/gprpp/fork.h",
        "//src/core:lib/gprpp/global_config.h",
        "//src/core:lib/gprpp/global_config_custom.h",
        "//src/core:lib/gprpp/global_config_env.h",
        "//src/core:lib/gprpp/global_config_generic.h",
        "//src/core:lib/gprpp/host_port.h",
        "//src/core:lib/gprpp/memory.h",
        "//src/core:lib/gprpp/mpscq.h",
        "//src/core:lib/gprpp/stat.h",
        "//src/core:lib/gprpp/sync.h",
        "//src/core:lib/gprpp/thd.h",
        "//src/core:lib/gprpp/time_util.h",
    ],
    external_deps = [
        "absl/base",
        "absl/base:core_headers",
        "absl/memory",
        "absl/random",
        "absl/status",
        "absl/strings",
        "absl/strings:cord",
        "absl/strings:str_format",
        "absl/synchronization",
        "absl/time:time",
        "absl/types:optional",
    ],
    language = "c++",
    public_hdrs = GPR_PUBLIC_HDRS,
    tags = [
        "nofixdeps",
    ],
    visibility = ["@grpc:public"],
    deps = [
        "//src/core:construct_destruct",
        "//src/core:env",
        "//src/core:examine_stack",
        "//src/core:gpr_atm",
        "//src/core:no_destruct",
        "//src/core:strerror",
        "//src/core:tchar",
        "//src/core:useful",
    ],
)

grpc_cc_library(
    name = "gpr_public_hdrs",
    hdrs = GPR_PUBLIC_HDRS,
    tags = [
        "avoid_dep",
        "nofixdeps",
    ],
)

grpc_cc_library(
    name = "cpp_impl_of",
    hdrs = ["//src/core:lib/gprpp/cpp_impl_of.h"],
    language = "c++",
)

grpc_cc_library(
    name = "grpc_common",
    defines = select({
        "grpc_no_rls": ["GRPC_NO_RLS"],
        "//conditions:default": [],
    }),
    language = "c++",
    select_deps = [
        {
            "grpc_no_rls": [],
            "//conditions:default": ["//src/core:grpc_lb_policy_rls"],
        },
    ],
    tags = ["nofixdeps"],
    deps = [
        "grpc_base",
        # standard plugins
        "census",
        "//src/core:grpc_deadline_filter",
        "//src/core:grpc_client_authority_filter",
        "//src/core:grpc_lb_policy_grpclb",
        "//src/core:grpc_lb_policy_outlier_detection",
        "//src/core:grpc_lb_policy_pick_first",
        "//src/core:grpc_lb_policy_priority",
        "//src/core:grpc_lb_policy_ring_hash",
        "//src/core:grpc_lb_policy_round_robin",
        "//src/core:grpc_lb_policy_weighted_target",
        "//src/core:grpc_channel_idle_filter",
        "//src/core:grpc_message_size_filter",
        "//src/core:grpc_resolver_binder",
        "grpc_resolver_dns_ares",
        "grpc_resolver_fake",
        "//src/core:grpc_resolver_dns_native",
        "//src/core:grpc_resolver_sockaddr",
        "//src/core:grpc_transport_chttp2_client_connector",
        "//src/core:grpc_transport_chttp2_server",
        "//src/core:grpc_transport_inproc",
        "//src/core:grpc_fault_injection_filter",
    ],
)

grpc_cc_library(
    name = "grpc_public_hdrs",
    hdrs = GRPC_PUBLIC_HDRS,
    tags = [
        "avoid_dep",
        "nofixdeps",
    ],
    deps = ["gpr_public_hdrs"],
)

grpc_cc_library(
    name = "grpc++_public_hdrs",
    hdrs = GRPCXX_PUBLIC_HDRS,
    external_deps = [
        "absl/synchronization",
        "protobuf_headers",
    ],
    tags = [
        "avoid_dep",
        "nofixdeps",
    ],
    visibility = ["@grpc:public"],
    deps = [
        "grpc_public_hdrs",
        "//src/core:gpr_atm",
    ],
)

grpc_cc_library(
    name = "grpc++",
    hdrs = [
        "src/cpp/client/secure_credentials.h",
        "src/cpp/common/secure_auth_context.h",
        "src/cpp/server/secure_server_credentials.h",
    ],
    language = "c++",
    public_hdrs = GRPCXX_PUBLIC_HDRS,
    select_deps = [
        {
            "grpc_no_xds": [],
            "//conditions:default": [
                "grpc++_xds_client",
                "grpc++_xds_server",
            ],
        },
        {
            "grpc_no_binder": [],
            "//conditions:default": [
                "grpc++_binder",
            ],
        },
    ],
    tags = ["nofixdeps"],
    visibility = [
        "@grpc:public",
    ],
    deps = [
        "grpc++_base",
        "//src/core:gpr_atm",
        "//src/core:slice",
    ],
)

grpc_cc_library(
    name = "grpc_cronet_hdrs",
    hdrs = [
        "include/grpc/grpc_cronet.h",
    ],
    deps = [
        "gpr_public_hdrs",
        "grpc_base",
    ],
)

# This target pulls in a dependency on RE2 and should not be linked into grpc by default for binary-size reasons.
grpc_cc_library(
    name = "grpc_authorization_provider",
    srcs = [
        "//src/core:lib/security/authorization/grpc_authorization_policy_provider.cc",
        "//src/core:lib/security/authorization/rbac_translator.cc",
    ],
    hdrs = [
        "//src/core:lib/security/authorization/grpc_authorization_policy_provider.h",
        "//src/core:lib/security/authorization/rbac_translator.h",
    ],
    external_deps = [
        "absl/base:core_headers",
        "absl/status",
        "absl/status:statusor",
        "absl/strings",
        "absl/strings:str_format",
    ],
    language = "c++",
    deps = [
        "gpr",
        "grpc_base",
        "grpc_public_hdrs",
        "grpc_trace",
        "ref_counted_ptr",
        "//src/core:grpc_authorization_base",
        "//src/core:grpc_matchers",
        "//src/core:grpc_rbac_engine",
        "//src/core:json",
        "//src/core:slice",
        "//src/core:slice_refcount",
        "//src/core:status_helper",
        "//src/core:useful",
    ],
)

# This target pulls in a dependency on RE2 and should not be linked into grpc by default for binary-size reasons.
grpc_cc_library(
    name = "grpc++_authorization_provider",
    srcs = [
        "src/cpp/server/authorization_policy_provider.cc",
    ],
    hdrs = [
        "include/grpcpp/security/authorization_policy_provider.h",
    ],
    language = "c++",
    tags = ["nofixdeps"],
    deps = [
        "gpr",
        "grpc++",
        "grpc++_public_hdrs",
        "grpc_authorization_provider",
        "grpc_public_hdrs",
    ],
)

# This target pulls in a dependency on RE2 and should not be linked into grpc by default for binary-size reasons.
grpc_cc_library(
    name = "grpc_cel_engine",
    srcs = [
        "//src/core:lib/security/authorization/cel_authorization_engine.cc",
    ],
    hdrs = [
        "//src/core:lib/security/authorization/cel_authorization_engine.h",
    ],
    external_deps = [
        "absl/container:flat_hash_set",
        "absl/strings",
        "absl/types:optional",
        "absl/types:span",
        "upb_lib",
    ],
    language = "c++",
    deps = [
        "envoy_config_rbac_upb",
        "google_type_expr_upb",
        "gpr",
        "grpc_mock_cel",
        "//src/core:grpc_authorization_base",
    ],
)

grpc_cc_library(
    name = "grpc++_binder",
    srcs = [
        "//src/core:ext/transport/binder/client/binder_connector.cc",
        "//src/core:ext/transport/binder/client/channel_create.cc",
        "//src/core:ext/transport/binder/client/channel_create_impl.cc",
        "//src/core:ext/transport/binder/client/connection_id_generator.cc",
        "//src/core:ext/transport/binder/client/endpoint_binder_pool.cc",
        "//src/core:ext/transport/binder/client/jni_utils.cc",
        "//src/core:ext/transport/binder/client/security_policy_setting.cc",
        "//src/core:ext/transport/binder/security_policy/binder_security_policy.cc",
        "//src/core:ext/transport/binder/server/binder_server.cc",
        "//src/core:ext/transport/binder/server/binder_server_credentials.cc",
        "//src/core:ext/transport/binder/transport/binder_transport.cc",
        "//src/core:ext/transport/binder/utils/ndk_binder.cc",
        "//src/core:ext/transport/binder/utils/transport_stream_receiver_impl.cc",
        "//src/core:ext/transport/binder/wire_format/binder_android.cc",
        "//src/core:ext/transport/binder/wire_format/binder_constants.cc",
        "//src/core:ext/transport/binder/wire_format/transaction.cc",
        "//src/core:ext/transport/binder/wire_format/wire_reader_impl.cc",
        "//src/core:ext/transport/binder/wire_format/wire_writer.cc",
    ],
    hdrs = [
        "//src/core:ext/transport/binder/client/binder_connector.h",
        "//src/core:ext/transport/binder/client/channel_create_impl.h",
        "//src/core:ext/transport/binder/client/connection_id_generator.h",
        "//src/core:ext/transport/binder/client/endpoint_binder_pool.h",
        "//src/core:ext/transport/binder/client/jni_utils.h",
        "//src/core:ext/transport/binder/client/security_policy_setting.h",
        "//src/core:ext/transport/binder/server/binder_server.h",
        "//src/core:ext/transport/binder/transport/binder_stream.h",
        "//src/core:ext/transport/binder/transport/binder_transport.h",
        "//src/core:ext/transport/binder/utils/binder_auto_utils.h",
        "//src/core:ext/transport/binder/utils/ndk_binder.h",
        "//src/core:ext/transport/binder/utils/transport_stream_receiver.h",
        "//src/core:ext/transport/binder/utils/transport_stream_receiver_impl.h",
        "//src/core:ext/transport/binder/wire_format/binder.h",
        "//src/core:ext/transport/binder/wire_format/binder_android.h",
        "//src/core:ext/transport/binder/wire_format/binder_constants.h",
        "//src/core:ext/transport/binder/wire_format/transaction.h",
        "//src/core:ext/transport/binder/wire_format/wire_reader.h",
        "//src/core:ext/transport/binder/wire_format/wire_reader_impl.h",
        "//src/core:ext/transport/binder/wire_format/wire_writer.h",
    ],
    defines = select({
        "grpc_no_binder": ["GRPC_NO_BINDER"],
        "//conditions:default": [],
    }),
    external_deps = [
        "absl/base:core_headers",
        "absl/cleanup",
        "absl/container:flat_hash_map",
        "absl/hash",
        "absl/memory",
        "absl/meta:type_traits",
        "absl/status",
        "absl/status:statusor",
        "absl/strings",
        "absl/synchronization",
        "absl/time",
        "absl/types:variant",
    ],
    language = "c++",
    public_hdrs = [
        "include/grpcpp/security/binder_security_policy.h",
        "include/grpcpp/create_channel_binder.h",
        "include/grpcpp/security/binder_credentials.h",
    ],
    tags = ["nofixdeps"],
    deps = [
        "config",
        "debug_location",
        "gpr",
        "gpr_platform",
        "grpc",
        "grpc++_base",
        "grpc_base",
        "grpc_client_channel",
        "grpc_public_hdrs",
        "orphanable",
        "ref_counted_ptr",
        "//src/core:arena",
        "//src/core:channel_args_preconditioning",
        "//src/core:channel_stack_type",
        "//src/core:iomgr_fwd",
        "//src/core:iomgr_port",
        "//src/core:slice",
        "//src/core:slice_refcount",
        "//src/core:status_helper",
        "//src/core:transport_fwd",
    ],
)

grpc_cc_library(
    name = "grpc++_xds_client",
    srcs = [
        "src/cpp/client/xds_credentials.cc",
    ],
    hdrs = [
        "src/cpp/client/secure_credentials.h",
    ],
    external_deps = ["absl/strings"],
    language = "c++",
    deps = [
        "gpr",
        "grpc",
        "grpc++_base",
        "grpc_base",
        "grpc_public_hdrs",
        "grpc_security_base",
    ],
)

grpc_cc_library(
    name = "grpc++_xds_server",
    srcs = [
        "src/cpp/server/xds_server_credentials.cc",
    ],
    hdrs = [
        "src/cpp/server/secure_server_credentials.h",
    ],
    language = "c++",
    public_hdrs = [
        "include/grpcpp/xds_server_builder.h",
    ],
    visibility = ["@grpc:xds"],
    deps = [
        "gpr",
        "grpc",
        "grpc++_base",
    ],
)

grpc_cc_library(
    name = "grpc++_unsecure",
    srcs = [
        "src/cpp/client/insecure_credentials.cc",
        "src/cpp/common/insecure_create_auth_context.cc",
        "src/cpp/server/insecure_server_credentials.cc",
    ],
    language = "c++",
    tags = [
        "avoid_dep",
        "nofixdeps",
    ],
    visibility = ["@grpc:public"],
    deps = [
        "gpr",
        "grpc++_base_unsecure",
        "grpc++_codegen_proto",
        "grpc_public_hdrs",
        "grpc_unsecure",
        "//src/core:grpc_insecure_credentials",
    ],
)

grpc_cc_library(
    name = "grpc++_error_details",
    srcs = [
        "src/cpp/util/error_details.cc",
    ],
    hdrs = [
        "include/grpc++/support/error_details.h",
        "include/grpcpp/support/error_details.h",
    ],
    language = "c++",
    standalone = True,
    visibility = ["@grpc:public"],
    deps = ["grpc++"],
)

grpc_cc_library(
    name = "grpc++_alts",
    srcs = [
        "src/cpp/common/alts_context.cc",
        "src/cpp/common/alts_util.cc",
    ],
    hdrs = [
        "include/grpcpp/security/alts_context.h",
        "include/grpcpp/security/alts_util.h",
    ],
    external_deps = ["upb_lib"],
    language = "c++",
    standalone = True,
    visibility = ["@grpc:tsi"],
    deps = [
        "alts_upb",
        "gpr",
        "grpc++",
        "grpc_base",
        "tsi_alts_credentials",
    ],
)

grpc_cc_library(
    name = "census",
    srcs = [
        "//src/core:ext/filters/census/grpc_context.cc",
    ],
    language = "c++",
    public_hdrs = [
        "include/grpc/census.h",
    ],
    visibility = ["@grpc:public"],
    deps = [
        "gpr",
        "grpc_base",
        "grpc_public_hdrs",
        "grpc_trace",
    ],
)

# A library that vends only port_platform, so that libraries that don't need
# anything else from gpr can still be portable!
grpc_cc_library(
    name = "gpr_platform",
    language = "c++",
    public_hdrs = [
        "include/grpc/impl/codegen/port_platform.h",
        "include/grpc/support/port_platform.h",
    ],
)

grpc_cc_library(
    name = "event_engine_base_hdrs",
    hdrs = GRPC_PUBLIC_EVENT_ENGINE_HDRS + GRPC_PUBLIC_HDRS,
    external_deps = [
        "absl/status",
        "absl/status:statusor",
        "absl/time",
        "absl/types:optional",
        "absl/functional:any_invocable",
    ],
    tags = [
        "nofixdeps",
    ],
    deps = [
        "gpr",
    ],
)

grpc_cc_library(
    name = "grpc_base",
    srcs = [
        "//src/core:lib/address_utils/parse_address.cc",
        "//src/core:lib/channel/channel_stack.cc",
        "//src/core:lib/channel/channel_stack_builder_impl.cc",
        "//src/core:lib/channel/channel_trace.cc",
        "//src/core:lib/channel/channelz.cc",
        "//src/core:lib/channel/channelz_registry.cc",
        "//src/core:lib/channel/connected_channel.cc",
        "//src/core:lib/channel/promise_based_filter.cc",
        "//src/core:lib/channel/status_util.cc",
        "//src/core:lib/compression/compression.cc",
        "//src/core:lib/compression/compression_internal.cc",
        "//src/core:lib/compression/message_compress.cc",
        "//src/core:lib/event_engine/channel_args_endpoint_config.cc",
        "//src/core:lib/iomgr/buffer_list.cc",
        "//src/core:lib/iomgr/call_combiner.cc",
        "//src/core:lib/iomgr/cfstream_handle.cc",
        "//src/core:lib/iomgr/dualstack_socket_posix.cc",
        "//src/core:lib/iomgr/endpoint.cc",
        "//src/core:lib/iomgr/endpoint_cfstream.cc",
        "//src/core:lib/iomgr/endpoint_pair_posix.cc",
        "//src/core:lib/iomgr/endpoint_pair_windows.cc",
        "//src/core:lib/iomgr/error_cfstream.cc",
        "//src/core:lib/iomgr/ev_apple.cc",
        "//src/core:lib/iomgr/ev_epoll1_linux.cc",
        "//src/core:lib/iomgr/ev_poll_posix.cc",
        "//src/core:lib/iomgr/ev_posix.cc",
        "//src/core:lib/iomgr/ev_windows.cc",
        "//src/core:lib/iomgr/fork_posix.cc",
        "//src/core:lib/iomgr/fork_windows.cc",
        "//src/core:lib/iomgr/gethostname_fallback.cc",
        "//src/core:lib/iomgr/gethostname_host_name_max.cc",
        "//src/core:lib/iomgr/gethostname_sysconf.cc",
        "//src/core:lib/iomgr/grpc_if_nametoindex_posix.cc",
        "//src/core:lib/iomgr/grpc_if_nametoindex_unsupported.cc",
        "//src/core:lib/iomgr/internal_errqueue.cc",
        "//src/core:lib/iomgr/iocp_windows.cc",
        "//src/core:lib/iomgr/iomgr.cc",
        "//src/core:lib/iomgr/iomgr_posix.cc",
        "//src/core:lib/iomgr/iomgr_posix_cfstream.cc",
        "//src/core:lib/iomgr/iomgr_windows.cc",
        "//src/core:lib/iomgr/load_file.cc",
        "//src/core:lib/iomgr/lockfree_event.cc",
        "//src/core:lib/iomgr/polling_entity.cc",
        "//src/core:lib/iomgr/pollset.cc",
        "//src/core:lib/iomgr/pollset_set_windows.cc",
        "//src/core:lib/iomgr/pollset_windows.cc",
        "//src/core:lib/iomgr/resolve_address.cc",
        "//src/core:lib/iomgr/resolve_address_posix.cc",
        "//src/core:lib/iomgr/resolve_address_windows.cc",
        "//src/core:lib/iomgr/socket_factory_posix.cc",
        "//src/core:lib/iomgr/socket_mutator.cc",
        "//src/core:lib/iomgr/socket_utils_common_posix.cc",
        "//src/core:lib/iomgr/socket_utils_linux.cc",
        "//src/core:lib/iomgr/socket_utils_posix.cc",
        "//src/core:lib/iomgr/socket_windows.cc",
        "//src/core:lib/iomgr/tcp_client.cc",
        "//src/core:lib/iomgr/tcp_client_cfstream.cc",
        "//src/core:lib/iomgr/tcp_client_posix.cc",
        "//src/core:lib/iomgr/tcp_client_windows.cc",
        "//src/core:lib/iomgr/tcp_posix.cc",
        "//src/core:lib/iomgr/tcp_server.cc",
        "//src/core:lib/iomgr/tcp_server_posix.cc",
        "//src/core:lib/iomgr/tcp_server_utils_posix_common.cc",
        "//src/core:lib/iomgr/tcp_server_utils_posix_ifaddrs.cc",
        "//src/core:lib/iomgr/tcp_server_utils_posix_noifaddrs.cc",
        "//src/core:lib/iomgr/tcp_server_windows.cc",
        "//src/core:lib/iomgr/tcp_windows.cc",
        "//src/core:lib/iomgr/unix_sockets_posix.cc",
        "//src/core:lib/iomgr/unix_sockets_posix_noop.cc",
        "//src/core:lib/iomgr/wakeup_fd_eventfd.cc",
        "//src/core:lib/iomgr/wakeup_fd_nospecial.cc",
        "//src/core:lib/iomgr/wakeup_fd_pipe.cc",
        "//src/core:lib/iomgr/wakeup_fd_posix.cc",
        "//src/core:lib/resource_quota/api.cc",
        "//src/core:lib/slice/b64.cc",
        "//src/core:lib/surface/api_trace.cc",
        "//src/core:lib/surface/builtins.cc",
        "//src/core:lib/surface/byte_buffer.cc",
        "//src/core:lib/surface/byte_buffer_reader.cc",
        "//src/core:lib/surface/call.cc",
        "//src/core:lib/surface/call_details.cc",
        "//src/core:lib/surface/call_log_batch.cc",
        "//src/core:lib/surface/call_trace.cc",
        "//src/core:lib/surface/channel.cc",
        "//src/core:lib/surface/channel_ping.cc",
        "//src/core:lib/surface/completion_queue.cc",
        "//src/core:lib/surface/completion_queue_factory.cc",
        "//src/core:lib/surface/event_string.cc",
        "//src/core:lib/surface/lame_client.cc",
        "//src/core:lib/surface/metadata_array.cc",
        "//src/core:lib/surface/server.cc",
        "//src/core:lib/surface/validate_metadata.cc",
        "//src/core:lib/surface/version.cc",
        "//src/core:lib/transport/connectivity_state.cc",
        "//src/core:lib/transport/error_utils.cc",
        "//src/core:lib/transport/metadata_batch.cc",
        "//src/core:lib/transport/parsed_metadata.cc",
        "//src/core:lib/transport/status_conversion.cc",
        "//src/core:lib/transport/timeout_encoding.cc",
        "//src/core:lib/transport/transport.cc",
        "//src/core:lib/transport/transport_op_string.cc",
    ],
    hdrs = [
        "//src/core:lib/transport/error_utils.h",
        "//src/core:lib/address_utils/parse_address.h",
        "//src/core:lib/channel/call_finalization.h",
        "//src/core:lib/channel/call_tracer.h",
        "//src/core:lib/channel/channel_stack.h",
        "//src/core:lib/channel/promise_based_filter.h",
        "//src/core:lib/channel/channel_stack_builder_impl.h",
        "//src/core:lib/channel/channel_trace.h",
        "//src/core:lib/channel/channelz.h",
        "//src/core:lib/channel/channelz_registry.h",
        "//src/core:lib/channel/connected_channel.h",
        "//src/core:lib/channel/context.h",
        "//src/core:lib/channel/status_util.h",
        "//src/core:lib/compression/compression_internal.h",
        "//src/core:lib/resource_quota/api.h",
        "//src/core:lib/compression/message_compress.h",
        "//src/core:lib/event_engine/channel_args_endpoint_config.h",
        "//src/core:lib/iomgr/block_annotate.h",
        "//src/core:lib/iomgr/buffer_list.h",
        "//src/core:lib/iomgr/call_combiner.h",
        "//src/core:lib/iomgr/cfstream_handle.h",
        "//src/core:lib/iomgr/dynamic_annotations.h",
        "//src/core:lib/iomgr/endpoint.h",
        "//src/core:lib/iomgr/endpoint_cfstream.h",
        "//src/core:lib/iomgr/endpoint_pair.h",
        "//src/core:lib/iomgr/error_cfstream.h",
        "//src/core:lib/iomgr/ev_apple.h",
        "//src/core:lib/iomgr/ev_epoll1_linux.h",
        "//src/core:lib/iomgr/ev_poll_posix.h",
        "//src/core:lib/iomgr/ev_posix.h",
        "//src/core:lib/iomgr/gethostname.h",
        "//src/core:lib/iomgr/grpc_if_nametoindex.h",
        "//src/core:lib/iomgr/internal_errqueue.h",
        "//src/core:lib/iomgr/iocp_windows.h",
        "//src/core:lib/iomgr/iomgr.h",
        "//src/core:lib/iomgr/load_file.h",
        "//src/core:lib/iomgr/lockfree_event.h",
        "//src/core:lib/iomgr/nameser.h",
        "//src/core:lib/iomgr/polling_entity.h",
        "//src/core:lib/iomgr/pollset.h",
        "//src/core:lib/iomgr/pollset_set_windows.h",
        "//src/core:lib/iomgr/pollset_windows.h",
        "//src/core:lib/iomgr/python_util.h",
        "//src/core:lib/iomgr/resolve_address.h",
        "//src/core:lib/iomgr/resolve_address_impl.h",
        "//src/core:lib/iomgr/resolve_address_posix.h",
        "//src/core:lib/iomgr/resolve_address_windows.h",
        "//src/core:lib/iomgr/sockaddr.h",
        "//src/core:lib/iomgr/sockaddr_posix.h",
        "//src/core:lib/iomgr/sockaddr_windows.h",
        "//src/core:lib/iomgr/socket_factory_posix.h",
        "//src/core:lib/iomgr/socket_mutator.h",
        "//src/core:lib/iomgr/socket_utils_posix.h",
        "//src/core:lib/iomgr/socket_windows.h",
        "//src/core:lib/iomgr/tcp_client.h",
        "//src/core:lib/iomgr/tcp_client_posix.h",
        "//src/core:lib/iomgr/tcp_posix.h",
        "//src/core:lib/iomgr/tcp_server.h",
        "//src/core:lib/iomgr/tcp_server_utils_posix.h",
        "//src/core:lib/iomgr/tcp_windows.h",
        "//src/core:lib/iomgr/unix_sockets_posix.h",
        "//src/core:lib/iomgr/wakeup_fd_pipe.h",
        "//src/core:lib/iomgr/wakeup_fd_posix.h",
        "//src/core:lib/slice/b64.h",
        "//src/core:lib/surface/api_trace.h",
        "//src/core:lib/surface/builtins.h",
        "//src/core:lib/surface/call.h",
        "//src/core:lib/surface/call_test_only.h",
        "//src/core:lib/surface/call_trace.h",
        "//src/core:lib/surface/channel.h",
        "//src/core:lib/surface/completion_queue.h",
        "//src/core:lib/surface/completion_queue_factory.h",
        "//src/core:lib/surface/event_string.h",
        "//src/core:lib/surface/init.h",
        "//src/core:lib/surface/lame_client.h",
        "//src/core:lib/surface/server.h",
        "//src/core:lib/surface/validate_metadata.h",
        "//src/core:lib/transport/connectivity_state.h",
        "//src/core:lib/transport/metadata_batch.h",
        "//src/core:lib/transport/parsed_metadata.h",
        "//src/core:lib/transport/status_conversion.h",
        "//src/core:lib/transport/timeout_encoding.h",
        "//src/core:lib/transport/transport.h",
        "//src/core:lib/transport/transport_impl.h",
    ] +
    # TODO(ctiller): remove these
    # These headers used to be vended by this target, but they have been split
    # out into separate targets now. In order to transition downstream code, we
    # re-export these headers from here for now, and when LSC's have completed
    # to clean this up, we'll remove these.
    [
        "//src/core:lib/iomgr/closure.h",
        "//src/core:lib/iomgr/error.h",
        "//src/core:lib/slice/slice_internal.h",
        "//src/core:lib/slice/slice_string_helpers.h",
        "//src/core:lib/iomgr/exec_ctx.h",
        "//src/core:lib/iomgr/executor.h",
        "//src/core:lib/iomgr/combiner.h",
        "//src/core:lib/iomgr/iomgr_internal.h",
        "//src/core:lib/channel/channel_args.h",
        "//src/core:lib/channel/channel_stack_builder.h",
    ],
    external_deps = [
        "absl/base:core_headers",
        "absl/cleanup",
        "absl/container:flat_hash_map",
        "absl/container:inlined_vector",
        "absl/functional:any_invocable",
        "absl/functional:function_ref",
        "absl/hash",
        "absl/meta:type_traits",
        "absl/status",
        "absl/status:statusor",
        "absl/strings",
        "absl/strings:str_format",
        "absl/time",
        "absl/types:optional",
        "absl/types:variant",
        "absl/utility",
        "madler_zlib",
    ],
    language = "c++",
    public_hdrs = GRPC_PUBLIC_HDRS + GRPC_PUBLIC_EVENT_ENGINE_HDRS,
    visibility = ["@grpc:alt_grpc_base_legacy"],
    deps = [
        "channel_stack_builder",
        "config",
        "cpp_impl_of",
        "debug_location",
        "exec_ctx",
        "gpr",
        "grpc_public_hdrs",
        "grpc_trace",
        "iomgr_timer",
        "orphanable",
        "promise",
        "ref_counted_ptr",
        "sockaddr_utils",
        "stats",
        "uri_parser",
        "work_serializer",
        "//src/core:activity",
        "//src/core:arena",
        "//src/core:arena_promise",
        "//src/core:atomic_utils",
        "//src/core:avl",
        "//src/core:bitset",
        "//src/core:channel_args",
        "//src/core:channel_args_preconditioning",
        "//src/core:channel_fwd",
        "//src/core:channel_init",
        "//src/core:channel_stack_type",
        "//src/core:chunked_vector",
        "//src/core:closure",
        "//src/core:context",
        "//src/core:default_event_engine",
        "//src/core:dual_ref_counted",
        "//src/core:error",
        "//src/core:event_log",
        "//src/core:experiments",
        "//src/core:gpr_atm",
        "//src/core:gpr_manual_constructor",
        "//src/core:gpr_spinlock",
        "//src/core:grpc_sockaddr",
        "//src/core:http2_errors",
        "//src/core:init_internally",
        "//src/core:iomgr_fwd",
        "//src/core:iomgr_port",
        "//src/core:json",
        "//src/core:latch",
        "//src/core:match",
        "//src/core:memory_quota",
        "//src/core:no_destruct",
        "//src/core:notification",
        "//src/core:packed_table",
        "//src/core:pipe",
        "//src/core:poll",
        "//src/core:pollset_set",
        "//src/core:promise_status",
        "//src/core:ref_counted",
        "//src/core:resolved_address",
        "//src/core:resource_quota",
        "//src/core:resource_quota_trace",
        "//src/core:slice",
        "//src/core:slice_buffer",
        "//src/core:slice_refcount",
        "//src/core:stats_data",
        "//src/core:status_helper",
        "//src/core:strerror",
        "//src/core:thread_quota",
        "//src/core:time",
        "//src/core:transport_fwd",
        "//src/core:useful",
    ],
)

grpc_cc_library(
    name = "lb_load_data_store",
    srcs = [
        "src/cpp/server/load_reporter/load_data_store.cc",
    ],
    hdrs = [
        "src/cpp/server/load_reporter/constants.h",
        "src/cpp/server/load_reporter/load_data_store.h",
    ],
    language = "c++",
    deps = [
        "gpr",
        "gpr_platform",
        "grpc++",
        "//src/core:grpc_sockaddr",
    ],
)

grpc_cc_library(
    name = "lb_server_load_reporting_service_server_builder_plugin",
    srcs = [
        "src/cpp/server/load_reporter/load_reporting_service_server_builder_plugin.cc",
    ],
    hdrs = [
        "src/cpp/server/load_reporter/load_reporting_service_server_builder_plugin.h",
    ],
    language = "c++",
    deps = [
        "gpr_platform",
        "grpc++",
        "lb_load_reporter_service",
    ],
)

grpc_cc_library(
    name = "grpcpp_server_load_reporting",
    srcs = [
        "src/cpp/server/load_reporter/load_reporting_service_server_builder_option.cc",
        "src/cpp/server/load_reporter/util.cc",
    ],
    language = "c++",
    public_hdrs = [
        "include/grpcpp/ext/server_load_reporting.h",
    ],
    tags = ["nofixdeps"],
    deps = [
        "gpr",
        "gpr_platform",
        "grpc",
        "grpc++",
        "grpc++_public_hdrs",
        "grpc_public_hdrs",
        "lb_server_load_reporting_service_server_builder_plugin",
        "//src/core:lb_server_load_reporting_filter",
    ],
)

grpc_cc_library(
    name = "lb_load_reporter_service",
    srcs = [
        "src/cpp/server/load_reporter/load_reporter_async_service_impl.cc",
    ],
    hdrs = [
        "src/cpp/server/load_reporter/load_reporter_async_service_impl.h",
    ],
    external_deps = [
        "absl/memory",
        "protobuf_headers",
    ],
    language = "c++",
    tags = ["nofixdeps"],
    deps = [
        "gpr",
        "grpc++",
        "lb_load_reporter",
    ],
)

grpc_cc_library(
    name = "lb_get_cpu_stats",
    srcs = [
        "src/cpp/server/load_reporter/get_cpu_stats_linux.cc",
        "src/cpp/server/load_reporter/get_cpu_stats_macos.cc",
        "src/cpp/server/load_reporter/get_cpu_stats_unsupported.cc",
        "src/cpp/server/load_reporter/get_cpu_stats_windows.cc",
    ],
    hdrs = [
        "src/cpp/server/load_reporter/get_cpu_stats.h",
    ],
    language = "c++",
    deps = [
        "gpr",
        "gpr_platform",
    ],
)

grpc_cc_library(
    name = "lb_load_reporter",
    srcs = [
        "src/cpp/server/load_reporter/load_reporter.cc",
    ],
    hdrs = [
        "src/cpp/server/load_reporter/constants.h",
        "src/cpp/server/load_reporter/load_reporter.h",
    ],
    external_deps = [
        "opencensus-stats",
        "opencensus-tags",
        "protobuf_headers",
    ],
    language = "c++",
    tags = ["nofixdeps"],
    deps = [
        "gpr",
        "lb_get_cpu_stats",
        "lb_load_data_store",
        "//src/proto/grpc/lb/v1:load_reporter_proto",
    ],
)

grpc_cc_library(
    name = "grpc_security_base",
    srcs = [
        "//src/core:lib/security/context/security_context.cc",
        "//src/core:lib/security/credentials/call_creds_util.cc",
        "//src/core:lib/security/credentials/composite/composite_credentials.cc",
        "//src/core:lib/security/credentials/credentials.cc",
        "//src/core:lib/security/credentials/plugin/plugin_credentials.cc",
        "//src/core:lib/security/security_connector/security_connector.cc",
        "//src/core:lib/security/transport/client_auth_filter.cc",
        "//src/core:lib/security/transport/secure_endpoint.cc",
        "//src/core:lib/security/transport/security_handshaker.cc",
        "//src/core:lib/security/transport/server_auth_filter.cc",
        "//src/core:lib/security/transport/tsi_error.cc",
    ],
    hdrs = [
        "//src/core:lib/security/context/security_context.h",
        "//src/core:lib/security/credentials/call_creds_util.h",
        "//src/core:lib/security/credentials/composite/composite_credentials.h",
        "//src/core:lib/security/credentials/credentials.h",
        "//src/core:lib/security/credentials/plugin/plugin_credentials.h",
        "//src/core:lib/security/security_connector/security_connector.h",
        "//src/core:lib/security/transport/auth_filters.h",
        "//src/core:lib/security/transport/secure_endpoint.h",
        "//src/core:lib/security/transport/security_handshaker.h",
        "//src/core:lib/security/transport/tsi_error.h",
    ],
    external_deps = [
        "absl/base:core_headers",
        "absl/container:inlined_vector",
        "absl/status",
        "absl/status:statusor",
        "absl/strings",
        "absl/types:optional",
    ],
    language = "c++",
    public_hdrs = GRPC_PUBLIC_HDRS,
    visibility = ["@grpc:public"],
    deps = [
        "config",
        "debug_location",
        "exec_ctx",
        "gpr",
        "grpc_base",
        "grpc_public_hdrs",
        "grpc_trace",
        "handshaker",
        "promise",
        "ref_counted_ptr",
        "tsi_base",
        "//src/core:activity",
        "//src/core:arena",
        "//src/core:arena_promise",
        "//src/core:basic_seq",
        "//src/core:channel_args",
        "//src/core:channel_fwd",
        "//src/core:closure",
        "//src/core:context",
        "//src/core:event_engine_memory_allocator",
        "//src/core:gpr_atm",
        "//src/core:handshaker_factory",
        "//src/core:handshaker_registry",
        "//src/core:iomgr_fwd",
        "//src/core:memory_quota",
        "//src/core:poll",
        "//src/core:ref_counted",
        "//src/core:resource_quota",
        "//src/core:resource_quota_trace",
        "//src/core:seq",
        "//src/core:slice",
        "//src/core:slice_refcount",
        "//src/core:status_helper",
        "//src/core:try_seq",
        "//src/core:unique_type_name",
        "//src/core:useful",
    ],
)

grpc_cc_library(
    name = "tsi_base",
    srcs = [
        "//src/core:tsi/transport_security.cc",
        "//src/core:tsi/transport_security_grpc.cc",
    ],
    hdrs = [
        "//src/core:tsi/transport_security.h",
        "//src/core:tsi/transport_security_grpc.h",
        "//src/core:tsi/transport_security_interface.h",
    ],
    language = "c++",
    tags = ["nofixdeps"],
    visibility = ["@grpc:tsi_interface"],
    deps = [
        "gpr",
        "grpc_trace",
    ],
)

grpc_cc_library(
    name = "alts_util",
    srcs = [
        "//src/core:lib/security/credentials/alts/check_gcp_environment.cc",
        "//src/core:lib/security/credentials/alts/check_gcp_environment_linux.cc",
        "//src/core:lib/security/credentials/alts/check_gcp_environment_no_op.cc",
        "//src/core:lib/security/credentials/alts/check_gcp_environment_windows.cc",
        "//src/core:lib/security/credentials/alts/grpc_alts_credentials_client_options.cc",
        "//src/core:lib/security/credentials/alts/grpc_alts_credentials_options.cc",
        "//src/core:lib/security/credentials/alts/grpc_alts_credentials_server_options.cc",
        "//src/core:tsi/alts/handshaker/transport_security_common_api.cc",
    ],
    hdrs = [
        "include/grpc/grpc_security.h",
        "//src/core:lib/security/credentials/alts/check_gcp_environment.h",
        "//src/core:lib/security/credentials/alts/grpc_alts_credentials_options.h",
        "//src/core:tsi/alts/handshaker/transport_security_common_api.h",
    ],
    external_deps = ["upb_lib"],
    language = "c++",
    visibility = ["@grpc:tsi"],
    deps = [
        "alts_upb",
        "gpr",
        "grpc_public_hdrs",
    ],
)

grpc_cc_library(
    name = "tsi",
    external_deps = [
        "libssl",
        "libcrypto",
        "absl/strings",
        "upb_lib",
    ],
    language = "c++",
    tags = ["nofixdeps"],
    visibility = ["@grpc:tsi"],
    deps = [
        "gpr",
        "grpc_base",
        "tsi_alts_credentials",
        "tsi_base",
        "tsi_fake_credentials",
        "tsi_ssl_credentials",
        "//src/core:tsi_local_credentials",
        "//src/core:useful",
    ],
)

grpc_cc_library(
    name = "grpc++_base",
    srcs = GRPCXX_SRCS + [
        "src/cpp/client/insecure_credentials.cc",
        "src/cpp/client/secure_credentials.cc",
        "src/cpp/common/auth_property_iterator.cc",
        "src/cpp/common/secure_auth_context.cc",
        "src/cpp/common/secure_channel_arguments.cc",
        "src/cpp/common/secure_create_auth_context.cc",
        "src/cpp/common/tls_certificate_provider.cc",
        "src/cpp/common/tls_certificate_verifier.cc",
        "src/cpp/common/tls_credentials_options.cc",
        "src/cpp/server/insecure_server_credentials.cc",
        "src/cpp/server/secure_server_credentials.cc",
    ],
    hdrs = GRPCXX_HDRS + [
        "src/cpp/client/secure_credentials.h",
        "src/cpp/common/secure_auth_context.h",
        "src/cpp/server/secure_server_credentials.h",
    ],
    external_deps = [
        "absl/base:core_headers",
        "absl/status",
        "absl/status:statusor",
        "absl/strings",
        "absl/synchronization",
        "absl/memory",
        "absl/types:optional",
        "upb_lib",
        "protobuf_headers",
        "absl/container:inlined_vector",
    ],
    language = "c++",
    public_hdrs = GRPCXX_PUBLIC_HDRS,
    tags = ["nofixdeps"],
    visibility = ["@grpc:alt_grpc++_base_legacy"],
    deps = [
        "config",
        "gpr",
        "grpc",
        "grpc++_codegen_proto",
        "grpc_base",
        "grpc_credentials_util",
        "grpc_health_upb",
        "grpc_public_hdrs",
        "grpc_security_base",
        "grpc_service_config_impl",
        "grpc_trace",
        "grpcpp_call_metric_recorder",
        "iomgr_timer",
        "ref_counted_ptr",
        "//src/core:arena",
        "//src/core:channel_fwd",
        "//src/core:channel_init",
        "//src/core:channel_stack_type",
        "//src/core:default_event_engine",
        "//src/core:env",
        "//src/core:error",
        "//src/core:gpr_atm",
        "//src/core:gpr_manual_constructor",
        "//src/core:grpc_service_config",
        "//src/core:grpc_transport_inproc",
        "//src/core:json",
        "//src/core:ref_counted",
        "//src/core:resource_quota",
        "//src/core:slice",
        "//src/core:slice_buffer",
        "//src/core:slice_refcount",
        "//src/core:status_helper",
        "//src/core:thread_quota",
        "//src/core:time",
        "//src/core:useful",
    ],
)

# TODO(chengyuc): Give it another try to merge this to `grpc++_base` after
# codegen files are removed.
grpc_cc_library(
    name = "grpc++_base_unsecure",
    srcs = GRPCXX_SRCS,
    hdrs = GRPCXX_HDRS,
    external_deps = [
        "absl/base:core_headers",
        "absl/status",
        "absl/status:statusor",
        "absl/strings",
        "absl/synchronization",
        "absl/types:optional",
        "absl/memory",
        "upb_lib",
        "protobuf_headers",
    ],
    language = "c++",
    public_hdrs = GRPCXX_PUBLIC_HDRS,
    tags = [
        "avoid_dep",
        "nofixdeps",
    ],
    visibility = ["@grpc:alt_grpc++_base_unsecure_legacy"],
    deps = [
        "config",
        "gpr",
        "grpc_base",
        "grpc_health_upb",
        "grpc_public_hdrs",
        "grpc_service_config_impl",
        "grpc_trace",
        "grpc_unsecure",
        "grpcpp_call_metric_recorder",
        "iomgr_timer",
        "ref_counted_ptr",
        "//src/core:arena",
        "//src/core:channel_init",
        "//src/core:gpr_atm",
        "//src/core:gpr_manual_constructor",
        "//src/core:grpc_insecure_credentials",
        "//src/core:grpc_service_config",
        "//src/core:grpc_transport_inproc",
        "//src/core:ref_counted",
        "//src/core:resource_quota",
        "//src/core:slice",
        "//src/core:time",
        "//src/core:useful",
    ],
)

grpc_cc_library(
    name = "grpc++_codegen_proto",
    external_deps = [
        "protobuf_headers",
    ],
    language = "c++",
    public_hdrs = [
        "include/grpc++/impl/codegen/proto_utils.h",
        "include/grpcpp/impl/codegen/proto_buffer_reader.h",
        "include/grpcpp/impl/codegen/proto_buffer_writer.h",
        "include/grpcpp/impl/codegen/proto_utils.h",
    ],
    tags = ["nofixdeps"],
    visibility = ["@grpc:public"],
    deps = [
        "grpc++_config_proto",
        "grpc++_public_hdrs",
    ],
)

grpc_cc_library(
    name = "grpc++_config_proto",
    external_deps = [
        "protobuf_headers",
    ],
    language = "c++",
    public_hdrs = [
        "include/grpc++/impl/codegen/config_protobuf.h",
        "include/grpcpp/impl/codegen/config_protobuf.h",
    ],
    tags = ["nofixdeps"],
    visibility = ["@grpc:public"],
)

grpc_cc_library(
    name = "grpc++_reflection",
    srcs = [
        "src/cpp/ext/proto_server_reflection.cc",
        "src/cpp/ext/proto_server_reflection_plugin.cc",
    ],
    hdrs = [
        "src/cpp/ext/proto_server_reflection.h",
    ],
    external_deps = [
        "protobuf_headers",
    ],
    language = "c++",
    public_hdrs = [
        "include/grpc++/ext/proto_server_reflection_plugin.h",
        "include/grpcpp/ext/proto_server_reflection_plugin.h",
    ],
    tags = ["nofixdeps"],
    visibility = ["@grpc:public"],
    deps = [
        "grpc++",
        "grpc++_config_proto",
        "//src/proto/grpc/reflection/v1alpha:reflection_proto",
    ],
    alwayslink = 1,
)

grpc_cc_library(
    name = "grpcpp_call_metric_recorder",
    srcs = [
        "src/cpp/server/orca/call_metric_recorder.cc",
    ],
    external_deps = [
        "absl/strings",
        "absl/types:optional",
        "upb_lib",
    ],
    language = "c++",
    public_hdrs = [
        "include/grpcpp/ext/call_metric_recorder.h",
    ],
    visibility = ["@grpc:public"],
    deps = [
        "grpc++_public_hdrs",
        "xds_orca_upb",
        "//src/core:arena",
        "//src/core:grpc_backend_metric_data",
    ],
)

grpc_cc_library(
    name = "grpcpp_orca_interceptor",
    srcs = [
        "src/cpp/server/orca/orca_interceptor.cc",
    ],
    hdrs = [
        "src/cpp/server/orca/orca_interceptor.h",
    ],
    external_deps = [
        "absl/strings",
        "absl/types:optional",
    ],
    language = "c++",
    visibility = ["@grpc:public"],
    deps = [
        "grpc++",
        "grpc_base",
        "grpcpp_call_metric_recorder",
    ],
)

grpc_cc_library(
    name = "grpcpp_orca_service",
    srcs = [
        "src/cpp/server/orca/orca_service.cc",
    ],
    external_deps = [
        "absl/base:core_headers",
        "absl/time",
        "absl/types:optional",
        "upb_lib",
    ],
    language = "c++",
    public_hdrs = [
        "include/grpcpp/ext/orca_service.h",
    ],
    visibility = ["@grpc:public"],
    deps = [
        "debug_location",
        "gpr",
        "grpc++",
        "grpc_base",
        "protobuf_duration_upb",
        "ref_counted_ptr",
        "xds_orca_service_upb",
        "xds_orca_upb",
        "//src/core:default_event_engine",
        "//src/core:ref_counted",
        "//src/core:time",
    ],
    alwayslink = 1,
)

grpc_cc_library(
    name = "grpcpp_channelz",
    srcs = [
        "src/cpp/server/channelz/channelz_service.cc",
        "src/cpp/server/channelz/channelz_service_plugin.cc",
    ],
    hdrs = [
        "src/cpp/server/channelz/channelz_service.h",
    ],
    external_deps = [
        "protobuf_headers",
    ],
    language = "c++",
    public_hdrs = [
        "include/grpcpp/ext/channelz_service_plugin.h",
    ],
    tags = ["nofixdeps"],
    visibility = ["@grpc:channelz"],
    deps = [
        "gpr",
        "grpc",
        "grpc++",
        "grpc++_config_proto",
        "//src/proto/grpc/channelz:channelz_proto",
    ],
    alwayslink = 1,
)

grpc_cc_library(
    name = "grpcpp_csds",
    srcs = [
        "src/cpp/server/csds/csds.cc",
    ],
    hdrs = [
        "src/cpp/server/csds/csds.h",
    ],
    external_deps = [
        "absl/status",
        "absl/status:statusor",
    ],
    language = "c++",
    tags = ["nofixdeps"],
    deps = [
        "gpr",
        "grpc",
        "grpc++_base",
        "//src/proto/grpc/testing/xds/v3:csds_proto",
    ],
    alwayslink = 1,
)

grpc_cc_library(
    name = "grpcpp_admin",
    srcs = [
        "src/cpp/server/admin/admin_services.cc",
    ],
    hdrs = [],
    defines = select({
        "grpc_no_xds": ["GRPC_NO_XDS"],
        "//conditions:default": [],
    }),
    external_deps = [
        "absl/memory",
    ],
    language = "c++",
    public_hdrs = [
        "include/grpcpp/ext/admin_services.h",
    ],
    select_deps = [{
        "grpc_no_xds": [],
        "//conditions:default": ["//:grpcpp_csds"],
    }],
    deps = [
        "gpr",
        "grpc++",
        "grpcpp_channelz",
    ],
    alwayslink = 1,
)

grpc_cc_library(
    name = "grpc++_test",
    testonly = True,
    srcs = [
        "src/cpp/client/channel_test_peer.cc",
    ],
    external_deps = ["gtest"],
    public_hdrs = [
        "include/grpc++/test/mock_stream.h",
        "include/grpc++/test/server_context_test_spouse.h",
        "include/grpcpp/test/channel_test_peer.h",
        "include/grpcpp/test/client_context_test_peer.h",
        "include/grpcpp/test/default_reactor_test_peer.h",
        "include/grpcpp/test/mock_stream.h",
        "include/grpcpp/test/server_context_test_spouse.h",
    ],
    visibility = ["@grpc:grpc++_test"],
    deps = [
        "grpc++",
        "grpc_base",
    ],
)

grpc_cc_library(
    name = "grpc_opencensus_plugin",
    srcs = [
        "src/cpp/ext/filters/census/channel_filter.cc",
        "src/cpp/ext/filters/census/client_filter.cc",
        "src/cpp/ext/filters/census/context.cc",
        "src/cpp/ext/filters/census/grpc_plugin.cc",
        "src/cpp/ext/filters/census/measures.cc",
        "src/cpp/ext/filters/census/rpc_encoding.cc",
        "src/cpp/ext/filters/census/server_filter.cc",
        "src/cpp/ext/filters/census/views.cc",
    ],
    hdrs = [
        "include/grpcpp/opencensus.h",
        "src/cpp/ext/filters/census/channel_filter.h",
        "src/cpp/ext/filters/census/client_filter.h",
        "src/cpp/ext/filters/census/context.h",
        "src/cpp/ext/filters/census/grpc_plugin.h",
        "src/cpp/ext/filters/census/measures.h",
        "src/cpp/ext/filters/census/open_census_call_tracer.h",
        "src/cpp/ext/filters/census/rpc_encoding.h",
        "src/cpp/ext/filters/census/server_filter.h",
    ],
    external_deps = [
        "absl/base",
        "absl/base:core_headers",
        "absl/status",
        "absl/strings",
        "absl/time",
        "absl/types:optional",
        "opencensus-trace",
        "opencensus-trace-context_util",
        "opencensus-trace-propagation",
        "opencensus-trace-span_context",
        "opencensus-tags",
        "opencensus-tags-context_util",
        "opencensus-stats",
        "opencensus-context",
    ],
    language = "c++",
    tags = ["nofixdeps"],
    visibility = ["@grpc:grpc_opencensus_plugin"],
    deps = [
        "census",
        "debug_location",
        "gpr",
        "grpc++",
        "grpc++_base",
        "grpc_base",
        "//src/core:arena",
        "//src/core:channel_stack_type",
        "//src/core:slice",
        "//src/core:slice_buffer",
        "//src/core:slice_refcount",
    ],
)

# This is an EXPERIMENTAL target subject to change.
grpc_cc_library(
    name = "grpcpp_gcp_observability",
    hdrs = [
        "include/grpcpp/ext/gcp_observability.h",
    ],
    language = "c++",
    tags = ["nofixdeps"],
    visibility = ["@grpc:grpcpp_gcp_observability"],
    deps = [
        "//src/cpp/ext/gcp:observability",
    ],
)

grpc_cc_library(
    name = "work_serializer",
    srcs = [
        "//src/core:lib/gprpp/work_serializer.cc",
    ],
    hdrs = [
        "//src/core:lib/gprpp/work_serializer.h",
    ],
    external_deps = ["absl/base:core_headers"],
    language = "c++",
    visibility = ["@grpc:client_channel"],
    deps = [
        "debug_location",
        "gpr",
        "grpc_trace",
        "orphanable",
    ],
)

grpc_cc_library(
    name = "grpc_trace",
    srcs = ["//src/core:lib/debug/trace.cc"],
    hdrs = ["//src/core:lib/debug/trace.h"],
    language = "c++",
    visibility = ["@grpc:trace"],
    deps = [
        "gpr",
        "grpc_public_hdrs",
    ],
)

grpc_cc_library(
    name = "config",
    srcs = [
        "//src/core:lib/config/core_configuration.cc",
    ],
    language = "c++",
    public_hdrs = [
        "//src/core:lib/config/core_configuration.h",
    ],
    visibility = ["@grpc:client_channel"],
    deps = [
        "gpr",
        "grpc_resolver",
        "//src/core:certificate_provider_registry",
        "//src/core:channel_args_preconditioning",
        "//src/core:channel_creds_registry",
        "//src/core:channel_init",
        "//src/core:handshaker_registry",
        "//src/core:lb_policy_registry",
        "//src/core:proxy_mapper_registry",
        "//src/core:service_config_parser",
    ],
)

grpc_cc_library(
    name = "debug_location",
    language = "c++",
    public_hdrs = ["//src/core:lib/gprpp/debug_location.h"],
    visibility = ["@grpc:debug_location"],
)

grpc_cc_library(
    name = "orphanable",
    language = "c++",
    public_hdrs = ["//src/core:lib/gprpp/orphanable.h"],
    visibility = [
        "@grpc:client_channel",
        "@grpc:xds_client_core",
    ],
    deps = [
        "debug_location",
        "gpr_platform",
        "ref_counted_ptr",
        "//src/core:ref_counted",
    ],
)

grpc_cc_library(
    name = "promise",
    external_deps = [
        "absl/status",
        "absl/types:optional",
        "absl/types:variant",
    ],
    language = "c++",
    public_hdrs = [
        "//src/core:lib/promise/promise.h",
    ],
    visibility = ["@grpc:alt_grpc_base_legacy"],
    deps = [
        "gpr_platform",
        "//src/core:poll",
        "//src/core:promise_like",
    ],
)

grpc_cc_library(
    name = "ref_counted_ptr",
    language = "c++",
    public_hdrs = ["//src/core:lib/gprpp/ref_counted_ptr.h"],
    visibility = ["@grpc:ref_counted_ptr"],
    deps = [
        "debug_location",
        "gpr_platform",
    ],
)

grpc_cc_library(
    name = "handshaker",
    srcs = [
        "//src/core:lib/transport/handshaker.cc",
    ],
    external_deps = [
        "absl/container:inlined_vector",
        "absl/status",
        "absl/strings:str_format",
    ],
    language = "c++",
    public_hdrs = [
        "//src/core:lib/transport/handshaker.h",
    ],
    visibility = ["@grpc:alt_grpc_base_legacy"],
    deps = [
        "debug_location",
        "exec_ctx",
        "gpr",
        "grpc_base",
        "grpc_public_hdrs",
        "grpc_trace",
        "iomgr_timer",
        "ref_counted_ptr",
        "//src/core:channel_args",
        "//src/core:closure",
        "//src/core:ref_counted",
        "//src/core:slice",
        "//src/core:slice_buffer",
        "//src/core:status_helper",
        "//src/core:time",
    ],
)

grpc_cc_library(
    name = "http_connect_handshaker",
    srcs = [
        "//src/core:lib/transport/http_connect_handshaker.cc",
    ],
    external_deps = [
        "absl/base:core_headers",
        "absl/status",
        "absl/strings",
        "absl/types:optional",
    ],
    language = "c++",
    public_hdrs = [
        "//src/core:lib/transport/http_connect_handshaker.h",
    ],
    visibility = ["@grpc:alt_grpc_base_legacy"],
    deps = [
        "config",
        "debug_location",
        "exec_ctx",
        "gpr",
        "grpc_base",
        "handshaker",
        "httpcli",
        "ref_counted_ptr",
        "//src/core:channel_args",
        "//src/core:closure",
        "//src/core:handshaker_factory",
        "//src/core:handshaker_registry",
        "//src/core:iomgr_fwd",
        "//src/core:slice",
        "//src/core:slice_buffer",
    ],
)

grpc_cc_library(
    name = "exec_ctx",
    srcs = [
        "//src/core:lib/iomgr/combiner.cc",
        "//src/core:lib/iomgr/exec_ctx.cc",
        "//src/core:lib/iomgr/executor.cc",
        "//src/core:lib/iomgr/iomgr_internal.cc",
    ],
    hdrs = [
        "//src/core:lib/iomgr/combiner.h",
        "//src/core:lib/iomgr/exec_ctx.h",
        "//src/core:lib/iomgr/executor.h",
        "//src/core:lib/iomgr/iomgr_internal.h",
    ],
    visibility = ["@grpc:exec_ctx"],
    deps = [
        "debug_location",
        "gpr",
        "grpc_public_hdrs",
        "grpc_trace",
        "//src/core:closure",
        "//src/core:error",
        "//src/core:gpr_atm",
        "//src/core:gpr_spinlock",
        "//src/core:time",
        "//src/core:useful",
    ],
)

grpc_cc_library(
    name = "sockaddr_utils",
    srcs = [
        "//src/core:lib/address_utils/sockaddr_utils.cc",
    ],
    hdrs = [
        "//src/core:lib/address_utils/sockaddr_utils.h",
    ],
    external_deps = [
        "absl/status",
        "absl/status:statusor",
        "absl/strings",
        "absl/strings:str_format",
    ],
    visibility = ["@grpc:alt_grpc_base_legacy"],
    deps = [
        "gpr",
        "uri_parser",
        "//src/core:grpc_sockaddr",
        "//src/core:iomgr_port",
        "//src/core:resolved_address",
    ],
)

grpc_cc_library(
    name = "iomgr_timer",
    srcs = [
        "//src/core:lib/iomgr/timer.cc",
        "//src/core:lib/iomgr/timer_generic.cc",
        "//src/core:lib/iomgr/timer_heap.cc",
        "//src/core:lib/iomgr/timer_manager.cc",
    ],
    hdrs = [
        "//src/core:lib/iomgr/timer.h",
        "//src/core:lib/iomgr/timer_generic.h",
        "//src/core:lib/iomgr/timer_heap.h",
        "//src/core:lib/iomgr/timer_manager.h",
    ] + [
        # TODO(hork): deduplicate
        "//src/core:lib/iomgr/iomgr.h",
    ],
    external_deps = [
        "absl/strings",
    ],
    tags = ["nofixdeps"],
    visibility = ["@grpc:iomgr_timer"],
    deps = [
        "event_engine_base_hdrs",
        "exec_ctx",
        "gpr",
        "gpr_platform",
        "grpc_trace",
        "//src/core:closure",
        "//src/core:gpr_manual_constructor",
        "//src/core:gpr_spinlock",
        "//src/core:iomgr_port",
        "//src/core:time",
        "//src/core:time_averaged_stats",
        "//src/core:useful",
    ],
)

grpc_cc_library(
    name = "uri_parser",
    srcs = [
        "//src/core:lib/uri/uri_parser.cc",
    ],
    hdrs = [
        "//src/core:lib/uri/uri_parser.h",
    ],
    external_deps = [
        "absl/status",
        "absl/status:statusor",
        "absl/strings",
        "absl/strings:str_format",
    ],
    visibility = ["@grpc:alt_grpc_base_legacy"],
    deps = ["gpr"],
)

grpc_cc_library(
    name = "backoff",
    srcs = [
        "//src/core:lib/backoff/backoff.cc",
    ],
    hdrs = [
        "//src/core:lib/backoff/backoff.h",
    ],
    external_deps = ["absl/random"],
    language = "c++",
    visibility = ["@grpc:alt_grpc_base_legacy"],
    deps = [
        "gpr_platform",
        "//src/core:time",
    ],
)

grpc_cc_library(
    name = "stats",
    srcs = [
        "//src/core:lib/debug/stats.cc",
    ],
    hdrs = [
        "//src/core:lib/debug/stats.h",
    ],
    external_deps = [
        "absl/strings",
        "absl/types:span",
    ],
    visibility = [
        "@grpc:alt_grpc_base_legacy",
    ],
    deps = [
        "gpr",
        "//src/core:histogram_view",
        "//src/core:no_destruct",
        "//src/core:stats_data",
    ],
)

grpc_cc_library(
    name = "channel_stack_builder",
    srcs = [
        "//src/core:lib/channel/channel_stack_builder.cc",
    ],
    hdrs = [
        "//src/core:lib/channel/channel_stack_builder.h",
    ],
    external_deps = [
        "absl/status:statusor",
        "absl/strings",
    ],
    language = "c++",
    visibility = ["@grpc:alt_grpc_base_legacy"],
    deps = [
        "gpr",
        "ref_counted_ptr",
        "//src/core:channel_args",
        "//src/core:channel_fwd",
        "//src/core:channel_stack_type",
        "//src/core:transport_fwd",
    ],
)

grpc_cc_library(
    name = "grpc_service_config_impl",
    srcs = [
        "//src/core:lib/service_config/service_config_impl.cc",
    ],
    hdrs = [
        "//src/core:lib/service_config/service_config_impl.h",
    ],
    external_deps = [
        "absl/status:statusor",
        "absl/strings",
        "absl/types:optional",
    ],
    language = "c++",
    visibility = ["@grpc:client_channel"],
    deps = [
        "config",
        "gpr",
        "ref_counted_ptr",
        "//src/core:channel_args",
        "//src/core:grpc_service_config",
        "//src/core:json",
        "//src/core:json_args",
        "//src/core:json_object_loader",
        "//src/core:service_config_parser",
        "//src/core:slice",
        "//src/core:slice_refcount",
        "//src/core:validation_errors",
    ],
)

grpc_cc_library(
    name = "server_address",
    srcs = [
        "//src/core:lib/resolver/server_address.cc",
    ],
    hdrs = [
        "//src/core:lib/resolver/server_address.h",
    ],
    external_deps = [
        "absl/status",
        "absl/status:statusor",
        "absl/strings",
        "absl/strings:str_format",
    ],
    language = "c++",
    visibility = ["@grpc:client_channel"],
    deps = [
        "gpr_platform",
        "sockaddr_utils",
        "//src/core:channel_args",
        "//src/core:resolved_address",
        "//src/core:useful",
    ],
)

grpc_cc_library(
    name = "grpc_resolver",
    srcs = [
        "//src/core:lib/resolver/resolver.cc",
        "//src/core:lib/resolver/resolver_registry.cc",
    ],
    hdrs = [
        "//src/core:lib/resolver/resolver.h",
        "//src/core:lib/resolver/resolver_factory.h",
        "//src/core:lib/resolver/resolver_registry.h",
    ],
    external_deps = [
        "absl/status",
        "absl/status:statusor",
        "absl/strings",
        "absl/strings:str_format",
    ],
    language = "c++",
    visibility = ["@grpc:client_channel"],
    deps = [
        "gpr",
        "grpc_trace",
        "orphanable",
        "ref_counted_ptr",
        "server_address",
        "uri_parser",
        "//src/core:channel_args",
        "//src/core:grpc_service_config",
        "//src/core:iomgr_fwd",
    ],
)

grpc_cc_library(
    name = "grpc_client_channel",
    srcs = [
        "//src/core:ext/filters/client_channel/backend_metric.cc",
        "//src/core:ext/filters/client_channel/backup_poller.cc",
        "//src/core:ext/filters/client_channel/channel_connectivity.cc",
        "//src/core:ext/filters/client_channel/client_channel.cc",
        "//src/core:ext/filters/client_channel/client_channel_channelz.cc",
        "//src/core:ext/filters/client_channel/client_channel_factory.cc",
        "//src/core:ext/filters/client_channel/client_channel_plugin.cc",
        "//src/core:ext/filters/client_channel/client_channel_service_config.cc",
        "//src/core:ext/filters/client_channel/config_selector.cc",
        "//src/core:ext/filters/client_channel/dynamic_filters.cc",
        "//src/core:ext/filters/client_channel/global_subchannel_pool.cc",
        "//src/core:ext/filters/client_channel/health/health_check_client.cc",
        "//src/core:ext/filters/client_channel/http_proxy.cc",
        "//src/core:ext/filters/client_channel/lb_policy/child_policy_handler.cc",
        "//src/core:ext/filters/client_channel/lb_policy/oob_backend_metric.cc",
        "//src/core:ext/filters/client_channel/local_subchannel_pool.cc",
        "//src/core:ext/filters/client_channel/retry_filter.cc",
        "//src/core:ext/filters/client_channel/retry_service_config.cc",
        "//src/core:ext/filters/client_channel/retry_throttle.cc",
        "//src/core:ext/filters/client_channel/service_config_channel_arg_filter.cc",
        "//src/core:ext/filters/client_channel/subchannel.cc",
        "//src/core:ext/filters/client_channel/subchannel_pool_interface.cc",
        "//src/core:ext/filters/client_channel/subchannel_stream_client.cc",
    ],
    hdrs = [
        "//src/core:ext/filters/client_channel/backend_metric.h",
        "//src/core:ext/filters/client_channel/backup_poller.h",
        "//src/core:ext/filters/client_channel/client_channel.h",
        "//src/core:ext/filters/client_channel/client_channel_channelz.h",
        "//src/core:ext/filters/client_channel/client_channel_factory.h",
        "//src/core:ext/filters/client_channel/client_channel_service_config.h",
        "//src/core:ext/filters/client_channel/config_selector.h",
        "//src/core:ext/filters/client_channel/connector.h",
        "//src/core:ext/filters/client_channel/dynamic_filters.h",
        "//src/core:ext/filters/client_channel/global_subchannel_pool.h",
        "//src/core:ext/filters/client_channel/health/health_check_client.h",
        "//src/core:ext/filters/client_channel/http_proxy.h",
        "//src/core:ext/filters/client_channel/lb_policy/child_policy_handler.h",
        "//src/core:ext/filters/client_channel/lb_policy/oob_backend_metric.h",
        "//src/core:ext/filters/client_channel/local_subchannel_pool.h",
        "//src/core:ext/filters/client_channel/retry_filter.h",
        "//src/core:ext/filters/client_channel/retry_service_config.h",
        "//src/core:ext/filters/client_channel/retry_throttle.h",
        "//src/core:ext/filters/client_channel/subchannel.h",
        "//src/core:ext/filters/client_channel/subchannel_interface_internal.h",
        "//src/core:ext/filters/client_channel/subchannel_pool_interface.h",
        "//src/core:ext/filters/client_channel/subchannel_stream_client.h",
    ],
    external_deps = [
        "absl/base:core_headers",
        "absl/container:inlined_vector",
        "absl/status",
        "absl/status:statusor",
        "absl/strings",
        "absl/strings:cord",
        "absl/types:optional",
        "absl/types:variant",
        "upb_lib",
    ],
    language = "c++",
    visibility = ["@grpc:client_channel"],
    deps = [
        "backoff",
        "config",
        "debug_location",
        "gpr",
        "grpc_base",
        "grpc_health_upb",
        "grpc_public_hdrs",
        "grpc_resolver",
        "grpc_service_config_impl",
        "grpc_trace",
        "http_connect_handshaker",
        "iomgr_timer",
        "orphanable",
        "protobuf_duration_upb",
        "ref_counted_ptr",
        "server_address",
        "sockaddr_utils",
        "stats",
        "uri_parser",
        "work_serializer",
        "xds_orca_service_upb",
        "xds_orca_upb",
        "//src/core:arena",
        "//src/core:channel_fwd",
        "//src/core:channel_init",
        "//src/core:channel_stack_type",
        "//src/core:construct_destruct",
        "//src/core:dual_ref_counted",
        "//src/core:env",
        "//src/core:gpr_atm",
        "//src/core:grpc_backend_metric_data",
        "//src/core:grpc_deadline_filter",
        "//src/core:grpc_service_config",
        "//src/core:init_internally",
        "//src/core:iomgr_fwd",
        "//src/core:json",
        "//src/core:json_args",
        "//src/core:json_channel_args",
        "//src/core:json_object_loader",
        "//src/core:lb_policy",
        "//src/core:lb_policy_registry",
        "//src/core:memory_quota",
        "//src/core:pollset_set",
        "//src/core:proxy_mapper",
        "//src/core:proxy_mapper_registry",
        "//src/core:ref_counted",
        "//src/core:resolved_address",
        "//src/core:resource_quota",
        "//src/core:service_config_parser",
        "//src/core:slice",
        "//src/core:slice_buffer",
        "//src/core:slice_refcount",
        "//src/core:stats_data",
        "//src/core:status_helper",
        "//src/core:subchannel_interface",
        "//src/core:time",
        "//src/core:transport_fwd",
        "//src/core:unique_type_name",
        "//src/core:useful",
        "//src/core:validation_errors",
    ],
)

grpc_cc_library(
    name = "grpc_resolver_dns_ares",
    srcs = [
        "//src/core:ext/filters/client_channel/resolver/dns/c_ares/dns_resolver_ares.cc",
        "//src/core:ext/filters/client_channel/resolver/dns/c_ares/grpc_ares_ev_driver_posix.cc",
        "//src/core:ext/filters/client_channel/resolver/dns/c_ares/grpc_ares_ev_driver_windows.cc",
        "//src/core:ext/filters/client_channel/resolver/dns/c_ares/grpc_ares_wrapper.cc",
        "//src/core:ext/filters/client_channel/resolver/dns/c_ares/grpc_ares_wrapper_posix.cc",
        "//src/core:ext/filters/client_channel/resolver/dns/c_ares/grpc_ares_wrapper_windows.cc",
    ],
    hdrs = [
        "//src/core:ext/filters/client_channel/resolver/dns/c_ares/grpc_ares_ev_driver.h",
        "//src/core:ext/filters/client_channel/resolver/dns/c_ares/grpc_ares_wrapper.h",
    ],
    external_deps = [
        "absl/base:core_headers",
        "absl/container:flat_hash_set",
        "absl/status",
        "absl/status:statusor",
        "absl/strings",
        "absl/strings:str_format",
        "absl/types:optional",
        "address_sorting",
        "cares",
    ],
    language = "c++",
    deps = [
        "backoff",
        "config",
        "debug_location",
        "gpr",
        "grpc_base",
        "grpc_grpclb_balancer_addresses",
        "grpc_resolver",
        "grpc_service_config_impl",
        "grpc_trace",
        "iomgr_timer",
        "orphanable",
        "ref_counted_ptr",
        "server_address",
        "sockaddr_utils",
        "uri_parser",
        "//src/core:event_engine_common",
        "//src/core:grpc_resolver_dns_selection",
        "//src/core:grpc_service_config",
        "//src/core:grpc_sockaddr",
        "//src/core:iomgr_fwd",
        "//src/core:iomgr_port",
        "//src/core:json",
        "//src/core:polling_resolver",
        "//src/core:pollset_set",
        "//src/core:resolved_address",
        "//src/core:slice",
        "//src/core:status_helper",
        "//src/core:time",
    ],
)

grpc_cc_library(
    name = "httpcli",
    srcs = [
        "//src/core:lib/http/format_request.cc",
        "//src/core:lib/http/httpcli.cc",
        "//src/core:lib/http/parser.cc",
    ],
    hdrs = [
        "//src/core:lib/http/format_request.h",
        "//src/core:lib/http/httpcli.h",
        "//src/core:lib/http/parser.h",
    ],
    external_deps = [
        "absl/base:core_headers",
        "absl/functional:bind_front",
        "absl/status",
        "absl/status:statusor",
        "absl/strings",
        "absl/strings:str_format",
        "absl/types:optional",
    ],
    language = "c++",
    visibility = ["@grpc:httpcli"],
    deps = [
        "config",
        "debug_location",
        "gpr",
        "grpc_base",
        "grpc_public_hdrs",
        "grpc_security_base",
        "grpc_trace",
        "handshaker",
        "orphanable",
        "ref_counted_ptr",
        "sockaddr_utils",
        "uri_parser",
        "//src/core:channel_args_preconditioning",
        "//src/core:handshaker_registry",
        "//src/core:iomgr_fwd",
        "//src/core:pollset_set",
        "//src/core:resolved_address",
        "//src/core:resource_quota",
        "//src/core:slice",
        "//src/core:slice_refcount",
        "//src/core:status_helper",
        "//src/core:tcp_connect_handshaker",
        "//src/core:time",
    ],
)

grpc_cc_library(
    name = "grpc_alts_credentials",
    srcs = [
        "//src/core:lib/security/credentials/alts/alts_credentials.cc",
        "//src/core:lib/security/security_connector/alts/alts_security_connector.cc",
    ],
    hdrs = [
        "//src/core:lib/security/credentials/alts/alts_credentials.h",
        "//src/core:lib/security/security_connector/alts/alts_security_connector.h",
    ],
    external_deps = [
        "absl/status",
        "absl/strings",
        "absl/types:optional",
    ],
    language = "c++",
    visibility = ["@grpc:public"],
    deps = [
        "alts_util",
        "debug_location",
        "gpr",
        "grpc_base",
        "grpc_public_hdrs",
        "grpc_security_base",
        "handshaker",
        "promise",
        "ref_counted_ptr",
        "tsi_alts_credentials",
        "tsi_base",
        "//src/core:arena_promise",
        "//src/core:iomgr_fwd",
        "//src/core:slice",
        "//src/core:slice_refcount",
        "//src/core:unique_type_name",
        "//src/core:useful",
    ],
)

grpc_cc_library(
    name = "tsi_fake_credentials",
    srcs = [
        "//src/core:tsi/fake_transport_security.cc",
    ],
    hdrs = [
        "//src/core:tsi/fake_transport_security.h",
    ],
    language = "c++",
    visibility = [
        "@grpc:public",
    ],
    deps = [
        "gpr",
        "tsi_base",
        "//src/core:slice",
        "//src/core:useful",
    ],
)

grpc_cc_library(
    name = "grpc_jwt_credentials",
    srcs = [
        "//src/core:lib/security/credentials/jwt/json_token.cc",
        "//src/core:lib/security/credentials/jwt/jwt_credentials.cc",
        "//src/core:lib/security/credentials/jwt/jwt_verifier.cc",
    ],
    hdrs = [
        "//src/core:lib/security/credentials/jwt/json_token.h",
        "//src/core:lib/security/credentials/jwt/jwt_credentials.h",
        "//src/core:lib/security/credentials/jwt/jwt_verifier.h",
    ],
    external_deps = [
        "absl/status",
        "absl/status:statusor",
        "absl/strings",
        "absl/strings:str_format",
        "absl/time",
        "absl/types:optional",
        "libcrypto",
        "libssl",
    ],
    language = "c++",
    visibility = ["@grpc:public"],
    deps = [
        "gpr",
        "grpc_base",
        "grpc_credentials_util",
        "grpc_security_base",
        "grpc_trace",
        "httpcli",
        "orphanable",
        "promise",
        "ref_counted_ptr",
        "uri_parser",
        "//src/core:arena_promise",
        "//src/core:gpr_manual_constructor",
        "//src/core:httpcli_ssl_credentials",
        "//src/core:iomgr_fwd",
        "//src/core:json",
        "//src/core:slice",
        "//src/core:slice_refcount",
        "//src/core:time",
        "//src/core:tsi_ssl_types",
        "//src/core:unique_type_name",
        "//src/core:useful",
    ],
)

grpc_cc_library(
    name = "grpc_credentials_util",
    srcs = [
        "//src/core:lib/security/credentials/tls/tls_utils.cc",
        "//src/core:lib/security/security_connector/load_system_roots_fallback.cc",
        "//src/core:lib/security/security_connector/load_system_roots_supported.cc",
        "//src/core:lib/security/util/json_util.cc",
    ],
    hdrs = [
        "//src/core:lib/security/credentials/tls/tls_utils.h",
        "//src/core:lib/security/security_connector/load_system_roots.h",
        "//src/core:lib/security/security_connector/load_system_roots_supported.h",
        "//src/core:lib/security/util/json_util.h",
    ],
    external_deps = ["absl/strings"],
    language = "c++",
    visibility = ["@grpc:public"],
    deps = [
        "gpr",
        "grpc_base",
        "grpc_security_base",
        "//src/core:json",
        "//src/core:useful",
    ],
)

grpc_cc_library(
    name = "tsi_alts_credentials",
    srcs = [
        "//src/core:tsi/alts/crypt/aes_gcm.cc",
        "//src/core:tsi/alts/crypt/gsec.cc",
        "//src/core:tsi/alts/frame_protector/alts_counter.cc",
        "//src/core:tsi/alts/frame_protector/alts_crypter.cc",
        "//src/core:tsi/alts/frame_protector/alts_frame_protector.cc",
        "//src/core:tsi/alts/frame_protector/alts_record_protocol_crypter_common.cc",
        "//src/core:tsi/alts/frame_protector/alts_seal_privacy_integrity_crypter.cc",
        "//src/core:tsi/alts/frame_protector/alts_unseal_privacy_integrity_crypter.cc",
        "//src/core:tsi/alts/frame_protector/frame_handler.cc",
        "//src/core:tsi/alts/handshaker/alts_handshaker_client.cc",
        "//src/core:tsi/alts/handshaker/alts_shared_resource.cc",
        "//src/core:tsi/alts/handshaker/alts_tsi_handshaker.cc",
        "//src/core:tsi/alts/handshaker/alts_tsi_utils.cc",
        "//src/core:tsi/alts/zero_copy_frame_protector/alts_grpc_integrity_only_record_protocol.cc",
        "//src/core:tsi/alts/zero_copy_frame_protector/alts_grpc_privacy_integrity_record_protocol.cc",
        "//src/core:tsi/alts/zero_copy_frame_protector/alts_grpc_record_protocol_common.cc",
        "//src/core:tsi/alts/zero_copy_frame_protector/alts_iovec_record_protocol.cc",
        "//src/core:tsi/alts/zero_copy_frame_protector/alts_zero_copy_grpc_protector.cc",
    ],
    hdrs = [
        "//src/core:tsi/alts/crypt/gsec.h",
        "//src/core:tsi/alts/frame_protector/alts_counter.h",
        "//src/core:tsi/alts/frame_protector/alts_crypter.h",
        "//src/core:tsi/alts/frame_protector/alts_frame_protector.h",
        "//src/core:tsi/alts/frame_protector/alts_record_protocol_crypter_common.h",
        "//src/core:tsi/alts/frame_protector/frame_handler.h",
        "//src/core:tsi/alts/handshaker/alts_handshaker_client.h",
        "//src/core:tsi/alts/handshaker/alts_shared_resource.h",
        "//src/core:tsi/alts/handshaker/alts_tsi_handshaker.h",
        "//src/core:tsi/alts/handshaker/alts_tsi_handshaker_private.h",
        "//src/core:tsi/alts/handshaker/alts_tsi_utils.h",
        "//src/core:tsi/alts/zero_copy_frame_protector/alts_grpc_integrity_only_record_protocol.h",
        "//src/core:tsi/alts/zero_copy_frame_protector/alts_grpc_privacy_integrity_record_protocol.h",
        "//src/core:tsi/alts/zero_copy_frame_protector/alts_grpc_record_protocol.h",
        "//src/core:tsi/alts/zero_copy_frame_protector/alts_grpc_record_protocol_common.h",
        "//src/core:tsi/alts/zero_copy_frame_protector/alts_iovec_record_protocol.h",
        "//src/core:tsi/alts/zero_copy_frame_protector/alts_zero_copy_grpc_protector.h",
    ],
    external_deps = [
        "libssl",
        "libcrypto",
        "upb_lib",
    ],
    language = "c++",
    tags = ["nofixdeps"],
    visibility = ["@grpc:public"],
    deps = [
        "alts_upb",
        "alts_util",
        "config",
        "gpr",
        "grpc_base",
        "tsi_base",
        "//src/core:arena",
        "//src/core:error",
        "//src/core:pollset_set",
        "//src/core:slice",
        "//src/core:useful",
    ],
)

grpc_cc_library(
    name = "tsi_ssl_session_cache",
    srcs = [
        "//src/core:tsi/ssl/session_cache/ssl_session_boringssl.cc",
        "//src/core:tsi/ssl/session_cache/ssl_session_cache.cc",
        "//src/core:tsi/ssl/session_cache/ssl_session_openssl.cc",
    ],
    hdrs = [
        "//src/core:tsi/ssl/session_cache/ssl_session.h",
        "//src/core:tsi/ssl/session_cache/ssl_session_cache.h",
    ],
    external_deps = [
        "absl/memory",
        "libssl",
    ],
    language = "c++",
    visibility = ["@grpc:public"],
    deps = [
        "cpp_impl_of",
        "gpr",
        "grpc_public_hdrs",
        "//src/core:ref_counted",
        "//src/core:slice",
    ],
)

grpc_cc_library(
    name = "tsi_ssl_credentials",
    srcs = [
        "//src/core:lib/security/security_connector/ssl_utils.cc",
        "//src/core:lib/security/security_connector/ssl_utils_config.cc",
        "//src/core:tsi/ssl/key_logging/ssl_key_logging.cc",
        "//src/core:tsi/ssl_transport_security.cc",
    ],
    hdrs = [
        "//src/core:lib/security/security_connector/ssl_utils.h",
        "//src/core:lib/security/security_connector/ssl_utils_config.h",
        "//src/core:tsi/ssl/key_logging/ssl_key_logging.h",
        "//src/core:tsi/ssl_transport_security.h",
    ],
    external_deps = [
        "absl/base:core_headers",
        "absl/status",
        "absl/strings",
        "libcrypto",
        "libssl",
    ],
    language = "c++",
    visibility = ["@grpc:public"],
    deps = [
        "gpr",
        "grpc_base",
        "grpc_credentials_util",
        "grpc_public_hdrs",
        "grpc_security_base",
        "ref_counted_ptr",
        "tsi_base",
        "tsi_ssl_session_cache",
        "//src/core:grpc_transport_chttp2_alpn",
        "//src/core:ref_counted",
        "//src/core:tsi_ssl_types",
        "//src/core:useful",
    ],
)

grpc_cc_library(
    name = "grpc_http_filters",
    srcs = [
        "//src/core:ext/filters/http/client/http_client_filter.cc",
        "//src/core:ext/filters/http/http_filters_plugin.cc",
        "//src/core:ext/filters/http/message_compress/compression_filter.cc",
        "//src/core:ext/filters/http/server/http_server_filter.cc",
    ],
    hdrs = [
        "//src/core:ext/filters/http/client/http_client_filter.h",
        "//src/core:ext/filters/http/message_compress/compression_filter.h",
        "//src/core:ext/filters/http/server/http_server_filter.h",
    ],
    external_deps = [
        "absl/base:core_headers",
        "absl/meta:type_traits",
        "absl/status",
        "absl/status:statusor",
        "absl/strings",
        "absl/strings:str_format",
        "absl/types:optional",
    ],
    language = "c++",
    visibility = ["@grpc:http"],
    deps = [
        "config",
        "gpr",
        "grpc_base",
        "grpc_public_hdrs",
        "grpc_trace",
        "promise",
        "//src/core:arena",
        "//src/core:arena_promise",
        "//src/core:channel_fwd",
        "//src/core:channel_init",
        "//src/core:channel_stack_type",
        "//src/core:context",
        "//src/core:for_each",
        "//src/core:grpc_message_size_filter",
        "//src/core:latch",
        "//src/core:map_pipe",
        "//src/core:percent_encoding",
        "//src/core:seq",
        "//src/core:slice",
        "//src/core:slice_buffer",
        "//src/core:transport_fwd",
        "//src/core:try_concurrently",
<<<<<<< HEAD
        "//src/core:try_seq",
=======
>>>>>>> 2820734f
    ],
)

grpc_cc_library(
    name = "grpc_grpclb_balancer_addresses",
    srcs = [
        "//src/core:ext/filters/client_channel/lb_policy/grpclb/grpclb_balancer_addresses.cc",
    ],
    hdrs = [
        "//src/core:ext/filters/client_channel/lb_policy/grpclb/grpclb_balancer_addresses.h",
    ],
    language = "c++",
    visibility = ["@grpc:grpclb"],
    deps = [
        "gpr_platform",
        "grpc_public_hdrs",
        "server_address",
        "//src/core:channel_args",
        "//src/core:useful",
    ],
)

grpc_cc_library(
    name = "xds_client",
    srcs = [
        "//src/core:ext/xds/xds_api.cc",
        "//src/core:ext/xds/xds_bootstrap.cc",
        "//src/core:ext/xds/xds_client.cc",
        "//src/core:ext/xds/xds_client_stats.cc",
    ],
    hdrs = [
        "//src/core:ext/xds/xds_api.h",
        "//src/core:ext/xds/xds_bootstrap.h",
        "//src/core:ext/xds/xds_channel_args.h",
        "//src/core:ext/xds/xds_client.h",
        "//src/core:ext/xds/xds_client_stats.h",
        "//src/core:ext/xds/xds_resource_type.h",
        "//src/core:ext/xds/xds_resource_type_impl.h",
        "//src/core:ext/xds/xds_transport.h",
    ],
    external_deps = [
        "absl/base:core_headers",
        "absl/memory",
        "absl/status",
        "absl/status:statusor",
        "absl/strings",
        "absl/strings:str_format",
        "absl/types:optional",
        "upb_lib",
        "upb_textformat_lib",
        "upb_json_lib",
        "upb_reflection",
    ],
    language = "c++",
    tags = ["nofixdeps"],
    visibility = ["@grpc:xds_client_core"],
    deps = [
        "backoff",
        "debug_location",
        "envoy_admin_upb",
        "envoy_config_core_upb",
        "envoy_config_endpoint_upb",
        "envoy_service_discovery_upb",
        "envoy_service_discovery_upbdefs",
        "envoy_service_load_stats_upb",
        "envoy_service_load_stats_upbdefs",
        "envoy_service_status_upb",
        "envoy_service_status_upbdefs",
        "event_engine_base_hdrs",
        "exec_ctx",
        "google_rpc_status_upb",
        "gpr",
        "grpc_trace",
        "orphanable",
        "protobuf_any_upb",
        "protobuf_duration_upb",
        "protobuf_struct_upb",
        "protobuf_timestamp_upb",
        "ref_counted_ptr",
        "uri_parser",
        "work_serializer",
        "//src/core:default_event_engine",
        "//src/core:dual_ref_counted",
        "//src/core:env",
        "//src/core:json",
        "//src/core:ref_counted",
        "//src/core:time",
        "//src/core:upb_utils",
        "//src/core:useful",
    ],
)

grpc_cc_library(
    name = "grpc_mock_cel",
    hdrs = [
        "//src/core:lib/security/authorization/mock_cel/activation.h",
        "//src/core:lib/security/authorization/mock_cel/cel_expr_builder_factory.h",
        "//src/core:lib/security/authorization/mock_cel/cel_expression.h",
        "//src/core:lib/security/authorization/mock_cel/cel_value.h",
        "//src/core:lib/security/authorization/mock_cel/evaluator_core.h",
        "//src/core:lib/security/authorization/mock_cel/flat_expr_builder.h",
    ],
    external_deps = [
        "absl/status",
        "absl/status:statusor",
        "absl/strings",
        "absl/types:span",
    ],
    language = "c++",
    deps = [
        "google_type_expr_upb",
        "gpr_public_hdrs",
    ],
)

grpc_cc_library(
    name = "grpc_resolver_fake",
    srcs = ["//src/core:ext/filters/client_channel/resolver/fake/fake_resolver.cc"],
    hdrs = ["//src/core:ext/filters/client_channel/resolver/fake/fake_resolver.h"],
    external_deps = [
        "absl/base:core_headers",
        "absl/status",
        "absl/status:statusor",
        "absl/strings",
    ],
    language = "c++",
    visibility = [
        "//test:__subpackages__",
        "@grpc:grpc_resolver_fake",
    ],
    deps = [
        "config",
        "debug_location",
        "gpr",
        "grpc_public_hdrs",
        "grpc_resolver",
        "orphanable",
        "ref_counted_ptr",
        "server_address",
        "uri_parser",
        "work_serializer",
        "//src/core:channel_args",
        "//src/core:grpc_service_config",
        "//src/core:ref_counted",
        "//src/core:useful",
    ],
)

grpc_cc_library(
    name = "grpc_transport_chttp2",
    srcs = [
        "//src/core:ext/transport/chttp2/transport/bin_decoder.cc",
        "//src/core:ext/transport/chttp2/transport/bin_encoder.cc",
        "//src/core:ext/transport/chttp2/transport/chttp2_transport.cc",
        "//src/core:ext/transport/chttp2/transport/context_list.cc",
        "//src/core:ext/transport/chttp2/transport/frame_data.cc",
        "//src/core:ext/transport/chttp2/transport/frame_goaway.cc",
        "//src/core:ext/transport/chttp2/transport/frame_ping.cc",
        "//src/core:ext/transport/chttp2/transport/frame_rst_stream.cc",
        "//src/core:ext/transport/chttp2/transport/frame_settings.cc",
        "//src/core:ext/transport/chttp2/transport/frame_window_update.cc",
        "//src/core:ext/transport/chttp2/transport/hpack_encoder.cc",
        "//src/core:ext/transport/chttp2/transport/hpack_parser.cc",
        "//src/core:ext/transport/chttp2/transport/hpack_parser_table.cc",
        "//src/core:ext/transport/chttp2/transport/parsing.cc",
        "//src/core:ext/transport/chttp2/transport/stream_lists.cc",
        "//src/core:ext/transport/chttp2/transport/stream_map.cc",
        "//src/core:ext/transport/chttp2/transport/varint.cc",
        "//src/core:ext/transport/chttp2/transport/writing.cc",
    ],
    hdrs = [
        "//src/core:ext/transport/chttp2/transport/bin_decoder.h",
        "//src/core:ext/transport/chttp2/transport/bin_encoder.h",
        "//src/core:ext/transport/chttp2/transport/chttp2_transport.h",
        "//src/core:ext/transport/chttp2/transport/context_list.h",
        "//src/core:ext/transport/chttp2/transport/frame.h",
        "//src/core:ext/transport/chttp2/transport/frame_data.h",
        "//src/core:ext/transport/chttp2/transport/frame_goaway.h",
        "//src/core:ext/transport/chttp2/transport/frame_ping.h",
        "//src/core:ext/transport/chttp2/transport/frame_rst_stream.h",
        "//src/core:ext/transport/chttp2/transport/frame_settings.h",
        "//src/core:ext/transport/chttp2/transport/frame_window_update.h",
        "//src/core:ext/transport/chttp2/transport/hpack_encoder.h",
        "//src/core:ext/transport/chttp2/transport/hpack_parser.h",
        "//src/core:ext/transport/chttp2/transport/hpack_parser_table.h",
        "//src/core:ext/transport/chttp2/transport/internal.h",
        "//src/core:ext/transport/chttp2/transport/stream_map.h",
        "//src/core:ext/transport/chttp2/transport/varint.h",
    ],
    external_deps = [
        "absl/base:core_headers",
        "absl/status",
        "absl/strings",
        "absl/strings:cord",
        "absl/strings:str_format",
        "absl/types:optional",
        "absl/types:span",
        "absl/types:variant",
    ],
    language = "c++",
    visibility = ["@grpc:grpclb"],
    deps = [
        "debug_location",
        "gpr",
        "grpc_base",
        "grpc_public_hdrs",
        "grpc_trace",
        "httpcli",
        "iomgr_timer",
        "ref_counted_ptr",
        "stats",
        "//src/core:arena",
        "//src/core:bdp_estimator",
        "//src/core:bitset",
        "//src/core:chttp2_flow_control",
        "//src/core:decode_huff",
        "//src/core:experiments",
        "//src/core:gpr_atm",
        "//src/core:hpack_constants",
        "//src/core:hpack_encoder_table",
        "//src/core:http2_errors",
        "//src/core:http2_settings",
        "//src/core:huffsyms",
        "//src/core:init_internally",
        "//src/core:iomgr_fwd",
        "//src/core:memory_quota",
        "//src/core:no_destruct",
        "//src/core:poll",
        "//src/core:ref_counted",
        "//src/core:resource_quota",
        "//src/core:resource_quota_trace",
        "//src/core:slice",
        "//src/core:slice_buffer",
        "//src/core:slice_refcount",
        "//src/core:stats_data",
        "//src/core:status_helper",
        "//src/core:time",
        "//src/core:transport_fwd",
        "//src/core:useful",
    ],
)

# TODO(yashykt): Remove the UPB definitions from here once they are no longer needed
### UPB Targets

grpc_upb_proto_library(
    name = "envoy_admin_upb",
    deps = ["@envoy_api//envoy/admin/v3:pkg"],
)

grpc_upb_proto_library(
    name = "envoy_config_cluster_upb",
    deps = ["@envoy_api//envoy/config/cluster/v3:pkg"],
)

grpc_upb_proto_reflection_library(
    name = "envoy_config_cluster_upbdefs",
    deps = ["@envoy_api//envoy/config/cluster/v3:pkg"],
)

grpc_upb_proto_library(
    name = "envoy_config_core_upb",
    deps = ["@envoy_api//envoy/config/core/v3:pkg"],
)

grpc_upb_proto_library(
    name = "envoy_config_endpoint_upb",
    deps = ["@envoy_api//envoy/config/endpoint/v3:pkg"],
)

grpc_upb_proto_reflection_library(
    name = "envoy_config_endpoint_upbdefs",
    deps = ["@envoy_api//envoy/config/endpoint/v3:pkg"],
)

grpc_upb_proto_library(
    name = "envoy_config_listener_upb",
    deps = ["@envoy_api//envoy/config/listener/v3:pkg"],
)

grpc_upb_proto_reflection_library(
    name = "envoy_config_listener_upbdefs",
    deps = ["@envoy_api//envoy/config/listener/v3:pkg"],
)

grpc_upb_proto_library(
    name = "envoy_config_rbac_upb",
    deps = ["@envoy_api//envoy/config/rbac/v3:pkg"],
)

grpc_upb_proto_library(
    name = "envoy_config_route_upb",
    deps = ["@envoy_api//envoy/config/route/v3:pkg"],
)

grpc_upb_proto_reflection_library(
    name = "envoy_config_route_upbdefs",
    deps = ["@envoy_api//envoy/config/route/v3:pkg"],
)

grpc_upb_proto_library(
    name = "envoy_extensions_clusters_aggregate_upb",
    deps = ["@envoy_api//envoy/extensions/clusters/aggregate/v3:pkg"],
)

grpc_upb_proto_reflection_library(
    name = "envoy_extensions_clusters_aggregate_upbdefs",
    deps = ["@envoy_api//envoy/extensions/clusters/aggregate/v3:pkg"],
)

grpc_upb_proto_library(
    name = "envoy_extensions_filters_common_fault_upb",
    deps = ["@envoy_api//envoy/extensions/filters/common/fault/v3:pkg"],
)

grpc_upb_proto_library(
    name = "envoy_extensions_filters_http_fault_upb",
    deps = ["@envoy_api//envoy/extensions/filters/http/fault/v3:pkg"],
)

grpc_upb_proto_reflection_library(
    name = "envoy_extensions_filters_http_fault_upbdefs",
    deps = ["@envoy_api//envoy/extensions/filters/http/fault/v3:pkg"],
)

grpc_upb_proto_library(
    name = "envoy_extensions_filters_http_rbac_upb",
    deps = ["@envoy_api//envoy/extensions/filters/http/rbac/v3:pkg"],
)

grpc_upb_proto_reflection_library(
    name = "envoy_extensions_filters_http_rbac_upbdefs",
    deps = ["@envoy_api//envoy/extensions/filters/http/rbac/v3:pkg"],
)

grpc_upb_proto_library(
    name = "envoy_extensions_filters_http_router_upb",
    deps = ["@envoy_api//envoy/extensions/filters/http/router/v3:pkg"],
)

grpc_upb_proto_reflection_library(
    name = "envoy_extensions_filters_http_router_upbdefs",
    deps = ["@envoy_api//envoy/extensions/filters/http/router/v3:pkg"],
)

grpc_upb_proto_library(
    name = "envoy_extensions_load_balancing_policies_ring_hash_upb",
    deps = ["@envoy_api//envoy/extensions/load_balancing_policies/ring_hash/v3:pkg"],
)

grpc_upb_proto_library(
    name = "envoy_extensions_load_balancing_policies_wrr_locality_upb",
    deps = ["@envoy_api//envoy/extensions/load_balancing_policies/wrr_locality/v3:pkg"],
)

grpc_upb_proto_library(
    name = "envoy_extensions_filters_network_http_connection_manager_upb",
    deps = ["@envoy_api//envoy/extensions/filters/network/http_connection_manager/v3:pkg"],
)

grpc_upb_proto_reflection_library(
    name = "envoy_extensions_filters_network_http_connection_manager_upbdefs",
    deps = ["@envoy_api//envoy/extensions/filters/network/http_connection_manager/v3:pkg"],
)

grpc_upb_proto_library(
    name = "envoy_extensions_transport_sockets_tls_upb",
    deps = ["@envoy_api//envoy/extensions/transport_sockets/tls/v3:pkg"],
)

grpc_upb_proto_reflection_library(
    name = "envoy_extensions_transport_sockets_tls_upbdefs",
    deps = ["@envoy_api//envoy/extensions/transport_sockets/tls/v3:pkg"],
)

grpc_upb_proto_library(
    name = "envoy_service_discovery_upb",
    deps = ["@envoy_api//envoy/service/discovery/v3:pkg"],
)

grpc_upb_proto_reflection_library(
    name = "envoy_service_discovery_upbdefs",
    deps = ["@envoy_api//envoy/service/discovery/v3:pkg"],
)

grpc_upb_proto_library(
    name = "envoy_service_load_stats_upb",
    deps = ["@envoy_api//envoy/service/load_stats/v3:pkg"],
)

grpc_upb_proto_reflection_library(
    name = "envoy_service_load_stats_upbdefs",
    deps = ["@envoy_api//envoy/service/load_stats/v3:pkg"],
)

grpc_upb_proto_library(
    name = "envoy_service_status_upb",
    deps = ["@envoy_api//envoy/service/status/v3:pkg"],
)

grpc_upb_proto_reflection_library(
    name = "envoy_service_status_upbdefs",
    deps = ["@envoy_api//envoy/service/status/v3:pkg"],
)

grpc_upb_proto_library(
    name = "envoy_type_matcher_upb",
    deps = ["@envoy_api//envoy/type/matcher/v3:pkg"],
)

grpc_upb_proto_library(
    name = "envoy_type_upb",
    deps = ["@envoy_api//envoy/type/v3:pkg"],
)

grpc_upb_proto_library(
    name = "xds_type_upb",
    deps = ["@com_github_cncf_udpa//xds/type/v3:pkg"],
)

grpc_upb_proto_reflection_library(
    name = "xds_type_upbdefs",
    deps = ["@com_github_cncf_udpa//xds/type/v3:pkg"],
)

grpc_upb_proto_library(
    name = "xds_orca_upb",
    deps = ["@com_github_cncf_udpa//xds/data/orca/v3:pkg"],
)

grpc_upb_proto_library(
    name = "xds_orca_service_upb",
    deps = ["@com_github_cncf_udpa//xds/service/orca/v3:pkg"],
)

grpc_upb_proto_library(
    name = "grpc_health_upb",
    deps = ["//src/proto/grpc/health/v1:health_proto_descriptor"],
)

grpc_upb_proto_library(
    name = "google_rpc_status_upb",
    deps = ["@com_google_googleapis//google/rpc:status_proto"],
)

grpc_upb_proto_reflection_library(
    name = "google_rpc_status_upbdefs",
    deps = ["@com_google_googleapis//google/rpc:status_proto"],
)

grpc_upb_proto_library(
    name = "google_type_expr_upb",
    deps = ["@com_google_googleapis//google/type:expr_proto"],
)

grpc_upb_proto_library(
    name = "grpc_lb_upb",
    deps = ["//src/proto/grpc/lb/v1:load_balancer_proto_descriptor"],
)

grpc_upb_proto_library(
    name = "alts_upb",
    deps = ["//src/proto/grpc/gcp:alts_handshaker_proto"],
)

grpc_upb_proto_library(
    name = "rls_upb",
    deps = ["//src/proto/grpc/lookup/v1:rls_proto_descriptor"],
)

grpc_upb_proto_library(
    name = "rls_config_upb",
    deps = ["//src/proto/grpc/lookup/v1:rls_config_proto_descriptor"],
)

grpc_upb_proto_reflection_library(
    name = "rls_config_upbdefs",
    deps = ["//src/proto/grpc/lookup/v1:rls_config_proto_descriptor"],
)

WELL_KNOWN_PROTO_TARGETS = [
    "any",
    "duration",
    "empty",
    "struct",
    "timestamp",
    "wrappers",
]

[grpc_upb_proto_library(
    name = "protobuf_" + target + "_upb",
    deps = ["@com_google_protobuf//:" + target + "_proto"],
) for target in WELL_KNOWN_PROTO_TARGETS]

[grpc_upb_proto_reflection_library(
    name = "protobuf_" + target + "_upbdefs",
    deps = ["@com_google_protobuf//:" + target + "_proto"],
) for target in WELL_KNOWN_PROTO_TARGETS]

grpc_generate_one_off_targets()

filegroup(
    name = "root_certificates",
    srcs = [
        "etc/roots.pem",
    ],
    visibility = ["//visibility:public"],
)<|MERGE_RESOLUTION|>--- conflicted
+++ resolved
@@ -3127,10 +3127,7 @@
         "//src/core:slice_buffer",
         "//src/core:transport_fwd",
         "//src/core:try_concurrently",
-<<<<<<< HEAD
         "//src/core:try_seq",
-=======
->>>>>>> 2820734f
     ],
 )
 
