--- conflicted
+++ resolved
@@ -4172,6 +4172,7 @@
         "absl/status",
         "absl/status:statusor",
         "absl/strings",
+        "absl/types:optional",
     ],
     language = "c++",
     tags = ["grpc-autodeps"],
@@ -4218,11 +4219,7 @@
         "absl/status",
         "absl/status:statusor",
         "absl/strings",
-<<<<<<< HEAD
-        "absl/types:optional",
-=======
         "absl/types:variant",
->>>>>>> 65a7ce3f
     ],
     language = "c++",
     tags = ["grpc-autodeps"],
