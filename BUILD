# gRPC Bazel BUILD file.
#
# Copyright 2016 gRPC authors.
#
# Licensed under the Apache License, Version 2.0 (the "License");
# you may not use this file except in compliance with the License.
# You may obtain a copy of the License at
#
#     http://www.apache.org/licenses/LICENSE-2.0
#
# Unless required by applicable law or agreed to in writing, software
# distributed under the License is distributed on an "AS IS" BASIS,
# WITHOUT WARRANTIES OR CONDITIONS OF ANY KIND, either express or implied.
# See the License for the specific language governing permissions and
# limitations under the License.

load(
    "//bazel:grpc_build_system.bzl",
    "grpc_cc_library",
    "grpc_generate_one_off_targets",
    "grpc_upb_proto_library",
    "grpc_upb_proto_reflection_library",
    "python_config_settings",
)
load("@bazel_skylib//lib:selects.bzl", "selects")

licenses(["reciprocal"])

package(
    default_visibility = ["//visibility:public"],
    features = [
        "layering_check",
        "-parse_headers",
    ],
)

exports_files([
    "LICENSE",
    "etc/roots.pem",
])

config_setting(
    name = "grpc_no_ares",
    values = {"define": "grpc_no_ares=true"},
)

config_setting(
    name = "grpc_no_xds_define",
    values = {"define": "grpc_no_xds=true"},
)

# When gRPC is build as shared library, binder transport code might still
# get included even when user's code does not depend on it. In that case
# --define=grpc_no_binder=true can be used to disable binder transport
# related code to reduce binary size.
# For users using build system other than bazel, they can define
# GRPC_NO_BINDER to achieve the same effect.
config_setting(
    name = "grpc_no_binder_define",
    values = {"define": "grpc_no_binder=true"},
)

config_setting(
    name = "android",
    values = {"crosstool_top": "//external:android/crosstool"},
)

config_setting(
    name = "ios",
    values = {"apple_platform_type": "ios"},
)

selects.config_setting_group(
    name = "grpc_no_xds",
    match_any = [
        ":grpc_no_xds_define",
        # In addition to disabling XDS support when --define=grpc_no_xds=true is
        # specified, we also disable it on mobile platforms where it is not
        # likely to be needed and where reducing the binary size is more
        # important.
        ":android",
        ":ios",
    ],
)

selects.config_setting_group(
    name = "grpc_no_binder",
    match_any = [
        ":grpc_no_binder_define",
        # We do not need binder on ios.
        ":ios",
    ],
)

selects.config_setting_group(
    name = "grpc_no_rls",
    match_any = [
        # Disable RLS support on mobile platforms where it is not likely to be
        # needed and where reducing the binary size is more important.
        ":android",
        ":ios",
    ],
)

# Fuzzers can be built as fuzzers or as tests
config_setting(
    name = "grpc_build_fuzzers",
    values = {"define": "grpc_build_fuzzers=true"},
)

config_setting(
    name = "grpc_allow_exceptions",
    values = {"define": "GRPC_ALLOW_EXCEPTIONS=1"},
)

config_setting(
    name = "grpc_disallow_exceptions",
    values = {"define": "GRPC_ALLOW_EXCEPTIONS=0"},
)

config_setting(
    name = "remote_execution",
    values = {"define": "GRPC_PORT_ISOLATED_RUNTIME=1"},
)

config_setting(
    name = "windows",
    values = {"cpu": "x64_windows"},
)

config_setting(
    name = "windows_msvc",
    values = {"cpu": "x64_windows_msvc"},
)

config_setting(
    name = "mac_x86_64",
    values = {"cpu": "darwin"},
)

config_setting(
    name = "use_strict_warning",
    values = {"define": "use_strict_warning=true"},
)

config_setting(
    name = "use_abseil_status",
    values = {"define": "use_abseil_status=true"},
)

python_config_settings()

# This should be updated along with build_handwritten.yaml
g_stands_for = "gridman"  # @unused

core_version = "25.0.0"  # @unused

version = "1.47.0-dev"  # @unused

GPR_PUBLIC_HDRS = [
    "include/grpc/support/alloc.h",
    "include/grpc/support/atm.h",
    "include/grpc/support/atm_gcc_atomic.h",
    "include/grpc/support/atm_gcc_sync.h",
    "include/grpc/support/atm_windows.h",
    "include/grpc/support/cpu.h",
    "include/grpc/support/log.h",
    "include/grpc/support/log_windows.h",
    "include/grpc/support/port_platform.h",
    "include/grpc/support/string_util.h",
    "include/grpc/support/sync.h",
    "include/grpc/support/sync_abseil.h",
    "include/grpc/support/sync_custom.h",
    "include/grpc/support/sync_generic.h",
    "include/grpc/support/sync_posix.h",
    "include/grpc/support/sync_windows.h",
    "include/grpc/support/thd_id.h",
    "include/grpc/support/time.h",
]

GRPC_PUBLIC_HDRS = [
    "include/grpc/byte_buffer.h",
    "include/grpc/byte_buffer_reader.h",
    "include/grpc/compression.h",
    "include/grpc/fork.h",
    "include/grpc/grpc.h",
    "include/grpc/grpc_posix.h",
    "include/grpc/grpc_security.h",
    "include/grpc/grpc_security_constants.h",
    "include/grpc/slice.h",
    "include/grpc/slice_buffer.h",
    "include/grpc/status.h",
    "include/grpc/load_reporting.h",
    "include/grpc/support/workaround_list.h",
]

GRPC_PUBLIC_EVENT_ENGINE_HDRS = [
    "include/grpc/event_engine/endpoint_config.h",
    "include/grpc/event_engine/event_engine.h",
    "include/grpc/event_engine/port.h",
    "include/grpc/event_engine/memory_allocator.h",
    "include/grpc/event_engine/memory_request.h",
    "include/grpc/event_engine/internal/memory_allocator_impl.h",
    "include/grpc/event_engine/slice.h",
    "include/grpc/event_engine/slice_buffer.h",
]

GRPCXX_SRCS = [
    "src/cpp/client/channel_cc.cc",
    "src/cpp/client/client_callback.cc",
    "src/cpp/client/client_context.cc",
    "src/cpp/client/client_interceptor.cc",
    "src/cpp/client/create_channel.cc",
    "src/cpp/client/create_channel_internal.cc",
    "src/cpp/client/create_channel_posix.cc",
    "src/cpp/client/credentials_cc.cc",
    "src/cpp/common/alarm.cc",
    "src/cpp/common/channel_arguments.cc",
    "src/cpp/common/channel_filter.cc",
    "src/cpp/common/completion_queue_cc.cc",
    "src/cpp/common/core_codegen.cc",
    "src/cpp/common/resource_quota_cc.cc",
    "src/cpp/common/rpc_method.cc",
    "src/cpp/common/version_cc.cc",
    "src/cpp/common/validate_service_config.cc",
    "src/cpp/server/async_generic_service.cc",
    "src/cpp/server/channel_argument_option.cc",
    "src/cpp/server/create_default_thread_pool.cc",
    "src/cpp/server/dynamic_thread_pool.cc",
    "src/cpp/server/external_connection_acceptor_impl.cc",
    "src/cpp/server/health/default_health_check_service.cc",
    "src/cpp/server/health/health_check_service.cc",
    "src/cpp/server/health/health_check_service_server_builder_option.cc",
    "src/cpp/server/server_builder.cc",
    "src/cpp/server/server_callback.cc",
    "src/cpp/server/server_cc.cc",
    "src/cpp/server/server_context.cc",
    "src/cpp/server/server_credentials.cc",
    "src/cpp/server/server_posix.cc",
    "src/cpp/thread_manager/thread_manager.cc",
    "src/cpp/util/byte_buffer_cc.cc",
    "src/cpp/util/status.cc",
    "src/cpp/util/string_ref.cc",
    "src/cpp/util/time_cc.cc",
]

GRPCXX_HDRS = [
    "src/cpp/client/create_channel_internal.h",
    "src/cpp/common/channel_filter.h",
    "src/cpp/server/dynamic_thread_pool.h",
    "src/cpp/server/external_connection_acceptor_impl.h",
    "src/cpp/server/health/default_health_check_service.h",
    "src/cpp/server/thread_pool_interface.h",
    "src/cpp/thread_manager/thread_manager.h",
]

GRPCXX_PUBLIC_HDRS = [
    "include/grpc++/alarm.h",
    "include/grpc++/channel.h",
    "include/grpc++/client_context.h",
    "include/grpc++/completion_queue.h",
    "include/grpc++/create_channel.h",
    "include/grpc++/create_channel_posix.h",
    "include/grpc++/ext/health_check_service_server_builder_option.h",
    "include/grpc++/generic/async_generic_service.h",
    "include/grpc++/generic/generic_stub.h",
    "include/grpc++/grpc++.h",
    "include/grpc++/health_check_service_interface.h",
    "include/grpc++/impl/call.h",
    "include/grpc++/impl/channel_argument_option.h",
    "include/grpc++/impl/client_unary_call.h",
    "include/grpc++/impl/codegen/core_codegen.h",
    "include/grpc++/impl/grpc_library.h",
    "include/grpc++/impl/method_handler_impl.h",
    "include/grpc++/impl/rpc_method.h",
    "include/grpc++/impl/rpc_service_method.h",
    "include/grpc++/impl/serialization_traits.h",
    "include/grpc++/impl/server_builder_option.h",
    "include/grpc++/impl/server_builder_plugin.h",
    "include/grpc++/impl/server_initializer.h",
    "include/grpc++/impl/service_type.h",
    "include/grpc++/security/auth_context.h",
    "include/grpc++/resource_quota.h",
    "include/grpc++/security/auth_metadata_processor.h",
    "include/grpc++/security/credentials.h",
    "include/grpc++/security/server_credentials.h",
    "include/grpc++/server.h",
    "include/grpc++/server_builder.h",
    "include/grpc++/server_context.h",
    "include/grpc++/server_posix.h",
    "include/grpc++/support/async_stream.h",
    "include/grpc++/support/async_unary_call.h",
    "include/grpc++/support/byte_buffer.h",
    "include/grpc++/support/channel_arguments.h",
    "include/grpc++/support/config.h",
    "include/grpc++/support/slice.h",
    "include/grpc++/support/status.h",
    "include/grpc++/support/status_code_enum.h",
    "include/grpc++/support/string_ref.h",
    "include/grpc++/support/stub_options.h",
    "include/grpc++/support/sync_stream.h",
    "include/grpc++/support/time.h",
    "include/grpcpp/alarm.h",
    "include/grpcpp/channel.h",
    "include/grpcpp/client_context.h",
    "include/grpcpp/completion_queue.h",
    "include/grpcpp/create_channel.h",
    "include/grpcpp/create_channel_posix.h",
    "include/grpcpp/ext/health_check_service_server_builder_option.h",
    "include/grpcpp/generic/async_generic_service.h",
    "include/grpcpp/generic/generic_stub.h",
    "include/grpcpp/grpcpp.h",
    "include/grpcpp/health_check_service_interface.h",
    "include/grpcpp/impl/call.h",
    "include/grpcpp/impl/channel_argument_option.h",
    "include/grpcpp/impl/client_unary_call.h",
    "include/grpcpp/impl/codegen/core_codegen.h",
    "include/grpcpp/impl/grpc_library.h",
    "include/grpcpp/impl/method_handler_impl.h",
    "include/grpcpp/impl/rpc_method.h",
    "include/grpcpp/impl/rpc_service_method.h",
    "include/grpcpp/impl/serialization_traits.h",
    "include/grpcpp/impl/server_builder_option.h",
    "include/grpcpp/impl/server_builder_plugin.h",
    "include/grpcpp/impl/server_initializer.h",
    "include/grpcpp/impl/service_type.h",
    "include/grpcpp/resource_quota.h",
    "include/grpcpp/security/auth_context.h",
    "include/grpcpp/security/auth_metadata_processor.h",
    "include/grpcpp/security/credentials.h",
    "include/grpcpp/security/server_credentials.h",
    "include/grpcpp/security/tls_certificate_provider.h",
    "include/grpcpp/security/authorization_policy_provider.h",
    "include/grpcpp/security/tls_certificate_verifier.h",
    "include/grpcpp/security/tls_credentials_options.h",
    "include/grpcpp/server.h",
    "include/grpcpp/server_builder.h",
    "include/grpcpp/server_context.h",
    "include/grpcpp/server_posix.h",
    "include/grpcpp/support/async_stream.h",
    "include/grpcpp/support/async_unary_call.h",
    "include/grpcpp/support/byte_buffer.h",
    "include/grpcpp/support/channel_arguments.h",
    "include/grpcpp/support/client_callback.h",
    "include/grpcpp/support/client_interceptor.h",
    "include/grpcpp/support/config.h",
    "include/grpcpp/support/interceptor.h",
    "include/grpcpp/support/message_allocator.h",
    "include/grpcpp/support/method_handler.h",
    "include/grpcpp/support/proto_buffer_reader.h",
    "include/grpcpp/support/proto_buffer_writer.h",
    "include/grpcpp/support/server_callback.h",
    "include/grpcpp/support/server_interceptor.h",
    "include/grpcpp/support/slice.h",
    "include/grpcpp/support/status.h",
    "include/grpcpp/support/status_code_enum.h",
    "include/grpcpp/support/string_ref.h",
    "include/grpcpp/support/stub_options.h",
    "include/grpcpp/support/sync_stream.h",
    "include/grpcpp/support/time.h",
    "include/grpcpp/support/validate_service_config.h",
]

grpc_cc_library(
    name = "gpr",
    language = "c++",
    public_hdrs = GPR_PUBLIC_HDRS,
    standalone = True,
    tags = ["avoid_dep"],
    visibility = ["@grpc:public"],
    deps = [
        "gpr_base",
    ],
)

grpc_cc_library(
    name = "channel_fwd",
    hdrs = [
        "src/core/lib/channel/channel_fwd.h",
    ],
    language = "c++",
    tags = ["grpc-autodeps"],
)

grpc_cc_library(
    name = "transport_fwd",
    hdrs = [
        "src/core/lib/transport/transport_fwd.h",
    ],
    language = "c++",
    tags = ["grpc-autodeps"],
)

grpc_cc_library(
    name = "atomic_utils",
    language = "c++",
    public_hdrs = ["src/core/lib/gprpp/atomic_utils.h"],
    tags = ["grpc-autodeps"],
    deps = ["gpr_platform"],
)

grpc_cc_library(
    name = "grpc_unsecure",
    srcs = [
        "src/core/lib/surface/init.cc",
        "src/core/plugin_registry/grpc_plugin_registry.cc",
        "src/core/plugin_registry/grpc_plugin_registry_noextra.cc",
    ],
    external_deps = [
        "absl/base:core_headers",
    ],
    language = "c++",
    public_hdrs = GRPC_PUBLIC_HDRS,
    standalone = True,
    tags = ["avoid_dep"],
    visibility = ["@grpc:public"],
    deps = [
        "channel_init",
        "channel_stack_type",
        "config",
        "default_event_engine_factory_hdrs",
        "gpr_base",
        "grpc_authorization_base",
        "grpc_base",
        "grpc_codegen",
        "grpc_common",
        "grpc_security_base",
        "grpc_trace",
        "http_connect_handshaker",
        "iomgr_timer",
        "slice",
        "tcp_connect_handshaker",
    ],
)

GRPC_XDS_TARGETS = [
    "grpc_lb_policy_cds",
    "grpc_lb_policy_xds_cluster_impl",
    "grpc_lb_policy_xds_cluster_manager",
    "grpc_lb_policy_xds_cluster_resolver",
    "grpc_resolver_xds",
    "grpc_resolver_c2p",
    "grpc_xds_server_config_fetcher",

    # Not xDS-specific but currently only used by xDS.
    "channel_creds_registry_init",
]

grpc_cc_library(
    name = "grpc",
    srcs = [
        "src/core/lib/surface/init.cc",
        "src/core/plugin_registry/grpc_plugin_registry.cc",
        "src/core/plugin_registry/grpc_plugin_registry_extra.cc",
    ],
    defines = select({
        "grpc_no_xds": ["GRPC_NO_XDS"],
        "//conditions:default": [],
    }),
    external_deps = [
        "absl/base:core_headers",
    ],
    language = "c++",
    public_hdrs = GRPC_PUBLIC_HDRS,
    select_deps = [
        {
            "grpc_no_xds": [],
            "//conditions:default": GRPC_XDS_TARGETS,
        },
    ],
    standalone = True,
    tags = ["grpc_avoid_dep"],
    visibility = [
        "@grpc:public",
    ],
    deps = [
        "channel_init",
        "channel_stack_type",
        "config",
        "default_event_engine_factory_hdrs",
        "gpr_base",
        "grpc_authorization_base",
        "grpc_base",
        "grpc_codegen",
        "grpc_common",
        "grpc_secure",
        "grpc_security_base",
        "grpc_trace",
        "http_connect_handshaker",
        "iomgr_timer",
        "slice",
        "tcp_connect_handshaker",
    ],
)

grpc_cc_library(
    name = "gpr_public_hdrs",
    hdrs = GPR_PUBLIC_HDRS,
    tags = ["avoid_dep"],
)

grpc_cc_library(
    name = "grpc_public_hdrs",
    hdrs = GRPC_PUBLIC_HDRS,
    tags = ["avoid_dep"],
    deps = ["gpr_public_hdrs"],
)

grpc_cc_library(
    name = "grpc++_public_hdrs",
    hdrs = GRPCXX_PUBLIC_HDRS,
    external_deps = [
        "absl/synchronization",
        "protobuf_headers",
    ],
    tags = ["avoid_dep"],
    visibility = ["@grpc:public"],
    deps = ["grpc_public_hdrs"],
)

grpc_cc_library(
    name = "grpc++",
    hdrs = [
        "src/cpp/client/secure_credentials.h",
        "src/cpp/common/secure_auth_context.h",
        "src/cpp/server/secure_server_credentials.h",
    ],
    language = "c++",
    public_hdrs = GRPCXX_PUBLIC_HDRS,
    select_deps = [
        {
            "grpc_no_xds": [],
            "//conditions:default": [
                "grpc++_xds_client",
                "grpc++_xds_server",
            ],
        },
        {
            "grpc_no_binder": [],
            "//conditions:default": [
                "grpc++_binder",
            ],
        },
    ],
    standalone = True,
    visibility = [
        "@grpc:public",
    ],
    deps = [
        "grpc++_internals",
        "slice",
    ],
)

grpc_cc_library(
    name = "grpc++_internals",
    srcs = [
        "src/cpp/client/insecure_credentials.cc",
        "src/cpp/client/secure_credentials.cc",
        "src/cpp/common/auth_property_iterator.cc",
        "src/cpp/common/secure_auth_context.cc",
        "src/cpp/common/secure_channel_arguments.cc",
        "src/cpp/common/secure_create_auth_context.cc",
        "src/cpp/common/tls_certificate_provider.cc",
        "src/cpp/common/tls_certificate_verifier.cc",
        "src/cpp/common/tls_credentials_options.cc",
        "src/cpp/server/insecure_server_credentials.cc",
        "src/cpp/server/secure_server_credentials.cc",
    ],
    hdrs = [
        "src/cpp/client/secure_credentials.h",
        "src/cpp/common/secure_auth_context.h",
        "src/cpp/server/secure_server_credentials.h",
    ],
    external_deps = [
        "absl/status",
        "absl/synchronization",
        "absl/container:inlined_vector",
        "absl/strings",
        "protobuf_headers",
    ],
    language = "c++",
    public_hdrs = GRPCXX_PUBLIC_HDRS,
    deps = [
        "error",
        "gpr_base",
        "gpr_codegen",
        "grpc",
        "grpc++_base",
        "grpc++_codegen_base",
        "grpc++_codegen_base_src",
        "grpc++_codegen_proto",
        "grpc++_internal_hdrs_only",
        "grpc_base",
        "grpc_codegen",
        "grpc_credentials_util",
        "grpc_secure",
        "grpc_security_base",
        "json",
        "ref_counted_ptr",
        "slice",
        "slice_refcount",
    ],
)

grpc_cc_library(
    name = "grpc++_binder",
    srcs = [
        "src/core/ext/transport/binder/client/binder_connector.cc",
        "src/core/ext/transport/binder/client/channel_create.cc",
        "src/core/ext/transport/binder/client/channel_create_impl.cc",
        "src/core/ext/transport/binder/client/connection_id_generator.cc",
        "src/core/ext/transport/binder/client/endpoint_binder_pool.cc",
        "src/core/ext/transport/binder/client/jni_utils.cc",
        "src/core/ext/transport/binder/client/security_policy_setting.cc",
        "src/core/ext/transport/binder/security_policy/binder_security_policy.cc",
        "src/core/ext/transport/binder/server/binder_server.cc",
        "src/core/ext/transport/binder/server/binder_server_credentials.cc",
        "src/core/ext/transport/binder/transport/binder_transport.cc",
        "src/core/ext/transport/binder/utils/ndk_binder.cc",
        "src/core/ext/transport/binder/utils/transport_stream_receiver_impl.cc",
        "src/core/ext/transport/binder/wire_format/binder_android.cc",
        "src/core/ext/transport/binder/wire_format/binder_constants.cc",
        "src/core/ext/transport/binder/wire_format/transaction.cc",
        "src/core/ext/transport/binder/wire_format/wire_reader_impl.cc",
        "src/core/ext/transport/binder/wire_format/wire_writer.cc",
    ],
    hdrs = [
        "src/core/ext/transport/binder/client/binder_connector.h",
        "src/core/ext/transport/binder/client/channel_create_impl.h",
        "src/core/ext/transport/binder/client/connection_id_generator.h",
        "src/core/ext/transport/binder/client/endpoint_binder_pool.h",
        "src/core/ext/transport/binder/client/jni_utils.h",
        "src/core/ext/transport/binder/client/security_policy_setting.h",
        "src/core/ext/transport/binder/server/binder_server.h",
        "src/core/ext/transport/binder/transport/binder_stream.h",
        "src/core/ext/transport/binder/transport/binder_transport.h",
        "src/core/ext/transport/binder/utils/binder_auto_utils.h",
        "src/core/ext/transport/binder/utils/ndk_binder.h",
        "src/core/ext/transport/binder/utils/transport_stream_receiver.h",
        "src/core/ext/transport/binder/utils/transport_stream_receiver_impl.h",
        "src/core/ext/transport/binder/wire_format/binder.h",
        "src/core/ext/transport/binder/wire_format/binder_android.h",
        "src/core/ext/transport/binder/wire_format/binder_constants.h",
        "src/core/ext/transport/binder/wire_format/transaction.h",
        "src/core/ext/transport/binder/wire_format/wire_reader.h",
        "src/core/ext/transport/binder/wire_format/wire_reader_impl.h",
        "src/core/ext/transport/binder/wire_format/wire_writer.h",
    ],
    defines = select({
        "grpc_no_binder": ["GRPC_NO_BINDER"],
        "//conditions:default": [],
    }),
    external_deps = [
        "absl/base:core_headers",
        "absl/container:flat_hash_map",
        "absl/hash",
        "absl/memory",
        "absl/meta:type_traits",
        "absl/status",
        "absl/strings",
        "absl/synchronization",
        "absl/status:statusor",
        "absl/time",
    ],
    language = "c++",
    public_hdrs = [
        "include/grpcpp/security/binder_security_policy.h",
        "include/grpcpp/create_channel_binder.h",
        "include/grpcpp/security/binder_credentials.h",
    ],
    deps = [
        "arena",
        "channel_args_preconditioning",
        "channel_stack_type",
        "config",
        "debug_location",
        "gpr",
        "gpr_base",
        "gpr_platform",
        "grpc",
        "grpc++_base",
        "grpc_base",
        "grpc_client_channel",
        "grpc_codegen",
        "iomgr_fwd",
        "iomgr_port",
        "orphanable",
        "ref_counted_ptr",
        "slice",
        "slice_refcount",
        "transport_fwd",
    ],
)

grpc_cc_library(
    name = "grpc++_xds_client",
    srcs = [
        "src/cpp/client/xds_credentials.cc",
    ],
    hdrs = [
        "src/cpp/client/secure_credentials.h",
    ],
    external_deps = [
        "absl/container:inlined_vector",
    ],
    language = "c++",
    deps = [
        "gpr",
        "grpc",
        "grpc++_internals",
    ],
)

grpc_cc_library(
    name = "grpc++_xds_server",
    srcs = [
        "src/cpp/server/xds_server_credentials.cc",
    ],
    hdrs = [
        "src/cpp/server/secure_server_credentials.h",
    ],
    language = "c++",
    public_hdrs = [
        "include/grpcpp/xds_server_builder.h",
    ],
    visibility = ["@grpc:xds"],
    deps = [
        "gpr",
        "grpc",
        "grpc++_internals",
    ],
)

grpc_cc_library(
    name = "grpc++_unsecure",
    srcs = [
        "src/cpp/client/insecure_credentials.cc",
        "src/cpp/common/insecure_create_auth_context.cc",
        "src/cpp/server/insecure_server_credentials.cc",
    ],
    language = "c++",
    standalone = True,
    tags = ["avoid_dep"],
    visibility = ["@grpc:public"],
    deps = [
        "gpr",
        "grpc++_base_unsecure",
        "grpc++_codegen_base",
        "grpc++_codegen_base_src",
        "grpc++_codegen_proto",
        "grpc_codegen",
        "grpc_insecure_credentials",
        "grpc_unsecure",
    ],
)

grpc_cc_library(
    name = "grpc++_error_details",
    srcs = [
        "src/cpp/util/error_details.cc",
    ],
    hdrs = [
        "include/grpc++/support/error_details.h",
        "include/grpcpp/support/error_details.h",
    ],
    language = "c++",
    standalone = True,
    visibility = ["@grpc:public"],
    deps = [
        "grpc++",
    ],
)

grpc_cc_library(
    name = "grpc++_alts",
    srcs = [
        "src/cpp/common/alts_context.cc",
        "src/cpp/common/alts_util.cc",
    ],
    hdrs = [
        "include/grpcpp/security/alts_context.h",
        "include/grpcpp/security/alts_util.h",
    ],
    external_deps = [
        "absl/memory",
        "upb_lib",
    ],
    language = "c++",
    standalone = True,
    visibility = ["@grpc:tsi"],
    deps = [
        "alts_upb",
        "alts_util",
        "gpr_base",
        "grpc++",
        "grpc_base",
        "tsi_alts_credentials",
    ],
)

grpc_cc_library(
    name = "census",
    srcs = [
        "src/core/ext/filters/census/grpc_context.cc",
    ],
    language = "c++",
    public_hdrs = [
        "include/grpc/census.h",
    ],
    visibility = ["@grpc:public"],
    deps = [
        "gpr_base",
        "grpc_base",
        "grpc_codegen",
        "grpc_trace",
    ],
)

grpc_cc_library(
    name = "grpc++_internal_hdrs_only",
    hdrs = [
        "include/grpcpp/impl/codegen/sync.h",
    ],
    external_deps = [
        "absl/synchronization",
    ],
    deps = [
        "gpr_codegen",
    ],
)

grpc_cc_library(
    name = "useful",
    hdrs = ["src/core/lib/gpr/useful.h"],
    language = "c++",
    tags = ["grpc-autodeps"],
    deps = ["gpr_platform"],
)

grpc_cc_library(
    name = "examine_stack",
    srcs = [
        "src/core/lib/gprpp/examine_stack.cc",
    ],
    hdrs = [
        "src/core/lib/gprpp/examine_stack.h",
    ],
    external_deps = ["absl/types:optional"],
    tags = ["grpc-autodeps"],
    deps = ["gpr_platform"],
)

grpc_cc_library(
    name = "gpr_base",
    srcs = [
        "src/core/lib/gpr/alloc.cc",
        "src/core/lib/gpr/atm.cc",
        "src/core/lib/gpr/cpu_iphone.cc",
        "src/core/lib/gpr/cpu_linux.cc",
        "src/core/lib/gpr/cpu_posix.cc",
        "src/core/lib/gpr/cpu_windows.cc",
        "src/core/lib/gpr/env_linux.cc",
        "src/core/lib/gpr/env_posix.cc",
        "src/core/lib/gpr/env_windows.cc",
        "src/core/lib/gpr/log.cc",
        "src/core/lib/gpr/log_android.cc",
        "src/core/lib/gpr/log_linux.cc",
        "src/core/lib/gpr/log_posix.cc",
        "src/core/lib/gpr/log_windows.cc",
        "src/core/lib/gpr/murmur_hash.cc",
        "src/core/lib/gpr/string.cc",
        "src/core/lib/gpr/string_posix.cc",
        "src/core/lib/gpr/string_util_windows.cc",
        "src/core/lib/gpr/string_windows.cc",
        "src/core/lib/gpr/sync.cc",
        "src/core/lib/gpr/sync_abseil.cc",
        "src/core/lib/gpr/sync_posix.cc",
        "src/core/lib/gpr/sync_windows.cc",
        "src/core/lib/gpr/time.cc",
        "src/core/lib/gpr/time_posix.cc",
        "src/core/lib/gpr/time_precise.cc",
        "src/core/lib/gpr/time_windows.cc",
        "src/core/lib/gpr/tmpfile_msys.cc",
        "src/core/lib/gpr/tmpfile_posix.cc",
        "src/core/lib/gpr/tmpfile_windows.cc",
        "src/core/lib/gpr/wrap_memcpy.cc",
        "src/core/lib/gprpp/fork.cc",
        "src/core/lib/gprpp/global_config_env.cc",
        "src/core/lib/gprpp/host_port.cc",
        "src/core/lib/gprpp/mpscq.cc",
        "src/core/lib/gprpp/stat_posix.cc",
        "src/core/lib/gprpp/stat_windows.cc",
        "src/core/lib/gprpp/status_helper.cc",
        "src/core/lib/gprpp/thd_posix.cc",
        "src/core/lib/gprpp/thd_windows.cc",
        "src/core/lib/gprpp/time_util.cc",
        "src/core/lib/profiling/basic_timers.cc",
        "src/core/lib/profiling/stap_timers.cc",
    ],
    hdrs = [
        "src/core/lib/gpr/alloc.h",
        "src/core/lib/gpr/env.h",
        "src/core/lib/gpr/murmur_hash.h",
        "src/core/lib/gpr/spinlock.h",
        "src/core/lib/gpr/string.h",
        "src/core/lib/gpr/string_windows.h",
        "src/core/lib/gpr/time_precise.h",
        "src/core/lib/gpr/tmpfile.h",
        "src/core/lib/gprpp/fork.h",
        "src/core/lib/gprpp/global_config.h",
        "src/core/lib/gprpp/global_config_custom.h",
        "src/core/lib/gprpp/global_config_env.h",
        "src/core/lib/gprpp/global_config_generic.h",
        "src/core/lib/gprpp/host_port.h",
        "src/core/lib/gprpp/manual_constructor.h",
        "src/core/lib/gprpp/memory.h",
        "src/core/lib/gprpp/mpscq.h",
        "src/core/lib/gprpp/stat.h",
        "src/core/lib/gprpp/status_helper.h",
        "src/core/lib/gprpp/sync.h",
        "src/core/lib/gprpp/thd.h",
        "src/core/lib/gprpp/time_util.h",
        "src/core/lib/profiling/timers.h",
    ],
    external_deps = [
        "absl/base",
        "absl/base:core_headers",
        "absl/memory",
        "absl/random",
        "absl/status",
        "absl/strings",
        "absl/strings:cord",
        "absl/strings:str_format",
        "absl/synchronization",
        "absl/time:time",
        "absl/types:optional",
        "upb_lib",
    ],
    language = "c++",
    public_hdrs = GPR_PUBLIC_HDRS,
    visibility = ["@grpc:alt_gpr_base_legacy"],
    deps = [
        "construct_destruct",
        "debug_location",
        "examine_stack",
        "google_rpc_status_upb",
        "gpr_codegen",
        "gpr_tls",
        "grpc_codegen",
        "protobuf_any_upb",
        "useful",
    ],
)

grpc_cc_library(
    name = "gpr_tls",
    hdrs = ["src/core/lib/gpr/tls.h"],
    tags = ["grpc-autodeps"],
    deps = ["gpr_platform"],
)

grpc_cc_library(
    name = "chunked_vector",
    hdrs = ["src/core/lib/gprpp/chunked_vector.h"],
    tags = ["grpc-autodeps"],
    deps = [
        "arena",
        "gpr_base",
        "gpr_platform",
    ],
)

grpc_cc_library(
    name = "construct_destruct",
    language = "c++",
    public_hdrs = ["src/core/lib/gprpp/construct_destruct.h"],
    tags = ["grpc-autodeps"],
    deps = ["gpr_platform"],
)

grpc_cc_library(
    name = "cpp_impl_of",
    hdrs = ["src/core/lib/gprpp/cpp_impl_of.h"],
    language = "c++",
    tags = ["grpc-autodeps"],
)

grpc_cc_library(
    name = "unique_type_name",
    hdrs = ["src/core/lib/gprpp/unique_type_name.h"],
    external_deps = [
        "absl/strings",
    ],
    language = "c++",
    deps = ["useful"],
)

grpc_cc_library(
    name = "gpr_codegen",
    language = "c++",
    public_hdrs = [
        "include/grpc/impl/codegen/atm.h",
        "include/grpc/impl/codegen/atm_gcc_atomic.h",
        "include/grpc/impl/codegen/atm_gcc_sync.h",
        "include/grpc/impl/codegen/atm_windows.h",
        "include/grpc/impl/codegen/fork.h",
        "include/grpc/impl/codegen/gpr_slice.h",
        "include/grpc/impl/codegen/gpr_types.h",
        "include/grpc/impl/codegen/log.h",
        "include/grpc/impl/codegen/port_platform.h",
        "include/grpc/impl/codegen/sync.h",
        "include/grpc/impl/codegen/sync_abseil.h",
        "include/grpc/impl/codegen/sync_custom.h",
        "include/grpc/impl/codegen/sync_generic.h",
        "include/grpc/impl/codegen/sync_posix.h",
        "include/grpc/impl/codegen/sync_windows.h",
    ],
    visibility = ["@grpc:public"],
)

# A library that vends only port_platform, so that libraries that don't need
# anything else from gpr can still be portable!
grpc_cc_library(
    name = "gpr_platform",
    language = "c++",
    public_hdrs = [
        "include/grpc/impl/codegen/port_platform.h",
        "include/grpc/support/port_platform.h",
    ],
)

grpc_cc_library(
    name = "grpc_trace",
    srcs = ["src/core/lib/debug/trace.cc"],
    hdrs = ["src/core/lib/debug/trace.h"],
    language = "c++",
    public_hdrs = GRPC_PUBLIC_HDRS,
    tags = ["grpc-autodeps"],
    visibility = ["@grpc:trace"],
    deps = [
        "gpr_base",
        "gpr_codegen",
        "gpr_platform",
        "grpc_codegen",
        "grpc_public_hdrs",
    ],
)

grpc_cc_library(
    name = "config",
    srcs = [
        "src/core/lib/config/core_configuration.cc",
    ],
    language = "c++",
    public_hdrs = [
        "src/core/lib/config/core_configuration.h",
    ],
    visibility = ["@grpc:client_channel"],
    deps = [
        "channel_args_preconditioning",
        "channel_creds_registry",
        "channel_init",
        "gpr_base",
        "grpc_resolver",
        "handshaker_registry",
        "service_config_parser",
    ],
)

grpc_cc_library(
    name = "debug_location",
    language = "c++",
    public_hdrs = ["src/core/lib/gprpp/debug_location.h"],
    tags = ["grpc-autodeps"],
    visibility = ["@grpc:debug_location"],
)

grpc_cc_library(
    name = "overload",
    language = "c++",
    public_hdrs = ["src/core/lib/gprpp/overload.h"],
    tags = ["grpc-autodeps"],
    deps = ["gpr_platform"],
)

grpc_cc_library(
    name = "match",
    external_deps = ["absl/types:variant"],
    language = "c++",
    public_hdrs = ["src/core/lib/gprpp/match.h"],
    tags = ["grpc-autodeps"],
    deps = [
        "gpr_platform",
        "overload",
    ],
)

grpc_cc_library(
    name = "table",
    external_deps = [
        "absl/meta:type_traits",
        "absl/utility",
    ],
    language = "c++",
    public_hdrs = ["src/core/lib/gprpp/table.h"],
    tags = ["grpc-autodeps"],
    deps = [
        "bitset",
        "gpr_platform",
    ],
)

grpc_cc_library(
    name = "bitset",
    language = "c++",
    public_hdrs = ["src/core/lib/gprpp/bitset.h"],
    tags = ["grpc-autodeps"],
    deps = [
        "gpr_platform",
        "useful",
    ],
)

grpc_cc_library(
    name = "orphanable",
    language = "c++",
    public_hdrs = ["src/core/lib/gprpp/orphanable.h"],
    tags = ["grpc-autodeps"],
    visibility = ["@grpc:client_channel"],
    deps = [
        "debug_location",
        "gpr_platform",
        "ref_counted",
        "ref_counted_ptr",
    ],
)

grpc_cc_library(
    name = "poll",
    external_deps = ["absl/types:variant"],
    language = "c++",
    public_hdrs = [
        "src/core/lib/promise/poll.h",
    ],
    tags = ["grpc-autodeps"],
    deps = ["gpr_platform"],
)

grpc_cc_library(
    name = "call_push_pull",
    hdrs = ["src/core/lib/promise/call_push_pull.h"],
    external_deps = ["absl/types:variant"],
    language = "c++",
    tags = ["grpc-autodeps"],
    deps = [
        "bitset",
        "construct_destruct",
        "gpr_platform",
        "poll",
        "promise_like",
        "promise_status",
    ],
)

grpc_cc_library(
    name = "context",
    language = "c++",
    public_hdrs = [
        "src/core/lib/promise/context.h",
    ],
    tags = ["grpc-autodeps"],
    deps = [
        "gpr_platform",
        "gpr_tls",
    ],
)

grpc_cc_library(
    name = "map",
    external_deps = ["absl/types:variant"],
    language = "c++",
    public_hdrs = ["src/core/lib/promise/map.h"],
    tags = ["grpc-autodeps"],
    deps = [
        "gpr_platform",
        "poll",
        "promise_like",
    ],
)

grpc_cc_library(
    name = "sleep",
    srcs = [
        "src/core/lib/promise/sleep.cc",
    ],
    hdrs = [
        "src/core/lib/promise/sleep.h",
    ],
    external_deps = [
        "absl/base:core_headers",
        "absl/status",
    ],
    tags = ["grpc-autodeps"],
    deps = [
        "activity",
        "closure",
        "error",
        "exec_ctx",
        "gpr_base",
        "gpr_platform",
        "iomgr_timer",
        "poll",
        "ref_counted",
        "time",
    ],
)

grpc_cc_library(
    name = "promise",
    external_deps = [
        "absl/status",
        "absl/types:optional",
        "absl/types:variant",
    ],
    language = "c++",
    public_hdrs = [
        "src/core/lib/promise/promise.h",
    ],
    tags = ["grpc-autodeps"],
    visibility = ["@grpc:alt_grpc_base_legacy"],
    deps = [
        "gpr_platform",
        "poll",
        "promise_like",
    ],
)

grpc_cc_library(
    name = "arena_promise",
    external_deps = ["absl/meta:type_traits"],
    language = "c++",
    public_hdrs = [
        "src/core/lib/promise/arena_promise.h",
    ],
    tags = ["grpc-autodeps"],
    deps = [
        "arena",
        "context",
        "gpr_platform",
        "poll",
    ],
)

grpc_cc_library(
    name = "promise_like",
    external_deps = ["absl/meta:type_traits"],
    language = "c++",
    public_hdrs = [
        "src/core/lib/promise/detail/promise_like.h",
    ],
    tags = ["grpc-autodeps"],
    deps = [
        "gpr_platform",
        "poll",
    ],
)

grpc_cc_library(
    name = "promise_factory",
    external_deps = ["absl/meta:type_traits"],
    language = "c++",
    public_hdrs = [
        "src/core/lib/promise/detail/promise_factory.h",
    ],
    tags = ["grpc-autodeps"],
    deps = [
        "gpr_platform",
        "promise_like",
    ],
)

grpc_cc_library(
    name = "if",
    external_deps = [
        "absl/status:statusor",
        "absl/types:variant",
    ],
    language = "c++",
    public_hdrs = ["src/core/lib/promise/if.h"],
    tags = ["grpc-autodeps"],
    deps = [
        "gpr_platform",
        "poll",
        "promise_factory",
        "promise_like",
    ],
)

grpc_cc_library(
    name = "promise_status",
    external_deps = [
        "absl/status",
        "absl/status:statusor",
    ],
    language = "c++",
    public_hdrs = [
        "src/core/lib/promise/detail/status.h",
    ],
    tags = ["grpc-autodeps"],
    deps = ["gpr_platform"],
)

grpc_cc_library(
    name = "race",
    external_deps = ["absl/types:variant"],
    language = "c++",
    public_hdrs = ["src/core/lib/promise/race.h"],
    tags = ["grpc-autodeps"],
    deps = [
        "gpr_platform",
        "poll",
    ],
)

grpc_cc_library(
    name = "loop",
    external_deps = [
        "absl/status",
        "absl/status:statusor",
        "absl/types:variant",
    ],
    language = "c++",
    public_hdrs = [
        "src/core/lib/promise/loop.h",
    ],
    tags = ["grpc-autodeps"],
    deps = [
        "gpr_platform",
        "poll",
        "promise_factory",
    ],
)

grpc_cc_library(
    name = "switch",
    language = "c++",
    public_hdrs = [
        "src/core/lib/promise/detail/switch.h",
    ],
    tags = ["grpc-autodeps"],
    deps = ["gpr_platform"],
)

grpc_cc_library(
    name = "basic_join",
    external_deps = [
        "absl/types:variant",
        "absl/utility",
    ],
    language = "c++",
    public_hdrs = [
        "src/core/lib/promise/detail/basic_join.h",
    ],
    tags = ["grpc-autodeps"],
    deps = [
        "bitset",
        "construct_destruct",
        "gpr_platform",
        "poll",
        "promise_like",
    ],
)

grpc_cc_library(
    name = "join",
    external_deps = ["absl/meta:type_traits"],
    language = "c++",
    public_hdrs = [
        "src/core/lib/promise/join.h",
    ],
    tags = ["grpc-autodeps"],
    deps = [
        "basic_join",
        "gpr_platform",
    ],
)

grpc_cc_library(
    name = "try_join",
    external_deps = [
        "absl/meta:type_traits",
        "absl/status",
        "absl/status:statusor",
    ],
    language = "c++",
    public_hdrs = [
        "src/core/lib/promise/try_join.h",
    ],
    tags = ["grpc-autodeps"],
    deps = [
        "basic_join",
        "gpr_platform",
        "poll",
        "promise_status",
    ],
)

grpc_cc_library(
    name = "basic_seq",
    external_deps = [
        "absl/meta:type_traits",
        "absl/types:variant",
        "absl/utility",
    ],
    language = "c++",
    public_hdrs = [
        "src/core/lib/promise/detail/basic_seq.h",
    ],
    tags = ["grpc-autodeps"],
    deps = [
        "construct_destruct",
        "gpr_platform",
        "poll",
        "promise_factory",
        "promise_like",
        "switch",
    ],
)

grpc_cc_library(
    name = "seq",
    language = "c++",
    public_hdrs = [
        "src/core/lib/promise/seq.h",
    ],
    tags = ["grpc-autodeps"],
    deps = [
        "basic_seq",
        "gpr_platform",
        "poll",
    ],
)

grpc_cc_library(
    name = "try_seq",
    external_deps = [
        "absl/meta:type_traits",
        "absl/status",
        "absl/status:statusor",
    ],
    language = "c++",
    public_hdrs = [
        "src/core/lib/promise/try_seq.h",
    ],
    tags = ["grpc-autodeps"],
    deps = [
        "basic_seq",
        "gpr_platform",
        "poll",
        "promise_status",
    ],
)

grpc_cc_library(
    name = "activity",
    srcs = [
        "src/core/lib/promise/activity.cc",
    ],
    external_deps = [
        "absl/base:core_headers",
        "absl/status",
        "absl/types:optional",
        "absl/types:variant",
        "absl/utility",
    ],
    language = "c++",
    public_hdrs = [
        "src/core/lib/promise/activity.h",
    ],
    tags = ["grpc-autodeps"],
    deps = [
        "atomic_utils",
        "construct_destruct",
        "context",
        "gpr_base",
        "gpr_platform",
        "gpr_tls",
        "orphanable",
        "poll",
        "promise_factory",
        "promise_status",
    ],
)

grpc_cc_library(
    name = "exec_ctx_wakeup_scheduler",
    hdrs = [
        "src/core/lib/promise/exec_ctx_wakeup_scheduler.h",
    ],
    language = "c++",
    tags = ["grpc-autodeps"],
    deps = [
        "closure",
        "debug_location",
        "error",
        "exec_ctx",
        "gpr_platform",
    ],
)

grpc_cc_library(
    name = "wait_set",
    external_deps = [
        "absl/container:flat_hash_set",
        "absl/hash",
    ],
    language = "c++",
    public_hdrs = [
        "src/core/lib/promise/wait_set.h",
    ],
    tags = ["grpc-autodeps"],
    deps = [
        "activity",
        "gpr_platform",
        "poll",
    ],
)

grpc_cc_library(
    name = "intra_activity_waiter",
    language = "c++",
    public_hdrs = [
        "src/core/lib/promise/intra_activity_waiter.h",
    ],
    tags = ["grpc-autodeps"],
    deps = [
        "activity",
        "gpr_platform",
        "poll",
    ],
)

grpc_cc_library(
    name = "latch",
    language = "c++",
    public_hdrs = [
        "src/core/lib/promise/latch.h",
    ],
    tags = ["grpc-autodeps"],
    deps = [
        "gpr_base",
        "gpr_platform",
        "intra_activity_waiter",
        "poll",
    ],
)

grpc_cc_library(
    name = "observable",
    external_deps = [
        "absl/base:core_headers",
        "absl/types:optional",
        "absl/types:variant",
    ],
    language = "c++",
    public_hdrs = [
        "src/core/lib/promise/observable.h",
    ],
    tags = ["grpc-autodeps"],
    deps = [
        "activity",
        "gpr_base",
        "gpr_platform",
        "poll",
        "promise_like",
        "wait_set",
    ],
)

grpc_cc_library(
    name = "pipe",
    external_deps = ["absl/types:optional"],
    language = "c++",
    public_hdrs = [
        "src/core/lib/promise/pipe.h",
    ],
    tags = ["grpc-autodeps"],
    deps = [
        "arena",
        "context",
        "gpr_base",
        "gpr_platform",
        "intra_activity_waiter",
        "poll",
    ],
)

grpc_cc_library(
    name = "for_each",
    external_deps = [
        "absl/status",
        "absl/types:variant",
    ],
    language = "c++",
    public_hdrs = ["src/core/lib/promise/for_each.h"],
    tags = ["grpc-autodeps"],
    deps = [
        "gpr_platform",
        "poll",
        "promise_factory",
    ],
)

grpc_cc_library(
    name = "ref_counted",
    language = "c++",
    public_hdrs = ["src/core/lib/gprpp/ref_counted.h"],
    tags = ["grpc-autodeps"],
    deps = [
        "atomic_utils",
        "debug_location",
        "gpr_base",
        "gpr_platform",
        "ref_counted_ptr",
    ],
)

grpc_cc_library(
    name = "dual_ref_counted",
    language = "c++",
    public_hdrs = ["src/core/lib/gprpp/dual_ref_counted.h"],
    tags = ["grpc-autodeps"],
    deps = [
        "debug_location",
        "gpr_base",
        "gpr_platform",
        "orphanable",
        "ref_counted_ptr",
    ],
)

grpc_cc_library(
    name = "ref_counted_ptr",
    language = "c++",
    public_hdrs = ["src/core/lib/gprpp/ref_counted_ptr.h"],
    tags = ["grpc-autodeps"],
    visibility = ["@grpc:ref_counted_ptr"],
    deps = [
        "debug_location",
        "gpr_platform",
    ],
)

grpc_cc_library(
    name = "handshaker",
    srcs = [
        "src/core/lib/transport/handshaker.cc",
    ],
    external_deps = [
        "absl/container:inlined_vector",
        "absl/strings:str_format",
    ],
    language = "c++",
    public_hdrs = [
        "src/core/lib/transport/handshaker.h",
    ],
    tags = ["grpc-autodeps"],
    visibility = ["@grpc:alt_grpc_base_legacy"],
    deps = [
        "channel_args",
        "closure",
        "debug_location",
        "error",
        "exec_ctx",
        "gpr_base",
        "gpr_platform",
        "grpc_base",
        "grpc_codegen",
        "grpc_trace",
        "iomgr_timer",
        "ref_counted",
        "ref_counted_ptr",
        "slice",
        "slice_buffer",
        "slice_refcount",
        "time",
    ],
)

grpc_cc_library(
    name = "handshaker_factory",
    language = "c++",
    public_hdrs = [
        "src/core/lib/transport/handshaker_factory.h",
    ],
    tags = ["grpc-autodeps"],
    deps = [
        "gpr_platform",
        "grpc_codegen",
        "iomgr_fwd",
    ],
)

grpc_cc_library(
    name = "handshaker_registry",
    srcs = [
        "src/core/lib/transport/handshaker_registry.cc",
    ],
    language = "c++",
    public_hdrs = [
        "src/core/lib/transport/handshaker_registry.h",
    ],
    tags = ["grpc-autodeps"],
    deps = [
        "gpr_platform",
        "grpc_codegen",
        "handshaker_factory",
        "iomgr_fwd",
    ],
)

grpc_cc_library(
    name = "http_connect_handshaker",
    srcs = [
        "src/core/lib/transport/http_connect_handshaker.cc",
    ],
    external_deps = [
        "absl/base:core_headers",
        "absl/memory",
        "absl/strings",
    ],
    language = "c++",
    public_hdrs = [
        "src/core/lib/transport/http_connect_handshaker.h",
    ],
    tags = ["grpc-autodeps"],
    visibility = ["@grpc:alt_grpc_base_legacy"],
    deps = [
        "channel_args",
        "closure",
        "config",
        "debug_location",
        "error",
        "exec_ctx",
        "gpr_base",
        "gpr_platform",
        "grpc_base",
        "grpc_codegen",
        "handshaker",
        "handshaker_factory",
        "handshaker_registry",
        "httpcli",
        "iomgr_fwd",
        "ref_counted_ptr",
        "slice",
        "slice_buffer",
        "slice_refcount",
    ],
)

grpc_cc_library(
    name = "tcp_connect_handshaker",
    srcs = [
        "src/core/lib/transport/tcp_connect_handshaker.cc",
    ],
    external_deps = [
        "absl/base:core_headers",
        "absl/memory",
        "absl/status:statusor",
    ],
    language = "c++",
    public_hdrs = [
        "src/core/lib/transport/tcp_connect_handshaker.h",
    ],
    tags = ["grpc-autodeps"],
    deps = [
        "channel_args",
        "closure",
        "config",
        "debug_location",
        "error",
        "exec_ctx",
        "gpr_base",
        "gpr_platform",
        "grpc_base",
        "grpc_codegen",
        "handshaker",
        "handshaker_factory",
        "handshaker_registry",
        "iomgr_fwd",
        "ref_counted_ptr",
        "resolved_address",
        "slice",
        "slice_refcount",
        "uri_parser",
        "useful",
    ],
)

grpc_cc_library(
    name = "channel_creds_registry",
    hdrs = [
        "src/core/lib/security/credentials/channel_creds_registry.h",
    ],
    language = "c++",
    tags = ["grpc-autodeps"],
    deps = [
        "gpr_platform",
        "grpc_codegen",
        "json",
        "ref_counted_ptr",
    ],
)

grpc_cc_library(
    name = "event_engine_memory_allocator",
    srcs = [
        "src/core/lib/event_engine/memory_allocator.cc",
    ],
    hdrs = [
        "include/grpc/event_engine/internal/memory_allocator_impl.h",
        "include/grpc/event_engine/memory_allocator.h",
        "include/grpc/event_engine/memory_request.h",
    ],
    language = "c++",
    deps = [
        "gpr_platform",
        "ref_counted",
        "slice",
        "slice_refcount",
    ],
)

grpc_cc_library(
    name = "memory_quota",
    srcs = [
        "src/core/lib/resource_quota/memory_quota.cc",
    ],
    hdrs = [
        "src/core/lib/resource_quota/memory_quota.h",
    ],
    external_deps = [
        "absl/base:core_headers",
        "absl/status",
        "absl/strings",
        "absl/types:optional",
        "absl/utility",
    ],
    tags = ["grpc-autodeps"],
    deps = [
        "activity",
        "event_engine_memory_allocator",
        "exec_ctx_wakeup_scheduler",
        "gpr_base",
        "gpr_platform",
        "grpc_trace",
        "loop",
        "map",
        "orphanable",
        "poll",
        "race",
        "ref_counted_ptr",
        "resource_quota_trace",
        "seq",
        "useful",
    ],
)

grpc_cc_library(
    name = "arena",
    srcs = [
        "src/core/lib/resource_quota/arena.cc",
    ],
    hdrs = [
        "src/core/lib/resource_quota/arena.h",
    ],
    tags = ["grpc-autodeps"],
    deps = [
        "context",
        "event_engine_memory_allocator",
        "gpr_base",
        "gpr_platform",
        "memory_quota",
    ],
)

grpc_cc_library(
    name = "thread_quota",
    srcs = [
        "src/core/lib/resource_quota/thread_quota.cc",
    ],
    hdrs = [
        "src/core/lib/resource_quota/thread_quota.h",
    ],
    external_deps = ["absl/base:core_headers"],
    tags = ["grpc-autodeps"],
    deps = [
        "gpr_base",
        "gpr_platform",
        "ref_counted",
        "ref_counted_ptr",
    ],
)

grpc_cc_library(
    name = "resource_quota_trace",
    srcs = [
        "src/core/lib/resource_quota/trace.cc",
    ],
    hdrs = [
        "src/core/lib/resource_quota/trace.h",
    ],
    deps = [
        "gpr_platform",
        "grpc_trace",
    ],
)

grpc_cc_library(
    name = "resource_quota",
    srcs = [
        "src/core/lib/resource_quota/resource_quota.cc",
    ],
    hdrs = [
        "src/core/lib/resource_quota/resource_quota.h",
    ],
    external_deps = ["absl/strings"],
    tags = ["grpc-autodeps"],
    deps = [
        "cpp_impl_of",
        "gpr_platform",
        "grpc_codegen",
        "memory_quota",
        "ref_counted",
        "ref_counted_ptr",
        "thread_quota",
        "useful",
    ],
)

grpc_cc_library(
    name = "slice_refcount",
    srcs = [
        "src/core/lib/slice/slice_refcount.cc",
    ],
    hdrs = [
        "src/core/lib/slice/slice_refcount.h",
        "src/core/lib/slice/slice_refcount_base.h",
    ],
    public_hdrs = [
        "include/grpc/slice.h",
    ],
    tags = ["grpc-autodeps"],
    deps = [
        "gpr_base",
        "gpr_platform",
        "grpc_codegen",
    ],
)

grpc_cc_library(
    name = "slice",
    srcs = [
        "src/core/lib/slice/slice.cc",
        "src/core/lib/slice/slice_string_helpers.cc",
    ],
    hdrs = [
        "include/grpc/slice.h",
        "src/core/lib/slice/slice.h",
        "src/core/lib/slice/slice_internal.h",
        "src/core/lib/slice/slice_string_helpers.h",
    ],
    external_deps = ["absl/strings"],
    tags = ["grpc-autodeps"],
    deps = [
        "gpr_base",
        "gpr_platform",
        "grpc_codegen",
        "slice_refcount",
    ],
)

grpc_cc_library(
    name = "slice_buffer",
    srcs = [
        "src/core/lib/slice/slice_buffer.cc",
    ],
    hdrs = [
        "include/grpc/slice_buffer.h",
        "src/core/lib/slice/slice_buffer.h",
    ],
    tags = ["grpc-autodeps"],
    deps = [
        "gpr_base",
        "gpr_platform",
        "slice",
        "slice_refcount",
    ],
)

grpc_cc_library(
    name = "error",
    srcs = [
        "src/core/lib/iomgr/error.cc",
    ],
    hdrs = [
        "src/core/lib/iomgr/error.h",
        "src/core/lib/iomgr/error_internal.h",
    ],
    deps = [
        "gpr",
        "grpc_codegen",
        "grpc_trace",
        "slice",
        "slice_refcount",
        "useful",
    ],
)

grpc_cc_library(
    name = "closure",
    hdrs = [
        "src/core/lib/iomgr/closure.h",
    ],
    tags = ["grpc-autodeps"],
    deps = [
        "debug_location",
        "error",
        "gpr_base",
        "gpr_platform",
    ],
)

grpc_cc_library(
    name = "time",
    srcs = [
        "src/core/lib/gprpp/time.cc",
    ],
    hdrs = [
        "src/core/lib/gprpp/time.h",
    ],
    external_deps = ["absl/strings:str_format"],
    tags = ["grpc-autodeps"],
    deps = [
        "gpr_base",
        "gpr_codegen",
        "gpr_platform",
        "useful",
    ],
)

grpc_cc_library(
    name = "exec_ctx",
    srcs = [
        "src/core/lib/iomgr/combiner.cc",
        "src/core/lib/iomgr/exec_ctx.cc",
        "src/core/lib/iomgr/executor.cc",
        "src/core/lib/iomgr/iomgr_internal.cc",
    ],
    hdrs = [
        "src/core/lib/iomgr/combiner.h",
        "src/core/lib/iomgr/exec_ctx.h",
        "src/core/lib/iomgr/executor.h",
        "src/core/lib/iomgr/iomgr_internal.h",
    ],
    tags = ["grpc-autodeps"],
    deps = [
        "closure",
        "debug_location",
        "error",
        "gpr_base",
        "gpr_codegen",
        "gpr_platform",
        "gpr_tls",
        "grpc_codegen",
        "grpc_trace",
        "time",
        "useful",
    ],
)

grpc_cc_library(
    name = "sockaddr_utils",
    srcs = [
        "src/core/lib/address_utils/sockaddr_utils.cc",
    ],
    hdrs = [
        "src/core/lib/address_utils/sockaddr_utils.h",
    ],
    external_deps = [
        "absl/status",
        "absl/status:statusor",
        "absl/strings",
        "absl/strings:str_format",
    ],
    tags = ["grpc-autodeps"],
    visibility = ["@grpc:alt_grpc_base_legacy"],
    deps = [
        "gpr_base",
        "gpr_platform",
        "grpc_sockaddr",
        "resolved_address",
        "uri_parser",
    ],
)

grpc_cc_library(
    name = "iomgr_port",
    hdrs = [
        "src/core/lib/iomgr/port.h",
    ],
    tags = ["grpc-autodeps"],
    deps = ["gpr_platform"],
)

grpc_cc_library(
    name = "iomgr_timer",
    srcs = [
        "src/core/lib/iomgr/time_averaged_stats.cc",
        "src/core/lib/iomgr/timer.cc",
        "src/core/lib/iomgr/timer_generic.cc",
        "src/core/lib/iomgr/timer_heap.cc",
        "src/core/lib/iomgr/timer_manager.cc",
    ],
    hdrs = [
        "src/core/lib/iomgr/timer.h",
        "src/core/lib/iomgr/timer_generic.h",
        "src/core/lib/iomgr/timer_heap.h",
        "src/core/lib/iomgr/timer_manager.h",
        "src/core/lib/iomgr/time_averaged_stats.h",
    ] + [
        # TODO(hork): deduplicate
        "src/core/lib/iomgr/iomgr.h",
    ],
    external_deps = [
        "absl/strings",
    ],
    visibility = ["@grpc:iomgr_timer"],
    deps = [
        "event_engine_base_hdrs",
        "exec_ctx",
        "gpr_base",
        "gpr_platform",
        "gpr_tls",
        "grpc_trace",
        "iomgr_port",
        "time",
        "useful",
    ],
)

grpc_cc_library(
    name = "iomgr_fwd",
    hdrs = [
        "src/core/lib/iomgr/iomgr_fwd.h",
    ],
    tags = ["grpc-autodeps"],
    deps = ["gpr_platform"],
)

grpc_cc_library(
    name = "grpc_sockaddr",
    srcs = [
        "src/core/lib/iomgr/sockaddr_utils_posix.cc",
        "src/core/lib/iomgr/socket_utils_windows.cc",
    ],
    hdrs = [
        "src/core/lib/iomgr/sockaddr.h",
        "src/core/lib/iomgr/sockaddr_posix.h",
        "src/core/lib/iomgr/sockaddr_windows.h",
        "src/core/lib/iomgr/socket_utils.h",
    ],
    tags = ["grpc-autodeps"],
    deps = [
        "gpr_base",
        "gpr_platform",
        "iomgr_port",
    ],
)

grpc_cc_library(
    name = "avl",
    hdrs = [
        "src/core/lib/avl/avl.h",
    ],
    external_deps = ["absl/container:inlined_vector"],
    tags = ["grpc-autodeps"],
    deps = ["gpr_platform"],
)

grpc_cc_library(
    name = "event_engine_base_hdrs",
    hdrs = GRPC_PUBLIC_EVENT_ENGINE_HDRS + GRPC_PUBLIC_HDRS,
    external_deps = [
        "absl/status",
        "absl/status:statusor",
        "absl/time",
    ],
    deps = [
        "gpr_base",
    ],
)

grpc_cc_library(
    name = "default_event_engine_factory_hdrs",
    hdrs = [
        "src/core/lib/event_engine/event_engine_factory.h",
    ],
    deps = [
        "event_engine_base_hdrs",
        "gpr_base",
    ],
)

grpc_cc_library(
    name = "default_event_engine_factory",
    srcs = [
        "src/core/lib/event_engine/default_event_engine_factory.cc",
    ],
    external_deps = ["absl/memory"],
    deps = [
        "default_event_engine_factory_hdrs",
        "event_engine_base_hdrs",
        "gpr_base",
        "iomgr_event_engine",
        "iomgr_port",
    ],
)

grpc_cc_library(
    name = "iomgr_event_engine",
    srcs = ["src/core/lib/event_engine/iomgr_engine.cc"],
    hdrs = ["src/core/lib/event_engine/iomgr_engine.h"],
    external_deps = [
        "absl/cleanup",
        "absl/container:flat_hash_set",
        "absl/time",
        "absl/strings",
    ],
    deps = [
        "closure",
        "error",
        "event_engine_base_hdrs",
        "event_engine_common",
        "event_engine_trace",
        "exec_ctx",
        "gpr_base",
        "gpr_platform",
        "grpc_trace",
        "iomgr_timer",
        "match",
        "time",
    ],
)

grpc_cc_library(
    name = "event_engine_common",
    srcs = [
        "src/core/lib/event_engine/resolved_address.cc",
        "src/core/lib/event_engine/slice.cc",
        "src/core/lib/event_engine/slice_buffer.cc",
    ],
    hdrs = [
        "src/core/lib/event_engine/handle_containers.h",
    ],
    external_deps = [
        "absl/container:flat_hash_set",
    ],
    deps = [
        "event_engine_base_hdrs",
        "event_engine_trace",
        "gpr_base",
        "gpr_platform",
        "ref_counted",
        "slice",
        "slice_refcount",
    ],
)

grpc_cc_library(
    name = "event_engine_trace",
    srcs = [
        "src/core/lib/event_engine/trace.cc",
    ],
    hdrs = [
        "src/core/lib/event_engine/trace.h",
    ],
    deps = [
        "gpr_platform",
        "grpc_trace",
    ],
)

grpc_cc_library(
    name = "event_engine_base",
    srcs = [
        "src/core/lib/event_engine/event_engine.cc",
    ],
    deps = [
        "default_event_engine_factory",
        "default_event_engine_factory_hdrs",
        "event_engine_base_hdrs",
        "event_engine_trace",
        "gpr_base",
        "grpc_trace",
    ],
)

grpc_cc_library(
    name = "uri_parser",
    srcs = [
        "src/core/lib/uri/uri_parser.cc",
    ],
    hdrs = [
        "src/core/lib/uri/uri_parser.h",
    ],
    external_deps = [
        "absl/status",
        "absl/status:statusor",
        "absl/strings",
        "absl/strings:str_format",
    ],
    tags = ["grpc-autodeps"],
    visibility = ["@grpc:alt_grpc_base_legacy"],
    deps = [
        "gpr_base",
        "gpr_platform",
    ],
)

grpc_cc_library(
    name = "channel_args_preconditioning",
    srcs = [
        "src/core/lib/channel/channel_args_preconditioning.cc",
    ],
    hdrs = [
        "src/core/lib/channel/channel_args_preconditioning.h",
    ],
    tags = ["grpc-autodeps"],
    deps = [
        "channel_args",
        "gpr_platform",
        "grpc_codegen",
    ],
)

grpc_cc_library(
    name = "pid_controller",
    srcs = [
        "src/core/lib/transport/pid_controller.cc",
    ],
    hdrs = [
        "src/core/lib/transport/pid_controller.h",
    ],
    tags = ["grpc-autodeps"],
    deps = [
        "gpr_platform",
        "useful",
    ],
)

grpc_cc_library(
<<<<<<< HEAD
    name = "bdp_estimator",
    srcs = [
        "src/core/lib/transport/bdp_estimator.cc",
    ],
    hdrs = ["src/core/lib/transport/bdp_estimator.h"],
    tags = ["grpc-autodeps"],
    deps = [
        "exec_ctx",
        "gpr_base",
        "gpr_codegen",
        "gpr_platform",
        "grpc_trace",
        "time",
=======
    name = "percent_encoding",
    srcs = [
        "src/core/lib/slice/percent_encoding.cc",
    ],
    hdrs = [
        "src/core/lib/slice/percent_encoding.h",
    ],
    tags = ["grpc-autodeps"],
    deps = [
        "bitset",
        "gpr_base",
        "gpr_platform",
        "slice",
>>>>>>> 0eda91fa
    ],
)

grpc_cc_library(
    name = "grpc_base",
    srcs = [
        "src/core/lib/address_utils/parse_address.cc",
        "src/core/lib/backoff/backoff.cc",
        "src/core/lib/channel/channel_stack.cc",
        "src/core/lib/channel/channel_stack_builder_impl.cc",
        "src/core/lib/channel/channel_trace.cc",
        "src/core/lib/channel/channelz.cc",
        "src/core/lib/channel/channelz_registry.cc",
        "src/core/lib/channel/connected_channel.cc",
        "src/core/lib/channel/promise_based_filter.cc",
        "src/core/lib/channel/status_util.cc",
        "src/core/lib/compression/compression.cc",
        "src/core/lib/compression/compression_internal.cc",
        "src/core/lib/compression/message_compress.cc",
        "src/core/lib/debug/stats.cc",
        "src/core/lib/debug/stats_data.cc",
        "src/core/lib/event_engine/channel_args_endpoint_config.cc",
        "src/core/lib/iomgr/buffer_list.cc",
        "src/core/lib/iomgr/call_combiner.cc",
        "src/core/lib/iomgr/cfstream_handle.cc",
        "src/core/lib/iomgr/dualstack_socket_posix.cc",
        "src/core/lib/iomgr/endpoint.cc",
        "src/core/lib/iomgr/endpoint_cfstream.cc",
        "src/core/lib/iomgr/endpoint_pair_posix.cc",
        "src/core/lib/iomgr/endpoint_pair_windows.cc",
        "src/core/lib/iomgr/error_cfstream.cc",
        "src/core/lib/iomgr/ev_apple.cc",
        "src/core/lib/iomgr/ev_epoll1_linux.cc",
        "src/core/lib/iomgr/ev_poll_posix.cc",
        "src/core/lib/iomgr/ev_posix.cc",
        "src/core/lib/iomgr/ev_windows.cc",
        "src/core/lib/iomgr/executor/mpmcqueue.cc",
        "src/core/lib/iomgr/executor/threadpool.cc",
        "src/core/lib/iomgr/fork_posix.cc",
        "src/core/lib/iomgr/fork_windows.cc",
        "src/core/lib/iomgr/gethostname_fallback.cc",
        "src/core/lib/iomgr/gethostname_host_name_max.cc",
        "src/core/lib/iomgr/gethostname_sysconf.cc",
        "src/core/lib/iomgr/grpc_if_nametoindex_posix.cc",
        "src/core/lib/iomgr/grpc_if_nametoindex_unsupported.cc",
        "src/core/lib/iomgr/internal_errqueue.cc",
        "src/core/lib/iomgr/iocp_windows.cc",
        "src/core/lib/iomgr/iomgr.cc",
        "src/core/lib/iomgr/iomgr_posix.cc",
        "src/core/lib/iomgr/iomgr_posix_cfstream.cc",
        "src/core/lib/iomgr/iomgr_windows.cc",
        "src/core/lib/iomgr/load_file.cc",
        "src/core/lib/iomgr/lockfree_event.cc",
        "src/core/lib/iomgr/polling_entity.cc",
        "src/core/lib/iomgr/pollset.cc",
        "src/core/lib/iomgr/pollset_set.cc",
        "src/core/lib/iomgr/pollset_set_windows.cc",
        "src/core/lib/iomgr/pollset_windows.cc",
        "src/core/lib/iomgr/resolve_address.cc",
        "src/core/lib/iomgr/resolve_address_posix.cc",
        "src/core/lib/iomgr/resolve_address_windows.cc",
        "src/core/lib/iomgr/socket_factory_posix.cc",
        "src/core/lib/iomgr/socket_mutator.cc",
        "src/core/lib/iomgr/socket_utils_common_posix.cc",
        "src/core/lib/iomgr/socket_utils_linux.cc",
        "src/core/lib/iomgr/socket_utils_posix.cc",
        "src/core/lib/iomgr/socket_windows.cc",
        "src/core/lib/iomgr/tcp_client.cc",
        "src/core/lib/iomgr/tcp_client_cfstream.cc",
        "src/core/lib/iomgr/tcp_client_posix.cc",
        "src/core/lib/iomgr/tcp_client_windows.cc",
        "src/core/lib/iomgr/tcp_posix.cc",
        "src/core/lib/iomgr/tcp_server.cc",
        "src/core/lib/iomgr/tcp_server_posix.cc",
        "src/core/lib/iomgr/tcp_server_utils_posix_common.cc",
        "src/core/lib/iomgr/tcp_server_utils_posix_ifaddrs.cc",
        "src/core/lib/iomgr/tcp_server_utils_posix_noifaddrs.cc",
        "src/core/lib/iomgr/tcp_server_windows.cc",
        "src/core/lib/iomgr/tcp_windows.cc",
        "src/core/lib/iomgr/unix_sockets_posix.cc",
        "src/core/lib/iomgr/unix_sockets_posix_noop.cc",
        "src/core/lib/iomgr/wakeup_fd_eventfd.cc",
        "src/core/lib/iomgr/wakeup_fd_nospecial.cc",
        "src/core/lib/iomgr/wakeup_fd_pipe.cc",
        "src/core/lib/iomgr/wakeup_fd_posix.cc",
        "src/core/lib/iomgr/work_serializer.cc",
        "src/core/lib/resource_quota/api.cc",
        "src/core/lib/slice/b64.cc",
        "src/core/lib/slice/slice_api.cc",
        "src/core/lib/slice/slice_buffer_api.cc",
        "src/core/lib/slice/slice_split.cc",
        "src/core/lib/surface/api_trace.cc",
        "src/core/lib/surface/builtins.cc",
        "src/core/lib/surface/byte_buffer.cc",
        "src/core/lib/surface/byte_buffer_reader.cc",
        "src/core/lib/surface/call.cc",
        "src/core/lib/surface/call_details.cc",
        "src/core/lib/surface/call_log_batch.cc",
        "src/core/lib/surface/channel.cc",
        "src/core/lib/surface/channel_ping.cc",
        "src/core/lib/surface/completion_queue.cc",
        "src/core/lib/surface/completion_queue_factory.cc",
        "src/core/lib/surface/event_string.cc",
        "src/core/lib/surface/lame_client.cc",
        "src/core/lib/surface/metadata_array.cc",
        "src/core/lib/surface/server.cc",
        "src/core/lib/surface/validate_metadata.cc",
        "src/core/lib/surface/version.cc",
        "src/core/lib/transport/connectivity_state.cc",
        "src/core/lib/transport/error_utils.cc",
        "src/core/lib/transport/metadata_batch.cc",
        "src/core/lib/transport/parsed_metadata.cc",
        "src/core/lib/transport/status_conversion.cc",
        "src/core/lib/transport/timeout_encoding.cc",
        "src/core/lib/transport/transport.cc",
        "src/core/lib/transport/transport_op_string.cc",
    ],
    hdrs = [
        "src/core/lib/transport/error_utils.h",
        "src/core/lib/transport/http2_errors.h",
        "src/core/lib/address_utils/parse_address.h",
        "src/core/lib/backoff/backoff.h",
        "src/core/lib/channel/call_finalization.h",
        "src/core/lib/channel/call_tracer.h",
        "src/core/lib/channel/channel_stack.h",
        "src/core/lib/channel/promise_based_filter.h",
        "src/core/lib/channel/channel_stack_builder_impl.h",
        "src/core/lib/channel/channel_trace.h",
        "src/core/lib/channel/channelz.h",
        "src/core/lib/channel/channelz_registry.h",
        "src/core/lib/channel/connected_channel.h",
        "src/core/lib/channel/context.h",
        "src/core/lib/channel/status_util.h",
        "src/core/lib/compression/compression_internal.h",
        "src/core/lib/resource_quota/api.h",
        "src/core/lib/compression/message_compress.h",
        "src/core/lib/debug/stats.h",
        "src/core/lib/debug/stats_data.h",
        "src/core/lib/event_engine/channel_args_endpoint_config.h",
        "src/core/lib/iomgr/block_annotate.h",
        "src/core/lib/iomgr/buffer_list.h",
        "src/core/lib/iomgr/call_combiner.h",
        "src/core/lib/iomgr/cfstream_handle.h",
        "src/core/lib/iomgr/dynamic_annotations.h",
        "src/core/lib/iomgr/endpoint.h",
        "src/core/lib/iomgr/endpoint_cfstream.h",
        "src/core/lib/iomgr/endpoint_pair.h",
        "src/core/lib/iomgr/error_cfstream.h",
        "src/core/lib/iomgr/ev_apple.h",
        "src/core/lib/iomgr/ev_epoll1_linux.h",
        "src/core/lib/iomgr/ev_poll_posix.h",
        "src/core/lib/iomgr/ev_posix.h",
        "src/core/lib/iomgr/executor/mpmcqueue.h",
        "src/core/lib/iomgr/executor/threadpool.h",
        "src/core/lib/iomgr/gethostname.h",
        "src/core/lib/iomgr/grpc_if_nametoindex.h",
        "src/core/lib/iomgr/internal_errqueue.h",
        "src/core/lib/iomgr/iocp_windows.h",
        "src/core/lib/iomgr/iomgr.h",
        "src/core/lib/iomgr/load_file.h",
        "src/core/lib/iomgr/lockfree_event.h",
        "src/core/lib/iomgr/nameser.h",
        "src/core/lib/iomgr/polling_entity.h",
        "src/core/lib/iomgr/pollset.h",
        "src/core/lib/iomgr/pollset_set.h",
        "src/core/lib/iomgr/pollset_set_windows.h",
        "src/core/lib/iomgr/pollset_windows.h",
        "src/core/lib/iomgr/python_util.h",
        "src/core/lib/iomgr/resolve_address.h",
        "src/core/lib/iomgr/resolve_address_impl.h",
        "src/core/lib/iomgr/resolve_address_posix.h",
        "src/core/lib/iomgr/resolve_address_windows.h",
        "src/core/lib/iomgr/sockaddr.h",
        "src/core/lib/iomgr/sockaddr_posix.h",
        "src/core/lib/iomgr/sockaddr_windows.h",
        "src/core/lib/iomgr/socket_factory_posix.h",
        "src/core/lib/iomgr/socket_mutator.h",
        "src/core/lib/iomgr/socket_utils_posix.h",
        "src/core/lib/iomgr/socket_windows.h",
        "src/core/lib/iomgr/tcp_client.h",
        "src/core/lib/iomgr/tcp_client_posix.h",
        "src/core/lib/iomgr/tcp_posix.h",
        "src/core/lib/iomgr/tcp_server.h",
        "src/core/lib/iomgr/tcp_server_utils_posix.h",
        "src/core/lib/iomgr/tcp_windows.h",
        "src/core/lib/iomgr/unix_sockets_posix.h",
        "src/core/lib/iomgr/wakeup_fd_pipe.h",
        "src/core/lib/iomgr/wakeup_fd_posix.h",
        "src/core/lib/iomgr/work_serializer.h",
        "src/core/lib/slice/b64.h",
        "src/core/lib/slice/slice_split.h",
        "src/core/lib/surface/api_trace.h",
        "src/core/lib/surface/builtins.h",
        "src/core/lib/surface/call.h",
        "src/core/lib/surface/call_test_only.h",
        "src/core/lib/surface/channel.h",
        "src/core/lib/surface/completion_queue.h",
        "src/core/lib/surface/completion_queue_factory.h",
        "src/core/lib/surface/event_string.h",
        "src/core/lib/surface/init.h",
        "src/core/lib/surface/lame_client.h",
        "src/core/lib/surface/server.h",
        "src/core/lib/surface/validate_metadata.h",
        "src/core/lib/transport/connectivity_state.h",
        "src/core/lib/transport/metadata_batch.h",
        "src/core/lib/transport/parsed_metadata.h",
        "src/core/lib/transport/status_conversion.h",
        "src/core/lib/transport/timeout_encoding.h",
        "src/core/lib/transport/transport.h",
        "src/core/lib/transport/transport_impl.h",
    ] +
    # TODO(ctiller): remove these
    # These headers used to be vended by this target, but they have been split
    # out into separate targets now. In order to transition downstream code, we
    # re-export these headers from here for now, and when LSC's have completed
    # to clean this up, we'll remove these.
    [
        "src/core/lib/iomgr/closure.h",
        "src/core/lib/iomgr/error.h",
        "src/core/lib/iomgr/error_internal.h",
        "src/core/lib/slice/slice_internal.h",
        "src/core/lib/slice/slice_string_helpers.h",
        "src/core/lib/iomgr/exec_ctx.h",
        "src/core/lib/iomgr/executor.h",
        "src/core/lib/iomgr/combiner.h",
        "src/core/lib/iomgr/iomgr_internal.h",
        "src/core/lib/channel/channel_args.h",
        "src/core/lib/channel/channel_stack_builder.h",
    ],
    external_deps = [
        "absl/base:core_headers",
        "absl/container:flat_hash_map",
        "absl/container:inlined_vector",
        "absl/functional:bind_front",
        "absl/memory",
        "absl/meta:type_traits",
        "absl/status:statusor",
        "absl/status",
        "absl/strings:str_format",
        "absl/strings",
        "absl/types:optional",
        "absl/types:variant",
        "absl/utility",
        "madler_zlib",
    ],
    language = "c++",
    public_hdrs = GRPC_PUBLIC_HDRS + GRPC_PUBLIC_EVENT_ENGINE_HDRS,
    visibility = ["@grpc:alt_grpc_base_legacy"],
    deps = [
        "arena",
        "arena_promise",
        "atomic_utils",
        "avl",
        "bitset",
        "channel_args",
        "channel_args_preconditioning",
        "channel_fwd",
        "channel_init",
        "channel_stack_builder",
        "channel_stack_type",
        "chunked_vector",
        "closure",
        "config",
        "cpp_impl_of",
        "debug_location",
        "default_event_engine_factory",
        "dual_ref_counted",
        "error",
        "event_engine_base",
        "event_engine_common",
        "exec_ctx",
        "gpr_base",
        "gpr_codegen",
        "gpr_tls",
        "grpc_codegen",
        "grpc_sockaddr",
        "grpc_trace",
        "handshaker_registry",
        "iomgr_port",
        "iomgr_timer",
        "json",
        "latch",
        "memory_quota",
        "orphanable",
        "percent_encoding",
        "poll",
        "promise",
        "ref_counted",
        "ref_counted_ptr",
        "resolved_address",
        "resource_quota",
        "resource_quota_trace",
        "slice",
        "slice_buffer",
        "slice_refcount",
        "sockaddr_utils",
        "table",
        "thread_quota",
        "time",
        "transport_fwd",
        "uri_parser",
        "useful",
    ],
)

grpc_cc_library(
    name = "channel_stack_type",
    srcs = [
        "src/core/lib/surface/channel_stack_type.cc",
    ],
    hdrs = [
        "src/core/lib/surface/channel_stack_type.h",
    ],
    language = "c++",
    tags = ["grpc-autodeps"],
    deps = ["gpr_platform"],
)

grpc_cc_library(
    name = "channel_init",
    srcs = [
        "src/core/lib/surface/channel_init.cc",
    ],
    hdrs = [
        "src/core/lib/surface/channel_init.h",
    ],
    language = "c++",
    tags = ["grpc-autodeps"],
    deps = [
        "channel_stack_builder",
        "channel_stack_type",
        "gpr_platform",
    ],
)

grpc_cc_library(
    name = "single_set_ptr",
    hdrs = [
        "src/core/lib/gprpp/single_set_ptr.h",
    ],
    language = "c++",
    tags = ["grpc-autodeps"],
    deps = [
        "gpr_base",
        "gpr_platform",
    ],
)

grpc_cc_library(
    name = "channel_stack_builder",
    srcs = [
        "src/core/lib/channel/channel_stack_builder.cc",
    ],
    hdrs = [
        "src/core/lib/channel/channel_stack_builder.h",
    ],
    external_deps = [
        "absl/status:statusor",
        "absl/strings",
    ],
    language = "c++",
    tags = ["grpc-autodeps"],
    visibility = ["@grpc:alt_grpc_base_legacy"],
    deps = [
        "channel_args",
        "channel_fwd",
        "channel_stack_type",
        "gpr_base",
        "gpr_platform",
        "ref_counted_ptr",
        "transport_fwd",
    ],
)

grpc_cc_library(
    name = "grpc_common",
    defines = select({
        "grpc_no_rls": ["GRPC_NO_RLS"],
        "//conditions:default": [],
    }),
    language = "c++",
    select_deps = [
        {
            "grpc_no_rls": [],
            "//conditions:default": ["grpc_lb_policy_rls"],
        },
    ],
    deps = [
        "grpc_base",
        # standard plugins
        "census",
        "grpc_deadline_filter",
        "grpc_client_authority_filter",
        "grpc_lb_policy_grpclb",
        "grpc_lb_policy_outlier_detection",
        "grpc_lb_policy_pick_first",
        "grpc_lb_policy_priority",
        "grpc_lb_policy_ring_hash",
        "grpc_lb_policy_round_robin",
        "grpc_lb_policy_weighted_target",
        "grpc_channel_idle_filter",
        "grpc_message_size_filter",
        "grpc_resolver_binder",
        "grpc_resolver_dns_ares",
        "grpc_resolver_fake",
        "grpc_resolver_dns_native",
        "grpc_resolver_sockaddr",
        "grpc_transport_chttp2_client_connector",
        "grpc_transport_chttp2_server",
        "grpc_transport_inproc",
        "grpc_fault_injection_filter",
    ],
)

grpc_cc_library(
    name = "grpc_service_config",
    hdrs = [
        "src/core/lib/service_config/service_config.h",
        "src/core/lib/service_config/service_config_call_data.h",
    ],
    external_deps = ["absl/strings"],
    language = "c++",
    tags = ["grpc-autodeps"],
    deps = [
        "gpr_platform",
        "ref_counted",
        "ref_counted_ptr",
        "service_config_parser",
        "slice_refcount",
    ],
)

grpc_cc_library(
    name = "grpc_service_config_impl",
    srcs = [
        "src/core/lib/service_config/service_config_impl.cc",
    ],
    hdrs = [
        "src/core/lib/service_config/service_config_impl.h",
    ],
    external_deps = [
        "absl/container:inlined_vector",
        "absl/memory",
        "absl/strings",
    ],
    language = "c++",
    tags = ["grpc-autodeps"],
    visibility = ["@grpc:client_channel"],
    deps = [
        "config",
        "error",
        "gpr_base",
        "gpr_platform",
        "grpc_codegen",
        "grpc_service_config",
        "json",
        "ref_counted_ptr",
        "service_config_parser",
        "slice",
        "slice_refcount",
    ],
)

grpc_cc_library(
    name = "service_config_parser",
    srcs = [
        "src/core/lib/service_config/service_config_parser.cc",
    ],
    hdrs = [
        "src/core/lib/service_config/service_config_parser.h",
    ],
    external_deps = ["absl/strings"],
    language = "c++",
    tags = ["grpc-autodeps"],
    deps = [
        "error",
        "gpr_base",
        "gpr_platform",
        "grpc_codegen",
        "json",
    ],
)

grpc_cc_library(
    name = "server_address",
    srcs = [
        "src/core/lib/resolver/server_address.cc",
    ],
    hdrs = [
        "src/core/lib/resolver/server_address.h",
    ],
    external_deps = [
        "absl/container:inlined_vector",
        "absl/strings",
        "absl/strings:str_format",
    ],
    language = "c++",
    tags = ["grpc-autodeps"],
    visibility = ["@grpc:client_channel"],
    deps = [
        "channel_args",
        "gpr_platform",
        "resolved_address",
        "sockaddr_utils",
        "useful",
    ],
)

grpc_cc_library(
    name = "grpc_resolver",
    srcs = [
        "src/core/lib/resolver/resolver.cc",
        "src/core/lib/resolver/resolver_registry.cc",
    ],
    hdrs = [
        "src/core/lib/resolver/resolver.h",
        "src/core/lib/resolver/resolver_factory.h",
        "src/core/lib/resolver/resolver_registry.h",
    ],
    external_deps = [
        "absl/memory",
        "absl/status:statusor",
        "absl/strings",
        "absl/strings:str_format",
    ],
    language = "c++",
    tags = ["grpc-autodeps"],
    visibility = ["@grpc:client_channel"],
    deps = [
        "gpr_base",
        "gpr_platform",
        "grpc_codegen",
        "grpc_service_config",
        "iomgr_fwd",
        "orphanable",
        "ref_counted_ptr",
        "server_address",
        "uri_parser",
    ],
)

grpc_cc_library(
    name = "channel_args",
    srcs = [
        "src/core/lib/channel/channel_args.cc",
    ],
    hdrs = [
        "src/core/lib/channel/channel_args.h",
    ],
    external_deps = [
        "absl/meta:type_traits",
        "absl/strings",
        "absl/strings:str_format",
        "absl/types:optional",
        "absl/types:variant",
    ],
    language = "c++",
    tags = ["grpc-autodeps"],
    deps = [
        "avl",
        "channel_stack_type",
        "dual_ref_counted",
        "gpr_base",
        "gpr_platform",
        "grpc_codegen",
        "match",
        "ref_counted",
        "ref_counted_ptr",
        "time",
        "useful",
    ],
)

grpc_cc_library(
    name = "resolved_address",
    hdrs = ["src/core/lib/iomgr/resolved_address.h"],
    language = "c++",
    tags = ["grpc-autodeps"],
    deps = [
        "gpr_platform",
        "iomgr_port",
    ],
)

grpc_cc_library(
    name = "grpc_client_channel",
    srcs = [
        "src/core/ext/filters/client_channel/backend_metric.cc",
        "src/core/ext/filters/client_channel/backup_poller.cc",
        "src/core/ext/filters/client_channel/channel_connectivity.cc",
        "src/core/ext/filters/client_channel/client_channel.cc",
        "src/core/ext/filters/client_channel/client_channel_channelz.cc",
        "src/core/ext/filters/client_channel/client_channel_factory.cc",
        "src/core/ext/filters/client_channel/client_channel_plugin.cc",
        "src/core/ext/filters/client_channel/config_selector.cc",
        "src/core/ext/filters/client_channel/dynamic_filters.cc",
        "src/core/ext/filters/client_channel/global_subchannel_pool.cc",
        "src/core/ext/filters/client_channel/health/health_check_client.cc",
        "src/core/ext/filters/client_channel/http_proxy.cc",
        "src/core/ext/filters/client_channel/lb_policy.cc",
        "src/core/ext/filters/client_channel/lb_policy/child_policy_handler.cc",
        "src/core/ext/filters/client_channel/lb_policy/oob_backend_metric.cc",
        "src/core/ext/filters/client_channel/lb_policy_registry.cc",
        "src/core/ext/filters/client_channel/local_subchannel_pool.cc",
        "src/core/ext/filters/client_channel/proxy_mapper_registry.cc",
        "src/core/ext/filters/client_channel/resolver_result_parsing.cc",
        "src/core/ext/filters/client_channel/retry_filter.cc",
        "src/core/ext/filters/client_channel/retry_service_config.cc",
        "src/core/ext/filters/client_channel/retry_throttle.cc",
        "src/core/ext/filters/client_channel/service_config_channel_arg_filter.cc",
        "src/core/ext/filters/client_channel/subchannel.cc",
        "src/core/ext/filters/client_channel/subchannel_pool_interface.cc",
        "src/core/ext/filters/client_channel/subchannel_stream_client.cc",
    ],
    hdrs = [
        "src/core/ext/filters/client_channel/backend_metric.h",
        "src/core/ext/filters/client_channel/backup_poller.h",
        "src/core/ext/filters/client_channel/client_channel.h",
        "src/core/ext/filters/client_channel/client_channel_channelz.h",
        "src/core/ext/filters/client_channel/client_channel_factory.h",
        "src/core/ext/filters/client_channel/config_selector.h",
        "src/core/ext/filters/client_channel/connector.h",
        "src/core/ext/filters/client_channel/dynamic_filters.h",
        "src/core/ext/filters/client_channel/global_subchannel_pool.h",
        "src/core/ext/filters/client_channel/health/health_check_client.h",
        "src/core/ext/filters/client_channel/http_proxy.h",
        "src/core/ext/filters/client_channel/lb_policy.h",
        "src/core/ext/filters/client_channel/lb_policy/child_policy_handler.h",
        "src/core/ext/filters/client_channel/lb_policy/oob_backend_metric.h",
        "src/core/ext/filters/client_channel/lb_policy_factory.h",
        "src/core/ext/filters/client_channel/lb_policy_registry.h",
        "src/core/ext/filters/client_channel/local_subchannel_pool.h",
        "src/core/ext/filters/client_channel/proxy_mapper.h",
        "src/core/ext/filters/client_channel/proxy_mapper_registry.h",
        "src/core/ext/filters/client_channel/resolver_result_parsing.h",
        "src/core/ext/filters/client_channel/retry_filter.h",
        "src/core/ext/filters/client_channel/retry_service_config.h",
        "src/core/ext/filters/client_channel/retry_throttle.h",
        "src/core/ext/filters/client_channel/subchannel.h",
        "src/core/ext/filters/client_channel/subchannel_interface.h",
        "src/core/ext/filters/client_channel/subchannel_interface_internal.h",
        "src/core/ext/filters/client_channel/subchannel_pool_interface.h",
        "src/core/ext/filters/client_channel/subchannel_stream_client.h",
    ],
    external_deps = [
        "absl/base:core_headers",
        "absl/container:inlined_vector",
        "absl/memory",
        "absl/strings",
        "absl/strings:cord",
        "absl/strings:str_format",
        "absl/types:optional",
        "absl/types:variant",
        "absl/status",
        "absl/status:statusor",
        "absl/utility",
        "upb_lib",
    ],
    language = "c++",
    visibility = ["@grpc:client_channel"],
    deps = [
        "arena",
        "channel_fwd",
        "channel_init",
        "channel_stack_type",
        "chunked_vector",
        "config",
        "construct_destruct",
        "debug_location",
        "dual_ref_counted",
        "error",
        "gpr_base",
        "gpr_codegen",
        "grpc_backend_metric_data",
        "grpc_base",
        "grpc_client_authority_filter",
        "grpc_codegen",
        "grpc_deadline_filter",
        "grpc_health_upb",
        "grpc_resolver",
        "grpc_service_config",
        "grpc_service_config_impl",
        "grpc_trace",
        "handshaker_factory",
        "handshaker_registry",
        "http_connect_handshaker",
        "httpcli",
        "iomgr_fwd",
        "iomgr_timer",
        "json",
        "json_util",
        "orphanable",
        "protobuf_duration_upb",
        "ref_counted",
        "ref_counted_ptr",
        "resource_quota",
        "server_address",
        "service_config_parser",
        "slice",
        "slice_buffer",
        "slice_refcount",
        "sockaddr_utils",
        "time",
        "unique_type_name",
        "uri_parser",
        "useful",
        "xds_orca_service_upb",
        "xds_orca_upb",
    ],
)

grpc_cc_library(
    name = "grpc_server_config_selector",
    srcs = [
        "src/core/ext/filters/server_config_selector/server_config_selector.cc",
    ],
    hdrs = [
        "src/core/ext/filters/server_config_selector/server_config_selector.h",
    ],
    external_deps = [
        "absl/status:statusor",
        "absl/strings",
    ],
    language = "c++",
    tags = ["grpc-autodeps"],
    deps = [
        "channel_args",
        "dual_ref_counted",
        "error",
        "gpr_platform",
        "grpc_base",
        "grpc_codegen",
        "grpc_service_config",
        "ref_counted",
        "ref_counted_ptr",
        "service_config_parser",
        "useful",
    ],
)

grpc_cc_library(
    name = "grpc_server_config_selector_filter",
    srcs = [
        "src/core/ext/filters/server_config_selector/server_config_selector_filter.cc",
    ],
    hdrs = [
        "src/core/ext/filters/server_config_selector/server_config_selector_filter.h",
    ],
    external_deps = [
        "absl/base:core_headers",
        "absl/memory",
        "absl/status",
        "absl/status:statusor",
        "absl/types:optional",
    ],
    language = "c++",
    tags = ["grpc-autodeps"],
    deps = [
        "arena",
        "arena_promise",
        "channel_args",
        "channel_fwd",
        "context",
        "error",
        "gpr_base",
        "gpr_platform",
        "grpc_base",
        "grpc_server_config_selector",
        "grpc_service_config",
        "poll",
        "promise",
        "ref_counted_ptr",
    ],
)

grpc_cc_library(
    name = "idle_filter_state",
    srcs = [
        "src/core/ext/filters/channel_idle/idle_filter_state.cc",
    ],
    hdrs = [
        "src/core/ext/filters/channel_idle/idle_filter_state.h",
    ],
    language = "c++",
    tags = ["grpc-autodeps"],
    deps = ["gpr_platform"],
)

grpc_cc_library(
    name = "grpc_channel_idle_filter",
    srcs = [
        "src/core/ext/filters/channel_idle/channel_idle_filter.cc",
    ],
    hdrs = [
        "src/core/ext/filters/channel_idle/channel_idle_filter.h",
    ],
    external_deps = [
        "absl/status",
        "absl/status:statusor",
        "absl/types:optional",
    ],
    tags = ["grpc-autodeps"],
    deps = [
        "activity",
        "arena_promise",
        "channel_args",
        "channel_fwd",
        "channel_init",
        "channel_stack_builder",
        "channel_stack_type",
        "closure",
        "config",
        "debug_location",
        "error",
        "exec_ctx",
        "exec_ctx_wakeup_scheduler",
        "gpr_base",
        "gpr_platform",
        "grpc_base",
        "grpc_codegen",
        "grpc_trace",
        "idle_filter_state",
        "loop",
        "orphanable",
        "poll",
        "promise",
        "ref_counted_ptr",
        "single_set_ptr",
        "sleep",
        "time",
        "try_seq",
    ],
)

grpc_cc_library(
    name = "grpc_deadline_filter",
    srcs = [
        "src/core/ext/filters/deadline/deadline_filter.cc",
    ],
    hdrs = [
        "src/core/ext/filters/deadline/deadline_filter.h",
    ],
    external_deps = ["absl/types:optional"],
    language = "c++",
    tags = ["grpc-autodeps"],
    deps = [
        "arena",
        "channel_args",
        "channel_fwd",
        "channel_init",
        "channel_stack_builder",
        "channel_stack_type",
        "closure",
        "config",
        "debug_location",
        "error",
        "exec_ctx",
        "gpr_base",
        "gpr_platform",
        "grpc_base",
        "grpc_codegen",
        "grpc_public_hdrs",
        "iomgr_timer",
        "time",
    ],
)

grpc_cc_library(
    name = "grpc_client_authority_filter",
    srcs = [
        "src/core/ext/filters/http/client_authority_filter.cc",
    ],
    hdrs = [
        "src/core/ext/filters/http/client_authority_filter.h",
    ],
    external_deps = [
        "absl/status",
        "absl/status:statusor",
        "absl/strings",
        "absl/types:optional",
    ],
    language = "c++",
    tags = ["grpc-autodeps"],
    deps = [
        "arena_promise",
        "channel_args",
        "channel_fwd",
        "channel_init",
        "channel_stack_builder",
        "channel_stack_type",
        "config",
        "gpr_platform",
        "grpc_base",
        "grpc_codegen",
        "poll",
        "slice",
    ],
)

grpc_cc_library(
    name = "grpc_message_size_filter",
    srcs = [
        "src/core/ext/filters/message_size/message_size_filter.cc",
    ],
    hdrs = [
        "src/core/ext/filters/message_size/message_size_filter.h",
    ],
    external_deps = [
        "absl/memory",
        "absl/strings",
        "absl/strings:str_format",
        "absl/types:optional",
    ],
    language = "c++",
    tags = ["grpc-autodeps"],
    deps = [
        "channel_args",
        "channel_fwd",
        "channel_init",
        "channel_stack_builder",
        "channel_stack_type",
        "closure",
        "config",
        "debug_location",
        "error",
        "gpr_base",
        "gpr_platform",
        "grpc_base",
        "grpc_codegen",
        "grpc_public_hdrs",
        "grpc_service_config",
        "json",
        "service_config_parser",
        "slice_buffer",
    ],
)

grpc_cc_library(
    name = "grpc_fault_injection_filter",
    srcs = [
        "src/core/ext/filters/fault_injection/fault_injection_filter.cc",
        "src/core/ext/filters/fault_injection/service_config_parser.cc",
    ],
    hdrs = [
        "src/core/ext/filters/fault_injection/fault_injection_filter.h",
        "src/core/ext/filters/fault_injection/service_config_parser.h",
    ],
    external_deps = [
        "absl/memory",
        "absl/status",
        "absl/strings",
        "absl/types:optional",
        "absl/utility",
    ],
    language = "c++",
    deps = [
        "config",
        "context",
        "gpr_base",
        "grpc_base",
        "grpc_service_config",
        "grpc_trace",
        "json_util",
        "poll",
        "sleep",
        "time",
        "try_seq",
    ],
)

grpc_cc_library(
    name = "grpc_rbac_filter",
    srcs = [
        "src/core/ext/filters/rbac/rbac_filter.cc",
        "src/core/ext/filters/rbac/rbac_service_config_parser.cc",
    ],
    hdrs = [
        "src/core/ext/filters/rbac/rbac_filter.h",
        "src/core/ext/filters/rbac/rbac_service_config_parser.h",
    ],
    external_deps = [
        "absl/memory",
        "absl/status",
        "absl/status:statusor",
        "absl/strings",
        "absl/strings:str_format",
    ],
    language = "c++",
    tags = ["grpc-autodeps"],
    deps = [
        "channel_args",
        "channel_fwd",
        "closure",
        "config",
        "debug_location",
        "error",
        "gpr_base",
        "gpr_platform",
        "grpc_authorization_base",
        "grpc_base",
        "grpc_codegen",
        "grpc_matchers",
        "grpc_public_hdrs",
        "grpc_rbac_engine",
        "grpc_security_base",
        "grpc_service_config",
        "json",
        "json_util",
        "service_config_parser",
        "transport_fwd",
    ],
)

grpc_cc_library(
    name = "grpc_http_filters",
    srcs = [
        "src/core/ext/filters/http/client/http_client_filter.cc",
        "src/core/ext/filters/http/http_filters_plugin.cc",
        "src/core/ext/filters/http/message_compress/message_compress_filter.cc",
        "src/core/ext/filters/http/message_compress/message_decompress_filter.cc",
        "src/core/ext/filters/http/server/http_server_filter.cc",
    ],
    hdrs = [
        "src/core/ext/filters/http/client/http_client_filter.h",
        "src/core/ext/filters/http/message_compress/message_compress_filter.h",
        "src/core/ext/filters/http/message_compress/message_decompress_filter.h",
        "src/core/ext/filters/http/server/http_server_filter.h",
    ],
    external_deps = [
        "absl/base:core_headers",
        "absl/meta:type_traits",
        "absl/status",
        "absl/strings:str_format",
        "absl/strings",
        "absl/types:optional",
        "absl/utility",
    ],
    language = "c++",
    visibility = ["@grpc:http"],
    deps = [
        "arena",
        "basic_seq",
        "call_push_pull",
        "channel_fwd",
        "channel_init",
        "channel_stack_type",
        "config",
        "context",
        "debug_location",
        "gpr_base",
        "grpc_base",
        "grpc_codegen",
        "grpc_message_size_filter",
        "grpc_trace",
        "latch",
        "orphanable",
        "percent_encoding",
        "poll",
        "promise",
        "seq",
        "slice",
        "slice_buffer",
        "transport_fwd",
    ],
)

grpc_cc_library(
    name = "grpc_codegen",
    language = "c++",
    public_hdrs = [
        "include/grpc/impl/codegen/byte_buffer.h",
        "include/grpc/impl/codegen/byte_buffer_reader.h",
        "include/grpc/impl/codegen/compression_types.h",
        "include/grpc/impl/codegen/connectivity_state.h",
        "include/grpc/impl/codegen/grpc_types.h",
        "include/grpc/impl/codegen/propagation_bits.h",
        "include/grpc/impl/codegen/status.h",
        "include/grpc/impl/codegen/slice.h",
    ],
    tags = ["grpc-autodeps"],
    visibility = ["@grpc:public"],
    deps = [
        "gpr_codegen",
        "gpr_platform",
    ],
)

grpc_cc_library(
    name = "grpc_grpclb_balancer_addresses",
    srcs = [
        "src/core/ext/filters/client_channel/lb_policy/grpclb/grpclb_balancer_addresses.cc",
    ],
    hdrs = [
        "src/core/ext/filters/client_channel/lb_policy/grpclb/grpclb_balancer_addresses.h",
    ],
    external_deps = ["absl/container:inlined_vector"],
    language = "c++",
    tags = ["grpc-autodeps"],
    visibility = ["@grpc:grpclb"],
    deps = [
        "channel_args",
        "gpr_platform",
        "grpc_codegen",
        "server_address",
        "useful",
    ],
)

grpc_cc_library(
    name = "grpc_lb_policy_grpclb",
    srcs = [
        "src/core/ext/filters/client_channel/lb_policy/grpclb/client_load_reporting_filter.cc",
        "src/core/ext/filters/client_channel/lb_policy/grpclb/grpclb.cc",
        "src/core/ext/filters/client_channel/lb_policy/grpclb/grpclb_client_stats.cc",
        "src/core/ext/filters/client_channel/lb_policy/grpclb/load_balancer_api.cc",
    ],
    hdrs = [
        "src/core/ext/filters/client_channel/lb_policy/grpclb/client_load_reporting_filter.h",
        "src/core/ext/filters/client_channel/lb_policy/grpclb/grpclb.h",
        "src/core/ext/filters/client_channel/lb_policy/grpclb/grpclb_client_stats.h",
        "src/core/ext/filters/client_channel/lb_policy/grpclb/load_balancer_api.h",
    ],
    external_deps = [
        "absl/memory",
        "absl/container:inlined_vector",
        "absl/status",
        "absl/status:statusor",
        "absl/strings",
        "absl/strings:str_format",
        "absl/types:optional",
        "absl/types:variant",
        "upb_lib",
    ],
    language = "c++",
    deps = [
        "channel_init",
        "channel_stack_type",
        "config",
        "debug_location",
        "error",
        "gpr_base",
        "gpr_codegen",
        "grpc_base",
        "grpc_client_channel",
        "grpc_codegen",
        "grpc_grpclb_balancer_addresses",
        "grpc_lb_upb",
        "grpc_resolver",
        "grpc_resolver_fake",
        "grpc_security_base",
        "grpc_sockaddr",
        "grpc_trace",
        "grpc_transport_chttp2_client_connector",
        "iomgr_timer",
        "json",
        "orphanable",
        "protobuf_duration_upb",
        "protobuf_timestamp_upb",
        "ref_counted",
        "ref_counted_ptr",
        "resolved_address",
        "server_address",
        "slice",
        "slice_refcount",
        "sockaddr_utils",
        "time",
        "uri_parser",
        "useful",
    ],
)

grpc_cc_library(
    name = "grpc_backend_metric_data",
    hdrs = [
        "src/core/ext/filters/client_channel/lb_policy/backend_metric_data.h",
    ],
    external_deps = ["absl/strings"],
    language = "c++",
    tags = ["grpc-autodeps"],
    deps = ["gpr_platform"],
)

grpc_cc_library(
    name = "grpc_lb_policy_rls",
    srcs = [
        "src/core/ext/filters/client_channel/lb_policy/rls/rls.cc",
    ],
    external_deps = [
        "absl/base:core_headers",
        "absl/container:inlined_vector",
        "absl/hash",
        "absl/memory",
        "absl/status",
        "absl/status:statusor",
        "absl/strings",
        "absl/strings:str_format",
        "absl/types:optional",
        "upb_lib",
    ],
    language = "c++",
    deps = [
        "config",
        "debug_location",
        "dual_ref_counted",
        "gpr_base",
        "gpr_codegen",
        "grpc_base",
        "grpc_client_channel",
        "grpc_codegen",
        "grpc_fake_credentials",
        "grpc_resolver",
        "grpc_security_base",
        "grpc_service_config_impl",
        "grpc_trace",
        "iomgr_timer",
        "json",
        "json_util",
        "orphanable",
        "ref_counted",
        "ref_counted_ptr",
        "rls_upb",
        "server_address",
        "slice_refcount",
        "time",
        "uri_parser",
    ],
)

grpc_cc_library(
    name = "grpc_xds_client",
    srcs = [
        "src/core/ext/xds/certificate_provider_registry.cc",
        "src/core/ext/xds/certificate_provider_store.cc",
        "src/core/ext/xds/file_watcher_certificate_provider_factory.cc",
        "src/core/ext/xds/xds_api.cc",
        "src/core/ext/xds/xds_bootstrap.cc",
        "src/core/ext/xds/xds_certificate_provider.cc",
        "src/core/ext/xds/xds_client.cc",
        "src/core/ext/xds/xds_client_stats.cc",
        "src/core/ext/xds/xds_cluster.cc",
        "src/core/ext/xds/xds_cluster_specifier_plugin.cc",
        "src/core/ext/xds/xds_common_types.cc",
        "src/core/ext/xds/xds_endpoint.cc",
        "src/core/ext/xds/xds_http_fault_filter.cc",
        "src/core/ext/xds/xds_http_filters.cc",
        "src/core/ext/xds/xds_http_rbac_filter.cc",
        "src/core/ext/xds/xds_listener.cc",
        "src/core/ext/xds/xds_resource_type.cc",
        "src/core/ext/xds/xds_route_config.cc",
        "src/core/ext/xds/xds_routing.cc",
        "src/core/lib/security/credentials/xds/xds_credentials.cc",
    ],
    hdrs = [
        "src/core/ext/xds/certificate_provider_factory.h",
        "src/core/ext/xds/certificate_provider_registry.h",
        "src/core/ext/xds/certificate_provider_store.h",
        "src/core/ext/xds/file_watcher_certificate_provider_factory.h",
        "src/core/ext/xds/upb_utils.h",
        "src/core/ext/xds/xds_api.h",
        "src/core/ext/xds/xds_bootstrap.h",
        "src/core/ext/xds/xds_certificate_provider.h",
        "src/core/ext/xds/xds_channel_args.h",
        "src/core/ext/xds/xds_client.h",
        "src/core/ext/xds/xds_client_stats.h",
        "src/core/ext/xds/xds_cluster.h",
        "src/core/ext/xds/xds_cluster_specifier_plugin.h",
        "src/core/ext/xds/xds_common_types.h",
        "src/core/ext/xds/xds_endpoint.h",
        "src/core/ext/xds/xds_http_fault_filter.h",
        "src/core/ext/xds/xds_http_filters.h",
        "src/core/ext/xds/xds_http_rbac_filter.h",
        "src/core/ext/xds/xds_listener.h",
        "src/core/ext/xds/xds_resource_type.h",
        "src/core/ext/xds/xds_resource_type_impl.h",
        "src/core/ext/xds/xds_route_config.h",
        "src/core/ext/xds/xds_routing.h",
        "src/core/lib/security/credentials/xds/xds_credentials.h",
    ],
    external_deps = [
        "absl/container:inlined_vector",
        "absl/functional:bind_front",
        "absl/memory",
        "absl/status",
        "absl/status:statusor",
        "absl/strings",
        "absl/strings:str_format",
        "absl/types:optional",
        "absl/types:variant",
        "upb_lib",
        "upb_textformat_lib",
        "upb_json_lib",
        "re2",
        "upb_reflection",
    ],
    language = "c++",
    deps = [
        "channel_creds_registry",
        "channel_fwd",
        "config",
        "debug_location",
        "envoy_admin_upb",
        "envoy_config_cluster_upb",
        "envoy_config_cluster_upbdefs",
        "envoy_config_core_upb",
        "envoy_config_endpoint_upb",
        "envoy_config_endpoint_upbdefs",
        "envoy_config_listener_upb",
        "envoy_config_listener_upbdefs",
        "envoy_config_rbac_upb",
        "envoy_config_route_upb",
        "envoy_config_route_upbdefs",
        "envoy_extensions_clusters_aggregate_upb",
        "envoy_extensions_clusters_aggregate_upbdefs",
        "envoy_extensions_filters_common_fault_upb",
        "envoy_extensions_filters_http_fault_upb",
        "envoy_extensions_filters_http_fault_upbdefs",
        "envoy_extensions_filters_http_rbac_upb",
        "envoy_extensions_filters_http_rbac_upbdefs",
        "envoy_extensions_filters_http_router_upb",
        "envoy_extensions_filters_http_router_upbdefs",
        "envoy_extensions_filters_network_http_connection_manager_upb",
        "envoy_extensions_filters_network_http_connection_manager_upbdefs",
        "envoy_extensions_transport_sockets_tls_upb",
        "envoy_extensions_transport_sockets_tls_upbdefs",
        "envoy_service_discovery_upb",
        "envoy_service_discovery_upbdefs",
        "envoy_service_load_stats_upb",
        "envoy_service_load_stats_upbdefs",
        "envoy_service_status_upb",
        "envoy_service_status_upbdefs",
        "envoy_type_matcher_upb",
        "envoy_type_upb",
        "error",
        "google_rpc_status_upb",
        "gpr_base",
        "gpr_codegen",
        "grpc_base",
        "grpc_client_channel",
        "grpc_codegen",
        "grpc_credentials_util",
        "grpc_fake_credentials",
        "grpc_fault_injection_filter",
        "grpc_lb_xds_channel_args",
        "grpc_matchers",
        "grpc_outlier_detection_header",
        "grpc_rbac_filter",
        "grpc_secure",
        "grpc_security_base",
        "grpc_sockaddr",
        "grpc_tls_credentials",
        "grpc_trace",
        "grpc_transport_chttp2_client_connector",
        "iomgr_timer",
        "json",
        "json_util",
        "orphanable",
        "protobuf_any_upb",
        "protobuf_duration_upb",
        "protobuf_struct_upb",
        "protobuf_timestamp_upb",
        "protobuf_wrappers_upb",
        "ref_counted_ptr",
        "resolved_address",
        "rls_config_upb",
        "rls_config_upbdefs",
        "slice",
        "slice_refcount",
        "sockaddr_utils",
        "time",
        "tsi_ssl_credentials",
        "uri_parser",
        "useful",
        "xds_type_upb",
        "xds_type_upbdefs",
    ],
)

grpc_cc_library(
    name = "grpc_xds_channel_stack_modifier",
    srcs = [
        "src/core/ext/xds/xds_channel_stack_modifier.cc",
    ],
    hdrs = [
        "src/core/ext/xds/xds_channel_stack_modifier.h",
    ],
    language = "c++",
    tags = ["grpc-autodeps"],
    deps = [
        "channel_args",
        "channel_fwd",
        "channel_init",
        "channel_stack_builder",
        "channel_stack_type",
        "config",
        "gpr_platform",
        "grpc_base",
        "grpc_codegen",
        "ref_counted",
        "ref_counted_ptr",
        "useful",
    ],
)

grpc_cc_library(
    name = "grpc_xds_server_config_fetcher",
    srcs = [
        "src/core/ext/xds/xds_server_config_fetcher.cc",
    ],
    external_deps = [
        "absl/base:core_headers",
        "absl/container:inlined_vector",
        "absl/status",
        "absl/status:statusor",
        "absl/strings",
        "absl/types:optional",
        "absl/types:variant",
    ],
    language = "c++",
    tags = ["grpc-autodeps"],
    deps = [
        "channel_args",
        "channel_args_preconditioning",
        "channel_fwd",
        "config",
        "error",
        "exec_ctx",
        "gpr_base",
        "gpr_platform",
        "grpc_base",
        "grpc_codegen",
        "grpc_public_hdrs",
        "grpc_secure",
        "grpc_security_base",
        "grpc_server_config_selector",
        "grpc_server_config_selector_filter",
        "grpc_service_config",
        "grpc_service_config_impl",
        "grpc_sockaddr",
        "grpc_tls_credentials",
        "grpc_trace",
        "grpc_xds_channel_stack_modifier",
        "grpc_xds_client",
        "iomgr_fwd",
        "ref_counted_ptr",
        "resolved_address",
        "slice_refcount",
        "sockaddr_utils",
        "unique_type_name",
        "uri_parser",
    ],
)

grpc_cc_library(
    name = "channel_creds_registry_init",
    srcs = [
        "src/core/lib/security/credentials/channel_creds_registry_init.cc",
    ],
    language = "c++",
    deps = [
        "config",
        "gpr_platform",
        "grpc_fake_credentials",
        "grpc_google_default_credentials",
        "grpc_security_base",
        "json",
    ],
)

grpc_cc_library(
    name = "grpc_google_mesh_ca_certificate_provider_factory",
    srcs = [
        "src/core/ext/xds/google_mesh_ca_certificate_provider_factory.cc",
    ],
    hdrs = [
        "src/core/ext/xds/google_mesh_ca_certificate_provider_factory.h",
    ],
    language = "c++",
    tags = ["grpc-autodeps"],
    deps = [
        "error",
        "gpr_platform",
        "grpc_secure",
        "grpc_tls_credentials",
        "grpc_xds_client",
        "json",
        "json_util",
        "ref_counted_ptr",
        "time",
    ],
)

grpc_cc_library(
    name = "grpc_lb_policy_cds",
    srcs = [
        "src/core/ext/filters/client_channel/lb_policy/xds/cds.cc",
    ],
    external_deps = [
        "absl/memory",
        "absl/status",
        "absl/status:statusor",
        "absl/strings",
        "absl/types:optional",
    ],
    language = "c++",
    deps = [
        "debug_location",
        "gpr_base",
        "grpc_base",
        "grpc_client_channel",
        "grpc_codegen",
        "grpc_matchers",
        "grpc_outlier_detection_header",
        "grpc_security_base",
        "grpc_tls_credentials",
        "grpc_trace",
        "grpc_xds_client",
        "json",
        "orphanable",
        "ref_counted_ptr",
        "server_address",
        "time",
        "unique_type_name",
    ],
)

grpc_cc_library(
    name = "grpc_lb_xds_channel_args",
    hdrs = [
        "src/core/ext/filters/client_channel/lb_policy/xds/xds_channel_args.h",
    ],
    language = "c++",
    tags = ["grpc-autodeps"],
)

grpc_cc_library(
    name = "grpc_lb_xds_common",
    hdrs = [
        "src/core/ext/filters/client_channel/lb_policy/xds/xds.h",
    ],
    external_deps = ["absl/memory"],
    language = "c++",
    tags = ["grpc-autodeps"],
    deps = [
        "gpr_platform",
        "grpc_xds_client",
        "ref_counted_ptr",
        "server_address",
    ],
)

grpc_cc_library(
    name = "grpc_lb_policy_xds_cluster_resolver",
    srcs = [
        "src/core/ext/filters/client_channel/lb_policy/xds/xds_cluster_resolver.cc",
    ],
    external_deps = [
        "absl/container:inlined_vector",
        "absl/memory",
        "absl/status",
        "absl/status:statusor",
        "absl/strings",
        "absl/types:optional",
    ],
    language = "c++",
    tags = ["grpc-autodeps"],
    deps = [
        "channel_args",
        "config",
        "debug_location",
        "error",
        "gpr_base",
        "gpr_platform",
        "grpc_base",
        "grpc_client_channel",
        "grpc_codegen",
        "grpc_lb_address_filtering",
        "grpc_lb_policy_ring_hash",
        "grpc_lb_xds_channel_args",
        "grpc_lb_xds_common",
        "grpc_outlier_detection_header",
        "grpc_resolver",
        "grpc_resolver_fake",
        "grpc_trace",
        "grpc_xds_client",
        "json",
        "orphanable",
        "ref_counted_ptr",
        "server_address",
        "time",
    ],
)

grpc_cc_library(
    name = "grpc_lb_policy_xds_cluster_impl",
    srcs = [
        "src/core/ext/filters/client_channel/lb_policy/xds/xds_cluster_impl.cc",
    ],
    external_deps = [
        "absl/base:core_headers",
        "absl/memory",
        "absl/status",
        "absl/status:statusor",
        "absl/strings",
        "absl/types:optional",
        "absl/types:variant",
    ],
    language = "c++",
    tags = ["grpc-autodeps"],
    deps = [
        "channel_args",
        "debug_location",
        "error",
        "gpr_base",
        "gpr_platform",
        "grpc_base",
        "grpc_client_channel",
        "grpc_codegen",
        "grpc_lb_xds_channel_args",
        "grpc_lb_xds_common",
        "grpc_trace",
        "grpc_xds_client",
        "json",
        "orphanable",
        "ref_counted",
        "ref_counted_ptr",
        "server_address",
    ],
)

grpc_cc_library(
    name = "grpc_lb_policy_xds_cluster_manager",
    srcs = [
        "src/core/ext/filters/client_channel/lb_policy/xds/xds_cluster_manager.cc",
    ],
    external_deps = [
        "absl/memory",
        "absl/status",
        "absl/status:statusor",
        "absl/strings",
    ],
    language = "c++",
    tags = ["grpc-autodeps"],
    deps = [
        "channel_args",
        "closure",
        "debug_location",
        "error",
        "exec_ctx",
        "gpr_base",
        "gpr_platform",
        "grpc_base",
        "grpc_client_channel",
        "grpc_codegen",
        "grpc_resolver_xds_header",
        "grpc_trace",
        "iomgr_timer",
        "json",
        "orphanable",
        "ref_counted",
        "ref_counted_ptr",
        "server_address",
        "time",
    ],
)

grpc_cc_library(
    name = "grpc_lb_address_filtering",
    srcs = [
        "src/core/ext/filters/client_channel/lb_policy/address_filtering.cc",
    ],
    hdrs = [
        "src/core/ext/filters/client_channel/lb_policy/address_filtering.h",
    ],
    external_deps = [
        "absl/container:inlined_vector",
        "absl/memory",
        "absl/status:statusor",
        "absl/strings",
    ],
    language = "c++",
    tags = ["grpc-autodeps"],
    deps = [
        "gpr_platform",
        "server_address",
    ],
)

grpc_cc_library(
    name = "grpc_lb_subchannel_list",
    hdrs = [
        "src/core/ext/filters/client_channel/lb_policy/subchannel_list.h",
    ],
    external_deps = ["absl/container:inlined_vector"],
    language = "c++",
    tags = ["grpc-autodeps"],
    deps = [
        "debug_location",
        "gpr_base",
        "gpr_platform",
        "grpc_base",
        "grpc_client_channel",
        "grpc_codegen",
        "iomgr_fwd",
        "orphanable",
        "ref_counted_ptr",
        "server_address",
    ],
)

grpc_cc_library(
    name = "grpc_lb_policy_pick_first",
    srcs = [
        "src/core/ext/filters/client_channel/lb_policy/pick_first/pick_first.cc",
    ],
    external_deps = [
        "absl/container:inlined_vector",
        "absl/memory",
        "absl/status",
        "absl/status:statusor",
        "absl/strings",
    ],
    language = "c++",
    tags = ["grpc-autodeps"],
    deps = [
        "channel_args",
        "debug_location",
        "error",
        "gpr_base",
        "gpr_platform",
        "grpc_base",
        "grpc_client_channel",
        "grpc_codegen",
        "grpc_lb_subchannel_list",
        "grpc_trace",
        "json",
        "orphanable",
        "ref_counted_ptr",
        "server_address",
    ],
)

grpc_cc_library(
    name = "grpc_lb_policy_ring_hash",
    srcs = [
        "src/core/ext/filters/client_channel/lb_policy/ring_hash/ring_hash.cc",
    ],
    hdrs = [
        "src/core/ext/filters/client_channel/lb_policy/ring_hash/ring_hash.h",
    ],
    external_deps = [
        "absl/base:core_headers",
        "absl/container:inlined_vector",
        "absl/memory",
        "absl/status",
        "absl/status:statusor",
        "absl/strings",
        "absl/types:optional",
        "xxhash",
    ],
    language = "c++",
    tags = ["grpc-autodeps"],
    deps = [
        "closure",
        "debug_location",
        "error",
        "exec_ctx",
        "gpr_base",
        "gpr_platform",
        "grpc_base",
        "grpc_client_channel",
        "grpc_codegen",
        "grpc_lb_subchannel_list",
        "grpc_trace",
        "json",
        "orphanable",
        "ref_counted",
        "ref_counted_ptr",
        "server_address",
        "sockaddr_utils",
    ],
)

grpc_cc_library(
    name = "grpc_lb_policy_round_robin",
    srcs = [
        "src/core/ext/filters/client_channel/lb_policy/round_robin/round_robin.cc",
    ],
    external_deps = [
        "absl/container:inlined_vector",
        "absl/memory",
        "absl/status",
        "absl/status:statusor",
        "absl/strings",
    ],
    language = "c++",
    tags = ["grpc-autodeps"],
    deps = [
        "debug_location",
        "error",
        "gpr_base",
        "gpr_platform",
        "grpc_base",
        "grpc_client_channel",
        "grpc_codegen",
        "grpc_lb_subchannel_list",
        "grpc_trace",
        "json",
        "orphanable",
        "ref_counted_ptr",
        "server_address",
    ],
)

grpc_cc_library(
    name = "grpc_outlier_detection_header",
    hdrs = [
        "src/core/ext/filters/client_channel/lb_policy/outlier_detection/outlier_detection.h",
    ],
    external_deps = ["absl/types:optional"],
    language = "c++",
    tags = ["grpc-autodeps"],
    deps = [
        "gpr_platform",
        "time",
    ],
)

grpc_cc_library(
    name = "grpc_lb_policy_outlier_detection",
    srcs = [
        "src/core/ext/filters/client_channel/lb_policy/outlier_detection/outlier_detection.cc",
    ],
    external_deps = [
        "absl/container:inlined_vector",
        "absl/memory",
        "absl/random",
        "absl/status",
        "absl/status:statusor",
        "absl/strings",
        "absl/types:variant",
    ],
    language = "c++",
    tags = ["grpc-autodeps"],
    deps = [
        "channel_args",
        "closure",
        "debug_location",
        "error",
        "exec_ctx",
        "gpr_base",
        "gpr_platform",
        "grpc_base",
        "grpc_client_channel",
        "grpc_codegen",
        "grpc_outlier_detection_header",
        "grpc_trace",
        "iomgr_fwd",
        "iomgr_timer",
        "json",
        "json_util",
        "orphanable",
        "ref_counted",
        "ref_counted_ptr",
        "server_address",
    ],
)

grpc_cc_library(
    name = "grpc_lb_policy_priority",
    srcs = [
        "src/core/ext/filters/client_channel/lb_policy/priority/priority.cc",
    ],
    external_deps = [
        "absl/memory",
        "absl/status",
        "absl/status:statusor",
        "absl/strings",
    ],
    language = "c++",
    tags = ["grpc-autodeps"],
    deps = [
        "channel_args",
        "closure",
        "debug_location",
        "error",
        "exec_ctx",
        "gpr_base",
        "gpr_platform",
        "grpc_base",
        "grpc_client_channel",
        "grpc_codegen",
        "grpc_lb_address_filtering",
        "grpc_trace",
        "iomgr_timer",
        "json",
        "orphanable",
        "ref_counted",
        "ref_counted_ptr",
        "server_address",
        "time",
    ],
)

grpc_cc_library(
    name = "grpc_lb_policy_weighted_target",
    srcs = [
        "src/core/ext/filters/client_channel/lb_policy/weighted_target/weighted_target.cc",
    ],
    external_deps = [
        "absl/container:inlined_vector",
        "absl/memory",
        "absl/status",
        "absl/status:statusor",
        "absl/strings",
    ],
    language = "c++",
    tags = ["grpc-autodeps"],
    deps = [
        "channel_args",
        "closure",
        "debug_location",
        "error",
        "exec_ctx",
        "gpr_base",
        "gpr_platform",
        "grpc_base",
        "grpc_client_channel",
        "grpc_codegen",
        "grpc_lb_address_filtering",
        "grpc_trace",
        "iomgr_timer",
        "json",
        "orphanable",
        "ref_counted",
        "ref_counted_ptr",
        "server_address",
        "time",
    ],
)

grpc_cc_library(
    name = "lb_server_load_reporting_filter",
    srcs = [
        "src/core/ext/filters/load_reporting/server_load_reporting_filter.cc",
    ],
    hdrs = [
        "src/core/ext/filters/load_reporting/registered_opencensus_objects.h",
        "src/core/ext/filters/load_reporting/server_load_reporting_filter.h",
        "src/cpp/server/load_reporter/constants.h",
    ],
    external_deps = [
        "absl/container:inlined_vector",
        "absl/meta:type_traits",
        "absl/status",
        "absl/strings",
        "absl/strings:str_format",
        "absl/types:optional",
        "opencensus-stats",
        "opencensus-tags",
    ],
    language = "c++",
    deps = [
        "channel_fwd",
        "channel_init",
        "channel_stack_type",
        "config",
        "context",
        "error",
        "gpr",
        "grpc++_base",
        "grpc_base",
        "grpc_codegen",
        "grpc_lb_policy_grpclb",
        "grpc_security_base",
        "grpc_sockaddr",
        "poll",
        "promise",
        "resolved_address",
        "seq",
        "slice",
        "uri_parser",
    ],
    alwayslink = 1,
)

grpc_cc_library(
    name = "lb_load_data_store",
    srcs = [
        "src/cpp/server/load_reporter/load_data_store.cc",
    ],
    hdrs = [
        "src/cpp/server/load_reporter/constants.h",
        "src/cpp/server/load_reporter/load_data_store.h",
    ],
    language = "c++",
    tags = ["grpc-autodeps"],
    deps = [
        "gpr_base",
        "gpr_platform",
        "grpc++",
        "grpc_sockaddr",
    ],
)

grpc_cc_library(
    name = "lb_server_load_reporting_service_server_builder_plugin",
    srcs = [
        "src/cpp/server/load_reporter/load_reporting_service_server_builder_plugin.cc",
    ],
    hdrs = [
        "src/cpp/server/load_reporter/load_reporting_service_server_builder_plugin.h",
    ],
    language = "c++",
    tags = ["grpc-autodeps"],
    deps = [
        "gpr_platform",
        "grpc++",
        "lb_load_reporter_service",
    ],
)

grpc_cc_library(
    name = "grpcpp_server_load_reporting",
    srcs = [
        "src/cpp/server/load_reporter/load_reporting_service_server_builder_option.cc",
        "src/cpp/server/load_reporter/util.cc",
    ],
    language = "c++",
    public_hdrs = [
        "include/grpcpp/ext/server_load_reporting.h",
    ],
    deps = [
        "gpr_base",
        "gpr_platform",
        "grpc",
        "grpc++",
        "grpc++_codegen_base",
        "grpc_codegen",
        "lb_server_load_reporting_filter",
        "lb_server_load_reporting_service_server_builder_plugin",
    ],
)

grpc_cc_library(
    name = "lb_load_reporter_service",
    srcs = [
        "src/cpp/server/load_reporter/load_reporter_async_service_impl.cc",
    ],
    hdrs = [
        "src/cpp/server/load_reporter/load_reporter_async_service_impl.h",
    ],
    external_deps = [
        "absl/memory",
        "protobuf_headers",
    ],
    language = "c++",
    deps = [
        "gpr",
        "gpr_codegen",
        "grpc++",
        "lb_load_reporter",
    ],
)

grpc_cc_library(
    name = "lb_get_cpu_stats",
    srcs = [
        "src/cpp/server/load_reporter/get_cpu_stats_linux.cc",
        "src/cpp/server/load_reporter/get_cpu_stats_macos.cc",
        "src/cpp/server/load_reporter/get_cpu_stats_unsupported.cc",
        "src/cpp/server/load_reporter/get_cpu_stats_windows.cc",
    ],
    hdrs = [
        "src/cpp/server/load_reporter/get_cpu_stats.h",
    ],
    language = "c++",
    deps = [
        "gpr_base",
        "grpc++",
    ],
)

grpc_cc_library(
    name = "lb_load_reporter",
    srcs = [
        "src/cpp/server/load_reporter/load_reporter.cc",
    ],
    hdrs = [
        "src/cpp/server/load_reporter/constants.h",
        "src/cpp/server/load_reporter/load_reporter.h",
    ],
    external_deps = [
        "opencensus-stats",
        "opencensus-tags",
        "protobuf_headers",
    ],
    language = "c++",
    deps = [
        "gpr",
        "gpr_codegen",
        "lb_get_cpu_stats",
        "lb_load_data_store",
        "//src/proto/grpc/lb/v1:load_reporter_proto",
    ],
)

grpc_cc_library(
    name = "polling_resolver",
    srcs = [
        "src/core/ext/filters/client_channel/resolver/polling_resolver.cc",
    ],
    hdrs = [
        "src/core/ext/filters/client_channel/resolver/polling_resolver.h",
    ],
    external_deps = [
        "absl/status",
        "absl/status:statusor",
        "absl/strings",
    ],
    language = "c++",
    deps = [
        "debug_location",
        "gpr_base",
        "grpc_base",
        "grpc_resolver",
        "iomgr_timer",
        "orphanable",
        "ref_counted_ptr",
        "uri_parser",
    ],
)

grpc_cc_library(
    name = "grpc_resolver_dns_selection",
    srcs = [
        "src/core/ext/filters/client_channel/resolver/dns/dns_resolver_selection.cc",
    ],
    hdrs = [
        "src/core/ext/filters/client_channel/resolver/dns/dns_resolver_selection.h",
    ],
    language = "c++",
    deps = [
        "gpr_base",
        "grpc_base",
    ],
)

grpc_cc_library(
    name = "grpc_resolver_dns_native",
    srcs = [
        "src/core/ext/filters/client_channel/resolver/dns/native/dns_resolver.cc",
    ],
    external_deps = [
        "absl/container:inlined_vector",
        "absl/memory",
        "absl/status",
        "absl/status:statusor",
        "absl/strings",
        "absl/functional:bind_front",
    ],
    language = "c++",
    deps = [
        "config",
        "debug_location",
        "gpr_base",
        "grpc_base",
        "grpc_client_channel",
        "grpc_codegen",
        "grpc_resolver",
        "grpc_resolver_dns_selection",
        "grpc_trace",
        "iomgr_timer",
        "orphanable",
        "polling_resolver",
        "ref_counted_ptr",
        "resolved_address",
        "server_address",
        "time",
        "uri_parser",
    ],
)

grpc_cc_library(
    name = "grpc_resolver_dns_ares",
    srcs = [
        "src/core/ext/filters/client_channel/resolver/dns/c_ares/dns_resolver_ares.cc",
        "src/core/ext/filters/client_channel/resolver/dns/c_ares/grpc_ares_ev_driver_posix.cc",
        "src/core/ext/filters/client_channel/resolver/dns/c_ares/grpc_ares_ev_driver_windows.cc",
        "src/core/ext/filters/client_channel/resolver/dns/c_ares/grpc_ares_wrapper.cc",
        "src/core/ext/filters/client_channel/resolver/dns/c_ares/grpc_ares_wrapper_posix.cc",
        "src/core/ext/filters/client_channel/resolver/dns/c_ares/grpc_ares_wrapper_windows.cc",
    ],
    hdrs = [
        "src/core/ext/filters/client_channel/resolver/dns/c_ares/grpc_ares_ev_driver.h",
        "src/core/ext/filters/client_channel/resolver/dns/c_ares/grpc_ares_wrapper.h",
    ],
    external_deps = [
        "absl/base:core_headers",
        "absl/container:flat_hash_set",
        "absl/container:inlined_vector",
        "absl/memory",
        "absl/status",
        "absl/status:statusor",
        "absl/strings",
        "absl/strings:str_format",
        "address_sorting",
        "cares",
    ],
    language = "c++",
    deps = [
        "config",
        "debug_location",
        "error",
        "event_engine_common",
        "gpr_base",
        "grpc_base",
        "grpc_client_channel",
        "grpc_codegen",
        "grpc_grpclb_balancer_addresses",
        "grpc_resolver",
        "grpc_resolver_dns_selection",
        "grpc_service_config",
        "grpc_service_config_impl",
        "grpc_sockaddr",
        "grpc_trace",
        "iomgr_fwd",
        "iomgr_port",
        "iomgr_timer",
        "json",
        "orphanable",
        "polling_resolver",
        "ref_counted_ptr",
        "resolved_address",
        "server_address",
        "sockaddr_utils",
        "time",
        "uri_parser",
    ],
)

grpc_cc_library(
    name = "grpc_resolver_sockaddr",
    srcs = [
        "src/core/ext/filters/client_channel/resolver/sockaddr/sockaddr_resolver.cc",
    ],
    external_deps = [
        "absl/memory",
        "absl/status:statusor",
        "absl/strings",
    ],
    language = "c++",
    deps = [
        "config",
        "gpr_base",
        "grpc_base",
        "grpc_client_channel",
        "grpc_codegen",
        "grpc_resolver",
        "iomgr_port",
        "orphanable",
        "resolved_address",
        "server_address",
        "slice",
        "uri_parser",
    ],
)

grpc_cc_library(
    name = "grpc_resolver_binder",
    srcs = [
        "src/core/ext/filters/client_channel/resolver/binder/binder_resolver.cc",
    ],
    external_deps = [
        "absl/memory",
        "absl/status:statusor",
        "absl/strings",
    ],
    language = "c++",
    deps = [
        "config",
        "gpr_base",
        "grpc_base",
        "grpc_client_channel",
        "grpc_codegen",
        "grpc_resolver",
        "iomgr_port",
        "orphanable",
        "resolved_address",
        "server_address",
        "slice",
        "uri_parser",
    ],
)

grpc_cc_library(
    name = "grpc_resolver_fake",
    srcs = ["src/core/ext/filters/client_channel/resolver/fake/fake_resolver.cc"],
    hdrs = ["src/core/ext/filters/client_channel/resolver/fake/fake_resolver.h"],
    external_deps = [
        "absl/memory",
        "absl/status",
        "absl/status:statusor",
        "absl/strings",
    ],
    language = "c++",
    visibility = [
        "//test:__subpackages__",
        "@grpc:grpc_resolver_fake",
    ],
    deps = [
        "config",
        "debug_location",
        "gpr_base",
        "grpc_base",
        "grpc_client_channel",
        "grpc_resolver",
        "grpc_service_config",
        "orphanable",
        "server_address",
        "slice",
        "uri_parser",
        "useful",
    ],
)

grpc_cc_library(
    name = "grpc_resolver_xds_header",
    hdrs = [
        "src/core/ext/filters/client_channel/resolver/xds/xds_resolver.h",
    ],
    language = "c++",
)

grpc_cc_library(
    name = "grpc_resolver_xds",
    srcs = [
        "src/core/ext/filters/client_channel/resolver/xds/xds_resolver.cc",
    ],
    external_deps = [
        "xxhash",
        "re2",
        "absl/container:inlined_vector",
        "absl/memory",
        "absl/meta:type_traits",
        "absl/random",
        "absl/status",
        "absl/status:statusor",
        "absl/strings",
        "absl/strings:str_format",
        "absl/types:optional",
        "absl/types:variant",
    ],
    language = "c++",
    deps = [
        "arena",
        "channel_fwd",
        "config",
        "debug_location",
        "dual_ref_counted",
        "gpr_base",
        "grpc_base",
        "grpc_client_channel",
        "grpc_codegen",
        "grpc_lb_policy_ring_hash",
        "grpc_resolver",
        "grpc_service_config",
        "grpc_service_config_impl",
        "grpc_trace",
        "grpc_xds_client",
        "handshaker_factory",
        "iomgr_fwd",
        "orphanable",
        "ref_counted_ptr",
        "server_address",
        "time",
        "uri_parser",
        "useful",
    ],
)

grpc_cc_library(
    name = "grpc_resolver_c2p",
    srcs = [
        "src/core/ext/filters/client_channel/resolver/google_c2p/google_c2p_resolver.cc",
    ],
    external_deps = [
        "absl/memory",
        "absl/status",
        "absl/status:statusor",
        "absl/strings",
        "absl/strings:str_format",
        "absl/types:optional",
    ],
    language = "c++",
    deps = [
        "alts_util",
        "config",
        "debug_location",
        "gpr_base",
        "grpc_base",
        "grpc_client_channel",
        "grpc_codegen",
        "grpc_resolver",
        "grpc_security_base",
        "grpc_xds_client",
        "httpcli",
        "json",
        "orphanable",
        "ref_counted_ptr",
        "resource_quota",
        "time",
        "uri_parser",
    ],
)

grpc_cc_library(
    name = "httpcli",
    srcs = [
        "src/core/lib/http/format_request.cc",
        "src/core/lib/http/httpcli.cc",
        "src/core/lib/http/parser.cc",
    ],
    hdrs = [
        "src/core/lib/http/format_request.h",
        "src/core/lib/http/httpcli.h",
        "src/core/lib/http/parser.h",
    ],
    external_deps = [
        "absl/functional:bind_front",
        "absl/strings",
        "absl/strings:str_format",
    ],
    language = "c++",
    visibility = ["@grpc:httpcli"],
    deps = [
        "config",
        "gpr_base",
        "grpc_base",
        "grpc_security_base",
        "ref_counted_ptr",
        "sockaddr_utils",
        "tcp_connect_handshaker",
        "useful",
    ],
)

grpc_cc_library(
    name = "grpc_authorization_base",
    srcs = [
        "src/core/lib/security/authorization/authorization_policy_provider_vtable.cc",
        "src/core/lib/security/authorization/evaluate_args.cc",
        "src/core/lib/security/authorization/grpc_server_authz_filter.cc",
    ],
    hdrs = [
        "src/core/lib/security/authorization/authorization_engine.h",
        "src/core/lib/security/authorization/authorization_policy_provider.h",
        "src/core/lib/security/authorization/evaluate_args.h",
        "src/core/lib/security/authorization/grpc_server_authz_filter.h",
    ],
    external_deps = [
        "absl/strings",
    ],
    language = "c++",
    deps = [
        "gpr_base",
        "grpc_base",
        "grpc_credentials_util",
        "grpc_trace",
        "promise",
        "slice_refcount",
        "sockaddr_utils",
    ],
)

grpc_cc_library(
    name = "tsi_fake_credentials",
    srcs = [
        "src/core/tsi/fake_transport_security.cc",
    ],
    hdrs = [
        "src/core/tsi/fake_transport_security.h",
    ],
    external_deps = [
        "absl/strings",
        "absl/strings:str_format",
    ],
    language = "c++",
    visibility = [
        "@grpc:public",
    ],
    deps = [
        "gpr_base",
        "grpc_base",
        "tsi_base",
        "useful",
    ],
)

grpc_cc_library(
    name = "grpc_fake_credentials",
    srcs = [
        "src/core/lib/security/credentials/fake/fake_credentials.cc",
        "src/core/lib/security/security_connector/fake/fake_security_connector.cc",
    ],
    hdrs = [
        "src/core/ext/filters/client_channel/lb_policy/grpclb/grpclb.h",
        "src/core/lib/security/credentials/fake/fake_credentials.h",
        "src/core/lib/security/security_connector/fake/fake_security_connector.h",
    ],
    external_deps = [
        "absl/strings",
        "absl/strings:str_format",
    ],
    language = "c++",
    deps = [
        "gpr_base",
        "grpc_base",
        "grpc_security_base",
        "handshaker",
        "promise",
        "ref_counted_ptr",
        "tsi_fake_credentials",
    ],
)

grpc_cc_library(
    name = "grpc_insecure_credentials",
    srcs = [
        "src/core/lib/security/credentials/insecure/insecure_credentials.cc",
        "src/core/lib/security/security_connector/insecure/insecure_security_connector.cc",
    ],
    hdrs = [
        "src/core/lib/security/credentials/insecure/insecure_credentials.h",
        "src/core/lib/security/security_connector/insecure/insecure_security_connector.h",
    ],
    language = "c++",
    deps = [
        "gpr",
        "grpc_security_base",
        "promise",
        "ref_counted_ptr",
        "tsi_local_credentials",
    ],
)

grpc_cc_library(
    name = "tsi_local_credentials",
    srcs = [
        "src/core/tsi/local_transport_security.cc",
    ],
    hdrs = [
        "src/core/tsi/local_transport_security.h",
    ],
    language = "c++",
    deps = [
        "gpr",
        "grpc_base",
        "tsi_base",
    ],
)

grpc_cc_library(
    name = "grpc_local_credentials",
    srcs = [
        "src/core/lib/security/credentials/local/local_credentials.cc",
        "src/core/lib/security/security_connector/local/local_security_connector.cc",
    ],
    hdrs = [
        "src/core/lib/security/credentials/local/local_credentials.h",
        "src/core/lib/security/security_connector/local/local_security_connector.h",
    ],
    external_deps = [
        "absl/strings:str_format",
        "absl/strings",
    ],
    language = "c++",
    deps = [
        "gpr_base",
        "grpc_base",
        "grpc_client_channel",
        "grpc_security_base",
        "grpc_sockaddr",
        "promise",
        "ref_counted_ptr",
        "sockaddr_utils",
        "tsi_local_credentials",
        "uri_parser",
    ],
)

grpc_cc_library(
    name = "grpc_alts_credentials",
    srcs = [
        "src/core/lib/security/credentials/alts/alts_credentials.cc",
        "src/core/lib/security/security_connector/alts/alts_security_connector.cc",
    ],
    hdrs = [
        "src/core/lib/security/credentials/alts/alts_credentials.h",
        "src/core/lib/security/security_connector/alts/alts_security_connector.h",
    ],
    external_deps = [
        "libssl",
        "upb_lib",
        "upb_lib_descriptor",
    ],
    language = "c++",
    visibility = ["@grpc:public"],
    deps = [
        "alts_util",
        "gpr_base",
        "grpc_base",
        "grpc_security_base",
        "promise",
        "ref_counted_ptr",
        "tsi_alts_credentials",
        "tsi_base",
    ],
)

grpc_cc_library(
    name = "grpc_ssl_credentials",
    srcs = [
        "src/core/lib/security/credentials/ssl/ssl_credentials.cc",
        "src/core/lib/security/security_connector/ssl/ssl_security_connector.cc",
    ],
    hdrs = [
        "src/core/lib/security/credentials/ssl/ssl_credentials.h",
        "src/core/lib/security/security_connector/ssl/ssl_security_connector.h",
    ],
    external_deps = [
        "absl/strings",
        "absl/strings:str_format",
    ],
    language = "c++",
    deps = [
        "gpr_base",
        "grpc_base",
        "grpc_credentials_util",
        "grpc_security_base",
        "grpc_transport_chttp2_alpn",
        "handshaker",
        "promise",
        "ref_counted_ptr",
        "tsi_base",
        "tsi_ssl_credentials",
    ],
)

grpc_cc_library(
    name = "grpc_google_default_credentials",
    srcs = [
        "src/core/lib/security/credentials/google_default/credentials_generic.cc",
        "src/core/lib/security/credentials/google_default/google_default_credentials.cc",
    ],
    hdrs = [
        "src/core/ext/filters/client_channel/lb_policy/grpclb/grpclb.h",
        "src/core/lib/security/credentials/google_default/google_default_credentials.h",
    ],
    external_deps = [
        "absl/strings",
        "absl/strings:str_format",
    ],
    language = "c++",
    deps = [
        "alts_util",
        "gpr_base",
        "grpc_alts_credentials",
        "grpc_base",
        "grpc_codegen",
        "grpc_external_account_credentials",
        "grpc_jwt_credentials",
        "grpc_lb_xds_channel_args",
        "grpc_oauth2_credentials",
        "grpc_security_base",
        "grpc_ssl_credentials",
        "httpcli",
        "httpcli_ssl_credentials",
        "ref_counted_ptr",
        "uri_parser",
    ],
)

grpc_cc_library(
    name = "grpc_tls_credentials",
    srcs = [
        "src/core/lib/security/credentials/tls/grpc_tls_certificate_distributor.cc",
        "src/core/lib/security/credentials/tls/grpc_tls_certificate_provider.cc",
        "src/core/lib/security/credentials/tls/grpc_tls_certificate_verifier.cc",
        "src/core/lib/security/credentials/tls/grpc_tls_credentials_options.cc",
        "src/core/lib/security/credentials/tls/tls_credentials.cc",
        "src/core/lib/security/security_connector/tls/tls_security_connector.cc",
    ],
    hdrs = [
        "src/core/lib/security/credentials/tls/grpc_tls_certificate_distributor.h",
        "src/core/lib/security/credentials/tls/grpc_tls_certificate_provider.h",
        "src/core/lib/security/credentials/tls/grpc_tls_certificate_verifier.h",
        "src/core/lib/security/credentials/tls/grpc_tls_credentials_options.h",
        "src/core/lib/security/credentials/tls/tls_credentials.h",
        "src/core/lib/security/security_connector/tls/tls_security_connector.h",
    ],
    external_deps = [
        "absl/functional:bind_front",
        "absl/strings",
        "libssl",
    ],
    language = "c++",
    deps = [
        "gpr_base",
        "grpc_base",
        "grpc_credentials_util",
        "grpc_security_base",
        "promise",
        "tsi_base",
        "tsi_ssl_credentials",
    ],
)

grpc_cc_library(
    name = "grpc_iam_credentials",
    srcs = [
        "src/core/lib/security/credentials/iam/iam_credentials.cc",
    ],
    hdrs = [
        "src/core/lib/security/credentials/iam/iam_credentials.h",
    ],
    external_deps = [
        "absl/strings",
        "absl/strings:str_format",
    ],
    language = "c++",
    deps = [
        "gpr_base",
        "grpc_base",
        "grpc_security_base",
        "promise",
        "ref_counted_ptr",
    ],
)

grpc_cc_library(
    name = "grpc_jwt_credentials",
    srcs = [
        "src/core/lib/security/credentials/jwt/json_token.cc",
        "src/core/lib/security/credentials/jwt/jwt_credentials.cc",
        "src/core/lib/security/credentials/jwt/jwt_verifier.cc",
    ],
    hdrs = [
        "src/core/lib/security/credentials/jwt/json_token.h",
        "src/core/lib/security/credentials/jwt/jwt_credentials.h",
        "src/core/lib/security/credentials/jwt/jwt_verifier.h",
    ],
    external_deps = [
        "absl/strings",
        "libcrypto",
        "libssl",
    ],
    language = "c++",
    visibility = ["@grpc:public"],
    deps = [
        "gpr_base",
        "grpc_base",
        "grpc_credentials_util",
        "grpc_security_base",
        "httpcli",
        "httpcli_ssl_credentials",
        "json",
        "promise",
        "ref_counted",
        "ref_counted_ptr",
        "tsi_ssl_types",
        "uri_parser",
    ],
)

grpc_cc_library(
    name = "grpc_oauth2_credentials",
    srcs = [
        "src/core/lib/security/credentials/oauth2/oauth2_credentials.cc",
    ],
    hdrs = [
        "src/core/lib/security/credentials/oauth2/oauth2_credentials.h",
    ],
    external_deps = [
        "absl/container:inlined_vector",
        "absl/strings",
        "absl/strings:str_format",
        "absl/status",
    ],
    language = "c++",
    deps = [
        "gpr_base",
        "grpc_base",
        "grpc_codegen",
        "grpc_credentials_util",
        "grpc_security_base",
        "httpcli",
        "httpcli_ssl_credentials",
        "json",
        "promise",
        "ref_counted_ptr",
        "uri_parser",
    ],
)

grpc_cc_library(
    name = "grpc_external_account_credentials",
    srcs = [
        "src/core/lib/security/credentials/external/aws_external_account_credentials.cc",
        "src/core/lib/security/credentials/external/aws_request_signer.cc",
        "src/core/lib/security/credentials/external/external_account_credentials.cc",
        "src/core/lib/security/credentials/external/file_external_account_credentials.cc",
        "src/core/lib/security/credentials/external/url_external_account_credentials.cc",
    ],
    hdrs = [
        "src/core/lib/security/credentials/external/aws_external_account_credentials.h",
        "src/core/lib/security/credentials/external/aws_request_signer.h",
        "src/core/lib/security/credentials/external/external_account_credentials.h",
        "src/core/lib/security/credentials/external/file_external_account_credentials.h",
        "src/core/lib/security/credentials/external/url_external_account_credentials.h",
    ],
    external_deps = [
        "absl/strings",
        "absl/strings:str_format",
        "absl/time",
        "libcrypto",
        "libssl",
    ],
    language = "c++",
    deps = [
        "gpr_base",
        "grpc_base",
        "grpc_credentials_util",
        "grpc_oauth2_credentials",
        "grpc_security_base",
        "httpcli",
        "httpcli_ssl_credentials",
        "slice_refcount",
    ],
)

grpc_cc_library(
    name = "httpcli_ssl_credentials",
    srcs = [
        "src/core/lib/http/httpcli_security_connector.cc",
    ],
    hdrs = [
        "src/core/lib/http/httpcli_ssl_credentials.h",
    ],
    external_deps = [
        "absl/strings",
    ],
    language = "c++",
    deps = [
        "config",
        "gpr_base",
        "grpc_base",
        "grpc_security_base",
        "promise",
        "ref_counted_ptr",
        "tsi_ssl_credentials",
    ],
)

grpc_cc_library(
    name = "grpc_secure",
    language = "c++",
    public_hdrs = GRPC_PUBLIC_HDRS,
    visibility = ["@grpc:public"],
    deps = [
        "config",
        "gpr_base",
        "grpc_alts_credentials",
        "grpc_authorization_base",
        "grpc_base",
        "grpc_client_channel",
        "grpc_codegen",
        "grpc_credentials_util",
        "grpc_external_account_credentials",
        "grpc_fake_credentials",
        "grpc_google_default_credentials",
        "grpc_iam_credentials",
        "grpc_insecure_credentials",
        "grpc_jwt_credentials",
        "grpc_local_credentials",
        "grpc_oauth2_credentials",
        "grpc_security_base",
        "grpc_ssl_credentials",
        "grpc_tls_credentials",
        "grpc_trace",
        "grpc_transport_chttp2_alpn",
        "httpcli",
        "httpcli_ssl_credentials",
        "json",
        "promise",
        "ref_counted",
        "ref_counted_ptr",
        "slice",
        "slice_refcount",
        "sockaddr_utils",
        "tsi_base",
        "uri_parser",
        "useful",
    ],
)

grpc_cc_library(
    name = "tsi_ssl_types",
    hdrs = [
        "src/core/tsi/ssl_types.h",
    ],
    external_deps = [
        "libssl",
    ],
    language = "c++",
)

grpc_cc_library(
    name = "grpc_security_base",
    srcs = [
        "src/core/lib/security/context/security_context.cc",
        "src/core/lib/security/credentials/call_creds_util.cc",
        "src/core/lib/security/credentials/composite/composite_credentials.cc",
        "src/core/lib/security/credentials/credentials.cc",
        "src/core/lib/security/credentials/plugin/plugin_credentials.cc",
        "src/core/lib/security/security_connector/security_connector.cc",
        "src/core/lib/security/transport/client_auth_filter.cc",
        "src/core/lib/security/transport/secure_endpoint.cc",
        "src/core/lib/security/transport/security_handshaker.cc",
        "src/core/lib/security/transport/server_auth_filter.cc",
        "src/core/lib/security/transport/tsi_error.cc",
    ],
    hdrs = [
        "src/core/lib/security/context/security_context.h",
        "src/core/lib/security/credentials/call_creds_util.h",
        "src/core/lib/security/credentials/composite/composite_credentials.h",
        "src/core/lib/security/credentials/credentials.h",
        "src/core/lib/security/credentials/plugin/plugin_credentials.h",
        "src/core/lib/security/security_connector/security_connector.h",
        "src/core/lib/security/transport/auth_filters.h",
        "src/core/lib/security/transport/secure_endpoint.h",
        "src/core/lib/security/transport/security_handshaker.h",
        "src/core/lib/security/transport/tsi_error.h",
    ],
    external_deps = [
        "absl/strings",
        "absl/strings:str_format",
        "absl/time",
    ],
    language = "c++",
    public_hdrs = GRPC_PUBLIC_HDRS,
    visibility = ["@grpc:public"],
    deps = [
        "arena",
        "arena_promise",
        "config",
        "gpr_base",
        "grpc_base",
        "grpc_trace",
        "handshaker",
        "json",
        "memory_quota",
        "promise",
        "ref_counted",
        "ref_counted_ptr",
        "resource_quota",
        "resource_quota_trace",
        "try_seq",
        "tsi_base",
        "unique_type_name",
    ],
)

grpc_cc_library(
    name = "grpc_credentials_util",
    srcs = [
        "src/core/lib/security/credentials/tls/tls_utils.cc",
        "src/core/lib/security/security_connector/load_system_roots_fallback.cc",
        "src/core/lib/security/security_connector/load_system_roots_linux.cc",
        "src/core/lib/security/util/json_util.cc",
    ],
    hdrs = [
        "src/core/lib/security/credentials/tls/tls_utils.h",
        "src/core/lib/security/security_connector/load_system_roots.h",
        "src/core/lib/security/security_connector/load_system_roots_linux.h",
        "src/core/lib/security/util/json_util.h",
    ],
    external_deps = [
        "absl/container:inlined_vector",
        "absl/strings",
    ],
    language = "c++",
    visibility = ["@grpc:public"],
    deps = [
        "gpr_base",
        "grpc_base",
        "grpc_security_base",
        "useful",
    ],
)

grpc_cc_library(
    name = "tsi_alts_credentials",
    srcs = [
        "src/core/tsi/alts/crypt/aes_gcm.cc",
        "src/core/tsi/alts/crypt/gsec.cc",
        "src/core/tsi/alts/frame_protector/alts_counter.cc",
        "src/core/tsi/alts/frame_protector/alts_crypter.cc",
        "src/core/tsi/alts/frame_protector/alts_frame_protector.cc",
        "src/core/tsi/alts/frame_protector/alts_record_protocol_crypter_common.cc",
        "src/core/tsi/alts/frame_protector/alts_seal_privacy_integrity_crypter.cc",
        "src/core/tsi/alts/frame_protector/alts_unseal_privacy_integrity_crypter.cc",
        "src/core/tsi/alts/frame_protector/frame_handler.cc",
        "src/core/tsi/alts/handshaker/alts_handshaker_client.cc",
        "src/core/tsi/alts/handshaker/alts_shared_resource.cc",
        "src/core/tsi/alts/handshaker/alts_tsi_handshaker.cc",
        "src/core/tsi/alts/handshaker/alts_tsi_utils.cc",
        "src/core/tsi/alts/zero_copy_frame_protector/alts_grpc_integrity_only_record_protocol.cc",
        "src/core/tsi/alts/zero_copy_frame_protector/alts_grpc_privacy_integrity_record_protocol.cc",
        "src/core/tsi/alts/zero_copy_frame_protector/alts_grpc_record_protocol_common.cc",
        "src/core/tsi/alts/zero_copy_frame_protector/alts_iovec_record_protocol.cc",
        "src/core/tsi/alts/zero_copy_frame_protector/alts_zero_copy_grpc_protector.cc",
    ],
    hdrs = [
        "src/core/tsi/alts/crypt/gsec.h",
        "src/core/tsi/alts/frame_protector/alts_counter.h",
        "src/core/tsi/alts/frame_protector/alts_crypter.h",
        "src/core/tsi/alts/frame_protector/alts_frame_protector.h",
        "src/core/tsi/alts/frame_protector/alts_record_protocol_crypter_common.h",
        "src/core/tsi/alts/frame_protector/frame_handler.h",
        "src/core/tsi/alts/handshaker/alts_handshaker_client.h",
        "src/core/tsi/alts/handshaker/alts_shared_resource.h",
        "src/core/tsi/alts/handshaker/alts_tsi_handshaker.h",
        "src/core/tsi/alts/handshaker/alts_tsi_handshaker_private.h",
        "src/core/tsi/alts/handshaker/alts_tsi_utils.h",
        "src/core/tsi/alts/zero_copy_frame_protector/alts_grpc_integrity_only_record_protocol.h",
        "src/core/tsi/alts/zero_copy_frame_protector/alts_grpc_privacy_integrity_record_protocol.h",
        "src/core/tsi/alts/zero_copy_frame_protector/alts_grpc_record_protocol.h",
        "src/core/tsi/alts/zero_copy_frame_protector/alts_grpc_record_protocol_common.h",
        "src/core/tsi/alts/zero_copy_frame_protector/alts_iovec_record_protocol.h",
        "src/core/tsi/alts/zero_copy_frame_protector/alts_zero_copy_grpc_protector.h",
    ],
    external_deps = [
        "libssl",
        "libcrypto",
        "upb_lib",
    ],
    language = "c++",
    visibility = ["@grpc:public"],
    deps = [
        "alts_util",
        "arena",
        "config",
        "error",
        "gpr_base",
        "grpc_base",
        "tsi_base",
        "useful",
    ],
)

grpc_cc_library(
    name = "tsi_ssl_session_cache",
    srcs = [
        "src/core/tsi/ssl/session_cache/ssl_session_boringssl.cc",
        "src/core/tsi/ssl/session_cache/ssl_session_cache.cc",
        "src/core/tsi/ssl/session_cache/ssl_session_openssl.cc",
    ],
    hdrs = [
        "src/core/tsi/ssl/session_cache/ssl_session.h",
        "src/core/tsi/ssl/session_cache/ssl_session_cache.h",
    ],
    external_deps = [
        "absl/strings",
        "absl/memory",
        "libssl",
        "libcrypto",
    ],
    language = "c++",
    visibility = ["@grpc:public"],
    deps = [
        "gpr_base",
        "grpc_base",
    ],
)

grpc_cc_library(
    name = "tsi_ssl_credentials",
    srcs = [
        "src/core/lib/security/security_connector/ssl_utils.cc",
        "src/core/lib/security/security_connector/ssl_utils_config.cc",
        "src/core/tsi/ssl/key_logging/ssl_key_logging.cc",
        "src/core/tsi/ssl_transport_security.cc",
    ],
    hdrs = [
        "src/core/lib/security/security_connector/ssl_utils.h",
        "src/core/lib/security/security_connector/ssl_utils_config.h",
        "src/core/tsi/ssl/key_logging/ssl_key_logging.h",
        "src/core/tsi/ssl_transport_security.h",
    ],
    external_deps = [
        "absl/memory",
        "absl/strings",
        "libssl",
        "libcrypto",
    ],
    language = "c++",
    visibility = ["@grpc:public"],
    deps = [
        "gpr_base",
        "grpc_base",
        "grpc_credentials_util",
        "grpc_security_base",
        "grpc_transport_chttp2_alpn",
        "ref_counted_ptr",
        "tsi_base",
        "tsi_ssl_session_cache",
        "tsi_ssl_types",
        "useful",
    ],
)

grpc_cc_library(
    name = "grpc_mock_cel",
    hdrs = [
        "src/core/lib/security/authorization/mock_cel/activation.h",
        "src/core/lib/security/authorization/mock_cel/cel_expr_builder_factory.h",
        "src/core/lib/security/authorization/mock_cel/cel_expression.h",
        "src/core/lib/security/authorization/mock_cel/cel_value.h",
        "src/core/lib/security/authorization/mock_cel/evaluator_core.h",
        "src/core/lib/security/authorization/mock_cel/flat_expr_builder.h",
    ],
    language = "c++",
    deps = [
        "grpc_base",
    ],
)

# This target depends on RE2 and should not be linked into grpc by default for binary-size reasons.
grpc_cc_library(
    name = "grpc_matchers",
    srcs = [
        "src/core/lib/matchers/matchers.cc",
    ],
    hdrs = [
        "src/core/lib/matchers/matchers.h",
    ],
    external_deps = [
        "re2",
        "absl/memory",
        "absl/strings",
        "absl/strings:str_format",
    ],
    language = "c++",
    deps = [
        "gpr_base",
        "grpc_base",
    ],
)

# This target pulls in a dependency on RE2 and should not be linked into grpc by default for binary-size reasons.
grpc_cc_library(
    name = "grpc_rbac_engine",
    srcs = [
        "src/core/lib/security/authorization/grpc_authorization_engine.cc",
        "src/core/lib/security/authorization/matchers.cc",
        "src/core/lib/security/authorization/rbac_policy.cc",
    ],
    hdrs = [
        "src/core/lib/security/authorization/grpc_authorization_engine.h",
        "src/core/lib/security/authorization/matchers.h",
        "src/core/lib/security/authorization/rbac_policy.h",
    ],
    external_deps = [
        "absl/strings",
        "absl/strings:str_format",
    ],
    language = "c++",
    deps = [
        "gpr_base",
        "grpc_authorization_base",
        "grpc_base",
        "grpc_matchers",
        "sockaddr_utils",
    ],
)

# This target pulls in a dependency on RE2 and should not be linked into grpc by default for binary-size reasons.
grpc_cc_library(
    name = "grpc_authorization_provider",
    srcs = [
        "src/core/lib/security/authorization/grpc_authorization_policy_provider.cc",
        "src/core/lib/security/authorization/rbac_translator.cc",
    ],
    hdrs = [
        "src/core/lib/security/authorization/grpc_authorization_policy_provider.h",
        "src/core/lib/security/authorization/rbac_translator.h",
    ],
    external_deps = [
        "absl/strings",
        "absl/strings:str_format",
    ],
    language = "c++",
    public_hdrs = GRPC_PUBLIC_HDRS,
    deps = [
        "gpr_base",
        "grpc_base",
        "grpc_matchers",
        "grpc_rbac_engine",
        "useful",
    ],
)

# This target pulls in a dependency on RE2 and should not be linked into grpc by default for binary-size reasons.
grpc_cc_library(
    name = "grpc++_authorization_provider",
    srcs = [
        "src/cpp/server/authorization_policy_provider.cc",
    ],
    hdrs = [
        "include/grpcpp/security/authorization_policy_provider.h",
    ],
    external_deps = [
        "absl/synchronization",
        "protobuf_headers",
    ],
    language = "c++",
    deps = [
        "gpr_base",
        "grpc++",
        "grpc++_codegen_base",
        "grpc_authorization_provider",
    ],
)

# This target pulls in a dependency on RE2 and should not be linked into grpc by default for binary-size reasons.
grpc_cc_library(
    name = "grpc_cel_engine",
    srcs = [
        "src/core/lib/security/authorization/cel_authorization_engine.cc",
    ],
    hdrs = [
        "src/core/lib/security/authorization/cel_authorization_engine.h",
    ],
    external_deps = [
        "absl/container:flat_hash_set",
        "absl/memory",
    ],
    language = "c++",
    deps = [
        "envoy_config_rbac_upb",
        "gpr_base",
        "grpc_base",
        "grpc_mock_cel",
        "grpc_rbac_engine",
        "sockaddr_utils",
    ],
)

grpc_cc_library(
    name = "hpack_constants",
    hdrs = [
        "src/core/ext/transport/chttp2/transport/hpack_constants.h",
    ],
    language = "c++",
    deps = [
        "gpr_platform",
    ],
)

grpc_cc_library(
    name = "hpack_encoder_table",
    srcs = [
        "src/core/ext/transport/chttp2/transport/hpack_encoder_table.cc",
    ],
    hdrs = [
        "src/core/ext/transport/chttp2/transport/hpack_encoder_table.h",
    ],
    external_deps = [
        "absl/container:inlined_vector",
    ],
    language = "c++",
    deps = [
        "gpr",
        "hpack_constants",
    ],
)

grpc_cc_library(
    name = "chttp2_flow_control",
    srcs = [
        "src/core/ext/transport/chttp2/transport/flow_control.cc",
    ],
    hdrs = [
        "src/core/ext/transport/chttp2/transport/flow_control.h",
    ],
    external_deps = [
        "absl/status",
        "absl/strings",
        "absl/strings:str_format",
    ],
    tags = ["grpc-autodeps"],
    deps = [
        "bdp_estimator",
        "exec_ctx",
        "gpr_base",
        "gpr_platform",
        "grpc_trace",
        "memory_quota",
        "pid_controller",
        "time",
        "useful",
    ],
)

grpc_cc_library(
    name = "grpc_transport_chttp2",
    srcs = [
        "src/core/ext/transport/chttp2/transport/bin_decoder.cc",
        "src/core/ext/transport/chttp2/transport/bin_encoder.cc",
        "src/core/ext/transport/chttp2/transport/chttp2_transport.cc",
        "src/core/ext/transport/chttp2/transport/context_list.cc",
        "src/core/ext/transport/chttp2/transport/frame_data.cc",
        "src/core/ext/transport/chttp2/transport/frame_goaway.cc",
        "src/core/ext/transport/chttp2/transport/frame_ping.cc",
        "src/core/ext/transport/chttp2/transport/frame_rst_stream.cc",
        "src/core/ext/transport/chttp2/transport/frame_settings.cc",
        "src/core/ext/transport/chttp2/transport/frame_window_update.cc",
        "src/core/ext/transport/chttp2/transport/hpack_encoder.cc",
        "src/core/ext/transport/chttp2/transport/hpack_parser.cc",
        "src/core/ext/transport/chttp2/transport/hpack_parser_table.cc",
        "src/core/ext/transport/chttp2/transport/http2_settings.cc",
        "src/core/ext/transport/chttp2/transport/huffsyms.cc",
        "src/core/ext/transport/chttp2/transport/parsing.cc",
        "src/core/ext/transport/chttp2/transport/stream_lists.cc",
        "src/core/ext/transport/chttp2/transport/stream_map.cc",
        "src/core/ext/transport/chttp2/transport/varint.cc",
        "src/core/ext/transport/chttp2/transport/writing.cc",
    ],
    hdrs = [
        "src/core/ext/transport/chttp2/transport/bin_decoder.h",
        "src/core/ext/transport/chttp2/transport/bin_encoder.h",
        "src/core/ext/transport/chttp2/transport/chttp2_transport.h",
        "src/core/ext/transport/chttp2/transport/context_list.h",
        "src/core/ext/transport/chttp2/transport/frame.h",
        "src/core/ext/transport/chttp2/transport/frame_data.h",
        "src/core/ext/transport/chttp2/transport/frame_goaway.h",
        "src/core/ext/transport/chttp2/transport/frame_ping.h",
        "src/core/ext/transport/chttp2/transport/frame_rst_stream.h",
        "src/core/ext/transport/chttp2/transport/frame_settings.h",
        "src/core/ext/transport/chttp2/transport/frame_window_update.h",
        "src/core/ext/transport/chttp2/transport/hpack_encoder.h",
        "src/core/ext/transport/chttp2/transport/hpack_parser.h",
        "src/core/ext/transport/chttp2/transport/hpack_parser_table.h",
        "src/core/ext/transport/chttp2/transport/http2_settings.h",
        "src/core/ext/transport/chttp2/transport/huffsyms.h",
        "src/core/ext/transport/chttp2/transport/internal.h",
        "src/core/ext/transport/chttp2/transport/stream_map.h",
        "src/core/ext/transport/chttp2/transport/varint.h",
    ],
    external_deps = [
        "absl/base:core_headers",
        "absl/memory",
        "absl/status",
        "absl/strings",
        "absl/strings:cord",
        "absl/strings:str_format",
        "absl/types:optional",
        "absl/types:span",
        "absl/types:variant",
        "absl/utility",
    ],
    language = "c++",
    visibility = ["@grpc:grpclb"],
    deps = [
        "arena",
        "bdp_estimator",
        "bitset",
        "chttp2_flow_control",
        "chunked_vector",
        "debug_location",
        "gpr_base",
        "grpc_base",
        "grpc_codegen",
        "grpc_http_filters",
        "grpc_resolver",
        "grpc_trace",
        "grpc_transport_chttp2_alpn",
        "hpack_constants",
        "hpack_encoder_table",
        "httpcli",
        "iomgr_fwd",
        "iomgr_timer",
        "memory_quota",
        "orphanable",
        "pid_controller",
        "poll",
        "ref_counted",
        "ref_counted_ptr",
        "resource_quota",
        "resource_quota_trace",
        "slice",
        "slice_buffer",
        "slice_refcount",
        "time",
        "uri_parser",
        "useful",
    ],
)

grpc_cc_library(
    name = "grpc_transport_chttp2_alpn",
    srcs = [
        "src/core/ext/transport/chttp2/alpn/alpn.cc",
    ],
    hdrs = [
        "src/core/ext/transport/chttp2/alpn/alpn.h",
    ],
    language = "c++",
    deps = [
        "gpr_base",
        "useful",
    ],
)

grpc_cc_library(
    name = "grpc_transport_chttp2_client_connector",
    srcs = [
        "src/core/ext/transport/chttp2/client/chttp2_connector.cc",
    ],
    hdrs = [
        "src/core/ext/transport/chttp2/client/chttp2_connector.h",
    ],
    external_deps = [
        "absl/container:inlined_vector",
        "absl/status",
        "absl/status:statusor",
    ],
    language = "c++",
    deps = [
        "channel_args_preconditioning",
        "channel_stack_type",
        "config",
        "debug_location",
        "gpr_base",
        "grpc_base",
        "grpc_client_channel",
        "grpc_codegen",
        "grpc_insecure_credentials",
        "grpc_resolver",
        "grpc_security_base",
        "grpc_trace",
        "grpc_transport_chttp2",
        "handshaker",
        "handshaker_registry",
        "orphanable",
        "resolved_address",
        "slice",
        "sockaddr_utils",
        "tcp_connect_handshaker",
        "transport_fwd",
        "unique_type_name",
        "uri_parser",
    ],
)

grpc_cc_library(
    name = "grpc_transport_chttp2_server",
    srcs = [
        "src/core/ext/transport/chttp2/server/chttp2_server.cc",
    ],
    hdrs = [
        "src/core/ext/transport/chttp2/server/chttp2_server.h",
    ],
    external_deps = [
        "absl/base:core_headers",
        "absl/memory",
        "absl/status",
        "absl/status:statusor",
        "absl/strings",
        "absl/strings:str_format",
    ],
    language = "c++",
    deps = [
        "config",
        "debug_location",
        "gpr_base",
        "grpc_base",
        "grpc_codegen",
        "grpc_http_filters",
        "grpc_insecure_credentials",
        "grpc_resolver",
        "grpc_security_base",
        "grpc_trace",
        "grpc_transport_chttp2",
        "handshaker",
        "handshaker_registry",
        "iomgr_fwd",
        "iomgr_timer",
        "memory_quota",
        "orphanable",
        "ref_counted",
        "ref_counted_ptr",
        "resolved_address",
        "resource_quota",
        "slice",
        "sockaddr_utils",
        "time",
        "transport_fwd",
        "unique_type_name",
        "uri_parser",
        "useful",
    ],
)

grpc_cc_library(
    name = "grpc_transport_inproc",
    srcs = [
        "src/core/ext/transport/inproc/inproc_plugin.cc",
        "src/core/ext/transport/inproc/inproc_transport.cc",
    ],
    hdrs = [
        "src/core/ext/transport/inproc/inproc_transport.h",
    ],
    external_deps = [
        "absl/status",
        "absl/status:statusor",
        "absl/strings",
        "absl/types:optional",
    ],
    language = "c++",
    deps = [
        "arena",
        "channel_args_preconditioning",
        "channel_stack_type",
        "config",
        "debug_location",
        "gpr_base",
        "grpc_base",
        "grpc_codegen",
        "grpc_trace",
        "iomgr_fwd",
        "orphanable",
        "ref_counted_ptr",
        "slice",
        "slice_buffer",
        "time",
        "transport_fwd",
        "useful",
    ],
)

grpc_cc_library(
    name = "tsi_base",
    srcs = [
        "src/core/tsi/transport_security.cc",
        "src/core/tsi/transport_security_grpc.cc",
    ],
    hdrs = [
        "src/core/tsi/transport_security.h",
        "src/core/tsi/transport_security_grpc.h",
        "src/core/tsi/transport_security_interface.h",
    ],
    language = "c++",
    visibility = ["@grpc:tsi_interface"],
    deps = [
        "gpr",
        "grpc_trace",
    ],
)

grpc_cc_library(
    name = "alts_util",
    srcs = [
        "src/core/lib/security/credentials/alts/check_gcp_environment.cc",
        "src/core/lib/security/credentials/alts/check_gcp_environment_linux.cc",
        "src/core/lib/security/credentials/alts/check_gcp_environment_no_op.cc",
        "src/core/lib/security/credentials/alts/check_gcp_environment_windows.cc",
        "src/core/lib/security/credentials/alts/grpc_alts_credentials_client_options.cc",
        "src/core/lib/security/credentials/alts/grpc_alts_credentials_options.cc",
        "src/core/lib/security/credentials/alts/grpc_alts_credentials_server_options.cc",
        "src/core/tsi/alts/handshaker/transport_security_common_api.cc",
    ],
    hdrs = [
        "src/core/lib/security/credentials/alts/check_gcp_environment.h",
        "src/core/lib/security/credentials/alts/grpc_alts_credentials_options.h",
        "src/core/tsi/alts/handshaker/transport_security_common_api.h",
    ],
    external_deps = [
        "upb_lib",
    ],
    language = "c++",
    visibility = ["@grpc:tsi"],
    deps = [
        "alts_upb",
        "gpr",
        "grpc_base",
    ],
)

grpc_cc_library(
    name = "tsi",
    external_deps = [
        "libssl",
        "libcrypto",
        "absl/strings",
        "upb_lib",
    ],
    language = "c++",
    visibility = ["@grpc:tsi"],
    deps = [
        "gpr",
        "grpc_base",
        "tsi_alts_credentials",
        "tsi_base",
        "tsi_fake_credentials",
        "tsi_local_credentials",
        "tsi_ssl_credentials",
        "useful",
    ],
)

grpc_cc_library(
    name = "grpc++_base",
    srcs = GRPCXX_SRCS,
    hdrs = GRPCXX_HDRS,
    external_deps = [
        "absl/base:core_headers",
        "absl/strings",
        "absl/synchronization",
        "absl/memory",
        "upb_lib",
        "protobuf_headers",
    ],
    language = "c++",
    public_hdrs = GRPCXX_PUBLIC_HDRS,
    visibility = ["@grpc:alt_grpc++_base_legacy"],
    deps = [
        "arena",
        "channel_init",
        "config",
        "gpr_base",
        "gpr_codegen",
        "grpc",
        "grpc++_codegen_base",
        "grpc++_codegen_base_src",
        "grpc++_internal_hdrs_only",
        "grpc_base",
        "grpc_codegen",
        "grpc_health_upb",
        "grpc_service_config",
        "grpc_service_config_impl",
        "grpc_trace",
        "grpc_transport_inproc",
        "grpcpp_call_metric_recorder",
        "iomgr_timer",
        "ref_counted",
        "ref_counted_ptr",
        "resource_quota",
        "slice",
        "time",
        "useful",
    ],
)

grpc_cc_library(
    name = "grpc++_base_unsecure",
    srcs = GRPCXX_SRCS,
    hdrs = GRPCXX_HDRS,
    external_deps = [
        "absl/base:core_headers",
        "absl/strings",
        "absl/synchronization",
        "absl/memory",
        "upb_lib",
        "protobuf_headers",
    ],
    language = "c++",
    public_hdrs = GRPCXX_PUBLIC_HDRS,
    tags = ["avoid_dep"],
    visibility = ["@grpc:alt_grpc++_base_unsecure_legacy"],
    deps = [
        "arena",
        "channel_init",
        "config",
        "gpr_base",
        "gpr_codegen",
        "grpc++_codegen_base",
        "grpc++_codegen_base_src",
        "grpc++_internal_hdrs_only",
        "grpc_base",
        "grpc_codegen",
        "grpc_health_upb",
        "grpc_insecure_credentials",
        "grpc_service_config",
        "grpc_service_config_impl",
        "grpc_trace",
        "grpc_transport_inproc",
        "grpc_unsecure",
        "grpcpp_call_metric_recorder",
        "iomgr_timer",
        "ref_counted",
        "ref_counted_ptr",
        "resource_quota",
        "slice",
        "time",
        "useful",
    ],
)

grpc_cc_library(
    name = "grpc++_codegen_base",
    language = "c++",
    public_hdrs = [
        "include/grpc++/impl/codegen/async_stream.h",
        "include/grpc++/impl/codegen/async_unary_call.h",
        "include/grpc++/impl/codegen/byte_buffer.h",
        "include/grpc++/impl/codegen/call_hook.h",
        "include/grpc++/impl/codegen/call.h",
        "include/grpc++/impl/codegen/channel_interface.h",
        "include/grpc++/impl/codegen/client_context.h",
        "include/grpc++/impl/codegen/client_unary_call.h",
        "include/grpc++/impl/codegen/completion_queue_tag.h",
        "include/grpc++/impl/codegen/completion_queue.h",
        "include/grpc++/impl/codegen/config.h",
        "include/grpc++/impl/codegen/core_codegen_interface.h",
        "include/grpc++/impl/codegen/create_auth_context.h",
        "include/grpc++/impl/codegen/grpc_library.h",
        "include/grpc++/impl/codegen/metadata_map.h",
        "include/grpc++/impl/codegen/method_handler_impl.h",
        "include/grpc++/impl/codegen/rpc_method.h",
        "include/grpc++/impl/codegen/rpc_service_method.h",
        "include/grpc++/impl/codegen/security/auth_context.h",
        "include/grpc++/impl/codegen/serialization_traits.h",
        "include/grpc++/impl/codegen/server_context.h",
        "include/grpc++/impl/codegen/server_interface.h",
        "include/grpc++/impl/codegen/service_type.h",
        "include/grpc++/impl/codegen/slice.h",
        "include/grpc++/impl/codegen/status_code_enum.h",
        "include/grpc++/impl/codegen/status.h",
        "include/grpc++/impl/codegen/string_ref.h",
        "include/grpc++/impl/codegen/stub_options.h",
        "include/grpc++/impl/codegen/sync_stream.h",
        "include/grpc++/impl/codegen/time.h",
        "include/grpcpp/impl/codegen/async_generic_service.h",
        "include/grpcpp/impl/codegen/async_stream.h",
        "include/grpcpp/impl/codegen/async_unary_call.h",
        "include/grpcpp/impl/codegen/byte_buffer.h",
        "include/grpcpp/impl/codegen/call_hook.h",
        "include/grpcpp/impl/codegen/call_op_set_interface.h",
        "include/grpcpp/impl/codegen/call_op_set.h",
        "include/grpcpp/impl/codegen/call.h",
        "include/grpcpp/impl/codegen/callback_common.h",
        "include/grpcpp/impl/codegen/channel_interface.h",
        "include/grpcpp/impl/codegen/client_callback.h",
        "include/grpcpp/impl/codegen/client_context.h",
        "include/grpcpp/impl/codegen/client_interceptor.h",
        "include/grpcpp/impl/codegen/client_unary_call.h",
        "include/grpcpp/impl/codegen/completion_queue_tag.h",
        "include/grpcpp/impl/codegen/completion_queue.h",
        "include/grpcpp/impl/codegen/config.h",
        "include/grpcpp/impl/codegen/core_codegen_interface.h",
        "include/grpcpp/impl/codegen/create_auth_context.h",
        "include/grpcpp/impl/codegen/delegating_channel.h",
        "include/grpcpp/impl/codegen/grpc_library.h",
        "include/grpcpp/impl/codegen/intercepted_channel.h",
        "include/grpcpp/impl/codegen/interceptor_common.h",
        "include/grpcpp/impl/codegen/interceptor.h",
        "include/grpcpp/impl/codegen/message_allocator.h",
        "include/grpcpp/impl/codegen/metadata_map.h",
        "include/grpcpp/impl/codegen/method_handler_impl.h",
        "include/grpcpp/impl/codegen/method_handler.h",
        "include/grpcpp/impl/codegen/rpc_method.h",
        "include/grpcpp/impl/codegen/rpc_service_method.h",
        "include/grpcpp/impl/codegen/security/auth_context.h",
        "include/grpcpp/impl/codegen/serialization_traits.h",
        "include/grpcpp/impl/codegen/server_callback_handlers.h",
        "include/grpcpp/impl/codegen/server_callback.h",
        "include/grpcpp/impl/codegen/server_context.h",
        "include/grpcpp/impl/codegen/server_interceptor.h",
        "include/grpcpp/impl/codegen/server_interface.h",
        "include/grpcpp/impl/codegen/service_type.h",
        "include/grpcpp/impl/codegen/slice.h",
        "include/grpcpp/impl/codegen/status_code_enum.h",
        "include/grpcpp/impl/codegen/status.h",
        "include/grpcpp/impl/codegen/string_ref.h",
        "include/grpcpp/impl/codegen/stub_options.h",
        "include/grpcpp/impl/codegen/sync_stream.h",
        "include/grpcpp/impl/codegen/time.h",
    ],
    visibility = ["@grpc:public"],
    deps = [
        "grpc++_internal_hdrs_only",
        "grpc_codegen",
    ],
)

grpc_cc_library(
    name = "grpc++_codegen_base_src",
    srcs = [
        "src/cpp/codegen/codegen_init.cc",
    ],
    language = "c++",
    deps = [
        "grpc++_codegen_base",
        "grpc++_public_hdrs",
    ],
)

grpc_cc_library(
    name = "grpc++_codegen_proto",
    external_deps = [
        "protobuf_headers",
    ],
    language = "c++",
    public_hdrs = [
        "include/grpc++/impl/codegen/proto_utils.h",
        "include/grpcpp/impl/codegen/proto_buffer_reader.h",
        "include/grpcpp/impl/codegen/proto_buffer_writer.h",
        "include/grpcpp/impl/codegen/proto_utils.h",
    ],
    visibility = ["@grpc:public"],
    deps = [
        "grpc++_codegen_base",
        "grpc++_config_proto",
    ],
)

grpc_cc_library(
    name = "grpc++_config_proto",
    external_deps = [
        "protobuf_headers",
    ],
    language = "c++",
    public_hdrs = [
        "include/grpc++/impl/codegen/config_protobuf.h",
        "include/grpcpp/impl/codegen/config_protobuf.h",
    ],
    visibility = ["@grpc:public"],
)

grpc_cc_library(
    name = "grpc++_reflection",
    srcs = [
        "src/cpp/ext/proto_server_reflection.cc",
        "src/cpp/ext/proto_server_reflection_plugin.cc",
    ],
    hdrs = [
        "src/cpp/ext/proto_server_reflection.h",
    ],
    external_deps = [
        "protobuf_headers",
    ],
    language = "c++",
    public_hdrs = [
        "include/grpc++/ext/proto_server_reflection_plugin.h",
        "include/grpcpp/ext/proto_server_reflection_plugin.h",
    ],
    visibility = ["@grpc:public"],
    deps = [
        "grpc++",
        "//src/proto/grpc/reflection/v1alpha:reflection_proto",
    ],
    alwayslink = 1,
)

grpc_cc_library(
    name = "grpcpp_call_metric_recorder",
    srcs = [
        "src/cpp/server/orca/call_metric_recorder.cc",
    ],
    external_deps = [
        "upb_lib",
        "absl/memory",
        "absl/strings",
        "absl/types:optional",
    ],
    language = "c++",
    public_hdrs = [
        "include/grpcpp/ext/call_metric_recorder.h",
    ],
    visibility = ["@grpc:public"],
    deps = [
        "arena",
        "grpc++_codegen_base",
        "grpc++_internal_hdrs_only",
        "grpc++_public_hdrs",
        "grpc_backend_metric_data",
        "xds_orca_upb",
    ],
)

grpc_cc_library(
    name = "grpcpp_orca_interceptor",
    srcs = [
        "src/cpp/server/orca/orca_interceptor.cc",
    ],
    hdrs = [
        "src/cpp/server/orca/orca_interceptor.h",
    ],
    external_deps = [
        "upb_lib",
        "absl/memory",
        "absl/strings",
        "absl/types:optional",
    ],
    language = "c++",
    visibility = ["@grpc:public"],
    deps = [
        "grpc++",
        "grpc++_codegen_base",
        "grpc_base",
        "grpcpp_call_metric_recorder",
        "protobuf_duration_upb",
        "ref_counted",
        "time",
        "xds_orca_service_upb",
        "xds_orca_upb",
    ],
)

grpc_cc_library(
    name = "grpcpp_orca_service",
    srcs = [
        "src/cpp/server/orca/orca_service.cc",
    ],
    external_deps = [
        "absl/base:core_headers",
        "absl/time",
        "absl/types:optional",
        "upb_lib",
        "absl/memory",
    ],
    language = "c++",
    public_hdrs = [
        "include/grpcpp/ext/orca_service.h",
    ],
    visibility = ["@grpc:public"],
    deps = [
        "gpr",
        "grpc++",
        "grpc++_codegen_base",
        "grpc++_internal_hdrs_only",
        "grpc_base",
        "iomgr_timer",
        "protobuf_duration_upb",
        "ref_counted",
        "ref_counted_ptr",
        "time",
        "xds_orca_service_upb",
        "xds_orca_upb",
    ],
    alwayslink = 1,
)

grpc_cc_library(
    name = "grpcpp_channelz",
    srcs = [
        "src/cpp/server/channelz/channelz_service.cc",
        "src/cpp/server/channelz/channelz_service_plugin.cc",
    ],
    hdrs = [
        "src/cpp/server/channelz/channelz_service.h",
    ],
    external_deps = [
        "protobuf_headers",
    ],
    language = "c++",
    public_hdrs = [
        "include/grpcpp/ext/channelz_service_plugin.h",
    ],
    visibility = ["@grpc:channelz"],
    deps = [
        "gpr",
        "grpc",
        "grpc++",
        "grpc++_config_proto",
        "//src/proto/grpc/channelz:channelz_proto",
    ],
    alwayslink = 1,
)

grpc_cc_library(
    name = "grpcpp_csds",
    srcs = [
        "src/cpp/server/csds/csds.cc",
    ],
    hdrs = [
        "src/cpp/server/csds/csds.h",
    ],
    external_deps = [
        "absl/status",
        "absl/status:statusor",
    ],
    language = "c++",
    deps = [
        "gpr",
        "grpc",
        "grpc++_codegen_base",
        "grpc++_internals",
        "//src/proto/grpc/testing/xds/v3:csds_proto",
    ],
    alwayslink = 1,
)

grpc_cc_library(
    name = "grpcpp_admin",
    srcs = [
        "src/cpp/server/admin/admin_services.cc",
    ],
    hdrs = [],
    defines = select({
        "grpc_no_xds": ["GRPC_NO_XDS"],
        "//conditions:default": [],
    }),
    external_deps = [
        "absl/memory",
    ],
    language = "c++",
    public_hdrs = [
        "include/grpcpp/ext/admin_services.h",
    ],
    select_deps = [{
        "grpc_no_xds": [],
        "//conditions:default": ["//:grpcpp_csds"],
    }],
    deps = [
        "gpr",
        "grpc++",
        "grpcpp_channelz",
    ],
    alwayslink = 1,
)

grpc_cc_library(
    name = "grpc++_test",
    testonly = True,
    srcs = [
        "src/cpp/client/channel_test_peer.cc",
    ],
    external_deps = [
        "gtest",
    ],
    public_hdrs = [
        "include/grpc++/test/mock_stream.h",
        "include/grpc++/test/server_context_test_spouse.h",
        "include/grpcpp/test/channel_test_peer.h",
        "include/grpcpp/test/client_context_test_peer.h",
        "include/grpcpp/test/default_reactor_test_peer.h",
        "include/grpcpp/test/mock_stream.h",
        "include/grpcpp/test/server_context_test_spouse.h",
    ],
    visibility = ["@grpc:grpc++_test"],
    deps = [
        "gpr_base",
        "grpc++",
        "grpc_base",
    ],
)

grpc_cc_library(
    name = "grpc++_core_stats",
    srcs = [
        "src/cpp/util/core_stats.cc",
    ],
    hdrs = [
        "src/cpp/util/core_stats.h",
    ],
    language = "c++",
    tags = ["grpc-autodeps"],
    deps = [
        "gpr_base",
        "grpc_base",
        "//src/proto/grpc/core:stats_proto",
    ],
)

grpc_cc_library(
    name = "grpc_opencensus_plugin",
    srcs = [
        "src/cpp/ext/filters/census/channel_filter.cc",
        "src/cpp/ext/filters/census/client_filter.cc",
        "src/cpp/ext/filters/census/context.cc",
        "src/cpp/ext/filters/census/grpc_plugin.cc",
        "src/cpp/ext/filters/census/measures.cc",
        "src/cpp/ext/filters/census/rpc_encoding.cc",
        "src/cpp/ext/filters/census/server_filter.cc",
        "src/cpp/ext/filters/census/views.cc",
    ],
    hdrs = [
        "include/grpcpp/opencensus.h",
        "src/cpp/ext/filters/census/channel_filter.h",
        "src/cpp/ext/filters/census/client_filter.h",
        "src/cpp/ext/filters/census/context.h",
        "src/cpp/ext/filters/census/grpc_plugin.h",
        "src/cpp/ext/filters/census/measures.h",
        "src/cpp/ext/filters/census/open_census_call_tracer.h",
        "src/cpp/ext/filters/census/rpc_encoding.h",
        "src/cpp/ext/filters/census/server_filter.h",
    ],
    external_deps = [
        "absl-base",
        "absl-time",
        "absl/base:core_headers",
        "absl/status",
        "absl/types:optional",
        "absl/strings",
        "opencensus-trace",
        "opencensus-trace-context_util",
        "opencensus-trace-propagation",
        "opencensus-trace-span_context",
        "opencensus-tags",
        "opencensus-tags-context_util",
        "opencensus-stats",
        "opencensus-context",
    ],
    language = "c++",
    visibility = ["@grpc:grpc_opencensus_plugin"],
    deps = [
        "arena",
        "census",
        "channel_stack_type",
        "debug_location",
        "gpr",
        "gpr_base",
        "gpr_codegen",
        "grpc++",
        "grpc++_base",
        "grpc_base",
        "slice",
        "slice_buffer",
        "slice_refcount",
    ],
)

grpc_cc_library(
    name = "json",
    srcs = [
        "src/core/lib/json/json_reader.cc",
        "src/core/lib/json/json_writer.cc",
    ],
    hdrs = [
        "src/core/lib/json/json.h",
    ],
    external_deps = [
        "absl/base:core_headers",
        "absl/strings",
        "absl/strings:str_format",
    ],
    tags = ["grpc-autodeps"],
    deps = [
        "error",
        "gpr_base",
        "gpr_platform",
    ],
)

grpc_cc_library(
    name = "json_util",
    srcs = ["src/core/lib/json/json_util.cc"],
    hdrs = ["src/core/lib/json/json_util.h"],
    external_deps = ["absl/strings"],
    tags = ["grpc-autodeps"],
    deps = [
        "error",
        "gpr_base",
        "gpr_platform",
        "json",
        "time",
    ],
)

### UPB Targets

grpc_upb_proto_library(
    name = "envoy_admin_upb",
    deps = ["@envoy_api//envoy/admin/v3:pkg"],
)

grpc_upb_proto_library(
    name = "envoy_config_cluster_upb",
    deps = ["@envoy_api//envoy/config/cluster/v3:pkg"],
)

grpc_upb_proto_reflection_library(
    name = "envoy_config_cluster_upbdefs",
    deps = ["@envoy_api//envoy/config/cluster/v3:pkg"],
)

grpc_upb_proto_library(
    name = "envoy_config_core_upb",
    deps = ["@envoy_api//envoy/config/core/v3:pkg"],
)

grpc_upb_proto_library(
    name = "envoy_config_endpoint_upb",
    deps = ["@envoy_api//envoy/config/endpoint/v3:pkg"],
)

grpc_upb_proto_reflection_library(
    name = "envoy_config_endpoint_upbdefs",
    deps = ["@envoy_api//envoy/config/endpoint/v3:pkg"],
)

grpc_upb_proto_library(
    name = "envoy_config_listener_upb",
    deps = ["@envoy_api//envoy/config/listener/v3:pkg"],
)

grpc_upb_proto_reflection_library(
    name = "envoy_config_listener_upbdefs",
    deps = ["@envoy_api//envoy/config/listener/v3:pkg"],
)

grpc_upb_proto_library(
    name = "envoy_config_rbac_upb",
    deps = ["@envoy_api//envoy/config/rbac/v3:pkg"],
)

grpc_upb_proto_library(
    name = "envoy_config_route_upb",
    deps = ["@envoy_api//envoy/config/route/v3:pkg"],
)

grpc_upb_proto_reflection_library(
    name = "envoy_config_route_upbdefs",
    deps = ["@envoy_api//envoy/config/route/v3:pkg"],
)

grpc_upb_proto_library(
    name = "envoy_extensions_clusters_aggregate_upb",
    deps = ["@envoy_api//envoy/extensions/clusters/aggregate/v3:pkg"],
)

grpc_upb_proto_reflection_library(
    name = "envoy_extensions_clusters_aggregate_upbdefs",
    deps = ["@envoy_api//envoy/extensions/clusters/aggregate/v3:pkg"],
)

grpc_upb_proto_library(
    name = "envoy_extensions_filters_common_fault_upb",
    deps = ["@envoy_api//envoy/extensions/filters/common/fault/v3:pkg"],
)

grpc_upb_proto_library(
    name = "envoy_extensions_filters_http_fault_upb",
    deps = ["@envoy_api//envoy/extensions/filters/http/fault/v3:pkg"],
)

grpc_upb_proto_reflection_library(
    name = "envoy_extensions_filters_http_fault_upbdefs",
    deps = ["@envoy_api//envoy/extensions/filters/http/fault/v3:pkg"],
)

grpc_upb_proto_library(
    name = "envoy_extensions_filters_http_rbac_upb",
    deps = ["@envoy_api//envoy/extensions/filters/http/rbac/v3:pkg"],
)

grpc_upb_proto_reflection_library(
    name = "envoy_extensions_filters_http_rbac_upbdefs",
    deps = ["@envoy_api//envoy/extensions/filters/http/rbac/v3:pkg"],
)

grpc_upb_proto_library(
    name = "envoy_extensions_filters_http_router_upb",
    deps = ["@envoy_api//envoy/extensions/filters/http/router/v3:pkg"],
)

grpc_upb_proto_reflection_library(
    name = "envoy_extensions_filters_http_router_upbdefs",
    deps = ["@envoy_api//envoy/extensions/filters/http/router/v3:pkg"],
)

grpc_upb_proto_library(
    name = "envoy_extensions_filters_network_http_connection_manager_upb",
    deps = ["@envoy_api//envoy/extensions/filters/network/http_connection_manager/v3:pkg"],
)

grpc_upb_proto_reflection_library(
    name = "envoy_extensions_filters_network_http_connection_manager_upbdefs",
    deps = ["@envoy_api//envoy/extensions/filters/network/http_connection_manager/v3:pkg"],
)

grpc_upb_proto_library(
    name = "envoy_extensions_transport_sockets_tls_upb",
    deps = ["@envoy_api//envoy/extensions/transport_sockets/tls/v3:pkg"],
)

grpc_upb_proto_reflection_library(
    name = "envoy_extensions_transport_sockets_tls_upbdefs",
    deps = ["@envoy_api//envoy/extensions/transport_sockets/tls/v3:pkg"],
)

grpc_upb_proto_library(
    name = "envoy_service_discovery_upb",
    deps = ["@envoy_api//envoy/service/discovery/v3:pkg"],
)

grpc_upb_proto_reflection_library(
    name = "envoy_service_discovery_upbdefs",
    deps = ["@envoy_api//envoy/service/discovery/v3:pkg"],
)

grpc_upb_proto_library(
    name = "envoy_service_load_stats_upb",
    deps = ["@envoy_api//envoy/service/load_stats/v3:pkg"],
)

grpc_upb_proto_reflection_library(
    name = "envoy_service_load_stats_upbdefs",
    deps = ["@envoy_api//envoy/service/load_stats/v3:pkg"],
)

grpc_upb_proto_library(
    name = "envoy_service_status_upb",
    deps = ["@envoy_api//envoy/service/status/v3:pkg"],
)

grpc_upb_proto_reflection_library(
    name = "envoy_service_status_upbdefs",
    deps = ["@envoy_api//envoy/service/status/v3:pkg"],
)

grpc_upb_proto_library(
    name = "envoy_type_matcher_upb",
    deps = ["@envoy_api//envoy/type/matcher/v3:pkg"],
)

grpc_upb_proto_library(
    name = "envoy_type_upb",
    deps = ["@envoy_api//envoy/type/v3:pkg"],
)

grpc_upb_proto_library(
    name = "xds_type_upb",
    deps = ["@com_github_cncf_udpa//xds/type/v3:pkg"],
)

grpc_upb_proto_reflection_library(
    name = "xds_type_upbdefs",
    deps = ["@com_github_cncf_udpa//xds/type/v3:pkg"],
)

grpc_upb_proto_library(
    name = "xds_orca_upb",
    deps = ["@com_github_cncf_udpa//xds/data/orca/v3:pkg"],
)

grpc_upb_proto_library(
    name = "xds_orca_service_upb",
    deps = ["@com_github_cncf_udpa//xds/service/orca/v3:pkg"],
)

grpc_upb_proto_library(
    name = "grpc_health_upb",
    deps = ["//src/proto/grpc/health/v1:health_proto_descriptor"],
)

grpc_upb_proto_library(
    name = "google_rpc_status_upb",
    deps = ["@com_google_googleapis//google/rpc:status_proto"],
)

grpc_upb_proto_reflection_library(
    name = "google_rpc_status_upbdefs",
    deps = ["@com_google_googleapis//google/rpc:status_proto"],
)

grpc_upb_proto_library(
    name = "grpc_lb_upb",
    deps = ["//src/proto/grpc/lb/v1:load_balancer_proto_descriptor"],
)

grpc_upb_proto_library(
    name = "alts_upb",
    deps = ["//src/proto/grpc/gcp:alts_handshaker_proto"],
)

grpc_upb_proto_library(
    name = "rls_upb",
    deps = ["//src/proto/grpc/lookup/v1:rls_proto_descriptor"],
)

grpc_upb_proto_library(
    name = "rls_config_upb",
    deps = ["//src/proto/grpc/lookup/v1:rls_config_proto_descriptor"],
)

grpc_upb_proto_reflection_library(
    name = "rls_config_upbdefs",
    deps = ["//src/proto/grpc/lookup/v1:rls_config_proto_descriptor"],
)

WELL_KNOWN_PROTO_TARGETS = [
    "any",
    "duration",
    "empty",
    "struct",
    "timestamp",
    "wrappers",
]

[grpc_upb_proto_library(
    name = "protobuf_" + target + "_upb",
    deps = ["@com_google_protobuf//:" + target + "_proto"],
) for target in WELL_KNOWN_PROTO_TARGETS]

[grpc_upb_proto_reflection_library(
    name = "protobuf_" + target + "_upbdefs",
    deps = ["@com_google_protobuf//:" + target + "_proto"],
) for target in WELL_KNOWN_PROTO_TARGETS]

grpc_generate_one_off_targets()

filegroup(
    name = "root_certificates",
    srcs = [
        "etc/roots.pem",
    ],
    visibility = ["//visibility:public"],
)<|MERGE_RESOLUTION|>--- conflicted
+++ resolved
@@ -2361,7 +2361,6 @@
 )
 
 grpc_cc_library(
-<<<<<<< HEAD
     name = "bdp_estimator",
     srcs = [
         "src/core/lib/transport/bdp_estimator.cc",
@@ -2375,7 +2374,10 @@
         "gpr_platform",
         "grpc_trace",
         "time",
-=======
+    ],
+)
+
+grpc_cc_library(
     name = "percent_encoding",
     srcs = [
         "src/core/lib/slice/percent_encoding.cc",
@@ -2389,7 +2391,6 @@
         "gpr_base",
         "gpr_platform",
         "slice",
->>>>>>> 0eda91fa
     ],
 )
 
