--- conflicted
+++ resolved
@@ -4356,13 +4356,10 @@
         "grpc_trace",
         "grpc_xds_client",
         "json",
-<<<<<<< HEAD
         "json_object_loader",
-=======
         "lb_policy",
         "lb_policy_factory",
         "lb_policy_registry",
->>>>>>> a5cab10d
         "orphanable",
         "ref_counted_ptr",
         "server_address",
@@ -4398,13 +4395,10 @@
         "grpc_trace",
         "grpc_xds_client",
         "json",
-<<<<<<< HEAD
         "json_object_loader",
-=======
         "lb_policy",
         "lb_policy_factory",
         "lb_policy_registry",
->>>>>>> a5cab10d
         "orphanable",
         "ref_counted",
         "ref_counted_ptr",
