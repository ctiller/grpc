--- conflicted
+++ resolved
@@ -3104,7 +3104,6 @@
 )
 
 grpc_cc_library(
-<<<<<<< HEAD
     name = "histogram_view",
     srcs = [
         "src/core/lib/debug/histogram_view.cc",
@@ -3128,20 +3127,10 @@
         "gpr_platform",
         "histogram_view",
         "per_cpu",
-=======
-    name = "per_cpu",
-    hdrs = [
-        "src/core/lib/gprpp/per_cpu.h",
-    ],
-    deps = [
-        "exec_ctx",
-        "gpr",
->>>>>>> ebc4f236
-    ],
-)
-
-grpc_cc_library(
-<<<<<<< HEAD
+    ],
+)
+
+grpc_cc_library(
     name = "stats",
     srcs = [
         "src/core/lib/debug/stats.cc",
@@ -3150,23 +3139,11 @@
         "src/core/lib/debug/stats.h",
     ],
     external_deps = [
-=======
-    name = "event_log",
-    srcs = [
-        "src/core/lib/debug/event_log.cc",
-    ],
-    hdrs = [
-        "src/core/lib/debug/event_log.h",
-    ],
-    external_deps = [
-        "absl/base:core_headers",
->>>>>>> ebc4f236
         "absl/strings",
         "absl/types:span",
     ],
     deps = [
         "gpr",
-<<<<<<< HEAD
         "gpr_atm",
         "histogram_view",
         "no_destruct",
@@ -3182,10 +3159,26 @@
     deps = [
         "exec_ctx",
         "gpr",
-=======
+    ],
+)
+
+grpc_cc_library(
+    name = "event_log",
+    srcs = [
+        "src/core/lib/debug/event_log.cc",
+    ],
+    hdrs = [
+        "src/core/lib/debug/event_log.h",
+    ],
+    external_deps = [
+        "absl/base:core_headers",
+        "absl/strings",
+        "absl/types:span",
+    ],
+    deps = [
+        "gpr",
         "gpr_public_hdrs",
         "per_cpu",
->>>>>>> ebc4f236
     ],
 )
 
