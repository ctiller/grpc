# gRPC Bazel BUILD file.
#
# Copyright 2016 gRPC authors.
#
# Licensed under the Apache License, Version 2.0 (the "License");
# you may not use this file except in compliance with the License.
# You may obtain a copy of the License at
#
#     http://www.apache.org/licenses/LICENSE-2.0
#
# Unless required by applicable law or agreed to in writing, software
# distributed under the License is distributed on an "AS IS" BASIS,
# WITHOUT WARRANTIES OR CONDITIONS OF ANY KIND, either express or implied.
# See the License for the specific language governing permissions and
# limitations under the License.

load(
    "//bazel:grpc_build_system.bzl",
    "grpc_cc_library",
    "grpc_generate_one_off_targets",
    "grpc_upb_proto_library",
    "grpc_upb_proto_reflection_library",
    "python_config_settings",
)
load("@bazel_skylib//lib:selects.bzl", "selects")

licenses(["reciprocal"])

package(
    default_visibility = ["//visibility:public"],
    features = [
        "layering_check",
        "-parse_headers",
    ],
)

exports_files([
    "LICENSE",
    "etc/roots.pem",
])

config_setting(
    name = "grpc_no_ares",
    values = {"define": "grpc_no_ares=true"},
)

config_setting(
    name = "grpc_no_xds_define",
    values = {"define": "grpc_no_xds=true"},
)

# When gRPC is build as shared library, binder transport code might still
# get included even when user's code does not depend on it. In that case
# --define=grpc_no_binder=true can be used to disable binder transport
# related code to reduce binary size.
# For users using build system other than bazel, they can define
# GRPC_NO_BINDER to achieve the same effect.
config_setting(
    name = "grpc_no_binder_define",
    values = {"define": "grpc_no_binder=true"},
)

config_setting(
    name = "android",
    values = {"crosstool_top": "//external:android/crosstool"},
)

config_setting(
    name = "ios",
    values = {"apple_platform_type": "ios"},
)

selects.config_setting_group(
    name = "grpc_no_xds",
    match_any = [
        ":grpc_no_xds_define",
        # In addition to disabling XDS support when --define=grpc_no_xds=true is
        # specified, we also disable it on mobile platforms where it is not
        # likely to be needed and where reducing the binary size is more
        # important.
        ":android",
        ":ios",
    ],
)

selects.config_setting_group(
    name = "grpc_no_binder",
    match_any = [
        ":grpc_no_binder_define",
        # We do not need binder on ios.
        ":ios",
    ],
)

selects.config_setting_group(
    name = "grpc_no_rls",
    match_any = [
        # Disable RLS support on mobile platforms where it is not likely to be
        # needed and where reducing the binary size is more important.
        ":android",
        ":ios",
    ],
)

# Fuzzers can be built as fuzzers or as tests
config_setting(
    name = "grpc_build_fuzzers",
    values = {"define": "grpc_build_fuzzers=true"},
)

config_setting(
    name = "grpc_allow_exceptions",
    values = {"define": "GRPC_ALLOW_EXCEPTIONS=1"},
)

config_setting(
    name = "grpc_disallow_exceptions",
    values = {"define": "GRPC_ALLOW_EXCEPTIONS=0"},
)

config_setting(
    name = "remote_execution",
    values = {"define": "GRPC_PORT_ISOLATED_RUNTIME=1"},
)

config_setting(
    name = "windows",
    values = {"cpu": "x64_windows"},
)

config_setting(
    name = "windows_msvc",
    values = {"cpu": "x64_windows_msvc"},
)

config_setting(
    name = "mac_x86_64",
    values = {"cpu": "darwin"},
)

config_setting(
    name = "use_strict_warning",
    values = {"define": "use_strict_warning=true"},
)

config_setting(
    name = "use_abseil_status",
    values = {"define": "use_abseil_status=true"},
)

python_config_settings()

# This should be updated along with build_handwritten.yaml
g_stands_for = "gridman"  # @unused

core_version = "24.0.0"  # @unused

version = "1.47.0-dev"  # @unused

GPR_PUBLIC_HDRS = [
    "include/grpc/support/alloc.h",
    "include/grpc/support/atm.h",
    "include/grpc/support/atm_gcc_atomic.h",
    "include/grpc/support/atm_gcc_sync.h",
    "include/grpc/support/atm_windows.h",
    "include/grpc/support/cpu.h",
    "include/grpc/support/log.h",
    "include/grpc/support/log_windows.h",
    "include/grpc/support/port_platform.h",
    "include/grpc/support/string_util.h",
    "include/grpc/support/sync.h",
    "include/grpc/support/sync_abseil.h",
    "include/grpc/support/sync_custom.h",
    "include/grpc/support/sync_generic.h",
    "include/grpc/support/sync_posix.h",
    "include/grpc/support/sync_windows.h",
    "include/grpc/support/thd_id.h",
    "include/grpc/support/time.h",
]

GRPC_PUBLIC_HDRS = [
    "include/grpc/byte_buffer.h",
    "include/grpc/byte_buffer_reader.h",
    "include/grpc/compression.h",
    "include/grpc/fork.h",
    "include/grpc/grpc.h",
    "include/grpc/grpc_posix.h",
    "include/grpc/grpc_security.h",
    "include/grpc/grpc_security_constants.h",
    "include/grpc/slice.h",
    "include/grpc/slice_buffer.h",
    "include/grpc/status.h",
    "include/grpc/load_reporting.h",
    "include/grpc/support/workaround_list.h",
]

GRPC_PUBLIC_EVENT_ENGINE_HDRS = [
    "include/grpc/event_engine/endpoint_config.h",
    "include/grpc/event_engine/event_engine.h",
    "include/grpc/event_engine/port.h",
    "include/grpc/event_engine/memory_allocator.h",
    "include/grpc/event_engine/memory_request.h",
    "include/grpc/event_engine/internal/memory_allocator_impl.h",
    "include/grpc/event_engine/slice.h",
    "include/grpc/event_engine/slice_buffer.h",
]

GRPCXX_SRCS = [
    "src/cpp/client/channel_cc.cc",
    "src/cpp/client/client_callback.cc",
    "src/cpp/client/client_context.cc",
    "src/cpp/client/client_interceptor.cc",
    "src/cpp/client/create_channel.cc",
    "src/cpp/client/create_channel_internal.cc",
    "src/cpp/client/create_channel_posix.cc",
    "src/cpp/client/credentials_cc.cc",
    "src/cpp/common/alarm.cc",
    "src/cpp/common/channel_arguments.cc",
    "src/cpp/common/channel_filter.cc",
    "src/cpp/common/completion_queue_cc.cc",
    "src/cpp/common/core_codegen.cc",
    "src/cpp/common/resource_quota_cc.cc",
    "src/cpp/common/rpc_method.cc",
    "src/cpp/common/version_cc.cc",
    "src/cpp/common/validate_service_config.cc",
    "src/cpp/server/async_generic_service.cc",
    "src/cpp/server/channel_argument_option.cc",
    "src/cpp/server/create_default_thread_pool.cc",
    "src/cpp/server/dynamic_thread_pool.cc",
    "src/cpp/server/external_connection_acceptor_impl.cc",
    "src/cpp/server/health/default_health_check_service.cc",
    "src/cpp/server/health/health_check_service.cc",
    "src/cpp/server/health/health_check_service_server_builder_option.cc",
    "src/cpp/server/server_builder.cc",
    "src/cpp/server/server_callback.cc",
    "src/cpp/server/server_cc.cc",
    "src/cpp/server/server_context.cc",
    "src/cpp/server/server_credentials.cc",
    "src/cpp/server/server_posix.cc",
    "src/cpp/thread_manager/thread_manager.cc",
    "src/cpp/util/byte_buffer_cc.cc",
    "src/cpp/util/status.cc",
    "src/cpp/util/string_ref.cc",
    "src/cpp/util/time_cc.cc",
]

GRPCXX_HDRS = [
    "src/cpp/client/create_channel_internal.h",
    "src/cpp/common/channel_filter.h",
    "src/cpp/server/dynamic_thread_pool.h",
    "src/cpp/server/external_connection_acceptor_impl.h",
    "src/cpp/server/health/default_health_check_service.h",
    "src/cpp/server/thread_pool_interface.h",
    "src/cpp/thread_manager/thread_manager.h",
]

GRPCXX_PUBLIC_HDRS = [
    "include/grpc++/alarm.h",
    "include/grpc++/channel.h",
    "include/grpc++/client_context.h",
    "include/grpc++/completion_queue.h",
    "include/grpc++/create_channel.h",
    "include/grpc++/create_channel_posix.h",
    "include/grpc++/ext/health_check_service_server_builder_option.h",
    "include/grpc++/generic/async_generic_service.h",
    "include/grpc++/generic/generic_stub.h",
    "include/grpc++/grpc++.h",
    "include/grpc++/health_check_service_interface.h",
    "include/grpc++/impl/call.h",
    "include/grpc++/impl/channel_argument_option.h",
    "include/grpc++/impl/client_unary_call.h",
    "include/grpc++/impl/codegen/core_codegen.h",
    "include/grpc++/impl/grpc_library.h",
    "include/grpc++/impl/method_handler_impl.h",
    "include/grpc++/impl/rpc_method.h",
    "include/grpc++/impl/rpc_service_method.h",
    "include/grpc++/impl/serialization_traits.h",
    "include/grpc++/impl/server_builder_option.h",
    "include/grpc++/impl/server_builder_plugin.h",
    "include/grpc++/impl/server_initializer.h",
    "include/grpc++/impl/service_type.h",
    "include/grpc++/security/auth_context.h",
    "include/grpc++/resource_quota.h",
    "include/grpc++/security/auth_metadata_processor.h",
    "include/grpc++/security/credentials.h",
    "include/grpc++/security/server_credentials.h",
    "include/grpc++/server.h",
    "include/grpc++/server_builder.h",
    "include/grpc++/server_context.h",
    "include/grpc++/server_posix.h",
    "include/grpc++/support/async_stream.h",
    "include/grpc++/support/async_unary_call.h",
    "include/grpc++/support/byte_buffer.h",
    "include/grpc++/support/channel_arguments.h",
    "include/grpc++/support/config.h",
    "include/grpc++/support/slice.h",
    "include/grpc++/support/status.h",
    "include/grpc++/support/status_code_enum.h",
    "include/grpc++/support/string_ref.h",
    "include/grpc++/support/stub_options.h",
    "include/grpc++/support/sync_stream.h",
    "include/grpc++/support/time.h",
    "include/grpcpp/alarm.h",
    "include/grpcpp/channel.h",
    "include/grpcpp/client_context.h",
    "include/grpcpp/completion_queue.h",
    "include/grpcpp/create_channel.h",
    "include/grpcpp/create_channel_posix.h",
    "include/grpcpp/ext/health_check_service_server_builder_option.h",
    "include/grpcpp/generic/async_generic_service.h",
    "include/grpcpp/generic/generic_stub.h",
    "include/grpcpp/grpcpp.h",
    "include/grpcpp/health_check_service_interface.h",
    "include/grpcpp/impl/call.h",
    "include/grpcpp/impl/channel_argument_option.h",
    "include/grpcpp/impl/client_unary_call.h",
    "include/grpcpp/impl/codegen/core_codegen.h",
    "include/grpcpp/impl/grpc_library.h",
    "include/grpcpp/impl/method_handler_impl.h",
    "include/grpcpp/impl/rpc_method.h",
    "include/grpcpp/impl/rpc_service_method.h",
    "include/grpcpp/impl/serialization_traits.h",
    "include/grpcpp/impl/server_builder_option.h",
    "include/grpcpp/impl/server_builder_plugin.h",
    "include/grpcpp/impl/server_initializer.h",
    "include/grpcpp/impl/service_type.h",
    "include/grpcpp/resource_quota.h",
    "include/grpcpp/security/auth_context.h",
    "include/grpcpp/security/auth_metadata_processor.h",
    "include/grpcpp/security/credentials.h",
    "include/grpcpp/security/server_credentials.h",
    "include/grpcpp/security/tls_certificate_provider.h",
    "include/grpcpp/security/authorization_policy_provider.h",
    "include/grpcpp/security/tls_certificate_verifier.h",
    "include/grpcpp/security/tls_credentials_options.h",
    "include/grpcpp/server.h",
    "include/grpcpp/server_builder.h",
    "include/grpcpp/server_context.h",
    "include/grpcpp/server_posix.h",
    "include/grpcpp/support/async_stream.h",
    "include/grpcpp/support/async_unary_call.h",
    "include/grpcpp/support/byte_buffer.h",
    "include/grpcpp/support/channel_arguments.h",
    "include/grpcpp/support/client_callback.h",
    "include/grpcpp/support/client_interceptor.h",
    "include/grpcpp/support/config.h",
    "include/grpcpp/support/interceptor.h",
    "include/grpcpp/support/message_allocator.h",
    "include/grpcpp/support/method_handler.h",
    "include/grpcpp/support/proto_buffer_reader.h",
    "include/grpcpp/support/proto_buffer_writer.h",
    "include/grpcpp/support/server_callback.h",
    "include/grpcpp/support/server_interceptor.h",
    "include/grpcpp/support/slice.h",
    "include/grpcpp/support/status.h",
    "include/grpcpp/support/status_code_enum.h",
    "include/grpcpp/support/string_ref.h",
    "include/grpcpp/support/stub_options.h",
    "include/grpcpp/support/sync_stream.h",
    "include/grpcpp/support/time.h",
    "include/grpcpp/support/validate_service_config.h",
]

grpc_cc_library(
    name = "gpr",
    language = "c++",
    public_hdrs = GPR_PUBLIC_HDRS,
    standalone = True,
    tags = ["avoid_dep"],
    visibility = ["@grpc:public"],
    deps = [
        "gpr_base",
    ],
)

grpc_cc_library(
    name = "channel_fwd",
    hdrs = [
        "src/core/lib/channel/channel_fwd.h",
    ],
    language = "c++",
    deps = [
        "gpr_platform",
    ],
)

grpc_cc_library(
    name = "transport_fwd",
    hdrs = [
        "src/core/lib/transport/transport_fwd.h",
    ],
    language = "c++",
    deps = [
        "gpr_platform",
    ],
)

grpc_cc_library(
    name = "atomic_utils",
    language = "c++",
    public_hdrs = ["src/core/lib/gprpp/atomic_utils.h"],
    deps = ["gpr_platform"],
)

grpc_cc_library(
    name = "grpc_unsecure",
    srcs = [
        "src/core/lib/surface/init.cc",
        "src/core/plugin_registry/grpc_plugin_registry.cc",
        "src/core/plugin_registry/grpc_plugin_registry_noextra.cc",
    ],
    external_deps = [
        "absl/base:core_headers",
    ],
    language = "c++",
    public_hdrs = GRPC_PUBLIC_HDRS,
    standalone = True,
    tags = ["avoid_dep"],
    visibility = ["@grpc:public"],
    deps = [
        "channel_init",
        "channel_stack_type",
        "config",
        "default_event_engine_factory_hdrs",
        "gpr_base",
        "grpc_authorization_base",
        "grpc_base",
        "grpc_codegen",
        "grpc_common",
        "grpc_security_base",
        "grpc_trace",
        "http_connect_handshaker",
        "iomgr_timer",
        "slice",
        "tcp_connect_handshaker",
    ],
)

GRPC_XDS_TARGETS = [
    "grpc_lb_policy_cds",
    "grpc_lb_policy_xds_cluster_impl",
    "grpc_lb_policy_xds_cluster_manager",
    "grpc_lb_policy_xds_cluster_resolver",
    "grpc_resolver_xds",
    "grpc_resolver_c2p",
    "grpc_xds_server_config_fetcher",

    # Not xDS-specific but currently only used by xDS.
    "channel_creds_registry_init",
]

grpc_cc_library(
    name = "grpc",
    srcs = [
        "src/core/lib/surface/init.cc",
        "src/core/plugin_registry/grpc_plugin_registry.cc",
        "src/core/plugin_registry/grpc_plugin_registry_extra.cc",
    ],
    defines = select({
        "grpc_no_xds": ["GRPC_NO_XDS"],
        "//conditions:default": [],
    }),
    external_deps = [
        "absl/base:core_headers",
    ],
    language = "c++",
    public_hdrs = GRPC_PUBLIC_HDRS,
    select_deps = [
        {
            "grpc_no_xds": [],
            "//conditions:default": GRPC_XDS_TARGETS,
        },
    ],
    standalone = True,
    visibility = [
        "@grpc:public",
    ],
    deps = [
        "channel_init",
        "channel_stack_type",
        "config",
        "default_event_engine_factory_hdrs",
        "gpr_base",
        "grpc_authorization_base",
        "grpc_base",
        "grpc_codegen",
        "grpc_common",
        "grpc_secure",
        "grpc_security_base",
        "grpc_trace",
        "http_connect_handshaker",
        "iomgr_timer",
        "slice",
        "tcp_connect_handshaker",
    ],
)

grpc_cc_library(
    name = "gpr_public_hdrs",
    hdrs = GPR_PUBLIC_HDRS,
)

grpc_cc_library(
    name = "grpc_public_hdrs",
    hdrs = GRPC_PUBLIC_HDRS,
    deps = ["gpr_public_hdrs"],
)

grpc_cc_library(
    name = "grpc++_public_hdrs",
    hdrs = GRPCXX_PUBLIC_HDRS,
    external_deps = [
        "absl/synchronization",
        "protobuf_headers",
    ],
    visibility = ["@grpc:public"],
    deps = ["grpc_public_hdrs"],
)

grpc_cc_library(
    name = "grpc++",
    hdrs = [
        "src/cpp/client/secure_credentials.h",
        "src/cpp/common/secure_auth_context.h",
        "src/cpp/server/secure_server_credentials.h",
    ],
    language = "c++",
    public_hdrs = GRPCXX_PUBLIC_HDRS,
    select_deps = [
        {
            "grpc_no_xds": [],
            "//conditions:default": [
                "grpc++_xds_client",
                "grpc++_xds_server",
            ],
        },
        {
            "grpc_no_binder": [],
            "//conditions:default": [
                "grpc++_binder",
            ],
        },
    ],
    standalone = True,
    visibility = [
        "@grpc:public",
    ],
    deps = [
        "grpc++_internals",
        "slice",
    ],
)

grpc_cc_library(
    name = "grpc++_internals",
    srcs = [
        "src/cpp/client/insecure_credentials.cc",
        "src/cpp/client/secure_credentials.cc",
        "src/cpp/common/auth_property_iterator.cc",
        "src/cpp/common/secure_auth_context.cc",
        "src/cpp/common/secure_channel_arguments.cc",
        "src/cpp/common/secure_create_auth_context.cc",
        "src/cpp/common/tls_certificate_provider.cc",
        "src/cpp/common/tls_certificate_verifier.cc",
        "src/cpp/common/tls_credentials_options.cc",
        "src/cpp/server/insecure_server_credentials.cc",
        "src/cpp/server/secure_server_credentials.cc",
    ],
    hdrs = [
        "src/cpp/client/secure_credentials.h",
        "src/cpp/common/secure_auth_context.h",
        "src/cpp/server/secure_server_credentials.h",
    ],
    external_deps = [
        "absl/status",
        "absl/synchronization",
        "absl/container:inlined_vector",
        "absl/strings",
        "protobuf_headers",
    ],
    language = "c++",
    public_hdrs = GRPCXX_PUBLIC_HDRS,
    deps = [
        "error",
        "gpr_base",
        "gpr_codegen",
        "grpc",
        "grpc++_base",
        "grpc++_codegen_base",
        "grpc++_codegen_base_src",
        "grpc++_codegen_proto",
        "grpc++_internal_hdrs_only",
        "grpc_base",
        "grpc_codegen",
        "grpc_credentials_util",
        "grpc_secure",
        "grpc_security_base",
        "json",
        "ref_counted_ptr",
        "slice",
        "slice_refcount",
    ],
)

grpc_cc_library(
    name = "grpc++_binder",
    srcs = [
        "src/core/ext/transport/binder/client/binder_connector.cc",
        "src/core/ext/transport/binder/client/channel_create.cc",
        "src/core/ext/transport/binder/client/channel_create_impl.cc",
        "src/core/ext/transport/binder/client/connection_id_generator.cc",
        "src/core/ext/transport/binder/client/endpoint_binder_pool.cc",
        "src/core/ext/transport/binder/client/jni_utils.cc",
        "src/core/ext/transport/binder/client/security_policy_setting.cc",
        "src/core/ext/transport/binder/security_policy/binder_security_policy.cc",
        "src/core/ext/transport/binder/server/binder_server.cc",
        "src/core/ext/transport/binder/server/binder_server_credentials.cc",
        "src/core/ext/transport/binder/transport/binder_transport.cc",
        "src/core/ext/transport/binder/utils/ndk_binder.cc",
        "src/core/ext/transport/binder/utils/transport_stream_receiver_impl.cc",
        "src/core/ext/transport/binder/wire_format/binder_android.cc",
        "src/core/ext/transport/binder/wire_format/binder_constants.cc",
        "src/core/ext/transport/binder/wire_format/transaction.cc",
        "src/core/ext/transport/binder/wire_format/wire_reader_impl.cc",
        "src/core/ext/transport/binder/wire_format/wire_writer.cc",
    ],
    hdrs = [
        "src/core/ext/transport/binder/client/binder_connector.h",
        "src/core/ext/transport/binder/client/channel_create_impl.h",
        "src/core/ext/transport/binder/client/connection_id_generator.h",
        "src/core/ext/transport/binder/client/endpoint_binder_pool.h",
        "src/core/ext/transport/binder/client/jni_utils.h",
        "src/core/ext/transport/binder/client/security_policy_setting.h",
        "src/core/ext/transport/binder/server/binder_server.h",
        "src/core/ext/transport/binder/transport/binder_stream.h",
        "src/core/ext/transport/binder/transport/binder_transport.h",
        "src/core/ext/transport/binder/utils/binder_auto_utils.h",
        "src/core/ext/transport/binder/utils/ndk_binder.h",
        "src/core/ext/transport/binder/utils/transport_stream_receiver.h",
        "src/core/ext/transport/binder/utils/transport_stream_receiver_impl.h",
        "src/core/ext/transport/binder/wire_format/binder.h",
        "src/core/ext/transport/binder/wire_format/binder_android.h",
        "src/core/ext/transport/binder/wire_format/binder_constants.h",
        "src/core/ext/transport/binder/wire_format/transaction.h",
        "src/core/ext/transport/binder/wire_format/wire_reader.h",
        "src/core/ext/transport/binder/wire_format/wire_reader_impl.h",
        "src/core/ext/transport/binder/wire_format/wire_writer.h",
    ],
    defines = select({
        "grpc_no_binder": ["GRPC_NO_BINDER"],
        "//conditions:default": [],
    }),
    external_deps = [
        "absl/base:core_headers",
        "absl/container:flat_hash_map",
        "absl/hash",
        "absl/memory",
        "absl/meta:type_traits",
        "absl/status",
        "absl/strings",
        "absl/synchronization",
        "absl/status:statusor",
        "absl/time",
    ],
    language = "c++",
    public_hdrs = [
        "include/grpcpp/security/binder_security_policy.h",
        "include/grpcpp/create_channel_binder.h",
        "include/grpcpp/security/binder_credentials.h",
    ],
    deps = [
        "arena",
        "channel_args_preconditioning",
        "channel_stack_type",
        "config",
        "debug_location",
        "gpr",
        "gpr_base",
        "gpr_platform",
        "grpc",
        "grpc++_base",
        "grpc_base",
        "grpc_client_channel",
        "grpc_codegen",
        "iomgr_fwd",
        "iomgr_port",
        "orphanable",
        "ref_counted_ptr",
        "slice",
        "slice_refcount",
        "transport_fwd",
    ],
)

grpc_cc_library(
    name = "grpc++_xds_client",
    srcs = [
        "src/cpp/client/xds_credentials.cc",
    ],
    hdrs = [
        "src/cpp/client/secure_credentials.h",
    ],
    external_deps = [
        "absl/container:inlined_vector",
    ],
    language = "c++",
    deps = [
        "gpr",
        "grpc",
        "grpc++_internals",
    ],
)

grpc_cc_library(
    name = "grpc++_xds_server",
    srcs = [
        "src/cpp/server/xds_server_credentials.cc",
    ],
    hdrs = [
        "src/cpp/server/secure_server_credentials.h",
    ],
    language = "c++",
    public_hdrs = [
        "include/grpcpp/xds_server_builder.h",
    ],
    visibility = ["@grpc:xds"],
    deps = [
        "gpr",
        "grpc",
        "grpc++_internals",
    ],
)

grpc_cc_library(
    name = "grpc++_unsecure",
    srcs = [
        "src/cpp/client/insecure_credentials.cc",
        "src/cpp/common/insecure_create_auth_context.cc",
        "src/cpp/server/insecure_server_credentials.cc",
    ],
    language = "c++",
    standalone = True,
    tags = ["avoid_dep"],
    visibility = ["@grpc:public"],
    deps = [
        "gpr",
        "grpc++_base_unsecure",
        "grpc++_codegen_base",
        "grpc++_codegen_base_src",
        "grpc++_codegen_proto",
        "grpc_codegen",
        "grpc_insecure_credentials",
        "grpc_unsecure",
    ],
)

grpc_cc_library(
    name = "grpc++_error_details",
    srcs = [
        "src/cpp/util/error_details.cc",
    ],
    hdrs = [
        "include/grpc++/support/error_details.h",
        "include/grpcpp/support/error_details.h",
    ],
    language = "c++",
    standalone = True,
    visibility = ["@grpc:public"],
    deps = [
        "grpc++",
    ],
)

grpc_cc_library(
    name = "grpc++_alts",
    srcs = [
        "src/cpp/common/alts_context.cc",
        "src/cpp/common/alts_util.cc",
    ],
    hdrs = [
        "include/grpcpp/security/alts_context.h",
        "include/grpcpp/security/alts_util.h",
    ],
    external_deps = [
        "absl/memory",
        "upb_lib",
    ],
    language = "c++",
    standalone = True,
    visibility = ["@grpc:tsi"],
    deps = [
        "alts_upb",
        "alts_util",
        "gpr_base",
        "grpc++",
        "grpc_base",
        "tsi_alts_credentials",
    ],
)

grpc_cc_library(
    name = "census",
    srcs = [
        "src/core/ext/filters/census/grpc_context.cc",
    ],
    language = "c++",
    public_hdrs = [
        "include/grpc/census.h",
    ],
    visibility = ["@grpc:public"],
    deps = [
        "gpr_base",
        "grpc_base",
        "grpc_codegen",
        "grpc_trace",
    ],
)

grpc_cc_library(
    name = "grpc++_internal_hdrs_only",
    hdrs = [
        "include/grpcpp/impl/codegen/sync.h",
    ],
    external_deps = [
        "absl/synchronization",
    ],
    deps = [
        "gpr_codegen",
    ],
)

grpc_cc_library(
    name = "useful",
    hdrs = ["src/core/lib/gpr/useful.h"],
    language = "c++",
    tags = ["grpc-autodeps"],
    deps = ["gpr_platform"],
)

grpc_cc_library(
    name = "examine_stack",
    srcs = [
        "src/core/lib/gprpp/examine_stack.cc",
    ],
    hdrs = [
        "src/core/lib/gprpp/examine_stack.h",
    ],
    external_deps = ["absl/types:optional"],
    tags = ["grpc-autodeps"],
    deps = ["gpr_platform"],
)

grpc_cc_library(
    name = "gpr_base",
    srcs = [
        "src/core/lib/gpr/alloc.cc",
        "src/core/lib/gpr/atm.cc",
        "src/core/lib/gpr/cpu_iphone.cc",
        "src/core/lib/gpr/cpu_linux.cc",
        "src/core/lib/gpr/cpu_posix.cc",
        "src/core/lib/gpr/cpu_windows.cc",
        "src/core/lib/gpr/env_linux.cc",
        "src/core/lib/gpr/env_posix.cc",
        "src/core/lib/gpr/env_windows.cc",
        "src/core/lib/gpr/log.cc",
        "src/core/lib/gpr/log_android.cc",
        "src/core/lib/gpr/log_linux.cc",
        "src/core/lib/gpr/log_posix.cc",
        "src/core/lib/gpr/log_windows.cc",
        "src/core/lib/gpr/murmur_hash.cc",
        "src/core/lib/gpr/string.cc",
        "src/core/lib/gpr/string_posix.cc",
        "src/core/lib/gpr/string_util_windows.cc",
        "src/core/lib/gpr/string_windows.cc",
        "src/core/lib/gpr/sync.cc",
        "src/core/lib/gpr/sync_abseil.cc",
        "src/core/lib/gpr/sync_posix.cc",
        "src/core/lib/gpr/sync_windows.cc",
        "src/core/lib/gpr/time.cc",
        "src/core/lib/gpr/time_posix.cc",
        "src/core/lib/gpr/time_precise.cc",
        "src/core/lib/gpr/time_windows.cc",
        "src/core/lib/gpr/tmpfile_msys.cc",
        "src/core/lib/gpr/tmpfile_posix.cc",
        "src/core/lib/gpr/tmpfile_windows.cc",
        "src/core/lib/gpr/wrap_memcpy.cc",
        "src/core/lib/gprpp/fork.cc",
        "src/core/lib/gprpp/global_config_env.cc",
        "src/core/lib/gprpp/host_port.cc",
        "src/core/lib/gprpp/mpscq.cc",
        "src/core/lib/gprpp/stat_posix.cc",
        "src/core/lib/gprpp/stat_windows.cc",
        "src/core/lib/gprpp/status_helper.cc",
        "src/core/lib/gprpp/thd_posix.cc",
        "src/core/lib/gprpp/thd_windows.cc",
        "src/core/lib/gprpp/time_util.cc",
        "src/core/lib/profiling/basic_timers.cc",
        "src/core/lib/profiling/stap_timers.cc",
    ],
    hdrs = [
        "src/core/lib/gpr/alloc.h",
        "src/core/lib/gpr/env.h",
        "src/core/lib/gpr/murmur_hash.h",
        "src/core/lib/gpr/spinlock.h",
        "src/core/lib/gpr/string.h",
        "src/core/lib/gpr/string_windows.h",
        "src/core/lib/gpr/time_precise.h",
        "src/core/lib/gpr/tmpfile.h",
        "src/core/lib/gprpp/fork.h",
        "src/core/lib/gprpp/global_config.h",
        "src/core/lib/gprpp/global_config_custom.h",
        "src/core/lib/gprpp/global_config_env.h",
        "src/core/lib/gprpp/global_config_generic.h",
        "src/core/lib/gprpp/host_port.h",
        "src/core/lib/gprpp/manual_constructor.h",
        "src/core/lib/gprpp/memory.h",
        "src/core/lib/gprpp/mpscq.h",
        "src/core/lib/gprpp/stat.h",
        "src/core/lib/gprpp/status_helper.h",
        "src/core/lib/gprpp/sync.h",
        "src/core/lib/gprpp/thd.h",
        "src/core/lib/gprpp/time_util.h",
        "src/core/lib/profiling/timers.h",
    ],
    external_deps = [
        "absl/base",
        "absl/base:core_headers",
        "absl/memory",
        "absl/random",
        "absl/status",
        "absl/strings",
        "absl/strings:cord",
        "absl/strings:str_format",
        "absl/synchronization",
        "absl/time:time",
        "absl/types:optional",
        "upb_lib",
    ],
    language = "c++",
    public_hdrs = GPR_PUBLIC_HDRS,
    visibility = ["@grpc:alt_gpr_base_legacy"],
    deps = [
        "construct_destruct",
        "debug_location",
        "examine_stack",
        "google_rpc_status_upb",
        "gpr_codegen",
        "gpr_tls",
        "grpc_codegen",
        "protobuf_any_upb",
        "useful",
    ],
)

grpc_cc_library(
    name = "gpr_tls",
    hdrs = ["src/core/lib/gpr/tls.h"],
    tags = ["grpc-autodeps"],
    deps = [
        "gpr_platform",
        "gpr_public_hdrs",
    ],
)

grpc_cc_library(
    name = "chunked_vector",
    hdrs = ["src/core/lib/gprpp/chunked_vector.h"],
    tags = ["grpc-autodeps"],
    deps = [
        "arena",
        "gpr_base",
        "gpr_platform",
        "gpr_public_hdrs",
    ],
)

grpc_cc_library(
    name = "construct_destruct",
    language = "c++",
    public_hdrs = ["src/core/lib/gprpp/construct_destruct.h"],
    tags = ["grpc-autodeps"],
    deps = ["gpr_platform"],
)

grpc_cc_library(
    name = "cpp_impl_of",
    hdrs = ["src/core/lib/gprpp/cpp_impl_of.h"],
    language = "c++",
    tags = ["grpc-autodeps"],
)

grpc_cc_library(
    name = "gpr_codegen",
    language = "c++",
    public_hdrs = [
        "include/grpc/impl/codegen/atm.h",
        "include/grpc/impl/codegen/atm_gcc_atomic.h",
        "include/grpc/impl/codegen/atm_gcc_sync.h",
        "include/grpc/impl/codegen/atm_windows.h",
        "include/grpc/impl/codegen/fork.h",
        "include/grpc/impl/codegen/gpr_slice.h",
        "include/grpc/impl/codegen/gpr_types.h",
        "include/grpc/impl/codegen/log.h",
        "include/grpc/impl/codegen/port_platform.h",
        "include/grpc/impl/codegen/sync.h",
        "include/grpc/impl/codegen/sync_abseil.h",
        "include/grpc/impl/codegen/sync_custom.h",
        "include/grpc/impl/codegen/sync_generic.h",
        "include/grpc/impl/codegen/sync_posix.h",
        "include/grpc/impl/codegen/sync_windows.h",
    ],
    visibility = ["@grpc:public"],
)

# A library that vends only port_platform, so that libraries that don't need
# anything else from gpr can still be portable!
grpc_cc_library(
    name = "gpr_platform",
    language = "c++",
    public_hdrs = [
        "include/grpc/impl/codegen/port_platform.h",
        "include/grpc/support/port_platform.h",
    ],
)

grpc_cc_library(
    name = "grpc_trace",
    srcs = ["src/core/lib/debug/trace.cc"],
    hdrs = ["src/core/lib/debug/trace.h"],
    language = "c++",
    public_hdrs = GRPC_PUBLIC_HDRS,
    tags = ["grpc-autodeps"],
    visibility = ["@grpc:trace"],
    deps = [
        "gpr_base",
        "gpr_codegen",
        "gpr_platform",
        "gpr_public_hdrs",
        "grpc_codegen",
    ],
)

grpc_cc_library(
    name = "config",
    srcs = [
        "src/core/lib/config/core_configuration.cc",
    ],
    language = "c++",
    public_hdrs = [
        "src/core/lib/config/core_configuration.h",
    ],
    visibility = ["@grpc:client_channel"],
    deps = [
        "channel_args_preconditioning",
        "channel_creds_registry",
        "channel_init",
        "gpr_base",
        "grpc_resolver",
        "handshaker_registry",
        "service_config_parser",
    ],
)

grpc_cc_library(
    name = "debug_location",
    language = "c++",
    public_hdrs = ["src/core/lib/gprpp/debug_location.h"],
    tags = ["grpc-autodeps"],
    visibility = ["@grpc:debug_location"],
)

grpc_cc_library(
    name = "overload",
    language = "c++",
    public_hdrs = ["src/core/lib/gprpp/overload.h"],
    tags = ["grpc-autodeps"],
    deps = ["gpr_platform"],
)

grpc_cc_library(
    name = "match",
    external_deps = ["absl/types:variant"],
    language = "c++",
    public_hdrs = ["src/core/lib/gprpp/match.h"],
    tags = ["grpc-autodeps"],
    deps = [
        "gpr_platform",
        "overload",
    ],
)

grpc_cc_library(
    name = "table",
    external_deps = [
        "absl/meta:type_traits",
        "absl/utility",
    ],
    language = "c++",
    public_hdrs = ["src/core/lib/gprpp/table.h"],
    tags = ["grpc-autodeps"],
    deps = [
        "bitset",
        "gpr_platform",
    ],
)

grpc_cc_library(
    name = "bitset",
    language = "c++",
    public_hdrs = ["src/core/lib/gprpp/bitset.h"],
    tags = ["grpc-autodeps"],
    deps = [
        "gpr_platform",
        "useful",
    ],
)

grpc_cc_library(
    name = "orphanable",
    language = "c++",
    public_hdrs = ["src/core/lib/gprpp/orphanable.h"],
    tags = ["grpc-autodeps"],
    visibility = ["@grpc:client_channel"],
    deps = [
        "debug_location",
        "gpr_platform",
        "ref_counted",
        "ref_counted_ptr",
    ],
)

grpc_cc_library(
    name = "poll",
    external_deps = ["absl/types:variant"],
    language = "c++",
    public_hdrs = [
        "src/core/lib/promise/poll.h",
    ],
    tags = ["grpc-autodeps"],
    deps = ["gpr_platform"],
)

grpc_cc_library(
    name = "call_push_pull",
    hdrs = ["src/core/lib/promise/call_push_pull.h"],
    external_deps = ["absl/types:variant"],
    language = "c++",
    tags = ["grpc-autodeps"],
    deps = [
        "bitset",
        "construct_destruct",
        "gpr_platform",
        "poll",
        "promise_like",
        "promise_status",
    ],
)

grpc_cc_library(
    name = "context",
    language = "c++",
    public_hdrs = [
        "src/core/lib/promise/context.h",
    ],
    tags = ["grpc-autodeps"],
    deps = [
        "gpr_platform",
        "gpr_tls",
    ],
)

grpc_cc_library(
    name = "map",
    external_deps = ["absl/types:variant"],
    language = "c++",
    public_hdrs = ["src/core/lib/promise/map.h"],
    tags = ["grpc-autodeps"],
    deps = [
        "gpr_platform",
        "poll",
        "promise_like",
    ],
)

grpc_cc_library(
    name = "sleep",
    srcs = [
        "src/core/lib/promise/sleep.cc",
    ],
    hdrs = [
        "src/core/lib/promise/sleep.h",
    ],
    external_deps = [
        "absl/base:core_headers",
        "absl/status",
    ],
    tags = ["grpc-autodeps"],
    deps = [
        "activity",
        "closure",
        "error",
        "exec_ctx",
        "gpr_base",
        "gpr_platform",
        "iomgr_timer",
        "poll",
        "ref_counted",
        "time",
    ],
)

grpc_cc_library(
    name = "promise",
    external_deps = [
        "absl/status",
        "absl/types:optional",
        "absl/types:variant",
    ],
    language = "c++",
    public_hdrs = [
        "src/core/lib/promise/promise.h",
    ],
    tags = ["grpc-autodeps"],
    visibility = ["@grpc:alt_grpc_base_legacy"],
    deps = [
        "gpr_platform",
        "poll",
        "promise_like",
    ],
)

grpc_cc_library(
    name = "arena_promise",
    external_deps = ["absl/meta:type_traits"],
    language = "c++",
    public_hdrs = [
        "src/core/lib/promise/arena_promise.h",
    ],
    tags = ["grpc-autodeps"],
    deps = [
        "arena",
        "context",
        "gpr_platform",
        "poll",
    ],
)

grpc_cc_library(
    name = "promise_like",
    external_deps = ["absl/meta:type_traits"],
    language = "c++",
    public_hdrs = [
        "src/core/lib/promise/detail/promise_like.h",
    ],
    tags = ["grpc-autodeps"],
    deps = [
        "gpr_platform",
        "poll",
    ],
)

grpc_cc_library(
    name = "promise_factory",
    external_deps = ["absl/meta:type_traits"],
    language = "c++",
    public_hdrs = [
        "src/core/lib/promise/detail/promise_factory.h",
    ],
    tags = ["grpc-autodeps"],
    deps = [
        "gpr_platform",
        "promise_like",
    ],
)

grpc_cc_library(
    name = "if",
    external_deps = [
        "absl/status:statusor",
        "absl/types:variant",
    ],
    language = "c++",
    public_hdrs = ["src/core/lib/promise/if.h"],
    tags = ["grpc-autodeps"],
    deps = [
        "gpr_platform",
        "poll",
        "promise_factory",
        "promise_like",
    ],
)

grpc_cc_library(
    name = "promise_status",
    external_deps = [
        "absl/status",
        "absl/status:statusor",
    ],
    language = "c++",
    public_hdrs = [
        "src/core/lib/promise/detail/status.h",
    ],
    tags = ["grpc-autodeps"],
    deps = ["gpr_platform"],
)

grpc_cc_library(
    name = "race",
    external_deps = ["absl/types:variant"],
    language = "c++",
    public_hdrs = ["src/core/lib/promise/race.h"],
    tags = ["grpc-autodeps"],
    deps = [
        "gpr_platform",
        "poll",
    ],
)

grpc_cc_library(
    name = "loop",
    external_deps = [
        "absl/status",
        "absl/status:statusor",
        "absl/types:variant",
    ],
    language = "c++",
    public_hdrs = [
        "src/core/lib/promise/loop.h",
    ],
    tags = ["grpc-autodeps"],
    deps = [
        "gpr_platform",
        "poll",
        "promise_factory",
    ],
)

grpc_cc_library(
    name = "switch",
    language = "c++",
    public_hdrs = [
        "src/core/lib/promise/detail/switch.h",
    ],
    tags = ["grpc-autodeps"],
    deps = ["gpr_platform"],
)

grpc_cc_library(
    name = "basic_join",
    external_deps = [
        "absl/types:variant",
        "absl/utility",
    ],
    language = "c++",
    public_hdrs = [
        "src/core/lib/promise/detail/basic_join.h",
    ],
    tags = ["grpc-autodeps"],
    deps = [
        "bitset",
        "construct_destruct",
        "gpr_platform",
        "poll",
        "promise_like",
    ],
)

grpc_cc_library(
    name = "join",
    external_deps = ["absl/meta:type_traits"],
    language = "c++",
    public_hdrs = [
        "src/core/lib/promise/join.h",
    ],
    tags = ["grpc-autodeps"],
    deps = [
        "basic_join",
        "gpr_platform",
    ],
)

grpc_cc_library(
    name = "try_join",
    external_deps = [
        "absl/meta:type_traits",
        "absl/status",
        "absl/status:statusor",
    ],
    language = "c++",
    public_hdrs = [
        "src/core/lib/promise/try_join.h",
    ],
    tags = ["grpc-autodeps"],
    deps = [
        "basic_join",
        "gpr_platform",
        "poll",
        "promise_status",
    ],
)

grpc_cc_library(
    name = "basic_seq",
    external_deps = [
        "absl/meta:type_traits",
        "absl/types:variant",
        "absl/utility",
    ],
    language = "c++",
    public_hdrs = [
        "src/core/lib/promise/detail/basic_seq.h",
    ],
    tags = ["grpc-autodeps"],
    deps = [
        "construct_destruct",
        "gpr_platform",
        "poll",
        "promise_factory",
        "promise_like",
        "switch",
    ],
)

grpc_cc_library(
    name = "seq",
    language = "c++",
    public_hdrs = [
        "src/core/lib/promise/seq.h",
    ],
    tags = ["grpc-autodeps"],
    deps = [
        "basic_seq",
        "gpr_platform",
        "poll",
    ],
)

grpc_cc_library(
    name = "try_seq",
    external_deps = [
        "absl/meta:type_traits",
        "absl/status",
        "absl/status:statusor",
    ],
    language = "c++",
    public_hdrs = [
        "src/core/lib/promise/try_seq.h",
    ],
    tags = ["grpc-autodeps"],
    deps = [
        "basic_seq",
        "gpr_platform",
        "poll",
        "promise_status",
    ],
)

grpc_cc_library(
    name = "activity",
    srcs = [
        "src/core/lib/promise/activity.cc",
    ],
    external_deps = [
        "absl/base:core_headers",
        "absl/status",
        "absl/types:optional",
        "absl/types:variant",
        "absl/utility",
    ],
    language = "c++",
    public_hdrs = [
        "src/core/lib/promise/activity.h",
    ],
    tags = ["grpc-autodeps"],
    deps = [
        "atomic_utils",
        "construct_destruct",
        "context",
        "gpr_base",
        "gpr_platform",
        "gpr_public_hdrs",
        "gpr_tls",
        "orphanable",
        "poll",
        "promise_factory",
        "promise_status",
    ],
)

grpc_cc_library(
    name = "exec_ctx_wakeup_scheduler",
    hdrs = [
        "src/core/lib/promise/exec_ctx_wakeup_scheduler.h",
    ],
    language = "c++",
    tags = ["grpc-autodeps"],
    deps = [
        "closure",
        "debug_location",
        "error",
        "exec_ctx",
        "gpr_platform",
    ],
)

grpc_cc_library(
    name = "wait_set",
    external_deps = [
        "absl/container:flat_hash_set",
        "absl/hash",
    ],
    language = "c++",
    public_hdrs = [
        "src/core/lib/promise/wait_set.h",
    ],
    tags = ["grpc-autodeps"],
    deps = [
        "activity",
        "gpr_platform",
        "poll",
    ],
)

grpc_cc_library(
    name = "intra_activity_waiter",
    language = "c++",
    public_hdrs = [
        "src/core/lib/promise/intra_activity_waiter.h",
    ],
    tags = ["grpc-autodeps"],
    deps = [
        "activity",
        "gpr_platform",
        "poll",
    ],
)

grpc_cc_library(
    name = "latch",
    language = "c++",
    public_hdrs = [
        "src/core/lib/promise/latch.h",
    ],
    tags = ["grpc-autodeps"],
    deps = [
        "gpr_platform",
        "gpr_public_hdrs",
        "intra_activity_waiter",
        "poll",
    ],
)

grpc_cc_library(
    name = "observable",
    external_deps = [
        "absl/base:core_headers",
        "absl/types:optional",
        "absl/types:variant",
    ],
    language = "c++",
    public_hdrs = [
        "src/core/lib/promise/observable.h",
    ],
    tags = ["grpc-autodeps"],
    deps = [
        "activity",
        "gpr_base",
        "gpr_platform",
        "poll",
        "promise_like",
        "wait_set",
    ],
)

grpc_cc_library(
    name = "pipe",
    external_deps = ["absl/types:optional"],
    language = "c++",
    public_hdrs = [
        "src/core/lib/promise/pipe.h",
    ],
    tags = ["grpc-autodeps"],
    deps = [
        "arena",
        "context",
        "gpr_platform",
        "gpr_public_hdrs",
        "intra_activity_waiter",
        "poll",
    ],
)

grpc_cc_library(
    name = "for_each",
    external_deps = [
        "absl/status",
        "absl/types:variant",
    ],
    language = "c++",
    public_hdrs = ["src/core/lib/promise/for_each.h"],
    tags = ["grpc-autodeps"],
    deps = [
        "gpr_platform",
        "poll",
        "promise_factory",
    ],
)

grpc_cc_library(
    name = "ref_counted",
    language = "c++",
    public_hdrs = ["src/core/lib/gprpp/ref_counted.h"],
    tags = ["grpc-autodeps"],
    deps = [
        "atomic_utils",
        "debug_location",
        "gpr_platform",
        "gpr_public_hdrs",
        "ref_counted_ptr",
    ],
)

grpc_cc_library(
    name = "dual_ref_counted",
    language = "c++",
    public_hdrs = ["src/core/lib/gprpp/dual_ref_counted.h"],
    tags = ["grpc-autodeps"],
    deps = [
        "debug_location",
        "gpr_platform",
        "gpr_public_hdrs",
        "orphanable",
        "ref_counted_ptr",
    ],
)

grpc_cc_library(
    name = "ref_counted_ptr",
    language = "c++",
    public_hdrs = ["src/core/lib/gprpp/ref_counted_ptr.h"],
    tags = ["grpc-autodeps"],
    visibility = ["@grpc:ref_counted_ptr"],
    deps = [
        "debug_location",
        "gpr_platform",
    ],
)

grpc_cc_library(
    name = "handshaker",
    srcs = [
        "src/core/lib/transport/handshaker.cc",
    ],
    external_deps = [
        "absl/strings",
        "absl/strings:str_format",
    ],
    language = "c++",
    public_hdrs = [
        "src/core/lib/transport/handshaker.h",
    ],
    visibility = ["@grpc:alt_grpc_base_legacy"],
    deps = [
        "channel_args",
        "closure",
        "debug_location",
        "gpr_base",
        "grpc_base",
        "grpc_codegen",
        "grpc_trace",
        "iomgr_timer",
        "slice",
    ],
)

grpc_cc_library(
    name = "handshaker_factory",
    language = "c++",
    public_hdrs = [
        "src/core/lib/transport/handshaker_factory.h",
    ],
    deps = [
        "gpr_base",
        "iomgr_fwd",
    ],
)

grpc_cc_library(
    name = "handshaker_registry",
    srcs = [
        "src/core/lib/transport/handshaker_registry.cc",
    ],
    language = "c++",
    public_hdrs = [
        "src/core/lib/transport/handshaker_registry.h",
    ],
    deps = [
        "gpr_base",
        "handshaker_factory",
    ],
)

grpc_cc_library(
    name = "http_connect_handshaker",
    srcs = [
        "src/core/lib/transport/http_connect_handshaker.cc",
    ],
    external_deps = [
        "absl/base:core_headers",
        "absl/memory",
        "absl/strings",
    ],
    language = "c++",
    public_hdrs = [
        "src/core/lib/transport/http_connect_handshaker.h",
    ],
    visibility = ["@grpc:alt_grpc_base_legacy"],
    deps = [
        "config",
        "debug_location",
        "gpr_base",
        "grpc_base",
        "grpc_codegen",
        "handshaker",
        "handshaker_factory",
        "handshaker_registry",
        "httpcli",
        "iomgr_fwd",
        "ref_counted_ptr",
        "uri_parser",
    ],
)

grpc_cc_library(
    name = "tcp_connect_handshaker",
    srcs = [
        "src/core/lib/transport/tcp_connect_handshaker.cc",
    ],
    external_deps = [
        "absl/base:core_headers",
        "absl/memory",
        "absl/status:statusor",
    ],
    language = "c++",
    public_hdrs = [
        "src/core/lib/transport/tcp_connect_handshaker.h",
    ],
    deps = [
        "config",
        "debug_location",
        "gpr_base",
        "gpr_platform",
        "grpc_base",
        "grpc_codegen",
        "handshaker",
        "handshaker_factory",
        "handshaker_registry",
        "iomgr_fwd",
        "ref_counted_ptr",
        "resolved_address",
        "uri_parser",
        "useful",
    ],
)

grpc_cc_library(
    name = "channel_creds_registry",
    hdrs = [
        "src/core/lib/security/credentials/channel_creds_registry.h",
    ],
    language = "c++",
    deps = [
        "gpr_base",
        "json",
    ],
)

grpc_cc_library(
    name = "event_engine_memory_allocator",
    srcs = [
        "src/core/lib/event_engine/memory_allocator.cc",
    ],
    hdrs = [
        "include/grpc/event_engine/internal/memory_allocator_impl.h",
        "include/grpc/event_engine/memory_allocator.h",
        "include/grpc/event_engine/memory_request.h",
    ],
    language = "c++",
    deps = [
        "gpr_platform",
        "ref_counted",
        "slice",
        "slice_refcount",
    ],
)

grpc_cc_library(
    name = "memory_quota",
    srcs = [
        "src/core/lib/resource_quota/memory_quota.cc",
    ],
    hdrs = [
        "src/core/lib/resource_quota/memory_quota.h",
    ],
    external_deps = [
        "absl/status",
        "absl/strings",
        "absl/utility",
    ],
    deps = [
        "activity",
        "dual_ref_counted",
        "event_engine_memory_allocator",
        "exec_ctx_wakeup_scheduler",
        "gpr_base",
        "grpc_trace",
        "loop",
        "map",
        "orphanable",
        "poll",
        "race",
        "ref_counted_ptr",
        "resource_quota_trace",
        "seq",
        "slice_refcount",
        "useful",
    ],
)

grpc_cc_library(
    name = "arena",
    srcs = [
        "src/core/lib/resource_quota/arena.cc",
    ],
    hdrs = [
        "src/core/lib/resource_quota/arena.h",
    ],
    deps = [
        "context",
        "gpr_base",
        "memory_quota",
    ],
)

grpc_cc_library(
    name = "thread_quota",
    srcs = [
        "src/core/lib/resource_quota/thread_quota.cc",
    ],
    hdrs = [
        "src/core/lib/resource_quota/thread_quota.h",
    ],
    deps = [
        "gpr_base",
        "ref_counted",
    ],
)

grpc_cc_library(
    name = "resource_quota_trace",
    srcs = [
        "src/core/lib/resource_quota/trace.cc",
    ],
    hdrs = [
        "src/core/lib/resource_quota/trace.h",
    ],
    deps = [
        "gpr_platform",
        "grpc_trace",
    ],
)

grpc_cc_library(
    name = "resource_quota",
    srcs = [
        "src/core/lib/resource_quota/resource_quota.cc",
    ],
    hdrs = [
        "src/core/lib/resource_quota/resource_quota.h",
    ],
    deps = [
        "cpp_impl_of",
        "gpr_base",
        "memory_quota",
        "ref_counted",
        "thread_quota",
    ],
)

grpc_cc_library(
    name = "slice_refcount",
    srcs = [
        "src/core/lib/slice/slice_refcount.cc",
    ],
    hdrs = [
        "src/core/lib/slice/slice_refcount.h",
        "src/core/lib/slice/slice_refcount_base.h",
    ],
    public_hdrs = [
        "include/grpc/slice.h",
    ],
    deps = [
        "gpr_base",
    ],
)

grpc_cc_library(
    name = "slice",
    srcs = [
        "src/core/lib/slice/slice.cc",
        "src/core/lib/slice/slice_string_helpers.cc",
    ],
    hdrs = [
        "include/grpc/slice.h",
        "src/core/lib/slice/slice.h",
        "src/core/lib/slice/slice_internal.h",
        "src/core/lib/slice/slice_string_helpers.h",
    ],
    deps = [
        "gpr_base",
        "ref_counted",
        "slice_refcount",
    ],
)

grpc_cc_library(
    name = "slice_buffer",
    srcs = [
        "src/core/lib/slice/slice_buffer.cc",
    ],
    hdrs = [
        "include/grpc/slice_buffer.h",
        "src/core/lib/slice/slice_buffer.h",
    ],
    deps = [
        "gpr_base",
        "slice",
        "slice_refcount",
    ],
)

grpc_cc_library(
    name = "error",
    srcs = [
        "src/core/lib/iomgr/error.cc",
    ],
    hdrs = [
        "src/core/lib/iomgr/error.h",
        "src/core/lib/iomgr/error_internal.h",
    ],
    deps = [
        "gpr",
        "grpc_codegen",
        "grpc_trace",
        "slice",
        "slice_refcount",
        "useful",
    ],
)

grpc_cc_library(
    name = "closure",
    hdrs = [
        "src/core/lib/iomgr/closure.h",
    ],
    deps = [
        "error",
        "gpr",
    ],
)

grpc_cc_library(
    name = "time",
    srcs = [
        "src/core/lib/gprpp/time.cc",
    ],
    hdrs = [
        "src/core/lib/gprpp/time.h",
    ],
    external_deps = [
        "absl/strings:str_format",
    ],
    deps = [
        "gpr",
        "gpr_codegen",
    ],
)

grpc_cc_library(
    name = "exec_ctx",
    srcs = [
        "src/core/lib/iomgr/combiner.cc",
        "src/core/lib/iomgr/exec_ctx.cc",
        "src/core/lib/iomgr/executor.cc",
        "src/core/lib/iomgr/iomgr_internal.cc",
    ],
    hdrs = [
        "src/core/lib/iomgr/combiner.h",
        "src/core/lib/iomgr/exec_ctx.h",
        "src/core/lib/iomgr/executor.h",
        "src/core/lib/iomgr/iomgr_internal.h",
    ],
    deps = [
        "closure",
        "error",
        "gpr_base",
        "gpr_tls",
        "time",
        "useful",
    ],
)

grpc_cc_library(
    name = "sockaddr_utils",
    srcs = [
        "src/core/lib/address_utils/sockaddr_utils.cc",
    ],
    hdrs = [
        "src/core/lib/address_utils/sockaddr_utils.h",
    ],
    external_deps = [
        "absl/status",
        "absl/status:statusor",
        "absl/strings",
        "absl/strings:str_format",
    ],
    visibility = ["@grpc:alt_grpc_base_legacy"],
    deps = [
        "gpr_base",
        "grpc_sockaddr",
        "resolved_address",
        "uri_parser",
    ],
)

grpc_cc_library(
    name = "iomgr_port",
    hdrs = [
        "src/core/lib/iomgr/port.h",
    ],
)

grpc_cc_library(
    name = "iomgr_timer",
    srcs = [
        "src/core/lib/iomgr/time_averaged_stats.cc",
        "src/core/lib/iomgr/timer.cc",
        "src/core/lib/iomgr/timer_generic.cc",
        "src/core/lib/iomgr/timer_heap.cc",
        "src/core/lib/iomgr/timer_manager.cc",
    ],
    hdrs = [
        "src/core/lib/iomgr/timer.h",
        "src/core/lib/iomgr/timer_generic.h",
        "src/core/lib/iomgr/timer_heap.h",
        "src/core/lib/iomgr/timer_manager.h",
        "src/core/lib/iomgr/time_averaged_stats.h",
    ] + [
        # TODO(hork): deduplicate
        "src/core/lib/iomgr/iomgr.h",
    ],
    external_deps = [
        "absl/strings",
    ],
    visibility = ["@grpc:iomgr_timer"],
    deps = [
        "event_engine_base_hdrs",
        "exec_ctx",
        "gpr_base",
        "gpr_platform",
        "gpr_tls",
        "grpc_trace",
        "iomgr_port",
        "time",
        "useful",
    ],
)

grpc_cc_library(
    name = "iomgr_fwd",
    hdrs = [
        "src/core/lib/iomgr/iomgr_fwd.h",
    ],
)

grpc_cc_library(
    name = "grpc_sockaddr",
    srcs = [
        "src/core/lib/iomgr/sockaddr_utils_posix.cc",
        "src/core/lib/iomgr/socket_utils_windows.cc",
    ],
    hdrs = [
        "src/core/lib/iomgr/sockaddr.h",
        "src/core/lib/iomgr/sockaddr_posix.h",
        "src/core/lib/iomgr/sockaddr_windows.h",
        "src/core/lib/iomgr/socket_utils.h",
    ],
    deps = [
        "gpr_base",
        "iomgr_port",
    ],
)

grpc_cc_library(
    name = "avl",
    hdrs = [
        "src/core/lib/avl/avl.h",
    ],
    external_deps = [
        "absl/container:inlined_vector",
    ],
    deps = [
        "gpr_platform",
    ],
)

grpc_cc_library(
    name = "event_engine_base_hdrs",
    hdrs = GRPC_PUBLIC_EVENT_ENGINE_HDRS + GRPC_PUBLIC_HDRS,
    external_deps = [
        "absl/status",
        "absl/status:statusor",
        "absl/time",
    ],
    deps = [
        "gpr_base",
    ],
)

grpc_cc_library(
    name = "default_event_engine_factory_hdrs",
    hdrs = [
        "src/core/lib/event_engine/event_engine_factory.h",
    ],
    deps = [
        "event_engine_base_hdrs",
        "gpr_base",
    ],
)

grpc_cc_library(
    name = "default_event_engine_factory",
    srcs = [
        "src/core/lib/event_engine/default_event_engine_factory.cc",
    ],
    external_deps = ["absl/memory"],
    deps = [
        "default_event_engine_factory_hdrs",
        "event_engine_base_hdrs",
        "gpr_base",
        "iomgr_event_engine",
        "iomgr_port",
    ],
)

grpc_cc_library(
    name = "iomgr_event_engine",
    srcs = ["src/core/lib/event_engine/iomgr_engine.cc"],
    hdrs = ["src/core/lib/event_engine/iomgr_engine.h"],
    external_deps = [
        "absl/cleanup",
        "absl/container:flat_hash_set",
        "absl/time",
        "absl/strings",
    ],
    deps = [
        "closure",
        "error",
        "event_engine_base_hdrs",
        "event_engine_common",
        "event_engine_trace",
        "exec_ctx",
        "gpr_base",
        "gpr_platform",
        "grpc_trace",
        "iomgr_timer",
        "match",
        "time",
    ],
)

grpc_cc_library(
    name = "event_engine_common",
    srcs = [
        "src/core/lib/event_engine/resolved_address.cc",
        "src/core/lib/event_engine/slice.cc",
        "src/core/lib/event_engine/slice_buffer.cc",
    ],
    hdrs = [
        "src/core/lib/event_engine/handle_containers.h",
    ],
    external_deps = [
        "absl/container:flat_hash_set",
    ],
    deps = [
        "event_engine_base_hdrs",
        "event_engine_trace",
        "gpr_base",
        "gpr_platform",
        "ref_counted",
        "slice",
        "slice_refcount",
    ],
)

grpc_cc_library(
    name = "event_engine_trace",
    srcs = [
        "src/core/lib/event_engine/trace.cc",
    ],
    hdrs = [
        "src/core/lib/event_engine/trace.h",
    ],
    deps = [
        "gpr_platform",
        "grpc_trace",
    ],
)

grpc_cc_library(
    name = "event_engine_base",
    srcs = [
        "src/core/lib/event_engine/event_engine.cc",
    ],
    deps = [
        "default_event_engine_factory",
        "default_event_engine_factory_hdrs",
        "event_engine_base_hdrs",
        "event_engine_trace",
        "gpr_base",
        "grpc_trace",
    ],
)

grpc_cc_library(
    name = "uri_parser",
    srcs = [
        "src/core/lib/uri/uri_parser.cc",
    ],
    hdrs = [
        "src/core/lib/uri/uri_parser.h",
    ],
    external_deps = [
        "absl/status",
        "absl/status:statusor",
        "absl/strings",
        "absl/strings:str_format",
    ],
    visibility = ["@grpc:alt_grpc_base_legacy"],
    deps = [
        "gpr_base",
    ],
)

grpc_cc_library(
    name = "channel_args_preconditioning",
    srcs = [
        "src/core/lib/channel/channel_args_preconditioning.cc",
    ],
    hdrs = [
        "src/core/lib/channel/channel_args_preconditioning.h",
    ],
    deps = [
        "channel_args",
        "gpr_base",
    ],
)

grpc_cc_library(
    name = "pid_controller",
    srcs = [
        "src/core/lib/transport/pid_controller.cc",
    ],
    hdrs = [
        "src/core/lib/transport/pid_controller.h",
    ],
    deps = [
        "gpr_platform",
        "useful",
    ],
)

grpc_cc_library(
    name = "grpc_base",
    srcs = [
        "src/core/lib/address_utils/parse_address.cc",
        "src/core/lib/backoff/backoff.cc",
        "src/core/lib/channel/channel_stack.cc",
        "src/core/lib/channel/channel_stack_builder_impl.cc",
        "src/core/lib/channel/channel_trace.cc",
        "src/core/lib/channel/channelz.cc",
        "src/core/lib/channel/channelz_registry.cc",
        "src/core/lib/channel/connected_channel.cc",
        "src/core/lib/channel/promise_based_filter.cc",
        "src/core/lib/channel/status_util.cc",
        "src/core/lib/compression/compression.cc",
        "src/core/lib/compression/compression_internal.cc",
        "src/core/lib/compression/message_compress.cc",
        "src/core/lib/debug/stats.cc",
        "src/core/lib/debug/stats_data.cc",
        "src/core/lib/event_engine/channel_args_endpoint_config.cc",
        "src/core/lib/iomgr/buffer_list.cc",
        "src/core/lib/iomgr/call_combiner.cc",
        "src/core/lib/iomgr/cfstream_handle.cc",
        "src/core/lib/iomgr/dualstack_socket_posix.cc",
        "src/core/lib/iomgr/endpoint.cc",
        "src/core/lib/iomgr/endpoint_cfstream.cc",
        "src/core/lib/iomgr/endpoint_pair_posix.cc",
        "src/core/lib/iomgr/endpoint_pair_windows.cc",
        "src/core/lib/iomgr/error_cfstream.cc",
        "src/core/lib/iomgr/ev_apple.cc",
        "src/core/lib/iomgr/ev_epoll1_linux.cc",
        "src/core/lib/iomgr/ev_poll_posix.cc",
        "src/core/lib/iomgr/ev_posix.cc",
        "src/core/lib/iomgr/ev_windows.cc",
        "src/core/lib/iomgr/executor/mpmcqueue.cc",
        "src/core/lib/iomgr/executor/threadpool.cc",
        "src/core/lib/iomgr/fork_posix.cc",
        "src/core/lib/iomgr/fork_windows.cc",
        "src/core/lib/iomgr/gethostname_fallback.cc",
        "src/core/lib/iomgr/gethostname_host_name_max.cc",
        "src/core/lib/iomgr/gethostname_sysconf.cc",
        "src/core/lib/iomgr/grpc_if_nametoindex_posix.cc",
        "src/core/lib/iomgr/grpc_if_nametoindex_unsupported.cc",
        "src/core/lib/iomgr/internal_errqueue.cc",
        "src/core/lib/iomgr/iocp_windows.cc",
        "src/core/lib/iomgr/iomgr.cc",
        "src/core/lib/iomgr/iomgr_posix.cc",
        "src/core/lib/iomgr/iomgr_posix_cfstream.cc",
        "src/core/lib/iomgr/iomgr_windows.cc",
        "src/core/lib/iomgr/load_file.cc",
        "src/core/lib/iomgr/lockfree_event.cc",
        "src/core/lib/iomgr/polling_entity.cc",
        "src/core/lib/iomgr/pollset.cc",
        "src/core/lib/iomgr/pollset_set.cc",
        "src/core/lib/iomgr/pollset_set_windows.cc",
        "src/core/lib/iomgr/pollset_windows.cc",
        "src/core/lib/iomgr/resolve_address.cc",
        "src/core/lib/iomgr/resolve_address_posix.cc",
        "src/core/lib/iomgr/resolve_address_windows.cc",
        "src/core/lib/iomgr/socket_factory_posix.cc",
        "src/core/lib/iomgr/socket_mutator.cc",
        "src/core/lib/iomgr/socket_utils_common_posix.cc",
        "src/core/lib/iomgr/socket_utils_linux.cc",
        "src/core/lib/iomgr/socket_utils_posix.cc",
        "src/core/lib/iomgr/socket_windows.cc",
        "src/core/lib/iomgr/tcp_client.cc",
        "src/core/lib/iomgr/tcp_client_cfstream.cc",
        "src/core/lib/iomgr/tcp_client_posix.cc",
        "src/core/lib/iomgr/tcp_client_windows.cc",
        "src/core/lib/iomgr/tcp_posix.cc",
        "src/core/lib/iomgr/tcp_server.cc",
        "src/core/lib/iomgr/tcp_server_posix.cc",
        "src/core/lib/iomgr/tcp_server_utils_posix_common.cc",
        "src/core/lib/iomgr/tcp_server_utils_posix_ifaddrs.cc",
        "src/core/lib/iomgr/tcp_server_utils_posix_noifaddrs.cc",
        "src/core/lib/iomgr/tcp_server_windows.cc",
        "src/core/lib/iomgr/tcp_windows.cc",
        "src/core/lib/iomgr/unix_sockets_posix.cc",
        "src/core/lib/iomgr/unix_sockets_posix_noop.cc",
        "src/core/lib/iomgr/wakeup_fd_eventfd.cc",
        "src/core/lib/iomgr/wakeup_fd_nospecial.cc",
        "src/core/lib/iomgr/wakeup_fd_pipe.cc",
        "src/core/lib/iomgr/wakeup_fd_posix.cc",
        "src/core/lib/iomgr/work_serializer.cc",
        "src/core/lib/resource_quota/api.cc",
        "src/core/lib/slice/b64.cc",
        "src/core/lib/slice/percent_encoding.cc",
        "src/core/lib/slice/slice_api.cc",
        "src/core/lib/slice/slice_buffer_api.cc",
        "src/core/lib/slice/slice_split.cc",
        "src/core/lib/surface/api_trace.cc",
        "src/core/lib/surface/builtins.cc",
        "src/core/lib/surface/byte_buffer.cc",
        "src/core/lib/surface/byte_buffer_reader.cc",
        "src/core/lib/surface/call.cc",
        "src/core/lib/surface/call_details.cc",
        "src/core/lib/surface/call_log_batch.cc",
        "src/core/lib/surface/channel.cc",
        "src/core/lib/surface/channel_ping.cc",
        "src/core/lib/surface/completion_queue.cc",
        "src/core/lib/surface/completion_queue_factory.cc",
        "src/core/lib/surface/event_string.cc",
        "src/core/lib/surface/lame_client.cc",
        "src/core/lib/surface/metadata_array.cc",
        "src/core/lib/surface/server.cc",
        "src/core/lib/surface/validate_metadata.cc",
        "src/core/lib/surface/version.cc",
        "src/core/lib/transport/bdp_estimator.cc",
        "src/core/lib/transport/byte_stream.cc",
        "src/core/lib/transport/connectivity_state.cc",
        "src/core/lib/transport/error_utils.cc",
        "src/core/lib/transport/metadata_batch.cc",
        "src/core/lib/transport/parsed_metadata.cc",
        "src/core/lib/transport/status_conversion.cc",
        "src/core/lib/transport/timeout_encoding.cc",
        "src/core/lib/transport/transport.cc",
        "src/core/lib/transport/transport_op_string.cc",
    ],
    hdrs = [
        "src/core/lib/transport/error_utils.h",
        "src/core/lib/transport/http2_errors.h",
        "src/core/lib/address_utils/parse_address.h",
        "src/core/lib/backoff/backoff.h",
        "src/core/lib/channel/call_finalization.h",
        "src/core/lib/channel/call_tracer.h",
        "src/core/lib/channel/channel_stack.h",
        "src/core/lib/channel/promise_based_filter.h",
        "src/core/lib/channel/channel_stack_builder_impl.h",
        "src/core/lib/channel/channel_trace.h",
        "src/core/lib/channel/channelz.h",
        "src/core/lib/channel/channelz_registry.h",
        "src/core/lib/channel/connected_channel.h",
        "src/core/lib/channel/context.h",
        "src/core/lib/channel/status_util.h",
        "src/core/lib/compression/compression_internal.h",
        "src/core/lib/resource_quota/api.h",
        "src/core/lib/compression/message_compress.h",
        "src/core/lib/debug/stats.h",
        "src/core/lib/debug/stats_data.h",
        "src/core/lib/event_engine/channel_args_endpoint_config.h",
        "src/core/lib/iomgr/block_annotate.h",
        "src/core/lib/iomgr/buffer_list.h",
        "src/core/lib/iomgr/call_combiner.h",
        "src/core/lib/iomgr/cfstream_handle.h",
        "src/core/lib/iomgr/dynamic_annotations.h",
        "src/core/lib/iomgr/endpoint.h",
        "src/core/lib/iomgr/endpoint_cfstream.h",
        "src/core/lib/iomgr/endpoint_pair.h",
        "src/core/lib/iomgr/error_cfstream.h",
        "src/core/lib/iomgr/ev_apple.h",
        "src/core/lib/iomgr/ev_epoll1_linux.h",
        "src/core/lib/iomgr/ev_poll_posix.h",
        "src/core/lib/iomgr/ev_posix.h",
        "src/core/lib/iomgr/executor/mpmcqueue.h",
        "src/core/lib/iomgr/executor/threadpool.h",
        "src/core/lib/iomgr/gethostname.h",
        "src/core/lib/iomgr/grpc_if_nametoindex.h",
        "src/core/lib/iomgr/internal_errqueue.h",
        "src/core/lib/iomgr/iocp_windows.h",
        "src/core/lib/iomgr/iomgr.h",
        "src/core/lib/iomgr/load_file.h",
        "src/core/lib/iomgr/lockfree_event.h",
        "src/core/lib/iomgr/nameser.h",
        "src/core/lib/iomgr/polling_entity.h",
        "src/core/lib/iomgr/pollset.h",
        "src/core/lib/iomgr/pollset_set.h",
        "src/core/lib/iomgr/pollset_set_windows.h",
        "src/core/lib/iomgr/pollset_windows.h",
        "src/core/lib/iomgr/python_util.h",
        "src/core/lib/iomgr/resolve_address.h",
        "src/core/lib/iomgr/resolve_address_impl.h",
        "src/core/lib/iomgr/resolve_address_posix.h",
        "src/core/lib/iomgr/resolve_address_windows.h",
        "src/core/lib/iomgr/sockaddr.h",
        "src/core/lib/iomgr/sockaddr_posix.h",
        "src/core/lib/iomgr/sockaddr_windows.h",
        "src/core/lib/iomgr/socket_factory_posix.h",
        "src/core/lib/iomgr/socket_mutator.h",
        "src/core/lib/iomgr/socket_utils_posix.h",
        "src/core/lib/iomgr/socket_windows.h",
        "src/core/lib/iomgr/tcp_client.h",
        "src/core/lib/iomgr/tcp_client_posix.h",
        "src/core/lib/iomgr/tcp_posix.h",
        "src/core/lib/iomgr/tcp_server.h",
        "src/core/lib/iomgr/tcp_server_utils_posix.h",
        "src/core/lib/iomgr/tcp_windows.h",
        "src/core/lib/iomgr/unix_sockets_posix.h",
        "src/core/lib/iomgr/wakeup_fd_pipe.h",
        "src/core/lib/iomgr/wakeup_fd_posix.h",
        "src/core/lib/iomgr/work_serializer.h",
        "src/core/lib/slice/b64.h",
        "src/core/lib/slice/percent_encoding.h",
        "src/core/lib/slice/slice_split.h",
        "src/core/lib/surface/api_trace.h",
        "src/core/lib/surface/builtins.h",
        "src/core/lib/surface/call.h",
        "src/core/lib/surface/call_test_only.h",
        "src/core/lib/surface/channel.h",
        "src/core/lib/surface/completion_queue.h",
        "src/core/lib/surface/completion_queue_factory.h",
        "src/core/lib/surface/event_string.h",
        "src/core/lib/surface/init.h",
        "src/core/lib/surface/lame_client.h",
        "src/core/lib/surface/server.h",
        "src/core/lib/surface/validate_metadata.h",
        "src/core/lib/transport/bdp_estimator.h",
        "src/core/lib/transport/byte_stream.h",
        "src/core/lib/transport/connectivity_state.h",
        "src/core/lib/transport/metadata_batch.h",
        "src/core/lib/transport/parsed_metadata.h",
        "src/core/lib/transport/status_conversion.h",
        "src/core/lib/transport/timeout_encoding.h",
        "src/core/lib/transport/transport.h",
        "src/core/lib/transport/transport_impl.h",
    ] +
    # TODO(ctiller): remove these
    # These headers used to be vended by this target, but they have been split
    # out into separate targets now. In order to transition downstream code, we
    # re-export these headers from here for now, and when LSC's have completed
    # to clean this up, we'll remove these.
    [
        "src/core/lib/iomgr/closure.h",
        "src/core/lib/iomgr/error.h",
        "src/core/lib/iomgr/error_internal.h",
        "src/core/lib/slice/slice_internal.h",
        "src/core/lib/slice/slice_string_helpers.h",
        "src/core/lib/iomgr/exec_ctx.h",
        "src/core/lib/iomgr/executor.h",
        "src/core/lib/iomgr/combiner.h",
        "src/core/lib/iomgr/iomgr_internal.h",
        "src/core/lib/channel/channel_args.h",
        "src/core/lib/channel/channel_stack_builder.h",
    ],
    external_deps = [
        "absl/base:core_headers",
        "absl/container:flat_hash_map",
        "absl/container:inlined_vector",
        "absl/functional:bind_front",
        "absl/memory",
        "absl/meta:type_traits",
        "absl/status:statusor",
        "absl/status",
        "absl/strings:str_format",
        "absl/strings",
        "absl/types:optional",
        "absl/types:variant",
        "absl/utility",
        "madler_zlib",
    ],
    language = "c++",
    public_hdrs = GRPC_PUBLIC_HDRS + GRPC_PUBLIC_EVENT_ENGINE_HDRS,
    visibility = ["@grpc:alt_grpc_base_legacy"],
    deps = [
        "arena",
        "arena_promise",
        "atomic_utils",
        "avl",
        "bitset",
        "channel_args",
        "channel_args_preconditioning",
        "channel_fwd",
        "channel_init",
        "channel_stack_builder",
        "channel_stack_type",
        "chunked_vector",
        "closure",
        "config",
        "cpp_impl_of",
        "debug_location",
        "default_event_engine_factory",
        "dual_ref_counted",
        "error",
        "event_engine_base",
        "event_engine_common",
        "exec_ctx",
        "gpr_base",
        "gpr_codegen",
        "gpr_tls",
        "grpc_codegen",
        "grpc_sockaddr",
        "grpc_trace",
        "handshaker_registry",
        "iomgr_port",
        "iomgr_timer",
        "json",
        "latch",
        "memory_quota",
        "orphanable",
        "poll",
        "promise",
        "ref_counted",
        "ref_counted_ptr",
        "resolved_address",
        "resource_quota",
        "resource_quota_trace",
        "slice",
        "slice_buffer",
        "slice_refcount",
        "sockaddr_utils",
        "table",
        "thread_quota",
        "time",
        "transport_fwd",
        "uri_parser",
        "useful",
    ],
)

grpc_cc_library(
    name = "channel_stack_type",
    srcs = [
        "src/core/lib/surface/channel_stack_type.cc",
    ],
    hdrs = [
        "src/core/lib/surface/channel_stack_type.h",
    ],
    language = "c++",
    deps = [
        "gpr_base",
    ],
)

grpc_cc_library(
    name = "channel_init",
    srcs = [
        "src/core/lib/surface/channel_init.cc",
    ],
    hdrs = [
        "src/core/lib/surface/channel_init.h",
    ],
    language = "c++",
    tags = ["grpc-autodeps"],
    deps = [
        "channel_stack_builder",
        "channel_stack_type",
        "gpr_platform",
    ],
)

grpc_cc_library(
    name = "single_set_ptr",
    hdrs = [
        "src/core/lib/gprpp/single_set_ptr.h",
    ],
    language = "c++",
    deps = [
        "gpr_base",
    ],
)

grpc_cc_library(
    name = "channel_stack_builder",
    srcs = [
        "src/core/lib/channel/channel_stack_builder.cc",
    ],
    hdrs = [
        "src/core/lib/channel/channel_stack_builder.h",
    ],
    external_deps = [
        "absl/status:statusor",
    ],
    language = "c++",
    visibility = ["@grpc:alt_grpc_base_legacy"],
    deps = [
        "channel_args",
        "channel_fwd",
        "channel_stack_type",
        "closure",
        "error",
        "gpr_base",
        "transport_fwd",
    ],
)

grpc_cc_library(
    name = "grpc_common",
    defines = select({
        "grpc_no_rls": ["GRPC_NO_RLS"],
        "//conditions:default": [],
    }),
    language = "c++",
    select_deps = [
        {
            "grpc_no_rls": [],
            "//conditions:default": ["grpc_lb_policy_rls"],
        },
    ],
    deps = [
        "grpc_base",
        # standard plugins
        "census",
        "grpc_deadline_filter",
        "grpc_client_authority_filter",
        "grpc_lb_policy_grpclb",
        "grpc_lb_policy_outlier_detection",
        "grpc_lb_policy_pick_first",
        "grpc_lb_policy_priority",
        "grpc_lb_policy_ring_hash",
        "grpc_lb_policy_round_robin",
        "grpc_lb_policy_weighted_target",
        "grpc_channel_idle_filter",
        "grpc_message_size_filter",
        "grpc_resolver_binder",
        "grpc_resolver_dns_ares",
        "grpc_resolver_fake",
        "grpc_resolver_dns_native",
        "grpc_resolver_sockaddr",
        "grpc_transport_chttp2_client_connector",
        "grpc_transport_chttp2_server",
        "grpc_transport_inproc",
        "grpc_fault_injection_filter",
    ],
)

grpc_cc_library(
    name = "grpc_service_config",
    hdrs = [
        "src/core/lib/service_config/service_config.h",
        "src/core/lib/service_config/service_config_call_data.h",
    ],
    external_deps = [
        "absl/strings",
    ],
    language = "c++",
    deps = [
        "error",
        "gpr_base",
        "json",
        "service_config_parser",
        "slice",
    ],
)

grpc_cc_library(
    name = "grpc_service_config_impl",
    srcs = [
        "src/core/lib/service_config/service_config_impl.cc",
    ],
    hdrs = [
        "src/core/lib/service_config/service_config_impl.h",
    ],
    external_deps = [
        "absl/strings",
    ],
    language = "c++",
    visibility = ["@grpc:client_channel"],
    deps = [
        "config",
        "error",
        "gpr_base",
        "grpc_service_config",
        "json",
        "service_config_parser",
        "slice",
    ],
)

grpc_cc_library(
    name = "service_config_parser",
    srcs = [
        "src/core/lib/service_config/service_config_parser.cc",
    ],
    hdrs = [
        "src/core/lib/service_config/service_config_parser.h",
    ],
    external_deps = [
        "absl/strings",
    ],
    language = "c++",
    deps = [
        "error",
        "gpr_base",
        "json",
    ],
)

grpc_cc_library(
    name = "server_address",
    srcs = [
        "src/core/lib/resolver/server_address.cc",
    ],
    hdrs = [
        "src/core/lib/resolver/server_address.h",
    ],
    external_deps = [
        "absl/strings",
        "absl/strings:str_format",
    ],
    language = "c++",
    visibility = ["@grpc:client_channel"],
    deps = [
        "channel_args",
        "gpr_platform",
        "resolved_address",
        "sockaddr_utils",
    ],
)

grpc_cc_library(
    name = "grpc_resolver",
    srcs = [
        "src/core/lib/resolver/resolver.cc",
        "src/core/lib/resolver/resolver_registry.cc",
    ],
    hdrs = [
        "src/core/lib/resolver/resolver.h",
        "src/core/lib/resolver/resolver_factory.h",
        "src/core/lib/resolver/resolver_registry.h",
    ],
    external_deps = [
        "absl/memory",
        "absl/strings",
        "absl/strings:str_format",
    ],
    language = "c++",
    visibility = ["@grpc:client_channel"],
    deps = [
        "gpr_base",
        "grpc_service_config",
        "iomgr_fwd",
        "orphanable",
        "server_address",
        "uri_parser",
    ],
)

grpc_cc_library(
    name = "channel_args",
    srcs = [
        "src/core/lib/channel/channel_args.cc",
    ],
    hdrs = [
        "src/core/lib/channel/channel_args.h",
    ],
    external_deps = [
        "absl/strings",
        "absl/strings:str_format",
        "absl/types:variant",
        "absl/types:optional",
    ],
    language = "c++",
    deps = [
        "avl",
        "channel_stack_type",
        "dual_ref_counted",
        "gpr_base",
        "grpc_codegen",
        "match",
        "ref_counted",
        "ref_counted_ptr",
        "time",
        "useful",
    ],
)

grpc_cc_library(
    name = "resolved_address",
    hdrs = ["src/core/lib/iomgr/resolved_address.h"],
    language = "c++",
    deps = [
        "gpr_platform",
    ],
)

grpc_cc_library(
    name = "grpc_client_channel",
    srcs = [
        "src/core/ext/filters/client_channel/backend_metric.cc",
        "src/core/ext/filters/client_channel/backup_poller.cc",
        "src/core/ext/filters/client_channel/channel_connectivity.cc",
        "src/core/ext/filters/client_channel/client_channel.cc",
        "src/core/ext/filters/client_channel/client_channel_channelz.cc",
        "src/core/ext/filters/client_channel/client_channel_factory.cc",
        "src/core/ext/filters/client_channel/client_channel_plugin.cc",
        "src/core/ext/filters/client_channel/config_selector.cc",
        "src/core/ext/filters/client_channel/dynamic_filters.cc",
        "src/core/ext/filters/client_channel/global_subchannel_pool.cc",
        "src/core/ext/filters/client_channel/health/health_check_client.cc",
        "src/core/ext/filters/client_channel/http_proxy.cc",
        "src/core/ext/filters/client_channel/lb_policy.cc",
        "src/core/ext/filters/client_channel/lb_policy/child_policy_handler.cc",
        "src/core/ext/filters/client_channel/lb_policy/oob_backend_metric.cc",
        "src/core/ext/filters/client_channel/lb_policy_registry.cc",
        "src/core/ext/filters/client_channel/local_subchannel_pool.cc",
        "src/core/ext/filters/client_channel/proxy_mapper_registry.cc",
        "src/core/ext/filters/client_channel/resolver_result_parsing.cc",
        "src/core/ext/filters/client_channel/retry_filter.cc",
        "src/core/ext/filters/client_channel/retry_service_config.cc",
        "src/core/ext/filters/client_channel/retry_throttle.cc",
        "src/core/ext/filters/client_channel/service_config_channel_arg_filter.cc",
        "src/core/ext/filters/client_channel/subchannel.cc",
        "src/core/ext/filters/client_channel/subchannel_pool_interface.cc",
        "src/core/ext/filters/client_channel/subchannel_stream_client.cc",
    ],
    hdrs = [
        "src/core/ext/filters/client_channel/backend_metric.h",
        "src/core/ext/filters/client_channel/backup_poller.h",
        "src/core/ext/filters/client_channel/client_channel.h",
        "src/core/ext/filters/client_channel/client_channel_channelz.h",
        "src/core/ext/filters/client_channel/client_channel_factory.h",
        "src/core/ext/filters/client_channel/config_selector.h",
        "src/core/ext/filters/client_channel/connector.h",
        "src/core/ext/filters/client_channel/dynamic_filters.h",
        "src/core/ext/filters/client_channel/global_subchannel_pool.h",
        "src/core/ext/filters/client_channel/health/health_check_client.h",
        "src/core/ext/filters/client_channel/http_proxy.h",
        "src/core/ext/filters/client_channel/lb_policy.h",
        "src/core/ext/filters/client_channel/lb_policy/child_policy_handler.h",
        "src/core/ext/filters/client_channel/lb_policy/oob_backend_metric.h",
        "src/core/ext/filters/client_channel/lb_policy_factory.h",
        "src/core/ext/filters/client_channel/lb_policy_registry.h",
        "src/core/ext/filters/client_channel/local_subchannel_pool.h",
        "src/core/ext/filters/client_channel/proxy_mapper.h",
        "src/core/ext/filters/client_channel/proxy_mapper_registry.h",
        "src/core/ext/filters/client_channel/resolver_result_parsing.h",
        "src/core/ext/filters/client_channel/retry_filter.h",
        "src/core/ext/filters/client_channel/retry_service_config.h",
        "src/core/ext/filters/client_channel/retry_throttle.h",
        "src/core/ext/filters/client_channel/subchannel.h",
        "src/core/ext/filters/client_channel/subchannel_interface.h",
        "src/core/ext/filters/client_channel/subchannel_interface_internal.h",
        "src/core/ext/filters/client_channel/subchannel_pool_interface.h",
        "src/core/ext/filters/client_channel/subchannel_stream_client.h",
    ],
    external_deps = [
        "absl/base:core_headers",
        "absl/container:inlined_vector",
        "absl/memory",
        "absl/strings",
        "absl/strings:cord",
        "absl/strings:str_format",
        "absl/types:optional",
        "absl/types:variant",
        "absl/status",
        "absl/status:statusor",
        "upb_lib",
    ],
    language = "c++",
    visibility = ["@grpc:client_channel"],
    deps = [
        "arena",
        "channel_fwd",
        "channel_init",
        "channel_stack_type",
        "chunked_vector",
        "config",
        "debug_location",
        "dual_ref_counted",
        "error",
        "gpr_base",
        "gpr_codegen",
        "grpc_backend_metric_data",
        "grpc_base",
        "grpc_client_authority_filter",
        "grpc_codegen",
        "grpc_deadline_filter",
        "grpc_health_upb",
        "grpc_resolver",
        "grpc_service_config",
        "grpc_service_config_impl",
        "grpc_trace",
        "handshaker_factory",
        "handshaker_registry",
        "http_connect_handshaker",
        "httpcli",
        "iomgr_fwd",
        "iomgr_timer",
        "json",
        "json_util",
        "orphanable",
        "protobuf_duration_upb",
        "ref_counted",
        "ref_counted_ptr",
        "resource_quota",
        "server_address",
        "service_config_parser",
        "slice",
        "slice_refcount",
        "sockaddr_utils",
        "time",
        "uri_parser",
        "useful",
        "xds_orca_service_upb",
        "xds_orca_upb",
    ],
)

grpc_cc_library(
    name = "grpc_server_config_selector",
    srcs = [
        "src/core/ext/filters/server_config_selector/server_config_selector.cc",
    ],
    hdrs = [
        "src/core/ext/filters/server_config_selector/server_config_selector.h",
    ],
    external_deps = [
        "absl/base:core_headers",
        "absl/memory",
        "absl/status",
        "absl/status:statusor",
        "absl/types:optional",
    ],
    language = "c++",
    deps = [
        "arena_promise",
        "context",
        "gpr_base",
        "grpc_base",
        "grpc_service_config",
        "poll",
        "ref_counted_ptr",
        "useful",
    ],
)

grpc_cc_library(
    name = "grpc_server_config_selector_filter",
    srcs = [
        "src/core/ext/filters/server_config_selector/server_config_selector_filter.cc",
    ],
    hdrs = [
        "src/core/ext/filters/server_config_selector/server_config_selector_filter.h",
    ],
    external_deps = [
        "absl/base:core_headers",
        "absl/memory",
        "absl/status",
        "absl/status:statusor",
        "absl/types:optional",
    ],
    language = "c++",
    deps = [
        "arena",
        "arena_promise",
        "context",
        "gpr_base",
        "grpc_base",
        "grpc_server_config_selector",
        "grpc_service_config",
        "poll",
        "promise",
        "ref_counted_ptr",
    ],
)

grpc_cc_library(
    name = "idle_filter_state",
    srcs = [
        "src/core/ext/filters/channel_idle/idle_filter_state.cc",
    ],
    hdrs = [
        "src/core/ext/filters/channel_idle/idle_filter_state.h",
    ],
    language = "c++",
    deps = [
        "gpr_platform",
    ],
)

grpc_cc_library(
    name = "grpc_channel_idle_filter",
    srcs = [
        "src/core/ext/filters/channel_idle/channel_idle_filter.cc",
    ],
    hdrs = [
        "src/core/ext/filters/channel_idle/channel_idle_filter.h",
    ],
    external_deps = [
        "absl/types:optional",
    ],
    deps = [
<<<<<<< HEAD
        "capture",
        "channel_init",
        "channel_stack_type",
=======
>>>>>>> 9a461718
        "config",
        "debug_location",
        "exec_ctx_wakeup_scheduler",
        "gpr_base",
        "grpc_base",
        "grpc_codegen",
        "grpc_trace",
        "idle_filter_state",
        "iomgr_timer",
        "loop",
        "orphanable",
        "poll",
        "promise",
        "single_set_ptr",
        "sleep",
        "try_seq",
    ],
)

grpc_cc_library(
    name = "grpc_deadline_filter",
    srcs = [
        "src/core/ext/filters/deadline/deadline_filter.cc",
    ],
    hdrs = [
        "src/core/ext/filters/deadline/deadline_filter.h",
    ],
    external_deps = [
        "absl/types:optional",
    ],
    language = "c++",
    deps = [
        "channel_init",
        "channel_stack_type",
        "config",
        "debug_location",
        "gpr_base",
        "grpc_base",
        "iomgr_timer",
        "slice",
    ],
)

grpc_cc_library(
    name = "grpc_client_authority_filter",
    srcs = [
        "src/core/ext/filters/http/client_authority_filter.cc",
    ],
    hdrs = [
        "src/core/ext/filters/http/client_authority_filter.h",
    ],
    external_deps = [
        "absl/status",
        "absl/strings",
        "absl/types:optional",
    ],
    language = "c++",
    deps = [
        "channel_init",
        "channel_stack_type",
        "config",
        "gpr_base",
        "grpc_base",
        "grpc_codegen",
        "poll",
        "slice",
    ],
)

grpc_cc_library(
    name = "grpc_message_size_filter",
    srcs = [
        "src/core/ext/filters/message_size/message_size_filter.cc",
    ],
    hdrs = [
        "src/core/ext/filters/message_size/message_size_filter.h",
    ],
    external_deps = [
        "absl/memory",
        "absl/strings:str_format",
        "absl/types:optional",
    ],
    language = "c++",
    deps = [
        "channel_init",
        "channel_stack_type",
        "config",
        "debug_location",
        "gpr_base",
        "grpc_base",
        "grpc_codegen",
        "grpc_service_config",
        "orphanable",
        "ref_counted",
        "ref_counted_ptr",
    ],
)

grpc_cc_library(
    name = "grpc_fault_injection_filter",
    srcs = [
        "src/core/ext/filters/fault_injection/fault_injection_filter.cc",
        "src/core/ext/filters/fault_injection/service_config_parser.cc",
    ],
    hdrs = [
        "src/core/ext/filters/fault_injection/fault_injection_filter.h",
        "src/core/ext/filters/fault_injection/service_config_parser.h",
    ],
    external_deps = [
        "absl/memory",
        "absl/status",
        "absl/strings",
        "absl/types:optional",
        "absl/utility",
    ],
    language = "c++",
    deps = [
<<<<<<< HEAD
        "capture",
        "config",
        "context",
=======
>>>>>>> 9a461718
        "gpr_base",
        "grpc_base",
        "grpc_service_config",
        "grpc_trace",
        "json_util",
        "poll",
        "sleep",
        "time",
        "try_seq",
    ],
)

grpc_cc_library(
    name = "grpc_rbac_filter",
    srcs = [
        "src/core/ext/filters/rbac/rbac_filter.cc",
        "src/core/ext/filters/rbac/rbac_service_config_parser.cc",
    ],
    hdrs = [
        "src/core/ext/filters/rbac/rbac_filter.h",
        "src/core/ext/filters/rbac/rbac_service_config_parser.h",
    ],
    external_deps = [
        "absl/memory",
        "absl/status",
        "absl/status:statusor",
        "absl/strings:str_format",
    ],
    language = "c++",
    deps = [
        "config",
        "debug_location",
        "gpr_base",
        "grpc_authorization_base",
        "grpc_base",
        "grpc_matchers",
        "grpc_rbac_engine",
        "grpc_security_base",
        "grpc_service_config",
        "json_util",
        "transport_fwd",
    ],
)

grpc_cc_library(
    name = "grpc_http_filters",
    srcs = [
        "src/core/ext/filters/http/client/http_client_filter.cc",
        "src/core/ext/filters/http/http_filters_plugin.cc",
        "src/core/ext/filters/http/message_compress/message_compress_filter.cc",
        "src/core/ext/filters/http/message_compress/message_decompress_filter.cc",
        "src/core/ext/filters/http/server/http_server_filter.cc",
    ],
    hdrs = [
        "src/core/ext/filters/http/client/http_client_filter.h",
        "src/core/ext/filters/http/message_compress/message_compress_filter.h",
        "src/core/ext/filters/http/message_compress/message_decompress_filter.h",
        "src/core/ext/filters/http/server/http_server_filter.h",
    ],
    external_deps = [
        "absl/base:core_headers",
        "absl/meta:type_traits",
        "absl/status",
        "absl/strings:str_format",
        "absl/strings",
        "absl/types:optional",
        "absl/utility",
    ],
    language = "c++",
    visibility = ["@grpc:http"],
    deps = [
        "arena",
        "basic_seq",
        "call_push_pull",
        "channel_fwd",
        "channel_init",
        "channel_stack_type",
        "config",
        "context",
        "debug_location",
        "gpr_base",
        "grpc_base",
        "grpc_codegen",
        "grpc_message_size_filter",
        "grpc_trace",
        "latch",
        "orphanable",
        "poll",
        "promise",
        "seq",
        "slice",
        "transport_fwd",
    ],
)

grpc_cc_library(
    name = "grpc_codegen",
    language = "c++",
    public_hdrs = [
        "include/grpc/impl/codegen/byte_buffer.h",
        "include/grpc/impl/codegen/byte_buffer_reader.h",
        "include/grpc/impl/codegen/compression_types.h",
        "include/grpc/impl/codegen/connectivity_state.h",
        "include/grpc/impl/codegen/grpc_types.h",
        "include/grpc/impl/codegen/propagation_bits.h",
        "include/grpc/impl/codegen/status.h",
        "include/grpc/impl/codegen/slice.h",
    ],
    visibility = ["@grpc:public"],
    deps = [
        "gpr_codegen",
    ],
)

grpc_cc_library(
    name = "grpc_grpclb_balancer_addresses",
    srcs = [
        "src/core/ext/filters/client_channel/lb_policy/grpclb/grpclb_balancer_addresses.cc",
    ],
    hdrs = [
        "src/core/ext/filters/client_channel/lb_policy/grpclb/grpclb_balancer_addresses.h",
    ],
    external_deps = [
        "absl/container:inlined_vector",
    ],
    language = "c++",
    visibility = ["@grpc:grpclb"],
    deps = [
        "gpr_base",
        "grpc_base",
        "grpc_client_channel",
        "useful",
    ],
)

grpc_cc_library(
    name = "grpc_lb_policy_grpclb",
    srcs = [
        "src/core/ext/filters/client_channel/lb_policy/grpclb/client_load_reporting_filter.cc",
        "src/core/ext/filters/client_channel/lb_policy/grpclb/grpclb.cc",
        "src/core/ext/filters/client_channel/lb_policy/grpclb/grpclb_client_stats.cc",
        "src/core/ext/filters/client_channel/lb_policy/grpclb/load_balancer_api.cc",
    ],
    hdrs = [
        "src/core/ext/filters/client_channel/lb_policy/grpclb/client_load_reporting_filter.h",
        "src/core/ext/filters/client_channel/lb_policy/grpclb/grpclb.h",
        "src/core/ext/filters/client_channel/lb_policy/grpclb/grpclb_client_stats.h",
        "src/core/ext/filters/client_channel/lb_policy/grpclb/load_balancer_api.h",
    ],
    external_deps = [
        "absl/memory",
        "absl/container:inlined_vector",
        "absl/status",
        "absl/status:statusor",
        "absl/strings",
        "absl/strings:str_format",
        "absl/types:optional",
        "absl/types:variant",
        "upb_lib",
    ],
    language = "c++",
    deps = [
        "channel_init",
        "channel_stack_type",
        "config",
        "debug_location",
        "error",
        "gpr_base",
        "gpr_codegen",
        "grpc_base",
        "grpc_client_channel",
        "grpc_codegen",
        "grpc_grpclb_balancer_addresses",
        "grpc_lb_upb",
        "grpc_resolver",
        "grpc_resolver_fake",
        "grpc_security_base",
        "grpc_sockaddr",
        "grpc_trace",
        "grpc_transport_chttp2_client_connector",
        "iomgr_timer",
        "json",
        "orphanable",
        "protobuf_duration_upb",
        "protobuf_timestamp_upb",
        "ref_counted",
        "ref_counted_ptr",
        "resolved_address",
        "server_address",
        "slice",
        "slice_refcount",
        "sockaddr_utils",
        "time",
        "uri_parser",
        "useful",
    ],
)

grpc_cc_library(
    name = "grpc_backend_metric_data",
    hdrs = [
        "src/core/ext/filters/client_channel/lb_policy/backend_metric_data.h",
    ],
    external_deps = [
        "absl/strings",
    ],
    language = "c++",
    deps = [
        "gpr",
    ],
)

grpc_cc_library(
    name = "grpc_lb_policy_rls",
    srcs = [
        "src/core/ext/filters/client_channel/lb_policy/rls/rls.cc",
    ],
    external_deps = [
        "absl/base:core_headers",
        "absl/container:inlined_vector",
        "absl/hash",
        "absl/memory",
        "absl/status",
        "absl/status:statusor",
        "absl/strings",
        "absl/strings:str_format",
        "absl/types:optional",
        "upb_lib",
    ],
    language = "c++",
    deps = [
        "config",
        "debug_location",
        "dual_ref_counted",
        "gpr_base",
        "gpr_codegen",
        "grpc_base",
        "grpc_client_channel",
        "grpc_codegen",
        "grpc_fake_credentials",
        "grpc_resolver",
        "grpc_security_base",
        "grpc_service_config_impl",
        "grpc_trace",
        "iomgr_timer",
        "json",
        "json_util",
        "orphanable",
        "ref_counted",
        "ref_counted_ptr",
        "rls_upb",
        "server_address",
        "slice_refcount",
        "time",
        "uri_parser",
    ],
)

grpc_cc_library(
    name = "grpc_xds_client",
    srcs = [
        "src/core/ext/xds/certificate_provider_registry.cc",
        "src/core/ext/xds/certificate_provider_store.cc",
        "src/core/ext/xds/file_watcher_certificate_provider_factory.cc",
        "src/core/ext/xds/xds_api.cc",
        "src/core/ext/xds/xds_bootstrap.cc",
        "src/core/ext/xds/xds_certificate_provider.cc",
        "src/core/ext/xds/xds_client.cc",
        "src/core/ext/xds/xds_client_stats.cc",
        "src/core/ext/xds/xds_cluster.cc",
        "src/core/ext/xds/xds_cluster_specifier_plugin.cc",
        "src/core/ext/xds/xds_common_types.cc",
        "src/core/ext/xds/xds_endpoint.cc",
        "src/core/ext/xds/xds_http_fault_filter.cc",
        "src/core/ext/xds/xds_http_filters.cc",
        "src/core/ext/xds/xds_http_rbac_filter.cc",
        "src/core/ext/xds/xds_listener.cc",
        "src/core/ext/xds/xds_resource_type.cc",
        "src/core/ext/xds/xds_route_config.cc",
        "src/core/ext/xds/xds_routing.cc",
        "src/core/lib/security/credentials/xds/xds_credentials.cc",
    ],
    hdrs = [
        "src/core/ext/xds/certificate_provider_factory.h",
        "src/core/ext/xds/certificate_provider_registry.h",
        "src/core/ext/xds/certificate_provider_store.h",
        "src/core/ext/xds/file_watcher_certificate_provider_factory.h",
        "src/core/ext/xds/upb_utils.h",
        "src/core/ext/xds/xds_api.h",
        "src/core/ext/xds/xds_bootstrap.h",
        "src/core/ext/xds/xds_certificate_provider.h",
        "src/core/ext/xds/xds_channel_args.h",
        "src/core/ext/xds/xds_client.h",
        "src/core/ext/xds/xds_client_stats.h",
        "src/core/ext/xds/xds_cluster.h",
        "src/core/ext/xds/xds_cluster_specifier_plugin.h",
        "src/core/ext/xds/xds_common_types.h",
        "src/core/ext/xds/xds_endpoint.h",
        "src/core/ext/xds/xds_http_fault_filter.h",
        "src/core/ext/xds/xds_http_filters.h",
        "src/core/ext/xds/xds_http_rbac_filter.h",
        "src/core/ext/xds/xds_listener.h",
        "src/core/ext/xds/xds_resource_type.h",
        "src/core/ext/xds/xds_resource_type_impl.h",
        "src/core/ext/xds/xds_route_config.h",
        "src/core/ext/xds/xds_routing.h",
        "src/core/lib/security/credentials/xds/xds_credentials.h",
    ],
    external_deps = [
        "absl/container:inlined_vector",
        "absl/functional:bind_front",
        "absl/memory",
        "absl/status",
        "absl/status:statusor",
        "absl/strings",
        "absl/strings:str_format",
        "absl/types:optional",
        "absl/types:variant",
        "upb_lib",
        "upb_textformat_lib",
        "upb_json_lib",
        "re2",
        "upb_reflection",
    ],
    language = "c++",
    deps = [
        "channel_creds_registry",
        "channel_fwd",
        "config",
        "debug_location",
        "envoy_admin_upb",
        "envoy_config_cluster_upb",
        "envoy_config_cluster_upbdefs",
        "envoy_config_core_upb",
        "envoy_config_endpoint_upb",
        "envoy_config_endpoint_upbdefs",
        "envoy_config_listener_upb",
        "envoy_config_listener_upbdefs",
        "envoy_config_rbac_upb",
        "envoy_config_route_upb",
        "envoy_config_route_upbdefs",
        "envoy_extensions_clusters_aggregate_upb",
        "envoy_extensions_clusters_aggregate_upbdefs",
        "envoy_extensions_filters_common_fault_upb",
        "envoy_extensions_filters_http_fault_upb",
        "envoy_extensions_filters_http_fault_upbdefs",
        "envoy_extensions_filters_http_rbac_upb",
        "envoy_extensions_filters_http_rbac_upbdefs",
        "envoy_extensions_filters_http_router_upb",
        "envoy_extensions_filters_http_router_upbdefs",
        "envoy_extensions_filters_network_http_connection_manager_upb",
        "envoy_extensions_filters_network_http_connection_manager_upbdefs",
        "envoy_extensions_transport_sockets_tls_upb",
        "envoy_extensions_transport_sockets_tls_upbdefs",
        "envoy_service_discovery_upb",
        "envoy_service_discovery_upbdefs",
        "envoy_service_load_stats_upb",
        "envoy_service_load_stats_upbdefs",
        "envoy_service_status_upb",
        "envoy_service_status_upbdefs",
        "envoy_type_matcher_upb",
        "envoy_type_upb",
        "error",
        "google_rpc_status_upb",
        "gpr_base",
        "gpr_codegen",
        "grpc_base",
        "grpc_client_channel",
        "grpc_codegen",
        "grpc_credentials_util",
        "grpc_fake_credentials",
        "grpc_fault_injection_filter",
        "grpc_lb_xds_channel_args",
        "grpc_matchers",
        "grpc_outlier_detection_header",
        "grpc_rbac_filter",
        "grpc_secure",
        "grpc_security_base",
        "grpc_sockaddr",
        "grpc_tls_credentials",
        "grpc_trace",
        "grpc_transport_chttp2_client_connector",
        "iomgr_timer",
        "json",
        "json_util",
        "orphanable",
        "protobuf_any_upb",
        "protobuf_duration_upb",
        "protobuf_struct_upb",
        "protobuf_timestamp_upb",
        "protobuf_wrappers_upb",
        "ref_counted_ptr",
        "resolved_address",
        "rls_config_upb",
        "rls_config_upbdefs",
        "slice",
        "slice_refcount",
        "sockaddr_utils",
        "time",
        "tsi_ssl_credentials",
        "uri_parser",
        "useful",
        "xds_type_upb",
        "xds_type_upbdefs",
    ],
)

grpc_cc_library(
    name = "grpc_xds_channel_stack_modifier",
    srcs = [
        "src/core/ext/xds/xds_channel_stack_modifier.cc",
    ],
    hdrs = [
        "src/core/ext/xds/xds_channel_stack_modifier.h",
    ],
    language = "c++",
    deps = [
        "channel_init",
        "channel_stack_type",
        "config",
        "gpr_base",
        "grpc_base",
        "useful",
    ],
)

grpc_cc_library(
    name = "grpc_xds_server_config_fetcher",
    srcs = [
        "src/core/ext/xds/xds_server_config_fetcher.cc",
    ],
    external_deps = [
        "absl/base:core_headers",
        "absl/container:inlined_vector",
        "absl/status",
        "absl/status:statusor",
        "absl/strings",
        "absl/types:optional",
        "absl/types:variant",
    ],
    language = "c++",
    deps = [
        "channel_args_preconditioning",
        "channel_fwd",
        "config",
        "gpr_base",
        "grpc_base",
        "grpc_codegen",
        "grpc_security_base",
        "grpc_server_config_selector",
        "grpc_server_config_selector_filter",
        "grpc_service_config",
        "grpc_service_config_impl",
        "grpc_sockaddr",
        "grpc_tls_credentials",
        "grpc_trace",
        "grpc_xds_channel_stack_modifier",
        "grpc_xds_client",
        "iomgr_fwd",
        "ref_counted_ptr",
        "resolved_address",
        "slice_refcount",
        "sockaddr_utils",
        "uri_parser",
    ],
)

grpc_cc_library(
    name = "channel_creds_registry_init",
    srcs = [
        "src/core/lib/security/credentials/channel_creds_registry_init.cc",
    ],
    language = "c++",
    deps = [
        "config",
        "gpr_base",
        "grpc_fake_credentials",
        "grpc_secure",
        "grpc_security_base",
        "json",
    ],
)

grpc_cc_library(
    name = "grpc_google_mesh_ca_certificate_provider_factory",
    srcs = [
        "src/core/ext/xds/google_mesh_ca_certificate_provider_factory.cc",
    ],
    hdrs = [
        "src/core/ext/xds/google_mesh_ca_certificate_provider_factory.h",
    ],
    external_deps = [
        "absl/strings",
    ],
    language = "c++",
    deps = [
        "error",
        "gpr_base",
        "grpc_base",
        "grpc_xds_client",
        "json_util",
        "slice",
    ],
)

grpc_cc_library(
    name = "grpc_lb_policy_cds",
    srcs = [
        "src/core/ext/filters/client_channel/lb_policy/xds/cds.cc",
    ],
    external_deps = [
        "absl/memory",
        "absl/status",
        "absl/status:statusor",
        "absl/strings",
        "absl/types:optional",
    ],
    language = "c++",
    deps = [
        "debug_location",
        "gpr_base",
        "grpc_base",
        "grpc_client_channel",
        "grpc_codegen",
        "grpc_matchers",
        "grpc_outlier_detection_header",
        "grpc_security_base",
        "grpc_tls_credentials",
        "grpc_trace",
        "grpc_xds_client",
        "json",
        "orphanable",
        "ref_counted_ptr",
        "server_address",
        "time",
    ],
)

grpc_cc_library(
    name = "grpc_lb_xds_channel_args",
    hdrs = [
        "src/core/ext/filters/client_channel/lb_policy/xds/xds_channel_args.h",
    ],
    language = "c++",
)

grpc_cc_library(
    name = "grpc_lb_xds_common",
    hdrs = [
        "src/core/ext/filters/client_channel/lb_policy/xds/xds.h",
    ],
    language = "c++",
    deps = [
        "gpr_base",
        "grpc_base",
        "grpc_client_channel",
        "grpc_xds_client",
    ],
)

grpc_cc_library(
    name = "grpc_lb_policy_xds_cluster_resolver",
    srcs = [
        "src/core/ext/filters/client_channel/lb_policy/xds/xds_cluster_resolver.cc",
    ],
    external_deps = [
        "absl/container:inlined_vector",
        "absl/memory",
        "absl/status",
        "absl/status:statusor",
        "absl/strings",
        "absl/types:optional",
    ],
    language = "c++",
    deps = [
        "config",
        "debug_location",
        "gpr_base",
        "grpc_base",
        "grpc_client_channel",
        "grpc_codegen",
        "grpc_lb_address_filtering",
        "grpc_lb_policy_ring_hash",
        "grpc_lb_xds_channel_args",
        "grpc_lb_xds_common",
        "grpc_outlier_detection_header",
        "grpc_resolver",
        "grpc_resolver_fake",
        "grpc_trace",
        "grpc_xds_client",
        "json",
        "orphanable",
        "ref_counted_ptr",
        "server_address",
        "time",
        "uri_parser",
    ],
)

grpc_cc_library(
    name = "grpc_lb_policy_xds_cluster_impl",
    srcs = [
        "src/core/ext/filters/client_channel/lb_policy/xds/xds_cluster_impl.cc",
    ],
    external_deps = [
        "absl/base:core_headers",
        "absl/memory",
        "absl/status",
        "absl/status:statusor",
        "absl/strings",
        "absl/types:optional",
        "absl/types:variant",
    ],
    language = "c++",
    deps = [
        "debug_location",
        "gpr_base",
        "grpc_base",
        "grpc_client_channel",
        "grpc_codegen",
        "grpc_lb_xds_channel_args",
        "grpc_lb_xds_common",
        "grpc_trace",
        "grpc_xds_client",
        "json",
        "orphanable",
        "ref_counted",
        "ref_counted_ptr",
        "server_address",
    ],
)

grpc_cc_library(
    name = "grpc_lb_policy_xds_cluster_manager",
    srcs = [
        "src/core/ext/filters/client_channel/lb_policy/xds/xds_cluster_manager.cc",
    ],
    external_deps = [
        "absl/memory",
        "absl/status:statusor",
        "absl/strings",
        "absl/status",
    ],
    language = "c++",
    deps = [
        "debug_location",
        "gpr_base",
        "grpc_base",
        "grpc_client_channel",
        "grpc_codegen",
        "grpc_resolver_xds_header",
        "grpc_trace",
        "iomgr_timer",
        "json",
        "orphanable",
        "ref_counted",
        "ref_counted_ptr",
        "server_address",
        "time",
    ],
)

grpc_cc_library(
    name = "grpc_lb_address_filtering",
    srcs = [
        "src/core/ext/filters/client_channel/lb_policy/address_filtering.cc",
    ],
    hdrs = [
        "src/core/ext/filters/client_channel/lb_policy/address_filtering.h",
    ],
    external_deps = [
        "absl/strings",
        "absl/container:inlined_vector",
        "absl/memory",
    ],
    language = "c++",
    deps = [
        "gpr_base",
        "grpc_base",
        "grpc_client_channel",
    ],
)

grpc_cc_library(
    name = "grpc_lb_subchannel_list",
    hdrs = [
        "src/core/ext/filters/client_channel/lb_policy/subchannel_list.h",
    ],
    language = "c++",
    deps = [
        "gpr_base",
        "grpc_base",
        "grpc_client_channel",
    ],
)

grpc_cc_library(
    name = "grpc_lb_policy_pick_first",
    srcs = [
        "src/core/ext/filters/client_channel/lb_policy/pick_first/pick_first.cc",
    ],
    external_deps = [
        "absl/container:inlined_vector",
        "absl/memory",
        "absl/status",
        "absl/status:statusor",
        "absl/strings",
    ],
    language = "c++",
    deps = [
        "debug_location",
        "gpr_base",
        "grpc_base",
        "grpc_client_channel",
        "grpc_codegen",
        "grpc_lb_subchannel_list",
        "grpc_trace",
        "json",
        "orphanable",
        "ref_counted_ptr",
        "server_address",
        "sockaddr_utils",
    ],
)

grpc_cc_library(
    name = "grpc_lb_policy_ring_hash",
    srcs = [
        "src/core/ext/filters/client_channel/lb_policy/ring_hash/ring_hash.cc",
    ],
    hdrs = [
        "src/core/ext/filters/client_channel/lb_policy/ring_hash/ring_hash.h",
    ],
    external_deps = [
        "absl/base:core_headers",
        "absl/container:inlined_vector",
        "absl/memory",
        "absl/status",
        "absl/status:statusor",
        "absl/strings",
        "absl/types:optional",
        "xxhash",
    ],
    language = "c++",
    deps = [
        "debug_location",
        "gpr_base",
        "grpc_base",
        "grpc_client_channel",
        "grpc_codegen",
        "grpc_lb_subchannel_list",
        "grpc_trace",
        "json",
        "orphanable",
        "ref_counted",
        "ref_counted_ptr",
        "server_address",
        "sockaddr_utils",
    ],
)

grpc_cc_library(
    name = "grpc_lb_policy_round_robin",
    srcs = [
        "src/core/ext/filters/client_channel/lb_policy/round_robin/round_robin.cc",
    ],
    external_deps = [
        "absl/container:inlined_vector",
        "absl/memory",
        "absl/status",
        "absl/status:statusor",
        "absl/strings",
    ],
    language = "c++",
    deps = [
        "debug_location",
        "gpr_base",
        "grpc_base",
        "grpc_client_channel",
        "grpc_codegen",
        "grpc_lb_subchannel_list",
        "grpc_trace",
        "json",
        "orphanable",
        "ref_counted_ptr",
        "server_address",
        "sockaddr_utils",
    ],
)

grpc_cc_library(
    name = "grpc_outlier_detection_header",
    hdrs = [
        "src/core/ext/filters/client_channel/lb_policy/outlier_detection/outlier_detection.h",
    ],
    external_deps = [
        "absl/types:optional",
    ],
    language = "c++",
)

grpc_cc_library(
    name = "grpc_lb_policy_outlier_detection",
    srcs = [
        "src/core/ext/filters/client_channel/lb_policy/outlier_detection/outlier_detection.cc",
    ],
    external_deps = [
        "absl/container:inlined_vector",
        "absl/memory",
        "absl/random",
        "absl/status",
        "absl/status:statusor",
        "absl/strings",
        "absl/strings:str_format",
        "absl/types:variant",
    ],
    language = "c++",
    deps = [
        "debug_location",
        "gpr_base",
        "grpc_base",
        "grpc_client_channel",
        "grpc_codegen",
        "grpc_outlier_detection_header",
        "grpc_trace",
        "iomgr_fwd",
        "iomgr_timer",
        "json",
        "json_util",
        "orphanable",
        "ref_counted",
        "ref_counted_ptr",
        "server_address",
    ],
)

grpc_cc_library(
    name = "grpc_lb_policy_priority",
    srcs = [
        "src/core/ext/filters/client_channel/lb_policy/priority/priority.cc",
    ],
    external_deps = [
        "absl/memory",
        "absl/status",
        "absl/status:statusor",
        "absl/strings",
        "absl/strings:str_format",
    ],
    language = "c++",
    deps = [
        "debug_location",
        "gpr_base",
        "grpc_base",
        "grpc_client_channel",
        "grpc_codegen",
        "grpc_lb_address_filtering",
        "grpc_trace",
        "iomgr_timer",
        "json",
        "orphanable",
        "ref_counted",
        "ref_counted_ptr",
        "server_address",
        "time",
    ],
)

grpc_cc_library(
    name = "grpc_lb_policy_weighted_target",
    srcs = [
        "src/core/ext/filters/client_channel/lb_policy/weighted_target/weighted_target.cc",
    ],
    external_deps = [
        "absl/container:inlined_vector",
        "absl/memory",
        "absl/status",
        "absl/status:statusor",
        "absl/strings",
    ],
    language = "c++",
    deps = [
        "debug_location",
        "gpr_base",
        "grpc_base",
        "grpc_client_channel",
        "grpc_codegen",
        "grpc_lb_address_filtering",
        "grpc_trace",
        "iomgr_timer",
        "json",
        "orphanable",
        "ref_counted",
        "ref_counted_ptr",
        "server_address",
        "time",
    ],
)

grpc_cc_library(
    name = "lb_server_load_reporting_filter",
    srcs = [
        "src/core/ext/filters/load_reporting/server_load_reporting_filter.cc",
    ],
    hdrs = [
        "src/core/ext/filters/load_reporting/registered_opencensus_objects.h",
        "src/core/ext/filters/load_reporting/server_load_reporting_filter.h",
        "src/cpp/server/load_reporter/constants.h",
    ],
    external_deps = [
        "absl/container:inlined_vector",
        "absl/meta:type_traits",
        "absl/status",
        "absl/strings",
        "absl/strings:str_format",
        "absl/types:optional",
        "opencensus-stats",
        "opencensus-tags",
    ],
    language = "c++",
    deps = [
        "channel_fwd",
        "channel_init",
        "channel_stack_type",
        "config",
        "context",
        "error",
        "gpr",
        "grpc++_base",
        "grpc_base",
        "grpc_codegen",
        "grpc_lb_policy_grpclb",
        "grpc_security_base",
        "grpc_sockaddr",
        "poll",
        "promise",
        "resolved_address",
        "seq",
        "slice",
        "uri_parser",
    ],
    alwayslink = 1,
)

grpc_cc_library(
    name = "lb_load_data_store",
    srcs = [
        "src/cpp/server/load_reporter/load_data_store.cc",
    ],
    hdrs = [
        "src/cpp/server/load_reporter/constants.h",
        "src/cpp/server/load_reporter/load_data_store.h",
    ],
    language = "c++",
    deps = [
        "gpr",
        "gpr_codegen",
        "grpc++",
        "grpc_base",
        "grpc_sockaddr",
    ],
)

grpc_cc_library(
    name = "lb_server_load_reporting_service_server_builder_plugin",
    srcs = [
        "src/cpp/server/load_reporter/load_reporting_service_server_builder_plugin.cc",
    ],
    hdrs = [
        "src/cpp/server/load_reporter/load_reporting_service_server_builder_plugin.h",
    ],
    language = "c++",
    deps = [
        "gpr",
        "grpc++",
        "lb_load_reporter_service",
    ],
)

grpc_cc_library(
    name = "grpcpp_server_load_reporting",
    srcs = [
        "src/cpp/server/load_reporter/load_reporting_service_server_builder_option.cc",
        "src/cpp/server/load_reporter/util.cc",
    ],
    language = "c++",
    public_hdrs = [
        "include/grpcpp/ext/server_load_reporting.h",
    ],
    deps = [
        "gpr",
        "gpr_codegen",
        "grpc",
        "grpc++",
        "grpc_codegen",
        "lb_server_load_reporting_filter",
        "lb_server_load_reporting_service_server_builder_plugin",
        "slice",
    ],
)

grpc_cc_library(
    name = "lb_load_reporter_service",
    srcs = [
        "src/cpp/server/load_reporter/load_reporter_async_service_impl.cc",
    ],
    hdrs = [
        "src/cpp/server/load_reporter/load_reporter_async_service_impl.h",
    ],
    external_deps = [
        "absl/memory",
        "protobuf_headers",
    ],
    language = "c++",
    deps = [
        "gpr",
        "gpr_codegen",
        "grpc++",
        "lb_load_reporter",
    ],
)

grpc_cc_library(
    name = "lb_get_cpu_stats",
    srcs = [
        "src/cpp/server/load_reporter/get_cpu_stats_linux.cc",
        "src/cpp/server/load_reporter/get_cpu_stats_macos.cc",
        "src/cpp/server/load_reporter/get_cpu_stats_unsupported.cc",
        "src/cpp/server/load_reporter/get_cpu_stats_windows.cc",
    ],
    hdrs = [
        "src/cpp/server/load_reporter/get_cpu_stats.h",
    ],
    language = "c++",
    deps = [
        "gpr_base",
        "grpc++",
    ],
)

grpc_cc_library(
    name = "lb_load_reporter",
    srcs = [
        "src/cpp/server/load_reporter/load_reporter.cc",
    ],
    hdrs = [
        "src/cpp/server/load_reporter/constants.h",
        "src/cpp/server/load_reporter/load_reporter.h",
    ],
    external_deps = [
        "opencensus-stats",
        "opencensus-tags",
        "protobuf_headers",
    ],
    language = "c++",
    deps = [
        "gpr",
        "gpr_codegen",
        "lb_get_cpu_stats",
        "lb_load_data_store",
        "//src/proto/grpc/lb/v1:load_reporter_proto",
    ],
)

grpc_cc_library(
    name = "polling_resolver",
    srcs = [
        "src/core/ext/filters/client_channel/resolver/polling_resolver.cc",
    ],
    hdrs = [
        "src/core/ext/filters/client_channel/resolver/polling_resolver.h",
    ],
    external_deps = [
        "absl/status",
        "absl/status:statusor",
        "absl/strings",
    ],
    language = "c++",
    deps = [
        "debug_location",
        "gpr_base",
        "grpc_base",
        "grpc_resolver",
        "iomgr_timer",
        "orphanable",
        "ref_counted_ptr",
        "uri_parser",
    ],
)

grpc_cc_library(
    name = "grpc_resolver_dns_selection",
    srcs = [
        "src/core/ext/filters/client_channel/resolver/dns/dns_resolver_selection.cc",
    ],
    hdrs = [
        "src/core/ext/filters/client_channel/resolver/dns/dns_resolver_selection.h",
    ],
    language = "c++",
    deps = [
        "gpr_base",
        "grpc_base",
    ],
)

grpc_cc_library(
    name = "grpc_resolver_dns_native",
    srcs = [
        "src/core/ext/filters/client_channel/resolver/dns/native/dns_resolver.cc",
    ],
    external_deps = [
        "absl/container:inlined_vector",
        "absl/memory",
        "absl/status",
        "absl/status:statusor",
        "absl/strings",
        "absl/functional:bind_front",
    ],
    language = "c++",
    deps = [
        "config",
        "debug_location",
        "gpr_base",
        "grpc_base",
        "grpc_client_channel",
        "grpc_codegen",
        "grpc_resolver",
        "grpc_resolver_dns_selection",
        "grpc_trace",
        "iomgr_timer",
        "orphanable",
        "polling_resolver",
        "ref_counted_ptr",
        "resolved_address",
        "server_address",
        "time",
        "uri_parser",
    ],
)

grpc_cc_library(
    name = "grpc_resolver_dns_ares",
    srcs = [
        "src/core/ext/filters/client_channel/resolver/dns/c_ares/dns_resolver_ares.cc",
        "src/core/ext/filters/client_channel/resolver/dns/c_ares/grpc_ares_ev_driver_posix.cc",
        "src/core/ext/filters/client_channel/resolver/dns/c_ares/grpc_ares_ev_driver_windows.cc",
        "src/core/ext/filters/client_channel/resolver/dns/c_ares/grpc_ares_wrapper.cc",
        "src/core/ext/filters/client_channel/resolver/dns/c_ares/grpc_ares_wrapper_posix.cc",
        "src/core/ext/filters/client_channel/resolver/dns/c_ares/grpc_ares_wrapper_windows.cc",
    ],
    hdrs = [
        "src/core/ext/filters/client_channel/resolver/dns/c_ares/grpc_ares_ev_driver.h",
        "src/core/ext/filters/client_channel/resolver/dns/c_ares/grpc_ares_wrapper.h",
    ],
    external_deps = [
        "absl/base:core_headers",
        "absl/container:flat_hash_set",
        "absl/container:inlined_vector",
        "absl/memory",
        "absl/status",
        "absl/status:statusor",
        "absl/strings",
        "absl/strings:str_format",
        "address_sorting",
        "cares",
    ],
    language = "c++",
    deps = [
        "config",
        "debug_location",
        "error",
        "event_engine_common",
        "gpr_base",
        "grpc_base",
        "grpc_client_channel",
        "grpc_codegen",
        "grpc_grpclb_balancer_addresses",
        "grpc_resolver",
        "grpc_resolver_dns_selection",
        "grpc_service_config",
        "grpc_service_config_impl",
        "grpc_sockaddr",
        "grpc_trace",
        "iomgr_fwd",
        "iomgr_port",
        "iomgr_timer",
        "json",
        "orphanable",
        "polling_resolver",
        "ref_counted_ptr",
        "resolved_address",
        "server_address",
        "sockaddr_utils",
        "time",
        "uri_parser",
    ],
)

grpc_cc_library(
    name = "grpc_resolver_sockaddr",
    srcs = [
        "src/core/ext/filters/client_channel/resolver/sockaddr/sockaddr_resolver.cc",
    ],
    external_deps = [
        "absl/memory",
        "absl/status:statusor",
        "absl/strings",
    ],
    language = "c++",
    deps = [
        "config",
        "gpr_base",
        "grpc_base",
        "grpc_client_channel",
        "grpc_codegen",
        "grpc_resolver",
        "iomgr_port",
        "orphanable",
        "resolved_address",
        "server_address",
        "slice",
        "uri_parser",
    ],
)

grpc_cc_library(
    name = "grpc_resolver_binder",
    srcs = [
        "src/core/ext/filters/client_channel/resolver/binder/binder_resolver.cc",
    ],
    external_deps = [
        "absl/memory",
        "absl/status:statusor",
        "absl/strings",
    ],
    language = "c++",
    deps = [
        "config",
        "gpr_base",
        "grpc_base",
        "grpc_client_channel",
        "grpc_codegen",
        "grpc_resolver",
        "iomgr_port",
        "orphanable",
        "resolved_address",
        "server_address",
        "slice",
        "uri_parser",
    ],
)

grpc_cc_library(
    name = "grpc_resolver_fake",
    srcs = ["src/core/ext/filters/client_channel/resolver/fake/fake_resolver.cc"],
    hdrs = ["src/core/ext/filters/client_channel/resolver/fake/fake_resolver.h"],
    external_deps = [
        "absl/memory",
        "absl/status",
        "absl/status:statusor",
        "absl/strings",
    ],
    language = "c++",
    visibility = [
        "//test:__subpackages__",
        "@grpc:grpc_resolver_fake",
    ],
    deps = [
        "config",
        "debug_location",
        "gpr_base",
        "grpc_base",
        "grpc_client_channel",
        "grpc_resolver",
        "grpc_service_config",
        "orphanable",
        "server_address",
        "slice",
        "uri_parser",
        "useful",
    ],
)

grpc_cc_library(
    name = "grpc_resolver_xds_header",
    hdrs = [
        "src/core/ext/filters/client_channel/resolver/xds/xds_resolver.h",
    ],
    language = "c++",
)

grpc_cc_library(
    name = "grpc_resolver_xds",
    srcs = [
        "src/core/ext/filters/client_channel/resolver/xds/xds_resolver.cc",
    ],
    external_deps = [
        "xxhash",
        "re2",
        "absl/container:inlined_vector",
        "absl/memory",
        "absl/meta:type_traits",
        "absl/random",
        "absl/status",
        "absl/status:statusor",
        "absl/strings",
        "absl/strings:str_format",
        "absl/types:optional",
        "absl/types:variant",
    ],
    language = "c++",
    deps = [
        "arena",
        "channel_fwd",
        "config",
        "debug_location",
        "dual_ref_counted",
        "gpr_base",
        "grpc_base",
        "grpc_client_channel",
        "grpc_codegen",
        "grpc_lb_policy_ring_hash",
        "grpc_resolver",
        "grpc_service_config",
        "grpc_service_config_impl",
        "grpc_trace",
        "grpc_xds_client",
        "handshaker_factory",
        "iomgr_fwd",
        "orphanable",
        "ref_counted_ptr",
        "server_address",
        "time",
        "uri_parser",
        "useful",
    ],
)

grpc_cc_library(
    name = "grpc_resolver_c2p",
    srcs = [
        "src/core/ext/filters/client_channel/resolver/google_c2p/google_c2p_resolver.cc",
    ],
    external_deps = [
        "absl/memory",
        "absl/status",
        "absl/status:statusor",
        "absl/strings",
        "absl/strings:str_format",
        "absl/types:optional",
    ],
    language = "c++",
    deps = [
        "alts_util",
        "config",
        "debug_location",
        "gpr_base",
        "grpc_base",
        "grpc_client_channel",
        "grpc_codegen",
        "grpc_resolver",
        "grpc_security_base",
        "grpc_xds_client",
        "httpcli",
        "json",
        "orphanable",
        "ref_counted_ptr",
        "resource_quota",
        "time",
        "uri_parser",
    ],
)

grpc_cc_library(
    name = "httpcli",
    srcs = [
        "src/core/lib/http/format_request.cc",
        "src/core/lib/http/httpcli.cc",
        "src/core/lib/http/parser.cc",
    ],
    hdrs = [
        "src/core/lib/http/format_request.h",
        "src/core/lib/http/httpcli.h",
        "src/core/lib/http/parser.h",
    ],
    external_deps = [
        "absl/functional:bind_front",
        "absl/strings",
        "absl/strings:str_format",
    ],
    language = "c++",
    visibility = ["@grpc:httpcli"],
    deps = [
        "config",
        "gpr_base",
        "grpc_base",
        "grpc_security_base",
        "ref_counted_ptr",
        "sockaddr_utils",
        "tcp_connect_handshaker",
        "useful",
    ],
)

grpc_cc_library(
    name = "grpc_authorization_base",
    srcs = [
        "src/core/lib/security/authorization/authorization_policy_provider_vtable.cc",
        "src/core/lib/security/authorization/evaluate_args.cc",
        "src/core/lib/security/authorization/grpc_server_authz_filter.cc",
    ],
    hdrs = [
        "src/core/lib/security/authorization/authorization_engine.h",
        "src/core/lib/security/authorization/authorization_policy_provider.h",
        "src/core/lib/security/authorization/evaluate_args.h",
        "src/core/lib/security/authorization/grpc_server_authz_filter.h",
    ],
    external_deps = [
        "absl/strings",
    ],
    language = "c++",
    deps = [
        "gpr_base",
        "grpc_base",
        "grpc_credentials_util",
        "grpc_trace",
        "promise",
        "slice_refcount",
        "sockaddr_utils",
    ],
)

grpc_cc_library(
    name = "tsi_fake_credentials",
    srcs = [
        "src/core/tsi/fake_transport_security.cc",
    ],
    hdrs = [
        "src/core/tsi/fake_transport_security.h",
    ],
    external_deps = [
        "absl/strings",
        "absl/strings:str_format",
    ],
    language = "c++",
    visibility = [
        "@grpc:public",
    ],
    deps = [
        "gpr_base",
        "grpc_base",
        "tsi_base",
        "useful",
    ],
)

grpc_cc_library(
    name = "grpc_fake_credentials",
    srcs = [
        "src/core/lib/security/credentials/fake/fake_credentials.cc",
        "src/core/lib/security/security_connector/fake/fake_security_connector.cc",
    ],
    hdrs = [
        "src/core/ext/filters/client_channel/lb_policy/grpclb/grpclb.h",
        "src/core/lib/security/credentials/fake/fake_credentials.h",
        "src/core/lib/security/security_connector/fake/fake_security_connector.h",
    ],
    external_deps = [
        "absl/strings",
        "absl/strings:str_format",
    ],
    language = "c++",
    deps = [
        "gpr_base",
        "grpc_base",
        "grpc_security_base",
        "handshaker",
        "promise",
        "ref_counted_ptr",
        "tsi_fake_credentials",
    ],
)

grpc_cc_library(
    name = "grpc_insecure_credentials",
    srcs = [
        "src/core/lib/security/credentials/insecure/insecure_credentials.cc",
        "src/core/lib/security/security_connector/insecure/insecure_security_connector.cc",
    ],
    hdrs = [
        "src/core/lib/security/credentials/insecure/insecure_credentials.h",
        "src/core/lib/security/security_connector/insecure/insecure_security_connector.h",
    ],
    language = "c++",
    deps = [
        "gpr",
        "grpc_security_base",
        "promise",
        "ref_counted_ptr",
        "tsi_local_credentials",
    ],
)

grpc_cc_library(
    name = "tsi_local_credentials",
    srcs = [
        "src/core/tsi/local_transport_security.cc",
    ],
    hdrs = [
        "src/core/tsi/local_transport_security.h",
    ],
    language = "c++",
    deps = [
        "gpr",
        "grpc_base",
        "tsi_base",
    ],
)

grpc_cc_library(
    name = "grpc_local_credentials",
    srcs = [
        "src/core/lib/security/credentials/local/local_credentials.cc",
        "src/core/lib/security/security_connector/local/local_security_connector.cc",
    ],
    hdrs = [
        "src/core/lib/security/credentials/local/local_credentials.h",
        "src/core/lib/security/security_connector/local/local_security_connector.h",
    ],
    external_deps = [
        "absl/strings:str_format",
        "absl/strings",
    ],
    language = "c++",
    deps = [
        "gpr_base",
        "grpc_base",
        "grpc_client_channel",
        "grpc_security_base",
        "grpc_sockaddr",
        "promise",
        "ref_counted_ptr",
        "sockaddr_utils",
        "tsi_local_credentials",
        "uri_parser",
    ],
)

grpc_cc_library(
    name = "grpc_alts_credentials",
    srcs = [
        "src/core/lib/security/credentials/alts/alts_credentials.cc",
        "src/core/lib/security/security_connector/alts/alts_security_connector.cc",
    ],
    hdrs = [
        "src/core/lib/security/credentials/alts/alts_credentials.h",
        "src/core/lib/security/security_connector/alts/alts_security_connector.h",
    ],
    external_deps = [
        "libssl",
        "upb_lib",
        "upb_lib_descriptor",
    ],
    language = "c++",
    visibility = ["@grpc:public"],
    deps = [
        "alts_util",
        "gpr_base",
        "grpc_base",
        "grpc_security_base",
        "promise",
        "ref_counted_ptr",
        "tsi_alts_credentials",
        "tsi_base",
    ],
)

grpc_cc_library(
    name = "grpc_ssl_credentials",
    srcs = [
        "src/core/lib/security/credentials/ssl/ssl_credentials.cc",
        "src/core/lib/security/security_connector/ssl/ssl_security_connector.cc",
    ],
    hdrs = [
        "src/core/lib/security/credentials/ssl/ssl_credentials.h",
        "src/core/lib/security/security_connector/ssl/ssl_security_connector.h",
    ],
    external_deps = [
        "absl/strings",
        "absl/strings:str_format",
    ],
    language = "c++",
    deps = [
        "gpr_base",
        "grpc_base",
        "grpc_credentials_util",
        "grpc_security_base",
        "grpc_transport_chttp2_alpn",
        "handshaker",
        "promise",
        "ref_counted_ptr",
        "tsi_base",
        "tsi_ssl_credentials",
    ],
)

grpc_cc_library(
    name = "grpc_google_default_credentials",
    srcs = [
        "src/core/lib/security/credentials/google_default/credentials_generic.cc",
        "src/core/lib/security/credentials/google_default/google_default_credentials.cc",
    ],
    hdrs = [
        "src/core/ext/filters/client_channel/lb_policy/grpclb/grpclb.h",
        "src/core/lib/security/credentials/google_default/google_default_credentials.h",
    ],
    external_deps = [
        "absl/strings",
        "absl/strings:str_format",
    ],
    language = "c++",
    deps = [
        "alts_util",
        "gpr_base",
        "grpc_alts_credentials",
        "grpc_base",
        "grpc_codegen",
        "grpc_external_account_credentials",
        "grpc_jwt_credentials",
        "grpc_lb_xds_channel_args",
        "grpc_oauth2_credentials",
        "grpc_security_base",
        "grpc_ssl_credentials",
        "httpcli",
        "httpcli_ssl_credentials",
        "ref_counted_ptr",
    ],
)

grpc_cc_library(
    name = "grpc_tls_credentials",
    srcs = [
        "src/core/lib/security/credentials/tls/grpc_tls_certificate_distributor.cc",
        "src/core/lib/security/credentials/tls/grpc_tls_certificate_provider.cc",
        "src/core/lib/security/credentials/tls/grpc_tls_certificate_verifier.cc",
        "src/core/lib/security/credentials/tls/grpc_tls_credentials_options.cc",
        "src/core/lib/security/credentials/tls/tls_credentials.cc",
        "src/core/lib/security/security_connector/tls/tls_security_connector.cc",
    ],
    hdrs = [
        "src/core/lib/security/credentials/tls/grpc_tls_certificate_distributor.h",
        "src/core/lib/security/credentials/tls/grpc_tls_certificate_provider.h",
        "src/core/lib/security/credentials/tls/grpc_tls_certificate_verifier.h",
        "src/core/lib/security/credentials/tls/grpc_tls_credentials_options.h",
        "src/core/lib/security/credentials/tls/tls_credentials.h",
        "src/core/lib/security/security_connector/tls/tls_security_connector.h",
    ],
    external_deps = [
        "absl/functional:bind_front",
        "absl/strings",
        "libssl",
    ],
    language = "c++",
    deps = [
        "gpr_base",
        "grpc_base",
        "grpc_credentials_util",
        "grpc_security_base",
        "promise",
        "tsi_base",
        "tsi_ssl_credentials",
    ],
)

grpc_cc_library(
    name = "grpc_iam_credentials",
    srcs = [
        "src/core/lib/security/credentials/iam/iam_credentials.cc",
    ],
    hdrs = [
        "src/core/lib/security/credentials/iam/iam_credentials.h",
    ],
    external_deps = [
        "absl/strings",
        "absl/strings:str_format",
    ],
    language = "c++",
    deps = [
        "gpr_base",
        "grpc_base",
        "grpc_security_base",
        "promise",
        "ref_counted_ptr",
    ],
)

grpc_cc_library(
    name = "grpc_jwt_credentials",
    srcs = [
        "src/core/lib/security/credentials/jwt/json_token.cc",
        "src/core/lib/security/credentials/jwt/jwt_credentials.cc",
        "src/core/lib/security/credentials/jwt/jwt_verifier.cc",
    ],
    hdrs = [
        "src/core/lib/security/credentials/jwt/json_token.h",
        "src/core/lib/security/credentials/jwt/jwt_credentials.h",
        "src/core/lib/security/credentials/jwt/jwt_verifier.h",
    ],
    external_deps = [
        "absl/strings",
        "libcrypto",
        "libssl",
    ],
    language = "c++",
    visibility = ["@grpc:public"],
    deps = [
        "gpr_base",
        "grpc_base",
        "grpc_credentials_util",
        "grpc_security_base",
        "httpcli",
        "httpcli_ssl_credentials",
        "json",
        "promise",
        "ref_counted",
        "ref_counted_ptr",
        "tsi_ssl_types",
        "uri_parser",
    ],
)

grpc_cc_library(
    name = "grpc_oauth2_credentials",
    srcs = [
        "src/core/lib/security/credentials/oauth2/oauth2_credentials.cc",
    ],
    hdrs = [
        "src/core/lib/security/credentials/oauth2/oauth2_credentials.h",
    ],
    external_deps = [
        "absl/container:inlined_vector",
        "absl/strings",
        "absl/strings:str_format",
        "absl/status",
    ],
    language = "c++",
    deps = [
        "gpr_base",
        "grpc_base",
        "grpc_codegen",
        "grpc_credentials_util",
        "grpc_security_base",
        "httpcli",
        "httpcli_ssl_credentials",
        "json",
        "promise",
        "ref_counted_ptr",
        "uri_parser",
    ],
)

grpc_cc_library(
    name = "grpc_external_account_credentials",
    srcs = [
        "src/core/lib/security/credentials/external/aws_external_account_credentials.cc",
        "src/core/lib/security/credentials/external/aws_request_signer.cc",
        "src/core/lib/security/credentials/external/external_account_credentials.cc",
        "src/core/lib/security/credentials/external/file_external_account_credentials.cc",
        "src/core/lib/security/credentials/external/url_external_account_credentials.cc",
    ],
    hdrs = [
        "src/core/lib/security/credentials/external/aws_external_account_credentials.h",
        "src/core/lib/security/credentials/external/aws_request_signer.h",
        "src/core/lib/security/credentials/external/external_account_credentials.h",
        "src/core/lib/security/credentials/external/file_external_account_credentials.h",
        "src/core/lib/security/credentials/external/url_external_account_credentials.h",
    ],
    external_deps = [
        "absl/strings",
        "absl/strings:str_format",
        "absl/time",
        "libcrypto",
        "libssl",
    ],
    language = "c++",
    deps = [
        "gpr_base",
        "grpc_base",
        "grpc_credentials_util",
        "grpc_oauth2_credentials",
        "grpc_security_base",
        "httpcli",
        "httpcli_ssl_credentials",
        "slice_refcount",
    ],
)

grpc_cc_library(
    name = "httpcli_ssl_credentials",
    srcs = [
        "src/core/lib/http/httpcli_security_connector.cc",
    ],
    hdrs = [
        "src/core/lib/http/httpcli_ssl_credentials.h",
    ],
    external_deps = [
        "absl/strings",
    ],
    language = "c++",
    deps = [
        "config",
        "gpr_base",
        "grpc_base",
        "grpc_security_base",
        "promise",
        "ref_counted_ptr",
        "tsi_ssl_credentials",
    ],
)

grpc_cc_library(
    name = "grpc_secure",
    language = "c++",
    public_hdrs = GRPC_PUBLIC_HDRS,
    visibility = ["@grpc:public"],
    deps = [
        "config",
        "gpr_base",
        "grpc_alts_credentials",
        "grpc_authorization_base",
        "grpc_base",
        "grpc_client_channel",
        "grpc_codegen",
        "grpc_credentials_util",
        "grpc_external_account_credentials",
        "grpc_fake_credentials",
        "grpc_google_default_credentials",
        "grpc_iam_credentials",
        "grpc_insecure_credentials",
        "grpc_jwt_credentials",
        "grpc_local_credentials",
        "grpc_oauth2_credentials",
        "grpc_security_base",
        "grpc_ssl_credentials",
        "grpc_tls_credentials",
        "grpc_trace",
        "grpc_transport_chttp2_alpn",
        "httpcli",
        "httpcli_ssl_credentials",
        "json",
        "promise",
        "ref_counted",
        "ref_counted_ptr",
        "slice",
        "slice_refcount",
        "sockaddr_utils",
        "tsi_base",
        "uri_parser",
        "useful",
    ],
)

grpc_cc_library(
    name = "tsi_ssl_types",
    hdrs = [
        "src/core/tsi/ssl_types.h",
    ],
    external_deps = [
        "libssl",
    ],
    language = "c++",
)

grpc_cc_library(
    name = "grpc_security_base",
    srcs = [
        "src/core/lib/security/context/security_context.cc",
        "src/core/lib/security/credentials/call_creds_util.cc",
        "src/core/lib/security/credentials/composite/composite_credentials.cc",
        "src/core/lib/security/credentials/credentials.cc",
        "src/core/lib/security/credentials/plugin/plugin_credentials.cc",
        "src/core/lib/security/security_connector/security_connector.cc",
        "src/core/lib/security/transport/client_auth_filter.cc",
        "src/core/lib/security/transport/secure_endpoint.cc",
        "src/core/lib/security/transport/security_handshaker.cc",
        "src/core/lib/security/transport/server_auth_filter.cc",
        "src/core/lib/security/transport/tsi_error.cc",
    ],
    hdrs = [
        "src/core/lib/security/context/security_context.h",
        "src/core/lib/security/credentials/call_creds_util.h",
        "src/core/lib/security/credentials/composite/composite_credentials.h",
        "src/core/lib/security/credentials/credentials.h",
        "src/core/lib/security/credentials/plugin/plugin_credentials.h",
        "src/core/lib/security/security_connector/security_connector.h",
        "src/core/lib/security/transport/auth_filters.h",
        "src/core/lib/security/transport/secure_endpoint.h",
        "src/core/lib/security/transport/security_handshaker.h",
        "src/core/lib/security/transport/tsi_error.h",
    ],
    external_deps = [
        "absl/strings",
        "absl/strings:str_format",
        "absl/time",
    ],
    language = "c++",
    public_hdrs = GRPC_PUBLIC_HDRS,
    visibility = ["@grpc:public"],
    deps = [
        "arena",
        "arena_promise",
        "config",
        "gpr_base",
        "grpc_base",
        "grpc_trace",
        "handshaker",
        "json",
        "memory_quota",
        "promise",
        "ref_counted",
        "ref_counted_ptr",
        "resource_quota",
        "resource_quota_trace",
        "try_seq",
        "tsi_base",
    ],
)

grpc_cc_library(
    name = "grpc_credentials_util",
    srcs = [
        "src/core/lib/security/credentials/tls/tls_utils.cc",
        "src/core/lib/security/security_connector/load_system_roots_fallback.cc",
        "src/core/lib/security/security_connector/load_system_roots_linux.cc",
        "src/core/lib/security/util/json_util.cc",
    ],
    hdrs = [
        "src/core/lib/security/credentials/tls/tls_utils.h",
        "src/core/lib/security/security_connector/load_system_roots.h",
        "src/core/lib/security/security_connector/load_system_roots_linux.h",
        "src/core/lib/security/util/json_util.h",
    ],
    external_deps = [
        "absl/container:inlined_vector",
        "absl/strings",
    ],
    language = "c++",
    visibility = ["@grpc:public"],
    deps = [
        "gpr_base",
        "grpc_base",
        "grpc_security_base",
        "useful",
    ],
)

grpc_cc_library(
    name = "tsi_alts_credentials",
    srcs = [
        "src/core/tsi/alts/crypt/aes_gcm.cc",
        "src/core/tsi/alts/crypt/gsec.cc",
        "src/core/tsi/alts/frame_protector/alts_counter.cc",
        "src/core/tsi/alts/frame_protector/alts_crypter.cc",
        "src/core/tsi/alts/frame_protector/alts_frame_protector.cc",
        "src/core/tsi/alts/frame_protector/alts_record_protocol_crypter_common.cc",
        "src/core/tsi/alts/frame_protector/alts_seal_privacy_integrity_crypter.cc",
        "src/core/tsi/alts/frame_protector/alts_unseal_privacy_integrity_crypter.cc",
        "src/core/tsi/alts/frame_protector/frame_handler.cc",
        "src/core/tsi/alts/handshaker/alts_handshaker_client.cc",
        "src/core/tsi/alts/handshaker/alts_shared_resource.cc",
        "src/core/tsi/alts/handshaker/alts_tsi_handshaker.cc",
        "src/core/tsi/alts/handshaker/alts_tsi_utils.cc",
        "src/core/tsi/alts/zero_copy_frame_protector/alts_grpc_integrity_only_record_protocol.cc",
        "src/core/tsi/alts/zero_copy_frame_protector/alts_grpc_privacy_integrity_record_protocol.cc",
        "src/core/tsi/alts/zero_copy_frame_protector/alts_grpc_record_protocol_common.cc",
        "src/core/tsi/alts/zero_copy_frame_protector/alts_iovec_record_protocol.cc",
        "src/core/tsi/alts/zero_copy_frame_protector/alts_zero_copy_grpc_protector.cc",
    ],
    hdrs = [
        "src/core/tsi/alts/crypt/gsec.h",
        "src/core/tsi/alts/frame_protector/alts_counter.h",
        "src/core/tsi/alts/frame_protector/alts_crypter.h",
        "src/core/tsi/alts/frame_protector/alts_frame_protector.h",
        "src/core/tsi/alts/frame_protector/alts_record_protocol_crypter_common.h",
        "src/core/tsi/alts/frame_protector/frame_handler.h",
        "src/core/tsi/alts/handshaker/alts_handshaker_client.h",
        "src/core/tsi/alts/handshaker/alts_shared_resource.h",
        "src/core/tsi/alts/handshaker/alts_tsi_handshaker.h",
        "src/core/tsi/alts/handshaker/alts_tsi_handshaker_private.h",
        "src/core/tsi/alts/handshaker/alts_tsi_utils.h",
        "src/core/tsi/alts/zero_copy_frame_protector/alts_grpc_integrity_only_record_protocol.h",
        "src/core/tsi/alts/zero_copy_frame_protector/alts_grpc_privacy_integrity_record_protocol.h",
        "src/core/tsi/alts/zero_copy_frame_protector/alts_grpc_record_protocol.h",
        "src/core/tsi/alts/zero_copy_frame_protector/alts_grpc_record_protocol_common.h",
        "src/core/tsi/alts/zero_copy_frame_protector/alts_iovec_record_protocol.h",
        "src/core/tsi/alts/zero_copy_frame_protector/alts_zero_copy_grpc_protector.h",
    ],
    external_deps = [
        "libssl",
        "libcrypto",
        "upb_lib",
    ],
    language = "c++",
    visibility = ["@grpc:public"],
    deps = [
        "alts_util",
        "arena",
        "config",
        "error",
        "gpr_base",
        "grpc_base",
        "tsi_base",
        "useful",
    ],
)

grpc_cc_library(
    name = "tsi_ssl_session_cache",
    srcs = [
        "src/core/tsi/ssl/session_cache/ssl_session_boringssl.cc",
        "src/core/tsi/ssl/session_cache/ssl_session_cache.cc",
        "src/core/tsi/ssl/session_cache/ssl_session_openssl.cc",
    ],
    hdrs = [
        "src/core/tsi/ssl/session_cache/ssl_session.h",
        "src/core/tsi/ssl/session_cache/ssl_session_cache.h",
    ],
    external_deps = [
        "absl/strings",
        "absl/memory",
        "libssl",
        "libcrypto",
    ],
    language = "c++",
    visibility = ["@grpc:public"],
    deps = [
        "gpr_base",
        "grpc_base",
    ],
)

grpc_cc_library(
    name = "tsi_ssl_credentials",
    srcs = [
        "src/core/lib/security/security_connector/ssl_utils.cc",
        "src/core/lib/security/security_connector/ssl_utils_config.cc",
        "src/core/tsi/ssl/key_logging/ssl_key_logging.cc",
        "src/core/tsi/ssl_transport_security.cc",
    ],
    hdrs = [
        "src/core/lib/security/security_connector/ssl_utils.h",
        "src/core/lib/security/security_connector/ssl_utils_config.h",
        "src/core/tsi/ssl/key_logging/ssl_key_logging.h",
        "src/core/tsi/ssl_transport_security.h",
    ],
    external_deps = [
        "absl/memory",
        "absl/strings",
        "libssl",
        "libcrypto",
    ],
    language = "c++",
    visibility = ["@grpc:public"],
    deps = [
        "gpr_base",
        "grpc_base",
        "grpc_credentials_util",
        "grpc_security_base",
        "grpc_transport_chttp2_alpn",
        "ref_counted_ptr",
        "tsi_base",
        "tsi_ssl_session_cache",
        "tsi_ssl_types",
        "useful",
    ],
)

grpc_cc_library(
    name = "grpc_mock_cel",
    hdrs = [
        "src/core/lib/security/authorization/mock_cel/activation.h",
        "src/core/lib/security/authorization/mock_cel/cel_expr_builder_factory.h",
        "src/core/lib/security/authorization/mock_cel/cel_expression.h",
        "src/core/lib/security/authorization/mock_cel/cel_value.h",
        "src/core/lib/security/authorization/mock_cel/evaluator_core.h",
        "src/core/lib/security/authorization/mock_cel/flat_expr_builder.h",
    ],
    language = "c++",
    deps = [
        "grpc_base",
    ],
)

# This target depends on RE2 and should not be linked into grpc by default for binary-size reasons.
grpc_cc_library(
    name = "grpc_matchers",
    srcs = [
        "src/core/lib/matchers/matchers.cc",
    ],
    hdrs = [
        "src/core/lib/matchers/matchers.h",
    ],
    external_deps = [
        "re2",
        "absl/memory",
        "absl/strings",
        "absl/strings:str_format",
    ],
    language = "c++",
    deps = [
        "gpr_base",
        "grpc_base",
    ],
)

# This target pulls in a dependency on RE2 and should not be linked into grpc by default for binary-size reasons.
grpc_cc_library(
    name = "grpc_rbac_engine",
    srcs = [
        "src/core/lib/security/authorization/grpc_authorization_engine.cc",
        "src/core/lib/security/authorization/matchers.cc",
        "src/core/lib/security/authorization/rbac_policy.cc",
    ],
    hdrs = [
        "src/core/lib/security/authorization/grpc_authorization_engine.h",
        "src/core/lib/security/authorization/matchers.h",
        "src/core/lib/security/authorization/rbac_policy.h",
    ],
    external_deps = [
        "absl/strings",
        "absl/strings:str_format",
    ],
    language = "c++",
    deps = [
        "gpr_base",
        "grpc_authorization_base",
        "grpc_base",
        "grpc_matchers",
        "sockaddr_utils",
    ],
)

# This target pulls in a dependency on RE2 and should not be linked into grpc by default for binary-size reasons.
grpc_cc_library(
    name = "grpc_authorization_provider",
    srcs = [
        "src/core/lib/security/authorization/grpc_authorization_policy_provider.cc",
        "src/core/lib/security/authorization/rbac_translator.cc",
    ],
    hdrs = [
        "src/core/lib/security/authorization/grpc_authorization_policy_provider.h",
        "src/core/lib/security/authorization/rbac_translator.h",
    ],
    external_deps = [
        "absl/strings",
        "absl/strings:str_format",
    ],
    language = "c++",
    public_hdrs = GRPC_PUBLIC_HDRS,
    deps = [
        "gpr_base",
        "grpc_base",
        "grpc_matchers",
        "grpc_rbac_engine",
        "useful",
    ],
)

# This target pulls in a dependency on RE2 and should not be linked into grpc by default for binary-size reasons.
grpc_cc_library(
    name = "grpc++_authorization_provider",
    srcs = [
        "src/cpp/server/authorization_policy_provider.cc",
    ],
    external_deps = [
        "absl/synchronization",
        "protobuf_headers",
    ],
    language = "c++",
    public_hdrs = GRPCXX_PUBLIC_HDRS,
    deps = [
        "gpr_base",
        "grpc++_codegen_base",
        "grpc_authorization_provider",
    ],
)

# This target pulls in a dependency on RE2 and should not be linked into grpc by default for binary-size reasons.
grpc_cc_library(
    name = "grpc_cel_engine",
    srcs = [
        "src/core/lib/security/authorization/cel_authorization_engine.cc",
    ],
    hdrs = [
        "src/core/lib/security/authorization/cel_authorization_engine.h",
    ],
    external_deps = [
        "absl/container:flat_hash_set",
        "absl/memory",
    ],
    language = "c++",
    deps = [
        "envoy_config_rbac_upb",
        "gpr_base",
        "grpc_base",
        "grpc_mock_cel",
        "grpc_rbac_engine",
        "sockaddr_utils",
    ],
)

grpc_cc_library(
    name = "hpack_constants",
    hdrs = [
        "src/core/ext/transport/chttp2/transport/hpack_constants.h",
    ],
    language = "c++",
    deps = [
        "gpr_platform",
    ],
)

grpc_cc_library(
    name = "hpack_encoder_table",
    srcs = [
        "src/core/ext/transport/chttp2/transport/hpack_encoder_table.cc",
    ],
    hdrs = [
        "src/core/ext/transport/chttp2/transport/hpack_encoder_table.h",
    ],
    external_deps = [
        "absl/container:inlined_vector",
    ],
    language = "c++",
    deps = [
        "gpr",
        "hpack_constants",
    ],
)

grpc_cc_library(
    name = "grpc_transport_chttp2",
    srcs = [
        "src/core/ext/transport/chttp2/transport/bin_decoder.cc",
        "src/core/ext/transport/chttp2/transport/bin_encoder.cc",
        "src/core/ext/transport/chttp2/transport/chttp2_transport.cc",
        "src/core/ext/transport/chttp2/transport/context_list.cc",
        "src/core/ext/transport/chttp2/transport/flow_control.cc",
        "src/core/ext/transport/chttp2/transport/frame_data.cc",
        "src/core/ext/transport/chttp2/transport/frame_goaway.cc",
        "src/core/ext/transport/chttp2/transport/frame_ping.cc",
        "src/core/ext/transport/chttp2/transport/frame_rst_stream.cc",
        "src/core/ext/transport/chttp2/transport/frame_settings.cc",
        "src/core/ext/transport/chttp2/transport/frame_window_update.cc",
        "src/core/ext/transport/chttp2/transport/hpack_encoder.cc",
        "src/core/ext/transport/chttp2/transport/hpack_parser.cc",
        "src/core/ext/transport/chttp2/transport/hpack_parser_table.cc",
        "src/core/ext/transport/chttp2/transport/http2_settings.cc",
        "src/core/ext/transport/chttp2/transport/huffsyms.cc",
        "src/core/ext/transport/chttp2/transport/parsing.cc",
        "src/core/ext/transport/chttp2/transport/stream_lists.cc",
        "src/core/ext/transport/chttp2/transport/stream_map.cc",
        "src/core/ext/transport/chttp2/transport/varint.cc",
        "src/core/ext/transport/chttp2/transport/writing.cc",
    ],
    hdrs = [
        "src/core/ext/transport/chttp2/transport/bin_decoder.h",
        "src/core/ext/transport/chttp2/transport/bin_encoder.h",
        "src/core/ext/transport/chttp2/transport/chttp2_transport.h",
        "src/core/ext/transport/chttp2/transport/context_list.h",
        "src/core/ext/transport/chttp2/transport/flow_control.h",
        "src/core/ext/transport/chttp2/transport/frame.h",
        "src/core/ext/transport/chttp2/transport/frame_data.h",
        "src/core/ext/transport/chttp2/transport/frame_goaway.h",
        "src/core/ext/transport/chttp2/transport/frame_ping.h",
        "src/core/ext/transport/chttp2/transport/frame_rst_stream.h",
        "src/core/ext/transport/chttp2/transport/frame_settings.h",
        "src/core/ext/transport/chttp2/transport/frame_window_update.h",
        "src/core/ext/transport/chttp2/transport/hpack_encoder.h",
        "src/core/ext/transport/chttp2/transport/hpack_parser.h",
        "src/core/ext/transport/chttp2/transport/hpack_parser_table.h",
        "src/core/ext/transport/chttp2/transport/http2_settings.h",
        "src/core/ext/transport/chttp2/transport/huffsyms.h",
        "src/core/ext/transport/chttp2/transport/internal.h",
        "src/core/ext/transport/chttp2/transport/stream_map.h",
        "src/core/ext/transport/chttp2/transport/varint.h",
    ],
    external_deps = [
        "absl/base:core_headers",
        "absl/memory",
        "absl/status",
        "absl/strings",
        "absl/strings:cord",
        "absl/strings:str_format",
        "absl/types:optional",
        "absl/types:span",
        "absl/types:variant",
        "absl/utility",
    ],
    language = "c++",
    visibility = ["@grpc:grpclb"],
    deps = [
        "arena",
        "bitset",
        "chunked_vector",
        "debug_location",
        "gpr_base",
        "grpc_base",
        "grpc_codegen",
        "grpc_http_filters",
        "grpc_resolver",
        "grpc_trace",
        "grpc_transport_chttp2_alpn",
        "hpack_constants",
        "hpack_encoder_table",
        "httpcli",
        "iomgr_fwd",
        "iomgr_timer",
        "memory_quota",
        "orphanable",
        "pid_controller",
        "ref_counted",
        "ref_counted_ptr",
        "resource_quota",
        "resource_quota_trace",
        "slice",
        "slice_refcount",
        "time",
        "uri_parser",
        "useful",
    ],
)

grpc_cc_library(
    name = "grpc_transport_chttp2_alpn",
    srcs = [
        "src/core/ext/transport/chttp2/alpn/alpn.cc",
    ],
    hdrs = [
        "src/core/ext/transport/chttp2/alpn/alpn.h",
    ],
    language = "c++",
    deps = [
        "gpr_base",
        "useful",
    ],
)

grpc_cc_library(
    name = "grpc_transport_chttp2_client_connector",
    srcs = [
        "src/core/ext/transport/chttp2/client/chttp2_connector.cc",
    ],
    hdrs = [
        "src/core/ext/transport/chttp2/client/chttp2_connector.h",
    ],
    external_deps = [
        "absl/container:inlined_vector",
        "absl/status",
        "absl/status:statusor",
    ],
    language = "c++",
    deps = [
        "channel_args_preconditioning",
        "channel_stack_type",
        "config",
        "debug_location",
        "gpr_base",
        "grpc_base",
        "grpc_client_channel",
        "grpc_codegen",
        "grpc_insecure_credentials",
        "grpc_resolver",
        "grpc_security_base",
        "grpc_trace",
        "grpc_transport_chttp2",
        "handshaker",
        "handshaker_registry",
        "orphanable",
        "resolved_address",
        "slice",
        "sockaddr_utils",
        "tcp_connect_handshaker",
        "transport_fwd",
        "uri_parser",
    ],
)

grpc_cc_library(
    name = "grpc_transport_chttp2_server",
    srcs = [
        "src/core/ext/transport/chttp2/server/chttp2_server.cc",
    ],
    hdrs = [
        "src/core/ext/transport/chttp2/server/chttp2_server.h",
    ],
    external_deps = [
        "absl/base:core_headers",
        "absl/memory",
        "absl/status",
        "absl/status:statusor",
        "absl/strings",
        "absl/strings:str_format",
    ],
    language = "c++",
    deps = [
        "config",
        "debug_location",
        "gpr_base",
        "grpc_base",
        "grpc_codegen",
        "grpc_http_filters",
        "grpc_insecure_credentials",
        "grpc_resolver",
        "grpc_security_base",
        "grpc_trace",
        "grpc_transport_chttp2",
        "handshaker",
        "handshaker_registry",
        "iomgr_fwd",
        "iomgr_timer",
        "memory_quota",
        "orphanable",
        "ref_counted",
        "ref_counted_ptr",
        "resolved_address",
        "resource_quota",
        "slice",
        "sockaddr_utils",
        "time",
        "transport_fwd",
        "uri_parser",
        "useful",
    ],
)

grpc_cc_library(
    name = "grpc_transport_inproc",
    srcs = [
        "src/core/ext/transport/inproc/inproc_plugin.cc",
        "src/core/ext/transport/inproc/inproc_transport.cc",
    ],
    hdrs = [
        "src/core/ext/transport/inproc/inproc_transport.h",
    ],
    external_deps = [
        "absl/status",
        "absl/status:statusor",
        "absl/strings",
        "absl/types:optional",
    ],
    language = "c++",
    deps = [
        "arena",
        "channel_args_preconditioning",
        "channel_stack_type",
        "config",
        "debug_location",
        "gpr_base",
        "grpc_base",
        "grpc_codegen",
        "grpc_trace",
        "iomgr_fwd",
        "orphanable",
        "ref_counted_ptr",
        "slice",
        "time",
        "transport_fwd",
        "useful",
    ],
)

grpc_cc_library(
    name = "tsi_base",
    srcs = [
        "src/core/tsi/transport_security.cc",
        "src/core/tsi/transport_security_grpc.cc",
    ],
    hdrs = [
        "src/core/tsi/transport_security.h",
        "src/core/tsi/transport_security_grpc.h",
        "src/core/tsi/transport_security_interface.h",
    ],
    language = "c++",
    visibility = ["@grpc:tsi_interface"],
    deps = [
        "gpr",
        "grpc_trace",
    ],
)

grpc_cc_library(
    name = "alts_util",
    srcs = [
        "src/core/lib/security/credentials/alts/check_gcp_environment.cc",
        "src/core/lib/security/credentials/alts/check_gcp_environment_linux.cc",
        "src/core/lib/security/credentials/alts/check_gcp_environment_no_op.cc",
        "src/core/lib/security/credentials/alts/check_gcp_environment_windows.cc",
        "src/core/lib/security/credentials/alts/grpc_alts_credentials_client_options.cc",
        "src/core/lib/security/credentials/alts/grpc_alts_credentials_options.cc",
        "src/core/lib/security/credentials/alts/grpc_alts_credentials_server_options.cc",
        "src/core/tsi/alts/handshaker/transport_security_common_api.cc",
    ],
    hdrs = [
        "src/core/lib/security/credentials/alts/check_gcp_environment.h",
        "src/core/lib/security/credentials/alts/grpc_alts_credentials_options.h",
        "src/core/tsi/alts/handshaker/transport_security_common_api.h",
    ],
    external_deps = [
        "upb_lib",
    ],
    language = "c++",
    visibility = ["@grpc:tsi"],
    deps = [
        "alts_upb",
        "gpr",
        "grpc_base",
    ],
)

grpc_cc_library(
    name = "tsi",
    external_deps = [
        "libssl",
        "libcrypto",
        "absl/strings",
        "upb_lib",
    ],
    language = "c++",
    visibility = ["@grpc:tsi"],
    deps = [
        "gpr",
        "grpc_base",
        "tsi_alts_credentials",
        "tsi_base",
        "tsi_fake_credentials",
        "tsi_local_credentials",
        "tsi_ssl_credentials",
        "useful",
    ],
)

grpc_cc_library(
    name = "grpc++_base",
    srcs = GRPCXX_SRCS,
    hdrs = GRPCXX_HDRS,
    external_deps = [
        "absl/base:core_headers",
        "absl/strings",
        "absl/synchronization",
        "absl/memory",
        "upb_lib",
        "protobuf_headers",
    ],
    language = "c++",
    public_hdrs = GRPCXX_PUBLIC_HDRS,
    visibility = ["@grpc:alt_grpc++_base_legacy"],
    deps = [
        "arena",
        "channel_init",
        "config",
        "gpr_base",
        "gpr_codegen",
        "grpc",
        "grpc++_codegen_base",
        "grpc++_codegen_base_src",
        "grpc++_internal_hdrs_only",
        "grpc_base",
        "grpc_codegen",
        "grpc_health_upb",
        "grpc_service_config",
        "grpc_service_config_impl",
        "grpc_trace",
        "grpc_transport_inproc",
        "grpcpp_call_metric_recorder",
        "iomgr_timer",
        "ref_counted",
        "ref_counted_ptr",
        "resource_quota",
        "slice",
        "time",
        "useful",
    ],
)

grpc_cc_library(
    name = "grpc++_base_unsecure",
    srcs = GRPCXX_SRCS,
    hdrs = GRPCXX_HDRS,
    external_deps = [
        "absl/base:core_headers",
        "absl/strings",
        "absl/synchronization",
        "absl/memory",
        "upb_lib",
        "protobuf_headers",
    ],
    language = "c++",
    public_hdrs = GRPCXX_PUBLIC_HDRS,
    tags = ["avoid_dep"],
    visibility = ["@grpc:alt_grpc++_base_unsecure_legacy"],
    deps = [
        "arena",
        "channel_init",
        "config",
        "gpr_base",
        "gpr_codegen",
        "grpc++_codegen_base",
        "grpc++_codegen_base_src",
        "grpc++_internal_hdrs_only",
        "grpc_base",
        "grpc_codegen",
        "grpc_health_upb",
        "grpc_insecure_credentials",
        "grpc_service_config",
        "grpc_service_config_impl",
        "grpc_trace",
        "grpc_transport_inproc",
        "grpc_unsecure",
        "grpcpp_call_metric_recorder",
        "iomgr_timer",
        "ref_counted",
        "ref_counted_ptr",
        "resource_quota",
        "slice",
        "time",
        "useful",
    ],
)

grpc_cc_library(
    name = "grpc++_codegen_base",
    language = "c++",
    public_hdrs = [
        "include/grpc++/impl/codegen/async_stream.h",
        "include/grpc++/impl/codegen/async_unary_call.h",
        "include/grpc++/impl/codegen/byte_buffer.h",
        "include/grpc++/impl/codegen/call_hook.h",
        "include/grpc++/impl/codegen/call.h",
        "include/grpc++/impl/codegen/channel_interface.h",
        "include/grpc++/impl/codegen/client_context.h",
        "include/grpc++/impl/codegen/client_unary_call.h",
        "include/grpc++/impl/codegen/completion_queue_tag.h",
        "include/grpc++/impl/codegen/completion_queue.h",
        "include/grpc++/impl/codegen/config.h",
        "include/grpc++/impl/codegen/core_codegen_interface.h",
        "include/grpc++/impl/codegen/create_auth_context.h",
        "include/grpc++/impl/codegen/grpc_library.h",
        "include/grpc++/impl/codegen/metadata_map.h",
        "include/grpc++/impl/codegen/method_handler_impl.h",
        "include/grpc++/impl/codegen/rpc_method.h",
        "include/grpc++/impl/codegen/rpc_service_method.h",
        "include/grpc++/impl/codegen/security/auth_context.h",
        "include/grpc++/impl/codegen/serialization_traits.h",
        "include/grpc++/impl/codegen/server_context.h",
        "include/grpc++/impl/codegen/server_interface.h",
        "include/grpc++/impl/codegen/service_type.h",
        "include/grpc++/impl/codegen/slice.h",
        "include/grpc++/impl/codegen/status_code_enum.h",
        "include/grpc++/impl/codegen/status.h",
        "include/grpc++/impl/codegen/string_ref.h",
        "include/grpc++/impl/codegen/stub_options.h",
        "include/grpc++/impl/codegen/sync_stream.h",
        "include/grpc++/impl/codegen/time.h",
        "include/grpcpp/impl/codegen/async_generic_service.h",
        "include/grpcpp/impl/codegen/async_stream.h",
        "include/grpcpp/impl/codegen/async_unary_call.h",
        "include/grpcpp/impl/codegen/byte_buffer.h",
        "include/grpcpp/impl/codegen/call_hook.h",
        "include/grpcpp/impl/codegen/call_op_set_interface.h",
        "include/grpcpp/impl/codegen/call_op_set.h",
        "include/grpcpp/impl/codegen/call.h",
        "include/grpcpp/impl/codegen/callback_common.h",
        "include/grpcpp/impl/codegen/channel_interface.h",
        "include/grpcpp/impl/codegen/client_callback.h",
        "include/grpcpp/impl/codegen/client_context.h",
        "include/grpcpp/impl/codegen/client_interceptor.h",
        "include/grpcpp/impl/codegen/client_unary_call.h",
        "include/grpcpp/impl/codegen/completion_queue_tag.h",
        "include/grpcpp/impl/codegen/completion_queue.h",
        "include/grpcpp/impl/codegen/config.h",
        "include/grpcpp/impl/codegen/core_codegen_interface.h",
        "include/grpcpp/impl/codegen/create_auth_context.h",
        "include/grpcpp/impl/codegen/delegating_channel.h",
        "include/grpcpp/impl/codegen/grpc_library.h",
        "include/grpcpp/impl/codegen/intercepted_channel.h",
        "include/grpcpp/impl/codegen/interceptor_common.h",
        "include/grpcpp/impl/codegen/interceptor.h",
        "include/grpcpp/impl/codegen/message_allocator.h",
        "include/grpcpp/impl/codegen/metadata_map.h",
        "include/grpcpp/impl/codegen/method_handler_impl.h",
        "include/grpcpp/impl/codegen/method_handler.h",
        "include/grpcpp/impl/codegen/rpc_method.h",
        "include/grpcpp/impl/codegen/rpc_service_method.h",
        "include/grpcpp/impl/codegen/security/auth_context.h",
        "include/grpcpp/impl/codegen/serialization_traits.h",
        "include/grpcpp/impl/codegen/server_callback_handlers.h",
        "include/grpcpp/impl/codegen/server_callback.h",
        "include/grpcpp/impl/codegen/server_context.h",
        "include/grpcpp/impl/codegen/server_interceptor.h",
        "include/grpcpp/impl/codegen/server_interface.h",
        "include/grpcpp/impl/codegen/service_type.h",
        "include/grpcpp/impl/codegen/slice.h",
        "include/grpcpp/impl/codegen/status_code_enum.h",
        "include/grpcpp/impl/codegen/status.h",
        "include/grpcpp/impl/codegen/string_ref.h",
        "include/grpcpp/impl/codegen/stub_options.h",
        "include/grpcpp/impl/codegen/sync_stream.h",
        "include/grpcpp/impl/codegen/time.h",
    ],
    visibility = ["@grpc:public"],
    deps = [
        "grpc++_internal_hdrs_only",
        "grpc_codegen",
    ],
)

grpc_cc_library(
    name = "grpc++_codegen_base_src",
    srcs = [
        "src/cpp/codegen/codegen_init.cc",
    ],
    language = "c++",
    deps = [
        "grpc++_codegen_base",
        "grpc++_public_hdrs",
    ],
)

grpc_cc_library(
    name = "grpc++_codegen_proto",
    external_deps = [
        "protobuf_headers",
    ],
    language = "c++",
    public_hdrs = [
        "include/grpc++/impl/codegen/proto_utils.h",
        "include/grpcpp/impl/codegen/proto_buffer_reader.h",
        "include/grpcpp/impl/codegen/proto_buffer_writer.h",
        "include/grpcpp/impl/codegen/proto_utils.h",
    ],
    visibility = ["@grpc:public"],
    deps = [
        "grpc++_codegen_base",
        "grpc++_config_proto",
    ],
)

grpc_cc_library(
    name = "grpc++_config_proto",
    external_deps = [
        "protobuf_headers",
    ],
    language = "c++",
    public_hdrs = [
        "include/grpc++/impl/codegen/config_protobuf.h",
        "include/grpcpp/impl/codegen/config_protobuf.h",
    ],
    visibility = ["@grpc:public"],
)

grpc_cc_library(
    name = "grpc++_reflection",
    srcs = [
        "src/cpp/ext/proto_server_reflection.cc",
        "src/cpp/ext/proto_server_reflection_plugin.cc",
    ],
    hdrs = [
        "src/cpp/ext/proto_server_reflection.h",
    ],
    external_deps = [
        "protobuf_headers",
    ],
    language = "c++",
    public_hdrs = [
        "include/grpc++/ext/proto_server_reflection_plugin.h",
        "include/grpcpp/ext/proto_server_reflection_plugin.h",
    ],
    visibility = ["@grpc:public"],
    deps = [
        "grpc++",
        "//src/proto/grpc/reflection/v1alpha:reflection_proto",
    ],
    alwayslink = 1,
)

grpc_cc_library(
    name = "grpcpp_call_metric_recorder",
    srcs = [
        "src/cpp/server/orca/call_metric_recorder.cc",
    ],
    external_deps = [
        "upb_lib",
        "absl/memory",
        "absl/strings",
        "absl/types:optional",
    ],
    language = "c++",
    public_hdrs = [
        "include/grpcpp/ext/call_metric_recorder.h",
    ],
    visibility = ["@grpc:public"],
    deps = [
        "arena",
        "grpc++_codegen_base",
        "grpc++_internal_hdrs_only",
        "grpc++_public_hdrs",
        "grpc_backend_metric_data",
        "xds_orca_upb",
    ],
)

grpc_cc_library(
    name = "grpcpp_orca_interceptor",
    srcs = [
        "src/cpp/server/orca/orca_interceptor.cc",
    ],
    hdrs = [
        "src/cpp/server/orca/orca_interceptor.h",
    ],
    external_deps = [
        "upb_lib",
        "absl/memory",
        "absl/strings",
        "absl/types:optional",
    ],
    language = "c++",
    visibility = ["@grpc:public"],
    deps = [
        "grpc++",
        "grpc++_codegen_base",
        "grpc_base",
        "grpcpp_call_metric_recorder",
        "protobuf_duration_upb",
        "ref_counted",
        "time",
        "xds_orca_service_upb",
        "xds_orca_upb",
    ],
)

grpc_cc_library(
    name = "grpcpp_orca_service",
    srcs = [
        "src/cpp/server/orca/orca_service.cc",
    ],
    external_deps = [
        "absl/base:core_headers",
        "absl/time",
        "absl/types:optional",
        "upb_lib",
        "absl/memory",
    ],
    language = "c++",
    public_hdrs = [
        "include/grpcpp/ext/orca_service.h",
    ],
    visibility = ["@grpc:public"],
    deps = [
        "gpr",
        "grpc++",
        "grpc++_codegen_base",
        "grpc++_internal_hdrs_only",
        "grpc_base",
        "iomgr_timer",
        "protobuf_duration_upb",
        "ref_counted",
        "ref_counted_ptr",
        "time",
        "xds_orca_service_upb",
        "xds_orca_upb",
    ],
    alwayslink = 1,
)

grpc_cc_library(
    name = "grpcpp_channelz",
    srcs = [
        "src/cpp/server/channelz/channelz_service.cc",
        "src/cpp/server/channelz/channelz_service_plugin.cc",
    ],
    hdrs = [
        "src/cpp/server/channelz/channelz_service.h",
    ],
    external_deps = [
        "protobuf_headers",
    ],
    language = "c++",
    public_hdrs = [
        "include/grpcpp/ext/channelz_service_plugin.h",
    ],
    visibility = ["@grpc:channelz"],
    deps = [
        "gpr",
        "grpc",
        "grpc++",
        "grpc++_config_proto",
        "//src/proto/grpc/channelz:channelz_proto",
    ],
    alwayslink = 1,
)

grpc_cc_library(
    name = "grpcpp_csds",
    srcs = [
        "src/cpp/server/csds/csds.cc",
    ],
    hdrs = [
        "src/cpp/server/csds/csds.h",
    ],
    external_deps = [
        "absl/status",
        "absl/status:statusor",
    ],
    language = "c++",
    deps = [
        "gpr",
        "grpc",
        "grpc++_codegen_base",
        "grpc++_internals",
        "//src/proto/grpc/testing/xds/v3:csds_proto",
    ],
    alwayslink = 1,
)

grpc_cc_library(
    name = "grpcpp_admin",
    srcs = [
        "src/cpp/server/admin/admin_services.cc",
    ],
    hdrs = [],
    defines = select({
        "grpc_no_xds": ["GRPC_NO_XDS"],
        "//conditions:default": [],
    }),
    external_deps = [
        "absl/memory",
    ],
    language = "c++",
    public_hdrs = [
        "include/grpcpp/ext/admin_services.h",
    ],
    select_deps = [{
        "grpc_no_xds": [],
        "//conditions:default": ["//:grpcpp_csds"],
    }],
    deps = [
        "gpr",
        "grpc++",
        "grpcpp_channelz",
    ],
    alwayslink = 1,
)

grpc_cc_library(
    name = "grpc++_test",
    testonly = True,
    srcs = [
        "src/cpp/client/channel_test_peer.cc",
    ],
    external_deps = [
        "gtest",
    ],
    public_hdrs = [
        "include/grpc++/test/mock_stream.h",
        "include/grpc++/test/server_context_test_spouse.h",
        "include/grpcpp/test/channel_test_peer.h",
        "include/grpcpp/test/client_context_test_peer.h",
        "include/grpcpp/test/default_reactor_test_peer.h",
        "include/grpcpp/test/mock_stream.h",
        "include/grpcpp/test/server_context_test_spouse.h",
    ],
    visibility = ["@grpc:grpc++_test"],
    deps = [
        "gpr_base",
        "grpc++",
        "grpc_base",
    ],
)

grpc_cc_library(
    name = "grpc++_core_stats",
    srcs = [
        "src/cpp/util/core_stats.cc",
    ],
    hdrs = [
        "src/cpp/util/core_stats.h",
    ],
    external_deps = [
        "protobuf_headers",
    ],
    language = "c++",
    deps = [
        "gpr",
        "grpc++",
        "grpc_base",
        "//src/proto/grpc/core:stats_proto",
    ],
)

grpc_cc_library(
    name = "grpc_opencensus_plugin",
    srcs = [
        "src/cpp/ext/filters/census/channel_filter.cc",
        "src/cpp/ext/filters/census/client_filter.cc",
        "src/cpp/ext/filters/census/context.cc",
        "src/cpp/ext/filters/census/grpc_plugin.cc",
        "src/cpp/ext/filters/census/measures.cc",
        "src/cpp/ext/filters/census/rpc_encoding.cc",
        "src/cpp/ext/filters/census/server_filter.cc",
        "src/cpp/ext/filters/census/views.cc",
    ],
    hdrs = [
        "include/grpcpp/opencensus.h",
        "src/cpp/ext/filters/census/channel_filter.h",
        "src/cpp/ext/filters/census/client_filter.h",
        "src/cpp/ext/filters/census/context.h",
        "src/cpp/ext/filters/census/grpc_plugin.h",
        "src/cpp/ext/filters/census/measures.h",
        "src/cpp/ext/filters/census/open_census_call_tracer.h",
        "src/cpp/ext/filters/census/rpc_encoding.h",
        "src/cpp/ext/filters/census/server_filter.h",
    ],
    external_deps = [
        "absl-base",
        "absl-time",
        "absl/base:core_headers",
        "absl/status",
        "absl/types:optional",
        "absl/strings",
        "opencensus-trace",
        "opencensus-trace-context_util",
        "opencensus-trace-propagation",
        "opencensus-trace-span_context",
        "opencensus-tags",
        "opencensus-tags-context_util",
        "opencensus-stats",
        "opencensus-context",
    ],
    language = "c++",
    visibility = ["@grpc:grpc_opencensus_plugin"],
    deps = [
        "arena",
        "census",
        "channel_stack_type",
        "debug_location",
        "gpr",
        "gpr_base",
        "gpr_codegen",
        "grpc++",
        "grpc++_base",
        "grpc_base",
        "slice",
        "slice_refcount",
    ],
)

grpc_cc_library(
    name = "json",
    srcs = [
        "src/core/lib/json/json_reader.cc",
        "src/core/lib/json/json_writer.cc",
    ],
    hdrs = [
        "src/core/lib/json/json.h",
    ],
    external_deps = [
        "absl/base:core_headers",
        "absl/strings",
        "absl/strings:str_format",
    ],
    deps = [
        "error",
        "exec_ctx",
        "gpr_base",
    ],
)

grpc_cc_library(
    name = "json_util",
    srcs = ["src/core/lib/json/json_util.cc"],
    hdrs = ["src/core/lib/json/json_util.h"],
    external_deps = [
        "absl/strings",
    ],
    deps = [
        "gpr_base",
        "json",
    ],
)

### UPB Targets

grpc_upb_proto_library(
    name = "envoy_admin_upb",
    deps = ["@envoy_api//envoy/admin/v3:pkg"],
)

grpc_upb_proto_library(
    name = "envoy_config_cluster_upb",
    deps = ["@envoy_api//envoy/config/cluster/v3:pkg"],
)

grpc_upb_proto_reflection_library(
    name = "envoy_config_cluster_upbdefs",
    deps = ["@envoy_api//envoy/config/cluster/v3:pkg"],
)

grpc_upb_proto_library(
    name = "envoy_config_core_upb",
    deps = ["@envoy_api//envoy/config/core/v3:pkg"],
)

grpc_upb_proto_library(
    name = "envoy_config_endpoint_upb",
    deps = ["@envoy_api//envoy/config/endpoint/v3:pkg"],
)

grpc_upb_proto_reflection_library(
    name = "envoy_config_endpoint_upbdefs",
    deps = ["@envoy_api//envoy/config/endpoint/v3:pkg"],
)

grpc_upb_proto_library(
    name = "envoy_config_listener_upb",
    deps = ["@envoy_api//envoy/config/listener/v3:pkg"],
)

grpc_upb_proto_reflection_library(
    name = "envoy_config_listener_upbdefs",
    deps = ["@envoy_api//envoy/config/listener/v3:pkg"],
)

grpc_upb_proto_library(
    name = "envoy_config_rbac_upb",
    deps = ["@envoy_api//envoy/config/rbac/v3:pkg"],
)

grpc_upb_proto_library(
    name = "envoy_config_route_upb",
    deps = ["@envoy_api//envoy/config/route/v3:pkg"],
)

grpc_upb_proto_reflection_library(
    name = "envoy_config_route_upbdefs",
    deps = ["@envoy_api//envoy/config/route/v3:pkg"],
)

grpc_upb_proto_library(
    name = "envoy_extensions_clusters_aggregate_upb",
    deps = ["@envoy_api//envoy/extensions/clusters/aggregate/v3:pkg"],
)

grpc_upb_proto_reflection_library(
    name = "envoy_extensions_clusters_aggregate_upbdefs",
    deps = ["@envoy_api//envoy/extensions/clusters/aggregate/v3:pkg"],
)

grpc_upb_proto_library(
    name = "envoy_extensions_filters_common_fault_upb",
    deps = ["@envoy_api//envoy/extensions/filters/common/fault/v3:pkg"],
)

grpc_upb_proto_library(
    name = "envoy_extensions_filters_http_fault_upb",
    deps = ["@envoy_api//envoy/extensions/filters/http/fault/v3:pkg"],
)

grpc_upb_proto_reflection_library(
    name = "envoy_extensions_filters_http_fault_upbdefs",
    deps = ["@envoy_api//envoy/extensions/filters/http/fault/v3:pkg"],
)

grpc_upb_proto_library(
    name = "envoy_extensions_filters_http_rbac_upb",
    deps = ["@envoy_api//envoy/extensions/filters/http/rbac/v3:pkg"],
)

grpc_upb_proto_reflection_library(
    name = "envoy_extensions_filters_http_rbac_upbdefs",
    deps = ["@envoy_api//envoy/extensions/filters/http/rbac/v3:pkg"],
)

grpc_upb_proto_library(
    name = "envoy_extensions_filters_http_router_upb",
    deps = ["@envoy_api//envoy/extensions/filters/http/router/v3:pkg"],
)

grpc_upb_proto_reflection_library(
    name = "envoy_extensions_filters_http_router_upbdefs",
    deps = ["@envoy_api//envoy/extensions/filters/http/router/v3:pkg"],
)

grpc_upb_proto_library(
    name = "envoy_extensions_filters_network_http_connection_manager_upb",
    deps = ["@envoy_api//envoy/extensions/filters/network/http_connection_manager/v3:pkg"],
)

grpc_upb_proto_reflection_library(
    name = "envoy_extensions_filters_network_http_connection_manager_upbdefs",
    deps = ["@envoy_api//envoy/extensions/filters/network/http_connection_manager/v3:pkg"],
)

grpc_upb_proto_library(
    name = "envoy_extensions_transport_sockets_tls_upb",
    deps = ["@envoy_api//envoy/extensions/transport_sockets/tls/v3:pkg"],
)

grpc_upb_proto_reflection_library(
    name = "envoy_extensions_transport_sockets_tls_upbdefs",
    deps = ["@envoy_api//envoy/extensions/transport_sockets/tls/v3:pkg"],
)

grpc_upb_proto_library(
    name = "envoy_service_discovery_upb",
    deps = ["@envoy_api//envoy/service/discovery/v3:pkg"],
)

grpc_upb_proto_reflection_library(
    name = "envoy_service_discovery_upbdefs",
    deps = ["@envoy_api//envoy/service/discovery/v3:pkg"],
)

grpc_upb_proto_library(
    name = "envoy_service_load_stats_upb",
    deps = ["@envoy_api//envoy/service/load_stats/v3:pkg"],
)

grpc_upb_proto_reflection_library(
    name = "envoy_service_load_stats_upbdefs",
    deps = ["@envoy_api//envoy/service/load_stats/v3:pkg"],
)

grpc_upb_proto_library(
    name = "envoy_service_status_upb",
    deps = ["@envoy_api//envoy/service/status/v3:pkg"],
)

grpc_upb_proto_reflection_library(
    name = "envoy_service_status_upbdefs",
    deps = ["@envoy_api//envoy/service/status/v3:pkg"],
)

grpc_upb_proto_library(
    name = "envoy_type_matcher_upb",
    deps = ["@envoy_api//envoy/type/matcher/v3:pkg"],
)

grpc_upb_proto_library(
    name = "envoy_type_upb",
    deps = ["@envoy_api//envoy/type/v3:pkg"],
)

grpc_upb_proto_library(
    name = "xds_type_upb",
    deps = ["@com_github_cncf_udpa//xds/type/v3:pkg"],
)

grpc_upb_proto_reflection_library(
    name = "xds_type_upbdefs",
    deps = ["@com_github_cncf_udpa//xds/type/v3:pkg"],
)

grpc_upb_proto_library(
    name = "xds_orca_upb",
    deps = ["@com_github_cncf_udpa//xds/data/orca/v3:pkg"],
)

grpc_upb_proto_library(
    name = "xds_orca_service_upb",
    deps = ["@com_github_cncf_udpa//xds/service/orca/v3:pkg"],
)

grpc_upb_proto_library(
    name = "grpc_health_upb",
    deps = ["//src/proto/grpc/health/v1:health_proto_descriptor"],
)

grpc_upb_proto_library(
    name = "google_rpc_status_upb",
    deps = ["@com_google_googleapis//google/rpc:status_proto"],
)

grpc_upb_proto_reflection_library(
    name = "google_rpc_status_upbdefs",
    deps = ["@com_google_googleapis//google/rpc:status_proto"],
)

grpc_upb_proto_library(
    name = "grpc_lb_upb",
    deps = ["//src/proto/grpc/lb/v1:load_balancer_proto_descriptor"],
)

grpc_upb_proto_library(
    name = "alts_upb",
    deps = ["//src/proto/grpc/gcp:alts_handshaker_proto"],
)

grpc_upb_proto_library(
    name = "rls_upb",
    deps = ["//src/proto/grpc/lookup/v1:rls_proto_descriptor"],
)

grpc_upb_proto_library(
    name = "rls_config_upb",
    deps = ["//src/proto/grpc/lookup/v1:rls_config_proto_descriptor"],
)

grpc_upb_proto_reflection_library(
    name = "rls_config_upbdefs",
    deps = ["//src/proto/grpc/lookup/v1:rls_config_proto_descriptor"],
)

WELL_KNOWN_PROTO_TARGETS = [
    "any",
    "duration",
    "empty",
    "struct",
    "timestamp",
    "wrappers",
]

[grpc_upb_proto_library(
    name = "protobuf_" + target + "_upb",
    deps = ["@com_google_protobuf//:" + target + "_proto"],
) for target in WELL_KNOWN_PROTO_TARGETS]

[grpc_upb_proto_reflection_library(
    name = "protobuf_" + target + "_upbdefs",
    deps = ["@com_google_protobuf//:" + target + "_proto"],
) for target in WELL_KNOWN_PROTO_TARGETS]

grpc_generate_one_off_targets()

filegroup(
    name = "root_certificates",
    srcs = [
        "etc/roots.pem",
    ],
    visibility = ["//visibility:public"],
)<|MERGE_RESOLUTION|>--- conflicted
+++ resolved
@@ -3050,12 +3050,9 @@
         "absl/types:optional",
     ],
     deps = [
-<<<<<<< HEAD
         "capture",
         "channel_init",
         "channel_stack_type",
-=======
->>>>>>> 9a461718
         "config",
         "debug_location",
         "exec_ctx_wakeup_scheduler",
@@ -3173,12 +3170,9 @@
     ],
     language = "c++",
     deps = [
-<<<<<<< HEAD
         "capture",
         "config",
         "context",
-=======
->>>>>>> 9a461718
         "gpr_base",
         "grpc_base",
         "grpc_service_config",
