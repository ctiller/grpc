--- conflicted
+++ resolved
@@ -854,7 +854,6 @@
 )
 
 grpc_cc_library(
-<<<<<<< HEAD
     name = "map",
     language = "c++",
     public_hdrs = ["src/core/lib/promise/map.h"],
@@ -865,8 +864,6 @@
 )
 
 grpc_cc_library(
-=======
->>>>>>> 856fe592
     name = "promise",
     external_deps = [
         "absl/types:optional",
@@ -882,10 +879,6 @@
     ],
 )
 
-<<<<<<< HEAD
-
-=======
->>>>>>> 856fe592
 grpc_cc_library(
     name = "promise_like",
     language = "c++",
