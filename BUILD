# gRPC Bazel BUILD file.
#
# Copyright 2016 gRPC authors.
#
# Licensed under the Apache License, Version 2.0 (the "License");
# you may not use this file except in compliance with the License.
# You may obtain a copy of the License at
#
#     http://www.apache.org/licenses/LICENSE-2.0
#
# Unless required by applicable law or agreed to in writing, software
# distributed under the License is distributed on an "AS IS" BASIS,
# WITHOUT WARRANTIES OR CONDITIONS OF ANY KIND, either express or implied.
# See the License for the specific language governing permissions and
# limitations under the License.

load(
    "//bazel:grpc_build_system.bzl",
    "grpc_cc_library",
    "grpc_generate_one_off_targets",
    "grpc_upb_proto_library",
    "grpc_upb_proto_reflection_library",
    "python_config_settings",
)
load("@bazel_skylib//lib:selects.bzl", "selects")
load("@bazel_skylib//rules:common_settings.bzl", "bool_flag")

licenses(["reciprocal"])

package(
    default_visibility = ["//visibility:public"],
    features = [
        "layering_check",
        "-parse_headers",
    ],
)

exports_files([
    "LICENSE",
    "etc/roots.pem",
])

exports_files(
    glob(["include/**"]),
    visibility = ["//:__subpackages__"],
)

config_setting(
    name = "grpc_no_ares",
    values = {"define": "grpc_no_ares=true"},
)

config_setting(
    name = "grpc_no_xds_define",
    values = {"define": "grpc_no_xds=true"},
)

config_setting(
    name = "grpc_experiments_are_final_define",
    values = {"define": "grpc_experiments_are_final=true"},
)

bool_flag(
    name = "disable_grpc_rls",
    build_setting_default = False,
)

config_setting(
    name = "grpc_no_rls_flag",
    flag_values = {":disable_grpc_rls": "true"},
)

# When gRPC is build as shared library, binder transport code might still
# get included even when user's code does not depend on it. In that case
# --define=grpc_no_binder=true can be used to disable binder transport
# related code to reduce binary size.
# For users using build system other than bazel, they can define
# GRPC_NO_BINDER to achieve the same effect.
config_setting(
    name = "grpc_no_binder_define",
    values = {"define": "grpc_no_binder=true"},
)

config_setting(
    name = "android",
    values = {"crosstool_top": "//external:android/crosstool"},
)

config_setting(
    name = "macos",
    values = {"apple_platform_type": "macos"},
)

config_setting(
    name = "ios",
    values = {"apple_platform_type": "ios"},
)

config_setting(
    name = "tvos",
    values = {"apple_platform_type": "tvos"},
)

config_setting(
    name = "watchos",
    values = {"apple_platform_type": "watchos"},
)

config_setting(
    name = "systemd",
    values = {"define": "use_systemd=true"},
)

selects.config_setting_group(
    name = "grpc_no_xds",
    match_any = [
        ":grpc_no_xds_define",
        # In addition to disabling XDS support when --define=grpc_no_xds=true is
        # specified, we also disable it on mobile platforms where it is not
        # likely to be needed and where reducing the binary size is more
        # important.
        ":android",
        ":ios",
    ],
)

selects.config_setting_group(
    name = "grpc_no_binder",
    match_any = [
        ":grpc_no_binder_define",
        # We do not need binder on ios.
        ":ios",
    ],
)

selects.config_setting_group(
    name = "grpc_no_rls",
    match_any = [
        ":grpc_no_rls_flag",
        # Disable RLS support on mobile platforms where it is not likely to be
        # needed and where reducing the binary size is more important.
        ":android",
        ":ios",
    ],
)

selects.config_setting_group(
    name = "grpc_experiments_are_final",
    match_any = [
        ":grpc_experiments_are_final_define",
        # In addition to disabling experiments when
        # --define=grpc_experiments_are_final=true is specified, we also disable
        # them on mobile platforms where runtime configuration of experiments is unlikely to be needed and where
        # reducing the binary size is more important.
        ":android",
        ":ios",
    ],
)

# Fuzzers can be built as fuzzers or as tests
config_setting(
    name = "grpc_build_fuzzers",
    values = {"define": "grpc_build_fuzzers=true"},
)

config_setting(
    name = "grpc_allow_exceptions",
    values = {"define": "GRPC_ALLOW_EXCEPTIONS=1"},
)

config_setting(
    name = "grpc_disallow_exceptions",
    values = {"define": "GRPC_ALLOW_EXCEPTIONS=0"},
)

config_setting(
    name = "remote_execution",
    values = {"define": "GRPC_PORT_ISOLATED_RUNTIME=1"},
)

config_setting(
    name = "windows",
    values = {"cpu": "x64_windows"},
)

config_setting(
    name = "windows_msvc",
    values = {"cpu": "x64_windows_msvc"},
)

config_setting(
    name = "mac",
    values = {"cpu": "darwin"},
)

config_setting(
    name = "mac_x86_64",
    values = {"cpu": "darwin_x86_64"},
)

config_setting(
    name = "mac_arm64",
    values = {"cpu": "darwin_arm64"},
)

config_setting(
    name = "use_strict_warning",
    values = {"define": "use_strict_warning=true"},
)

python_config_settings()

# This should be updated along with build_handwritten.yaml
g_stands_for = "grounded"  # @unused

core_version = "33.0.0"  # @unused

version = "1.57.0-dev"  # @unused

GPR_PUBLIC_HDRS = [
    "include/grpc/support/alloc.h",
    "include/grpc/support/atm_gcc_atomic.h",
    "include/grpc/support/atm_gcc_sync.h",
    "include/grpc/support/atm_windows.h",
    "include/grpc/support/cpu.h",
    "include/grpc/support/json.h",
    "include/grpc/support/log.h",
    "include/grpc/support/log_windows.h",
    "include/grpc/support/port_platform.h",
    "include/grpc/support/string_util.h",
    "include/grpc/support/sync.h",
    "include/grpc/support/sync_abseil.h",
    "include/grpc/support/sync_custom.h",
    "include/grpc/support/sync_generic.h",
    "include/grpc/support/sync_posix.h",
    "include/grpc/support/sync_windows.h",
    "include/grpc/support/thd_id.h",
    "include/grpc/support/time.h",
    "include/grpc/impl/codegen/atm.h",
    "include/grpc/impl/codegen/atm_gcc_atomic.h",
    "include/grpc/impl/codegen/atm_gcc_sync.h",
    "include/grpc/impl/codegen/atm_windows.h",
    "include/grpc/impl/codegen/fork.h",
    "include/grpc/impl/codegen/gpr_types.h",
    "include/grpc/impl/codegen/log.h",
    "include/grpc/impl/codegen/port_platform.h",
    "include/grpc/impl/codegen/sync.h",
    "include/grpc/impl/codegen/sync_abseil.h",
    "include/grpc/impl/codegen/sync_custom.h",
    "include/grpc/impl/codegen/sync_generic.h",
    "include/grpc/impl/codegen/sync_posix.h",
    "include/grpc/impl/codegen/sync_windows.h",
]

GRPC_PUBLIC_HDRS = [
    "include/grpc/grpc_audit_logging.h",
    "include/grpc/byte_buffer.h",
    "include/grpc/byte_buffer_reader.h",
    "include/grpc/compression.h",
    "include/grpc/fork.h",
    "include/grpc/grpc.h",
    "include/grpc/grpc_posix.h",
    "include/grpc/grpc_security.h",
    "include/grpc/grpc_security_constants.h",
    "include/grpc/slice.h",
    "include/grpc/slice_buffer.h",
    "include/grpc/status.h",
    "include/grpc/load_reporting.h",
    "include/grpc/support/workaround_list.h",
    "include/grpc/impl/codegen/byte_buffer.h",
    "include/grpc/impl/codegen/byte_buffer_reader.h",
    "include/grpc/impl/codegen/compression_types.h",
    "include/grpc/impl/codegen/connectivity_state.h",
    "include/grpc/impl/codegen/grpc_types.h",
    "include/grpc/impl/codegen/propagation_bits.h",
    "include/grpc/impl/codegen/status.h",
    "include/grpc/impl/codegen/slice.h",
    "include/grpc/impl/compression_types.h",
    "include/grpc/impl/connectivity_state.h",
    "include/grpc/impl/grpc_types.h",
    "include/grpc/impl/propagation_bits.h",
    "include/grpc/impl/slice_type.h",
]

GRPC_PUBLIC_EVENT_ENGINE_HDRS = [
    "include/grpc/event_engine/endpoint_config.h",
    "include/grpc/event_engine/event_engine.h",
    "include/grpc/event_engine/port.h",
    "include/grpc/event_engine/memory_allocator.h",
    "include/grpc/event_engine/memory_request.h",
    "include/grpc/event_engine/internal/memory_allocator_impl.h",
    "include/grpc/event_engine/slice.h",
    "include/grpc/event_engine/slice_buffer.h",
    "include/grpc/event_engine/internal/slice_cast.h",
]

GRPCXX_SRCS = [
    "src/cpp/client/channel_cc.cc",
    "src/cpp/client/client_callback.cc",
    "src/cpp/client/client_context.cc",
    "src/cpp/client/client_interceptor.cc",
    "src/cpp/client/client_stats_interceptor.cc",
    "src/cpp/client/create_channel.cc",
    "src/cpp/client/create_channel_internal.cc",
    "src/cpp/client/create_channel_posix.cc",
    "src/cpp/common/alarm.cc",
    "src/cpp/common/channel_arguments.cc",
    "src/cpp/common/channel_filter.cc",
    "src/cpp/common/completion_queue_cc.cc",
    "src/cpp/common/resource_quota_cc.cc",
    "src/cpp/common/rpc_method.cc",
    "src/cpp/common/version_cc.cc",
    "src/cpp/common/validate_service_config.cc",
    "src/cpp/server/async_generic_service.cc",
    "src/cpp/server/channel_argument_option.cc",
    "src/cpp/server/create_default_thread_pool.cc",
    "src/cpp/server/external_connection_acceptor_impl.cc",
    "src/cpp/server/health/default_health_check_service.cc",
    "src/cpp/server/health/health_check_service.cc",
    "src/cpp/server/health/health_check_service_server_builder_option.cc",
    "src/cpp/server/server_builder.cc",
    "src/cpp/server/server_callback.cc",
    "src/cpp/server/server_cc.cc",
    "src/cpp/server/server_context.cc",
    "src/cpp/server/server_posix.cc",
    "src/cpp/thread_manager/thread_manager.cc",
    "src/cpp/util/byte_buffer_cc.cc",
    "src/cpp/util/string_ref.cc",
    "src/cpp/util/time_cc.cc",
]

GRPCXX_HDRS = [
    "src/cpp/client/create_channel_internal.h",
    "src/cpp/client/client_stats_interceptor.h",
    "src/cpp/common/channel_filter.h",
    "src/cpp/server/dynamic_thread_pool.h",
    "src/cpp/server/external_connection_acceptor_impl.h",
    "src/cpp/server/health/default_health_check_service.h",
    "src/cpp/server/thread_pool_interface.h",
    "src/cpp/thread_manager/thread_manager.h",
]

GRPCXX_PUBLIC_HDRS = [
    "include/grpc++/alarm.h",
    "include/grpc++/channel.h",
    "include/grpc++/client_context.h",
    "include/grpc++/completion_queue.h",
    "include/grpc++/create_channel.h",
    "include/grpc++/create_channel_posix.h",
    "include/grpc++/ext/health_check_service_server_builder_option.h",
    "include/grpc++/generic/async_generic_service.h",
    "include/grpc++/generic/generic_stub.h",
    "include/grpc++/grpc++.h",
    "include/grpc++/health_check_service_interface.h",
    "include/grpc++/impl/call.h",
    "include/grpc++/impl/channel_argument_option.h",
    "include/grpc++/impl/client_unary_call.h",
    "include/grpc++/impl/grpc_library.h",
    "include/grpc++/impl/method_handler_impl.h",
    "include/grpc++/impl/rpc_method.h",
    "include/grpc++/impl/rpc_service_method.h",
    "include/grpc++/impl/serialization_traits.h",
    "include/grpc++/impl/server_builder_option.h",
    "include/grpc++/impl/server_builder_plugin.h",
    "include/grpc++/impl/server_initializer.h",
    "include/grpc++/impl/service_type.h",
    "include/grpc++/security/auth_context.h",
    "include/grpc++/resource_quota.h",
    "include/grpc++/security/auth_metadata_processor.h",
    "include/grpc++/security/credentials.h",
    "include/grpc++/security/server_credentials.h",
    "include/grpc++/server.h",
    "include/grpc++/server_builder.h",
    "include/grpc++/server_context.h",
    "include/grpc++/server_posix.h",
    "include/grpc++/support/async_stream.h",
    "include/grpc++/support/async_unary_call.h",
    "include/grpc++/support/byte_buffer.h",
    "include/grpc++/support/channel_arguments.h",
    "include/grpc++/support/config.h",
    "include/grpc++/support/slice.h",
    "include/grpc++/support/status.h",
    "include/grpc++/support/status_code_enum.h",
    "include/grpc++/support/string_ref.h",
    "include/grpc++/support/stub_options.h",
    "include/grpc++/support/sync_stream.h",
    "include/grpc++/support/time.h",
    "include/grpcpp/alarm.h",
    "include/grpcpp/channel.h",
    "include/grpcpp/client_context.h",
    "include/grpcpp/completion_queue.h",
    "include/grpcpp/create_channel.h",
    "include/grpcpp/create_channel_posix.h",
    "include/grpcpp/ext/health_check_service_server_builder_option.h",
    "include/grpcpp/generic/async_generic_service.h",
    "include/grpcpp/generic/generic_stub.h",
    "include/grpcpp/grpcpp.h",
    "include/grpcpp/health_check_service_interface.h",
    "include/grpcpp/impl/call_hook.h",
    "include/grpcpp/impl/call_op_set_interface.h",
    "include/grpcpp/impl/call_op_set.h",
    "include/grpcpp/impl/call.h",
    "include/grpcpp/impl/channel_argument_option.h",
    "include/grpcpp/impl/channel_interface.h",
    "include/grpcpp/impl/client_unary_call.h",
    "include/grpcpp/impl/completion_queue_tag.h",
    "include/grpcpp/impl/create_auth_context.h",
    "include/grpcpp/impl/delegating_channel.h",
    "include/grpcpp/impl/grpc_library.h",
    "include/grpcpp/impl/intercepted_channel.h",
    "include/grpcpp/impl/interceptor_common.h",
    "include/grpcpp/impl/metadata_map.h",
    "include/grpcpp/impl/method_handler_impl.h",
    "include/grpcpp/impl/rpc_method.h",
    "include/grpcpp/impl/rpc_service_method.h",
    "include/grpcpp/impl/serialization_traits.h",
    "include/grpcpp/impl/server_builder_option.h",
    "include/grpcpp/impl/server_builder_plugin.h",
    "include/grpcpp/impl/server_callback_handlers.h",
    "include/grpcpp/impl/server_initializer.h",
    "include/grpcpp/impl/service_type.h",
    "include/grpcpp/impl/status.h",
    "include/grpcpp/impl/sync.h",
    "include/grpcpp/resource_quota.h",
    "include/grpcpp/security/audit_logging.h",
    "include/grpcpp/security/auth_context.h",
    "include/grpcpp/security/auth_metadata_processor.h",
    "include/grpcpp/security/credentials.h",
    "include/grpcpp/security/server_credentials.h",
    "include/grpcpp/security/tls_certificate_provider.h",
    "include/grpcpp/security/authorization_policy_provider.h",
    "include/grpcpp/security/tls_certificate_verifier.h",
    "include/grpcpp/security/tls_credentials_options.h",
    "include/grpcpp/server.h",
    "include/grpcpp/server_builder.h",
    "include/grpcpp/server_context.h",
    "include/grpcpp/server_interface.h",
    "include/grpcpp/server_posix.h",
    "include/grpcpp/version_info.h",
    "include/grpcpp/support/async_stream.h",
    "include/grpcpp/support/async_unary_call.h",
    "include/grpcpp/support/byte_buffer.h",
    "include/grpcpp/support/callback_common.h",
    "include/grpcpp/support/channel_arguments.h",
    "include/grpcpp/support/client_callback.h",
    "include/grpcpp/support/client_interceptor.h",
    "include/grpcpp/support/config.h",
    "include/grpcpp/support/interceptor.h",
    "include/grpcpp/support/message_allocator.h",
    "include/grpcpp/support/method_handler.h",
    "include/grpcpp/support/proto_buffer_reader.h",
    "include/grpcpp/support/proto_buffer_writer.h",
    "include/grpcpp/support/server_callback.h",
    "include/grpcpp/support/server_interceptor.h",
    "include/grpcpp/support/slice.h",
    "include/grpcpp/support/status.h",
    "include/grpcpp/support/status_code_enum.h",
    "include/grpcpp/support/string_ref.h",
    "include/grpcpp/support/stub_options.h",
    "include/grpcpp/support/sync_stream.h",
    "include/grpcpp/support/time.h",
    "include/grpcpp/support/validate_service_config.h",
    "include/grpc++/impl/codegen/async_stream.h",
    "include/grpc++/impl/codegen/async_unary_call.h",
    "include/grpc++/impl/codegen/byte_buffer.h",
    "include/grpc++/impl/codegen/call_hook.h",
    "include/grpc++/impl/codegen/call.h",
    "include/grpc++/impl/codegen/channel_interface.h",
    "include/grpc++/impl/codegen/client_context.h",
    "include/grpc++/impl/codegen/client_unary_call.h",
    "include/grpc++/impl/codegen/completion_queue_tag.h",
    "include/grpc++/impl/codegen/completion_queue.h",
    "include/grpc++/impl/codegen/config.h",
    "include/grpc++/impl/codegen/create_auth_context.h",
    "include/grpc++/impl/codegen/metadata_map.h",
    "include/grpc++/impl/codegen/method_handler_impl.h",
    "include/grpc++/impl/codegen/rpc_method.h",
    "include/grpc++/impl/codegen/rpc_service_method.h",
    "include/grpc++/impl/codegen/security/auth_context.h",
    "include/grpc++/impl/codegen/serialization_traits.h",
    "include/grpc++/impl/codegen/server_context.h",
    "include/grpc++/impl/codegen/server_interface.h",
    "include/grpc++/impl/codegen/service_type.h",
    "include/grpc++/impl/codegen/slice.h",
    "include/grpc++/impl/codegen/status_code_enum.h",
    "include/grpc++/impl/codegen/status.h",
    "include/grpc++/impl/codegen/string_ref.h",
    "include/grpc++/impl/codegen/stub_options.h",
    "include/grpc++/impl/codegen/sync_stream.h",
    "include/grpc++/impl/codegen/time.h",
    "include/grpcpp/impl/codegen/async_generic_service.h",
    "include/grpcpp/impl/codegen/async_stream.h",
    "include/grpcpp/impl/codegen/async_unary_call.h",
    "include/grpcpp/impl/codegen/byte_buffer.h",
    "include/grpcpp/impl/codegen/call_hook.h",
    "include/grpcpp/impl/codegen/call_op_set_interface.h",
    "include/grpcpp/impl/codegen/call_op_set.h",
    "include/grpcpp/impl/codegen/call.h",
    "include/grpcpp/impl/codegen/callback_common.h",
    "include/grpcpp/impl/codegen/channel_interface.h",
    "include/grpcpp/impl/codegen/client_callback.h",
    "include/grpcpp/impl/codegen/client_context.h",
    "include/grpcpp/impl/codegen/client_interceptor.h",
    "include/grpcpp/impl/codegen/client_unary_call.h",
    "include/grpcpp/impl/codegen/completion_queue_tag.h",
    "include/grpcpp/impl/codegen/completion_queue.h",
    "include/grpcpp/impl/codegen/config.h",
    "include/grpcpp/impl/codegen/create_auth_context.h",
    "include/grpcpp/impl/codegen/delegating_channel.h",
    "include/grpcpp/impl/codegen/intercepted_channel.h",
    "include/grpcpp/impl/codegen/interceptor_common.h",
    "include/grpcpp/impl/codegen/interceptor.h",
    "include/grpcpp/impl/codegen/message_allocator.h",
    "include/grpcpp/impl/codegen/metadata_map.h",
    "include/grpcpp/impl/codegen/method_handler_impl.h",
    "include/grpcpp/impl/codegen/method_handler.h",
    "include/grpcpp/impl/codegen/rpc_method.h",
    "include/grpcpp/impl/codegen/rpc_service_method.h",
    "include/grpcpp/impl/codegen/security/auth_context.h",
    "include/grpcpp/impl/codegen/serialization_traits.h",
    "include/grpcpp/impl/codegen/server_callback_handlers.h",
    "include/grpcpp/impl/codegen/server_callback.h",
    "include/grpcpp/impl/codegen/server_context.h",
    "include/grpcpp/impl/codegen/server_interceptor.h",
    "include/grpcpp/impl/codegen/server_interface.h",
    "include/grpcpp/impl/codegen/service_type.h",
    "include/grpcpp/impl/codegen/slice.h",
    "include/grpcpp/impl/codegen/status_code_enum.h",
    "include/grpcpp/impl/codegen/status.h",
    "include/grpcpp/impl/codegen/string_ref.h",
    "include/grpcpp/impl/codegen/stub_options.h",
    "include/grpcpp/impl/codegen/sync_stream.h",
    "include/grpcpp/impl/codegen/time.h",
    "include/grpcpp/impl/codegen/sync.h",
]

grpc_cc_library(
    name = "grpc_unsecure",
    srcs = [
        "//src/core:lib/surface/init.cc",
        "//src/core:plugin_registry/grpc_plugin_registry.cc",
        "//src/core:plugin_registry/grpc_plugin_registry_noextra.cc",
    ],
    defines = ["GRPC_NO_XDS"],
    external_deps = [
        "absl/base:core_headers",
    ],
    language = "c++",
    public_hdrs = GRPC_PUBLIC_HDRS,
    tags = [
        "nofixdeps",
    ],
    visibility = ["@grpc:public"],
    deps = [
        "channel_stack_builder",
        "config",
        "exec_ctx",
        "gpr",
        "grpc_base",
        "grpc_client_channel",
        "grpc_common",
        "grpc_http_filters",
        "grpc_security_base",
        "grpc_trace",
        "http_connect_handshaker",
        "iomgr_timer",
        "//src/core:channel_args",
        "//src/core:channel_init",
        "//src/core:channel_stack_type",
        "//src/core:default_event_engine",
        "//src/core:experiments",
        "//src/core:forkable",
        "//src/core:grpc_authorization_base",
        "//src/core:init_internally",
        "//src/core:posix_event_engine_timer_manager",
        "//src/core:slice",
        "//src/core:tcp_connect_handshaker",
    ],
)

GRPC_XDS_TARGETS = [
    "//src/core:grpc_lb_policy_cds",
    "//src/core:grpc_lb_policy_xds_cluster_impl",
    "//src/core:grpc_lb_policy_xds_cluster_manager",
    "//src/core:grpc_lb_policy_xds_cluster_resolver",
    "//src/core:grpc_lb_policy_xds_override_host",
    "//src/core:grpc_lb_policy_xds_wrr_locality",
    "//src/core:grpc_lb_policy_ring_hash",
    "//src/core:grpc_resolver_xds",
    "//src/core:grpc_resolver_c2p",
    "//src/core:grpc_xds_server_config_fetcher",
    "//src/core:grpc_stateful_session_filter",

    # Not xDS-specific but currently only used by xDS.
    "//src/core:channel_creds_registry_init",
]

grpc_cc_library(
    name = "grpc",
    srcs = [
        "//src/core:lib/surface/init.cc",
        "//src/core:plugin_registry/grpc_plugin_registry.cc",
        "//src/core:plugin_registry/grpc_plugin_registry_extra.cc",
    ],
    defines = select({
        ":grpc_no_xds": ["GRPC_NO_XDS"],
        "//conditions:default": [],
    }),
    external_deps = [
        "absl/base:core_headers",
    ],
    language = "c++",
    public_hdrs = GRPC_PUBLIC_HDRS,
    select_deps = [
        {
            ":grpc_no_xds": [],
            "//conditions:default": GRPC_XDS_TARGETS,
        },
    ],
    tags = [
        "nofixdeps",
    ],
    visibility = [
        "@grpc:public",
    ],
    deps = [
        "channel_stack_builder",
        "config",
        "exec_ctx",
        "gpr",
        "grpc_alts_credentials",
        "grpc_base",
        "grpc_client_channel",
        "grpc_common",
        "grpc_credentials_util",
        "grpc_http_filters",
        "grpc_jwt_credentials",
        "grpc_public_hdrs",
        "grpc_security_base",
        "grpc_trace",
        "http_connect_handshaker",
        "httpcli",
        "iomgr_timer",
        "promise",
        "ref_counted_ptr",
        "sockaddr_utils",
        "tsi_base",
        "uri_parser",
        "//src/core:channel_args",
        "//src/core:channel_init",
        "//src/core:channel_stack_type",
        "//src/core:default_event_engine",
        "//src/core:experiments",
        "//src/core:forkable",
        "//src/core:grpc_authorization_base",
        "//src/core:grpc_external_account_credentials",
        "//src/core:grpc_fake_credentials",
        "//src/core:grpc_google_default_credentials",
        "//src/core:grpc_iam_credentials",
        "//src/core:grpc_insecure_credentials",
        "//src/core:grpc_local_credentials",
        "//src/core:grpc_oauth2_credentials",
        "//src/core:grpc_ssl_credentials",
        "//src/core:grpc_tls_credentials",
        "//src/core:grpc_transport_chttp2_alpn",
        "//src/core:httpcli_ssl_credentials",
        "//src/core:init_internally",
        "//src/core:json",
        "//src/core:posix_event_engine_timer_manager",
        "//src/core:ref_counted",
        "//src/core:slice",
        "//src/core:slice_refcount",
        "//src/core:tcp_connect_handshaker",
        "//src/core:useful",
    ],
)

grpc_cc_library(
    name = "gpr",
    srcs = [
        "//src/core:lib/gpr/alloc.cc",
        "//src/core:lib/gpr/android/log.cc",
        "//src/core:lib/gpr/iphone/cpu.cc",
        "//src/core:lib/gpr/linux/cpu.cc",
        "//src/core:lib/gpr/linux/log.cc",
        "//src/core:lib/gpr/log.cc",
        "//src/core:lib/gpr/msys/tmpfile.cc",
        "//src/core:lib/gpr/posix/cpu.cc",
        "//src/core:lib/gpr/posix/log.cc",
        "//src/core:lib/gpr/posix/string.cc",
        "//src/core:lib/gpr/posix/sync.cc",
        "//src/core:lib/gpr/posix/time.cc",
        "//src/core:lib/gpr/posix/tmpfile.cc",
        "//src/core:lib/gpr/string.cc",
        "//src/core:lib/gpr/sync.cc",
        "//src/core:lib/gpr/sync_abseil.cc",
        "//src/core:lib/gpr/time.cc",
        "//src/core:lib/gpr/time_precise.cc",
        "//src/core:lib/gpr/windows/cpu.cc",
        "//src/core:lib/gpr/windows/log.cc",
        "//src/core:lib/gpr/windows/string.cc",
        "//src/core:lib/gpr/windows/string_util.cc",
        "//src/core:lib/gpr/windows/sync.cc",
        "//src/core:lib/gpr/windows/time.cc",
        "//src/core:lib/gpr/windows/tmpfile.cc",
        "//src/core:lib/gpr/wrap_memcpy.cc",
        "//src/core:lib/gprpp/crash.cc",
        "//src/core:lib/gprpp/fork.cc",
        "//src/core:lib/gprpp/host_port.cc",
        "//src/core:lib/gprpp/mpscq.cc",
        "//src/core:lib/gprpp/posix/stat.cc",
        "//src/core:lib/gprpp/posix/thd.cc",
        "//src/core:lib/gprpp/time_util.cc",
        "//src/core:lib/gprpp/windows/stat.cc",
        "//src/core:lib/gprpp/windows/thd.cc",
    ],
    hdrs = [
        "//src/core:lib/gpr/alloc.h",
        "//src/core:lib/gpr/string.h",
        "//src/core:lib/gpr/time_precise.h",
        "//src/core:lib/gpr/tmpfile.h",
        "//src/core:lib/gprpp/crash.h",
        "//src/core:lib/gprpp/fork.h",
        "//src/core:lib/gprpp/host_port.h",
        "//src/core:lib/gprpp/memory.h",
        "//src/core:lib/gprpp/mpscq.h",
        "//src/core:lib/gprpp/stat.h",
        "//src/core:lib/gprpp/sync.h",
        "//src/core:lib/gprpp/thd.h",
        "//src/core:lib/gprpp/time_util.h",
    ],
    external_deps = [
        "absl/base",
        "absl/base:core_headers",
        "absl/functional:any_invocable",
        "absl/memory",
        "absl/random",
        "absl/status",
        "absl/strings",
        "absl/strings:cord",
        "absl/strings:str_format",
        "absl/synchronization",
        "absl/time:time",
        "absl/types:optional",
    ],
    language = "c++",
    public_hdrs = GPR_PUBLIC_HDRS,
    tags = [
        "nofixdeps",
    ],
    visibility = ["@grpc:public"],
    deps = [
        "config_vars",
        "debug_location",
        "//src/core:construct_destruct",
        "//src/core:env",
        "//src/core:event_engine_thread_local",
        "//src/core:examine_stack",
        "//src/core:gpr_atm",
        "//src/core:no_destruct",
        "//src/core:strerror",
        "//src/core:tchar",
        "//src/core:useful",
    ],
)

grpc_cc_library(
    name = "gpr_public_hdrs",
    hdrs = GPR_PUBLIC_HDRS,
    external_deps = [
        "absl/strings",
        "absl/types:variant",
    ],
    tags = [
        "avoid_dep",
        "nofixdeps",
    ],
)

grpc_cc_library(
    name = "cpp_impl_of",
    hdrs = ["//src/core:lib/gprpp/cpp_impl_of.h"],
    language = "c++",
)

grpc_cc_library(
    name = "grpc_common",
    defines = select({
        "grpc_no_rls": ["GRPC_NO_RLS"],
        "//conditions:default": [],
    }),
    language = "c++",
    select_deps = [
        {
            "grpc_no_rls": [],
            "//conditions:default": ["//src/core:grpc_lb_policy_rls"],
        },
    ],
    tags = ["nofixdeps"],
    deps = [
        "grpc_base",
        # standard plugins
        "census",
        "//src/core:grpc_backend_metric_filter",
        "//src/core:grpc_deadline_filter",
        "//src/core:grpc_client_authority_filter",
        "//src/core:grpc_lb_policy_grpclb",
        "//src/core:grpc_lb_policy_outlier_detection",
        "//src/core:grpc_lb_policy_pick_first",
        "//src/core:grpc_lb_policy_priority",
        "//src/core:grpc_lb_policy_round_robin",
        "//src/core:grpc_lb_policy_weighted_round_robin",
        "//src/core:grpc_lb_policy_weighted_target",
        "//src/core:grpc_channel_idle_filter",
        "//src/core:grpc_message_size_filter",
        "//src/core:grpc_resolver_binder",
        "grpc_resolver_dns_ares",
        "grpc_resolver_fake",
        "//src/core:grpc_resolver_dns_native",
        "//src/core:grpc_resolver_sockaddr",
        "//src/core:grpc_transport_chttp2_client_connector",
        "//src/core:grpc_transport_chttp2_server",
        "//src/core:grpc_transport_inproc",
        "//src/core:grpc_fault_injection_filter",
        "//src/core:grpc_resolver_dns_plugin",
    ],
)

grpc_cc_library(
    name = "grpc_public_hdrs",
    hdrs = GRPC_PUBLIC_HDRS,
    external_deps = [
        "absl/status:statusor",
        "absl/strings",
    ],
    tags = [
        "avoid_dep",
        "nofixdeps",
    ],
    deps = ["gpr_public_hdrs"],
)

grpc_cc_library(
    name = "grpc++_public_hdrs",
    hdrs = GRPCXX_PUBLIC_HDRS,
    external_deps = [
        "absl/strings:cord",
        "absl/synchronization",
        "protobuf_headers",
        "protobuf",
    ],
    tags = [
        "avoid_dep",
        "nofixdeps",
    ],
    visibility = ["@grpc:public"],
    deps = [
        "grpc_public_hdrs",
        "//src/core:gpr_atm",
    ],
)

grpc_cc_library(
    name = "grpc++",
    hdrs = [
        "src/cpp/client/secure_credentials.h",
        "src/cpp/common/secure_auth_context.h",
        "src/cpp/server/secure_server_credentials.h",
    ],
    external_deps = [
        "absl/strings:cord",
    ],
    language = "c++",
    public_hdrs = GRPCXX_PUBLIC_HDRS,
    select_deps = [
        {
            ":grpc_no_xds": [],
            "//conditions:default": [
                "grpc++_xds_client",
                "grpc++_xds_server",
            ],
        },
        {
            "grpc_no_binder": [],
            "//conditions:default": [
                "grpc++_binder",
            ],
        },
    ],
    tags = ["nofixdeps"],
    visibility = [
        "@grpc:public",
    ],
    deps = [
        "grpc++_base",
        "//src/core:gpr_atm",
        "//src/core:slice",
    ],
)

grpc_cc_library(
    name = "grpc_cronet_hdrs",
    hdrs = [
        "include/grpc/grpc_cronet.h",
    ],
    deps = [
        "gpr_public_hdrs",
        "grpc_base",
    ],
)

grpc_cc_library(
    name = "grpc++_cronet_credentials",
    srcs = [
        "src/cpp/client/cronet_credentials.cc",
    ],
    hdrs = [
        "include/grpcpp/security/cronet_credentials.h",
    ],
    language = "c++",
    deps = [
        "grpc++_base",
        "grpc_cronet_hdrs",
        "grpc_public_hdrs",
    ],
)

# This target pulls in a dependency on RE2 and should not be linked into grpc by default for binary-size reasons.
grpc_cc_library(
    name = "grpc_authorization_provider",
    srcs = [
        "//src/core:lib/security/authorization/grpc_authorization_policy_provider.cc",
        "//src/core:lib/security/authorization/rbac_translator.cc",
    ],
    hdrs = [
        "//src/core:lib/security/authorization/grpc_authorization_policy_provider.h",
        "//src/core:lib/security/authorization/rbac_translator.h",
    ],
    external_deps = [
        "absl/base:core_headers",
        "absl/status",
        "absl/status:statusor",
        "absl/strings",
        "absl/strings:str_format",
        "absl/types:optional",
    ],
    language = "c++",
    deps = [
        "gpr",
        "grpc_base",
        "grpc_public_hdrs",
        "grpc_trace",
        "ref_counted_ptr",
        "//src/core:error",
        "//src/core:grpc_audit_logging",
        "//src/core:grpc_authorization_base",
        "//src/core:grpc_matchers",
        "//src/core:grpc_rbac_engine",
        "//src/core:json",
        "//src/core:json_reader",
        "//src/core:slice",
        "//src/core:slice_refcount",
        "//src/core:status_helper",
        "//src/core:useful",
    ],
)

# This target pulls in a dependency on RE2 and should not be linked into grpc by default for binary-size reasons.
grpc_cc_library(
    name = "grpc++_authorization_provider",
    srcs = [
        "src/cpp/server/authorization_policy_provider.cc",
    ],
    hdrs = [
        "include/grpcpp/security/authorization_policy_provider.h",
    ],
    language = "c++",
    tags = ["nofixdeps"],
    deps = [
        "gpr",
        "grpc++",
        "grpc++_public_hdrs",
        "grpc_authorization_provider",
        "grpc_public_hdrs",
    ],
)

# This target pulls in a dependency on RE2 and should not be linked into grpc by default for binary-size reasons.
grpc_cc_library(
    name = "grpc_cel_engine",
    srcs = [
        "//src/core:lib/security/authorization/cel_authorization_engine.cc",
    ],
    hdrs = [
        "//src/core:lib/security/authorization/cel_authorization_engine.h",
    ],
    external_deps = [
        "absl/container:flat_hash_set",
        "absl/strings",
        "absl/types:optional",
        "absl/types:span",
        "upb_collections_lib",
        "upb_lib",
    ],
    language = "c++",
    deps = [
        "envoy_config_rbac_upb",
        "google_type_expr_upb",
        "gpr",
        "grpc_mock_cel",
        "//src/core:grpc_authorization_base",
    ],
)

grpc_cc_library(
    name = "grpc++_binder",
    srcs = [
        "//src/core:ext/transport/binder/client/binder_connector.cc",
        "//src/core:ext/transport/binder/client/channel_create.cc",
        "//src/core:ext/transport/binder/client/channel_create_impl.cc",
        "//src/core:ext/transport/binder/client/connection_id_generator.cc",
        "//src/core:ext/transport/binder/client/endpoint_binder_pool.cc",
        "//src/core:ext/transport/binder/client/jni_utils.cc",
        "//src/core:ext/transport/binder/client/security_policy_setting.cc",
        "//src/core:ext/transport/binder/security_policy/binder_security_policy.cc",
        "//src/core:ext/transport/binder/server/binder_server.cc",
        "//src/core:ext/transport/binder/server/binder_server_credentials.cc",
        "//src/core:ext/transport/binder/transport/binder_transport.cc",
        "//src/core:ext/transport/binder/utils/ndk_binder.cc",
        "//src/core:ext/transport/binder/utils/transport_stream_receiver_impl.cc",
        "//src/core:ext/transport/binder/wire_format/binder_android.cc",
        "//src/core:ext/transport/binder/wire_format/binder_constants.cc",
        "//src/core:ext/transport/binder/wire_format/transaction.cc",
        "//src/core:ext/transport/binder/wire_format/wire_reader_impl.cc",
        "//src/core:ext/transport/binder/wire_format/wire_writer.cc",
    ],
    hdrs = [
        "//src/core:ext/transport/binder/client/binder_connector.h",
        "//src/core:ext/transport/binder/client/channel_create_impl.h",
        "//src/core:ext/transport/binder/client/connection_id_generator.h",
        "//src/core:ext/transport/binder/client/endpoint_binder_pool.h",
        "//src/core:ext/transport/binder/client/jni_utils.h",
        "//src/core:ext/transport/binder/client/security_policy_setting.h",
        "//src/core:ext/transport/binder/server/binder_server.h",
        "//src/core:ext/transport/binder/transport/binder_stream.h",
        "//src/core:ext/transport/binder/transport/binder_transport.h",
        "//src/core:ext/transport/binder/utils/binder_auto_utils.h",
        "//src/core:ext/transport/binder/utils/ndk_binder.h",
        "//src/core:ext/transport/binder/utils/transport_stream_receiver.h",
        "//src/core:ext/transport/binder/utils/transport_stream_receiver_impl.h",
        "//src/core:ext/transport/binder/wire_format/binder.h",
        "//src/core:ext/transport/binder/wire_format/binder_android.h",
        "//src/core:ext/transport/binder/wire_format/binder_constants.h",
        "//src/core:ext/transport/binder/wire_format/transaction.h",
        "//src/core:ext/transport/binder/wire_format/wire_reader.h",
        "//src/core:ext/transport/binder/wire_format/wire_reader_impl.h",
        "//src/core:ext/transport/binder/wire_format/wire_writer.h",
    ],
    defines = select({
        "grpc_no_binder": ["GRPC_NO_BINDER"],
        "//conditions:default": [],
    }),
    external_deps = [
        "absl/base:core_headers",
        "absl/cleanup",
        "absl/container:flat_hash_map",
        "absl/functional:any_invocable",
        "absl/hash",
        "absl/memory",
        "absl/meta:type_traits",
        "absl/status",
        "absl/status:statusor",
        "absl/strings",
        "absl/synchronization",
        "absl/time",
        "absl/types:variant",
    ],
    language = "c++",
    public_hdrs = [
        "include/grpcpp/security/binder_security_policy.h",
        "include/grpcpp/create_channel_binder.h",
        "include/grpcpp/security/binder_credentials.h",
    ],
    tags = ["nofixdeps"],
    deps = [
        "config",
        "debug_location",
        "exec_ctx",
        "gpr",
        "gpr_platform",
        "grpc",
        "grpc++_base",
        "grpc_base",
        "grpc_client_channel",
        "grpc_public_hdrs",
        "orphanable",
        "ref_counted_ptr",
        "//src/core:arena",
        "//src/core:channel_args",
        "//src/core:channel_args_preconditioning",
        "//src/core:channel_stack_type",
        "//src/core:default_event_engine",
        "//src/core:iomgr_fwd",
        "//src/core:iomgr_port",
        "//src/core:slice",
        "//src/core:slice_refcount",
        "//src/core:status_helper",
        "//src/core:transport_fwd",
    ],
)

grpc_cc_library(
    name = "grpc++_xds_client",
    srcs = [
        "src/cpp/client/xds_credentials.cc",
    ],
    hdrs = [
        "src/cpp/client/secure_credentials.h",
    ],
    external_deps = ["absl/strings"],
    language = "c++",
    deps = [
        "exec_ctx",
        "gpr",
        "grpc",
        "grpc++_base",
        "grpc_base",
        "grpc_public_hdrs",
        "grpc_security_base",
    ],
)

grpc_cc_library(
    name = "grpc++_xds_server",
    srcs = [
        "src/cpp/server/xds_server_credentials.cc",
    ],
    hdrs = [
        "src/cpp/server/secure_server_credentials.h",
    ],
    language = "c++",
    public_hdrs = [
        "include/grpcpp/xds_server_builder.h",
    ],
    visibility = ["@grpc:xds"],
    deps = [
        "gpr",
        "grpc",
        "grpc++_base",
    ],
)

grpc_cc_library(
    name = "grpc++_unsecure",
    srcs = [
        "src/cpp/client/insecure_credentials.cc",
        "src/cpp/common/insecure_create_auth_context.cc",
        "src/cpp/server/insecure_server_credentials.cc",
    ],
    language = "c++",
    tags = [
        "avoid_dep",
        "nofixdeps",
    ],
    visibility = ["@grpc:public"],
    deps = [
        "gpr",
        "grpc++_base_unsecure",
        "grpc++_codegen_proto",
        "grpc_public_hdrs",
        "grpc_unsecure",
        "//src/core:grpc_insecure_credentials",
    ],
)

grpc_cc_library(
    name = "grpc++_error_details",
    srcs = [
        "src/cpp/util/error_details.cc",
    ],
    hdrs = [
        "include/grpc++/support/error_details.h",
        "include/grpcpp/support/error_details.h",
    ],
    language = "c++",
    standalone = True,
    visibility = ["@grpc:public"],
    deps = ["grpc++"],
)

grpc_cc_library(
    name = "grpc++_alts",
    srcs = [
        "src/cpp/common/alts_context.cc",
        "src/cpp/common/alts_util.cc",
    ],
    hdrs = [
        "include/grpcpp/security/alts_context.h",
        "include/grpcpp/security/alts_util.h",
    ],
    external_deps = [
        "upb_collections_lib",
        "upb_lib",
    ],
    language = "c++",
    standalone = True,
    visibility = ["@grpc:public"],
    deps = [
        "alts_upb",
        "gpr",
        "grpc++",
        "grpc_base",
        "tsi_alts_credentials",
    ],
)

grpc_cc_library(
    name = "census",
    srcs = [
        "//src/core:ext/filters/census/grpc_context.cc",
    ],
    language = "c++",
    public_hdrs = [
        "include/grpc/census.h",
    ],
    visibility = ["@grpc:public"],
    deps = [
        "gpr",
        "grpc_base",
        "grpc_public_hdrs",
        "grpc_trace",
        "legacy_context",
    ],
)

# A library that vends only port_platform, so that libraries that don't need
# anything else from gpr can still be portable!
grpc_cc_library(
    name = "gpr_platform",
    language = "c++",
    public_hdrs = [
        "include/grpc/impl/codegen/port_platform.h",
        "include/grpc/support/port_platform.h",
    ],
)

grpc_cc_library(
    name = "event_engine_base_hdrs",
    hdrs = GRPC_PUBLIC_EVENT_ENGINE_HDRS + GRPC_PUBLIC_HDRS,
    external_deps = [
        "absl/status",
        "absl/status:statusor",
        "absl/time",
        "absl/types:optional",
        "absl/functional:any_invocable",
    ],
    tags = [
        "nofixdeps",
    ],
    deps = [
        "gpr",
    ],
)

grpc_cc_library(
    name = "grpc_base",
    srcs = [
        "//src/core:lib/channel/call_tracer.cc",
        "//src/core:lib/channel/channel_stack.cc",
        "//src/core:lib/channel/channel_stack_builder_impl.cc",
        "//src/core:lib/channel/channel_trace.cc",
        "//src/core:lib/channel/channelz.cc",
        "//src/core:lib/channel/channelz_registry.cc",
        "//src/core:lib/channel/connected_channel.cc",
        "//src/core:lib/channel/promise_based_filter.cc",
        "//src/core:lib/channel/server_call_tracer_filter.cc",
        "//src/core:lib/channel/status_util.cc",
        "//src/core:lib/compression/compression.cc",
        "//src/core:lib/compression/compression_internal.cc",
        "//src/core:lib/compression/message_compress.cc",
        "//src/core:lib/iomgr/call_combiner.cc",
        "//src/core:lib/iomgr/cfstream_handle.cc",
        "//src/core:lib/iomgr/dualstack_socket_posix.cc",
        "//src/core:lib/iomgr/endpoint.cc",
        "//src/core:lib/iomgr/endpoint_cfstream.cc",
        "//src/core:lib/iomgr/endpoint_pair_posix.cc",
        "//src/core:lib/iomgr/endpoint_pair_windows.cc",
        "//src/core:lib/iomgr/error_cfstream.cc",
        "//src/core:lib/iomgr/ev_apple.cc",
        "//src/core:lib/iomgr/ev_epoll1_linux.cc",
        "//src/core:lib/iomgr/ev_poll_posix.cc",
        "//src/core:lib/iomgr/ev_posix.cc",
        "//src/core:lib/iomgr/ev_windows.cc",
        "//src/core:lib/iomgr/fork_posix.cc",
        "//src/core:lib/iomgr/fork_windows.cc",
        "//src/core:lib/iomgr/gethostname_fallback.cc",
        "//src/core:lib/iomgr/gethostname_host_name_max.cc",
        "//src/core:lib/iomgr/gethostname_sysconf.cc",
        "//src/core:lib/iomgr/iocp_windows.cc",
        "//src/core:lib/iomgr/iomgr.cc",
        "//src/core:lib/iomgr/iomgr_posix.cc",
        "//src/core:lib/iomgr/iomgr_posix_cfstream.cc",
        "//src/core:lib/iomgr/iomgr_windows.cc",
        "//src/core:lib/iomgr/load_file.cc",
        "//src/core:lib/iomgr/lockfree_event.cc",
        "//src/core:lib/iomgr/polling_entity.cc",
        "//src/core:lib/iomgr/pollset.cc",
        "//src/core:lib/iomgr/pollset_set_windows.cc",
        "//src/core:lib/iomgr/pollset_windows.cc",
        "//src/core:lib/iomgr/resolve_address.cc",
        "//src/core:lib/iomgr/resolve_address_posix.cc",
        "//src/core:lib/iomgr/resolve_address_windows.cc",
        "//src/core:lib/iomgr/socket_factory_posix.cc",
        "//src/core:lib/iomgr/socket_utils_common_posix.cc",
        "//src/core:lib/iomgr/socket_utils_linux.cc",
        "//src/core:lib/iomgr/socket_utils_posix.cc",
        "//src/core:lib/iomgr/socket_windows.cc",
        "//src/core:lib/iomgr/systemd_utils.cc",
        "//src/core:lib/iomgr/tcp_client.cc",
        "//src/core:lib/iomgr/tcp_client_cfstream.cc",
        "//src/core:lib/iomgr/tcp_client_posix.cc",
        "//src/core:lib/iomgr/tcp_client_windows.cc",
        "//src/core:lib/iomgr/tcp_posix.cc",
        "//src/core:lib/iomgr/tcp_server.cc",
        "//src/core:lib/iomgr/tcp_server_posix.cc",
        "//src/core:lib/iomgr/tcp_server_utils_posix_common.cc",
        "//src/core:lib/iomgr/tcp_server_utils_posix_ifaddrs.cc",
        "//src/core:lib/iomgr/tcp_server_utils_posix_noifaddrs.cc",
        "//src/core:lib/iomgr/tcp_server_windows.cc",
        "//src/core:lib/iomgr/tcp_windows.cc",
        "//src/core:lib/iomgr/unix_sockets_posix.cc",
        "//src/core:lib/iomgr/unix_sockets_posix_noop.cc",
        "//src/core:lib/iomgr/vsock.cc",
        "//src/core:lib/iomgr/wakeup_fd_eventfd.cc",
        "//src/core:lib/iomgr/wakeup_fd_nospecial.cc",
        "//src/core:lib/iomgr/wakeup_fd_pipe.cc",
        "//src/core:lib/iomgr/wakeup_fd_posix.cc",
        "//src/core:lib/resource_quota/api.cc",
        "//src/core:lib/slice/b64.cc",
        "//src/core:lib/surface/api_trace.cc",
        "//src/core:lib/surface/builtins.cc",
        "//src/core:lib/surface/byte_buffer.cc",
        "//src/core:lib/surface/byte_buffer_reader.cc",
        "//src/core:lib/surface/call.cc",
        "//src/core:lib/surface/call_details.cc",
        "//src/core:lib/surface/call_log_batch.cc",
        "//src/core:lib/surface/call_trace.cc",
        "//src/core:lib/surface/channel.cc",
        "//src/core:lib/surface/channel_ping.cc",
        "//src/core:lib/surface/completion_queue.cc",
        "//src/core:lib/surface/completion_queue_factory.cc",
        "//src/core:lib/surface/event_string.cc",
        "//src/core:lib/surface/lame_client.cc",
        "//src/core:lib/surface/metadata_array.cc",
        "//src/core:lib/surface/server.cc",
        "//src/core:lib/surface/validate_metadata.cc",
        "//src/core:lib/surface/version.cc",
        "//src/core:lib/transport/batch_builder.cc",
        "//src/core:lib/transport/connectivity_state.cc",
        "//src/core:lib/transport/error_utils.cc",
        "//src/core:lib/transport/metadata_batch.cc",
        "//src/core:lib/transport/parsed_metadata.cc",
        "//src/core:lib/transport/status_conversion.cc",
        "//src/core:lib/transport/timeout_encoding.cc",
        "//src/core:lib/transport/transport.cc",
        "//src/core:lib/transport/transport_op_string.cc",
    ] +
    # TODO(vigneshbabu): remove these
    # These headers used to be vended by this target, but they have to be
    # removed after landing EventEngine.
    [
        "//src/core:lib/iomgr/event_engine_shims/closure.cc",
        "//src/core:lib/iomgr/event_engine_shims/endpoint.cc",
        "//src/core:lib/iomgr/event_engine_shims/tcp_client.cc",
    ],
    hdrs = [
        "//src/core:lib/channel/call_finalization.h",
        "//src/core:lib/channel/call_tracer.h",
        "//src/core:lib/channel/channel_stack.h",
        "//src/core:lib/channel/channel_stack_builder_impl.h",
        "//src/core:lib/channel/channel_trace.h",
        "//src/core:lib/channel/channelz.h",
        "//src/core:lib/channel/channelz_registry.h",
        "//src/core:lib/channel/connected_channel.h",
        "//src/core:lib/channel/promise_based_filter.h",
        "//src/core:lib/channel/status_util.h",
        "//src/core:lib/compression/compression_internal.h",
        "//src/core:lib/compression/message_compress.h",
        "//src/core:lib/iomgr/block_annotate.h",
        "//src/core:lib/iomgr/call_combiner.h",
        "//src/core:lib/iomgr/cfstream_handle.h",
        "//src/core:lib/iomgr/dynamic_annotations.h",
        "//src/core:lib/iomgr/endpoint.h",
        "//src/core:lib/iomgr/endpoint_cfstream.h",
        "//src/core:lib/iomgr/endpoint_pair.h",
        "//src/core:lib/iomgr/error_cfstream.h",
        "//src/core:lib/iomgr/ev_apple.h",
        "//src/core:lib/iomgr/ev_epoll1_linux.h",
        "//src/core:lib/iomgr/ev_poll_posix.h",
        "//src/core:lib/iomgr/ev_posix.h",
        "//src/core:lib/iomgr/gethostname.h",
        "//src/core:lib/iomgr/iocp_windows.h",
        "//src/core:lib/iomgr/iomgr.h",
        "//src/core:lib/iomgr/load_file.h",
        "//src/core:lib/iomgr/lockfree_event.h",
        "//src/core:lib/iomgr/nameser.h",
        "//src/core:lib/iomgr/polling_entity.h",
        "//src/core:lib/iomgr/pollset.h",
        "//src/core:lib/iomgr/pollset_set_windows.h",
        "//src/core:lib/iomgr/pollset_windows.h",
        "//src/core:lib/iomgr/python_util.h",
        "//src/core:lib/iomgr/resolve_address.h",
        "//src/core:lib/iomgr/resolve_address_impl.h",
        "//src/core:lib/iomgr/resolve_address_posix.h",
        "//src/core:lib/iomgr/resolve_address_windows.h",
        "//src/core:lib/iomgr/sockaddr.h",
        "//src/core:lib/iomgr/sockaddr_posix.h",
        "//src/core:lib/iomgr/sockaddr_windows.h",
        "//src/core:lib/iomgr/socket_factory_posix.h",
        "//src/core:lib/iomgr/socket_utils_posix.h",
        "//src/core:lib/iomgr/socket_windows.h",
        "//src/core:lib/iomgr/systemd_utils.h",
        "//src/core:lib/iomgr/tcp_client.h",
        "//src/core:lib/iomgr/tcp_client_posix.h",
        "//src/core:lib/iomgr/tcp_posix.h",
        "//src/core:lib/iomgr/tcp_server.h",
        "//src/core:lib/iomgr/tcp_server_utils_posix.h",
        "//src/core:lib/iomgr/tcp_windows.h",
        "//src/core:lib/iomgr/unix_sockets_posix.h",
        "//src/core:lib/iomgr/vsock.h",
        "//src/core:lib/iomgr/wakeup_fd_pipe.h",
        "//src/core:lib/iomgr/wakeup_fd_posix.h",
        "//src/core:lib/resource_quota/api.h",
        "//src/core:lib/slice/b64.h",
        "//src/core:lib/surface/api_trace.h",
        "//src/core:lib/surface/builtins.h",
        "//src/core:lib/surface/call.h",
        "//src/core:lib/surface/call_test_only.h",
        "//src/core:lib/surface/call_trace.h",
        "//src/core:lib/surface/channel.h",
        "//src/core:lib/surface/completion_queue.h",
        "//src/core:lib/surface/completion_queue_factory.h",
        "//src/core:lib/surface/event_string.h",
        "//src/core:lib/surface/init.h",
        "//src/core:lib/surface/lame_client.h",
        "//src/core:lib/surface/server.h",
        "//src/core:lib/surface/validate_metadata.h",
        "//src/core:lib/transport/batch_builder.h",
        "//src/core:lib/transport/connectivity_state.h",
        "//src/core:lib/transport/custom_metadata.h",
        "//src/core:lib/transport/error_utils.h",
        "//src/core:lib/transport/metadata_batch.h",
        "//src/core:lib/transport/parsed_metadata.h",
        "//src/core:lib/transport/simple_slice_based_metadata.h",
        "//src/core:lib/transport/status_conversion.h",
        "//src/core:lib/transport/timeout_encoding.h",
        "//src/core:lib/transport/transport.h",
        "//src/core:lib/transport/transport_impl.h",
    ] +
    # TODO(vigneshbabu): remove these
    # These headers used to be vended by this target, but they have to be
    # removed after landing EventEngine.
    [
        "//src/core:lib/iomgr/event_engine_shims/closure.h",
        "//src/core:lib/iomgr/event_engine_shims/endpoint.h",
        "//src/core:lib/iomgr/event_engine_shims/tcp_client.h",
    ],
    defines = select({
        "systemd": ["HAVE_LIBSYSTEMD"],
        "//conditions:default": [],
    }),
    external_deps = [
        "absl/base:core_headers",
        "absl/cleanup",
        "absl/container:flat_hash_map",
        "absl/container:inlined_vector",
        "absl/functional:any_invocable",
        "absl/functional:function_ref",
        "absl/meta:type_traits",
        "absl/status",
        "absl/status:statusor",
        "absl/strings",
        "absl/strings:str_format",
        "absl/time",
        "absl/types:optional",
        "absl/types:variant",
        "absl/utility",
        "madler_zlib",
    ],
    language = "c++",
    linkopts = select({
        "systemd": ["-lsystemd"],
        "//conditions:default": [],
    }),
    public_hdrs = GRPC_PUBLIC_HDRS + GRPC_PUBLIC_EVENT_ENGINE_HDRS,
    visibility = ["@grpc:alt_grpc_base_legacy"],
    deps = [
        "channel_stack_builder",
        "config",
        "config_vars",
        "cpp_impl_of",
        "debug_location",
        "exec_ctx",
        "gpr",
        "grpc_public_hdrs",
        "grpc_trace",
        "iomgr_buffer_list",
        "iomgr_internal_errqueue",
        "iomgr_timer",
        "legacy_context",
        "orphanable",
        "parse_address",
        "promise",
        "ref_counted_ptr",
        "sockaddr_utils",
        "stats",
        "uri_parser",
        "work_serializer",
        "//src/core:1999",
        "//src/core:activity",
        "//src/core:arena",
        "//src/core:arena_promise",
        "//src/core:atomic_utils",
        "//src/core:basic_join",
        "//src/core:basic_seq",
        "//src/core:bitset",
        "//src/core:cancel_callback",
        "//src/core:channel_args",
        "//src/core:channel_args_endpoint_config",
        "//src/core:channel_args_preconditioning",
        "//src/core:channel_fwd",
        "//src/core:channel_init",
        "//src/core:channel_stack_type",
        "//src/core:chunked_vector",
        "//src/core:closure",
        "//src/core:construct_destruct",
        "//src/core:context",
        "//src/core:default_event_engine",
        "//src/core:dual_ref_counted",
        "//src/core:error",
        "//src/core:event_engine_common",
        "//src/core:event_engine_memory_allocator_factory",
        "//src/core:event_engine_shim",
        "//src/core:event_engine_tcp_socket_utils",
        "//src/core:event_engine_trace",
        "//src/core:event_log",
        "//src/core:experiments",
        "//src/core:for_each",
        "//src/core:gpr_atm",
        "//src/core:gpr_manual_constructor",
        "//src/core:gpr_spinlock",
        "//src/core:grpc_sockaddr",
        "//src/core:http2_errors",
        "//src/core:if",
        "//src/core:if_list",
        "//src/core:init_internally",
        "//src/core:iomgr_fwd",
        "//src/core:iomgr_port",
        "//src/core:json",
        "//src/core:json_writer",
        "//src/core:latch",
        "//src/core:loop",
        "//src/core:map",
        "//src/core:match",
        "//src/core:memory_quota",
        "//src/core:metadata_compression_traits",
        "//src/core:no_destruct",
        "//src/core:notification",
        "//src/core:packed_table",
        "//src/core:per_cpu",
        "//src/core:pipe",
        "//src/core:poll",
        "//src/core:pollset_set",
        "//src/core:posix_event_engine_base_hdrs",
        "//src/core:promise_status",
        "//src/core:race",
        "//src/core:ref_counted",
        "//src/core:resolved_address",
        "//src/core:resource_quota",
        "//src/core:resource_quota_trace",
        "//src/core:seq",
        "//src/core:slice",
        "//src/core:slice_buffer",
        "//src/core:slice_cast",
        "//src/core:slice_refcount",
        "//src/core:socket_mutator",
        "//src/core:stats_data",
        "//src/core:status_helper",
        "//src/core:strerror",
        "//src/core:thread_quota",
        "//src/core:time",
        "//src/core:transport_fwd",
        "//src/core:try_join",
        "//src/core:try_seq",
        "//src/core:type_list",
        "//src/core:useful",
        "//src/core:windows_event_engine",
        "//src/core:windows_event_engine_listener",
    ],
)

grpc_cc_library(
    name = "legacy_context",
    hdrs = [
        "//src/core:lib/channel/context.h",
    ],
    language = "c++",
    visibility = ["@grpc:alt_grpc_base_legacy"],
    deps = [
        "gpr_platform",
        "//src/core:context",
    ],
)

grpc_cc_library(
    name = "lb_load_data_store",
    srcs = [
        "src/cpp/server/load_reporter/load_data_store.cc",
    ],
    hdrs = [
        "src/cpp/server/load_reporter/constants.h",
        "src/cpp/server/load_reporter/load_data_store.h",
    ],
    language = "c++",
    deps = [
        "gpr",
        "gpr_platform",
        "grpc++",
        "//src/core:grpc_sockaddr",
    ],
)

grpc_cc_library(
    name = "lb_server_load_reporting_service_server_builder_plugin",
    srcs = [
        "src/cpp/server/load_reporter/load_reporting_service_server_builder_plugin.cc",
    ],
    hdrs = [
        "src/cpp/server/load_reporter/load_reporting_service_server_builder_plugin.h",
    ],
    language = "c++",
    deps = [
        "gpr_platform",
        "grpc++",
        "lb_load_reporter_service",
    ],
)

grpc_cc_library(
    name = "grpcpp_server_load_reporting",
    srcs = [
        "src/cpp/server/load_reporter/load_reporting_service_server_builder_option.cc",
        "src/cpp/server/load_reporter/util.cc",
    ],
    language = "c++",
    public_hdrs = [
        "include/grpcpp/ext/server_load_reporting.h",
    ],
    tags = ["nofixdeps"],
    deps = [
        "gpr",
        "gpr_platform",
        "grpc",
        "grpc++",
        "grpc++_public_hdrs",
        "grpc_public_hdrs",
        "lb_server_load_reporting_service_server_builder_plugin",
        "//src/core:lb_server_load_reporting_filter",
    ],
)

grpc_cc_library(
    name = "lb_load_reporter_service",
    srcs = [
        "src/cpp/server/load_reporter/load_reporter_async_service_impl.cc",
    ],
    hdrs = [
        "src/cpp/server/load_reporter/load_reporter_async_service_impl.h",
    ],
    external_deps = [
        "absl/memory",
        "protobuf_headers",
    ],
    language = "c++",
    tags = ["nofixdeps"],
    deps = [
        "gpr",
        "grpc++",
        "lb_load_reporter",
    ],
)

grpc_cc_library(
    name = "lb_get_cpu_stats",
    srcs = [
        "src/cpp/server/load_reporter/get_cpu_stats_linux.cc",
        "src/cpp/server/load_reporter/get_cpu_stats_macos.cc",
        "src/cpp/server/load_reporter/get_cpu_stats_unsupported.cc",
        "src/cpp/server/load_reporter/get_cpu_stats_windows.cc",
    ],
    hdrs = [
        "src/cpp/server/load_reporter/get_cpu_stats.h",
    ],
    language = "c++",
    deps = [
        "gpr",
        "gpr_platform",
    ],
)

grpc_cc_library(
    name = "lb_load_reporter",
    srcs = [
        "src/cpp/server/load_reporter/load_reporter.cc",
    ],
    hdrs = [
        "src/cpp/server/load_reporter/constants.h",
        "src/cpp/server/load_reporter/load_reporter.h",
    ],
    external_deps = [
        "opencensus-stats",
        "opencensus-tags",
        "protobuf_headers",
    ],
    language = "c++",
    tags = ["nofixdeps"],
    deps = [
        "gpr",
        "lb_get_cpu_stats",
        "lb_load_data_store",
        "//src/proto/grpc/lb/v1:load_reporter_proto",
    ],
)

grpc_cc_library(
    name = "grpc_security_base",
    srcs = [
        "//src/core:lib/security/context/security_context.cc",
        "//src/core:lib/security/credentials/call_creds_util.cc",
        "//src/core:lib/security/credentials/composite/composite_credentials.cc",
        "//src/core:lib/security/credentials/credentials.cc",
        "//src/core:lib/security/credentials/plugin/plugin_credentials.cc",
        "//src/core:lib/security/security_connector/security_connector.cc",
        "//src/core:lib/security/transport/client_auth_filter.cc",
        "//src/core:lib/security/transport/secure_endpoint.cc",
        "//src/core:lib/security/transport/security_handshaker.cc",
        "//src/core:lib/security/transport/server_auth_filter.cc",
        "//src/core:lib/security/transport/tsi_error.cc",
    ],
    hdrs = [
        "//src/core:lib/security/context/security_context.h",
        "//src/core:lib/security/credentials/call_creds_util.h",
        "//src/core:lib/security/credentials/composite/composite_credentials.h",
        "//src/core:lib/security/credentials/credentials.h",
        "//src/core:lib/security/credentials/plugin/plugin_credentials.h",
        "//src/core:lib/security/security_connector/security_connector.h",
        "//src/core:lib/security/transport/auth_filters.h",
        "//src/core:lib/security/transport/secure_endpoint.h",
        "//src/core:lib/security/transport/security_handshaker.h",
        "//src/core:lib/security/transport/tsi_error.h",
    ],
    external_deps = [
        "absl/base:core_headers",
        "absl/container:inlined_vector",
        "absl/status",
        "absl/status:statusor",
        "absl/strings",
        "absl/types:optional",
    ],
    language = "c++",
    public_hdrs = GRPC_PUBLIC_HDRS,
    visibility = ["@grpc:public"],
    deps = [
        "config",
        "debug_location",
        "exec_ctx",
        "gpr",
        "grpc_base",
        "grpc_public_hdrs",
        "grpc_trace",
        "handshaker",
        "legacy_context",
        "promise",
        "ref_counted_ptr",
        "stats",
        "tsi_base",
        "//src/core:activity",
        "//src/core:arena",
        "//src/core:arena_promise",
        "//src/core:basic_seq",
        "//src/core:channel_args",
        "//src/core:channel_fwd",
        "//src/core:closure",
        "//src/core:context",
        "//src/core:error",
        "//src/core:event_engine_memory_allocator",
        "//src/core:gpr_atm",
        "//src/core:handshaker_factory",
        "//src/core:handshaker_registry",
        "//src/core:iomgr_fwd",
        "//src/core:memory_quota",
        "//src/core:poll",
        "//src/core:ref_counted",
        "//src/core:resource_quota",
        "//src/core:resource_quota_trace",
        "//src/core:seq",
        "//src/core:slice",
        "//src/core:slice_refcount",
        "//src/core:stats_data",
        "//src/core:status_helper",
        "//src/core:try_seq",
        "//src/core:unique_type_name",
        "//src/core:useful",
    ],
)

grpc_cc_library(
    name = "tsi_base",
    srcs = [
        "//src/core:tsi/transport_security.cc",
        "//src/core:tsi/transport_security_grpc.cc",
    ],
    hdrs = [
        "//src/core:tsi/transport_security.h",
        "//src/core:tsi/transport_security_grpc.h",
        "//src/core:tsi/transport_security_interface.h",
    ],
    language = "c++",
    tags = ["nofixdeps"],
    visibility = ["@grpc:tsi_interface"],
    deps = [
        "gpr",
        "grpc_trace",
    ],
)

grpc_cc_library(
    name = "alts_util",
    srcs = [
        "//src/core:lib/security/credentials/alts/check_gcp_environment.cc",
        "//src/core:lib/security/credentials/alts/check_gcp_environment_linux.cc",
        "//src/core:lib/security/credentials/alts/check_gcp_environment_no_op.cc",
        "//src/core:lib/security/credentials/alts/check_gcp_environment_windows.cc",
        "//src/core:lib/security/credentials/alts/grpc_alts_credentials_client_options.cc",
        "//src/core:lib/security/credentials/alts/grpc_alts_credentials_options.cc",
        "//src/core:lib/security/credentials/alts/grpc_alts_credentials_server_options.cc",
        "//src/core:tsi/alts/handshaker/transport_security_common_api.cc",
    ],
    hdrs = [
        "include/grpc/grpc_security.h",
        "//src/core:lib/security/credentials/alts/check_gcp_environment.h",
        "//src/core:lib/security/credentials/alts/grpc_alts_credentials_options.h",
        "//src/core:tsi/alts/handshaker/transport_security_common_api.h",
    ],
    external_deps = ["upb_lib"],
    language = "c++",
    visibility = ["@grpc:tsi"],
    deps = [
        "alts_upb",
        "gpr",
        "grpc_public_hdrs",
    ],
)

grpc_cc_library(
    name = "tsi",
    external_deps = [
        "libssl",
        "libcrypto",
        "absl/strings",
        "upb_lib",
    ],
    language = "c++",
    tags = ["nofixdeps"],
    visibility = ["@grpc:tsi"],
    deps = [
        "gpr",
        "tsi_alts_frame_protector",
        "tsi_base",
        "tsi_fake_credentials",
        "//src/core:tsi_local_credentials",
        "//src/core:useful",
    ],
)

grpc_cc_library(
    name = "grpc++_base",
    srcs = GRPCXX_SRCS + [
        "src/cpp/client/insecure_credentials.cc",
        "src/cpp/client/secure_credentials.cc",
        "src/cpp/common/auth_property_iterator.cc",
        "src/cpp/common/secure_auth_context.cc",
        "src/cpp/common/secure_channel_arguments.cc",
        "src/cpp/common/secure_create_auth_context.cc",
        "src/cpp/common/tls_certificate_provider.cc",
        "src/cpp/common/tls_certificate_verifier.cc",
        "src/cpp/common/tls_credentials_options.cc",
        "src/cpp/server/insecure_server_credentials.cc",
        "src/cpp/server/secure_server_credentials.cc",
    ],
    hdrs = GRPCXX_HDRS + [
        "src/cpp/client/secure_credentials.h",
        "src/cpp/common/secure_auth_context.h",
        "src/cpp/server/secure_server_credentials.h",
    ],
    external_deps = [
        "absl/base:core_headers",
        "absl/status",
        "absl/status:statusor",
        "absl/strings",
        "absl/strings:str_format",
        "absl/synchronization",
        "absl/memory",
        "absl/types:optional",
        "upb_lib",
        "protobuf_headers",
        "absl/container:inlined_vector",
    ],
    language = "c++",
    public_hdrs = GRPCXX_PUBLIC_HDRS,
    tags = ["nofixdeps"],
    visibility = ["@grpc:alt_grpc++_base_legacy"],
    deps = [
        "channel_stack_builder",
        "config",
        "exec_ctx",
        "gpr",
        "grpc",
        "grpc++_codegen_proto",
        "grpc_base",
        "grpc_credentials_util",
        "grpc_health_upb",
        "grpc_public_hdrs",
        "grpc_security_base",
        "grpc_service_config_impl",
        "grpc_trace",
        "grpcpp_backend_metric_recorder",
        "grpcpp_call_metric_recorder",
        "grpcpp_status",
        "iomgr_timer",
        "legacy_context",
        "ref_counted_ptr",
        "//src/core:arena",
        "//src/core:channel_args",
        "//src/core:channel_fwd",
        "//src/core:channel_init",
        "//src/core:channel_stack_type",
        "//src/core:closure",
        "//src/core:default_event_engine",
        "//src/core:env",
        "//src/core:error",
        "//src/core:gpr_atm",
        "//src/core:gpr_manual_constructor",
        "//src/core:grpc_audit_logging",
        "//src/core:grpc_backend_metric_provider",
        "//src/core:grpc_service_config",
        "//src/core:grpc_transport_inproc",
        "//src/core:json",
        "//src/core:json_reader",
        "//src/core:ref_counted",
        "//src/core:resource_quota",
        "//src/core:slice",
        "//src/core:slice_buffer",
        "//src/core:slice_refcount",
        "//src/core:socket_mutator",
        "//src/core:status_helper",
        "//src/core:thread_quota",
        "//src/core:time",
        "//src/core:useful",
    ],
)

# TODO(chengyuc): Give it another try to merge this to `grpc++_base` after
# codegen files are removed.
grpc_cc_library(
    name = "grpc++_base_unsecure",
    srcs = GRPCXX_SRCS,
    hdrs = GRPCXX_HDRS,
    external_deps = [
        "absl/base:core_headers",
        "absl/status",
        "absl/status:statusor",
        "absl/strings",
        "absl/synchronization",
        "absl/types:optional",
        "absl/memory",
        "upb_lib",
        "absl/strings:str_format",
        "protobuf_headers",
    ],
    language = "c++",
    public_hdrs = GRPCXX_PUBLIC_HDRS,
    tags = [
        "avoid_dep",
        "nofixdeps",
    ],
    visibility = ["@grpc:alt_grpc++_base_unsecure_legacy"],
    deps = [
        "channel_stack_builder",
        "config",
        "exec_ctx",
        "gpr",
        "grpc_base",
        "grpc_health_upb",
        "grpc_public_hdrs",
        "grpc_service_config_impl",
        "grpc_trace",
        "grpc_unsecure",
        "grpcpp_backend_metric_recorder",
        "grpcpp_call_metric_recorder",
        "grpcpp_status",
        "iomgr_timer",
        "legacy_context",
        "ref_counted_ptr",
        "//src/core:arena",
        "//src/core:channel_args",
        "//src/core:channel_init",
        "//src/core:closure",
        "//src/core:error",
        "//src/core:gpr_atm",
        "//src/core:gpr_manual_constructor",
        "//src/core:grpc_backend_metric_provider",
        "//src/core:grpc_insecure_credentials",
        "//src/core:grpc_service_config",
        "//src/core:grpc_transport_inproc",
        "//src/core:ref_counted",
        "//src/core:resource_quota",
        "//src/core:slice",
        "//src/core:socket_mutator",
        "//src/core:time",
        "//src/core:useful",
    ],
)

grpc_cc_library(
    name = "grpc++_codegen_proto",
    external_deps = [
        "absl/strings:cord",
        "protobuf_headers",
        "protobuf",
    ],
    language = "c++",
    public_hdrs = [
        "include/grpc++/impl/codegen/proto_utils.h",
        "include/grpcpp/impl/codegen/proto_buffer_reader.h",
        "include/grpcpp/impl/codegen/proto_buffer_writer.h",
        "include/grpcpp/impl/codegen/proto_utils.h",
        "include/grpcpp/impl/proto_utils.h",
    ],
    tags = ["nofixdeps"],
    visibility = ["@grpc:public"],
    deps = [
        "grpc++_config_proto",
        "grpc++_public_hdrs",
        "grpcpp_status",
    ],
)

grpc_cc_library(
    name = "grpc++_config_proto",
    external_deps = [
        "protobuf_headers",
        "protobuf",
    ],
    language = "c++",
    public_hdrs = [
        "include/grpc++/impl/codegen/config_protobuf.h",
        "include/grpcpp/impl/codegen/config_protobuf.h",
    ],
    tags = ["nofixdeps"],
    visibility = ["@grpc:public"],
)

grpc_cc_library(
    name = "grpc++_reflection",
    srcs = [
        "src/cpp/ext/proto_server_reflection.cc",
        "src/cpp/ext/proto_server_reflection_plugin.cc",
    ],
    hdrs = [
        "src/cpp/ext/proto_server_reflection.h",
    ],
    external_deps = [
        "protobuf_headers",
    ],
    language = "c++",
    public_hdrs = [
        "include/grpc++/ext/proto_server_reflection_plugin.h",
        "include/grpcpp/ext/proto_server_reflection_plugin.h",
    ],
    tags = ["nofixdeps"],
    visibility = ["@grpc:public"],
    deps = [
        "grpc++",
        "grpc++_config_proto",
        "//src/proto/grpc/reflection/v1alpha:reflection_proto",
    ],
    alwayslink = 1,
)

grpc_cc_library(
    name = "grpcpp_call_metric_recorder",
    external_deps = [
        "absl/strings",
        "absl/types:optional",
    ],
    language = "c++",
    public_hdrs = [
        "include/grpcpp/ext/call_metric_recorder.h",
    ],
    visibility = ["@grpc:public"],
    deps = ["grpc++_public_hdrs"],
)

grpc_cc_library(
    name = "grpcpp_backend_metric_recorder",
    srcs = [
        "src/cpp/server/backend_metric_recorder.cc",
    ],
    hdrs = [
        "src/cpp/server/backend_metric_recorder.h",
    ],
    external_deps = [
        "absl/base:core_headers",
        "absl/strings",
    ],
    language = "c++",
    public_hdrs = [
        "include/grpcpp/ext/server_metric_recorder.h",
    ],
    visibility = ["@grpc:public"],
    deps = [
        "gpr",
        "grpc++_public_hdrs",
        "grpc_trace",
        "grpcpp_call_metric_recorder",
        "//src/core:grpc_backend_metric_data",
        "//src/core:grpc_backend_metric_provider",
    ],
)

grpc_cc_library(
    name = "grpcpp_orca_service",
    srcs = [
        "src/cpp/server/orca/orca_service.cc",
    ],
    external_deps = [
        "absl/base:core_headers",
        "absl/strings",
        "absl/time",
        "absl/types:optional",
        "upb_lib",
    ],
    language = "c++",
    public_hdrs = [
        "include/grpcpp/ext/orca_service.h",
    ],
    visibility = ["@grpc:public"],
    deps = [
        "debug_location",
        "exec_ctx",
        "gpr",
        "grpc++",
        "grpc_base",
        "grpcpp_backend_metric_recorder",
        "protobuf_duration_upb",
        "ref_counted_ptr",
        "xds_orca_service_upb",
        "xds_orca_upb",
        "//src/core:default_event_engine",
        "//src/core:grpc_backend_metric_data",
        "//src/core:ref_counted",
        "//src/core:time",
    ],
    alwayslink = 1,
)

grpc_cc_library(
    name = "grpcpp_channelz",
    srcs = [
        "src/cpp/server/channelz/channelz_service.cc",
        "src/cpp/server/channelz/channelz_service_plugin.cc",
    ],
    hdrs = [
        "src/cpp/server/channelz/channelz_service.h",
    ],
    external_deps = [
        "protobuf_headers",
    ],
    language = "c++",
    public_hdrs = [
        "include/grpcpp/ext/channelz_service_plugin.h",
    ],
    tags = ["nofixdeps"],
    visibility = ["@grpc:channelz"],
    deps = [
        "gpr",
        "grpc",
        "grpc++",
        "grpc++_config_proto",
        "//src/proto/grpc/channelz:channelz_proto",
    ],
    alwayslink = 1,
)

grpc_cc_library(
    name = "grpcpp_csds",
    srcs = [
        "src/cpp/server/csds/csds.cc",
    ],
    hdrs = [
        "src/cpp/server/csds/csds.h",
    ],
    external_deps = [
        "absl/status",
        "absl/status:statusor",
    ],
    language = "c++",
    tags = ["nofixdeps"],
    deps = [
        "gpr",
        "grpc",
        "grpc++_base",
        "//src/proto/grpc/testing/xds/v3:csds_proto",
    ],
    alwayslink = 1,
)

grpc_cc_library(
    name = "grpcpp_admin",
    srcs = [
        "src/cpp/server/admin/admin_services.cc",
    ],
    hdrs = [],
    defines = select({
        ":grpc_no_xds": ["GRPC_NO_XDS"],
        "//conditions:default": [],
    }),
    external_deps = [
        "absl/memory",
    ],
    language = "c++",
    public_hdrs = [
        "include/grpcpp/ext/admin_services.h",
    ],
    select_deps = [{
        ":grpc_no_xds": [],
        "//conditions:default": ["//:grpcpp_csds"],
    }],
    deps = [
        "gpr",
        "grpc++",
        "grpcpp_channelz",
    ],
    alwayslink = 1,
)

grpc_cc_library(
    name = "grpc++_test",
    testonly = True,
    srcs = [
        "src/cpp/client/channel_test_peer.cc",
    ],
    external_deps = ["gtest"],
    public_hdrs = [
        "include/grpc++/test/mock_stream.h",
        "include/grpc++/test/server_context_test_spouse.h",
        "include/grpcpp/test/channel_test_peer.h",
        "include/grpcpp/test/client_context_test_peer.h",
        "include/grpcpp/test/default_reactor_test_peer.h",
        "include/grpcpp/test/mock_stream.h",
        "include/grpcpp/test/server_context_test_spouse.h",
    ],
    visibility = ["@grpc:grpc++_test"],
    deps = [
        "grpc++",
        "grpc_base",
    ],
)

grpc_cc_library(
    name = "grpc_rpc_encoding",
    srcs = [
        "src/cpp/ext/filters/census/rpc_encoding.cc",
    ],
    hdrs = [
        "src/cpp/ext/filters/census/rpc_encoding.h",
    ],
    external_deps = [
        "absl/base",
        "absl/base:core_headers",
        "absl/meta:type_traits",
        "absl/status",
        "absl/strings",
        "absl/time",
    ],
    language = "c++",
    tags = ["nofixdeps"],
    visibility = ["@grpc:grpc_python_observability"],
    deps = ["gpr_platform"],
)

grpc_cc_library(
    name = "grpc_opencensus_plugin",
    srcs = [
        "src/cpp/ext/filters/census/client_filter.cc",
        "src/cpp/ext/filters/census/context.cc",
        "src/cpp/ext/filters/census/grpc_plugin.cc",
        "src/cpp/ext/filters/census/measures.cc",
        "src/cpp/ext/filters/census/rpc_encoding.cc",
        "src/cpp/ext/filters/census/server_call_tracer.cc",
        "src/cpp/ext/filters/census/views.cc",
    ],
    hdrs = [
        "include/grpcpp/opencensus.h",
        "src/cpp/ext/filters/census/client_filter.h",
        "src/cpp/ext/filters/census/context.h",
        "src/cpp/ext/filters/census/grpc_plugin.h",
        "src/cpp/ext/filters/census/measures.h",
        "src/cpp/ext/filters/census/open_census_call_tracer.h",
        "src/cpp/ext/filters/census/rpc_encoding.h",
        "src/cpp/ext/filters/census/server_call_tracer.h",
    ],
    external_deps = [
        "absl/base",
        "absl/base:core_headers",
        "absl/meta:type_traits",
        "absl/status",
        "absl/status:statusor",
        "absl/strings",
        "absl/strings:str_format",
        "absl/time",
        "absl/types:optional",
        "opencensus-stats",
        "opencensus-tags",
        "opencensus-tags-context_util",
        "opencensus-trace",
        "opencensus-trace-context_util",
        "opencensus-trace-propagation",
        "opencensus-trace-span_context",
    ],
    language = "c++",
    visibility = ["@grpc:grpc_opencensus_plugin"],
    deps = [
        "channel_stack_builder",
        "config",
        "gpr",
        "grpc++_base",
        "grpc_base",
        "grpc_public_hdrs",
        "legacy_context",
        "//src/core:arena",
        "//src/core:arena_promise",
        "//src/core:channel_args",
        "//src/core:channel_fwd",
        "//src/core:channel_stack_type",
        "//src/core:context",
        "//src/core:error",
        "//src/core:experiments",
        "//src/core:slice",
        "//src/core:slice_buffer",
        "//src/core:slice_refcount",
    ],
)

# This is an EXPERIMENTAL target subject to change.
grpc_cc_library(
    name = "grpcpp_gcp_observability",
    hdrs = [
        "include/grpcpp/ext/gcp_observability.h",
    ],
    language = "c++",
    tags = ["nofixdeps"],
    visibility = ["@grpc:grpcpp_gcp_observability"],
    deps = [
        "//src/cpp/ext/gcp:observability",
    ],
)

grpc_cc_library(
    name = "work_serializer",
    srcs = [
        "//src/core:lib/gprpp/work_serializer.cc",
    ],
    hdrs = [
        "//src/core:lib/gprpp/work_serializer.h",
    ],
    external_deps = ["absl/base:core_headers"],
    language = "c++",
    visibility = ["@grpc:client_channel"],
    deps = [
        "debug_location",
        "gpr",
        "grpc_trace",
        "orphanable",
    ],
)

grpc_cc_library(
    name = "grpc_trace",
    srcs = ["//src/core:lib/debug/trace.cc"],
    hdrs = ["//src/core:lib/debug/trace.h"],
    external_deps = ["absl/strings"],
    language = "c++",
    visibility = ["@grpc:trace"],
    deps = [
        "config_vars",
        "gpr",
        "grpc_public_hdrs",
    ],
)

grpc_cc_library(
    name = "load_config",
    srcs = [
        "//src/core:lib/config/load_config.cc",
    ],
    hdrs = [
        "//src/core:lib/config/load_config.h",
    ],
    external_deps = [
        "absl/flags:flag",
        "absl/flags:marshalling",
        "absl/strings",
        "absl/types:optional",
    ],
    deps = [
        "gpr_platform",
        "//src/core:env",
        "//src/core:gpr_log_internal",
    ],
)

grpc_cc_library(
    name = "config_vars",
    srcs = [
        "//src/core:lib/config/config_vars.cc",
        "//src/core:lib/config/config_vars_non_generated.cc",
    ],
    hdrs = [
        "//src/core:lib/config/config_vars.h",
    ],
    external_deps = [
        "absl/flags:flag",
        "absl/strings",
        "absl/types:optional",
    ],
    deps = [
        "gpr_platform",
        "load_config",
    ],
)

grpc_cc_library(
    name = "config",
    srcs = [
        "//src/core:lib/config/core_configuration.cc",
    ],
    language = "c++",
    public_hdrs = [
        "//src/core:lib/config/core_configuration.h",
    ],
    visibility = ["@grpc:client_channel"],
    deps = [
        "gpr",
        "grpc_resolver",
        "//src/core:certificate_provider_registry",
        "//src/core:channel_args_preconditioning",
        "//src/core:channel_creds_registry",
        "//src/core:channel_init",
        "//src/core:handshaker_registry",
        "//src/core:lb_policy_registry",
        "//src/core:proxy_mapper_registry",
        "//src/core:service_config_parser",
    ],
)

grpc_cc_library(
    name = "debug_location",
    language = "c++",
    public_hdrs = ["//src/core:lib/gprpp/debug_location.h"],
    visibility = ["@grpc:debug_location"],
)

grpc_cc_library(
    name = "orphanable",
    language = "c++",
    public_hdrs = ["//src/core:lib/gprpp/orphanable.h"],
    visibility = [
        "@grpc:client_channel",
        "@grpc:xds_client_core",
    ],
    deps = [
        "debug_location",
        "gpr_platform",
        "ref_counted_ptr",
        "//src/core:ref_counted",
    ],
)

grpc_cc_library(
    name = "promise",
    external_deps = [
        "absl/functional:any_invocable",
        "absl/status",
        "absl/types:optional",
    ],
    language = "c++",
    public_hdrs = [
        "//src/core:lib/promise/promise.h",
    ],
    visibility = ["@grpc:alt_grpc_base_legacy"],
    deps = [
        "gpr_platform",
        "//src/core:poll",
        "//src/core:promise_like",
    ],
)

grpc_cc_library(
    name = "ref_counted_ptr",
    external_deps = ["absl/hash"],
    language = "c++",
    public_hdrs = ["//src/core:lib/gprpp/ref_counted_ptr.h"],
    visibility = ["@grpc:ref_counted_ptr"],
    deps = [
        "debug_location",
        "gpr_platform",
    ],
)

grpc_cc_library(
    name = "handshaker",
    srcs = [
        "//src/core:lib/transport/handshaker.cc",
    ],
    external_deps = [
        "absl/base:core_headers",
        "absl/container:inlined_vector",
        "absl/status",
        "absl/strings:str_format",
    ],
    language = "c++",
    public_hdrs = [
        "//src/core:lib/transport/handshaker.h",
    ],
    visibility = ["@grpc:alt_grpc_base_legacy"],
    deps = [
        "debug_location",
        "event_engine_base_hdrs",
        "exec_ctx",
        "gpr",
        "grpc_base",
        "grpc_public_hdrs",
        "grpc_trace",
        "ref_counted_ptr",
        "//src/core:channel_args",
        "//src/core:closure",
        "//src/core:error",
        "//src/core:ref_counted",
        "//src/core:slice",
        "//src/core:slice_buffer",
        "//src/core:status_helper",
        "//src/core:time",
    ],
)

grpc_cc_library(
    name = "http_connect_handshaker",
    srcs = [
        "//src/core:lib/transport/http_connect_handshaker.cc",
    ],
    external_deps = [
        "absl/base:core_headers",
        "absl/status",
        "absl/strings",
        "absl/types:optional",
    ],
    language = "c++",
    public_hdrs = [
        "//src/core:lib/transport/http_connect_handshaker.h",
    ],
    visibility = ["@grpc:alt_grpc_base_legacy"],
    deps = [
        "config",
        "debug_location",
        "exec_ctx",
        "gpr",
        "grpc_base",
        "handshaker",
        "httpcli",
        "ref_counted_ptr",
        "//src/core:channel_args",
        "//src/core:closure",
        "//src/core:error",
        "//src/core:handshaker_factory",
        "//src/core:handshaker_registry",
        "//src/core:iomgr_fwd",
        "//src/core:slice",
        "//src/core:slice_buffer",
    ],
)

grpc_cc_library(
    name = "exec_ctx",
    srcs = [
        "//src/core:lib/iomgr/combiner.cc",
        "//src/core:lib/iomgr/exec_ctx.cc",
        "//src/core:lib/iomgr/executor.cc",
        "//src/core:lib/iomgr/iomgr_internal.cc",
    ],
    hdrs = [
        "//src/core:lib/iomgr/combiner.h",
        "//src/core:lib/iomgr/exec_ctx.h",
        "//src/core:lib/iomgr/executor.h",
        "//src/core:lib/iomgr/iomgr_internal.h",
    ],
    external_deps = ["absl/strings:str_format"],
    visibility = [
        "@grpc:alt_grpc_base_legacy",
        "@grpc:exec_ctx",
    ],
    deps = [
        "debug_location",
        "gpr",
        "grpc_public_hdrs",
        "grpc_trace",
        "//src/core:closure",
        "//src/core:error",
        "//src/core:gpr_atm",
        "//src/core:gpr_spinlock",
        "//src/core:time",
        "//src/core:useful",
    ],
)

grpc_cc_library(
    name = "sockaddr_utils",
    srcs = [
        "//src/core:lib/address_utils/sockaddr_utils.cc",
    ],
    hdrs = [
        "//src/core:lib/address_utils/sockaddr_utils.h",
    ],
    external_deps = [
        "absl/status",
        "absl/status:statusor",
        "absl/strings",
        "absl/strings:str_format",
    ],
    visibility = ["@grpc:alt_grpc_base_legacy"],
    deps = [
        "gpr",
        "uri_parser",
        "//src/core:grpc_sockaddr",
        "//src/core:iomgr_port",
        "//src/core:resolved_address",
    ],
)

grpc_cc_library(
    name = "iomgr_timer",
    srcs = [
        "//src/core:lib/iomgr/timer.cc",
        "//src/core:lib/iomgr/timer_generic.cc",
        "//src/core:lib/iomgr/timer_heap.cc",
        "//src/core:lib/iomgr/timer_manager.cc",
    ],
    hdrs = [
        "//src/core:lib/iomgr/timer.h",
        "//src/core:lib/iomgr/timer_generic.h",
        "//src/core:lib/iomgr/timer_heap.h",
        "//src/core:lib/iomgr/timer_manager.h",
    ] + [
        # TODO(hork): deduplicate
        "//src/core:lib/iomgr/iomgr.h",
    ],
    external_deps = [
        "absl/strings",
        "absl/strings:str_format",
    ],
    tags = ["nofixdeps"],
    visibility = ["@grpc:iomgr_timer"],
    deps = [
        "event_engine_base_hdrs",
        "exec_ctx",
        "gpr",
        "gpr_platform",
        "grpc_trace",
        "//src/core:closure",
        "//src/core:gpr_manual_constructor",
        "//src/core:gpr_spinlock",
        "//src/core:iomgr_port",
        "//src/core:time",
        "//src/core:time_averaged_stats",
        "//src/core:useful",
    ],
)

grpc_cc_library(
    name = "iomgr_internal_errqueue",
    srcs = [
        "//src/core:lib/iomgr/internal_errqueue.cc",
    ],
    hdrs = [
        "//src/core:lib/iomgr/internal_errqueue.h",
    ],
    tags = ["nofixdeps"],
    visibility = ["@grpc:iomgr_internal_errqueue"],
    deps = [
        "gpr",
        "//src/core:iomgr_port",
        "//src/core:strerror",
    ],
)

grpc_cc_library(
    name = "iomgr_buffer_list",
    srcs = [
        "//src/core:lib/iomgr/buffer_list.cc",
    ],
    hdrs = [
        "//src/core:lib/iomgr/buffer_list.h",
    ],
    external_deps = [
        "absl/strings",
        "absl/strings:str_format",
    ],
    tags = ["nofixdeps"],
    visibility = ["@grpc:iomgr_buffer_list"],
    deps = [
        "gpr",
        "iomgr_internal_errqueue",
        "//src/core:error",
        "//src/core:iomgr_port",
    ],
)

grpc_cc_library(
    name = "uri_parser",
    srcs = [
        "//src/core:lib/uri/uri_parser.cc",
    ],
    hdrs = [
        "//src/core:lib/uri/uri_parser.h",
    ],
    external_deps = [
        "absl/status",
        "absl/status:statusor",
        "absl/strings",
        "absl/strings:str_format",
    ],
    visibility = ["@grpc:alt_grpc_base_legacy"],
    deps = ["gpr"],
)

grpc_cc_library(
    name = "parse_address",
    srcs = [
        "//src/core:lib/address_utils/parse_address.cc",
        "//src/core:lib/iomgr/grpc_if_nametoindex_posix.cc",
        "//src/core:lib/iomgr/grpc_if_nametoindex_unsupported.cc",
    ],
    hdrs = [
        "//src/core:lib/address_utils/parse_address.h",
        "//src/core:lib/iomgr/grpc_if_nametoindex.h",
    ],
    external_deps = [
        "absl/status",
        "absl/status:statusor",
        "absl/strings",
    ],
    visibility = ["@grpc:alt_grpc_base_legacy"],
    deps = [
        "gpr",
        "uri_parser",
        "//src/core:error",
        "//src/core:grpc_sockaddr",
        "//src/core:iomgr_port",
        "//src/core:resolved_address",
        "//src/core:status_helper",
    ],
)

grpc_cc_library(
    name = "backoff",
    srcs = [
        "//src/core:lib/backoff/backoff.cc",
    ],
    hdrs = [
        "//src/core:lib/backoff/backoff.h",
    ],
    external_deps = ["absl/random"],
    language = "c++",
    visibility = ["@grpc:alt_grpc_base_legacy"],
    deps = [
        "gpr_platform",
        "//src/core:time",
    ],
)

grpc_cc_library(
    name = "stats",
    srcs = [
        "//src/core:lib/debug/stats.cc",
    ],
    hdrs = [
        "//src/core:lib/debug/stats.h",
    ],
    external_deps = [
        "absl/strings",
        "absl/types:span",
    ],
    visibility = [
        "@grpc:alt_grpc_base_legacy",
    ],
    deps = [
        "gpr",
        "//src/core:histogram_view",
        "//src/core:no_destruct",
        "//src/core:stats_data",
    ],
)

grpc_cc_library(
    name = "channel_stack_builder",
    srcs = [
        "//src/core:lib/channel/channel_stack_builder.cc",
    ],
    hdrs = [
        "//src/core:lib/channel/channel_stack_builder.h",
    ],
    external_deps = [
        "absl/status:statusor",
        "absl/strings",
    ],
    language = "c++",
    visibility = ["@grpc:alt_grpc_base_legacy"],
    deps = [
        "gpr",
        "ref_counted_ptr",
        "//src/core:channel_args",
        "//src/core:channel_fwd",
        "//src/core:channel_stack_type",
        "//src/core:transport_fwd",
    ],
)

grpc_cc_library(
    name = "grpc_service_config_impl",
    srcs = [
        "//src/core:lib/service_config/service_config_impl.cc",
    ],
    hdrs = [
        "//src/core:lib/service_config/service_config_impl.h",
    ],
    external_deps = [
        "absl/status",
        "absl/status:statusor",
        "absl/strings",
        "absl/types:optional",
    ],
    language = "c++",
    visibility = ["@grpc:client_channel"],
    deps = [
        "config",
        "gpr",
        "ref_counted_ptr",
        "//src/core:channel_args",
        "//src/core:grpc_service_config",
        "//src/core:json",
        "//src/core:json_args",
        "//src/core:json_object_loader",
        "//src/core:json_reader",
        "//src/core:json_writer",
        "//src/core:service_config_parser",
        "//src/core:slice",
        "//src/core:slice_refcount",
        "//src/core:validation_errors",
    ],
)

grpc_cc_library(
    name = "server_address",
    srcs = [
        "//src/core:lib/resolver/server_address.cc",
    ],
    hdrs = [
        "//src/core:lib/resolver/server_address.h",
    ],
    external_deps = [
        "absl/status",
        "absl/status:statusor",
        "absl/strings",
        "absl/strings:str_format",
    ],
    language = "c++",
    visibility = ["@grpc:client_channel"],
    deps = [
        "gpr_platform",
        "sockaddr_utils",
        "//src/core:channel_args",
        "//src/core:resolved_address",
        "//src/core:useful",
    ],
)

grpc_cc_library(
    name = "grpc_resolver",
    srcs = [
        "//src/core:lib/resolver/resolver.cc",
        "//src/core:lib/resolver/resolver_registry.cc",
    ],
    hdrs = [
        "//src/core:lib/resolver/resolver.h",
        "//src/core:lib/resolver/resolver_factory.h",
        "//src/core:lib/resolver/resolver_registry.h",
    ],
    external_deps = [
        "absl/status",
        "absl/status:statusor",
        "absl/strings",
        "absl/strings:str_format",
    ],
    language = "c++",
    visibility = ["@grpc:client_channel"],
    deps = [
        "gpr",
        "grpc_trace",
        "orphanable",
        "ref_counted_ptr",
        "server_address",
        "uri_parser",
        "//src/core:channel_args",
        "//src/core:grpc_service_config",
        "//src/core:iomgr_fwd",
    ],
)

grpc_cc_library(
    name = "grpc_client_channel",
    srcs = [
        "//src/core:ext/filters/client_channel/backend_metric.cc",
        "//src/core:ext/filters/client_channel/backup_poller.cc",
        "//src/core:ext/filters/client_channel/channel_connectivity.cc",
        "//src/core:ext/filters/client_channel/client_channel.cc",
        "//src/core:ext/filters/client_channel/client_channel_channelz.cc",
        "//src/core:ext/filters/client_channel/client_channel_factory.cc",
        "//src/core:ext/filters/client_channel/client_channel_plugin.cc",
        "//src/core:ext/filters/client_channel/client_channel_service_config.cc",
        "//src/core:ext/filters/client_channel/config_selector.cc",
        "//src/core:ext/filters/client_channel/dynamic_filters.cc",
        "//src/core:ext/filters/client_channel/global_subchannel_pool.cc",
        "//src/core:ext/filters/client_channel/http_proxy.cc",
        "//src/core:ext/filters/client_channel/lb_policy/child_policy_handler.cc",
        "//src/core:ext/filters/client_channel/lb_policy/oob_backend_metric.cc",
        "//src/core:ext/filters/client_channel/local_subchannel_pool.cc",
        "//src/core:ext/filters/client_channel/retry_filter.cc",
        "//src/core:ext/filters/client_channel/retry_service_config.cc",
        "//src/core:ext/filters/client_channel/retry_throttle.cc",
        "//src/core:ext/filters/client_channel/service_config_channel_arg_filter.cc",
        "//src/core:ext/filters/client_channel/subchannel.cc",
        "//src/core:ext/filters/client_channel/subchannel_pool_interface.cc",
        "//src/core:ext/filters/client_channel/subchannel_stream_client.cc",
    ],
    hdrs = [
        "//src/core:ext/filters/client_channel/backend_metric.h",
        "//src/core:ext/filters/client_channel/backup_poller.h",
        "//src/core:ext/filters/client_channel/client_channel.h",
        "//src/core:ext/filters/client_channel/client_channel_channelz.h",
        "//src/core:ext/filters/client_channel/client_channel_factory.h",
        "//src/core:ext/filters/client_channel/client_channel_internal.h",
        "//src/core:ext/filters/client_channel/client_channel_service_config.h",
        "//src/core:ext/filters/client_channel/config_selector.h",
        "//src/core:ext/filters/client_channel/connector.h",
        "//src/core:ext/filters/client_channel/dynamic_filters.h",
        "//src/core:ext/filters/client_channel/global_subchannel_pool.h",
        "//src/core:ext/filters/client_channel/http_proxy.h",
        "//src/core:ext/filters/client_channel/lb_policy/child_policy_handler.h",
        "//src/core:ext/filters/client_channel/lb_policy/oob_backend_metric.h",
        "//src/core:ext/filters/client_channel/lb_policy/oob_backend_metric_internal.h",
        "//src/core:ext/filters/client_channel/local_subchannel_pool.h",
        "//src/core:ext/filters/client_channel/retry_filter.h",
        "//src/core:ext/filters/client_channel/retry_service_config.h",
        "//src/core:ext/filters/client_channel/retry_throttle.h",
        "//src/core:ext/filters/client_channel/subchannel.h",
        "//src/core:ext/filters/client_channel/subchannel_interface_internal.h",
        "//src/core:ext/filters/client_channel/subchannel_pool_interface.h",
        "//src/core:ext/filters/client_channel/subchannel_stream_client.h",
    ],
    external_deps = [
        "absl/base:core_headers",
        "absl/cleanup",
        "absl/container:flat_hash_set",
        "absl/container:inlined_vector",
        "absl/functional:any_invocable",
        "absl/status",
        "absl/status:statusor",
        "absl/strings",
        "absl/strings:cord",
        "absl/types:optional",
        "absl/types:variant",
        "upb_collections_lib",
        "upb_lib",
    ],
    language = "c++",
    visibility = ["@grpc:client_channel"],
    deps = [
        "backoff",
        "channel_stack_builder",
        "config",
        "config_vars",
        "debug_location",
        "exec_ctx",
        "gpr",
        "grpc_base",
        "grpc_public_hdrs",
        "grpc_resolver",
        "grpc_security_base",
        "grpc_service_config_impl",
        "grpc_trace",
        "http_connect_handshaker",
        "iomgr_timer",
        "legacy_context",
        "orphanable",
        "parse_address",
        "promise",
        "protobuf_duration_upb",
        "ref_counted_ptr",
        "server_address",
        "sockaddr_utils",
        "stats",
        "uri_parser",
        "work_serializer",
        "xds_orca_service_upb",
        "xds_orca_upb",
        "//src/core:activity",
        "//src/core:arena",
        "//src/core:arena_promise",
<<<<<<< HEAD
        "//src/core:basic_seq",
        "//src/core:cancel_callback",
=======
>>>>>>> 7bce35ed
        "//src/core:channel_args",
        "//src/core:channel_fwd",
        "//src/core:channel_init",
        "//src/core:channel_stack_type",
        "//src/core:closure",
        "//src/core:construct_destruct",
        "//src/core:context",
<<<<<<< HEAD
=======
        "//src/core:delegating_helper",
>>>>>>> 7bce35ed
        "//src/core:dual_ref_counted",
        "//src/core:env",
        "//src/core:error",
        "//src/core:gpr_atm",
        "//src/core:grpc_backend_metric_data",
        "//src/core:grpc_deadline_filter",
        "//src/core:grpc_service_config",
        "//src/core:init_internally",
        "//src/core:iomgr_fwd",
        "//src/core:json",
        "//src/core:json_args",
        "//src/core:json_channel_args",
        "//src/core:json_object_loader",
        "//src/core:latch",
        "//src/core:lb_policy",
        "//src/core:lb_policy_registry",
        "//src/core:memory_quota",
        "//src/core:pipe",
        "//src/core:poll",
        "//src/core:pollset_set",
        "//src/core:proxy_mapper",
        "//src/core:proxy_mapper_registry",
        "//src/core:ref_counted",
        "//src/core:resolved_address",
        "//src/core:resource_quota",
        "//src/core:seq",
        "//src/core:service_config_parser",
        "//src/core:slice",
        "//src/core:slice_buffer",
        "//src/core:slice_refcount",
        "//src/core:stats_data",
        "//src/core:status_helper",
        "//src/core:subchannel_interface",
        "//src/core:time",
        "//src/core:transport_fwd",
        "//src/core:try_seq",
        "//src/core:unique_type_name",
        "//src/core:useful",
        "//src/core:validation_errors",
    ],
)

grpc_cc_library(
    name = "grpc_resolver_dns_ares",
    srcs = [
        "//src/core:ext/filters/client_channel/resolver/dns/c_ares/dns_resolver_ares.cc",
        "//src/core:ext/filters/client_channel/resolver/dns/c_ares/grpc_ares_ev_driver_posix.cc",
        "//src/core:ext/filters/client_channel/resolver/dns/c_ares/grpc_ares_ev_driver_windows.cc",
        "//src/core:ext/filters/client_channel/resolver/dns/c_ares/grpc_ares_wrapper.cc",
        "//src/core:ext/filters/client_channel/resolver/dns/c_ares/grpc_ares_wrapper_posix.cc",
        "//src/core:ext/filters/client_channel/resolver/dns/c_ares/grpc_ares_wrapper_windows.cc",
    ],
    hdrs = [
        "//src/core:ext/filters/client_channel/resolver/dns/c_ares/dns_resolver_ares.h",
        "//src/core:ext/filters/client_channel/resolver/dns/c_ares/grpc_ares_ev_driver.h",
        "//src/core:ext/filters/client_channel/resolver/dns/c_ares/grpc_ares_wrapper.h",
    ],
    external_deps = [
        "absl/base:core_headers",
        "absl/container:flat_hash_set",
        "absl/status",
        "absl/status:statusor",
        "absl/strings",
        "absl/strings:str_format",
        "absl/types:optional",
        "address_sorting",
        "cares",
    ],
    language = "c++",
    deps = [
        "backoff",
        "config",
        "config_vars",
        "debug_location",
        "exec_ctx",
        "gpr",
        "grpc_base",
        "grpc_grpclb_balancer_addresses",
        "grpc_resolver",
        "grpc_service_config_impl",
        "grpc_trace",
        "iomgr_timer",
        "orphanable",
        "parse_address",
        "ref_counted_ptr",
        "server_address",
        "sockaddr_utils",
        "uri_parser",
        "//src/core:channel_args",
        "//src/core:closure",
        "//src/core:error",
        "//src/core:event_engine_common",
        "//src/core:grpc_service_config",
        "//src/core:grpc_sockaddr",
        "//src/core:iomgr_fwd",
        "//src/core:iomgr_port",
        "//src/core:polling_resolver",
        "//src/core:pollset_set",
        "//src/core:resolved_address",
        "//src/core:service_config_helper",
        "//src/core:slice",
        "//src/core:status_helper",
        "//src/core:time",
    ],
)

grpc_cc_library(
    name = "httpcli",
    srcs = [
        "//src/core:lib/http/format_request.cc",
        "//src/core:lib/http/httpcli.cc",
        "//src/core:lib/http/parser.cc",
    ],
    hdrs = [
        "//src/core:lib/http/format_request.h",
        "//src/core:lib/http/httpcli.h",
        "//src/core:lib/http/parser.h",
    ],
    external_deps = [
        "absl/base:core_headers",
        "absl/functional:bind_front",
        "absl/status",
        "absl/status:statusor",
        "absl/strings",
        "absl/strings:str_format",
        "absl/types:optional",
    ],
    language = "c++",
    visibility = ["@grpc:httpcli"],
    deps = [
        "config",
        "debug_location",
        "exec_ctx",
        "gpr",
        "grpc_base",
        "grpc_public_hdrs",
        "grpc_security_base",
        "grpc_trace",
        "handshaker",
        "orphanable",
        "ref_counted_ptr",
        "sockaddr_utils",
        "uri_parser",
        "//src/core:channel_args",
        "//src/core:channel_args_preconditioning",
        "//src/core:closure",
        "//src/core:error",
        "//src/core:handshaker_registry",
        "//src/core:iomgr_fwd",
        "//src/core:pollset_set",
        "//src/core:resolved_address",
        "//src/core:resource_quota",
        "//src/core:slice",
        "//src/core:slice_refcount",
        "//src/core:status_helper",
        "//src/core:tcp_connect_handshaker",
        "//src/core:time",
    ],
)

grpc_cc_library(
    name = "grpc_alts_credentials",
    srcs = [
        "//src/core:lib/security/credentials/alts/alts_credentials.cc",
        "//src/core:lib/security/security_connector/alts/alts_security_connector.cc",
    ],
    hdrs = [
        "//src/core:lib/security/credentials/alts/alts_credentials.h",
        "//src/core:lib/security/security_connector/alts/alts_security_connector.h",
    ],
    external_deps = [
        "absl/status",
        "absl/strings",
        "absl/types:optional",
    ],
    language = "c++",
    visibility = ["@grpc:public"],
    deps = [
        "alts_util",
        "debug_location",
        "exec_ctx",
        "gpr",
        "grpc_base",
        "grpc_public_hdrs",
        "grpc_security_base",
        "handshaker",
        "promise",
        "ref_counted_ptr",
        "tsi_alts_credentials",
        "tsi_base",
        "//src/core:arena_promise",
        "//src/core:channel_args",
        "//src/core:closure",
        "//src/core:error",
        "//src/core:iomgr_fwd",
        "//src/core:slice",
        "//src/core:slice_refcount",
        "//src/core:unique_type_name",
        "//src/core:useful",
    ],
)

grpc_cc_library(
    name = "tsi_fake_credentials",
    srcs = [
        "//src/core:tsi/fake_transport_security.cc",
    ],
    hdrs = [
        "//src/core:tsi/fake_transport_security.h",
    ],
    language = "c++",
    visibility = [
        "@grpc:public",
    ],
    deps = [
        "gpr",
        "tsi_base",
        "//src/core:slice",
        "//src/core:useful",
    ],
)

grpc_cc_library(
    name = "grpc_jwt_credentials",
    srcs = [
        "//src/core:lib/security/credentials/jwt/json_token.cc",
        "//src/core:lib/security/credentials/jwt/jwt_credentials.cc",
        "//src/core:lib/security/credentials/jwt/jwt_verifier.cc",
    ],
    hdrs = [
        "//src/core:lib/security/credentials/jwt/json_token.h",
        "//src/core:lib/security/credentials/jwt/jwt_credentials.h",
        "//src/core:lib/security/credentials/jwt/jwt_verifier.h",
    ],
    external_deps = [
        "absl/status",
        "absl/status:statusor",
        "absl/strings",
        "absl/strings:str_format",
        "absl/time",
        "absl/types:optional",
        "libcrypto",
        "libssl",
    ],
    language = "c++",
    visibility = ["@grpc:public"],
    deps = [
        "exec_ctx",
        "gpr",
        "grpc_base",
        "grpc_credentials_util",
        "grpc_security_base",
        "grpc_trace",
        "httpcli",
        "orphanable",
        "promise",
        "ref_counted_ptr",
        "uri_parser",
        "//src/core:arena_promise",
        "//src/core:closure",
        "//src/core:error",
        "//src/core:gpr_manual_constructor",
        "//src/core:httpcli_ssl_credentials",
        "//src/core:iomgr_fwd",
        "//src/core:json",
        "//src/core:json_reader",
        "//src/core:json_writer",
        "//src/core:slice",
        "//src/core:slice_refcount",
        "//src/core:time",
        "//src/core:tsi_ssl_types",
        "//src/core:unique_type_name",
        "//src/core:useful",
    ],
)

grpc_cc_library(
    name = "grpc_credentials_util",
    srcs = [
        "//src/core:lib/security/credentials/tls/tls_utils.cc",
        "//src/core:lib/security/security_connector/load_system_roots_fallback.cc",
        "//src/core:lib/security/security_connector/load_system_roots_supported.cc",
        "//src/core:lib/security/util/json_util.cc",
    ],
    hdrs = [
        "//src/core:lib/security/credentials/tls/tls_utils.h",
        "//src/core:lib/security/security_connector/load_system_roots.h",
        "//src/core:lib/security/security_connector/load_system_roots_supported.h",
        "//src/core:lib/security/util/json_util.h",
    ],
    external_deps = ["absl/strings"],
    language = "c++",
    visibility = ["@grpc:public"],
    deps = [
        "config_vars",
        "gpr",
        "grpc_base",
        "grpc_security_base",
        "//src/core:error",
        "//src/core:json",
        "//src/core:useful",
    ],
)

grpc_cc_library(
    name = "tsi_alts_credentials",
    srcs = [
        "//src/core:tsi/alts/handshaker/alts_handshaker_client.cc",
        "//src/core:tsi/alts/handshaker/alts_shared_resource.cc",
        "//src/core:tsi/alts/handshaker/alts_tsi_handshaker.cc",
        "//src/core:tsi/alts/handshaker/alts_tsi_utils.cc",
    ],
    hdrs = [
        "//src/core:tsi/alts/handshaker/alts_handshaker_client.h",
        "//src/core:tsi/alts/handshaker/alts_shared_resource.h",
        "//src/core:tsi/alts/handshaker/alts_tsi_handshaker.h",
        "//src/core:tsi/alts/handshaker/alts_tsi_handshaker_private.h",
        "//src/core:tsi/alts/handshaker/alts_tsi_utils.h",
    ],
    external_deps = [
        "absl/strings",
        "upb_lib",
    ],
    language = "c++",
    visibility = ["@grpc:public"],
    deps = [
        "alts_upb",
        "alts_util",
        "gpr",
        "grpc_base",
        "grpc_security_base",
        "tsi_alts_frame_protector",
        "tsi_base",
        "//src/core:channel_args",
        "//src/core:closure",
        "//src/core:env",
        "//src/core:pollset_set",
        "//src/core:slice",
    ],
)

grpc_cc_library(
    name = "tsi_alts_frame_protector",
    srcs = [
        "//src/core:tsi/alts/crypt/aes_gcm.cc",
        "//src/core:tsi/alts/crypt/gsec.cc",
        "//src/core:tsi/alts/frame_protector/alts_counter.cc",
        "//src/core:tsi/alts/frame_protector/alts_crypter.cc",
        "//src/core:tsi/alts/frame_protector/alts_frame_protector.cc",
        "//src/core:tsi/alts/frame_protector/alts_record_protocol_crypter_common.cc",
        "//src/core:tsi/alts/frame_protector/alts_seal_privacy_integrity_crypter.cc",
        "//src/core:tsi/alts/frame_protector/alts_unseal_privacy_integrity_crypter.cc",
        "//src/core:tsi/alts/frame_protector/frame_handler.cc",
        "//src/core:tsi/alts/zero_copy_frame_protector/alts_grpc_integrity_only_record_protocol.cc",
        "//src/core:tsi/alts/zero_copy_frame_protector/alts_grpc_privacy_integrity_record_protocol.cc",
        "//src/core:tsi/alts/zero_copy_frame_protector/alts_grpc_record_protocol_common.cc",
        "//src/core:tsi/alts/zero_copy_frame_protector/alts_iovec_record_protocol.cc",
        "//src/core:tsi/alts/zero_copy_frame_protector/alts_zero_copy_grpc_protector.cc",
    ],
    hdrs = [
        "//src/core:tsi/alts/crypt/gsec.h",
        "//src/core:tsi/alts/frame_protector/alts_counter.h",
        "//src/core:tsi/alts/frame_protector/alts_crypter.h",
        "//src/core:tsi/alts/frame_protector/alts_frame_protector.h",
        "//src/core:tsi/alts/frame_protector/alts_record_protocol_crypter_common.h",
        "//src/core:tsi/alts/frame_protector/frame_handler.h",
        "//src/core:tsi/alts/zero_copy_frame_protector/alts_grpc_integrity_only_record_protocol.h",
        "//src/core:tsi/alts/zero_copy_frame_protector/alts_grpc_privacy_integrity_record_protocol.h",
        "//src/core:tsi/alts/zero_copy_frame_protector/alts_grpc_record_protocol.h",
        "//src/core:tsi/alts/zero_copy_frame_protector/alts_grpc_record_protocol_common.h",
        "//src/core:tsi/alts/zero_copy_frame_protector/alts_iovec_record_protocol.h",
        "//src/core:tsi/alts/zero_copy_frame_protector/alts_zero_copy_grpc_protector.h",
    ],
    external_deps = [
        "libcrypto",
        "libssl",
    ],
    language = "c++",
    visibility = ["@grpc:public"],
    deps = [
        "event_engine_base_hdrs",
        "exec_ctx",
        "gpr",
        "gpr_platform",
        "tsi_base",
        "//src/core:slice",
        "//src/core:slice_buffer",
        "//src/core:useful",
    ],
)

grpc_cc_library(
    name = "tsi_ssl_session_cache",
    srcs = [
        "//src/core:tsi/ssl/session_cache/ssl_session_boringssl.cc",
        "//src/core:tsi/ssl/session_cache/ssl_session_cache.cc",
        "//src/core:tsi/ssl/session_cache/ssl_session_openssl.cc",
    ],
    hdrs = [
        "//src/core:tsi/ssl/session_cache/ssl_session.h",
        "//src/core:tsi/ssl/session_cache/ssl_session_cache.h",
    ],
    external_deps = [
        "absl/memory",
        "libssl",
    ],
    language = "c++",
    visibility = ["@grpc:public"],
    deps = [
        "cpp_impl_of",
        "gpr",
        "grpc_public_hdrs",
        "//src/core:ref_counted",
        "//src/core:slice",
    ],
)

grpc_cc_library(
    name = "tsi_ssl_credentials",
    srcs = [
        "//src/core:lib/security/security_connector/ssl_utils.cc",
        "//src/core:tsi/ssl/key_logging/ssl_key_logging.cc",
        "//src/core:tsi/ssl_transport_security.cc",
        "//src/core:tsi/ssl_transport_security_utils.cc",
    ],
    hdrs = [
        "//src/core:lib/security/security_connector/ssl_utils.h",
        "//src/core:tsi/ssl/key_logging/ssl_key_logging.h",
        "//src/core:tsi/ssl_transport_security.h",
        "//src/core:tsi/ssl_transport_security_utils.h",
    ],
    external_deps = [
        "absl/base:core_headers",
        "absl/status",
        "absl/strings",
        "libcrypto",
        "libssl",
    ],
    language = "c++",
    visibility = ["@grpc:public"],
    deps = [
        "config_vars",
        "gpr",
        "grpc_base",
        "grpc_credentials_util",
        "grpc_public_hdrs",
        "grpc_security_base",
        "ref_counted_ptr",
        "tsi_base",
        "tsi_ssl_session_cache",
        "//src/core:channel_args",
        "//src/core:error",
        "//src/core:grpc_transport_chttp2_alpn",
        "//src/core:ref_counted",
        "//src/core:slice",
        "//src/core:tsi_ssl_types",
        "//src/core:useful",
    ],
)

grpc_cc_library(
    name = "grpc_http_filters",
    srcs = [
        "//src/core:ext/filters/http/client/http_client_filter.cc",
        "//src/core:ext/filters/http/http_filters_plugin.cc",
        "//src/core:ext/filters/http/message_compress/compression_filter.cc",
        "//src/core:ext/filters/http/server/http_server_filter.cc",
    ],
    hdrs = [
        "//src/core:ext/filters/http/client/http_client_filter.h",
        "//src/core:ext/filters/http/message_compress/compression_filter.h",
        "//src/core:ext/filters/http/server/http_server_filter.h",
    ],
    external_deps = [
        "absl/base:core_headers",
        "absl/meta:type_traits",
        "absl/status",
        "absl/status:statusor",
        "absl/strings",
        "absl/strings:str_format",
        "absl/types:optional",
    ],
    language = "c++",
    visibility = ["@grpc:http"],
    deps = [
        "channel_stack_builder",
        "config",
        "gpr",
        "grpc_base",
        "grpc_public_hdrs",
        "grpc_trace",
        "legacy_context",
        "promise",
        "//src/core:activity",
        "//src/core:arena",
        "//src/core:arena_promise",
        "//src/core:channel_args",
        "//src/core:channel_fwd",
        "//src/core:channel_init",
        "//src/core:channel_stack_type",
        "//src/core:context",
        "//src/core:grpc_message_size_filter",
        "//src/core:latch",
        "//src/core:map",
        "//src/core:percent_encoding",
        "//src/core:pipe",
        "//src/core:poll",
        "//src/core:prioritized_race",
        "//src/core:race",
        "//src/core:slice",
        "//src/core:slice_buffer",
        "//src/core:transport_fwd",
    ],
)

grpc_cc_library(
    name = "grpc_grpclb_balancer_addresses",
    srcs = [
        "//src/core:ext/filters/client_channel/lb_policy/grpclb/grpclb_balancer_addresses.cc",
    ],
    hdrs = [
        "//src/core:ext/filters/client_channel/lb_policy/grpclb/grpclb_balancer_addresses.h",
    ],
    language = "c++",
    visibility = ["@grpc:grpclb"],
    deps = [
        "gpr_platform",
        "grpc_public_hdrs",
        "server_address",
        "//src/core:channel_args",
        "//src/core:useful",
    ],
)

grpc_cc_library(
    name = "xds_client",
    srcs = [
        "//src/core:ext/xds/xds_api.cc",
        "//src/core:ext/xds/xds_bootstrap.cc",
        "//src/core:ext/xds/xds_client.cc",
        "//src/core:ext/xds/xds_client_stats.cc",
    ],
    hdrs = [
        "//src/core:ext/xds/xds_api.h",
        "//src/core:ext/xds/xds_bootstrap.h",
        "//src/core:ext/xds/xds_channel_args.h",
        "//src/core:ext/xds/xds_client.h",
        "//src/core:ext/xds/xds_client_stats.h",
        "//src/core:ext/xds/xds_resource_type.h",
        "//src/core:ext/xds/xds_resource_type_impl.h",
        "//src/core:ext/xds/xds_transport.h",
    ],
    external_deps = [
        "absl/base:core_headers",
        "absl/memory",
        "absl/status",
        "absl/status:statusor",
        "absl/strings",
        "absl/strings:str_format",
        "absl/types:optional",
        "upb_lib",
        "upb_textformat_lib",
        "upb_json_lib",
        "upb_reflection",
    ],
    language = "c++",
    tags = ["nofixdeps"],
    visibility = ["@grpc:xds_client_core"],
    deps = [
        "backoff",
        "debug_location",
        "envoy_admin_upb",
        "envoy_config_core_upb",
        "envoy_config_endpoint_upb",
        "envoy_service_discovery_upb",
        "envoy_service_discovery_upbdefs",
        "envoy_service_load_stats_upb",
        "envoy_service_load_stats_upbdefs",
        "envoy_service_status_upb",
        "envoy_service_status_upbdefs",
        "event_engine_base_hdrs",
        "exec_ctx",
        "google_rpc_status_upb",
        "gpr",
        "grpc_trace",
        "orphanable",
        "protobuf_any_upb",
        "protobuf_duration_upb",
        "protobuf_struct_upb",
        "protobuf_timestamp_upb",
        "ref_counted_ptr",
        "uri_parser",
        "work_serializer",
        "//src/core:default_event_engine",
        "//src/core:dual_ref_counted",
        "//src/core:env",
        "//src/core:json",
        "//src/core:per_cpu",
        "//src/core:ref_counted",
        "//src/core:time",
        "//src/core:upb_utils",
        "//src/core:useful",
    ],
)

grpc_cc_library(
    name = "grpc_mock_cel",
    hdrs = [
        "//src/core:lib/security/authorization/mock_cel/activation.h",
        "//src/core:lib/security/authorization/mock_cel/cel_expr_builder_factory.h",
        "//src/core:lib/security/authorization/mock_cel/cel_expression.h",
        "//src/core:lib/security/authorization/mock_cel/cel_value.h",
        "//src/core:lib/security/authorization/mock_cel/evaluator_core.h",
        "//src/core:lib/security/authorization/mock_cel/flat_expr_builder.h",
    ],
    external_deps = [
        "absl/status",
        "absl/status:statusor",
        "absl/strings",
        "absl/types:span",
    ],
    language = "c++",
    deps = [
        "google_type_expr_upb",
        "gpr_public_hdrs",
    ],
)

grpc_cc_library(
    name = "grpc_resolver_fake",
    srcs = ["//src/core:ext/filters/client_channel/resolver/fake/fake_resolver.cc"],
    hdrs = ["//src/core:ext/filters/client_channel/resolver/fake/fake_resolver.h"],
    external_deps = [
        "absl/base:core_headers",
        "absl/status",
        "absl/status:statusor",
        "absl/strings",
    ],
    language = "c++",
    visibility = [
        "//test:__subpackages__",
        "@grpc:grpc_resolver_fake",
    ],
    deps = [
        "config",
        "debug_location",
        "gpr",
        "grpc_public_hdrs",
        "grpc_resolver",
        "orphanable",
        "ref_counted_ptr",
        "server_address",
        "uri_parser",
        "work_serializer",
        "//src/core:channel_args",
        "//src/core:grpc_service_config",
        "//src/core:ref_counted",
        "//src/core:useful",
    ],
)

grpc_cc_library(
    name = "chttp2_frame",
    hdrs = [
        "//src/core:ext/transport/chttp2/transport/frame.h",
    ],
    deps = ["gpr"],
)

grpc_cc_library(
    name = "http_trace",
    srcs = [
        "//src/core:ext/transport/chttp2/transport/http_trace.cc",
    ],
    hdrs = [
        "//src/core:ext/transport/chttp2/transport/http_trace.h",
    ],
    deps = [
        "gpr_platform",
        "grpc_trace",
    ],
)

grpc_cc_library(
    name = "hpack_parser_table",
    srcs = [
        "//src/core:ext/transport/chttp2/transport/hpack_parser_table.cc",
    ],
    hdrs = [
        "//src/core:ext/transport/chttp2/transport/hpack_parser_table.h",
    ],
    external_deps = [
        "absl/status",
        "absl/strings",
        "absl/strings:str_format",
    ],
    deps = [
        "gpr",
        "gpr_platform",
        "grpc_base",
        "grpc_trace",
        "http_trace",
        "//src/core:error",
        "//src/core:hpack_constants",
        "//src/core:no_destruct",
        "//src/core:slice",
    ],
)

grpc_cc_library(
    name = "hpack_parser",
    srcs = [
        "//src/core:ext/transport/chttp2/transport/hpack_parser.cc",
    ],
    hdrs = [
        "//src/core:ext/transport/chttp2/transport/hpack_parser.h",
    ],
    external_deps = [
        "absl/base:core_headers",
        "absl/status",
        "absl/strings",
        "absl/strings:str_format",
        "absl/types:optional",
        "absl/types:span",
        "absl/types:variant",
    ],
    deps = [
        "chttp2_frame",
        "gpr",
        "gpr_platform",
        "grpc_base",
        "grpc_public_hdrs",
        "grpc_trace",
        "hpack_parser_table",
        "stats",
        "//src/core:decode_huff",
        "//src/core:error",
        "//src/core:hpack_constants",
        "//src/core:random_early_detection",
        "//src/core:slice",
        "//src/core:slice_refcount",
        "//src/core:stats_data",
        "//src/core:status_helper",
    ],
)

grpc_cc_library(
    name = "hpack_encoder",
    srcs = [
        "//src/core:ext/transport/chttp2/transport/hpack_encoder.cc",
    ],
    hdrs = [
        "//src/core:ext/transport/chttp2/transport/hpack_encoder.h",
    ],
    external_deps = ["absl/strings"],
    deps = [
        "chttp2_bin_encoder",
        "chttp2_frame",
        "chttp2_varint",
        "gpr",
        "gpr_platform",
        "grpc_base",
        "grpc_public_hdrs",
        "grpc_trace",
        "http_trace",
        "//src/core:hpack_constants",
        "//src/core:hpack_encoder_table",
        "//src/core:metadata_compression_traits",
        "//src/core:slice",
        "//src/core:slice_buffer",
        "//src/core:time",
    ],
)

grpc_cc_library(
    name = "chttp2_bin_encoder",
    srcs = [
        "//src/core:ext/transport/chttp2/transport/bin_encoder.cc",
    ],
    hdrs = [
        "//src/core:ext/transport/chttp2/transport/bin_encoder.h",
    ],
    deps = [
        "gpr",
        "gpr_platform",
        "//src/core:huffsyms",
        "//src/core:slice",
    ],
)

grpc_cc_library(
    name = "chttp2_varint",
    srcs = [
        "//src/core:ext/transport/chttp2/transport/varint.cc",
    ],
    hdrs = [
        "//src/core:ext/transport/chttp2/transport/varint.h",
    ],
    external_deps = ["absl/base:core_headers"],
    deps = ["gpr"],
)

grpc_cc_library(
    name = "chttp2_context_list_entry",
    hdrs = [
        "//src/core:ext/transport/chttp2/transport/context_list_entry.h",
    ],
    deps = ["gpr"],
)

grpc_cc_library(
    name = "grpc_transport_chttp2",
    srcs = [
        "//src/core:ext/transport/chttp2/transport/bin_decoder.cc",
        "//src/core:ext/transport/chttp2/transport/chttp2_transport.cc",
        "//src/core:ext/transport/chttp2/transport/frame_data.cc",
        "//src/core:ext/transport/chttp2/transport/frame_goaway.cc",
        "//src/core:ext/transport/chttp2/transport/frame_ping.cc",
        "//src/core:ext/transport/chttp2/transport/frame_rst_stream.cc",
        "//src/core:ext/transport/chttp2/transport/frame_settings.cc",
        "//src/core:ext/transport/chttp2/transport/frame_window_update.cc",
        "//src/core:ext/transport/chttp2/transport/parsing.cc",
        "//src/core:ext/transport/chttp2/transport/stream_lists.cc",
        "//src/core:ext/transport/chttp2/transport/stream_map.cc",
        "//src/core:ext/transport/chttp2/transport/writing.cc",
    ],
    hdrs = [
        "//src/core:ext/transport/chttp2/transport/bin_decoder.h",
        "//src/core:ext/transport/chttp2/transport/chttp2_transport.h",
        "//src/core:ext/transport/chttp2/transport/frame_data.h",
        "//src/core:ext/transport/chttp2/transport/frame_goaway.h",
        "//src/core:ext/transport/chttp2/transport/frame_ping.h",
        "//src/core:ext/transport/chttp2/transport/frame_rst_stream.h",
        "//src/core:ext/transport/chttp2/transport/frame_settings.h",
        "//src/core:ext/transport/chttp2/transport/frame_window_update.h",
        "//src/core:ext/transport/chttp2/transport/internal.h",
        "//src/core:ext/transport/chttp2/transport/stream_map.h",
    ],
    external_deps = [
        "absl/base:core_headers",
        "absl/status",
        "absl/strings",
        "absl/strings:cord",
        "absl/strings:str_format",
        "absl/types:optional",
    ],
    language = "c++",
    visibility = ["@grpc:grpclb"],
    deps = [
        "chttp2_context_list_entry",
        "chttp2_frame",
        "chttp2_varint",
        "debug_location",
        "exec_ctx",
        "gpr",
        "grpc_base",
        "grpc_public_hdrs",
        "grpc_trace",
        "hpack_encoder",
        "hpack_parser",
        "hpack_parser_table",
        "http_trace",
        "httpcli",
        "iomgr_buffer_list",
        "legacy_context",
        "ref_counted_ptr",
        "stats",
        "//src/core:arena",
        "//src/core:bdp_estimator",
        "//src/core:bitset",
        "//src/core:channel_args",
        "//src/core:chttp2_flow_control",
        "//src/core:closure",
        "//src/core:error",
        "//src/core:experiments",
        "//src/core:http2_errors",
        "//src/core:http2_settings",
        "//src/core:init_internally",
        "//src/core:iomgr_fwd",
        "//src/core:iomgr_port",
        "//src/core:memory_quota",
        "//src/core:poll",
        "//src/core:ref_counted",
        "//src/core:resource_quota",
        "//src/core:resource_quota_trace",
        "//src/core:slice",
        "//src/core:slice_buffer",
        "//src/core:slice_refcount",
        "//src/core:stats_data",
        "//src/core:status_helper",
        "//src/core:time",
        "//src/core:transport_fwd",
        "//src/core:useful",
    ],
)

grpc_cc_library(
    name = "grpcpp_status",
    srcs = [
        "src/cpp/util/status.cc",
    ],
    public_hdrs = [
        "include/grpc++/support/status.h",
        "include/grpcpp/impl/status.h",
        "include/grpcpp/support/status.h",
        "include/grpc++/impl/codegen/status.h",
        "include/grpcpp/impl/codegen/status.h",
    ],
    deps = [
        "gpr_platform",
        "grpc++_public_hdrs",
        "grpc_public_hdrs",
    ],
)

# TODO(yashykt): Remove the UPB definitions from here once they are no longer needed
### UPB Targets

grpc_upb_proto_library(
    name = "envoy_admin_upb",
    deps = ["@envoy_api//envoy/admin/v3:pkg"],
)

grpc_upb_proto_library(
    name = "envoy_config_cluster_upb",
    deps = ["@envoy_api//envoy/config/cluster/v3:pkg"],
)

grpc_upb_proto_reflection_library(
    name = "envoy_config_cluster_upbdefs",
    deps = ["@envoy_api//envoy/config/cluster/v3:pkg"],
)

grpc_upb_proto_library(
    name = "envoy_config_core_upb",
    deps = ["@envoy_api//envoy/config/core/v3:pkg"],
)

grpc_upb_proto_library(
    name = "envoy_config_endpoint_upb",
    deps = ["@envoy_api//envoy/config/endpoint/v3:pkg"],
)

grpc_upb_proto_reflection_library(
    name = "envoy_config_endpoint_upbdefs",
    deps = ["@envoy_api//envoy/config/endpoint/v3:pkg"],
)

grpc_upb_proto_library(
    name = "envoy_config_listener_upb",
    deps = ["@envoy_api//envoy/config/listener/v3:pkg"],
)

grpc_upb_proto_reflection_library(
    name = "envoy_config_listener_upbdefs",
    deps = ["@envoy_api//envoy/config/listener/v3:pkg"],
)

grpc_upb_proto_library(
    name = "envoy_config_rbac_upb",
    deps = ["@envoy_api//envoy/config/rbac/v3:pkg"],
)

grpc_upb_proto_library(
    name = "envoy_config_route_upb",
    deps = ["@envoy_api//envoy/config/route/v3:pkg"],
)

grpc_upb_proto_reflection_library(
    name = "envoy_config_route_upbdefs",
    deps = ["@envoy_api//envoy/config/route/v3:pkg"],
)

grpc_upb_proto_library(
    name = "envoy_extensions_clusters_aggregate_upb",
    deps = ["@envoy_api//envoy/extensions/clusters/aggregate/v3:pkg"],
)

grpc_upb_proto_reflection_library(
    name = "envoy_extensions_clusters_aggregate_upbdefs",
    deps = ["@envoy_api//envoy/extensions/clusters/aggregate/v3:pkg"],
)

grpc_upb_proto_library(
    name = "envoy_extensions_filters_common_fault_upb",
    deps = ["@envoy_api//envoy/extensions/filters/common/fault/v3:pkg"],
)

grpc_upb_proto_library(
    name = "envoy_extensions_filters_http_fault_upb",
    deps = ["@envoy_api//envoy/extensions/filters/http/fault/v3:pkg"],
)

grpc_upb_proto_reflection_library(
    name = "envoy_extensions_filters_http_fault_upbdefs",
    deps = ["@envoy_api//envoy/extensions/filters/http/fault/v3:pkg"],
)

grpc_upb_proto_library(
    name = "envoy_extensions_filters_http_rbac_upb",
    deps = ["@envoy_api//envoy/extensions/filters/http/rbac/v3:pkg"],
)

grpc_upb_proto_reflection_library(
    name = "envoy_extensions_filters_http_rbac_upbdefs",
    deps = ["@envoy_api//envoy/extensions/filters/http/rbac/v3:pkg"],
)

grpc_upb_proto_library(
    name = "envoy_extensions_filters_http_router_upb",
    deps = ["@envoy_api//envoy/extensions/filters/http/router/v3:pkg"],
)

grpc_upb_proto_reflection_library(
    name = "envoy_extensions_filters_http_router_upbdefs",
    deps = ["@envoy_api//envoy/extensions/filters/http/router/v3:pkg"],
)

grpc_upb_proto_library(
    name = "envoy_extensions_filters_http_stateful_session_upb",
    deps = ["@envoy_api//envoy/extensions/filters/http/stateful_session/v3:pkg"],
)

grpc_upb_proto_reflection_library(
    name = "envoy_extensions_filters_http_stateful_session_upbdefs",
    deps = ["@envoy_api//envoy/extensions/filters/http/stateful_session/v3:pkg"],
)

grpc_upb_proto_library(
    name = "envoy_extensions_http_stateful_session_cookie_upb",
    deps = ["@envoy_api//envoy/extensions/http/stateful_session/cookie/v3:pkg"],
)

grpc_upb_proto_reflection_library(
    name = "envoy_extensions_http_stateful_session_cookie_upbdefs",
    deps = ["@envoy_api//envoy/extensions/http/stateful_session/cookie/v3:pkg"],
)

grpc_upb_proto_library(
    name = "envoy_type_http_upb",
    deps = ["@envoy_api//envoy/type/http/v3:pkg"],
)

grpc_upb_proto_library(
    name = "envoy_extensions_load_balancing_policies_client_side_weighted_round_robin_upb",
    deps = ["@envoy_api//envoy/extensions/load_balancing_policies/client_side_weighted_round_robin/v3:pkg"],
)

grpc_upb_proto_library(
    name = "envoy_extensions_load_balancing_policies_ring_hash_upb",
    deps = ["@envoy_api//envoy/extensions/load_balancing_policies/ring_hash/v3:pkg"],
)

grpc_upb_proto_library(
    name = "envoy_extensions_load_balancing_policies_wrr_locality_upb",
    deps = ["@envoy_api//envoy/extensions/load_balancing_policies/wrr_locality/v3:pkg"],
)

grpc_upb_proto_library(
    name = "envoy_extensions_filters_network_http_connection_manager_upb",
    deps = ["@envoy_api//envoy/extensions/filters/network/http_connection_manager/v3:pkg"],
)

grpc_upb_proto_reflection_library(
    name = "envoy_extensions_filters_network_http_connection_manager_upbdefs",
    deps = ["@envoy_api//envoy/extensions/filters/network/http_connection_manager/v3:pkg"],
)

grpc_upb_proto_library(
    name = "envoy_extensions_transport_sockets_tls_upb",
    deps = ["@envoy_api//envoy/extensions/transport_sockets/tls/v3:pkg"],
)

grpc_upb_proto_reflection_library(
    name = "envoy_extensions_transport_sockets_tls_upbdefs",
    deps = ["@envoy_api//envoy/extensions/transport_sockets/tls/v3:pkg"],
)

grpc_upb_proto_library(
    name = "envoy_service_discovery_upb",
    deps = ["@envoy_api//envoy/service/discovery/v3:pkg"],
)

grpc_upb_proto_reflection_library(
    name = "envoy_service_discovery_upbdefs",
    deps = ["@envoy_api//envoy/service/discovery/v3:pkg"],
)

grpc_upb_proto_library(
    name = "envoy_service_load_stats_upb",
    deps = ["@envoy_api//envoy/service/load_stats/v3:pkg"],
)

grpc_upb_proto_reflection_library(
    name = "envoy_service_load_stats_upbdefs",
    deps = ["@envoy_api//envoy/service/load_stats/v3:pkg"],
)

grpc_upb_proto_library(
    name = "envoy_service_status_upb",
    deps = ["@envoy_api//envoy/service/status/v3:pkg"],
)

grpc_upb_proto_reflection_library(
    name = "envoy_service_status_upbdefs",
    deps = ["@envoy_api//envoy/service/status/v3:pkg"],
)

grpc_upb_proto_library(
    name = "envoy_type_matcher_upb",
    deps = ["@envoy_api//envoy/type/matcher/v3:pkg"],
)

grpc_upb_proto_library(
    name = "envoy_type_upb",
    deps = ["@envoy_api//envoy/type/v3:pkg"],
)

grpc_upb_proto_library(
    name = "xds_type_upb",
    deps = ["@com_github_cncf_udpa//xds/type/v3:pkg"],
)

grpc_upb_proto_reflection_library(
    name = "xds_type_upbdefs",
    deps = ["@com_github_cncf_udpa//xds/type/v3:pkg"],
)

grpc_upb_proto_library(
    name = "xds_orca_upb",
    deps = ["@com_github_cncf_udpa//xds/data/orca/v3:pkg"],
)

grpc_upb_proto_library(
    name = "xds_orca_service_upb",
    deps = ["@com_github_cncf_udpa//xds/service/orca/v3:pkg"],
)

grpc_upb_proto_library(
    name = "grpc_health_upb",
    deps = ["//src/proto/grpc/health/v1:health_proto_descriptor"],
)

grpc_upb_proto_library(
    name = "google_rpc_status_upb",
    deps = ["@com_google_googleapis//google/rpc:status_proto"],
)

grpc_upb_proto_reflection_library(
    name = "google_rpc_status_upbdefs",
    deps = ["@com_google_googleapis//google/rpc:status_proto"],
)

grpc_upb_proto_library(
    name = "google_type_expr_upb",
    deps = ["@com_google_googleapis//google/type:expr_proto"],
)

grpc_upb_proto_library(
    name = "grpc_lb_upb",
    deps = ["//src/proto/grpc/lb/v1:load_balancer_proto_descriptor"],
)

grpc_upb_proto_library(
    name = "alts_upb",
    deps = ["//src/proto/grpc/gcp:alts_handshaker_proto"],
)

grpc_upb_proto_library(
    name = "rls_upb",
    deps = ["//src/proto/grpc/lookup/v1:rls_proto_descriptor"],
)

grpc_upb_proto_library(
    name = "rls_config_upb",
    deps = ["//src/proto/grpc/lookup/v1:rls_config_proto_descriptor"],
)

grpc_upb_proto_reflection_library(
    name = "rls_config_upbdefs",
    deps = ["//src/proto/grpc/lookup/v1:rls_config_proto_descriptor"],
)

WELL_KNOWN_PROTO_TARGETS = [
    "any",
    "duration",
    "empty",
    "struct",
    "timestamp",
    "wrappers",
]

[grpc_upb_proto_library(
    name = "protobuf_" + target + "_upb",
    deps = ["@com_google_protobuf//:" + target + "_proto"],
) for target in WELL_KNOWN_PROTO_TARGETS]

[grpc_upb_proto_reflection_library(
    name = "protobuf_" + target + "_upbdefs",
    deps = ["@com_google_protobuf//:" + target + "_proto"],
) for target in WELL_KNOWN_PROTO_TARGETS]

grpc_generate_one_off_targets()

filegroup(
    name = "root_certificates",
    srcs = [
        "etc/roots.pem",
    ],
    visibility = ["//visibility:public"],
)<|MERGE_RESOLUTION|>--- conflicted
+++ resolved
@@ -3037,11 +3037,8 @@
         "//src/core:activity",
         "//src/core:arena",
         "//src/core:arena_promise",
-<<<<<<< HEAD
         "//src/core:basic_seq",
         "//src/core:cancel_callback",
-=======
->>>>>>> 7bce35ed
         "//src/core:channel_args",
         "//src/core:channel_fwd",
         "//src/core:channel_init",
@@ -3049,10 +3046,7 @@
         "//src/core:closure",
         "//src/core:construct_destruct",
         "//src/core:context",
-<<<<<<< HEAD
-=======
         "//src/core:delegating_helper",
->>>>>>> 7bce35ed
         "//src/core:dual_ref_counted",
         "//src/core:env",
         "//src/core:error",
