--- conflicted
+++ resolved
@@ -1625,11 +1625,8 @@
         "orphanable",
         "ref_counted",
         "ref_counted_ptr",
-<<<<<<< HEAD
         "slice_refcount",
-=======
         "useful",
->>>>>>> 11eb70bb
     ],
 )
 
@@ -3030,11 +3027,8 @@
         "hpack_encoder_table",
         "match",
         "popularity_count",
-<<<<<<< HEAD
         "slice_refcount",
-=======
         "useful",
->>>>>>> 11eb70bb
     ],
 )
 
