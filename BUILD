--- conflicted
+++ resolved
@@ -2235,12 +2235,7 @@
         "gpr",
         "gpr_atm",
         "gpr_spinlock",
-<<<<<<< HEAD
-        "grpc_codegen",
-=======
-        "gpr_tls",
         "grpc_public_hdrs",
->>>>>>> b2d64efa
         "grpc_trace",
         "time",
         "useful",
