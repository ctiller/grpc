# Copyright 2023 gRPC authors.
#
# Licensed under the Apache License, Version 2.0 (the "License");
# you may not use this file except in compliance with the License.
# You may obtain a copy of the License at
#
#     http://www.apache.org/licenses/LICENSE-2.0
#
# Unless required by applicable law or agreed to in writing, software
# distributed under the License is distributed on an "AS IS" BASIS,
# WITHOUT WARRANTIES OR CONDITIONS OF ANY KIND, either express or implied.
# See the License for the specific language governing permissions and
# limitations under the License.

# Auto generated by tools/codegen/core/gen_experiments.py

"""Dictionary of tags to experiments so we know when to test different experiments."""

EXPERIMENT_ENABLES = {
    "backoff_cap_initial_at_max": "backoff_cap_initial_at_max",
    "call_tracer_in_transport": "call_tracer_in_transport",
    "call_tracer_transport_fix": "call_tracer_transport_fix",
    "callv3_client_auth_filter": "callv3_client_auth_filter",
    "chaotic_good_framing_layer": "chaotic_good_framing_layer",
    "event_engine_client": "event_engine_client",
    "event_engine_dns": "event_engine_dns",
    "event_engine_dns_non_client_channel": "event_engine_dns_non_client_channel",
    "event_engine_listener": "event_engine_listener",
    "event_engine_callback_cq": "event_engine_callback_cq,event_engine_client,event_engine_listener",
    "event_engine_for_all_other_endpoints": "event_engine_client,event_engine_dns,event_engine_dns_non_client_channel,event_engine_for_all_other_endpoints,event_engine_listener",
    "free_large_allocator": "free_large_allocator",
    "keep_alive_ping_timer_batch": "keep_alive_ping_timer_batch",
    "local_connector_secure": "local_connector_secure",
    "max_pings_wo_data_throttle": "max_pings_wo_data_throttle",
    "monitoring_experiment": "monitoring_experiment",
    "multiping": "multiping",
    "posix_ee_skip_grpc_init": "posix_ee_skip_grpc_init",
    "promise_based_http2_client_transport": "promise_based_http2_client_transport",
    "promise_based_http2_server_transport": "promise_based_http2_server_transport",
    "promise_based_inproc_transport": "promise_based_inproc_transport",
    "retry_in_callv3": "retry_in_callv3",
    "rq_fast_reject": "rq_fast_reject",
    "rst_stream_fix": "rst_stream_fix",
    "schedule_cancellation_over_write": "schedule_cancellation_over_write",
    "server_listener": "server_listener",
    "tcp_frame_size_tuning": "tcp_frame_size_tuning",
    "tcp_rcv_lowat": "tcp_rcv_lowat",
    "unconstrained_max_quota_buffer_size": "unconstrained_max_quota_buffer_size",
}

EXPERIMENT_POLLERS = [
    "event_engine_client",
    "event_engine_dns",
    "event_engine_dns_non_client_channel",
    "event_engine_listener",
    "event_engine_for_all_other_endpoints",
]

EXPERIMENTS = {
    "windows": {
        "dbg": {
        },
        "off": {
            "core_end2end_test": [
                "callv3_client_auth_filter",
                "event_engine_dns_non_client_channel",
                "local_connector_secure",
                "posix_ee_skip_grpc_init",
                "retry_in_callv3",
            ],
            "cpp_end2end_test": [
                "posix_ee_skip_grpc_init",
            ],
            "endpoint_test": [
                "tcp_frame_size_tuning",
                "tcp_rcv_lowat",
            ],
            "flow_control_test": [
                "multiping",
                "tcp_frame_size_tuning",
                "tcp_rcv_lowat",
            ],
            "resource_quota_test": [
                "free_large_allocator",
                "unconstrained_max_quota_buffer_size",
            ],
        },
        "on": {
            "cancel_ares_query_test": [
                "event_engine_dns",
            ],
            "core_end2end_test": [
                "chaotic_good_framing_layer",
                "event_engine_client",
                "event_engine_for_all_other_endpoints",
                "event_engine_listener",
                "server_listener",
            ],
            "event_engine_client_test": [
                "event_engine_client",
            ],
            "event_engine_listener_test": [
                "event_engine_listener",
            ],
            "resolver_component_tests_runner_invoker": [
                "event_engine_dns",
            ],
            "xds_end2end_test": [
                "server_listener",
            ],
        },
    },
    "ios": {
        "dbg": {
        },
        "off": {
            "core_end2end_test": [
                "callv3_client_auth_filter",
                "event_engine_dns_non_client_channel",
                "local_connector_secure",
                "posix_ee_skip_grpc_init",
                "retry_in_callv3",
            ],
            "cpp_end2end_test": [
                "posix_ee_skip_grpc_init",
            ],
            "endpoint_test": [
                "tcp_frame_size_tuning",
                "tcp_rcv_lowat",
            ],
            "flow_control_test": [
                "multiping",
                "tcp_frame_size_tuning",
                "tcp_rcv_lowat",
            ],
            "resource_quota_test": [
                "free_large_allocator",
                "unconstrained_max_quota_buffer_size",
            ],
        },
        "on": {
            "core_end2end_test": [
<<<<<<< HEAD
                "chaotic_good_framing_layer",
=======
                "event_engine_for_all_other_endpoints",
>>>>>>> 32881b96
                "server_listener",
            ],
            "xds_end2end_test": [
                "server_listener",
            ],
        },
    },
    "posix": {
        "dbg": {
        },
        "off": {
            "core_end2end_test": [
                "callv3_client_auth_filter",
                "event_engine_dns_non_client_channel",
                "local_connector_secure",
                "posix_ee_skip_grpc_init",
                "retry_in_callv3",
            ],
            "cpp_end2end_test": [
                "posix_ee_skip_grpc_init",
            ],
            "endpoint_test": [
                "tcp_frame_size_tuning",
                "tcp_rcv_lowat",
            ],
            "flow_control_test": [
                "multiping",
                "tcp_frame_size_tuning",
                "tcp_rcv_lowat",
            ],
            "resource_quota_test": [
                "free_large_allocator",
                "unconstrained_max_quota_buffer_size",
            ],
        },
        "on": {
            "cancel_ares_query_test": [
                "event_engine_dns",
            ],
            "core_end2end_test": [
                "chaotic_good_framing_layer",
                "event_engine_client",
                "event_engine_for_all_other_endpoints",
                "event_engine_listener",
                "server_listener",
            ],
            "event_engine_client_test": [
                "event_engine_client",
            ],
            "event_engine_listener_test": [
                "event_engine_listener",
            ],
            "resolver_component_tests_runner_invoker": [
                "event_engine_dns",
            ],
            "xds_end2end_test": [
                "server_listener",
            ],
        },
    },
}<|MERGE_RESOLUTION|>--- conflicted
+++ resolved
@@ -140,11 +140,8 @@
         },
         "on": {
             "core_end2end_test": [
-<<<<<<< HEAD
                 "chaotic_good_framing_layer",
-=======
                 "event_engine_for_all_other_endpoints",
->>>>>>> 32881b96
                 "server_listener",
             ],
             "xds_end2end_test": [
