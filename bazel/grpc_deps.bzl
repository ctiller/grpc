"""Load dependencies needed to compile and test the grpc library as a 3rd-party consumer."""

load("@bazel_tools//tools/build_defs/repo:http.bzl", "http_archive")
load("@com_github_grpc_grpc//bazel:grpc_python_deps.bzl", "grpc_python_deps")

def grpc_deps():
    """Loads dependencies need to compile and test the grpc library."""

    native.bind(
        name = "upb_lib",
        actual = "@upb//:upb",
    )

    native.bind(
        name = "absl",
        actual = "@com_google_absl//absl",
    )

    native.bind(
        name = "absl-base",
        actual = "@com_google_absl//absl/base",
    )

    native.bind(
        name = "absl-time",
        actual = "@com_google_absl//absl/time:time",
    )

    native.bind(
        name = "libssl",
        actual = "@boringssl//:ssl",
    )

    native.bind(
        name = "madler_zlib",
        actual = "@zlib//:zlib",
    )

    native.bind(
        name = "protobuf",
        actual = "@com_google_protobuf//:protobuf",
    )

    native.bind(
        name = "protobuf_clib",
        actual = "@com_google_protobuf//:protoc_lib",
    )

    native.bind(
        name = "protobuf_headers",
        actual = "@com_google_protobuf//:protobuf_headers",
    )

    native.bind(
        name = "protocol_compiler",
        actual = "@com_google_protobuf//:protoc",
    )

    native.bind(
        name = "cares",
        actual = "@com_github_cares_cares//:ares",
    )

    native.bind(
        name = "gtest",
        actual = "@com_github_google_googletest//:gtest",
    )

    native.bind(
        name = "benchmark",
        actual = "@com_github_google_benchmark//:benchmark",
    )

    native.bind(
        name = "gflags",
        actual = "@com_github_gflags_gflags//:gflags",
    )

    native.bind(
        name = "grpc_cpp_plugin",
        actual = "@com_github_grpc_grpc//src/compiler:grpc_cpp_plugin",
    )

    native.bind(
        name = "grpc++_codegen_proto",
        actual = "@com_github_grpc_grpc//:grpc++_codegen_proto",
    )

    native.bind(
        name = "opencensus-context",
        actual = "@io_opencensus_cpp//opencensus/context:context",
    )

    native.bind(
        name = "opencensus-trace",
        actual = "@io_opencensus_cpp//opencensus/trace:trace",
    )

    native.bind(
        name = "opencensus-trace-context_util",
        actual = "@io_opencensus_cpp//opencensus/trace:context_util",
    )

    native.bind(
        name = "opencensus-stats",
        actual = "@io_opencensus_cpp//opencensus/stats:stats",
    )

    native.bind(
        name = "opencensus-stats-test",
        actual = "@io_opencensus_cpp//opencensus/stats:test_utils",
    )

    native.bind(
        name = "opencensus-with-tag-map",
        actual = "@io_opencensus_cpp//opencensus/tags:with_tag_map",
    )

    native.bind(
        name = "opencensus-tags",
        actual = "@io_opencensus_cpp//opencensus/tags:tags",
    )

    native.bind(
        name = "libuv",
        actual = "@libuv//:libuv",
    )

    if "boringssl" not in native.existing_rules():
        http_archive(
            name = "boringssl",
            # Use github mirror instead of https://boringssl.googlesource.com/boringssl
            # to obtain a boringssl archive with consistent sha256
            sha256 = "a3d4de4f03cb321ef943678d72a045c9a19d26b23d6f4e313f97600c65201a27",
            strip_prefix = "boringssl-1c2769383f027befac5b75b6cedd25daf3bf4dcf",
            urls = [
                "https://storage.googleapis.com/grpc-bazel-mirror/github.com/google/boringssl/archive/1c2769383f027befac5b75b6cedd25daf3bf4dcf.tar.gz",
                "https://github.com/google/boringssl/archive/1c2769383f027befac5b75b6cedd25daf3bf4dcf.tar.gz",
            ],
        )

    if "zlib" not in native.existing_rules():
        http_archive(
            name = "zlib",
            build_file = "@com_github_grpc_grpc//third_party:zlib.BUILD",
            sha256 = "6d4d6640ca3121620995ee255945161821218752b551a1a180f4215f7d124d45",
            strip_prefix = "zlib-cacf7f1d4e3d44d871b605da3b647f07d718623f",
            urls = [
                "https://storage.googleapis.com/grpc-bazel-mirror/github.com/madler/zlib/archive/cacf7f1d4e3d44d871b605da3b647f07d718623f.tar.gz",
                "https://github.com/madler/zlib/archive/cacf7f1d4e3d44d871b605da3b647f07d718623f.tar.gz",
            ],
        )

    if "com_google_protobuf" not in native.existing_rules():
        http_archive(
            name = "com_google_protobuf",
            sha256 = "2435b7fb83b8a608c24ca677907aa9a35e482a7f018e65ca69481b3c8c9f7caf",
            strip_prefix = "protobuf-d0bfd5221182da1a7cc280f3337b5e41a89539cf",
            urls = [
                "https://storage.googleapis.com/grpc-bazel-mirror/github.com/google/protobuf/archive/d0bfd5221182da1a7cc280f3337b5e41a89539cf.tar.gz",
                "https://github.com/google/protobuf/archive/d0bfd5221182da1a7cc280f3337b5e41a89539cf.tar.gz",
            ],
        )

    if "com_github_google_googletest" not in native.existing_rules():
        http_archive(
            name = "com_github_google_googletest",
            sha256 = "443d383db648ebb8e391382c0ab63263b7091d03197f304390baac10f178a468",
            strip_prefix = "googletest-c9ccac7cb7345901884aabf5d1a786cfa6e2f397",
            urls = [
                # 2019-08-19
                "https://storage.googleapis.com/grpc-bazel-mirror/github.com/google/googletest/archive/c9ccac7cb7345901884aabf5d1a786cfa6e2f397.tar.gz",
                "https://github.com/google/googletest/archive/c9ccac7cb7345901884aabf5d1a786cfa6e2f397.tar.gz",
            ],
        )

    if "rules_cc" not in native.existing_rules():
        http_archive(
            name = "rules_cc",
            sha256 = "35f2fb4ea0b3e61ad64a369de284e4fbbdcdba71836a5555abb5e194cf119509",
            strip_prefix = "rules_cc-624b5d59dfb45672d4239422fa1e3de1822ee110",
            urls = [
                #2019-08-15
                "https://storage.googleapis.com/grpc-bazel-mirror/github.com/bazelbuild/rules_cc/archive/624b5d59dfb45672d4239422fa1e3de1822ee110.tar.gz",
                "https://github.com/bazelbuild/rules_cc/archive/624b5d59dfb45672d4239422fa1e3de1822ee110.tar.gz",
            ],
        )

    if "com_github_gflags_gflags" not in native.existing_rules():
        http_archive(
            name = "com_github_gflags_gflags",
            sha256 = "63ae70ea3e05780f7547d03503a53de3a7d2d83ad1caaa443a31cb20aea28654",
            strip_prefix = "gflags-28f50e0fed19872e0fd50dd23ce2ee8cd759338e",
            urls = [
                "https://storage.googleapis.com/grpc-bazel-mirror/github.com/gflags/gflags/archive/28f50e0fed19872e0fd50dd23ce2ee8cd759338e.tar.gz",
                "https://github.com/gflags/gflags/archive/28f50e0fed19872e0fd50dd23ce2ee8cd759338e.tar.gz",
            ],
        )

    if "com_github_google_benchmark" not in native.existing_rules():
        http_archive(
            name = "com_github_google_benchmark",
            sha256 = "f68aec93154d010324c05bcd8c5cc53468b87af88d87acb5ddcfaa1bba044837",
            strip_prefix = "benchmark-090faecb454fbd6e6e17a75ef8146acb037118d4",
            urls = [
                "https://storage.googleapis.com/grpc-bazel-mirror/github.com/google/benchmark/archive/090faecb454fbd6e6e17a75ef8146acb037118d4.tar.gz",
                "https://github.com/google/benchmark/archive/090faecb454fbd6e6e17a75ef8146acb037118d4.tar.gz",
            ],
        )

    if "com_github_cares_cares" not in native.existing_rules():
        http_archive(
            name = "com_github_cares_cares",
            build_file = "@com_github_grpc_grpc//third_party:cares/cares.BUILD",
            sha256 = "e8c2751ddc70fed9dc6f999acd92e232d5846f009ee1674f8aee81f19b2b915a",
            strip_prefix = "c-ares-e982924acee7f7313b4baa4ee5ec000c5e373c30",
            urls = [
                "https://storage.googleapis.com/grpc-bazel-mirror/github.com/c-ares/c-ares/archive/e982924acee7f7313b4baa4ee5ec000c5e373c30.tar.gz",
                "https://github.com/c-ares/c-ares/archive/e982924acee7f7313b4baa4ee5ec000c5e373c30.tar.gz",
            ],
        )

    if "com_google_absl" not in native.existing_rules():
        http_archive(
            name = "com_google_absl",
            sha256 = "f368a8476f4e2e0eccf8a7318b98dafbe30b2600f4e3cf52636e5eb145aba06a",
            strip_prefix = "abseil-cpp-df3ea785d8c30a9503321a3d35ee7d35808f190d",
            urls = [
                "https://storage.googleapis.com/grpc-bazel-mirror/github.com/abseil/abseil-cpp/archive/df3ea785d8c30a9503321a3d35ee7d35808f190d.tar.gz",
                "https://github.com/abseil/abseil-cpp/archive/df3ea785d8c30a9503321a3d35ee7d35808f190d.tar.gz",
            ],
        )

    if "bazel_toolchains" not in native.existing_rules():
        # list of releases is at https://releases.bazel.build/bazel-toolchains.html
        http_archive(
            name = "bazel_toolchains",
            sha256 = "0b36eef8a66f39c8dbae88e522d5bbbef49d5e66e834a982402c79962281be10",
            strip_prefix = "bazel-toolchains-1.0.1",
            urls = [
                "https://mirror.bazel.build/github.com/bazelbuild/bazel-toolchains/archive/1.0.1.tar.gz",
                "https://github.com/bazelbuild/bazel-toolchains/releases/download/1.0.1/bazel-toolchains-1.0.1.tar.gz",
            ],
        )

    if "bazel_skylib" not in native.existing_rules():
        http_archive(
            name = "bazel_skylib",
            urls = [
                "https://mirror.bazel.build/github.com/bazelbuild/bazel-skylib/releases/download/1.0.2/bazel-skylib-1.0.2.tar.gz",
                "https://github.com/bazelbuild/bazel-skylib/releases/download/1.0.2/bazel-skylib-1.0.2.tar.gz",
            ],
            sha256 = "97e70364e9249702246c0e9444bccdc4b847bed1eb03c5a3ece4f83dfe6abc44",
        )

    if "io_opencensus_cpp" not in native.existing_rules():
        http_archive(
            name = "io_opencensus_cpp",
            sha256 = "90d6fafa8b1a2ea613bf662731d3086e1c2ed286f458a95c81744df2dbae41b1",
            strip_prefix = "opencensus-cpp-c9a4da319bc669a772928ffc55af4a61be1a1176",
            urls = [
                "https://storage.googleapis.com/grpc-bazel-mirror/github.com/census-instrumentation/opencensus-cpp/archive/c9a4da319bc669a772928ffc55af4a61be1a1176.tar.gz",
                "https://github.com/census-instrumentation/opencensus-cpp/archive/c9a4da319bc669a772928ffc55af4a61be1a1176.tar.gz",
            ],
        )

    if "upb" not in native.existing_rules():
        http_archive(
            name = "upb",
<<<<<<< HEAD
            sha256 = "f5b4ab137bb02dee66e456d88677fdda8e35f72ac50af19f519f5e2ba3ea0114",
            strip_prefix = "upb-4e2505edaa325bcf0ffd69eefa7cb810d6dde861",
            url = "https://github.com/protocolbuffers/upb/archive/4e2505edaa325bcf0ffd69eefa7cb810d6dde861.tar.gz",
=======
            sha256 = "e9c136e56b98c8eb48ad1c9f8df4a6348e99f9f336ee6199c4259a312c2e3598",
            strip_prefix = "upb-d8f3d6f9d415b31f3ce56d46791706c38fa311bc",
            urls = [
                "https://storage.googleapis.com/grpc-bazel-mirror/github.com/protocolbuffers/upb/archive/d8f3d6f9d415b31f3ce56d46791706c38fa311bc.tar.gz",
                "https://github.com/protocolbuffers/upb/archive/d8f3d6f9d415b31f3ce56d46791706c38fa311bc.tar.gz",
            ],
>>>>>>> 729af3a4
        )

    if "envoy_api" not in native.existing_rules():
        http_archive(
            name = "envoy_api",
            sha256 = "9150f920abd3e710e0e58519cd769822f13d7a56988f2c34c2008815ec8d9c88",
            strip_prefix = "data-plane-api-8dcc476be69437b505af181a6e8b167fdb101d7e",
            urls = [
                "https://storage.googleapis.com/grpc-bazel-mirror/github.com/envoyproxy/data-plane-api/archive/8dcc476be69437b505af181a6e8b167fdb101d7e.tar.gz",
                "https://github.com/envoyproxy/data-plane-api/archive/8dcc476be69437b505af181a6e8b167fdb101d7e.tar.gz",
            ],
        )

    if "io_bazel_rules_go" not in native.existing_rules():
        http_archive(
            name = "io_bazel_rules_go",
            sha256 = "a82a352bffae6bee4e95f68a8d80a70e87f42c4741e6a448bec11998fcc82329",
            urls = [
                "https://storage.googleapis.com/grpc-bazel-mirror/github.com/bazelbuild/rules_go/releases/download/0.18.5/rules_go-0.18.5.tar.gz",
                "https://github.com/bazelbuild/rules_go/releases/download/0.18.5/rules_go-0.18.5.tar.gz",
            ],
        )

    if "build_bazel_rules_apple" not in native.existing_rules():
        http_archive(
            name = "build_bazel_rules_apple",
            strip_prefix = "rules_apple-b869b0d3868d78a1d4ffd866ccb304fb68aa12c3",
            sha256 = "bdc8e66e70b8a75da23b79f1f8c6207356df07d041d96d2189add7ee0780cf4e",
            urls = [
                "https://storage.googleapis.com/grpc-bazel-mirror/github.com/bazelbuild/rules_apple/archive/b869b0d3868d78a1d4ffd866ccb304fb68aa12c3.tar.gz",
                "https://github.com/bazelbuild/rules_apple/archive/b869b0d3868d78a1d4ffd866ccb304fb68aa12c3.tar.gz",
            ],
        )

    if "build_bazel_apple_support" not in native.existing_rules():
        http_archive(
            name = "build_bazel_apple_support",
            urls = [
                "https://storage.googleapis.com/grpc-bazel-mirror/github.com/bazelbuild/apple_support/releases/download/0.7.1/apple_support.0.7.1.tar.gz",
                "https://github.com/bazelbuild/apple_support/releases/download/0.7.1/apple_support.0.7.1.tar.gz",
            ],
            sha256 = "122ebf7fe7d1c8e938af6aeaee0efe788a3a2449ece5a8d6a428cb18d6f88033",
        )

    if "libuv" not in native.existing_rules():
        http_archive(
            name = "libuv",
            build_file = "@com_github_grpc_grpc//third_party:libuv.BUILD",
            sha256 = "dfb4fe1ff0b47340978490a14bf253475159ecfcbad46ab2a350c78f9ce3360f",
            strip_prefix = "libuv-15ae750151ac9341e5945eb38f8982d59fb99201",
            urls = [
                "https://storage.googleapis.com/grpc-bazel-mirror/github.com/libuv/libuv/archive/15ae750151ac9341e5945eb38f8982d59fb99201.tar.gz",
                "https://github.com/libuv/libuv/archive/15ae750151ac9341e5945eb38f8982d59fb99201.tar.gz",
            ],
        )

    grpc_python_deps()

# TODO: move some dependencies from "grpc_deps" here?
def grpc_test_only_deps():
    """Internal, not intended for use by packages that are consuming grpc.
       Loads dependencies that are only needed to run grpc library's tests."""
    native.bind(
        name = "twisted",
        actual = "@com_github_twisted_twisted//:twisted",
    )

    native.bind(
        name = "yaml",
        actual = "@com_github_yaml_pyyaml//:yaml",
    )

    if "com_github_twisted_twisted" not in native.existing_rules():
        http_archive(
            name = "com_github_twisted_twisted",
            sha256 = "ca17699d0d62eafc5c28daf2c7d0a18e62ae77b4137300b6c7d7868b39b06139",
            strip_prefix = "twisted-twisted-17.5.0",
            urls = [
                "https://storage.googleapis.com/grpc-bazel-mirror/github.com/twisted/twisted/archive/twisted-17.5.0.zip",
                "https://github.com/twisted/twisted/archive/twisted-17.5.0.zip",
            ],
            build_file = "@com_github_grpc_grpc//third_party:twisted.BUILD",
        )

    if "com_github_yaml_pyyaml" not in native.existing_rules():
        http_archive(
            name = "com_github_yaml_pyyaml",
            sha256 = "6b4314b1b2051ddb9d4fcd1634e1fa9c1bb4012954273c9ff3ef689f6ec6c93e",
            strip_prefix = "pyyaml-3.12",
            urls = [
                "https://storage.googleapis.com/grpc-bazel-mirror/github.com/yaml/pyyaml/archive/3.12.zip",
                "https://github.com/yaml/pyyaml/archive/3.12.zip",
            ],
            build_file = "@com_github_grpc_grpc//third_party:yaml.BUILD",
        )

    if "com_github_twisted_incremental" not in native.existing_rules():
        http_archive(
            name = "com_github_twisted_incremental",
            sha256 = "f0ca93359ee70243ff7fbf2d904a6291810bd88cb80ed4aca6fa77f318a41a36",
            strip_prefix = "incremental-incremental-17.5.0",
            urls = [
                "https://storage.googleapis.com/grpc-bazel-mirror/github.com/twisted/incremental/archive/incremental-17.5.0.zip",
                "https://github.com/twisted/incremental/archive/incremental-17.5.0.zip",
            ],
            build_file = "@com_github_grpc_grpc//third_party:incremental.BUILD",
        )

    if "com_github_zopefoundation_zope_interface" not in native.existing_rules():
        http_archive(
            name = "com_github_zopefoundation_zope_interface",
            sha256 = "e9579fc6149294339897be3aa9ecd8a29217c0b013fe6f44fcdae00e3204198a",
            strip_prefix = "zope.interface-4.4.3",
            urls = [
                "https://storage.googleapis.com/grpc-bazel-mirror/github.com/zopefoundation/zope.interface/archive/4.4.3.zip",
                "https://github.com/zopefoundation/zope.interface/archive/4.4.3.zip",
            ],
            build_file = "@com_github_grpc_grpc//third_party:zope_interface.BUILD",
        )

    if "com_github_twisted_constantly" not in native.existing_rules():
        http_archive(
            name = "com_github_twisted_constantly",
            sha256 = "2702cd322161a579d2c0dbf94af4e57712eedc7bd7bbbdc554a230544f7d346c",
            strip_prefix = "constantly-15.1.0",
            urls = [
                "https://storage.googleapis.com/grpc-bazel-mirror/github.com/twisted/constantly/archive/15.1.0.zip",
                "https://github.com/twisted/constantly/archive/15.1.0.zip",
            ],
            build_file = "@com_github_grpc_grpc//third_party:constantly.BUILD",
        )<|MERGE_RESOLUTION|>--- conflicted
+++ resolved
@@ -267,18 +267,12 @@
     if "upb" not in native.existing_rules():
         http_archive(
             name = "upb",
-<<<<<<< HEAD
             sha256 = "f5b4ab137bb02dee66e456d88677fdda8e35f72ac50af19f519f5e2ba3ea0114",
             strip_prefix = "upb-4e2505edaa325bcf0ffd69eefa7cb810d6dde861",
-            url = "https://github.com/protocolbuffers/upb/archive/4e2505edaa325bcf0ffd69eefa7cb810d6dde861.tar.gz",
-=======
-            sha256 = "e9c136e56b98c8eb48ad1c9f8df4a6348e99f9f336ee6199c4259a312c2e3598",
-            strip_prefix = "upb-d8f3d6f9d415b31f3ce56d46791706c38fa311bc",
-            urls = [
-                "https://storage.googleapis.com/grpc-bazel-mirror/github.com/protocolbuffers/upb/archive/d8f3d6f9d415b31f3ce56d46791706c38fa311bc.tar.gz",
-                "https://github.com/protocolbuffers/upb/archive/d8f3d6f9d415b31f3ce56d46791706c38fa311bc.tar.gz",
-            ],
->>>>>>> 729af3a4
+            urls = [
+                "https://storage.googleapis.com/grpc-bazel-mirror/github.com/protocolbuffers/upb/archive/4e2505edaa325bcf0ffd69eefa7cb810d6dde861.tar.gz",
+                "https://github.com/protocolbuffers/upb/archive/4e2505edaa325bcf0ffd69eefa7cb810d6dde861.tar.gz",
+            ],
         )
 
     if "envoy_api" not in native.existing_rules():
