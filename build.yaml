'#1': This file describes the list of targets and dependencies.
'#2': It is used among other things to generate all of our project files.
'#3': Please refer to the templates directory for more information.
settings:
  '#01': The public version number of the library.
  '#02': ===
  '#03': Please update the 'g_stands_for' field periodically with a new g word
  '#04': not listed in doc/g_stands_for.md - and update that document to list the
  '#05': new word. When doing so, please also update BUILD.
  '#06': ===
  '#07': Master always has a "-dev" suffix
  '#08': Use "-preN" suffixes to identify pre-release versions
  '#09': Per-language overrides are possible with (eg) ruby_version tag here
  '#10': See the expand_version.py for all the quirks here
  core_version: 5.0.0-dev
  g_stands_for: generous
  version: 1.8.0-dev
filegroups:
- name: census
  public_headers:
  - include/grpc/census.h
  headers:
  - src/core/ext/census/aggregation.h
  - src/core/ext/census/base_resources.h
  - src/core/ext/census/census_interface.h
  - src/core/ext/census/census_rpc_stats.h
  - src/core/ext/census/gen/census.pb.h
  - src/core/ext/census/gen/trace_context.pb.h
  - src/core/ext/census/grpc_filter.h
  - src/core/ext/census/intrusive_hash_map.h
  - src/core/ext/census/intrusive_hash_map_internal.h
  - src/core/ext/census/mlog.h
  - src/core/ext/census/resource.h
  - src/core/ext/census/rpc_metric_id.h
  - src/core/ext/census/trace_context.h
  - src/core/ext/census/trace_label.h
  - src/core/ext/census/trace_propagation.h
  - src/core/ext/census/trace_status.h
  - src/core/ext/census/trace_string.h
  - src/core/ext/census/tracing.h
  src:
  - src/core/ext/census/base_resources.cc
  - src/core/ext/census/context.cc
  - src/core/ext/census/gen/census.pb.c
  - src/core/ext/census/gen/trace_context.pb.c
  - src/core/ext/census/grpc_context.cc
  - src/core/ext/census/grpc_filter.cc
  - src/core/ext/census/grpc_plugin.cc
  - src/core/ext/census/initialize.cc
  - src/core/ext/census/intrusive_hash_map.cc
  - src/core/ext/census/mlog.cc
  - src/core/ext/census/operation.cc
  - src/core/ext/census/placeholders.cc
  - src/core/ext/census/resource.cc
  - src/core/ext/census/trace_context.cc
  - src/core/ext/census/tracing.cc
  plugin: census_grpc_plugin
  uses:
  - grpc_base
  - nanopb
- name: gpr_base
  src:
  - src/core/lib/profiling/basic_timers.cc
  - src/core/lib/profiling/stap_timers.cc
  - src/core/lib/support/alloc.cc
  - src/core/lib/support/arena.cc
  - src/core/lib/support/atm.cc
  - src/core/lib/support/avl.cc
  - src/core/lib/support/cmdline.cc
  - src/core/lib/support/cpu_iphone.cc
  - src/core/lib/support/cpu_linux.cc
  - src/core/lib/support/cpu_posix.cc
  - src/core/lib/support/cpu_windows.cc
  - src/core/lib/support/env_linux.cc
  - src/core/lib/support/env_posix.cc
  - src/core/lib/support/env_windows.cc
  - src/core/lib/support/histogram.cc
  - src/core/lib/support/host_port.cc
  - src/core/lib/support/log.cc
  - src/core/lib/support/log_android.cc
  - src/core/lib/support/log_linux.cc
  - src/core/lib/support/log_posix.cc
  - src/core/lib/support/log_windows.cc
  - src/core/lib/support/mpscq.cc
  - src/core/lib/support/murmur_hash.cc
  - src/core/lib/support/stack_lockfree.cc
  - src/core/lib/support/string.cc
  - src/core/lib/support/string_posix.cc
  - src/core/lib/support/string_util_windows.cc
  - src/core/lib/support/string_windows.cc
  - src/core/lib/support/subprocess_posix.cc
  - src/core/lib/support/subprocess_windows.cc
  - src/core/lib/support/sync.cc
  - src/core/lib/support/sync_posix.cc
  - src/core/lib/support/sync_windows.cc
  - src/core/lib/support/thd.cc
  - src/core/lib/support/thd_posix.cc
  - src/core/lib/support/thd_windows.cc
  - src/core/lib/support/time.cc
  - src/core/lib/support/time_posix.cc
  - src/core/lib/support/time_precise.cc
  - src/core/lib/support/time_windows.cc
  - src/core/lib/support/tls_pthread.cc
  - src/core/lib/support/tmpfile_msys.cc
  - src/core/lib/support/tmpfile_posix.cc
  - src/core/lib/support/tmpfile_windows.cc
  - src/core/lib/support/wrap_memcpy.cc
  uses:
  - gpr_base_headers
- name: gpr_base_headers
  public_headers:
  - include/grpc/support/alloc.h
  - include/grpc/support/atm.h
  - include/grpc/support/atm_gcc_atomic.h
  - include/grpc/support/atm_gcc_sync.h
  - include/grpc/support/atm_windows.h
  - include/grpc/support/avl.h
  - include/grpc/support/cmdline.h
  - include/grpc/support/cpu.h
  - include/grpc/support/histogram.h
  - include/grpc/support/host_port.h
  - include/grpc/support/log.h
  - include/grpc/support/log_windows.h
  - include/grpc/support/port_platform.h
  - include/grpc/support/string_util.h
  - include/grpc/support/subprocess.h
  - include/grpc/support/sync.h
  - include/grpc/support/sync_custom.h
  - include/grpc/support/sync_generic.h
  - include/grpc/support/sync_posix.h
  - include/grpc/support/sync_windows.h
  - include/grpc/support/thd.h
  - include/grpc/support/time.h
  - include/grpc/support/tls.h
  - include/grpc/support/tls_gcc.h
  - include/grpc/support/tls_msvc.h
  - include/grpc/support/tls_pthread.h
  - include/grpc/support/useful.h
  headers:
  - src/core/lib/profiling/timers.h
  - src/core/lib/support/arena.h
  - src/core/lib/support/atomic.h
  - src/core/lib/support/atomic_with_atm.h
  - src/core/lib/support/atomic_with_std.h
  - src/core/lib/support/env.h
  - src/core/lib/support/manual_constructor.h
  - src/core/lib/support/memory.h
  - src/core/lib/support/mpscq.h
  - src/core/lib/support/murmur_hash.h
  - src/core/lib/support/spinlock.h
  - src/core/lib/support/stack_lockfree.h
  - src/core/lib/support/string.h
  - src/core/lib/support/string_windows.h
  - src/core/lib/support/time_precise.h
  - src/core/lib/support/tmpfile.h
  uses:
  - gpr_codegen
- name: gpr_codegen
  public_headers:
  - include/grpc/impl/codegen/atm.h
  - include/grpc/impl/codegen/atm_gcc_atomic.h
  - include/grpc/impl/codegen/atm_gcc_sync.h
  - include/grpc/impl/codegen/atm_windows.h
  - include/grpc/impl/codegen/gpr_slice.h
  - include/grpc/impl/codegen/gpr_types.h
  - include/grpc/impl/codegen/port_platform.h
  - include/grpc/impl/codegen/sync.h
  - include/grpc/impl/codegen/sync_custom.h
  - include/grpc/impl/codegen/sync_generic.h
  - include/grpc/impl/codegen/sync_posix.h
  - include/grpc/impl/codegen/sync_windows.h
- name: grpc++_base
  deps:
  - grpc
  uses:
  - grpc++_common
  - grpc++_codegen_base
- name: grpc++_base_unsecure
  deps:
  - grpc_unsecure
  uses:
  - grpc++_common
  - grpc++_codegen_base
- name: grpc_base
  src:
  - src/core/lib/backoff/backoff.cc
  - src/core/lib/channel/channel_args.cc
  - src/core/lib/channel/channel_stack.cc
  - src/core/lib/channel/channel_stack_builder.cc
  - src/core/lib/channel/connected_channel.cc
  - src/core/lib/channel/handshaker.cc
  - src/core/lib/channel/handshaker_factory.cc
  - src/core/lib/channel/handshaker_registry.cc
  - src/core/lib/compression/compression.cc
  - src/core/lib/compression/message_compress.cc
  - src/core/lib/compression/stream_compression.cc
  - src/core/lib/compression/stream_compression_gzip.cc
  - src/core/lib/compression/stream_compression_identity.cc
  - src/core/lib/debug/stats.cc
  - src/core/lib/debug/stats_data.cc
  - src/core/lib/http/format_request.cc
  - src/core/lib/http/httpcli.cc
  - src/core/lib/http/parser.cc
  - src/core/lib/iomgr/call_combiner.cc
  - src/core/lib/iomgr/closure.cc
  - src/core/lib/iomgr/combiner.cc
  - src/core/lib/iomgr/endpoint.cc
  - src/core/lib/iomgr/endpoint_pair_posix.cc
  - src/core/lib/iomgr/endpoint_pair_uv.cc
  - src/core/lib/iomgr/endpoint_pair_windows.cc
  - src/core/lib/iomgr/error.cc
  - src/core/lib/iomgr/ev_epoll1_linux.cc
  - src/core/lib/iomgr/ev_epollex_linux.cc
  - src/core/lib/iomgr/ev_epollsig_linux.cc
  - src/core/lib/iomgr/ev_poll_posix.cc
  - src/core/lib/iomgr/ev_posix.cc
  - src/core/lib/iomgr/ev_windows.cc
  - src/core/lib/iomgr/exec_ctx.cc
  - src/core/lib/iomgr/executor.cc
  - src/core/lib/iomgr/gethostname_fallback.cc
  - src/core/lib/iomgr/gethostname_host_name_max.cc
  - src/core/lib/iomgr/gethostname_sysconf.cc
  - src/core/lib/iomgr/iocp_windows.cc
  - src/core/lib/iomgr/iomgr.cc
  - src/core/lib/iomgr/iomgr_posix.cc
  - src/core/lib/iomgr/iomgr_uv.cc
  - src/core/lib/iomgr/iomgr_windows.cc
  - src/core/lib/iomgr/is_epollexclusive_available.cc
  - src/core/lib/iomgr/load_file.cc
  - src/core/lib/iomgr/lockfree_event.cc
  - src/core/lib/iomgr/network_status_tracker.cc
  - src/core/lib/iomgr/polling_entity.cc
  - src/core/lib/iomgr/pollset_set_uv.cc
  - src/core/lib/iomgr/pollset_set_windows.cc
  - src/core/lib/iomgr/pollset_uv.cc
  - src/core/lib/iomgr/pollset_windows.cc
  - src/core/lib/iomgr/resolve_address_posix.cc
  - src/core/lib/iomgr/resolve_address_uv.cc
  - src/core/lib/iomgr/resolve_address_windows.cc
  - src/core/lib/iomgr/resource_quota.cc
  - src/core/lib/iomgr/sockaddr_utils.cc
  - src/core/lib/iomgr/socket_factory_posix.cc
  - src/core/lib/iomgr/socket_mutator.cc
  - src/core/lib/iomgr/socket_utils_common_posix.cc
  - src/core/lib/iomgr/socket_utils_linux.cc
  - src/core/lib/iomgr/socket_utils_posix.cc
  - src/core/lib/iomgr/socket_utils_uv.cc
  - src/core/lib/iomgr/socket_utils_windows.cc
  - src/core/lib/iomgr/socket_windows.cc
  - src/core/lib/iomgr/tcp_client_posix.cc
  - src/core/lib/iomgr/tcp_client_uv.cc
  - src/core/lib/iomgr/tcp_client_windows.cc
  - src/core/lib/iomgr/tcp_posix.cc
  - src/core/lib/iomgr/tcp_server_posix.cc
  - src/core/lib/iomgr/tcp_server_utils_posix_common.cc
  - src/core/lib/iomgr/tcp_server_utils_posix_ifaddrs.cc
  - src/core/lib/iomgr/tcp_server_utils_posix_noifaddrs.cc
  - src/core/lib/iomgr/tcp_server_uv.cc
  - src/core/lib/iomgr/tcp_server_windows.cc
  - src/core/lib/iomgr/tcp_uv.cc
  - src/core/lib/iomgr/tcp_windows.cc
  - src/core/lib/iomgr/time_averaged_stats.cc
  - src/core/lib/iomgr/timer_generic.cc
  - src/core/lib/iomgr/timer_heap.cc
  - src/core/lib/iomgr/timer_manager.cc
  - src/core/lib/iomgr/timer_uv.cc
  - src/core/lib/iomgr/udp_server.cc
  - src/core/lib/iomgr/unix_sockets_posix.cc
  - src/core/lib/iomgr/unix_sockets_posix_noop.cc
  - src/core/lib/iomgr/wakeup_fd_cv.cc
  - src/core/lib/iomgr/wakeup_fd_eventfd.cc
  - src/core/lib/iomgr/wakeup_fd_nospecial.cc
  - src/core/lib/iomgr/wakeup_fd_pipe.cc
  - src/core/lib/iomgr/wakeup_fd_posix.cc
  - src/core/lib/json/json.cc
  - src/core/lib/json/json_reader.cc
  - src/core/lib/json/json_string.cc
  - src/core/lib/json/json_writer.cc
  - src/core/lib/slice/b64.cc
  - src/core/lib/slice/percent_encoding.cc
  - src/core/lib/slice/slice.cc
  - src/core/lib/slice/slice_buffer.cc
  - src/core/lib/slice/slice_hash_table.cc
  - src/core/lib/slice/slice_intern.cc
  - src/core/lib/slice/slice_string_helpers.cc
  - src/core/lib/surface/alarm.cc
  - src/core/lib/surface/api_trace.cc
  - src/core/lib/surface/byte_buffer.cc
  - src/core/lib/surface/byte_buffer_reader.cc
  - src/core/lib/surface/call.cc
  - src/core/lib/surface/call_details.cc
  - src/core/lib/surface/call_log_batch.cc
  - src/core/lib/surface/channel.cc
  - src/core/lib/surface/channel_init.cc
  - src/core/lib/surface/channel_ping.cc
  - src/core/lib/surface/channel_stack_type.cc
  - src/core/lib/surface/completion_queue.cc
  - src/core/lib/surface/completion_queue_factory.cc
  - src/core/lib/surface/event_string.cc
  - src/core/lib/surface/lame_client.cc
  - src/core/lib/surface/metadata_array.cc
  - src/core/lib/surface/server.cc
  - src/core/lib/surface/validate_metadata.cc
  - src/core/lib/surface/version.cc
  - src/core/lib/transport/bdp_estimator.cc
  - src/core/lib/transport/byte_stream.cc
  - src/core/lib/transport/connectivity_state.cc
  - src/core/lib/transport/error_utils.cc
  - src/core/lib/transport/metadata.cc
  - src/core/lib/transport/metadata_batch.cc
  - src/core/lib/transport/pid_controller.cc
  - src/core/lib/transport/service_config.cc
  - src/core/lib/transport/static_metadata.cc
  - src/core/lib/transport/status_conversion.cc
  - src/core/lib/transport/timeout_encoding.cc
  - src/core/lib/transport/transport.cc
  - src/core/lib/transport/transport_op_string.cc
  deps:
  - gpr
  filegroups:
  - grpc_base_headers
  uses:
  - grpc_codegen
  - grpc_trace
- name: grpc_base_headers
  public_headers:
  - include/grpc/byte_buffer.h
  - include/grpc/byte_buffer_reader.h
  - include/grpc/compression.h
  - include/grpc/grpc.h
  - include/grpc/grpc_posix.h
  - include/grpc/grpc_security_constants.h
  - include/grpc/load_reporting.h
  - include/grpc/slice.h
  - include/grpc/slice_buffer.h
  - include/grpc/status.h
  - include/grpc/support/workaround_list.h
  headers:
  - src/core/lib/backoff/backoff.h
  - src/core/lib/channel/channel_args.h
  - src/core/lib/channel/channel_stack.h
  - src/core/lib/channel/channel_stack_builder.h
  - src/core/lib/channel/connected_channel.h
  - src/core/lib/channel/context.h
  - src/core/lib/channel/handshaker.h
  - src/core/lib/channel/handshaker_factory.h
  - src/core/lib/channel/handshaker_registry.h
  - src/core/lib/compression/algorithm_metadata.h
  - src/core/lib/compression/message_compress.h
  - src/core/lib/compression/stream_compression.h
  - src/core/lib/compression/stream_compression_gzip.h
  - src/core/lib/compression/stream_compression_identity.h
  - src/core/lib/debug/stats.h
  - src/core/lib/debug/stats_data.h
  - src/core/lib/http/format_request.h
  - src/core/lib/http/httpcli.h
  - src/core/lib/http/parser.h
  - src/core/lib/iomgr/block_annotate.h
  - src/core/lib/iomgr/call_combiner.h
  - src/core/lib/iomgr/closure.h
  - src/core/lib/iomgr/combiner.h
  - src/core/lib/iomgr/endpoint.h
  - src/core/lib/iomgr/endpoint_pair.h
  - src/core/lib/iomgr/error.h
  - src/core/lib/iomgr/error_internal.h
  - src/core/lib/iomgr/ev_epoll1_linux.h
  - src/core/lib/iomgr/ev_epollex_linux.h
  - src/core/lib/iomgr/ev_epollsig_linux.h
  - src/core/lib/iomgr/ev_poll_posix.h
  - src/core/lib/iomgr/ev_posix.h
  - src/core/lib/iomgr/exec_ctx.h
  - src/core/lib/iomgr/executor.h
  - src/core/lib/iomgr/gethostname.h
  - src/core/lib/iomgr/iocp_windows.h
  - src/core/lib/iomgr/iomgr.h
  - src/core/lib/iomgr/iomgr_internal.h
  - src/core/lib/iomgr/iomgr_posix.h
  - src/core/lib/iomgr/iomgr_uv.h
  - src/core/lib/iomgr/is_epollexclusive_available.h
  - src/core/lib/iomgr/load_file.h
  - src/core/lib/iomgr/lockfree_event.h
  - src/core/lib/iomgr/nameser.h
  - src/core/lib/iomgr/network_status_tracker.h
  - src/core/lib/iomgr/polling_entity.h
  - src/core/lib/iomgr/pollset.h
  - src/core/lib/iomgr/pollset_set.h
  - src/core/lib/iomgr/pollset_set_windows.h
  - src/core/lib/iomgr/pollset_uv.h
  - src/core/lib/iomgr/pollset_windows.h
  - src/core/lib/iomgr/port.h
  - src/core/lib/iomgr/resolve_address.h
  - src/core/lib/iomgr/resource_quota.h
  - src/core/lib/iomgr/sockaddr.h
  - src/core/lib/iomgr/sockaddr_posix.h
  - src/core/lib/iomgr/sockaddr_utils.h
  - src/core/lib/iomgr/sockaddr_windows.h
  - src/core/lib/iomgr/socket_factory_posix.h
  - src/core/lib/iomgr/socket_mutator.h
  - src/core/lib/iomgr/socket_utils.h
  - src/core/lib/iomgr/socket_utils_posix.h
  - src/core/lib/iomgr/socket_windows.h
  - src/core/lib/iomgr/sys_epoll_wrapper.h
  - src/core/lib/iomgr/tcp_client.h
  - src/core/lib/iomgr/tcp_client_posix.h
  - src/core/lib/iomgr/tcp_posix.h
  - src/core/lib/iomgr/tcp_server.h
  - src/core/lib/iomgr/tcp_server_utils_posix.h
  - src/core/lib/iomgr/tcp_uv.h
  - src/core/lib/iomgr/tcp_windows.h
  - src/core/lib/iomgr/time_averaged_stats.h
  - src/core/lib/iomgr/timer.h
  - src/core/lib/iomgr/timer_generic.h
  - src/core/lib/iomgr/timer_heap.h
  - src/core/lib/iomgr/timer_manager.h
  - src/core/lib/iomgr/timer_uv.h
  - src/core/lib/iomgr/udp_server.h
  - src/core/lib/iomgr/unix_sockets_posix.h
  - src/core/lib/iomgr/wakeup_fd_cv.h
  - src/core/lib/iomgr/wakeup_fd_pipe.h
  - src/core/lib/iomgr/wakeup_fd_posix.h
  - src/core/lib/json/json.h
  - src/core/lib/json/json_common.h
  - src/core/lib/json/json_reader.h
  - src/core/lib/json/json_writer.h
  - src/core/lib/slice/b64.h
  - src/core/lib/slice/percent_encoding.h
  - src/core/lib/slice/slice_hash_table.h
  - src/core/lib/slice/slice_internal.h
  - src/core/lib/slice/slice_string_helpers.h
  - src/core/lib/surface/alarm_internal.h
  - src/core/lib/surface/api_trace.h
  - src/core/lib/surface/call.h
  - src/core/lib/surface/call_test_only.h
  - src/core/lib/surface/channel.h
  - src/core/lib/surface/channel_init.h
  - src/core/lib/surface/channel_stack_type.h
  - src/core/lib/surface/completion_queue.h
  - src/core/lib/surface/completion_queue_factory.h
  - src/core/lib/surface/event_string.h
  - src/core/lib/surface/init.h
  - src/core/lib/surface/lame_client.h
  - src/core/lib/surface/server.h
  - src/core/lib/surface/validate_metadata.h
  - src/core/lib/transport/bdp_estimator.h
  - src/core/lib/transport/byte_stream.h
  - src/core/lib/transport/connectivity_state.h
  - src/core/lib/transport/error_utils.h
  - src/core/lib/transport/http2_errors.h
  - src/core/lib/transport/metadata.h
  - src/core/lib/transport/metadata_batch.h
  - src/core/lib/transport/pid_controller.h
  - src/core/lib/transport/service_config.h
  - src/core/lib/transport/static_metadata.h
  - src/core/lib/transport/status_conversion.h
  - src/core/lib/transport/timeout_encoding.h
  - src/core/lib/transport/transport.h
  - src/core/lib/transport/transport_impl.h
  deps:
  - gpr
  uses:
  - grpc_codegen
  - grpc_trace_headers
- name: grpc_client_channel
  headers:
  - src/core/ext/filters/client_channel/client_channel.h
  - src/core/ext/filters/client_channel/client_channel_factory.h
  - src/core/ext/filters/client_channel/connector.h
  - src/core/ext/filters/client_channel/http_connect_handshaker.h
  - src/core/ext/filters/client_channel/http_proxy.h
  - src/core/ext/filters/client_channel/lb_policy.h
  - src/core/ext/filters/client_channel/lb_policy_factory.h
  - src/core/ext/filters/client_channel/lb_policy_registry.h
  - src/core/ext/filters/client_channel/parse_address.h
  - src/core/ext/filters/client_channel/proxy_mapper.h
  - src/core/ext/filters/client_channel/proxy_mapper_registry.h
  - src/core/ext/filters/client_channel/resolver.h
  - src/core/ext/filters/client_channel/resolver_factory.h
  - src/core/ext/filters/client_channel/resolver_registry.h
  - src/core/ext/filters/client_channel/retry_throttle.h
  - src/core/ext/filters/client_channel/subchannel.h
  - src/core/ext/filters/client_channel/subchannel_index.h
  - src/core/ext/filters/client_channel/uri_parser.h
  src:
  - src/core/ext/filters/client_channel/channel_connectivity.cc
  - src/core/ext/filters/client_channel/client_channel.cc
  - src/core/ext/filters/client_channel/client_channel_factory.cc
  - src/core/ext/filters/client_channel/client_channel_plugin.cc
  - src/core/ext/filters/client_channel/connector.cc
  - src/core/ext/filters/client_channel/http_connect_handshaker.cc
  - src/core/ext/filters/client_channel/http_proxy.cc
  - src/core/ext/filters/client_channel/lb_policy.cc
  - src/core/ext/filters/client_channel/lb_policy_factory.cc
  - src/core/ext/filters/client_channel/lb_policy_registry.cc
  - src/core/ext/filters/client_channel/parse_address.cc
  - src/core/ext/filters/client_channel/proxy_mapper.cc
  - src/core/ext/filters/client_channel/proxy_mapper_registry.cc
  - src/core/ext/filters/client_channel/resolver.cc
  - src/core/ext/filters/client_channel/resolver_factory.cc
  - src/core/ext/filters/client_channel/resolver_registry.cc
  - src/core/ext/filters/client_channel/retry_throttle.cc
  - src/core/ext/filters/client_channel/subchannel.cc
  - src/core/ext/filters/client_channel/subchannel_index.cc
  - src/core/ext/filters/client_channel/uri_parser.cc
  plugin: grpc_client_channel
  uses:
  - grpc_base
  - grpc_deadline_filter
- name: grpc_codegen
  public_headers:
  - include/grpc/impl/codegen/byte_buffer.h
  - include/grpc/impl/codegen/byte_buffer_reader.h
  - include/grpc/impl/codegen/compression_types.h
  - include/grpc/impl/codegen/connectivity_state.h
  - include/grpc/impl/codegen/exec_ctx_fwd.h
  - include/grpc/impl/codegen/grpc_types.h
  - include/grpc/impl/codegen/propagation_bits.h
  - include/grpc/impl/codegen/slice.h
  - include/grpc/impl/codegen/status.h
  uses:
  - gpr_codegen
- name: grpc_deadline_filter
  headers:
  - src/core/ext/filters/deadline/deadline_filter.h
  src:
  - src/core/ext/filters/deadline/deadline_filter.cc
  plugin: grpc_deadline_filter
  uses:
  - grpc_base
- name: grpc_http_filters
  headers:
  - src/core/ext/filters/http/client/http_client_filter.h
  - src/core/ext/filters/http/message_compress/message_compress_filter.h
  - src/core/ext/filters/http/server/http_server_filter.h
  src:
  - src/core/ext/filters/http/client/http_client_filter.cc
  - src/core/ext/filters/http/http_filters_plugin.cc
  - src/core/ext/filters/http/message_compress/message_compress_filter.cc
  - src/core/ext/filters/http/server/http_server_filter.cc
  plugin: grpc_http_filters
  uses:
  - grpc_base
- name: grpc_lb_policy_grpclb
  headers:
  - src/core/ext/filters/client_channel/lb_policy/grpclb/client_load_reporting_filter.h
  - src/core/ext/filters/client_channel/lb_policy/grpclb/grpclb.h
  - src/core/ext/filters/client_channel/lb_policy/grpclb/grpclb_channel.h
  - src/core/ext/filters/client_channel/lb_policy/grpclb/grpclb_client_stats.h
  - src/core/ext/filters/client_channel/lb_policy/grpclb/load_balancer_api.h
  - src/core/ext/filters/client_channel/lb_policy/grpclb/proto/grpc/lb/v1/load_balancer.pb.h
  src:
  - src/core/ext/filters/client_channel/lb_policy/grpclb/client_load_reporting_filter.cc
  - src/core/ext/filters/client_channel/lb_policy/grpclb/grpclb.cc
  - src/core/ext/filters/client_channel/lb_policy/grpclb/grpclb_channel.cc
  - src/core/ext/filters/client_channel/lb_policy/grpclb/grpclb_client_stats.cc
  - src/core/ext/filters/client_channel/lb_policy/grpclb/load_balancer_api.cc
  - src/core/ext/filters/client_channel/lb_policy/grpclb/proto/grpc/lb/v1/load_balancer.pb.c
  plugin: grpc_lb_policy_grpclb
  uses:
  - grpc_base
  - grpc_client_channel
  - nanopb
  - grpc_resolver_fake
- name: grpc_lb_policy_grpclb_secure
  headers:
  - src/core/ext/filters/client_channel/lb_policy/grpclb/client_load_reporting_filter.h
  - src/core/ext/filters/client_channel/lb_policy/grpclb/grpclb.h
  - src/core/ext/filters/client_channel/lb_policy/grpclb/grpclb_channel.h
  - src/core/ext/filters/client_channel/lb_policy/grpclb/grpclb_client_stats.h
  - src/core/ext/filters/client_channel/lb_policy/grpclb/load_balancer_api.h
  - src/core/ext/filters/client_channel/lb_policy/grpclb/proto/grpc/lb/v1/load_balancer.pb.h
  src:
  - src/core/ext/filters/client_channel/lb_policy/grpclb/client_load_reporting_filter.cc
  - src/core/ext/filters/client_channel/lb_policy/grpclb/grpclb.cc
  - src/core/ext/filters/client_channel/lb_policy/grpclb/grpclb_channel_secure.cc
  - src/core/ext/filters/client_channel/lb_policy/grpclb/grpclb_client_stats.cc
  - src/core/ext/filters/client_channel/lb_policy/grpclb/load_balancer_api.cc
  - src/core/ext/filters/client_channel/lb_policy/grpclb/proto/grpc/lb/v1/load_balancer.pb.c
  plugin: grpc_lb_policy_grpclb
  uses:
  - grpc_base
  - grpc_secure
  - grpc_client_channel
  - nanopb
  - grpc_resolver_fake
- name: grpc_lb_policy_pick_first
  src:
  - src/core/ext/filters/client_channel/lb_policy/pick_first/pick_first.cc
  plugin: grpc_lb_policy_pick_first
  uses:
  - grpc_base
  - grpc_client_channel
- name: grpc_lb_policy_round_robin
  src:
  - src/core/ext/filters/client_channel/lb_policy/round_robin/round_robin.cc
  plugin: grpc_lb_policy_round_robin
  uses:
  - grpc_base
  - grpc_client_channel
- name: grpc_max_age_filter
  headers:
  - src/core/ext/filters/max_age/max_age_filter.h
  src:
  - src/core/ext/filters/max_age/max_age_filter.cc
  plugin: grpc_max_age_filter
  uses:
  - grpc_base
- name: grpc_message_size_filter
  headers:
  - src/core/ext/filters/message_size/message_size_filter.h
  src:
  - src/core/ext/filters/message_size/message_size_filter.cc
  plugin: grpc_message_size_filter
  uses:
  - grpc_base
- name: grpc_resolver_dns_ares
  headers:
  - src/core/ext/filters/client_channel/resolver/dns/c_ares/grpc_ares_ev_driver.h
  - src/core/ext/filters/client_channel/resolver/dns/c_ares/grpc_ares_wrapper.h
  src:
  - src/core/ext/filters/client_channel/resolver/dns/c_ares/dns_resolver_ares.cc
  - src/core/ext/filters/client_channel/resolver/dns/c_ares/grpc_ares_ev_driver_posix.cc
  - src/core/ext/filters/client_channel/resolver/dns/c_ares/grpc_ares_wrapper.cc
  - src/core/ext/filters/client_channel/resolver/dns/c_ares/grpc_ares_wrapper_fallback.cc
  plugin: grpc_resolver_dns_ares
  uses:
  - grpc_base
  - grpc_client_channel
- name: grpc_resolver_dns_native
  src:
  - src/core/ext/filters/client_channel/resolver/dns/native/dns_resolver.cc
  plugin: grpc_resolver_dns_native
  uses:
  - grpc_base
  - grpc_client_channel
- name: grpc_resolver_fake
  headers:
  - src/core/ext/filters/client_channel/resolver/fake/fake_resolver.h
  src:
  - src/core/ext/filters/client_channel/resolver/fake/fake_resolver.cc
  plugin: grpc_resolver_fake
  uses:
  - grpc_base
  - grpc_client_channel
- name: grpc_resolver_sockaddr
  src:
  - src/core/ext/filters/client_channel/resolver/sockaddr/sockaddr_resolver.cc
  plugin: grpc_resolver_sockaddr
  uses:
  - grpc_base
  - grpc_client_channel
- name: grpc_secure
  public_headers:
  - include/grpc/grpc_security.h
  headers:
  - src/core/lib/security/context/security_context.h
  - src/core/lib/security/credentials/composite/composite_credentials.h
  - src/core/lib/security/credentials/credentials.h
  - src/core/lib/security/credentials/fake/fake_credentials.h
  - src/core/lib/security/credentials/google_default/google_default_credentials.h
  - src/core/lib/security/credentials/iam/iam_credentials.h
  - src/core/lib/security/credentials/jwt/json_token.h
  - src/core/lib/security/credentials/jwt/jwt_credentials.h
  - src/core/lib/security/credentials/jwt/jwt_verifier.h
  - src/core/lib/security/credentials/oauth2/oauth2_credentials.h
  - src/core/lib/security/credentials/plugin/plugin_credentials.h
  - src/core/lib/security/credentials/ssl/ssl_credentials.h
  - src/core/lib/security/transport/auth_filters.h
  - src/core/lib/security/transport/lb_targets_info.h
  - src/core/lib/security/transport/secure_endpoint.h
  - src/core/lib/security/transport/security_connector.h
  - src/core/lib/security/transport/security_handshaker.h
  - src/core/lib/security/transport/tsi_error.h
  - src/core/lib/security/util/json_util.h
  src:
  - src/core/lib/http/httpcli_security_connector.cc
  - src/core/lib/security/context/security_context.cc
  - src/core/lib/security/credentials/composite/composite_credentials.cc
  - src/core/lib/security/credentials/credentials.cc
  - src/core/lib/security/credentials/credentials_metadata.cc
  - src/core/lib/security/credentials/fake/fake_credentials.cc
  - src/core/lib/security/credentials/google_default/credentials_generic.cc
  - src/core/lib/security/credentials/google_default/google_default_credentials.cc
  - src/core/lib/security/credentials/iam/iam_credentials.cc
  - src/core/lib/security/credentials/jwt/json_token.cc
  - src/core/lib/security/credentials/jwt/jwt_credentials.cc
  - src/core/lib/security/credentials/jwt/jwt_verifier.cc
  - src/core/lib/security/credentials/oauth2/oauth2_credentials.cc
  - src/core/lib/security/credentials/plugin/plugin_credentials.cc
  - src/core/lib/security/credentials/ssl/ssl_credentials.cc
  - src/core/lib/security/transport/client_auth_filter.cc
  - src/core/lib/security/transport/lb_targets_info.cc
  - src/core/lib/security/transport/secure_endpoint.cc
  - src/core/lib/security/transport/security_connector.cc
  - src/core/lib/security/transport/security_handshaker.cc
  - src/core/lib/security/transport/server_auth_filter.cc
  - src/core/lib/security/transport/tsi_error.cc
  - src/core/lib/security/util/json_util.cc
  - src/core/lib/surface/init_secure.cc
  secure: true
  uses:
  - grpc_base
  - grpc_transport_chttp2_alpn
  - tsi
- name: grpc_server_backward_compatibility
  headers:
  - src/core/ext/filters/workarounds/workaround_utils.h
  src:
  - src/core/ext/filters/workarounds/workaround_utils.cc
  uses:
  - grpc_base
- name: grpc_server_load_reporting
  headers:
  - src/core/ext/filters/load_reporting/server_load_reporting_filter.h
  - src/core/ext/filters/load_reporting/server_load_reporting_plugin.h
  src:
  - src/core/ext/filters/load_reporting/server_load_reporting_filter.cc
  - src/core/ext/filters/load_reporting/server_load_reporting_plugin.cc
  plugin: grpc_server_load_reporting_plugin
  uses:
  - grpc_base
- name: grpc_test_util_base
  build: test
  headers:
  - src/core/ext/filters/client_channel/resolver/fake/fake_resolver.h
  - test/core/end2end/cq_verifier.h
  - test/core/end2end/fixtures/http_proxy_fixture.h
  - test/core/end2end/fixtures/proxy.h
  - test/core/iomgr/endpoint_tests.h
  - test/core/util/debugger_macros.h
  - test/core/util/grpc_profiler.h
  - test/core/util/memory_counters.h
  - test/core/util/mock_endpoint.h
  - test/core/util/parse_hexstring.h
  - test/core/util/passthru_endpoint.h
  - test/core/util/port.h
  - test/core/util/port_server_client.h
  - test/core/util/slice_splitter.h
  - test/core/util/trickle_endpoint.h
  src:
  - src/core/ext/filters/client_channel/resolver/fake/fake_resolver.cc
  - test/core/end2end/cq_verifier.c
  - test/core/end2end/fixtures/http_proxy_fixture.c
  - test/core/end2end/fixtures/proxy.c
  - test/core/iomgr/endpoint_tests.c
  - test/core/util/debugger_macros.cc
  - test/core/util/grpc_profiler.c
  - test/core/util/memory_counters.c
  - test/core/util/mock_endpoint.c
  - test/core/util/parse_hexstring.c
  - test/core/util/passthru_endpoint.c
  - test/core/util/port.c
  - test/core/util/port_server_client.c
  - test/core/util/slice_splitter.c
  - test/core/util/trickle_endpoint.c
  deps:
  - gpr_test_util
  - gpr
  uses:
  - grpc_base
  - grpc_client_channel
  - grpc_transport_chttp2
- name: grpc_trace
  src:
  - src/core/lib/debug/trace.cc
  deps:
  - gpr
  filegroups:
  - grpc_trace_headers
  - grpc_base_headers
- name: grpc_trace_headers
  headers:
  - src/core/lib/debug/trace.h
  deps:
  - gpr
- name: grpc_transport_chttp2
  headers:
  - src/core/ext/transport/chttp2/transport/bin_decoder.h
  - src/core/ext/transport/chttp2/transport/bin_encoder.h
  - src/core/ext/transport/chttp2/transport/chttp2_transport.h
  - src/core/ext/transport/chttp2/transport/frame.h
  - src/core/ext/transport/chttp2/transport/frame_data.h
  - src/core/ext/transport/chttp2/transport/frame_goaway.h
  - src/core/ext/transport/chttp2/transport/frame_ping.h
  - src/core/ext/transport/chttp2/transport/frame_rst_stream.h
  - src/core/ext/transport/chttp2/transport/frame_settings.h
  - src/core/ext/transport/chttp2/transport/frame_window_update.h
  - src/core/ext/transport/chttp2/transport/hpack_encoder.h
  - src/core/ext/transport/chttp2/transport/hpack_parser.h
  - src/core/ext/transport/chttp2/transport/hpack_table.h
  - src/core/ext/transport/chttp2/transport/http2_settings.h
  - src/core/ext/transport/chttp2/transport/huffsyms.h
  - src/core/ext/transport/chttp2/transport/incoming_metadata.h
  - src/core/ext/transport/chttp2/transport/internal.h
  - src/core/ext/transport/chttp2/transport/stream_map.h
  - src/core/ext/transport/chttp2/transport/varint.h
  src:
  - src/core/ext/transport/chttp2/transport/bin_decoder.cc
  - src/core/ext/transport/chttp2/transport/bin_encoder.cc
  - src/core/ext/transport/chttp2/transport/chttp2_plugin.cc
  - src/core/ext/transport/chttp2/transport/chttp2_transport.cc
  - src/core/ext/transport/chttp2/transport/flow_control.cc
  - src/core/ext/transport/chttp2/transport/frame_data.cc
  - src/core/ext/transport/chttp2/transport/frame_goaway.cc
  - src/core/ext/transport/chttp2/transport/frame_ping.cc
  - src/core/ext/transport/chttp2/transport/frame_rst_stream.cc
  - src/core/ext/transport/chttp2/transport/frame_settings.cc
  - src/core/ext/transport/chttp2/transport/frame_window_update.cc
  - src/core/ext/transport/chttp2/transport/hpack_encoder.cc
  - src/core/ext/transport/chttp2/transport/hpack_parser.cc
  - src/core/ext/transport/chttp2/transport/hpack_table.cc
  - src/core/ext/transport/chttp2/transport/http2_settings.cc
  - src/core/ext/transport/chttp2/transport/huffsyms.cc
  - src/core/ext/transport/chttp2/transport/incoming_metadata.cc
  - src/core/ext/transport/chttp2/transport/parsing.cc
  - src/core/ext/transport/chttp2/transport/stream_lists.cc
  - src/core/ext/transport/chttp2/transport/stream_map.cc
  - src/core/ext/transport/chttp2/transport/varint.cc
  - src/core/ext/transport/chttp2/transport/writing.cc
  plugin: grpc_chttp2_plugin
  uses:
  - grpc_base
  - grpc_transport_chttp2_alpn
  - grpc_http_filters
- name: grpc_transport_chttp2_alpn
  headers:
  - src/core/ext/transport/chttp2/alpn/alpn.h
  src:
  - src/core/ext/transport/chttp2/alpn/alpn.cc
  deps:
  - gpr
- name: grpc_transport_chttp2_client_connector
  headers:
  - src/core/ext/transport/chttp2/client/chttp2_connector.h
  src:
  - src/core/ext/transport/chttp2/client/chttp2_connector.cc
  uses:
  - grpc_transport_chttp2
  - grpc_base
  - grpc_client_channel
- name: grpc_transport_chttp2_client_insecure
  src:
  - src/core/ext/transport/chttp2/client/insecure/channel_create.cc
  - src/core/ext/transport/chttp2/client/insecure/channel_create_posix.cc
  uses:
  - grpc_transport_chttp2_client_connector
  - grpc_transport_chttp2
  - grpc_base
  - grpc_client_channel
- name: grpc_transport_chttp2_client_secure
  src:
  - src/core/ext/transport/chttp2/client/secure/secure_channel_create.cc
  uses:
  - grpc_transport_chttp2
  - grpc_base
  - grpc_client_channel
  - grpc_secure
  - grpc_transport_chttp2_client_connector
- name: grpc_transport_chttp2_server
  headers:
  - src/core/ext/transport/chttp2/server/chttp2_server.h
  src:
  - src/core/ext/transport/chttp2/server/chttp2_server.cc
  uses:
  - grpc_transport_chttp2
  - grpc_base
- name: grpc_transport_chttp2_server_insecure
  src:
  - src/core/ext/transport/chttp2/server/insecure/server_chttp2.cc
  - src/core/ext/transport/chttp2/server/insecure/server_chttp2_posix.cc
  uses:
  - grpc_transport_chttp2
  - grpc_base
  - grpc_transport_chttp2_server
- name: grpc_transport_chttp2_server_secure
  src:
  - src/core/ext/transport/chttp2/server/secure/server_secure_chttp2.cc
  uses:
  - grpc_transport_chttp2
  - grpc_base
  - grpc_secure
  - grpc_transport_chttp2_server
- name: grpc_transport_cronet_client_secure
  public_headers:
  - include/grpc/grpc_cronet.h
  - include/grpc/grpc_security.h
  - include/grpc/grpc_security_constants.h
  headers:
  - src/core/ext/transport/cronet/transport/cronet_transport.h
  - third_party/objective_c/Cronet/bidirectional_stream_c.h
  src:
  - src/core/ext/transport/cronet/client/secure/cronet_channel_create.cc
  - src/core/ext/transport/cronet/transport/cronet_api_dummy.cc
  - src/core/ext/transport/cronet/transport/cronet_transport.cc
  filegroups:
  - grpc_base
  - grpc_transport_chttp2
  - grpc_http_filters
- name: grpc_transport_inproc
  src:
  - src/core/ext/transport/inproc/inproc_plugin.cc
  - src/core/ext/transport/inproc/inproc_transport.cc
  plugin: grpc_inproc_plugin
  uses:
  - grpc_transport_inproc_headers
  - grpc_base
- name: grpc_transport_inproc_headers
  headers:
  - src/core/ext/transport/inproc/inproc_transport.h
  uses:
  - grpc_base_headers
- name: grpc_workaround_cronet_compression_filter
  headers:
  - src/core/ext/filters/workarounds/workaround_cronet_compression_filter.h
  src:
  - src/core/ext/filters/workarounds/workaround_cronet_compression_filter.cc
  plugin: grpc_workaround_cronet_compression_filter
  uses:
  - grpc_base
  - grpc_server_backward_compatibility
- name: nanopb
  src:
  - third_party/nanopb/pb_common.c
  - third_party/nanopb/pb_decode.c
  - third_party/nanopb/pb_encode.c
  uses:
  - nanopb_headers
- name: nanopb_headers
  headers:
  - third_party/nanopb/pb.h
  - third_party/nanopb/pb_common.h
  - third_party/nanopb/pb_decode.h
  - third_party/nanopb/pb_encode.h
- name: transport_security_test_lib
  build: test
  headers:
  - test/core/tsi/transport_security_test_lib.h
  src:
  - test/core/tsi/transport_security_test_lib.c
  deps:
  - grpc
- name: tsi
  headers:
  - src/core/tsi/fake_transport_security.h
  - src/core/tsi/gts_transport_security.h
  - src/core/tsi/ssl_transport_security.h
  - src/core/tsi/ssl_types.h
  - src/core/tsi/transport_security_grpc.h
  src:
  - src/core/tsi/fake_transport_security.cc
  - src/core/tsi/gts_transport_security.cc
  - src/core/tsi/ssl_transport_security.cc
  - src/core/tsi/transport_security_grpc.cc
  deps:
  - gpr
  plugin: grpc_tsi_gts
  secure: true
  uses:
  - tsi_interface
  - grpc_base
  - grpc_trace
- name: tsi_interface
  headers:
  - src/core/tsi/transport_security.h
  - src/core/tsi/transport_security_adapter.h
  - src/core/tsi/transport_security_interface.h
  src:
  - src/core/tsi/transport_security.cc
  - src/core/tsi/transport_security_adapter.cc
  deps:
  - gpr
  secure: true
  uses:
  - grpc_trace
- name: grpc++_codegen_base
  language: c++
  public_headers:
  - include/grpc++/impl/codegen/async_stream.h
  - include/grpc++/impl/codegen/async_unary_call.h
  - include/grpc++/impl/codegen/byte_buffer.h
  - include/grpc++/impl/codegen/call.h
  - include/grpc++/impl/codegen/call_hook.h
  - include/grpc++/impl/codegen/channel_interface.h
  - include/grpc++/impl/codegen/client_context.h
  - include/grpc++/impl/codegen/client_unary_call.h
  - include/grpc++/impl/codegen/completion_queue.h
  - include/grpc++/impl/codegen/completion_queue_tag.h
  - include/grpc++/impl/codegen/config.h
  - include/grpc++/impl/codegen/core_codegen_interface.h
  - include/grpc++/impl/codegen/create_auth_context.h
  - include/grpc++/impl/codegen/grpc_library.h
  - include/grpc++/impl/codegen/metadata_map.h
  - include/grpc++/impl/codegen/method_handler_impl.h
  - include/grpc++/impl/codegen/rpc_method.h
  - include/grpc++/impl/codegen/rpc_service_method.h
  - include/grpc++/impl/codegen/security/auth_context.h
  - include/grpc++/impl/codegen/serialization_traits.h
  - include/grpc++/impl/codegen/server_context.h
  - include/grpc++/impl/codegen/server_interface.h
  - include/grpc++/impl/codegen/service_type.h
  - include/grpc++/impl/codegen/slice.h
  - include/grpc++/impl/codegen/status.h
  - include/grpc++/impl/codegen/status_code_enum.h
  - include/grpc++/impl/codegen/string_ref.h
  - include/grpc++/impl/codegen/stub_options.h
  - include/grpc++/impl/codegen/sync_stream.h
  - include/grpc++/impl/codegen/time.h
  uses:
  - grpc_codegen
- name: grpc++_codegen_base_src
  language: c++
  src:
  - src/cpp/codegen/codegen_init.cc
  uses:
  - grpc++_codegen_base
- name: grpc++_codegen_proto
  language: c++
  public_headers:
  - include/grpc++/impl/codegen/proto_utils.h
  uses:
  - grpc++_codegen_base
  - grpc++_config_proto
- name: grpc++_common
  language: c++
  public_headers:
  - include/grpc++/alarm.h
  - include/grpc++/channel.h
  - include/grpc++/client_context.h
  - include/grpc++/completion_queue.h
  - include/grpc++/create_channel.h
  - include/grpc++/create_channel_posix.h
  - include/grpc++/ext/health_check_service_server_builder_option.h
  - include/grpc++/generic/async_generic_service.h
  - include/grpc++/generic/generic_stub.h
  - include/grpc++/grpc++.h
  - include/grpc++/health_check_service_interface.h
  - include/grpc++/impl/call.h
  - include/grpc++/impl/channel_argument_option.h
  - include/grpc++/impl/client_unary_call.h
  - include/grpc++/impl/codegen/core_codegen.h
  - include/grpc++/impl/grpc_library.h
  - include/grpc++/impl/method_handler_impl.h
  - include/grpc++/impl/rpc_method.h
  - include/grpc++/impl/rpc_service_method.h
  - include/grpc++/impl/serialization_traits.h
  - include/grpc++/impl/server_builder_option.h
  - include/grpc++/impl/server_builder_plugin.h
  - include/grpc++/impl/server_initializer.h
  - include/grpc++/impl/service_type.h
  - include/grpc++/resource_quota.h
  - include/grpc++/security/auth_context.h
  - include/grpc++/security/auth_metadata_processor.h
  - include/grpc++/security/credentials.h
  - include/grpc++/security/server_credentials.h
  - include/grpc++/server.h
  - include/grpc++/server_builder.h
  - include/grpc++/server_context.h
  - include/grpc++/server_posix.h
  - include/grpc++/support/async_stream.h
  - include/grpc++/support/async_unary_call.h
  - include/grpc++/support/byte_buffer.h
  - include/grpc++/support/channel_arguments.h
  - include/grpc++/support/config.h
  - include/grpc++/support/slice.h
  - include/grpc++/support/status.h
  - include/grpc++/support/status_code_enum.h
  - include/grpc++/support/string_ref.h
  - include/grpc++/support/stub_options.h
  - include/grpc++/support/sync_stream.h
  - include/grpc++/support/time.h
  headers:
  - src/cpp/client/create_channel_internal.h
  - src/cpp/common/channel_filter.h
  - src/cpp/server/dynamic_thread_pool.h
  - src/cpp/server/health/default_health_check_service.h
  - src/cpp/server/health/health.pb.h
  - src/cpp/server/thread_pool_interface.h
  - src/cpp/thread_manager/thread_manager.h
  src:
  - src/cpp/client/channel_cc.cc
  - src/cpp/client/client_context.cc
  - src/cpp/client/create_channel.cc
  - src/cpp/client/create_channel_internal.cc
  - src/cpp/client/create_channel_posix.cc
  - src/cpp/client/credentials_cc.cc
  - src/cpp/client/generic_stub.cc
  - src/cpp/common/channel_arguments.cc
  - src/cpp/common/channel_filter.cc
  - src/cpp/common/completion_queue_cc.cc
  - src/cpp/common/core_codegen.cc
  - src/cpp/common/resource_quota_cc.cc
  - src/cpp/common/rpc_method.cc
  - src/cpp/common/version_cc.cc
  - src/cpp/server/async_generic_service.cc
  - src/cpp/server/channel_argument_option.cc
  - src/cpp/server/create_default_thread_pool.cc
  - src/cpp/server/dynamic_thread_pool.cc
  - src/cpp/server/health/default_health_check_service.cc
  - src/cpp/server/health/health.pb.c
  - src/cpp/server/health/health_check_service.cc
  - src/cpp/server/health/health_check_service_server_builder_option.cc
  - src/cpp/server/server_builder.cc
  - src/cpp/server/server_cc.cc
  - src/cpp/server/server_context.cc
  - src/cpp/server/server_credentials.cc
  - src/cpp/server/server_posix.cc
  - src/cpp/thread_manager/thread_manager.cc
  - src/cpp/util/byte_buffer_cc.cc
  - src/cpp/util/slice_cc.cc
  - src/cpp/util/status.cc
  - src/cpp/util/string_ref.cc
  - src/cpp/util/time_cc.cc
  uses:
  - gpr_base_headers
  - grpc_base_headers
  - grpc_transport_inproc_headers
  - grpc++_codegen_base
  - nanopb_headers
- name: grpc++_config_proto
  language: c++
  public_headers:
  - include/grpc++/impl/codegen/config_protobuf.h
- name: grpc++_reflection_proto
  language: c++
  src:
  - src/proto/grpc/reflection/v1alpha/reflection.proto
- name: grpc++_test
  language: c++
  public_headers:
  - include/grpc++/test/mock_stream.h
  - include/grpc++/test/server_context_test_spouse.h
  deps:
  - grpc++
  - grpc
libs:
- name: gpr
  build: all
  language: c
  filegroups:
  - gpr_base
  secure: false
  vs_project_guid: '{B23D3D1A-9438-4EDA-BEB6-9A0A03D17792}'
- name: gpr_test_util
  build: private
  language: c
  headers:
  - test/core/util/test_config.h
  src:
  - test/core/util/test_config.c
  deps:
  - gpr
  secure: false
  vs_project_guid: '{EAB0A629-17A9-44DB-B5FF-E91A721FE037}'
- name: grpc
  build: all
  language: c
  src:
  - src/core/lib/surface/init.cc
  baselib: true
  deps_linkage: static
  dll: true
  filegroups:
  - grpc_base
  - grpc_transport_chttp2_server_secure
  - grpc_transport_chttp2_client_secure
  - grpc_transport_chttp2_server_insecure
  - grpc_transport_chttp2_client_insecure
  - grpc_transport_inproc
  - grpc_lb_policy_grpclb_secure
  - grpc_lb_policy_pick_first
  - grpc_lb_policy_round_robin
  - grpc_resolver_dns_ares
  - grpc_resolver_dns_native
  - grpc_resolver_sockaddr
  - grpc_resolver_fake
  - grpc_server_load_reporting
  - grpc_secure
  - census
  - grpc_max_age_filter
  - grpc_message_size_filter
  - grpc_deadline_filter
  - grpc_workaround_cronet_compression_filter
  - grpc_server_backward_compatibility
  generate_plugin_registry: true
  secure: true
  vs_packages:
  - grpc.dependencies.openssl
  - grpc.dependencies.zlib
  vs_project_guid: '{29D16885-7228-4C31-81ED-5F9187C7F2A9}'
- name: grpc_cronet
  build: all
  language: c
  src:
  - src/core/lib/surface/init.cc
  baselib: true
  deps_linkage: static
  dll: true
  filegroups:
  - grpc_base
  - grpc_transport_cronet_client_secure
  - grpc_transport_chttp2_client_secure
  - grpc_server_load_reporting
  generate_plugin_registry: true
  platforms:
  - linux
  secure: true
- name: grpc_dll
  build: private
  language: c
  src: []
  deps:
  - gpr
  - grpc
  build_system:
  - visual_studio
  deps_linkage: static
  dll_def: grpc.def
  vs_config_type: DynamicLibrary
  vs_packages:
  - grpc.dependencies.openssl
  - grpc.dependencies.zlib
  vs_project_guid: '{A2F6CBBA-A553-41B3-A7DE-F26DECCC27F0}'
  vs_props:
  - zlib
  - openssl
  - winsock
  - global
- name: grpc_test_util
  build: private
  language: c
  headers:
  - test/core/end2end/data/ssl_test_data.h
  - test/core/security/oauth2_utils.h
  src:
  - test/core/end2end/data/client_certs.c
  - test/core/end2end/data/server1_cert.c
  - test/core/end2end/data/server1_key.c
  - test/core/end2end/data/test_root_cert.c
  - test/core/security/oauth2_utils.c
  deps:
  - gpr_test_util
  - gpr
  - grpc
  filegroups:
  - grpc_test_util_base
  vs_project_guid: '{17BCAFC0-5FDC-4C94-AEB9-95F3E220614B}'
- name: grpc_test_util_unsecure
  build: private
  language: c
  deps:
  - gpr
  - gpr_test_util
  - grpc_unsecure
  filegroups:
  - grpc_test_util_base
  secure: false
  vs_project_guid: '{0A7E7F92-FDEA-40F1-A9EC-3BA484F98BBF}'
- name: grpc_unsecure
  build: all
  language: c
  src:
  - src/core/lib/surface/init.cc
  - src/core/lib/surface/init_unsecure.cc
  baselib: true
  deps_linkage: static
  dll: true
  filegroups:
  - grpc_base
  - grpc_transport_chttp2_server_insecure
  - grpc_transport_chttp2_client_insecure
  - grpc_transport_inproc
  - grpc_resolver_dns_ares
  - grpc_resolver_dns_native
  - grpc_resolver_sockaddr
  - grpc_resolver_fake
  - grpc_server_load_reporting
  - grpc_lb_policy_grpclb
  - grpc_lb_policy_pick_first
  - grpc_lb_policy_round_robin
  - census
  - grpc_max_age_filter
  - grpc_message_size_filter
  - grpc_deadline_filter
  - grpc_workaround_cronet_compression_filter
  - grpc_server_backward_compatibility
  generate_plugin_registry: true
  secure: false
  vs_project_guid: '{46CEDFFF-9692-456A-AA24-38B5D6BCF4C5}'
- name: reconnect_server
  build: private
  language: c
  headers:
  - test/core/util/reconnect_server.h
  src:
  - test/core/util/reconnect_server.c
  deps:
  - test_tcp_server
  - grpc_test_util
  - grpc
  - gpr_test_util
  - gpr
- name: test_tcp_server
  build: private
  language: c
  headers:
  - test/core/util/test_tcp_server.h
  src:
  - test/core/util/test_tcp_server.c
  deps:
  - grpc_test_util
  - grpc
  - gpr_test_util
  - gpr
- name: grpc++
  build: all
  language: c++
  headers:
  - include/grpc++/impl/codegen/core_codegen.h
  - src/cpp/client/secure_credentials.h
  - src/cpp/common/secure_auth_context.h
  - src/cpp/server/secure_server_credentials.h
  src:
  - src/cpp/client/insecure_credentials.cc
  - src/cpp/client/secure_credentials.cc
  - src/cpp/common/auth_property_iterator.cc
  - src/cpp/common/secure_auth_context.cc
  - src/cpp/common/secure_channel_arguments.cc
  - src/cpp/common/secure_create_auth_context.cc
  - src/cpp/server/insecure_server_credentials.cc
  - src/cpp/server/secure_server_credentials.cc
  deps:
  - grpc
  baselib: true
  dll: true
  filegroups:
  - grpc++_base
  - grpc++_codegen_base
  - grpc++_codegen_proto
  - grpc++_codegen_base_src
  secure: check
  vs_project_guid: '{C187A093-A0FE-489D-A40A-6E33DE0F9FEB}'
- name: grpc++_core_stats
  build: private
  language: c++
  public_headers:
  - src/cpp/util/core_stats.h
  src:
  - src/proto/grpc/core/stats.proto
  - src/cpp/util/core_stats.cc
  deps:
  - grpc++
- name: grpc++_cronet
  build: all
  language: c++
  src:
  - src/cpp/client/cronet_credentials.cc
  - src/cpp/client/insecure_credentials.cc
  - src/cpp/common/insecure_create_auth_context.cc
  - src/cpp/server/insecure_server_credentials.cc
  deps:
  - gpr
  - grpc_cronet
  baselib: true
  dll: true
  filegroups:
  - grpc++_base
  - grpc++_codegen_base
  - grpc++_codegen_base_src
  - grpc_transport_chttp2_client_insecure
  - grpc_transport_chttp2_server_insecure
  - census
  platforms:
  - linux
  secure: true
- name: grpc++_error_details
  build: all
  language: c++
  public_headers:
  - include/grpc++/support/error_details.h
  src:
  - src/proto/grpc/status/status.proto
  - src/cpp/util/error_details.cc
  deps:
  - grpc++
  baselib: true
  vs_project_guid: '{9F58AD72-49E1-4D10-B826-9E190AB0AAC0}'
- name: grpc++_proto_reflection_desc_db
  build: private
  language: c++
  headers:
  - test/cpp/util/proto_reflection_descriptor_database.h
  src:
  - test/cpp/util/proto_reflection_descriptor_database.cc
  deps:
  - grpc++
  - grpc
  filegroups:
  - grpc++_reflection_proto
  - grpc++_config_proto
- name: grpc++_reflection
  build: all
  language: c++
  public_headers:
  - include/grpc++/ext/proto_server_reflection_plugin.h
  headers:
  - src/cpp/ext/proto_server_reflection.h
  src:
  - src/cpp/ext/proto_server_reflection.cc
  - src/cpp/ext/proto_server_reflection_plugin.cc
  deps:
  - grpc++
  - grpc
  filegroups:
  - grpc++_reflection_proto
- name: grpc++_test_config
  build: private
  language: c++
  headers:
  - test/cpp/util/test_config.h
  src:
  - test/cpp/util/test_config_cc.cc
- name: grpc++_test_util
  build: private
  language: c++
  headers:
  - test/cpp/end2end/test_service_impl.h
  - test/cpp/util/byte_buffer_proto_helper.h
  - test/cpp/util/create_test_channel.h
  - test/cpp/util/string_ref_helper.h
  - test/cpp/util/subprocess.h
  - test/cpp/util/test_credentials_provider.h
  src:
  - src/proto/grpc/health/v1/health.proto
  - src/proto/grpc/testing/echo_messages.proto
  - src/proto/grpc/testing/echo.proto
  - src/proto/grpc/testing/duplicate/echo_duplicate.proto
  - test/cpp/end2end/test_service_impl.cc
  - test/cpp/util/byte_buffer_proto_helper.cc
  - test/cpp/util/create_test_channel.cc
  - test/cpp/util/string_ref_helper.cc
  - test/cpp/util/subprocess.cc
  - test/cpp/util/test_credentials_provider.cc
  deps:
  - grpc++
  - grpc_test_util
  - grpc
  filegroups:
  - grpc++_codegen_base
  - grpc++_codegen_base_src
  - grpc++_codegen_proto
  - grpc++_config_proto
- name: grpc++_test_util_unsecure
  build: private
  language: c++
  headers:
  - test/cpp/end2end/test_service_impl.h
  - test/cpp/util/byte_buffer_proto_helper.h
  - test/cpp/util/string_ref_helper.h
  - test/cpp/util/subprocess.h
  src:
  - src/proto/grpc/health/v1/health.proto
  - src/proto/grpc/testing/echo_messages.proto
  - src/proto/grpc/testing/echo.proto
  - src/proto/grpc/testing/duplicate/echo_duplicate.proto
  - test/cpp/end2end/test_service_impl.cc
  - test/cpp/util/byte_buffer_proto_helper.cc
  - test/cpp/util/string_ref_helper.cc
  - test/cpp/util/subprocess.cc
  deps:
  - grpc++_unsecure
  - grpc_test_util_unsecure
  - grpc_unsecure
  filegroups:
  - grpc++_codegen_base
  - grpc++_codegen_base_src
  - grpc++_codegen_proto
  - grpc++_config_proto
- name: grpc++_unsecure
  build: all
  language: c++
  src:
  - src/cpp/client/insecure_credentials.cc
  - src/cpp/common/insecure_create_auth_context.cc
  - src/cpp/server/insecure_server_credentials.cc
  deps:
  - gpr
  - grpc_unsecure
  baselib: true
  dll: true
  filegroups:
  - grpc++_base_unsecure
  - grpc++_codegen_base
  - grpc++_codegen_base_src
  secure: false
  vs_project_guid: '{6EE56155-DF7C-4F6E-BFC4-F6F776BEB211}'
- name: grpc_benchmark
  build: test
  language: c++
  headers:
  - test/cpp/microbenchmarks/fullstack_context_mutators.h
  - test/cpp/microbenchmarks/fullstack_fixtures.h
  - test/cpp/microbenchmarks/helpers.h
  src:
  - test/cpp/microbenchmarks/helpers.cc
  deps:
  - benchmark
  - grpc++_unsecure
  - grpc_test_util_unsecure
  - grpc_unsecure
  defaults: benchmark
- name: grpc_cli_libs
  build: private
  language: c++
  headers:
  - test/cpp/util/cli_call.h
  - test/cpp/util/cli_credentials.h
  - test/cpp/util/config_grpc_cli.h
  - test/cpp/util/grpc_tool.h
  - test/cpp/util/proto_file_parser.h
  - test/cpp/util/service_describer.h
  src:
  - test/cpp/util/cli_call.cc
  - test/cpp/util/cli_credentials.cc
  - test/cpp/util/grpc_tool.cc
  - test/cpp/util/proto_file_parser.cc
  - test/cpp/util/service_describer.cc
  deps:
  - grpc++_proto_reflection_desc_db
  - grpc++
  - grpc
  filegroups:
  - grpc++_reflection_proto
  - grpc++_config_proto
- name: grpc_plugin_support
  build: protoc
  language: c++
  headers:
  - src/compiler/config.h
  - src/compiler/cpp_generator.h
  - src/compiler/cpp_generator_helpers.h
  - src/compiler/csharp_generator.h
  - src/compiler/csharp_generator_helpers.h
  - src/compiler/generator_helpers.h
  - src/compiler/node_generator.h
  - src/compiler/node_generator_helpers.h
  - src/compiler/objective_c_generator.h
  - src/compiler/objective_c_generator_helpers.h
  - src/compiler/php_generator.h
  - src/compiler/php_generator_helpers.h
  - src/compiler/protobuf_plugin.h
  - src/compiler/python_generator.h
  - src/compiler/python_generator_helpers.h
  - src/compiler/python_private_generator.h
  - src/compiler/ruby_generator.h
  - src/compiler/ruby_generator_helpers-inl.h
  - src/compiler/ruby_generator_map-inl.h
  - src/compiler/ruby_generator_string-inl.h
  - src/compiler/schema_interface.h
  src:
  - src/compiler/cpp_generator.cc
  - src/compiler/csharp_generator.cc
  - src/compiler/node_generator.cc
  - src/compiler/objective_c_generator.cc
  - src/compiler/php_generator.cc
  - src/compiler/python_generator.cc
  - src/compiler/ruby_generator.cc
  filegroups:
  - grpc++_config_proto
  secure: false
  vs_project_guid: '{B6E81D84-2ACB-41B8-8781-493A944C7817}'
  vs_props:
  - protoc
- name: http2_client_main
  build: private
  language: c++
  headers:
  - test/cpp/interop/http2_client.h
  src:
  - src/proto/grpc/testing/empty.proto
  - src/proto/grpc/testing/messages.proto
  - src/proto/grpc/testing/test.proto
  - test/cpp/interop/http2_client.cc
  deps:
  - grpc++_test_util
  - grpc_test_util
  - grpc++
  - grpc
  - grpc++_test_config
- name: interop_client_helper
  build: private
  language: c++
  headers:
  - test/cpp/interop/client_helper.h
  src:
  - src/proto/grpc/testing/messages.proto
  - test/cpp/interop/client_helper.cc
  deps:
  - grpc++_test_util
  - grpc_test_util
  - grpc++
  - grpc
  - gpr
- name: interop_client_main
  build: private
  language: c++
  headers:
  - test/cpp/interop/interop_client.h
  src:
  - src/proto/grpc/testing/empty.proto
  - src/proto/grpc/testing/messages.proto
  - src/proto/grpc/testing/test.proto
  - test/cpp/interop/client.cc
  - test/cpp/interop/interop_client.cc
  deps:
  - interop_client_helper
  - grpc++_test_util
  - grpc_test_util
  - grpc++
  - grpc
  - gpr_test_util
  - gpr
  - grpc++_test_config
- name: interop_server_helper
  build: private
  language: c++
  headers:
  - test/cpp/interop/server_helper.h
  src:
  - test/cpp/interop/server_helper.cc
  deps:
  - grpc++_test_util
  - grpc_test_util
  - grpc++
  - grpc
  - gpr
- name: interop_server_lib
  build: private
  language: c++
  src:
  - src/proto/grpc/testing/empty.proto
  - src/proto/grpc/testing/messages.proto
  - src/proto/grpc/testing/test.proto
  - test/cpp/interop/interop_server.cc
  deps:
  - interop_server_helper
  - grpc++_test_util
  - grpc_test_util
  - grpc++
  - grpc
  - gpr_test_util
  - gpr
  - grpc++_test_config
- name: interop_server_main
  build: private
  language: c++
  src:
  - test/cpp/interop/interop_server_bootstrap.cc
  deps:
  - interop_server_lib
- name: qps
  build: private
  language: c++
  headers:
  - test/cpp/qps/benchmark_config.h
  - test/cpp/qps/client.h
  - test/cpp/qps/driver.h
  - test/cpp/qps/histogram.h
  - test/cpp/qps/interarrival.h
  - test/cpp/qps/parse_json.h
  - test/cpp/qps/qps_worker.h
  - test/cpp/qps/report.h
  - test/cpp/qps/server.h
  - test/cpp/qps/stats.h
  - test/cpp/qps/usage_timer.h
  src:
  - src/proto/grpc/testing/messages.proto
  - src/proto/grpc/testing/payloads.proto
  - src/proto/grpc/testing/stats.proto
  - src/proto/grpc/testing/control.proto
  - src/proto/grpc/testing/services.proto
  - test/cpp/qps/benchmark_config.cc
  - test/cpp/qps/client_async.cc
  - test/cpp/qps/client_sync.cc
  - test/cpp/qps/driver.cc
  - test/cpp/qps/parse_json.cc
  - test/cpp/qps/qps_worker.cc
  - test/cpp/qps/report.cc
  - test/cpp/qps/server_async.cc
  - test/cpp/qps/server_sync.cc
  - test/cpp/qps/usage_timer.cc
  deps:
  - grpc_test_util
  - grpc++_test_util
  - grpc++_core_stats
  - grpc++
  - grpc
- name: grpc_csharp_ext
  build: all
  language: csharp
  src:
  - src/csharp/ext/grpc_csharp_ext.c
  deps:
  - grpc
  - gpr
  LDFLAGS: $(if $(subst Linux,,$(SYSTEM)),,-Wl$(comma)-wrap$(comma)memcpy)
  deps_linkage: static
  dll: only
  vs_config_type: DynamicLibrary
  vs_packages:
  - grpc.dependencies.openssl
  - grpc.dependencies.zlib
  vs_project_guid: '{D64C6D63-4458-4A88-AB38-35678384A7E4}'
  vs_props:
  - zlib
  - openssl
  - winsock
  - global
targets:
- name: alarm_test
  cpu_cost: 0.1
  build: test
  language: c
  src:
  - test/core/surface/alarm_test.c
  deps:
  - grpc_test_util
  - grpc
  - gpr_test_util
  - gpr
- name: algorithm_test
  build: test
  language: c
  src:
  - test/core/compression/algorithm_test.c
  deps:
  - grpc_test_util
  - grpc
  - gpr_test_util
  - gpr
  uses_polling: false
- name: alloc_test
  build: test
  language: c
  src:
  - test/core/support/alloc_test.c
  deps:
  - gpr_test_util
  - gpr
  uses_polling: false
- name: alpn_test
  build: test
  language: c
  src:
  - test/core/transport/chttp2/alpn_test.c
  deps:
  - grpc_test_util
  - grpc
  - gpr_test_util
  - gpr
- name: api_fuzzer
  build: fuzzer
  language: c
  src:
  - test/core/end2end/fuzzers/api_fuzzer.c
  deps:
  - grpc_test_util
  - grpc
  - gpr_test_util
  - gpr
  corpus_dirs:
  - test/core/end2end/fuzzers/api_fuzzer_corpus
  dict: test/core/end2end/fuzzers/api_fuzzer.dictionary
  maxlen: 2048
- name: arena_test
  build: test
  language: c
  src:
  - test/core/support/arena_test.c
  deps:
  - gpr_test_util
  - gpr
  uses_polling: false
- name: backoff_test
  build: test
  language: c
  src:
  - test/core/backoff/backoff_test.c
  deps:
  - grpc_test_util
  - grpc
  - gpr_test_util
  - gpr
  uses_polling: false
- name: bad_server_response_test
  build: test
  language: c
  src:
  - test/core/end2end/bad_server_response_test.c
  deps:
  - test_tcp_server
  - grpc_test_util
  - grpc
  - gpr_test_util
  - gpr
  exclude_iomgrs:
  - uv
- name: bin_decoder_test
  build: test
  language: c
  src:
  - test/core/transport/chttp2/bin_decoder_test.c
  deps:
  - grpc_test_util
  - grpc
  uses_polling: false
- name: bin_encoder_test
  build: test
  language: c
  src:
  - test/core/transport/chttp2/bin_encoder_test.c
  deps:
  - grpc_test_util
  - grpc
  uses_polling: false
- name: byte_stream_test
  build: test
  language: c
  src:
  - test/core/transport/byte_stream_test.c
  deps:
  - grpc_test_util
  - grpc
  - gpr_test_util
  - gpr
  uses_polling: false
- name: census_context_test
  build: test
  language: c
  src:
  - test/core/census/context_test.c
  deps:
  - grpc_test_util
  - grpc
  - gpr_test_util
  - gpr
  uses_polling: false
- name: census_intrusive_hash_map_test
  build: test
  language: c
  src:
  - test/core/census/intrusive_hash_map_test.c
  deps:
  - grpc_test_util
  - grpc
  - gpr_test_util
  - gpr
  uses_polling: false
- name: census_resource_test
  build: test
  language: c
  src:
  - test/core/census/resource_test.c
  deps:
  - grpc_test_util
  - grpc
  - gpr_test_util
  - gpr
  uses_polling: false
- name: census_trace_context_test
  build: test
  language: c
  src:
  - test/core/census/trace_context_test.c
  deps:
  - grpc_test_util
  - grpc
  - gpr_test_util
  - gpr
  uses_polling: false
- name: channel_create_test
  build: test
  language: c
  src:
  - test/core/surface/channel_create_test.c
  deps:
  - grpc_test_util
  - grpc
  - gpr_test_util
  - gpr
- name: check_epollexclusive
  build: tool
  language: c
  src:
  - test/build/check_epollexclusive.c
  deps:
  - grpc
  - gpr
- name: chttp2_hpack_encoder_test
  build: test
  language: c
  src:
  - test/core/transport/chttp2/hpack_encoder_test.c
  deps:
  - grpc_test_util
  - grpc
  - gpr_test_util
  - gpr
  uses_polling: false
- name: chttp2_stream_map_test
  build: test
  language: c
  src:
  - test/core/transport/chttp2/stream_map_test.c
  deps:
  - grpc_test_util
  - grpc
  - gpr_test_util
  - gpr
  uses_polling: false
- name: chttp2_varint_test
  build: test
  language: c
  src:
  - test/core/transport/chttp2/varint_test.c
  deps:
  - grpc_test_util
  - grpc
  - gpr_test_util
  - gpr
  uses_polling: false
- name: client_fuzzer
  build: fuzzer
  language: c
  src:
  - test/core/end2end/fuzzers/client_fuzzer.c
  deps:
  - grpc_test_util
  - grpc
  - gpr_test_util
  - gpr
  corpus_dirs:
  - test/core/end2end/fuzzers/client_fuzzer_corpus
  dict: test/core/end2end/fuzzers/hpack.dictionary
  maxlen: 2048
- name: combiner_test
  cpu_cost: 10
  build: test
  language: c
  src:
  - test/core/iomgr/combiner_test.c
  deps:
  - grpc_test_util
  - grpc
  - gpr_test_util
  - gpr
- name: compression_test
  build: test
  language: c
  src:
  - test/core/compression/compression_test.c
  deps:
  - grpc_test_util
  - grpc
  - gpr_test_util
  - gpr
  uses_polling: false
- name: concurrent_connectivity_test
  cpu_cost: 2.0
  build: test
  language: c
  src:
  - test/core/surface/concurrent_connectivity_test.c
  deps:
  - grpc_test_util
  - grpc
  - gpr_test_util
  - gpr
  exclude_iomgrs:
  - uv
- name: connection_refused_test
  cpu_cost: 0.1
  build: test
  language: c
  src:
  - test/core/end2end/connection_refused_test.c
  deps:
  - grpc_test_util
  - grpc
  - gpr_test_util
  - gpr
- name: dns_resolver_connectivity_test
  cpu_cost: 0.1
  build: test
  language: c
  src:
  - test/core/client_channel/resolvers/dns_resolver_connectivity_test.c
  deps:
  - grpc_test_util
  - grpc
  - gpr_test_util
  - gpr
  exclude_iomgrs:
  - uv
- name: dns_resolver_test
  build: test
  language: c
  src:
  - test/core/client_channel/resolvers/dns_resolver_test.c
  deps:
  - grpc_test_util
  - grpc
  - gpr_test_util
  - gpr
- name: dualstack_socket_test
  cpu_cost: 0.1
  build: test
  language: c
  src:
  - test/core/end2end/dualstack_socket_test.c
  deps:
  - grpc_test_util
  - grpc
  - gpr_test_util
  - gpr
  exclude_iomgrs:
  - uv
  platforms:
  - mac
  - linux
  - posix
- name: endpoint_pair_test
  build: test
  language: c
  src:
  - test/core/iomgr/endpoint_pair_test.c
  deps:
  - grpc_test_util
  - grpc
  - gpr_test_util
  - gpr
  exclude_iomgrs:
  - uv
- name: error_test
  cpu_cost: 30
  build: test
  language: c
  src:
  - test/core/iomgr/error_test.c
  deps:
  - grpc_test_util
  - grpc
  - gpr_test_util
  - gpr
  uses_polling: false
- name: ev_epollsig_linux_test
  cpu_cost: 3
  build: test
  language: c
  src:
  - test/core/iomgr/ev_epollsig_linux_test.c
  deps:
  - grpc_test_util
  - grpc
  - gpr_test_util
  - gpr
  exclude_iomgrs:
  - uv
  platforms:
  - linux
- name: fake_resolver_test
  build: test
  language: c
  src:
  - test/core/client_channel/resolvers/fake_resolver_test.c
  deps:
  - grpc_test_util
  - grpc
  - gpr_test_util
  - gpr
- name: fake_transport_security_test
  build: test
  language: c
  src:
  - test/core/tsi/fake_transport_security_test.c
  deps:
  - gpr_test_util
  - gpr
  - grpc
  filegroups:
  - transport_security_test_lib
  platforms:
  - linux
  - posix
  - mac
- name: fd_conservation_posix_test
  build: test
  language: c
  src:
  - test/core/iomgr/fd_conservation_posix_test.c
  deps:
  - grpc_test_util
  - grpc
  - gpr_test_util
  - gpr
  exclude_iomgrs:
  - uv
  platforms:
  - mac
  - linux
  - posix
- name: fd_posix_test
  build: test
  language: c
  src:
  - test/core/iomgr/fd_posix_test.c
  deps:
  - grpc_test_util
  - grpc
  - gpr_test_util
  - gpr
  exclude_iomgrs:
  - uv
  platforms:
  - mac
  - linux
  - posix
- name: fling_client
  build: test
  run: false
  language: c
  src:
  - test/core/fling/client.c
  deps:
  - grpc_test_util
  - grpc
  - gpr_test_util
  - gpr
- name: fling_server
  build: test
  run: false
  language: c
  src:
  - test/core/fling/server.c
  deps:
  - grpc_test_util
  - grpc
  - gpr_test_util
  - gpr
- name: fling_stream_test
  cpu_cost: 1.5
  build: test
  language: c
  src:
  - test/core/fling/fling_stream_test.c
  deps:
  - grpc_test_util
  - grpc
  - gpr_test_util
  - gpr
  platforms:
  - mac
  - linux
  - posix
- name: fling_test
  cpu_cost: 1.5
  build: test
  language: c
  src:
  - test/core/fling/fling_test.c
  deps:
  - grpc_test_util
  - grpc
  - gpr_test_util
  - gpr
  platforms:
  - mac
  - linux
  - posix
- name: gen_hpack_tables
  build: tool
  language: c
  src:
  - tools/codegen/core/gen_hpack_tables.c
  deps:
  - gpr
  - grpc
  uses_polling: false
- name: gen_legal_metadata_characters
  build: tool
  language: c
  src:
  - tools/codegen/core/gen_legal_metadata_characters.c
  deps: []
- name: gen_percent_encoding_tables
  build: tool
  language: c
  src:
  - tools/codegen/core/gen_percent_encoding_tables.c
  deps: []
  uses_polling: false
- name: goaway_server_test
  cpu_cost: 0.1
  build: test
  language: c
  src:
  - test/core/end2end/goaway_server_test.c
  deps:
  - grpc_test_util
  - grpc
  - gpr_test_util
  - gpr
  exclude_iomgrs:
  - uv
  platforms:
  - mac
  - linux
  - posix
- name: gpr_avl_test
  build: test
  language: c
  src:
  - test/core/support/avl_test.c
  deps:
  - gpr_test_util
  - gpr
  uses_polling: false
- name: gpr_cmdline_test
  build: test
  language: c
  src:
  - test/core/support/cmdline_test.c
  deps:
  - gpr_test_util
  - gpr
  uses_polling: false
- name: gpr_cpu_test
  cpu_cost: 30
  build: test
  language: c
  src:
  - test/core/support/cpu_test.c
  deps:
  - gpr_test_util
  - gpr
  uses_polling: false
- name: gpr_env_test
  build: test
  language: c
  src:
  - test/core/support/env_test.c
  deps:
  - gpr_test_util
  - gpr
  uses_polling: false
- name: gpr_histogram_test
  build: test
  language: c
  src:
  - test/core/support/histogram_test.c
  deps:
  - gpr_test_util
  - gpr
  uses_polling: false
- name: gpr_host_port_test
  build: test
  language: c
  src:
  - test/core/support/host_port_test.c
  deps:
  - gpr_test_util
  - gpr
  uses_polling: false
- name: gpr_log_test
  build: test
  language: c
  src:
  - test/core/support/log_test.c
  deps:
  - gpr_test_util
  - gpr
  uses_polling: false
- name: gpr_mpscq_test
  cpu_cost: 30
  build: test
  language: c
  src:
  - test/core/support/mpscq_test.c
  deps:
  - gpr_test_util
  - gpr
  uses_polling: false
- name: gpr_spinlock_test
  cpu_cost: 3
  build: test
  language: c
  src:
  - test/core/support/spinlock_test.c
  deps:
  - gpr_test_util
  - gpr
  uses_polling: false
- name: gpr_stack_lockfree_test
  cpu_cost: 7
  build: test
  language: c
  src:
  - test/core/support/stack_lockfree_test.c
  deps:
  - gpr_test_util
  - gpr
  uses_polling: false
- name: gpr_string_test
  build: test
  language: c
  src:
  - test/core/support/string_test.c
  deps:
  - gpr_test_util
  - gpr
  uses_polling: false
- name: gpr_sync_test
  cpu_cost: 10
  build: test
  language: c
  src:
  - test/core/support/sync_test.c
  deps:
  - gpr_test_util
  - gpr
  uses_polling: false
- name: gpr_thd_test
  cpu_cost: 10
  build: test
  language: c
  src:
  - test/core/support/thd_test.c
  deps:
  - gpr_test_util
  - gpr
  uses_polling: false
- name: gpr_time_test
  build: test
  language: c
  src:
  - test/core/support/time_test.c
  deps:
  - gpr_test_util
  - gpr
  uses_polling: false
- name: gpr_tls_test
  build: test
  language: c
  src:
  - test/core/support/tls_test.c
  deps:
  - gpr_test_util
  - gpr
  uses_polling: false
- name: gpr_useful_test
  build: test
  language: c
  src:
  - test/core/support/useful_test.c
  deps:
  - gpr_test_util
  - gpr
  uses_polling: false
- name: grpc_auth_context_test
  build: test
  language: c
  src:
  - test/core/security/auth_context_test.c
  deps:
  - grpc_test_util
  - grpc
  - gpr_test_util
  - gpr
  uses_polling: false
- name: grpc_b64_test
  build: test
  language: c
  src:
  - test/core/slice/b64_test.c
  deps:
  - grpc_test_util
  - grpc
  - gpr_test_util
  - gpr
  uses_polling: false
- name: grpc_byte_buffer_reader_test
  build: test
  language: c
  src:
  - test/core/surface/byte_buffer_reader_test.c
  deps:
  - grpc_test_util
  - grpc
  - gpr_test_util
  - gpr
  uses_polling: false
- name: grpc_channel_args_test
  build: test
  language: c
  src:
  - test/core/channel/channel_args_test.c
  deps:
  - grpc_test_util
  - grpc
  - gpr_test_util
  - gpr
  uses_polling: false
- name: grpc_channel_stack_builder_test
  build: test
  language: c
  src:
  - test/core/channel/channel_stack_builder_test.c
  deps:
  - grpc_test_util
  - grpc
  - gpr_test_util
  - gpr
- name: grpc_channel_stack_test
  build: test
  language: c
  src:
  - test/core/channel/channel_stack_test.c
  deps:
  - grpc_test_util
  - grpc
  - gpr_test_util
  - gpr
  uses_polling: false
- name: grpc_completion_queue_test
  build: test
  language: c
  src:
  - test/core/surface/completion_queue_test.c
  deps:
  - grpc_test_util
  - grpc
  - gpr_test_util
  - gpr
- name: grpc_completion_queue_threading_test
  build: test
  language: c
  src:
  - test/core/surface/completion_queue_threading_test.c
  deps:
  - grpc_test_util
  - grpc
  - gpr_test_util
  - gpr
  exclude_iomgrs:
  - uv
- name: grpc_create_jwt
  build: tool
  language: c
  src:
  - test/core/security/create_jwt.c
  deps:
  - grpc
  - gpr
  secure: true
  uses_polling: false
- name: grpc_credentials_test
  build: test
  language: c
  src:
  - test/core/security/credentials_test.c
  deps:
  - grpc_test_util
  - grpc
  - gpr_test_util
  - gpr
- name: grpc_fetch_oauth2
  build: test
  run: false
  language: c
  src:
  - test/core/security/fetch_oauth2.c
  deps:
  - grpc_test_util
  - grpc
  - gpr_test_util
  - gpr
- name: grpc_invalid_channel_args_test
  build: test
  language: c
  src:
  - test/core/surface/invalid_channel_args_test.c
  deps:
  - grpc_test_util
  - grpc
  - gpr_test_util
  - gpr
  uses_polling: false
- name: grpc_json_token_test
  build: test
  language: c
  src:
  - test/core/security/json_token_test.c
  deps:
  - grpc_test_util
  - grpc
  - gpr_test_util
  - gpr
  platforms:
  - linux
  - posix
  - mac
  uses_polling: false
- name: grpc_jwt_verifier_test
  build: test
  language: c
  src:
  - test/core/security/jwt_verifier_test.c
  deps:
  - grpc_test_util
  - grpc
  - gpr_test_util
  - gpr
  uses_polling: false
- name: grpc_print_google_default_creds_token
  build: tool
  language: c
  src:
  - test/core/security/print_google_default_creds_token.c
  deps:
  - grpc
  - gpr
  uses_polling: false
- name: grpc_security_connector_test
  build: test
  language: c
  src:
  - test/core/security/security_connector_test.c
  deps:
  - grpc_test_util
  - grpc
  - gpr_test_util
  - gpr
- name: grpc_verify_jwt
  build: tool
  language: c
  src:
  - test/core/security/verify_jwt.c
  deps:
  - grpc
  - gpr
  uses_polling: false
- name: handshake_client
  build: test
  language: c
  src:
  - test/core/handshake/client_ssl.c
  deps:
  - grpc_test_util
  - grpc
  - gpr_test_util
  - gpr
  exclude_iomgrs:
  - uv
  platforms:
  - linux
  secure: true
- name: handshake_server
  build: test
  language: c
  src:
  - test/core/handshake/server_ssl.c
  deps:
  - grpc_test_util
  - grpc
  - gpr_test_util
  - gpr
  exclude_iomgrs:
  - uv
  platforms:
  - linux
  secure: true
- name: hpack_parser_fuzzer_test
  build: fuzzer
  language: c
  src:
  - test/core/transport/chttp2/hpack_parser_fuzzer_test.c
  deps:
  - grpc_test_util
  - grpc
  - gpr_test_util
  - gpr
  corpus_dirs:
  - test/core/transport/chttp2/hpack_parser_corpus
  dict: test/core/end2end/fuzzers/hpack.dictionary
  maxlen: 512
- name: hpack_parser_test
  build: test
  language: c
  src:
  - test/core/transport/chttp2/hpack_parser_test.c
  deps:
  - grpc_test_util
  - grpc
  - gpr_test_util
  - gpr
  uses_polling: false
- name: hpack_table_test
  build: test
  language: c
  src:
  - test/core/transport/chttp2/hpack_table_test.c
  deps:
  - grpc_test_util
  - grpc
  - gpr_test_util
  - gpr
  uses_polling: false
- name: http_parser_test
  build: test
  language: c
  src:
  - test/core/http/parser_test.c
  deps:
  - grpc_test_util
  - grpc
  - gpr_test_util
  - gpr
  uses_polling: false
- name: http_request_fuzzer_test
  build: fuzzer
  language: c
  src:
  - test/core/http/request_fuzzer.c
  deps:
  - grpc_test_util
  - grpc
  - gpr_test_util
  - gpr
  corpus_dirs:
  - test/core/http/request_corpus
  maxlen: 2048
- name: http_response_fuzzer_test
  build: fuzzer
  language: c
  src:
  - test/core/http/response_fuzzer.c
  deps:
  - grpc_test_util
  - grpc
  - gpr_test_util
  - gpr
  corpus_dirs:
  - test/core/http/response_corpus
  maxlen: 2048
- name: httpcli_format_request_test
  build: test
  language: c
  src:
  - test/core/http/format_request_test.c
  deps:
  - grpc_test_util
  - grpc
  - gpr_test_util
  - gpr
- name: httpcli_test
  cpu_cost: 0.5
  build: test
  language: c
  src:
  - test/core/http/httpcli_test.c
  deps:
  - grpc_test_util
  - grpc
  - gpr_test_util
  - gpr
  platforms:
  - mac
  - linux
  - posix
- name: httpscli_test
  cpu_cost: 0.5
  build: test
  language: c
  src:
  - test/core/http/httpscli_test.c
  deps:
  - grpc_test_util
  - grpc
  - gpr_test_util
  - gpr
  platforms:
  - linux
- name: init_test
  build: test
  language: c
  src:
  - test/core/surface/init_test.c
  deps:
  - grpc_test_util
  - grpc
  - gpr_test_util
  - gpr
  uses_polling: false
- name: invalid_call_argument_test
  cpu_cost: 0.1
  build: test
  language: c
  src:
  - test/core/end2end/invalid_call_argument_test.c
  deps:
  - grpc_test_util
  - grpc
  - gpr_test_util
  - gpr
- name: json_fuzzer_test
  build: fuzzer
  language: c
  src:
  - test/core/json/fuzzer.c
  deps:
  - grpc_test_util
  - grpc
  - gpr_test_util
  - gpr
  corpus_dirs:
  - test/core/json/corpus
  maxlen: 512
- name: json_rewrite
  build: test
  run: false
  language: c
  src:
  - test/core/json/json_rewrite.c
  deps:
  - grpc
  - gpr
  uses_polling: false
- name: json_rewrite_test
  build: test
  language: c
  src:
  - test/core/json/json_rewrite_test.c
  deps:
  - grpc_test_util
  - grpc
  - gpr_test_util
  - gpr
  uses_polling: false
- name: json_stream_error_test
  build: test
  language: c
  src:
  - test/core/json/json_stream_error_test.c
  deps:
  - grpc_test_util
  - grpc
  - gpr_test_util
  - gpr
  uses_polling: false
- name: json_test
  build: test
  language: c
  src:
  - test/core/json/json_test.c
  deps:
  - grpc_test_util
  - grpc
  - gpr_test_util
  - gpr
  uses_polling: false
- name: lame_client_test
  build: test
  language: c
  src:
  - test/core/surface/lame_client_test.c
  deps:
  - grpc_test_util
  - grpc
  - gpr_test_util
  - gpr
- name: lb_policies_test
  cpu_cost: 0.1
  build: test
  run: false
  language: c
  src:
  - test/core/client_channel/lb_policies_test.c
  deps:
  - grpc_test_util
  - grpc
  - gpr_test_util
  - gpr
  uses_polling: false
- name: load_file_test
  build: test
  language: c
  src:
  - test/core/iomgr/load_file_test.c
  deps:
  - grpc_test_util
  - grpc
  - gpr_test_util
  - gpr
  uses_polling: false
- name: low_level_ping_pong_benchmark
  build: benchmark
  language: c
  src:
  - test/core/network_benchmarks/low_level_ping_pong.c
  deps:
  - grpc_test_util
  - grpc
  - gpr_test_util
  - gpr
  platforms:
  - mac
  - linux
  - posix
- name: memory_profile_client
  build: test
  run: false
  language: c
  src:
  - test/core/memory_usage/client.c
  deps:
  - grpc_test_util
  - grpc
  - gpr_test_util
  - gpr
  uses_polling: false
- name: memory_profile_server
  build: test
  run: false
  language: c
  src:
  - test/core/memory_usage/server.c
  deps:
  - grpc_test_util
  - grpc
  - gpr_test_util
  - gpr
- name: memory_profile_test
  cpu_cost: 1.5
  build: test
  language: c
  src:
  - test/core/memory_usage/memory_usage_test.c
  deps:
  - grpc_test_util
  - grpc
  - gpr_test_util
  - gpr
  platforms:
  - mac
  - linux
  - posix
- name: message_compress_test
  build: test
  language: c
  src:
  - test/core/compression/message_compress_test.c
  deps:
  - grpc_test_util
  - grpc
  - gpr_test_util
  - gpr
  uses_polling: false
- name: minimal_stack_is_minimal_test
  build: test
  language: c
  src:
  - test/core/channel/minimal_stack_is_minimal_test.c
  deps:
  - grpc_test_util
  - grpc
  - gpr_test_util
  - gpr
  uses_polling: false
- name: mlog_test
  flaky: true
  build: test
  language: c
  src:
  - test/core/census/mlog_test.c
  deps:
  - grpc_test_util
  - grpc
  - gpr_test_util
  - gpr
  uses_polling: false
- name: multiple_server_queues_test
  build: test
  language: c
  src:
  - test/core/end2end/multiple_server_queues_test.c
  deps:
  - grpc_test_util
  - grpc
  - gpr_test_util
  - gpr
- name: murmur_hash_test
  build: test
  language: c
  src:
  - test/core/support/murmur_hash_test.c
  deps:
  - gpr_test_util
  - gpr
  uses_polling: false
- name: nanopb_fuzzer_response_test
  build: fuzzer
  language: c
  src:
  - test/core/nanopb/fuzzer_response.c
  deps:
  - grpc_test_util
  - grpc
  - gpr_test_util
  - gpr
  corpus_dirs:
  - test/core/nanopb/corpus_response
  maxlen: 128
- name: nanopb_fuzzer_serverlist_test
  build: fuzzer
  language: c
  src:
  - test/core/nanopb/fuzzer_serverlist.c
  deps:
  - grpc_test_util
  - grpc
  - gpr_test_util
  - gpr
  corpus_dirs:
  - test/core/nanopb/corpus_serverlist
  maxlen: 128
- name: no_server_test
  cpu_cost: 0.1
  build: test
  language: c
  src:
  - test/core/end2end/no_server_test.c
  deps:
  - grpc_test_util
  - grpc
  - gpr_test_util
  - gpr
- name: num_external_connectivity_watchers_test
  build: test
  language: c
  src:
  - test/core/surface/num_external_connectivity_watchers_test.c
  deps:
  - grpc_test_util
  - grpc
  - gpr_test_util
  - gpr
  exclude_iomgrs:
  - uv
- name: parse_address_test
  build: test
  language: c
  src:
  - test/core/client_channel/parse_address_test.c
  deps:
  - grpc_test_util
  - grpc
  - gpr_test_util
  - gpr
  uses_polling: false
- name: percent_decode_fuzzer
  build: fuzzer
  language: c
  src:
  - test/core/slice/percent_decode_fuzzer.c
  deps:
  - grpc_test_util
  - grpc
  - gpr_test_util
  - gpr
  corpus_dirs:
  - test/core/slice/percent_decode_corpus
  maxlen: 32
- name: percent_encode_fuzzer
  build: fuzzer
  language: c
  src:
  - test/core/slice/percent_encode_fuzzer.c
  deps:
  - grpc_test_util
  - grpc
  - gpr_test_util
  - gpr
  corpus_dirs:
  - test/core/slice/percent_encode_corpus
  maxlen: 32
- name: percent_encoding_test
  build: test
  language: c
  src:
  - test/core/slice/percent_encoding_test.c
  deps:
  - grpc_test_util
  - grpc
  - gpr_test_util
  - gpr
  uses_polling: false
- name: pollset_set_test
  build: test
  language: c
  src:
  - test/core/iomgr/pollset_set_test.c
  deps:
  - grpc_test_util
  - grpc
  - gpr_test_util
  - gpr
  exclude_iomgrs:
  - uv
  platforms:
  - linux
- name: resolve_address_posix_test
  build: test
  language: c
  src:
  - test/core/iomgr/resolve_address_posix_test.c
  deps:
  - grpc_test_util
  - grpc
  - gpr_test_util
  - gpr
  exclude_iomgrs:
  - uv
  platforms:
  - mac
  - linux
  - posix
- name: resolve_address_test
  build: test
  language: c
  src:
  - test/core/iomgr/resolve_address_test.c
  deps:
  - grpc_test_util
  - grpc
  - gpr_test_util
  - gpr
- name: resource_quota_test
  cpu_cost: 30
  build: test
  language: c
  src:
  - test/core/iomgr/resource_quota_test.c
  deps:
  - grpc_test_util
  - grpc
  - gpr_test_util
  - gpr
- name: secure_channel_create_test
  build: test
  language: c
  src:
  - test/core/surface/secure_channel_create_test.c
  deps:
  - grpc_test_util
  - grpc
  - gpr_test_util
  - gpr
- name: secure_endpoint_test
  build: test
  language: c
  src:
  - test/core/security/secure_endpoint_test.c
  deps:
  - grpc_test_util
  - grpc
  - gpr_test_util
  - gpr
  exclude_iomgrs:
  - uv
- name: sequential_connectivity_test
  build: test
  language: c
  src:
  - test/core/surface/sequential_connectivity_test.c
  deps:
  - grpc_test_util
  - grpc
  - gpr_test_util
  - gpr
  exclude_iomgrs:
  - uv
- name: server_chttp2_test
  build: test
  language: c
  src:
  - test/core/surface/server_chttp2_test.c
  deps:
  - grpc_test_util
  - grpc
  - gpr_test_util
  - gpr
- name: server_fuzzer
  build: fuzzer
  language: c
  src:
  - test/core/end2end/fuzzers/server_fuzzer.c
  deps:
  - grpc_test_util
  - grpc
  - gpr_test_util
  - gpr
  corpus_dirs:
  - test/core/end2end/fuzzers/server_fuzzer_corpus
  dict: test/core/end2end/fuzzers/hpack.dictionary
  maxlen: 2048
- name: server_test
  build: test
  language: c
  src:
  - test/core/surface/server_test.c
  deps:
  - grpc_test_util
  - grpc
  - gpr_test_util
  - gpr
- name: slice_buffer_test
  build: test
  language: c
  src:
  - test/core/slice/slice_buffer_test.c
  deps:
  - grpc_test_util
  - grpc
  - gpr_test_util
  - gpr
  uses_polling: false
- name: slice_hash_table_test
  build: test
  language: c
  src:
  - test/core/slice/slice_hash_table_test.c
  deps:
  - grpc_test_util
  - grpc
  - gpr_test_util
  - gpr
  uses_polling: false
- name: slice_string_helpers_test
  build: test
  language: c
  src:
  - test/core/slice/slice_string_helpers_test.c
  deps:
  - grpc_test_util
  - grpc
  - gpr_test_util
  - gpr
  uses_polling: false
- name: slice_test
  build: test
  language: c
  src:
  - test/core/slice/slice_test.c
  deps:
  - grpc_test_util
  - grpc
  - gpr_test_util
  - gpr
  uses_polling: false
- name: sockaddr_resolver_test
  build: test
  language: c
  src:
  - test/core/client_channel/resolvers/sockaddr_resolver_test.c
  deps:
  - grpc_test_util
  - grpc
  - gpr_test_util
  - gpr
- name: sockaddr_utils_test
  build: test
  language: c
  src:
  - test/core/iomgr/sockaddr_utils_test.c
  deps:
  - grpc_test_util
  - grpc
  - gpr_test_util
  - gpr
- name: socket_utils_test
  build: test
  language: c
  src:
  - test/core/iomgr/socket_utils_test.c
  deps:
  - grpc_test_util
  - grpc
  - gpr_test_util
  - gpr
  exclude_iomgrs:
  - uv
  platforms:
  - mac
  - linux
  - posix
- name: ssl_server_fuzzer
  build: fuzzer
  language: c
  src:
  - test/core/security/ssl_server_fuzzer.c
  deps:
  - grpc_test_util
  - grpc
  - gpr_test_util
  - gpr
  corpus_dirs:
  - test/core/security/corpus/ssl_server_corpus
  maxlen: 2048
- name: ssl_transport_security_test
  build: test
  language: c
  src:
  - test/core/tsi/ssl_transport_security_test.c
  deps:
  - gpr_test_util
  - gpr
  - grpc
  filegroups:
  - transport_security_test_lib
  platforms:
  - linux
  - posix
  - mac
- name: status_conversion_test
  build: test
  language: c
  src:
  - test/core/transport/status_conversion_test.c
  deps:
  - grpc_test_util
  - grpc
  - gpr_test_util
  - gpr
  uses_polling: false
- name: stream_compression_test
  build: test
  language: c
  src:
  - test/core/compression/stream_compression_test.c
  deps:
  - grpc_test_util
  - grpc
  - gpr_test_util
  - gpr
  uses_polling: false
- name: stream_owned_slice_test
  build: test
  language: c
  src:
  - test/core/transport/stream_owned_slice_test.c
  deps:
  - grpc_test_util
  - grpc
  - gpr_test_util
  - gpr
  uses_polling: false
- name: tcp_client_posix_test
  cpu_cost: 0.5
  build: test
  language: c
  src:
  - test/core/iomgr/tcp_client_posix_test.c
  deps:
  - grpc_test_util
  - grpc
  - gpr_test_util
  - gpr
  exclude_iomgrs:
  - uv
  platforms:
  - mac
  - linux
  - posix
- name: tcp_client_uv_test
  cpu_cost: 0.5
  build: test
  language: c
  src:
  - test/core/iomgr/tcp_client_uv_test.c
  deps:
  - grpc_test_util
  - grpc
  - gpr_test_util
  - gpr
  exclude_iomgrs:
  - native
- name: tcp_posix_test
  cpu_cost: 0.2
  build: test
  language: c
  src:
  - test/core/iomgr/tcp_posix_test.c
  deps:
  - grpc_test_util
  - grpc
  - gpr_test_util
  - gpr
  exclude_iomgrs:
  - uv
  platforms:
  - mac
  - linux
  - posix
- name: tcp_server_posix_test
  build: test
  language: c
  src:
  - test/core/iomgr/tcp_server_posix_test.c
  deps:
  - grpc_test_util
  - grpc
  - gpr_test_util
  - gpr
  exclude_iomgrs:
  - uv
  platforms:
  - mac
  - linux
  - posix
- name: tcp_server_uv_test
  build: test
  language: c
  src:
  - test/core/iomgr/tcp_server_uv_test.c
  deps:
  - grpc_test_util
  - grpc
  - gpr_test_util
  - gpr
  exclude_iomgrs:
  - native
- name: time_averaged_stats_test
  build: test
  language: c
  src:
  - test/core/iomgr/time_averaged_stats_test.c
  deps:
  - grpc_test_util
  - grpc
  - gpr_test_util
  - gpr
  uses_polling: false
- name: timeout_encoding_test
  build: test
  language: c
  src:
  - test/core/transport/timeout_encoding_test.c
  deps:
  - grpc_test_util
  - grpc
  - gpr_test_util
  - gpr
  uses_polling: false
- name: timer_heap_test
  build: test
  language: c
  src:
  - test/core/iomgr/timer_heap_test.c
  deps:
  - grpc_test_util
  - grpc
  - gpr_test_util
  - gpr
  exclude_iomgrs:
  - uv
  uses_polling: false
- name: timer_list_test
  build: test
  language: c
  src:
  - test/core/iomgr/timer_list_test.c
  deps:
  - grpc_test_util
  - grpc
  - gpr_test_util
  - gpr
  exclude_iomgrs:
  - uv
  uses_polling: false
- name: transport_connectivity_state_test
  build: test
  language: c
  src:
  - test/core/transport/connectivity_state_test.c
  deps:
  - grpc_test_util
  - grpc
  - gpr_test_util
  - gpr
<<<<<<< HEAD
=======
- name: transport_metadata_test
  build: test
  language: c
  src:
  - test/core/transport/metadata_test.c
  deps:
  - grpc_test_util
  - grpc
  - gpr_test_util
  - gpr
>>>>>>> 48bed5ec
- name: transport_security_test
  build: test
  language: c
  src:
  - test/core/tsi/transport_security_test.c
  deps:
  - grpc_test_util
  - grpc
  - gpr_test_util
  - gpr
  platforms:
  - linux
  - posix
  - mac
- name: udp_server_test
  build: test
  language: c
  src:
  - test/core/iomgr/udp_server_test.c
  deps:
  - grpc_test_util
  - grpc
  - gpr_test_util
  - gpr
  exclude_iomgrs:
  - uv
  platforms:
  - mac
  - linux
  - posix
- name: uri_fuzzer_test
  build: fuzzer
  language: c
  src:
  - test/core/client_channel/uri_fuzzer_test.c
  deps:
  - grpc_test_util
  - grpc
  - gpr_test_util
  - gpr
  corpus_dirs:
  - test/core/client_channel/uri_corpus
  maxlen: 128
- name: uri_parser_test
  build: test
  language: c
  src:
  - test/core/client_channel/uri_parser_test.c
  deps:
  - grpc_test_util
  - grpc
  - gpr_test_util
  - gpr
- name: wakeup_fd_cv_test
  build: test
  language: c
  src:
  - test/core/iomgr/wakeup_fd_cv_test.c
  deps:
  - grpc_test_util
  - grpc
  - gpr_test_util
  - gpr
  exclude_iomgrs:
  - uv
  platforms:
  - mac
  - linux
  - posix
- name: alarm_cpp_test
  gtest: true
  build: test
  language: c++
  src:
  - test/cpp/common/alarm_cpp_test.cc
  deps:
  - grpc++_test_util_unsecure
  - grpc_test_util_unsecure
  - grpc++_unsecure
  - grpc_unsecure
  - gpr_test_util
  - gpr
- name: async_end2end_test
  gtest: true
  build: test
  language: c++
  src:
  - test/cpp/end2end/async_end2end_test.cc
  deps:
  - grpc++_test_util
  - grpc_test_util
  - grpc++
  - grpc
  - gpr_test_util
  - gpr
- name: auth_property_iterator_test
  gtest: true
  build: test
  language: c++
  src:
  - test/cpp/common/auth_property_iterator_test.cc
  deps:
  - grpc++_test_util
  - grpc_test_util
  - grpc++
  - grpc
  - gpr_test_util
  - gpr
  uses_polling: false
- name: bdp_estimator_test
  build: test
  language: c++
  src:
  - test/core/transport/bdp_estimator_test.cc
  deps:
  - grpc++_test_util
  - grpc++
  - grpc_test_util
  - grpc
  - gpr_test_util
  - gpr
  uses_polling: false
- name: bm_arena
  build: test
  language: c++
  src:
  - test/cpp/microbenchmarks/bm_arena.cc
  deps:
  - grpc_benchmark
  - benchmark
  - grpc++_test_util_unsecure
  - grpc_test_util_unsecure
  - grpc++_unsecure
  - grpc_unsecure
  - gpr_test_util
  - gpr
  args:
  - --benchmark_min_time=0
  defaults: benchmark
  platforms:
  - mac
  - linux
  - posix
  uses_polling: false
- name: bm_call_create
  build: test
  language: c++
  src:
  - test/cpp/microbenchmarks/bm_call_create.cc
  deps:
  - grpc_benchmark
  - benchmark
  - grpc++_test_util_unsecure
  - grpc_test_util_unsecure
  - grpc++_unsecure
  - grpc_unsecure
  - gpr_test_util
  - gpr
  args:
  - --benchmark_min_time=0
  defaults: benchmark
  platforms:
  - mac
  - linux
  - posix
  uses_polling: false
- name: bm_chttp2_hpack
  build: test
  language: c++
  src:
  - test/cpp/microbenchmarks/bm_chttp2_hpack.cc
  deps:
  - grpc_benchmark
  - benchmark
  - grpc++_test_util_unsecure
  - grpc_test_util_unsecure
  - grpc++_unsecure
  - grpc_unsecure
  - gpr_test_util
  - gpr
  args:
  - --benchmark_min_time=0
  defaults: benchmark
  platforms:
  - mac
  - linux
  - posix
  uses_polling: false
- name: bm_chttp2_transport
  build: test
  language: c++
  src:
  - test/cpp/microbenchmarks/bm_chttp2_transport.cc
  deps:
  - grpc_benchmark
  - benchmark
  - grpc++_test_util_unsecure
  - grpc_test_util_unsecure
  - grpc++_unsecure
  - grpc_unsecure
  - gpr_test_util
  - gpr
  args:
  - --benchmark_min_time=0
  defaults: benchmark
  platforms:
  - mac
  - linux
  - posix
- name: bm_closure
  build: test
  language: c++
  src:
  - test/cpp/microbenchmarks/bm_closure.cc
  deps:
  - grpc_benchmark
  - benchmark
  - grpc++_test_util_unsecure
  - grpc_test_util_unsecure
  - grpc++_unsecure
  - grpc_unsecure
  - gpr_test_util
  - gpr
  args:
  - --benchmark_min_time=0
  defaults: benchmark
  platforms:
  - mac
  - linux
  - posix
- name: bm_cq
  build: test
  language: c++
  src:
  - test/cpp/microbenchmarks/bm_cq.cc
  deps:
  - grpc_benchmark
  - benchmark
  - grpc++_test_util_unsecure
  - grpc_test_util_unsecure
  - grpc++_unsecure
  - grpc_unsecure
  - gpr_test_util
  - gpr
  args:
  - --benchmark_min_time=0
  defaults: benchmark
  platforms:
  - mac
  - linux
  - posix
- name: bm_cq_multiple_threads
  build: test
  language: c++
  src:
  - test/cpp/microbenchmarks/bm_cq_multiple_threads.cc
  deps:
  - grpc_benchmark
  - benchmark
  - grpc++_test_util_unsecure
  - grpc_test_util_unsecure
  - grpc++_unsecure
  - grpc_unsecure
  - gpr_test_util
  - gpr
  args:
  - --benchmark_min_time=4
  defaults: benchmark
  platforms:
  - mac
  - linux
  - posix
- name: bm_error
  build: test
  language: c++
  src:
  - test/cpp/microbenchmarks/bm_error.cc
  deps:
  - grpc_benchmark
  - benchmark
  - grpc++_test_util_unsecure
  - grpc_test_util_unsecure
  - grpc++_unsecure
  - grpc_unsecure
  - gpr_test_util
  - gpr
  args:
  - --benchmark_min_time=0
  defaults: benchmark
  platforms:
  - mac
  - linux
  - posix
  uses_polling: false
- name: bm_fullstack_streaming_ping_pong
  build: test
  language: c++
  headers:
  - test/cpp/microbenchmarks/fullstack_streaming_ping_pong.h
  src:
  - test/cpp/microbenchmarks/bm_fullstack_streaming_ping_pong.cc
  deps:
  - grpc_benchmark
  - benchmark
  - grpc++_test_util_unsecure
  - grpc_test_util_unsecure
  - grpc++_unsecure
  - grpc_unsecure
  - gpr_test_util
  - gpr
  args:
  - --benchmark_min_time=0
  defaults: benchmark
  excluded_poll_engines:
  - poll
  - poll-cv
  platforms:
  - mac
  - linux
  - posix
  timeout_seconds: 1200
- name: bm_fullstack_streaming_pump
  build: test
  language: c++
  headers:
  - test/cpp/microbenchmarks/fullstack_streaming_pump.h
  src:
  - test/cpp/microbenchmarks/bm_fullstack_streaming_pump.cc
  deps:
  - grpc_benchmark
  - benchmark
  - grpc++_test_util_unsecure
  - grpc_test_util_unsecure
  - grpc++_unsecure
  - grpc_unsecure
  - gpr_test_util
  - gpr
  args:
  - --benchmark_min_time=0
  defaults: benchmark
  excluded_poll_engines:
  - poll
  - poll-cv
  platforms:
  - mac
  - linux
  - posix
  timeout_seconds: 1200
- name: bm_fullstack_trickle
  build: test
  language: c++
  src:
  - test/cpp/microbenchmarks/bm_fullstack_trickle.cc
  deps:
  - grpc_benchmark
  - benchmark
  - grpc++_test_util_unsecure
  - grpc_test_util_unsecure
  - grpc++_unsecure
  - grpc_unsecure
  - gpr_test_util
  - gpr
  - grpc++_test_config
  args:
  - --benchmark_min_time=0
  defaults: benchmark
  excluded_poll_engines:
  - poll
  - poll-cv
  platforms:
  - mac
  - linux
  - posix
  timeout_seconds: 1200
- name: bm_fullstack_unary_ping_pong
  build: test
  language: c++
  headers:
  - test/cpp/microbenchmarks/fullstack_unary_ping_pong.h
  src:
  - test/cpp/microbenchmarks/bm_fullstack_unary_ping_pong.cc
  deps:
  - grpc_benchmark
  - benchmark
  - grpc++_test_util_unsecure
  - grpc_test_util_unsecure
  - grpc++_unsecure
  - grpc_unsecure
  - gpr_test_util
  - gpr
  args:
  - --benchmark_min_time=0
  defaults: benchmark
  excluded_poll_engines:
  - poll
  - poll-cv
  platforms:
  - mac
  - linux
  - posix
  timeout_seconds: 1200
- name: bm_metadata
  build: test
  language: c++
  src:
  - test/cpp/microbenchmarks/bm_metadata.cc
  deps:
  - grpc_benchmark
  - benchmark
  - grpc++_test_util_unsecure
  - grpc_test_util_unsecure
  - grpc++_unsecure
  - grpc_unsecure
  - gpr_test_util
  - gpr
  args:
  - --benchmark_min_time=0
  defaults: benchmark
  platforms:
  - mac
  - linux
  - posix
  uses_polling: false
- name: bm_pollset
  build: test
  language: c++
  src:
  - test/cpp/microbenchmarks/bm_pollset.cc
  deps:
  - grpc_benchmark
  - benchmark
  - grpc++_test_util_unsecure
  - grpc_test_util_unsecure
  - grpc++_unsecure
  - grpc_unsecure
  - gpr_test_util
  - gpr
  args:
  - --benchmark_min_time=0
  defaults: benchmark
  platforms:
  - mac
  - linux
  - posix
- name: channel_arguments_test
  gtest: true
  build: test
  language: c++
  src:
  - test/cpp/common/channel_arguments_test.cc
  deps:
  - grpc++
  - grpc
  - gpr
  uses_polling: false
- name: channel_filter_test
  gtest: true
  build: test
  language: c++
  src:
  - test/cpp/common/channel_filter_test.cc
  deps:
  - grpc++
  - grpc
  - gpr
  uses_polling: false
- name: cli_call_test
  gtest: true
  build: test
  language: c++
  src:
  - test/cpp/util/cli_call_test.cc
  deps:
  - grpc_cli_libs
  - grpc++_test_util
  - grpc_test_util
  - grpc++
  - grpc
  - gpr_test_util
  - gpr
- name: client_crash_test
  gtest: true
  cpu_cost: 0.1
  build: test
  language: c++
  src:
  - test/cpp/end2end/client_crash_test.cc
  deps:
  - grpc++_test_util
  - grpc_test_util
  - grpc++
  - grpc
  - gpr_test_util
  - gpr
  platforms:
  - mac
  - linux
  - posix
- name: client_crash_test_server
  build: test
  run: false
  language: c++
  src:
  - test/cpp/end2end/client_crash_test_server.cc
  deps:
  - grpc++_test_util
  - grpc_test_util
  - grpc++
  - grpc
  - gpr_test_util
  - gpr
- name: client_lb_end2end_test
  gtest: true
  build: test
  language: c++
  src:
  - test/cpp/end2end/client_lb_end2end_test.cc
  deps:
  - grpc++_test_util
  - grpc_test_util
  - grpc++
  - grpc
  - gpr_test_util
  - gpr
  excluded_poll_engines:
  - poll
  - poll-cv
- name: codegen_test_full
  gtest: true
  build: test
  language: c++
  src:
  - src/proto/grpc/testing/control.proto
  - src/proto/grpc/testing/messages.proto
  - src/proto/grpc/testing/payloads.proto
  - src/proto/grpc/testing/services.proto
  - src/proto/grpc/testing/stats.proto
  - test/cpp/codegen/codegen_test_full.cc
  deps:
  - grpc++_core_stats
  - grpc++
  - grpc
  - gpr
  filegroups:
  - grpc++_codegen_base
  uses_polling: false
- name: codegen_test_minimal
  gtest: true
  build: test
  language: c++
  src:
  - src/proto/grpc/testing/control.proto
  - src/proto/grpc/testing/messages.proto
  - src/proto/grpc/testing/payloads.proto
  - src/proto/grpc/testing/services.proto
  - src/proto/grpc/testing/stats.proto
  - test/cpp/codegen/codegen_test_minimal.cc
  deps:
  - grpc++_core_stats
  - grpc
  - gpr
  filegroups:
  - grpc++_codegen_base
  - grpc++_codegen_base_src
  uses_polling: false
- name: credentials_test
  gtest: true
  build: test
  language: c++
  src:
  - test/cpp/client/credentials_test.cc
  deps:
  - grpc++
  - grpc
  - gpr
- name: cxx_byte_buffer_test
  gtest: true
  build: test
  language: c++
  src:
  - test/cpp/util/byte_buffer_test.cc
  deps:
  - grpc_test_util
  - grpc++
  - grpc
  - gpr_test_util
  - gpr
  uses_polling: false
- name: cxx_slice_test
  gtest: true
  build: test
  language: c++
  src:
  - test/cpp/util/slice_test.cc
  deps:
  - grpc_test_util
  - grpc++
  - grpc
  - gpr_test_util
  - gpr
  uses_polling: false
- name: cxx_string_ref_test
  gtest: true
  build: test
  language: c++
  src:
  - test/cpp/util/string_ref_test.cc
  deps:
  - grpc++
  - grpc
  uses_polling: false
- name: cxx_time_test
  gtest: true
  build: test
  language: c++
  src:
  - test/cpp/util/time_test.cc
  deps:
  - grpc_test_util
  - grpc++
  - grpc
  - gpr_test_util
  - gpr
  uses_polling: false
- name: end2end_test
  gtest: true
  cpu_cost: 0.5
  build: test
  language: c++
  src:
  - test/cpp/end2end/end2end_test.cc
  deps:
  - grpc++_test_util
  - grpc_test_util
  - grpc++
  - grpc
  - gpr_test_util
  - gpr
- name: error_details_test
  gtest: true
  build: test
  language: c++
  src:
  - src/proto/grpc/testing/echo_messages.proto
  - test/cpp/util/error_details_test.cc
  deps:
  - grpc++_error_details
  - grpc++
- name: filter_end2end_test
  gtest: true
  build: test
  language: c++
  src:
  - test/cpp/end2end/filter_end2end_test.cc
  deps:
  - grpc++_test_util
  - grpc_test_util
  - grpc++
  - grpc
  - gpr_test_util
  - gpr
- name: generic_end2end_test
  gtest: true
  build: test
  language: c++
  src:
  - test/cpp/end2end/generic_end2end_test.cc
  deps:
  - grpc++_test_util
  - grpc_test_util
  - grpc++
  - grpc
  - gpr_test_util
  - gpr
- name: golden_file_test
  gtest: true
  build: test
  language: c++
  src:
  - src/proto/grpc/testing/compiler_test.proto
  - test/cpp/codegen/golden_file_test.cc
  deps:
  - grpc++
  - grpc
  - gpr
  args:
  - --generated_file_path=gens/src/proto/grpc/testing/
  uses_polling: false
- name: grpc_cli
  build: test
  run: false
  language: c++
  src:
  - test/cpp/util/grpc_cli.cc
  deps:
  - grpc_cli_libs
  - grpc++_proto_reflection_desc_db
  - grpc++
  - grpc
  - gpr
  - grpc++_test_config
- name: grpc_cpp_plugin
  build: protoc
  language: c++
  src:
  - src/compiler/cpp_plugin.cc
  deps:
  - grpc_plugin_support
  secure: false
  vs_config_type: Application
  vs_project_guid: '{7E51A25F-AC59-488F-906C-C60FAAE706AA}'
- name: grpc_csharp_plugin
  build: protoc
  language: c++
  src:
  - src/compiler/csharp_plugin.cc
  deps:
  - grpc_plugin_support
  secure: false
  vs_config_type: Application
  vs_project_guid: '{3C813052-A49A-4662-B90A-1ADBEC7EE453}'
- name: grpc_node_plugin
  build: protoc
  language: c++
  src:
  - src/compiler/node_plugin.cc
  deps:
  - grpc_plugin_support
  secure: false
  vs_config_type: Application
- name: grpc_objective_c_plugin
  build: protoc
  language: c++
  src:
  - src/compiler/objective_c_plugin.cc
  deps:
  - grpc_plugin_support
  secure: false
  vs_config_type: Application
  vs_project_guid: '{19564640-CEE6-4921-ABA5-676ED79A36F6}'
- name: grpc_php_plugin
  build: protoc
  language: c++
  src:
  - src/compiler/php_plugin.cc
  deps:
  - grpc_plugin_support
  secure: false
  vs_config_type: Application
- name: grpc_python_plugin
  build: protoc
  language: c++
  src:
  - src/compiler/python_plugin.cc
  deps:
  - grpc_plugin_support
  secure: false
  vs_config_type: Application
  vs_project_guid: '{DF52D501-A6CF-4E6F-BA38-6EBE2E8DAFB2}'
- name: grpc_ruby_plugin
  build: protoc
  language: c++
  src:
  - src/compiler/ruby_plugin.cc
  deps:
  - grpc_plugin_support
  secure: false
  vs_config_type: Application
  vs_project_guid: '{069E9D05-B78B-4751-9252-D21EBAE7DE8E}'
- name: grpc_tool_test
  gtest: true
  build: test
  language: c++
  src:
  - src/proto/grpc/testing/echo.proto
  - src/proto/grpc/testing/echo_messages.proto
  - test/cpp/util/grpc_tool_test.cc
  deps:
  - grpc_cli_libs
  - grpc++_proto_reflection_desc_db
  - grpc++_reflection
  - grpc++_test_util
  - grpc_test_util
  - grpc++
  - grpc
  - gpr_test_util
  - gpr
  filegroups:
  - grpc++_codegen_proto
- name: grpclb_api_test
  gtest: true
  build: test
  language: c++
  src:
  - src/proto/grpc/lb/v1/load_balancer.proto
  - test/cpp/grpclb/grpclb_api_test.cc
  deps:
  - grpc++_test_util
  - grpc_test_util
  - grpc++
  - grpc
- name: grpclb_end2end_test
  gtest: true
  build: test
  language: c++
  src:
  - src/proto/grpc/lb/v1/load_balancer.proto
  - test/cpp/end2end/grpclb_end2end_test.cc
  deps:
  - grpc++_test_util
  - grpc_test_util
  - grpc++
  - grpc
  - gpr_test_util
  - gpr
  excluded_poll_engines:
  - poll
  - poll-cv
- name: grpclb_test
  gtest: false
  build: test
  language: c++
  src:
  - src/proto/grpc/lb/v1/load_balancer.proto
  - test/cpp/grpclb/grpclb_test.cc
  deps:
  - grpc++_test_util
  - grpc_test_util
  - grpc++
  - grpc
  - gpr_test_util
  - gpr
  excluded_poll_engines:
  - poll
  - poll-cv
- name: h2_ssl_cert_test
  gtest: true
  build: test
  language: c++
  headers:
  - test/core/end2end/end2end_tests.h
  src:
  - test/core/end2end/h2_ssl_cert_test.cc
  deps:
  - grpc_test_util
  - grpc++
  - grpc
  - gpr_test_util
  - gpr
  uses:
  - grpc++_test
- name: health_service_end2end_test
  gtest: true
  build: test
  language: c++
  src:
  - test/cpp/end2end/health_service_end2end_test.cc
  deps:
  - grpc++_test_util
  - grpc_test_util
  - grpc++
  - grpc
  - gpr_test_util
  - gpr
- name: http2_client
  build: test
  run: false
  language: c++
  src: []
  deps:
  - http2_client_main
  - grpc++_test_util
  - grpc_test_util
  - grpc++
  - grpc
  - grpc++_test_config
  platforms:
  - mac
  - linux
  - posix
- name: hybrid_end2end_test
  flaky: true
  build: test
  language: c++
  src:
  - test/cpp/end2end/hybrid_end2end_test.cc
  deps:
  - grpc++_test_util
  - grpc_test_util
  - grpc++
  - grpc
  - gpr_test_util
  - gpr
- name: interop_client
  build: test
  run: false
  language: c++
  src: []
  deps:
  - interop_client_main
  - interop_client_helper
  - grpc++_test_util
  - grpc_test_util
  - grpc++
  - grpc
  - gpr_test_util
  - gpr
  - grpc++_test_config
  platforms:
  - mac
  - linux
  - posix
- name: interop_server
  build: test
  run: false
  language: c++
  src: []
  deps:
  - interop_server_main
  - interop_server_helper
  - interop_server_lib
  - grpc++_test_util
  - grpc_test_util
  - grpc++
  - grpc
  - gpr_test_util
  - gpr
  - grpc++_test_config
  platforms:
  - mac
  - linux
  - posix
- name: interop_test
  cpu_cost: 0.1
  build: test
  language: c++
  src:
  - test/cpp/interop/interop_test.cc
  deps:
  - grpc_test_util
  - grpc
  - gpr_test_util
  - gpr
  - grpc++_test_config
  platforms:
  - mac
  - linux
  - posix
- name: json_run_localhost
  build: test
  run: false
  language: c++
  src:
  - test/cpp/qps/json_run_localhost.cc
  deps:
  - grpc++_test_util
  - grpc_test_util
  - grpc++
  - grpc
  - gpr_test_util
  - gpr
  - grpc++_test_config
  platforms:
  - mac
  - linux
  - posix
- name: memory_test
  gtest: true
  build: test
  language: c++
  src:
  - test/core/support/memory_test.cc
  deps:
  - grpc_test_util
  - grpc++
  - grpc
  - gpr_test_util
  - gpr
  uses:
  - grpc++_test
  uses_polling: false
- name: metrics_client
  build: test
  run: false
  language: c++
  headers:
  - test/cpp/util/metrics_server.h
  src:
  - src/proto/grpc/testing/metrics.proto
  - test/cpp/interop/metrics_client.cc
  deps:
  - grpc++
  - grpc
  - gpr
  - grpc++_test_config
- name: mock_test
  gtest: true
  build: test
  language: c++
  headers:
  - include/grpc++/test/mock_stream.h
  src:
  - test/cpp/end2end/mock_test.cc
  deps:
  - grpc++_test_util
  - grpc_test_util
  - grpc++
  - grpc
  - gpr_test_util
  - gpr
- name: noop-benchmark
  build: test
  language: c++
  src:
  - test/cpp/microbenchmarks/noop-benchmark.cc
  deps:
  - benchmark
  defaults: benchmark
- name: proto_server_reflection_test
  gtest: true
  build: test
  language: c++
  src:
  - test/cpp/end2end/proto_server_reflection_test.cc
  deps:
  - grpc++_proto_reflection_desc_db
  - grpc++_reflection
  - grpc++_test_util
  - grpc_test_util
  - grpc++
  - grpc
  - gpr_test_util
  - gpr
- name: proto_utils_test
  gtest: true
  build: test
  language: c++
  src:
  - test/cpp/codegen/proto_utils_test.cc
  deps:
  - grpc++
  - grpc
  filegroups:
  - grpc++_codegen_base
  - grpc++_codegen_proto
  uses_polling: false
- name: qps_interarrival_test
  build: test
  run: false
  language: c++
  src:
  - test/cpp/qps/qps_interarrival_test.cc
  deps:
  - qps
  - grpc++_test_util
  - grpc_test_util
  - grpc++
  - grpc
  - gpr_test_util
  - gpr
  - grpc++_test_config
  platforms:
  - mac
  - linux
  - posix
  uses_polling: false
- name: qps_json_driver
  build: test
  run: false
  language: c++
  src:
  - test/cpp/qps/qps_json_driver.cc
  deps:
  - qps
  - grpc++_core_stats
  - grpc++_test_util
  - grpc_test_util
  - grpc++
  - grpc
  - gpr_test_util
  - gpr
  - grpc++_test_config
- name: qps_openloop_test
  cpu_cost: 0.5
  build: test
  language: c++
  src:
  - test/cpp/qps/qps_openloop_test.cc
  deps:
  - qps
  - grpc++_core_stats
  - grpc++_test_util
  - grpc_test_util
  - grpc++
  - grpc
  - gpr_test_util
  - gpr
  - grpc++_test_config
  platforms:
  - mac
  - linux
  - posix
- name: qps_worker
  build: test
  run: false
  language: c++
  headers:
  - test/cpp/qps/client.h
  - test/cpp/qps/server.h
  src:
  - test/cpp/qps/worker.cc
  deps:
  - qps
  - grpc++_core_stats
  - grpc++_test_util
  - grpc_test_util
  - grpc++
  - grpc
  - gpr_test_util
  - gpr
  - grpc++_test_config
- name: reconnect_interop_client
  build: test
  run: false
  language: c++
  src:
  - src/proto/grpc/testing/empty.proto
  - src/proto/grpc/testing/messages.proto
  - src/proto/grpc/testing/test.proto
  - test/cpp/interop/reconnect_interop_client.cc
  deps:
  - grpc++_test_util
  - grpc_test_util
  - grpc++
  - grpc
  - gpr_test_util
  - gpr
  - grpc++_test_config
- name: reconnect_interop_server
  build: test
  run: false
  language: c++
  src:
  - src/proto/grpc/testing/empty.proto
  - src/proto/grpc/testing/messages.proto
  - src/proto/grpc/testing/test.proto
  - test/cpp/interop/reconnect_interop_server.cc
  deps:
  - reconnect_server
  - test_tcp_server
  - grpc++_test_util
  - grpc_test_util
  - grpc++
  - grpc
  - gpr_test_util
  - gpr
  - grpc++_test_config
- name: secure_auth_context_test
  gtest: true
  build: test
  language: c++
  src:
  - test/cpp/common/secure_auth_context_test.cc
  deps:
  - grpc++_test_util
  - grpc_test_util
  - grpc++
  - grpc
  - gpr_test_util
  - gpr
- name: secure_sync_unary_ping_pong_test
  build: test
  language: c++
  src:
  - test/cpp/qps/secure_sync_unary_ping_pong_test.cc
  deps:
  - qps
  - grpc++_core_stats
  - grpc++_test_util
  - grpc_test_util
  - grpc++
  - grpc
  - gpr_test_util
  - gpr
  - grpc++_test_config
  platforms:
  - mac
  - linux
  - posix
- name: server_builder_plugin_test
  gtest: true
  build: test
  language: c++
  src:
  - test/cpp/end2end/server_builder_plugin_test.cc
  deps:
  - grpc++_test_util
  - grpc_test_util
  - grpc++
  - grpc
  - gpr_test_util
  - gpr
- name: server_builder_test
  gtest: true
  build: test
  language: c++
  src:
  - src/proto/grpc/testing/echo_messages.proto
  - src/proto/grpc/testing/echo.proto
  - test/cpp/server/server_builder_test.cc
  deps:
  - grpc++_test_util_unsecure
  - grpc_test_util_unsecure
  - gpr_test_util
  - grpc++_unsecure
  - grpc_unsecure
  - gpr
- name: server_context_test_spouse_test
  gtest: true
  build: test
  language: c++
  src:
  - test/cpp/test/server_context_test_spouse_test.cc
  deps:
  - grpc_test_util
  - grpc++
  - grpc
  - gpr_test_util
  - gpr
  uses:
  - grpc++_test
- name: server_crash_test
  gtest: true
  cpu_cost: 0.1
  build: test
  language: c++
  src:
  - test/cpp/end2end/server_crash_test.cc
  deps:
  - grpc++_test_util
  - grpc_test_util
  - grpc++
  - grpc
  - gpr_test_util
  - gpr
  platforms:
  - mac
  - linux
  - posix
- name: server_crash_test_client
  build: test
  run: false
  language: c++
  src:
  - test/cpp/end2end/server_crash_test_client.cc
  deps:
  - grpc++_test_util
  - grpc_test_util
  - grpc++
  - grpc
  - gpr_test_util
  - gpr
- name: server_request_call_test
  gtest: true
  build: test
  language: c++
  src:
  - src/proto/grpc/testing/echo_messages.proto
  - src/proto/grpc/testing/echo.proto
  - test/cpp/server/server_request_call_test.cc
  deps:
  - grpc++_test_util_unsecure
  - grpc_test_util_unsecure
  - gpr_test_util
  - grpc++_unsecure
  - grpc_unsecure
  - gpr
- name: shutdown_test
  gtest: true
  build: test
  language: c++
  src:
  - test/cpp/end2end/shutdown_test.cc
  deps:
  - grpc++_test_util
  - grpc_test_util
  - grpc++
  - grpc
  - gpr_test_util
  - gpr
- name: stats_test
  gtest: true
  build: test
  language: c++
  src:
  - test/core/debug/stats_test.cc
  deps:
  - grpc++_test_util
  - grpc_test_util
  - grpc
  - gpr_test_util
  - gpr
  uses_polling: false
- name: status_test
  build: test
  language: c++
  src:
  - test/cpp/util/status_test.cc
  deps:
  - grpc_test_util
  - grpc++
  - grpc
  - gpr_test_util
  - gpr
  uses_polling: false
- name: streaming_throughput_test
  gtest: true
  build: test
  language: c++
  src:
  - test/cpp/end2end/streaming_throughput_test.cc
  deps:
  - grpc++_test_util
  - grpc_test_util
  - grpc++
  - grpc
  - gpr_test_util
  - gpr
  platforms:
  - mac
  - linux
  - posix
- name: stress_test
  build: test
  run: false
  language: c++
  headers:
  - test/cpp/interop/client_helper.h
  - test/cpp/interop/interop_client.h
  - test/cpp/interop/stress_interop_client.h
  - test/cpp/util/create_test_channel.h
  - test/cpp/util/metrics_server.h
  src:
  - src/proto/grpc/testing/empty.proto
  - src/proto/grpc/testing/messages.proto
  - src/proto/grpc/testing/metrics.proto
  - src/proto/grpc/testing/test.proto
  - test/cpp/interop/interop_client.cc
  - test/cpp/interop/stress_interop_client.cc
  - test/cpp/interop/stress_test.cc
  - test/cpp/util/metrics_server.cc
  deps:
  - grpc++_test_util
  - grpc_test_util
  - grpc++
  - grpc
  - gpr_test_util
  - gpr
  - grpc++_test_config
- name: thread_manager_test
  build: test
  language: c++
  src:
  - test/cpp/thread_manager/thread_manager_test.cc
  deps:
  - grpc++_unsecure
  - grpc_unsecure
  - gpr
  - grpc++_test_config
- name: thread_stress_test
  gtest: true
  cpu_cost: 100
  build: test
  language: c++
  src:
  - test/cpp/end2end/thread_stress_test.cc
  deps:
  - grpc++_test_util_unsecure
  - grpc_test_util_unsecure
  - grpc++_unsecure
  - grpc_unsecure
  - gpr_test_util
  - gpr
  timeout_seconds: 1200
<<<<<<< HEAD
- name: transport_metadata_test
  build: test
  language: c++
  src:
  - test/core/transport/metadata_test.c
  deps:
  - grpc_test_util
  - grpc
  - gpr_test_util
  - gpr
=======
>>>>>>> 48bed5ec
- name: transport_pid_controller_test
  build: test
  language: c++
  src:
  - test/core/transport/pid_controller_test.cc
  deps:
  - grpc++_test_util
  - grpc++
  - grpc_test_util
  - grpc
  - gpr_test_util
  - gpr
- name: writes_per_rpc_test
  gtest: true
  cpu_cost: 0.5
  build: test
  language: c++
  src:
  - test/cpp/performance/writes_per_rpc_test.cc
  deps:
  - grpc++_test_util
  - grpc_test_util
  - grpc++
  - grpc
  - gpr_test_util
  - gpr
  platforms:
  - mac
  - linux
  - posix
- name: public_headers_must_be_c89
  build: test
  language: c89
  src:
  - test/core/surface/public_headers_must_be_c89.c
  deps:
  - grpc
  - gpr
vspackages:
- linkage: static
  name: grpc.dependencies.zlib
  props: false
  redist: true
  version: 1.2.8.10
- linkage: static
  name: grpc.dependencies.openssl
  props: true
  redist: true
  version: 1.0.204.1
- name: gflags
  props: false
  redist: false
  version: 2.1.2.1
- name: gtest
  props: false
  redist: false
  version: 1.7.0.1
configs:
  asan:
    CC: clang
    CPPFLAGS: -O0 -fsanitize-coverage=edge -fsanitize=address -fno-omit-frame-pointer
      -Wno-unused-command-line-argument -DGPR_NO_DIRECT_SYSCALLS
    CXX: clang++
    LD: clang++
    LDFLAGS: -fsanitize=address
    LDXX: clang++
    compile_the_world: true
    test_environ:
      ASAN_OPTIONS: detect_leaks=1:color=always
      LSAN_OPTIONS: suppressions=tools/lsan_suppressions.txt:report_objects=1
  asan-noleaks:
    CC: clang
    CPPFLAGS: -O0 -fsanitize-coverage=edge -fsanitize=address -fno-omit-frame-pointer
      -Wno-unused-command-line-argument -DGPR_NO_DIRECT_SYSCALLS
    CXX: clang++
    LD: clang++
    LDFLAGS: -fsanitize=address
    LDXX: clang++
    compile_the_world: true
    test_environ:
      ASAN_OPTIONS: detect_leaks=0:color=always
  asan-trace-cmp:
    CC: clang
    CPPFLAGS: -O0 -fsanitize-coverage=edge -fsanitize-coverage=trace-cmp -fsanitize=address
      -fno-omit-frame-pointer -Wno-unused-command-line-argument -DGPR_NO_DIRECT_SYSCALLS
    CXX: clang++
    LD: clang++
    LDFLAGS: -fsanitize=address
    LDXX: clang++
    compile_the_world: true
    test_environ:
      ASAN_OPTIONS: detect_leaks=1:color=always
      LSAN_OPTIONS: suppressions=tools/lsan_suppressions.txt:report_objects=1
  basicprof:
    CPPFLAGS: -O2 -DGRPC_BASIC_PROFILER -DGRPC_TIMERS_RDTSC
    DEFINES: NDEBUG
  c++-compat:
    CFLAGS: -Wc++-compat
    CPPFLAGS: -O0
    DEFINES: _DEBUG DEBUG
  counters:
    CPPFLAGS: -O2 -DGPR_LOW_LEVEL_COUNTERS
    DEFINES: NDEBUG
  dbg:
    CPPFLAGS: -O0
    CXXFLAGS: -fno-exceptions
    DEFINES: _DEBUG DEBUG
  gcov:
    CC: gcc
    CPPFLAGS: -O0 -fprofile-arcs -ftest-coverage -Wno-return-type
    CXX: g++
    DEFINES: _DEBUG DEBUG GPR_GCOV
    LD: gcc
    LDFLAGS: -fprofile-arcs -ftest-coverage -rdynamic -lstdc++
    LDXX: g++
  helgrind:
    CPPFLAGS: -O0
    DEFINES: _DEBUG DEBUG
    LDFLAGS: -rdynamic
    valgrind: --tool=helgrind
  lto:
    CPPFLAGS: -O2
    DEFINES: NDEBUG
  memcheck:
    CPPFLAGS: -O0
    DEFINES: _DEBUG DEBUG
    LDFLAGS: -rdynamic
    valgrind: --tool=memcheck --leak-check=full
  msan:
    CC: clang
    CPPFLAGS: -O0 -fsanitize-coverage=edge -fsanitize=memory -fsanitize-memory-track-origins
      -fno-omit-frame-pointer -DGTEST_HAS_TR1_TUPLE=0 -DGTEST_USE_OWN_TR1_TUPLE=1
      -Wno-unused-command-line-argument -fPIE -pie -DGPR_NO_DIRECT_SYSCALLS
    CXX: clang++
    DEFINES: NDEBUG
    LD: clang++
    LDFLAGS: -fsanitize=memory -DGTEST_HAS_TR1_TUPLE=0 -DGTEST_USE_OWN_TR1_TUPLE=1
      -fPIE -pie $(if $(JENKINS_BUILD),-Wl$(comma)-Ttext-segment=0x7e0000000000,)
    LDXX: clang++
    compile_the_world: true
  mutrace:
    CPPFLAGS: -O3 -fno-omit-frame-pointer
    DEFINES: NDEBUG
    LDFLAGS: -rdynamic
  opt:
    CPPFLAGS: -O2
    CXXFLAGS: -fno-exceptions
    DEFINES: NDEBUG
  stapprof:
    CPPFLAGS: -O2 -DGRPC_STAP_PROFILER
    DEFINES: NDEBUG
  tsan:
    CC: clang
    CPPFLAGS: -O0 -fsanitize=thread -fno-omit-frame-pointer -Wno-unused-command-line-argument
      -DGPR_NO_DIRECT_SYSCALLS
    CXX: clang++
    DEFINES: GRPC_TSAN
    LD: clang++
    LDFLAGS: -fsanitize=thread
    LDXX: clang++
    compile_the_world: true
    test_environ:
      TSAN_OPTIONS: suppressions=tools/tsan_suppressions.txt:halt_on_error=1:second_deadlock_stack=1
  ubsan:
    CC: clang
    CPPFLAGS: -O0 -fsanitize-coverage=edge -fsanitize=undefined -fno-omit-frame-pointer
      -Wno-unused-command-line-argument -Wvarargs
    CXX: clang++
    DEFINES: NDEBUG GRPC_UBSAN
    LD: clang++
    LDFLAGS: -fsanitize=undefined,unsigned-integer-overflow
    LDXX: clang++
    compile_the_world: true
    test_environ:
      UBSAN_OPTIONS: halt_on_error=1:print_stacktrace=1:suppressions=tools/ubsan_suppressions.txt
defaults:
  ares:
    CFLAGS: -Wno-sign-conversion $(if $(subst Darwin,,$(SYSTEM)),,-Wno-shorten-64-to-32)
      $(if $(subst MINGW32,,$(SYSTEM)),-Wno-invalid-source-encoding,)
    CPPFLAGS: -Ithird_party/cares -Ithird_party/cares/cares -fvisibility=hidden -D_GNU_SOURCE
      $(if $(subst Darwin,,$(SYSTEM)),,-Ithird_party/cares/config_darwin) $(if $(subst
      FreeBSD,,$(SYSTEM)),,-Ithird_party/cares/config_freebsd) $(if $(subst Linux,,$(SYSTEM)),,-Ithird_party/cares/config_linux)
      $(if $(subst OpenBSD,,$(SYSTEM)),,-Ithird_party/cares/config_openbsd) -DWIN32_LEAN_AND_MEAN
      -D_HAS_EXCEPTIONS=0 -DNOMINMAX $(if $(subst MINGW32,,$(SYSTEM)),-DHAVE_CONFIG_H,)
  benchmark:
    CPPFLAGS: -Ithird_party/benchmark/include -DHAVE_POSIX_REGEX
  boringssl:
    CFLAGS: -Wno-sign-conversion -Wno-conversion -Wno-unused-value -Wno-unknown-pragmas
      -Wno-implicit-function-declaration -Wno-unused-variable -Wno-sign-compare $(NO_W_EXTRA_SEMI)
    CPPFLAGS: -Ithird_party/boringssl/include -fvisibility=hidden -DOPENSSL_NO_ASM
      -D_GNU_SOURCE -DWIN32_LEAN_AND_MEAN -D_HAS_EXCEPTIONS=0 -DNOMINMAX
  global:
    CPPFLAGS: -g -Wall -Wextra -Werror -Wno-long-long -Wno-unused-parameter -DOSATOMIC_USE_INLINED=1
    LDFLAGS: -g
  zlib:
    CFLAGS: -Wno-sign-conversion -Wno-conversion -Wno-unused-value -Wno-implicit-function-declaration
      $(W_NO_SHIFT_NEGATIVE_VALUE) -fvisibility=hidden
node_modules:
- deps:
  - grpc
  - gpr
  - boringssl
  - z
  headers:
  - src/node/ext/byte_buffer.h
  - src/node/ext/call.h
  - src/node/ext/call_credentials.h
  - src/node/ext/channel.h
  - src/node/ext/channel_credentials.h
  - src/node/ext/completion_queue.h
  - src/node/ext/server.h
  - src/node/ext/server_credentials.h
  - src/node/ext/slice.h
  - src/node/ext/timeval.h
  js:
  - src/node/index.js
  - src/node/src/client.js
  - src/node/src/common.js
  - src/node/src/credentials.js
  - src/node/src/constants.js
  - src/node/src/grpc_extension.js
  - src/node/src/metadata.js
  - src/node/src/server.js
  name: grpc_node
  src:
  - src/node/ext/byte_buffer.cc
  - src/node/ext/call.cc
  - src/node/ext/call_credentials.cc
  - src/node/ext/channel.cc
  - src/node/ext/channel_credentials.cc
  - src/node/ext/completion_queue.cc
  - src/node/ext/node_grpc.cc
  - src/node/ext/server.cc
  - src/node/ext/server_credentials.cc
  - src/node/ext/slice.cc
  - src/node/ext/timeval.cc
openssl_fallback:
  base_uri: https://openssl.org/source/old/1.0.2/
  extraction_dir: openssl-1.0.2f
  tarball: openssl-1.0.2f.tar.gz
php_config_m4:
  deps:
  - grpc
  - gpr
  - boringssl
  - z
  headers:
  - src/php/ext/grpc/byte_buffer.h
  - src/php/ext/grpc/call.h
  - src/php/ext/grpc/call_credentials.h
  - src/php/ext/grpc/channel.h
  - src/php/ext/grpc/channel_credentials.h
  - src/php/ext/grpc/completion_queue.h
  - src/php/ext/grpc/php7_wrapper.h
  - src/php/ext/grpc/php_grpc.h
  - src/php/ext/grpc/server.h
  - src/php/ext/grpc/server_credentials.h
  - src/php/ext/grpc/timeval.h
  - src/php/ext/grpc/version.h
  src:
  - src/php/ext/grpc/byte_buffer.c
  - src/php/ext/grpc/call.c
  - src/php/ext/grpc/call_credentials.c
  - src/php/ext/grpc/channel.c
  - src/php/ext/grpc/channel_credentials.c
  - src/php/ext/grpc/completion_queue.c
  - src/php/ext/grpc/php_grpc.c
  - src/php/ext/grpc/server.c
  - src/php/ext/grpc/server_credentials.c
  - src/php/ext/grpc/timeval.c
python_dependencies:
  deps:
  - grpc
  - gpr
  - ares
  - boringssl
  - z
ruby_gem:
  deps:
  - grpc
  - gpr
  - ares
  - boringssl
  - z<|MERGE_RESOLUTION|>--- conflicted
+++ resolved
@@ -3395,8 +3395,6 @@
   - grpc
   - gpr_test_util
   - gpr
-<<<<<<< HEAD
-=======
 - name: transport_metadata_test
   build: test
   language: c
@@ -3407,7 +3405,6 @@
   - grpc
   - gpr_test_util
   - gpr
->>>>>>> 48bed5ec
 - name: transport_security_test
   build: test
   language: c
@@ -4792,19 +4789,6 @@
   - gpr_test_util
   - gpr
   timeout_seconds: 1200
-<<<<<<< HEAD
-- name: transport_metadata_test
-  build: test
-  language: c++
-  src:
-  - test/core/transport/metadata_test.c
-  deps:
-  - grpc_test_util
-  - grpc
-  - gpr_test_util
-  - gpr
-=======
->>>>>>> 48bed5ec
 - name: transport_pid_controller_test
   build: test
   language: c++
