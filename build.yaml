--- conflicted
+++ resolved
@@ -759,11 +759,8 @@
   - src/proto/grpc/testing/echo_messages.proto
   - src/proto/grpc/testing/echo.proto
   - src/proto/grpc/testing/duplicate/echo_duplicate.proto
-<<<<<<< HEAD
-=======
   - test/cpp/end2end/test_service_impl.cc
   - test/cpp/util/byte_buffer_proto_helper.cc
->>>>>>> 1df08606
   - test/cpp/util/cli_call.cc
   - test/cpp/util/create_test_channel.cc
   - test/cpp/util/string_ref_helper.cc
@@ -874,11 +871,7 @@
   - src/proto/grpc/testing/empty.proto
   - src/proto/grpc/testing/messages.proto
   - src/proto/grpc/testing/test.proto
-<<<<<<< HEAD
-  - test/cpp/interop/server.cc
-=======
   - test/cpp/interop/server_main.cc
->>>>>>> 1df08606
   deps:
   - interop_server_helper
   - grpc++_test_util
@@ -906,17 +899,10 @@
   - test/cpp/util/benchmark_config.h
   src:
   - src/proto/grpc/testing/messages.proto
-<<<<<<< HEAD
-  - src/proto/grpc/testing/control.proto
-  - src/proto/grpc/testing/payloads.proto
-  - src/proto/grpc/testing/services.proto
-  - src/proto/grpc/testing/stats.proto
-=======
   - src/proto/grpc/testing/payloads.proto
   - src/proto/grpc/testing/stats.proto
   - src/proto/grpc/testing/control.proto
   - src/proto/grpc/testing/services.proto
->>>>>>> 1df08606
   - src/proto/grpc/testing/perf_db.proto
   - test/cpp/qps/client_async.cc
   - test/cpp/qps/client_sync.cc
