'#1': This file describes the list of targets and dependencies.
'#2': It is used among other things to generate all of our project files.
'#3': Please refer to the templates directory for more information.
settings:
  '#01': The public version number of the library.
  '#02': ===
  '#03': Please update the 'g_stands_for' field periodically with a new g word
  '#04': not listed in doc/g_stands_for.md - and update that document to list the
  '#05': new word. When doing so, please also update BUILD.
  '#06': ===
  '#07': Master always has a "-dev" suffix
  '#08': Use "-preN" suffixes to identify pre-release versions
  '#09': Per-language overrides are possible with (eg) ruby_version tag here
  '#10': See the expand_version.py for all the quirks here
  core_version: 4.0.0-dev
  g_stands_for: gambit
  version: 1.7.0-dev
filegroups:
- name: census
  public_headers:
  - include/grpc/census.h
  headers:
  - src/core/ext/census/aggregation.h
  - src/core/ext/census/base_resources.h
  - src/core/ext/census/census_interface.h
  - src/core/ext/census/census_rpc_stats.h
  - src/core/ext/census/gen/census.pb.h
  - src/core/ext/census/gen/trace_context.pb.h
  - src/core/ext/census/grpc_filter.h
  - src/core/ext/census/intrusive_hash_map.h
  - src/core/ext/census/intrusive_hash_map_internal.h
  - src/core/ext/census/mlog.h
  - src/core/ext/census/resource.h
  - src/core/ext/census/rpc_metric_id.h
  - src/core/ext/census/trace_context.h
  - src/core/ext/census/trace_label.h
  - src/core/ext/census/trace_propagation.h
  - src/core/ext/census/trace_status.h
  - src/core/ext/census/trace_string.h
  - src/core/ext/census/tracing.h
  src:
  - src/core/ext/census/base_resources.c
  - src/core/ext/census/context.c
  - src/core/ext/census/gen/census.pb.c
  - src/core/ext/census/gen/trace_context.pb.c
  - src/core/ext/census/grpc_context.c
  - src/core/ext/census/grpc_filter.c
  - src/core/ext/census/grpc_plugin.c
  - src/core/ext/census/initialize.c
  - src/core/ext/census/intrusive_hash_map.c
  - src/core/ext/census/mlog.c
  - src/core/ext/census/operation.c
  - src/core/ext/census/placeholders.c
  - src/core/ext/census/resource.c
  - src/core/ext/census/trace_context.c
  - src/core/ext/census/tracing.c
  plugin: census_grpc_plugin
  uses:
  - grpc_base
  - nanopb
- name: gpr_base
  src:
  - src/core/lib/profiling/basic_timers.c
  - src/core/lib/profiling/stap_timers.c
  - src/core/lib/support/alloc.c
  - src/core/lib/support/arena.c
  - src/core/lib/support/atm.c
  - src/core/lib/support/avl.c
  - src/core/lib/support/backoff.c
  - src/core/lib/support/cmdline.c
  - src/core/lib/support/cpu_iphone.c
  - src/core/lib/support/cpu_linux.c
  - src/core/lib/support/cpu_posix.c
  - src/core/lib/support/cpu_windows.c
  - src/core/lib/support/env_linux.c
  - src/core/lib/support/env_posix.c
  - src/core/lib/support/env_windows.c
  - src/core/lib/support/histogram.c
  - src/core/lib/support/host_port.c
  - src/core/lib/support/log.c
  - src/core/lib/support/log_android.c
  - src/core/lib/support/log_linux.c
  - src/core/lib/support/log_posix.c
  - src/core/lib/support/log_windows.c
  - src/core/lib/support/mpscq.c
  - src/core/lib/support/murmur_hash.c
  - src/core/lib/support/stack_lockfree.c
  - src/core/lib/support/string.c
  - src/core/lib/support/string_posix.c
  - src/core/lib/support/string_util_windows.c
  - src/core/lib/support/string_windows.c
  - src/core/lib/support/subprocess_posix.c
  - src/core/lib/support/subprocess_windows.c
  - src/core/lib/support/sync.c
  - src/core/lib/support/sync_posix.c
  - src/core/lib/support/sync_windows.c
  - src/core/lib/support/thd.c
  - src/core/lib/support/thd_posix.c
  - src/core/lib/support/thd_windows.c
  - src/core/lib/support/time.c
  - src/core/lib/support/time_posix.c
  - src/core/lib/support/time_precise.c
  - src/core/lib/support/time_windows.c
  - src/core/lib/support/tls_pthread.c
  - src/core/lib/support/tmpfile_msys.c
  - src/core/lib/support/tmpfile_posix.c
  - src/core/lib/support/tmpfile_windows.c
  - src/core/lib/support/wrap_memcpy.c
  uses:
  - gpr_base_headers
- name: gpr_base_headers
  public_headers:
  - include/grpc/support/alloc.h
  - include/grpc/support/atm.h
  - include/grpc/support/atm_gcc_atomic.h
  - include/grpc/support/atm_gcc_sync.h
  - include/grpc/support/atm_windows.h
  - include/grpc/support/avl.h
  - include/grpc/support/cmdline.h
  - include/grpc/support/cpu.h
  - include/grpc/support/histogram.h
  - include/grpc/support/host_port.h
  - include/grpc/support/log.h
  - include/grpc/support/log_windows.h
  - include/grpc/support/port_platform.h
  - include/grpc/support/string_util.h
  - include/grpc/support/subprocess.h
  - include/grpc/support/sync.h
  - include/grpc/support/sync_custom.h
  - include/grpc/support/sync_generic.h
  - include/grpc/support/sync_posix.h
  - include/grpc/support/sync_windows.h
  - include/grpc/support/thd.h
  - include/grpc/support/time.h
  - include/grpc/support/tls.h
  - include/grpc/support/tls_gcc.h
  - include/grpc/support/tls_msvc.h
  - include/grpc/support/tls_pthread.h
  - include/grpc/support/useful.h
  headers:
  - src/core/lib/profiling/timers.h
  - src/core/lib/support/arena.h
  - src/core/lib/support/atomic.h
  - src/core/lib/support/atomic_with_atm.h
  - src/core/lib/support/atomic_with_std.h
  - src/core/lib/support/backoff.h
  - src/core/lib/support/block_annotate.h
  - src/core/lib/support/env.h
  - src/core/lib/support/memory.h
  - src/core/lib/support/mpscq.h
  - src/core/lib/support/murmur_hash.h
  - src/core/lib/support/spinlock.h
  - src/core/lib/support/stack_lockfree.h
  - src/core/lib/support/string.h
  - src/core/lib/support/string_windows.h
  - src/core/lib/support/time_precise.h
  - src/core/lib/support/tmpfile.h
  uses:
  - gpr_codegen
- name: gpr_codegen
  public_headers:
  - include/grpc/impl/codegen/atm.h
  - include/grpc/impl/codegen/atm_gcc_atomic.h
  - include/grpc/impl/codegen/atm_gcc_sync.h
  - include/grpc/impl/codegen/atm_windows.h
  - include/grpc/impl/codegen/gpr_slice.h
  - include/grpc/impl/codegen/gpr_types.h
  - include/grpc/impl/codegen/port_platform.h
  - include/grpc/impl/codegen/sync.h
  - include/grpc/impl/codegen/sync_custom.h
  - include/grpc/impl/codegen/sync_generic.h
  - include/grpc/impl/codegen/sync_posix.h
  - include/grpc/impl/codegen/sync_windows.h
- name: grpc++_base
  deps:
  - grpc
  uses:
  - grpc++_common
  - grpc++_codegen_base
- name: grpc++_base_unsecure
  deps:
  - grpc_unsecure
  uses:
  - grpc++_common
  - grpc++_codegen_base
- name: grpc_base
  src:
  - src/core/lib/channel/channel_args.c
  - src/core/lib/channel/channel_stack.c
  - src/core/lib/channel/channel_stack_builder.c
  - src/core/lib/channel/connected_channel.c
  - src/core/lib/channel/handshaker.c
  - src/core/lib/channel/handshaker_factory.c
  - src/core/lib/channel/handshaker_registry.c
  - src/core/lib/compression/compression.c
  - src/core/lib/compression/message_compress.c
  - src/core/lib/compression/stream_compression.c
  - src/core/lib/debug/stats.c
  - src/core/lib/debug/stats_data.c
  - src/core/lib/http/format_request.c
  - src/core/lib/http/httpcli.c
  - src/core/lib/http/parser.c
  - src/core/lib/iomgr/closure.c
  - src/core/lib/iomgr/combiner.c
  - src/core/lib/iomgr/endpoint.c
  - src/core/lib/iomgr/endpoint_pair_posix.c
  - src/core/lib/iomgr/endpoint_pair_uv.c
  - src/core/lib/iomgr/endpoint_pair_windows.c
  - src/core/lib/iomgr/error.c
  - src/core/lib/iomgr/ev_epoll1_linux.c
  - src/core/lib/iomgr/ev_epoll_limited_pollers_linux.c
  - src/core/lib/iomgr/ev_epoll_thread_pool_linux.c
  - src/core/lib/iomgr/ev_epollex_linux.c
  - src/core/lib/iomgr/ev_epollsig_linux.c
  - src/core/lib/iomgr/ev_poll_posix.c
  - src/core/lib/iomgr/ev_posix.c
  - src/core/lib/iomgr/ev_windows.c
  - src/core/lib/iomgr/exec_ctx.c
  - src/core/lib/iomgr/executor.c
  - src/core/lib/iomgr/gethostname_fallback.c
  - src/core/lib/iomgr/gethostname_host_name_max.c
  - src/core/lib/iomgr/gethostname_sysconf.c
  - src/core/lib/iomgr/iocp_windows.c
  - src/core/lib/iomgr/iomgr.c
  - src/core/lib/iomgr/iomgr_posix.c
  - src/core/lib/iomgr/iomgr_uv.c
  - src/core/lib/iomgr/iomgr_windows.c
  - src/core/lib/iomgr/is_epollexclusive_available.c
  - src/core/lib/iomgr/load_file.c
  - src/core/lib/iomgr/lockfree_event.c
  - src/core/lib/iomgr/network_status_tracker.c
  - src/core/lib/iomgr/polling_entity.c
  - src/core/lib/iomgr/pollset_set_uv.c
  - src/core/lib/iomgr/pollset_set_windows.c
  - src/core/lib/iomgr/pollset_uv.c
  - src/core/lib/iomgr/pollset_windows.c
  - src/core/lib/iomgr/resolve_address_posix.c
  - src/core/lib/iomgr/resolve_address_uv.c
  - src/core/lib/iomgr/resolve_address_windows.c
  - src/core/lib/iomgr/resource_quota.c
  - src/core/lib/iomgr/sockaddr_utils.c
  - src/core/lib/iomgr/socket_factory_posix.c
  - src/core/lib/iomgr/socket_mutator.c
  - src/core/lib/iomgr/socket_utils_common_posix.c
  - src/core/lib/iomgr/socket_utils_linux.c
  - src/core/lib/iomgr/socket_utils_posix.c
  - src/core/lib/iomgr/socket_utils_uv.c
  - src/core/lib/iomgr/socket_utils_windows.c
  - src/core/lib/iomgr/socket_windows.c
  - src/core/lib/iomgr/tcp_client_posix.c
  - src/core/lib/iomgr/tcp_client_uv.c
  - src/core/lib/iomgr/tcp_client_windows.c
  - src/core/lib/iomgr/tcp_posix.c
  - src/core/lib/iomgr/tcp_server_posix.c
  - src/core/lib/iomgr/tcp_server_utils_posix_common.c
  - src/core/lib/iomgr/tcp_server_utils_posix_ifaddrs.c
  - src/core/lib/iomgr/tcp_server_utils_posix_noifaddrs.c
  - src/core/lib/iomgr/tcp_server_uv.c
  - src/core/lib/iomgr/tcp_server_windows.c
  - src/core/lib/iomgr/tcp_uv.c
  - src/core/lib/iomgr/tcp_windows.c
  - src/core/lib/iomgr/time_averaged_stats.c
  - src/core/lib/iomgr/timer_generic.c
  - src/core/lib/iomgr/timer_heap.c
  - src/core/lib/iomgr/timer_manager.c
  - src/core/lib/iomgr/timer_uv.c
  - src/core/lib/iomgr/udp_server.c
  - src/core/lib/iomgr/unix_sockets_posix.c
  - src/core/lib/iomgr/unix_sockets_posix_noop.c
  - src/core/lib/iomgr/wakeup_fd_cv.c
  - src/core/lib/iomgr/wakeup_fd_eventfd.c
  - src/core/lib/iomgr/wakeup_fd_nospecial.c
  - src/core/lib/iomgr/wakeup_fd_pipe.c
  - src/core/lib/iomgr/wakeup_fd_posix.c
  - src/core/lib/json/json.c
  - src/core/lib/json/json_reader.c
  - src/core/lib/json/json_string.c
  - src/core/lib/json/json_writer.c
  - src/core/lib/slice/b64.c
  - src/core/lib/slice/percent_encoding.c
  - src/core/lib/slice/slice.c
  - src/core/lib/slice/slice_buffer.c
  - src/core/lib/slice/slice_hash_table.c
  - src/core/lib/slice/slice_intern.c
  - src/core/lib/slice/slice_string_helpers.c
  - src/core/lib/surface/alarm.c
  - src/core/lib/surface/api_trace.c
  - src/core/lib/surface/byte_buffer.c
  - src/core/lib/surface/byte_buffer_reader.c
  - src/core/lib/surface/call.c
  - src/core/lib/surface/call_details.c
  - src/core/lib/surface/call_log_batch.c
  - src/core/lib/surface/channel.c
  - src/core/lib/surface/channel_init.c
  - src/core/lib/surface/channel_ping.c
  - src/core/lib/surface/channel_stack_type.c
  - src/core/lib/surface/completion_queue.c
  - src/core/lib/surface/completion_queue_factory.c
  - src/core/lib/surface/event_string.c
  - src/core/lib/surface/lame_client.cc
  - src/core/lib/surface/metadata_array.c
  - src/core/lib/surface/server.c
  - src/core/lib/surface/validate_metadata.c
  - src/core/lib/surface/version.c
  - src/core/lib/transport/bdp_estimator.c
  - src/core/lib/transport/byte_stream.c
  - src/core/lib/transport/connectivity_state.c
  - src/core/lib/transport/error_utils.c
  - src/core/lib/transport/metadata.c
  - src/core/lib/transport/metadata_batch.c
  - src/core/lib/transport/pid_controller.c
  - src/core/lib/transport/service_config.c
  - src/core/lib/transport/static_metadata.c
  - src/core/lib/transport/status_conversion.c
  - src/core/lib/transport/timeout_encoding.c
  - src/core/lib/transport/transport.c
  - src/core/lib/transport/transport_op_string.c
  deps:
  - gpr
  filegroups:
  - grpc_base_headers
  uses:
  - grpc_codegen
  - grpc_trace
- name: grpc_base_headers
  public_headers:
  - include/grpc/byte_buffer.h
  - include/grpc/byte_buffer_reader.h
  - include/grpc/compression.h
  - include/grpc/grpc.h
  - include/grpc/grpc_posix.h
  - include/grpc/grpc_security_constants.h
  - include/grpc/load_reporting.h
  - include/grpc/slice.h
  - include/grpc/slice_buffer.h
  - include/grpc/status.h
  - include/grpc/support/workaround_list.h
  headers:
  - src/core/lib/channel/channel_args.h
  - src/core/lib/channel/channel_stack.h
  - src/core/lib/channel/channel_stack_builder.h
  - src/core/lib/channel/connected_channel.h
  - src/core/lib/channel/context.h
  - src/core/lib/channel/handshaker.h
  - src/core/lib/channel/handshaker_factory.h
  - src/core/lib/channel/handshaker_registry.h
  - src/core/lib/compression/algorithm_metadata.h
  - src/core/lib/compression/message_compress.h
  - src/core/lib/compression/stream_compression.h
  - src/core/lib/debug/stats.h
  - src/core/lib/debug/stats_data.h
  - src/core/lib/http/format_request.h
  - src/core/lib/http/httpcli.h
  - src/core/lib/http/parser.h
  - src/core/lib/iomgr/closure.h
  - src/core/lib/iomgr/combiner.h
  - src/core/lib/iomgr/endpoint.h
  - src/core/lib/iomgr/endpoint_pair.h
  - src/core/lib/iomgr/error.h
  - src/core/lib/iomgr/error_internal.h
  - src/core/lib/iomgr/ev_epoll1_linux.h
  - src/core/lib/iomgr/ev_epoll_limited_pollers_linux.h
  - src/core/lib/iomgr/ev_epoll_thread_pool_linux.h
  - src/core/lib/iomgr/ev_epollex_linux.h
  - src/core/lib/iomgr/ev_epollsig_linux.h
  - src/core/lib/iomgr/ev_poll_posix.h
  - src/core/lib/iomgr/ev_posix.h
  - src/core/lib/iomgr/exec_ctx.h
  - src/core/lib/iomgr/executor.h
  - src/core/lib/iomgr/gethostname.h
  - src/core/lib/iomgr/iocp_windows.h
  - src/core/lib/iomgr/iomgr.h
  - src/core/lib/iomgr/iomgr_internal.h
  - src/core/lib/iomgr/iomgr_posix.h
  - src/core/lib/iomgr/iomgr_uv.h
  - src/core/lib/iomgr/is_epollexclusive_available.h
  - src/core/lib/iomgr/load_file.h
  - src/core/lib/iomgr/lockfree_event.h
  - src/core/lib/iomgr/nameser.h
  - src/core/lib/iomgr/network_status_tracker.h
  - src/core/lib/iomgr/polling_entity.h
  - src/core/lib/iomgr/pollset.h
  - src/core/lib/iomgr/pollset_set.h
  - src/core/lib/iomgr/pollset_set_windows.h
  - src/core/lib/iomgr/pollset_uv.h
  - src/core/lib/iomgr/pollset_windows.h
  - src/core/lib/iomgr/port.h
  - src/core/lib/iomgr/resolve_address.h
  - src/core/lib/iomgr/resource_quota.h
  - src/core/lib/iomgr/sockaddr.h
  - src/core/lib/iomgr/sockaddr_posix.h
  - src/core/lib/iomgr/sockaddr_utils.h
  - src/core/lib/iomgr/sockaddr_windows.h
  - src/core/lib/iomgr/socket_factory_posix.h
  - src/core/lib/iomgr/socket_mutator.h
  - src/core/lib/iomgr/socket_utils.h
  - src/core/lib/iomgr/socket_utils_posix.h
  - src/core/lib/iomgr/socket_windows.h
  - src/core/lib/iomgr/sys_epoll_wrapper.h
  - src/core/lib/iomgr/tcp_client.h
  - src/core/lib/iomgr/tcp_client_posix.h
  - src/core/lib/iomgr/tcp_posix.h
  - src/core/lib/iomgr/tcp_server.h
  - src/core/lib/iomgr/tcp_server_utils_posix.h
  - src/core/lib/iomgr/tcp_uv.h
  - src/core/lib/iomgr/tcp_windows.h
  - src/core/lib/iomgr/time_averaged_stats.h
  - src/core/lib/iomgr/timer.h
  - src/core/lib/iomgr/timer_generic.h
  - src/core/lib/iomgr/timer_heap.h
  - src/core/lib/iomgr/timer_manager.h
  - src/core/lib/iomgr/timer_uv.h
  - src/core/lib/iomgr/udp_server.h
  - src/core/lib/iomgr/unix_sockets_posix.h
  - src/core/lib/iomgr/wakeup_fd_cv.h
  - src/core/lib/iomgr/wakeup_fd_pipe.h
  - src/core/lib/iomgr/wakeup_fd_posix.h
  - src/core/lib/json/json.h
  - src/core/lib/json/json_common.h
  - src/core/lib/json/json_reader.h
  - src/core/lib/json/json_writer.h
  - src/core/lib/slice/b64.h
  - src/core/lib/slice/percent_encoding.h
  - src/core/lib/slice/slice_hash_table.h
  - src/core/lib/slice/slice_internal.h
  - src/core/lib/slice/slice_string_helpers.h
  - src/core/lib/surface/alarm_internal.h
  - src/core/lib/surface/api_trace.h
  - src/core/lib/surface/call.h
  - src/core/lib/surface/call_test_only.h
  - src/core/lib/surface/channel.h
  - src/core/lib/surface/channel_init.h
  - src/core/lib/surface/channel_stack_type.h
  - src/core/lib/surface/completion_queue.h
  - src/core/lib/surface/completion_queue_factory.h
  - src/core/lib/surface/event_string.h
  - src/core/lib/surface/init.h
  - src/core/lib/surface/lame_client.h
  - src/core/lib/surface/server.h
  - src/core/lib/surface/validate_metadata.h
  - src/core/lib/transport/bdp_estimator.h
  - src/core/lib/transport/byte_stream.h
  - src/core/lib/transport/connectivity_state.h
  - src/core/lib/transport/error_utils.h
  - src/core/lib/transport/http2_errors.h
  - src/core/lib/transport/metadata.h
  - src/core/lib/transport/metadata_batch.h
  - src/core/lib/transport/pid_controller.h
  - src/core/lib/transport/service_config.h
  - src/core/lib/transport/static_metadata.h
  - src/core/lib/transport/status_conversion.h
  - src/core/lib/transport/timeout_encoding.h
  - src/core/lib/transport/transport.h
  - src/core/lib/transport/transport_impl.h
  deps:
  - gpr
  uses:
  - grpc_codegen
  - grpc_trace_headers
- name: grpc_client_channel
  headers:
  - src/core/ext/filters/client_channel/client_channel.h
  - src/core/ext/filters/client_channel/client_channel_factory.h
  - src/core/ext/filters/client_channel/connector.h
  - src/core/ext/filters/client_channel/http_connect_handshaker.h
  - src/core/ext/filters/client_channel/http_proxy.h
  - src/core/ext/filters/client_channel/lb_policy.h
  - src/core/ext/filters/client_channel/lb_policy_factory.h
  - src/core/ext/filters/client_channel/lb_policy_registry.h
  - src/core/ext/filters/client_channel/parse_address.h
  - src/core/ext/filters/client_channel/proxy_mapper.h
  - src/core/ext/filters/client_channel/proxy_mapper_registry.h
  - src/core/ext/filters/client_channel/resolver.h
  - src/core/ext/filters/client_channel/resolver_factory.h
  - src/core/ext/filters/client_channel/resolver_registry.h
  - src/core/ext/filters/client_channel/retry_throttle.h
  - src/core/ext/filters/client_channel/subchannel.h
  - src/core/ext/filters/client_channel/subchannel_index.h
  - src/core/ext/filters/client_channel/uri_parser.h
  src:
  - src/core/ext/filters/client_channel/channel_connectivity.c
  - src/core/ext/filters/client_channel/client_channel.c
  - src/core/ext/filters/client_channel/client_channel_factory.c
  - src/core/ext/filters/client_channel/client_channel_plugin.c
  - src/core/ext/filters/client_channel/connector.c
  - src/core/ext/filters/client_channel/http_connect_handshaker.c
  - src/core/ext/filters/client_channel/http_proxy.c
  - src/core/ext/filters/client_channel/lb_policy.c
  - src/core/ext/filters/client_channel/lb_policy_factory.c
  - src/core/ext/filters/client_channel/lb_policy_registry.c
  - src/core/ext/filters/client_channel/parse_address.c
  - src/core/ext/filters/client_channel/proxy_mapper.c
  - src/core/ext/filters/client_channel/proxy_mapper_registry.c
  - src/core/ext/filters/client_channel/resolver.c
  - src/core/ext/filters/client_channel/resolver_factory.c
  - src/core/ext/filters/client_channel/resolver_registry.c
  - src/core/ext/filters/client_channel/retry_throttle.c
  - src/core/ext/filters/client_channel/subchannel.c
  - src/core/ext/filters/client_channel/subchannel_index.c
  - src/core/ext/filters/client_channel/uri_parser.c
  plugin: grpc_client_channel
  uses:
  - grpc_base
  - grpc_deadline_filter
- name: grpc_codegen
  public_headers:
  - include/grpc/impl/codegen/byte_buffer_reader.h
  - include/grpc/impl/codegen/compression_types.h
  - include/grpc/impl/codegen/connectivity_state.h
  - include/grpc/impl/codegen/exec_ctx_fwd.h
  - include/grpc/impl/codegen/grpc_types.h
  - include/grpc/impl/codegen/propagation_bits.h
  - include/grpc/impl/codegen/slice.h
  - include/grpc/impl/codegen/status.h
  uses:
  - gpr_codegen
- name: grpc_deadline_filter
  headers:
  - src/core/ext/filters/deadline/deadline_filter.h
  src:
  - src/core/ext/filters/deadline/deadline_filter.c
  plugin: grpc_deadline_filter
  uses:
  - grpc_base
- name: grpc_http_filters
  headers:
  - src/core/ext/filters/http/client/http_client_filter.h
  - src/core/ext/filters/http/message_compress/message_compress_filter.h
  - src/core/ext/filters/http/server/http_server_filter.h
  src:
  - src/core/ext/filters/http/client/http_client_filter.c
  - src/core/ext/filters/http/http_filters_plugin.c
  - src/core/ext/filters/http/message_compress/message_compress_filter.c
  - src/core/ext/filters/http/server/http_server_filter.c
  plugin: grpc_http_filters
  uses:
  - grpc_base
- name: grpc_lb_policy_grpclb
  headers:
  - src/core/ext/filters/client_channel/lb_policy/grpclb/client_load_reporting_filter.h
  - src/core/ext/filters/client_channel/lb_policy/grpclb/grpclb.h
  - src/core/ext/filters/client_channel/lb_policy/grpclb/grpclb_channel.h
  - src/core/ext/filters/client_channel/lb_policy/grpclb/grpclb_client_stats.h
  - src/core/ext/filters/client_channel/lb_policy/grpclb/load_balancer_api.h
  - src/core/ext/filters/client_channel/lb_policy/grpclb/proto/grpc/lb/v1/load_balancer.pb.h
  src:
  - src/core/ext/filters/client_channel/lb_policy/grpclb/client_load_reporting_filter.c
  - src/core/ext/filters/client_channel/lb_policy/grpclb/grpclb.c
  - src/core/ext/filters/client_channel/lb_policy/grpclb/grpclb_channel.c
  - src/core/ext/filters/client_channel/lb_policy/grpclb/grpclb_client_stats.c
  - src/core/ext/filters/client_channel/lb_policy/grpclb/load_balancer_api.c
  - src/core/ext/filters/client_channel/lb_policy/grpclb/proto/grpc/lb/v1/load_balancer.pb.c
  plugin: grpc_lb_policy_grpclb
  uses:
  - grpc_base
  - grpc_client_channel
  - nanopb
  - grpc_resolver_fake
- name: grpc_lb_policy_grpclb_secure
  headers:
  - src/core/ext/filters/client_channel/lb_policy/grpclb/client_load_reporting_filter.h
  - src/core/ext/filters/client_channel/lb_policy/grpclb/grpclb.h
  - src/core/ext/filters/client_channel/lb_policy/grpclb/grpclb_channel.h
  - src/core/ext/filters/client_channel/lb_policy/grpclb/grpclb_client_stats.h
  - src/core/ext/filters/client_channel/lb_policy/grpclb/load_balancer_api.h
  - src/core/ext/filters/client_channel/lb_policy/grpclb/proto/grpc/lb/v1/load_balancer.pb.h
  src:
  - src/core/ext/filters/client_channel/lb_policy/grpclb/client_load_reporting_filter.c
  - src/core/ext/filters/client_channel/lb_policy/grpclb/grpclb.c
  - src/core/ext/filters/client_channel/lb_policy/grpclb/grpclb_channel_secure.c
  - src/core/ext/filters/client_channel/lb_policy/grpclb/grpclb_client_stats.c
  - src/core/ext/filters/client_channel/lb_policy/grpclb/load_balancer_api.c
  - src/core/ext/filters/client_channel/lb_policy/grpclb/proto/grpc/lb/v1/load_balancer.pb.c
  plugin: grpc_lb_policy_grpclb
  uses:
  - grpc_base
  - grpc_secure
  - grpc_client_channel
  - nanopb
  - grpc_resolver_fake
- name: grpc_lb_policy_pick_first
  src:
  - src/core/ext/filters/client_channel/lb_policy/pick_first/pick_first.c
  plugin: grpc_lb_policy_pick_first
  uses:
  - grpc_base
  - grpc_client_channel
- name: grpc_lb_policy_round_robin
  src:
  - src/core/ext/filters/client_channel/lb_policy/round_robin/round_robin.c
  plugin: grpc_lb_policy_round_robin
  uses:
  - grpc_base
  - grpc_client_channel
- name: grpc_load_reporting
  headers:
  - src/core/ext/filters/load_reporting/load_reporting.h
  - src/core/ext/filters/load_reporting/load_reporting_filter.h
  src:
  - src/core/ext/filters/load_reporting/load_reporting.c
  - src/core/ext/filters/load_reporting/load_reporting_filter.c
  plugin: grpc_load_reporting_plugin
  uses:
  - grpc_base
- name: grpc_max_age_filter
  headers:
  - src/core/ext/filters/max_age/max_age_filter.h
  src:
  - src/core/ext/filters/max_age/max_age_filter.c
  plugin: grpc_max_age_filter
  uses:
  - grpc_base
- name: grpc_message_size_filter
  headers:
  - src/core/ext/filters/message_size/message_size_filter.h
  src:
  - src/core/ext/filters/message_size/message_size_filter.c
  plugin: grpc_message_size_filter
  uses:
  - grpc_base
- name: grpc_resolver_dns_ares
  headers:
  - src/core/ext/filters/client_channel/resolver/dns/c_ares/grpc_ares_ev_driver.h
  - src/core/ext/filters/client_channel/resolver/dns/c_ares/grpc_ares_wrapper.h
  src:
  - src/core/ext/filters/client_channel/resolver/dns/c_ares/dns_resolver_ares.c
  - src/core/ext/filters/client_channel/resolver/dns/c_ares/grpc_ares_ev_driver_posix.c
  - src/core/ext/filters/client_channel/resolver/dns/c_ares/grpc_ares_wrapper.c
  - src/core/ext/filters/client_channel/resolver/dns/c_ares/grpc_ares_wrapper_fallback.c
  plugin: grpc_resolver_dns_ares
  uses:
  - grpc_base
  - grpc_client_channel
- name: grpc_resolver_dns_native
  src:
  - src/core/ext/filters/client_channel/resolver/dns/native/dns_resolver.c
  plugin: grpc_resolver_dns_native
  uses:
  - grpc_base
  - grpc_client_channel
- name: grpc_resolver_fake
  headers:
  - src/core/ext/filters/client_channel/resolver/fake/fake_resolver.h
  src:
  - src/core/ext/filters/client_channel/resolver/fake/fake_resolver.c
  plugin: grpc_resolver_fake
  uses:
  - grpc_base
  - grpc_client_channel
- name: grpc_resolver_sockaddr
  src:
  - src/core/ext/filters/client_channel/resolver/sockaddr/sockaddr_resolver.c
  plugin: grpc_resolver_sockaddr
  uses:
  - grpc_base
  - grpc_client_channel
- name: grpc_secure
  public_headers:
  - include/grpc/grpc_security.h
  headers:
  - src/core/lib/security/context/security_context.h
  - src/core/lib/security/credentials/composite/composite_credentials.h
  - src/core/lib/security/credentials/credentials.h
  - src/core/lib/security/credentials/fake/fake_credentials.h
  - src/core/lib/security/credentials/google_default/google_default_credentials.h
  - src/core/lib/security/credentials/iam/iam_credentials.h
  - src/core/lib/security/credentials/jwt/json_token.h
  - src/core/lib/security/credentials/jwt/jwt_credentials.h
  - src/core/lib/security/credentials/jwt/jwt_verifier.h
  - src/core/lib/security/credentials/oauth2/oauth2_credentials.h
  - src/core/lib/security/credentials/plugin/plugin_credentials.h
  - src/core/lib/security/credentials/ssl/ssl_credentials.h
  - src/core/lib/security/transport/auth_filters.h
  - src/core/lib/security/transport/lb_targets_info.h
  - src/core/lib/security/transport/secure_endpoint.h
  - src/core/lib/security/transport/security_connector.h
  - src/core/lib/security/transport/security_handshaker.h
  - src/core/lib/security/transport/tsi_error.h
  - src/core/lib/security/util/json_util.h
  src:
  - src/core/lib/http/httpcli_security_connector.c
  - src/core/lib/security/context/security_context.c
  - src/core/lib/security/credentials/composite/composite_credentials.c
  - src/core/lib/security/credentials/credentials.c
  - src/core/lib/security/credentials/credentials_metadata.c
  - src/core/lib/security/credentials/fake/fake_credentials.c
  - src/core/lib/security/credentials/google_default/credentials_generic.c
  - src/core/lib/security/credentials/google_default/google_default_credentials.c
  - src/core/lib/security/credentials/iam/iam_credentials.c
  - src/core/lib/security/credentials/jwt/json_token.c
  - src/core/lib/security/credentials/jwt/jwt_credentials.c
  - src/core/lib/security/credentials/jwt/jwt_verifier.c
  - src/core/lib/security/credentials/oauth2/oauth2_credentials.c
  - src/core/lib/security/credentials/plugin/plugin_credentials.c
  - src/core/lib/security/credentials/ssl/ssl_credentials.c
  - src/core/lib/security/transport/client_auth_filter.c
  - src/core/lib/security/transport/lb_targets_info.c
  - src/core/lib/security/transport/secure_endpoint.c
  - src/core/lib/security/transport/security_connector.c
  - src/core/lib/security/transport/security_handshaker.c
  - src/core/lib/security/transport/server_auth_filter.c
  - src/core/lib/security/transport/tsi_error.c
  - src/core/lib/security/util/json_util.c
  - src/core/lib/surface/init_secure.c
  secure: true
  uses:
  - grpc_base
  - grpc_transport_chttp2_alpn
  - tsi
- name: grpc_server_backward_compatibility
  headers:
  - src/core/ext/filters/workarounds/workaround_utils.h
  src:
  - src/core/ext/filters/workarounds/workaround_utils.c
  uses:
  - grpc_base
- name: grpc_test_util_base
  build: test
  headers:
  - src/core/ext/filters/client_channel/resolver/fake/fake_resolver.h
  - test/core/end2end/cq_verifier.h
  - test/core/end2end/fixtures/http_proxy_fixture.h
  - test/core/end2end/fixtures/proxy.h
  - test/core/iomgr/endpoint_tests.h
  - test/core/util/debugger_macros.h
  - test/core/util/grpc_profiler.h
  - test/core/util/memory_counters.h
  - test/core/util/mock_endpoint.h
  - test/core/util/parse_hexstring.h
  - test/core/util/passthru_endpoint.h
  - test/core/util/port.h
  - test/core/util/port_server_client.h
  - test/core/util/slice_splitter.h
  - test/core/util/trickle_endpoint.h
  src:
  - src/core/ext/filters/client_channel/resolver/fake/fake_resolver.c
  - test/core/end2end/cq_verifier.c
  - test/core/end2end/fixtures/http_proxy_fixture.c
  - test/core/end2end/fixtures/proxy.c
  - test/core/iomgr/endpoint_tests.c
  - test/core/util/debugger_macros.c
  - test/core/util/grpc_profiler.c
  - test/core/util/memory_counters.c
  - test/core/util/mock_endpoint.c
  - test/core/util/parse_hexstring.c
  - test/core/util/passthru_endpoint.c
  - test/core/util/port.c
  - test/core/util/port_server_client.c
  - test/core/util/slice_splitter.c
  - test/core/util/trickle_endpoint.c
  deps:
  - gpr_test_util
  - gpr
  uses:
  - grpc_base
  - grpc_client_channel
  - grpc_transport_chttp2
- name: grpc_trace
  src:
  - src/core/lib/debug/trace.c
  deps:
  - gpr
  filegroups:
  - grpc_trace_headers
- name: grpc_trace_headers
  headers:
  - src/core/lib/debug/trace.h
  deps:
  - gpr
- name: grpc_transport_chttp2
  headers:
  - src/core/ext/transport/chttp2/transport/bin_decoder.h
  - src/core/ext/transport/chttp2/transport/bin_encoder.h
  - src/core/ext/transport/chttp2/transport/chttp2_transport.h
  - src/core/ext/transport/chttp2/transport/frame.h
  - src/core/ext/transport/chttp2/transport/frame_data.h
  - src/core/ext/transport/chttp2/transport/frame_goaway.h
  - src/core/ext/transport/chttp2/transport/frame_ping.h
  - src/core/ext/transport/chttp2/transport/frame_rst_stream.h
  - src/core/ext/transport/chttp2/transport/frame_settings.h
  - src/core/ext/transport/chttp2/transport/frame_window_update.h
  - src/core/ext/transport/chttp2/transport/hpack_encoder.h
  - src/core/ext/transport/chttp2/transport/hpack_parser.h
  - src/core/ext/transport/chttp2/transport/hpack_table.h
  - src/core/ext/transport/chttp2/transport/http2_settings.h
  - src/core/ext/transport/chttp2/transport/huffsyms.h
  - src/core/ext/transport/chttp2/transport/incoming_metadata.h
  - src/core/ext/transport/chttp2/transport/internal.h
  - src/core/ext/transport/chttp2/transport/stream_map.h
  - src/core/ext/transport/chttp2/transport/varint.h
  src:
  - src/core/ext/transport/chttp2/transport/bin_decoder.c
  - src/core/ext/transport/chttp2/transport/bin_encoder.c
  - src/core/ext/transport/chttp2/transport/chttp2_plugin.c
  - src/core/ext/transport/chttp2/transport/chttp2_transport.c
  - src/core/ext/transport/chttp2/transport/flow_control.c
  - src/core/ext/transport/chttp2/transport/frame_data.c
  - src/core/ext/transport/chttp2/transport/frame_goaway.c
  - src/core/ext/transport/chttp2/transport/frame_ping.c
  - src/core/ext/transport/chttp2/transport/frame_rst_stream.c
  - src/core/ext/transport/chttp2/transport/frame_settings.c
  - src/core/ext/transport/chttp2/transport/frame_window_update.c
  - src/core/ext/transport/chttp2/transport/hpack_encoder.c
  - src/core/ext/transport/chttp2/transport/hpack_parser.c
  - src/core/ext/transport/chttp2/transport/hpack_table.c
  - src/core/ext/transport/chttp2/transport/http2_settings.c
  - src/core/ext/transport/chttp2/transport/huffsyms.c
  - src/core/ext/transport/chttp2/transport/incoming_metadata.c
  - src/core/ext/transport/chttp2/transport/parsing.c
  - src/core/ext/transport/chttp2/transport/stream_lists.c
  - src/core/ext/transport/chttp2/transport/stream_map.c
  - src/core/ext/transport/chttp2/transport/varint.c
  - src/core/ext/transport/chttp2/transport/writing.c
  plugin: grpc_chttp2_plugin
  uses:
  - grpc_base
  - grpc_transport_chttp2_alpn
  - grpc_http_filters
- name: grpc_transport_chttp2_alpn
  headers:
  - src/core/ext/transport/chttp2/alpn/alpn.h
  src:
  - src/core/ext/transport/chttp2/alpn/alpn.c
  deps:
  - gpr
- name: grpc_transport_chttp2_client_connector
  headers:
  - src/core/ext/transport/chttp2/client/chttp2_connector.h
  src:
  - src/core/ext/transport/chttp2/client/chttp2_connector.c
  uses:
  - grpc_transport_chttp2
  - grpc_base
  - grpc_client_channel
- name: grpc_transport_chttp2_client_insecure
  src:
  - src/core/ext/transport/chttp2/client/insecure/channel_create.c
  - src/core/ext/transport/chttp2/client/insecure/channel_create_posix.c
  uses:
  - grpc_transport_chttp2_client_connector
  - grpc_transport_chttp2
  - grpc_base
  - grpc_client_channel
- name: grpc_transport_chttp2_client_secure
  src:
  - src/core/ext/transport/chttp2/client/secure/secure_channel_create.c
  uses:
  - grpc_transport_chttp2
  - grpc_base
  - grpc_client_channel
  - grpc_secure
  - grpc_transport_chttp2_client_connector
- name: grpc_transport_chttp2_server
  headers:
  - src/core/ext/transport/chttp2/server/chttp2_server.h
  src:
  - src/core/ext/transport/chttp2/server/chttp2_server.c
  uses:
  - grpc_transport_chttp2
  - grpc_base
- name: grpc_transport_chttp2_server_insecure
  src:
  - src/core/ext/transport/chttp2/server/insecure/server_chttp2.c
  - src/core/ext/transport/chttp2/server/insecure/server_chttp2_posix.c
  uses:
  - grpc_transport_chttp2
  - grpc_base
  - grpc_transport_chttp2_server
- name: grpc_transport_chttp2_server_secure
  src:
  - src/core/ext/transport/chttp2/server/secure/server_secure_chttp2.c
  uses:
  - grpc_transport_chttp2
  - grpc_base
  - grpc_secure
  - grpc_transport_chttp2_server
- name: grpc_transport_cronet_client_secure
  public_headers:
  - include/grpc/grpc_cronet.h
  - include/grpc/grpc_security.h
  - include/grpc/grpc_security_constants.h
  headers:
  - src/core/ext/transport/cronet/transport/cronet_transport.h
  - third_party/objective_c/Cronet/bidirectional_stream_c.h
  src:
  - src/core/ext/transport/cronet/client/secure/cronet_channel_create.c
  - src/core/ext/transport/cronet/transport/cronet_api_dummy.c
  - src/core/ext/transport/cronet/transport/cronet_transport.c
  filegroups:
  - grpc_base
  - grpc_transport_chttp2
  - grpc_http_filters
- name: grpc_transport_inproc
  src:
  - src/core/ext/transport/inproc/inproc_plugin.c
  - src/core/ext/transport/inproc/inproc_transport.c
  plugin: grpc_inproc_plugin
  uses:
  - grpc_transport_inproc_headers
  - grpc_base
- name: grpc_transport_inproc_headers
  headers:
  - src/core/ext/transport/inproc/inproc_transport.h
  uses:
  - grpc_base_headers
- name: grpc_workaround_cronet_compression_filter
  headers:
  - src/core/ext/filters/workarounds/workaround_cronet_compression_filter.h
  src:
  - src/core/ext/filters/workarounds/workaround_cronet_compression_filter.c
  plugin: grpc_workaround_cronet_compression_filter
  uses:
  - grpc_base
  - grpc_server_backward_compatibility
- name: nanopb
  src:
  - third_party/nanopb/pb_common.c
  - third_party/nanopb/pb_decode.c
  - third_party/nanopb/pb_encode.c
  uses:
  - nanopb_headers
- name: nanopb_headers
  headers:
  - third_party/nanopb/pb.h
  - third_party/nanopb/pb_common.h
  - third_party/nanopb/pb_decode.h
  - third_party/nanopb/pb_encode.h
- name: transport_security_test_lib
  build: test
  headers:
  - test/core/tsi/transport_security_test_lib.h
  src:
  - test/core/tsi/transport_security_test_lib.c
  deps:
  - grpc
- name: tsi
  headers:
  - src/core/tsi/fake_transport_security.h
  - src/core/tsi/gts_transport_security.h
  - src/core/tsi/ssl_transport_security.h
  - src/core/tsi/ssl_types.h
  - src/core/tsi/transport_security_grpc.h
  src:
  - src/core/tsi/fake_transport_security.c
  - src/core/tsi/gts_transport_security.c
  - src/core/tsi/ssl_transport_security.c
  - src/core/tsi/transport_security_grpc.c
  deps:
  - gpr
  plugin: grpc_tsi_gts
  secure: true
  uses:
  - tsi_interface
  - grpc_base
  - grpc_trace
- name: tsi_interface
  headers:
  - src/core/tsi/transport_security.h
  - src/core/tsi/transport_security_adapter.h
  - src/core/tsi/transport_security_interface.h
  src:
  - src/core/tsi/transport_security.c
  - src/core/tsi/transport_security_adapter.c
  deps:
  - gpr
  secure: true
  uses:
  - grpc_trace
- name: grpc++_codegen_base
  language: c++
  public_headers:
  - include/grpc++/impl/codegen/async_stream.h
  - include/grpc++/impl/codegen/async_unary_call.h
  - include/grpc++/impl/codegen/call.h
  - include/grpc++/impl/codegen/call_hook.h
  - include/grpc++/impl/codegen/channel_interface.h
  - include/grpc++/impl/codegen/client_context.h
  - include/grpc++/impl/codegen/client_unary_call.h
  - include/grpc++/impl/codegen/completion_queue.h
  - include/grpc++/impl/codegen/completion_queue_tag.h
  - include/grpc++/impl/codegen/config.h
  - include/grpc++/impl/codegen/core_codegen_interface.h
  - include/grpc++/impl/codegen/create_auth_context.h
  - include/grpc++/impl/codegen/grpc_library.h
  - include/grpc++/impl/codegen/metadata_map.h
  - include/grpc++/impl/codegen/method_handler_impl.h
  - include/grpc++/impl/codegen/rpc_method.h
  - include/grpc++/impl/codegen/rpc_service_method.h
  - include/grpc++/impl/codegen/security/auth_context.h
  - include/grpc++/impl/codegen/serialization_traits.h
  - include/grpc++/impl/codegen/server_context.h
  - include/grpc++/impl/codegen/server_interface.h
  - include/grpc++/impl/codegen/service_type.h
  - include/grpc++/impl/codegen/slice.h
  - include/grpc++/impl/codegen/status.h
  - include/grpc++/impl/codegen/status_code_enum.h
  - include/grpc++/impl/codegen/string_ref.h
  - include/grpc++/impl/codegen/stub_options.h
  - include/grpc++/impl/codegen/sync_stream.h
  - include/grpc++/impl/codegen/time.h
  uses:
  - grpc_codegen
- name: grpc++_codegen_base_src
  language: c++
  src:
  - src/cpp/codegen/codegen_init.cc
  uses:
  - grpc++_codegen_base
- name: grpc++_codegen_proto
  language: c++
  public_headers:
  - include/grpc++/impl/codegen/proto_utils.h
  uses:
  - grpc++_codegen_base
  - grpc++_config_proto
- name: grpc++_common
  language: c++
  public_headers:
  - include/grpc++/alarm.h
  - include/grpc++/channel.h
  - include/grpc++/client_context.h
  - include/grpc++/completion_queue.h
  - include/grpc++/create_channel.h
  - include/grpc++/create_channel_posix.h
  - include/grpc++/ext/health_check_service_server_builder_option.h
  - include/grpc++/generic/async_generic_service.h
  - include/grpc++/generic/generic_stub.h
  - include/grpc++/grpc++.h
  - include/grpc++/health_check_service_interface.h
  - include/grpc++/impl/call.h
  - include/grpc++/impl/channel_argument_option.h
  - include/grpc++/impl/client_unary_call.h
  - include/grpc++/impl/codegen/core_codegen.h
  - include/grpc++/impl/grpc_library.h
  - include/grpc++/impl/method_handler_impl.h
  - include/grpc++/impl/rpc_method.h
  - include/grpc++/impl/rpc_service_method.h
  - include/grpc++/impl/serialization_traits.h
  - include/grpc++/impl/server_builder_option.h
  - include/grpc++/impl/server_builder_plugin.h
  - include/grpc++/impl/server_initializer.h
  - include/grpc++/impl/service_type.h
  - include/grpc++/resource_quota.h
  - include/grpc++/security/auth_context.h
  - include/grpc++/security/auth_metadata_processor.h
  - include/grpc++/security/credentials.h
  - include/grpc++/security/server_credentials.h
  - include/grpc++/server.h
  - include/grpc++/server_builder.h
  - include/grpc++/server_context.h
  - include/grpc++/server_posix.h
  - include/grpc++/support/async_stream.h
  - include/grpc++/support/async_unary_call.h
  - include/grpc++/support/byte_buffer.h
  - include/grpc++/support/channel_arguments.h
  - include/grpc++/support/config.h
  - include/grpc++/support/slice.h
  - include/grpc++/support/status.h
  - include/grpc++/support/status_code_enum.h
  - include/grpc++/support/string_ref.h
  - include/grpc++/support/stub_options.h
  - include/grpc++/support/sync_stream.h
  - include/grpc++/support/time.h
  headers:
  - src/cpp/client/create_channel_internal.h
  - src/cpp/common/channel_filter.h
  - src/cpp/server/dynamic_thread_pool.h
  - src/cpp/server/health/default_health_check_service.h
  - src/cpp/server/health/health.pb.h
  - src/cpp/server/thread_pool_interface.h
  - src/cpp/thread_manager/thread_manager.h
  src:
  - src/cpp/client/channel_cc.cc
  - src/cpp/client/client_context.cc
  - src/cpp/client/create_channel.cc
  - src/cpp/client/create_channel_internal.cc
  - src/cpp/client/create_channel_posix.cc
  - src/cpp/client/credentials_cc.cc
  - src/cpp/client/generic_stub.cc
  - src/cpp/common/channel_arguments.cc
  - src/cpp/common/channel_filter.cc
  - src/cpp/common/completion_queue_cc.cc
  - src/cpp/common/core_codegen.cc
  - src/cpp/common/resource_quota_cc.cc
  - src/cpp/common/rpc_method.cc
  - src/cpp/common/version_cc.cc
  - src/cpp/server/async_generic_service.cc
  - src/cpp/server/channel_argument_option.cc
  - src/cpp/server/create_default_thread_pool.cc
  - src/cpp/server/dynamic_thread_pool.cc
  - src/cpp/server/health/default_health_check_service.cc
  - src/cpp/server/health/health.pb.c
  - src/cpp/server/health/health_check_service.cc
  - src/cpp/server/health/health_check_service_server_builder_option.cc
  - src/cpp/server/server_builder.cc
  - src/cpp/server/server_cc.cc
  - src/cpp/server/server_context.cc
  - src/cpp/server/server_credentials.cc
  - src/cpp/server/server_posix.cc
  - src/cpp/thread_manager/thread_manager.cc
  - src/cpp/util/byte_buffer_cc.cc
  - src/cpp/util/slice_cc.cc
  - src/cpp/util/status.cc
  - src/cpp/util/string_ref.cc
  - src/cpp/util/time_cc.cc
  uses:
  - gpr_base_headers
  - grpc_base_headers
  - grpc_transport_inproc_headers
  - grpc++_codegen_base
  - nanopb_headers
- name: grpc++_config_proto
  language: c++
  public_headers:
  - include/grpc++/impl/codegen/config_protobuf.h
- name: grpc++_reflection_proto
  language: c++
  src:
  - src/proto/grpc/reflection/v1alpha/reflection.proto
- name: grpc++_test
  language: c++
  public_headers:
  - include/grpc++/test/mock_stream.h
  - include/grpc++/test/server_context_test_spouse.h
  deps:
  - grpc++
  - grpc
libs:
- name: gpr
  build: all
  language: c
  filegroups:
  - gpr_base
  secure: false
  vs_project_guid: '{B23D3D1A-9438-4EDA-BEB6-9A0A03D17792}'
- name: gpr_test_util
  build: private
  language: c
  headers:
  - test/core/util/test_config.h
  src:
  - test/core/util/test_config.c
  deps:
  - gpr
  secure: false
  vs_project_guid: '{EAB0A629-17A9-44DB-B5FF-E91A721FE037}'
- name: grpc
  build: all
  language: c
  src:
  - src/core/lib/surface/init.c
  baselib: true
  deps_linkage: static
  dll: true
  filegroups:
  - grpc_base
  - grpc_transport_chttp2_server_secure
  - grpc_transport_chttp2_client_secure
  - grpc_transport_chttp2_server_insecure
  - grpc_transport_chttp2_client_insecure
  - grpc_transport_inproc
  - grpc_lb_policy_grpclb_secure
  - grpc_lb_policy_pick_first
  - grpc_lb_policy_round_robin
  - grpc_resolver_dns_ares
  - grpc_resolver_dns_native
  - grpc_resolver_sockaddr
  - grpc_resolver_fake
  - grpc_load_reporting
  - grpc_secure
  - census
  - grpc_max_age_filter
  - grpc_message_size_filter
  - grpc_deadline_filter
  - grpc_workaround_cronet_compression_filter
  - grpc_server_backward_compatibility
  generate_plugin_registry: true
  secure: true
  vs_packages:
  - grpc.dependencies.openssl
  - grpc.dependencies.zlib
  vs_project_guid: '{29D16885-7228-4C31-81ED-5F9187C7F2A9}'
- name: grpc_cronet
  build: all
  language: c
  src:
  - src/core/lib/surface/init.c
  baselib: true
  deps_linkage: static
  dll: true
  filegroups:
  - grpc_base
  - grpc_transport_cronet_client_secure
  - grpc_transport_chttp2_client_secure
  - grpc_load_reporting
  generate_plugin_registry: true
  platforms:
  - linux
  secure: true
- name: grpc_dll
  build: private
  language: c
  src: []
  deps:
  - gpr
  - grpc
  build_system:
  - visual_studio
  deps_linkage: static
  dll_def: grpc.def
  vs_config_type: DynamicLibrary
  vs_packages:
  - grpc.dependencies.openssl
  - grpc.dependencies.zlib
  vs_project_guid: '{A2F6CBBA-A553-41B3-A7DE-F26DECCC27F0}'
  vs_props:
  - zlib
  - openssl
  - winsock
  - global
- name: grpc_test_util
  build: private
  language: c
  headers:
  - test/core/end2end/data/ssl_test_data.h
  - test/core/security/oauth2_utils.h
  src:
  - test/core/end2end/data/client_certs.c
  - test/core/end2end/data/server1_cert.c
  - test/core/end2end/data/server1_key.c
  - test/core/end2end/data/test_root_cert.c
  - test/core/security/oauth2_utils.c
  deps:
  - gpr_test_util
  - gpr
  - grpc
  filegroups:
  - grpc_test_util_base
  vs_project_guid: '{17BCAFC0-5FDC-4C94-AEB9-95F3E220614B}'
- name: grpc_test_util_unsecure
  build: private
  language: c
  deps:
  - gpr
  - gpr_test_util
  - grpc_unsecure
  filegroups:
  - grpc_test_util_base
  secure: false
  vs_project_guid: '{0A7E7F92-FDEA-40F1-A9EC-3BA484F98BBF}'
- name: grpc_unsecure
  build: all
  language: c
  src:
  - src/core/lib/surface/init.c
  - src/core/lib/surface/init_unsecure.c
  baselib: true
  deps_linkage: static
  dll: true
  filegroups:
  - grpc_base
  - grpc_transport_chttp2_server_insecure
  - grpc_transport_chttp2_client_insecure
  - grpc_transport_inproc
  - grpc_resolver_dns_ares
  - grpc_resolver_dns_native
  - grpc_resolver_sockaddr
  - grpc_resolver_fake
  - grpc_load_reporting
  - grpc_lb_policy_grpclb
  - grpc_lb_policy_pick_first
  - grpc_lb_policy_round_robin
  - census
  - grpc_max_age_filter
  - grpc_message_size_filter
  - grpc_deadline_filter
  - grpc_workaround_cronet_compression_filter
  - grpc_server_backward_compatibility
  generate_plugin_registry: true
  secure: false
  vs_project_guid: '{46CEDFFF-9692-456A-AA24-38B5D6BCF4C5}'
- name: reconnect_server
  build: private
  language: c
  headers:
  - test/core/util/reconnect_server.h
  src:
  - test/core/util/reconnect_server.c
  deps:
  - test_tcp_server
  - grpc_test_util
  - grpc
  - gpr_test_util
  - gpr
- name: test_tcp_server
  build: private
  language: c
  headers:
  - test/core/util/test_tcp_server.h
  src:
  - test/core/util/test_tcp_server.c
  deps:
  - grpc_test_util
  - grpc
  - gpr_test_util
  - gpr
- name: grpc++
  build: all
  language: c++
  headers:
  - include/grpc++/impl/codegen/core_codegen.h
  - src/cpp/client/secure_credentials.h
  - src/cpp/common/secure_auth_context.h
  - src/cpp/server/secure_server_credentials.h
  src:
  - src/cpp/client/insecure_credentials.cc
  - src/cpp/client/secure_credentials.cc
  - src/cpp/common/auth_property_iterator.cc
  - src/cpp/common/secure_auth_context.cc
  - src/cpp/common/secure_channel_arguments.cc
  - src/cpp/common/secure_create_auth_context.cc
  - src/cpp/server/insecure_server_credentials.cc
  - src/cpp/server/secure_server_credentials.cc
  deps:
  - grpc
  baselib: true
  dll: true
  filegroups:
  - grpc++_base
  - grpc++_codegen_base
  - grpc++_codegen_proto
  - grpc++_codegen_base_src
  secure: check
  vs_project_guid: '{C187A093-A0FE-489D-A40A-6E33DE0F9FEB}'
- name: grpc++_cronet
  build: all
  language: c++
  src:
  - src/cpp/client/cronet_credentials.cc
  - src/cpp/client/insecure_credentials.cc
  - src/cpp/common/insecure_create_auth_context.cc
  - src/cpp/server/insecure_server_credentials.cc
  deps:
  - gpr
  - grpc_cronet
  baselib: true
  dll: true
  filegroups:
  - grpc++_base
  - grpc++_codegen_base
  - grpc++_codegen_base_src
  - grpc_transport_chttp2_client_insecure
  - grpc_transport_chttp2_server_insecure
  - census
  platforms:
  - linux
  secure: true
- name: grpc++_error_details
  build: all
  language: c++
  public_headers:
  - include/grpc++/support/error_details.h
  src:
  - src/proto/grpc/status/status.proto
  - src/cpp/util/error_details.cc
  deps:
  - grpc++
  baselib: true
  vs_project_guid: '{9F58AD72-49E1-4D10-B826-9E190AB0AAC0}'
- name: grpc++_proto_reflection_desc_db
  build: private
  language: c++
  headers:
  - test/cpp/util/proto_reflection_descriptor_database.h
  src:
  - test/cpp/util/proto_reflection_descriptor_database.cc
  deps:
  - grpc++
  - grpc
  filegroups:
  - grpc++_reflection_proto
  - grpc++_config_proto
- name: grpc++_reflection
  build: all
  language: c++
  public_headers:
  - include/grpc++/ext/proto_server_reflection_plugin.h
  headers:
  - src/cpp/ext/proto_server_reflection.h
  src:
  - src/cpp/ext/proto_server_reflection.cc
  - src/cpp/ext/proto_server_reflection_plugin.cc
  deps:
  - grpc++
  - grpc
  filegroups:
  - grpc++_reflection_proto
- name: grpc++_test_config
  build: private
  language: c++
  headers:
  - test/cpp/util/test_config.h
  src:
  - test/cpp/util/test_config_cc.cc
- name: grpc++_test_util
  build: private
  language: c++
  headers:
  - test/cpp/end2end/test_service_impl.h
  - test/cpp/util/byte_buffer_proto_helper.h
  - test/cpp/util/create_test_channel.h
  - test/cpp/util/string_ref_helper.h
  - test/cpp/util/subprocess.h
  - test/cpp/util/test_credentials_provider.h
  src:
  - src/proto/grpc/health/v1/health.proto
  - src/proto/grpc/testing/echo_messages.proto
  - src/proto/grpc/testing/echo.proto
  - src/proto/grpc/testing/duplicate/echo_duplicate.proto
  - test/cpp/end2end/test_service_impl.cc
  - test/cpp/util/byte_buffer_proto_helper.cc
  - test/cpp/util/create_test_channel.cc
  - test/cpp/util/string_ref_helper.cc
  - test/cpp/util/subprocess.cc
  - test/cpp/util/test_credentials_provider.cc
  deps:
  - grpc++
  - grpc_test_util
  - grpc
  filegroups:
  - grpc++_codegen_base
  - grpc++_codegen_base_src
  - grpc++_codegen_proto
  - grpc++_config_proto
- name: grpc++_test_util_unsecure
  build: private
  language: c++
  headers:
  - test/cpp/end2end/test_service_impl.h
  - test/cpp/util/byte_buffer_proto_helper.h
  - test/cpp/util/string_ref_helper.h
  - test/cpp/util/subprocess.h
  src:
  - src/proto/grpc/health/v1/health.proto
  - src/proto/grpc/testing/echo_messages.proto
  - src/proto/grpc/testing/echo.proto
  - src/proto/grpc/testing/duplicate/echo_duplicate.proto
  - test/cpp/end2end/test_service_impl.cc
  - test/cpp/util/byte_buffer_proto_helper.cc
  - test/cpp/util/string_ref_helper.cc
  - test/cpp/util/subprocess.cc
  deps:
  - grpc++_unsecure
  - grpc_test_util_unsecure
  - grpc_unsecure
  filegroups:
  - grpc++_codegen_base
  - grpc++_codegen_base_src
  - grpc++_codegen_proto
  - grpc++_config_proto
- name: grpc++_unsecure
  build: all
  language: c++
  src:
  - src/cpp/client/insecure_credentials.cc
  - src/cpp/common/insecure_create_auth_context.cc
  - src/cpp/server/insecure_server_credentials.cc
  deps:
  - gpr
  - grpc_unsecure
  baselib: true
  dll: true
  filegroups:
  - grpc++_base_unsecure
  - grpc++_codegen_base
  - grpc++_codegen_base_src
  secure: false
  vs_project_guid: '{6EE56155-DF7C-4F6E-BFC4-F6F776BEB211}'
- name: grpc_benchmark
  build: test
  language: c++
  headers:
  - test/cpp/microbenchmarks/fullstack_context_mutators.h
  - test/cpp/microbenchmarks/fullstack_fixtures.h
  - test/cpp/microbenchmarks/helpers.h
  src:
  - test/cpp/microbenchmarks/helpers.cc
  deps:
  - benchmark
  - grpc++_unsecure
  - grpc_test_util_unsecure
  - grpc_unsecure
  defaults: benchmark
- name: grpc_cli_libs
  build: private
  language: c++
  headers:
  - test/cpp/util/cli_call.h
  - test/cpp/util/cli_credentials.h
  - test/cpp/util/config_grpc_cli.h
  - test/cpp/util/grpc_tool.h
  - test/cpp/util/proto_file_parser.h
  - test/cpp/util/service_describer.h
  src:
  - test/cpp/util/cli_call.cc
  - test/cpp/util/cli_credentials.cc
  - test/cpp/util/grpc_tool.cc
  - test/cpp/util/proto_file_parser.cc
  - test/cpp/util/service_describer.cc
  deps:
  - grpc++_proto_reflection_desc_db
  - grpc++
  - grpc
  filegroups:
  - grpc++_reflection_proto
  - grpc++_config_proto
- name: grpc_plugin_support
  build: protoc
  language: c++
  headers:
  - src/compiler/config.h
  - src/compiler/cpp_generator.h
  - src/compiler/cpp_generator_helpers.h
  - src/compiler/csharp_generator.h
  - src/compiler/csharp_generator_helpers.h
  - src/compiler/generator_helpers.h
  - src/compiler/node_generator.h
  - src/compiler/node_generator_helpers.h
  - src/compiler/objective_c_generator.h
  - src/compiler/objective_c_generator_helpers.h
  - src/compiler/php_generator.h
  - src/compiler/php_generator_helpers.h
  - src/compiler/protobuf_plugin.h
  - src/compiler/python_generator.h
  - src/compiler/python_generator_helpers.h
  - src/compiler/python_private_generator.h
  - src/compiler/ruby_generator.h
  - src/compiler/ruby_generator_helpers-inl.h
  - src/compiler/ruby_generator_map-inl.h
  - src/compiler/ruby_generator_string-inl.h
  - src/compiler/schema_interface.h
  src:
  - src/compiler/cpp_generator.cc
  - src/compiler/csharp_generator.cc
  - src/compiler/node_generator.cc
  - src/compiler/objective_c_generator.cc
  - src/compiler/php_generator.cc
  - src/compiler/python_generator.cc
  - src/compiler/ruby_generator.cc
  filegroups:
  - grpc++_config_proto
  secure: false
  vs_project_guid: '{B6E81D84-2ACB-41B8-8781-493A944C7817}'
  vs_props:
  - protoc
- name: http2_client_main
  build: private
  language: c++
  headers:
  - test/cpp/interop/http2_client.h
  src:
  - src/proto/grpc/testing/empty.proto
  - src/proto/grpc/testing/messages.proto
  - src/proto/grpc/testing/test.proto
  - test/cpp/interop/http2_client.cc
  deps:
  - grpc++_test_util
  - grpc_test_util
  - grpc++
  - grpc
  - grpc++_test_config
- name: interop_client_helper
  build: private
  language: c++
  headers:
  - test/cpp/interop/client_helper.h
  src:
  - src/proto/grpc/testing/messages.proto
  - test/cpp/interop/client_helper.cc
  deps:
  - grpc++_test_util
  - grpc_test_util
  - grpc++
  - grpc
  - gpr
- name: interop_client_main
  build: private
  language: c++
  headers:
  - test/cpp/interop/interop_client.h
  src:
  - src/proto/grpc/testing/empty.proto
  - src/proto/grpc/testing/messages.proto
  - src/proto/grpc/testing/test.proto
  - test/cpp/interop/client.cc
  - test/cpp/interop/interop_client.cc
  deps:
  - interop_client_helper
  - grpc++_test_util
  - grpc_test_util
  - grpc++
  - grpc
  - gpr_test_util
  - gpr
  - grpc++_test_config
- name: interop_server_helper
  build: private
  language: c++
  headers:
  - test/cpp/interop/server_helper.h
  src:
  - test/cpp/interop/server_helper.cc
  deps:
  - grpc++_test_util
  - grpc_test_util
  - grpc++
  - grpc
  - gpr
- name: interop_server_lib
  build: private
  language: c++
  src:
  - src/proto/grpc/testing/empty.proto
  - src/proto/grpc/testing/messages.proto
  - src/proto/grpc/testing/test.proto
  - test/cpp/interop/interop_server.cc
  deps:
  - interop_server_helper
  - grpc++_test_util
  - grpc_test_util
  - grpc++
  - grpc
  - gpr_test_util
  - gpr
  - grpc++_test_config
- name: interop_server_main
  build: private
  language: c++
  src:
  - test/cpp/interop/interop_server_bootstrap.cc
  deps:
  - interop_server_lib
- name: qps
  build: private
  language: c++
  headers:
  - test/cpp/qps/benchmark_config.h
  - test/cpp/qps/client.h
  - test/cpp/qps/driver.h
  - test/cpp/qps/histogram.h
  - test/cpp/qps/interarrival.h
  - test/cpp/qps/parse_json.h
  - test/cpp/qps/qps_worker.h
  - test/cpp/qps/report.h
  - test/cpp/qps/server.h
  - test/cpp/qps/stats.h
  - test/cpp/qps/usage_timer.h
  src:
  - src/proto/grpc/testing/messages.proto
  - src/proto/grpc/testing/payloads.proto
  - src/proto/grpc/testing/stats.proto
  - src/proto/grpc/testing/control.proto
  - src/proto/grpc/testing/services.proto
  - test/cpp/qps/benchmark_config.cc
  - test/cpp/qps/client_async.cc
  - test/cpp/qps/client_sync.cc
  - test/cpp/qps/driver.cc
  - test/cpp/qps/parse_json.cc
  - test/cpp/qps/qps_worker.cc
  - test/cpp/qps/report.cc
  - test/cpp/qps/server_async.cc
  - test/cpp/qps/server_sync.cc
  - test/cpp/qps/usage_timer.cc
  deps:
  - grpc_test_util
  - grpc++_test_util
  - grpc++
  - grpc
- name: grpc_csharp_ext
  build: all
  language: csharp
  src:
  - src/csharp/ext/grpc_csharp_ext.c
  deps:
  - grpc
  - gpr
  LDFLAGS: $(if $(subst Linux,,$(SYSTEM)),,-Wl$(comma)-wrap$(comma)memcpy)
  deps_linkage: static
  dll: only
  vs_config_type: DynamicLibrary
  vs_packages:
  - grpc.dependencies.openssl
  - grpc.dependencies.zlib
  vs_project_guid: '{D64C6D63-4458-4A88-AB38-35678384A7E4}'
  vs_props:
  - zlib
  - openssl
  - winsock
  - global
targets:
- name: alarm_test
  cpu_cost: 0.1
  build: test
  language: c
  src:
  - test/core/surface/alarm_test.c
  deps:
  - grpc_test_util
  - grpc
  - gpr_test_util
  - gpr
- name: algorithm_test
  build: test
  language: c
  src:
  - test/core/compression/algorithm_test.c
  deps:
  - grpc_test_util
  - grpc
  - gpr_test_util
  - gpr
- name: alloc_test
  build: test
  language: c
  src:
  - test/core/support/alloc_test.c
  deps:
  - gpr_test_util
  - gpr
- name: alpn_test
  build: test
  language: c
  src:
  - test/core/transport/chttp2/alpn_test.c
  deps:
  - grpc_test_util
  - grpc
  - gpr_test_util
  - gpr
- name: api_fuzzer
  build: fuzzer
  language: c
  src:
  - test/core/end2end/fuzzers/api_fuzzer.c
  deps:
  - grpc_test_util
  - grpc
  - gpr_test_util
  - gpr
  corpus_dirs:
  - test/core/end2end/fuzzers/api_fuzzer_corpus
  dict: test/core/end2end/fuzzers/api_fuzzer.dictionary
  maxlen: 2048
- name: arena_test
  build: test
  language: c
  src:
  - test/core/support/arena_test.c
  deps:
  - gpr_test_util
  - gpr
- name: bad_server_response_test
  build: test
  language: c
  src:
  - test/core/end2end/bad_server_response_test.c
  deps:
  - test_tcp_server
  - grpc_test_util
  - grpc
  - gpr_test_util
  - gpr
  exclude_iomgrs:
  - uv
- name: bdp_estimator_test
  build: test
  language: c
  src:
  - test/core/transport/bdp_estimator_test.c
  deps:
  - grpc_test_util
  - grpc
  - gpr_test_util
  - gpr
- name: bin_decoder_test
  build: test
  language: c
  src:
  - test/core/transport/chttp2/bin_decoder_test.c
  deps:
  - grpc_test_util
  - grpc
- name: bin_encoder_test
  build: test
  language: c
  src:
  - test/core/transport/chttp2/bin_encoder_test.c
  deps:
  - grpc_test_util
  - grpc
- name: byte_stream_test
  build: test
  language: c
  src:
  - test/core/transport/byte_stream_test.c
  deps:
  - grpc_test_util
  - grpc
  - gpr_test_util
  - gpr
- name: census_context_test
  build: test
  language: c
  src:
  - test/core/census/context_test.c
  deps:
  - grpc_test_util
  - grpc
  - gpr_test_util
  - gpr
- name: census_intrusive_hash_map_test
  build: test
  language: c
  src:
  - test/core/census/intrusive_hash_map_test.c
  deps:
  - grpc_test_util
  - grpc
  - gpr_test_util
  - gpr
- name: census_resource_test
  build: test
  language: c
  src:
  - test/core/census/resource_test.c
  deps:
  - grpc_test_util
  - grpc
  - gpr_test_util
  - gpr
- name: census_trace_context_test
  build: test
  language: c
  src:
  - test/core/census/trace_context_test.c
  deps:
  - grpc_test_util
  - grpc
  - gpr_test_util
  - gpr
- name: channel_create_test
  build: test
  language: c
  src:
  - test/core/surface/channel_create_test.c
  deps:
  - grpc_test_util
  - grpc
  - gpr_test_util
  - gpr
- name: check_epollexclusive
  build: tool
  language: c
  src:
  - test/build/check_epollexclusive.c
  deps:
  - grpc
  - gpr
- name: chttp2_hpack_encoder_test
  build: test
  language: c
  src:
  - test/core/transport/chttp2/hpack_encoder_test.c
  deps:
  - grpc_test_util
  - grpc
  - gpr_test_util
  - gpr
- name: chttp2_stream_map_test
  build: test
  language: c
  src:
  - test/core/transport/chttp2/stream_map_test.c
  deps:
  - grpc_test_util
  - grpc
  - gpr_test_util
  - gpr
- name: chttp2_varint_test
  build: test
  language: c
  src:
  - test/core/transport/chttp2/varint_test.c
  deps:
  - grpc_test_util
  - grpc
  - gpr_test_util
  - gpr
- name: client_fuzzer
  build: fuzzer
  language: c
  src:
  - test/core/end2end/fuzzers/client_fuzzer.c
  deps:
  - grpc_test_util
  - grpc
  - gpr_test_util
  - gpr
  corpus_dirs:
  - test/core/end2end/fuzzers/client_fuzzer_corpus
  dict: test/core/end2end/fuzzers/hpack.dictionary
  maxlen: 2048
- name: combiner_test
  cpu_cost: 10
  build: test
  language: c
  src:
  - test/core/iomgr/combiner_test.c
  deps:
  - grpc_test_util
  - grpc
  - gpr_test_util
  - gpr
- name: compression_test
  build: test
  language: c
  src:
  - test/core/compression/compression_test.c
  deps:
  - grpc_test_util
  - grpc
  - gpr_test_util
  - gpr
- name: concurrent_connectivity_test
  cpu_cost: 2.0
  build: test
  language: c
  src:
  - test/core/surface/concurrent_connectivity_test.c
  deps:
  - grpc_test_util
  - grpc
  - gpr_test_util
  - gpr
  exclude_iomgrs:
  - uv
- name: connection_refused_test
  cpu_cost: 0.1
  build: test
  language: c
  src:
  - test/core/end2end/connection_refused_test.c
  deps:
  - grpc_test_util
  - grpc
  - gpr_test_util
  - gpr
- name: dns_resolver_connectivity_test
  cpu_cost: 0.1
  build: test
  language: c
  src:
  - test/core/client_channel/resolvers/dns_resolver_connectivity_test.c
  deps:
  - grpc_test_util
  - grpc
  - gpr_test_util
  - gpr
  exclude_iomgrs:
  - uv
- name: dns_resolver_test
  build: test
  language: c
  src:
  - test/core/client_channel/resolvers/dns_resolver_test.c
  deps:
  - grpc_test_util
  - grpc
  - gpr_test_util
  - gpr
- name: dualstack_socket_test
  cpu_cost: 0.1
  build: test
  language: c
  src:
  - test/core/end2end/dualstack_socket_test.c
  deps:
  - grpc_test_util
  - grpc
  - gpr_test_util
  - gpr
  exclude_iomgrs:
  - uv
  platforms:
  - mac
  - linux
  - posix
- name: endpoint_pair_test
  build: test
  language: c
  src:
  - test/core/iomgr/endpoint_pair_test.c
  deps:
  - grpc_test_util
  - grpc
  - gpr_test_util
  - gpr
  exclude_iomgrs:
  - uv
- name: error_test
  cpu_cost: 30
  build: test
  language: c
  src:
  - test/core/iomgr/error_test.c
  deps:
  - grpc_test_util
  - grpc
  - gpr_test_util
  - gpr
- name: ev_epollsig_linux_test
  cpu_cost: 3
  build: test
  language: c
  src:
  - test/core/iomgr/ev_epollsig_linux_test.c
  deps:
  - grpc_test_util
  - grpc
  - gpr_test_util
  - gpr
  exclude_iomgrs:
  - uv
  platforms:
  - linux
- name: fake_resolver_test
  build: test
  language: c
  src:
  - test/core/client_channel/resolvers/fake_resolver_test.c
  deps:
  - grpc_test_util
  - grpc
  - gpr_test_util
  - gpr
- name: fake_transport_security_test
  build: test
  language: c
  src:
  - test/core/tsi/fake_transport_security_test.c
  deps:
  - gpr_test_util
  - gpr
  - grpc
  filegroups:
  - transport_security_test_lib
  platforms:
  - linux
  - posix
  - mac
- name: fd_conservation_posix_test
  build: test
  language: c
  src:
  - test/core/iomgr/fd_conservation_posix_test.c
  deps:
  - grpc_test_util
  - grpc
  - gpr_test_util
  - gpr
  exclude_iomgrs:
  - uv
  platforms:
  - mac
  - linux
  - posix
- name: fd_posix_test
  build: test
  language: c
  src:
  - test/core/iomgr/fd_posix_test.c
  deps:
  - grpc_test_util
  - grpc
  - gpr_test_util
  - gpr
  exclude_iomgrs:
  - uv
  platforms:
  - mac
  - linux
  - posix
- name: fling_client
  build: test
  run: false
  language: c
  src:
  - test/core/fling/client.c
  deps:
  - grpc_test_util
  - grpc
  - gpr_test_util
  - gpr
- name: fling_server
  build: test
  run: false
  language: c
  src:
  - test/core/fling/server.c
  deps:
  - grpc_test_util
  - grpc
  - gpr_test_util
  - gpr
- name: fling_stream_test
  cpu_cost: 1.5
  build: test
  language: c
  src:
  - test/core/fling/fling_stream_test.c
  deps:
  - grpc_test_util
  - grpc
  - gpr_test_util
  - gpr
  platforms:
  - mac
  - linux
  - posix
- name: fling_test
  cpu_cost: 1.5
  build: test
  language: c
  src:
  - test/core/fling/fling_test.c
  deps:
  - grpc_test_util
  - grpc
  - gpr_test_util
  - gpr
  platforms:
  - mac
  - linux
  - posix
- name: gen_hpack_tables
  build: tool
  language: c
  src:
  - tools/codegen/core/gen_hpack_tables.c
  deps:
  - gpr
  - grpc
- name: gen_legal_metadata_characters
  build: tool
  language: c
  src:
  - tools/codegen/core/gen_legal_metadata_characters.c
  deps: []
- name: gen_percent_encoding_tables
  build: tool
  language: c
  src:
  - tools/codegen/core/gen_percent_encoding_tables.c
  deps: []
- name: goaway_server_test
  cpu_cost: 0.1
  build: test
  language: c
  src:
  - test/core/end2end/goaway_server_test.c
  deps:
  - grpc_test_util
  - grpc
  - gpr_test_util
  - gpr
  exclude_iomgrs:
  - uv
  platforms:
  - mac
  - linux
  - posix
- name: gpr_avl_test
  build: test
  language: c
  src:
  - test/core/support/avl_test.c
  deps:
  - gpr_test_util
  - gpr
- name: gpr_backoff_test
  build: test
  language: c
  src:
  - test/core/support/backoff_test.c
  deps:
  - gpr_test_util
  - gpr
- name: gpr_cmdline_test
  build: test
  language: c
  src:
  - test/core/support/cmdline_test.c
  deps:
  - gpr_test_util
  - gpr
- name: gpr_cpu_test
  cpu_cost: 30
  build: test
  language: c
  src:
  - test/core/support/cpu_test.c
  deps:
  - gpr_test_util
  - gpr
- name: gpr_env_test
  build: test
  language: c
  src:
  - test/core/support/env_test.c
  deps:
  - gpr_test_util
  - gpr
- name: gpr_histogram_test
  build: test
  language: c
  src:
  - test/core/support/histogram_test.c
  deps:
  - gpr_test_util
  - gpr
- name: gpr_host_port_test
  build: test
  language: c
  src:
  - test/core/support/host_port_test.c
  deps:
  - gpr_test_util
  - gpr
- name: gpr_log_test
  build: test
  language: c
  src:
  - test/core/support/log_test.c
  deps:
  - gpr_test_util
  - gpr
- name: gpr_mpscq_test
  cpu_cost: 30
  build: test
  language: c
  src:
  - test/core/support/mpscq_test.c
  deps:
  - gpr_test_util
  - gpr
- name: gpr_spinlock_test
  cpu_cost: 3
  build: test
  language: c
  src:
  - test/core/support/spinlock_test.c
  deps:
  - gpr_test_util
  - gpr
- name: gpr_stack_lockfree_test
  cpu_cost: 7
  build: test
  language: c
  src:
  - test/core/support/stack_lockfree_test.c
  deps:
  - gpr_test_util
  - gpr
- name: gpr_string_test
  build: test
  language: c
  src:
  - test/core/support/string_test.c
  deps:
  - gpr_test_util
  - gpr
- name: gpr_sync_test
  cpu_cost: 10
  build: test
  language: c
  src:
  - test/core/support/sync_test.c
  deps:
  - gpr_test_util
  - gpr
- name: gpr_thd_test
  cpu_cost: 10
  build: test
  language: c
  src:
  - test/core/support/thd_test.c
  deps:
  - gpr_test_util
  - gpr
- name: gpr_time_test
  build: test
  language: c
  src:
  - test/core/support/time_test.c
  deps:
  - gpr_test_util
  - gpr
- name: gpr_tls_test
  build: test
  language: c
  src:
  - test/core/support/tls_test.c
  deps:
  - gpr_test_util
  - gpr
- name: gpr_useful_test
  build: test
  language: c
  src:
  - test/core/support/useful_test.c
  deps:
  - gpr_test_util
  - gpr
- name: grpc_auth_context_test
  build: test
  language: c
  src:
  - test/core/security/auth_context_test.c
  deps:
  - grpc_test_util
  - grpc
  - gpr_test_util
  - gpr
- name: grpc_b64_test
  build: test
  language: c
  src:
  - test/core/slice/b64_test.c
  deps:
  - grpc_test_util
  - grpc
  - gpr_test_util
  - gpr
- name: grpc_byte_buffer_reader_test
  build: test
  language: c
  src:
  - test/core/surface/byte_buffer_reader_test.c
  deps:
  - grpc_test_util
  - grpc
  - gpr_test_util
  - gpr
- name: grpc_channel_args_test
  build: test
  language: c
  src:
  - test/core/channel/channel_args_test.c
  deps:
  - grpc_test_util
  - grpc
  - gpr_test_util
  - gpr
- name: grpc_channel_stack_test
  build: test
  language: c
  src:
  - test/core/channel/channel_stack_test.c
  deps:
  - grpc_test_util
  - grpc
  - gpr_test_util
  - gpr
- name: grpc_completion_queue_test
  build: test
  language: c
  src:
  - test/core/surface/completion_queue_test.c
  deps:
  - grpc_test_util
  - grpc
  - gpr_test_util
  - gpr
- name: grpc_completion_queue_threading_test
  build: test
  language: c
  src:
  - test/core/surface/completion_queue_threading_test.c
  deps:
  - grpc_test_util
  - grpc
  - gpr_test_util
  - gpr
  exclude_iomgrs:
  - uv
- name: grpc_create_jwt
  build: tool
  language: c
  src:
  - test/core/security/create_jwt.c
  deps:
  - grpc
  - gpr
  secure: true
- name: grpc_credentials_test
  build: test
  language: c
  src:
  - test/core/security/credentials_test.c
  deps:
  - grpc_test_util
  - grpc
  - gpr_test_util
  - gpr
- name: grpc_fetch_oauth2
  build: test
  run: false
  language: c
  src:
  - test/core/security/fetch_oauth2.c
  deps:
  - grpc_test_util
  - grpc
  - gpr_test_util
  - gpr
- name: grpc_invalid_channel_args_test
  build: test
  language: c
  src:
  - test/core/surface/invalid_channel_args_test.c
  deps:
  - grpc_test_util
  - grpc
  - gpr_test_util
  - gpr
- name: grpc_json_token_test
  build: test
  language: c
  src:
  - test/core/security/json_token_test.c
  deps:
  - grpc_test_util
  - grpc
  - gpr_test_util
  - gpr
  platforms:
  - linux
  - posix
  - mac
- name: grpc_jwt_verifier_test
  build: test
  language: c
  src:
  - test/core/security/jwt_verifier_test.c
  deps:
  - grpc_test_util
  - grpc
  - gpr_test_util
  - gpr
- name: grpc_print_google_default_creds_token
  build: tool
  language: c
  src:
  - test/core/security/print_google_default_creds_token.c
  deps:
  - grpc
  - gpr
- name: grpc_security_connector_test
  build: test
  language: c
  src:
  - test/core/security/security_connector_test.c
  deps:
  - grpc_test_util
  - grpc
  - gpr_test_util
  - gpr
- name: grpc_verify_jwt
  build: tool
  language: c
  src:
  - test/core/security/verify_jwt.c
  deps:
  - grpc
  - gpr
- name: handshake_client
  build: test
  language: c
  src:
  - test/core/handshake/client_ssl.c
  deps:
  - grpc_test_util
  - grpc
  - gpr_test_util
  - gpr
  exclude_iomgrs:
  - uv
  platforms:
  - linux
  secure: true
- name: handshake_server
  build: test
  language: c
  src:
  - test/core/handshake/server_ssl.c
  deps:
  - grpc_test_util
  - grpc
  - gpr_test_util
  - gpr
  exclude_iomgrs:
  - uv
  platforms:
  - linux
  secure: true
- name: hpack_parser_fuzzer_test
  build: fuzzer
  language: c
  src:
  - test/core/transport/chttp2/hpack_parser_fuzzer_test.c
  deps:
  - grpc_test_util
  - grpc
  - gpr_test_util
  - gpr
  corpus_dirs:
  - test/core/transport/chttp2/hpack_parser_corpus
  dict: test/core/end2end/fuzzers/hpack.dictionary
  maxlen: 512
- name: hpack_parser_test
  build: test
  language: c
  src:
  - test/core/transport/chttp2/hpack_parser_test.c
  deps:
  - grpc_test_util
  - grpc
  - gpr_test_util
  - gpr
- name: hpack_table_test
  build: test
  language: c
  src:
  - test/core/transport/chttp2/hpack_table_test.c
  deps:
  - grpc_test_util
  - grpc
  - gpr_test_util
  - gpr
- name: http_parser_test
  build: test
  language: c
  src:
  - test/core/http/parser_test.c
  deps:
  - grpc_test_util
  - grpc
  - gpr_test_util
  - gpr
- name: http_request_fuzzer_test
  build: fuzzer
  language: c
  src:
  - test/core/http/request_fuzzer.c
  deps:
  - grpc_test_util
  - grpc
  - gpr_test_util
  - gpr
  corpus_dirs:
  - test/core/http/request_corpus
  maxlen: 2048
- name: http_response_fuzzer_test
  build: fuzzer
  language: c
  src:
  - test/core/http/response_fuzzer.c
  deps:
  - grpc_test_util
  - grpc
  - gpr_test_util
  - gpr
  corpus_dirs:
  - test/core/http/response_corpus
  maxlen: 2048
- name: httpcli_format_request_test
  build: test
  language: c
  src:
  - test/core/http/format_request_test.c
  deps:
  - grpc_test_util
  - grpc
  - gpr_test_util
  - gpr
- name: httpcli_test
  cpu_cost: 0.5
  build: test
  language: c
  src:
  - test/core/http/httpcli_test.c
  deps:
  - grpc_test_util
  - grpc
  - gpr_test_util
  - gpr
  platforms:
  - mac
  - linux
  - posix
- name: httpscli_test
  cpu_cost: 0.5
  build: test
  language: c
  src:
  - test/core/http/httpscli_test.c
  deps:
  - grpc_test_util
  - grpc
  - gpr_test_util
  - gpr
  platforms:
  - linux
- name: init_test
  build: test
  language: c
  src:
  - test/core/surface/init_test.c
  deps:
  - grpc_test_util
  - grpc
  - gpr_test_util
  - gpr
- name: invalid_call_argument_test
  cpu_cost: 0.1
  build: test
  language: c
  src:
  - test/core/end2end/invalid_call_argument_test.c
  deps:
  - grpc_test_util
  - grpc
  - gpr_test_util
  - gpr
- name: json_fuzzer_test
  build: fuzzer
  language: c
  src:
  - test/core/json/fuzzer.c
  deps:
  - grpc_test_util
  - grpc
  - gpr_test_util
  - gpr
  corpus_dirs:
  - test/core/json/corpus
  maxlen: 512
- name: json_rewrite
  build: test
  run: false
  language: c
  src:
  - test/core/json/json_rewrite.c
  deps:
  - grpc
  - gpr
- name: json_rewrite_test
  build: test
  language: c
  src:
  - test/core/json/json_rewrite_test.c
  deps:
  - grpc_test_util
  - grpc
  - gpr_test_util
  - gpr
- name: json_stream_error_test
  build: test
  language: c
  src:
  - test/core/json/json_stream_error_test.c
  deps:
  - grpc_test_util
  - grpc
  - gpr_test_util
  - gpr
- name: json_test
  build: test
  language: c
  src:
  - test/core/json/json_test.c
  deps:
  - grpc_test_util
  - grpc
  - gpr_test_util
  - gpr
- name: lame_client_test
  build: test
  language: c
  src:
  - test/core/surface/lame_client_test.c
  deps:
  - grpc_test_util
  - grpc
  - gpr_test_util
  - gpr
- name: lb_policies_test
  cpu_cost: 0.1
  build: test
  run: false
  language: c
  src:
  - test/core/client_channel/lb_policies_test.c
  deps:
  - grpc_test_util
  - grpc
  - gpr_test_util
  - gpr
- name: load_file_test
  build: test
  language: c
  src:
  - test/core/iomgr/load_file_test.c
  deps:
  - grpc_test_util
  - grpc
  - gpr_test_util
  - gpr
- name: low_level_ping_pong_benchmark
  build: benchmark
  language: c
  src:
  - test/core/network_benchmarks/low_level_ping_pong.c
  deps:
  - grpc_test_util
  - grpc
  - gpr_test_util
  - gpr
  platforms:
  - mac
  - linux
  - posix
- name: memory_profile_client
  build: test
  run: false
  language: c
  src:
  - test/core/memory_usage/client.c
  deps:
  - grpc_test_util
  - grpc
  - gpr_test_util
  - gpr
- name: memory_profile_server
  build: test
  run: false
  language: c
  src:
  - test/core/memory_usage/server.c
  deps:
  - grpc_test_util
  - grpc
  - gpr_test_util
  - gpr
- name: memory_profile_test
  cpu_cost: 1.5
  build: test
  language: c
  src:
  - test/core/memory_usage/memory_usage_test.c
  deps:
  - grpc_test_util
  - grpc
  - gpr_test_util
  - gpr
  platforms:
  - mac
  - linux
  - posix
- name: message_compress_test
  build: test
  language: c
  src:
  - test/core/compression/message_compress_test.c
  deps:
  - grpc_test_util
  - grpc
  - gpr_test_util
  - gpr
- name: minimal_stack_is_minimal_test
  build: test
  language: c
  src:
  - test/core/channel/minimal_stack_is_minimal_test.c
  deps:
  - grpc_test_util
  - grpc
  - gpr_test_util
  - gpr
- name: mlog_test
  flaky: true
  build: test
  language: c
  src:
  - test/core/census/mlog_test.c
  deps:
  - grpc_test_util
  - grpc
  - gpr_test_util
  - gpr
- name: multiple_server_queues_test
  build: test
  language: c
  src:
  - test/core/end2end/multiple_server_queues_test.c
  deps:
  - grpc_test_util
  - grpc
  - gpr_test_util
  - gpr
- name: murmur_hash_test
  build: test
  language: c
  src:
  - test/core/support/murmur_hash_test.c
  deps:
  - gpr_test_util
  - gpr
- name: nanopb_fuzzer_response_test
  build: fuzzer
  language: c
  src:
  - test/core/nanopb/fuzzer_response.c
  deps:
  - grpc_test_util
  - grpc
  - gpr_test_util
  - gpr
  corpus_dirs:
  - test/core/nanopb/corpus_response
  maxlen: 128
- name: nanopb_fuzzer_serverlist_test
  build: fuzzer
  language: c
  src:
  - test/core/nanopb/fuzzer_serverlist.c
  deps:
  - grpc_test_util
  - grpc
  - gpr_test_util
  - gpr
  corpus_dirs:
  - test/core/nanopb/corpus_serverlist
  maxlen: 128
- name: no_server_test
  cpu_cost: 0.1
  build: test
  language: c
  src:
  - test/core/end2end/no_server_test.c
  deps:
  - grpc_test_util
  - grpc
  - gpr_test_util
  - gpr
- name: num_external_connectivity_watchers_test
  build: test
  language: c
  src:
  - test/core/surface/num_external_connectivity_watchers_test.c
  deps:
  - grpc_test_util
  - grpc
  - gpr_test_util
  - gpr
  exclude_iomgrs:
  - uv
- name: parse_address_test
  build: test
  language: c
  src:
  - test/core/client_channel/parse_address_test.c
  deps:
  - grpc_test_util
  - grpc
  - gpr_test_util
  - gpr
- name: percent_decode_fuzzer
  build: fuzzer
  language: c
  src:
  - test/core/slice/percent_decode_fuzzer.c
  deps:
  - grpc_test_util
  - grpc
  - gpr_test_util
  - gpr
  corpus_dirs:
  - test/core/slice/percent_decode_corpus
  maxlen: 32
- name: percent_encode_fuzzer
  build: fuzzer
  language: c
  src:
  - test/core/slice/percent_encode_fuzzer.c
  deps:
  - grpc_test_util
  - grpc
  - gpr_test_util
  - gpr
  corpus_dirs:
  - test/core/slice/percent_encode_corpus
  maxlen: 32
- name: percent_encoding_test
  build: test
  language: c
  src:
  - test/core/slice/percent_encoding_test.c
  deps:
  - grpc_test_util
  - grpc
  - gpr_test_util
  - gpr
- name: pollset_set_test
  build: test
  language: c
  src:
  - test/core/iomgr/pollset_set_test.c
  deps:
  - grpc_test_util
  - grpc
  - gpr_test_util
  - gpr
  exclude_iomgrs:
  - uv
  platforms:
  - linux
- name: resolve_address_posix_test
  build: test
  language: c
  src:
  - test/core/iomgr/resolve_address_posix_test.c
  deps:
  - grpc_test_util
  - grpc
  - gpr_test_util
  - gpr
  exclude_iomgrs:
  - uv
  platforms:
  - mac
  - linux
  - posix
- name: resolve_address_test
  build: test
  language: c
  src:
  - test/core/iomgr/resolve_address_test.c
  deps:
  - grpc_test_util
  - grpc
  - gpr_test_util
  - gpr
- name: resource_quota_test
  cpu_cost: 30
  build: test
  language: c
  src:
  - test/core/iomgr/resource_quota_test.c
  deps:
  - grpc_test_util
  - grpc
  - gpr_test_util
  - gpr
- name: secure_channel_create_test
  build: test
  language: c
  src:
  - test/core/surface/secure_channel_create_test.c
  deps:
  - grpc_test_util
  - grpc
  - gpr_test_util
  - gpr
- name: secure_endpoint_test
  build: test
  language: c
  src:
  - test/core/security/secure_endpoint_test.c
  deps:
  - grpc_test_util
  - grpc
  - gpr_test_util
  - gpr
  exclude_iomgrs:
  - uv
- name: sequential_connectivity_test
  build: test
  language: c
  src:
  - test/core/surface/sequential_connectivity_test.c
  deps:
  - grpc_test_util
  - grpc
  - gpr_test_util
  - gpr
  exclude_iomgrs:
  - uv
- name: server_chttp2_test
  build: test
  language: c
  src:
  - test/core/surface/server_chttp2_test.c
  deps:
  - grpc_test_util
  - grpc
  - gpr_test_util
  - gpr
- name: server_fuzzer
  build: fuzzer
  language: c
  src:
  - test/core/end2end/fuzzers/server_fuzzer.c
  deps:
  - grpc_test_util
  - grpc
  - gpr_test_util
  - gpr
  corpus_dirs:
  - test/core/end2end/fuzzers/server_fuzzer_corpus
  dict: test/core/end2end/fuzzers/hpack.dictionary
  maxlen: 2048
- name: server_test
  build: test
  language: c
  src:
  - test/core/surface/server_test.c
  deps:
  - grpc_test_util
  - grpc
  - gpr_test_util
  - gpr
- name: slice_buffer_test
  build: test
  language: c
  src:
  - test/core/slice/slice_buffer_test.c
  deps:
  - grpc_test_util
  - grpc
  - gpr_test_util
  - gpr
- name: slice_hash_table_test
  build: test
  language: c
  src:
  - test/core/slice/slice_hash_table_test.c
  deps:
  - grpc_test_util
  - grpc
  - gpr_test_util
  - gpr
- name: slice_string_helpers_test
  build: test
  language: c
  src:
  - test/core/slice/slice_string_helpers_test.c
  deps:
  - grpc_test_util
  - grpc
  - gpr_test_util
  - gpr
- name: slice_test
  build: test
  language: c
  src:
  - test/core/slice/slice_test.c
  deps:
  - grpc_test_util
  - grpc
  - gpr_test_util
  - gpr
- name: sockaddr_resolver_test
  build: test
  language: c
  src:
  - test/core/client_channel/resolvers/sockaddr_resolver_test.c
  deps:
  - grpc_test_util
  - grpc
  - gpr_test_util
  - gpr
- name: sockaddr_utils_test
  build: test
  language: c
  src:
  - test/core/iomgr/sockaddr_utils_test.c
  deps:
  - grpc_test_util
  - grpc
  - gpr_test_util
  - gpr
- name: socket_utils_test
  build: test
  language: c
  src:
  - test/core/iomgr/socket_utils_test.c
  deps:
  - grpc_test_util
  - grpc
  - gpr_test_util
  - gpr
  exclude_iomgrs:
  - uv
  platforms:
  - mac
  - linux
  - posix
- name: ssl_server_fuzzer
  build: fuzzer
  language: c
  src:
  - test/core/security/ssl_server_fuzzer.c
  deps:
  - grpc_test_util
  - grpc
  - gpr_test_util
  - gpr
  corpus_dirs:
  - test/core/security/corpus/ssl_server_corpus
  maxlen: 2048
- name: ssl_transport_security_test
  build: test
  language: c
  src:
  - test/core/tsi/ssl_transport_security_test.c
  deps:
  - gpr_test_util
  - gpr
  - grpc
  filegroups:
  - transport_security_test_lib
  platforms:
  - linux
  - posix
  - mac
- name: status_conversion_test
  build: test
  language: c
  src:
  - test/core/transport/status_conversion_test.c
  deps:
  - grpc_test_util
  - grpc
  - gpr_test_util
  - gpr
- name: stream_compression_test
  build: test
  language: c
  src:
  - test/core/compression/stream_compression_test.c
  deps:
  - grpc_test_util
  - grpc
  - gpr_test_util
  - gpr
- name: stream_owned_slice_test
  build: test
  language: c
  src:
  - test/core/transport/stream_owned_slice_test.c
  deps:
  - grpc_test_util
  - grpc
  - gpr_test_util
  - gpr
- name: tcp_client_posix_test
  cpu_cost: 0.5
  build: test
  language: c
  src:
  - test/core/iomgr/tcp_client_posix_test.c
  deps:
  - grpc_test_util
  - grpc
  - gpr_test_util
  - gpr
  exclude_iomgrs:
  - uv
  platforms:
  - mac
  - linux
  - posix
- name: tcp_client_uv_test
  cpu_cost: 0.5
  build: test
  language: c
  src:
  - test/core/iomgr/tcp_client_uv_test.c
  deps:
  - grpc_test_util
  - grpc
  - gpr_test_util
  - gpr
  exclude_iomgrs:
  - native
- name: tcp_posix_test
  cpu_cost: 0.2
  build: test
  language: c
  src:
  - test/core/iomgr/tcp_posix_test.c
  deps:
  - grpc_test_util
  - grpc
  - gpr_test_util
  - gpr
  exclude_iomgrs:
  - uv
  platforms:
  - mac
  - linux
  - posix
- name: tcp_server_posix_test
  build: test
  language: c
  src:
  - test/core/iomgr/tcp_server_posix_test.c
  deps:
  - grpc_test_util
  - grpc
  - gpr_test_util
  - gpr
  exclude_iomgrs:
  - uv
  platforms:
  - mac
  - linux
  - posix
- name: tcp_server_uv_test
  build: test
  language: c
  src:
  - test/core/iomgr/tcp_server_uv_test.c
  deps:
  - grpc_test_util
  - grpc
  - gpr_test_util
  - gpr
  exclude_iomgrs:
  - native
- name: time_averaged_stats_test
  build: test
  language: c
  src:
  - test/core/iomgr/time_averaged_stats_test.c
  deps:
  - grpc_test_util
  - grpc
  - gpr_test_util
  - gpr
- name: timeout_encoding_test
  build: test
  language: c
  src:
  - test/core/transport/timeout_encoding_test.c
  deps:
  - grpc_test_util
  - grpc
  - gpr_test_util
  - gpr
- name: timer_heap_test
  build: test
  language: c
  src:
  - test/core/iomgr/timer_heap_test.c
  deps:
  - grpc_test_util
  - grpc
  - gpr_test_util
  - gpr
  exclude_iomgrs:
  - uv
- name: timer_list_test
  build: test
  language: c
  src:
  - test/core/iomgr/timer_list_test.c
  deps:
  - grpc_test_util
  - grpc
  - gpr_test_util
  - gpr
  exclude_iomgrs:
  - uv
- name: transport_connectivity_state_test
  build: test
  language: c
  src:
  - test/core/transport/connectivity_state_test.c
  deps:
  - grpc_test_util
  - grpc
  - gpr_test_util
  - gpr
- name: transport_metadata_test
  build: test
  language: c
  src:
  - test/core/transport/metadata_test.c
  deps:
  - grpc_test_util
  - grpc
  - gpr_test_util
  - gpr
- name: transport_pid_controller_test
  build: test
  language: c
  src:
  - test/core/transport/pid_controller_test.c
  deps:
  - grpc_test_util
  - grpc
  - gpr_test_util
  - gpr
- name: transport_security_test
  build: test
  language: c
  src:
  - test/core/tsi/transport_security_test.c
  deps:
  - grpc_test_util
  - grpc
  - gpr_test_util
  - gpr
  platforms:
  - linux
  - posix
  - mac
- name: udp_server_test
  build: test
  language: c
  src:
  - test/core/iomgr/udp_server_test.c
  deps:
  - grpc_test_util
  - grpc
  - gpr_test_util
  - gpr
  exclude_iomgrs:
  - uv
  platforms:
  - mac
  - linux
  - posix
- name: uri_fuzzer_test
  build: fuzzer
  language: c
  src:
  - test/core/client_channel/uri_fuzzer_test.c
  deps:
  - grpc_test_util
  - grpc
  - gpr_test_util
  - gpr
  corpus_dirs:
  - test/core/client_channel/uri_corpus
  maxlen: 128
- name: uri_parser_test
  build: test
  language: c
  src:
  - test/core/client_channel/uri_parser_test.c
  deps:
  - grpc_test_util
  - grpc
  - gpr_test_util
  - gpr
- name: wakeup_fd_cv_test
  build: test
  language: c
  src:
  - test/core/iomgr/wakeup_fd_cv_test.c
  deps:
  - grpc_test_util
  - grpc
  - gpr_test_util
  - gpr
  exclude_iomgrs:
  - uv
  platforms:
  - mac
  - linux
  - posix
- name: alarm_cpp_test
  gtest: true
  build: test
  language: c++
  src:
  - test/cpp/common/alarm_cpp_test.cc
  deps:
  - grpc++_test_util_unsecure
  - grpc_test_util_unsecure
  - grpc++_unsecure
  - grpc_unsecure
  - gpr_test_util
  - gpr
- name: async_end2end_test
  gtest: true
  build: test
  language: c++
  src:
  - test/cpp/end2end/async_end2end_test.cc
  deps:
  - grpc++_test_util
  - grpc_test_util
  - grpc++
  - grpc
  - gpr_test_util
  - gpr
- name: auth_property_iterator_test
  gtest: true
  build: test
  language: c++
  src:
  - test/cpp/common/auth_property_iterator_test.cc
  deps:
  - grpc++_test_util
  - grpc_test_util
  - grpc++
  - grpc
  - gpr_test_util
  - gpr
- name: bm_arena
  build: test
  language: c++
  src:
  - test/cpp/microbenchmarks/bm_arena.cc
  deps:
  - grpc_benchmark
  - benchmark
  - grpc++_test_util_unsecure
  - grpc_test_util_unsecure
  - grpc++_unsecure
  - grpc_unsecure
  - gpr_test_util
  - gpr
  args:
  - --benchmark_min_time=0
  defaults: benchmark
  platforms:
  - mac
  - linux
  - posix
- name: bm_call_create
  build: test
  language: c++
  src:
  - test/cpp/microbenchmarks/bm_call_create.cc
  deps:
  - grpc_benchmark
  - benchmark
  - grpc++_test_util_unsecure
  - grpc_test_util_unsecure
  - grpc++_unsecure
  - grpc_unsecure
  - gpr_test_util
  - gpr
  args:
  - --benchmark_min_time=0
  defaults: benchmark
  platforms:
  - mac
  - linux
  - posix
- name: bm_chttp2_hpack
  build: test
  language: c++
  src:
  - test/cpp/microbenchmarks/bm_chttp2_hpack.cc
  deps:
  - grpc_benchmark
  - benchmark
  - grpc++_test_util_unsecure
  - grpc_test_util_unsecure
  - grpc++_unsecure
  - grpc_unsecure
  - gpr_test_util
  - gpr
  args:
  - --benchmark_min_time=0
  defaults: benchmark
  platforms:
  - mac
  - linux
  - posix
- name: bm_chttp2_transport
  build: test
  language: c++
  src:
  - test/cpp/microbenchmarks/bm_chttp2_transport.cc
  deps:
  - grpc_benchmark
  - benchmark
  - grpc++_test_util_unsecure
  - grpc_test_util_unsecure
  - grpc++_unsecure
  - grpc_unsecure
  - gpr_test_util
  - gpr
  args:
  - --benchmark_min_time=0
  defaults: benchmark
  platforms:
  - mac
  - linux
  - posix
- name: bm_closure
  build: test
  language: c++
  src:
  - test/cpp/microbenchmarks/bm_closure.cc
  deps:
  - grpc_benchmark
  - benchmark
  - grpc++_test_util_unsecure
  - grpc_test_util_unsecure
  - grpc++_unsecure
  - grpc_unsecure
  - gpr_test_util
  - gpr
  args:
  - --benchmark_min_time=0
  defaults: benchmark
  platforms:
  - mac
  - linux
  - posix
- name: bm_cq
  build: test
  language: c++
  src:
  - test/cpp/microbenchmarks/bm_cq.cc
  deps:
  - grpc_benchmark
  - benchmark
  - grpc++_test_util_unsecure
  - grpc_test_util_unsecure
  - grpc++_unsecure
  - grpc_unsecure
  - gpr_test_util
  - gpr
  args:
  - --benchmark_min_time=0
  defaults: benchmark
  platforms:
  - mac
  - linux
  - posix
- name: bm_cq_multiple_threads
  build: test
  language: c++
  src:
  - test/cpp/microbenchmarks/bm_cq_multiple_threads.cc
  deps:
  - grpc_benchmark
  - benchmark
  - grpc++_test_util_unsecure
  - grpc_test_util_unsecure
  - grpc++_unsecure
  - grpc_unsecure
  - gpr_test_util
  - gpr
  args:
  - --benchmark_min_time=4
  defaults: benchmark
  platforms:
  - mac
  - linux
  - posix
- name: bm_error
  build: test
  language: c++
  src:
  - test/cpp/microbenchmarks/bm_error.cc
  deps:
  - grpc_benchmark
  - benchmark
  - grpc++_test_util_unsecure
  - grpc_test_util_unsecure
  - grpc++_unsecure
  - grpc_unsecure
  - gpr_test_util
  - gpr
  args:
  - --benchmark_min_time=0
  defaults: benchmark
  platforms:
  - mac
  - linux
  - posix
- name: bm_fullstack_streaming_ping_pong
  build: test
  language: c++
  src:
  - test/cpp/microbenchmarks/bm_fullstack_streaming_ping_pong.cc
  deps:
  - grpc_benchmark
  - benchmark
  - grpc++_test_util_unsecure
  - grpc_test_util_unsecure
  - grpc++_unsecure
  - grpc_unsecure
  - gpr_test_util
  - gpr
  args:
  - --benchmark_min_time=0
  defaults: benchmark
  excluded_poll_engines:
  - poll
  - poll-cv
  platforms:
  - mac
  - linux
  - posix
  timeout_seconds: 1200
- name: bm_fullstack_streaming_pump
  build: test
  language: c++
  src:
  - test/cpp/microbenchmarks/bm_fullstack_streaming_pump.cc
  deps:
  - grpc_benchmark
  - benchmark
  - grpc++_test_util_unsecure
  - grpc_test_util_unsecure
  - grpc++_unsecure
  - grpc_unsecure
  - gpr_test_util
  - gpr
  args:
  - --benchmark_min_time=0
  defaults: benchmark
  excluded_poll_engines:
  - poll
  - poll-cv
  platforms:
  - mac
  - linux
  - posix
  timeout_seconds: 1200
- name: bm_fullstack_trickle
  build: test
  language: c++
  src:
  - test/cpp/microbenchmarks/bm_fullstack_trickle.cc
  deps:
  - grpc_benchmark
  - benchmark
  - grpc++_test_util_unsecure
  - grpc_test_util_unsecure
  - grpc++_unsecure
  - grpc_unsecure
  - gpr_test_util
  - gpr
  - grpc++_test_config
  args:
  - --benchmark_min_time=0
  defaults: benchmark
  excluded_poll_engines:
  - poll
  - poll-cv
  platforms:
  - mac
  - linux
  - posix
  timeout_seconds: 1200
- name: bm_fullstack_unary_ping_pong
  build: test
  language: c++
  src:
  - test/cpp/microbenchmarks/bm_fullstack_unary_ping_pong.cc
  deps:
  - grpc_benchmark
  - benchmark
  - grpc++_test_util_unsecure
  - grpc_test_util_unsecure
  - grpc++_unsecure
  - grpc_unsecure
  - gpr_test_util
  - gpr
  args:
  - --benchmark_min_time=0
  defaults: benchmark
  excluded_poll_engines:
  - poll
  - poll-cv
  platforms:
  - mac
  - linux
  - posix
  timeout_seconds: 1200
- name: bm_metadata
  build: test
  language: c++
  src:
  - test/cpp/microbenchmarks/bm_metadata.cc
  deps:
  - grpc_benchmark
  - benchmark
  - grpc++_test_util_unsecure
  - grpc_test_util_unsecure
  - grpc++_unsecure
  - grpc_unsecure
  - gpr_test_util
  - gpr
  args:
  - --benchmark_min_time=0
  defaults: benchmark
  platforms:
  - mac
  - linux
  - posix
- name: bm_pollset
  build: test
  language: c++
  src:
  - test/cpp/microbenchmarks/bm_pollset.cc
  deps:
  - grpc_benchmark
  - benchmark
  - grpc++_test_util_unsecure
  - grpc_test_util_unsecure
  - grpc++_unsecure
  - grpc_unsecure
  - gpr_test_util
  - gpr
  args:
  - --benchmark_min_time=0
  defaults: benchmark
  platforms:
  - mac
  - linux
  - posix
- name: channel_arguments_test
  gtest: true
  build: test
  language: c++
  src:
  - test/cpp/common/channel_arguments_test.cc
  deps:
  - grpc++
  - grpc
  - gpr
- name: channel_filter_test
  gtest: true
  build: test
  language: c++
  src:
  - test/cpp/common/channel_filter_test.cc
  deps:
  - grpc++
  - grpc
  - gpr
- name: cli_call_test
  gtest: true
  build: test
  language: c++
  src:
  - test/cpp/util/cli_call_test.cc
  deps:
  - grpc_cli_libs
  - grpc++_test_util
  - grpc_test_util
  - grpc++
  - grpc
  - gpr_test_util
  - gpr
- name: client_crash_test
  gtest: true
  cpu_cost: 0.1
  build: test
  language: c++
  src:
  - test/cpp/end2end/client_crash_test.cc
  deps:
  - grpc++_test_util
  - grpc_test_util
  - grpc++
  - grpc
  - gpr_test_util
  - gpr
  platforms:
  - mac
  - linux
  - posix
- name: client_crash_test_server
  build: test
  run: false
  language: c++
  src:
  - test/cpp/end2end/client_crash_test_server.cc
  deps:
  - grpc++_test_util
  - grpc_test_util
  - grpc++
  - grpc
  - gpr_test_util
  - gpr
- name: client_lb_end2end_test
  gtest: true
  build: test
  language: c++
  src:
  - test/cpp/end2end/client_lb_end2end_test.cc
  deps:
  - grpc++_test_util
  - grpc_test_util
  - grpc++
  - grpc
  - gpr_test_util
  - gpr
  excluded_poll_engines:
  - poll
  - poll-cv
- name: codegen_test_full
  gtest: true
  build: test
  language: c++
  src:
  - src/proto/grpc/testing/control.proto
  - src/proto/grpc/testing/messages.proto
  - src/proto/grpc/testing/payloads.proto
  - src/proto/grpc/testing/services.proto
  - src/proto/grpc/testing/stats.proto
  - test/cpp/codegen/codegen_test_full.cc
  deps:
  - grpc++
  - grpc
  - gpr
  filegroups:
  - grpc++_codegen_base
- name: codegen_test_minimal
  gtest: true
  build: test
  language: c++
  src:
  - src/proto/grpc/testing/control.proto
  - src/proto/grpc/testing/messages.proto
  - src/proto/grpc/testing/payloads.proto
  - src/proto/grpc/testing/services.proto
  - src/proto/grpc/testing/stats.proto
  - test/cpp/codegen/codegen_test_minimal.cc
  deps:
  - grpc
  - gpr
  filegroups:
  - grpc++_codegen_base
  - grpc++_codegen_base_src
- name: credentials_test
  gtest: true
  build: test
  language: c++
  src:
  - test/cpp/client/credentials_test.cc
  deps:
  - grpc++
  - grpc
  - gpr
- name: cxx_byte_buffer_test
  gtest: true
  build: test
  language: c++
  src:
  - test/cpp/util/byte_buffer_test.cc
  deps:
  - grpc_test_util
  - grpc++
  - grpc
  - gpr_test_util
  - gpr
- name: cxx_slice_test
  gtest: true
  build: test
  language: c++
  src:
  - test/cpp/util/slice_test.cc
  deps:
  - grpc_test_util
  - grpc++
  - grpc
  - gpr_test_util
  - gpr
- name: cxx_string_ref_test
  gtest: true
  build: test
  language: c++
  src:
  - test/cpp/util/string_ref_test.cc
  deps:
  - grpc++
  - grpc
- name: cxx_time_test
  gtest: true
  build: test
  language: c++
  src:
  - test/cpp/util/time_test.cc
  deps:
  - grpc_test_util
  - grpc++
  - grpc
  - gpr_test_util
  - gpr
- name: end2end_test
  gtest: true
  cpu_cost: 0.5
  build: test
  language: c++
  src:
  - test/cpp/end2end/end2end_test.cc
  deps:
  - grpc++_test_util
  - grpc_test_util
  - grpc++
  - grpc
  - gpr_test_util
  - gpr
- name: error_details_test
  gtest: true
  build: test
  language: c++
  src:
  - src/proto/grpc/testing/echo_messages.proto
  - test/cpp/util/error_details_test.cc
  deps:
  - grpc++_error_details
  - grpc++
- name: filter_end2end_test
  gtest: true
  build: test
  language: c++
  src:
  - test/cpp/end2end/filter_end2end_test.cc
  deps:
  - grpc++_test_util
  - grpc_test_util
  - grpc++
  - grpc
  - gpr_test_util
  - gpr
- name: generic_end2end_test
  gtest: true
  build: test
  language: c++
  src:
  - test/cpp/end2end/generic_end2end_test.cc
  deps:
  - grpc++_test_util
  - grpc_test_util
  - grpc++
  - grpc
  - gpr_test_util
  - gpr
- name: golden_file_test
  gtest: true
  build: test
  language: c++
  src:
  - src/proto/grpc/testing/compiler_test.proto
  - test/cpp/codegen/golden_file_test.cc
  deps:
  - grpc++
  - grpc
  - gpr
  args:
  - --generated_file_path=gens/src/proto/grpc/testing/
- name: grpc_cli
  build: test
  run: false
  language: c++
  src:
  - test/cpp/util/grpc_cli.cc
  deps:
  - grpc_cli_libs
  - grpc++_proto_reflection_desc_db
  - grpc++
  - grpc
  - gpr
  - grpc++_test_config
- name: grpc_cpp_plugin
  build: protoc
  language: c++
  src:
  - src/compiler/cpp_plugin.cc
  deps:
  - grpc_plugin_support
  secure: false
  vs_config_type: Application
  vs_project_guid: '{7E51A25F-AC59-488F-906C-C60FAAE706AA}'
- name: grpc_csharp_plugin
  build: protoc
  language: c++
  src:
  - src/compiler/csharp_plugin.cc
  deps:
  - grpc_plugin_support
  secure: false
  vs_config_type: Application
  vs_project_guid: '{3C813052-A49A-4662-B90A-1ADBEC7EE453}'
- name: grpc_node_plugin
  build: protoc
  language: c++
  src:
  - src/compiler/node_plugin.cc
  deps:
  - grpc_plugin_support
  secure: false
  vs_config_type: Application
- name: grpc_objective_c_plugin
  build: protoc
  language: c++
  src:
  - src/compiler/objective_c_plugin.cc
  deps:
  - grpc_plugin_support
  secure: false
  vs_config_type: Application
  vs_project_guid: '{19564640-CEE6-4921-ABA5-676ED79A36F6}'
- name: grpc_php_plugin
  build: protoc
  language: c++
  src:
  - src/compiler/php_plugin.cc
  deps:
  - grpc_plugin_support
  secure: false
  vs_config_type: Application
- name: grpc_python_plugin
  build: protoc
  language: c++
  src:
  - src/compiler/python_plugin.cc
  deps:
  - grpc_plugin_support
  secure: false
  vs_config_type: Application
  vs_project_guid: '{DF52D501-A6CF-4E6F-BA38-6EBE2E8DAFB2}'
- name: grpc_ruby_plugin
  build: protoc
  language: c++
  src:
  - src/compiler/ruby_plugin.cc
  deps:
  - grpc_plugin_support
  secure: false
  vs_config_type: Application
  vs_project_guid: '{069E9D05-B78B-4751-9252-D21EBAE7DE8E}'
- name: grpc_tool_test
  gtest: true
  build: test
  language: c++
  src:
  - src/proto/grpc/testing/echo.proto
  - src/proto/grpc/testing/echo_messages.proto
  - test/cpp/util/grpc_tool_test.cc
  deps:
  - grpc_cli_libs
  - grpc++_proto_reflection_desc_db
  - grpc++_reflection
  - grpc++_test_util
  - grpc_test_util
  - grpc++
  - grpc
  - gpr_test_util
  - gpr
  filegroups:
  - grpc++_codegen_proto
- name: grpclb_api_test
  gtest: true
  build: test
  language: c++
  src:
  - src/proto/grpc/lb/v1/load_balancer.proto
  - test/cpp/grpclb/grpclb_api_test.cc
  deps:
  - grpc++_test_util
  - grpc_test_util
  - grpc++
  - grpc
- name: grpclb_end2end_test
  gtest: true
  build: test
  language: c++
  src:
  - src/proto/grpc/lb/v1/load_balancer.proto
  - test/cpp/end2end/grpclb_end2end_test.cc
  deps:
  - grpc++_test_util
  - grpc_test_util
  - grpc++
  - grpc
  - gpr_test_util
  - gpr
  excluded_poll_engines:
  - poll
  - poll-cv
- name: grpclb_test
  gtest: false
  build: test
  language: c++
  src:
  - src/proto/grpc/lb/v1/load_balancer.proto
  - test/cpp/grpclb/grpclb_test.cc
  deps:
  - grpc++_test_util
  - grpc_test_util
  - grpc++
  - grpc
  - gpr_test_util
  - gpr
  excluded_poll_engines:
  - poll
  - poll-cv
- name: health_service_end2end_test
  gtest: true
  build: test
  language: c++
  src:
  - test/cpp/end2end/health_service_end2end_test.cc
  deps:
  - grpc++_test_util
  - grpc_test_util
  - grpc++
  - grpc
  - gpr_test_util
  - gpr
- name: http2_client
  build: test
  run: false
  language: c++
  src: []
  deps:
  - http2_client_main
  - grpc++_test_util
  - grpc_test_util
  - grpc++
  - grpc
  - grpc++_test_config
  platforms:
  - mac
  - linux
  - posix
- name: hybrid_end2end_test
  flaky: true
  build: test
  language: c++
  src:
  - test/cpp/end2end/hybrid_end2end_test.cc
  deps:
  - grpc++_test_util
  - grpc_test_util
  - grpc++
  - grpc
  - gpr_test_util
  - gpr
- name: interop_client
  build: test
  run: false
  language: c++
  src: []
  deps:
  - interop_client_main
  - interop_client_helper
  - grpc++_test_util
  - grpc_test_util
  - grpc++
  - grpc
  - gpr_test_util
  - gpr
  - grpc++_test_config
  platforms:
  - mac
  - linux
  - posix
- name: interop_server
  build: test
  run: false
  language: c++
  src: []
  deps:
  - interop_server_main
  - interop_server_helper
  - interop_server_lib
  - grpc++_test_util
  - grpc_test_util
  - grpc++
  - grpc
  - gpr_test_util
  - gpr
  - grpc++_test_config
  platforms:
  - mac
  - linux
  - posix
- name: interop_test
  cpu_cost: 0.1
  build: test
  language: c++
  src:
  - test/cpp/interop/interop_test.cc
  deps:
  - grpc_test_util
  - grpc
  - gpr_test_util
  - gpr
  - grpc++_test_config
  platforms:
  - mac
  - linux
  - posix
- name: json_run_localhost
  build: test
  run: false
  language: c++
  src:
  - test/cpp/qps/json_run_localhost.cc
  deps:
  - grpc++_test_util
  - grpc_test_util
  - grpc++
  - grpc
  - gpr_test_util
  - gpr
  - grpc++_test_config
  platforms:
  - mac
  - linux
  - posix
- name: memory_test
  gtest: true
  build: test
  language: c++
  src:
  - test/core/support/memory_test.cc
  deps:
  - grpc_test_util
  - grpc++
  - grpc
  - gpr_test_util
  - gpr
  uses:
  - grpc++_test
- name: metrics_client
  build: test
  run: false
  language: c++
  headers:
  - test/cpp/util/metrics_server.h
  src:
  - src/proto/grpc/testing/metrics.proto
  - test/cpp/interop/metrics_client.cc
  deps:
  - grpc++
  - grpc
  - gpr
  - grpc++_test_config
- name: mock_test
  gtest: true
  build: test
  language: c++
  headers:
  - include/grpc++/test/mock_stream.h
  src:
  - test/cpp/end2end/mock_test.cc
  deps:
  - grpc++_test_util
  - grpc_test_util
  - grpc++
  - grpc
  - gpr_test_util
  - gpr
- name: noop-benchmark
  build: test
  language: c++
  src:
  - test/cpp/microbenchmarks/noop-benchmark.cc
  deps:
  - benchmark
  defaults: benchmark
- name: proto_server_reflection_test
  gtest: true
  build: test
  language: c++
  src:
  - test/cpp/end2end/proto_server_reflection_test.cc
  deps:
  - grpc++_proto_reflection_desc_db
  - grpc++_reflection
  - grpc++_test_util
  - grpc_test_util
  - grpc++
  - grpc
  - gpr_test_util
  - gpr
- name: proto_utils_test
  gtest: true
  build: test
  language: c++
  src:
  - test/cpp/codegen/proto_utils_test.cc
  deps:
  - grpc++
  - grpc
  filegroups:
  - grpc++_codegen_base
  - grpc++_codegen_proto
- name: qps_interarrival_test
  build: test
  run: false
  language: c++
  src:
  - test/cpp/qps/qps_interarrival_test.cc
  deps:
  - qps
  - grpc++_test_util
  - grpc_test_util
  - grpc++
  - grpc
  - gpr_test_util
  - gpr
  - grpc++_test_config
  platforms:
  - mac
  - linux
  - posix
- name: qps_json_driver
  build: test
  run: false
  language: c++
  src:
  - test/cpp/qps/qps_json_driver.cc
  deps:
  - qps
  - grpc++_test_util
  - grpc_test_util
  - grpc++
  - grpc
  - gpr_test_util
  - gpr
  - grpc++_test_config
- name: qps_openloop_test
  cpu_cost: 0.5
  build: test
  language: c++
  src:
  - test/cpp/qps/qps_openloop_test.cc
  deps:
  - qps
  - grpc++_test_util
  - grpc_test_util
  - grpc++
  - grpc
  - gpr_test_util
  - gpr
  - grpc++_test_config
  platforms:
  - mac
  - linux
  - posix
- name: qps_worker
  build: test
  run: false
  language: c++
  headers:
  - test/cpp/qps/client.h
  - test/cpp/qps/server.h
  src:
  - test/cpp/qps/worker.cc
  deps:
  - qps
  - grpc++_test_util
  - grpc_test_util
  - grpc++
  - grpc
  - gpr_test_util
  - gpr
  - grpc++_test_config
- name: reconnect_interop_client
  build: test
  run: false
  language: c++
  src:
  - src/proto/grpc/testing/empty.proto
  - src/proto/grpc/testing/messages.proto
  - src/proto/grpc/testing/test.proto
  - test/cpp/interop/reconnect_interop_client.cc
  deps:
  - grpc++_test_util
  - grpc_test_util
  - grpc++
  - grpc
  - gpr_test_util
  - gpr
  - grpc++_test_config
- name: reconnect_interop_server
  build: test
  run: false
  language: c++
  src:
  - src/proto/grpc/testing/empty.proto
  - src/proto/grpc/testing/messages.proto
  - src/proto/grpc/testing/test.proto
  - test/cpp/interop/reconnect_interop_server.cc
  deps:
  - reconnect_server
  - test_tcp_server
  - grpc++_test_util
  - grpc_test_util
  - grpc++
  - grpc
  - gpr_test_util
  - gpr
  - grpc++_test_config
- name: secure_auth_context_test
  gtest: true
  build: test
  language: c++
  src:
  - test/cpp/common/secure_auth_context_test.cc
  deps:
  - grpc++_test_util
  - grpc_test_util
  - grpc++
  - grpc
  - gpr_test_util
  - gpr
- name: secure_sync_unary_ping_pong_test
  build: test
  language: c++
  src:
  - test/cpp/qps/secure_sync_unary_ping_pong_test.cc
  deps:
  - qps
  - grpc++_test_util
  - grpc_test_util
  - grpc++
  - grpc
  - gpr_test_util
  - gpr
  - grpc++_test_config
  platforms:
  - mac
  - linux
  - posix
<<<<<<< HEAD
- name: server_cq_test
=======
- name: server_builder_plugin_test
>>>>>>> 9c519434
  gtest: true
  build: test
  language: c++
  src:
<<<<<<< HEAD
  - test/cpp/server/server_cq_test.cc
  deps:
  - grpc++
  - grpc
  - gpr
=======
  - test/cpp/end2end/server_builder_plugin_test.cc
  deps:
  - grpc++_test_util
  - grpc_test_util
  - grpc++
  - grpc
  - gpr_test_util
  - gpr
- name: server_builder_test
  gtest: true
  build: test
  language: c++
  src:
  - src/proto/grpc/testing/echo_messages.proto
  - src/proto/grpc/testing/echo.proto
  - test/cpp/server/server_builder_test.cc
  deps:
  - grpc++_test_util_unsecure
  - grpc_test_util_unsecure
  - gpr_test_util
  - grpc++_unsecure
  - grpc_unsecure
  - gpr
- name: server_context_test_spouse_test
  gtest: true
  build: test
  language: c++
  src:
  - test/cpp/test/server_context_test_spouse_test.cc
  deps:
  - grpc_test_util
  - grpc++
  - grpc
  - gpr_test_util
  - gpr
  uses:
  - grpc++_test
>>>>>>> 9c519434
- name: server_crash_test
  gtest: true
  cpu_cost: 0.1
  build: test
  language: c++
  src:
  - test/cpp/end2end/server_crash_test.cc
  deps:
  - grpc++_test_util
  - grpc_test_util
  - grpc++
  - grpc
  - gpr_test_util
  - gpr
  platforms:
  - mac
  - linux
  - posix
- name: server_crash_test_client
  build: test
  run: false
  language: c++
  src:
  - test/cpp/end2end/server_crash_test_client.cc
  deps:
  - grpc++_test_util
  - grpc_test_util
  - grpc++
  - grpc
  - gpr_test_util
  - gpr
- name: server_request_call_test
  gtest: true
  build: test
  language: c++
  src:
  - src/proto/grpc/testing/echo_messages.proto
  - src/proto/grpc/testing/echo.proto
  - test/cpp/server/server_request_call_test.cc
  deps:
  - grpc++_test_util_unsecure
  - grpc_test_util_unsecure
  - gpr_test_util
  - grpc++_unsecure
  - grpc_unsecure
  - gpr
- name: shutdown_test
  gtest: true
  build: test
  language: c++
  src:
  - test/cpp/end2end/shutdown_test.cc
  deps:
  - grpc++_test_util
  - grpc_test_util
  - grpc++
  - grpc
  - gpr_test_util
  - gpr
- name: status_test
  build: test
  language: c++
  src:
  - test/cpp/util/status_test.cc
  deps:
  - grpc_test_util
  - grpc++
  - grpc
  - gpr_test_util
  - gpr
- name: streaming_throughput_test
  gtest: true
  build: test
  language: c++
  src:
  - test/cpp/end2end/streaming_throughput_test.cc
  deps:
  - grpc++_test_util
  - grpc_test_util
  - grpc++
  - grpc
  - gpr_test_util
  - gpr
  platforms:
  - mac
  - linux
  - posix
- name: stress_test
  build: test
  run: false
  language: c++
  headers:
  - test/cpp/interop/client_helper.h
  - test/cpp/interop/interop_client.h
  - test/cpp/interop/stress_interop_client.h
  - test/cpp/util/create_test_channel.h
  - test/cpp/util/metrics_server.h
  src:
  - src/proto/grpc/testing/empty.proto
  - src/proto/grpc/testing/messages.proto
  - src/proto/grpc/testing/metrics.proto
  - src/proto/grpc/testing/test.proto
  - test/cpp/interop/interop_client.cc
  - test/cpp/interop/stress_interop_client.cc
  - test/cpp/interop/stress_test.cc
  - test/cpp/util/metrics_server.cc
  deps:
  - grpc++_test_util
  - grpc_test_util
  - grpc++
  - grpc
  - gpr_test_util
  - gpr
  - grpc++_test_config
- name: thread_manager_test
  build: test
  language: c++
  src:
  - test/cpp/thread_manager/thread_manager_test.cc
  deps:
  - grpc++_unsecure
  - grpc_unsecure
  - gpr
  - grpc++_test_config
- name: thread_stress_test
  gtest: true
  cpu_cost: 100
  build: test
  language: c++
  src:
  - test/cpp/end2end/thread_stress_test.cc
  deps:
  - grpc++_test_util_unsecure
  - grpc_test_util_unsecure
  - grpc++_unsecure
  - grpc_unsecure
  - gpr_test_util
  - gpr
  timeout_seconds: 1200
- name: writes_per_rpc_test
  gtest: true
  cpu_cost: 0.5
  build: test
  language: c++
  src:
  - test/cpp/performance/writes_per_rpc_test.cc
  deps:
  - grpc++_test_util
  - grpc_test_util
  - grpc++
  - grpc
  - gpr_test_util
  - gpr
  platforms:
  - mac
  - linux
  - posix
- name: public_headers_must_be_c89
  build: test
  language: c89
  src:
  - test/core/surface/public_headers_must_be_c89.c
  deps:
  - grpc
  - gpr
vspackages:
- linkage: static
  name: grpc.dependencies.zlib
  props: false
  redist: true
  version: 1.2.8.10
- linkage: static
  name: grpc.dependencies.openssl
  props: true
  redist: true
  version: 1.0.204.1
- name: gflags
  props: false
  redist: false
  version: 2.1.2.1
- name: gtest
  props: false
  redist: false
  version: 1.7.0.1
configs:
  asan:
    CC: clang
    CPPFLAGS: -O0 -fsanitize-coverage=edge -fsanitize=address -fno-omit-frame-pointer
      -Wno-unused-command-line-argument -DGPR_NO_DIRECT_SYSCALLS
    CXX: clang++
    LD: clang++
    LDFLAGS: -fsanitize=address
    LDXX: clang++
    compile_the_world: true
    test_environ:
      ASAN_OPTIONS: detect_leaks=1:color=always
      LSAN_OPTIONS: suppressions=tools/lsan_suppressions.txt:report_objects=1
  asan-noleaks:
    CC: clang
    CPPFLAGS: -O0 -fsanitize-coverage=edge -fsanitize=address -fno-omit-frame-pointer
      -Wno-unused-command-line-argument -DGPR_NO_DIRECT_SYSCALLS
    CXX: clang++
    LD: clang++
    LDFLAGS: -fsanitize=address
    LDXX: clang++
    compile_the_world: true
    test_environ:
      ASAN_OPTIONS: detect_leaks=0:color=always
  asan-trace-cmp:
    CC: clang
    CPPFLAGS: -O0 -fsanitize-coverage=edge -fsanitize-coverage=trace-cmp -fsanitize=address
      -fno-omit-frame-pointer -Wno-unused-command-line-argument -DGPR_NO_DIRECT_SYSCALLS
    CXX: clang++
    LD: clang++
    LDFLAGS: -fsanitize=address
    LDXX: clang++
    compile_the_world: true
    test_environ:
      ASAN_OPTIONS: detect_leaks=1:color=always
      LSAN_OPTIONS: suppressions=tools/lsan_suppressions.txt:report_objects=1
  basicprof:
    CPPFLAGS: -O2 -DGRPC_BASIC_PROFILER -DGRPC_TIMERS_RDTSC
    DEFINES: NDEBUG
  c++-compat:
    CFLAGS: -Wc++-compat
    CPPFLAGS: -O0
    DEFINES: _DEBUG DEBUG
  counters:
    CPPFLAGS: -O2 -DGPR_LOW_LEVEL_COUNTERS
    DEFINES: NDEBUG
  dbg:
    CPPFLAGS: -O0
    CXXFLAGS: -fno-exceptions
    DEFINES: _DEBUG DEBUG
  gcov:
    CC: gcc
    CPPFLAGS: -O0 -fprofile-arcs -ftest-coverage -Wno-return-type
    CXX: g++
    DEFINES: _DEBUG DEBUG GPR_GCOV
    LD: gcc
    LDFLAGS: -fprofile-arcs -ftest-coverage -rdynamic
    LDXX: g++
  helgrind:
    CPPFLAGS: -O0
    DEFINES: _DEBUG DEBUG
    LDFLAGS: -rdynamic
    valgrind: --tool=helgrind
  lto:
    CPPFLAGS: -O2
    DEFINES: NDEBUG
  memcheck:
    CPPFLAGS: -O0
    DEFINES: _DEBUG DEBUG
    LDFLAGS: -rdynamic
    valgrind: --tool=memcheck --leak-check=full
  msan:
    CC: clang
    CPPFLAGS: -O0 -fsanitize-coverage=edge -fsanitize=memory -fsanitize-memory-track-origins
      -fno-omit-frame-pointer -DGTEST_HAS_TR1_TUPLE=0 -DGTEST_USE_OWN_TR1_TUPLE=1
      -Wno-unused-command-line-argument -fPIE -pie -DGPR_NO_DIRECT_SYSCALLS
    CXX: clang++
    DEFINES: NDEBUG
    LD: clang++
    LDFLAGS: -fsanitize=memory -DGTEST_HAS_TR1_TUPLE=0 -DGTEST_USE_OWN_TR1_TUPLE=1
      -fPIE -pie $(if $(JENKINS_BUILD),-Wl$(comma)-Ttext-segment=0x7e0000000000,)
    LDXX: clang++
    compile_the_world: true
  mutrace:
    CPPFLAGS: -O3 -fno-omit-frame-pointer
    DEFINES: NDEBUG
    LDFLAGS: -rdynamic
  opt:
    CPPFLAGS: -O2
    CXXFLAGS: -fno-exceptions
    DEFINES: NDEBUG
  stapprof:
    CPPFLAGS: -O2 -DGRPC_STAP_PROFILER
    DEFINES: NDEBUG
  tsan:
    CC: clang
    CPPFLAGS: -O0 -fsanitize=thread -fno-omit-frame-pointer -Wno-unused-command-line-argument
      -DGPR_NO_DIRECT_SYSCALLS
    CXX: clang++
    DEFINES: GRPC_TSAN
    LD: clang++
    LDFLAGS: -fsanitize=thread
    LDXX: clang++
    compile_the_world: true
    test_environ:
      TSAN_OPTIONS: suppressions=tools/tsan_suppressions.txt:halt_on_error=1:second_deadlock_stack=1
  ubsan:
    CC: clang
    CPPFLAGS: -O0 -fsanitize-coverage=edge -fsanitize=undefined -fno-omit-frame-pointer
      -Wno-unused-command-line-argument -Wvarargs
    CXX: clang++
    DEFINES: NDEBUG GRPC_UBSAN
    LD: clang++
    LDFLAGS: -fsanitize=undefined,unsigned-integer-overflow
    LDXX: clang++
    compile_the_world: true
    test_environ:
      UBSAN_OPTIONS: halt_on_error=1:print_stacktrace=1:suppressions=tools/ubsan_suppressions.txt
defaults:
  ares:
    CFLAGS: -Wno-sign-conversion $(if $(subst MINGW32,,$(SYSTEM)),-Wno-invalid-source-encoding,)
    CPPFLAGS: -Ithird_party/cares -Ithird_party/cares/cares $(if $(subst Linux,,$(SYSTEM)),,-Ithird_party/cares/config_linux)
      $(if $(subst Darwin,,$(SYSTEM)),,-Ithird_party/cares/config_darwin) -fvisibility=hidden
      -D_GNU_SOURCE -DWIN32_LEAN_AND_MEAN -D_HAS_EXCEPTIONS=0 -DNOMINMAX $(if $(subst
      MINGW32,,$(SYSTEM)),-DHAVE_CONFIG_H,)
  benchmark:
    CPPFLAGS: -Ithird_party/benchmark/include -DHAVE_POSIX_REGEX
  boringssl:
    CFLAGS: -Wno-sign-conversion -Wno-conversion -Wno-unused-value -Wno-unknown-pragmas
      -Wno-implicit-function-declaration -Wno-unused-variable -Wno-sign-compare $(NO_W_EXTRA_SEMI)
    CPPFLAGS: -Ithird_party/boringssl/include -fvisibility=hidden -DOPENSSL_NO_ASM
      -D_GNU_SOURCE -DWIN32_LEAN_AND_MEAN -D_HAS_EXCEPTIONS=0 -DNOMINMAX
  global:
    CPPFLAGS: -g -Wall -Wextra -Werror -Wno-long-long -Wno-unused-parameter -DOSATOMIC_USE_INLINED=1
    LDFLAGS: -g
  zlib:
    CFLAGS: -Wno-sign-conversion -Wno-conversion -Wno-unused-value -Wno-implicit-function-declaration
      $(W_NO_SHIFT_NEGATIVE_VALUE) -fvisibility=hidden
node_modules:
- deps:
  - grpc
  - gpr
  - boringssl
  - z
  headers:
  - src/node/ext/byte_buffer.h
  - src/node/ext/call.h
  - src/node/ext/call_credentials.h
  - src/node/ext/channel.h
  - src/node/ext/channel_credentials.h
  - src/node/ext/completion_queue.h
  - src/node/ext/server.h
  - src/node/ext/server_credentials.h
  - src/node/ext/slice.h
  - src/node/ext/timeval.h
  js:
  - src/node/index.js
  - src/node/src/client.js
  - src/node/src/common.js
  - src/node/src/credentials.js
  - src/node/src/constants.js
  - src/node/src/grpc_extension.js
  - src/node/src/metadata.js
  - src/node/src/server.js
  name: grpc_node
  src:
  - src/node/ext/byte_buffer.cc
  - src/node/ext/call.cc
  - src/node/ext/call_credentials.cc
  - src/node/ext/channel.cc
  - src/node/ext/channel_credentials.cc
  - src/node/ext/completion_queue.cc
  - src/node/ext/node_grpc.cc
  - src/node/ext/server.cc
  - src/node/ext/server_credentials.cc
  - src/node/ext/slice.cc
  - src/node/ext/timeval.cc
openssl_fallback:
  base_uri: https://openssl.org/source/old/1.0.2/
  extraction_dir: openssl-1.0.2f
  tarball: openssl-1.0.2f.tar.gz
php_config_m4:
  deps:
  - grpc
  - gpr
  - boringssl
  - z
  headers:
  - src/php/ext/grpc/byte_buffer.h
  - src/php/ext/grpc/call.h
  - src/php/ext/grpc/call_credentials.h
  - src/php/ext/grpc/channel.h
  - src/php/ext/grpc/channel_credentials.h
  - src/php/ext/grpc/completion_queue.h
  - src/php/ext/grpc/php7_wrapper.h
  - src/php/ext/grpc/php_grpc.h
  - src/php/ext/grpc/server.h
  - src/php/ext/grpc/server_credentials.h
  - src/php/ext/grpc/timeval.h
  - src/php/ext/grpc/version.h
  src:
  - src/php/ext/grpc/byte_buffer.c
  - src/php/ext/grpc/call.c
  - src/php/ext/grpc/call_credentials.c
  - src/php/ext/grpc/channel.c
  - src/php/ext/grpc/channel_credentials.c
  - src/php/ext/grpc/completion_queue.c
  - src/php/ext/grpc/php_grpc.c
  - src/php/ext/grpc/server.c
  - src/php/ext/grpc/server_credentials.c
  - src/php/ext/grpc/timeval.c
python_dependencies:
  deps:
  - grpc
  - gpr
  - ares
  - boringssl
  - z
ruby_gem:
  deps:
  - grpc
  - gpr
  - ares
  - boringssl
  - z<|MERGE_RESOLUTION|>--- conflicted
+++ resolved
@@ -4453,61 +4453,7 @@
   - mac
   - linux
   - posix
-<<<<<<< HEAD
-- name: server_cq_test
-=======
 - name: server_builder_plugin_test
->>>>>>> 9c519434
-  gtest: true
-  build: test
-  language: c++
-  src:
-<<<<<<< HEAD
-  - test/cpp/server/server_cq_test.cc
-  deps:
-  - grpc++
-  - grpc
-  - gpr
-=======
-  - test/cpp/end2end/server_builder_plugin_test.cc
-  deps:
-  - grpc++_test_util
-  - grpc_test_util
-  - grpc++
-  - grpc
-  - gpr_test_util
-  - gpr
-- name: server_builder_test
-  gtest: true
-  build: test
-  language: c++
-  src:
-  - src/proto/grpc/testing/echo_messages.proto
-  - src/proto/grpc/testing/echo.proto
-  - test/cpp/server/server_builder_test.cc
-  deps:
-  - grpc++_test_util_unsecure
-  - grpc_test_util_unsecure
-  - gpr_test_util
-  - grpc++_unsecure
-  - grpc_unsecure
-  - gpr
-- name: server_context_test_spouse_test
-  gtest: true
-  build: test
-  language: c++
-  src:
-  - test/cpp/test/server_context_test_spouse_test.cc
-  deps:
-  - grpc_test_util
-  - grpc++
-  - grpc
-  - gpr_test_util
-  - gpr
-  uses:
-  - grpc++_test
->>>>>>> 9c519434
-- name: server_crash_test
   gtest: true
   cpu_cost: 0.1
   build: test
@@ -4525,6 +4471,16 @@
   - mac
   - linux
   - posix
+- name: server_cq_test
+  gtest: true
+  build: test
+  language: c++
+  src:
+  - test/cpp/server/server_cq_test.cc
+  deps:
+  - grpc++
+  - grpc
+  - gpr
 - name: server_crash_test_client
   build: test
   run: false
