--- conflicted
+++ resolved
@@ -848,6 +848,7 @@
   - src/core/lib/promise/latch.h
   - src/core/lib/promise/loop.h
   - src/core/lib/promise/map.h
+  - src/core/lib/promise/pipe.h
   - src/core/lib/promise/poll.h
   - src/core/lib/promise/promise.h
   - src/core/lib/promise/race.h
@@ -2054,6 +2055,7 @@
   - src/core/lib/promise/latch.h
   - src/core/lib/promise/loop.h
   - src/core/lib/promise/map.h
+  - src/core/lib/promise/pipe.h
   - src/core/lib/promise/poll.h
   - src/core/lib/promise/promise.h
   - src/core/lib/promise/race.h
@@ -5876,24 +5878,16 @@
   language: c++
   headers:
   - src/core/ext/transport/chttp2/transport/flow_control.h
-<<<<<<< HEAD
-  - src/core/lib/debug/trace.h
-  - src/core/lib/gprpp/atomic_utils.h
-=======
   - src/core/ext/upb-generated/google/protobuf/any.upb.h
   - src/core/ext/upb-generated/google/rpc/status.upb.h
   - src/core/lib/debug/trace.h
   - src/core/lib/gprpp/atomic_utils.h
   - src/core/lib/gprpp/bitset.h
->>>>>>> d34218d8
   - src/core/lib/gprpp/cpp_impl_of.h
   - src/core/lib/gprpp/orphanable.h
   - src/core/lib/gprpp/ref_counted.h
   - src/core/lib/gprpp/ref_counted_ptr.h
-<<<<<<< HEAD
-=======
   - src/core/lib/gprpp/status_helper.h
->>>>>>> d34218d8
   - src/core/lib/gprpp/time.h
   - src/core/lib/iomgr/closure.h
   - src/core/lib/iomgr/combiner.h
@@ -5919,10 +5913,7 @@
   - src/core/lib/resource_quota/resource_quota.h
   - src/core/lib/resource_quota/thread_quota.h
   - src/core/lib/resource_quota/trace.h
-<<<<<<< HEAD
-=======
   - src/core/lib/slice/percent_encoding.h
->>>>>>> d34218d8
   - src/core/lib/slice/slice.h
   - src/core/lib/slice/slice_internal.h
   - src/core/lib/slice/slice_refcount.h
@@ -5932,16 +5923,11 @@
   - src/core/lib/transport/pid_controller.h
   src:
   - src/core/ext/transport/chttp2/transport/flow_control.cc
-<<<<<<< HEAD
-  - src/core/lib/debug/trace.cc
-  - src/core/lib/event_engine/memory_allocator.cc
-=======
   - src/core/ext/upb-generated/google/protobuf/any.upb.c
   - src/core/ext/upb-generated/google/rpc/status.upb.c
   - src/core/lib/debug/trace.cc
   - src/core/lib/event_engine/memory_allocator.cc
   - src/core/lib/gprpp/status_helper.cc
->>>>>>> d34218d8
   - src/core/lib/gprpp/time.cc
   - src/core/lib/iomgr/combiner.cc
   - src/core/lib/iomgr/error.cc
@@ -5953,10 +5939,7 @@
   - src/core/lib/resource_quota/resource_quota.cc
   - src/core/lib/resource_quota/thread_quota.cc
   - src/core/lib/resource_quota/trace.cc
-<<<<<<< HEAD
-=======
   - src/core/lib/slice/percent_encoding.cc
->>>>>>> d34218d8
   - src/core/lib/slice/slice.cc
   - src/core/lib/slice/slice_refcount.cc
   - src/core/lib/slice/slice_string_helpers.cc
@@ -5969,10 +5952,7 @@
   - absl/types:variant
   - absl/utility:utility
   - gpr
-<<<<<<< HEAD
-=======
   - upb
->>>>>>> d34218d8
 - name: for_each_test
   gtest: true
   build: test
