filegroups: []
libs:
- name: address_sorting
  build: all
  language: c
  public_headers: []
  headers:
  - third_party/address_sorting/address_sorting_internal.h
  - third_party/address_sorting/include/address_sorting/address_sorting.h
  src:
  - third_party/address_sorting/address_sorting.c
  - third_party/address_sorting/address_sorting_posix.c
  - third_party/address_sorting/address_sorting_windows.c
  deps: []
- name: end2end_nosec_tests
  build: private
  language: c
  public_headers: []
  headers:
  - test/core/end2end/cq_verifier.h
  - test/core/end2end/data/ssl_test_data.h
  - test/core/end2end/end2end_tests.h
  - test/core/end2end/fixtures/http_proxy_fixture.h
  - test/core/end2end/fixtures/local_util.h
  - test/core/end2end/fixtures/proxy.h
  - test/core/end2end/tests/cancel_test_helpers.h
  - test/core/util/test_lb_policies.h
  src:
  - test/core/end2end/cq_verifier.cc
  - test/core/end2end/data/client_certs.cc
  - test/core/end2end/data/server1_cert.cc
  - test/core/end2end/data/server1_key.cc
  - test/core/end2end/data/test_root_cert.cc
  - test/core/end2end/end2end_nosec_tests.cc
  - test/core/end2end/end2end_test_utils.cc
  - test/core/end2end/fixtures/http_proxy_fixture.cc
  - test/core/end2end/fixtures/local_util.cc
  - test/core/end2end/fixtures/proxy.cc
  - test/core/end2end/tests/authority_not_supported.cc
  - test/core/end2end/tests/bad_hostname.cc
  - test/core/end2end/tests/bad_ping.cc
  - test/core/end2end/tests/binary_metadata.cc
  - test/core/end2end/tests/call_host_override.cc
  - test/core/end2end/tests/cancel_after_accept.cc
  - test/core/end2end/tests/cancel_after_client_done.cc
  - test/core/end2end/tests/cancel_after_invoke.cc
  - test/core/end2end/tests/cancel_after_round_trip.cc
  - test/core/end2end/tests/cancel_before_invoke.cc
  - test/core/end2end/tests/cancel_in_a_vacuum.cc
  - test/core/end2end/tests/cancel_with_status.cc
  - test/core/end2end/tests/channelz.cc
  - test/core/end2end/tests/client_streaming.cc
  - test/core/end2end/tests/compressed_payload.cc
  - test/core/end2end/tests/connectivity.cc
  - test/core/end2end/tests/default_host.cc
  - test/core/end2end/tests/disappearing_server.cc
  - test/core/end2end/tests/empty_batch.cc
  - test/core/end2end/tests/filter_causes_close.cc
  - test/core/end2end/tests/filter_context.cc
  - test/core/end2end/tests/filter_init_fails.cc
  - test/core/end2end/tests/filter_latency.cc
  - test/core/end2end/tests/filter_status_code.cc
  - test/core/end2end/tests/graceful_server_shutdown.cc
  - test/core/end2end/tests/high_initial_seqno.cc
  - test/core/end2end/tests/hpack_size.cc
  - test/core/end2end/tests/idempotent_request.cc
  - test/core/end2end/tests/invoke_large_request.cc
  - test/core/end2end/tests/keepalive_timeout.cc
  - test/core/end2end/tests/large_metadata.cc
  - test/core/end2end/tests/max_concurrent_streams.cc
  - test/core/end2end/tests/max_connection_age.cc
  - test/core/end2end/tests/max_connection_idle.cc
  - test/core/end2end/tests/max_message_length.cc
  - test/core/end2end/tests/negative_deadline.cc
  - test/core/end2end/tests/no_error_on_hotpath.cc
  - test/core/end2end/tests/no_logging.cc
  - test/core/end2end/tests/no_op.cc
  - test/core/end2end/tests/payload.cc
  - test/core/end2end/tests/ping.cc
  - test/core/end2end/tests/ping_pong_streaming.cc
  - test/core/end2end/tests/proxy_auth.cc
  - test/core/end2end/tests/registered_call.cc
  - test/core/end2end/tests/request_with_flags.cc
  - test/core/end2end/tests/request_with_payload.cc
  - test/core/end2end/tests/resource_quota_server.cc
  - test/core/end2end/tests/retry.cc
  - test/core/end2end/tests/retry_cancel_during_delay.cc
  - test/core/end2end/tests/retry_cancel_with_multiple_send_batches.cc
  - test/core/end2end/tests/retry_cancellation.cc
  - test/core/end2end/tests/retry_disabled.cc
  - test/core/end2end/tests/retry_exceeds_buffer_size_in_delay.cc
  - test/core/end2end/tests/retry_exceeds_buffer_size_in_initial_batch.cc
  - test/core/end2end/tests/retry_exceeds_buffer_size_in_subsequent_batch.cc
  - test/core/end2end/tests/retry_lb_drop.cc
  - test/core/end2end/tests/retry_lb_fail.cc
  - test/core/end2end/tests/retry_non_retriable_status.cc
  - test/core/end2end/tests/retry_non_retriable_status_before_recv_trailing_metadata_started.cc
  - test/core/end2end/tests/retry_per_attempt_recv_timeout.cc
  - test/core/end2end/tests/retry_per_attempt_recv_timeout_on_last_attempt.cc
  - test/core/end2end/tests/retry_recv_initial_metadata.cc
  - test/core/end2end/tests/retry_recv_message.cc
  - test/core/end2end/tests/retry_recv_trailing_metadata_error.cc
  - test/core/end2end/tests/retry_send_initial_metadata_refs.cc
  - test/core/end2end/tests/retry_send_op_fails.cc
  - test/core/end2end/tests/retry_server_pushback_delay.cc
  - test/core/end2end/tests/retry_server_pushback_disabled.cc
  - test/core/end2end/tests/retry_streaming.cc
  - test/core/end2end/tests/retry_streaming_after_commit.cc
  - test/core/end2end/tests/retry_streaming_succeeds_before_replay_finished.cc
  - test/core/end2end/tests/retry_throttled.cc
  - test/core/end2end/tests/retry_too_many_attempts.cc
  - test/core/end2end/tests/server_finishes_request.cc
  - test/core/end2end/tests/server_streaming.cc
  - test/core/end2end/tests/shutdown_finishes_calls.cc
  - test/core/end2end/tests/shutdown_finishes_tags.cc
  - test/core/end2end/tests/simple_cacheable_request.cc
  - test/core/end2end/tests/simple_delayed_request.cc
  - test/core/end2end/tests/simple_metadata.cc
  - test/core/end2end/tests/simple_request.cc
  - test/core/end2end/tests/stream_compression_compressed_payload.cc
  - test/core/end2end/tests/stream_compression_payload.cc
  - test/core/end2end/tests/stream_compression_ping_pong_streaming.cc
  - test/core/end2end/tests/streaming_error_response.cc
  - test/core/end2end/tests/trailing_metadata.cc
  - test/core/end2end/tests/write_buffering.cc
  - test/core/end2end/tests/write_buffering_at_end.cc
  - test/core/util/test_lb_policies.cc
  deps:
  - grpc_test_util
- name: end2end_tests
  build: private
  language: c
  public_headers: []
  headers:
  - src/core/lib/security/authorization/grpc_authorization_engine.h
  - src/core/lib/security/authorization/grpc_authorization_policy_provider.h
  - src/core/lib/security/authorization/matchers.h
  - src/core/lib/security/authorization/rbac_policy.h
  - src/core/lib/security/authorization/rbac_translator.h
  - test/core/end2end/cq_verifier.h
  - test/core/end2end/data/ssl_test_data.h
  - test/core/end2end/end2end_tests.h
  - test/core/end2end/fixtures/http_proxy_fixture.h
  - test/core/end2end/fixtures/local_util.h
  - test/core/end2end/fixtures/proxy.h
  - test/core/end2end/tests/cancel_test_helpers.h
  - test/core/util/test_lb_policies.h
  src:
  - src/core/lib/security/authorization/grpc_authorization_engine.cc
  - src/core/lib/security/authorization/grpc_authorization_policy_provider.cc
  - src/core/lib/security/authorization/matchers.cc
  - src/core/lib/security/authorization/rbac_policy.cc
  - src/core/lib/security/authorization/rbac_translator.cc
  - test/core/end2end/cq_verifier.cc
  - test/core/end2end/data/client_certs.cc
  - test/core/end2end/data/server1_cert.cc
  - test/core/end2end/data/server1_key.cc
  - test/core/end2end/data/test_root_cert.cc
  - test/core/end2end/end2end_test_utils.cc
  - test/core/end2end/end2end_tests.cc
  - test/core/end2end/fixtures/http_proxy_fixture.cc
  - test/core/end2end/fixtures/local_util.cc
  - test/core/end2end/fixtures/proxy.cc
  - test/core/end2end/tests/authority_not_supported.cc
  - test/core/end2end/tests/bad_hostname.cc
  - test/core/end2end/tests/bad_ping.cc
  - test/core/end2end/tests/binary_metadata.cc
  - test/core/end2end/tests/call_creds.cc
  - test/core/end2end/tests/call_host_override.cc
  - test/core/end2end/tests/cancel_after_accept.cc
  - test/core/end2end/tests/cancel_after_client_done.cc
  - test/core/end2end/tests/cancel_after_invoke.cc
  - test/core/end2end/tests/cancel_after_round_trip.cc
  - test/core/end2end/tests/cancel_before_invoke.cc
  - test/core/end2end/tests/cancel_in_a_vacuum.cc
  - test/core/end2end/tests/cancel_with_status.cc
  - test/core/end2end/tests/channelz.cc
  - test/core/end2end/tests/client_streaming.cc
  - test/core/end2end/tests/compressed_payload.cc
  - test/core/end2end/tests/connectivity.cc
  - test/core/end2end/tests/default_host.cc
  - test/core/end2end/tests/disappearing_server.cc
  - test/core/end2end/tests/empty_batch.cc
  - test/core/end2end/tests/filter_causes_close.cc
  - test/core/end2end/tests/filter_context.cc
  - test/core/end2end/tests/filter_init_fails.cc
  - test/core/end2end/tests/filter_latency.cc
  - test/core/end2end/tests/filter_status_code.cc
  - test/core/end2end/tests/graceful_server_shutdown.cc
  - test/core/end2end/tests/high_initial_seqno.cc
  - test/core/end2end/tests/hpack_size.cc
  - test/core/end2end/tests/idempotent_request.cc
  - test/core/end2end/tests/invoke_large_request.cc
  - test/core/end2end/tests/keepalive_timeout.cc
  - test/core/end2end/tests/large_metadata.cc
  - test/core/end2end/tests/max_concurrent_streams.cc
  - test/core/end2end/tests/max_connection_age.cc
  - test/core/end2end/tests/max_connection_idle.cc
  - test/core/end2end/tests/max_message_length.cc
  - test/core/end2end/tests/negative_deadline.cc
  - test/core/end2end/tests/no_error_on_hotpath.cc
  - test/core/end2end/tests/no_logging.cc
  - test/core/end2end/tests/no_op.cc
  - test/core/end2end/tests/payload.cc
  - test/core/end2end/tests/ping.cc
  - test/core/end2end/tests/ping_pong_streaming.cc
  - test/core/end2end/tests/proxy_auth.cc
  - test/core/end2end/tests/registered_call.cc
  - test/core/end2end/tests/request_with_flags.cc
  - test/core/end2end/tests/request_with_payload.cc
  - test/core/end2end/tests/resource_quota_server.cc
  - test/core/end2end/tests/retry.cc
  - test/core/end2end/tests/retry_cancel_during_delay.cc
  - test/core/end2end/tests/retry_cancel_with_multiple_send_batches.cc
  - test/core/end2end/tests/retry_cancellation.cc
  - test/core/end2end/tests/retry_disabled.cc
  - test/core/end2end/tests/retry_exceeds_buffer_size_in_delay.cc
  - test/core/end2end/tests/retry_exceeds_buffer_size_in_initial_batch.cc
  - test/core/end2end/tests/retry_exceeds_buffer_size_in_subsequent_batch.cc
  - test/core/end2end/tests/retry_lb_drop.cc
  - test/core/end2end/tests/retry_lb_fail.cc
  - test/core/end2end/tests/retry_non_retriable_status.cc
  - test/core/end2end/tests/retry_non_retriable_status_before_recv_trailing_metadata_started.cc
  - test/core/end2end/tests/retry_per_attempt_recv_timeout.cc
  - test/core/end2end/tests/retry_per_attempt_recv_timeout_on_last_attempt.cc
  - test/core/end2end/tests/retry_recv_initial_metadata.cc
  - test/core/end2end/tests/retry_recv_message.cc
  - test/core/end2end/tests/retry_recv_trailing_metadata_error.cc
  - test/core/end2end/tests/retry_send_initial_metadata_refs.cc
  - test/core/end2end/tests/retry_send_op_fails.cc
  - test/core/end2end/tests/retry_server_pushback_delay.cc
  - test/core/end2end/tests/retry_server_pushback_disabled.cc
  - test/core/end2end/tests/retry_streaming.cc
  - test/core/end2end/tests/retry_streaming_after_commit.cc
  - test/core/end2end/tests/retry_streaming_succeeds_before_replay_finished.cc
  - test/core/end2end/tests/retry_throttled.cc
  - test/core/end2end/tests/retry_too_many_attempts.cc
  - test/core/end2end/tests/sdk_authz.cc
  - test/core/end2end/tests/server_finishes_request.cc
  - test/core/end2end/tests/server_streaming.cc
  - test/core/end2end/tests/shutdown_finishes_calls.cc
  - test/core/end2end/tests/shutdown_finishes_tags.cc
  - test/core/end2end/tests/simple_cacheable_request.cc
  - test/core/end2end/tests/simple_delayed_request.cc
  - test/core/end2end/tests/simple_metadata.cc
  - test/core/end2end/tests/simple_request.cc
  - test/core/end2end/tests/stream_compression_compressed_payload.cc
  - test/core/end2end/tests/stream_compression_payload.cc
  - test/core/end2end/tests/stream_compression_ping_pong_streaming.cc
  - test/core/end2end/tests/streaming_error_response.cc
  - test/core/end2end/tests/trailing_metadata.cc
  - test/core/end2end/tests/write_buffering.cc
  - test/core/end2end/tests/write_buffering_at_end.cc
  - test/core/util/test_lb_policies.cc
  deps:
  - grpc_test_util
- name: gpr
  build: all
  language: c
  public_headers:
  - include/grpc/impl/codegen/atm.h
  - include/grpc/impl/codegen/atm_gcc_atomic.h
  - include/grpc/impl/codegen/atm_gcc_sync.h
  - include/grpc/impl/codegen/atm_windows.h
  - include/grpc/impl/codegen/byte_buffer.h
  - include/grpc/impl/codegen/byte_buffer_reader.h
  - include/grpc/impl/codegen/compression_types.h
  - include/grpc/impl/codegen/connectivity_state.h
  - include/grpc/impl/codegen/fork.h
  - include/grpc/impl/codegen/gpr_slice.h
  - include/grpc/impl/codegen/gpr_types.h
  - include/grpc/impl/codegen/grpc_types.h
  - include/grpc/impl/codegen/log.h
  - include/grpc/impl/codegen/port_platform.h
  - include/grpc/impl/codegen/propagation_bits.h
  - include/grpc/impl/codegen/slice.h
  - include/grpc/impl/codegen/status.h
  - include/grpc/impl/codegen/sync.h
  - include/grpc/impl/codegen/sync_abseil.h
  - include/grpc/impl/codegen/sync_custom.h
  - include/grpc/impl/codegen/sync_generic.h
  - include/grpc/impl/codegen/sync_posix.h
  - include/grpc/impl/codegen/sync_windows.h
  - include/grpc/support/alloc.h
  - include/grpc/support/atm.h
  - include/grpc/support/atm_gcc_atomic.h
  - include/grpc/support/atm_gcc_sync.h
  - include/grpc/support/atm_windows.h
  - include/grpc/support/cpu.h
  - include/grpc/support/log.h
  - include/grpc/support/log_windows.h
  - include/grpc/support/port_platform.h
  - include/grpc/support/string_util.h
  - include/grpc/support/sync.h
  - include/grpc/support/sync_abseil.h
  - include/grpc/support/sync_custom.h
  - include/grpc/support/sync_generic.h
  - include/grpc/support/sync_posix.h
  - include/grpc/support/sync_windows.h
  - include/grpc/support/thd_id.h
  - include/grpc/support/time.h
  headers:
  - src/core/ext/upb-generated/google/api/annotations.upb.h
  - src/core/ext/upb-generated/google/api/expr/v1alpha1/checked.upb.h
  - src/core/ext/upb-generated/google/api/expr/v1alpha1/syntax.upb.h
  - src/core/ext/upb-generated/google/api/http.upb.h
  - src/core/ext/upb-generated/google/protobuf/any.upb.h
  - src/core/ext/upb-generated/google/protobuf/duration.upb.h
  - src/core/ext/upb-generated/google/protobuf/empty.upb.h
  - src/core/ext/upb-generated/google/protobuf/struct.upb.h
  - src/core/ext/upb-generated/google/protobuf/timestamp.upb.h
  - src/core/ext/upb-generated/google/protobuf/wrappers.upb.h
  - src/core/ext/upb-generated/google/rpc/status.upb.h
  - src/core/lib/gpr/alloc.h
  - src/core/lib/gpr/env.h
  - src/core/lib/gpr/murmur_hash.h
  - src/core/lib/gpr/spinlock.h
  - src/core/lib/gpr/string.h
  - src/core/lib/gpr/string_windows.h
  - src/core/lib/gpr/time_precise.h
  - src/core/lib/gpr/tls.h
  - src/core/lib/gpr/tmpfile.h
  - src/core/lib/gpr/useful.h
  - src/core/lib/gprpp/arena.h
  - src/core/lib/gprpp/construct_destruct.h
  - src/core/lib/gprpp/debug_location.h
  - src/core/lib/gprpp/examine_stack.h
  - src/core/lib/gprpp/fork.h
  - src/core/lib/gprpp/global_config.h
  - src/core/lib/gprpp/global_config_custom.h
  - src/core/lib/gprpp/global_config_env.h
  - src/core/lib/gprpp/global_config_generic.h
  - src/core/lib/gprpp/host_port.h
  - src/core/lib/gprpp/manual_constructor.h
  - src/core/lib/gprpp/memory.h
  - src/core/lib/gprpp/mpscq.h
  - src/core/lib/gprpp/stat.h
  - src/core/lib/gprpp/status_helper.h
  - src/core/lib/gprpp/sync.h
  - src/core/lib/gprpp/thd.h
  - src/core/lib/gprpp/time_util.h
  - src/core/lib/profiling/timers.h
  src:
  - src/core/ext/upb-generated/google/api/annotations.upb.c
  - src/core/ext/upb-generated/google/api/expr/v1alpha1/checked.upb.c
  - src/core/ext/upb-generated/google/api/expr/v1alpha1/syntax.upb.c
  - src/core/ext/upb-generated/google/api/http.upb.c
  - src/core/ext/upb-generated/google/protobuf/any.upb.c
  - src/core/ext/upb-generated/google/protobuf/duration.upb.c
  - src/core/ext/upb-generated/google/protobuf/empty.upb.c
  - src/core/ext/upb-generated/google/protobuf/struct.upb.c
  - src/core/ext/upb-generated/google/protobuf/timestamp.upb.c
  - src/core/ext/upb-generated/google/protobuf/wrappers.upb.c
  - src/core/ext/upb-generated/google/rpc/status.upb.c
  - src/core/lib/gpr/alloc.cc
  - src/core/lib/gpr/atm.cc
  - src/core/lib/gpr/cpu_iphone.cc
  - src/core/lib/gpr/cpu_linux.cc
  - src/core/lib/gpr/cpu_posix.cc
  - src/core/lib/gpr/cpu_windows.cc
  - src/core/lib/gpr/env_linux.cc
  - src/core/lib/gpr/env_posix.cc
  - src/core/lib/gpr/env_windows.cc
  - src/core/lib/gpr/log.cc
  - src/core/lib/gpr/log_android.cc
  - src/core/lib/gpr/log_linux.cc
  - src/core/lib/gpr/log_posix.cc
  - src/core/lib/gpr/log_windows.cc
  - src/core/lib/gpr/murmur_hash.cc
  - src/core/lib/gpr/string.cc
  - src/core/lib/gpr/string_posix.cc
  - src/core/lib/gpr/string_util_windows.cc
  - src/core/lib/gpr/string_windows.cc
  - src/core/lib/gpr/sync.cc
  - src/core/lib/gpr/sync_abseil.cc
  - src/core/lib/gpr/sync_posix.cc
  - src/core/lib/gpr/sync_windows.cc
  - src/core/lib/gpr/time.cc
  - src/core/lib/gpr/time_posix.cc
  - src/core/lib/gpr/time_precise.cc
  - src/core/lib/gpr/time_windows.cc
  - src/core/lib/gpr/tmpfile_msys.cc
  - src/core/lib/gpr/tmpfile_posix.cc
  - src/core/lib/gpr/tmpfile_windows.cc
  - src/core/lib/gpr/wrap_memcpy.cc
  - src/core/lib/gprpp/arena.cc
  - src/core/lib/gprpp/examine_stack.cc
  - src/core/lib/gprpp/fork.cc
  - src/core/lib/gprpp/global_config_env.cc
  - src/core/lib/gprpp/host_port.cc
  - src/core/lib/gprpp/mpscq.cc
  - src/core/lib/gprpp/stat_posix.cc
  - src/core/lib/gprpp/stat_windows.cc
  - src/core/lib/gprpp/status_helper.cc
  - src/core/lib/gprpp/thd_posix.cc
  - src/core/lib/gprpp/thd_windows.cc
  - src/core/lib/gprpp/time_util.cc
  - src/core/lib/profiling/basic_timers.cc
  - src/core/lib/profiling/stap_timers.cc
  deps:
  - absl/base:base
  - absl/base:core_headers
  - absl/memory:memory
  - absl/status:status
  - absl/strings:cord
  - absl/strings:str_format
  - absl/strings:strings
  - absl/synchronization:synchronization
  - absl/time:time
  - absl/types:optional
  - upb
- name: grpc
  build: all
  language: c
  public_headers:
  - include/grpc/byte_buffer.h
  - include/grpc/byte_buffer_reader.h
  - include/grpc/census.h
  - include/grpc/compression.h
  - include/grpc/event_engine/endpoint_config.h
  - include/grpc/event_engine/event_engine.h
  - include/grpc/event_engine/internal/memory_allocator_impl.h
  - include/grpc/event_engine/memory_allocator.h
  - include/grpc/event_engine/memory_request.h
  - include/grpc/event_engine/port.h
  - include/grpc/fork.h
  - include/grpc/grpc.h
  - include/grpc/grpc_posix.h
  - include/grpc/grpc_security.h
  - include/grpc/grpc_security_constants.h
  - include/grpc/load_reporting.h
  - include/grpc/slice.h
  - include/grpc/slice_buffer.h
  - include/grpc/status.h
  - include/grpc/support/workaround_list.h
  headers:
  - src/core/ext/filters/client_channel/backend_metric.h
  - src/core/ext/filters/client_channel/backup_poller.h
  - src/core/ext/filters/client_channel/client_channel.h
  - src/core/ext/filters/client_channel/client_channel_channelz.h
  - src/core/ext/filters/client_channel/client_channel_factory.h
  - src/core/ext/filters/client_channel/config_selector.h
  - src/core/ext/filters/client_channel/connector.h
  - src/core/ext/filters/client_channel/dynamic_filters.h
  - src/core/ext/filters/client_channel/global_subchannel_pool.h
  - src/core/ext/filters/client_channel/health/health_check_client.h
  - src/core/ext/filters/client_channel/http_connect_handshaker.h
  - src/core/ext/filters/client_channel/http_proxy.h
  - src/core/ext/filters/client_channel/lb_policy.h
  - src/core/ext/filters/client_channel/lb_policy/address_filtering.h
  - src/core/ext/filters/client_channel/lb_policy/child_policy_handler.h
  - src/core/ext/filters/client_channel/lb_policy/grpclb/client_load_reporting_filter.h
  - src/core/ext/filters/client_channel/lb_policy/grpclb/grpclb.h
  - src/core/ext/filters/client_channel/lb_policy/grpclb/grpclb_balancer_addresses.h
  - src/core/ext/filters/client_channel/lb_policy/grpclb/grpclb_channel.h
  - src/core/ext/filters/client_channel/lb_policy/grpclb/grpclb_client_stats.h
  - src/core/ext/filters/client_channel/lb_policy/grpclb/load_balancer_api.h
  - src/core/ext/filters/client_channel/lb_policy/ring_hash/ring_hash.h
  - src/core/ext/filters/client_channel/lb_policy/subchannel_list.h
  - src/core/ext/filters/client_channel/lb_policy/xds/xds.h
  - src/core/ext/filters/client_channel/lb_policy/xds/xds_channel_args.h
  - src/core/ext/filters/client_channel/lb_policy_factory.h
  - src/core/ext/filters/client_channel/lb_policy_registry.h
  - src/core/ext/filters/client_channel/local_subchannel_pool.h
  - src/core/ext/filters/client_channel/proxy_mapper.h
  - src/core/ext/filters/client_channel/proxy_mapper_registry.h
  - src/core/ext/filters/client_channel/resolver.h
  - src/core/ext/filters/client_channel/resolver/dns/c_ares/grpc_ares_ev_driver.h
  - src/core/ext/filters/client_channel/resolver/dns/c_ares/grpc_ares_wrapper.h
  - src/core/ext/filters/client_channel/resolver/dns/dns_resolver_selection.h
  - src/core/ext/filters/client_channel/resolver/fake/fake_resolver.h
  - src/core/ext/filters/client_channel/resolver/xds/xds_resolver.h
  - src/core/ext/filters/client_channel/resolver_factory.h
  - src/core/ext/filters/client_channel/resolver_registry.h
  - src/core/ext/filters/client_channel/resolver_result_parsing.h
  - src/core/ext/filters/client_channel/retry_filter.h
  - src/core/ext/filters/client_channel/retry_service_config.h
  - src/core/ext/filters/client_channel/retry_throttle.h
  - src/core/ext/filters/client_channel/server_address.h
  - src/core/ext/filters/client_channel/subchannel.h
  - src/core/ext/filters/client_channel/subchannel_interface.h
  - src/core/ext/filters/client_channel/subchannel_pool_interface.h
  - src/core/ext/filters/client_idle/idle_filter_state.h
  - src/core/ext/filters/deadline/deadline_filter.h
  - src/core/ext/filters/fault_injection/fault_injection_filter.h
  - src/core/ext/filters/fault_injection/service_config_parser.h
  - src/core/ext/filters/http/client/http_client_filter.h
  - src/core/ext/filters/http/client_authority_filter.h
  - src/core/ext/filters/http/message_compress/message_compress_filter.h
  - src/core/ext/filters/http/message_compress/message_decompress_filter.h
  - src/core/ext/filters/http/server/http_server_filter.h
  - src/core/ext/filters/max_age/max_age_filter.h
  - src/core/ext/filters/message_size/message_size_filter.h
  - src/core/ext/service_config/service_config.h
  - src/core/ext/service_config/service_config_call_data.h
  - src/core/ext/service_config/service_config_parser.h
  - src/core/ext/transport/chttp2/alpn/alpn.h
  - src/core/ext/transport/chttp2/client/chttp2_connector.h
  - src/core/ext/transport/chttp2/server/chttp2_server.h
  - src/core/ext/transport/chttp2/transport/bin_decoder.h
  - src/core/ext/transport/chttp2/transport/bin_encoder.h
  - src/core/ext/transport/chttp2/transport/chttp2_transport.h
  - src/core/ext/transport/chttp2/transport/context_list.h
  - src/core/ext/transport/chttp2/transport/flow_control.h
  - src/core/ext/transport/chttp2/transport/frame.h
  - src/core/ext/transport/chttp2/transport/frame_data.h
  - src/core/ext/transport/chttp2/transport/frame_goaway.h
  - src/core/ext/transport/chttp2/transport/frame_ping.h
  - src/core/ext/transport/chttp2/transport/frame_rst_stream.h
  - src/core/ext/transport/chttp2/transport/frame_settings.h
  - src/core/ext/transport/chttp2/transport/frame_window_update.h
  - src/core/ext/transport/chttp2/transport/hpack_constants.h
  - src/core/ext/transport/chttp2/transport/hpack_encoder.h
  - src/core/ext/transport/chttp2/transport/hpack_encoder_index.h
  - src/core/ext/transport/chttp2/transport/hpack_encoder_table.h
  - src/core/ext/transport/chttp2/transport/hpack_parser.h
  - src/core/ext/transport/chttp2/transport/hpack_parser_table.h
  - src/core/ext/transport/chttp2/transport/hpack_utils.h
  - src/core/ext/transport/chttp2/transport/http2_settings.h
  - src/core/ext/transport/chttp2/transport/huffsyms.h
  - src/core/ext/transport/chttp2/transport/internal.h
  - src/core/ext/transport/chttp2/transport/popularity_count.h
  - src/core/ext/transport/chttp2/transport/stream_map.h
  - src/core/ext/transport/chttp2/transport/varint.h
  - src/core/ext/transport/inproc/inproc_transport.h
  - src/core/ext/upb-generated/envoy/admin/v3/config_dump.upb.h
  - src/core/ext/upb-generated/envoy/annotations/deprecation.upb.h
  - src/core/ext/upb-generated/envoy/annotations/resource.upb.h
  - src/core/ext/upb-generated/envoy/config/accesslog/v3/accesslog.upb.h
  - src/core/ext/upb-generated/envoy/config/bootstrap/v3/bootstrap.upb.h
  - src/core/ext/upb-generated/envoy/config/cluster/v3/circuit_breaker.upb.h
  - src/core/ext/upb-generated/envoy/config/cluster/v3/cluster.upb.h
  - src/core/ext/upb-generated/envoy/config/cluster/v3/filter.upb.h
  - src/core/ext/upb-generated/envoy/config/cluster/v3/outlier_detection.upb.h
  - src/core/ext/upb-generated/envoy/config/core/v3/address.upb.h
  - src/core/ext/upb-generated/envoy/config/core/v3/backoff.upb.h
  - src/core/ext/upb-generated/envoy/config/core/v3/base.upb.h
  - src/core/ext/upb-generated/envoy/config/core/v3/config_source.upb.h
  - src/core/ext/upb-generated/envoy/config/core/v3/event_service_config.upb.h
  - src/core/ext/upb-generated/envoy/config/core/v3/extension.upb.h
  - src/core/ext/upb-generated/envoy/config/core/v3/grpc_service.upb.h
  - src/core/ext/upb-generated/envoy/config/core/v3/health_check.upb.h
  - src/core/ext/upb-generated/envoy/config/core/v3/http_uri.upb.h
  - src/core/ext/upb-generated/envoy/config/core/v3/protocol.upb.h
  - src/core/ext/upb-generated/envoy/config/core/v3/proxy_protocol.upb.h
  - src/core/ext/upb-generated/envoy/config/core/v3/resolver.upb.h
  - src/core/ext/upb-generated/envoy/config/core/v3/socket_option.upb.h
  - src/core/ext/upb-generated/envoy/config/core/v3/substitution_format_string.upb.h
  - src/core/ext/upb-generated/envoy/config/core/v3/udp_socket_config.upb.h
  - src/core/ext/upb-generated/envoy/config/endpoint/v3/endpoint.upb.h
  - src/core/ext/upb-generated/envoy/config/endpoint/v3/endpoint_components.upb.h
  - src/core/ext/upb-generated/envoy/config/endpoint/v3/load_report.upb.h
  - src/core/ext/upb-generated/envoy/config/listener/v3/api_listener.upb.h
  - src/core/ext/upb-generated/envoy/config/listener/v3/listener.upb.h
  - src/core/ext/upb-generated/envoy/config/listener/v3/listener_components.upb.h
  - src/core/ext/upb-generated/envoy/config/listener/v3/quic_config.upb.h
  - src/core/ext/upb-generated/envoy/config/listener/v3/udp_listener_config.upb.h
  - src/core/ext/upb-generated/envoy/config/metrics/v3/stats.upb.h
  - src/core/ext/upb-generated/envoy/config/overload/v3/overload.upb.h
  - src/core/ext/upb-generated/envoy/config/rbac/v3/rbac.upb.h
  - src/core/ext/upb-generated/envoy/config/route/v3/route.upb.h
  - src/core/ext/upb-generated/envoy/config/route/v3/route_components.upb.h
  - src/core/ext/upb-generated/envoy/config/route/v3/scoped_route.upb.h
  - src/core/ext/upb-generated/envoy/config/trace/v3/http_tracer.upb.h
  - src/core/ext/upb-generated/envoy/extensions/clusters/aggregate/v3/cluster.upb.h
  - src/core/ext/upb-generated/envoy/extensions/filters/common/fault/v3/fault.upb.h
  - src/core/ext/upb-generated/envoy/extensions/filters/http/fault/v3/fault.upb.h
  - src/core/ext/upb-generated/envoy/extensions/filters/http/router/v3/router.upb.h
  - src/core/ext/upb-generated/envoy/extensions/filters/network/http_connection_manager/v3/http_connection_manager.upb.h
  - src/core/ext/upb-generated/envoy/extensions/transport_sockets/tls/v3/cert.upb.h
  - src/core/ext/upb-generated/envoy/extensions/transport_sockets/tls/v3/common.upb.h
  - src/core/ext/upb-generated/envoy/extensions/transport_sockets/tls/v3/secret.upb.h
  - src/core/ext/upb-generated/envoy/extensions/transport_sockets/tls/v3/tls.upb.h
  - src/core/ext/upb-generated/envoy/service/cluster/v3/cds.upb.h
  - src/core/ext/upb-generated/envoy/service/discovery/v3/ads.upb.h
  - src/core/ext/upb-generated/envoy/service/discovery/v3/discovery.upb.h
  - src/core/ext/upb-generated/envoy/service/endpoint/v3/eds.upb.h
  - src/core/ext/upb-generated/envoy/service/listener/v3/lds.upb.h
  - src/core/ext/upb-generated/envoy/service/load_stats/v3/lrs.upb.h
  - src/core/ext/upb-generated/envoy/service/route/v3/rds.upb.h
  - src/core/ext/upb-generated/envoy/service/route/v3/srds.upb.h
  - src/core/ext/upb-generated/envoy/service/status/v3/csds.upb.h
  - src/core/ext/upb-generated/envoy/type/http/v3/path_transformation.upb.h
  - src/core/ext/upb-generated/envoy/type/matcher/v3/metadata.upb.h
  - src/core/ext/upb-generated/envoy/type/matcher/v3/node.upb.h
  - src/core/ext/upb-generated/envoy/type/matcher/v3/number.upb.h
  - src/core/ext/upb-generated/envoy/type/matcher/v3/path.upb.h
  - src/core/ext/upb-generated/envoy/type/matcher/v3/regex.upb.h
  - src/core/ext/upb-generated/envoy/type/matcher/v3/string.upb.h
  - src/core/ext/upb-generated/envoy/type/matcher/v3/struct.upb.h
  - src/core/ext/upb-generated/envoy/type/matcher/v3/value.upb.h
  - src/core/ext/upb-generated/envoy/type/metadata/v3/metadata.upb.h
  - src/core/ext/upb-generated/envoy/type/tracing/v3/custom_tag.upb.h
  - src/core/ext/upb-generated/envoy/type/v3/http.upb.h
  - src/core/ext/upb-generated/envoy/type/v3/percent.upb.h
  - src/core/ext/upb-generated/envoy/type/v3/range.upb.h
  - src/core/ext/upb-generated/envoy/type/v3/semantic_version.upb.h
  - src/core/ext/upb-generated/src/proto/grpc/gcp/altscontext.upb.h
  - src/core/ext/upb-generated/src/proto/grpc/gcp/handshaker.upb.h
  - src/core/ext/upb-generated/src/proto/grpc/gcp/transport_security_common.upb.h
  - src/core/ext/upb-generated/src/proto/grpc/health/v1/health.upb.h
  - src/core/ext/upb-generated/src/proto/grpc/lb/v1/load_balancer.upb.h
  - src/core/ext/upb-generated/src/proto/grpc/lookup/v1/rls.upb.h
  - src/core/ext/upb-generated/udpa/annotations/migrate.upb.h
  - src/core/ext/upb-generated/udpa/annotations/security.upb.h
  - src/core/ext/upb-generated/udpa/annotations/sensitive.upb.h
  - src/core/ext/upb-generated/udpa/annotations/status.upb.h
  - src/core/ext/upb-generated/udpa/annotations/versioning.upb.h
  - src/core/ext/upb-generated/validate/validate.upb.h
  - src/core/ext/upb-generated/xds/annotations/v3/status.upb.h
  - src/core/ext/upb-generated/xds/core/v3/authority.upb.h
  - src/core/ext/upb-generated/xds/core/v3/collection_entry.upb.h
  - src/core/ext/upb-generated/xds/core/v3/context_params.upb.h
  - src/core/ext/upb-generated/xds/core/v3/resource.upb.h
  - src/core/ext/upb-generated/xds/core/v3/resource_locator.upb.h
  - src/core/ext/upb-generated/xds/core/v3/resource_name.upb.h
  - src/core/ext/upb-generated/xds/data/orca/v3/orca_load_report.upb.h
  - src/core/ext/upb-generated/xds/type/v3/typed_struct.upb.h
  - src/core/ext/upbdefs-generated/envoy/admin/v3/config_dump.upbdefs.h
  - src/core/ext/upbdefs-generated/envoy/annotations/deprecation.upbdefs.h
  - src/core/ext/upbdefs-generated/envoy/annotations/resource.upbdefs.h
  - src/core/ext/upbdefs-generated/envoy/config/accesslog/v3/accesslog.upbdefs.h
  - src/core/ext/upbdefs-generated/envoy/config/bootstrap/v3/bootstrap.upbdefs.h
  - src/core/ext/upbdefs-generated/envoy/config/cluster/v3/circuit_breaker.upbdefs.h
  - src/core/ext/upbdefs-generated/envoy/config/cluster/v3/cluster.upbdefs.h
  - src/core/ext/upbdefs-generated/envoy/config/cluster/v3/filter.upbdefs.h
  - src/core/ext/upbdefs-generated/envoy/config/cluster/v3/outlier_detection.upbdefs.h
  - src/core/ext/upbdefs-generated/envoy/config/core/v3/address.upbdefs.h
  - src/core/ext/upbdefs-generated/envoy/config/core/v3/backoff.upbdefs.h
  - src/core/ext/upbdefs-generated/envoy/config/core/v3/base.upbdefs.h
  - src/core/ext/upbdefs-generated/envoy/config/core/v3/config_source.upbdefs.h
  - src/core/ext/upbdefs-generated/envoy/config/core/v3/event_service_config.upbdefs.h
  - src/core/ext/upbdefs-generated/envoy/config/core/v3/extension.upbdefs.h
  - src/core/ext/upbdefs-generated/envoy/config/core/v3/grpc_service.upbdefs.h
  - src/core/ext/upbdefs-generated/envoy/config/core/v3/health_check.upbdefs.h
  - src/core/ext/upbdefs-generated/envoy/config/core/v3/http_uri.upbdefs.h
  - src/core/ext/upbdefs-generated/envoy/config/core/v3/protocol.upbdefs.h
  - src/core/ext/upbdefs-generated/envoy/config/core/v3/proxy_protocol.upbdefs.h
  - src/core/ext/upbdefs-generated/envoy/config/core/v3/resolver.upbdefs.h
  - src/core/ext/upbdefs-generated/envoy/config/core/v3/socket_option.upbdefs.h
  - src/core/ext/upbdefs-generated/envoy/config/core/v3/substitution_format_string.upbdefs.h
  - src/core/ext/upbdefs-generated/envoy/config/core/v3/udp_socket_config.upbdefs.h
  - src/core/ext/upbdefs-generated/envoy/config/endpoint/v3/endpoint.upbdefs.h
  - src/core/ext/upbdefs-generated/envoy/config/endpoint/v3/endpoint_components.upbdefs.h
  - src/core/ext/upbdefs-generated/envoy/config/endpoint/v3/load_report.upbdefs.h
  - src/core/ext/upbdefs-generated/envoy/config/listener/v3/api_listener.upbdefs.h
  - src/core/ext/upbdefs-generated/envoy/config/listener/v3/listener.upbdefs.h
  - src/core/ext/upbdefs-generated/envoy/config/listener/v3/listener_components.upbdefs.h
  - src/core/ext/upbdefs-generated/envoy/config/listener/v3/quic_config.upbdefs.h
  - src/core/ext/upbdefs-generated/envoy/config/listener/v3/udp_listener_config.upbdefs.h
  - src/core/ext/upbdefs-generated/envoy/config/metrics/v3/stats.upbdefs.h
  - src/core/ext/upbdefs-generated/envoy/config/overload/v3/overload.upbdefs.h
  - src/core/ext/upbdefs-generated/envoy/config/route/v3/route.upbdefs.h
  - src/core/ext/upbdefs-generated/envoy/config/route/v3/route_components.upbdefs.h
  - src/core/ext/upbdefs-generated/envoy/config/route/v3/scoped_route.upbdefs.h
  - src/core/ext/upbdefs-generated/envoy/config/trace/v3/http_tracer.upbdefs.h
  - src/core/ext/upbdefs-generated/envoy/extensions/clusters/aggregate/v3/cluster.upbdefs.h
  - src/core/ext/upbdefs-generated/envoy/extensions/filters/common/fault/v3/fault.upbdefs.h
  - src/core/ext/upbdefs-generated/envoy/extensions/filters/http/fault/v3/fault.upbdefs.h
  - src/core/ext/upbdefs-generated/envoy/extensions/filters/http/router/v3/router.upbdefs.h
  - src/core/ext/upbdefs-generated/envoy/extensions/filters/network/http_connection_manager/v3/http_connection_manager.upbdefs.h
  - src/core/ext/upbdefs-generated/envoy/extensions/transport_sockets/tls/v3/cert.upbdefs.h
  - src/core/ext/upbdefs-generated/envoy/extensions/transport_sockets/tls/v3/common.upbdefs.h
  - src/core/ext/upbdefs-generated/envoy/extensions/transport_sockets/tls/v3/secret.upbdefs.h
  - src/core/ext/upbdefs-generated/envoy/extensions/transport_sockets/tls/v3/tls.upbdefs.h
  - src/core/ext/upbdefs-generated/envoy/service/cluster/v3/cds.upbdefs.h
  - src/core/ext/upbdefs-generated/envoy/service/discovery/v3/ads.upbdefs.h
  - src/core/ext/upbdefs-generated/envoy/service/discovery/v3/discovery.upbdefs.h
  - src/core/ext/upbdefs-generated/envoy/service/endpoint/v3/eds.upbdefs.h
  - src/core/ext/upbdefs-generated/envoy/service/listener/v3/lds.upbdefs.h
  - src/core/ext/upbdefs-generated/envoy/service/load_stats/v3/lrs.upbdefs.h
  - src/core/ext/upbdefs-generated/envoy/service/route/v3/rds.upbdefs.h
  - src/core/ext/upbdefs-generated/envoy/service/route/v3/srds.upbdefs.h
  - src/core/ext/upbdefs-generated/envoy/service/status/v3/csds.upbdefs.h
  - src/core/ext/upbdefs-generated/envoy/type/http/v3/path_transformation.upbdefs.h
  - src/core/ext/upbdefs-generated/envoy/type/matcher/v3/metadata.upbdefs.h
  - src/core/ext/upbdefs-generated/envoy/type/matcher/v3/node.upbdefs.h
  - src/core/ext/upbdefs-generated/envoy/type/matcher/v3/number.upbdefs.h
  - src/core/ext/upbdefs-generated/envoy/type/matcher/v3/path.upbdefs.h
  - src/core/ext/upbdefs-generated/envoy/type/matcher/v3/regex.upbdefs.h
  - src/core/ext/upbdefs-generated/envoy/type/matcher/v3/string.upbdefs.h
  - src/core/ext/upbdefs-generated/envoy/type/matcher/v3/struct.upbdefs.h
  - src/core/ext/upbdefs-generated/envoy/type/matcher/v3/value.upbdefs.h
  - src/core/ext/upbdefs-generated/envoy/type/metadata/v3/metadata.upbdefs.h
  - src/core/ext/upbdefs-generated/envoy/type/tracing/v3/custom_tag.upbdefs.h
  - src/core/ext/upbdefs-generated/envoy/type/v3/http.upbdefs.h
  - src/core/ext/upbdefs-generated/envoy/type/v3/percent.upbdefs.h
  - src/core/ext/upbdefs-generated/envoy/type/v3/range.upbdefs.h
  - src/core/ext/upbdefs-generated/envoy/type/v3/semantic_version.upbdefs.h
  - src/core/ext/upbdefs-generated/google/api/annotations.upbdefs.h
  - src/core/ext/upbdefs-generated/google/api/http.upbdefs.h
  - src/core/ext/upbdefs-generated/google/protobuf/any.upbdefs.h
  - src/core/ext/upbdefs-generated/google/protobuf/duration.upbdefs.h
  - src/core/ext/upbdefs-generated/google/protobuf/empty.upbdefs.h
  - src/core/ext/upbdefs-generated/google/protobuf/struct.upbdefs.h
  - src/core/ext/upbdefs-generated/google/protobuf/timestamp.upbdefs.h
  - src/core/ext/upbdefs-generated/google/protobuf/wrappers.upbdefs.h
  - src/core/ext/upbdefs-generated/google/rpc/status.upbdefs.h
  - src/core/ext/upbdefs-generated/udpa/annotations/migrate.upbdefs.h
  - src/core/ext/upbdefs-generated/udpa/annotations/security.upbdefs.h
  - src/core/ext/upbdefs-generated/udpa/annotations/sensitive.upbdefs.h
  - src/core/ext/upbdefs-generated/udpa/annotations/status.upbdefs.h
  - src/core/ext/upbdefs-generated/udpa/annotations/versioning.upbdefs.h
  - src/core/ext/upbdefs-generated/validate/validate.upbdefs.h
  - src/core/ext/upbdefs-generated/xds/annotations/v3/status.upbdefs.h
  - src/core/ext/upbdefs-generated/xds/core/v3/authority.upbdefs.h
  - src/core/ext/upbdefs-generated/xds/core/v3/collection_entry.upbdefs.h
  - src/core/ext/upbdefs-generated/xds/core/v3/context_params.upbdefs.h
  - src/core/ext/upbdefs-generated/xds/core/v3/resource.upbdefs.h
  - src/core/ext/upbdefs-generated/xds/core/v3/resource_locator.upbdefs.h
  - src/core/ext/upbdefs-generated/xds/core/v3/resource_name.upbdefs.h
  - src/core/ext/upbdefs-generated/xds/type/v3/typed_struct.upbdefs.h
  - src/core/ext/xds/certificate_provider_factory.h
  - src/core/ext/xds/certificate_provider_registry.h
  - src/core/ext/xds/certificate_provider_store.h
  - src/core/ext/xds/file_watcher_certificate_provider_factory.h
  - src/core/ext/xds/xds_api.h
  - src/core/ext/xds/xds_bootstrap.h
  - src/core/ext/xds/xds_certificate_provider.h
  - src/core/ext/xds/xds_channel_args.h
  - src/core/ext/xds/xds_channel_stack_modifier.h
  - src/core/ext/xds/xds_client.h
  - src/core/ext/xds/xds_client_stats.h
  - src/core/ext/xds/xds_http_fault_filter.h
  - src/core/ext/xds/xds_http_filters.h
  - src/core/lib/address_utils/parse_address.h
  - src/core/lib/address_utils/sockaddr_utils.h
  - src/core/lib/avl/avl.h
  - src/core/lib/backoff/backoff.h
  - src/core/lib/channel/call_tracer.h
  - src/core/lib/channel/channel_args.h
  - src/core/lib/channel/channel_stack.h
  - src/core/lib/channel/channel_stack_builder.h
  - src/core/lib/channel/channel_trace.h
  - src/core/lib/channel/channelz.h
  - src/core/lib/channel/channelz_registry.h
  - src/core/lib/channel/connected_channel.h
  - src/core/lib/channel/context.h
  - src/core/lib/channel/handshaker.h
  - src/core/lib/channel/handshaker_factory.h
  - src/core/lib/channel/handshaker_registry.h
  - src/core/lib/channel/status_util.h
  - src/core/lib/compression/algorithm_metadata.h
  - src/core/lib/compression/compression_args.h
  - src/core/lib/compression/compression_internal.h
  - src/core/lib/compression/message_compress.h
  - src/core/lib/compression/stream_compression.h
  - src/core/lib/compression/stream_compression_gzip.h
  - src/core/lib/compression/stream_compression_identity.h
  - src/core/lib/config/core_configuration.h
  - src/core/lib/debug/stats.h
  - src/core/lib/debug/stats_data.h
  - src/core/lib/debug/trace.h
  - src/core/lib/event_engine/channel_args_endpoint_config.h
  - src/core/lib/event_engine/event_engine_factory.h
  - src/core/lib/event_engine/sockaddr.h
  - src/core/lib/gprpp/atomic_utils.h
  - src/core/lib/gprpp/bitset.h
  - src/core/lib/gprpp/chunked_vector.h
  - src/core/lib/gprpp/cpp_impl_of.h
  - src/core/lib/gprpp/dual_ref_counted.h
  - src/core/lib/gprpp/match.h
  - src/core/lib/gprpp/orphanable.h
  - src/core/lib/gprpp/overload.h
  - src/core/lib/gprpp/ref_counted.h
  - src/core/lib/gprpp/ref_counted_ptr.h
  - src/core/lib/gprpp/table.h
  - src/core/lib/http/format_request.h
  - src/core/lib/http/httpcli.h
  - src/core/lib/http/parser.h
  - src/core/lib/iomgr/block_annotate.h
  - src/core/lib/iomgr/buffer_list.h
  - src/core/lib/iomgr/call_combiner.h
  - src/core/lib/iomgr/cfstream_handle.h
  - src/core/lib/iomgr/closure.h
  - src/core/lib/iomgr/combiner.h
  - src/core/lib/iomgr/dynamic_annotations.h
  - src/core/lib/iomgr/endpoint.h
  - src/core/lib/iomgr/endpoint_cfstream.h
  - src/core/lib/iomgr/endpoint_pair.h
  - src/core/lib/iomgr/error.h
  - src/core/lib/iomgr/error_cfstream.h
  - src/core/lib/iomgr/error_internal.h
  - src/core/lib/iomgr/ev_apple.h
  - src/core/lib/iomgr/ev_epoll1_linux.h
  - src/core/lib/iomgr/ev_epollex_linux.h
  - src/core/lib/iomgr/ev_poll_posix.h
  - src/core/lib/iomgr/ev_posix.h
  - src/core/lib/iomgr/event_engine/closure.h
  - src/core/lib/iomgr/event_engine/endpoint.h
  - src/core/lib/iomgr/event_engine/pollset.h
  - src/core/lib/iomgr/event_engine/promise.h
  - src/core/lib/iomgr/event_engine/resolved_address_internal.h
  - src/core/lib/iomgr/exec_ctx.h
  - src/core/lib/iomgr/executor.h
  - src/core/lib/iomgr/executor/mpmcqueue.h
  - src/core/lib/iomgr/executor/threadpool.h
  - src/core/lib/iomgr/gethostname.h
  - src/core/lib/iomgr/grpc_if_nametoindex.h
  - src/core/lib/iomgr/internal_errqueue.h
  - src/core/lib/iomgr/iocp_windows.h
  - src/core/lib/iomgr/iomgr.h
  - src/core/lib/iomgr/iomgr_custom.h
  - src/core/lib/iomgr/iomgr_internal.h
  - src/core/lib/iomgr/is_epollexclusive_available.h
  - src/core/lib/iomgr/load_file.h
  - src/core/lib/iomgr/lockfree_event.h
  - src/core/lib/iomgr/nameser.h
  - src/core/lib/iomgr/polling_entity.h
  - src/core/lib/iomgr/pollset.h
  - src/core/lib/iomgr/pollset_custom.h
  - src/core/lib/iomgr/pollset_set.h
  - src/core/lib/iomgr/pollset_set_custom.h
  - src/core/lib/iomgr/pollset_set_windows.h
  - src/core/lib/iomgr/pollset_windows.h
  - src/core/lib/iomgr/port.h
  - src/core/lib/iomgr/python_util.h
  - src/core/lib/iomgr/resolve_address.h
  - src/core/lib/iomgr/resolve_address_custom.h
  - src/core/lib/iomgr/sockaddr.h
  - src/core/lib/iomgr/sockaddr_posix.h
  - src/core/lib/iomgr/sockaddr_windows.h
  - src/core/lib/iomgr/socket_factory_posix.h
  - src/core/lib/iomgr/socket_mutator.h
  - src/core/lib/iomgr/socket_utils.h
  - src/core/lib/iomgr/socket_utils_posix.h
  - src/core/lib/iomgr/socket_windows.h
  - src/core/lib/iomgr/sys_epoll_wrapper.h
  - src/core/lib/iomgr/tcp_client.h
  - src/core/lib/iomgr/tcp_client_posix.h
  - src/core/lib/iomgr/tcp_custom.h
  - src/core/lib/iomgr/tcp_posix.h
  - src/core/lib/iomgr/tcp_server.h
  - src/core/lib/iomgr/tcp_server_utils_posix.h
  - src/core/lib/iomgr/tcp_windows.h
  - src/core/lib/iomgr/time_averaged_stats.h
  - src/core/lib/iomgr/timer.h
  - src/core/lib/iomgr/timer_custom.h
  - src/core/lib/iomgr/timer_generic.h
  - src/core/lib/iomgr/timer_heap.h
  - src/core/lib/iomgr/timer_manager.h
  - src/core/lib/iomgr/unix_sockets_posix.h
  - src/core/lib/iomgr/wakeup_fd_pipe.h
  - src/core/lib/iomgr/wakeup_fd_posix.h
  - src/core/lib/iomgr/work_serializer.h
  - src/core/lib/json/json.h
  - src/core/lib/json/json_util.h
  - src/core/lib/matchers/matchers.h
  - src/core/lib/promise/activity.h
  - src/core/lib/promise/context.h
  - src/core/lib/promise/detail/basic_seq.h
  - src/core/lib/promise/detail/promise_factory.h
  - src/core/lib/promise/detail/promise_like.h
  - src/core/lib/promise/detail/status.h
  - src/core/lib/promise/detail/switch.h
  - src/core/lib/promise/exec_ctx_wakeup_scheduler.h
  - src/core/lib/promise/loop.h
  - src/core/lib/promise/map.h
  - src/core/lib/promise/poll.h
  - src/core/lib/promise/race.h
  - src/core/lib/promise/seq.h
  - src/core/lib/resource_quota/api.h
  - src/core/lib/resource_quota/memory_quota.h
  - src/core/lib/resource_quota/resource_quota.h
  - src/core/lib/resource_quota/thread_quota.h
  - src/core/lib/resource_quota/trace.h
  - src/core/lib/security/authorization/authorization_engine.h
  - src/core/lib/security/authorization/authorization_policy_provider.h
  - src/core/lib/security/authorization/evaluate_args.h
  - src/core/lib/security/authorization/sdk_server_authz_filter.h
  - src/core/lib/security/context/security_context.h
  - src/core/lib/security/credentials/alts/alts_credentials.h
  - src/core/lib/security/credentials/alts/check_gcp_environment.h
  - src/core/lib/security/credentials/alts/grpc_alts_credentials_options.h
  - src/core/lib/security/credentials/composite/composite_credentials.h
  - src/core/lib/security/credentials/credentials.h
  - src/core/lib/security/credentials/external/aws_external_account_credentials.h
  - src/core/lib/security/credentials/external/aws_request_signer.h
  - src/core/lib/security/credentials/external/external_account_credentials.h
  - src/core/lib/security/credentials/external/file_external_account_credentials.h
  - src/core/lib/security/credentials/external/url_external_account_credentials.h
  - src/core/lib/security/credentials/fake/fake_credentials.h
  - src/core/lib/security/credentials/google_default/google_default_credentials.h
  - src/core/lib/security/credentials/iam/iam_credentials.h
  - src/core/lib/security/credentials/jwt/json_token.h
  - src/core/lib/security/credentials/jwt/jwt_credentials.h
  - src/core/lib/security/credentials/jwt/jwt_verifier.h
  - src/core/lib/security/credentials/local/local_credentials.h
  - src/core/lib/security/credentials/oauth2/oauth2_credentials.h
  - src/core/lib/security/credentials/plugin/plugin_credentials.h
  - src/core/lib/security/credentials/ssl/ssl_credentials.h
  - src/core/lib/security/credentials/tls/grpc_tls_certificate_distributor.h
  - src/core/lib/security/credentials/tls/grpc_tls_certificate_provider.h
  - src/core/lib/security/credentials/tls/grpc_tls_certificate_verifier.h
  - src/core/lib/security/credentials/tls/grpc_tls_credentials_options.h
  - src/core/lib/security/credentials/tls/tls_credentials.h
  - src/core/lib/security/credentials/tls/tls_utils.h
  - src/core/lib/security/credentials/xds/xds_credentials.h
  - src/core/lib/security/security_connector/alts/alts_security_connector.h
  - src/core/lib/security/security_connector/fake/fake_security_connector.h
  - src/core/lib/security/security_connector/insecure/insecure_security_connector.h
  - src/core/lib/security/security_connector/load_system_roots.h
  - src/core/lib/security/security_connector/load_system_roots_linux.h
  - src/core/lib/security/security_connector/local/local_security_connector.h
  - src/core/lib/security/security_connector/security_connector.h
  - src/core/lib/security/security_connector/ssl/ssl_security_connector.h
  - src/core/lib/security/security_connector/ssl_utils.h
  - src/core/lib/security/security_connector/ssl_utils_config.h
  - src/core/lib/security/security_connector/tls/tls_security_connector.h
  - src/core/lib/security/transport/auth_filters.h
  - src/core/lib/security/transport/secure_endpoint.h
  - src/core/lib/security/transport/security_handshaker.h
  - src/core/lib/security/transport/tsi_error.h
  - src/core/lib/security/util/json_util.h
  - src/core/lib/slice/b64.h
  - src/core/lib/slice/percent_encoding.h
  - src/core/lib/slice/slice.h
  - src/core/lib/slice/slice_internal.h
  - src/core/lib/slice/slice_refcount.h
  - src/core/lib/slice/slice_refcount_base.h
  - src/core/lib/slice/slice_split.h
  - src/core/lib/slice/slice_string_helpers.h
  - src/core/lib/slice/slice_utils.h
  - src/core/lib/slice/static_slice.h
  - src/core/lib/surface/api_trace.h
  - src/core/lib/surface/builtins.h
  - src/core/lib/surface/call.h
  - src/core/lib/surface/call_test_only.h
  - src/core/lib/surface/channel.h
  - src/core/lib/surface/channel_init.h
  - src/core/lib/surface/channel_stack_type.h
  - src/core/lib/surface/completion_queue.h
  - src/core/lib/surface/completion_queue_factory.h
  - src/core/lib/surface/event_string.h
  - src/core/lib/surface/init.h
  - src/core/lib/surface/lame_client.h
  - src/core/lib/surface/server.h
  - src/core/lib/surface/validate_metadata.h
  - src/core/lib/transport/bdp_estimator.h
  - src/core/lib/transport/byte_stream.h
  - src/core/lib/transport/connectivity_state.h
  - src/core/lib/transport/error_utils.h
  - src/core/lib/transport/http2_errors.h
  - src/core/lib/transport/metadata.h
  - src/core/lib/transport/metadata_batch.h
  - src/core/lib/transport/parsed_metadata.h
  - src/core/lib/transport/pid_controller.h
  - src/core/lib/transport/static_metadata.h
  - src/core/lib/transport/status_conversion.h
  - src/core/lib/transport/status_metadata.h
  - src/core/lib/transport/timeout_encoding.h
  - src/core/lib/transport/transport.h
  - src/core/lib/transport/transport_impl.h
  - src/core/lib/uri/uri_parser.h
  - src/core/tsi/alts/crypt/gsec.h
  - src/core/tsi/alts/frame_protector/alts_counter.h
  - src/core/tsi/alts/frame_protector/alts_crypter.h
  - src/core/tsi/alts/frame_protector/alts_frame_protector.h
  - src/core/tsi/alts/frame_protector/alts_record_protocol_crypter_common.h
  - src/core/tsi/alts/frame_protector/frame_handler.h
  - src/core/tsi/alts/handshaker/alts_handshaker_client.h
  - src/core/tsi/alts/handshaker/alts_shared_resource.h
  - src/core/tsi/alts/handshaker/alts_tsi_handshaker.h
  - src/core/tsi/alts/handshaker/alts_tsi_handshaker_private.h
  - src/core/tsi/alts/handshaker/alts_tsi_utils.h
  - src/core/tsi/alts/handshaker/transport_security_common_api.h
  - src/core/tsi/alts/zero_copy_frame_protector/alts_grpc_integrity_only_record_protocol.h
  - src/core/tsi/alts/zero_copy_frame_protector/alts_grpc_privacy_integrity_record_protocol.h
  - src/core/tsi/alts/zero_copy_frame_protector/alts_grpc_record_protocol.h
  - src/core/tsi/alts/zero_copy_frame_protector/alts_grpc_record_protocol_common.h
  - src/core/tsi/alts/zero_copy_frame_protector/alts_iovec_record_protocol.h
  - src/core/tsi/alts/zero_copy_frame_protector/alts_zero_copy_grpc_protector.h
  - src/core/tsi/fake_transport_security.h
  - src/core/tsi/local_transport_security.h
  - src/core/tsi/ssl/session_cache/ssl_session.h
  - src/core/tsi/ssl/session_cache/ssl_session_cache.h
  - src/core/tsi/ssl_transport_security.h
  - src/core/tsi/ssl_types.h
  - src/core/tsi/transport_security.h
  - src/core/tsi/transport_security_grpc.h
  - src/core/tsi/transport_security_interface.h
  - third_party/xxhash/xxhash.h
  src:
  - src/core/ext/filters/census/grpc_context.cc
  - src/core/ext/filters/client_channel/backend_metric.cc
  - src/core/ext/filters/client_channel/backup_poller.cc
  - src/core/ext/filters/client_channel/channel_connectivity.cc
  - src/core/ext/filters/client_channel/client_channel.cc
  - src/core/ext/filters/client_channel/client_channel_channelz.cc
  - src/core/ext/filters/client_channel/client_channel_factory.cc
  - src/core/ext/filters/client_channel/client_channel_plugin.cc
  - src/core/ext/filters/client_channel/config_selector.cc
  - src/core/ext/filters/client_channel/dynamic_filters.cc
  - src/core/ext/filters/client_channel/global_subchannel_pool.cc
  - src/core/ext/filters/client_channel/health/health_check_client.cc
  - src/core/ext/filters/client_channel/http_connect_handshaker.cc
  - src/core/ext/filters/client_channel/http_proxy.cc
  - src/core/ext/filters/client_channel/lb_policy.cc
  - src/core/ext/filters/client_channel/lb_policy/address_filtering.cc
  - src/core/ext/filters/client_channel/lb_policy/child_policy_handler.cc
  - src/core/ext/filters/client_channel/lb_policy/grpclb/client_load_reporting_filter.cc
  - src/core/ext/filters/client_channel/lb_policy/grpclb/grpclb.cc
  - src/core/ext/filters/client_channel/lb_policy/grpclb/grpclb_balancer_addresses.cc
  - src/core/ext/filters/client_channel/lb_policy/grpclb/grpclb_channel_secure.cc
  - src/core/ext/filters/client_channel/lb_policy/grpclb/grpclb_client_stats.cc
  - src/core/ext/filters/client_channel/lb_policy/grpclb/load_balancer_api.cc
  - src/core/ext/filters/client_channel/lb_policy/pick_first/pick_first.cc
  - src/core/ext/filters/client_channel/lb_policy/priority/priority.cc
  - src/core/ext/filters/client_channel/lb_policy/ring_hash/ring_hash.cc
  - src/core/ext/filters/client_channel/lb_policy/rls/rls.cc
  - src/core/ext/filters/client_channel/lb_policy/round_robin/round_robin.cc
  - src/core/ext/filters/client_channel/lb_policy/weighted_target/weighted_target.cc
  - src/core/ext/filters/client_channel/lb_policy/xds/cds.cc
  - src/core/ext/filters/client_channel/lb_policy/xds/xds_cluster_impl.cc
  - src/core/ext/filters/client_channel/lb_policy/xds/xds_cluster_manager.cc
  - src/core/ext/filters/client_channel/lb_policy/xds/xds_cluster_resolver.cc
  - src/core/ext/filters/client_channel/lb_policy_registry.cc
  - src/core/ext/filters/client_channel/local_subchannel_pool.cc
  - src/core/ext/filters/client_channel/proxy_mapper_registry.cc
  - src/core/ext/filters/client_channel/resolver.cc
  - src/core/ext/filters/client_channel/resolver/binder/binder_resolver.cc
  - src/core/ext/filters/client_channel/resolver/dns/c_ares/dns_resolver_ares.cc
  - src/core/ext/filters/client_channel/resolver/dns/c_ares/grpc_ares_ev_driver_event_engine.cc
  - src/core/ext/filters/client_channel/resolver/dns/c_ares/grpc_ares_ev_driver_posix.cc
  - src/core/ext/filters/client_channel/resolver/dns/c_ares/grpc_ares_ev_driver_windows.cc
  - src/core/ext/filters/client_channel/resolver/dns/c_ares/grpc_ares_wrapper.cc
  - src/core/ext/filters/client_channel/resolver/dns/c_ares/grpc_ares_wrapper_event_engine.cc
  - src/core/ext/filters/client_channel/resolver/dns/c_ares/grpc_ares_wrapper_posix.cc
  - src/core/ext/filters/client_channel/resolver/dns/c_ares/grpc_ares_wrapper_windows.cc
  - src/core/ext/filters/client_channel/resolver/dns/dns_resolver_selection.cc
  - src/core/ext/filters/client_channel/resolver/dns/native/dns_resolver.cc
  - src/core/ext/filters/client_channel/resolver/fake/fake_resolver.cc
  - src/core/ext/filters/client_channel/resolver/google_c2p/google_c2p_resolver.cc
  - src/core/ext/filters/client_channel/resolver/sockaddr/sockaddr_resolver.cc
  - src/core/ext/filters/client_channel/resolver/xds/xds_resolver.cc
  - src/core/ext/filters/client_channel/resolver_registry.cc
  - src/core/ext/filters/client_channel/resolver_result_parsing.cc
  - src/core/ext/filters/client_channel/retry_filter.cc
  - src/core/ext/filters/client_channel/retry_service_config.cc
  - src/core/ext/filters/client_channel/retry_throttle.cc
  - src/core/ext/filters/client_channel/server_address.cc
  - src/core/ext/filters/client_channel/service_config_channel_arg_filter.cc
  - src/core/ext/filters/client_channel/subchannel.cc
  - src/core/ext/filters/client_channel/subchannel_pool_interface.cc
  - src/core/ext/filters/client_idle/client_idle_filter.cc
  - src/core/ext/filters/client_idle/idle_filter_state.cc
  - src/core/ext/filters/deadline/deadline_filter.cc
  - src/core/ext/filters/fault_injection/fault_injection_filter.cc
  - src/core/ext/filters/fault_injection/service_config_parser.cc
  - src/core/ext/filters/http/client/http_client_filter.cc
  - src/core/ext/filters/http/client_authority_filter.cc
  - src/core/ext/filters/http/http_filters_plugin.cc
  - src/core/ext/filters/http/message_compress/message_compress_filter.cc
  - src/core/ext/filters/http/message_compress/message_decompress_filter.cc
  - src/core/ext/filters/http/server/http_server_filter.cc
  - src/core/ext/filters/max_age/max_age_filter.cc
  - src/core/ext/filters/message_size/message_size_filter.cc
  - src/core/ext/service_config/service_config.cc
  - src/core/ext/service_config/service_config_parser.cc
  - src/core/ext/transport/chttp2/alpn/alpn.cc
  - src/core/ext/transport/chttp2/client/chttp2_connector.cc
  - src/core/ext/transport/chttp2/client/insecure/channel_create.cc
  - src/core/ext/transport/chttp2/client/insecure/channel_create_posix.cc
  - src/core/ext/transport/chttp2/client/secure/secure_channel_create.cc
  - src/core/ext/transport/chttp2/server/chttp2_server.cc
  - src/core/ext/transport/chttp2/server/insecure/server_chttp2.cc
  - src/core/ext/transport/chttp2/server/insecure/server_chttp2_posix.cc
  - src/core/ext/transport/chttp2/server/secure/server_secure_chttp2.cc
  - src/core/ext/transport/chttp2/transport/bin_decoder.cc
  - src/core/ext/transport/chttp2/transport/bin_encoder.cc
  - src/core/ext/transport/chttp2/transport/chttp2_plugin.cc
  - src/core/ext/transport/chttp2/transport/chttp2_transport.cc
  - src/core/ext/transport/chttp2/transport/context_list.cc
  - src/core/ext/transport/chttp2/transport/flow_control.cc
  - src/core/ext/transport/chttp2/transport/frame_data.cc
  - src/core/ext/transport/chttp2/transport/frame_goaway.cc
  - src/core/ext/transport/chttp2/transport/frame_ping.cc
  - src/core/ext/transport/chttp2/transport/frame_rst_stream.cc
  - src/core/ext/transport/chttp2/transport/frame_settings.cc
  - src/core/ext/transport/chttp2/transport/frame_window_update.cc
  - src/core/ext/transport/chttp2/transport/hpack_encoder.cc
  - src/core/ext/transport/chttp2/transport/hpack_encoder_table.cc
  - src/core/ext/transport/chttp2/transport/hpack_parser.cc
  - src/core/ext/transport/chttp2/transport/hpack_parser_table.cc
  - src/core/ext/transport/chttp2/transport/hpack_utils.cc
  - src/core/ext/transport/chttp2/transport/http2_settings.cc
  - src/core/ext/transport/chttp2/transport/huffsyms.cc
  - src/core/ext/transport/chttp2/transport/parsing.cc
  - src/core/ext/transport/chttp2/transport/stream_lists.cc
  - src/core/ext/transport/chttp2/transport/stream_map.cc
  - src/core/ext/transport/chttp2/transport/varint.cc
  - src/core/ext/transport/chttp2/transport/writing.cc
  - src/core/ext/transport/inproc/inproc_plugin.cc
  - src/core/ext/transport/inproc/inproc_transport.cc
  - src/core/ext/upb-generated/envoy/admin/v3/config_dump.upb.c
  - src/core/ext/upb-generated/envoy/annotations/deprecation.upb.c
  - src/core/ext/upb-generated/envoy/annotations/resource.upb.c
  - src/core/ext/upb-generated/envoy/config/accesslog/v3/accesslog.upb.c
  - src/core/ext/upb-generated/envoy/config/bootstrap/v3/bootstrap.upb.c
  - src/core/ext/upb-generated/envoy/config/cluster/v3/circuit_breaker.upb.c
  - src/core/ext/upb-generated/envoy/config/cluster/v3/cluster.upb.c
  - src/core/ext/upb-generated/envoy/config/cluster/v3/filter.upb.c
  - src/core/ext/upb-generated/envoy/config/cluster/v3/outlier_detection.upb.c
  - src/core/ext/upb-generated/envoy/config/core/v3/address.upb.c
  - src/core/ext/upb-generated/envoy/config/core/v3/backoff.upb.c
  - src/core/ext/upb-generated/envoy/config/core/v3/base.upb.c
  - src/core/ext/upb-generated/envoy/config/core/v3/config_source.upb.c
  - src/core/ext/upb-generated/envoy/config/core/v3/event_service_config.upb.c
  - src/core/ext/upb-generated/envoy/config/core/v3/extension.upb.c
  - src/core/ext/upb-generated/envoy/config/core/v3/grpc_service.upb.c
  - src/core/ext/upb-generated/envoy/config/core/v3/health_check.upb.c
  - src/core/ext/upb-generated/envoy/config/core/v3/http_uri.upb.c
  - src/core/ext/upb-generated/envoy/config/core/v3/protocol.upb.c
  - src/core/ext/upb-generated/envoy/config/core/v3/proxy_protocol.upb.c
  - src/core/ext/upb-generated/envoy/config/core/v3/resolver.upb.c
  - src/core/ext/upb-generated/envoy/config/core/v3/socket_option.upb.c
  - src/core/ext/upb-generated/envoy/config/core/v3/substitution_format_string.upb.c
  - src/core/ext/upb-generated/envoy/config/core/v3/udp_socket_config.upb.c
  - src/core/ext/upb-generated/envoy/config/endpoint/v3/endpoint.upb.c
  - src/core/ext/upb-generated/envoy/config/endpoint/v3/endpoint_components.upb.c
  - src/core/ext/upb-generated/envoy/config/endpoint/v3/load_report.upb.c
  - src/core/ext/upb-generated/envoy/config/listener/v3/api_listener.upb.c
  - src/core/ext/upb-generated/envoy/config/listener/v3/listener.upb.c
  - src/core/ext/upb-generated/envoy/config/listener/v3/listener_components.upb.c
  - src/core/ext/upb-generated/envoy/config/listener/v3/quic_config.upb.c
  - src/core/ext/upb-generated/envoy/config/listener/v3/udp_listener_config.upb.c
  - src/core/ext/upb-generated/envoy/config/metrics/v3/stats.upb.c
  - src/core/ext/upb-generated/envoy/config/overload/v3/overload.upb.c
  - src/core/ext/upb-generated/envoy/config/rbac/v3/rbac.upb.c
  - src/core/ext/upb-generated/envoy/config/route/v3/route.upb.c
  - src/core/ext/upb-generated/envoy/config/route/v3/route_components.upb.c
  - src/core/ext/upb-generated/envoy/config/route/v3/scoped_route.upb.c
  - src/core/ext/upb-generated/envoy/config/trace/v3/http_tracer.upb.c
  - src/core/ext/upb-generated/envoy/extensions/clusters/aggregate/v3/cluster.upb.c
  - src/core/ext/upb-generated/envoy/extensions/filters/common/fault/v3/fault.upb.c
  - src/core/ext/upb-generated/envoy/extensions/filters/http/fault/v3/fault.upb.c
  - src/core/ext/upb-generated/envoy/extensions/filters/http/router/v3/router.upb.c
  - src/core/ext/upb-generated/envoy/extensions/filters/network/http_connection_manager/v3/http_connection_manager.upb.c
  - src/core/ext/upb-generated/envoy/extensions/transport_sockets/tls/v3/cert.upb.c
  - src/core/ext/upb-generated/envoy/extensions/transport_sockets/tls/v3/common.upb.c
  - src/core/ext/upb-generated/envoy/extensions/transport_sockets/tls/v3/secret.upb.c
  - src/core/ext/upb-generated/envoy/extensions/transport_sockets/tls/v3/tls.upb.c
  - src/core/ext/upb-generated/envoy/service/cluster/v3/cds.upb.c
  - src/core/ext/upb-generated/envoy/service/discovery/v3/ads.upb.c
  - src/core/ext/upb-generated/envoy/service/discovery/v3/discovery.upb.c
  - src/core/ext/upb-generated/envoy/service/endpoint/v3/eds.upb.c
  - src/core/ext/upb-generated/envoy/service/listener/v3/lds.upb.c
  - src/core/ext/upb-generated/envoy/service/load_stats/v3/lrs.upb.c
  - src/core/ext/upb-generated/envoy/service/route/v3/rds.upb.c
  - src/core/ext/upb-generated/envoy/service/route/v3/srds.upb.c
  - src/core/ext/upb-generated/envoy/service/status/v3/csds.upb.c
  - src/core/ext/upb-generated/envoy/type/http/v3/path_transformation.upb.c
  - src/core/ext/upb-generated/envoy/type/matcher/v3/metadata.upb.c
  - src/core/ext/upb-generated/envoy/type/matcher/v3/node.upb.c
  - src/core/ext/upb-generated/envoy/type/matcher/v3/number.upb.c
  - src/core/ext/upb-generated/envoy/type/matcher/v3/path.upb.c
  - src/core/ext/upb-generated/envoy/type/matcher/v3/regex.upb.c
  - src/core/ext/upb-generated/envoy/type/matcher/v3/string.upb.c
  - src/core/ext/upb-generated/envoy/type/matcher/v3/struct.upb.c
  - src/core/ext/upb-generated/envoy/type/matcher/v3/value.upb.c
  - src/core/ext/upb-generated/envoy/type/metadata/v3/metadata.upb.c
  - src/core/ext/upb-generated/envoy/type/tracing/v3/custom_tag.upb.c
  - src/core/ext/upb-generated/envoy/type/v3/http.upb.c
  - src/core/ext/upb-generated/envoy/type/v3/percent.upb.c
  - src/core/ext/upb-generated/envoy/type/v3/range.upb.c
  - src/core/ext/upb-generated/envoy/type/v3/semantic_version.upb.c
  - src/core/ext/upb-generated/src/proto/grpc/gcp/altscontext.upb.c
  - src/core/ext/upb-generated/src/proto/grpc/gcp/handshaker.upb.c
  - src/core/ext/upb-generated/src/proto/grpc/gcp/transport_security_common.upb.c
  - src/core/ext/upb-generated/src/proto/grpc/health/v1/health.upb.c
  - src/core/ext/upb-generated/src/proto/grpc/lb/v1/load_balancer.upb.c
  - src/core/ext/upb-generated/src/proto/grpc/lookup/v1/rls.upb.c
  - src/core/ext/upb-generated/udpa/annotations/migrate.upb.c
  - src/core/ext/upb-generated/udpa/annotations/security.upb.c
  - src/core/ext/upb-generated/udpa/annotations/sensitive.upb.c
  - src/core/ext/upb-generated/udpa/annotations/status.upb.c
  - src/core/ext/upb-generated/udpa/annotations/versioning.upb.c
  - src/core/ext/upb-generated/validate/validate.upb.c
  - src/core/ext/upb-generated/xds/annotations/v3/status.upb.c
  - src/core/ext/upb-generated/xds/core/v3/authority.upb.c
  - src/core/ext/upb-generated/xds/core/v3/collection_entry.upb.c
  - src/core/ext/upb-generated/xds/core/v3/context_params.upb.c
  - src/core/ext/upb-generated/xds/core/v3/resource.upb.c
  - src/core/ext/upb-generated/xds/core/v3/resource_locator.upb.c
  - src/core/ext/upb-generated/xds/core/v3/resource_name.upb.c
  - src/core/ext/upb-generated/xds/data/orca/v3/orca_load_report.upb.c
  - src/core/ext/upb-generated/xds/type/v3/typed_struct.upb.c
  - src/core/ext/upbdefs-generated/envoy/admin/v3/config_dump.upbdefs.c
  - src/core/ext/upbdefs-generated/envoy/annotations/deprecation.upbdefs.c
  - src/core/ext/upbdefs-generated/envoy/annotations/resource.upbdefs.c
  - src/core/ext/upbdefs-generated/envoy/config/accesslog/v3/accesslog.upbdefs.c
  - src/core/ext/upbdefs-generated/envoy/config/bootstrap/v3/bootstrap.upbdefs.c
  - src/core/ext/upbdefs-generated/envoy/config/cluster/v3/circuit_breaker.upbdefs.c
  - src/core/ext/upbdefs-generated/envoy/config/cluster/v3/cluster.upbdefs.c
  - src/core/ext/upbdefs-generated/envoy/config/cluster/v3/filter.upbdefs.c
  - src/core/ext/upbdefs-generated/envoy/config/cluster/v3/outlier_detection.upbdefs.c
  - src/core/ext/upbdefs-generated/envoy/config/core/v3/address.upbdefs.c
  - src/core/ext/upbdefs-generated/envoy/config/core/v3/backoff.upbdefs.c
  - src/core/ext/upbdefs-generated/envoy/config/core/v3/base.upbdefs.c
  - src/core/ext/upbdefs-generated/envoy/config/core/v3/config_source.upbdefs.c
  - src/core/ext/upbdefs-generated/envoy/config/core/v3/event_service_config.upbdefs.c
  - src/core/ext/upbdefs-generated/envoy/config/core/v3/extension.upbdefs.c
  - src/core/ext/upbdefs-generated/envoy/config/core/v3/grpc_service.upbdefs.c
  - src/core/ext/upbdefs-generated/envoy/config/core/v3/health_check.upbdefs.c
  - src/core/ext/upbdefs-generated/envoy/config/core/v3/http_uri.upbdefs.c
  - src/core/ext/upbdefs-generated/envoy/config/core/v3/protocol.upbdefs.c
  - src/core/ext/upbdefs-generated/envoy/config/core/v3/proxy_protocol.upbdefs.c
  - src/core/ext/upbdefs-generated/envoy/config/core/v3/resolver.upbdefs.c
  - src/core/ext/upbdefs-generated/envoy/config/core/v3/socket_option.upbdefs.c
  - src/core/ext/upbdefs-generated/envoy/config/core/v3/substitution_format_string.upbdefs.c
  - src/core/ext/upbdefs-generated/envoy/config/core/v3/udp_socket_config.upbdefs.c
  - src/core/ext/upbdefs-generated/envoy/config/endpoint/v3/endpoint.upbdefs.c
  - src/core/ext/upbdefs-generated/envoy/config/endpoint/v3/endpoint_components.upbdefs.c
  - src/core/ext/upbdefs-generated/envoy/config/endpoint/v3/load_report.upbdefs.c
  - src/core/ext/upbdefs-generated/envoy/config/listener/v3/api_listener.upbdefs.c
  - src/core/ext/upbdefs-generated/envoy/config/listener/v3/listener.upbdefs.c
  - src/core/ext/upbdefs-generated/envoy/config/listener/v3/listener_components.upbdefs.c
  - src/core/ext/upbdefs-generated/envoy/config/listener/v3/quic_config.upbdefs.c
  - src/core/ext/upbdefs-generated/envoy/config/listener/v3/udp_listener_config.upbdefs.c
  - src/core/ext/upbdefs-generated/envoy/config/metrics/v3/stats.upbdefs.c
  - src/core/ext/upbdefs-generated/envoy/config/overload/v3/overload.upbdefs.c
  - src/core/ext/upbdefs-generated/envoy/config/route/v3/route.upbdefs.c
  - src/core/ext/upbdefs-generated/envoy/config/route/v3/route_components.upbdefs.c
  - src/core/ext/upbdefs-generated/envoy/config/route/v3/scoped_route.upbdefs.c
  - src/core/ext/upbdefs-generated/envoy/config/trace/v3/http_tracer.upbdefs.c
  - src/core/ext/upbdefs-generated/envoy/extensions/clusters/aggregate/v3/cluster.upbdefs.c
  - src/core/ext/upbdefs-generated/envoy/extensions/filters/common/fault/v3/fault.upbdefs.c
  - src/core/ext/upbdefs-generated/envoy/extensions/filters/http/fault/v3/fault.upbdefs.c
  - src/core/ext/upbdefs-generated/envoy/extensions/filters/http/router/v3/router.upbdefs.c
  - src/core/ext/upbdefs-generated/envoy/extensions/filters/network/http_connection_manager/v3/http_connection_manager.upbdefs.c
  - src/core/ext/upbdefs-generated/envoy/extensions/transport_sockets/tls/v3/cert.upbdefs.c
  - src/core/ext/upbdefs-generated/envoy/extensions/transport_sockets/tls/v3/common.upbdefs.c
  - src/core/ext/upbdefs-generated/envoy/extensions/transport_sockets/tls/v3/secret.upbdefs.c
  - src/core/ext/upbdefs-generated/envoy/extensions/transport_sockets/tls/v3/tls.upbdefs.c
  - src/core/ext/upbdefs-generated/envoy/service/cluster/v3/cds.upbdefs.c
  - src/core/ext/upbdefs-generated/envoy/service/discovery/v3/ads.upbdefs.c
  - src/core/ext/upbdefs-generated/envoy/service/discovery/v3/discovery.upbdefs.c
  - src/core/ext/upbdefs-generated/envoy/service/endpoint/v3/eds.upbdefs.c
  - src/core/ext/upbdefs-generated/envoy/service/listener/v3/lds.upbdefs.c
  - src/core/ext/upbdefs-generated/envoy/service/load_stats/v3/lrs.upbdefs.c
  - src/core/ext/upbdefs-generated/envoy/service/route/v3/rds.upbdefs.c
  - src/core/ext/upbdefs-generated/envoy/service/route/v3/srds.upbdefs.c
  - src/core/ext/upbdefs-generated/envoy/service/status/v3/csds.upbdefs.c
  - src/core/ext/upbdefs-generated/envoy/type/http/v3/path_transformation.upbdefs.c
  - src/core/ext/upbdefs-generated/envoy/type/matcher/v3/metadata.upbdefs.c
  - src/core/ext/upbdefs-generated/envoy/type/matcher/v3/node.upbdefs.c
  - src/core/ext/upbdefs-generated/envoy/type/matcher/v3/number.upbdefs.c
  - src/core/ext/upbdefs-generated/envoy/type/matcher/v3/path.upbdefs.c
  - src/core/ext/upbdefs-generated/envoy/type/matcher/v3/regex.upbdefs.c
  - src/core/ext/upbdefs-generated/envoy/type/matcher/v3/string.upbdefs.c
  - src/core/ext/upbdefs-generated/envoy/type/matcher/v3/struct.upbdefs.c
  - src/core/ext/upbdefs-generated/envoy/type/matcher/v3/value.upbdefs.c
  - src/core/ext/upbdefs-generated/envoy/type/metadata/v3/metadata.upbdefs.c
  - src/core/ext/upbdefs-generated/envoy/type/tracing/v3/custom_tag.upbdefs.c
  - src/core/ext/upbdefs-generated/envoy/type/v3/http.upbdefs.c
  - src/core/ext/upbdefs-generated/envoy/type/v3/percent.upbdefs.c
  - src/core/ext/upbdefs-generated/envoy/type/v3/range.upbdefs.c
  - src/core/ext/upbdefs-generated/envoy/type/v3/semantic_version.upbdefs.c
  - src/core/ext/upbdefs-generated/google/api/annotations.upbdefs.c
  - src/core/ext/upbdefs-generated/google/api/http.upbdefs.c
  - src/core/ext/upbdefs-generated/google/protobuf/any.upbdefs.c
  - src/core/ext/upbdefs-generated/google/protobuf/duration.upbdefs.c
  - src/core/ext/upbdefs-generated/google/protobuf/empty.upbdefs.c
  - src/core/ext/upbdefs-generated/google/protobuf/struct.upbdefs.c
  - src/core/ext/upbdefs-generated/google/protobuf/timestamp.upbdefs.c
  - src/core/ext/upbdefs-generated/google/protobuf/wrappers.upbdefs.c
  - src/core/ext/upbdefs-generated/google/rpc/status.upbdefs.c
  - src/core/ext/upbdefs-generated/udpa/annotations/migrate.upbdefs.c
  - src/core/ext/upbdefs-generated/udpa/annotations/security.upbdefs.c
  - src/core/ext/upbdefs-generated/udpa/annotations/sensitive.upbdefs.c
  - src/core/ext/upbdefs-generated/udpa/annotations/status.upbdefs.c
  - src/core/ext/upbdefs-generated/udpa/annotations/versioning.upbdefs.c
  - src/core/ext/upbdefs-generated/validate/validate.upbdefs.c
  - src/core/ext/upbdefs-generated/xds/annotations/v3/status.upbdefs.c
  - src/core/ext/upbdefs-generated/xds/core/v3/authority.upbdefs.c
  - src/core/ext/upbdefs-generated/xds/core/v3/collection_entry.upbdefs.c
  - src/core/ext/upbdefs-generated/xds/core/v3/context_params.upbdefs.c
  - src/core/ext/upbdefs-generated/xds/core/v3/resource.upbdefs.c
  - src/core/ext/upbdefs-generated/xds/core/v3/resource_locator.upbdefs.c
  - src/core/ext/upbdefs-generated/xds/core/v3/resource_name.upbdefs.c
  - src/core/ext/upbdefs-generated/xds/type/v3/typed_struct.upbdefs.c
  - src/core/ext/xds/certificate_provider_registry.cc
  - src/core/ext/xds/certificate_provider_store.cc
  - src/core/ext/xds/file_watcher_certificate_provider_factory.cc
  - src/core/ext/xds/xds_api.cc
  - src/core/ext/xds/xds_bootstrap.cc
  - src/core/ext/xds/xds_certificate_provider.cc
  - src/core/ext/xds/xds_channel_stack_modifier.cc
  - src/core/ext/xds/xds_client.cc
  - src/core/ext/xds/xds_client_stats.cc
  - src/core/ext/xds/xds_http_fault_filter.cc
  - src/core/ext/xds/xds_http_filters.cc
  - src/core/ext/xds/xds_server_config_fetcher.cc
  - src/core/lib/address_utils/parse_address.cc
  - src/core/lib/address_utils/sockaddr_utils.cc
  - src/core/lib/avl/avl.cc
  - src/core/lib/backoff/backoff.cc
  - src/core/lib/channel/channel_args.cc
  - src/core/lib/channel/channel_stack.cc
  - src/core/lib/channel/channel_stack_builder.cc
  - src/core/lib/channel/channel_trace.cc
  - src/core/lib/channel/channelz.cc
  - src/core/lib/channel/channelz_registry.cc
  - src/core/lib/channel/connected_channel.cc
  - src/core/lib/channel/handshaker.cc
  - src/core/lib/channel/handshaker_registry.cc
  - src/core/lib/channel/status_util.cc
  - src/core/lib/compression/compression.cc
  - src/core/lib/compression/compression_args.cc
  - src/core/lib/compression/compression_internal.cc
  - src/core/lib/compression/message_compress.cc
  - src/core/lib/compression/stream_compression.cc
  - src/core/lib/compression/stream_compression_gzip.cc
  - src/core/lib/compression/stream_compression_identity.cc
  - src/core/lib/config/core_configuration.cc
  - src/core/lib/debug/stats.cc
  - src/core/lib/debug/stats_data.cc
  - src/core/lib/debug/trace.cc
  - src/core/lib/event_engine/channel_args_endpoint_config.cc
  - src/core/lib/event_engine/event_engine.cc
  - src/core/lib/event_engine/event_engine_factory.cc
  - src/core/lib/event_engine/memory_allocator.cc
  - src/core/lib/event_engine/sockaddr.cc
  - src/core/lib/http/format_request.cc
  - src/core/lib/http/httpcli.cc
  - src/core/lib/http/httpcli_security_connector.cc
  - src/core/lib/http/parser.cc
  - src/core/lib/iomgr/buffer_list.cc
  - src/core/lib/iomgr/call_combiner.cc
  - src/core/lib/iomgr/cfstream_handle.cc
  - src/core/lib/iomgr/combiner.cc
  - src/core/lib/iomgr/dualstack_socket_posix.cc
  - src/core/lib/iomgr/endpoint.cc
  - src/core/lib/iomgr/endpoint_cfstream.cc
  - src/core/lib/iomgr/endpoint_pair_event_engine.cc
  - src/core/lib/iomgr/endpoint_pair_posix.cc
  - src/core/lib/iomgr/endpoint_pair_windows.cc
  - src/core/lib/iomgr/error.cc
  - src/core/lib/iomgr/error_cfstream.cc
  - src/core/lib/iomgr/ev_apple.cc
  - src/core/lib/iomgr/ev_epoll1_linux.cc
  - src/core/lib/iomgr/ev_epollex_linux.cc
  - src/core/lib/iomgr/ev_poll_posix.cc
  - src/core/lib/iomgr/ev_posix.cc
  - src/core/lib/iomgr/ev_windows.cc
  - src/core/lib/iomgr/event_engine/closure.cc
  - src/core/lib/iomgr/event_engine/endpoint.cc
  - src/core/lib/iomgr/event_engine/iomgr.cc
  - src/core/lib/iomgr/event_engine/pollset.cc
  - src/core/lib/iomgr/event_engine/resolved_address_internal.cc
  - src/core/lib/iomgr/event_engine/resolver.cc
  - src/core/lib/iomgr/event_engine/tcp.cc
  - src/core/lib/iomgr/event_engine/timer.cc
  - src/core/lib/iomgr/exec_ctx.cc
  - src/core/lib/iomgr/executor.cc
  - src/core/lib/iomgr/executor/mpmcqueue.cc
  - src/core/lib/iomgr/executor/threadpool.cc
  - src/core/lib/iomgr/fork_posix.cc
  - src/core/lib/iomgr/fork_windows.cc
  - src/core/lib/iomgr/gethostname_fallback.cc
  - src/core/lib/iomgr/gethostname_host_name_max.cc
  - src/core/lib/iomgr/gethostname_sysconf.cc
  - src/core/lib/iomgr/grpc_if_nametoindex_posix.cc
  - src/core/lib/iomgr/grpc_if_nametoindex_unsupported.cc
  - src/core/lib/iomgr/internal_errqueue.cc
  - src/core/lib/iomgr/iocp_windows.cc
  - src/core/lib/iomgr/iomgr.cc
  - src/core/lib/iomgr/iomgr_custom.cc
  - src/core/lib/iomgr/iomgr_internal.cc
  - src/core/lib/iomgr/iomgr_posix.cc
  - src/core/lib/iomgr/iomgr_posix_cfstream.cc
  - src/core/lib/iomgr/iomgr_windows.cc
  - src/core/lib/iomgr/is_epollexclusive_available.cc
  - src/core/lib/iomgr/load_file.cc
  - src/core/lib/iomgr/lockfree_event.cc
  - src/core/lib/iomgr/polling_entity.cc
  - src/core/lib/iomgr/pollset.cc
  - src/core/lib/iomgr/pollset_custom.cc
  - src/core/lib/iomgr/pollset_set.cc
  - src/core/lib/iomgr/pollset_set_custom.cc
  - src/core/lib/iomgr/pollset_set_windows.cc
  - src/core/lib/iomgr/pollset_windows.cc
  - src/core/lib/iomgr/resolve_address.cc
  - src/core/lib/iomgr/resolve_address_custom.cc
  - src/core/lib/iomgr/resolve_address_posix.cc
  - src/core/lib/iomgr/resolve_address_windows.cc
  - src/core/lib/iomgr/socket_factory_posix.cc
  - src/core/lib/iomgr/socket_mutator.cc
  - src/core/lib/iomgr/socket_utils_common_posix.cc
  - src/core/lib/iomgr/socket_utils_linux.cc
  - src/core/lib/iomgr/socket_utils_posix.cc
  - src/core/lib/iomgr/socket_utils_windows.cc
  - src/core/lib/iomgr/socket_windows.cc
  - src/core/lib/iomgr/tcp_client.cc
  - src/core/lib/iomgr/tcp_client_cfstream.cc
  - src/core/lib/iomgr/tcp_client_custom.cc
  - src/core/lib/iomgr/tcp_client_posix.cc
  - src/core/lib/iomgr/tcp_client_windows.cc
  - src/core/lib/iomgr/tcp_custom.cc
  - src/core/lib/iomgr/tcp_posix.cc
  - src/core/lib/iomgr/tcp_server.cc
  - src/core/lib/iomgr/tcp_server_custom.cc
  - src/core/lib/iomgr/tcp_server_posix.cc
  - src/core/lib/iomgr/tcp_server_utils_posix_common.cc
  - src/core/lib/iomgr/tcp_server_utils_posix_ifaddrs.cc
  - src/core/lib/iomgr/tcp_server_utils_posix_noifaddrs.cc
  - src/core/lib/iomgr/tcp_server_windows.cc
  - src/core/lib/iomgr/tcp_windows.cc
  - src/core/lib/iomgr/time_averaged_stats.cc
  - src/core/lib/iomgr/timer.cc
  - src/core/lib/iomgr/timer_custom.cc
  - src/core/lib/iomgr/timer_generic.cc
  - src/core/lib/iomgr/timer_heap.cc
  - src/core/lib/iomgr/timer_manager.cc
  - src/core/lib/iomgr/unix_sockets_posix.cc
  - src/core/lib/iomgr/unix_sockets_posix_noop.cc
  - src/core/lib/iomgr/wakeup_fd_eventfd.cc
  - src/core/lib/iomgr/wakeup_fd_nospecial.cc
  - src/core/lib/iomgr/wakeup_fd_pipe.cc
  - src/core/lib/iomgr/wakeup_fd_posix.cc
  - src/core/lib/iomgr/work_serializer.cc
  - src/core/lib/json/json_reader.cc
  - src/core/lib/json/json_util.cc
  - src/core/lib/json/json_writer.cc
  - src/core/lib/matchers/matchers.cc
  - src/core/lib/promise/activity.cc
  - src/core/lib/resource_quota/api.cc
  - src/core/lib/resource_quota/memory_quota.cc
  - src/core/lib/resource_quota/resource_quota.cc
  - src/core/lib/resource_quota/thread_quota.cc
  - src/core/lib/resource_quota/trace.cc
  - src/core/lib/security/authorization/authorization_policy_provider_vtable.cc
  - src/core/lib/security/authorization/evaluate_args.cc
  - src/core/lib/security/authorization/sdk_server_authz_filter.cc
  - src/core/lib/security/context/security_context.cc
  - src/core/lib/security/credentials/alts/alts_credentials.cc
  - src/core/lib/security/credentials/alts/check_gcp_environment.cc
  - src/core/lib/security/credentials/alts/check_gcp_environment_linux.cc
  - src/core/lib/security/credentials/alts/check_gcp_environment_no_op.cc
  - src/core/lib/security/credentials/alts/check_gcp_environment_windows.cc
  - src/core/lib/security/credentials/alts/grpc_alts_credentials_client_options.cc
  - src/core/lib/security/credentials/alts/grpc_alts_credentials_options.cc
  - src/core/lib/security/credentials/alts/grpc_alts_credentials_server_options.cc
  - src/core/lib/security/credentials/composite/composite_credentials.cc
  - src/core/lib/security/credentials/credentials.cc
  - src/core/lib/security/credentials/credentials_metadata.cc
  - src/core/lib/security/credentials/external/aws_external_account_credentials.cc
  - src/core/lib/security/credentials/external/aws_request_signer.cc
  - src/core/lib/security/credentials/external/external_account_credentials.cc
  - src/core/lib/security/credentials/external/file_external_account_credentials.cc
  - src/core/lib/security/credentials/external/url_external_account_credentials.cc
  - src/core/lib/security/credentials/fake/fake_credentials.cc
  - src/core/lib/security/credentials/google_default/credentials_generic.cc
  - src/core/lib/security/credentials/google_default/google_default_credentials.cc
  - src/core/lib/security/credentials/iam/iam_credentials.cc
  - src/core/lib/security/credentials/insecure/insecure_credentials.cc
  - src/core/lib/security/credentials/jwt/json_token.cc
  - src/core/lib/security/credentials/jwt/jwt_credentials.cc
  - src/core/lib/security/credentials/jwt/jwt_verifier.cc
  - src/core/lib/security/credentials/local/local_credentials.cc
  - src/core/lib/security/credentials/oauth2/oauth2_credentials.cc
  - src/core/lib/security/credentials/plugin/plugin_credentials.cc
  - src/core/lib/security/credentials/ssl/ssl_credentials.cc
  - src/core/lib/security/credentials/tls/grpc_tls_certificate_distributor.cc
  - src/core/lib/security/credentials/tls/grpc_tls_certificate_provider.cc
  - src/core/lib/security/credentials/tls/grpc_tls_certificate_verifier.cc
  - src/core/lib/security/credentials/tls/grpc_tls_credentials_options.cc
  - src/core/lib/security/credentials/tls/tls_credentials.cc
  - src/core/lib/security/credentials/tls/tls_utils.cc
  - src/core/lib/security/credentials/xds/xds_credentials.cc
  - src/core/lib/security/security_connector/alts/alts_security_connector.cc
  - src/core/lib/security/security_connector/fake/fake_security_connector.cc
  - src/core/lib/security/security_connector/insecure/insecure_security_connector.cc
  - src/core/lib/security/security_connector/load_system_roots_fallback.cc
  - src/core/lib/security/security_connector/load_system_roots_linux.cc
  - src/core/lib/security/security_connector/local/local_security_connector.cc
  - src/core/lib/security/security_connector/security_connector.cc
  - src/core/lib/security/security_connector/ssl/ssl_security_connector.cc
  - src/core/lib/security/security_connector/ssl_utils.cc
  - src/core/lib/security/security_connector/ssl_utils_config.cc
  - src/core/lib/security/security_connector/tls/tls_security_connector.cc
  - src/core/lib/security/transport/client_auth_filter.cc
  - src/core/lib/security/transport/secure_endpoint.cc
  - src/core/lib/security/transport/security_handshaker.cc
  - src/core/lib/security/transport/server_auth_filter.cc
  - src/core/lib/security/transport/tsi_error.cc
  - src/core/lib/security/util/json_util.cc
  - src/core/lib/slice/b64.cc
  - src/core/lib/slice/percent_encoding.cc
  - src/core/lib/slice/slice.cc
  - src/core/lib/slice/slice_api.cc
  - src/core/lib/slice/slice_buffer.cc
  - src/core/lib/slice/slice_intern.cc
  - src/core/lib/slice/slice_refcount.cc
  - src/core/lib/slice/slice_split.cc
  - src/core/lib/slice/slice_string_helpers.cc
  - src/core/lib/slice/static_slice.cc
  - src/core/lib/surface/api_trace.cc
  - src/core/lib/surface/builtins.cc
  - src/core/lib/surface/byte_buffer.cc
  - src/core/lib/surface/byte_buffer_reader.cc
  - src/core/lib/surface/call.cc
  - src/core/lib/surface/call_details.cc
  - src/core/lib/surface/call_log_batch.cc
  - src/core/lib/surface/channel.cc
  - src/core/lib/surface/channel_init.cc
  - src/core/lib/surface/channel_ping.cc
  - src/core/lib/surface/channel_stack_type.cc
  - src/core/lib/surface/completion_queue.cc
  - src/core/lib/surface/completion_queue_factory.cc
  - src/core/lib/surface/event_string.cc
  - src/core/lib/surface/init.cc
  - src/core/lib/surface/init_secure.cc
  - src/core/lib/surface/lame_client.cc
  - src/core/lib/surface/metadata_array.cc
  - src/core/lib/surface/server.cc
  - src/core/lib/surface/validate_metadata.cc
  - src/core/lib/surface/version.cc
  - src/core/lib/transport/bdp_estimator.cc
  - src/core/lib/transport/byte_stream.cc
  - src/core/lib/transport/connectivity_state.cc
  - src/core/lib/transport/error_utils.cc
  - src/core/lib/transport/metadata.cc
  - src/core/lib/transport/metadata_batch.cc
  - src/core/lib/transport/pid_controller.cc
  - src/core/lib/transport/static_metadata.cc
  - src/core/lib/transport/status_conversion.cc
  - src/core/lib/transport/status_metadata.cc
  - src/core/lib/transport/timeout_encoding.cc
  - src/core/lib/transport/transport.cc
  - src/core/lib/transport/transport_op_string.cc
  - src/core/lib/uri/uri_parser.cc
  - src/core/plugin_registry/grpc_plugin_registry.cc
  - src/core/tsi/alts/crypt/aes_gcm.cc
  - src/core/tsi/alts/crypt/gsec.cc
  - src/core/tsi/alts/frame_protector/alts_counter.cc
  - src/core/tsi/alts/frame_protector/alts_crypter.cc
  - src/core/tsi/alts/frame_protector/alts_frame_protector.cc
  - src/core/tsi/alts/frame_protector/alts_record_protocol_crypter_common.cc
  - src/core/tsi/alts/frame_protector/alts_seal_privacy_integrity_crypter.cc
  - src/core/tsi/alts/frame_protector/alts_unseal_privacy_integrity_crypter.cc
  - src/core/tsi/alts/frame_protector/frame_handler.cc
  - src/core/tsi/alts/handshaker/alts_handshaker_client.cc
  - src/core/tsi/alts/handshaker/alts_shared_resource.cc
  - src/core/tsi/alts/handshaker/alts_tsi_handshaker.cc
  - src/core/tsi/alts/handshaker/alts_tsi_utils.cc
  - src/core/tsi/alts/handshaker/transport_security_common_api.cc
  - src/core/tsi/alts/zero_copy_frame_protector/alts_grpc_integrity_only_record_protocol.cc
  - src/core/tsi/alts/zero_copy_frame_protector/alts_grpc_privacy_integrity_record_protocol.cc
  - src/core/tsi/alts/zero_copy_frame_protector/alts_grpc_record_protocol_common.cc
  - src/core/tsi/alts/zero_copy_frame_protector/alts_iovec_record_protocol.cc
  - src/core/tsi/alts/zero_copy_frame_protector/alts_zero_copy_grpc_protector.cc
  - src/core/tsi/fake_transport_security.cc
  - src/core/tsi/local_transport_security.cc
  - src/core/tsi/ssl/session_cache/ssl_session_boringssl.cc
  - src/core/tsi/ssl/session_cache/ssl_session_cache.cc
  - src/core/tsi/ssl/session_cache/ssl_session_openssl.cc
  - src/core/tsi/ssl_transport_security.cc
  - src/core/tsi/transport_security.cc
  - src/core/tsi/transport_security_grpc.cc
  deps:
  - absl/container:flat_hash_map
  - absl/container:inlined_vector
  - absl/functional:bind_front
  - absl/hash:hash
  - absl/status:statusor
  - absl/types:variant
  - absl/utility:utility
  - gpr
  - libssl
  - address_sorting
  baselib: true
  generate_plugin_registry: true
- name: grpc_csharp_ext
  build: all
  language: c
  public_headers: []
  headers: []
  src:
  - src/csharp/ext/grpc_csharp_ext.c
  deps:
  - grpc
- name: grpc_test_util
  build: private
  language: c
  public_headers: []
  headers:
  - test/core/util/build.h
  - test/core/util/cmdline.h
  - test/core/util/evaluate_args_test_util.h
  - test/core/util/fuzzer_util.h
  - test/core/util/grpc_profiler.h
  - test/core/util/histogram.h
  - test/core/util/memory_counters.h
  - test/core/util/mock_authorization_endpoint.h
  - test/core/util/mock_endpoint.h
  - test/core/util/parse_hexstring.h
  - test/core/util/passthru_endpoint.h
  - test/core/util/port.h
  - test/core/util/port_server_client.h
  - test/core/util/reconnect_server.h
  - test/core/util/resolve_localhost_ip46.h
  - test/core/util/slice_splitter.h
  - test/core/util/stack_tracer.h
  - test/core/util/subprocess.h
  - test/core/util/test_config.h
  - test/core/util/test_tcp_server.h
  - test/core/util/tls_utils.h
  - test/core/util/tracer_util.h
  src:
  - test/core/util/build.cc
  - test/core/util/cmdline.cc
  - test/core/util/fuzzer_util.cc
  - test/core/util/grpc_profiler.cc
  - test/core/util/histogram.cc
  - test/core/util/memory_counters.cc
  - test/core/util/mock_endpoint.cc
  - test/core/util/parse_hexstring.cc
  - test/core/util/passthru_endpoint.cc
  - test/core/util/port.cc
  - test/core/util/port_isolated_runtime_environment.cc
  - test/core/util/port_server_client.cc
  - test/core/util/reconnect_server.cc
  - test/core/util/resolve_localhost_ip46.cc
  - test/core/util/slice_splitter.cc
  - test/core/util/stack_tracer.cc
  - test/core/util/subprocess_posix.cc
  - test/core/util/subprocess_windows.cc
  - test/core/util/test_config.cc
  - test/core/util/test_tcp_server.cc
  - test/core/util/tls_utils.cc
  - test/core/util/tracer_util.cc
  deps:
  - absl/debugging:failure_signal_handler
  - absl/debugging:stacktrace
  - absl/debugging:symbolize
  - grpc
- name: grpc_test_util_unsecure
  build: private
  language: c
  public_headers: []
  headers:
  - test/core/util/build.h
  - test/core/util/cmdline.h
  - test/core/util/evaluate_args_test_util.h
  - test/core/util/fuzzer_util.h
  - test/core/util/grpc_profiler.h
  - test/core/util/histogram.h
  - test/core/util/memory_counters.h
  - test/core/util/mock_authorization_endpoint.h
  - test/core/util/mock_endpoint.h
  - test/core/util/parse_hexstring.h
  - test/core/util/passthru_endpoint.h
  - test/core/util/port.h
  - test/core/util/port_server_client.h
  - test/core/util/reconnect_server.h
  - test/core/util/resolve_localhost_ip46.h
  - test/core/util/slice_splitter.h
  - test/core/util/stack_tracer.h
  - test/core/util/subprocess.h
  - test/core/util/test_config.h
  - test/core/util/test_tcp_server.h
  - test/core/util/tracer_util.h
  src:
  - test/core/util/build.cc
  - test/core/util/cmdline.cc
  - test/core/util/fuzzer_util.cc
  - test/core/util/grpc_profiler.cc
  - test/core/util/histogram.cc
  - test/core/util/memory_counters.cc
  - test/core/util/mock_endpoint.cc
  - test/core/util/parse_hexstring.cc
  - test/core/util/passthru_endpoint.cc
  - test/core/util/port.cc
  - test/core/util/port_isolated_runtime_environment.cc
  - test/core/util/port_server_client.cc
  - test/core/util/reconnect_server.cc
  - test/core/util/resolve_localhost_ip46.cc
  - test/core/util/slice_splitter.cc
  - test/core/util/stack_tracer.cc
  - test/core/util/subprocess_posix.cc
  - test/core/util/subprocess_windows.cc
  - test/core/util/test_config.cc
  - test/core/util/test_tcp_server.cc
  - test/core/util/tracer_util.cc
  deps:
  - absl/debugging:failure_signal_handler
  - absl/debugging:stacktrace
  - absl/debugging:symbolize
  - grpc_unsecure
- name: grpc_unsecure
  build: all
  language: c
  public_headers:
  - include/grpc/byte_buffer.h
  - include/grpc/byte_buffer_reader.h
  - include/grpc/census.h
  - include/grpc/compression.h
  - include/grpc/event_engine/endpoint_config.h
  - include/grpc/event_engine/event_engine.h
  - include/grpc/event_engine/internal/memory_allocator_impl.h
  - include/grpc/event_engine/memory_allocator.h
  - include/grpc/event_engine/memory_request.h
  - include/grpc/event_engine/port.h
  - include/grpc/fork.h
  - include/grpc/grpc.h
  - include/grpc/grpc_posix.h
  - include/grpc/grpc_security_constants.h
  - include/grpc/load_reporting.h
  - include/grpc/slice.h
  - include/grpc/slice_buffer.h
  - include/grpc/status.h
  - include/grpc/support/workaround_list.h
  headers:
  - src/core/ext/filters/client_channel/backend_metric.h
  - src/core/ext/filters/client_channel/backup_poller.h
  - src/core/ext/filters/client_channel/client_channel.h
  - src/core/ext/filters/client_channel/client_channel_channelz.h
  - src/core/ext/filters/client_channel/client_channel_factory.h
  - src/core/ext/filters/client_channel/config_selector.h
  - src/core/ext/filters/client_channel/connector.h
  - src/core/ext/filters/client_channel/dynamic_filters.h
  - src/core/ext/filters/client_channel/global_subchannel_pool.h
  - src/core/ext/filters/client_channel/health/health_check_client.h
  - src/core/ext/filters/client_channel/http_connect_handshaker.h
  - src/core/ext/filters/client_channel/http_proxy.h
  - src/core/ext/filters/client_channel/lb_policy.h
  - src/core/ext/filters/client_channel/lb_policy/address_filtering.h
  - src/core/ext/filters/client_channel/lb_policy/child_policy_handler.h
  - src/core/ext/filters/client_channel/lb_policy/grpclb/client_load_reporting_filter.h
  - src/core/ext/filters/client_channel/lb_policy/grpclb/grpclb.h
  - src/core/ext/filters/client_channel/lb_policy/grpclb/grpclb_balancer_addresses.h
  - src/core/ext/filters/client_channel/lb_policy/grpclb/grpclb_channel.h
  - src/core/ext/filters/client_channel/lb_policy/grpclb/grpclb_client_stats.h
  - src/core/ext/filters/client_channel/lb_policy/grpclb/load_balancer_api.h
  - src/core/ext/filters/client_channel/lb_policy/ring_hash/ring_hash.h
  - src/core/ext/filters/client_channel/lb_policy/subchannel_list.h
  - src/core/ext/filters/client_channel/lb_policy_factory.h
  - src/core/ext/filters/client_channel/lb_policy_registry.h
  - src/core/ext/filters/client_channel/local_subchannel_pool.h
  - src/core/ext/filters/client_channel/proxy_mapper.h
  - src/core/ext/filters/client_channel/proxy_mapper_registry.h
  - src/core/ext/filters/client_channel/resolver.h
  - src/core/ext/filters/client_channel/resolver/dns/c_ares/grpc_ares_ev_driver.h
  - src/core/ext/filters/client_channel/resolver/dns/c_ares/grpc_ares_wrapper.h
  - src/core/ext/filters/client_channel/resolver/dns/dns_resolver_selection.h
  - src/core/ext/filters/client_channel/resolver/fake/fake_resolver.h
  - src/core/ext/filters/client_channel/resolver_factory.h
  - src/core/ext/filters/client_channel/resolver_registry.h
  - src/core/ext/filters/client_channel/resolver_result_parsing.h
  - src/core/ext/filters/client_channel/retry_filter.h
  - src/core/ext/filters/client_channel/retry_service_config.h
  - src/core/ext/filters/client_channel/retry_throttle.h
  - src/core/ext/filters/client_channel/server_address.h
  - src/core/ext/filters/client_channel/subchannel.h
  - src/core/ext/filters/client_channel/subchannel_interface.h
  - src/core/ext/filters/client_channel/subchannel_pool_interface.h
  - src/core/ext/filters/client_idle/idle_filter_state.h
  - src/core/ext/filters/deadline/deadline_filter.h
  - src/core/ext/filters/fault_injection/fault_injection_filter.h
  - src/core/ext/filters/fault_injection/service_config_parser.h
  - src/core/ext/filters/http/client/http_client_filter.h
  - src/core/ext/filters/http/client_authority_filter.h
  - src/core/ext/filters/http/message_compress/message_compress_filter.h
  - src/core/ext/filters/http/message_compress/message_decompress_filter.h
  - src/core/ext/filters/http/server/http_server_filter.h
  - src/core/ext/filters/max_age/max_age_filter.h
  - src/core/ext/filters/message_size/message_size_filter.h
  - src/core/ext/service_config/service_config.h
  - src/core/ext/service_config/service_config_call_data.h
  - src/core/ext/service_config/service_config_parser.h
  - src/core/ext/transport/chttp2/alpn/alpn.h
  - src/core/ext/transport/chttp2/client/chttp2_connector.h
  - src/core/ext/transport/chttp2/server/chttp2_server.h
  - src/core/ext/transport/chttp2/transport/bin_decoder.h
  - src/core/ext/transport/chttp2/transport/bin_encoder.h
  - src/core/ext/transport/chttp2/transport/chttp2_transport.h
  - src/core/ext/transport/chttp2/transport/context_list.h
  - src/core/ext/transport/chttp2/transport/flow_control.h
  - src/core/ext/transport/chttp2/transport/frame.h
  - src/core/ext/transport/chttp2/transport/frame_data.h
  - src/core/ext/transport/chttp2/transport/frame_goaway.h
  - src/core/ext/transport/chttp2/transport/frame_ping.h
  - src/core/ext/transport/chttp2/transport/frame_rst_stream.h
  - src/core/ext/transport/chttp2/transport/frame_settings.h
  - src/core/ext/transport/chttp2/transport/frame_window_update.h
  - src/core/ext/transport/chttp2/transport/hpack_constants.h
  - src/core/ext/transport/chttp2/transport/hpack_encoder.h
  - src/core/ext/transport/chttp2/transport/hpack_encoder_index.h
  - src/core/ext/transport/chttp2/transport/hpack_encoder_table.h
  - src/core/ext/transport/chttp2/transport/hpack_parser.h
  - src/core/ext/transport/chttp2/transport/hpack_parser_table.h
  - src/core/ext/transport/chttp2/transport/hpack_utils.h
  - src/core/ext/transport/chttp2/transport/http2_settings.h
  - src/core/ext/transport/chttp2/transport/huffsyms.h
  - src/core/ext/transport/chttp2/transport/internal.h
  - src/core/ext/transport/chttp2/transport/popularity_count.h
  - src/core/ext/transport/chttp2/transport/stream_map.h
  - src/core/ext/transport/chttp2/transport/varint.h
  - src/core/ext/transport/inproc/inproc_transport.h
  - src/core/ext/upb-generated/src/proto/grpc/health/v1/health.upb.h
  - src/core/ext/upb-generated/src/proto/grpc/lb/v1/load_balancer.upb.h
  - src/core/ext/upb-generated/validate/validate.upb.h
  - src/core/ext/upb-generated/xds/data/orca/v3/orca_load_report.upb.h
  - src/core/lib/address_utils/parse_address.h
  - src/core/lib/address_utils/sockaddr_utils.h
  - src/core/lib/avl/avl.h
  - src/core/lib/backoff/backoff.h
  - src/core/lib/channel/call_tracer.h
  - src/core/lib/channel/channel_args.h
  - src/core/lib/channel/channel_stack.h
  - src/core/lib/channel/channel_stack_builder.h
  - src/core/lib/channel/channel_trace.h
  - src/core/lib/channel/channelz.h
  - src/core/lib/channel/channelz_registry.h
  - src/core/lib/channel/connected_channel.h
  - src/core/lib/channel/context.h
  - src/core/lib/channel/handshaker.h
  - src/core/lib/channel/handshaker_factory.h
  - src/core/lib/channel/handshaker_registry.h
  - src/core/lib/channel/status_util.h
  - src/core/lib/compression/algorithm_metadata.h
  - src/core/lib/compression/compression_args.h
  - src/core/lib/compression/compression_internal.h
  - src/core/lib/compression/message_compress.h
  - src/core/lib/compression/stream_compression.h
  - src/core/lib/compression/stream_compression_gzip.h
  - src/core/lib/compression/stream_compression_identity.h
  - src/core/lib/config/core_configuration.h
  - src/core/lib/debug/stats.h
  - src/core/lib/debug/stats_data.h
  - src/core/lib/debug/trace.h
  - src/core/lib/event_engine/channel_args_endpoint_config.h
  - src/core/lib/event_engine/event_engine_factory.h
  - src/core/lib/event_engine/sockaddr.h
  - src/core/lib/gprpp/atomic_utils.h
  - src/core/lib/gprpp/bitset.h
  - src/core/lib/gprpp/chunked_vector.h
  - src/core/lib/gprpp/cpp_impl_of.h
  - src/core/lib/gprpp/dual_ref_counted.h
  - src/core/lib/gprpp/match.h
  - src/core/lib/gprpp/orphanable.h
  - src/core/lib/gprpp/overload.h
  - src/core/lib/gprpp/ref_counted.h
  - src/core/lib/gprpp/ref_counted_ptr.h
  - src/core/lib/gprpp/table.h
  - src/core/lib/http/format_request.h
  - src/core/lib/http/httpcli.h
  - src/core/lib/http/parser.h
  - src/core/lib/iomgr/block_annotate.h
  - src/core/lib/iomgr/buffer_list.h
  - src/core/lib/iomgr/call_combiner.h
  - src/core/lib/iomgr/cfstream_handle.h
  - src/core/lib/iomgr/closure.h
  - src/core/lib/iomgr/combiner.h
  - src/core/lib/iomgr/dynamic_annotations.h
  - src/core/lib/iomgr/endpoint.h
  - src/core/lib/iomgr/endpoint_cfstream.h
  - src/core/lib/iomgr/endpoint_pair.h
  - src/core/lib/iomgr/error.h
  - src/core/lib/iomgr/error_cfstream.h
  - src/core/lib/iomgr/error_internal.h
  - src/core/lib/iomgr/ev_apple.h
  - src/core/lib/iomgr/ev_epoll1_linux.h
  - src/core/lib/iomgr/ev_epollex_linux.h
  - src/core/lib/iomgr/ev_poll_posix.h
  - src/core/lib/iomgr/ev_posix.h
  - src/core/lib/iomgr/event_engine/closure.h
  - src/core/lib/iomgr/event_engine/endpoint.h
  - src/core/lib/iomgr/event_engine/pollset.h
  - src/core/lib/iomgr/event_engine/promise.h
  - src/core/lib/iomgr/event_engine/resolved_address_internal.h
  - src/core/lib/iomgr/exec_ctx.h
  - src/core/lib/iomgr/executor.h
  - src/core/lib/iomgr/executor/mpmcqueue.h
  - src/core/lib/iomgr/executor/threadpool.h
  - src/core/lib/iomgr/gethostname.h
  - src/core/lib/iomgr/grpc_if_nametoindex.h
  - src/core/lib/iomgr/internal_errqueue.h
  - src/core/lib/iomgr/iocp_windows.h
  - src/core/lib/iomgr/iomgr.h
  - src/core/lib/iomgr/iomgr_custom.h
  - src/core/lib/iomgr/iomgr_internal.h
  - src/core/lib/iomgr/is_epollexclusive_available.h
  - src/core/lib/iomgr/load_file.h
  - src/core/lib/iomgr/lockfree_event.h
  - src/core/lib/iomgr/nameser.h
  - src/core/lib/iomgr/polling_entity.h
  - src/core/lib/iomgr/pollset.h
  - src/core/lib/iomgr/pollset_custom.h
  - src/core/lib/iomgr/pollset_set.h
  - src/core/lib/iomgr/pollset_set_custom.h
  - src/core/lib/iomgr/pollset_set_windows.h
  - src/core/lib/iomgr/pollset_windows.h
  - src/core/lib/iomgr/port.h
  - src/core/lib/iomgr/python_util.h
  - src/core/lib/iomgr/resolve_address.h
  - src/core/lib/iomgr/resolve_address_custom.h
  - src/core/lib/iomgr/sockaddr.h
  - src/core/lib/iomgr/sockaddr_posix.h
  - src/core/lib/iomgr/sockaddr_windows.h
  - src/core/lib/iomgr/socket_factory_posix.h
  - src/core/lib/iomgr/socket_mutator.h
  - src/core/lib/iomgr/socket_utils.h
  - src/core/lib/iomgr/socket_utils_posix.h
  - src/core/lib/iomgr/socket_windows.h
  - src/core/lib/iomgr/sys_epoll_wrapper.h
  - src/core/lib/iomgr/tcp_client.h
  - src/core/lib/iomgr/tcp_client_posix.h
  - src/core/lib/iomgr/tcp_custom.h
  - src/core/lib/iomgr/tcp_posix.h
  - src/core/lib/iomgr/tcp_server.h
  - src/core/lib/iomgr/tcp_server_utils_posix.h
  - src/core/lib/iomgr/tcp_windows.h
  - src/core/lib/iomgr/time_averaged_stats.h
  - src/core/lib/iomgr/timer.h
  - src/core/lib/iomgr/timer_custom.h
  - src/core/lib/iomgr/timer_generic.h
  - src/core/lib/iomgr/timer_heap.h
  - src/core/lib/iomgr/timer_manager.h
  - src/core/lib/iomgr/unix_sockets_posix.h
  - src/core/lib/iomgr/wakeup_fd_pipe.h
  - src/core/lib/iomgr/wakeup_fd_posix.h
  - src/core/lib/iomgr/work_serializer.h
  - src/core/lib/json/json.h
  - src/core/lib/json/json_util.h
  - src/core/lib/promise/activity.h
  - src/core/lib/promise/context.h
  - src/core/lib/promise/detail/basic_seq.h
  - src/core/lib/promise/detail/promise_factory.h
  - src/core/lib/promise/detail/promise_like.h
  - src/core/lib/promise/detail/status.h
  - src/core/lib/promise/detail/switch.h
  - src/core/lib/promise/exec_ctx_wakeup_scheduler.h
  - src/core/lib/promise/loop.h
  - src/core/lib/promise/map.h
  - src/core/lib/promise/poll.h
  - src/core/lib/promise/race.h
  - src/core/lib/promise/seq.h
  - src/core/lib/resource_quota/api.h
  - src/core/lib/resource_quota/memory_quota.h
  - src/core/lib/resource_quota/resource_quota.h
  - src/core/lib/resource_quota/thread_quota.h
  - src/core/lib/resource_quota/trace.h
  - src/core/lib/slice/b64.h
  - src/core/lib/slice/percent_encoding.h
  - src/core/lib/slice/slice.h
  - src/core/lib/slice/slice_internal.h
  - src/core/lib/slice/slice_refcount.h
  - src/core/lib/slice/slice_refcount_base.h
  - src/core/lib/slice/slice_split.h
  - src/core/lib/slice/slice_string_helpers.h
  - src/core/lib/slice/slice_utils.h
  - src/core/lib/slice/static_slice.h
  - src/core/lib/surface/api_trace.h
  - src/core/lib/surface/builtins.h
  - src/core/lib/surface/call.h
  - src/core/lib/surface/call_test_only.h
  - src/core/lib/surface/channel.h
  - src/core/lib/surface/channel_init.h
  - src/core/lib/surface/channel_stack_type.h
  - src/core/lib/surface/completion_queue.h
  - src/core/lib/surface/completion_queue_factory.h
  - src/core/lib/surface/event_string.h
  - src/core/lib/surface/init.h
  - src/core/lib/surface/lame_client.h
  - src/core/lib/surface/server.h
  - src/core/lib/surface/validate_metadata.h
  - src/core/lib/transport/bdp_estimator.h
  - src/core/lib/transport/byte_stream.h
  - src/core/lib/transport/connectivity_state.h
  - src/core/lib/transport/error_utils.h
  - src/core/lib/transport/http2_errors.h
  - src/core/lib/transport/metadata.h
  - src/core/lib/transport/metadata_batch.h
  - src/core/lib/transport/parsed_metadata.h
  - src/core/lib/transport/pid_controller.h
  - src/core/lib/transport/static_metadata.h
  - src/core/lib/transport/status_conversion.h
  - src/core/lib/transport/status_metadata.h
  - src/core/lib/transport/timeout_encoding.h
  - src/core/lib/transport/transport.h
  - src/core/lib/transport/transport_impl.h
  - src/core/lib/uri/uri_parser.h
  - third_party/xxhash/xxhash.h
  src:
  - src/core/ext/filters/census/grpc_context.cc
  - src/core/ext/filters/client_channel/backend_metric.cc
  - src/core/ext/filters/client_channel/backup_poller.cc
  - src/core/ext/filters/client_channel/channel_connectivity.cc
  - src/core/ext/filters/client_channel/client_channel.cc
  - src/core/ext/filters/client_channel/client_channel_channelz.cc
  - src/core/ext/filters/client_channel/client_channel_factory.cc
  - src/core/ext/filters/client_channel/client_channel_plugin.cc
  - src/core/ext/filters/client_channel/config_selector.cc
  - src/core/ext/filters/client_channel/dynamic_filters.cc
  - src/core/ext/filters/client_channel/global_subchannel_pool.cc
  - src/core/ext/filters/client_channel/health/health_check_client.cc
  - src/core/ext/filters/client_channel/http_connect_handshaker.cc
  - src/core/ext/filters/client_channel/http_proxy.cc
  - src/core/ext/filters/client_channel/lb_policy.cc
  - src/core/ext/filters/client_channel/lb_policy/address_filtering.cc
  - src/core/ext/filters/client_channel/lb_policy/child_policy_handler.cc
  - src/core/ext/filters/client_channel/lb_policy/grpclb/client_load_reporting_filter.cc
  - src/core/ext/filters/client_channel/lb_policy/grpclb/grpclb.cc
  - src/core/ext/filters/client_channel/lb_policy/grpclb/grpclb_balancer_addresses.cc
  - src/core/ext/filters/client_channel/lb_policy/grpclb/grpclb_channel.cc
  - src/core/ext/filters/client_channel/lb_policy/grpclb/grpclb_client_stats.cc
  - src/core/ext/filters/client_channel/lb_policy/grpclb/load_balancer_api.cc
  - src/core/ext/filters/client_channel/lb_policy/pick_first/pick_first.cc
  - src/core/ext/filters/client_channel/lb_policy/priority/priority.cc
  - src/core/ext/filters/client_channel/lb_policy/ring_hash/ring_hash.cc
  - src/core/ext/filters/client_channel/lb_policy/round_robin/round_robin.cc
  - src/core/ext/filters/client_channel/lb_policy/weighted_target/weighted_target.cc
  - src/core/ext/filters/client_channel/lb_policy_registry.cc
  - src/core/ext/filters/client_channel/local_subchannel_pool.cc
  - src/core/ext/filters/client_channel/proxy_mapper_registry.cc
  - src/core/ext/filters/client_channel/resolver.cc
  - src/core/ext/filters/client_channel/resolver/binder/binder_resolver.cc
  - src/core/ext/filters/client_channel/resolver/dns/c_ares/dns_resolver_ares.cc
  - src/core/ext/filters/client_channel/resolver/dns/c_ares/grpc_ares_ev_driver_event_engine.cc
  - src/core/ext/filters/client_channel/resolver/dns/c_ares/grpc_ares_ev_driver_posix.cc
  - src/core/ext/filters/client_channel/resolver/dns/c_ares/grpc_ares_ev_driver_windows.cc
  - src/core/ext/filters/client_channel/resolver/dns/c_ares/grpc_ares_wrapper.cc
  - src/core/ext/filters/client_channel/resolver/dns/c_ares/grpc_ares_wrapper_event_engine.cc
  - src/core/ext/filters/client_channel/resolver/dns/c_ares/grpc_ares_wrapper_posix.cc
  - src/core/ext/filters/client_channel/resolver/dns/c_ares/grpc_ares_wrapper_windows.cc
  - src/core/ext/filters/client_channel/resolver/dns/dns_resolver_selection.cc
  - src/core/ext/filters/client_channel/resolver/dns/native/dns_resolver.cc
  - src/core/ext/filters/client_channel/resolver/fake/fake_resolver.cc
  - src/core/ext/filters/client_channel/resolver/sockaddr/sockaddr_resolver.cc
  - src/core/ext/filters/client_channel/resolver_registry.cc
  - src/core/ext/filters/client_channel/resolver_result_parsing.cc
  - src/core/ext/filters/client_channel/retry_filter.cc
  - src/core/ext/filters/client_channel/retry_service_config.cc
  - src/core/ext/filters/client_channel/retry_throttle.cc
  - src/core/ext/filters/client_channel/server_address.cc
  - src/core/ext/filters/client_channel/service_config_channel_arg_filter.cc
  - src/core/ext/filters/client_channel/subchannel.cc
  - src/core/ext/filters/client_channel/subchannel_pool_interface.cc
  - src/core/ext/filters/client_idle/client_idle_filter.cc
  - src/core/ext/filters/client_idle/idle_filter_state.cc
  - src/core/ext/filters/deadline/deadline_filter.cc
  - src/core/ext/filters/fault_injection/fault_injection_filter.cc
  - src/core/ext/filters/fault_injection/service_config_parser.cc
  - src/core/ext/filters/http/client/http_client_filter.cc
  - src/core/ext/filters/http/client_authority_filter.cc
  - src/core/ext/filters/http/http_filters_plugin.cc
  - src/core/ext/filters/http/message_compress/message_compress_filter.cc
  - src/core/ext/filters/http/message_compress/message_decompress_filter.cc
  - src/core/ext/filters/http/server/http_server_filter.cc
  - src/core/ext/filters/max_age/max_age_filter.cc
  - src/core/ext/filters/message_size/message_size_filter.cc
  - src/core/ext/service_config/service_config.cc
  - src/core/ext/service_config/service_config_parser.cc
  - src/core/ext/transport/chttp2/alpn/alpn.cc
  - src/core/ext/transport/chttp2/client/chttp2_connector.cc
  - src/core/ext/transport/chttp2/client/insecure/channel_create.cc
  - src/core/ext/transport/chttp2/client/insecure/channel_create_posix.cc
  - src/core/ext/transport/chttp2/server/chttp2_server.cc
  - src/core/ext/transport/chttp2/server/insecure/server_chttp2.cc
  - src/core/ext/transport/chttp2/server/insecure/server_chttp2_posix.cc
  - src/core/ext/transport/chttp2/transport/bin_decoder.cc
  - src/core/ext/transport/chttp2/transport/bin_encoder.cc
  - src/core/ext/transport/chttp2/transport/chttp2_plugin.cc
  - src/core/ext/transport/chttp2/transport/chttp2_transport.cc
  - src/core/ext/transport/chttp2/transport/context_list.cc
  - src/core/ext/transport/chttp2/transport/flow_control.cc
  - src/core/ext/transport/chttp2/transport/frame_data.cc
  - src/core/ext/transport/chttp2/transport/frame_goaway.cc
  - src/core/ext/transport/chttp2/transport/frame_ping.cc
  - src/core/ext/transport/chttp2/transport/frame_rst_stream.cc
  - src/core/ext/transport/chttp2/transport/frame_settings.cc
  - src/core/ext/transport/chttp2/transport/frame_window_update.cc
  - src/core/ext/transport/chttp2/transport/hpack_encoder.cc
  - src/core/ext/transport/chttp2/transport/hpack_encoder_table.cc
  - src/core/ext/transport/chttp2/transport/hpack_parser.cc
  - src/core/ext/transport/chttp2/transport/hpack_parser_table.cc
  - src/core/ext/transport/chttp2/transport/hpack_utils.cc
  - src/core/ext/transport/chttp2/transport/http2_settings.cc
  - src/core/ext/transport/chttp2/transport/huffsyms.cc
  - src/core/ext/transport/chttp2/transport/parsing.cc
  - src/core/ext/transport/chttp2/transport/stream_lists.cc
  - src/core/ext/transport/chttp2/transport/stream_map.cc
  - src/core/ext/transport/chttp2/transport/varint.cc
  - src/core/ext/transport/chttp2/transport/writing.cc
  - src/core/ext/transport/inproc/inproc_plugin.cc
  - src/core/ext/transport/inproc/inproc_transport.cc
  - src/core/ext/upb-generated/src/proto/grpc/health/v1/health.upb.c
  - src/core/ext/upb-generated/src/proto/grpc/lb/v1/load_balancer.upb.c
  - src/core/ext/upb-generated/validate/validate.upb.c
  - src/core/ext/upb-generated/xds/data/orca/v3/orca_load_report.upb.c
  - src/core/lib/address_utils/parse_address.cc
  - src/core/lib/address_utils/sockaddr_utils.cc
  - src/core/lib/avl/avl.cc
  - src/core/lib/backoff/backoff.cc
  - src/core/lib/channel/channel_args.cc
  - src/core/lib/channel/channel_stack.cc
  - src/core/lib/channel/channel_stack_builder.cc
  - src/core/lib/channel/channel_trace.cc
  - src/core/lib/channel/channelz.cc
  - src/core/lib/channel/channelz_registry.cc
  - src/core/lib/channel/connected_channel.cc
  - src/core/lib/channel/handshaker.cc
  - src/core/lib/channel/handshaker_registry.cc
  - src/core/lib/channel/status_util.cc
  - src/core/lib/compression/compression.cc
  - src/core/lib/compression/compression_args.cc
  - src/core/lib/compression/compression_internal.cc
  - src/core/lib/compression/message_compress.cc
  - src/core/lib/compression/stream_compression.cc
  - src/core/lib/compression/stream_compression_gzip.cc
  - src/core/lib/compression/stream_compression_identity.cc
  - src/core/lib/config/core_configuration.cc
  - src/core/lib/debug/stats.cc
  - src/core/lib/debug/stats_data.cc
  - src/core/lib/debug/trace.cc
  - src/core/lib/event_engine/channel_args_endpoint_config.cc
  - src/core/lib/event_engine/event_engine.cc
  - src/core/lib/event_engine/event_engine_factory.cc
  - src/core/lib/event_engine/memory_allocator.cc
  - src/core/lib/event_engine/sockaddr.cc
  - src/core/lib/http/format_request.cc
  - src/core/lib/http/httpcli.cc
  - src/core/lib/http/parser.cc
  - src/core/lib/iomgr/buffer_list.cc
  - src/core/lib/iomgr/call_combiner.cc
  - src/core/lib/iomgr/cfstream_handle.cc
  - src/core/lib/iomgr/combiner.cc
  - src/core/lib/iomgr/dualstack_socket_posix.cc
  - src/core/lib/iomgr/endpoint.cc
  - src/core/lib/iomgr/endpoint_cfstream.cc
  - src/core/lib/iomgr/endpoint_pair_event_engine.cc
  - src/core/lib/iomgr/endpoint_pair_posix.cc
  - src/core/lib/iomgr/endpoint_pair_windows.cc
  - src/core/lib/iomgr/error.cc
  - src/core/lib/iomgr/error_cfstream.cc
  - src/core/lib/iomgr/ev_apple.cc
  - src/core/lib/iomgr/ev_epoll1_linux.cc
  - src/core/lib/iomgr/ev_epollex_linux.cc
  - src/core/lib/iomgr/ev_poll_posix.cc
  - src/core/lib/iomgr/ev_posix.cc
  - src/core/lib/iomgr/ev_windows.cc
  - src/core/lib/iomgr/event_engine/closure.cc
  - src/core/lib/iomgr/event_engine/endpoint.cc
  - src/core/lib/iomgr/event_engine/iomgr.cc
  - src/core/lib/iomgr/event_engine/pollset.cc
  - src/core/lib/iomgr/event_engine/resolved_address_internal.cc
  - src/core/lib/iomgr/event_engine/resolver.cc
  - src/core/lib/iomgr/event_engine/tcp.cc
  - src/core/lib/iomgr/event_engine/timer.cc
  - src/core/lib/iomgr/exec_ctx.cc
  - src/core/lib/iomgr/executor.cc
  - src/core/lib/iomgr/executor/mpmcqueue.cc
  - src/core/lib/iomgr/executor/threadpool.cc
  - src/core/lib/iomgr/fork_posix.cc
  - src/core/lib/iomgr/fork_windows.cc
  - src/core/lib/iomgr/gethostname_fallback.cc
  - src/core/lib/iomgr/gethostname_host_name_max.cc
  - src/core/lib/iomgr/gethostname_sysconf.cc
  - src/core/lib/iomgr/grpc_if_nametoindex_posix.cc
  - src/core/lib/iomgr/grpc_if_nametoindex_unsupported.cc
  - src/core/lib/iomgr/internal_errqueue.cc
  - src/core/lib/iomgr/iocp_windows.cc
  - src/core/lib/iomgr/iomgr.cc
  - src/core/lib/iomgr/iomgr_custom.cc
  - src/core/lib/iomgr/iomgr_internal.cc
  - src/core/lib/iomgr/iomgr_posix.cc
  - src/core/lib/iomgr/iomgr_posix_cfstream.cc
  - src/core/lib/iomgr/iomgr_windows.cc
  - src/core/lib/iomgr/is_epollexclusive_available.cc
  - src/core/lib/iomgr/load_file.cc
  - src/core/lib/iomgr/lockfree_event.cc
  - src/core/lib/iomgr/polling_entity.cc
  - src/core/lib/iomgr/pollset.cc
  - src/core/lib/iomgr/pollset_custom.cc
  - src/core/lib/iomgr/pollset_set.cc
  - src/core/lib/iomgr/pollset_set_custom.cc
  - src/core/lib/iomgr/pollset_set_windows.cc
  - src/core/lib/iomgr/pollset_windows.cc
  - src/core/lib/iomgr/resolve_address.cc
  - src/core/lib/iomgr/resolve_address_custom.cc
  - src/core/lib/iomgr/resolve_address_posix.cc
  - src/core/lib/iomgr/resolve_address_windows.cc
  - src/core/lib/iomgr/socket_factory_posix.cc
  - src/core/lib/iomgr/socket_mutator.cc
  - src/core/lib/iomgr/socket_utils_common_posix.cc
  - src/core/lib/iomgr/socket_utils_linux.cc
  - src/core/lib/iomgr/socket_utils_posix.cc
  - src/core/lib/iomgr/socket_utils_windows.cc
  - src/core/lib/iomgr/socket_windows.cc
  - src/core/lib/iomgr/tcp_client.cc
  - src/core/lib/iomgr/tcp_client_cfstream.cc
  - src/core/lib/iomgr/tcp_client_custom.cc
  - src/core/lib/iomgr/tcp_client_posix.cc
  - src/core/lib/iomgr/tcp_client_windows.cc
  - src/core/lib/iomgr/tcp_custom.cc
  - src/core/lib/iomgr/tcp_posix.cc
  - src/core/lib/iomgr/tcp_server.cc
  - src/core/lib/iomgr/tcp_server_custom.cc
  - src/core/lib/iomgr/tcp_server_posix.cc
  - src/core/lib/iomgr/tcp_server_utils_posix_common.cc
  - src/core/lib/iomgr/tcp_server_utils_posix_ifaddrs.cc
  - src/core/lib/iomgr/tcp_server_utils_posix_noifaddrs.cc
  - src/core/lib/iomgr/tcp_server_windows.cc
  - src/core/lib/iomgr/tcp_windows.cc
  - src/core/lib/iomgr/time_averaged_stats.cc
  - src/core/lib/iomgr/timer.cc
  - src/core/lib/iomgr/timer_custom.cc
  - src/core/lib/iomgr/timer_generic.cc
  - src/core/lib/iomgr/timer_heap.cc
  - src/core/lib/iomgr/timer_manager.cc
  - src/core/lib/iomgr/unix_sockets_posix.cc
  - src/core/lib/iomgr/unix_sockets_posix_noop.cc
  - src/core/lib/iomgr/wakeup_fd_eventfd.cc
  - src/core/lib/iomgr/wakeup_fd_nospecial.cc
  - src/core/lib/iomgr/wakeup_fd_pipe.cc
  - src/core/lib/iomgr/wakeup_fd_posix.cc
  - src/core/lib/iomgr/work_serializer.cc
  - src/core/lib/json/json_reader.cc
  - src/core/lib/json/json_util.cc
  - src/core/lib/json/json_writer.cc
  - src/core/lib/promise/activity.cc
  - src/core/lib/resource_quota/api.cc
  - src/core/lib/resource_quota/memory_quota.cc
  - src/core/lib/resource_quota/resource_quota.cc
  - src/core/lib/resource_quota/thread_quota.cc
  - src/core/lib/resource_quota/trace.cc
  - src/core/lib/security/authorization/authorization_policy_provider_null_vtable.cc
  - src/core/lib/slice/b64.cc
  - src/core/lib/slice/percent_encoding.cc
  - src/core/lib/slice/slice.cc
  - src/core/lib/slice/slice_api.cc
  - src/core/lib/slice/slice_buffer.cc
  - src/core/lib/slice/slice_intern.cc
  - src/core/lib/slice/slice_refcount.cc
  - src/core/lib/slice/slice_split.cc
  - src/core/lib/slice/slice_string_helpers.cc
  - src/core/lib/slice/static_slice.cc
  - src/core/lib/surface/api_trace.cc
  - src/core/lib/surface/builtins.cc
  - src/core/lib/surface/byte_buffer.cc
  - src/core/lib/surface/byte_buffer_reader.cc
  - src/core/lib/surface/call.cc
  - src/core/lib/surface/call_details.cc
  - src/core/lib/surface/call_log_batch.cc
  - src/core/lib/surface/channel.cc
  - src/core/lib/surface/channel_init.cc
  - src/core/lib/surface/channel_ping.cc
  - src/core/lib/surface/channel_stack_type.cc
  - src/core/lib/surface/completion_queue.cc
  - src/core/lib/surface/completion_queue_factory.cc
  - src/core/lib/surface/event_string.cc
  - src/core/lib/surface/init.cc
  - src/core/lib/surface/init_unsecure.cc
  - src/core/lib/surface/lame_client.cc
  - src/core/lib/surface/metadata_array.cc
  - src/core/lib/surface/server.cc
  - src/core/lib/surface/validate_metadata.cc
  - src/core/lib/surface/version.cc
  - src/core/lib/transport/bdp_estimator.cc
  - src/core/lib/transport/byte_stream.cc
  - src/core/lib/transport/connectivity_state.cc
  - src/core/lib/transport/error_utils.cc
  - src/core/lib/transport/metadata.cc
  - src/core/lib/transport/metadata_batch.cc
  - src/core/lib/transport/pid_controller.cc
  - src/core/lib/transport/static_metadata.cc
  - src/core/lib/transport/status_conversion.cc
  - src/core/lib/transport/status_metadata.cc
  - src/core/lib/transport/timeout_encoding.cc
  - src/core/lib/transport/transport.cc
  - src/core/lib/transport/transport_op_string.cc
  - src/core/lib/uri/uri_parser.cc
  - src/core/plugin_registry/grpc_unsecure_plugin_registry.cc
  deps:
  - absl/container:flat_hash_map
  - absl/container:inlined_vector
  - absl/functional:bind_front
  - absl/status:statusor
  - absl/types:variant
  - absl/utility:utility
  - gpr
  - address_sorting
  baselib: true
  generate_plugin_registry: true
- name: benchmark_helpers
  build: test
  language: c++
  public_headers: []
  headers:
  - test/cpp/microbenchmarks/fullstack_context_mutators.h
  - test/cpp/microbenchmarks/fullstack_fixtures.h
  - test/cpp/microbenchmarks/helpers.h
  src:
  - src/proto/grpc/testing/echo.proto
  - src/proto/grpc/testing/echo_messages.proto
  - src/proto/grpc/testing/simple_messages.proto
  - test/cpp/microbenchmarks/helpers.cc
  deps:
  - benchmark
  - grpc++_unsecure
  - grpc_test_util_unsecure
  - grpc++_test_config
  defaults: benchmark
- name: grpc++
  build: all
  language: c++
  public_headers:
  - include/grpc++/alarm.h
  - include/grpc++/channel.h
  - include/grpc++/client_context.h
  - include/grpc++/completion_queue.h
  - include/grpc++/create_channel.h
  - include/grpc++/create_channel_posix.h
  - include/grpc++/ext/health_check_service_server_builder_option.h
  - include/grpc++/generic/async_generic_service.h
  - include/grpc++/generic/generic_stub.h
  - include/grpc++/grpc++.h
  - include/grpc++/health_check_service_interface.h
  - include/grpc++/impl/call.h
  - include/grpc++/impl/channel_argument_option.h
  - include/grpc++/impl/client_unary_call.h
  - include/grpc++/impl/codegen/async_stream.h
  - include/grpc++/impl/codegen/async_unary_call.h
  - include/grpc++/impl/codegen/byte_buffer.h
  - include/grpc++/impl/codegen/call.h
  - include/grpc++/impl/codegen/call_hook.h
  - include/grpc++/impl/codegen/channel_interface.h
  - include/grpc++/impl/codegen/client_context.h
  - include/grpc++/impl/codegen/client_unary_call.h
  - include/grpc++/impl/codegen/completion_queue.h
  - include/grpc++/impl/codegen/completion_queue_tag.h
  - include/grpc++/impl/codegen/config.h
  - include/grpc++/impl/codegen/config_protobuf.h
  - include/grpc++/impl/codegen/core_codegen.h
  - include/grpc++/impl/codegen/core_codegen_interface.h
  - include/grpc++/impl/codegen/create_auth_context.h
  - include/grpc++/impl/codegen/grpc_library.h
  - include/grpc++/impl/codegen/metadata_map.h
  - include/grpc++/impl/codegen/method_handler_impl.h
  - include/grpc++/impl/codegen/proto_utils.h
  - include/grpc++/impl/codegen/rpc_method.h
  - include/grpc++/impl/codegen/rpc_service_method.h
  - include/grpc++/impl/codegen/security/auth_context.h
  - include/grpc++/impl/codegen/serialization_traits.h
  - include/grpc++/impl/codegen/server_context.h
  - include/grpc++/impl/codegen/server_interface.h
  - include/grpc++/impl/codegen/service_type.h
  - include/grpc++/impl/codegen/slice.h
  - include/grpc++/impl/codegen/status.h
  - include/grpc++/impl/codegen/status_code_enum.h
  - include/grpc++/impl/codegen/string_ref.h
  - include/grpc++/impl/codegen/stub_options.h
  - include/grpc++/impl/codegen/sync_stream.h
  - include/grpc++/impl/codegen/time.h
  - include/grpc++/impl/grpc_library.h
  - include/grpc++/impl/method_handler_impl.h
  - include/grpc++/impl/rpc_method.h
  - include/grpc++/impl/rpc_service_method.h
  - include/grpc++/impl/serialization_traits.h
  - include/grpc++/impl/server_builder_option.h
  - include/grpc++/impl/server_builder_plugin.h
  - include/grpc++/impl/server_initializer.h
  - include/grpc++/impl/service_type.h
  - include/grpc++/resource_quota.h
  - include/grpc++/security/auth_context.h
  - include/grpc++/security/auth_metadata_processor.h
  - include/grpc++/security/credentials.h
  - include/grpc++/security/server_credentials.h
  - include/grpc++/server.h
  - include/grpc++/server_builder.h
  - include/grpc++/server_context.h
  - include/grpc++/server_posix.h
  - include/grpc++/support/async_stream.h
  - include/grpc++/support/async_unary_call.h
  - include/grpc++/support/byte_buffer.h
  - include/grpc++/support/channel_arguments.h
  - include/grpc++/support/config.h
  - include/grpc++/support/slice.h
  - include/grpc++/support/status.h
  - include/grpc++/support/status_code_enum.h
  - include/grpc++/support/string_ref.h
  - include/grpc++/support/stub_options.h
  - include/grpc++/support/sync_stream.h
  - include/grpc++/support/time.h
  - include/grpcpp/alarm.h
  - include/grpcpp/channel.h
  - include/grpcpp/client_context.h
  - include/grpcpp/completion_queue.h
  - include/grpcpp/create_channel.h
  - include/grpcpp/create_channel_binder.h
  - include/grpcpp/create_channel_posix.h
  - include/grpcpp/ext/health_check_service_server_builder_option.h
  - include/grpcpp/generic/async_generic_service.h
  - include/grpcpp/generic/generic_stub.h
  - include/grpcpp/grpcpp.h
  - include/grpcpp/health_check_service_interface.h
  - include/grpcpp/impl/call.h
  - include/grpcpp/impl/channel_argument_option.h
  - include/grpcpp/impl/client_unary_call.h
  - include/grpcpp/impl/codegen/async_generic_service.h
  - include/grpcpp/impl/codegen/async_stream.h
  - include/grpcpp/impl/codegen/async_unary_call.h
  - include/grpcpp/impl/codegen/byte_buffer.h
  - include/grpcpp/impl/codegen/call.h
  - include/grpcpp/impl/codegen/call_hook.h
  - include/grpcpp/impl/codegen/call_op_set.h
  - include/grpcpp/impl/codegen/call_op_set_interface.h
  - include/grpcpp/impl/codegen/callback_common.h
  - include/grpcpp/impl/codegen/channel_interface.h
  - include/grpcpp/impl/codegen/client_callback.h
  - include/grpcpp/impl/codegen/client_context.h
  - include/grpcpp/impl/codegen/client_interceptor.h
  - include/grpcpp/impl/codegen/client_unary_call.h
  - include/grpcpp/impl/codegen/completion_queue.h
  - include/grpcpp/impl/codegen/completion_queue_tag.h
  - include/grpcpp/impl/codegen/config.h
  - include/grpcpp/impl/codegen/config_protobuf.h
  - include/grpcpp/impl/codegen/core_codegen.h
  - include/grpcpp/impl/codegen/core_codegen_interface.h
  - include/grpcpp/impl/codegen/create_auth_context.h
  - include/grpcpp/impl/codegen/delegating_channel.h
  - include/grpcpp/impl/codegen/grpc_library.h
  - include/grpcpp/impl/codegen/intercepted_channel.h
  - include/grpcpp/impl/codegen/interceptor.h
  - include/grpcpp/impl/codegen/interceptor_common.h
  - include/grpcpp/impl/codegen/message_allocator.h
  - include/grpcpp/impl/codegen/metadata_map.h
  - include/grpcpp/impl/codegen/method_handler.h
  - include/grpcpp/impl/codegen/method_handler_impl.h
  - include/grpcpp/impl/codegen/proto_buffer_reader.h
  - include/grpcpp/impl/codegen/proto_buffer_writer.h
  - include/grpcpp/impl/codegen/proto_utils.h
  - include/grpcpp/impl/codegen/rpc_method.h
  - include/grpcpp/impl/codegen/rpc_service_method.h
  - include/grpcpp/impl/codegen/security/auth_context.h
  - include/grpcpp/impl/codegen/serialization_traits.h
  - include/grpcpp/impl/codegen/server_callback.h
  - include/grpcpp/impl/codegen/server_callback_handlers.h
  - include/grpcpp/impl/codegen/server_context.h
  - include/grpcpp/impl/codegen/server_interceptor.h
  - include/grpcpp/impl/codegen/server_interface.h
  - include/grpcpp/impl/codegen/service_type.h
  - include/grpcpp/impl/codegen/slice.h
  - include/grpcpp/impl/codegen/status.h
  - include/grpcpp/impl/codegen/status_code_enum.h
  - include/grpcpp/impl/codegen/string_ref.h
  - include/grpcpp/impl/codegen/stub_options.h
  - include/grpcpp/impl/codegen/sync.h
  - include/grpcpp/impl/codegen/sync_stream.h
  - include/grpcpp/impl/codegen/time.h
  - include/grpcpp/impl/grpc_library.h
  - include/grpcpp/impl/method_handler_impl.h
  - include/grpcpp/impl/rpc_method.h
  - include/grpcpp/impl/rpc_service_method.h
  - include/grpcpp/impl/serialization_traits.h
  - include/grpcpp/impl/server_builder_option.h
  - include/grpcpp/impl/server_builder_plugin.h
  - include/grpcpp/impl/server_initializer.h
  - include/grpcpp/impl/service_type.h
  - include/grpcpp/resource_quota.h
  - include/grpcpp/security/auth_context.h
  - include/grpcpp/security/auth_metadata_processor.h
  - include/grpcpp/security/authorization_policy_provider.h
  - include/grpcpp/security/binder_credentials.h
  - include/grpcpp/security/binder_security_policy.h
  - include/grpcpp/security/credentials.h
  - include/grpcpp/security/server_credentials.h
  - include/grpcpp/security/tls_certificate_provider.h
  - include/grpcpp/security/tls_certificate_verifier.h
  - include/grpcpp/security/tls_credentials_options.h
  - include/grpcpp/server.h
  - include/grpcpp/server_builder.h
  - include/grpcpp/server_context.h
  - include/grpcpp/server_posix.h
  - include/grpcpp/support/async_stream.h
  - include/grpcpp/support/async_unary_call.h
  - include/grpcpp/support/byte_buffer.h
  - include/grpcpp/support/channel_arguments.h
  - include/grpcpp/support/client_callback.h
  - include/grpcpp/support/client_interceptor.h
  - include/grpcpp/support/config.h
  - include/grpcpp/support/interceptor.h
  - include/grpcpp/support/message_allocator.h
  - include/grpcpp/support/method_handler.h
  - include/grpcpp/support/proto_buffer_reader.h
  - include/grpcpp/support/proto_buffer_writer.h
  - include/grpcpp/support/server_callback.h
  - include/grpcpp/support/server_interceptor.h
  - include/grpcpp/support/slice.h
  - include/grpcpp/support/status.h
  - include/grpcpp/support/status_code_enum.h
  - include/grpcpp/support/string_ref.h
  - include/grpcpp/support/stub_options.h
  - include/grpcpp/support/sync_stream.h
  - include/grpcpp/support/time.h
  - include/grpcpp/support/validate_service_config.h
  - include/grpcpp/xds_server_builder.h
  headers:
  - src/core/ext/transport/binder/client/binder_connector.h
  - src/core/ext/transport/binder/client/channel_create_impl.h
  - src/core/ext/transport/binder/client/connection_id_generator.h
  - src/core/ext/transport/binder/client/endpoint_binder_pool.h
  - src/core/ext/transport/binder/client/jni_utils.h
  - src/core/ext/transport/binder/client/security_policy_setting.h
  - src/core/ext/transport/binder/server/binder_server.h
  - src/core/ext/transport/binder/transport/binder_stream.h
  - src/core/ext/transport/binder/transport/binder_transport.h
  - src/core/ext/transport/binder/utils/binder_auto_utils.h
  - src/core/ext/transport/binder/utils/ndk_binder.h
  - src/core/ext/transport/binder/utils/transport_stream_receiver.h
  - src/core/ext/transport/binder/utils/transport_stream_receiver_impl.h
  - src/core/ext/transport/binder/wire_format/binder.h
  - src/core/ext/transport/binder/wire_format/binder_android.h
  - src/core/ext/transport/binder/wire_format/binder_constants.h
  - src/core/ext/transport/binder/wire_format/transaction.h
  - src/core/ext/transport/binder/wire_format/wire_reader.h
  - src/core/ext/transport/binder/wire_format/wire_reader_impl.h
  - src/core/ext/transport/binder/wire_format/wire_writer.h
  - src/cpp/client/create_channel_internal.h
  - src/cpp/client/secure_credentials.h
  - src/cpp/common/channel_filter.h
  - src/cpp/common/secure_auth_context.h
  - src/cpp/server/dynamic_thread_pool.h
  - src/cpp/server/external_connection_acceptor_impl.h
  - src/cpp/server/health/default_health_check_service.h
  - src/cpp/server/secure_server_credentials.h
  - src/cpp/server/thread_pool_interface.h
  - src/cpp/thread_manager/thread_manager.h
  src:
  - src/core/ext/transport/binder/client/binder_connector.cc
  - src/core/ext/transport/binder/client/channel_create.cc
  - src/core/ext/transport/binder/client/channel_create_impl.cc
  - src/core/ext/transport/binder/client/connection_id_generator.cc
  - src/core/ext/transport/binder/client/endpoint_binder_pool.cc
  - src/core/ext/transport/binder/client/jni_utils.cc
  - src/core/ext/transport/binder/client/security_policy_setting.cc
  - src/core/ext/transport/binder/security_policy/binder_security_policy.cc
  - src/core/ext/transport/binder/server/binder_server.cc
  - src/core/ext/transport/binder/server/binder_server_credentials.cc
  - src/core/ext/transport/binder/transport/binder_transport.cc
  - src/core/ext/transport/binder/utils/ndk_binder.cc
  - src/core/ext/transport/binder/utils/transport_stream_receiver_impl.cc
  - src/core/ext/transport/binder/wire_format/binder_android.cc
  - src/core/ext/transport/binder/wire_format/binder_constants.cc
  - src/core/ext/transport/binder/wire_format/transaction.cc
  - src/core/ext/transport/binder/wire_format/wire_reader_impl.cc
  - src/core/ext/transport/binder/wire_format/wire_writer.cc
  - src/cpp/client/channel_cc.cc
  - src/cpp/client/client_callback.cc
  - src/cpp/client/client_context.cc
  - src/cpp/client/client_interceptor.cc
  - src/cpp/client/create_channel.cc
  - src/cpp/client/create_channel_internal.cc
  - src/cpp/client/create_channel_posix.cc
  - src/cpp/client/credentials_cc.cc
  - src/cpp/client/insecure_credentials.cc
  - src/cpp/client/secure_credentials.cc
  - src/cpp/client/xds_credentials.cc
  - src/cpp/codegen/codegen_init.cc
  - src/cpp/common/alarm.cc
  - src/cpp/common/auth_property_iterator.cc
  - src/cpp/common/channel_arguments.cc
  - src/cpp/common/channel_filter.cc
  - src/cpp/common/completion_queue_cc.cc
  - src/cpp/common/core_codegen.cc
  - src/cpp/common/resource_quota_cc.cc
  - src/cpp/common/rpc_method.cc
  - src/cpp/common/secure_auth_context.cc
  - src/cpp/common/secure_channel_arguments.cc
  - src/cpp/common/secure_create_auth_context.cc
  - src/cpp/common/tls_certificate_provider.cc
  - src/cpp/common/tls_certificate_verifier.cc
  - src/cpp/common/tls_credentials_options.cc
  - src/cpp/common/validate_service_config.cc
  - src/cpp/common/version_cc.cc
  - src/cpp/server/async_generic_service.cc
  - src/cpp/server/channel_argument_option.cc
  - src/cpp/server/create_default_thread_pool.cc
  - src/cpp/server/dynamic_thread_pool.cc
  - src/cpp/server/external_connection_acceptor_impl.cc
  - src/cpp/server/health/default_health_check_service.cc
  - src/cpp/server/health/health_check_service.cc
  - src/cpp/server/health/health_check_service_server_builder_option.cc
  - src/cpp/server/insecure_server_credentials.cc
  - src/cpp/server/secure_server_credentials.cc
  - src/cpp/server/server_builder.cc
  - src/cpp/server/server_callback.cc
  - src/cpp/server/server_cc.cc
  - src/cpp/server/server_context.cc
  - src/cpp/server/server_credentials.cc
  - src/cpp/server/server_posix.cc
  - src/cpp/server/xds_server_credentials.cc
  - src/cpp/thread_manager/thread_manager.cc
  - src/cpp/util/byte_buffer_cc.cc
  - src/cpp/util/status.cc
  - src/cpp/util/string_ref.cc
  - src/cpp/util/time_cc.cc
  deps:
  - grpc
  baselib: true
- name: grpc++_alts
  build: all
  language: c++
  public_headers:
  - include/grpcpp/security/alts_context.h
  - include/grpcpp/security/alts_util.h
  headers: []
  src:
  - src/cpp/common/alts_context.cc
  - src/cpp/common/alts_util.cc
  deps:
  - grpc++
  baselib: true
- name: grpc++_error_details
  build: all
  language: c++
  public_headers:
  - include/grpc++/support/error_details.h
  - include/grpcpp/support/error_details.h
  headers: []
  src:
  - src/cpp/util/error_details.cc
  deps:
  - grpc++
- name: grpc++_reflection
  build: all
  language: c++
  public_headers:
  - include/grpc++/ext/proto_server_reflection_plugin.h
  - include/grpcpp/ext/proto_server_reflection_plugin.h
  headers:
  - src/cpp/ext/proto_server_reflection.h
  src:
  - src/proto/grpc/reflection/v1alpha/reflection.proto
  - src/cpp/ext/proto_server_reflection.cc
  - src/cpp/ext/proto_server_reflection_plugin.cc
  deps:
  - grpc++
- name: grpc++_test
  build: private
  language: c++
  public_headers:
  - include/grpc++/test/mock_stream.h
  - include/grpc++/test/server_context_test_spouse.h
  - include/grpcpp/test/channel_test_peer.h
  - include/grpcpp/test/client_context_test_peer.h
  - include/grpcpp/test/default_reactor_test_peer.h
  - include/grpcpp/test/mock_stream.h
  - include/grpcpp/test/server_context_test_spouse.h
  headers: []
  src:
  - src/cpp/client/channel_test_peer.cc
  deps:
  - grpc++
- name: grpc++_test_config
  build: private
  language: c++
  public_headers: []
  headers:
  - test/cpp/util/test_config.h
  src:
  - test/cpp/util/test_config_cc.cc
  deps:
  - absl/flags:parse
  - gpr
- name: grpc++_test_util
  build: private
  language: c++
  public_headers: []
  headers:
  - test/core/end2end/data/ssl_test_data.h
  - test/cpp/util/byte_buffer_proto_helper.h
  - test/cpp/util/create_test_channel.h
  - test/cpp/util/string_ref_helper.h
  - test/cpp/util/subprocess.h
  - test/cpp/util/test_credentials_provider.h
  src:
  - test/core/end2end/data/client_certs.cc
  - test/core/end2end/data/server1_cert.cc
  - test/core/end2end/data/server1_key.cc
  - test/core/end2end/data/test_root_cert.cc
  - test/cpp/util/byte_buffer_proto_helper.cc
  - test/cpp/util/create_test_channel.cc
  - test/cpp/util/string_ref_helper.cc
  - test/cpp/util/subprocess.cc
  - test/cpp/util/test_credentials_provider.cc
  deps:
  - absl/flags:flag
  - grpc++
  - grpc_test_util
- name: grpc++_unsecure
  build: all
  language: c++
  public_headers:
  - include/grpc++/alarm.h
  - include/grpc++/channel.h
  - include/grpc++/client_context.h
  - include/grpc++/completion_queue.h
  - include/grpc++/create_channel.h
  - include/grpc++/create_channel_posix.h
  - include/grpc++/ext/health_check_service_server_builder_option.h
  - include/grpc++/generic/async_generic_service.h
  - include/grpc++/generic/generic_stub.h
  - include/grpc++/grpc++.h
  - include/grpc++/health_check_service_interface.h
  - include/grpc++/impl/call.h
  - include/grpc++/impl/channel_argument_option.h
  - include/grpc++/impl/client_unary_call.h
  - include/grpc++/impl/codegen/async_stream.h
  - include/grpc++/impl/codegen/async_unary_call.h
  - include/grpc++/impl/codegen/byte_buffer.h
  - include/grpc++/impl/codegen/call.h
  - include/grpc++/impl/codegen/call_hook.h
  - include/grpc++/impl/codegen/channel_interface.h
  - include/grpc++/impl/codegen/client_context.h
  - include/grpc++/impl/codegen/client_unary_call.h
  - include/grpc++/impl/codegen/completion_queue.h
  - include/grpc++/impl/codegen/completion_queue_tag.h
  - include/grpc++/impl/codegen/config.h
  - include/grpc++/impl/codegen/config_protobuf.h
  - include/grpc++/impl/codegen/core_codegen.h
  - include/grpc++/impl/codegen/core_codegen_interface.h
  - include/grpc++/impl/codegen/create_auth_context.h
  - include/grpc++/impl/codegen/grpc_library.h
  - include/grpc++/impl/codegen/metadata_map.h
  - include/grpc++/impl/codegen/method_handler_impl.h
  - include/grpc++/impl/codegen/proto_utils.h
  - include/grpc++/impl/codegen/rpc_method.h
  - include/grpc++/impl/codegen/rpc_service_method.h
  - include/grpc++/impl/codegen/security/auth_context.h
  - include/grpc++/impl/codegen/serialization_traits.h
  - include/grpc++/impl/codegen/server_context.h
  - include/grpc++/impl/codegen/server_interface.h
  - include/grpc++/impl/codegen/service_type.h
  - include/grpc++/impl/codegen/slice.h
  - include/grpc++/impl/codegen/status.h
  - include/grpc++/impl/codegen/status_code_enum.h
  - include/grpc++/impl/codegen/string_ref.h
  - include/grpc++/impl/codegen/stub_options.h
  - include/grpc++/impl/codegen/sync_stream.h
  - include/grpc++/impl/codegen/time.h
  - include/grpc++/impl/grpc_library.h
  - include/grpc++/impl/method_handler_impl.h
  - include/grpc++/impl/rpc_method.h
  - include/grpc++/impl/rpc_service_method.h
  - include/grpc++/impl/serialization_traits.h
  - include/grpc++/impl/server_builder_option.h
  - include/grpc++/impl/server_builder_plugin.h
  - include/grpc++/impl/server_initializer.h
  - include/grpc++/impl/service_type.h
  - include/grpc++/resource_quota.h
  - include/grpc++/security/auth_context.h
  - include/grpc++/security/auth_metadata_processor.h
  - include/grpc++/security/credentials.h
  - include/grpc++/security/server_credentials.h
  - include/grpc++/server.h
  - include/grpc++/server_builder.h
  - include/grpc++/server_context.h
  - include/grpc++/server_posix.h
  - include/grpc++/support/async_stream.h
  - include/grpc++/support/async_unary_call.h
  - include/grpc++/support/byte_buffer.h
  - include/grpc++/support/channel_arguments.h
  - include/grpc++/support/config.h
  - include/grpc++/support/slice.h
  - include/grpc++/support/status.h
  - include/grpc++/support/status_code_enum.h
  - include/grpc++/support/string_ref.h
  - include/grpc++/support/stub_options.h
  - include/grpc++/support/sync_stream.h
  - include/grpc++/support/time.h
  - include/grpcpp/alarm.h
  - include/grpcpp/channel.h
  - include/grpcpp/client_context.h
  - include/grpcpp/completion_queue.h
  - include/grpcpp/create_channel.h
  - include/grpcpp/create_channel_posix.h
  - include/grpcpp/ext/health_check_service_server_builder_option.h
  - include/grpcpp/generic/async_generic_service.h
  - include/grpcpp/generic/generic_stub.h
  - include/grpcpp/grpcpp.h
  - include/grpcpp/health_check_service_interface.h
  - include/grpcpp/impl/call.h
  - include/grpcpp/impl/channel_argument_option.h
  - include/grpcpp/impl/client_unary_call.h
  - include/grpcpp/impl/codegen/async_generic_service.h
  - include/grpcpp/impl/codegen/async_stream.h
  - include/grpcpp/impl/codegen/async_unary_call.h
  - include/grpcpp/impl/codegen/byte_buffer.h
  - include/grpcpp/impl/codegen/call.h
  - include/grpcpp/impl/codegen/call_hook.h
  - include/grpcpp/impl/codegen/call_op_set.h
  - include/grpcpp/impl/codegen/call_op_set_interface.h
  - include/grpcpp/impl/codegen/callback_common.h
  - include/grpcpp/impl/codegen/channel_interface.h
  - include/grpcpp/impl/codegen/client_callback.h
  - include/grpcpp/impl/codegen/client_context.h
  - include/grpcpp/impl/codegen/client_interceptor.h
  - include/grpcpp/impl/codegen/client_unary_call.h
  - include/grpcpp/impl/codegen/completion_queue.h
  - include/grpcpp/impl/codegen/completion_queue_tag.h
  - include/grpcpp/impl/codegen/config.h
  - include/grpcpp/impl/codegen/config_protobuf.h
  - include/grpcpp/impl/codegen/core_codegen.h
  - include/grpcpp/impl/codegen/core_codegen_interface.h
  - include/grpcpp/impl/codegen/create_auth_context.h
  - include/grpcpp/impl/codegen/delegating_channel.h
  - include/grpcpp/impl/codegen/grpc_library.h
  - include/grpcpp/impl/codegen/intercepted_channel.h
  - include/grpcpp/impl/codegen/interceptor.h
  - include/grpcpp/impl/codegen/interceptor_common.h
  - include/grpcpp/impl/codegen/message_allocator.h
  - include/grpcpp/impl/codegen/metadata_map.h
  - include/grpcpp/impl/codegen/method_handler.h
  - include/grpcpp/impl/codegen/method_handler_impl.h
  - include/grpcpp/impl/codegen/proto_buffer_reader.h
  - include/grpcpp/impl/codegen/proto_buffer_writer.h
  - include/grpcpp/impl/codegen/proto_utils.h
  - include/grpcpp/impl/codegen/rpc_method.h
  - include/grpcpp/impl/codegen/rpc_service_method.h
  - include/grpcpp/impl/codegen/security/auth_context.h
  - include/grpcpp/impl/codegen/serialization_traits.h
  - include/grpcpp/impl/codegen/server_callback.h
  - include/grpcpp/impl/codegen/server_callback_handlers.h
  - include/grpcpp/impl/codegen/server_context.h
  - include/grpcpp/impl/codegen/server_interceptor.h
  - include/grpcpp/impl/codegen/server_interface.h
  - include/grpcpp/impl/codegen/service_type.h
  - include/grpcpp/impl/codegen/slice.h
  - include/grpcpp/impl/codegen/status.h
  - include/grpcpp/impl/codegen/status_code_enum.h
  - include/grpcpp/impl/codegen/string_ref.h
  - include/grpcpp/impl/codegen/stub_options.h
  - include/grpcpp/impl/codegen/sync.h
  - include/grpcpp/impl/codegen/sync_stream.h
  - include/grpcpp/impl/codegen/time.h
  - include/grpcpp/impl/grpc_library.h
  - include/grpcpp/impl/method_handler_impl.h
  - include/grpcpp/impl/rpc_method.h
  - include/grpcpp/impl/rpc_service_method.h
  - include/grpcpp/impl/serialization_traits.h
  - include/grpcpp/impl/server_builder_option.h
  - include/grpcpp/impl/server_builder_plugin.h
  - include/grpcpp/impl/server_initializer.h
  - include/grpcpp/impl/service_type.h
  - include/grpcpp/resource_quota.h
  - include/grpcpp/security/auth_context.h
  - include/grpcpp/security/auth_metadata_processor.h
  - include/grpcpp/security/authorization_policy_provider.h
  - include/grpcpp/security/credentials.h
  - include/grpcpp/security/server_credentials.h
  - include/grpcpp/security/tls_certificate_provider.h
  - include/grpcpp/security/tls_certificate_verifier.h
  - include/grpcpp/security/tls_credentials_options.h
  - include/grpcpp/server.h
  - include/grpcpp/server_builder.h
  - include/grpcpp/server_context.h
  - include/grpcpp/server_posix.h
  - include/grpcpp/support/async_stream.h
  - include/grpcpp/support/async_unary_call.h
  - include/grpcpp/support/byte_buffer.h
  - include/grpcpp/support/channel_arguments.h
  - include/grpcpp/support/client_callback.h
  - include/grpcpp/support/client_interceptor.h
  - include/grpcpp/support/config.h
  - include/grpcpp/support/interceptor.h
  - include/grpcpp/support/message_allocator.h
  - include/grpcpp/support/method_handler.h
  - include/grpcpp/support/proto_buffer_reader.h
  - include/grpcpp/support/proto_buffer_writer.h
  - include/grpcpp/support/server_callback.h
  - include/grpcpp/support/server_interceptor.h
  - include/grpcpp/support/slice.h
  - include/grpcpp/support/status.h
  - include/grpcpp/support/status_code_enum.h
  - include/grpcpp/support/string_ref.h
  - include/grpcpp/support/stub_options.h
  - include/grpcpp/support/sync_stream.h
  - include/grpcpp/support/time.h
  - include/grpcpp/support/validate_service_config.h
  headers:
  - src/cpp/client/create_channel_internal.h
  - src/cpp/common/channel_filter.h
  - src/cpp/server/dynamic_thread_pool.h
  - src/cpp/server/external_connection_acceptor_impl.h
  - src/cpp/server/health/default_health_check_service.h
  - src/cpp/server/thread_pool_interface.h
  - src/cpp/thread_manager/thread_manager.h
  src:
  - src/cpp/client/channel_cc.cc
  - src/cpp/client/client_callback.cc
  - src/cpp/client/client_context.cc
  - src/cpp/client/client_interceptor.cc
  - src/cpp/client/create_channel.cc
  - src/cpp/client/create_channel_internal.cc
  - src/cpp/client/create_channel_posix.cc
  - src/cpp/client/credentials_cc.cc
  - src/cpp/client/insecure_credentials.cc
  - src/cpp/codegen/codegen_init.cc
  - src/cpp/common/alarm.cc
  - src/cpp/common/channel_arguments.cc
  - src/cpp/common/channel_filter.cc
  - src/cpp/common/completion_queue_cc.cc
  - src/cpp/common/core_codegen.cc
  - src/cpp/common/insecure_create_auth_context.cc
  - src/cpp/common/resource_quota_cc.cc
  - src/cpp/common/rpc_method.cc
  - src/cpp/common/validate_service_config.cc
  - src/cpp/common/version_cc.cc
  - src/cpp/server/async_generic_service.cc
  - src/cpp/server/channel_argument_option.cc
  - src/cpp/server/create_default_thread_pool.cc
  - src/cpp/server/dynamic_thread_pool.cc
  - src/cpp/server/external_connection_acceptor_impl.cc
  - src/cpp/server/health/default_health_check_service.cc
  - src/cpp/server/health/health_check_service.cc
  - src/cpp/server/health/health_check_service_server_builder_option.cc
  - src/cpp/server/insecure_server_credentials.cc
  - src/cpp/server/server_builder.cc
  - src/cpp/server/server_callback.cc
  - src/cpp/server/server_cc.cc
  - src/cpp/server/server_context.cc
  - src/cpp/server/server_credentials.cc
  - src/cpp/server/server_posix.cc
  - src/cpp/thread_manager/thread_manager.cc
  - src/cpp/util/byte_buffer_cc.cc
  - src/cpp/util/status.cc
  - src/cpp/util/string_ref.cc
  - src/cpp/util/time_cc.cc
  deps:
  - grpc_unsecure
  baselib: true
- name: grpc_plugin_support
  build: protoc
  language: c++
  public_headers:
  - include/grpc++/impl/codegen/config_protobuf.h
  - include/grpcpp/impl/codegen/config_protobuf.h
  headers:
  - src/compiler/config.h
  - src/compiler/config_protobuf.h
  - src/compiler/cpp_generator.h
  - src/compiler/cpp_generator_helpers.h
  - src/compiler/cpp_plugin.h
  - src/compiler/csharp_generator.h
  - src/compiler/csharp_generator_helpers.h
  - src/compiler/generator_helpers.h
  - src/compiler/node_generator.h
  - src/compiler/node_generator_helpers.h
  - src/compiler/objective_c_generator.h
  - src/compiler/objective_c_generator_helpers.h
  - src/compiler/php_generator.h
  - src/compiler/php_generator_helpers.h
  - src/compiler/protobuf_plugin.h
  - src/compiler/python_generator.h
  - src/compiler/python_generator_helpers.h
  - src/compiler/python_private_generator.h
  - src/compiler/ruby_generator.h
  - src/compiler/ruby_generator_helpers-inl.h
  - src/compiler/ruby_generator_map-inl.h
  - src/compiler/ruby_generator_string-inl.h
  - src/compiler/schema_interface.h
  src:
  - src/compiler/cpp_generator.cc
  - src/compiler/csharp_generator.cc
  - src/compiler/node_generator.cc
  - src/compiler/objective_c_generator.cc
  - src/compiler/php_generator.cc
  - src/compiler/python_generator.cc
  - src/compiler/ruby_generator.cc
  deps: []
- name: grpcpp_channelz
  build: all
  language: c++
  public_headers:
  - include/grpcpp/ext/channelz_service_plugin.h
  headers:
  - src/cpp/server/channelz/channelz_service.h
  src:
  - src/proto/grpc/channelz/channelz.proto
  - src/cpp/server/channelz/channelz_service.cc
  - src/cpp/server/channelz/channelz_service_plugin.cc
  deps:
  - grpc++
targets:
- name: algorithm_test
  build: test
  language: c
  headers: []
  src:
  - test/core/compression/algorithm_test.cc
  deps:
  - grpc_test_util
  uses_polling: false
- name: alloc_test
  build: test
  language: c
  headers: []
  src:
  - test/core/gpr/alloc_test.cc
  deps:
  - grpc_test_util
  uses_polling: false
- name: alpn_test
  build: test
  language: c
  headers: []
  src:
  - test/core/transport/chttp2/alpn_test.cc
  deps:
  - grpc_test_util
- name: alts_counter_test
  build: test
  language: c
  headers:
  - test/core/tsi/alts/crypt/gsec_test_util.h
  src:
  - test/core/tsi/alts/crypt/gsec_test_util.cc
  - test/core/tsi/alts/frame_protector/alts_counter_test.cc
  deps:
  - grpc_test_util
- name: alts_crypt_test
  build: test
  language: c
  headers:
  - test/core/tsi/alts/crypt/gsec_test_util.h
  src:
  - test/core/tsi/alts/crypt/aes_gcm_test.cc
  - test/core/tsi/alts/crypt/gsec_test_util.cc
  deps:
  - grpc_test_util
- name: alts_crypter_test
  build: test
  language: c
  headers:
  - test/core/tsi/alts/crypt/gsec_test_util.h
  src:
  - test/core/tsi/alts/crypt/gsec_test_util.cc
  - test/core/tsi/alts/frame_protector/alts_crypter_test.cc
  deps:
  - grpc_test_util
- name: alts_frame_protector_test
  build: test
  language: c
  headers:
  - test/core/tsi/alts/crypt/gsec_test_util.h
  - test/core/tsi/transport_security_test_lib.h
  src:
  - test/core/tsi/alts/crypt/gsec_test_util.cc
  - test/core/tsi/alts/frame_protector/alts_frame_protector_test.cc
  - test/core/tsi/transport_security_test_lib.cc
  deps:
  - grpc_test_util
- name: alts_grpc_record_protocol_test
  build: test
  language: c
  headers:
  - test/core/tsi/alts/crypt/gsec_test_util.h
  src:
  - test/core/tsi/alts/crypt/gsec_test_util.cc
  - test/core/tsi/alts/zero_copy_frame_protector/alts_grpc_record_protocol_test.cc
  deps:
  - grpc_test_util
- name: alts_handshaker_client_test
  build: test
  language: c
  headers:
  - test/core/tsi/alts/handshaker/alts_handshaker_service_api_test_lib.h
  src:
  - test/core/tsi/alts/handshaker/alts_handshaker_client_test.cc
  - test/core/tsi/alts/handshaker/alts_handshaker_service_api_test_lib.cc
  deps:
  - grpc_test_util
- name: alts_iovec_record_protocol_test
  build: test
  language: c
  headers:
  - test/core/tsi/alts/crypt/gsec_test_util.h
  src:
  - test/core/tsi/alts/crypt/gsec_test_util.cc
  - test/core/tsi/alts/zero_copy_frame_protector/alts_iovec_record_protocol_test.cc
  deps:
  - grpc_test_util
- name: alts_security_connector_test
  build: test
  language: c
  headers: []
  src:
  - test/core/security/alts_security_connector_test.cc
  deps:
  - grpc_test_util
- name: alts_tsi_handshaker_test
  build: test
  language: c
  headers:
  - test/core/tsi/alts/handshaker/alts_handshaker_service_api_test_lib.h
  src:
  - test/core/tsi/alts/handshaker/alts_handshaker_service_api_test_lib.cc
  - test/core/tsi/alts/handshaker/alts_tsi_handshaker_test.cc
  deps:
  - grpc_test_util
- name: alts_tsi_utils_test
  build: test
  language: c
  headers:
  - test/core/tsi/alts/handshaker/alts_handshaker_service_api_test_lib.h
  src:
  - test/core/tsi/alts/handshaker/alts_handshaker_service_api_test_lib.cc
  - test/core/tsi/alts/handshaker/alts_tsi_utils_test.cc
  deps:
  - grpc_test_util
- name: alts_zero_copy_grpc_protector_test
  build: test
  language: c
  headers:
  - test/core/tsi/alts/crypt/gsec_test_util.h
  src:
  - test/core/tsi/alts/crypt/gsec_test_util.cc
  - test/core/tsi/alts/zero_copy_frame_protector/alts_zero_copy_grpc_protector_test.cc
  deps:
  - grpc_test_util
- name: arena_test
  build: test
  language: c
  headers: []
  src:
  - test/core/gpr/arena_test.cc
  deps:
  - grpc_test_util
  uses_polling: false
- name: auth_context_test
  build: test
  language: c
  headers: []
  src:
  - test/core/security/auth_context_test.cc
  deps:
  - grpc_test_util
  uses_polling: false
- name: avl_test
  build: test
  language: c
  headers: []
  src:
  - test/core/avl/avl_test.cc
  deps:
  - grpc_test_util
  uses_polling: false
- name: b64_test
  build: test
  language: c
  headers: []
  src:
  - test/core/slice/b64_test.cc
  deps:
  - grpc_test_util
  uses_polling: false
- name: bad_server_response_test
  build: test
  language: c
  headers:
  - test/core/end2end/cq_verifier.h
  src:
  - test/core/end2end/bad_server_response_test.cc
  - test/core/end2end/cq_verifier.cc
  deps:
  - grpc_test_util
- name: bad_ssl_alpn_test
  build: test
  language: c
  headers:
  - test/core/end2end/cq_verifier.h
  src:
  - test/core/bad_ssl/bad_ssl_test.cc
  - test/core/end2end/cq_verifier.cc
  deps:
  - grpc_test_util
  platforms:
  - linux
  - posix
  - mac
- name: bad_ssl_cert_test
  build: test
  language: c
  headers:
  - test/core/end2end/cq_verifier.h
  src:
  - test/core/bad_ssl/bad_ssl_test.cc
  - test/core/end2end/cq_verifier.cc
  deps:
  - grpc_test_util
  platforms:
  - linux
  - posix
  - mac
- name: bin_decoder_test
  build: test
  language: c
  headers: []
  src:
  - test/core/transport/chttp2/bin_decoder_test.cc
  deps:
  - grpc_test_util
  uses_polling: false
- name: bin_encoder_test
  build: test
  language: c
  headers: []
  src:
  - test/core/transport/chttp2/bin_encoder_test.cc
  deps:
  - grpc_test_util
  uses_polling: false
- name: buffer_list_test
  build: test
  language: c
  headers: []
  src:
  - test/core/iomgr/buffer_list_test.cc
  deps:
  - grpc_test_util
- name: channel_args_test
  build: test
  language: c
  headers: []
  src:
  - test/core/channel/channel_args_test.cc
  deps:
  - grpc_test_util
  uses_polling: false
- name: channel_create_test
  build: test
  language: c
  headers: []
  src:
  - test/core/surface/channel_create_test.cc
  deps:
  - grpc_test_util
- name: channel_stack_test
  build: test
  language: c
  headers: []
  src:
  - test/core/channel/channel_stack_test.cc
  deps:
  - grpc_test_util
  uses_polling: false
- name: check_gcp_environment_linux_test
  build: test
  language: c
  headers: []
  src:
  - test/core/security/check_gcp_environment_linux_test.cc
  deps:
  - grpc_test_util
- name: check_gcp_environment_windows_test
  build: test
  language: c
  headers: []
  src:
  - test/core/security/check_gcp_environment_windows_test.cc
  deps:
  - grpc_test_util
- name: client_ssl_test
  build: test
  language: c
  headers: []
  src:
  - test/core/handshake/client_ssl.cc
  deps:
  - grpc_test_util
  platforms:
  - linux
  - posix
  - mac
- name: cmdline_test
  build: test
  language: c
  headers: []
  src:
  - test/core/util/cmdline_test.cc
  deps:
  - grpc_test_util
  uses_polling: false
- name: combiner_test
  build: test
  language: c
  headers: []
  src:
  - test/core/iomgr/combiner_test.cc
  deps:
  - grpc_test_util
  platforms:
  - linux
  - posix
  - mac
- name: completion_queue_threading_test
  build: test
  run: false
  language: c
  headers: []
  src:
  - test/core/surface/completion_queue_threading_test.cc
  deps:
  - grpc_test_util
- name: compression_test
  build: test
  language: c
  headers: []
  src:
  - test/core/compression/compression_test.cc
  deps:
  - grpc_test_util
  uses_polling: false
- name: concurrent_connectivity_test
  build: test
  language: c
  headers: []
  src:
  - test/core/surface/concurrent_connectivity_test.cc
  deps:
  - grpc_test_util
- name: connection_refused_test
  build: test
  language: c
  headers:
  - test/core/end2end/cq_verifier.h
  src:
  - test/core/end2end/connection_refused_test.cc
  - test/core/end2end/cq_verifier.cc
  deps:
  - grpc_test_util
- name: cpu_test
  build: test
  language: c
  headers: []
  src:
  - test/core/gpr/cpu_test.cc
  deps:
  - grpc_test_util
  uses_polling: false
- name: dns_resolver_connectivity_using_ares_test
  build: test
  language: c
  headers: []
  src:
  - test/core/client_channel/resolvers/dns_resolver_connectivity_test.cc
  deps:
  - grpc_test_util
  args:
  - --resolver=ares
- name: dns_resolver_connectivity_using_native_test
  build: test
  language: c
  headers: []
  src:
  - test/core/client_channel/resolvers/dns_resolver_connectivity_test.cc
  deps:
  - grpc_test_util
  args:
  - --resolver=native
- name: dns_resolver_cooldown_test
  build: test
  language: c
  headers: []
  src:
  - test/core/client_channel/resolvers/dns_resolver_cooldown_test.cc
  deps:
  - grpc_test_util
- name: dns_resolver_test
  build: test
  language: c
  headers: []
  src:
  - test/core/client_channel/resolvers/dns_resolver_test.cc
  deps:
  - grpc_test_util
- name: dualstack_socket_test
  build: test
  language: c
  headers:
  - test/core/end2end/cq_verifier.h
  src:
  - test/core/end2end/cq_verifier.cc
  - test/core/end2end/dualstack_socket_test.cc
  deps:
  - grpc_test_util
  platforms:
  - linux
  - posix
  - mac
- name: endpoint_pair_test
  build: test
  language: c
  headers:
  - test/core/iomgr/endpoint_tests.h
  src:
  - test/core/iomgr/endpoint_pair_test.cc
  - test/core/iomgr/endpoint_tests.cc
  deps:
  - grpc_test_util
- name: env_test
  build: test
  language: c
  headers: []
  src:
  - test/core/gpr/env_test.cc
  deps:
  - grpc_test_util
  uses_polling: false
- name: ev_epollex_linux_test
  build: test
  language: c
  headers: []
  src:
  - test/core/iomgr/ev_epollex_linux_test.cc
  deps:
  - grpc_test_util
  platforms:
  - linux
  - posix
  - mac
- name: fake_resolver_test
  build: test
  language: c
  headers: []
  src:
  - test/core/client_channel/resolvers/fake_resolver_test.cc
  deps:
  - grpc_test_util
- name: fake_transport_security_test
  build: test
  language: c
  headers:
  - test/core/tsi/transport_security_test_lib.h
  src:
  - test/core/tsi/fake_transport_security_test.cc
  - test/core/tsi/transport_security_test_lib.cc
  deps:
  - grpc_test_util
- name: fd_conservation_posix_test
  build: test
  language: c
  headers: []
  src:
  - test/core/iomgr/fd_conservation_posix_test.cc
  deps:
  - grpc_test_util
  platforms:
  - linux
  - posix
  - mac
- name: fd_posix_test
  build: test
  language: c
  headers: []
  src:
  - test/core/iomgr/fd_posix_test.cc
  deps:
  - grpc_test_util
  platforms:
  - linux
  - posix
  - mac
- name: fling_stream_test
  build: test
  language: c
  headers:
  - test/core/end2end/data/ssl_test_data.h
  src:
  - test/core/end2end/data/client_certs.cc
  - test/core/end2end/data/server1_cert.cc
  - test/core/end2end/data/server1_key.cc
  - test/core/end2end/data/test_root_cert.cc
  - test/core/fling/fling_stream_test.cc
  deps:
  - grpc_test_util
  platforms:
  - linux
  - posix
  - mac
- name: fling_test
  build: test
  language: c
  headers:
  - test/core/end2end/data/ssl_test_data.h
  src:
  - test/core/end2end/data/client_certs.cc
  - test/core/end2end/data/server1_cert.cc
  - test/core/end2end/data/server1_key.cc
  - test/core/end2end/data/test_root_cert.cc
  - test/core/fling/fling_test.cc
  deps:
  - grpc_test_util
  platforms:
  - linux
  - posix
  - mac
- name: fork_test
  build: test
  language: c
  headers: []
  src:
  - test/core/gprpp/fork_test.cc
  deps:
  - grpc_test_util
  platforms:
  - linux
  - posix
  - mac
  uses_polling: false
- name: format_request_test
  build: test
  language: c
  headers:
  - test/core/end2end/data/ssl_test_data.h
  src:
  - test/core/end2end/data/client_certs.cc
  - test/core/end2end/data/server1_cert.cc
  - test/core/end2end/data/server1_key.cc
  - test/core/end2end/data/test_root_cert.cc
  - test/core/http/format_request_test.cc
  deps:
  - grpc_test_util
- name: frame_handler_test
  build: test
  language: c
  headers:
  - test/core/tsi/alts/crypt/gsec_test_util.h
  src:
  - test/core/tsi/alts/crypt/gsec_test_util.cc
  - test/core/tsi/alts/frame_protector/frame_handler_test.cc
  deps:
  - grpc_test_util
- name: goaway_server_test
  build: test
  language: c
  headers:
  - test/core/end2end/cq_verifier.h
  src:
  - test/core/end2end/cq_verifier.cc
  - test/core/end2end/goaway_server_test.cc
  deps:
  - grpc_test_util
- name: grpc_alts_credentials_options_test
  build: test
  language: c
  headers: []
  src:
  - test/core/security/grpc_alts_credentials_options_test.cc
  deps:
  - grpc_test_util
- name: grpc_byte_buffer_reader_test
  build: test
  language: c
  headers: []
  src:
  - test/core/surface/byte_buffer_reader_test.cc
  deps:
  - grpc_test_util
  uses_polling: false
- name: grpc_completion_queue_test
  build: test
  language: c
  headers: []
  src:
  - test/core/surface/completion_queue_test.cc
  deps:
  - grpc_test_util
- name: grpc_ipv6_loopback_available_test
  build: test
  language: c
  headers: []
  src:
  - test/core/iomgr/grpc_ipv6_loopback_available_test.cc
  deps:
  - grpc_test_util
- name: handshake_server_with_readahead_handshaker_test
  build: test
  language: c
  headers:
  - test/core/handshake/server_ssl_common.h
  src:
  - test/core/handshake/readahead_handshaker_server_ssl.cc
  - test/core/handshake/server_ssl_common.cc
  deps:
  - grpc_test_util
  platforms:
  - linux
  - posix
  - mac
- name: histogram_test
  build: test
  language: c
  headers: []
  src:
  - test/core/util/histogram_test.cc
  deps:
  - grpc_test_util
  uses_polling: false
- name: host_port_test
  build: test
  language: c
  headers: []
  src:
  - test/core/gprpp/host_port_test.cc
  deps:
  - grpc_test_util
  uses_polling: false
- name: hpack_encoder_test
  build: test
  language: c
  headers: []
  src:
  - test/core/transport/chttp2/hpack_encoder_test.cc
  deps:
  - grpc_test_util
  uses_polling: false
- name: httpcli_test
  build: test
  language: c
  headers:
  - test/core/end2end/data/ssl_test_data.h
  src:
  - test/core/end2end/data/client_certs.cc
  - test/core/end2end/data/server1_cert.cc
  - test/core/end2end/data/server1_key.cc
  - test/core/end2end/data/test_root_cert.cc
  - test/core/http/httpcli_test.cc
  deps:
  - grpc_test_util
  platforms:
  - linux
  - posix
  - mac
- name: httpscli_test
  build: test
  language: c
  headers:
  - test/core/end2end/data/ssl_test_data.h
  src:
  - test/core/end2end/data/client_certs.cc
  - test/core/end2end/data/server1_cert.cc
  - test/core/end2end/data/server1_key.cc
  - test/core/end2end/data/test_root_cert.cc
  - test/core/http/httpscli_test.cc
  deps:
  - grpc_test_util
  platforms:
  - linux
  - posix
  - mac
- name: inproc_callback_test
  build: test
  language: c
  headers: []
  src:
  - test/core/end2end/inproc_callback_test.cc
  deps:
  - end2end_tests
  uses_polling: false
- name: invalid_call_argument_test
  build: test
  language: c
  headers:
  - test/core/end2end/cq_verifier.h
  src:
  - test/core/end2end/cq_verifier.cc
  - test/core/end2end/invalid_call_argument_test.cc
  deps:
  - grpc_test_util
- name: json_token_test
  build: test
  language: c
  headers: []
  src:
  - test/core/security/json_token_test.cc
  deps:
  - grpc_test_util
  uses_polling: false
- name: jwt_verifier_test
  build: test
  language: c
  headers: []
  src:
  - test/core/security/jwt_verifier_test.cc
  deps:
  - grpc_test_util
  uses_polling: false
- name: lame_client_test
  build: test
  language: c
  headers:
  - test/core/end2end/cq_verifier.h
  src:
  - test/core/end2end/cq_verifier.cc
  - test/core/surface/lame_client_test.cc
  deps:
  - grpc_test_util
- name: load_file_test
  build: test
  language: c
  headers: []
  src:
  - test/core/iomgr/load_file_test.cc
  deps:
  - grpc_test_util
  uses_polling: false
- name: manual_constructor_test
  build: test
  language: c
  headers: []
  src:
  - test/core/gprpp/manual_constructor_test.cc
  deps:
  - grpc_test_util
  uses_polling: false
- name: memory_quota_stress_test
  build: test
  language: c
  headers:
  - src/core/lib/debug/trace.h
  - src/core/lib/gprpp/atomic_utils.h
  - src/core/lib/gprpp/dual_ref_counted.h
  - src/core/lib/gprpp/orphanable.h
  - src/core/lib/gprpp/ref_counted.h
  - src/core/lib/gprpp/ref_counted_ptr.h
  - src/core/lib/iomgr/closure.h
  - src/core/lib/iomgr/combiner.h
  - src/core/lib/iomgr/error.h
  - src/core/lib/iomgr/error_internal.h
  - src/core/lib/iomgr/exec_ctx.h
  - src/core/lib/iomgr/executor.h
  - src/core/lib/iomgr/iomgr_internal.h
  - src/core/lib/promise/activity.h
  - src/core/lib/promise/context.h
  - src/core/lib/promise/detail/basic_seq.h
  - src/core/lib/promise/detail/promise_factory.h
  - src/core/lib/promise/detail/promise_like.h
  - src/core/lib/promise/detail/status.h
  - src/core/lib/promise/detail/switch.h
  - src/core/lib/promise/exec_ctx_wakeup_scheduler.h
  - src/core/lib/promise/loop.h
  - src/core/lib/promise/map.h
  - src/core/lib/promise/poll.h
  - src/core/lib/promise/race.h
  - src/core/lib/promise/seq.h
  - src/core/lib/resource_quota/memory_quota.h
<<<<<<< HEAD
  - src/core/lib/slice/slice.h
=======
  - src/core/lib/resource_quota/trace.h
>>>>>>> 60037105
  - src/core/lib/slice/slice_internal.h
  - src/core/lib/slice/slice_refcount.h
  - src/core/lib/slice/slice_refcount_base.h
  - src/core/lib/slice/slice_string_helpers.h
  - src/core/lib/slice/slice_utils.h
  - src/core/lib/slice/static_slice.h
  src:
  - src/core/lib/debug/trace.cc
  - src/core/lib/event_engine/memory_allocator.cc
  - src/core/lib/iomgr/combiner.cc
  - src/core/lib/iomgr/error.cc
  - src/core/lib/iomgr/exec_ctx.cc
  - src/core/lib/iomgr/executor.cc
  - src/core/lib/iomgr/iomgr_internal.cc
  - src/core/lib/promise/activity.cc
  - src/core/lib/resource_quota/memory_quota.cc
  - src/core/lib/resource_quota/trace.cc
  - src/core/lib/slice/slice.cc
  - src/core/lib/slice/slice_refcount.cc
  - src/core/lib/slice/slice_string_helpers.cc
  - src/core/lib/slice/static_slice.cc
  - test/core/resource_quota/memory_quota_stress_test.cc
  deps:
  - absl/status:statusor
  - absl/types:variant
  - gpr
  platforms:
  - linux
  - posix
  uses_polling: false
- name: message_compress_test
  build: test
  language: c
  headers: []
  src:
  - test/core/compression/message_compress_test.cc
  deps:
  - grpc_test_util
  uses_polling: false
- name: metadata_test
  build: test
  language: c
  headers: []
  src:
  - test/core/transport/metadata_test.cc
  deps:
  - grpc_test_util
- name: minimal_stack_is_minimal_test
  build: test
  language: c
  headers: []
  src:
  - test/core/channel/minimal_stack_is_minimal_test.cc
  deps:
  - grpc_test_util
  uses_polling: false
- name: mpmcqueue_test
  build: test
  language: c
  headers: []
  src:
  - test/core/iomgr/mpmcqueue_test.cc
  deps:
  - grpc_test_util
  uses_polling: false
- name: mpscq_test
  build: test
  language: c
  headers: []
  src:
  - test/core/gprpp/mpscq_test.cc
  deps:
  - grpc_test_util
  platforms:
  - linux
  - posix
  - mac
  uses_polling: false
- name: multiple_server_queues_test
  build: test
  language: c
  headers:
  - test/core/end2end/cq_verifier.h
  src:
  - test/core/end2end/cq_verifier.cc
  - test/core/end2end/multiple_server_queues_test.cc
  deps:
  - grpc_test_util
- name: murmur_hash_test
  build: test
  language: c
  headers: []
  src:
  - test/core/gpr/murmur_hash_test.cc
  deps:
  - grpc_test_util
  uses_polling: false
- name: no_server_test
  build: test
  language: c
  headers:
  - test/core/end2end/cq_verifier.h
  src:
  - test/core/end2end/cq_verifier.cc
  - test/core/end2end/no_server_test.cc
  deps:
  - grpc_test_util
- name: num_external_connectivity_watchers_test
  build: test
  language: c
  headers: []
  src:
  - test/core/surface/num_external_connectivity_watchers_test.cc
  deps:
  - grpc_test_util
- name: parse_address_test
  build: test
  language: c
  headers: []
  src:
  - test/core/address_utils/parse_address_test.cc
  deps:
  - grpc_test_util
- name: parse_address_with_named_scope_id_test
  build: test
  language: c
  headers: []
  src:
  - test/core/address_utils/parse_address_with_named_scope_id_test.cc
  deps:
  - grpc_test_util
  platforms:
  - linux
  - posix
  - mac
  uses_polling: false
- name: parser_test
  build: test
  language: c
  headers:
  - test/core/end2end/data/ssl_test_data.h
  src:
  - test/core/end2end/data/client_certs.cc
  - test/core/end2end/data/server1_cert.cc
  - test/core/end2end/data/server1_key.cc
  - test/core/end2end/data/test_root_cert.cc
  - test/core/http/parser_test.cc
  deps:
  - grpc_test_util
  uses_polling: false
- name: percent_encoding_test
  build: test
  language: c
  headers: []
  src:
  - test/core/slice/percent_encoding_test.cc
  deps:
  - grpc_test_util
  uses_polling: false
- name: public_headers_must_be_c89
  build: test
  language: c
  headers:
  - src/core/lib/security/authorization/grpc_authorization_engine.h
  - src/core/lib/security/authorization/grpc_authorization_policy_provider.h
  - src/core/lib/security/authorization/matchers.h
  - src/core/lib/security/authorization/rbac_policy.h
  - src/core/lib/security/authorization/rbac_translator.h
  src:
  - src/core/lib/security/authorization/grpc_authorization_engine.cc
  - src/core/lib/security/authorization/grpc_authorization_policy_provider.cc
  - src/core/lib/security/authorization/matchers.cc
  - src/core/lib/security/authorization/rbac_policy.cc
  - src/core/lib/security/authorization/rbac_translator.cc
  - test/core/surface/public_headers_must_be_c89.c
  deps:
  - grpc_test_util
- name: resolve_address_using_ares_resolver_posix_test
  build: test
  language: c
  headers: []
  src:
  - test/core/iomgr/resolve_address_posix_test.cc
  deps:
  - grpc_test_util
  args:
  - --resolver=ares
  platforms:
  - linux
  - posix
  - mac
- name: resolve_address_using_ares_resolver_test
  build: test
  language: c
  headers: []
  src:
  - test/core/iomgr/resolve_address_test.cc
  deps:
  - grpc_test_util
  args:
  - --resolver=ares
- name: resolve_address_using_native_resolver_posix_test
  build: test
  language: c
  headers: []
  src:
  - test/core/iomgr/resolve_address_posix_test.cc
  deps:
  - grpc_test_util
  args:
  - --resolver=native
  platforms:
  - linux
  - posix
  - mac
- name: resolve_address_using_native_resolver_test
  build: test
  language: c
  headers: []
  src:
  - test/core/iomgr/resolve_address_test.cc
  deps:
  - grpc_test_util
  args:
  - --resolver=native
- name: secure_channel_create_test
  build: test
  language: c
  headers: []
  src:
  - test/core/surface/secure_channel_create_test.cc
  deps:
  - grpc_test_util
- name: secure_endpoint_test
  build: test
  language: c
  headers:
  - test/core/iomgr/endpoint_tests.h
  src:
  - test/core/iomgr/endpoint_tests.cc
  - test/core/security/secure_endpoint_test.cc
  deps:
  - grpc_test_util
- name: security_connector_test
  build: test
  language: c
  headers: []
  src:
  - test/core/security/security_connector_test.cc
  deps:
  - grpc_test_util
- name: sequential_connectivity_test
  build: test
  run: false
  language: c
  headers: []
  src:
  - test/core/surface/sequential_connectivity_test.cc
  deps:
  - grpc_test_util
- name: server_ssl_test
  build: test
  language: c
  headers:
  - test/core/handshake/server_ssl_common.h
  src:
  - test/core/handshake/server_ssl.cc
  - test/core/handshake/server_ssl_common.cc
  deps:
  - grpc_test_util
  platforms:
  - linux
  - posix
  - mac
- name: server_test
  build: test
  language: c
  headers: []
  src:
  - test/core/surface/server_test.cc
  deps:
  - grpc_test_util
- name: slice_buffer_test
  build: test
  language: c
  headers: []
  src:
  - test/core/slice/slice_buffer_test.cc
  deps:
  - grpc_test_util
  uses_polling: false
- name: slice_intern_test
  build: test
  language: c
  headers: []
  src:
  - test/core/slice/slice_intern_test.cc
  deps:
  - grpc_test_util
  uses_polling: false
- name: slice_split_test
  build: test
  language: c
  headers: []
  src:
  - test/core/slice/slice_split_test.cc
  deps:
  - grpc_test_util
  uses_polling: false
- name: slice_string_helpers_test
  build: test
  language: c
  headers:
  - src/core/lib/debug/trace.h
  - src/core/lib/gprpp/atomic_utils.h
  - src/core/lib/gprpp/ref_counted.h
  - src/core/lib/gprpp/ref_counted_ptr.h
  - src/core/lib/slice/slice.h
  - src/core/lib/slice/slice_internal.h
  - src/core/lib/slice/slice_refcount.h
  - src/core/lib/slice/slice_refcount_base.h
  - src/core/lib/slice/slice_string_helpers.h
  - src/core/lib/slice/slice_utils.h
  - src/core/lib/slice/static_slice.h
  src:
  - src/core/lib/debug/trace.cc
  - src/core/lib/slice/slice.cc
  - src/core/lib/slice/slice_refcount.cc
  - src/core/lib/slice/slice_string_helpers.cc
  - src/core/lib/slice/static_slice.cc
  - test/core/slice/slice_string_helpers_test.cc
  deps:
  - gpr
  uses_polling: false
- name: sockaddr_resolver_test
  build: test
  language: c
  headers: []
  src:
  - test/core/client_channel/resolvers/sockaddr_resolver_test.cc
  deps:
  - grpc_test_util
- name: socket_utils_test
  build: test
  language: c
  headers: []
  src:
  - test/core/iomgr/socket_utils_test.cc
  deps:
  - grpc_test_util
  platforms:
  - linux
  - posix
  - mac
- name: spinlock_test
  build: test
  language: c
  headers: []
  src:
  - test/core/gpr/spinlock_test.cc
  deps:
  - grpc_test_util
  uses_polling: false
- name: ssl_credentials_test
  build: test
  language: c
  headers: []
  src:
  - test/core/security/ssl_credentials_test.cc
  deps:
  - grpc_test_util
- name: ssl_transport_security_test
  build: test
  language: c
  headers:
  - test/core/tsi/transport_security_test_lib.h
  src:
  - test/core/tsi/ssl_transport_security_test.cc
  - test/core/tsi/transport_security_test_lib.cc
  deps:
  - grpc_test_util
  platforms:
  - linux
  - posix
  - mac
- name: status_conversion_test
  build: test
  language: c
  headers: []
  src:
  - test/core/transport/status_conversion_test.cc
  deps:
  - grpc_test_util
  uses_polling: false
- name: stream_compression_test
  build: test
  language: c
  headers: []
  src:
  - test/core/compression/stream_compression_test.cc
  deps:
  - grpc_test_util
  uses_polling: false
- name: stream_map_test
  build: test
  language: c
  headers: []
  src:
  - test/core/transport/chttp2/stream_map_test.cc
  deps:
  - grpc_test_util
- name: string_test
  build: test
  language: c
  headers: []
  src:
  - test/core/gpr/string_test.cc
  deps:
  - grpc_test_util
  uses_polling: false
- name: sync_test
  build: test
  language: c
  headers: []
  src:
  - test/core/gpr/sync_test.cc
  deps:
  - grpc_test_util
  uses_polling: false
- name: tcp_client_posix_test
  build: test
  language: c
  headers: []
  src:
  - test/core/iomgr/tcp_client_posix_test.cc
  deps:
  - grpc_test_util
  platforms:
  - linux
  - posix
  - mac
- name: tcp_posix_test
  build: test
  language: c
  headers:
  - test/core/iomgr/endpoint_tests.h
  src:
  - test/core/iomgr/endpoint_tests.cc
  - test/core/iomgr/tcp_posix_test.cc
  deps:
  - grpc_test_util
  platforms:
  - linux
  - posix
- name: tcp_server_posix_test
  build: test
  language: c
  headers: []
  src:
  - test/core/iomgr/tcp_server_posix_test.cc
  deps:
  - grpc_test_util
  platforms:
  - linux
  - posix
  - mac
- name: test_core_gpr_time_test
  build: test
  language: c
  headers: []
  src:
  - test/core/gpr/time_test.cc
  deps:
  - grpc_test_util
  uses_polling: false
- name: test_core_security_credentials_test
  build: test
  language: c
  headers: []
  src:
  - test/core/security/credentials_test.cc
  deps:
  - grpc_test_util
- name: thd_test
  build: test
  language: c
  headers: []
  src:
  - test/core/gprpp/thd_test.cc
  deps:
  - grpc_test_util
  uses_polling: false
- name: threadpool_test
  build: test
  language: c
  headers: []
  src:
  - test/core/iomgr/threadpool_test.cc
  deps:
  - grpc_test_util
  uses_polling: false
- name: time_averaged_stats_test
  build: test
  language: c
  headers: []
  src:
  - test/core/iomgr/time_averaged_stats_test.cc
  deps:
  - grpc_test_util
  uses_polling: false
- name: timeout_encoding_test
  build: test
  language: c
  headers: []
  src:
  - test/core/transport/timeout_encoding_test.cc
  deps:
  - grpc_test_util
  uses_polling: false
- name: timer_heap_test
  build: test
  language: c
  headers: []
  src:
  - test/core/iomgr/timer_heap_test.cc
  deps:
  - grpc_test_util
  uses_polling: false
- name: timer_list_test
  build: test
  language: c
  headers: []
  src:
  - test/core/iomgr/timer_list_test.cc
  deps:
  - grpc_test_util
  uses_polling: false
- name: transport_security_common_api_test
  build: test
  language: c
  headers: []
  src:
  - test/core/tsi/alts/handshaker/transport_security_common_api_test.cc
  deps:
  - grpc_test_util
- name: transport_security_test
  build: test
  language: c
  headers: []
  src:
  - test/core/tsi/transport_security_test.cc
  deps:
  - grpc_test_util
- name: varint_test
  build: test
  language: c
  headers: []
  src:
  - test/core/transport/chttp2/varint_test.cc
  deps:
  - grpc_test_util
  uses_polling: false
- name: activity_test
  gtest: true
  build: test
  language: c++
  headers:
  - src/core/ext/upb-generated/google/api/annotations.upb.h
  - src/core/ext/upb-generated/google/api/expr/v1alpha1/checked.upb.h
  - src/core/ext/upb-generated/google/api/expr/v1alpha1/syntax.upb.h
  - src/core/ext/upb-generated/google/api/http.upb.h
  - src/core/ext/upb-generated/google/protobuf/any.upb.h
  - src/core/ext/upb-generated/google/protobuf/duration.upb.h
  - src/core/ext/upb-generated/google/protobuf/empty.upb.h
  - src/core/ext/upb-generated/google/protobuf/struct.upb.h
  - src/core/ext/upb-generated/google/protobuf/timestamp.upb.h
  - src/core/ext/upb-generated/google/protobuf/wrappers.upb.h
  - src/core/ext/upb-generated/google/rpc/status.upb.h
  - src/core/lib/gpr/alloc.h
  - src/core/lib/gpr/env.h
  - src/core/lib/gpr/murmur_hash.h
  - src/core/lib/gpr/spinlock.h
  - src/core/lib/gpr/string.h
  - src/core/lib/gpr/string_windows.h
  - src/core/lib/gpr/time_precise.h
  - src/core/lib/gpr/tls.h
  - src/core/lib/gpr/tmpfile.h
  - src/core/lib/gpr/useful.h
  - src/core/lib/gprpp/arena.h
  - src/core/lib/gprpp/atomic_utils.h
  - src/core/lib/gprpp/bitset.h
  - src/core/lib/gprpp/construct_destruct.h
  - src/core/lib/gprpp/debug_location.h
  - src/core/lib/gprpp/examine_stack.h
  - src/core/lib/gprpp/fork.h
  - src/core/lib/gprpp/global_config.h
  - src/core/lib/gprpp/global_config_custom.h
  - src/core/lib/gprpp/global_config_env.h
  - src/core/lib/gprpp/global_config_generic.h
  - src/core/lib/gprpp/host_port.h
  - src/core/lib/gprpp/manual_constructor.h
  - src/core/lib/gprpp/memory.h
  - src/core/lib/gprpp/mpscq.h
  - src/core/lib/gprpp/stat.h
  - src/core/lib/gprpp/status_helper.h
  - src/core/lib/gprpp/sync.h
  - src/core/lib/gprpp/thd.h
  - src/core/lib/gprpp/time_util.h
  - src/core/lib/profiling/timers.h
  - src/core/lib/promise/activity.h
  - src/core/lib/promise/context.h
  - src/core/lib/promise/detail/basic_join.h
  - src/core/lib/promise/detail/basic_seq.h
  - src/core/lib/promise/detail/promise_factory.h
  - src/core/lib/promise/detail/promise_like.h
  - src/core/lib/promise/detail/status.h
  - src/core/lib/promise/detail/switch.h
  - src/core/lib/promise/join.h
  - src/core/lib/promise/poll.h
  - src/core/lib/promise/promise.h
  - src/core/lib/promise/seq.h
  - src/core/lib/promise/wait_set.h
  - test/core/promise/test_wakeup_schedulers.h
  src:
  - src/core/ext/upb-generated/google/api/annotations.upb.c
  - src/core/ext/upb-generated/google/api/expr/v1alpha1/checked.upb.c
  - src/core/ext/upb-generated/google/api/expr/v1alpha1/syntax.upb.c
  - src/core/ext/upb-generated/google/api/http.upb.c
  - src/core/ext/upb-generated/google/protobuf/any.upb.c
  - src/core/ext/upb-generated/google/protobuf/duration.upb.c
  - src/core/ext/upb-generated/google/protobuf/empty.upb.c
  - src/core/ext/upb-generated/google/protobuf/struct.upb.c
  - src/core/ext/upb-generated/google/protobuf/timestamp.upb.c
  - src/core/ext/upb-generated/google/protobuf/wrappers.upb.c
  - src/core/ext/upb-generated/google/rpc/status.upb.c
  - src/core/lib/gpr/alloc.cc
  - src/core/lib/gpr/atm.cc
  - src/core/lib/gpr/cpu_iphone.cc
  - src/core/lib/gpr/cpu_linux.cc
  - src/core/lib/gpr/cpu_posix.cc
  - src/core/lib/gpr/cpu_windows.cc
  - src/core/lib/gpr/env_linux.cc
  - src/core/lib/gpr/env_posix.cc
  - src/core/lib/gpr/env_windows.cc
  - src/core/lib/gpr/log.cc
  - src/core/lib/gpr/log_android.cc
  - src/core/lib/gpr/log_linux.cc
  - src/core/lib/gpr/log_posix.cc
  - src/core/lib/gpr/log_windows.cc
  - src/core/lib/gpr/murmur_hash.cc
  - src/core/lib/gpr/string.cc
  - src/core/lib/gpr/string_posix.cc
  - src/core/lib/gpr/string_util_windows.cc
  - src/core/lib/gpr/string_windows.cc
  - src/core/lib/gpr/sync.cc
  - src/core/lib/gpr/sync_abseil.cc
  - src/core/lib/gpr/sync_posix.cc
  - src/core/lib/gpr/sync_windows.cc
  - src/core/lib/gpr/time.cc
  - src/core/lib/gpr/time_posix.cc
  - src/core/lib/gpr/time_precise.cc
  - src/core/lib/gpr/time_windows.cc
  - src/core/lib/gpr/tmpfile_msys.cc
  - src/core/lib/gpr/tmpfile_posix.cc
  - src/core/lib/gpr/tmpfile_windows.cc
  - src/core/lib/gpr/wrap_memcpy.cc
  - src/core/lib/gprpp/arena.cc
  - src/core/lib/gprpp/examine_stack.cc
  - src/core/lib/gprpp/fork.cc
  - src/core/lib/gprpp/global_config_env.cc
  - src/core/lib/gprpp/host_port.cc
  - src/core/lib/gprpp/mpscq.cc
  - src/core/lib/gprpp/stat_posix.cc
  - src/core/lib/gprpp/stat_windows.cc
  - src/core/lib/gprpp/status_helper.cc
  - src/core/lib/gprpp/thd_posix.cc
  - src/core/lib/gprpp/thd_windows.cc
  - src/core/lib/gprpp/time_util.cc
  - src/core/lib/profiling/basic_timers.cc
  - src/core/lib/profiling/stap_timers.cc
  - src/core/lib/promise/activity.cc
  - test/core/promise/activity_test.cc
  deps:
  - absl/base:base
  - absl/base:core_headers
  - absl/container:flat_hash_set
  - absl/memory:memory
  - absl/status:status
  - absl/status:statusor
  - absl/strings:cord
  - absl/strings:str_format
  - absl/strings:strings
  - absl/synchronization:synchronization
  - absl/time:time
  - absl/types:optional
  - absl/types:variant
  - upb
  uses_polling: false
- name: address_sorting_test
  gtest: true
  build: test
  language: c++
  headers: []
  src:
  - test/cpp/naming/address_sorting_test.cc
  deps:
  - grpc++_test_config
  - grpc++_test_util
  platforms:
  - linux
  - posix
  - mac
- name: address_sorting_test_unsecure
  gtest: true
  build: test
  language: c++
  headers:
  - test/cpp/util/byte_buffer_proto_helper.h
  - test/cpp/util/string_ref_helper.h
  - test/cpp/util/subprocess.h
  src:
  - test/cpp/naming/address_sorting_test.cc
  - test/cpp/util/byte_buffer_proto_helper.cc
  - test/cpp/util/string_ref_helper.cc
  - test/cpp/util/subprocess.cc
  deps:
  - grpc++_unsecure
  - grpc_test_util_unsecure
  - grpc++_test_config
  platforms:
  - linux
  - posix
  - mac
- name: admin_services_end2end_test
  gtest: true
  build: test
  language: c++
  headers:
  - src/cpp/server/csds/csds.h
  src:
  - src/proto/grpc/testing/xds/v3/base.proto
  - src/proto/grpc/testing/xds/v3/config_dump.proto
  - src/proto/grpc/testing/xds/v3/csds.proto
  - src/proto/grpc/testing/xds/v3/percent.proto
  - src/cpp/server/admin/admin_services.cc
  - src/cpp/server/csds/csds.cc
  - test/cpp/end2end/admin_services_end2end_test.cc
  deps:
  - grpc++_reflection
  - grpcpp_channelz
  - grpc++_test_util
- name: alarm_test
  gtest: true
  build: test
  language: c++
  headers: []
  src:
  - test/cpp/common/alarm_test.cc
  deps:
  - grpc++_unsecure
  - grpc_test_util_unsecure
  platforms:
  - linux
  - posix
  - mac
- name: alts_concurrent_connectivity_test
  gtest: true
  build: test
  language: c++
  headers:
  - test/core/end2end/cq_verifier.h
  - test/core/tsi/alts/fake_handshaker/fake_handshaker_server.h
  src:
  - test/core/tsi/alts/fake_handshaker/handshaker.proto
  - test/core/tsi/alts/fake_handshaker/transport_security_common.proto
  - test/core/end2end/cq_verifier.cc
  - test/core/tsi/alts/fake_handshaker/fake_handshaker_server.cc
  - test/core/tsi/alts/handshaker/alts_concurrent_connectivity_test.cc
  deps:
  - grpc++
  - grpc_test_util
  platforms:
  - linux
  - posix
- name: alts_util_test
  gtest: true
  build: test
  language: c++
  headers: []
  src:
  - test/cpp/common/alts_util_test.cc
  deps:
  - grpc++_alts
  - grpc++_test_util
- name: async_end2end_test
  gtest: true
  build: test
  language: c++
  headers: []
  src:
  - src/proto/grpc/health/v1/health.proto
  - src/proto/grpc/testing/duplicate/echo_duplicate.proto
  - src/proto/grpc/testing/echo.proto
  - src/proto/grpc/testing/echo_messages.proto
  - src/proto/grpc/testing/simple_messages.proto
  - test/cpp/end2end/async_end2end_test.cc
  deps:
  - grpc++_test_util
- name: auth_property_iterator_test
  gtest: true
  build: test
  language: c++
  headers: []
  src:
  - test/cpp/common/auth_property_iterator_test.cc
  deps:
  - grpc++_test_util
  uses_polling: false
- name: authorization_matchers_test
  gtest: true
  build: test
  language: c++
  headers:
  - src/core/lib/security/authorization/grpc_authorization_engine.h
  - src/core/lib/security/authorization/matchers.h
  - src/core/lib/security/authorization/rbac_policy.h
  src:
  - src/core/lib/security/authorization/grpc_authorization_engine.cc
  - src/core/lib/security/authorization/matchers.cc
  - src/core/lib/security/authorization/rbac_policy.cc
  - test/core/security/authorization_matchers_test.cc
  deps:
  - grpc_test_util
- name: authorization_policy_provider_test
  gtest: true
  build: test
  language: c++
  headers:
  - src/core/lib/security/authorization/grpc_authorization_engine.h
  - src/core/lib/security/authorization/grpc_authorization_policy_provider.h
  - src/core/lib/security/authorization/matchers.h
  - src/core/lib/security/authorization/rbac_policy.h
  - src/core/lib/security/authorization/rbac_translator.h
  src:
  - src/core/lib/security/authorization/grpc_authorization_engine.cc
  - src/core/lib/security/authorization/grpc_authorization_policy_provider.cc
  - src/core/lib/security/authorization/matchers.cc
  - src/core/lib/security/authorization/rbac_policy.cc
  - src/core/lib/security/authorization/rbac_translator.cc
  - src/cpp/server/authorization_policy_provider.cc
  - test/cpp/server/authorization_policy_provider_test.cc
  deps:
  - grpc++
  - grpc_test_util
- name: aws_request_signer_test
  gtest: true
  build: test
  language: c++
  headers: []
  src:
  - test/core/security/aws_request_signer_test.cc
  deps:
  - grpc_test_util
- name: backoff_test
  gtest: true
  build: test
  language: c++
  headers: []
  src:
  - test/core/backoff/backoff_test.cc
  deps:
  - grpc_test_util
  uses_polling: false
- name: bad_streaming_id_bad_client_test
  gtest: true
  build: test
  language: c++
  headers:
  - test/core/bad_client/bad_client.h
  - test/core/end2end/cq_verifier.h
  src:
  - test/core/bad_client/bad_client.cc
  - test/core/bad_client/tests/bad_streaming_id.cc
  - test/core/end2end/cq_verifier.cc
  deps:
  - grpc_test_util
- name: badreq_bad_client_test
  gtest: true
  build: test
  language: c++
  headers:
  - test/core/bad_client/bad_client.h
  - test/core/end2end/cq_verifier.h
  src:
  - test/core/bad_client/bad_client.cc
  - test/core/bad_client/tests/badreq.cc
  - test/core/end2end/cq_verifier.cc
  deps:
  - grpc_test_util
- name: bdp_estimator_test
  gtest: true
  build: test
  language: c++
  headers: []
  src:
  - test/core/transport/bdp_estimator_test.cc
  deps:
  - grpc_test_util
  platforms:
  - linux
  - posix
  - mac
  uses_polling: false
- name: binder_resolver_test
  gtest: true
  build: test
  language: c++
  headers: []
  src:
  - test/core/client_channel/resolvers/binder_resolver_test.cc
  deps:
  - grpc_test_util
- name: binder_server_test
  gtest: true
  build: test
  language: c++
  headers:
  - test/core/transport/binder/end2end/fake_binder.h
  - test/cpp/end2end/test_service_impl.h
  src:
  - src/proto/grpc/testing/echo.proto
  - src/proto/grpc/testing/echo_messages.proto
  - src/proto/grpc/testing/simple_messages.proto
  - test/core/transport/binder/end2end/binder_server_test.cc
  - test/core/transport/binder/end2end/fake_binder.cc
  - test/cpp/end2end/test_service_impl.cc
  deps:
  - absl/random:random
  - grpc++_test_util
- name: binder_transport_test
  gtest: true
  build: test
  language: c++
  headers:
  - src/core/ext/transport/binder/client/binder_connector.h
  - src/core/ext/transport/binder/client/channel_create_impl.h
  - src/core/ext/transport/binder/client/connection_id_generator.h
  - src/core/ext/transport/binder/client/endpoint_binder_pool.h
  - src/core/ext/transport/binder/client/jni_utils.h
  - src/core/ext/transport/binder/client/security_policy_setting.h
  - src/core/ext/transport/binder/server/binder_server.h
  - src/core/ext/transport/binder/transport/binder_stream.h
  - src/core/ext/transport/binder/transport/binder_transport.h
  - src/core/ext/transport/binder/utils/binder_auto_utils.h
  - src/core/ext/transport/binder/utils/ndk_binder.h
  - src/core/ext/transport/binder/utils/transport_stream_receiver.h
  - src/core/ext/transport/binder/utils/transport_stream_receiver_impl.h
  - src/core/ext/transport/binder/wire_format/binder.h
  - src/core/ext/transport/binder/wire_format/binder_android.h
  - src/core/ext/transport/binder/wire_format/binder_constants.h
  - src/core/ext/transport/binder/wire_format/transaction.h
  - src/core/ext/transport/binder/wire_format/wire_reader.h
  - src/core/ext/transport/binder/wire_format/wire_reader_impl.h
  - src/core/ext/transport/binder/wire_format/wire_writer.h
  - src/cpp/client/create_channel_internal.h
  - src/cpp/common/channel_filter.h
  - src/cpp/server/dynamic_thread_pool.h
  - src/cpp/server/external_connection_acceptor_impl.h
  - src/cpp/server/health/default_health_check_service.h
  - src/cpp/server/thread_pool_interface.h
  - src/cpp/thread_manager/thread_manager.h
  - test/core/transport/binder/mock_objects.h
  src:
  - src/core/ext/transport/binder/client/binder_connector.cc
  - src/core/ext/transport/binder/client/channel_create.cc
  - src/core/ext/transport/binder/client/channel_create_impl.cc
  - src/core/ext/transport/binder/client/connection_id_generator.cc
  - src/core/ext/transport/binder/client/endpoint_binder_pool.cc
  - src/core/ext/transport/binder/client/jni_utils.cc
  - src/core/ext/transport/binder/client/security_policy_setting.cc
  - src/core/ext/transport/binder/security_policy/binder_security_policy.cc
  - src/core/ext/transport/binder/server/binder_server.cc
  - src/core/ext/transport/binder/server/binder_server_credentials.cc
  - src/core/ext/transport/binder/transport/binder_transport.cc
  - src/core/ext/transport/binder/utils/ndk_binder.cc
  - src/core/ext/transport/binder/utils/transport_stream_receiver_impl.cc
  - src/core/ext/transport/binder/wire_format/binder_android.cc
  - src/core/ext/transport/binder/wire_format/binder_constants.cc
  - src/core/ext/transport/binder/wire_format/transaction.cc
  - src/core/ext/transport/binder/wire_format/wire_reader_impl.cc
  - src/core/ext/transport/binder/wire_format/wire_writer.cc
  - src/cpp/client/channel_cc.cc
  - src/cpp/client/client_callback.cc
  - src/cpp/client/client_context.cc
  - src/cpp/client/client_interceptor.cc
  - src/cpp/client/create_channel.cc
  - src/cpp/client/create_channel_internal.cc
  - src/cpp/client/create_channel_posix.cc
  - src/cpp/client/credentials_cc.cc
  - src/cpp/codegen/codegen_init.cc
  - src/cpp/common/alarm.cc
  - src/cpp/common/channel_arguments.cc
  - src/cpp/common/channel_filter.cc
  - src/cpp/common/completion_queue_cc.cc
  - src/cpp/common/core_codegen.cc
  - src/cpp/common/resource_quota_cc.cc
  - src/cpp/common/rpc_method.cc
  - src/cpp/common/validate_service_config.cc
  - src/cpp/common/version_cc.cc
  - src/cpp/server/async_generic_service.cc
  - src/cpp/server/channel_argument_option.cc
  - src/cpp/server/create_default_thread_pool.cc
  - src/cpp/server/dynamic_thread_pool.cc
  - src/cpp/server/external_connection_acceptor_impl.cc
  - src/cpp/server/health/default_health_check_service.cc
  - src/cpp/server/health/health_check_service.cc
  - src/cpp/server/health/health_check_service_server_builder_option.cc
  - src/cpp/server/server_builder.cc
  - src/cpp/server/server_callback.cc
  - src/cpp/server/server_cc.cc
  - src/cpp/server/server_context.cc
  - src/cpp/server/server_credentials.cc
  - src/cpp/server/server_posix.cc
  - src/cpp/thread_manager/thread_manager.cc
  - src/cpp/util/byte_buffer_cc.cc
  - src/cpp/util/status.cc
  - src/cpp/util/string_ref.cc
  - src/cpp/util/time_cc.cc
  - test/core/transport/binder/binder_transport_test.cc
  - test/core/transport/binder/mock_objects.cc
  deps:
  - grpc_test_util
  uses_polling: false
- name: bitset_test
  gtest: true
  build: test
  language: c++
  headers:
  - src/core/lib/gpr/useful.h
  - src/core/lib/gprpp/bitset.h
  src:
  - test/core/gprpp/bitset_test.cc
  deps: []
  uses_polling: false
- name: byte_buffer_test
  gtest: true
  build: test
  language: c++
  headers: []
  src:
  - test/cpp/util/byte_buffer_test.cc
  deps:
  - grpc++_test_util
  uses_polling: false
- name: byte_stream_test
  gtest: true
  build: test
  language: c++
  headers: []
  src:
  - test/core/transport/byte_stream_test.cc
  deps:
  - grpc_test_util
  uses_polling: false
- name: cancel_ares_query_test
  gtest: true
  build: test
  language: c++
  headers:
  - test/core/end2end/cq_verifier.h
  - test/cpp/naming/dns_test_util.h
  src:
  - test/core/end2end/cq_verifier.cc
  - test/cpp/naming/cancel_ares_query_test.cc
  - test/cpp/naming/dns_test_util.cc
  deps:
  - grpc++_test_config
  - grpc++_test_util
- name: capture_test
  gtest: true
  build: test
  language: c++
  headers:
  - src/core/lib/gprpp/capture.h
  src:
  - test/core/gprpp/capture_test.cc
  deps:
  - absl/utility:utility
  uses_polling: false
- name: cel_authorization_engine_test
  gtest: true
  build: test
  language: c++
  headers:
  - src/core/lib/security/authorization/cel_authorization_engine.h
  - src/core/lib/security/authorization/grpc_authorization_engine.h
  - src/core/lib/security/authorization/matchers.h
  - src/core/lib/security/authorization/mock_cel/activation.h
  - src/core/lib/security/authorization/mock_cel/cel_expr_builder_factory.h
  - src/core/lib/security/authorization/mock_cel/cel_expression.h
  - src/core/lib/security/authorization/mock_cel/cel_value.h
  - src/core/lib/security/authorization/mock_cel/evaluator_core.h
  - src/core/lib/security/authorization/mock_cel/flat_expr_builder.h
  - src/core/lib/security/authorization/rbac_policy.h
  src:
  - src/core/lib/security/authorization/cel_authorization_engine.cc
  - src/core/lib/security/authorization/grpc_authorization_engine.cc
  - src/core/lib/security/authorization/matchers.cc
  - src/core/lib/security/authorization/rbac_policy.cc
  - test/core/security/cel_authorization_engine_test.cc
  deps:
  - absl/container:flat_hash_set
  - grpc_test_util
- name: certificate_provider_registry_test
  gtest: true
  build: test
  language: c++
  headers: []
  src:
  - test/core/client_channel/certificate_provider_registry_test.cc
  deps:
  - grpc_test_util
- name: certificate_provider_store_test
  gtest: true
  build: test
  language: c++
  headers: []
  src:
  - test/core/xds/certificate_provider_store_test.cc
  deps:
  - grpc_test_util
- name: cfstream_test
  gtest: true
  build: test
  run: false
  language: c++
  headers:
  - test/cpp/end2end/test_service_impl.h
  src:
  - src/proto/grpc/testing/echo.proto
  - src/proto/grpc/testing/echo_messages.proto
  - src/proto/grpc/testing/simple_messages.proto
  - test/cpp/end2end/cfstream_test.cc
  - test/cpp/end2end/test_service_impl.cc
  deps:
  - grpc++_test_util
- name: channel_arguments_test
  gtest: true
  build: test
  language: c++
  headers: []
  src:
  - test/cpp/common/channel_arguments_test.cc
  deps:
  - grpc++
  - grpc_test_util
  uses_polling: false
- name: channel_filter_test
  gtest: true
  build: test
  language: c++
  headers: []
  src:
  - test/cpp/common/channel_filter_test.cc
  deps:
  - grpc++
  - grpc_test_util
  uses_polling: false
- name: channel_stack_builder_test
  gtest: true
  build: test
  language: c++
  headers: []
  src:
  - test/core/channel/channel_stack_builder_test.cc
  deps:
  - grpc_test_util
- name: channel_trace_test
  gtest: true
  build: test
  language: c++
  headers:
  - test/cpp/util/channel_trace_proto_helper.h
  src:
  - src/proto/grpc/channelz/channelz.proto
  - test/core/channel/channel_trace_test.cc
  - test/cpp/util/channel_trace_proto_helper.cc
  deps:
  - grpc++
  - grpc_test_util
- name: channelz_registry_test
  gtest: true
  build: test
  language: c++
  headers: []
  src:
  - test/core/channel/channelz_registry_test.cc
  deps:
  - grpc++
  - grpc_test_util
  uses_polling: false
- name: channelz_service_test
  gtest: true
  build: test
  language: c++
  headers:
  - test/cpp/end2end/test_service_impl.h
  src:
  - src/proto/grpc/testing/echo.proto
  - src/proto/grpc/testing/echo_messages.proto
  - src/proto/grpc/testing/simple_messages.proto
  - test/cpp/end2end/channelz_service_test.cc
  - test/cpp/end2end/test_service_impl.cc
  deps:
  - grpcpp_channelz
  - grpc++_test_util
- name: channelz_test
  gtest: true
  build: test
  language: c++
  headers:
  - test/cpp/util/channel_trace_proto_helper.h
  src:
  - src/proto/grpc/channelz/channelz.proto
  - test/core/channel/channelz_test.cc
  - test/cpp/util/channel_trace_proto_helper.cc
  deps:
  - grpc++
  - grpc_test_util
- name: chunked_vector_test
  gtest: true
  build: test
  language: c++
  headers:
  - src/core/ext/upb-generated/google/api/annotations.upb.h
  - src/core/ext/upb-generated/google/api/expr/v1alpha1/checked.upb.h
  - src/core/ext/upb-generated/google/api/expr/v1alpha1/syntax.upb.h
  - src/core/ext/upb-generated/google/api/http.upb.h
  - src/core/ext/upb-generated/google/protobuf/any.upb.h
  - src/core/ext/upb-generated/google/protobuf/duration.upb.h
  - src/core/ext/upb-generated/google/protobuf/empty.upb.h
  - src/core/ext/upb-generated/google/protobuf/struct.upb.h
  - src/core/ext/upb-generated/google/protobuf/timestamp.upb.h
  - src/core/ext/upb-generated/google/protobuf/wrappers.upb.h
  - src/core/ext/upb-generated/google/rpc/status.upb.h
  - src/core/lib/gpr/alloc.h
  - src/core/lib/gpr/env.h
  - src/core/lib/gpr/murmur_hash.h
  - src/core/lib/gpr/spinlock.h
  - src/core/lib/gpr/string.h
  - src/core/lib/gpr/string_windows.h
  - src/core/lib/gpr/time_precise.h
  - src/core/lib/gpr/tls.h
  - src/core/lib/gpr/tmpfile.h
  - src/core/lib/gpr/useful.h
  - src/core/lib/gprpp/arena.h
  - src/core/lib/gprpp/chunked_vector.h
  - src/core/lib/gprpp/construct_destruct.h
  - src/core/lib/gprpp/debug_location.h
  - src/core/lib/gprpp/examine_stack.h
  - src/core/lib/gprpp/fork.h
  - src/core/lib/gprpp/global_config.h
  - src/core/lib/gprpp/global_config_custom.h
  - src/core/lib/gprpp/global_config_env.h
  - src/core/lib/gprpp/global_config_generic.h
  - src/core/lib/gprpp/host_port.h
  - src/core/lib/gprpp/manual_constructor.h
  - src/core/lib/gprpp/memory.h
  - src/core/lib/gprpp/mpscq.h
  - src/core/lib/gprpp/stat.h
  - src/core/lib/gprpp/status_helper.h
  - src/core/lib/gprpp/sync.h
  - src/core/lib/gprpp/thd.h
  - src/core/lib/gprpp/time_util.h
  - src/core/lib/profiling/timers.h
  src:
  - src/core/ext/upb-generated/google/api/annotations.upb.c
  - src/core/ext/upb-generated/google/api/expr/v1alpha1/checked.upb.c
  - src/core/ext/upb-generated/google/api/expr/v1alpha1/syntax.upb.c
  - src/core/ext/upb-generated/google/api/http.upb.c
  - src/core/ext/upb-generated/google/protobuf/any.upb.c
  - src/core/ext/upb-generated/google/protobuf/duration.upb.c
  - src/core/ext/upb-generated/google/protobuf/empty.upb.c
  - src/core/ext/upb-generated/google/protobuf/struct.upb.c
  - src/core/ext/upb-generated/google/protobuf/timestamp.upb.c
  - src/core/ext/upb-generated/google/protobuf/wrappers.upb.c
  - src/core/ext/upb-generated/google/rpc/status.upb.c
  - src/core/lib/gpr/alloc.cc
  - src/core/lib/gpr/atm.cc
  - src/core/lib/gpr/cpu_iphone.cc
  - src/core/lib/gpr/cpu_linux.cc
  - src/core/lib/gpr/cpu_posix.cc
  - src/core/lib/gpr/cpu_windows.cc
  - src/core/lib/gpr/env_linux.cc
  - src/core/lib/gpr/env_posix.cc
  - src/core/lib/gpr/env_windows.cc
  - src/core/lib/gpr/log.cc
  - src/core/lib/gpr/log_android.cc
  - src/core/lib/gpr/log_linux.cc
  - src/core/lib/gpr/log_posix.cc
  - src/core/lib/gpr/log_windows.cc
  - src/core/lib/gpr/murmur_hash.cc
  - src/core/lib/gpr/string.cc
  - src/core/lib/gpr/string_posix.cc
  - src/core/lib/gpr/string_util_windows.cc
  - src/core/lib/gpr/string_windows.cc
  - src/core/lib/gpr/sync.cc
  - src/core/lib/gpr/sync_abseil.cc
  - src/core/lib/gpr/sync_posix.cc
  - src/core/lib/gpr/sync_windows.cc
  - src/core/lib/gpr/time.cc
  - src/core/lib/gpr/time_posix.cc
  - src/core/lib/gpr/time_precise.cc
  - src/core/lib/gpr/time_windows.cc
  - src/core/lib/gpr/tmpfile_msys.cc
  - src/core/lib/gpr/tmpfile_posix.cc
  - src/core/lib/gpr/tmpfile_windows.cc
  - src/core/lib/gpr/wrap_memcpy.cc
  - src/core/lib/gprpp/arena.cc
  - src/core/lib/gprpp/examine_stack.cc
  - src/core/lib/gprpp/fork.cc
  - src/core/lib/gprpp/global_config_env.cc
  - src/core/lib/gprpp/host_port.cc
  - src/core/lib/gprpp/mpscq.cc
  - src/core/lib/gprpp/stat_posix.cc
  - src/core/lib/gprpp/stat_windows.cc
  - src/core/lib/gprpp/status_helper.cc
  - src/core/lib/gprpp/thd_posix.cc
  - src/core/lib/gprpp/thd_windows.cc
  - src/core/lib/gprpp/time_util.cc
  - src/core/lib/profiling/basic_timers.cc
  - src/core/lib/profiling/stap_timers.cc
  - test/core/gprpp/chunked_vector_test.cc
  deps:
  - absl/base:base
  - absl/base:core_headers
  - absl/memory:memory
  - absl/status:status
  - absl/strings:cord
  - absl/strings:str_format
  - absl/strings:strings
  - absl/synchronization:synchronization
  - absl/time:time
  - absl/types:optional
  - absl/utility:utility
  - upb
  uses_polling: false
- name: cli_call_test
  gtest: true
  build: test
  language: c++
  headers:
  - test/cpp/util/cli_call.h
  - test/cpp/util/cli_credentials.h
  - test/cpp/util/config_grpc_cli.h
  - test/cpp/util/grpc_tool.h
  - test/cpp/util/proto_file_parser.h
  - test/cpp/util/proto_reflection_descriptor_database.h
  - test/cpp/util/service_describer.h
  src:
  - src/proto/grpc/reflection/v1alpha/reflection.proto
  - src/proto/grpc/testing/echo.proto
  - src/proto/grpc/testing/echo_messages.proto
  - src/proto/grpc/testing/simple_messages.proto
  - test/cpp/util/cli_call.cc
  - test/cpp/util/cli_call_test.cc
  - test/cpp/util/cli_credentials.cc
  - test/cpp/util/grpc_tool.cc
  - test/cpp/util/proto_file_parser.cc
  - test/cpp/util/proto_reflection_descriptor_database.cc
  - test/cpp/util/service_describer.cc
  deps:
  - grpc++_test_util
- name: client_callback_end2end_test
  gtest: true
  build: test
  language: c++
  headers:
  - test/cpp/end2end/interceptors_util.h
  - test/cpp/end2end/test_service_impl.h
  src:
  - src/proto/grpc/testing/echo.proto
  - src/proto/grpc/testing/echo_messages.proto
  - src/proto/grpc/testing/simple_messages.proto
  - test/cpp/end2end/client_callback_end2end_test.cc
  - test/cpp/end2end/interceptors_util.cc
  - test/cpp/end2end/test_service_impl.cc
  deps:
  - grpc++_test_util
- name: client_channel_stress_test
  gtest: true
  build: test
  run: false
  language: c++
  headers:
  - test/cpp/end2end/test_service_impl.h
  src:
  - src/proto/grpc/lb/v1/load_balancer.proto
  - src/proto/grpc/testing/duplicate/echo_duplicate.proto
  - src/proto/grpc/testing/echo.proto
  - src/proto/grpc/testing/echo_messages.proto
  - src/proto/grpc/testing/simple_messages.proto
  - test/cpp/client/client_channel_stress_test.cc
  - test/cpp/end2end/test_service_impl.cc
  deps:
  - grpc++_test_util
  platforms:
  - linux
  - posix
  - mac
- name: client_context_test_peer_test
  gtest: true
  build: test
  language: c++
  headers: []
  src:
  - test/cpp/test/client_context_test_peer_test.cc
  deps:
  - grpc++_test
  - grpc++_test_util
- name: client_interceptors_end2end_test
  gtest: true
  build: test
  language: c++
  headers:
  - test/cpp/end2end/interceptors_util.h
  - test/cpp/end2end/test_service_impl.h
  src:
  - src/proto/grpc/testing/echo.proto
  - src/proto/grpc/testing/echo_messages.proto
  - src/proto/grpc/testing/simple_messages.proto
  - test/cpp/end2end/client_interceptors_end2end_test.cc
  - test/cpp/end2end/interceptors_util.cc
  - test/cpp/end2end/test_service_impl.cc
  deps:
  - grpc++_test_util
- name: client_lb_end2end_test
  gtest: true
  build: test
  run: false
  language: c++
  headers:
  - test/core/util/test_lb_policies.h
  - test/cpp/end2end/test_service_impl.h
  src:
  - src/proto/grpc/testing/duplicate/echo_duplicate.proto
  - src/proto/grpc/testing/echo.proto
  - src/proto/grpc/testing/echo_messages.proto
  - src/proto/grpc/testing/simple_messages.proto
  - src/proto/grpc/testing/xds/v3/orca_load_report.proto
  - test/core/util/test_lb_policies.cc
  - test/cpp/end2end/client_lb_end2end_test.cc
  - test/cpp/end2end/test_service_impl.cc
  deps:
  - grpc++_test_util
  platforms:
  - linux
  - posix
  - mac
- name: codegen_test_full
  gtest: true
  build: test
  language: c++
  headers: []
  src:
  - test/cpp/codegen/codegen_test_full.cc
  deps:
  - grpc++
  - grpc_test_util
  uses_polling: false
- name: codegen_test_minimal
  gtest: true
  build: test
  language: c++
  headers: []
  src:
  - test/cpp/codegen/codegen_test_minimal.cc
  deps:
  - grpc++
  - grpc_test_util
  uses_polling: false
- name: connection_prefix_bad_client_test
  gtest: true
  build: test
  language: c++
  headers:
  - test/core/bad_client/bad_client.h
  - test/core/end2end/cq_verifier.h
  src:
  - test/core/bad_client/bad_client.cc
  - test/core/bad_client/tests/connection_prefix.cc
  - test/core/end2end/cq_verifier.cc
  deps:
  - grpc_test_util
- name: connectivity_state_test
  gtest: true
  build: test
  language: c++
  headers: []
  src:
  - test/core/transport/connectivity_state_test.cc
  deps:
  - grpc_test_util
- name: context_allocator_end2end_test
  gtest: true
  build: test
  language: c++
  headers:
  - test/cpp/end2end/test_service_impl.h
  src:
  - src/proto/grpc/testing/echo.proto
  - src/proto/grpc/testing/echo_messages.proto
  - src/proto/grpc/testing/simple_messages.proto
  - test/cpp/end2end/context_allocator_end2end_test.cc
  - test/cpp/end2end/test_service_impl.cc
  deps:
  - grpc++_test_util
- name: context_list_test
  gtest: true
  build: test
  language: c++
  headers: []
  src:
  - test/core/transport/chttp2/context_list_test.cc
  deps:
  - grpc_test_util
  uses_polling: false
- name: context_test
  gtest: true
  build: test
  language: c++
  headers:
  - src/core/lib/gpr/tls.h
  - src/core/lib/promise/context.h
  src:
  - test/core/promise/context_test.cc
  deps: []
  uses_polling: false
- name: core_configuration_test
  gtest: true
  build: test
  language: c++
  headers:
  - src/core/ext/upb-generated/google/api/annotations.upb.h
  - src/core/ext/upb-generated/google/api/expr/v1alpha1/checked.upb.h
  - src/core/ext/upb-generated/google/api/expr/v1alpha1/syntax.upb.h
  - src/core/ext/upb-generated/google/api/http.upb.h
  - src/core/ext/upb-generated/google/protobuf/any.upb.h
  - src/core/ext/upb-generated/google/protobuf/duration.upb.h
  - src/core/ext/upb-generated/google/protobuf/empty.upb.h
  - src/core/ext/upb-generated/google/protobuf/struct.upb.h
  - src/core/ext/upb-generated/google/protobuf/timestamp.upb.h
  - src/core/ext/upb-generated/google/protobuf/wrappers.upb.h
  - src/core/ext/upb-generated/google/rpc/status.upb.h
  - src/core/lib/channel/handshaker_factory.h
  - src/core/lib/channel/handshaker_registry.h
  - src/core/lib/config/core_configuration.h
  - src/core/lib/gpr/alloc.h
  - src/core/lib/gpr/env.h
  - src/core/lib/gpr/murmur_hash.h
  - src/core/lib/gpr/spinlock.h
  - src/core/lib/gpr/string.h
  - src/core/lib/gpr/string_windows.h
  - src/core/lib/gpr/time_precise.h
  - src/core/lib/gpr/tls.h
  - src/core/lib/gpr/tmpfile.h
  - src/core/lib/gpr/useful.h
  - src/core/lib/gprpp/arena.h
  - src/core/lib/gprpp/construct_destruct.h
  - src/core/lib/gprpp/debug_location.h
  - src/core/lib/gprpp/examine_stack.h
  - src/core/lib/gprpp/fork.h
  - src/core/lib/gprpp/global_config.h
  - src/core/lib/gprpp/global_config_custom.h
  - src/core/lib/gprpp/global_config_env.h
  - src/core/lib/gprpp/global_config_generic.h
  - src/core/lib/gprpp/host_port.h
  - src/core/lib/gprpp/manual_constructor.h
  - src/core/lib/gprpp/memory.h
  - src/core/lib/gprpp/mpscq.h
  - src/core/lib/gprpp/stat.h
  - src/core/lib/gprpp/status_helper.h
  - src/core/lib/gprpp/sync.h
  - src/core/lib/gprpp/thd.h
  - src/core/lib/gprpp/time_util.h
  - src/core/lib/profiling/timers.h
  - src/core/lib/surface/channel_init.h
  - src/core/lib/surface/channel_stack_type.h
  src:
  - src/core/ext/upb-generated/google/api/annotations.upb.c
  - src/core/ext/upb-generated/google/api/expr/v1alpha1/checked.upb.c
  - src/core/ext/upb-generated/google/api/expr/v1alpha1/syntax.upb.c
  - src/core/ext/upb-generated/google/api/http.upb.c
  - src/core/ext/upb-generated/google/protobuf/any.upb.c
  - src/core/ext/upb-generated/google/protobuf/duration.upb.c
  - src/core/ext/upb-generated/google/protobuf/empty.upb.c
  - src/core/ext/upb-generated/google/protobuf/struct.upb.c
  - src/core/ext/upb-generated/google/protobuf/timestamp.upb.c
  - src/core/ext/upb-generated/google/protobuf/wrappers.upb.c
  - src/core/ext/upb-generated/google/rpc/status.upb.c
  - src/core/lib/channel/handshaker_registry.cc
  - src/core/lib/config/core_configuration.cc
  - src/core/lib/gpr/alloc.cc
  - src/core/lib/gpr/atm.cc
  - src/core/lib/gpr/cpu_iphone.cc
  - src/core/lib/gpr/cpu_linux.cc
  - src/core/lib/gpr/cpu_posix.cc
  - src/core/lib/gpr/cpu_windows.cc
  - src/core/lib/gpr/env_linux.cc
  - src/core/lib/gpr/env_posix.cc
  - src/core/lib/gpr/env_windows.cc
  - src/core/lib/gpr/log.cc
  - src/core/lib/gpr/log_android.cc
  - src/core/lib/gpr/log_linux.cc
  - src/core/lib/gpr/log_posix.cc
  - src/core/lib/gpr/log_windows.cc
  - src/core/lib/gpr/murmur_hash.cc
  - src/core/lib/gpr/string.cc
  - src/core/lib/gpr/string_posix.cc
  - src/core/lib/gpr/string_util_windows.cc
  - src/core/lib/gpr/string_windows.cc
  - src/core/lib/gpr/sync.cc
  - src/core/lib/gpr/sync_abseil.cc
  - src/core/lib/gpr/sync_posix.cc
  - src/core/lib/gpr/sync_windows.cc
  - src/core/lib/gpr/time.cc
  - src/core/lib/gpr/time_posix.cc
  - src/core/lib/gpr/time_precise.cc
  - src/core/lib/gpr/time_windows.cc
  - src/core/lib/gpr/tmpfile_msys.cc
  - src/core/lib/gpr/tmpfile_posix.cc
  - src/core/lib/gpr/tmpfile_windows.cc
  - src/core/lib/gpr/wrap_memcpy.cc
  - src/core/lib/gprpp/arena.cc
  - src/core/lib/gprpp/examine_stack.cc
  - src/core/lib/gprpp/fork.cc
  - src/core/lib/gprpp/global_config_env.cc
  - src/core/lib/gprpp/host_port.cc
  - src/core/lib/gprpp/mpscq.cc
  - src/core/lib/gprpp/stat_posix.cc
  - src/core/lib/gprpp/stat_windows.cc
  - src/core/lib/gprpp/status_helper.cc
  - src/core/lib/gprpp/thd_posix.cc
  - src/core/lib/gprpp/thd_windows.cc
  - src/core/lib/gprpp/time_util.cc
  - src/core/lib/profiling/basic_timers.cc
  - src/core/lib/profiling/stap_timers.cc
  - src/core/lib/surface/channel_init.cc
  - src/core/lib/surface/channel_stack_type.cc
  - test/core/config/core_configuration_test.cc
  deps:
  - absl/base:base
  - absl/base:core_headers
  - absl/memory:memory
  - absl/status:status
  - absl/strings:cord
  - absl/strings:str_format
  - absl/strings:strings
  - absl/synchronization:synchronization
  - absl/time:time
  - absl/types:optional
  - upb
  uses_polling: false
- name: cpp_impl_of_test
  gtest: true
  build: test
  language: c++
  headers:
  - src/core/lib/gprpp/cpp_impl_of.h
  src:
  - test/core/gprpp/cpp_impl_of_test.cc
  deps: []
  uses_polling: false
- name: delegating_channel_test
  gtest: true
  build: test
  language: c++
  headers:
  - test/cpp/end2end/test_service_impl.h
  src:
  - src/proto/grpc/testing/echo.proto
  - src/proto/grpc/testing/echo_messages.proto
  - src/proto/grpc/testing/simple_messages.proto
  - test/cpp/end2end/delegating_channel_test.cc
  - test/cpp/end2end/test_service_impl.cc
  deps:
  - grpc++_test_util
- name: destroy_grpclb_channel_with_active_connect_stress_test
  gtest: true
  build: test
  language: c++
  headers: []
  src:
  - test/cpp/client/destroy_grpclb_channel_with_active_connect_stress_test.cc
  deps:
  - grpc++_test_util
- name: dual_ref_counted_test
  gtest: true
  build: test
  language: c++
  headers: []
  src:
  - test/core/gprpp/dual_ref_counted_test.cc
  deps:
  - grpc_test_util
- name: duplicate_header_bad_client_test
  gtest: true
  build: test
  language: c++
  headers:
  - test/core/bad_client/bad_client.h
  - test/core/end2end/cq_verifier.h
  src:
  - test/core/bad_client/bad_client.cc
  - test/core/bad_client/tests/duplicate_header.cc
  - test/core/end2end/cq_verifier.cc
  deps:
  - grpc_test_util
- name: end2end_binder_transport_test
  gtest: true
  build: test
  language: c++
  headers:
  - test/core/transport/binder/end2end/fake_binder.h
  - test/core/transport/binder/end2end/testing_channel_create.h
  - test/cpp/end2end/test_service_impl.h
  src:
  - src/proto/grpc/testing/echo.proto
  - src/proto/grpc/testing/echo_messages.proto
  - src/proto/grpc/testing/simple_messages.proto
  - test/core/transport/binder/end2end/end2end_binder_transport_test.cc
  - test/core/transport/binder/end2end/fake_binder.cc
  - test/core/transport/binder/end2end/testing_channel_create.cc
  - test/cpp/end2end/test_service_impl.cc
  deps:
  - absl/random:random
  - grpc++_test_util
- name: end2end_test
  gtest: true
  build: test
  run: false
  language: c++
  headers:
  - test/cpp/end2end/interceptors_util.h
  - test/cpp/end2end/test_service_impl.h
  src:
  - src/proto/grpc/testing/duplicate/echo_duplicate.proto
  - src/proto/grpc/testing/echo.proto
  - src/proto/grpc/testing/echo_messages.proto
  - src/proto/grpc/testing/simple_messages.proto
  - test/cpp/end2end/end2end_test.cc
  - test/cpp/end2end/interceptors_util.cc
  - test/cpp/end2end/test_service_impl.cc
  deps:
  - grpc++_test
  - grpc++_test_util
- name: endpoint_binder_pool_test
  gtest: true
  build: test
  language: c++
  headers:
  - src/core/ext/transport/binder/client/binder_connector.h
  - src/core/ext/transport/binder/client/channel_create_impl.h
  - src/core/ext/transport/binder/client/connection_id_generator.h
  - src/core/ext/transport/binder/client/endpoint_binder_pool.h
  - src/core/ext/transport/binder/client/jni_utils.h
  - src/core/ext/transport/binder/client/security_policy_setting.h
  - src/core/ext/transport/binder/server/binder_server.h
  - src/core/ext/transport/binder/transport/binder_stream.h
  - src/core/ext/transport/binder/transport/binder_transport.h
  - src/core/ext/transport/binder/utils/binder_auto_utils.h
  - src/core/ext/transport/binder/utils/ndk_binder.h
  - src/core/ext/transport/binder/utils/transport_stream_receiver.h
  - src/core/ext/transport/binder/utils/transport_stream_receiver_impl.h
  - src/core/ext/transport/binder/wire_format/binder.h
  - src/core/ext/transport/binder/wire_format/binder_android.h
  - src/core/ext/transport/binder/wire_format/binder_constants.h
  - src/core/ext/transport/binder/wire_format/transaction.h
  - src/core/ext/transport/binder/wire_format/wire_reader.h
  - src/core/ext/transport/binder/wire_format/wire_reader_impl.h
  - src/core/ext/transport/binder/wire_format/wire_writer.h
  - src/cpp/client/create_channel_internal.h
  - src/cpp/common/channel_filter.h
  - src/cpp/server/dynamic_thread_pool.h
  - src/cpp/server/external_connection_acceptor_impl.h
  - src/cpp/server/health/default_health_check_service.h
  - src/cpp/server/thread_pool_interface.h
  - src/cpp/thread_manager/thread_manager.h
  - test/core/transport/binder/mock_objects.h
  src:
  - src/core/ext/transport/binder/client/binder_connector.cc
  - src/core/ext/transport/binder/client/channel_create.cc
  - src/core/ext/transport/binder/client/channel_create_impl.cc
  - src/core/ext/transport/binder/client/connection_id_generator.cc
  - src/core/ext/transport/binder/client/endpoint_binder_pool.cc
  - src/core/ext/transport/binder/client/jni_utils.cc
  - src/core/ext/transport/binder/client/security_policy_setting.cc
  - src/core/ext/transport/binder/security_policy/binder_security_policy.cc
  - src/core/ext/transport/binder/server/binder_server.cc
  - src/core/ext/transport/binder/server/binder_server_credentials.cc
  - src/core/ext/transport/binder/transport/binder_transport.cc
  - src/core/ext/transport/binder/utils/ndk_binder.cc
  - src/core/ext/transport/binder/utils/transport_stream_receiver_impl.cc
  - src/core/ext/transport/binder/wire_format/binder_android.cc
  - src/core/ext/transport/binder/wire_format/binder_constants.cc
  - src/core/ext/transport/binder/wire_format/transaction.cc
  - src/core/ext/transport/binder/wire_format/wire_reader_impl.cc
  - src/core/ext/transport/binder/wire_format/wire_writer.cc
  - src/cpp/client/channel_cc.cc
  - src/cpp/client/client_callback.cc
  - src/cpp/client/client_context.cc
  - src/cpp/client/client_interceptor.cc
  - src/cpp/client/create_channel.cc
  - src/cpp/client/create_channel_internal.cc
  - src/cpp/client/create_channel_posix.cc
  - src/cpp/client/credentials_cc.cc
  - src/cpp/codegen/codegen_init.cc
  - src/cpp/common/alarm.cc
  - src/cpp/common/channel_arguments.cc
  - src/cpp/common/channel_filter.cc
  - src/cpp/common/completion_queue_cc.cc
  - src/cpp/common/core_codegen.cc
  - src/cpp/common/resource_quota_cc.cc
  - src/cpp/common/rpc_method.cc
  - src/cpp/common/validate_service_config.cc
  - src/cpp/common/version_cc.cc
  - src/cpp/server/async_generic_service.cc
  - src/cpp/server/channel_argument_option.cc
  - src/cpp/server/create_default_thread_pool.cc
  - src/cpp/server/dynamic_thread_pool.cc
  - src/cpp/server/external_connection_acceptor_impl.cc
  - src/cpp/server/health/default_health_check_service.cc
  - src/cpp/server/health/health_check_service.cc
  - src/cpp/server/health/health_check_service_server_builder_option.cc
  - src/cpp/server/server_builder.cc
  - src/cpp/server/server_callback.cc
  - src/cpp/server/server_cc.cc
  - src/cpp/server/server_context.cc
  - src/cpp/server/server_credentials.cc
  - src/cpp/server/server_posix.cc
  - src/cpp/thread_manager/thread_manager.cc
  - src/cpp/util/byte_buffer_cc.cc
  - src/cpp/util/status.cc
  - src/cpp/util/string_ref.cc
  - src/cpp/util/time_cc.cc
  - test/core/transport/binder/endpoint_binder_pool_test.cc
  - test/core/transport/binder/mock_objects.cc
  deps:
  - grpc_test_util
  uses_polling: false
- name: endpoint_config_test
  gtest: true
  build: test
  language: c++
  headers: []
  src:
  - test/core/event_engine/endpoint_config_test.cc
  deps:
  - grpc_test_util
  uses_polling: false
- name: error_details_test
  gtest: true
  build: test
  language: c++
  headers: []
  src:
  - src/proto/grpc/status/status.proto
  - src/proto/grpc/testing/echo_messages.proto
  - test/cpp/util/error_details_test.cc
  deps:
  - grpc++_error_details
  - grpc_test_util
- name: error_test
  gtest: true
  build: test
  language: c++
  headers:
  - test/core/iomgr/endpoint_tests.h
  src:
  - test/core/iomgr/endpoint_tests.cc
  - test/core/iomgr/error_test.cc
  deps:
  - grpc_test_util
  uses_polling: false
- name: error_utils_test
  gtest: true
  build: test
  language: c++
  headers: []
  src:
  - test/core/transport/error_utils_test.cc
  deps:
  - grpc_test_util
- name: evaluate_args_test
  gtest: true
  build: test
  language: c++
  headers: []
  src:
  - test/core/security/evaluate_args_test.cc
  deps:
  - grpc_test_util
- name: examine_stack_test
  gtest: true
  build: test
  language: c++
  headers: []
  src:
  - test/core/gprpp/examine_stack_test.cc
  deps:
  - grpc_test_util
  platforms:
  - linux
  - posix
  - mac
  uses_polling: false
- name: exception_test
  gtest: true
  build: test
  language: c++
  headers: []
  src:
  - src/proto/grpc/testing/echo.proto
  - src/proto/grpc/testing/echo_messages.proto
  - src/proto/grpc/testing/simple_messages.proto
  - test/cpp/end2end/exception_test.cc
  deps:
  - grpc++_test_util
- name: exec_ctx_wakeup_scheduler_test
  gtest: true
  build: test
  language: c++
  headers:
  - src/core/lib/debug/trace.h
  - src/core/lib/gprpp/atomic_utils.h
  - src/core/lib/gprpp/ref_counted.h
  - src/core/lib/gprpp/ref_counted_ptr.h
  - src/core/lib/iomgr/closure.h
  - src/core/lib/iomgr/combiner.h
  - src/core/lib/iomgr/error.h
  - src/core/lib/iomgr/error_internal.h
  - src/core/lib/iomgr/exec_ctx.h
  - src/core/lib/iomgr/executor.h
  - src/core/lib/iomgr/iomgr_internal.h
  - src/core/lib/promise/activity.h
  - src/core/lib/promise/context.h
  - src/core/lib/promise/detail/promise_factory.h
  - src/core/lib/promise/detail/promise_like.h
  - src/core/lib/promise/detail/status.h
  - src/core/lib/promise/exec_ctx_wakeup_scheduler.h
  - src/core/lib/promise/poll.h
  - src/core/lib/slice/slice.h
  - src/core/lib/slice/slice_internal.h
  - src/core/lib/slice/slice_refcount.h
  - src/core/lib/slice/slice_refcount_base.h
  - src/core/lib/slice/slice_string_helpers.h
  - src/core/lib/slice/slice_utils.h
  - src/core/lib/slice/static_slice.h
  src:
  - src/core/lib/debug/trace.cc
  - src/core/lib/iomgr/combiner.cc
  - src/core/lib/iomgr/error.cc
  - src/core/lib/iomgr/exec_ctx.cc
  - src/core/lib/iomgr/executor.cc
  - src/core/lib/iomgr/iomgr_internal.cc
  - src/core/lib/promise/activity.cc
  - src/core/lib/slice/slice.cc
  - src/core/lib/slice/slice_refcount.cc
  - src/core/lib/slice/slice_string_helpers.cc
  - src/core/lib/slice/static_slice.cc
  - test/core/promise/exec_ctx_wakeup_scheduler_test.cc
  deps:
  - absl/status:statusor
  - absl/types:variant
  - gpr
  uses_polling: false
- name: fake_binder_test
  gtest: true
  build: test
  language: c++
  headers:
  - src/core/ext/transport/binder/client/binder_connector.h
  - src/core/ext/transport/binder/client/channel_create_impl.h
  - src/core/ext/transport/binder/client/connection_id_generator.h
  - src/core/ext/transport/binder/client/endpoint_binder_pool.h
  - src/core/ext/transport/binder/client/jni_utils.h
  - src/core/ext/transport/binder/client/security_policy_setting.h
  - src/core/ext/transport/binder/server/binder_server.h
  - src/core/ext/transport/binder/transport/binder_stream.h
  - src/core/ext/transport/binder/transport/binder_transport.h
  - src/core/ext/transport/binder/utils/binder_auto_utils.h
  - src/core/ext/transport/binder/utils/ndk_binder.h
  - src/core/ext/transport/binder/utils/transport_stream_receiver.h
  - src/core/ext/transport/binder/utils/transport_stream_receiver_impl.h
  - src/core/ext/transport/binder/wire_format/binder.h
  - src/core/ext/transport/binder/wire_format/binder_android.h
  - src/core/ext/transport/binder/wire_format/binder_constants.h
  - src/core/ext/transport/binder/wire_format/transaction.h
  - src/core/ext/transport/binder/wire_format/wire_reader.h
  - src/core/ext/transport/binder/wire_format/wire_reader_impl.h
  - src/core/ext/transport/binder/wire_format/wire_writer.h
  - src/cpp/client/create_channel_internal.h
  - src/cpp/common/channel_filter.h
  - src/cpp/server/dynamic_thread_pool.h
  - src/cpp/server/external_connection_acceptor_impl.h
  - src/cpp/server/health/default_health_check_service.h
  - src/cpp/server/thread_pool_interface.h
  - src/cpp/thread_manager/thread_manager.h
  - test/core/transport/binder/end2end/fake_binder.h
  src:
  - src/core/ext/transport/binder/client/binder_connector.cc
  - src/core/ext/transport/binder/client/channel_create.cc
  - src/core/ext/transport/binder/client/channel_create_impl.cc
  - src/core/ext/transport/binder/client/connection_id_generator.cc
  - src/core/ext/transport/binder/client/endpoint_binder_pool.cc
  - src/core/ext/transport/binder/client/jni_utils.cc
  - src/core/ext/transport/binder/client/security_policy_setting.cc
  - src/core/ext/transport/binder/security_policy/binder_security_policy.cc
  - src/core/ext/transport/binder/server/binder_server.cc
  - src/core/ext/transport/binder/server/binder_server_credentials.cc
  - src/core/ext/transport/binder/transport/binder_transport.cc
  - src/core/ext/transport/binder/utils/ndk_binder.cc
  - src/core/ext/transport/binder/utils/transport_stream_receiver_impl.cc
  - src/core/ext/transport/binder/wire_format/binder_android.cc
  - src/core/ext/transport/binder/wire_format/binder_constants.cc
  - src/core/ext/transport/binder/wire_format/transaction.cc
  - src/core/ext/transport/binder/wire_format/wire_reader_impl.cc
  - src/core/ext/transport/binder/wire_format/wire_writer.cc
  - src/cpp/client/channel_cc.cc
  - src/cpp/client/client_callback.cc
  - src/cpp/client/client_context.cc
  - src/cpp/client/client_interceptor.cc
  - src/cpp/client/create_channel.cc
  - src/cpp/client/create_channel_internal.cc
  - src/cpp/client/create_channel_posix.cc
  - src/cpp/client/credentials_cc.cc
  - src/cpp/codegen/codegen_init.cc
  - src/cpp/common/alarm.cc
  - src/cpp/common/channel_arguments.cc
  - src/cpp/common/channel_filter.cc
  - src/cpp/common/completion_queue_cc.cc
  - src/cpp/common/core_codegen.cc
  - src/cpp/common/resource_quota_cc.cc
  - src/cpp/common/rpc_method.cc
  - src/cpp/common/validate_service_config.cc
  - src/cpp/common/version_cc.cc
  - src/cpp/server/async_generic_service.cc
  - src/cpp/server/channel_argument_option.cc
  - src/cpp/server/create_default_thread_pool.cc
  - src/cpp/server/dynamic_thread_pool.cc
  - src/cpp/server/external_connection_acceptor_impl.cc
  - src/cpp/server/health/default_health_check_service.cc
  - src/cpp/server/health/health_check_service.cc
  - src/cpp/server/health/health_check_service_server_builder_option.cc
  - src/cpp/server/server_builder.cc
  - src/cpp/server/server_callback.cc
  - src/cpp/server/server_cc.cc
  - src/cpp/server/server_context.cc
  - src/cpp/server/server_credentials.cc
  - src/cpp/server/server_posix.cc
  - src/cpp/thread_manager/thread_manager.cc
  - src/cpp/util/byte_buffer_cc.cc
  - src/cpp/util/status.cc
  - src/cpp/util/string_ref.cc
  - src/cpp/util/time_cc.cc
  - test/core/transport/binder/end2end/fake_binder.cc
  - test/core/transport/binder/end2end/fake_binder_test.cc
  deps:
  - absl/random:random
  - grpc_test_util
  uses_polling: false
- name: file_watcher_certificate_provider_factory_test
  gtest: true
  build: test
  language: c++
  headers: []
  src:
  - test/core/xds/file_watcher_certificate_provider_factory_test.cc
  deps:
  - grpc_test_util
- name: filter_end2end_test
  gtest: true
  build: test
  language: c++
  headers: []
  src:
  - src/proto/grpc/testing/duplicate/echo_duplicate.proto
  - src/proto/grpc/testing/echo.proto
  - src/proto/grpc/testing/echo_messages.proto
  - src/proto/grpc/testing/simple_messages.proto
  - test/cpp/end2end/filter_end2end_test.cc
  deps:
  - grpc++_test_util
- name: flaky_network_test
  gtest: true
  build: test
  run: false
  language: c++
  headers:
  - test/cpp/end2end/test_service_impl.h
  src:
  - src/proto/grpc/testing/echo.proto
  - src/proto/grpc/testing/echo_messages.proto
  - src/proto/grpc/testing/simple_messages.proto
  - test/cpp/end2end/flaky_network_test.cc
  - test/cpp/end2end/test_service_impl.cc
  deps:
  - grpc++_test_util
- name: flow_control_test
  gtest: true
  build: test
  language: c++
  headers:
  - test/core/end2end/cq_verifier.h
  src:
  - test/core/end2end/cq_verifier.cc
  - test/core/transport/chttp2/flow_control_test.cc
  deps:
  - grpc_test_util
- name: for_each_test
  gtest: true
  build: test
  language: c++
  headers:
  - src/core/ext/upb-generated/google/api/annotations.upb.h
  - src/core/ext/upb-generated/google/api/expr/v1alpha1/checked.upb.h
  - src/core/ext/upb-generated/google/api/expr/v1alpha1/syntax.upb.h
  - src/core/ext/upb-generated/google/api/http.upb.h
  - src/core/ext/upb-generated/google/protobuf/any.upb.h
  - src/core/ext/upb-generated/google/protobuf/duration.upb.h
  - src/core/ext/upb-generated/google/protobuf/empty.upb.h
  - src/core/ext/upb-generated/google/protobuf/struct.upb.h
  - src/core/ext/upb-generated/google/protobuf/timestamp.upb.h
  - src/core/ext/upb-generated/google/protobuf/wrappers.upb.h
  - src/core/ext/upb-generated/google/rpc/status.upb.h
  - src/core/lib/gpr/alloc.h
  - src/core/lib/gpr/env.h
  - src/core/lib/gpr/murmur_hash.h
  - src/core/lib/gpr/spinlock.h
  - src/core/lib/gpr/string.h
  - src/core/lib/gpr/string_windows.h
  - src/core/lib/gpr/time_precise.h
  - src/core/lib/gpr/tls.h
  - src/core/lib/gpr/tmpfile.h
  - src/core/lib/gpr/useful.h
  - src/core/lib/gprpp/arena.h
  - src/core/lib/gprpp/atomic_utils.h
  - src/core/lib/gprpp/bitset.h
  - src/core/lib/gprpp/construct_destruct.h
  - src/core/lib/gprpp/debug_location.h
  - src/core/lib/gprpp/examine_stack.h
  - src/core/lib/gprpp/fork.h
  - src/core/lib/gprpp/global_config.h
  - src/core/lib/gprpp/global_config_custom.h
  - src/core/lib/gprpp/global_config_env.h
  - src/core/lib/gprpp/global_config_generic.h
  - src/core/lib/gprpp/host_port.h
  - src/core/lib/gprpp/manual_constructor.h
  - src/core/lib/gprpp/memory.h
  - src/core/lib/gprpp/mpscq.h
  - src/core/lib/gprpp/stat.h
  - src/core/lib/gprpp/status_helper.h
  - src/core/lib/gprpp/sync.h
  - src/core/lib/gprpp/thd.h
  - src/core/lib/gprpp/time_util.h
  - src/core/lib/profiling/timers.h
  - src/core/lib/promise/activity.h
  - src/core/lib/promise/context.h
  - src/core/lib/promise/detail/basic_join.h
  - src/core/lib/promise/detail/basic_seq.h
  - src/core/lib/promise/detail/promise_factory.h
  - src/core/lib/promise/detail/promise_like.h
  - src/core/lib/promise/detail/status.h
  - src/core/lib/promise/detail/switch.h
  - src/core/lib/promise/for_each.h
  - src/core/lib/promise/intra_activity_waiter.h
  - src/core/lib/promise/join.h
  - src/core/lib/promise/map.h
  - src/core/lib/promise/observable.h
  - src/core/lib/promise/pipe.h
  - src/core/lib/promise/poll.h
  - src/core/lib/promise/seq.h
  - src/core/lib/promise/wait_set.h
  - test/core/promise/test_wakeup_schedulers.h
  src:
  - src/core/ext/upb-generated/google/api/annotations.upb.c
  - src/core/ext/upb-generated/google/api/expr/v1alpha1/checked.upb.c
  - src/core/ext/upb-generated/google/api/expr/v1alpha1/syntax.upb.c
  - src/core/ext/upb-generated/google/api/http.upb.c
  - src/core/ext/upb-generated/google/protobuf/any.upb.c
  - src/core/ext/upb-generated/google/protobuf/duration.upb.c
  - src/core/ext/upb-generated/google/protobuf/empty.upb.c
  - src/core/ext/upb-generated/google/protobuf/struct.upb.c
  - src/core/ext/upb-generated/google/protobuf/timestamp.upb.c
  - src/core/ext/upb-generated/google/protobuf/wrappers.upb.c
  - src/core/ext/upb-generated/google/rpc/status.upb.c
  - src/core/lib/gpr/alloc.cc
  - src/core/lib/gpr/atm.cc
  - src/core/lib/gpr/cpu_iphone.cc
  - src/core/lib/gpr/cpu_linux.cc
  - src/core/lib/gpr/cpu_posix.cc
  - src/core/lib/gpr/cpu_windows.cc
  - src/core/lib/gpr/env_linux.cc
  - src/core/lib/gpr/env_posix.cc
  - src/core/lib/gpr/env_windows.cc
  - src/core/lib/gpr/log.cc
  - src/core/lib/gpr/log_android.cc
  - src/core/lib/gpr/log_linux.cc
  - src/core/lib/gpr/log_posix.cc
  - src/core/lib/gpr/log_windows.cc
  - src/core/lib/gpr/murmur_hash.cc
  - src/core/lib/gpr/string.cc
  - src/core/lib/gpr/string_posix.cc
  - src/core/lib/gpr/string_util_windows.cc
  - src/core/lib/gpr/string_windows.cc
  - src/core/lib/gpr/sync.cc
  - src/core/lib/gpr/sync_abseil.cc
  - src/core/lib/gpr/sync_posix.cc
  - src/core/lib/gpr/sync_windows.cc
  - src/core/lib/gpr/time.cc
  - src/core/lib/gpr/time_posix.cc
  - src/core/lib/gpr/time_precise.cc
  - src/core/lib/gpr/time_windows.cc
  - src/core/lib/gpr/tmpfile_msys.cc
  - src/core/lib/gpr/tmpfile_posix.cc
  - src/core/lib/gpr/tmpfile_windows.cc
  - src/core/lib/gpr/wrap_memcpy.cc
  - src/core/lib/gprpp/arena.cc
  - src/core/lib/gprpp/examine_stack.cc
  - src/core/lib/gprpp/fork.cc
  - src/core/lib/gprpp/global_config_env.cc
  - src/core/lib/gprpp/host_port.cc
  - src/core/lib/gprpp/mpscq.cc
  - src/core/lib/gprpp/stat_posix.cc
  - src/core/lib/gprpp/stat_windows.cc
  - src/core/lib/gprpp/status_helper.cc
  - src/core/lib/gprpp/thd_posix.cc
  - src/core/lib/gprpp/thd_windows.cc
  - src/core/lib/gprpp/time_util.cc
  - src/core/lib/profiling/basic_timers.cc
  - src/core/lib/profiling/stap_timers.cc
  - src/core/lib/promise/activity.cc
  - test/core/promise/for_each_test.cc
  deps:
  - absl/base:base
  - absl/base:core_headers
  - absl/container:flat_hash_set
  - absl/memory:memory
  - absl/status:status
  - absl/status:statusor
  - absl/strings:cord
  - absl/strings:str_format
  - absl/strings:strings
  - absl/synchronization:synchronization
  - absl/time:time
  - absl/types:optional
  - absl/types:variant
  - upb
  uses_polling: false
- name: generic_end2end_test
  gtest: true
  build: test
  language: c++
  headers: []
  src:
  - src/proto/grpc/testing/duplicate/echo_duplicate.proto
  - src/proto/grpc/testing/echo.proto
  - src/proto/grpc/testing/echo_messages.proto
  - src/proto/grpc/testing/simple_messages.proto
  - test/cpp/end2end/generic_end2end_test.cc
  deps:
  - grpc++_test_util
- name: global_config_env_test
  gtest: true
  build: test
  language: c++
  headers: []
  src:
  - test/core/gprpp/global_config_env_test.cc
  deps:
  - grpc_test_util
  platforms:
  - linux
  - posix
  - mac
  uses_polling: false
- name: global_config_test
  gtest: true
  build: test
  language: c++
  headers: []
  src:
  - test/core/gprpp/global_config_test.cc
  deps:
  - grpc_test_util
  uses_polling: false
- name: google_mesh_ca_certificate_provider_factory_test
  gtest: true
  build: test
  language: c++
  headers:
  - src/core/ext/xds/google_mesh_ca_certificate_provider_factory.h
  src:
  - src/core/ext/xds/google_mesh_ca_certificate_provider_factory.cc
  - test/core/xds/google_mesh_ca_certificate_provider_factory_test.cc
  deps:
  - grpc_test_util
- name: grpc_authorization_engine_test
  gtest: true
  build: test
  language: c++
  headers:
  - src/core/lib/security/authorization/grpc_authorization_engine.h
  - src/core/lib/security/authorization/matchers.h
  - src/core/lib/security/authorization/rbac_policy.h
  src:
  - src/core/lib/security/authorization/grpc_authorization_engine.cc
  - src/core/lib/security/authorization/matchers.cc
  - src/core/lib/security/authorization/rbac_policy.cc
  - test/core/security/grpc_authorization_engine_test.cc
  deps:
  - grpc_test_util
- name: grpc_authorization_policy_provider_test
  gtest: true
  build: test
  language: c++
  headers:
  - src/core/lib/security/authorization/grpc_authorization_engine.h
  - src/core/lib/security/authorization/grpc_authorization_policy_provider.h
  - src/core/lib/security/authorization/matchers.h
  - src/core/lib/security/authorization/rbac_policy.h
  - src/core/lib/security/authorization/rbac_translator.h
  src:
  - src/core/lib/security/authorization/grpc_authorization_engine.cc
  - src/core/lib/security/authorization/grpc_authorization_policy_provider.cc
  - src/core/lib/security/authorization/matchers.cc
  - src/core/lib/security/authorization/rbac_policy.cc
  - src/core/lib/security/authorization/rbac_translator.cc
  - test/core/security/grpc_authorization_policy_provider_test.cc
  deps:
  - grpc_test_util
- name: grpc_cli
  build: test
  run: false
  language: c++
  headers:
  - test/cpp/util/cli_call.h
  - test/cpp/util/cli_credentials.h
  - test/cpp/util/config_grpc_cli.h
  - test/cpp/util/grpc_tool.h
  - test/cpp/util/proto_file_parser.h
  - test/cpp/util/proto_reflection_descriptor_database.h
  - test/cpp/util/service_describer.h
  src:
  - src/proto/grpc/reflection/v1alpha/reflection.proto
  - test/cpp/util/cli_call.cc
  - test/cpp/util/cli_credentials.cc
  - test/cpp/util/grpc_cli.cc
  - test/cpp/util/grpc_tool.cc
  - test/cpp/util/proto_file_parser.cc
  - test/cpp/util/proto_reflection_descriptor_database.cc
  - test/cpp/util/service_describer.cc
  deps:
  - absl/flags:flag
  - grpc++
  - grpc++_test_config
- name: grpc_cpp_plugin
  build: protoc
  language: c++
  headers: []
  src:
  - src/compiler/cpp_plugin.cc
  deps:
  - grpc_plugin_support
- name: grpc_csharp_plugin
  build: protoc
  language: c++
  headers: []
  src:
  - src/compiler/csharp_plugin.cc
  deps:
  - grpc_plugin_support
- name: grpc_node_plugin
  build: protoc
  language: c++
  headers: []
  src:
  - src/compiler/node_plugin.cc
  deps:
  - grpc_plugin_support
- name: grpc_objective_c_plugin
  build: protoc
  language: c++
  headers: []
  src:
  - src/compiler/objective_c_plugin.cc
  deps:
  - grpc_plugin_support
- name: grpc_php_plugin
  build: protoc
  language: c++
  headers: []
  src:
  - src/compiler/php_plugin.cc
  deps:
  - grpc_plugin_support
- name: grpc_python_plugin
  build: protoc
  language: c++
  headers: []
  src:
  - src/compiler/python_plugin.cc
  deps:
  - grpc_plugin_support
- name: grpc_ruby_plugin
  build: protoc
  language: c++
  headers: []
  src:
  - src/compiler/ruby_plugin.cc
  deps:
  - grpc_plugin_support
- name: grpc_tls_certificate_distributor_test
  gtest: true
  build: test
  language: c++
  headers: []
  src:
  - test/core/security/grpc_tls_certificate_distributor_test.cc
  deps:
  - grpc_test_util
- name: grpc_tls_certificate_provider_test
  gtest: true
  build: test
  language: c++
  headers: []
  src:
  - test/core/security/grpc_tls_certificate_provider_test.cc
  deps:
  - grpc_test_util
- name: grpc_tls_certificate_verifier_test
  gtest: true
  build: test
  language: c++
  headers: []
  src:
  - test/core/security/grpc_tls_certificate_verifier_test.cc
  deps:
  - grpc_test_util
- name: grpc_tls_credentials_options_test
  gtest: true
  build: test
  language: c++
  headers: []
  src:
  - test/core/security/grpc_tls_credentials_options_test.cc
  deps:
  - grpc_test_util
- name: grpc_tool_test
  gtest: true
  build: test
  language: c++
  headers:
  - test/cpp/util/cli_call.h
  - test/cpp/util/cli_credentials.h
  - test/cpp/util/config_grpc_cli.h
  - test/cpp/util/grpc_tool.h
  - test/cpp/util/proto_file_parser.h
  - test/cpp/util/proto_reflection_descriptor_database.h
  - test/cpp/util/service_describer.h
  src:
  - src/proto/grpc/testing/echo.proto
  - src/proto/grpc/testing/echo_messages.proto
  - src/proto/grpc/testing/simple_messages.proto
  - test/cpp/util/cli_call.cc
  - test/cpp/util/cli_credentials.cc
  - test/cpp/util/grpc_tool.cc
  - test/cpp/util/grpc_tool_test.cc
  - test/cpp/util/proto_file_parser.cc
  - test/cpp/util/proto_reflection_descriptor_database.cc
  - test/cpp/util/service_describer.cc
  deps:
  - grpc++_reflection
  - grpc++_test_config
  - grpc++_test_util
  platforms:
  - linux
  - posix
  - mac
- name: grpclb_api_test
  gtest: true
  build: test
  language: c++
  headers: []
  src:
  - src/proto/grpc/lb/v1/load_balancer.proto
  - test/cpp/grpclb/grpclb_api_test.cc
  deps:
  - grpc++_test_util
- name: grpclb_end2end_test
  gtest: true
  build: test
  run: false
  language: c++
  headers:
  - test/cpp/end2end/counted_service.h
  - test/cpp/end2end/test_service_impl.h
  src:
  - src/proto/grpc/lb/v1/load_balancer.proto
  - src/proto/grpc/testing/duplicate/echo_duplicate.proto
  - src/proto/grpc/testing/echo.proto
  - src/proto/grpc/testing/echo_messages.proto
  - src/proto/grpc/testing/simple_messages.proto
  - test/cpp/end2end/grpclb_end2end_test.cc
  - test/cpp/end2end/test_service_impl.cc
  deps:
  - grpc++_test_config
  - grpc++_test_util
  platforms:
  - linux
  - posix
  - mac
- name: h2_ssl_session_reuse_test
  gtest: true
  build: test
  language: c++
  headers: []
  src:
  - test/core/end2end/h2_ssl_session_reuse_test.cc
  deps:
  - end2end_tests
- name: head_of_line_blocking_bad_client_test
  gtest: true
  build: test
  language: c++
  headers:
  - test/core/bad_client/bad_client.h
  - test/core/end2end/cq_verifier.h
  src:
  - test/core/bad_client/bad_client.cc
  - test/core/bad_client/tests/head_of_line_blocking.cc
  - test/core/end2end/cq_verifier.cc
  deps:
  - grpc_test_util
- name: headers_bad_client_test
  gtest: true
  build: test
  language: c++
  headers:
  - test/core/bad_client/bad_client.h
  - test/core/end2end/cq_verifier.h
  src:
  - test/core/bad_client/bad_client.cc
  - test/core/bad_client/tests/headers.cc
  - test/core/end2end/cq_verifier.cc
  deps:
  - grpc_test_util
- name: health_service_end2end_test
  gtest: true
  build: test
  language: c++
  headers:
  - test/cpp/end2end/test_health_check_service_impl.h
  - test/cpp/end2end/test_service_impl.h
  src:
  - src/proto/grpc/health/v1/health.proto
  - src/proto/grpc/testing/duplicate/echo_duplicate.proto
  - src/proto/grpc/testing/echo.proto
  - src/proto/grpc/testing/echo_messages.proto
  - src/proto/grpc/testing/simple_messages.proto
  - test/cpp/end2end/health_service_end2end_test.cc
  - test/cpp/end2end/test_health_check_service_impl.cc
  - test/cpp/end2end/test_service_impl.cc
  deps:
  - grpc++_test_util
- name: hpack_encoder_index_test
  gtest: true
  build: test
  language: c++
  headers:
  - src/core/ext/transport/chttp2/transport/hpack_encoder_index.h
  src:
  - test/core/transport/chttp2/hpack_encoder_index_test.cc
  deps:
  - absl/types:optional
- name: hpack_parser_table_test
  gtest: true
  build: test
  language: c++
  headers: []
  src:
  - test/core/transport/chttp2/hpack_parser_table_test.cc
  deps:
  - grpc_test_util
  uses_polling: false
- name: hpack_parser_test
  gtest: true
  build: test
  language: c++
  headers: []
  src:
  - test/core/transport/chttp2/hpack_parser_test.cc
  deps:
  - grpc_test_util
  uses_polling: false
- name: http2_client
  build: test
  run: false
  language: c++
  headers: []
  src:
  - src/proto/grpc/testing/empty.proto
  - src/proto/grpc/testing/messages.proto
  - src/proto/grpc/testing/test.proto
  - test/cpp/interop/http2_client.cc
  deps:
  - grpc++_test_config
  - grpc++_test_util
- name: hybrid_end2end_test
  gtest: true
  build: test
  language: c++
  headers:
  - test/cpp/end2end/test_service_impl.h
  src:
  - src/proto/grpc/testing/duplicate/echo_duplicate.proto
  - src/proto/grpc/testing/echo.proto
  - src/proto/grpc/testing/echo_messages.proto
  - src/proto/grpc/testing/simple_messages.proto
  - test/cpp/end2end/hybrid_end2end_test.cc
  - test/cpp/end2end/test_service_impl.cc
  deps:
  - grpc++_test_util
- name: idle_filter_state_test
  gtest: true
  build: test
  language: c++
  headers:
  - src/core/ext/filters/client_idle/idle_filter_state.h
  src:
  - src/core/ext/filters/client_idle/idle_filter_state.cc
  - test/core/client_idle/idle_filter_state_test.cc
  deps: []
  uses_polling: false
- name: if_test
  gtest: true
  build: test
  language: c++
  headers:
  - src/core/lib/promise/detail/promise_factory.h
  - src/core/lib/promise/detail/promise_like.h
  - src/core/lib/promise/if.h
  - src/core/lib/promise/poll.h
  src:
  - test/core/promise/if_test.cc
  deps:
  - absl/status:statusor
  - absl/types:variant
  uses_polling: false
- name: init_test
  gtest: true
  build: test
  language: c++
  headers: []
  src:
  - test/core/surface/init_test.cc
  deps:
  - grpc_test_util
  uses_polling: false
- name: initial_settings_frame_bad_client_test
  gtest: true
  build: test
  language: c++
  headers:
  - test/core/bad_client/bad_client.h
  - test/core/end2end/cq_verifier.h
  src:
  - test/core/bad_client/bad_client.cc
  - test/core/bad_client/tests/initial_settings_frame.cc
  - test/core/end2end/cq_verifier.cc
  deps:
  - grpc_test_util
- name: insecure_security_connector_test
  gtest: true
  build: test
  language: c++
  headers: []
  src:
  - test/core/security/insecure_security_connector_test.cc
  deps:
  - grpc_test_util
- name: interop_client
  build: test
  run: false
  language: c++
  headers:
  - test/core/security/oauth2_utils.h
  - test/cpp/interop/client_helper.h
  - test/cpp/interop/interop_client.h
  src:
  - src/proto/grpc/testing/empty.proto
  - src/proto/grpc/testing/messages.proto
  - src/proto/grpc/testing/test.proto
  - test/core/security/oauth2_utils.cc
  - test/cpp/interop/client.cc
  - test/cpp/interop/client_helper.cc
  - test/cpp/interop/interop_client.cc
  deps:
  - grpc++_test_config
  - grpc++_test_util
- name: interop_server
  build: test
  run: false
  language: c++
  headers:
  - test/cpp/interop/server_helper.h
  src:
  - src/proto/grpc/testing/empty.proto
  - src/proto/grpc/testing/messages.proto
  - src/proto/grpc/testing/test.proto
  - test/cpp/interop/interop_server.cc
  - test/cpp/interop/interop_server_bootstrap.cc
  - test/cpp/interop/server_helper.cc
  deps:
  - grpc++_test_config
  - grpc++_test_util
- name: interop_test
  build: test
  language: c++
  headers: []
  src:
  - test/cpp/interop/interop_test.cc
  deps:
  - grpc++_test_config
  - grpc++_test_util
  platforms:
  - linux
  - posix
  - mac
- name: join_test
  gtest: true
  build: test
  language: c++
  headers:
  - src/core/lib/gpr/useful.h
  - src/core/lib/gprpp/bitset.h
  - src/core/lib/gprpp/construct_destruct.h
  - src/core/lib/promise/detail/basic_join.h
  - src/core/lib/promise/detail/promise_factory.h
  - src/core/lib/promise/detail/promise_like.h
  - src/core/lib/promise/join.h
  - src/core/lib/promise/poll.h
  src:
  - test/core/promise/join_test.cc
  deps:
  - absl/types:variant
  uses_polling: false
- name: json_test
  gtest: true
  build: test
  language: c++
  headers: []
  src:
  - test/core/json/json_test.cc
  deps:
  - grpc_test_util
  uses_polling: false
- name: large_metadata_bad_client_test
  gtest: true
  build: test
  language: c++
  headers:
  - test/core/bad_client/bad_client.h
  - test/core/end2end/cq_verifier.h
  src:
  - test/core/bad_client/bad_client.cc
  - test/core/bad_client/tests/large_metadata.cc
  - test/core/end2end/cq_verifier.cc
  deps:
  - grpc_test_util
- name: latch_test
  gtest: true
  build: test
  language: c++
  headers:
  - src/core/ext/upb-generated/google/api/annotations.upb.h
  - src/core/ext/upb-generated/google/api/expr/v1alpha1/checked.upb.h
  - src/core/ext/upb-generated/google/api/expr/v1alpha1/syntax.upb.h
  - src/core/ext/upb-generated/google/api/http.upb.h
  - src/core/ext/upb-generated/google/protobuf/any.upb.h
  - src/core/ext/upb-generated/google/protobuf/duration.upb.h
  - src/core/ext/upb-generated/google/protobuf/empty.upb.h
  - src/core/ext/upb-generated/google/protobuf/struct.upb.h
  - src/core/ext/upb-generated/google/protobuf/timestamp.upb.h
  - src/core/ext/upb-generated/google/protobuf/wrappers.upb.h
  - src/core/ext/upb-generated/google/rpc/status.upb.h
  - src/core/lib/gpr/alloc.h
  - src/core/lib/gpr/env.h
  - src/core/lib/gpr/murmur_hash.h
  - src/core/lib/gpr/spinlock.h
  - src/core/lib/gpr/string.h
  - src/core/lib/gpr/string_windows.h
  - src/core/lib/gpr/time_precise.h
  - src/core/lib/gpr/tls.h
  - src/core/lib/gpr/tmpfile.h
  - src/core/lib/gpr/useful.h
  - src/core/lib/gprpp/arena.h
  - src/core/lib/gprpp/atomic_utils.h
  - src/core/lib/gprpp/bitset.h
  - src/core/lib/gprpp/construct_destruct.h
  - src/core/lib/gprpp/debug_location.h
  - src/core/lib/gprpp/examine_stack.h
  - src/core/lib/gprpp/fork.h
  - src/core/lib/gprpp/global_config.h
  - src/core/lib/gprpp/global_config_custom.h
  - src/core/lib/gprpp/global_config_env.h
  - src/core/lib/gprpp/global_config_generic.h
  - src/core/lib/gprpp/host_port.h
  - src/core/lib/gprpp/manual_constructor.h
  - src/core/lib/gprpp/memory.h
  - src/core/lib/gprpp/mpscq.h
  - src/core/lib/gprpp/stat.h
  - src/core/lib/gprpp/status_helper.h
  - src/core/lib/gprpp/sync.h
  - src/core/lib/gprpp/thd.h
  - src/core/lib/gprpp/time_util.h
  - src/core/lib/profiling/timers.h
  - src/core/lib/promise/activity.h
  - src/core/lib/promise/context.h
  - src/core/lib/promise/detail/basic_join.h
  - src/core/lib/promise/detail/basic_seq.h
  - src/core/lib/promise/detail/promise_factory.h
  - src/core/lib/promise/detail/promise_like.h
  - src/core/lib/promise/detail/status.h
  - src/core/lib/promise/detail/switch.h
  - src/core/lib/promise/intra_activity_waiter.h
  - src/core/lib/promise/join.h
  - src/core/lib/promise/latch.h
  - src/core/lib/promise/poll.h
  - src/core/lib/promise/seq.h
  - test/core/promise/test_wakeup_schedulers.h
  src:
  - src/core/ext/upb-generated/google/api/annotations.upb.c
  - src/core/ext/upb-generated/google/api/expr/v1alpha1/checked.upb.c
  - src/core/ext/upb-generated/google/api/expr/v1alpha1/syntax.upb.c
  - src/core/ext/upb-generated/google/api/http.upb.c
  - src/core/ext/upb-generated/google/protobuf/any.upb.c
  - src/core/ext/upb-generated/google/protobuf/duration.upb.c
  - src/core/ext/upb-generated/google/protobuf/empty.upb.c
  - src/core/ext/upb-generated/google/protobuf/struct.upb.c
  - src/core/ext/upb-generated/google/protobuf/timestamp.upb.c
  - src/core/ext/upb-generated/google/protobuf/wrappers.upb.c
  - src/core/ext/upb-generated/google/rpc/status.upb.c
  - src/core/lib/gpr/alloc.cc
  - src/core/lib/gpr/atm.cc
  - src/core/lib/gpr/cpu_iphone.cc
  - src/core/lib/gpr/cpu_linux.cc
  - src/core/lib/gpr/cpu_posix.cc
  - src/core/lib/gpr/cpu_windows.cc
  - src/core/lib/gpr/env_linux.cc
  - src/core/lib/gpr/env_posix.cc
  - src/core/lib/gpr/env_windows.cc
  - src/core/lib/gpr/log.cc
  - src/core/lib/gpr/log_android.cc
  - src/core/lib/gpr/log_linux.cc
  - src/core/lib/gpr/log_posix.cc
  - src/core/lib/gpr/log_windows.cc
  - src/core/lib/gpr/murmur_hash.cc
  - src/core/lib/gpr/string.cc
  - src/core/lib/gpr/string_posix.cc
  - src/core/lib/gpr/string_util_windows.cc
  - src/core/lib/gpr/string_windows.cc
  - src/core/lib/gpr/sync.cc
  - src/core/lib/gpr/sync_abseil.cc
  - src/core/lib/gpr/sync_posix.cc
  - src/core/lib/gpr/sync_windows.cc
  - src/core/lib/gpr/time.cc
  - src/core/lib/gpr/time_posix.cc
  - src/core/lib/gpr/time_precise.cc
  - src/core/lib/gpr/time_windows.cc
  - src/core/lib/gpr/tmpfile_msys.cc
  - src/core/lib/gpr/tmpfile_posix.cc
  - src/core/lib/gpr/tmpfile_windows.cc
  - src/core/lib/gpr/wrap_memcpy.cc
  - src/core/lib/gprpp/arena.cc
  - src/core/lib/gprpp/examine_stack.cc
  - src/core/lib/gprpp/fork.cc
  - src/core/lib/gprpp/global_config_env.cc
  - src/core/lib/gprpp/host_port.cc
  - src/core/lib/gprpp/mpscq.cc
  - src/core/lib/gprpp/stat_posix.cc
  - src/core/lib/gprpp/stat_windows.cc
  - src/core/lib/gprpp/status_helper.cc
  - src/core/lib/gprpp/thd_posix.cc
  - src/core/lib/gprpp/thd_windows.cc
  - src/core/lib/gprpp/time_util.cc
  - src/core/lib/profiling/basic_timers.cc
  - src/core/lib/profiling/stap_timers.cc
  - src/core/lib/promise/activity.cc
  - test/core/promise/latch_test.cc
  deps:
  - absl/base:base
  - absl/base:core_headers
  - absl/memory:memory
  - absl/status:status
  - absl/status:statusor
  - absl/strings:cord
  - absl/strings:str_format
  - absl/strings:strings
  - absl/synchronization:synchronization
  - absl/time:time
  - absl/types:optional
  - absl/types:variant
  - upb
  uses_polling: false
- name: lb_get_cpu_stats_test
  gtest: true
  build: test
  language: c++
  headers:
  - src/cpp/server/load_reporter/get_cpu_stats.h
  src:
  - src/cpp/server/load_reporter/get_cpu_stats_linux.cc
  - src/cpp/server/load_reporter/get_cpu_stats_macos.cc
  - src/cpp/server/load_reporter/get_cpu_stats_unsupported.cc
  - src/cpp/server/load_reporter/get_cpu_stats_windows.cc
  - test/cpp/server/load_reporter/get_cpu_stats_test.cc
  deps:
  - grpc++
  - grpc_test_util
- name: lb_load_data_store_test
  gtest: true
  build: test
  language: c++
  headers:
  - src/cpp/server/load_reporter/constants.h
  - src/cpp/server/load_reporter/load_data_store.h
  src:
  - src/cpp/server/load_reporter/load_data_store.cc
  - test/cpp/server/load_reporter/load_data_store_test.cc
  deps:
  - grpc++
  - grpc_test_util
- name: linux_system_roots_test
  gtest: true
  build: test
  language: c++
  headers: []
  src:
  - test/core/security/linux_system_roots_test.cc
  deps:
  - grpc_test_util
- name: log_test
  gtest: true
  build: test
  language: c++
  headers: []
  src:
  - test/core/gpr/log_test.cc
  deps:
  - grpc_test_util
  uses_polling: false
- name: loop_test
  gtest: true
  build: test
  language: c++
  headers:
  - src/core/lib/gprpp/construct_destruct.h
  - src/core/lib/promise/detail/basic_seq.h
  - src/core/lib/promise/detail/promise_factory.h
  - src/core/lib/promise/detail/promise_like.h
  - src/core/lib/promise/detail/switch.h
  - src/core/lib/promise/loop.h
  - src/core/lib/promise/poll.h
  - src/core/lib/promise/seq.h
  src:
  - test/core/promise/loop_test.cc
  deps:
  - absl/types:variant
  uses_polling: false
- name: match_test
  gtest: true
  build: test
  language: c++
  headers:
  - src/core/lib/gprpp/match.h
  - src/core/lib/gprpp/overload.h
  src:
  - test/core/gprpp/match_test.cc
  deps:
  - absl/types:variant
  uses_polling: false
- name: matchers_test
  gtest: true
  build: test
  language: c++
  headers: []
  src:
  - test/core/security/matchers_test.cc
  deps:
  - grpc_test_util
- name: memory_quota_test
  gtest: true
  build: test
  language: c++
  headers:
  - src/core/lib/debug/trace.h
  - src/core/lib/gprpp/atomic_utils.h
  - src/core/lib/gprpp/dual_ref_counted.h
  - src/core/lib/gprpp/orphanable.h
  - src/core/lib/gprpp/ref_counted.h
  - src/core/lib/gprpp/ref_counted_ptr.h
  - src/core/lib/iomgr/closure.h
  - src/core/lib/iomgr/combiner.h
  - src/core/lib/iomgr/error.h
  - src/core/lib/iomgr/error_internal.h
  - src/core/lib/iomgr/exec_ctx.h
  - src/core/lib/iomgr/executor.h
  - src/core/lib/iomgr/iomgr_internal.h
  - src/core/lib/promise/activity.h
  - src/core/lib/promise/context.h
  - src/core/lib/promise/detail/basic_seq.h
  - src/core/lib/promise/detail/promise_factory.h
  - src/core/lib/promise/detail/promise_like.h
  - src/core/lib/promise/detail/status.h
  - src/core/lib/promise/detail/switch.h
  - src/core/lib/promise/exec_ctx_wakeup_scheduler.h
  - src/core/lib/promise/loop.h
  - src/core/lib/promise/map.h
  - src/core/lib/promise/poll.h
  - src/core/lib/promise/race.h
  - src/core/lib/promise/seq.h
  - src/core/lib/resource_quota/memory_quota.h
<<<<<<< HEAD
  - src/core/lib/slice/slice.h
=======
  - src/core/lib/resource_quota/trace.h
>>>>>>> 60037105
  - src/core/lib/slice/slice_internal.h
  - src/core/lib/slice/slice_refcount.h
  - src/core/lib/slice/slice_refcount_base.h
  - src/core/lib/slice/slice_string_helpers.h
  - src/core/lib/slice/slice_utils.h
  - src/core/lib/slice/static_slice.h
  - test/core/resource_quota/call_checker.h
  src:
  - src/core/lib/debug/trace.cc
  - src/core/lib/event_engine/memory_allocator.cc
  - src/core/lib/iomgr/combiner.cc
  - src/core/lib/iomgr/error.cc
  - src/core/lib/iomgr/exec_ctx.cc
  - src/core/lib/iomgr/executor.cc
  - src/core/lib/iomgr/iomgr_internal.cc
  - src/core/lib/promise/activity.cc
  - src/core/lib/resource_quota/memory_quota.cc
  - src/core/lib/resource_quota/trace.cc
  - src/core/lib/slice/slice.cc
  - src/core/lib/slice/slice_refcount.cc
  - src/core/lib/slice/slice_string_helpers.cc
  - src/core/lib/slice/static_slice.cc
  - test/core/resource_quota/memory_quota_test.cc
  deps:
  - absl/status:statusor
  - absl/types:variant
  - gpr
  uses_polling: false
- name: message_allocator_end2end_test
  gtest: true
  build: test
  language: c++
  headers:
  - test/cpp/end2end/test_service_impl.h
  src:
  - src/proto/grpc/testing/echo.proto
  - src/proto/grpc/testing/echo_messages.proto
  - src/proto/grpc/testing/simple_messages.proto
  - test/cpp/end2end/message_allocator_end2end_test.cc
  - test/cpp/end2end/test_service_impl.cc
  deps:
  - grpc++_test_util
- name: metadata_map_test
  gtest: true
  build: test
  language: c++
  headers: []
  src:
  - test/core/transport/metadata_map_test.cc
  deps:
  - grpc_test_util
- name: miscompile_with_no_unique_address_test
  gtest: true
  build: test
  language: c++
  headers: []
  src:
  - test/core/compiler_bugs/miscompile_with_no_unique_address_test.cc
  deps: []
  uses_polling: false
- name: mock_stream_test
  gtest: true
  build: test
  language: c++
  headers: []
  src:
  - src/proto/grpc/testing/echo.proto
  - src/proto/grpc/testing/echo_messages.proto
  - src/proto/grpc/testing/simple_messages.proto
  - test/cpp/test/mock_stream_test.cc
  deps:
  - grpc++_test
  - grpc++_test_util
- name: mock_test
  gtest: true
  build: test
  language: c++
  headers: []
  src:
  - src/proto/grpc/testing/duplicate/echo_duplicate.proto
  - src/proto/grpc/testing/echo.proto
  - src/proto/grpc/testing/echo_messages.proto
  - src/proto/grpc/testing/simple_messages.proto
  - test/cpp/end2end/mock_test.cc
  deps:
  - grpc++_test
  - grpc++_test_util
- name: nonblocking_test
  gtest: true
  build: test
  language: c++
  headers: []
  src:
  - src/proto/grpc/testing/echo.proto
  - src/proto/grpc/testing/echo_messages.proto
  - src/proto/grpc/testing/simple_messages.proto
  - test/cpp/end2end/nonblocking_test.cc
  deps:
  - grpc++_test_util
- name: observable_test
  gtest: true
  build: test
  language: c++
  headers:
  - src/core/ext/upb-generated/google/api/annotations.upb.h
  - src/core/ext/upb-generated/google/api/expr/v1alpha1/checked.upb.h
  - src/core/ext/upb-generated/google/api/expr/v1alpha1/syntax.upb.h
  - src/core/ext/upb-generated/google/api/http.upb.h
  - src/core/ext/upb-generated/google/protobuf/any.upb.h
  - src/core/ext/upb-generated/google/protobuf/duration.upb.h
  - src/core/ext/upb-generated/google/protobuf/empty.upb.h
  - src/core/ext/upb-generated/google/protobuf/struct.upb.h
  - src/core/ext/upb-generated/google/protobuf/timestamp.upb.h
  - src/core/ext/upb-generated/google/protobuf/wrappers.upb.h
  - src/core/ext/upb-generated/google/rpc/status.upb.h
  - src/core/lib/gpr/alloc.h
  - src/core/lib/gpr/env.h
  - src/core/lib/gpr/murmur_hash.h
  - src/core/lib/gpr/spinlock.h
  - src/core/lib/gpr/string.h
  - src/core/lib/gpr/string_windows.h
  - src/core/lib/gpr/time_precise.h
  - src/core/lib/gpr/tls.h
  - src/core/lib/gpr/tmpfile.h
  - src/core/lib/gpr/useful.h
  - src/core/lib/gprpp/arena.h
  - src/core/lib/gprpp/atomic_utils.h
  - src/core/lib/gprpp/construct_destruct.h
  - src/core/lib/gprpp/debug_location.h
  - src/core/lib/gprpp/examine_stack.h
  - src/core/lib/gprpp/fork.h
  - src/core/lib/gprpp/global_config.h
  - src/core/lib/gprpp/global_config_custom.h
  - src/core/lib/gprpp/global_config_env.h
  - src/core/lib/gprpp/global_config_generic.h
  - src/core/lib/gprpp/host_port.h
  - src/core/lib/gprpp/manual_constructor.h
  - src/core/lib/gprpp/memory.h
  - src/core/lib/gprpp/mpscq.h
  - src/core/lib/gprpp/stat.h
  - src/core/lib/gprpp/status_helper.h
  - src/core/lib/gprpp/sync.h
  - src/core/lib/gprpp/thd.h
  - src/core/lib/gprpp/time_util.h
  - src/core/lib/profiling/timers.h
  - src/core/lib/promise/activity.h
  - src/core/lib/promise/context.h
  - src/core/lib/promise/detail/basic_seq.h
  - src/core/lib/promise/detail/promise_factory.h
  - src/core/lib/promise/detail/promise_like.h
  - src/core/lib/promise/detail/status.h
  - src/core/lib/promise/detail/switch.h
  - src/core/lib/promise/observable.h
  - src/core/lib/promise/poll.h
  - src/core/lib/promise/promise.h
  - src/core/lib/promise/seq.h
  - src/core/lib/promise/wait_set.h
  - test/core/promise/test_wakeup_schedulers.h
  src:
  - src/core/ext/upb-generated/google/api/annotations.upb.c
  - src/core/ext/upb-generated/google/api/expr/v1alpha1/checked.upb.c
  - src/core/ext/upb-generated/google/api/expr/v1alpha1/syntax.upb.c
  - src/core/ext/upb-generated/google/api/http.upb.c
  - src/core/ext/upb-generated/google/protobuf/any.upb.c
  - src/core/ext/upb-generated/google/protobuf/duration.upb.c
  - src/core/ext/upb-generated/google/protobuf/empty.upb.c
  - src/core/ext/upb-generated/google/protobuf/struct.upb.c
  - src/core/ext/upb-generated/google/protobuf/timestamp.upb.c
  - src/core/ext/upb-generated/google/protobuf/wrappers.upb.c
  - src/core/ext/upb-generated/google/rpc/status.upb.c
  - src/core/lib/gpr/alloc.cc
  - src/core/lib/gpr/atm.cc
  - src/core/lib/gpr/cpu_iphone.cc
  - src/core/lib/gpr/cpu_linux.cc
  - src/core/lib/gpr/cpu_posix.cc
  - src/core/lib/gpr/cpu_windows.cc
  - src/core/lib/gpr/env_linux.cc
  - src/core/lib/gpr/env_posix.cc
  - src/core/lib/gpr/env_windows.cc
  - src/core/lib/gpr/log.cc
  - src/core/lib/gpr/log_android.cc
  - src/core/lib/gpr/log_linux.cc
  - src/core/lib/gpr/log_posix.cc
  - src/core/lib/gpr/log_windows.cc
  - src/core/lib/gpr/murmur_hash.cc
  - src/core/lib/gpr/string.cc
  - src/core/lib/gpr/string_posix.cc
  - src/core/lib/gpr/string_util_windows.cc
  - src/core/lib/gpr/string_windows.cc
  - src/core/lib/gpr/sync.cc
  - src/core/lib/gpr/sync_abseil.cc
  - src/core/lib/gpr/sync_posix.cc
  - src/core/lib/gpr/sync_windows.cc
  - src/core/lib/gpr/time.cc
  - src/core/lib/gpr/time_posix.cc
  - src/core/lib/gpr/time_precise.cc
  - src/core/lib/gpr/time_windows.cc
  - src/core/lib/gpr/tmpfile_msys.cc
  - src/core/lib/gpr/tmpfile_posix.cc
  - src/core/lib/gpr/tmpfile_windows.cc
  - src/core/lib/gpr/wrap_memcpy.cc
  - src/core/lib/gprpp/arena.cc
  - src/core/lib/gprpp/examine_stack.cc
  - src/core/lib/gprpp/fork.cc
  - src/core/lib/gprpp/global_config_env.cc
  - src/core/lib/gprpp/host_port.cc
  - src/core/lib/gprpp/mpscq.cc
  - src/core/lib/gprpp/stat_posix.cc
  - src/core/lib/gprpp/stat_windows.cc
  - src/core/lib/gprpp/status_helper.cc
  - src/core/lib/gprpp/thd_posix.cc
  - src/core/lib/gprpp/thd_windows.cc
  - src/core/lib/gprpp/time_util.cc
  - src/core/lib/profiling/basic_timers.cc
  - src/core/lib/profiling/stap_timers.cc
  - src/core/lib/promise/activity.cc
  - test/core/promise/observable_test.cc
  deps:
  - absl/base:base
  - absl/base:core_headers
  - absl/container:flat_hash_set
  - absl/memory:memory
  - absl/status:status
  - absl/status:statusor
  - absl/strings:cord
  - absl/strings:str_format
  - absl/strings:strings
  - absl/synchronization:synchronization
  - absl/time:time
  - absl/types:optional
  - absl/types:variant
  - upb
  uses_polling: false
- name: orphanable_test
  gtest: true
  build: test
  language: c++
  headers: []
  src:
  - test/core/gprpp/orphanable_test.cc
  deps:
  - grpc_test_util
- name: out_of_bounds_bad_client_test
  gtest: true
  build: test
  language: c++
  headers:
  - test/core/bad_client/bad_client.h
  - test/core/end2end/cq_verifier.h
  src:
  - test/core/bad_client/bad_client.cc
  - test/core/bad_client/tests/out_of_bounds.cc
  - test/core/end2end/cq_verifier.cc
  deps:
  - grpc_test_util
- name: overload_test
  gtest: true
  build: test
  language: c++
  headers:
  - src/core/lib/gprpp/overload.h
  src:
  - test/core/gprpp/overload_test.cc
  deps: []
  uses_polling: false
- name: parsed_metadata_test
  gtest: true
  build: test
  language: c++
  headers: []
  src:
  - test/core/transport/parsed_metadata_test.cc
  deps:
  - grpc_test_util
- name: pid_controller_test
  gtest: true
  build: test
  language: c++
  headers: []
  src:
  - test/core/transport/pid_controller_test.cc
  deps:
  - grpc_test_util
- name: pipe_test
  gtest: true
  build: test
  language: c++
  headers:
  - src/core/ext/upb-generated/google/api/annotations.upb.h
  - src/core/ext/upb-generated/google/api/expr/v1alpha1/checked.upb.h
  - src/core/ext/upb-generated/google/api/expr/v1alpha1/syntax.upb.h
  - src/core/ext/upb-generated/google/api/http.upb.h
  - src/core/ext/upb-generated/google/protobuf/any.upb.h
  - src/core/ext/upb-generated/google/protobuf/duration.upb.h
  - src/core/ext/upb-generated/google/protobuf/empty.upb.h
  - src/core/ext/upb-generated/google/protobuf/struct.upb.h
  - src/core/ext/upb-generated/google/protobuf/timestamp.upb.h
  - src/core/ext/upb-generated/google/protobuf/wrappers.upb.h
  - src/core/ext/upb-generated/google/rpc/status.upb.h
  - src/core/lib/gpr/alloc.h
  - src/core/lib/gpr/env.h
  - src/core/lib/gpr/murmur_hash.h
  - src/core/lib/gpr/spinlock.h
  - src/core/lib/gpr/string.h
  - src/core/lib/gpr/string_windows.h
  - src/core/lib/gpr/time_precise.h
  - src/core/lib/gpr/tls.h
  - src/core/lib/gpr/tmpfile.h
  - src/core/lib/gpr/useful.h
  - src/core/lib/gprpp/arena.h
  - src/core/lib/gprpp/atomic_utils.h
  - src/core/lib/gprpp/bitset.h
  - src/core/lib/gprpp/construct_destruct.h
  - src/core/lib/gprpp/debug_location.h
  - src/core/lib/gprpp/examine_stack.h
  - src/core/lib/gprpp/fork.h
  - src/core/lib/gprpp/global_config.h
  - src/core/lib/gprpp/global_config_custom.h
  - src/core/lib/gprpp/global_config_env.h
  - src/core/lib/gprpp/global_config_generic.h
  - src/core/lib/gprpp/host_port.h
  - src/core/lib/gprpp/manual_constructor.h
  - src/core/lib/gprpp/memory.h
  - src/core/lib/gprpp/mpscq.h
  - src/core/lib/gprpp/stat.h
  - src/core/lib/gprpp/status_helper.h
  - src/core/lib/gprpp/sync.h
  - src/core/lib/gprpp/thd.h
  - src/core/lib/gprpp/time_util.h
  - src/core/lib/profiling/timers.h
  - src/core/lib/promise/activity.h
  - src/core/lib/promise/context.h
  - src/core/lib/promise/detail/basic_join.h
  - src/core/lib/promise/detail/basic_seq.h
  - src/core/lib/promise/detail/promise_factory.h
  - src/core/lib/promise/detail/promise_like.h
  - src/core/lib/promise/detail/status.h
  - src/core/lib/promise/detail/switch.h
  - src/core/lib/promise/intra_activity_waiter.h
  - src/core/lib/promise/join.h
  - src/core/lib/promise/pipe.h
  - src/core/lib/promise/poll.h
  - src/core/lib/promise/promise.h
  - src/core/lib/promise/seq.h
  - test/core/promise/test_wakeup_schedulers.h
  src:
  - src/core/ext/upb-generated/google/api/annotations.upb.c
  - src/core/ext/upb-generated/google/api/expr/v1alpha1/checked.upb.c
  - src/core/ext/upb-generated/google/api/expr/v1alpha1/syntax.upb.c
  - src/core/ext/upb-generated/google/api/http.upb.c
  - src/core/ext/upb-generated/google/protobuf/any.upb.c
  - src/core/ext/upb-generated/google/protobuf/duration.upb.c
  - src/core/ext/upb-generated/google/protobuf/empty.upb.c
  - src/core/ext/upb-generated/google/protobuf/struct.upb.c
  - src/core/ext/upb-generated/google/protobuf/timestamp.upb.c
  - src/core/ext/upb-generated/google/protobuf/wrappers.upb.c
  - src/core/ext/upb-generated/google/rpc/status.upb.c
  - src/core/lib/gpr/alloc.cc
  - src/core/lib/gpr/atm.cc
  - src/core/lib/gpr/cpu_iphone.cc
  - src/core/lib/gpr/cpu_linux.cc
  - src/core/lib/gpr/cpu_posix.cc
  - src/core/lib/gpr/cpu_windows.cc
  - src/core/lib/gpr/env_linux.cc
  - src/core/lib/gpr/env_posix.cc
  - src/core/lib/gpr/env_windows.cc
  - src/core/lib/gpr/log.cc
  - src/core/lib/gpr/log_android.cc
  - src/core/lib/gpr/log_linux.cc
  - src/core/lib/gpr/log_posix.cc
  - src/core/lib/gpr/log_windows.cc
  - src/core/lib/gpr/murmur_hash.cc
  - src/core/lib/gpr/string.cc
  - src/core/lib/gpr/string_posix.cc
  - src/core/lib/gpr/string_util_windows.cc
  - src/core/lib/gpr/string_windows.cc
  - src/core/lib/gpr/sync.cc
  - src/core/lib/gpr/sync_abseil.cc
  - src/core/lib/gpr/sync_posix.cc
  - src/core/lib/gpr/sync_windows.cc
  - src/core/lib/gpr/time.cc
  - src/core/lib/gpr/time_posix.cc
  - src/core/lib/gpr/time_precise.cc
  - src/core/lib/gpr/time_windows.cc
  - src/core/lib/gpr/tmpfile_msys.cc
  - src/core/lib/gpr/tmpfile_posix.cc
  - src/core/lib/gpr/tmpfile_windows.cc
  - src/core/lib/gpr/wrap_memcpy.cc
  - src/core/lib/gprpp/arena.cc
  - src/core/lib/gprpp/examine_stack.cc
  - src/core/lib/gprpp/fork.cc
  - src/core/lib/gprpp/global_config_env.cc
  - src/core/lib/gprpp/host_port.cc
  - src/core/lib/gprpp/mpscq.cc
  - src/core/lib/gprpp/stat_posix.cc
  - src/core/lib/gprpp/stat_windows.cc
  - src/core/lib/gprpp/status_helper.cc
  - src/core/lib/gprpp/thd_posix.cc
  - src/core/lib/gprpp/thd_windows.cc
  - src/core/lib/gprpp/time_util.cc
  - src/core/lib/profiling/basic_timers.cc
  - src/core/lib/profiling/stap_timers.cc
  - src/core/lib/promise/activity.cc
  - test/core/promise/pipe_test.cc
  deps:
  - absl/base:base
  - absl/base:core_headers
  - absl/memory:memory
  - absl/status:status
  - absl/status:statusor
  - absl/strings:cord
  - absl/strings:str_format
  - absl/strings:strings
  - absl/synchronization:synchronization
  - absl/time:time
  - absl/types:optional
  - absl/types:variant
  - upb
  uses_polling: false
- name: poll_test
  gtest: true
  build: test
  language: c++
  headers:
  - src/core/lib/promise/poll.h
  src:
  - test/core/promise/poll_test.cc
  deps:
  - absl/types:variant
  uses_polling: false
- name: popularity_count_test
  gtest: true
  build: test
  language: c++
  headers:
  - src/core/ext/transport/chttp2/transport/popularity_count.h
  src:
  - test/core/transport/chttp2/popularity_count_test.cc
  deps: []
- name: port_sharing_end2end_test
  gtest: true
  build: test
  language: c++
  headers:
  - test/cpp/end2end/test_service_impl.h
  src:
  - src/proto/grpc/testing/echo.proto
  - src/proto/grpc/testing/echo_messages.proto
  - src/proto/grpc/testing/simple_messages.proto
  - test/cpp/end2end/port_sharing_end2end_test.cc
  - test/cpp/end2end/test_service_impl.cc
  deps:
  - grpc++_test_util
- name: promise_factory_test
  gtest: true
  build: test
  language: c++
  headers:
  - src/core/lib/gprpp/capture.h
  - src/core/lib/promise/detail/promise_factory.h
  - src/core/lib/promise/detail/promise_like.h
  - src/core/lib/promise/poll.h
  - src/core/lib/promise/promise.h
  src:
  - test/core/promise/promise_factory_test.cc
  deps:
  - absl/functional:bind_front
  - absl/types:optional
  - absl/types:variant
  - absl/utility:utility
  uses_polling: false
- name: promise_map_test
  gtest: true
  build: test
  language: c++
  headers:
  - src/core/lib/promise/detail/promise_like.h
  - src/core/lib/promise/map.h
  - src/core/lib/promise/poll.h
  - src/core/lib/promise/promise.h
  src:
  - test/core/promise/map_test.cc
  deps:
  - absl/types:optional
  - absl/types:variant
  uses_polling: false
- name: promise_test
  gtest: true
  build: test
  language: c++
  headers:
  - src/core/lib/promise/detail/promise_like.h
  - src/core/lib/promise/poll.h
  - src/core/lib/promise/promise.h
  src:
  - test/core/promise/promise_test.cc
  deps:
  - absl/types:optional
  - absl/types:variant
  uses_polling: false
- name: proto_server_reflection_test
  gtest: true
  build: test
  language: c++
  headers:
  - test/cpp/end2end/test_service_impl.h
  - test/cpp/util/proto_reflection_descriptor_database.h
  src:
  - src/proto/grpc/testing/duplicate/echo_duplicate.proto
  - src/proto/grpc/testing/echo.proto
  - src/proto/grpc/testing/echo_messages.proto
  - src/proto/grpc/testing/simple_messages.proto
  - test/cpp/end2end/proto_server_reflection_test.cc
  - test/cpp/end2end/test_service_impl.cc
  - test/cpp/util/proto_reflection_descriptor_database.cc
  deps:
  - grpc++_reflection
  - grpc++_test_util
- name: proto_utils_test
  gtest: true
  build: test
  language: c++
  headers: []
  src:
  - test/cpp/codegen/proto_utils_test.cc
  deps:
  - grpc++
  - grpc_test_util
  uses_polling: false
- name: qps_json_driver
  build: test
  run: false
  language: c++
  headers:
  - src/cpp/util/core_stats.h
  - test/cpp/qps/benchmark_config.h
  - test/cpp/qps/client.h
  - test/cpp/qps/driver.h
  - test/cpp/qps/histogram.h
  - test/cpp/qps/interarrival.h
  - test/cpp/qps/parse_json.h
  - test/cpp/qps/qps_server_builder.h
  - test/cpp/qps/qps_worker.h
  - test/cpp/qps/report.h
  - test/cpp/qps/server.h
  - test/cpp/qps/stats.h
  - test/cpp/qps/usage_timer.h
  src:
  - src/proto/grpc/core/stats.proto
  - src/proto/grpc/testing/benchmark_service.proto
  - src/proto/grpc/testing/control.proto
  - src/proto/grpc/testing/messages.proto
  - src/proto/grpc/testing/payloads.proto
  - src/proto/grpc/testing/report_qps_scenario_service.proto
  - src/proto/grpc/testing/stats.proto
  - src/proto/grpc/testing/worker_service.proto
  - src/cpp/util/core_stats.cc
  - test/cpp/qps/benchmark_config.cc
  - test/cpp/qps/client_async.cc
  - test/cpp/qps/client_callback.cc
  - test/cpp/qps/client_sync.cc
  - test/cpp/qps/driver.cc
  - test/cpp/qps/parse_json.cc
  - test/cpp/qps/qps_json_driver.cc
  - test/cpp/qps/qps_server_builder.cc
  - test/cpp/qps/qps_worker.cc
  - test/cpp/qps/report.cc
  - test/cpp/qps/server_async.cc
  - test/cpp/qps/server_callback.cc
  - test/cpp/qps/server_sync.cc
  - test/cpp/qps/usage_timer.cc
  deps:
  - grpc++_test_config
  - grpc++_test_util
- name: qps_worker
  build: test
  run: false
  language: c++
  headers:
  - src/cpp/util/core_stats.h
  - test/cpp/qps/client.h
  - test/cpp/qps/histogram.h
  - test/cpp/qps/interarrival.h
  - test/cpp/qps/qps_server_builder.h
  - test/cpp/qps/qps_worker.h
  - test/cpp/qps/server.h
  - test/cpp/qps/stats.h
  - test/cpp/qps/usage_timer.h
  src:
  - src/proto/grpc/core/stats.proto
  - src/proto/grpc/testing/benchmark_service.proto
  - src/proto/grpc/testing/control.proto
  - src/proto/grpc/testing/messages.proto
  - src/proto/grpc/testing/payloads.proto
  - src/proto/grpc/testing/stats.proto
  - src/proto/grpc/testing/worker_service.proto
  - src/cpp/util/core_stats.cc
  - test/cpp/qps/client_async.cc
  - test/cpp/qps/client_callback.cc
  - test/cpp/qps/client_sync.cc
  - test/cpp/qps/qps_server_builder.cc
  - test/cpp/qps/qps_worker.cc
  - test/cpp/qps/server_async.cc
  - test/cpp/qps/server_callback.cc
  - test/cpp/qps/server_sync.cc
  - test/cpp/qps/usage_timer.cc
  - test/cpp/qps/worker.cc
  deps:
  - grpc++_test_config
  - grpc++_test_util
- name: race_test
  gtest: true
  build: test
  language: c++
  headers:
  - src/core/lib/promise/poll.h
  - src/core/lib/promise/race.h
  src:
  - test/core/promise/race_test.cc
  deps:
  - absl/types:variant
  uses_polling: false
- name: raw_end2end_test
  gtest: true
  build: test
  language: c++
  headers:
  - test/cpp/end2end/test_service_impl.h
  src:
  - src/proto/grpc/testing/duplicate/echo_duplicate.proto
  - src/proto/grpc/testing/echo.proto
  - src/proto/grpc/testing/echo_messages.proto
  - src/proto/grpc/testing/simple_messages.proto
  - test/cpp/end2end/raw_end2end_test.cc
  - test/cpp/end2end/test_service_impl.cc
  deps:
  - grpc++_test_util
- name: rbac_translator_test
  gtest: true
  build: test
  language: c++
  headers:
  - src/core/lib/security/authorization/grpc_authorization_engine.h
  - src/core/lib/security/authorization/grpc_authorization_policy_provider.h
  - src/core/lib/security/authorization/matchers.h
  - src/core/lib/security/authorization/rbac_policy.h
  - src/core/lib/security/authorization/rbac_translator.h
  src:
  - src/core/lib/security/authorization/grpc_authorization_engine.cc
  - src/core/lib/security/authorization/grpc_authorization_policy_provider.cc
  - src/core/lib/security/authorization/matchers.cc
  - src/core/lib/security/authorization/rbac_policy.cc
  - src/core/lib/security/authorization/rbac_translator.cc
  - test/core/security/rbac_translator_test.cc
  deps:
  - grpc_test_util
- name: ref_counted_ptr_test
  gtest: true
  build: test
  language: c++
  headers: []
  src:
  - test/core/gprpp/ref_counted_ptr_test.cc
  deps:
  - grpc_test_util
- name: ref_counted_test
  gtest: true
  build: test
  language: c++
  headers: []
  src:
  - test/core/gprpp/ref_counted_test.cc
  deps:
  - grpc_test_util
- name: remove_stream_from_stalled_lists_test
  gtest: true
  build: test
  language: c++
  headers: []
  src:
  - test/core/transport/chttp2/remove_stream_from_stalled_lists_test.cc
  deps:
  - grpc_test_util
  platforms:
  - linux
  - posix
  - mac
- name: resource_quota_test
  gtest: true
  build: test
  language: c++
  headers:
  - src/core/lib/debug/trace.h
  - src/core/lib/gprpp/atomic_utils.h
  - src/core/lib/gprpp/cpp_impl_of.h
  - src/core/lib/gprpp/dual_ref_counted.h
  - src/core/lib/gprpp/orphanable.h
  - src/core/lib/gprpp/ref_counted.h
  - src/core/lib/gprpp/ref_counted_ptr.h
  - src/core/lib/iomgr/closure.h
  - src/core/lib/iomgr/combiner.h
  - src/core/lib/iomgr/error.h
  - src/core/lib/iomgr/error_internal.h
  - src/core/lib/iomgr/exec_ctx.h
  - src/core/lib/iomgr/executor.h
  - src/core/lib/iomgr/iomgr_internal.h
  - src/core/lib/promise/activity.h
  - src/core/lib/promise/context.h
  - src/core/lib/promise/detail/basic_seq.h
  - src/core/lib/promise/detail/promise_factory.h
  - src/core/lib/promise/detail/promise_like.h
  - src/core/lib/promise/detail/status.h
  - src/core/lib/promise/detail/switch.h
  - src/core/lib/promise/exec_ctx_wakeup_scheduler.h
  - src/core/lib/promise/loop.h
  - src/core/lib/promise/map.h
  - src/core/lib/promise/poll.h
  - src/core/lib/promise/race.h
  - src/core/lib/promise/seq.h
  - src/core/lib/resource_quota/memory_quota.h
  - src/core/lib/resource_quota/resource_quota.h
  - src/core/lib/resource_quota/thread_quota.h
  - src/core/lib/resource_quota/trace.h
  - src/core/lib/slice/slice_internal.h
  - src/core/lib/slice/slice_refcount.h
  - src/core/lib/slice/slice_refcount_base.h
  - src/core/lib/slice/slice_string_helpers.h
  - src/core/lib/slice/slice_utils.h
  - src/core/lib/slice/static_slice.h
  src:
  - src/core/lib/debug/trace.cc
  - src/core/lib/event_engine/memory_allocator.cc
  - src/core/lib/iomgr/combiner.cc
  - src/core/lib/iomgr/error.cc
  - src/core/lib/iomgr/exec_ctx.cc
  - src/core/lib/iomgr/executor.cc
  - src/core/lib/iomgr/iomgr_internal.cc
  - src/core/lib/promise/activity.cc
  - src/core/lib/resource_quota/memory_quota.cc
  - src/core/lib/resource_quota/resource_quota.cc
  - src/core/lib/resource_quota/thread_quota.cc
  - src/core/lib/resource_quota/trace.cc
  - src/core/lib/slice/slice.cc
  - src/core/lib/slice/slice_refcount.cc
  - src/core/lib/slice/slice_string_helpers.cc
  - src/core/lib/slice/static_slice.cc
  - test/core/resource_quota/resource_quota_test.cc
  deps:
  - absl/status:statusor
  - absl/types:variant
  - gpr
  uses_polling: false
- name: retry_throttle_test
  gtest: true
  build: test
  language: c++
  headers: []
  src:
  - test/core/client_channel/retry_throttle_test.cc
  deps:
  - grpc_test_util
  uses_polling: false
- name: rls_end2end_test
  gtest: true
  build: test
  language: c++
  headers:
  - test/core/util/test_lb_policies.h
  - test/cpp/end2end/counted_service.h
  - test/cpp/end2end/test_service_impl.h
  src:
  - src/proto/grpc/lookup/v1/rls.proto
  - src/proto/grpc/testing/duplicate/echo_duplicate.proto
  - src/proto/grpc/testing/echo.proto
  - src/proto/grpc/testing/echo_messages.proto
  - src/proto/grpc/testing/simple_messages.proto
  - test/core/util/test_lb_policies.cc
  - test/cpp/end2end/rls_end2end_test.cc
  - test/cpp/end2end/test_service_impl.cc
  deps:
  - grpc++_test_config
  - grpc++_test_util
- name: rls_lb_config_parser_test
  gtest: true
  build: test
  language: c++
  headers: []
  src:
  - test/core/client_channel/rls_lb_config_parser_test.cc
  deps:
  - grpc_test_util
- name: sdk_authz_end2end_test
  gtest: true
  build: test
  language: c++
  headers:
  - src/core/lib/security/authorization/grpc_authorization_engine.h
  - src/core/lib/security/authorization/grpc_authorization_policy_provider.h
  - src/core/lib/security/authorization/matchers.h
  - src/core/lib/security/authorization/rbac_policy.h
  - src/core/lib/security/authorization/rbac_translator.h
  - test/cpp/end2end/test_service_impl.h
  src:
  - src/proto/grpc/testing/echo.proto
  - src/proto/grpc/testing/echo_messages.proto
  - src/proto/grpc/testing/simple_messages.proto
  - src/core/lib/security/authorization/grpc_authorization_engine.cc
  - src/core/lib/security/authorization/grpc_authorization_policy_provider.cc
  - src/core/lib/security/authorization/matchers.cc
  - src/core/lib/security/authorization/rbac_policy.cc
  - src/core/lib/security/authorization/rbac_translator.cc
  - src/cpp/server/authorization_policy_provider.cc
  - test/cpp/end2end/sdk_authz_end2end_test.cc
  - test/cpp/end2end/test_service_impl.cc
  deps:
  - grpc++_test_util
- name: secure_auth_context_test
  gtest: true
  build: test
  language: c++
  headers: []
  src:
  - test/cpp/common/secure_auth_context_test.cc
  deps:
  - grpc++_test_util
- name: seq_test
  gtest: true
  build: test
  language: c++
  headers:
  - src/core/lib/gprpp/construct_destruct.h
  - src/core/lib/promise/detail/basic_seq.h
  - src/core/lib/promise/detail/promise_factory.h
  - src/core/lib/promise/detail/promise_like.h
  - src/core/lib/promise/detail/switch.h
  - src/core/lib/promise/poll.h
  - src/core/lib/promise/seq.h
  src:
  - test/core/promise/seq_test.cc
  deps:
  - absl/types:variant
  uses_polling: false
- name: server_builder_plugin_test
  gtest: true
  build: test
  language: c++
  headers:
  - test/cpp/end2end/test_service_impl.h
  src:
  - src/proto/grpc/testing/duplicate/echo_duplicate.proto
  - src/proto/grpc/testing/echo.proto
  - src/proto/grpc/testing/echo_messages.proto
  - src/proto/grpc/testing/simple_messages.proto
  - test/cpp/end2end/server_builder_plugin_test.cc
  - test/cpp/end2end/test_service_impl.cc
  deps:
  - grpc++_test_util
- name: server_builder_test
  gtest: true
  build: test
  language: c++
  headers: []
  src:
  - src/proto/grpc/testing/echo.proto
  - src/proto/grpc/testing/echo_messages.proto
  - src/proto/grpc/testing/simple_messages.proto
  - test/cpp/server/server_builder_test.cc
  deps:
  - grpc++_unsecure
  - grpc_test_util_unsecure
  platforms:
  - linux
  - posix
  - mac
- name: server_builder_with_socket_mutator_test
  gtest: true
  build: test
  language: c++
  headers: []
  src:
  - src/proto/grpc/testing/echo.proto
  - src/proto/grpc/testing/echo_messages.proto
  - src/proto/grpc/testing/simple_messages.proto
  - test/cpp/server/server_builder_with_socket_mutator_test.cc
  deps:
  - grpc++_unsecure
  - grpc_test_util_unsecure
  platforms:
  - linux
  - posix
  - mac
- name: server_chttp2_test
  gtest: true
  build: test
  language: c++
  headers: []
  src:
  - test/core/surface/server_chttp2_test.cc
  deps:
  - grpc_test_util
- name: server_config_selector_test
  gtest: true
  build: test
  language: c++
  headers:
  - src/core/ext/filters/server_config_selector/server_config_selector.h
  src:
  - src/core/ext/filters/server_config_selector/server_config_selector.cc
  - test/core/server_config_selector/server_config_selector_test.cc
  deps:
  - grpc_test_util
  uses_polling: false
- name: server_context_test_spouse_test
  gtest: true
  build: test
  language: c++
  headers: []
  src:
  - test/cpp/test/server_context_test_spouse_test.cc
  deps:
  - grpc++_test
  - grpc++_test_util
- name: server_early_return_test
  gtest: true
  build: test
  language: c++
  headers: []
  src:
  - src/proto/grpc/testing/echo.proto
  - src/proto/grpc/testing/echo_messages.proto
  - src/proto/grpc/testing/simple_messages.proto
  - test/cpp/end2end/server_early_return_test.cc
  deps:
  - grpc++_test_util
- name: server_interceptors_end2end_test
  gtest: true
  build: test
  language: c++
  headers:
  - test/cpp/end2end/interceptors_util.h
  - test/cpp/end2end/test_service_impl.h
  src:
  - src/proto/grpc/testing/echo.proto
  - src/proto/grpc/testing/echo_messages.proto
  - src/proto/grpc/testing/simple_messages.proto
  - test/cpp/end2end/interceptors_util.cc
  - test/cpp/end2end/server_interceptors_end2end_test.cc
  - test/cpp/end2end/test_service_impl.cc
  deps:
  - grpc++_test_util
- name: server_registered_method_bad_client_test
  gtest: true
  build: test
  language: c++
  headers:
  - test/core/bad_client/bad_client.h
  - test/core/end2end/cq_verifier.h
  src:
  - test/core/bad_client/bad_client.cc
  - test/core/bad_client/tests/server_registered_method.cc
  - test/core/end2end/cq_verifier.cc
  deps:
  - grpc_test_util
- name: server_request_call_test
  gtest: true
  build: test
  language: c++
  headers: []
  src:
  - src/proto/grpc/testing/echo.proto
  - src/proto/grpc/testing/echo_messages.proto
  - src/proto/grpc/testing/simple_messages.proto
  - test/cpp/server/server_request_call_test.cc
  deps:
  - grpc++_unsecure
  - grpc_test_util_unsecure
  platforms:
  - linux
  - posix
  - mac
- name: service_config_end2end_test
  gtest: true
  build: test
  language: c++
  headers:
  - test/cpp/end2end/test_service_impl.h
  src:
  - src/proto/grpc/testing/duplicate/echo_duplicate.proto
  - src/proto/grpc/testing/echo.proto
  - src/proto/grpc/testing/echo_messages.proto
  - src/proto/grpc/testing/simple_messages.proto
  - test/cpp/end2end/service_config_end2end_test.cc
  - test/cpp/end2end/test_service_impl.cc
  deps:
  - grpc++_test_util
- name: service_config_test
  gtest: true
  build: test
  language: c++
  headers: []
  src:
  - test/core/client_channel/service_config_test.cc
  deps:
  - grpc_test_util
- name: settings_timeout_test
  gtest: true
  build: test
  run: false
  language: c++
  headers: []
  src:
  - test/core/transport/chttp2/settings_timeout_test.cc
  deps:
  - grpc_test_util
- name: shutdown_test
  gtest: true
  build: test
  language: c++
  headers: []
  src:
  - src/proto/grpc/testing/duplicate/echo_duplicate.proto
  - src/proto/grpc/testing/echo.proto
  - src/proto/grpc/testing/echo_messages.proto
  - src/proto/grpc/testing/simple_messages.proto
  - test/cpp/end2end/shutdown_test.cc
  deps:
  - grpc++_test_util
- name: simple_request_bad_client_test
  gtest: true
  build: test
  language: c++
  headers:
  - test/core/bad_client/bad_client.h
  - test/core/end2end/cq_verifier.h
  src:
  - test/core/bad_client/bad_client.cc
  - test/core/bad_client/tests/simple_request.cc
  - test/core/end2end/cq_verifier.cc
  deps:
  - grpc_test_util
- name: sockaddr_utils_test
  gtest: true
  build: test
  language: c++
  headers: []
  src:
  - test/core/address_utils/sockaddr_utils_test.cc
  deps:
  - grpc_test_util
- name: stack_tracer_test
  gtest: true
  build: test
  language: c++
  headers: []
  src:
  - test/core/util/stack_tracer_test.cc
  deps:
  - grpc_test_util
  platforms:
  - linux
  - posix
  - mac
  uses_polling: false
- name: stat_test
  gtest: true
  build: test
  language: c++
  headers: []
  src:
  - test/core/gprpp/stat_test.cc
  deps:
  - grpc_test_util
  uses_polling: false
- name: static_metadata_test
  gtest: true
  build: test
  language: c++
  headers: []
  src:
  - test/core/transport/static_metadata_test.cc
  deps:
  - grpc_test_util
- name: stats_test
  gtest: true
  build: test
  language: c++
  headers: []
  src:
  - test/core/debug/stats_test.cc
  deps:
  - grpc_test_util
  uses_polling: false
- name: status_helper_test
  gtest: true
  build: test
  language: c++
  headers: []
  src:
  - test/core/gprpp/status_helper_test.cc
  deps:
  - grpc_test_util
  uses_polling: false
- name: status_metadata_test
  gtest: true
  build: test
  language: c++
  headers: []
  src:
  - test/core/transport/status_metadata_test.cc
  deps:
  - grpc_test_util
  uses_polling: false
- name: status_util_test
  gtest: true
  build: test
  language: c++
  headers: []
  src:
  - test/core/channel/status_util_test.cc
  deps:
  - grpc_test_util
  uses_polling: false
- name: stranded_event_test
  gtest: true
  build: test
  language: c++
  headers:
  - test/core/end2end/cq_verifier.h
  src:
  - test/core/end2end/cq_verifier.cc
  - test/core/iomgr/stranded_event_test.cc
  deps:
  - grpc_test_util
  platforms:
  - linux
  - posix
  - mac
- name: streaming_throughput_test
  gtest: true
  build: test
  language: c++
  headers: []
  src:
  - src/proto/grpc/testing/duplicate/echo_duplicate.proto
  - src/proto/grpc/testing/echo.proto
  - src/proto/grpc/testing/echo_messages.proto
  - src/proto/grpc/testing/simple_messages.proto
  - test/cpp/end2end/streaming_throughput_test.cc
  deps:
  - grpc++_test_util
  platforms:
  - linux
  - posix
  - mac
- name: string_ref_test
  gtest: true
  build: test
  language: c++
  headers: []
  src:
  - test/cpp/util/string_ref_test.cc
  deps:
  - grpc++
  - grpc_test_util
  uses_polling: false
- name: table_test
  gtest: true
  build: test
  language: c++
  headers:
  - src/core/lib/gpr/useful.h
  - src/core/lib/gprpp/bitset.h
  - src/core/lib/gprpp/table.h
  src:
  - test/core/gprpp/table_test.cc
  deps:
  - absl/types:optional
  - absl/utility:utility
  uses_polling: false
<<<<<<< HEAD
- name: test_core_resource_quota_resource_quota_test
  gtest: true
  build: test
  language: c++
  headers:
  - src/core/lib/debug/trace.h
  - src/core/lib/gprpp/atomic_utils.h
  - src/core/lib/gprpp/dual_ref_counted.h
  - src/core/lib/gprpp/orphanable.h
  - src/core/lib/gprpp/ref_counted.h
  - src/core/lib/gprpp/ref_counted_ptr.h
  - src/core/lib/iomgr/closure.h
  - src/core/lib/iomgr/combiner.h
  - src/core/lib/iomgr/error.h
  - src/core/lib/iomgr/error_internal.h
  - src/core/lib/iomgr/exec_ctx.h
  - src/core/lib/iomgr/executor.h
  - src/core/lib/iomgr/iomgr_internal.h
  - src/core/lib/promise/activity.h
  - src/core/lib/promise/context.h
  - src/core/lib/promise/detail/basic_seq.h
  - src/core/lib/promise/detail/promise_factory.h
  - src/core/lib/promise/detail/promise_like.h
  - src/core/lib/promise/detail/status.h
  - src/core/lib/promise/detail/switch.h
  - src/core/lib/promise/exec_ctx_wakeup_scheduler.h
  - src/core/lib/promise/loop.h
  - src/core/lib/promise/poll.h
  - src/core/lib/promise/race.h
  - src/core/lib/promise/seq.h
  - src/core/lib/resource_quota/memory_quota.h
  - src/core/lib/resource_quota/resource_quota.h
  - src/core/lib/resource_quota/thread_quota.h
  - src/core/lib/slice/slice.h
  - src/core/lib/slice/slice_internal.h
  - src/core/lib/slice/slice_refcount.h
  - src/core/lib/slice/slice_refcount_base.h
  - src/core/lib/slice/slice_string_helpers.h
  - src/core/lib/slice/slice_utils.h
  - src/core/lib/slice/static_slice.h
  src:
  - src/core/lib/debug/trace.cc
  - src/core/lib/event_engine/memory_allocator.cc
  - src/core/lib/iomgr/combiner.cc
  - src/core/lib/iomgr/error.cc
  - src/core/lib/iomgr/exec_ctx.cc
  - src/core/lib/iomgr/executor.cc
  - src/core/lib/iomgr/iomgr_internal.cc
  - src/core/lib/promise/activity.cc
  - src/core/lib/resource_quota/memory_quota.cc
  - src/core/lib/resource_quota/resource_quota.cc
  - src/core/lib/resource_quota/thread_quota.cc
  - src/core/lib/slice/slice.cc
  - src/core/lib/slice/slice_refcount.cc
  - src/core/lib/slice/slice_string_helpers.cc
  - src/core/lib/slice/static_slice.cc
  - test/core/resource_quota/resource_quota_test.cc
  deps:
  - absl/status:statusor
  - absl/types:variant
  - gpr
  uses_polling: false
- name: test_core_slice_slice_test
  gtest: true
  build: test
  language: c++
  headers:
  - src/core/lib/debug/trace.h
  - src/core/lib/gprpp/atomic_utils.h
  - src/core/lib/gprpp/ref_counted.h
  - src/core/lib/gprpp/ref_counted_ptr.h
  - src/core/lib/slice/slice.h
  - src/core/lib/slice/slice_internal.h
  - src/core/lib/slice/slice_refcount.h
  - src/core/lib/slice/slice_refcount_base.h
  - src/core/lib/slice/slice_string_helpers.h
  - src/core/lib/slice/slice_utils.h
  - src/core/lib/slice/static_slice.h
  - test/core/util/build.h
  src:
  - src/core/lib/debug/trace.cc
  - src/core/lib/slice/slice.cc
  - src/core/lib/slice/slice_refcount.cc
  - src/core/lib/slice/slice_string_helpers.cc
  - src/core/lib/slice/static_slice.cc
  - test/core/slice/slice_test.cc
  - test/core/util/build.cc
  deps:
  - gpr
  uses_polling: false
=======
>>>>>>> 60037105
- name: test_cpp_client_credentials_test
  gtest: true
  build: test
  language: c++
  headers:
  - test/cpp/util/tls_test_utils.h
  src:
  - test/cpp/client/credentials_test.cc
  - test/cpp/util/tls_test_utils.cc
  deps:
  - grpc++
  - grpc_test_util
- name: test_cpp_server_credentials_test
  gtest: true
  build: test
  language: c++
  headers:
  - test/cpp/util/tls_test_utils.h
  src:
  - test/cpp/server/credentials_test.cc
  - test/cpp/util/tls_test_utils.cc
  deps:
  - grpc++
  - grpc_test_util
- name: test_cpp_util_slice_test
  gtest: true
  build: test
  language: c++
  headers: []
  src:
  - test/cpp/util/slice_test.cc
  deps:
  - grpc++_test_util
  uses_polling: false
- name: test_cpp_util_time_test
  gtest: true
  build: test
  language: c++
  headers: []
  src:
  - test/cpp/util/time_test.cc
  deps:
  - grpc++_test_util
  uses_polling: false
- name: thread_manager_test
  gtest: true
  build: test
  language: c++
  headers: []
  src:
  - test/cpp/thread_manager/thread_manager_test.cc
  deps:
  - grpc++_test_config
  - grpc++_test_util
- name: thread_quota_test
  gtest: true
  build: test
  language: c++
  headers:
  - src/core/lib/debug/trace.h
  - src/core/lib/gprpp/atomic_utils.h
  - src/core/lib/gprpp/ref_counted.h
  - src/core/lib/gprpp/ref_counted_ptr.h
  - src/core/lib/resource_quota/thread_quota.h
  src:
  - src/core/lib/debug/trace.cc
  - src/core/lib/resource_quota/thread_quota.cc
  - test/core/resource_quota/thread_quota_test.cc
  deps:
  - gpr
  uses_polling: false
- name: thread_stress_test
  gtest: true
  build: test
  language: c++
  headers: []
  src:
  - src/proto/grpc/testing/duplicate/echo_duplicate.proto
  - src/proto/grpc/testing/echo.proto
  - src/proto/grpc/testing/echo_messages.proto
  - src/proto/grpc/testing/simple_messages.proto
  - test/cpp/end2end/thread_stress_test.cc
  deps:
  - grpc++_test_util
  platforms:
  - linux
  - posix
  - mac
- name: time_jump_test
  gtest: true
  build: test
  run: false
  language: c++
  headers: []
  src:
  - test/cpp/common/time_jump_test.cc
  deps:
  - grpc++
  - grpc_test_util
  platforms:
  - linux
  - posix
  - mac
- name: time_util_test
  gtest: true
  build: test
  language: c++
  headers: []
  src:
  - test/core/gprpp/time_util_test.cc
  deps:
  - grpc_test_util
  uses_polling: false
- name: timer_test
  gtest: true
  build: test
  language: c++
  headers: []
  src:
  - test/cpp/common/timer_test.cc
  deps:
  - grpc++
  - grpc_test_util
- name: tls_certificate_verifier_test
  gtest: true
  build: test
  language: c++
  headers:
  - test/cpp/util/tls_test_utils.h
  src:
  - test/cpp/security/tls_certificate_verifier_test.cc
  - test/cpp/util/tls_test_utils.cc
  deps:
  - grpc++
  - grpc_test_util
- name: tls_security_connector_test
  gtest: true
  build: test
  language: c++
  headers: []
  src:
  - test/core/security/tls_security_connector_test.cc
  deps:
  - grpc_test_util
- name: tls_test
  gtest: true
  build: test
  language: c++
  headers: []
  src:
  - test/core/gpr/tls_test.cc
  deps:
  - grpc_test_util
  uses_polling: false
- name: too_many_pings_test
  gtest: true
  build: test
  language: c++
  headers:
  - test/core/end2end/cq_verifier.h
  src:
  - test/core/end2end/cq_verifier.cc
  - test/core/transport/chttp2/too_many_pings_test.cc
  deps:
  - grpc++_test_config
  - grpc++_test_util
- name: transport_stream_receiver_test
  gtest: true
  build: test
  language: c++
  headers:
  - src/core/ext/transport/binder/client/binder_connector.h
  - src/core/ext/transport/binder/client/channel_create_impl.h
  - src/core/ext/transport/binder/client/connection_id_generator.h
  - src/core/ext/transport/binder/client/endpoint_binder_pool.h
  - src/core/ext/transport/binder/client/jni_utils.h
  - src/core/ext/transport/binder/client/security_policy_setting.h
  - src/core/ext/transport/binder/server/binder_server.h
  - src/core/ext/transport/binder/transport/binder_stream.h
  - src/core/ext/transport/binder/transport/binder_transport.h
  - src/core/ext/transport/binder/utils/binder_auto_utils.h
  - src/core/ext/transport/binder/utils/ndk_binder.h
  - src/core/ext/transport/binder/utils/transport_stream_receiver.h
  - src/core/ext/transport/binder/utils/transport_stream_receiver_impl.h
  - src/core/ext/transport/binder/wire_format/binder.h
  - src/core/ext/transport/binder/wire_format/binder_android.h
  - src/core/ext/transport/binder/wire_format/binder_constants.h
  - src/core/ext/transport/binder/wire_format/transaction.h
  - src/core/ext/transport/binder/wire_format/wire_reader.h
  - src/core/ext/transport/binder/wire_format/wire_reader_impl.h
  - src/core/ext/transport/binder/wire_format/wire_writer.h
  - src/cpp/client/create_channel_internal.h
  - src/cpp/common/channel_filter.h
  - src/cpp/server/dynamic_thread_pool.h
  - src/cpp/server/external_connection_acceptor_impl.h
  - src/cpp/server/health/default_health_check_service.h
  - src/cpp/server/thread_pool_interface.h
  - src/cpp/thread_manager/thread_manager.h
  src:
  - src/core/ext/transport/binder/client/binder_connector.cc
  - src/core/ext/transport/binder/client/channel_create.cc
  - src/core/ext/transport/binder/client/channel_create_impl.cc
  - src/core/ext/transport/binder/client/connection_id_generator.cc
  - src/core/ext/transport/binder/client/endpoint_binder_pool.cc
  - src/core/ext/transport/binder/client/jni_utils.cc
  - src/core/ext/transport/binder/client/security_policy_setting.cc
  - src/core/ext/transport/binder/security_policy/binder_security_policy.cc
  - src/core/ext/transport/binder/server/binder_server.cc
  - src/core/ext/transport/binder/server/binder_server_credentials.cc
  - src/core/ext/transport/binder/transport/binder_transport.cc
  - src/core/ext/transport/binder/utils/ndk_binder.cc
  - src/core/ext/transport/binder/utils/transport_stream_receiver_impl.cc
  - src/core/ext/transport/binder/wire_format/binder_android.cc
  - src/core/ext/transport/binder/wire_format/binder_constants.cc
  - src/core/ext/transport/binder/wire_format/transaction.cc
  - src/core/ext/transport/binder/wire_format/wire_reader_impl.cc
  - src/core/ext/transport/binder/wire_format/wire_writer.cc
  - src/cpp/client/channel_cc.cc
  - src/cpp/client/client_callback.cc
  - src/cpp/client/client_context.cc
  - src/cpp/client/client_interceptor.cc
  - src/cpp/client/create_channel.cc
  - src/cpp/client/create_channel_internal.cc
  - src/cpp/client/create_channel_posix.cc
  - src/cpp/client/credentials_cc.cc
  - src/cpp/codegen/codegen_init.cc
  - src/cpp/common/alarm.cc
  - src/cpp/common/channel_arguments.cc
  - src/cpp/common/channel_filter.cc
  - src/cpp/common/completion_queue_cc.cc
  - src/cpp/common/core_codegen.cc
  - src/cpp/common/resource_quota_cc.cc
  - src/cpp/common/rpc_method.cc
  - src/cpp/common/validate_service_config.cc
  - src/cpp/common/version_cc.cc
  - src/cpp/server/async_generic_service.cc
  - src/cpp/server/channel_argument_option.cc
  - src/cpp/server/create_default_thread_pool.cc
  - src/cpp/server/dynamic_thread_pool.cc
  - src/cpp/server/external_connection_acceptor_impl.cc
  - src/cpp/server/health/default_health_check_service.cc
  - src/cpp/server/health/health_check_service.cc
  - src/cpp/server/health/health_check_service_server_builder_option.cc
  - src/cpp/server/server_builder.cc
  - src/cpp/server/server_callback.cc
  - src/cpp/server/server_cc.cc
  - src/cpp/server/server_context.cc
  - src/cpp/server/server_credentials.cc
  - src/cpp/server/server_posix.cc
  - src/cpp/thread_manager/thread_manager.cc
  - src/cpp/util/byte_buffer_cc.cc
  - src/cpp/util/status.cc
  - src/cpp/util/string_ref.cc
  - src/cpp/util/time_cc.cc
  - test/core/transport/binder/transport_stream_receiver_test.cc
  deps:
  - grpc_test_util
  uses_polling: false
- name: try_join_test
  gtest: true
  build: test
  language: c++
  headers:
  - src/core/lib/gpr/useful.h
  - src/core/lib/gprpp/bitset.h
  - src/core/lib/gprpp/construct_destruct.h
  - src/core/lib/promise/detail/basic_join.h
  - src/core/lib/promise/detail/promise_factory.h
  - src/core/lib/promise/detail/promise_like.h
  - src/core/lib/promise/detail/status.h
  - src/core/lib/promise/poll.h
  - src/core/lib/promise/try_join.h
  src:
  - test/core/promise/try_join_test.cc
  deps:
  - absl/status:status
  - absl/status:statusor
  - absl/types:variant
  uses_polling: false
- name: try_seq_test
  gtest: true
  build: test
  language: c++
  headers:
  - src/core/lib/gprpp/construct_destruct.h
  - src/core/lib/promise/detail/basic_seq.h
  - src/core/lib/promise/detail/promise_factory.h
  - src/core/lib/promise/detail/promise_like.h
  - src/core/lib/promise/detail/status.h
  - src/core/lib/promise/detail/switch.h
  - src/core/lib/promise/poll.h
  - src/core/lib/promise/try_seq.h
  src:
  - test/core/promise/try_seq_test.cc
  deps:
  - absl/status:status
  - absl/status:statusor
  - absl/types:variant
  uses_polling: false
- name: unknown_frame_bad_client_test
  gtest: true
  build: test
  language: c++
  headers:
  - test/core/bad_client/bad_client.h
  - test/core/end2end/cq_verifier.h
  src:
  - test/core/bad_client/bad_client.cc
  - test/core/bad_client/tests/unknown_frame.cc
  - test/core/end2end/cq_verifier.cc
  deps:
  - grpc_test_util
- name: uri_parser_test
  gtest: true
  build: test
  language: c++
  headers: []
  src:
  - test/core/uri/uri_parser_test.cc
  deps:
  - grpc_test_util
- name: useful_test
  gtest: true
  build: test
  language: c++
  headers:
  - src/core/lib/gpr/useful.h
  src:
  - test/core/gpr/useful_test.cc
  deps: []
  uses_polling: false
- name: window_overflow_bad_client_test
  gtest: true
  build: test
  language: c++
  headers:
  - test/core/bad_client/bad_client.h
  - test/core/end2end/cq_verifier.h
  src:
  - test/core/bad_client/bad_client.cc
  - test/core/bad_client/tests/window_overflow.cc
  - test/core/end2end/cq_verifier.cc
  deps:
  - grpc_test_util
- name: wire_reader_test
  gtest: true
  build: test
  language: c++
  headers:
  - src/core/ext/transport/binder/client/binder_connector.h
  - src/core/ext/transport/binder/client/channel_create_impl.h
  - src/core/ext/transport/binder/client/connection_id_generator.h
  - src/core/ext/transport/binder/client/endpoint_binder_pool.h
  - src/core/ext/transport/binder/client/jni_utils.h
  - src/core/ext/transport/binder/client/security_policy_setting.h
  - src/core/ext/transport/binder/server/binder_server.h
  - src/core/ext/transport/binder/transport/binder_stream.h
  - src/core/ext/transport/binder/transport/binder_transport.h
  - src/core/ext/transport/binder/utils/binder_auto_utils.h
  - src/core/ext/transport/binder/utils/ndk_binder.h
  - src/core/ext/transport/binder/utils/transport_stream_receiver.h
  - src/core/ext/transport/binder/utils/transport_stream_receiver_impl.h
  - src/core/ext/transport/binder/wire_format/binder.h
  - src/core/ext/transport/binder/wire_format/binder_android.h
  - src/core/ext/transport/binder/wire_format/binder_constants.h
  - src/core/ext/transport/binder/wire_format/transaction.h
  - src/core/ext/transport/binder/wire_format/wire_reader.h
  - src/core/ext/transport/binder/wire_format/wire_reader_impl.h
  - src/core/ext/transport/binder/wire_format/wire_writer.h
  - src/cpp/client/create_channel_internal.h
  - src/cpp/common/channel_filter.h
  - src/cpp/server/dynamic_thread_pool.h
  - src/cpp/server/external_connection_acceptor_impl.h
  - src/cpp/server/health/default_health_check_service.h
  - src/cpp/server/thread_pool_interface.h
  - src/cpp/thread_manager/thread_manager.h
  - test/core/transport/binder/mock_objects.h
  src:
  - src/core/ext/transport/binder/client/binder_connector.cc
  - src/core/ext/transport/binder/client/channel_create.cc
  - src/core/ext/transport/binder/client/channel_create_impl.cc
  - src/core/ext/transport/binder/client/connection_id_generator.cc
  - src/core/ext/transport/binder/client/endpoint_binder_pool.cc
  - src/core/ext/transport/binder/client/jni_utils.cc
  - src/core/ext/transport/binder/client/security_policy_setting.cc
  - src/core/ext/transport/binder/security_policy/binder_security_policy.cc
  - src/core/ext/transport/binder/server/binder_server.cc
  - src/core/ext/transport/binder/server/binder_server_credentials.cc
  - src/core/ext/transport/binder/transport/binder_transport.cc
  - src/core/ext/transport/binder/utils/ndk_binder.cc
  - src/core/ext/transport/binder/utils/transport_stream_receiver_impl.cc
  - src/core/ext/transport/binder/wire_format/binder_android.cc
  - src/core/ext/transport/binder/wire_format/binder_constants.cc
  - src/core/ext/transport/binder/wire_format/transaction.cc
  - src/core/ext/transport/binder/wire_format/wire_reader_impl.cc
  - src/core/ext/transport/binder/wire_format/wire_writer.cc
  - src/cpp/client/channel_cc.cc
  - src/cpp/client/client_callback.cc
  - src/cpp/client/client_context.cc
  - src/cpp/client/client_interceptor.cc
  - src/cpp/client/create_channel.cc
  - src/cpp/client/create_channel_internal.cc
  - src/cpp/client/create_channel_posix.cc
  - src/cpp/client/credentials_cc.cc
  - src/cpp/codegen/codegen_init.cc
  - src/cpp/common/alarm.cc
  - src/cpp/common/channel_arguments.cc
  - src/cpp/common/channel_filter.cc
  - src/cpp/common/completion_queue_cc.cc
  - src/cpp/common/core_codegen.cc
  - src/cpp/common/resource_quota_cc.cc
  - src/cpp/common/rpc_method.cc
  - src/cpp/common/validate_service_config.cc
  - src/cpp/common/version_cc.cc
  - src/cpp/server/async_generic_service.cc
  - src/cpp/server/channel_argument_option.cc
  - src/cpp/server/create_default_thread_pool.cc
  - src/cpp/server/dynamic_thread_pool.cc
  - src/cpp/server/external_connection_acceptor_impl.cc
  - src/cpp/server/health/default_health_check_service.cc
  - src/cpp/server/health/health_check_service.cc
  - src/cpp/server/health/health_check_service_server_builder_option.cc
  - src/cpp/server/server_builder.cc
  - src/cpp/server/server_callback.cc
  - src/cpp/server/server_cc.cc
  - src/cpp/server/server_context.cc
  - src/cpp/server/server_credentials.cc
  - src/cpp/server/server_posix.cc
  - src/cpp/thread_manager/thread_manager.cc
  - src/cpp/util/byte_buffer_cc.cc
  - src/cpp/util/status.cc
  - src/cpp/util/string_ref.cc
  - src/cpp/util/time_cc.cc
  - test/core/transport/binder/mock_objects.cc
  - test/core/transport/binder/wire_reader_test.cc
  deps:
  - grpc_test_util
  uses_polling: false
- name: wire_writer_test
  gtest: true
  build: test
  language: c++
  headers:
  - src/core/ext/transport/binder/client/binder_connector.h
  - src/core/ext/transport/binder/client/channel_create_impl.h
  - src/core/ext/transport/binder/client/connection_id_generator.h
  - src/core/ext/transport/binder/client/endpoint_binder_pool.h
  - src/core/ext/transport/binder/client/jni_utils.h
  - src/core/ext/transport/binder/client/security_policy_setting.h
  - src/core/ext/transport/binder/server/binder_server.h
  - src/core/ext/transport/binder/transport/binder_stream.h
  - src/core/ext/transport/binder/transport/binder_transport.h
  - src/core/ext/transport/binder/utils/binder_auto_utils.h
  - src/core/ext/transport/binder/utils/ndk_binder.h
  - src/core/ext/transport/binder/utils/transport_stream_receiver.h
  - src/core/ext/transport/binder/utils/transport_stream_receiver_impl.h
  - src/core/ext/transport/binder/wire_format/binder.h
  - src/core/ext/transport/binder/wire_format/binder_android.h
  - src/core/ext/transport/binder/wire_format/binder_constants.h
  - src/core/ext/transport/binder/wire_format/transaction.h
  - src/core/ext/transport/binder/wire_format/wire_reader.h
  - src/core/ext/transport/binder/wire_format/wire_reader_impl.h
  - src/core/ext/transport/binder/wire_format/wire_writer.h
  - src/cpp/client/create_channel_internal.h
  - src/cpp/common/channel_filter.h
  - src/cpp/server/dynamic_thread_pool.h
  - src/cpp/server/external_connection_acceptor_impl.h
  - src/cpp/server/health/default_health_check_service.h
  - src/cpp/server/thread_pool_interface.h
  - src/cpp/thread_manager/thread_manager.h
  - test/core/transport/binder/mock_objects.h
  src:
  - src/core/ext/transport/binder/client/binder_connector.cc
  - src/core/ext/transport/binder/client/channel_create.cc
  - src/core/ext/transport/binder/client/channel_create_impl.cc
  - src/core/ext/transport/binder/client/connection_id_generator.cc
  - src/core/ext/transport/binder/client/endpoint_binder_pool.cc
  - src/core/ext/transport/binder/client/jni_utils.cc
  - src/core/ext/transport/binder/client/security_policy_setting.cc
  - src/core/ext/transport/binder/security_policy/binder_security_policy.cc
  - src/core/ext/transport/binder/server/binder_server.cc
  - src/core/ext/transport/binder/server/binder_server_credentials.cc
  - src/core/ext/transport/binder/transport/binder_transport.cc
  - src/core/ext/transport/binder/utils/ndk_binder.cc
  - src/core/ext/transport/binder/utils/transport_stream_receiver_impl.cc
  - src/core/ext/transport/binder/wire_format/binder_android.cc
  - src/core/ext/transport/binder/wire_format/binder_constants.cc
  - src/core/ext/transport/binder/wire_format/transaction.cc
  - src/core/ext/transport/binder/wire_format/wire_reader_impl.cc
  - src/core/ext/transport/binder/wire_format/wire_writer.cc
  - src/cpp/client/channel_cc.cc
  - src/cpp/client/client_callback.cc
  - src/cpp/client/client_context.cc
  - src/cpp/client/client_interceptor.cc
  - src/cpp/client/create_channel.cc
  - src/cpp/client/create_channel_internal.cc
  - src/cpp/client/create_channel_posix.cc
  - src/cpp/client/credentials_cc.cc
  - src/cpp/codegen/codegen_init.cc
  - src/cpp/common/alarm.cc
  - src/cpp/common/channel_arguments.cc
  - src/cpp/common/channel_filter.cc
  - src/cpp/common/completion_queue_cc.cc
  - src/cpp/common/core_codegen.cc
  - src/cpp/common/resource_quota_cc.cc
  - src/cpp/common/rpc_method.cc
  - src/cpp/common/validate_service_config.cc
  - src/cpp/common/version_cc.cc
  - src/cpp/server/async_generic_service.cc
  - src/cpp/server/channel_argument_option.cc
  - src/cpp/server/create_default_thread_pool.cc
  - src/cpp/server/dynamic_thread_pool.cc
  - src/cpp/server/external_connection_acceptor_impl.cc
  - src/cpp/server/health/default_health_check_service.cc
  - src/cpp/server/health/health_check_service.cc
  - src/cpp/server/health/health_check_service_server_builder_option.cc
  - src/cpp/server/server_builder.cc
  - src/cpp/server/server_callback.cc
  - src/cpp/server/server_cc.cc
  - src/cpp/server/server_context.cc
  - src/cpp/server/server_credentials.cc
  - src/cpp/server/server_posix.cc
  - src/cpp/thread_manager/thread_manager.cc
  - src/cpp/util/byte_buffer_cc.cc
  - src/cpp/util/status.cc
  - src/cpp/util/string_ref.cc
  - src/cpp/util/time_cc.cc
  - test/core/transport/binder/mock_objects.cc
  - test/core/transport/binder/wire_writer_test.cc
  deps:
  - grpc_test_util
  uses_polling: false
- name: work_serializer_test
  gtest: true
  build: test
  language: c++
  headers: []
  src:
  - test/core/iomgr/work_serializer_test.cc
  deps:
  - grpc_test_util
  platforms:
  - linux
  - posix
  - mac
- name: writes_per_rpc_test
  gtest: true
  build: test
  language: c++
  headers:
  - test/core/util/build.h
  - test/core/util/cmdline.h
  - test/core/util/evaluate_args_test_util.h
  - test/core/util/fuzzer_util.h
  - test/core/util/grpc_profiler.h
  - test/core/util/histogram.h
  - test/core/util/memory_counters.h
  - test/core/util/mock_authorization_endpoint.h
  - test/core/util/mock_endpoint.h
  - test/core/util/parse_hexstring.h
  - test/core/util/passthru_endpoint.h
  - test/core/util/port.h
  - test/core/util/port_server_client.h
  - test/core/util/reconnect_server.h
  - test/core/util/resolve_localhost_ip46.h
  - test/core/util/slice_splitter.h
  - test/core/util/stack_tracer.h
  - test/core/util/subprocess.h
  - test/core/util/test_config.h
  - test/core/util/test_tcp_server.h
  - test/core/util/tracer_util.h
  src:
  - src/proto/grpc/testing/echo.proto
  - src/proto/grpc/testing/echo_messages.proto
  - src/proto/grpc/testing/simple_messages.proto
  - test/core/util/build.cc
  - test/core/util/cmdline.cc
  - test/core/util/fuzzer_util.cc
  - test/core/util/grpc_profiler.cc
  - test/core/util/histogram.cc
  - test/core/util/memory_counters.cc
  - test/core/util/mock_endpoint.cc
  - test/core/util/parse_hexstring.cc
  - test/core/util/passthru_endpoint.cc
  - test/core/util/port.cc
  - test/core/util/port_isolated_runtime_environment.cc
  - test/core/util/port_server_client.cc
  - test/core/util/reconnect_server.cc
  - test/core/util/resolve_localhost_ip46.cc
  - test/core/util/slice_splitter.cc
  - test/core/util/stack_tracer.cc
  - test/core/util/subprocess_posix.cc
  - test/core/util/subprocess_windows.cc
  - test/core/util/test_config.cc
  - test/core/util/test_tcp_server.cc
  - test/core/util/tracer_util.cc
  - test/cpp/performance/writes_per_rpc_test.cc
  deps:
  - absl/debugging:failure_signal_handler
  - absl/debugging:stacktrace
  - absl/debugging:symbolize
  - grpc++
  platforms:
  - linux
  - posix
  - mac
- name: xds_bootstrap_test
  gtest: true
  build: test
  language: c++
  headers: []
  src:
  - test/core/xds/xds_bootstrap_test.cc
  deps:
  - grpc_test_util
- name: xds_certificate_provider_test
  gtest: true
  build: test
  language: c++
  headers: []
  src:
  - test/core/xds/xds_certificate_provider_test.cc
  deps:
  - grpc_test_util
- name: xds_credentials_end2end_test
  gtest: true
  build: test
  language: c++
  headers:
  - test/cpp/end2end/test_service_impl.h
  src:
  - src/proto/grpc/testing/echo.proto
  - src/proto/grpc/testing/echo_messages.proto
  - src/proto/grpc/testing/simple_messages.proto
  - test/cpp/end2end/test_service_impl.cc
  - test/cpp/end2end/xds/xds_credentials_end2end_test.cc
  deps:
  - grpc++_test_util
- name: xds_credentials_test
  gtest: true
  build: test
  language: c++
  headers: []
  src:
  - test/core/security/xds_credentials_test.cc
  deps:
  - grpc_test_util
- name: xds_end2end_test
  gtest: true
  build: test
  run: false
  language: c++
  headers:
  - src/cpp/server/csds/csds.h
  - test/cpp/end2end/counted_service.h
  - test/cpp/end2end/test_service_impl.h
  - test/cpp/end2end/xds/xds_server.h
  - test/cpp/util/tls_test_utils.h
  src:
  - src/proto/grpc/testing/duplicate/echo_duplicate.proto
  - src/proto/grpc/testing/echo.proto
  - src/proto/grpc/testing/echo_messages.proto
  - src/proto/grpc/testing/simple_messages.proto
  - src/proto/grpc/testing/xds/ads_for_test.proto
  - src/proto/grpc/testing/xds/cds_for_test.proto
  - src/proto/grpc/testing/xds/eds_for_test.proto
  - src/proto/grpc/testing/xds/lds_rds_for_test.proto
  - src/proto/grpc/testing/xds/lrs_for_test.proto
  - src/proto/grpc/testing/xds/v3/address.proto
  - src/proto/grpc/testing/xds/v3/ads.proto
  - src/proto/grpc/testing/xds/v3/aggregate_cluster.proto
  - src/proto/grpc/testing/xds/v3/base.proto
  - src/proto/grpc/testing/xds/v3/cluster.proto
  - src/proto/grpc/testing/xds/v3/config_dump.proto
  - src/proto/grpc/testing/xds/v3/config_source.proto
  - src/proto/grpc/testing/xds/v3/csds.proto
  - src/proto/grpc/testing/xds/v3/discovery.proto
  - src/proto/grpc/testing/xds/v3/endpoint.proto
  - src/proto/grpc/testing/xds/v3/extension.proto
  - src/proto/grpc/testing/xds/v3/fault.proto
  - src/proto/grpc/testing/xds/v3/fault_common.proto
  - src/proto/grpc/testing/xds/v3/http_connection_manager.proto
  - src/proto/grpc/testing/xds/v3/listener.proto
  - src/proto/grpc/testing/xds/v3/load_report.proto
  - src/proto/grpc/testing/xds/v3/lrs.proto
  - src/proto/grpc/testing/xds/v3/percent.proto
  - src/proto/grpc/testing/xds/v3/protocol.proto
  - src/proto/grpc/testing/xds/v3/range.proto
  - src/proto/grpc/testing/xds/v3/regex.proto
  - src/proto/grpc/testing/xds/v3/route.proto
  - src/proto/grpc/testing/xds/v3/router.proto
  - src/proto/grpc/testing/xds/v3/string.proto
  - src/proto/grpc/testing/xds/v3/tls.proto
  - src/cpp/server/csds/csds.cc
  - test/cpp/end2end/test_service_impl.cc
  - test/cpp/end2end/xds/xds_end2end_test.cc
  - test/cpp/end2end/xds/xds_server.cc
  - test/cpp/util/tls_test_utils.cc
  deps:
  - grpc++_test_config
  - grpc++_test_util
  platforms:
  - linux
  - posix
  - mac
- name: xds_interop_client
  build: test
  run: false
  language: c++
  headers:
  - src/cpp/server/csds/csds.h
  src:
  - src/proto/grpc/testing/empty.proto
  - src/proto/grpc/testing/messages.proto
  - src/proto/grpc/testing/test.proto
  - src/proto/grpc/testing/xds/v3/base.proto
  - src/proto/grpc/testing/xds/v3/config_dump.proto
  - src/proto/grpc/testing/xds/v3/csds.proto
  - src/proto/grpc/testing/xds/v3/percent.proto
  - src/cpp/server/admin/admin_services.cc
  - src/cpp/server/csds/csds.cc
  - test/cpp/interop/xds_interop_client.cc
  deps:
  - absl/flags:flag
  - grpc++_reflection
  - grpcpp_channelz
  - grpc_test_util
  - grpc++_test_config
- name: xds_interop_server
  build: test
  run: false
  language: c++
  headers:
  - src/cpp/server/csds/csds.h
  - test/cpp/end2end/test_health_check_service_impl.h
  src:
  - src/proto/grpc/health/v1/health.proto
  - src/proto/grpc/testing/empty.proto
  - src/proto/grpc/testing/messages.proto
  - src/proto/grpc/testing/test.proto
  - src/proto/grpc/testing/xds/v3/base.proto
  - src/proto/grpc/testing/xds/v3/config_dump.proto
  - src/proto/grpc/testing/xds/v3/csds.proto
  - src/proto/grpc/testing/xds/v3/percent.proto
  - src/cpp/server/admin/admin_services.cc
  - src/cpp/server/csds/csds.cc
  - test/cpp/end2end/test_health_check_service_impl.cc
  - test/cpp/interop/xds_interop_server.cc
  deps:
  - absl/flags:flag
  - grpc++_reflection
  - grpcpp_channelz
  - grpc_test_util
  - grpc++_test_config
tests: []<|MERGE_RESOLUTION|>--- conflicted
+++ resolved
@@ -3748,11 +3748,8 @@
   - src/core/lib/promise/race.h
   - src/core/lib/promise/seq.h
   - src/core/lib/resource_quota/memory_quota.h
-<<<<<<< HEAD
+  - src/core/lib/resource_quota/trace.h
   - src/core/lib/slice/slice.h
-=======
-  - src/core/lib/resource_quota/trace.h
->>>>>>> 60037105
   - src/core/lib/slice/slice_internal.h
   - src/core/lib/slice/slice_refcount.h
   - src/core/lib/slice/slice_refcount_base.h
@@ -6786,11 +6783,8 @@
   - src/core/lib/promise/race.h
   - src/core/lib/promise/seq.h
   - src/core/lib/resource_quota/memory_quota.h
-<<<<<<< HEAD
+  - src/core/lib/resource_quota/trace.h
   - src/core/lib/slice/slice.h
-=======
-  - src/core/lib/resource_quota/trace.h
->>>>>>> 60037105
   - src/core/lib/slice/slice_internal.h
   - src/core/lib/slice/slice_refcount.h
   - src/core/lib/slice/slice_refcount_base.h
@@ -7514,6 +7508,7 @@
   - src/core/lib/resource_quota/resource_quota.h
   - src/core/lib/resource_quota/thread_quota.h
   - src/core/lib/resource_quota/trace.h
+  - src/core/lib/slice/slice.h
   - src/core/lib/slice/slice_internal.h
   - src/core/lib/slice/slice_refcount.h
   - src/core/lib/slice/slice_refcount_base.h
@@ -7970,69 +7965,6 @@
   - absl/types:optional
   - absl/utility:utility
   uses_polling: false
-<<<<<<< HEAD
-- name: test_core_resource_quota_resource_quota_test
-  gtest: true
-  build: test
-  language: c++
-  headers:
-  - src/core/lib/debug/trace.h
-  - src/core/lib/gprpp/atomic_utils.h
-  - src/core/lib/gprpp/dual_ref_counted.h
-  - src/core/lib/gprpp/orphanable.h
-  - src/core/lib/gprpp/ref_counted.h
-  - src/core/lib/gprpp/ref_counted_ptr.h
-  - src/core/lib/iomgr/closure.h
-  - src/core/lib/iomgr/combiner.h
-  - src/core/lib/iomgr/error.h
-  - src/core/lib/iomgr/error_internal.h
-  - src/core/lib/iomgr/exec_ctx.h
-  - src/core/lib/iomgr/executor.h
-  - src/core/lib/iomgr/iomgr_internal.h
-  - src/core/lib/promise/activity.h
-  - src/core/lib/promise/context.h
-  - src/core/lib/promise/detail/basic_seq.h
-  - src/core/lib/promise/detail/promise_factory.h
-  - src/core/lib/promise/detail/promise_like.h
-  - src/core/lib/promise/detail/status.h
-  - src/core/lib/promise/detail/switch.h
-  - src/core/lib/promise/exec_ctx_wakeup_scheduler.h
-  - src/core/lib/promise/loop.h
-  - src/core/lib/promise/poll.h
-  - src/core/lib/promise/race.h
-  - src/core/lib/promise/seq.h
-  - src/core/lib/resource_quota/memory_quota.h
-  - src/core/lib/resource_quota/resource_quota.h
-  - src/core/lib/resource_quota/thread_quota.h
-  - src/core/lib/slice/slice.h
-  - src/core/lib/slice/slice_internal.h
-  - src/core/lib/slice/slice_refcount.h
-  - src/core/lib/slice/slice_refcount_base.h
-  - src/core/lib/slice/slice_string_helpers.h
-  - src/core/lib/slice/slice_utils.h
-  - src/core/lib/slice/static_slice.h
-  src:
-  - src/core/lib/debug/trace.cc
-  - src/core/lib/event_engine/memory_allocator.cc
-  - src/core/lib/iomgr/combiner.cc
-  - src/core/lib/iomgr/error.cc
-  - src/core/lib/iomgr/exec_ctx.cc
-  - src/core/lib/iomgr/executor.cc
-  - src/core/lib/iomgr/iomgr_internal.cc
-  - src/core/lib/promise/activity.cc
-  - src/core/lib/resource_quota/memory_quota.cc
-  - src/core/lib/resource_quota/resource_quota.cc
-  - src/core/lib/resource_quota/thread_quota.cc
-  - src/core/lib/slice/slice.cc
-  - src/core/lib/slice/slice_refcount.cc
-  - src/core/lib/slice/slice_string_helpers.cc
-  - src/core/lib/slice/static_slice.cc
-  - test/core/resource_quota/resource_quota_test.cc
-  deps:
-  - absl/status:statusor
-  - absl/types:variant
-  - gpr
-  uses_polling: false
 - name: test_core_slice_slice_test
   gtest: true
   build: test
@@ -8061,8 +7993,6 @@
   deps:
   - gpr
   uses_polling: false
-=======
->>>>>>> 60037105
 - name: test_cpp_client_credentials_test
   gtest: true
   build: test
