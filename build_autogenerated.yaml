--- conflicted
+++ resolved
@@ -6389,23 +6389,6 @@
   - test/cpp/common/secure_auth_context_test.cc
   deps:
   - grpc++_test_util
-- name: seq_test
-  gtest: true
-  build: test
-  language: c++
-  headers:
-  - src/core/lib/gprpp/construct_destruct.h
-  - src/core/lib/promise/detail/basic_seq.h
-  - src/core/lib/promise/detail/promise_factory.h
-  - src/core/lib/promise/detail/promise_like.h
-  - src/core/lib/promise/detail/switch.h
-  - src/core/lib/promise/poll.h
-  - src/core/lib/promise/seq.h
-  src:
-  - test/core/promise/seq_test.cc
-  deps:
-  - absl/types:variant
-  uses_polling: false
 - name: server_builder_plugin_test
   gtest: true
   build: test
@@ -6882,34 +6865,11 @@
   deps:
   - grpc++_test_config
   - grpc++_test_util
-<<<<<<< HEAD
-<<<<<<< HEAD
-- name: try_seq_test
-=======
 - name: try_join_test
->>>>>>> d606f72521f38c2b854c5511a5057575f98a70d7
-=======
-- name: try_join_test
->>>>>>> f292f001
-  gtest: true
-  build: test
-  language: c++
-  headers:
-<<<<<<< HEAD
-<<<<<<< HEAD
-  - src/core/lib/gprpp/construct_destruct.h
-  - src/core/lib/promise/detail/basic_seq.h
-  - src/core/lib/promise/detail/promise_factory.h
-  - src/core/lib/promise/detail/promise_like.h
-  - src/core/lib/promise/detail/status.h
-  - src/core/lib/promise/detail/switch.h
-  - src/core/lib/promise/poll.h
-  - src/core/lib/promise/try_seq.h
-  src:
-  - test/core/promise/try_seq_test.cc
-=======
-=======
->>>>>>> f292f001
+  gtest: true
+  build: test
+  language: c++
+  headers:
   - src/core/lib/gprpp/bitset.h
   - src/core/lib/gprpp/construct_destruct.h
   - src/core/lib/promise/detail/basic_join.h
@@ -6920,10 +6880,6 @@
   - src/core/lib/promise/try_join.h
   src:
   - test/core/promise/try_join_test.cc
-<<<<<<< HEAD
->>>>>>> d606f72521f38c2b854c5511a5057575f98a70d7
-=======
->>>>>>> f292f001
   deps:
   - absl/status:status
   - absl/status:statusor
