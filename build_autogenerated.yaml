filegroups: []
libs:
- name: address_sorting
  build: all
  language: c
  public_headers: []
  headers:
  - third_party/address_sorting/address_sorting_internal.h
  - third_party/address_sorting/include/address_sorting/address_sorting.h
  src:
  - third_party/address_sorting/address_sorting.c
  - third_party/address_sorting/address_sorting_posix.c
  - third_party/address_sorting/address_sorting_windows.c
  deps: []
- name: end2end_nosec_tests
  build: private
  language: c
  public_headers: []
  headers:
  - test/core/end2end/cq_verifier.h
  - test/core/end2end/data/ssl_test_data.h
  - test/core/end2end/end2end_tests.h
  - test/core/end2end/fixtures/http_proxy_fixture.h
  - test/core/end2end/fixtures/local_util.h
  - test/core/end2end/fixtures/proxy.h
  - test/core/end2end/tests/cancel_test_helpers.h
  - test/core/util/test_lb_policies.h
  src:
  - test/core/end2end/cq_verifier.cc
  - test/core/end2end/data/client_certs.cc
  - test/core/end2end/data/server1_cert.cc
  - test/core/end2end/data/server1_key.cc
  - test/core/end2end/data/test_root_cert.cc
  - test/core/end2end/end2end_nosec_tests.cc
  - test/core/end2end/end2end_test_utils.cc
  - test/core/end2end/fixtures/http_proxy_fixture.cc
  - test/core/end2end/fixtures/local_util.cc
  - test/core/end2end/fixtures/proxy.cc
  - test/core/end2end/tests/authority_not_supported.cc
  - test/core/end2end/tests/bad_hostname.cc
  - test/core/end2end/tests/bad_ping.cc
  - test/core/end2end/tests/binary_metadata.cc
  - test/core/end2end/tests/call_host_override.cc
  - test/core/end2end/tests/cancel_after_accept.cc
  - test/core/end2end/tests/cancel_after_client_done.cc
  - test/core/end2end/tests/cancel_after_invoke.cc
  - test/core/end2end/tests/cancel_after_round_trip.cc
  - test/core/end2end/tests/cancel_before_invoke.cc
  - test/core/end2end/tests/cancel_in_a_vacuum.cc
  - test/core/end2end/tests/cancel_with_status.cc
  - test/core/end2end/tests/channelz.cc
  - test/core/end2end/tests/client_streaming.cc
  - test/core/end2end/tests/compressed_payload.cc
  - test/core/end2end/tests/connectivity.cc
  - test/core/end2end/tests/default_host.cc
  - test/core/end2end/tests/disappearing_server.cc
  - test/core/end2end/tests/empty_batch.cc
  - test/core/end2end/tests/filter_causes_close.cc
  - test/core/end2end/tests/filter_context.cc
  - test/core/end2end/tests/filter_init_fails.cc
  - test/core/end2end/tests/filter_latency.cc
  - test/core/end2end/tests/filter_status_code.cc
  - test/core/end2end/tests/graceful_server_shutdown.cc
  - test/core/end2end/tests/high_initial_seqno.cc
  - test/core/end2end/tests/hpack_size.cc
  - test/core/end2end/tests/idempotent_request.cc
  - test/core/end2end/tests/invoke_large_request.cc
  - test/core/end2end/tests/keepalive_timeout.cc
  - test/core/end2end/tests/large_metadata.cc
  - test/core/end2end/tests/max_concurrent_streams.cc
  - test/core/end2end/tests/max_connection_age.cc
  - test/core/end2end/tests/max_connection_idle.cc
  - test/core/end2end/tests/max_message_length.cc
  - test/core/end2end/tests/negative_deadline.cc
  - test/core/end2end/tests/no_error_on_hotpath.cc
  - test/core/end2end/tests/no_logging.cc
  - test/core/end2end/tests/no_op.cc
  - test/core/end2end/tests/payload.cc
  - test/core/end2end/tests/ping.cc
  - test/core/end2end/tests/ping_pong_streaming.cc
  - test/core/end2end/tests/proxy_auth.cc
  - test/core/end2end/tests/registered_call.cc
  - test/core/end2end/tests/request_with_flags.cc
  - test/core/end2end/tests/request_with_payload.cc
  - test/core/end2end/tests/resource_quota_server.cc
  - test/core/end2end/tests/retry.cc
  - test/core/end2end/tests/retry_cancel_during_delay.cc
  - test/core/end2end/tests/retry_cancel_with_multiple_send_batches.cc
  - test/core/end2end/tests/retry_cancellation.cc
  - test/core/end2end/tests/retry_disabled.cc
  - test/core/end2end/tests/retry_exceeds_buffer_size_in_delay.cc
  - test/core/end2end/tests/retry_exceeds_buffer_size_in_initial_batch.cc
  - test/core/end2end/tests/retry_exceeds_buffer_size_in_subsequent_batch.cc
  - test/core/end2end/tests/retry_lb_drop.cc
  - test/core/end2end/tests/retry_lb_fail.cc
  - test/core/end2end/tests/retry_non_retriable_status.cc
  - test/core/end2end/tests/retry_non_retriable_status_before_recv_trailing_metadata_started.cc
  - test/core/end2end/tests/retry_per_attempt_recv_timeout.cc
  - test/core/end2end/tests/retry_per_attempt_recv_timeout_on_last_attempt.cc
  - test/core/end2end/tests/retry_recv_initial_metadata.cc
  - test/core/end2end/tests/retry_recv_message.cc
  - test/core/end2end/tests/retry_recv_trailing_metadata_error.cc
  - test/core/end2end/tests/retry_send_op_fails.cc
  - test/core/end2end/tests/retry_server_pushback_delay.cc
  - test/core/end2end/tests/retry_server_pushback_disabled.cc
  - test/core/end2end/tests/retry_streaming.cc
  - test/core/end2end/tests/retry_streaming_after_commit.cc
  - test/core/end2end/tests/retry_streaming_succeeds_before_replay_finished.cc
  - test/core/end2end/tests/retry_throttled.cc
  - test/core/end2end/tests/retry_too_many_attempts.cc
  - test/core/end2end/tests/server_finishes_request.cc
  - test/core/end2end/tests/server_streaming.cc
  - test/core/end2end/tests/shutdown_finishes_calls.cc
  - test/core/end2end/tests/shutdown_finishes_tags.cc
  - test/core/end2end/tests/simple_cacheable_request.cc
  - test/core/end2end/tests/simple_delayed_request.cc
  - test/core/end2end/tests/simple_metadata.cc
  - test/core/end2end/tests/simple_request.cc
  - test/core/end2end/tests/stream_compression_compressed_payload.cc
  - test/core/end2end/tests/stream_compression_payload.cc
  - test/core/end2end/tests/stream_compression_ping_pong_streaming.cc
  - test/core/end2end/tests/streaming_error_response.cc
  - test/core/end2end/tests/trailing_metadata.cc
  - test/core/end2end/tests/workaround_cronet_compression.cc
  - test/core/end2end/tests/write_buffering.cc
  - test/core/end2end/tests/write_buffering_at_end.cc
  - test/core/util/test_lb_policies.cc
  deps:
  - grpc_test_util
- name: end2end_tests
  build: private
  language: c
  public_headers: []
  headers:
  - test/core/end2end/cq_verifier.h
  - test/core/end2end/data/ssl_test_data.h
  - test/core/end2end/end2end_tests.h
  - test/core/end2end/fixtures/http_proxy_fixture.h
  - test/core/end2end/fixtures/local_util.h
  - test/core/end2end/fixtures/proxy.h
  - test/core/end2end/tests/cancel_test_helpers.h
  - test/core/util/test_lb_policies.h
  src:
  - test/core/end2end/cq_verifier.cc
  - test/core/end2end/data/client_certs.cc
  - test/core/end2end/data/server1_cert.cc
  - test/core/end2end/data/server1_key.cc
  - test/core/end2end/data/test_root_cert.cc
  - test/core/end2end/end2end_test_utils.cc
  - test/core/end2end/end2end_tests.cc
  - test/core/end2end/fixtures/http_proxy_fixture.cc
  - test/core/end2end/fixtures/local_util.cc
  - test/core/end2end/fixtures/proxy.cc
  - test/core/end2end/tests/authority_not_supported.cc
  - test/core/end2end/tests/bad_hostname.cc
  - test/core/end2end/tests/bad_ping.cc
  - test/core/end2end/tests/binary_metadata.cc
  - test/core/end2end/tests/call_creds.cc
  - test/core/end2end/tests/call_host_override.cc
  - test/core/end2end/tests/cancel_after_accept.cc
  - test/core/end2end/tests/cancel_after_client_done.cc
  - test/core/end2end/tests/cancel_after_invoke.cc
  - test/core/end2end/tests/cancel_after_round_trip.cc
  - test/core/end2end/tests/cancel_before_invoke.cc
  - test/core/end2end/tests/cancel_in_a_vacuum.cc
  - test/core/end2end/tests/cancel_with_status.cc
  - test/core/end2end/tests/channelz.cc
  - test/core/end2end/tests/client_streaming.cc
  - test/core/end2end/tests/compressed_payload.cc
  - test/core/end2end/tests/connectivity.cc
  - test/core/end2end/tests/default_host.cc
  - test/core/end2end/tests/disappearing_server.cc
  - test/core/end2end/tests/empty_batch.cc
  - test/core/end2end/tests/filter_causes_close.cc
  - test/core/end2end/tests/filter_context.cc
  - test/core/end2end/tests/filter_init_fails.cc
  - test/core/end2end/tests/filter_latency.cc
  - test/core/end2end/tests/filter_status_code.cc
  - test/core/end2end/tests/graceful_server_shutdown.cc
  - test/core/end2end/tests/high_initial_seqno.cc
  - test/core/end2end/tests/hpack_size.cc
  - test/core/end2end/tests/idempotent_request.cc
  - test/core/end2end/tests/invoke_large_request.cc
  - test/core/end2end/tests/keepalive_timeout.cc
  - test/core/end2end/tests/large_metadata.cc
  - test/core/end2end/tests/max_concurrent_streams.cc
  - test/core/end2end/tests/max_connection_age.cc
  - test/core/end2end/tests/max_connection_idle.cc
  - test/core/end2end/tests/max_message_length.cc
  - test/core/end2end/tests/negative_deadline.cc
  - test/core/end2end/tests/no_error_on_hotpath.cc
  - test/core/end2end/tests/no_logging.cc
  - test/core/end2end/tests/no_op.cc
  - test/core/end2end/tests/payload.cc
  - test/core/end2end/tests/ping.cc
  - test/core/end2end/tests/ping_pong_streaming.cc
  - test/core/end2end/tests/proxy_auth.cc
  - test/core/end2end/tests/registered_call.cc
  - test/core/end2end/tests/request_with_flags.cc
  - test/core/end2end/tests/request_with_payload.cc
  - test/core/end2end/tests/resource_quota_server.cc
  - test/core/end2end/tests/retry.cc
  - test/core/end2end/tests/retry_cancel_during_delay.cc
  - test/core/end2end/tests/retry_cancel_with_multiple_send_batches.cc
  - test/core/end2end/tests/retry_cancellation.cc
  - test/core/end2end/tests/retry_disabled.cc
  - test/core/end2end/tests/retry_exceeds_buffer_size_in_delay.cc
  - test/core/end2end/tests/retry_exceeds_buffer_size_in_initial_batch.cc
  - test/core/end2end/tests/retry_exceeds_buffer_size_in_subsequent_batch.cc
  - test/core/end2end/tests/retry_lb_drop.cc
  - test/core/end2end/tests/retry_lb_fail.cc
  - test/core/end2end/tests/retry_non_retriable_status.cc
  - test/core/end2end/tests/retry_non_retriable_status_before_recv_trailing_metadata_started.cc
  - test/core/end2end/tests/retry_per_attempt_recv_timeout.cc
  - test/core/end2end/tests/retry_per_attempt_recv_timeout_on_last_attempt.cc
  - test/core/end2end/tests/retry_recv_initial_metadata.cc
  - test/core/end2end/tests/retry_recv_message.cc
  - test/core/end2end/tests/retry_recv_trailing_metadata_error.cc
  - test/core/end2end/tests/retry_send_op_fails.cc
  - test/core/end2end/tests/retry_server_pushback_delay.cc
  - test/core/end2end/tests/retry_server_pushback_disabled.cc
  - test/core/end2end/tests/retry_streaming.cc
  - test/core/end2end/tests/retry_streaming_after_commit.cc
  - test/core/end2end/tests/retry_streaming_succeeds_before_replay_finished.cc
  - test/core/end2end/tests/retry_throttled.cc
  - test/core/end2end/tests/retry_too_many_attempts.cc
  - test/core/end2end/tests/server_finishes_request.cc
  - test/core/end2end/tests/server_streaming.cc
  - test/core/end2end/tests/shutdown_finishes_calls.cc
  - test/core/end2end/tests/shutdown_finishes_tags.cc
  - test/core/end2end/tests/simple_cacheable_request.cc
  - test/core/end2end/tests/simple_delayed_request.cc
  - test/core/end2end/tests/simple_metadata.cc
  - test/core/end2end/tests/simple_request.cc
  - test/core/end2end/tests/stream_compression_compressed_payload.cc
  - test/core/end2end/tests/stream_compression_payload.cc
  - test/core/end2end/tests/stream_compression_ping_pong_streaming.cc
  - test/core/end2end/tests/streaming_error_response.cc
  - test/core/end2end/tests/trailing_metadata.cc
  - test/core/end2end/tests/workaround_cronet_compression.cc
  - test/core/end2end/tests/write_buffering.cc
  - test/core/end2end/tests/write_buffering_at_end.cc
  - test/core/util/test_lb_policies.cc
  deps:
  - grpc_test_util
- name: gpr
  build: all
  language: c
  public_headers:
  - include/grpc/impl/codegen/atm.h
  - include/grpc/impl/codegen/atm_gcc_atomic.h
  - include/grpc/impl/codegen/atm_gcc_sync.h
  - include/grpc/impl/codegen/atm_windows.h
  - include/grpc/impl/codegen/byte_buffer.h
  - include/grpc/impl/codegen/byte_buffer_reader.h
  - include/grpc/impl/codegen/compression_types.h
  - include/grpc/impl/codegen/connectivity_state.h
  - include/grpc/impl/codegen/fork.h
  - include/grpc/impl/codegen/gpr_slice.h
  - include/grpc/impl/codegen/gpr_types.h
  - include/grpc/impl/codegen/grpc_types.h
  - include/grpc/impl/codegen/log.h
  - include/grpc/impl/codegen/port_platform.h
  - include/grpc/impl/codegen/propagation_bits.h
  - include/grpc/impl/codegen/slice.h
  - include/grpc/impl/codegen/status.h
  - include/grpc/impl/codegen/sync.h
  - include/grpc/impl/codegen/sync_abseil.h
  - include/grpc/impl/codegen/sync_custom.h
  - include/grpc/impl/codegen/sync_generic.h
  - include/grpc/impl/codegen/sync_posix.h
  - include/grpc/impl/codegen/sync_windows.h
  - include/grpc/support/alloc.h
  - include/grpc/support/atm.h
  - include/grpc/support/atm_gcc_atomic.h
  - include/grpc/support/atm_gcc_sync.h
  - include/grpc/support/atm_windows.h
  - include/grpc/support/cpu.h
  - include/grpc/support/log.h
  - include/grpc/support/log_windows.h
  - include/grpc/support/port_platform.h
  - include/grpc/support/string_util.h
  - include/grpc/support/sync.h
  - include/grpc/support/sync_abseil.h
  - include/grpc/support/sync_custom.h
  - include/grpc/support/sync_generic.h
  - include/grpc/support/sync_posix.h
  - include/grpc/support/sync_windows.h
  - include/grpc/support/thd_id.h
  - include/grpc/support/time.h
  headers:
  - src/core/ext/upb-generated/google/api/annotations.upb.h
  - src/core/ext/upb-generated/google/api/expr/v1alpha1/checked.upb.h
  - src/core/ext/upb-generated/google/api/expr/v1alpha1/syntax.upb.h
  - src/core/ext/upb-generated/google/api/http.upb.h
  - src/core/ext/upb-generated/google/protobuf/any.upb.h
  - src/core/ext/upb-generated/google/protobuf/duration.upb.h
  - src/core/ext/upb-generated/google/protobuf/empty.upb.h
  - src/core/ext/upb-generated/google/protobuf/struct.upb.h
  - src/core/ext/upb-generated/google/protobuf/timestamp.upb.h
  - src/core/ext/upb-generated/google/protobuf/wrappers.upb.h
  - src/core/ext/upb-generated/google/rpc/status.upb.h
  - src/core/lib/gpr/alloc.h
  - src/core/lib/gpr/env.h
  - src/core/lib/gpr/murmur_hash.h
  - src/core/lib/gpr/spinlock.h
  - src/core/lib/gpr/string.h
  - src/core/lib/gpr/string_windows.h
  - src/core/lib/gpr/time_precise.h
  - src/core/lib/gpr/tls.h
  - src/core/lib/gpr/tmpfile.h
  - src/core/lib/gpr/useful.h
  - src/core/lib/gprpp/arena.h
  - src/core/lib/gprpp/construct_destruct.h
  - src/core/lib/gprpp/debug_location.h
  - src/core/lib/gprpp/examine_stack.h
  - src/core/lib/gprpp/fork.h
  - src/core/lib/gprpp/global_config.h
  - src/core/lib/gprpp/global_config_custom.h
  - src/core/lib/gprpp/global_config_env.h
  - src/core/lib/gprpp/global_config_generic.h
  - src/core/lib/gprpp/host_port.h
  - src/core/lib/gprpp/manual_constructor.h
  - src/core/lib/gprpp/memory.h
  - src/core/lib/gprpp/mpscq.h
  - src/core/lib/gprpp/stat.h
  - src/core/lib/gprpp/status_helper.h
  - src/core/lib/gprpp/sync.h
  - src/core/lib/gprpp/thd.h
  - src/core/lib/gprpp/time_util.h
  - src/core/lib/profiling/timers.h
  src:
  - src/core/ext/upb-generated/google/api/annotations.upb.c
  - src/core/ext/upb-generated/google/api/expr/v1alpha1/checked.upb.c
  - src/core/ext/upb-generated/google/api/expr/v1alpha1/syntax.upb.c
  - src/core/ext/upb-generated/google/api/http.upb.c
  - src/core/ext/upb-generated/google/protobuf/any.upb.c
  - src/core/ext/upb-generated/google/protobuf/duration.upb.c
  - src/core/ext/upb-generated/google/protobuf/empty.upb.c
  - src/core/ext/upb-generated/google/protobuf/struct.upb.c
  - src/core/ext/upb-generated/google/protobuf/timestamp.upb.c
  - src/core/ext/upb-generated/google/protobuf/wrappers.upb.c
  - src/core/ext/upb-generated/google/rpc/status.upb.c
  - src/core/lib/gpr/alloc.cc
  - src/core/lib/gpr/atm.cc
  - src/core/lib/gpr/cpu_iphone.cc
  - src/core/lib/gpr/cpu_linux.cc
  - src/core/lib/gpr/cpu_posix.cc
  - src/core/lib/gpr/cpu_windows.cc
  - src/core/lib/gpr/env_linux.cc
  - src/core/lib/gpr/env_posix.cc
  - src/core/lib/gpr/env_windows.cc
  - src/core/lib/gpr/log.cc
  - src/core/lib/gpr/log_android.cc
  - src/core/lib/gpr/log_linux.cc
  - src/core/lib/gpr/log_posix.cc
  - src/core/lib/gpr/log_windows.cc
  - src/core/lib/gpr/murmur_hash.cc
  - src/core/lib/gpr/string.cc
  - src/core/lib/gpr/string_posix.cc
  - src/core/lib/gpr/string_util_windows.cc
  - src/core/lib/gpr/string_windows.cc
  - src/core/lib/gpr/sync.cc
  - src/core/lib/gpr/sync_abseil.cc
  - src/core/lib/gpr/sync_posix.cc
  - src/core/lib/gpr/sync_windows.cc
  - src/core/lib/gpr/time.cc
  - src/core/lib/gpr/time_posix.cc
  - src/core/lib/gpr/time_precise.cc
  - src/core/lib/gpr/time_windows.cc
  - src/core/lib/gpr/tmpfile_msys.cc
  - src/core/lib/gpr/tmpfile_posix.cc
  - src/core/lib/gpr/tmpfile_windows.cc
  - src/core/lib/gpr/wrap_memcpy.cc
  - src/core/lib/gprpp/arena.cc
  - src/core/lib/gprpp/examine_stack.cc
  - src/core/lib/gprpp/fork.cc
  - src/core/lib/gprpp/global_config_env.cc
  - src/core/lib/gprpp/host_port.cc
  - src/core/lib/gprpp/mpscq.cc
  - src/core/lib/gprpp/stat_posix.cc
  - src/core/lib/gprpp/stat_windows.cc
  - src/core/lib/gprpp/status_helper.cc
  - src/core/lib/gprpp/thd_posix.cc
  - src/core/lib/gprpp/thd_windows.cc
  - src/core/lib/gprpp/time_util.cc
  - src/core/lib/profiling/basic_timers.cc
  - src/core/lib/profiling/stap_timers.cc
  deps:
  - absl/base:base
  - absl/base:core_headers
  - absl/memory:memory
  - absl/status:status
  - absl/strings:cord
  - absl/strings:str_format
  - absl/strings:strings
  - absl/synchronization:synchronization
  - absl/time:time
  - absl/types:optional
  - upb
- name: grpc
  build: all
  language: c
  public_headers:
  - include/grpc/byte_buffer.h
  - include/grpc/byte_buffer_reader.h
  - include/grpc/census.h
  - include/grpc/compression.h
  - include/grpc/event_engine/endpoint_config.h
  - include/grpc/event_engine/event_engine.h
  - include/grpc/event_engine/port.h
  - include/grpc/event_engine/slice_allocator.h
  - include/grpc/fork.h
  - include/grpc/grpc.h
  - include/grpc/grpc_posix.h
  - include/grpc/grpc_security.h
  - include/grpc/grpc_security_constants.h
  - include/grpc/load_reporting.h
  - include/grpc/slice.h
  - include/grpc/slice_buffer.h
  - include/grpc/status.h
  - include/grpc/support/workaround_list.h
  headers:
  - src/core/ext/filters/client_channel/backend_metric.h
  - src/core/ext/filters/client_channel/backup_poller.h
  - src/core/ext/filters/client_channel/client_channel.h
  - src/core/ext/filters/client_channel/client_channel_channelz.h
  - src/core/ext/filters/client_channel/client_channel_factory.h
  - src/core/ext/filters/client_channel/config_selector.h
  - src/core/ext/filters/client_channel/connector.h
  - src/core/ext/filters/client_channel/dynamic_filters.h
  - src/core/ext/filters/client_channel/global_subchannel_pool.h
  - src/core/ext/filters/client_channel/health/health_check_client.h
  - src/core/ext/filters/client_channel/http_connect_handshaker.h
  - src/core/ext/filters/client_channel/http_proxy.h
  - src/core/ext/filters/client_channel/lb_policy.h
  - src/core/ext/filters/client_channel/lb_policy/address_filtering.h
  - src/core/ext/filters/client_channel/lb_policy/child_policy_handler.h
  - src/core/ext/filters/client_channel/lb_policy/grpclb/client_load_reporting_filter.h
  - src/core/ext/filters/client_channel/lb_policy/grpclb/grpclb.h
  - src/core/ext/filters/client_channel/lb_policy/grpclb/grpclb_balancer_addresses.h
  - src/core/ext/filters/client_channel/lb_policy/grpclb/grpclb_channel.h
  - src/core/ext/filters/client_channel/lb_policy/grpclb/grpclb_client_stats.h
  - src/core/ext/filters/client_channel/lb_policy/grpclb/load_balancer_api.h
  - src/core/ext/filters/client_channel/lb_policy/ring_hash/ring_hash.h
  - src/core/ext/filters/client_channel/lb_policy/subchannel_list.h
  - src/core/ext/filters/client_channel/lb_policy/xds/xds.h
  - src/core/ext/filters/client_channel/lb_policy/xds/xds_channel_args.h
  - src/core/ext/filters/client_channel/lb_policy_factory.h
  - src/core/ext/filters/client_channel/lb_policy_registry.h
  - src/core/ext/filters/client_channel/local_subchannel_pool.h
  - src/core/ext/filters/client_channel/proxy_mapper.h
  - src/core/ext/filters/client_channel/proxy_mapper_registry.h
  - src/core/ext/filters/client_channel/resolver.h
  - src/core/ext/filters/client_channel/resolver/dns/c_ares/grpc_ares_ev_driver.h
  - src/core/ext/filters/client_channel/resolver/dns/c_ares/grpc_ares_wrapper.h
  - src/core/ext/filters/client_channel/resolver/dns/dns_resolver_selection.h
  - src/core/ext/filters/client_channel/resolver/fake/fake_resolver.h
  - src/core/ext/filters/client_channel/resolver/xds/xds_resolver.h
  - src/core/ext/filters/client_channel/resolver_factory.h
  - src/core/ext/filters/client_channel/resolver_registry.h
  - src/core/ext/filters/client_channel/resolver_result_parsing.h
  - src/core/ext/filters/client_channel/retry_filter.h
  - src/core/ext/filters/client_channel/retry_service_config.h
  - src/core/ext/filters/client_channel/retry_throttle.h
  - src/core/ext/filters/client_channel/server_address.h
  - src/core/ext/filters/client_channel/service_config.h
  - src/core/ext/filters/client_channel/service_config_call_data.h
  - src/core/ext/filters/client_channel/service_config_parser.h
  - src/core/ext/filters/client_channel/subchannel.h
  - src/core/ext/filters/client_channel/subchannel_interface.h
  - src/core/ext/filters/client_channel/subchannel_pool_interface.h
  - src/core/ext/filters/deadline/deadline_filter.h
  - src/core/ext/filters/fault_injection/fault_injection_filter.h
  - src/core/ext/filters/fault_injection/service_config_parser.h
  - src/core/ext/filters/http/client/http_client_filter.h
  - src/core/ext/filters/http/client_authority_filter.h
  - src/core/ext/filters/http/message_compress/message_compress_filter.h
  - src/core/ext/filters/http/message_compress/message_decompress_filter.h
  - src/core/ext/filters/http/server/http_server_filter.h
  - src/core/ext/filters/max_age/max_age_filter.h
  - src/core/ext/filters/message_size/message_size_filter.h
  - src/core/ext/filters/workarounds/workaround_cronet_compression_filter.h
  - src/core/ext/filters/workarounds/workaround_utils.h
  - src/core/ext/transport/chttp2/alpn/alpn.h
  - src/core/ext/transport/chttp2/client/authority.h
  - src/core/ext/transport/chttp2/client/chttp2_connector.h
  - src/core/ext/transport/chttp2/server/chttp2_server.h
  - src/core/ext/transport/chttp2/transport/bin_decoder.h
  - src/core/ext/transport/chttp2/transport/bin_encoder.h
  - src/core/ext/transport/chttp2/transport/chttp2_slice_allocator.h
  - src/core/ext/transport/chttp2/transport/chttp2_transport.h
  - src/core/ext/transport/chttp2/transport/context_list.h
  - src/core/ext/transport/chttp2/transport/flow_control.h
  - src/core/ext/transport/chttp2/transport/frame.h
  - src/core/ext/transport/chttp2/transport/frame_data.h
  - src/core/ext/transport/chttp2/transport/frame_goaway.h
  - src/core/ext/transport/chttp2/transport/frame_ping.h
  - src/core/ext/transport/chttp2/transport/frame_rst_stream.h
  - src/core/ext/transport/chttp2/transport/frame_settings.h
  - src/core/ext/transport/chttp2/transport/frame_window_update.h
  - src/core/ext/transport/chttp2/transport/hpack_encoder.h
  - src/core/ext/transport/chttp2/transport/hpack_encoder_index.h
  - src/core/ext/transport/chttp2/transport/hpack_parser.h
  - src/core/ext/transport/chttp2/transport/hpack_table.h
  - src/core/ext/transport/chttp2/transport/http2_settings.h
  - src/core/ext/transport/chttp2/transport/huffsyms.h
  - src/core/ext/transport/chttp2/transport/incoming_metadata.h
  - src/core/ext/transport/chttp2/transport/internal.h
  - src/core/ext/transport/chttp2/transport/popularity_count.h
  - src/core/ext/transport/chttp2/transport/stream_map.h
  - src/core/ext/transport/chttp2/transport/varint.h
  - src/core/ext/transport/inproc/inproc_transport.h
  - src/core/ext/upb-generated/envoy/admin/v3/config_dump.upb.h
  - src/core/ext/upb-generated/envoy/annotations/deprecation.upb.h
  - src/core/ext/upb-generated/envoy/annotations/resource.upb.h
  - src/core/ext/upb-generated/envoy/config/accesslog/v3/accesslog.upb.h
  - src/core/ext/upb-generated/envoy/config/bootstrap/v3/bootstrap.upb.h
  - src/core/ext/upb-generated/envoy/config/cluster/v3/circuit_breaker.upb.h
  - src/core/ext/upb-generated/envoy/config/cluster/v3/cluster.upb.h
  - src/core/ext/upb-generated/envoy/config/cluster/v3/filter.upb.h
  - src/core/ext/upb-generated/envoy/config/cluster/v3/outlier_detection.upb.h
  - src/core/ext/upb-generated/envoy/config/core/v3/address.upb.h
  - src/core/ext/upb-generated/envoy/config/core/v3/backoff.upb.h
  - src/core/ext/upb-generated/envoy/config/core/v3/base.upb.h
  - src/core/ext/upb-generated/envoy/config/core/v3/config_source.upb.h
  - src/core/ext/upb-generated/envoy/config/core/v3/event_service_config.upb.h
  - src/core/ext/upb-generated/envoy/config/core/v3/extension.upb.h
  - src/core/ext/upb-generated/envoy/config/core/v3/grpc_service.upb.h
  - src/core/ext/upb-generated/envoy/config/core/v3/health_check.upb.h
  - src/core/ext/upb-generated/envoy/config/core/v3/http_uri.upb.h
  - src/core/ext/upb-generated/envoy/config/core/v3/protocol.upb.h
  - src/core/ext/upb-generated/envoy/config/core/v3/proxy_protocol.upb.h
  - src/core/ext/upb-generated/envoy/config/core/v3/resolver.upb.h
  - src/core/ext/upb-generated/envoy/config/core/v3/socket_option.upb.h
  - src/core/ext/upb-generated/envoy/config/core/v3/substitution_format_string.upb.h
  - src/core/ext/upb-generated/envoy/config/core/v3/udp_socket_config.upb.h
  - src/core/ext/upb-generated/envoy/config/endpoint/v3/endpoint.upb.h
  - src/core/ext/upb-generated/envoy/config/endpoint/v3/endpoint_components.upb.h
  - src/core/ext/upb-generated/envoy/config/endpoint/v3/load_report.upb.h
  - src/core/ext/upb-generated/envoy/config/listener/v3/api_listener.upb.h
  - src/core/ext/upb-generated/envoy/config/listener/v3/listener.upb.h
  - src/core/ext/upb-generated/envoy/config/listener/v3/listener_components.upb.h
  - src/core/ext/upb-generated/envoy/config/listener/v3/quic_config.upb.h
  - src/core/ext/upb-generated/envoy/config/listener/v3/udp_listener_config.upb.h
  - src/core/ext/upb-generated/envoy/config/metrics/v3/stats.upb.h
  - src/core/ext/upb-generated/envoy/config/overload/v3/overload.upb.h
  - src/core/ext/upb-generated/envoy/config/rbac/v3/rbac.upb.h
  - src/core/ext/upb-generated/envoy/config/route/v3/route.upb.h
  - src/core/ext/upb-generated/envoy/config/route/v3/route_components.upb.h
  - src/core/ext/upb-generated/envoy/config/route/v3/scoped_route.upb.h
  - src/core/ext/upb-generated/envoy/config/trace/v3/http_tracer.upb.h
  - src/core/ext/upb-generated/envoy/extensions/clusters/aggregate/v3/cluster.upb.h
  - src/core/ext/upb-generated/envoy/extensions/filters/common/fault/v3/fault.upb.h
  - src/core/ext/upb-generated/envoy/extensions/filters/http/fault/v3/fault.upb.h
  - src/core/ext/upb-generated/envoy/extensions/filters/http/router/v3/router.upb.h
  - src/core/ext/upb-generated/envoy/extensions/filters/network/http_connection_manager/v3/http_connection_manager.upb.h
  - src/core/ext/upb-generated/envoy/extensions/transport_sockets/tls/v3/cert.upb.h
  - src/core/ext/upb-generated/envoy/extensions/transport_sockets/tls/v3/common.upb.h
  - src/core/ext/upb-generated/envoy/extensions/transport_sockets/tls/v3/secret.upb.h
  - src/core/ext/upb-generated/envoy/extensions/transport_sockets/tls/v3/tls.upb.h
  - src/core/ext/upb-generated/envoy/service/cluster/v3/cds.upb.h
  - src/core/ext/upb-generated/envoy/service/discovery/v3/ads.upb.h
  - src/core/ext/upb-generated/envoy/service/discovery/v3/discovery.upb.h
  - src/core/ext/upb-generated/envoy/service/endpoint/v3/eds.upb.h
  - src/core/ext/upb-generated/envoy/service/listener/v3/lds.upb.h
  - src/core/ext/upb-generated/envoy/service/load_stats/v3/lrs.upb.h
  - src/core/ext/upb-generated/envoy/service/route/v3/rds.upb.h
  - src/core/ext/upb-generated/envoy/service/route/v3/srds.upb.h
  - src/core/ext/upb-generated/envoy/service/status/v3/csds.upb.h
  - src/core/ext/upb-generated/envoy/type/http/v3/path_transformation.upb.h
  - src/core/ext/upb-generated/envoy/type/matcher/v3/metadata.upb.h
  - src/core/ext/upb-generated/envoy/type/matcher/v3/node.upb.h
  - src/core/ext/upb-generated/envoy/type/matcher/v3/number.upb.h
  - src/core/ext/upb-generated/envoy/type/matcher/v3/path.upb.h
  - src/core/ext/upb-generated/envoy/type/matcher/v3/regex.upb.h
  - src/core/ext/upb-generated/envoy/type/matcher/v3/string.upb.h
  - src/core/ext/upb-generated/envoy/type/matcher/v3/struct.upb.h
  - src/core/ext/upb-generated/envoy/type/matcher/v3/value.upb.h
  - src/core/ext/upb-generated/envoy/type/metadata/v3/metadata.upb.h
  - src/core/ext/upb-generated/envoy/type/tracing/v3/custom_tag.upb.h
  - src/core/ext/upb-generated/envoy/type/v3/http.upb.h
  - src/core/ext/upb-generated/envoy/type/v3/percent.upb.h
  - src/core/ext/upb-generated/envoy/type/v3/range.upb.h
  - src/core/ext/upb-generated/envoy/type/v3/semantic_version.upb.h
  - src/core/ext/upb-generated/src/proto/grpc/gcp/altscontext.upb.h
  - src/core/ext/upb-generated/src/proto/grpc/gcp/handshaker.upb.h
  - src/core/ext/upb-generated/src/proto/grpc/gcp/transport_security_common.upb.h
  - src/core/ext/upb-generated/src/proto/grpc/health/v1/health.upb.h
  - src/core/ext/upb-generated/src/proto/grpc/lb/v1/load_balancer.upb.h
  - src/core/ext/upb-generated/udpa/annotations/migrate.upb.h
  - src/core/ext/upb-generated/udpa/annotations/security.upb.h
  - src/core/ext/upb-generated/udpa/annotations/sensitive.upb.h
  - src/core/ext/upb-generated/udpa/annotations/status.upb.h
  - src/core/ext/upb-generated/udpa/annotations/versioning.upb.h
  - src/core/ext/upb-generated/udpa/data/orca/v1/orca_load_report.upb.h
  - src/core/ext/upb-generated/udpa/type/v1/typed_struct.upb.h
  - src/core/ext/upb-generated/validate/validate.upb.h
  - src/core/ext/upb-generated/xds/core/v3/authority.upb.h
  - src/core/ext/upb-generated/xds/core/v3/collection_entry.upb.h
  - src/core/ext/upb-generated/xds/core/v3/context_params.upb.h
  - src/core/ext/upb-generated/xds/core/v3/resource.upb.h
  - src/core/ext/upb-generated/xds/core/v3/resource_locator.upb.h
  - src/core/ext/upb-generated/xds/core/v3/resource_name.upb.h
  - src/core/ext/upbdefs-generated/envoy/admin/v3/config_dump.upbdefs.h
  - src/core/ext/upbdefs-generated/envoy/annotations/deprecation.upbdefs.h
  - src/core/ext/upbdefs-generated/envoy/annotations/resource.upbdefs.h
  - src/core/ext/upbdefs-generated/envoy/config/accesslog/v3/accesslog.upbdefs.h
  - src/core/ext/upbdefs-generated/envoy/config/bootstrap/v3/bootstrap.upbdefs.h
  - src/core/ext/upbdefs-generated/envoy/config/cluster/v3/circuit_breaker.upbdefs.h
  - src/core/ext/upbdefs-generated/envoy/config/cluster/v3/cluster.upbdefs.h
  - src/core/ext/upbdefs-generated/envoy/config/cluster/v3/filter.upbdefs.h
  - src/core/ext/upbdefs-generated/envoy/config/cluster/v3/outlier_detection.upbdefs.h
  - src/core/ext/upbdefs-generated/envoy/config/core/v3/address.upbdefs.h
  - src/core/ext/upbdefs-generated/envoy/config/core/v3/backoff.upbdefs.h
  - src/core/ext/upbdefs-generated/envoy/config/core/v3/base.upbdefs.h
  - src/core/ext/upbdefs-generated/envoy/config/core/v3/config_source.upbdefs.h
  - src/core/ext/upbdefs-generated/envoy/config/core/v3/event_service_config.upbdefs.h
  - src/core/ext/upbdefs-generated/envoy/config/core/v3/extension.upbdefs.h
  - src/core/ext/upbdefs-generated/envoy/config/core/v3/grpc_service.upbdefs.h
  - src/core/ext/upbdefs-generated/envoy/config/core/v3/health_check.upbdefs.h
  - src/core/ext/upbdefs-generated/envoy/config/core/v3/http_uri.upbdefs.h
  - src/core/ext/upbdefs-generated/envoy/config/core/v3/protocol.upbdefs.h
  - src/core/ext/upbdefs-generated/envoy/config/core/v3/proxy_protocol.upbdefs.h
  - src/core/ext/upbdefs-generated/envoy/config/core/v3/resolver.upbdefs.h
  - src/core/ext/upbdefs-generated/envoy/config/core/v3/socket_option.upbdefs.h
  - src/core/ext/upbdefs-generated/envoy/config/core/v3/substitution_format_string.upbdefs.h
  - src/core/ext/upbdefs-generated/envoy/config/core/v3/udp_socket_config.upbdefs.h
  - src/core/ext/upbdefs-generated/envoy/config/endpoint/v3/endpoint.upbdefs.h
  - src/core/ext/upbdefs-generated/envoy/config/endpoint/v3/endpoint_components.upbdefs.h
  - src/core/ext/upbdefs-generated/envoy/config/endpoint/v3/load_report.upbdefs.h
  - src/core/ext/upbdefs-generated/envoy/config/listener/v3/api_listener.upbdefs.h
  - src/core/ext/upbdefs-generated/envoy/config/listener/v3/listener.upbdefs.h
  - src/core/ext/upbdefs-generated/envoy/config/listener/v3/listener_components.upbdefs.h
  - src/core/ext/upbdefs-generated/envoy/config/listener/v3/quic_config.upbdefs.h
  - src/core/ext/upbdefs-generated/envoy/config/listener/v3/udp_listener_config.upbdefs.h
  - src/core/ext/upbdefs-generated/envoy/config/metrics/v3/stats.upbdefs.h
  - src/core/ext/upbdefs-generated/envoy/config/overload/v3/overload.upbdefs.h
  - src/core/ext/upbdefs-generated/envoy/config/route/v3/route.upbdefs.h
  - src/core/ext/upbdefs-generated/envoy/config/route/v3/route_components.upbdefs.h
  - src/core/ext/upbdefs-generated/envoy/config/route/v3/scoped_route.upbdefs.h
  - src/core/ext/upbdefs-generated/envoy/config/trace/v3/http_tracer.upbdefs.h
  - src/core/ext/upbdefs-generated/envoy/extensions/clusters/aggregate/v3/cluster.upbdefs.h
  - src/core/ext/upbdefs-generated/envoy/extensions/filters/common/fault/v3/fault.upbdefs.h
  - src/core/ext/upbdefs-generated/envoy/extensions/filters/http/fault/v3/fault.upbdefs.h
  - src/core/ext/upbdefs-generated/envoy/extensions/filters/http/router/v3/router.upbdefs.h
  - src/core/ext/upbdefs-generated/envoy/extensions/filters/network/http_connection_manager/v3/http_connection_manager.upbdefs.h
  - src/core/ext/upbdefs-generated/envoy/extensions/transport_sockets/tls/v3/cert.upbdefs.h
  - src/core/ext/upbdefs-generated/envoy/extensions/transport_sockets/tls/v3/common.upbdefs.h
  - src/core/ext/upbdefs-generated/envoy/extensions/transport_sockets/tls/v3/secret.upbdefs.h
  - src/core/ext/upbdefs-generated/envoy/extensions/transport_sockets/tls/v3/tls.upbdefs.h
  - src/core/ext/upbdefs-generated/envoy/service/cluster/v3/cds.upbdefs.h
  - src/core/ext/upbdefs-generated/envoy/service/discovery/v3/ads.upbdefs.h
  - src/core/ext/upbdefs-generated/envoy/service/discovery/v3/discovery.upbdefs.h
  - src/core/ext/upbdefs-generated/envoy/service/endpoint/v3/eds.upbdefs.h
  - src/core/ext/upbdefs-generated/envoy/service/listener/v3/lds.upbdefs.h
  - src/core/ext/upbdefs-generated/envoy/service/load_stats/v3/lrs.upbdefs.h
  - src/core/ext/upbdefs-generated/envoy/service/route/v3/rds.upbdefs.h
  - src/core/ext/upbdefs-generated/envoy/service/route/v3/srds.upbdefs.h
  - src/core/ext/upbdefs-generated/envoy/service/status/v3/csds.upbdefs.h
  - src/core/ext/upbdefs-generated/envoy/type/http/v3/path_transformation.upbdefs.h
  - src/core/ext/upbdefs-generated/envoy/type/matcher/v3/metadata.upbdefs.h
  - src/core/ext/upbdefs-generated/envoy/type/matcher/v3/node.upbdefs.h
  - src/core/ext/upbdefs-generated/envoy/type/matcher/v3/number.upbdefs.h
  - src/core/ext/upbdefs-generated/envoy/type/matcher/v3/path.upbdefs.h
  - src/core/ext/upbdefs-generated/envoy/type/matcher/v3/regex.upbdefs.h
  - src/core/ext/upbdefs-generated/envoy/type/matcher/v3/string.upbdefs.h
  - src/core/ext/upbdefs-generated/envoy/type/matcher/v3/struct.upbdefs.h
  - src/core/ext/upbdefs-generated/envoy/type/matcher/v3/value.upbdefs.h
  - src/core/ext/upbdefs-generated/envoy/type/metadata/v3/metadata.upbdefs.h
  - src/core/ext/upbdefs-generated/envoy/type/tracing/v3/custom_tag.upbdefs.h
  - src/core/ext/upbdefs-generated/envoy/type/v3/http.upbdefs.h
  - src/core/ext/upbdefs-generated/envoy/type/v3/percent.upbdefs.h
  - src/core/ext/upbdefs-generated/envoy/type/v3/range.upbdefs.h
  - src/core/ext/upbdefs-generated/envoy/type/v3/semantic_version.upbdefs.h
  - src/core/ext/upbdefs-generated/google/api/annotations.upbdefs.h
  - src/core/ext/upbdefs-generated/google/api/http.upbdefs.h
  - src/core/ext/upbdefs-generated/google/protobuf/any.upbdefs.h
  - src/core/ext/upbdefs-generated/google/protobuf/duration.upbdefs.h
  - src/core/ext/upbdefs-generated/google/protobuf/empty.upbdefs.h
  - src/core/ext/upbdefs-generated/google/protobuf/struct.upbdefs.h
  - src/core/ext/upbdefs-generated/google/protobuf/timestamp.upbdefs.h
  - src/core/ext/upbdefs-generated/google/protobuf/wrappers.upbdefs.h
  - src/core/ext/upbdefs-generated/google/rpc/status.upbdefs.h
  - src/core/ext/upbdefs-generated/udpa/annotations/migrate.upbdefs.h
  - src/core/ext/upbdefs-generated/udpa/annotations/security.upbdefs.h
  - src/core/ext/upbdefs-generated/udpa/annotations/sensitive.upbdefs.h
  - src/core/ext/upbdefs-generated/udpa/annotations/status.upbdefs.h
  - src/core/ext/upbdefs-generated/udpa/annotations/versioning.upbdefs.h
  - src/core/ext/upbdefs-generated/udpa/type/v1/typed_struct.upbdefs.h
  - src/core/ext/upbdefs-generated/validate/validate.upbdefs.h
  - src/core/ext/upbdefs-generated/xds/core/v3/authority.upbdefs.h
  - src/core/ext/upbdefs-generated/xds/core/v3/collection_entry.upbdefs.h
  - src/core/ext/upbdefs-generated/xds/core/v3/context_params.upbdefs.h
  - src/core/ext/upbdefs-generated/xds/core/v3/resource.upbdefs.h
  - src/core/ext/upbdefs-generated/xds/core/v3/resource_locator.upbdefs.h
  - src/core/ext/upbdefs-generated/xds/core/v3/resource_name.upbdefs.h
  - src/core/ext/xds/certificate_provider_factory.h
  - src/core/ext/xds/certificate_provider_registry.h
  - src/core/ext/xds/certificate_provider_store.h
  - src/core/ext/xds/file_watcher_certificate_provider_factory.h
  - src/core/ext/xds/xds_api.h
  - src/core/ext/xds/xds_bootstrap.h
  - src/core/ext/xds/xds_certificate_provider.h
  - src/core/ext/xds/xds_channel_args.h
  - src/core/ext/xds/xds_client.h
  - src/core/ext/xds/xds_client_stats.h
  - src/core/ext/xds/xds_http_fault_filter.h
  - src/core/ext/xds/xds_http_filters.h
  - src/core/lib/address_utils/parse_address.h
  - src/core/lib/address_utils/sockaddr_utils.h
  - src/core/lib/avl/avl.h
  - src/core/lib/backoff/backoff.h
  - src/core/lib/channel/call_tracer.h
  - src/core/lib/channel/channel_args.h
  - src/core/lib/channel/channel_stack.h
  - src/core/lib/channel/channel_stack_builder.h
  - src/core/lib/channel/channel_trace.h
  - src/core/lib/channel/channelz.h
  - src/core/lib/channel/channelz_registry.h
  - src/core/lib/channel/connected_channel.h
  - src/core/lib/channel/context.h
  - src/core/lib/channel/handshaker.h
  - src/core/lib/channel/handshaker_factory.h
  - src/core/lib/channel/handshaker_registry.h
  - src/core/lib/channel/status_util.h
  - src/core/lib/compression/algorithm_metadata.h
  - src/core/lib/compression/compression_args.h
  - src/core/lib/compression/compression_internal.h
  - src/core/lib/compression/message_compress.h
  - src/core/lib/compression/stream_compression.h
  - src/core/lib/compression/stream_compression_gzip.h
  - src/core/lib/compression/stream_compression_identity.h
  - src/core/lib/config/core_configuration.h
  - src/core/lib/debug/stats.h
  - src/core/lib/debug/stats_data.h
  - src/core/lib/debug/trace.h
  - src/core/lib/event_engine/endpoint_config_internal.h
  - src/core/lib/event_engine/sockaddr.h
  - src/core/lib/gprpp/atomic_utils.h
  - src/core/lib/gprpp/bitset.h
  - src/core/lib/gprpp/dual_ref_counted.h
  - src/core/lib/gprpp/match.h
  - src/core/lib/gprpp/orphanable.h
  - src/core/lib/gprpp/overload.h
  - src/core/lib/gprpp/ref_counted.h
  - src/core/lib/gprpp/ref_counted_ptr.h
  - src/core/lib/http/format_request.h
  - src/core/lib/http/httpcli.h
  - src/core/lib/http/parser.h
  - src/core/lib/iomgr/block_annotate.h
  - src/core/lib/iomgr/buffer_list.h
  - src/core/lib/iomgr/call_combiner.h
  - src/core/lib/iomgr/cfstream_handle.h
  - src/core/lib/iomgr/closure.h
  - src/core/lib/iomgr/combiner.h
  - src/core/lib/iomgr/dynamic_annotations.h
  - src/core/lib/iomgr/endpoint.h
  - src/core/lib/iomgr/endpoint_cfstream.h
  - src/core/lib/iomgr/endpoint_pair.h
  - src/core/lib/iomgr/error.h
  - src/core/lib/iomgr/error_cfstream.h
  - src/core/lib/iomgr/error_internal.h
  - src/core/lib/iomgr/ev_apple.h
  - src/core/lib/iomgr/ev_epoll1_linux.h
  - src/core/lib/iomgr/ev_epollex_linux.h
  - src/core/lib/iomgr/ev_poll_posix.h
  - src/core/lib/iomgr/ev_posix.h
  - src/core/lib/iomgr/event_engine/closure.h
  - src/core/lib/iomgr/event_engine/endpoint.h
  - src/core/lib/iomgr/event_engine/iomgr.h
  - src/core/lib/iomgr/event_engine/pollset.h
  - src/core/lib/iomgr/event_engine/promise.h
  - src/core/lib/iomgr/event_engine/resolved_address_internal.h
  - src/core/lib/iomgr/exec_ctx.h
  - src/core/lib/iomgr/executor.h
  - src/core/lib/iomgr/executor/mpmcqueue.h
  - src/core/lib/iomgr/executor/threadpool.h
  - src/core/lib/iomgr/gethostname.h
  - src/core/lib/iomgr/grpc_if_nametoindex.h
  - src/core/lib/iomgr/internal_errqueue.h
  - src/core/lib/iomgr/iocp_windows.h
  - src/core/lib/iomgr/iomgr.h
  - src/core/lib/iomgr/iomgr_custom.h
  - src/core/lib/iomgr/iomgr_internal.h
  - src/core/lib/iomgr/is_epollexclusive_available.h
  - src/core/lib/iomgr/load_file.h
  - src/core/lib/iomgr/lockfree_event.h
  - src/core/lib/iomgr/nameser.h
  - src/core/lib/iomgr/polling_entity.h
  - src/core/lib/iomgr/pollset.h
  - src/core/lib/iomgr/pollset_custom.h
  - src/core/lib/iomgr/pollset_set.h
  - src/core/lib/iomgr/pollset_set_custom.h
  - src/core/lib/iomgr/pollset_set_windows.h
  - src/core/lib/iomgr/pollset_uv.h
  - src/core/lib/iomgr/pollset_windows.h
  - src/core/lib/iomgr/port.h
  - src/core/lib/iomgr/python_util.h
  - src/core/lib/iomgr/resolve_address.h
  - src/core/lib/iomgr/resolve_address_custom.h
  - src/core/lib/iomgr/resource_quota.h
  - src/core/lib/iomgr/sockaddr.h
  - src/core/lib/iomgr/sockaddr_custom.h
  - src/core/lib/iomgr/sockaddr_posix.h
  - src/core/lib/iomgr/sockaddr_windows.h
  - src/core/lib/iomgr/socket_factory_posix.h
  - src/core/lib/iomgr/socket_mutator.h
  - src/core/lib/iomgr/socket_utils.h
  - src/core/lib/iomgr/socket_utils_posix.h
  - src/core/lib/iomgr/socket_windows.h
  - src/core/lib/iomgr/sys_epoll_wrapper.h
  - src/core/lib/iomgr/tcp_client.h
  - src/core/lib/iomgr/tcp_client_posix.h
  - src/core/lib/iomgr/tcp_custom.h
  - src/core/lib/iomgr/tcp_posix.h
  - src/core/lib/iomgr/tcp_server.h
  - src/core/lib/iomgr/tcp_server_utils_posix.h
  - src/core/lib/iomgr/tcp_windows.h
  - src/core/lib/iomgr/time_averaged_stats.h
  - src/core/lib/iomgr/timer.h
  - src/core/lib/iomgr/timer_custom.h
  - src/core/lib/iomgr/timer_generic.h
  - src/core/lib/iomgr/timer_heap.h
  - src/core/lib/iomgr/timer_manager.h
  - src/core/lib/iomgr/udp_server.h
  - src/core/lib/iomgr/unix_sockets_posix.h
  - src/core/lib/iomgr/wakeup_fd_pipe.h
  - src/core/lib/iomgr/wakeup_fd_posix.h
  - src/core/lib/iomgr/work_serializer.h
  - src/core/lib/json/json.h
  - src/core/lib/json/json_util.h
  - src/core/lib/matchers/matchers.h
  - src/core/lib/security/authorization/authorization_engine.h
  - src/core/lib/security/authorization/authorization_policy_provider.h
  - src/core/lib/security/authorization/evaluate_args.h
  - src/core/lib/security/context/security_context.h
  - src/core/lib/security/credentials/alts/alts_credentials.h
  - src/core/lib/security/credentials/alts/check_gcp_environment.h
  - src/core/lib/security/credentials/alts/grpc_alts_credentials_options.h
  - src/core/lib/security/credentials/composite/composite_credentials.h
  - src/core/lib/security/credentials/credentials.h
  - src/core/lib/security/credentials/external/aws_external_account_credentials.h
  - src/core/lib/security/credentials/external/aws_request_signer.h
  - src/core/lib/security/credentials/external/external_account_credentials.h
  - src/core/lib/security/credentials/external/file_external_account_credentials.h
  - src/core/lib/security/credentials/external/url_external_account_credentials.h
  - src/core/lib/security/credentials/fake/fake_credentials.h
  - src/core/lib/security/credentials/google_default/google_default_credentials.h
  - src/core/lib/security/credentials/iam/iam_credentials.h
  - src/core/lib/security/credentials/jwt/json_token.h
  - src/core/lib/security/credentials/jwt/jwt_credentials.h
  - src/core/lib/security/credentials/jwt/jwt_verifier.h
  - src/core/lib/security/credentials/local/local_credentials.h
  - src/core/lib/security/credentials/oauth2/oauth2_credentials.h
  - src/core/lib/security/credentials/plugin/plugin_credentials.h
  - src/core/lib/security/credentials/ssl/ssl_credentials.h
  - src/core/lib/security/credentials/tls/grpc_tls_certificate_distributor.h
  - src/core/lib/security/credentials/tls/grpc_tls_certificate_provider.h
  - src/core/lib/security/credentials/tls/grpc_tls_credentials_options.h
  - src/core/lib/security/credentials/tls/tls_credentials.h
  - src/core/lib/security/credentials/tls/tls_utils.h
  - src/core/lib/security/credentials/xds/xds_credentials.h
  - src/core/lib/security/security_connector/alts/alts_security_connector.h
  - src/core/lib/security/security_connector/fake/fake_security_connector.h
  - src/core/lib/security/security_connector/insecure/insecure_security_connector.h
  - src/core/lib/security/security_connector/load_system_roots.h
  - src/core/lib/security/security_connector/load_system_roots_linux.h
  - src/core/lib/security/security_connector/local/local_security_connector.h
  - src/core/lib/security/security_connector/security_connector.h
  - src/core/lib/security/security_connector/ssl/ssl_security_connector.h
  - src/core/lib/security/security_connector/ssl_utils.h
  - src/core/lib/security/security_connector/ssl_utils_config.h
  - src/core/lib/security/security_connector/tls/tls_security_connector.h
  - src/core/lib/security/transport/auth_filters.h
  - src/core/lib/security/transport/secure_endpoint.h
  - src/core/lib/security/transport/security_handshaker.h
  - src/core/lib/security/transport/tsi_error.h
  - src/core/lib/security/util/json_util.h
  - src/core/lib/slice/b64.h
  - src/core/lib/slice/percent_encoding.h
  - src/core/lib/slice/slice_internal.h
  - src/core/lib/slice/slice_string_helpers.h
  - src/core/lib/slice/slice_utils.h
  - src/core/lib/surface/api_trace.h
  - src/core/lib/surface/call.h
  - src/core/lib/surface/call_test_only.h
  - src/core/lib/surface/channel.h
  - src/core/lib/surface/channel_init.h
  - src/core/lib/surface/channel_stack_type.h
  - src/core/lib/surface/completion_queue.h
  - src/core/lib/surface/completion_queue_factory.h
  - src/core/lib/surface/event_string.h
  - src/core/lib/surface/init.h
  - src/core/lib/surface/lame_client.h
  - src/core/lib/surface/server.h
  - src/core/lib/surface/validate_metadata.h
  - src/core/lib/transport/authority_override.h
  - src/core/lib/transport/bdp_estimator.h
  - src/core/lib/transport/byte_stream.h
  - src/core/lib/transport/connectivity_state.h
  - src/core/lib/transport/error_utils.h
  - src/core/lib/transport/http2_errors.h
  - src/core/lib/transport/metadata.h
  - src/core/lib/transport/metadata_batch.h
  - src/core/lib/transport/pid_controller.h
  - src/core/lib/transport/static_metadata.h
  - src/core/lib/transport/status_conversion.h
  - src/core/lib/transport/status_metadata.h
  - src/core/lib/transport/timeout_encoding.h
  - src/core/lib/transport/transport.h
  - src/core/lib/transport/transport_impl.h
  - src/core/lib/uri/uri_parser.h
  - src/core/tsi/alts/crypt/gsec.h
  - src/core/tsi/alts/frame_protector/alts_counter.h
  - src/core/tsi/alts/frame_protector/alts_crypter.h
  - src/core/tsi/alts/frame_protector/alts_frame_protector.h
  - src/core/tsi/alts/frame_protector/alts_record_protocol_crypter_common.h
  - src/core/tsi/alts/frame_protector/frame_handler.h
  - src/core/tsi/alts/handshaker/alts_handshaker_client.h
  - src/core/tsi/alts/handshaker/alts_shared_resource.h
  - src/core/tsi/alts/handshaker/alts_tsi_handshaker.h
  - src/core/tsi/alts/handshaker/alts_tsi_handshaker_private.h
  - src/core/tsi/alts/handshaker/alts_tsi_utils.h
  - src/core/tsi/alts/handshaker/transport_security_common_api.h
  - src/core/tsi/alts/zero_copy_frame_protector/alts_grpc_integrity_only_record_protocol.h
  - src/core/tsi/alts/zero_copy_frame_protector/alts_grpc_privacy_integrity_record_protocol.h
  - src/core/tsi/alts/zero_copy_frame_protector/alts_grpc_record_protocol.h
  - src/core/tsi/alts/zero_copy_frame_protector/alts_grpc_record_protocol_common.h
  - src/core/tsi/alts/zero_copy_frame_protector/alts_iovec_record_protocol.h
  - src/core/tsi/alts/zero_copy_frame_protector/alts_zero_copy_grpc_protector.h
  - src/core/tsi/fake_transport_security.h
  - src/core/tsi/local_transport_security.h
  - src/core/tsi/ssl/session_cache/ssl_session.h
  - src/core/tsi/ssl/session_cache/ssl_session_cache.h
  - src/core/tsi/ssl_transport_security.h
  - src/core/tsi/ssl_types.h
  - src/core/tsi/transport_security.h
  - src/core/tsi/transport_security_grpc.h
  - src/core/tsi/transport_security_interface.h
  - third_party/xxhash/xxhash.h
  src:
  - src/core/ext/filters/census/grpc_context.cc
  - src/core/ext/filters/client_channel/backend_metric.cc
  - src/core/ext/filters/client_channel/backup_poller.cc
  - src/core/ext/filters/client_channel/channel_connectivity.cc
  - src/core/ext/filters/client_channel/client_channel.cc
  - src/core/ext/filters/client_channel/client_channel_channelz.cc
  - src/core/ext/filters/client_channel/client_channel_factory.cc
  - src/core/ext/filters/client_channel/client_channel_plugin.cc
  - src/core/ext/filters/client_channel/config_selector.cc
  - src/core/ext/filters/client_channel/dynamic_filters.cc
  - src/core/ext/filters/client_channel/global_subchannel_pool.cc
  - src/core/ext/filters/client_channel/health/health_check_client.cc
  - src/core/ext/filters/client_channel/http_connect_handshaker.cc
  - src/core/ext/filters/client_channel/http_proxy.cc
  - src/core/ext/filters/client_channel/lb_policy.cc
  - src/core/ext/filters/client_channel/lb_policy/address_filtering.cc
  - src/core/ext/filters/client_channel/lb_policy/child_policy_handler.cc
  - src/core/ext/filters/client_channel/lb_policy/grpclb/client_load_reporting_filter.cc
  - src/core/ext/filters/client_channel/lb_policy/grpclb/grpclb.cc
  - src/core/ext/filters/client_channel/lb_policy/grpclb/grpclb_balancer_addresses.cc
  - src/core/ext/filters/client_channel/lb_policy/grpclb/grpclb_channel_secure.cc
  - src/core/ext/filters/client_channel/lb_policy/grpclb/grpclb_client_stats.cc
  - src/core/ext/filters/client_channel/lb_policy/grpclb/load_balancer_api.cc
  - src/core/ext/filters/client_channel/lb_policy/pick_first/pick_first.cc
  - src/core/ext/filters/client_channel/lb_policy/priority/priority.cc
  - src/core/ext/filters/client_channel/lb_policy/ring_hash/ring_hash.cc
  - src/core/ext/filters/client_channel/lb_policy/round_robin/round_robin.cc
  - src/core/ext/filters/client_channel/lb_policy/weighted_target/weighted_target.cc
  - src/core/ext/filters/client_channel/lb_policy/xds/cds.cc
  - src/core/ext/filters/client_channel/lb_policy/xds/xds_cluster_impl.cc
  - src/core/ext/filters/client_channel/lb_policy/xds/xds_cluster_manager.cc
  - src/core/ext/filters/client_channel/lb_policy/xds/xds_cluster_resolver.cc
  - src/core/ext/filters/client_channel/lb_policy_registry.cc
  - src/core/ext/filters/client_channel/local_subchannel_pool.cc
  - src/core/ext/filters/client_channel/proxy_mapper_registry.cc
  - src/core/ext/filters/client_channel/resolver.cc
  - src/core/ext/filters/client_channel/resolver/dns/c_ares/dns_resolver_ares.cc
  - src/core/ext/filters/client_channel/resolver/dns/c_ares/grpc_ares_ev_driver_event_engine.cc
  - src/core/ext/filters/client_channel/resolver/dns/c_ares/grpc_ares_ev_driver_libuv.cc
  - src/core/ext/filters/client_channel/resolver/dns/c_ares/grpc_ares_ev_driver_posix.cc
  - src/core/ext/filters/client_channel/resolver/dns/c_ares/grpc_ares_ev_driver_windows.cc
  - src/core/ext/filters/client_channel/resolver/dns/c_ares/grpc_ares_wrapper.cc
  - src/core/ext/filters/client_channel/resolver/dns/c_ares/grpc_ares_wrapper_event_engine.cc
  - src/core/ext/filters/client_channel/resolver/dns/c_ares/grpc_ares_wrapper_libuv.cc
  - src/core/ext/filters/client_channel/resolver/dns/c_ares/grpc_ares_wrapper_posix.cc
  - src/core/ext/filters/client_channel/resolver/dns/c_ares/grpc_ares_wrapper_windows.cc
  - src/core/ext/filters/client_channel/resolver/dns/dns_resolver_selection.cc
  - src/core/ext/filters/client_channel/resolver/dns/native/dns_resolver.cc
  - src/core/ext/filters/client_channel/resolver/fake/fake_resolver.cc
  - src/core/ext/filters/client_channel/resolver/google_c2p/google_c2p_resolver.cc
  - src/core/ext/filters/client_channel/resolver/sockaddr/sockaddr_resolver.cc
  - src/core/ext/filters/client_channel/resolver/xds/xds_resolver.cc
  - src/core/ext/filters/client_channel/resolver_registry.cc
  - src/core/ext/filters/client_channel/resolver_result_parsing.cc
  - src/core/ext/filters/client_channel/retry_filter.cc
  - src/core/ext/filters/client_channel/retry_service_config.cc
  - src/core/ext/filters/client_channel/retry_throttle.cc
  - src/core/ext/filters/client_channel/server_address.cc
  - src/core/ext/filters/client_channel/service_config.cc
  - src/core/ext/filters/client_channel/service_config_channel_arg_filter.cc
  - src/core/ext/filters/client_channel/service_config_parser.cc
  - src/core/ext/filters/client_channel/subchannel.cc
  - src/core/ext/filters/client_channel/subchannel_pool_interface.cc
  - src/core/ext/filters/client_idle/client_idle_filter.cc
  - src/core/ext/filters/deadline/deadline_filter.cc
  - src/core/ext/filters/fault_injection/fault_injection_filter.cc
  - src/core/ext/filters/fault_injection/service_config_parser.cc
  - src/core/ext/filters/http/client/http_client_filter.cc
  - src/core/ext/filters/http/client_authority_filter.cc
  - src/core/ext/filters/http/http_filters_plugin.cc
  - src/core/ext/filters/http/message_compress/message_compress_filter.cc
  - src/core/ext/filters/http/message_compress/message_decompress_filter.cc
  - src/core/ext/filters/http/server/http_server_filter.cc
  - src/core/ext/filters/max_age/max_age_filter.cc
  - src/core/ext/filters/message_size/message_size_filter.cc
  - src/core/ext/filters/workarounds/workaround_cronet_compression_filter.cc
  - src/core/ext/filters/workarounds/workaround_utils.cc
  - src/core/ext/transport/chttp2/alpn/alpn.cc
  - src/core/ext/transport/chttp2/client/authority.cc
  - src/core/ext/transport/chttp2/client/chttp2_connector.cc
  - src/core/ext/transport/chttp2/client/insecure/channel_create.cc
  - src/core/ext/transport/chttp2/client/insecure/channel_create_posix.cc
  - src/core/ext/transport/chttp2/client/secure/secure_channel_create.cc
  - src/core/ext/transport/chttp2/server/chttp2_server.cc
  - src/core/ext/transport/chttp2/server/insecure/server_chttp2.cc
  - src/core/ext/transport/chttp2/server/insecure/server_chttp2_posix.cc
  - src/core/ext/transport/chttp2/server/secure/server_secure_chttp2.cc
  - src/core/ext/transport/chttp2/transport/bin_decoder.cc
  - src/core/ext/transport/chttp2/transport/bin_encoder.cc
  - src/core/ext/transport/chttp2/transport/chttp2_plugin.cc
  - src/core/ext/transport/chttp2/transport/chttp2_slice_allocator.cc
  - src/core/ext/transport/chttp2/transport/chttp2_transport.cc
  - src/core/ext/transport/chttp2/transport/context_list.cc
  - src/core/ext/transport/chttp2/transport/flow_control.cc
  - src/core/ext/transport/chttp2/transport/frame_data.cc
  - src/core/ext/transport/chttp2/transport/frame_goaway.cc
  - src/core/ext/transport/chttp2/transport/frame_ping.cc
  - src/core/ext/transport/chttp2/transport/frame_rst_stream.cc
  - src/core/ext/transport/chttp2/transport/frame_settings.cc
  - src/core/ext/transport/chttp2/transport/frame_window_update.cc
  - src/core/ext/transport/chttp2/transport/hpack_encoder.cc
  - src/core/ext/transport/chttp2/transport/hpack_parser.cc
  - src/core/ext/transport/chttp2/transport/hpack_table.cc
  - src/core/ext/transport/chttp2/transport/http2_settings.cc
  - src/core/ext/transport/chttp2/transport/huffsyms.cc
  - src/core/ext/transport/chttp2/transport/incoming_metadata.cc
  - src/core/ext/transport/chttp2/transport/parsing.cc
  - src/core/ext/transport/chttp2/transport/stream_lists.cc
  - src/core/ext/transport/chttp2/transport/stream_map.cc
  - src/core/ext/transport/chttp2/transport/varint.cc
  - src/core/ext/transport/chttp2/transport/writing.cc
  - src/core/ext/transport/inproc/inproc_plugin.cc
  - src/core/ext/transport/inproc/inproc_transport.cc
  - src/core/ext/upb-generated/envoy/admin/v3/config_dump.upb.c
  - src/core/ext/upb-generated/envoy/annotations/deprecation.upb.c
  - src/core/ext/upb-generated/envoy/annotations/resource.upb.c
  - src/core/ext/upb-generated/envoy/config/accesslog/v3/accesslog.upb.c
  - src/core/ext/upb-generated/envoy/config/bootstrap/v3/bootstrap.upb.c
  - src/core/ext/upb-generated/envoy/config/cluster/v3/circuit_breaker.upb.c
  - src/core/ext/upb-generated/envoy/config/cluster/v3/cluster.upb.c
  - src/core/ext/upb-generated/envoy/config/cluster/v3/filter.upb.c
  - src/core/ext/upb-generated/envoy/config/cluster/v3/outlier_detection.upb.c
  - src/core/ext/upb-generated/envoy/config/core/v3/address.upb.c
  - src/core/ext/upb-generated/envoy/config/core/v3/backoff.upb.c
  - src/core/ext/upb-generated/envoy/config/core/v3/base.upb.c
  - src/core/ext/upb-generated/envoy/config/core/v3/config_source.upb.c
  - src/core/ext/upb-generated/envoy/config/core/v3/event_service_config.upb.c
  - src/core/ext/upb-generated/envoy/config/core/v3/extension.upb.c
  - src/core/ext/upb-generated/envoy/config/core/v3/grpc_service.upb.c
  - src/core/ext/upb-generated/envoy/config/core/v3/health_check.upb.c
  - src/core/ext/upb-generated/envoy/config/core/v3/http_uri.upb.c
  - src/core/ext/upb-generated/envoy/config/core/v3/protocol.upb.c
  - src/core/ext/upb-generated/envoy/config/core/v3/proxy_protocol.upb.c
  - src/core/ext/upb-generated/envoy/config/core/v3/resolver.upb.c
  - src/core/ext/upb-generated/envoy/config/core/v3/socket_option.upb.c
  - src/core/ext/upb-generated/envoy/config/core/v3/substitution_format_string.upb.c
  - src/core/ext/upb-generated/envoy/config/core/v3/udp_socket_config.upb.c
  - src/core/ext/upb-generated/envoy/config/endpoint/v3/endpoint.upb.c
  - src/core/ext/upb-generated/envoy/config/endpoint/v3/endpoint_components.upb.c
  - src/core/ext/upb-generated/envoy/config/endpoint/v3/load_report.upb.c
  - src/core/ext/upb-generated/envoy/config/listener/v3/api_listener.upb.c
  - src/core/ext/upb-generated/envoy/config/listener/v3/listener.upb.c
  - src/core/ext/upb-generated/envoy/config/listener/v3/listener_components.upb.c
  - src/core/ext/upb-generated/envoy/config/listener/v3/quic_config.upb.c
  - src/core/ext/upb-generated/envoy/config/listener/v3/udp_listener_config.upb.c
  - src/core/ext/upb-generated/envoy/config/metrics/v3/stats.upb.c
  - src/core/ext/upb-generated/envoy/config/overload/v3/overload.upb.c
  - src/core/ext/upb-generated/envoy/config/rbac/v3/rbac.upb.c
  - src/core/ext/upb-generated/envoy/config/route/v3/route.upb.c
  - src/core/ext/upb-generated/envoy/config/route/v3/route_components.upb.c
  - src/core/ext/upb-generated/envoy/config/route/v3/scoped_route.upb.c
  - src/core/ext/upb-generated/envoy/config/trace/v3/http_tracer.upb.c
  - src/core/ext/upb-generated/envoy/extensions/clusters/aggregate/v3/cluster.upb.c
  - src/core/ext/upb-generated/envoy/extensions/filters/common/fault/v3/fault.upb.c
  - src/core/ext/upb-generated/envoy/extensions/filters/http/fault/v3/fault.upb.c
  - src/core/ext/upb-generated/envoy/extensions/filters/http/router/v3/router.upb.c
  - src/core/ext/upb-generated/envoy/extensions/filters/network/http_connection_manager/v3/http_connection_manager.upb.c
  - src/core/ext/upb-generated/envoy/extensions/transport_sockets/tls/v3/cert.upb.c
  - src/core/ext/upb-generated/envoy/extensions/transport_sockets/tls/v3/common.upb.c
  - src/core/ext/upb-generated/envoy/extensions/transport_sockets/tls/v3/secret.upb.c
  - src/core/ext/upb-generated/envoy/extensions/transport_sockets/tls/v3/tls.upb.c
  - src/core/ext/upb-generated/envoy/service/cluster/v3/cds.upb.c
  - src/core/ext/upb-generated/envoy/service/discovery/v3/ads.upb.c
  - src/core/ext/upb-generated/envoy/service/discovery/v3/discovery.upb.c
  - src/core/ext/upb-generated/envoy/service/endpoint/v3/eds.upb.c
  - src/core/ext/upb-generated/envoy/service/listener/v3/lds.upb.c
  - src/core/ext/upb-generated/envoy/service/load_stats/v3/lrs.upb.c
  - src/core/ext/upb-generated/envoy/service/route/v3/rds.upb.c
  - src/core/ext/upb-generated/envoy/service/route/v3/srds.upb.c
  - src/core/ext/upb-generated/envoy/service/status/v3/csds.upb.c
  - src/core/ext/upb-generated/envoy/type/http/v3/path_transformation.upb.c
  - src/core/ext/upb-generated/envoy/type/matcher/v3/metadata.upb.c
  - src/core/ext/upb-generated/envoy/type/matcher/v3/node.upb.c
  - src/core/ext/upb-generated/envoy/type/matcher/v3/number.upb.c
  - src/core/ext/upb-generated/envoy/type/matcher/v3/path.upb.c
  - src/core/ext/upb-generated/envoy/type/matcher/v3/regex.upb.c
  - src/core/ext/upb-generated/envoy/type/matcher/v3/string.upb.c
  - src/core/ext/upb-generated/envoy/type/matcher/v3/struct.upb.c
  - src/core/ext/upb-generated/envoy/type/matcher/v3/value.upb.c
  - src/core/ext/upb-generated/envoy/type/metadata/v3/metadata.upb.c
  - src/core/ext/upb-generated/envoy/type/tracing/v3/custom_tag.upb.c
  - src/core/ext/upb-generated/envoy/type/v3/http.upb.c
  - src/core/ext/upb-generated/envoy/type/v3/percent.upb.c
  - src/core/ext/upb-generated/envoy/type/v3/range.upb.c
  - src/core/ext/upb-generated/envoy/type/v3/semantic_version.upb.c
  - src/core/ext/upb-generated/src/proto/grpc/gcp/altscontext.upb.c
  - src/core/ext/upb-generated/src/proto/grpc/gcp/handshaker.upb.c
  - src/core/ext/upb-generated/src/proto/grpc/gcp/transport_security_common.upb.c
  - src/core/ext/upb-generated/src/proto/grpc/health/v1/health.upb.c
  - src/core/ext/upb-generated/src/proto/grpc/lb/v1/load_balancer.upb.c
  - src/core/ext/upb-generated/udpa/annotations/migrate.upb.c
  - src/core/ext/upb-generated/udpa/annotations/security.upb.c
  - src/core/ext/upb-generated/udpa/annotations/sensitive.upb.c
  - src/core/ext/upb-generated/udpa/annotations/status.upb.c
  - src/core/ext/upb-generated/udpa/annotations/versioning.upb.c
  - src/core/ext/upb-generated/udpa/data/orca/v1/orca_load_report.upb.c
  - src/core/ext/upb-generated/udpa/type/v1/typed_struct.upb.c
  - src/core/ext/upb-generated/validate/validate.upb.c
  - src/core/ext/upb-generated/xds/core/v3/authority.upb.c
  - src/core/ext/upb-generated/xds/core/v3/collection_entry.upb.c
  - src/core/ext/upb-generated/xds/core/v3/context_params.upb.c
  - src/core/ext/upb-generated/xds/core/v3/resource.upb.c
  - src/core/ext/upb-generated/xds/core/v3/resource_locator.upb.c
  - src/core/ext/upb-generated/xds/core/v3/resource_name.upb.c
  - src/core/ext/upbdefs-generated/envoy/admin/v3/config_dump.upbdefs.c
  - src/core/ext/upbdefs-generated/envoy/annotations/deprecation.upbdefs.c
  - src/core/ext/upbdefs-generated/envoy/annotations/resource.upbdefs.c
  - src/core/ext/upbdefs-generated/envoy/config/accesslog/v3/accesslog.upbdefs.c
  - src/core/ext/upbdefs-generated/envoy/config/bootstrap/v3/bootstrap.upbdefs.c
  - src/core/ext/upbdefs-generated/envoy/config/cluster/v3/circuit_breaker.upbdefs.c
  - src/core/ext/upbdefs-generated/envoy/config/cluster/v3/cluster.upbdefs.c
  - src/core/ext/upbdefs-generated/envoy/config/cluster/v3/filter.upbdefs.c
  - src/core/ext/upbdefs-generated/envoy/config/cluster/v3/outlier_detection.upbdefs.c
  - src/core/ext/upbdefs-generated/envoy/config/core/v3/address.upbdefs.c
  - src/core/ext/upbdefs-generated/envoy/config/core/v3/backoff.upbdefs.c
  - src/core/ext/upbdefs-generated/envoy/config/core/v3/base.upbdefs.c
  - src/core/ext/upbdefs-generated/envoy/config/core/v3/config_source.upbdefs.c
  - src/core/ext/upbdefs-generated/envoy/config/core/v3/event_service_config.upbdefs.c
  - src/core/ext/upbdefs-generated/envoy/config/core/v3/extension.upbdefs.c
  - src/core/ext/upbdefs-generated/envoy/config/core/v3/grpc_service.upbdefs.c
  - src/core/ext/upbdefs-generated/envoy/config/core/v3/health_check.upbdefs.c
  - src/core/ext/upbdefs-generated/envoy/config/core/v3/http_uri.upbdefs.c
  - src/core/ext/upbdefs-generated/envoy/config/core/v3/protocol.upbdefs.c
  - src/core/ext/upbdefs-generated/envoy/config/core/v3/proxy_protocol.upbdefs.c
  - src/core/ext/upbdefs-generated/envoy/config/core/v3/resolver.upbdefs.c
  - src/core/ext/upbdefs-generated/envoy/config/core/v3/socket_option.upbdefs.c
  - src/core/ext/upbdefs-generated/envoy/config/core/v3/substitution_format_string.upbdefs.c
  - src/core/ext/upbdefs-generated/envoy/config/core/v3/udp_socket_config.upbdefs.c
  - src/core/ext/upbdefs-generated/envoy/config/endpoint/v3/endpoint.upbdefs.c
  - src/core/ext/upbdefs-generated/envoy/config/endpoint/v3/endpoint_components.upbdefs.c
  - src/core/ext/upbdefs-generated/envoy/config/endpoint/v3/load_report.upbdefs.c
  - src/core/ext/upbdefs-generated/envoy/config/listener/v3/api_listener.upbdefs.c
  - src/core/ext/upbdefs-generated/envoy/config/listener/v3/listener.upbdefs.c
  - src/core/ext/upbdefs-generated/envoy/config/listener/v3/listener_components.upbdefs.c
  - src/core/ext/upbdefs-generated/envoy/config/listener/v3/quic_config.upbdefs.c
  - src/core/ext/upbdefs-generated/envoy/config/listener/v3/udp_listener_config.upbdefs.c
  - src/core/ext/upbdefs-generated/envoy/config/metrics/v3/stats.upbdefs.c
  - src/core/ext/upbdefs-generated/envoy/config/overload/v3/overload.upbdefs.c
  - src/core/ext/upbdefs-generated/envoy/config/route/v3/route.upbdefs.c
  - src/core/ext/upbdefs-generated/envoy/config/route/v3/route_components.upbdefs.c
  - src/core/ext/upbdefs-generated/envoy/config/route/v3/scoped_route.upbdefs.c
  - src/core/ext/upbdefs-generated/envoy/config/trace/v3/http_tracer.upbdefs.c
  - src/core/ext/upbdefs-generated/envoy/extensions/clusters/aggregate/v3/cluster.upbdefs.c
  - src/core/ext/upbdefs-generated/envoy/extensions/filters/common/fault/v3/fault.upbdefs.c
  - src/core/ext/upbdefs-generated/envoy/extensions/filters/http/fault/v3/fault.upbdefs.c
  - src/core/ext/upbdefs-generated/envoy/extensions/filters/http/router/v3/router.upbdefs.c
  - src/core/ext/upbdefs-generated/envoy/extensions/filters/network/http_connection_manager/v3/http_connection_manager.upbdefs.c
  - src/core/ext/upbdefs-generated/envoy/extensions/transport_sockets/tls/v3/cert.upbdefs.c
  - src/core/ext/upbdefs-generated/envoy/extensions/transport_sockets/tls/v3/common.upbdefs.c
  - src/core/ext/upbdefs-generated/envoy/extensions/transport_sockets/tls/v3/secret.upbdefs.c
  - src/core/ext/upbdefs-generated/envoy/extensions/transport_sockets/tls/v3/tls.upbdefs.c
  - src/core/ext/upbdefs-generated/envoy/service/cluster/v3/cds.upbdefs.c
  - src/core/ext/upbdefs-generated/envoy/service/discovery/v3/ads.upbdefs.c
  - src/core/ext/upbdefs-generated/envoy/service/discovery/v3/discovery.upbdefs.c
  - src/core/ext/upbdefs-generated/envoy/service/endpoint/v3/eds.upbdefs.c
  - src/core/ext/upbdefs-generated/envoy/service/listener/v3/lds.upbdefs.c
  - src/core/ext/upbdefs-generated/envoy/service/load_stats/v3/lrs.upbdefs.c
  - src/core/ext/upbdefs-generated/envoy/service/route/v3/rds.upbdefs.c
  - src/core/ext/upbdefs-generated/envoy/service/route/v3/srds.upbdefs.c
  - src/core/ext/upbdefs-generated/envoy/service/status/v3/csds.upbdefs.c
  - src/core/ext/upbdefs-generated/envoy/type/http/v3/path_transformation.upbdefs.c
  - src/core/ext/upbdefs-generated/envoy/type/matcher/v3/metadata.upbdefs.c
  - src/core/ext/upbdefs-generated/envoy/type/matcher/v3/node.upbdefs.c
  - src/core/ext/upbdefs-generated/envoy/type/matcher/v3/number.upbdefs.c
  - src/core/ext/upbdefs-generated/envoy/type/matcher/v3/path.upbdefs.c
  - src/core/ext/upbdefs-generated/envoy/type/matcher/v3/regex.upbdefs.c
  - src/core/ext/upbdefs-generated/envoy/type/matcher/v3/string.upbdefs.c
  - src/core/ext/upbdefs-generated/envoy/type/matcher/v3/struct.upbdefs.c
  - src/core/ext/upbdefs-generated/envoy/type/matcher/v3/value.upbdefs.c
  - src/core/ext/upbdefs-generated/envoy/type/metadata/v3/metadata.upbdefs.c
  - src/core/ext/upbdefs-generated/envoy/type/tracing/v3/custom_tag.upbdefs.c
  - src/core/ext/upbdefs-generated/envoy/type/v3/http.upbdefs.c
  - src/core/ext/upbdefs-generated/envoy/type/v3/percent.upbdefs.c
  - src/core/ext/upbdefs-generated/envoy/type/v3/range.upbdefs.c
  - src/core/ext/upbdefs-generated/envoy/type/v3/semantic_version.upbdefs.c
  - src/core/ext/upbdefs-generated/google/api/annotations.upbdefs.c
  - src/core/ext/upbdefs-generated/google/api/http.upbdefs.c
  - src/core/ext/upbdefs-generated/google/protobuf/any.upbdefs.c
  - src/core/ext/upbdefs-generated/google/protobuf/duration.upbdefs.c
  - src/core/ext/upbdefs-generated/google/protobuf/empty.upbdefs.c
  - src/core/ext/upbdefs-generated/google/protobuf/struct.upbdefs.c
  - src/core/ext/upbdefs-generated/google/protobuf/timestamp.upbdefs.c
  - src/core/ext/upbdefs-generated/google/protobuf/wrappers.upbdefs.c
  - src/core/ext/upbdefs-generated/google/rpc/status.upbdefs.c
  - src/core/ext/upbdefs-generated/udpa/annotations/migrate.upbdefs.c
  - src/core/ext/upbdefs-generated/udpa/annotations/security.upbdefs.c
  - src/core/ext/upbdefs-generated/udpa/annotations/sensitive.upbdefs.c
  - src/core/ext/upbdefs-generated/udpa/annotations/status.upbdefs.c
  - src/core/ext/upbdefs-generated/udpa/annotations/versioning.upbdefs.c
  - src/core/ext/upbdefs-generated/udpa/type/v1/typed_struct.upbdefs.c
  - src/core/ext/upbdefs-generated/validate/validate.upbdefs.c
  - src/core/ext/upbdefs-generated/xds/core/v3/authority.upbdefs.c
  - src/core/ext/upbdefs-generated/xds/core/v3/collection_entry.upbdefs.c
  - src/core/ext/upbdefs-generated/xds/core/v3/context_params.upbdefs.c
  - src/core/ext/upbdefs-generated/xds/core/v3/resource.upbdefs.c
  - src/core/ext/upbdefs-generated/xds/core/v3/resource_locator.upbdefs.c
  - src/core/ext/upbdefs-generated/xds/core/v3/resource_name.upbdefs.c
  - src/core/ext/xds/certificate_provider_registry.cc
  - src/core/ext/xds/certificate_provider_store.cc
  - src/core/ext/xds/file_watcher_certificate_provider_factory.cc
  - src/core/ext/xds/xds_api.cc
  - src/core/ext/xds/xds_bootstrap.cc
  - src/core/ext/xds/xds_certificate_provider.cc
  - src/core/ext/xds/xds_client.cc
  - src/core/ext/xds/xds_client_stats.cc
  - src/core/ext/xds/xds_http_fault_filter.cc
  - src/core/ext/xds/xds_http_filters.cc
  - src/core/ext/xds/xds_server_config_fetcher.cc
  - src/core/lib/address_utils/parse_address.cc
  - src/core/lib/address_utils/sockaddr_utils.cc
  - src/core/lib/avl/avl.cc
  - src/core/lib/backoff/backoff.cc
  - src/core/lib/channel/channel_args.cc
  - src/core/lib/channel/channel_stack.cc
  - src/core/lib/channel/channel_stack_builder.cc
  - src/core/lib/channel/channel_trace.cc
  - src/core/lib/channel/channelz.cc
  - src/core/lib/channel/channelz_registry.cc
  - src/core/lib/channel/connected_channel.cc
  - src/core/lib/channel/handshaker.cc
  - src/core/lib/channel/handshaker_registry.cc
  - src/core/lib/channel/status_util.cc
  - src/core/lib/compression/compression.cc
  - src/core/lib/compression/compression_args.cc
  - src/core/lib/compression/compression_internal.cc
  - src/core/lib/compression/message_compress.cc
  - src/core/lib/compression/stream_compression.cc
  - src/core/lib/compression/stream_compression_gzip.cc
  - src/core/lib/compression/stream_compression_identity.cc
  - src/core/lib/config/core_configuration.cc
  - src/core/lib/debug/stats.cc
  - src/core/lib/debug/stats_data.cc
  - src/core/lib/debug/trace.cc
  - src/core/lib/event_engine/endpoint_config.cc
  - src/core/lib/event_engine/event_engine.cc
  - src/core/lib/event_engine/sockaddr.cc
  - src/core/lib/http/format_request.cc
  - src/core/lib/http/httpcli.cc
  - src/core/lib/http/httpcli_security_connector.cc
  - src/core/lib/http/parser.cc
  - src/core/lib/iomgr/buffer_list.cc
  - src/core/lib/iomgr/call_combiner.cc
  - src/core/lib/iomgr/cfstream_handle.cc
  - src/core/lib/iomgr/combiner.cc
  - src/core/lib/iomgr/dualstack_socket_posix.cc
  - src/core/lib/iomgr/endpoint.cc
  - src/core/lib/iomgr/endpoint_cfstream.cc
  - src/core/lib/iomgr/endpoint_pair_event_engine.cc
  - src/core/lib/iomgr/endpoint_pair_posix.cc
  - src/core/lib/iomgr/endpoint_pair_uv.cc
  - src/core/lib/iomgr/endpoint_pair_windows.cc
  - src/core/lib/iomgr/error.cc
  - src/core/lib/iomgr/error_cfstream.cc
  - src/core/lib/iomgr/ev_apple.cc
  - src/core/lib/iomgr/ev_epoll1_linux.cc
  - src/core/lib/iomgr/ev_epollex_linux.cc
  - src/core/lib/iomgr/ev_poll_posix.cc
  - src/core/lib/iomgr/ev_posix.cc
  - src/core/lib/iomgr/ev_windows.cc
  - src/core/lib/iomgr/event_engine/closure.cc
  - src/core/lib/iomgr/event_engine/endpoint.cc
  - src/core/lib/iomgr/event_engine/iomgr.cc
  - src/core/lib/iomgr/event_engine/pollset.cc
  - src/core/lib/iomgr/event_engine/resolved_address_internal.cc
  - src/core/lib/iomgr/event_engine/resolver.cc
  - src/core/lib/iomgr/event_engine/tcp.cc
  - src/core/lib/iomgr/event_engine/timer.cc
  - src/core/lib/iomgr/exec_ctx.cc
  - src/core/lib/iomgr/executor.cc
  - src/core/lib/iomgr/executor/mpmcqueue.cc
  - src/core/lib/iomgr/executor/threadpool.cc
  - src/core/lib/iomgr/fork_posix.cc
  - src/core/lib/iomgr/fork_windows.cc
  - src/core/lib/iomgr/gethostname_fallback.cc
  - src/core/lib/iomgr/gethostname_host_name_max.cc
  - src/core/lib/iomgr/gethostname_sysconf.cc
  - src/core/lib/iomgr/grpc_if_nametoindex_posix.cc
  - src/core/lib/iomgr/grpc_if_nametoindex_unsupported.cc
  - src/core/lib/iomgr/internal_errqueue.cc
  - src/core/lib/iomgr/iocp_windows.cc
  - src/core/lib/iomgr/iomgr.cc
  - src/core/lib/iomgr/iomgr_custom.cc
  - src/core/lib/iomgr/iomgr_internal.cc
  - src/core/lib/iomgr/iomgr_posix.cc
  - src/core/lib/iomgr/iomgr_posix_cfstream.cc
  - src/core/lib/iomgr/iomgr_uv.cc
  - src/core/lib/iomgr/iomgr_windows.cc
  - src/core/lib/iomgr/is_epollexclusive_available.cc
  - src/core/lib/iomgr/load_file.cc
  - src/core/lib/iomgr/lockfree_event.cc
  - src/core/lib/iomgr/polling_entity.cc
  - src/core/lib/iomgr/pollset.cc
  - src/core/lib/iomgr/pollset_custom.cc
  - src/core/lib/iomgr/pollset_set.cc
  - src/core/lib/iomgr/pollset_set_custom.cc
  - src/core/lib/iomgr/pollset_set_windows.cc
  - src/core/lib/iomgr/pollset_uv.cc
  - src/core/lib/iomgr/pollset_windows.cc
  - src/core/lib/iomgr/resolve_address.cc
  - src/core/lib/iomgr/resolve_address_custom.cc
  - src/core/lib/iomgr/resolve_address_posix.cc
  - src/core/lib/iomgr/resolve_address_windows.cc
  - src/core/lib/iomgr/resource_quota.cc
  - src/core/lib/iomgr/socket_factory_posix.cc
  - src/core/lib/iomgr/socket_mutator.cc
  - src/core/lib/iomgr/socket_utils_common_posix.cc
  - src/core/lib/iomgr/socket_utils_linux.cc
  - src/core/lib/iomgr/socket_utils_posix.cc
  - src/core/lib/iomgr/socket_utils_uv.cc
  - src/core/lib/iomgr/socket_utils_windows.cc
  - src/core/lib/iomgr/socket_windows.cc
  - src/core/lib/iomgr/tcp_client.cc
  - src/core/lib/iomgr/tcp_client_cfstream.cc
  - src/core/lib/iomgr/tcp_client_custom.cc
  - src/core/lib/iomgr/tcp_client_posix.cc
  - src/core/lib/iomgr/tcp_client_windows.cc
  - src/core/lib/iomgr/tcp_custom.cc
  - src/core/lib/iomgr/tcp_posix.cc
  - src/core/lib/iomgr/tcp_server.cc
  - src/core/lib/iomgr/tcp_server_custom.cc
  - src/core/lib/iomgr/tcp_server_posix.cc
  - src/core/lib/iomgr/tcp_server_utils_posix_common.cc
  - src/core/lib/iomgr/tcp_server_utils_posix_ifaddrs.cc
  - src/core/lib/iomgr/tcp_server_utils_posix_noifaddrs.cc
  - src/core/lib/iomgr/tcp_server_windows.cc
  - src/core/lib/iomgr/tcp_uv.cc
  - src/core/lib/iomgr/tcp_windows.cc
  - src/core/lib/iomgr/time_averaged_stats.cc
  - src/core/lib/iomgr/timer.cc
  - src/core/lib/iomgr/timer_custom.cc
  - src/core/lib/iomgr/timer_generic.cc
  - src/core/lib/iomgr/timer_heap.cc
  - src/core/lib/iomgr/timer_manager.cc
  - src/core/lib/iomgr/timer_uv.cc
  - src/core/lib/iomgr/udp_server.cc
  - src/core/lib/iomgr/unix_sockets_posix.cc
  - src/core/lib/iomgr/unix_sockets_posix_noop.cc
  - src/core/lib/iomgr/wakeup_fd_eventfd.cc
  - src/core/lib/iomgr/wakeup_fd_nospecial.cc
  - src/core/lib/iomgr/wakeup_fd_pipe.cc
  - src/core/lib/iomgr/wakeup_fd_posix.cc
  - src/core/lib/iomgr/work_serializer.cc
  - src/core/lib/json/json_reader.cc
  - src/core/lib/json/json_util.cc
  - src/core/lib/json/json_writer.cc
  - src/core/lib/matchers/matchers.cc
  - src/core/lib/security/authorization/authorization_policy_provider_vtable.cc
  - src/core/lib/security/authorization/evaluate_args.cc
  - src/core/lib/security/context/security_context.cc
  - src/core/lib/security/credentials/alts/alts_credentials.cc
  - src/core/lib/security/credentials/alts/check_gcp_environment.cc
  - src/core/lib/security/credentials/alts/check_gcp_environment_linux.cc
  - src/core/lib/security/credentials/alts/check_gcp_environment_no_op.cc
  - src/core/lib/security/credentials/alts/check_gcp_environment_windows.cc
  - src/core/lib/security/credentials/alts/grpc_alts_credentials_client_options.cc
  - src/core/lib/security/credentials/alts/grpc_alts_credentials_options.cc
  - src/core/lib/security/credentials/alts/grpc_alts_credentials_server_options.cc
  - src/core/lib/security/credentials/composite/composite_credentials.cc
  - src/core/lib/security/credentials/credentials.cc
  - src/core/lib/security/credentials/credentials_metadata.cc
  - src/core/lib/security/credentials/external/aws_external_account_credentials.cc
  - src/core/lib/security/credentials/external/aws_request_signer.cc
  - src/core/lib/security/credentials/external/external_account_credentials.cc
  - src/core/lib/security/credentials/external/file_external_account_credentials.cc
  - src/core/lib/security/credentials/external/url_external_account_credentials.cc
  - src/core/lib/security/credentials/fake/fake_credentials.cc
  - src/core/lib/security/credentials/google_default/credentials_generic.cc
  - src/core/lib/security/credentials/google_default/google_default_credentials.cc
  - src/core/lib/security/credentials/iam/iam_credentials.cc
  - src/core/lib/security/credentials/insecure/insecure_credentials.cc
  - src/core/lib/security/credentials/jwt/json_token.cc
  - src/core/lib/security/credentials/jwt/jwt_credentials.cc
  - src/core/lib/security/credentials/jwt/jwt_verifier.cc
  - src/core/lib/security/credentials/local/local_credentials.cc
  - src/core/lib/security/credentials/oauth2/oauth2_credentials.cc
  - src/core/lib/security/credentials/plugin/plugin_credentials.cc
  - src/core/lib/security/credentials/ssl/ssl_credentials.cc
  - src/core/lib/security/credentials/tls/grpc_tls_certificate_distributor.cc
  - src/core/lib/security/credentials/tls/grpc_tls_certificate_provider.cc
  - src/core/lib/security/credentials/tls/grpc_tls_credentials_options.cc
  - src/core/lib/security/credentials/tls/tls_credentials.cc
  - src/core/lib/security/credentials/tls/tls_utils.cc
  - src/core/lib/security/credentials/xds/xds_credentials.cc
  - src/core/lib/security/security_connector/alts/alts_security_connector.cc
  - src/core/lib/security/security_connector/fake/fake_security_connector.cc
  - src/core/lib/security/security_connector/insecure/insecure_security_connector.cc
  - src/core/lib/security/security_connector/load_system_roots_fallback.cc
  - src/core/lib/security/security_connector/load_system_roots_linux.cc
  - src/core/lib/security/security_connector/local/local_security_connector.cc
  - src/core/lib/security/security_connector/security_connector.cc
  - src/core/lib/security/security_connector/ssl/ssl_security_connector.cc
  - src/core/lib/security/security_connector/ssl_utils.cc
  - src/core/lib/security/security_connector/ssl_utils_config.cc
  - src/core/lib/security/security_connector/tls/tls_security_connector.cc
  - src/core/lib/security/transport/client_auth_filter.cc
  - src/core/lib/security/transport/secure_endpoint.cc
  - src/core/lib/security/transport/security_handshaker.cc
  - src/core/lib/security/transport/server_auth_filter.cc
  - src/core/lib/security/transport/tsi_error.cc
  - src/core/lib/security/util/json_util.cc
  - src/core/lib/slice/b64.cc
  - src/core/lib/slice/percent_encoding.cc
  - src/core/lib/slice/slice.cc
  - src/core/lib/slice/slice_buffer.cc
  - src/core/lib/slice/slice_intern.cc
  - src/core/lib/slice/slice_string_helpers.cc
  - src/core/lib/surface/api_trace.cc
  - src/core/lib/surface/byte_buffer.cc
  - src/core/lib/surface/byte_buffer_reader.cc
  - src/core/lib/surface/call.cc
  - src/core/lib/surface/call_details.cc
  - src/core/lib/surface/call_log_batch.cc
  - src/core/lib/surface/channel.cc
  - src/core/lib/surface/channel_init.cc
  - src/core/lib/surface/channel_ping.cc
  - src/core/lib/surface/channel_stack_type.cc
  - src/core/lib/surface/completion_queue.cc
  - src/core/lib/surface/completion_queue_factory.cc
  - src/core/lib/surface/event_string.cc
  - src/core/lib/surface/init.cc
  - src/core/lib/surface/init_secure.cc
  - src/core/lib/surface/lame_client.cc
  - src/core/lib/surface/metadata_array.cc
  - src/core/lib/surface/server.cc
  - src/core/lib/surface/validate_metadata.cc
  - src/core/lib/surface/version.cc
  - src/core/lib/transport/authority_override.cc
  - src/core/lib/transport/bdp_estimator.cc
  - src/core/lib/transport/byte_stream.cc
  - src/core/lib/transport/connectivity_state.cc
  - src/core/lib/transport/error_utils.cc
  - src/core/lib/transport/metadata.cc
  - src/core/lib/transport/metadata_batch.cc
  - src/core/lib/transport/pid_controller.cc
  - src/core/lib/transport/static_metadata.cc
  - src/core/lib/transport/status_conversion.cc
  - src/core/lib/transport/status_metadata.cc
  - src/core/lib/transport/timeout_encoding.cc
  - src/core/lib/transport/transport.cc
  - src/core/lib/transport/transport_op_string.cc
  - src/core/lib/uri/uri_parser.cc
  - src/core/plugin_registry/grpc_plugin_registry.cc
  - src/core/tsi/alts/crypt/aes_gcm.cc
  - src/core/tsi/alts/crypt/gsec.cc
  - src/core/tsi/alts/frame_protector/alts_counter.cc
  - src/core/tsi/alts/frame_protector/alts_crypter.cc
  - src/core/tsi/alts/frame_protector/alts_frame_protector.cc
  - src/core/tsi/alts/frame_protector/alts_record_protocol_crypter_common.cc
  - src/core/tsi/alts/frame_protector/alts_seal_privacy_integrity_crypter.cc
  - src/core/tsi/alts/frame_protector/alts_unseal_privacy_integrity_crypter.cc
  - src/core/tsi/alts/frame_protector/frame_handler.cc
  - src/core/tsi/alts/handshaker/alts_handshaker_client.cc
  - src/core/tsi/alts/handshaker/alts_shared_resource.cc
  - src/core/tsi/alts/handshaker/alts_tsi_handshaker.cc
  - src/core/tsi/alts/handshaker/alts_tsi_utils.cc
  - src/core/tsi/alts/handshaker/transport_security_common_api.cc
  - src/core/tsi/alts/zero_copy_frame_protector/alts_grpc_integrity_only_record_protocol.cc
  - src/core/tsi/alts/zero_copy_frame_protector/alts_grpc_privacy_integrity_record_protocol.cc
  - src/core/tsi/alts/zero_copy_frame_protector/alts_grpc_record_protocol_common.cc
  - src/core/tsi/alts/zero_copy_frame_protector/alts_iovec_record_protocol.cc
  - src/core/tsi/alts/zero_copy_frame_protector/alts_zero_copy_grpc_protector.cc
  - src/core/tsi/fake_transport_security.cc
  - src/core/tsi/local_transport_security.cc
  - src/core/tsi/ssl/session_cache/ssl_session_boringssl.cc
  - src/core/tsi/ssl/session_cache/ssl_session_cache.cc
  - src/core/tsi/ssl/session_cache/ssl_session_openssl.cc
  - src/core/tsi/ssl_transport_security.cc
  - src/core/tsi/transport_security.cc
  - src/core/tsi/transport_security_grpc.cc
  deps:
  - absl/container:flat_hash_map
  - absl/container:inlined_vector
  - absl/functional:bind_front
  - absl/status:statusor
  - absl/types:variant
  - gpr
  - libssl
  - address_sorting
  baselib: true
  generate_plugin_registry: true
- name: grpc_csharp_ext
  build: all
  language: c
  public_headers: []
  headers: []
  src:
  - src/csharp/ext/grpc_csharp_ext.c
  deps:
  - grpc
- name: grpc_test_util
  build: private
  language: c
  public_headers: []
  headers:
  - test/core/util/cmdline.h
  - test/core/util/evaluate_args_test_util.h
  - test/core/util/fuzzer_util.h
  - test/core/util/grpc_profiler.h
  - test/core/util/histogram.h
  - test/core/util/memory_counters.h
  - test/core/util/mock_authorization_endpoint.h
  - test/core/util/mock_endpoint.h
  - test/core/util/parse_hexstring.h
  - test/core/util/passthru_endpoint.h
  - test/core/util/port.h
  - test/core/util/port_server_client.h
  - test/core/util/reconnect_server.h
  - test/core/util/resolve_localhost_ip46.h
  - test/core/util/resource_user_util.h
  - test/core/util/slice_splitter.h
  - test/core/util/stack_tracer.h
  - test/core/util/subprocess.h
  - test/core/util/test_config.h
  - test/core/util/test_tcp_server.h
  - test/core/util/tls_utils.h
  - test/core/util/tracer_util.h
  - test/core/util/trickle_endpoint.h
  src:
  - test/core/util/cmdline.cc
  - test/core/util/fuzzer_util.cc
  - test/core/util/grpc_profiler.cc
  - test/core/util/histogram.cc
  - test/core/util/memory_counters.cc
  - test/core/util/mock_endpoint.cc
  - test/core/util/parse_hexstring.cc
  - test/core/util/passthru_endpoint.cc
  - test/core/util/port.cc
  - test/core/util/port_isolated_runtime_environment.cc
  - test/core/util/port_server_client.cc
  - test/core/util/reconnect_server.cc
  - test/core/util/resolve_localhost_ip46.cc
  - test/core/util/resource_user_util.cc
  - test/core/util/slice_splitter.cc
  - test/core/util/stack_tracer.cc
  - test/core/util/subprocess_posix.cc
  - test/core/util/subprocess_windows.cc
  - test/core/util/test_config.cc
  - test/core/util/test_tcp_server.cc
  - test/core/util/tls_utils.cc
  - test/core/util/tracer_util.cc
  - test/core/util/trickle_endpoint.cc
  deps:
  - absl/debugging:failure_signal_handler
  - absl/debugging:stacktrace
  - absl/debugging:symbolize
  - grpc
- name: grpc_test_util_unsecure
  build: private
  language: c
  public_headers: []
  headers:
  - test/core/util/cmdline.h
  - test/core/util/evaluate_args_test_util.h
  - test/core/util/fuzzer_util.h
  - test/core/util/grpc_profiler.h
  - test/core/util/histogram.h
  - test/core/util/memory_counters.h
  - test/core/util/mock_authorization_endpoint.h
  - test/core/util/mock_endpoint.h
  - test/core/util/parse_hexstring.h
  - test/core/util/passthru_endpoint.h
  - test/core/util/port.h
  - test/core/util/port_server_client.h
  - test/core/util/reconnect_server.h
  - test/core/util/resolve_localhost_ip46.h
  - test/core/util/resource_user_util.h
  - test/core/util/slice_splitter.h
  - test/core/util/stack_tracer.h
  - test/core/util/subprocess.h
  - test/core/util/test_config.h
  - test/core/util/test_tcp_server.h
  - test/core/util/tracer_util.h
  - test/core/util/trickle_endpoint.h
  src:
  - test/core/util/cmdline.cc
  - test/core/util/fuzzer_util.cc
  - test/core/util/grpc_profiler.cc
  - test/core/util/histogram.cc
  - test/core/util/memory_counters.cc
  - test/core/util/mock_endpoint.cc
  - test/core/util/parse_hexstring.cc
  - test/core/util/passthru_endpoint.cc
  - test/core/util/port.cc
  - test/core/util/port_isolated_runtime_environment.cc
  - test/core/util/port_server_client.cc
  - test/core/util/reconnect_server.cc
  - test/core/util/resolve_localhost_ip46.cc
  - test/core/util/resource_user_util.cc
  - test/core/util/slice_splitter.cc
  - test/core/util/stack_tracer.cc
  - test/core/util/subprocess_posix.cc
  - test/core/util/subprocess_windows.cc
  - test/core/util/test_config.cc
  - test/core/util/test_tcp_server.cc
  - test/core/util/tracer_util.cc
  - test/core/util/trickle_endpoint.cc
  deps:
  - absl/debugging:failure_signal_handler
  - absl/debugging:stacktrace
  - absl/debugging:symbolize
  - grpc_unsecure
- name: grpc_unsecure
  build: all
  language: c
  public_headers:
  - include/grpc/byte_buffer.h
  - include/grpc/byte_buffer_reader.h
  - include/grpc/census.h
  - include/grpc/compression.h
  - include/grpc/event_engine/endpoint_config.h
  - include/grpc/event_engine/event_engine.h
  - include/grpc/event_engine/port.h
  - include/grpc/event_engine/slice_allocator.h
  - include/grpc/fork.h
  - include/grpc/grpc.h
  - include/grpc/grpc_posix.h
  - include/grpc/grpc_security_constants.h
  - include/grpc/load_reporting.h
  - include/grpc/slice.h
  - include/grpc/slice_buffer.h
  - include/grpc/status.h
  - include/grpc/support/workaround_list.h
  headers:
  - src/core/ext/filters/client_channel/backend_metric.h
  - src/core/ext/filters/client_channel/backup_poller.h
  - src/core/ext/filters/client_channel/client_channel.h
  - src/core/ext/filters/client_channel/client_channel_channelz.h
  - src/core/ext/filters/client_channel/client_channel_factory.h
  - src/core/ext/filters/client_channel/config_selector.h
  - src/core/ext/filters/client_channel/connector.h
  - src/core/ext/filters/client_channel/dynamic_filters.h
  - src/core/ext/filters/client_channel/global_subchannel_pool.h
  - src/core/ext/filters/client_channel/health/health_check_client.h
  - src/core/ext/filters/client_channel/http_connect_handshaker.h
  - src/core/ext/filters/client_channel/http_proxy.h
  - src/core/ext/filters/client_channel/lb_policy.h
  - src/core/ext/filters/client_channel/lb_policy/address_filtering.h
  - src/core/ext/filters/client_channel/lb_policy/child_policy_handler.h
  - src/core/ext/filters/client_channel/lb_policy/grpclb/client_load_reporting_filter.h
  - src/core/ext/filters/client_channel/lb_policy/grpclb/grpclb.h
  - src/core/ext/filters/client_channel/lb_policy/grpclb/grpclb_balancer_addresses.h
  - src/core/ext/filters/client_channel/lb_policy/grpclb/grpclb_channel.h
  - src/core/ext/filters/client_channel/lb_policy/grpclb/grpclb_client_stats.h
  - src/core/ext/filters/client_channel/lb_policy/grpclb/load_balancer_api.h
  - src/core/ext/filters/client_channel/lb_policy/ring_hash/ring_hash.h
  - src/core/ext/filters/client_channel/lb_policy/subchannel_list.h
  - src/core/ext/filters/client_channel/lb_policy_factory.h
  - src/core/ext/filters/client_channel/lb_policy_registry.h
  - src/core/ext/filters/client_channel/local_subchannel_pool.h
  - src/core/ext/filters/client_channel/proxy_mapper.h
  - src/core/ext/filters/client_channel/proxy_mapper_registry.h
  - src/core/ext/filters/client_channel/resolver.h
  - src/core/ext/filters/client_channel/resolver/dns/c_ares/grpc_ares_ev_driver.h
  - src/core/ext/filters/client_channel/resolver/dns/c_ares/grpc_ares_wrapper.h
  - src/core/ext/filters/client_channel/resolver/dns/dns_resolver_selection.h
  - src/core/ext/filters/client_channel/resolver/fake/fake_resolver.h
  - src/core/ext/filters/client_channel/resolver_factory.h
  - src/core/ext/filters/client_channel/resolver_registry.h
  - src/core/ext/filters/client_channel/resolver_result_parsing.h
  - src/core/ext/filters/client_channel/retry_filter.h
  - src/core/ext/filters/client_channel/retry_service_config.h
  - src/core/ext/filters/client_channel/retry_throttle.h
  - src/core/ext/filters/client_channel/server_address.h
  - src/core/ext/filters/client_channel/service_config.h
  - src/core/ext/filters/client_channel/service_config_call_data.h
  - src/core/ext/filters/client_channel/service_config_parser.h
  - src/core/ext/filters/client_channel/subchannel.h
  - src/core/ext/filters/client_channel/subchannel_interface.h
  - src/core/ext/filters/client_channel/subchannel_pool_interface.h
  - src/core/ext/filters/deadline/deadline_filter.h
  - src/core/ext/filters/fault_injection/fault_injection_filter.h
  - src/core/ext/filters/fault_injection/service_config_parser.h
  - src/core/ext/filters/http/client/http_client_filter.h
  - src/core/ext/filters/http/client_authority_filter.h
  - src/core/ext/filters/http/message_compress/message_compress_filter.h
  - src/core/ext/filters/http/message_compress/message_decompress_filter.h
  - src/core/ext/filters/http/server/http_server_filter.h
  - src/core/ext/filters/max_age/max_age_filter.h
  - src/core/ext/filters/message_size/message_size_filter.h
  - src/core/ext/filters/workarounds/workaround_cronet_compression_filter.h
  - src/core/ext/filters/workarounds/workaround_utils.h
  - src/core/ext/transport/chttp2/alpn/alpn.h
  - src/core/ext/transport/chttp2/client/authority.h
  - src/core/ext/transport/chttp2/client/chttp2_connector.h
  - src/core/ext/transport/chttp2/server/chttp2_server.h
  - src/core/ext/transport/chttp2/transport/bin_decoder.h
  - src/core/ext/transport/chttp2/transport/bin_encoder.h
  - src/core/ext/transport/chttp2/transport/chttp2_slice_allocator.h
  - src/core/ext/transport/chttp2/transport/chttp2_transport.h
  - src/core/ext/transport/chttp2/transport/context_list.h
  - src/core/ext/transport/chttp2/transport/flow_control.h
  - src/core/ext/transport/chttp2/transport/frame.h
  - src/core/ext/transport/chttp2/transport/frame_data.h
  - src/core/ext/transport/chttp2/transport/frame_goaway.h
  - src/core/ext/transport/chttp2/transport/frame_ping.h
  - src/core/ext/transport/chttp2/transport/frame_rst_stream.h
  - src/core/ext/transport/chttp2/transport/frame_settings.h
  - src/core/ext/transport/chttp2/transport/frame_window_update.h
  - src/core/ext/transport/chttp2/transport/hpack_encoder.h
  - src/core/ext/transport/chttp2/transport/hpack_encoder_index.h
  - src/core/ext/transport/chttp2/transport/hpack_parser.h
  - src/core/ext/transport/chttp2/transport/hpack_table.h
  - src/core/ext/transport/chttp2/transport/http2_settings.h
  - src/core/ext/transport/chttp2/transport/huffsyms.h
  - src/core/ext/transport/chttp2/transport/incoming_metadata.h
  - src/core/ext/transport/chttp2/transport/internal.h
  - src/core/ext/transport/chttp2/transport/popularity_count.h
  - src/core/ext/transport/chttp2/transport/stream_map.h
  - src/core/ext/transport/chttp2/transport/varint.h
  - src/core/ext/transport/inproc/inproc_transport.h
  - src/core/ext/upb-generated/src/proto/grpc/health/v1/health.upb.h
  - src/core/ext/upb-generated/src/proto/grpc/lb/v1/load_balancer.upb.h
  - src/core/ext/upb-generated/udpa/data/orca/v1/orca_load_report.upb.h
  - src/core/ext/upb-generated/validate/validate.upb.h
  - src/core/lib/address_utils/parse_address.h
  - src/core/lib/address_utils/sockaddr_utils.h
  - src/core/lib/avl/avl.h
  - src/core/lib/backoff/backoff.h
  - src/core/lib/channel/call_tracer.h
  - src/core/lib/channel/channel_args.h
  - src/core/lib/channel/channel_stack.h
  - src/core/lib/channel/channel_stack_builder.h
  - src/core/lib/channel/channel_trace.h
  - src/core/lib/channel/channelz.h
  - src/core/lib/channel/channelz_registry.h
  - src/core/lib/channel/connected_channel.h
  - src/core/lib/channel/context.h
  - src/core/lib/channel/handshaker.h
  - src/core/lib/channel/handshaker_factory.h
  - src/core/lib/channel/handshaker_registry.h
  - src/core/lib/channel/status_util.h
  - src/core/lib/compression/algorithm_metadata.h
  - src/core/lib/compression/compression_args.h
  - src/core/lib/compression/compression_internal.h
  - src/core/lib/compression/message_compress.h
  - src/core/lib/compression/stream_compression.h
  - src/core/lib/compression/stream_compression_gzip.h
  - src/core/lib/compression/stream_compression_identity.h
  - src/core/lib/config/core_configuration.h
  - src/core/lib/debug/stats.h
  - src/core/lib/debug/stats_data.h
  - src/core/lib/debug/trace.h
  - src/core/lib/event_engine/endpoint_config_internal.h
  - src/core/lib/event_engine/sockaddr.h
  - src/core/lib/gprpp/atomic_utils.h
  - src/core/lib/gprpp/bitset.h
  - src/core/lib/gprpp/dual_ref_counted.h
  - src/core/lib/gprpp/match.h
  - src/core/lib/gprpp/orphanable.h
  - src/core/lib/gprpp/overload.h
  - src/core/lib/gprpp/ref_counted.h
  - src/core/lib/gprpp/ref_counted_ptr.h
  - src/core/lib/http/format_request.h
  - src/core/lib/http/httpcli.h
  - src/core/lib/http/parser.h
  - src/core/lib/iomgr/block_annotate.h
  - src/core/lib/iomgr/buffer_list.h
  - src/core/lib/iomgr/call_combiner.h
  - src/core/lib/iomgr/cfstream_handle.h
  - src/core/lib/iomgr/closure.h
  - src/core/lib/iomgr/combiner.h
  - src/core/lib/iomgr/dynamic_annotations.h
  - src/core/lib/iomgr/endpoint.h
  - src/core/lib/iomgr/endpoint_cfstream.h
  - src/core/lib/iomgr/endpoint_pair.h
  - src/core/lib/iomgr/error.h
  - src/core/lib/iomgr/error_cfstream.h
  - src/core/lib/iomgr/error_internal.h
  - src/core/lib/iomgr/ev_apple.h
  - src/core/lib/iomgr/ev_epoll1_linux.h
  - src/core/lib/iomgr/ev_epollex_linux.h
  - src/core/lib/iomgr/ev_poll_posix.h
  - src/core/lib/iomgr/ev_posix.h
  - src/core/lib/iomgr/event_engine/closure.h
  - src/core/lib/iomgr/event_engine/endpoint.h
  - src/core/lib/iomgr/event_engine/iomgr.h
  - src/core/lib/iomgr/event_engine/pollset.h
  - src/core/lib/iomgr/event_engine/promise.h
  - src/core/lib/iomgr/event_engine/resolved_address_internal.h
  - src/core/lib/iomgr/exec_ctx.h
  - src/core/lib/iomgr/executor.h
  - src/core/lib/iomgr/executor/mpmcqueue.h
  - src/core/lib/iomgr/executor/threadpool.h
  - src/core/lib/iomgr/gethostname.h
  - src/core/lib/iomgr/grpc_if_nametoindex.h
  - src/core/lib/iomgr/internal_errqueue.h
  - src/core/lib/iomgr/iocp_windows.h
  - src/core/lib/iomgr/iomgr.h
  - src/core/lib/iomgr/iomgr_custom.h
  - src/core/lib/iomgr/iomgr_internal.h
  - src/core/lib/iomgr/is_epollexclusive_available.h
  - src/core/lib/iomgr/load_file.h
  - src/core/lib/iomgr/lockfree_event.h
  - src/core/lib/iomgr/nameser.h
  - src/core/lib/iomgr/polling_entity.h
  - src/core/lib/iomgr/pollset.h
  - src/core/lib/iomgr/pollset_custom.h
  - src/core/lib/iomgr/pollset_set.h
  - src/core/lib/iomgr/pollset_set_custom.h
  - src/core/lib/iomgr/pollset_set_windows.h
  - src/core/lib/iomgr/pollset_uv.h
  - src/core/lib/iomgr/pollset_windows.h
  - src/core/lib/iomgr/port.h
  - src/core/lib/iomgr/python_util.h
  - src/core/lib/iomgr/resolve_address.h
  - src/core/lib/iomgr/resolve_address_custom.h
  - src/core/lib/iomgr/resource_quota.h
  - src/core/lib/iomgr/sockaddr.h
  - src/core/lib/iomgr/sockaddr_custom.h
  - src/core/lib/iomgr/sockaddr_posix.h
  - src/core/lib/iomgr/sockaddr_windows.h
  - src/core/lib/iomgr/socket_factory_posix.h
  - src/core/lib/iomgr/socket_mutator.h
  - src/core/lib/iomgr/socket_utils.h
  - src/core/lib/iomgr/socket_utils_posix.h
  - src/core/lib/iomgr/socket_windows.h
  - src/core/lib/iomgr/sys_epoll_wrapper.h
  - src/core/lib/iomgr/tcp_client.h
  - src/core/lib/iomgr/tcp_client_posix.h
  - src/core/lib/iomgr/tcp_custom.h
  - src/core/lib/iomgr/tcp_posix.h
  - src/core/lib/iomgr/tcp_server.h
  - src/core/lib/iomgr/tcp_server_utils_posix.h
  - src/core/lib/iomgr/tcp_windows.h
  - src/core/lib/iomgr/time_averaged_stats.h
  - src/core/lib/iomgr/timer.h
  - src/core/lib/iomgr/timer_custom.h
  - src/core/lib/iomgr/timer_generic.h
  - src/core/lib/iomgr/timer_heap.h
  - src/core/lib/iomgr/timer_manager.h
  - src/core/lib/iomgr/udp_server.h
  - src/core/lib/iomgr/unix_sockets_posix.h
  - src/core/lib/iomgr/wakeup_fd_pipe.h
  - src/core/lib/iomgr/wakeup_fd_posix.h
  - src/core/lib/iomgr/work_serializer.h
  - src/core/lib/json/json.h
  - src/core/lib/json/json_util.h
  - src/core/lib/slice/b64.h
  - src/core/lib/slice/percent_encoding.h
  - src/core/lib/slice/slice_internal.h
  - src/core/lib/slice/slice_string_helpers.h
  - src/core/lib/slice/slice_utils.h
  - src/core/lib/surface/api_trace.h
  - src/core/lib/surface/call.h
  - src/core/lib/surface/call_test_only.h
  - src/core/lib/surface/channel.h
  - src/core/lib/surface/channel_init.h
  - src/core/lib/surface/channel_stack_type.h
  - src/core/lib/surface/completion_queue.h
  - src/core/lib/surface/completion_queue_factory.h
  - src/core/lib/surface/event_string.h
  - src/core/lib/surface/init.h
  - src/core/lib/surface/lame_client.h
  - src/core/lib/surface/server.h
  - src/core/lib/surface/validate_metadata.h
  - src/core/lib/transport/authority_override.h
  - src/core/lib/transport/bdp_estimator.h
  - src/core/lib/transport/byte_stream.h
  - src/core/lib/transport/connectivity_state.h
  - src/core/lib/transport/error_utils.h
  - src/core/lib/transport/http2_errors.h
  - src/core/lib/transport/metadata.h
  - src/core/lib/transport/metadata_batch.h
  - src/core/lib/transport/pid_controller.h
  - src/core/lib/transport/static_metadata.h
  - src/core/lib/transport/status_conversion.h
  - src/core/lib/transport/status_metadata.h
  - src/core/lib/transport/timeout_encoding.h
  - src/core/lib/transport/transport.h
  - src/core/lib/transport/transport_impl.h
  - src/core/lib/uri/uri_parser.h
  - third_party/xxhash/xxhash.h
  src:
  - src/core/ext/filters/census/grpc_context.cc
  - src/core/ext/filters/client_channel/backend_metric.cc
  - src/core/ext/filters/client_channel/backup_poller.cc
  - src/core/ext/filters/client_channel/channel_connectivity.cc
  - src/core/ext/filters/client_channel/client_channel.cc
  - src/core/ext/filters/client_channel/client_channel_channelz.cc
  - src/core/ext/filters/client_channel/client_channel_factory.cc
  - src/core/ext/filters/client_channel/client_channel_plugin.cc
  - src/core/ext/filters/client_channel/config_selector.cc
  - src/core/ext/filters/client_channel/dynamic_filters.cc
  - src/core/ext/filters/client_channel/global_subchannel_pool.cc
  - src/core/ext/filters/client_channel/health/health_check_client.cc
  - src/core/ext/filters/client_channel/http_connect_handshaker.cc
  - src/core/ext/filters/client_channel/http_proxy.cc
  - src/core/ext/filters/client_channel/lb_policy.cc
  - src/core/ext/filters/client_channel/lb_policy/address_filtering.cc
  - src/core/ext/filters/client_channel/lb_policy/child_policy_handler.cc
  - src/core/ext/filters/client_channel/lb_policy/grpclb/client_load_reporting_filter.cc
  - src/core/ext/filters/client_channel/lb_policy/grpclb/grpclb.cc
  - src/core/ext/filters/client_channel/lb_policy/grpclb/grpclb_balancer_addresses.cc
  - src/core/ext/filters/client_channel/lb_policy/grpclb/grpclb_channel.cc
  - src/core/ext/filters/client_channel/lb_policy/grpclb/grpclb_client_stats.cc
  - src/core/ext/filters/client_channel/lb_policy/grpclb/load_balancer_api.cc
  - src/core/ext/filters/client_channel/lb_policy/pick_first/pick_first.cc
  - src/core/ext/filters/client_channel/lb_policy/priority/priority.cc
  - src/core/ext/filters/client_channel/lb_policy/ring_hash/ring_hash.cc
  - src/core/ext/filters/client_channel/lb_policy/round_robin/round_robin.cc
  - src/core/ext/filters/client_channel/lb_policy/weighted_target/weighted_target.cc
  - src/core/ext/filters/client_channel/lb_policy_registry.cc
  - src/core/ext/filters/client_channel/local_subchannel_pool.cc
  - src/core/ext/filters/client_channel/proxy_mapper_registry.cc
  - src/core/ext/filters/client_channel/resolver.cc
  - src/core/ext/filters/client_channel/resolver/dns/c_ares/dns_resolver_ares.cc
  - src/core/ext/filters/client_channel/resolver/dns/c_ares/grpc_ares_ev_driver_event_engine.cc
  - src/core/ext/filters/client_channel/resolver/dns/c_ares/grpc_ares_ev_driver_libuv.cc
  - src/core/ext/filters/client_channel/resolver/dns/c_ares/grpc_ares_ev_driver_posix.cc
  - src/core/ext/filters/client_channel/resolver/dns/c_ares/grpc_ares_ev_driver_windows.cc
  - src/core/ext/filters/client_channel/resolver/dns/c_ares/grpc_ares_wrapper.cc
  - src/core/ext/filters/client_channel/resolver/dns/c_ares/grpc_ares_wrapper_event_engine.cc
  - src/core/ext/filters/client_channel/resolver/dns/c_ares/grpc_ares_wrapper_libuv.cc
  - src/core/ext/filters/client_channel/resolver/dns/c_ares/grpc_ares_wrapper_posix.cc
  - src/core/ext/filters/client_channel/resolver/dns/c_ares/grpc_ares_wrapper_windows.cc
  - src/core/ext/filters/client_channel/resolver/dns/dns_resolver_selection.cc
  - src/core/ext/filters/client_channel/resolver/dns/native/dns_resolver.cc
  - src/core/ext/filters/client_channel/resolver/fake/fake_resolver.cc
  - src/core/ext/filters/client_channel/resolver/sockaddr/sockaddr_resolver.cc
  - src/core/ext/filters/client_channel/resolver_registry.cc
  - src/core/ext/filters/client_channel/resolver_result_parsing.cc
  - src/core/ext/filters/client_channel/retry_filter.cc
  - src/core/ext/filters/client_channel/retry_service_config.cc
  - src/core/ext/filters/client_channel/retry_throttle.cc
  - src/core/ext/filters/client_channel/server_address.cc
  - src/core/ext/filters/client_channel/service_config.cc
  - src/core/ext/filters/client_channel/service_config_channel_arg_filter.cc
  - src/core/ext/filters/client_channel/service_config_parser.cc
  - src/core/ext/filters/client_channel/subchannel.cc
  - src/core/ext/filters/client_channel/subchannel_pool_interface.cc
  - src/core/ext/filters/client_idle/client_idle_filter.cc
  - src/core/ext/filters/deadline/deadline_filter.cc
  - src/core/ext/filters/fault_injection/fault_injection_filter.cc
  - src/core/ext/filters/fault_injection/service_config_parser.cc
  - src/core/ext/filters/http/client/http_client_filter.cc
  - src/core/ext/filters/http/client_authority_filter.cc
  - src/core/ext/filters/http/http_filters_plugin.cc
  - src/core/ext/filters/http/message_compress/message_compress_filter.cc
  - src/core/ext/filters/http/message_compress/message_decompress_filter.cc
  - src/core/ext/filters/http/server/http_server_filter.cc
  - src/core/ext/filters/max_age/max_age_filter.cc
  - src/core/ext/filters/message_size/message_size_filter.cc
  - src/core/ext/filters/workarounds/workaround_cronet_compression_filter.cc
  - src/core/ext/filters/workarounds/workaround_utils.cc
  - src/core/ext/transport/chttp2/alpn/alpn.cc
  - src/core/ext/transport/chttp2/client/authority.cc
  - src/core/ext/transport/chttp2/client/chttp2_connector.cc
  - src/core/ext/transport/chttp2/client/insecure/channel_create.cc
  - src/core/ext/transport/chttp2/client/insecure/channel_create_posix.cc
  - src/core/ext/transport/chttp2/server/chttp2_server.cc
  - src/core/ext/transport/chttp2/server/insecure/server_chttp2.cc
  - src/core/ext/transport/chttp2/server/insecure/server_chttp2_posix.cc
  - src/core/ext/transport/chttp2/transport/bin_decoder.cc
  - src/core/ext/transport/chttp2/transport/bin_encoder.cc
  - src/core/ext/transport/chttp2/transport/chttp2_plugin.cc
  - src/core/ext/transport/chttp2/transport/chttp2_slice_allocator.cc
  - src/core/ext/transport/chttp2/transport/chttp2_transport.cc
  - src/core/ext/transport/chttp2/transport/context_list.cc
  - src/core/ext/transport/chttp2/transport/flow_control.cc
  - src/core/ext/transport/chttp2/transport/frame_data.cc
  - src/core/ext/transport/chttp2/transport/frame_goaway.cc
  - src/core/ext/transport/chttp2/transport/frame_ping.cc
  - src/core/ext/transport/chttp2/transport/frame_rst_stream.cc
  - src/core/ext/transport/chttp2/transport/frame_settings.cc
  - src/core/ext/transport/chttp2/transport/frame_window_update.cc
  - src/core/ext/transport/chttp2/transport/hpack_encoder.cc
  - src/core/ext/transport/chttp2/transport/hpack_parser.cc
  - src/core/ext/transport/chttp2/transport/hpack_table.cc
  - src/core/ext/transport/chttp2/transport/http2_settings.cc
  - src/core/ext/transport/chttp2/transport/huffsyms.cc
  - src/core/ext/transport/chttp2/transport/incoming_metadata.cc
  - src/core/ext/transport/chttp2/transport/parsing.cc
  - src/core/ext/transport/chttp2/transport/stream_lists.cc
  - src/core/ext/transport/chttp2/transport/stream_map.cc
  - src/core/ext/transport/chttp2/transport/varint.cc
  - src/core/ext/transport/chttp2/transport/writing.cc
  - src/core/ext/transport/inproc/inproc_plugin.cc
  - src/core/ext/transport/inproc/inproc_transport.cc
  - src/core/ext/upb-generated/src/proto/grpc/health/v1/health.upb.c
  - src/core/ext/upb-generated/src/proto/grpc/lb/v1/load_balancer.upb.c
  - src/core/ext/upb-generated/udpa/data/orca/v1/orca_load_report.upb.c
  - src/core/ext/upb-generated/validate/validate.upb.c
  - src/core/lib/address_utils/parse_address.cc
  - src/core/lib/address_utils/sockaddr_utils.cc
  - src/core/lib/avl/avl.cc
  - src/core/lib/backoff/backoff.cc
  - src/core/lib/channel/channel_args.cc
  - src/core/lib/channel/channel_stack.cc
  - src/core/lib/channel/channel_stack_builder.cc
  - src/core/lib/channel/channel_trace.cc
  - src/core/lib/channel/channelz.cc
  - src/core/lib/channel/channelz_registry.cc
  - src/core/lib/channel/connected_channel.cc
  - src/core/lib/channel/handshaker.cc
  - src/core/lib/channel/handshaker_registry.cc
  - src/core/lib/channel/status_util.cc
  - src/core/lib/compression/compression.cc
  - src/core/lib/compression/compression_args.cc
  - src/core/lib/compression/compression_internal.cc
  - src/core/lib/compression/message_compress.cc
  - src/core/lib/compression/stream_compression.cc
  - src/core/lib/compression/stream_compression_gzip.cc
  - src/core/lib/compression/stream_compression_identity.cc
  - src/core/lib/config/core_configuration.cc
  - src/core/lib/debug/stats.cc
  - src/core/lib/debug/stats_data.cc
  - src/core/lib/debug/trace.cc
  - src/core/lib/event_engine/endpoint_config.cc
  - src/core/lib/event_engine/event_engine.cc
  - src/core/lib/event_engine/sockaddr.cc
  - src/core/lib/http/format_request.cc
  - src/core/lib/http/httpcli.cc
  - src/core/lib/http/parser.cc
  - src/core/lib/iomgr/buffer_list.cc
  - src/core/lib/iomgr/call_combiner.cc
  - src/core/lib/iomgr/cfstream_handle.cc
  - src/core/lib/iomgr/combiner.cc
  - src/core/lib/iomgr/dualstack_socket_posix.cc
  - src/core/lib/iomgr/endpoint.cc
  - src/core/lib/iomgr/endpoint_cfstream.cc
  - src/core/lib/iomgr/endpoint_pair_event_engine.cc
  - src/core/lib/iomgr/endpoint_pair_posix.cc
  - src/core/lib/iomgr/endpoint_pair_uv.cc
  - src/core/lib/iomgr/endpoint_pair_windows.cc
  - src/core/lib/iomgr/error.cc
  - src/core/lib/iomgr/error_cfstream.cc
  - src/core/lib/iomgr/ev_apple.cc
  - src/core/lib/iomgr/ev_epoll1_linux.cc
  - src/core/lib/iomgr/ev_epollex_linux.cc
  - src/core/lib/iomgr/ev_poll_posix.cc
  - src/core/lib/iomgr/ev_posix.cc
  - src/core/lib/iomgr/ev_windows.cc
  - src/core/lib/iomgr/event_engine/closure.cc
  - src/core/lib/iomgr/event_engine/endpoint.cc
  - src/core/lib/iomgr/event_engine/iomgr.cc
  - src/core/lib/iomgr/event_engine/pollset.cc
  - src/core/lib/iomgr/event_engine/resolved_address_internal.cc
  - src/core/lib/iomgr/event_engine/resolver.cc
  - src/core/lib/iomgr/event_engine/tcp.cc
  - src/core/lib/iomgr/event_engine/timer.cc
  - src/core/lib/iomgr/exec_ctx.cc
  - src/core/lib/iomgr/executor.cc
  - src/core/lib/iomgr/executor/mpmcqueue.cc
  - src/core/lib/iomgr/executor/threadpool.cc
  - src/core/lib/iomgr/fork_posix.cc
  - src/core/lib/iomgr/fork_windows.cc
  - src/core/lib/iomgr/gethostname_fallback.cc
  - src/core/lib/iomgr/gethostname_host_name_max.cc
  - src/core/lib/iomgr/gethostname_sysconf.cc
  - src/core/lib/iomgr/grpc_if_nametoindex_posix.cc
  - src/core/lib/iomgr/grpc_if_nametoindex_unsupported.cc
  - src/core/lib/iomgr/internal_errqueue.cc
  - src/core/lib/iomgr/iocp_windows.cc
  - src/core/lib/iomgr/iomgr.cc
  - src/core/lib/iomgr/iomgr_custom.cc
  - src/core/lib/iomgr/iomgr_internal.cc
  - src/core/lib/iomgr/iomgr_posix.cc
  - src/core/lib/iomgr/iomgr_posix_cfstream.cc
  - src/core/lib/iomgr/iomgr_uv.cc
  - src/core/lib/iomgr/iomgr_windows.cc
  - src/core/lib/iomgr/is_epollexclusive_available.cc
  - src/core/lib/iomgr/load_file.cc
  - src/core/lib/iomgr/lockfree_event.cc
  - src/core/lib/iomgr/polling_entity.cc
  - src/core/lib/iomgr/pollset.cc
  - src/core/lib/iomgr/pollset_custom.cc
  - src/core/lib/iomgr/pollset_set.cc
  - src/core/lib/iomgr/pollset_set_custom.cc
  - src/core/lib/iomgr/pollset_set_windows.cc
  - src/core/lib/iomgr/pollset_uv.cc
  - src/core/lib/iomgr/pollset_windows.cc
  - src/core/lib/iomgr/resolve_address.cc
  - src/core/lib/iomgr/resolve_address_custom.cc
  - src/core/lib/iomgr/resolve_address_posix.cc
  - src/core/lib/iomgr/resolve_address_windows.cc
  - src/core/lib/iomgr/resource_quota.cc
  - src/core/lib/iomgr/socket_factory_posix.cc
  - src/core/lib/iomgr/socket_mutator.cc
  - src/core/lib/iomgr/socket_utils_common_posix.cc
  - src/core/lib/iomgr/socket_utils_linux.cc
  - src/core/lib/iomgr/socket_utils_posix.cc
  - src/core/lib/iomgr/socket_utils_uv.cc
  - src/core/lib/iomgr/socket_utils_windows.cc
  - src/core/lib/iomgr/socket_windows.cc
  - src/core/lib/iomgr/tcp_client.cc
  - src/core/lib/iomgr/tcp_client_cfstream.cc
  - src/core/lib/iomgr/tcp_client_custom.cc
  - src/core/lib/iomgr/tcp_client_posix.cc
  - src/core/lib/iomgr/tcp_client_windows.cc
  - src/core/lib/iomgr/tcp_custom.cc
  - src/core/lib/iomgr/tcp_posix.cc
  - src/core/lib/iomgr/tcp_server.cc
  - src/core/lib/iomgr/tcp_server_custom.cc
  - src/core/lib/iomgr/tcp_server_posix.cc
  - src/core/lib/iomgr/tcp_server_utils_posix_common.cc
  - src/core/lib/iomgr/tcp_server_utils_posix_ifaddrs.cc
  - src/core/lib/iomgr/tcp_server_utils_posix_noifaddrs.cc
  - src/core/lib/iomgr/tcp_server_windows.cc
  - src/core/lib/iomgr/tcp_uv.cc
  - src/core/lib/iomgr/tcp_windows.cc
  - src/core/lib/iomgr/time_averaged_stats.cc
  - src/core/lib/iomgr/timer.cc
  - src/core/lib/iomgr/timer_custom.cc
  - src/core/lib/iomgr/timer_generic.cc
  - src/core/lib/iomgr/timer_heap.cc
  - src/core/lib/iomgr/timer_manager.cc
  - src/core/lib/iomgr/timer_uv.cc
  - src/core/lib/iomgr/udp_server.cc
  - src/core/lib/iomgr/unix_sockets_posix.cc
  - src/core/lib/iomgr/unix_sockets_posix_noop.cc
  - src/core/lib/iomgr/wakeup_fd_eventfd.cc
  - src/core/lib/iomgr/wakeup_fd_nospecial.cc
  - src/core/lib/iomgr/wakeup_fd_pipe.cc
  - src/core/lib/iomgr/wakeup_fd_posix.cc
  - src/core/lib/iomgr/work_serializer.cc
  - src/core/lib/json/json_reader.cc
  - src/core/lib/json/json_util.cc
  - src/core/lib/json/json_writer.cc
  - src/core/lib/security/authorization/authorization_policy_provider_null_vtable.cc
  - src/core/lib/slice/b64.cc
  - src/core/lib/slice/percent_encoding.cc
  - src/core/lib/slice/slice.cc
  - src/core/lib/slice/slice_buffer.cc
  - src/core/lib/slice/slice_intern.cc
  - src/core/lib/slice/slice_string_helpers.cc
  - src/core/lib/surface/api_trace.cc
  - src/core/lib/surface/byte_buffer.cc
  - src/core/lib/surface/byte_buffer_reader.cc
  - src/core/lib/surface/call.cc
  - src/core/lib/surface/call_details.cc
  - src/core/lib/surface/call_log_batch.cc
  - src/core/lib/surface/channel.cc
  - src/core/lib/surface/channel_init.cc
  - src/core/lib/surface/channel_ping.cc
  - src/core/lib/surface/channel_stack_type.cc
  - src/core/lib/surface/completion_queue.cc
  - src/core/lib/surface/completion_queue_factory.cc
  - src/core/lib/surface/event_string.cc
  - src/core/lib/surface/init.cc
  - src/core/lib/surface/init_unsecure.cc
  - src/core/lib/surface/lame_client.cc
  - src/core/lib/surface/metadata_array.cc
  - src/core/lib/surface/server.cc
  - src/core/lib/surface/validate_metadata.cc
  - src/core/lib/surface/version.cc
  - src/core/lib/transport/authority_override.cc
  - src/core/lib/transport/bdp_estimator.cc
  - src/core/lib/transport/byte_stream.cc
  - src/core/lib/transport/connectivity_state.cc
  - src/core/lib/transport/error_utils.cc
  - src/core/lib/transport/metadata.cc
  - src/core/lib/transport/metadata_batch.cc
  - src/core/lib/transport/pid_controller.cc
  - src/core/lib/transport/static_metadata.cc
  - src/core/lib/transport/status_conversion.cc
  - src/core/lib/transport/status_metadata.cc
  - src/core/lib/transport/timeout_encoding.cc
  - src/core/lib/transport/transport.cc
  - src/core/lib/transport/transport_op_string.cc
  - src/core/lib/uri/uri_parser.cc
  - src/core/plugin_registry/grpc_unsecure_plugin_registry.cc
  deps:
  - absl/container:flat_hash_map
  - absl/container:inlined_vector
  - absl/functional:bind_front
  - absl/status:statusor
  - absl/types:variant
  - gpr
  - address_sorting
  baselib: true
  generate_plugin_registry: true
- name: benchmark_helpers
  build: test
  language: c++
  public_headers: []
  headers:
  - test/cpp/microbenchmarks/fullstack_context_mutators.h
  - test/cpp/microbenchmarks/fullstack_fixtures.h
  - test/cpp/microbenchmarks/helpers.h
  src:
  - src/proto/grpc/testing/echo.proto
  - src/proto/grpc/testing/echo_messages.proto
  - src/proto/grpc/testing/simple_messages.proto
  - test/cpp/microbenchmarks/helpers.cc
  deps:
  - benchmark
  - grpc++_unsecure
  - grpc_test_util_unsecure
  - grpc++_test_config
  defaults: benchmark
- name: grpc++
  build: all
  language: c++
  public_headers:
  - include/grpc++/alarm.h
  - include/grpc++/channel.h
  - include/grpc++/client_context.h
  - include/grpc++/completion_queue.h
  - include/grpc++/create_channel.h
  - include/grpc++/create_channel_posix.h
  - include/grpc++/ext/health_check_service_server_builder_option.h
  - include/grpc++/generic/async_generic_service.h
  - include/grpc++/generic/generic_stub.h
  - include/grpc++/grpc++.h
  - include/grpc++/health_check_service_interface.h
  - include/grpc++/impl/call.h
  - include/grpc++/impl/channel_argument_option.h
  - include/grpc++/impl/client_unary_call.h
  - include/grpc++/impl/codegen/async_stream.h
  - include/grpc++/impl/codegen/async_unary_call.h
  - include/grpc++/impl/codegen/byte_buffer.h
  - include/grpc++/impl/codegen/call.h
  - include/grpc++/impl/codegen/call_hook.h
  - include/grpc++/impl/codegen/channel_interface.h
  - include/grpc++/impl/codegen/client_context.h
  - include/grpc++/impl/codegen/client_unary_call.h
  - include/grpc++/impl/codegen/completion_queue.h
  - include/grpc++/impl/codegen/completion_queue_tag.h
  - include/grpc++/impl/codegen/config.h
  - include/grpc++/impl/codegen/config_protobuf.h
  - include/grpc++/impl/codegen/core_codegen.h
  - include/grpc++/impl/codegen/core_codegen_interface.h
  - include/grpc++/impl/codegen/create_auth_context.h
  - include/grpc++/impl/codegen/grpc_library.h
  - include/grpc++/impl/codegen/metadata_map.h
  - include/grpc++/impl/codegen/method_handler_impl.h
  - include/grpc++/impl/codegen/proto_utils.h
  - include/grpc++/impl/codegen/rpc_method.h
  - include/grpc++/impl/codegen/rpc_service_method.h
  - include/grpc++/impl/codegen/security/auth_context.h
  - include/grpc++/impl/codegen/serialization_traits.h
  - include/grpc++/impl/codegen/server_context.h
  - include/grpc++/impl/codegen/server_interface.h
  - include/grpc++/impl/codegen/service_type.h
  - include/grpc++/impl/codegen/slice.h
  - include/grpc++/impl/codegen/status.h
  - include/grpc++/impl/codegen/status_code_enum.h
  - include/grpc++/impl/codegen/string_ref.h
  - include/grpc++/impl/codegen/stub_options.h
  - include/grpc++/impl/codegen/sync_stream.h
  - include/grpc++/impl/codegen/time.h
  - include/grpc++/impl/grpc_library.h
  - include/grpc++/impl/method_handler_impl.h
  - include/grpc++/impl/rpc_method.h
  - include/grpc++/impl/rpc_service_method.h
  - include/grpc++/impl/serialization_traits.h
  - include/grpc++/impl/server_builder_option.h
  - include/grpc++/impl/server_builder_plugin.h
  - include/grpc++/impl/server_initializer.h
  - include/grpc++/impl/service_type.h
  - include/grpc++/resource_quota.h
  - include/grpc++/security/auth_context.h
  - include/grpc++/security/auth_metadata_processor.h
  - include/grpc++/security/credentials.h
  - include/grpc++/security/server_credentials.h
  - include/grpc++/server.h
  - include/grpc++/server_builder.h
  - include/grpc++/server_context.h
  - include/grpc++/server_posix.h
  - include/grpc++/support/async_stream.h
  - include/grpc++/support/async_unary_call.h
  - include/grpc++/support/byte_buffer.h
  - include/grpc++/support/channel_arguments.h
  - include/grpc++/support/config.h
  - include/grpc++/support/slice.h
  - include/grpc++/support/status.h
  - include/grpc++/support/status_code_enum.h
  - include/grpc++/support/string_ref.h
  - include/grpc++/support/stub_options.h
  - include/grpc++/support/sync_stream.h
  - include/grpc++/support/time.h
  - include/grpcpp/alarm.h
  - include/grpcpp/channel.h
  - include/grpcpp/client_context.h
  - include/grpcpp/completion_queue.h
  - include/grpcpp/create_channel.h
  - include/grpcpp/create_channel_posix.h
  - include/grpcpp/ext/health_check_service_server_builder_option.h
  - include/grpcpp/generic/async_generic_service.h
  - include/grpcpp/generic/generic_stub.h
  - include/grpcpp/grpcpp.h
  - include/grpcpp/health_check_service_interface.h
  - include/grpcpp/impl/call.h
  - include/grpcpp/impl/channel_argument_option.h
  - include/grpcpp/impl/client_unary_call.h
  - include/grpcpp/impl/codegen/async_generic_service.h
  - include/grpcpp/impl/codegen/async_stream.h
  - include/grpcpp/impl/codegen/async_unary_call.h
  - include/grpcpp/impl/codegen/byte_buffer.h
  - include/grpcpp/impl/codegen/call.h
  - include/grpcpp/impl/codegen/call_hook.h
  - include/grpcpp/impl/codegen/call_op_set.h
  - include/grpcpp/impl/codegen/call_op_set_interface.h
  - include/grpcpp/impl/codegen/callback_common.h
  - include/grpcpp/impl/codegen/channel_interface.h
  - include/grpcpp/impl/codegen/client_callback.h
  - include/grpcpp/impl/codegen/client_context.h
  - include/grpcpp/impl/codegen/client_interceptor.h
  - include/grpcpp/impl/codegen/client_unary_call.h
  - include/grpcpp/impl/codegen/completion_queue.h
  - include/grpcpp/impl/codegen/completion_queue_tag.h
  - include/grpcpp/impl/codegen/config.h
  - include/grpcpp/impl/codegen/config_protobuf.h
  - include/grpcpp/impl/codegen/core_codegen.h
  - include/grpcpp/impl/codegen/core_codegen_interface.h
  - include/grpcpp/impl/codegen/create_auth_context.h
  - include/grpcpp/impl/codegen/delegating_channel.h
  - include/grpcpp/impl/codegen/grpc_library.h
  - include/grpcpp/impl/codegen/intercepted_channel.h
  - include/grpcpp/impl/codegen/interceptor.h
  - include/grpcpp/impl/codegen/interceptor_common.h
  - include/grpcpp/impl/codegen/message_allocator.h
  - include/grpcpp/impl/codegen/metadata_map.h
  - include/grpcpp/impl/codegen/method_handler.h
  - include/grpcpp/impl/codegen/method_handler_impl.h
  - include/grpcpp/impl/codegen/proto_buffer_reader.h
  - include/grpcpp/impl/codegen/proto_buffer_writer.h
  - include/grpcpp/impl/codegen/proto_utils.h
  - include/grpcpp/impl/codegen/rpc_method.h
  - include/grpcpp/impl/codegen/rpc_service_method.h
  - include/grpcpp/impl/codegen/security/auth_context.h
  - include/grpcpp/impl/codegen/serialization_traits.h
  - include/grpcpp/impl/codegen/server_callback.h
  - include/grpcpp/impl/codegen/server_callback_handlers.h
  - include/grpcpp/impl/codegen/server_context.h
  - include/grpcpp/impl/codegen/server_interceptor.h
  - include/grpcpp/impl/codegen/server_interface.h
  - include/grpcpp/impl/codegen/service_type.h
  - include/grpcpp/impl/codegen/slice.h
  - include/grpcpp/impl/codegen/status.h
  - include/grpcpp/impl/codegen/status_code_enum.h
  - include/grpcpp/impl/codegen/string_ref.h
  - include/grpcpp/impl/codegen/stub_options.h
  - include/grpcpp/impl/codegen/sync.h
  - include/grpcpp/impl/codegen/sync_stream.h
  - include/grpcpp/impl/codegen/time.h
  - include/grpcpp/impl/grpc_library.h
  - include/grpcpp/impl/method_handler_impl.h
  - include/grpcpp/impl/rpc_method.h
  - include/grpcpp/impl/rpc_service_method.h
  - include/grpcpp/impl/serialization_traits.h
  - include/grpcpp/impl/server_builder_option.h
  - include/grpcpp/impl/server_builder_plugin.h
  - include/grpcpp/impl/server_initializer.h
  - include/grpcpp/impl/service_type.h
  - include/grpcpp/resource_quota.h
  - include/grpcpp/security/auth_context.h
  - include/grpcpp/security/auth_metadata_processor.h
  - include/grpcpp/security/authorization_policy_provider.h
  - include/grpcpp/security/credentials.h
  - include/grpcpp/security/server_credentials.h
  - include/grpcpp/security/tls_certificate_provider.h
  - include/grpcpp/security/tls_credentials_options.h
  - include/grpcpp/server.h
  - include/grpcpp/server_builder.h
  - include/grpcpp/server_context.h
  - include/grpcpp/server_posix.h
  - include/grpcpp/support/async_stream.h
  - include/grpcpp/support/async_unary_call.h
  - include/grpcpp/support/byte_buffer.h
  - include/grpcpp/support/channel_arguments.h
  - include/grpcpp/support/client_callback.h
  - include/grpcpp/support/client_interceptor.h
  - include/grpcpp/support/config.h
  - include/grpcpp/support/interceptor.h
  - include/grpcpp/support/message_allocator.h
  - include/grpcpp/support/method_handler.h
  - include/grpcpp/support/proto_buffer_reader.h
  - include/grpcpp/support/proto_buffer_writer.h
  - include/grpcpp/support/server_callback.h
  - include/grpcpp/support/server_interceptor.h
  - include/grpcpp/support/slice.h
  - include/grpcpp/support/status.h
  - include/grpcpp/support/status_code_enum.h
  - include/grpcpp/support/string_ref.h
  - include/grpcpp/support/stub_options.h
  - include/grpcpp/support/sync_stream.h
  - include/grpcpp/support/time.h
  - include/grpcpp/support/validate_service_config.h
  - include/grpcpp/xds_server_builder.h
  headers:
  - src/cpp/client/create_channel_internal.h
  - src/cpp/client/secure_credentials.h
  - src/cpp/common/channel_filter.h
  - src/cpp/common/secure_auth_context.h
  - src/cpp/common/tls_credentials_options_util.h
  - src/cpp/server/dynamic_thread_pool.h
  - src/cpp/server/external_connection_acceptor_impl.h
  - src/cpp/server/health/default_health_check_service.h
  - src/cpp/server/secure_server_credentials.h
  - src/cpp/server/thread_pool_interface.h
  - src/cpp/thread_manager/thread_manager.h
  src:
  - src/cpp/client/channel_cc.cc
  - src/cpp/client/client_callback.cc
  - src/cpp/client/client_context.cc
  - src/cpp/client/client_interceptor.cc
  - src/cpp/client/create_channel.cc
  - src/cpp/client/create_channel_internal.cc
  - src/cpp/client/create_channel_posix.cc
  - src/cpp/client/credentials_cc.cc
  - src/cpp/client/insecure_credentials.cc
  - src/cpp/client/secure_credentials.cc
  - src/cpp/client/xds_credentials.cc
  - src/cpp/codegen/codegen_init.cc
  - src/cpp/common/alarm.cc
  - src/cpp/common/auth_property_iterator.cc
  - src/cpp/common/channel_arguments.cc
  - src/cpp/common/channel_filter.cc
  - src/cpp/common/completion_queue_cc.cc
  - src/cpp/common/core_codegen.cc
  - src/cpp/common/resource_quota_cc.cc
  - src/cpp/common/rpc_method.cc
  - src/cpp/common/secure_auth_context.cc
  - src/cpp/common/secure_channel_arguments.cc
  - src/cpp/common/secure_create_auth_context.cc
  - src/cpp/common/tls_certificate_provider.cc
  - src/cpp/common/tls_credentials_options.cc
  - src/cpp/common/tls_credentials_options_util.cc
  - src/cpp/common/validate_service_config.cc
  - src/cpp/common/version_cc.cc
  - src/cpp/server/async_generic_service.cc
  - src/cpp/server/channel_argument_option.cc
  - src/cpp/server/create_default_thread_pool.cc
  - src/cpp/server/dynamic_thread_pool.cc
  - src/cpp/server/external_connection_acceptor_impl.cc
  - src/cpp/server/health/default_health_check_service.cc
  - src/cpp/server/health/health_check_service.cc
  - src/cpp/server/health/health_check_service_server_builder_option.cc
  - src/cpp/server/insecure_server_credentials.cc
  - src/cpp/server/secure_server_credentials.cc
  - src/cpp/server/server_builder.cc
  - src/cpp/server/server_callback.cc
  - src/cpp/server/server_cc.cc
  - src/cpp/server/server_context.cc
  - src/cpp/server/server_credentials.cc
  - src/cpp/server/server_posix.cc
  - src/cpp/server/xds_server_credentials.cc
  - src/cpp/thread_manager/thread_manager.cc
  - src/cpp/util/byte_buffer_cc.cc
  - src/cpp/util/status.cc
  - src/cpp/util/string_ref.cc
  - src/cpp/util/time_cc.cc
  deps:
  - grpc
  baselib: true
- name: grpc++_alts
  build: all
  language: c++
  public_headers:
  - include/grpcpp/security/alts_context.h
  - include/grpcpp/security/alts_util.h
  headers: []
  src:
  - src/cpp/common/alts_context.cc
  - src/cpp/common/alts_util.cc
  deps:
  - grpc++
  baselib: true
- name: grpc++_error_details
  build: all
  language: c++
  public_headers:
  - include/grpc++/support/error_details.h
  - include/grpcpp/support/error_details.h
  headers: []
  src:
  - src/cpp/util/error_details.cc
  deps:
  - grpc++
- name: grpc++_reflection
  build: all
  language: c++
  public_headers:
  - include/grpc++/ext/proto_server_reflection_plugin.h
  - include/grpcpp/ext/proto_server_reflection_plugin.h
  headers:
  - src/cpp/ext/proto_server_reflection.h
  src:
  - src/proto/grpc/reflection/v1alpha/reflection.proto
  - src/cpp/ext/proto_server_reflection.cc
  - src/cpp/ext/proto_server_reflection_plugin.cc
  deps:
  - grpc++
- name: grpc++_test
  build: private
  language: c++
  public_headers:
  - include/grpc++/test/mock_stream.h
  - include/grpc++/test/server_context_test_spouse.h
  - include/grpcpp/test/channel_test_peer.h
  - include/grpcpp/test/client_context_test_peer.h
  - include/grpcpp/test/default_reactor_test_peer.h
  - include/grpcpp/test/mock_stream.h
  - include/grpcpp/test/server_context_test_spouse.h
  headers: []
  src:
  - src/cpp/client/channel_test_peer.cc
  deps:
  - grpc++
- name: grpc++_test_config
  build: private
  language: c++
  public_headers: []
  headers:
  - test/cpp/util/test_config.h
  src:
  - test/cpp/util/test_config_cc.cc
  deps:
  - absl/flags:parse
  - gpr
- name: grpc++_test_util
  build: private
  language: c++
  public_headers: []
  headers:
  - test/core/end2end/data/ssl_test_data.h
  - test/cpp/util/byte_buffer_proto_helper.h
  - test/cpp/util/create_test_channel.h
  - test/cpp/util/string_ref_helper.h
  - test/cpp/util/subprocess.h
  - test/cpp/util/test_credentials_provider.h
  src:
  - test/core/end2end/data/client_certs.cc
  - test/core/end2end/data/server1_cert.cc
  - test/core/end2end/data/server1_key.cc
  - test/core/end2end/data/test_root_cert.cc
  - test/cpp/util/byte_buffer_proto_helper.cc
  - test/cpp/util/create_test_channel.cc
  - test/cpp/util/string_ref_helper.cc
  - test/cpp/util/subprocess.cc
  - test/cpp/util/test_credentials_provider.cc
  deps:
  - absl/flags:flag
  - grpc++
  - grpc_test_util
- name: grpc++_unsecure
  build: all
  language: c++
  public_headers:
  - include/grpc++/alarm.h
  - include/grpc++/channel.h
  - include/grpc++/client_context.h
  - include/grpc++/completion_queue.h
  - include/grpc++/create_channel.h
  - include/grpc++/create_channel_posix.h
  - include/grpc++/ext/health_check_service_server_builder_option.h
  - include/grpc++/generic/async_generic_service.h
  - include/grpc++/generic/generic_stub.h
  - include/grpc++/grpc++.h
  - include/grpc++/health_check_service_interface.h
  - include/grpc++/impl/call.h
  - include/grpc++/impl/channel_argument_option.h
  - include/grpc++/impl/client_unary_call.h
  - include/grpc++/impl/codegen/async_stream.h
  - include/grpc++/impl/codegen/async_unary_call.h
  - include/grpc++/impl/codegen/byte_buffer.h
  - include/grpc++/impl/codegen/call.h
  - include/grpc++/impl/codegen/call_hook.h
  - include/grpc++/impl/codegen/channel_interface.h
  - include/grpc++/impl/codegen/client_context.h
  - include/grpc++/impl/codegen/client_unary_call.h
  - include/grpc++/impl/codegen/completion_queue.h
  - include/grpc++/impl/codegen/completion_queue_tag.h
  - include/grpc++/impl/codegen/config.h
  - include/grpc++/impl/codegen/config_protobuf.h
  - include/grpc++/impl/codegen/core_codegen.h
  - include/grpc++/impl/codegen/core_codegen_interface.h
  - include/grpc++/impl/codegen/create_auth_context.h
  - include/grpc++/impl/codegen/grpc_library.h
  - include/grpc++/impl/codegen/metadata_map.h
  - include/grpc++/impl/codegen/method_handler_impl.h
  - include/grpc++/impl/codegen/proto_utils.h
  - include/grpc++/impl/codegen/rpc_method.h
  - include/grpc++/impl/codegen/rpc_service_method.h
  - include/grpc++/impl/codegen/security/auth_context.h
  - include/grpc++/impl/codegen/serialization_traits.h
  - include/grpc++/impl/codegen/server_context.h
  - include/grpc++/impl/codegen/server_interface.h
  - include/grpc++/impl/codegen/service_type.h
  - include/grpc++/impl/codegen/slice.h
  - include/grpc++/impl/codegen/status.h
  - include/grpc++/impl/codegen/status_code_enum.h
  - include/grpc++/impl/codegen/string_ref.h
  - include/grpc++/impl/codegen/stub_options.h
  - include/grpc++/impl/codegen/sync_stream.h
  - include/grpc++/impl/codegen/time.h
  - include/grpc++/impl/grpc_library.h
  - include/grpc++/impl/method_handler_impl.h
  - include/grpc++/impl/rpc_method.h
  - include/grpc++/impl/rpc_service_method.h
  - include/grpc++/impl/serialization_traits.h
  - include/grpc++/impl/server_builder_option.h
  - include/grpc++/impl/server_builder_plugin.h
  - include/grpc++/impl/server_initializer.h
  - include/grpc++/impl/service_type.h
  - include/grpc++/resource_quota.h
  - include/grpc++/security/auth_context.h
  - include/grpc++/security/auth_metadata_processor.h
  - include/grpc++/security/credentials.h
  - include/grpc++/security/server_credentials.h
  - include/grpc++/server.h
  - include/grpc++/server_builder.h
  - include/grpc++/server_context.h
  - include/grpc++/server_posix.h
  - include/grpc++/support/async_stream.h
  - include/grpc++/support/async_unary_call.h
  - include/grpc++/support/byte_buffer.h
  - include/grpc++/support/channel_arguments.h
  - include/grpc++/support/config.h
  - include/grpc++/support/slice.h
  - include/grpc++/support/status.h
  - include/grpc++/support/status_code_enum.h
  - include/grpc++/support/string_ref.h
  - include/grpc++/support/stub_options.h
  - include/grpc++/support/sync_stream.h
  - include/grpc++/support/time.h
  - include/grpcpp/alarm.h
  - include/grpcpp/channel.h
  - include/grpcpp/client_context.h
  - include/grpcpp/completion_queue.h
  - include/grpcpp/create_channel.h
  - include/grpcpp/create_channel_posix.h
  - include/grpcpp/ext/health_check_service_server_builder_option.h
  - include/grpcpp/generic/async_generic_service.h
  - include/grpcpp/generic/generic_stub.h
  - include/grpcpp/grpcpp.h
  - include/grpcpp/health_check_service_interface.h
  - include/grpcpp/impl/call.h
  - include/grpcpp/impl/channel_argument_option.h
  - include/grpcpp/impl/client_unary_call.h
  - include/grpcpp/impl/codegen/async_generic_service.h
  - include/grpcpp/impl/codegen/async_stream.h
  - include/grpcpp/impl/codegen/async_unary_call.h
  - include/grpcpp/impl/codegen/byte_buffer.h
  - include/grpcpp/impl/codegen/call.h
  - include/grpcpp/impl/codegen/call_hook.h
  - include/grpcpp/impl/codegen/call_op_set.h
  - include/grpcpp/impl/codegen/call_op_set_interface.h
  - include/grpcpp/impl/codegen/callback_common.h
  - include/grpcpp/impl/codegen/channel_interface.h
  - include/grpcpp/impl/codegen/client_callback.h
  - include/grpcpp/impl/codegen/client_context.h
  - include/grpcpp/impl/codegen/client_interceptor.h
  - include/grpcpp/impl/codegen/client_unary_call.h
  - include/grpcpp/impl/codegen/completion_queue.h
  - include/grpcpp/impl/codegen/completion_queue_tag.h
  - include/grpcpp/impl/codegen/config.h
  - include/grpcpp/impl/codegen/config_protobuf.h
  - include/grpcpp/impl/codegen/core_codegen.h
  - include/grpcpp/impl/codegen/core_codegen_interface.h
  - include/grpcpp/impl/codegen/create_auth_context.h
  - include/grpcpp/impl/codegen/delegating_channel.h
  - include/grpcpp/impl/codegen/grpc_library.h
  - include/grpcpp/impl/codegen/intercepted_channel.h
  - include/grpcpp/impl/codegen/interceptor.h
  - include/grpcpp/impl/codegen/interceptor_common.h
  - include/grpcpp/impl/codegen/message_allocator.h
  - include/grpcpp/impl/codegen/metadata_map.h
  - include/grpcpp/impl/codegen/method_handler.h
  - include/grpcpp/impl/codegen/method_handler_impl.h
  - include/grpcpp/impl/codegen/proto_buffer_reader.h
  - include/grpcpp/impl/codegen/proto_buffer_writer.h
  - include/grpcpp/impl/codegen/proto_utils.h
  - include/grpcpp/impl/codegen/rpc_method.h
  - include/grpcpp/impl/codegen/rpc_service_method.h
  - include/grpcpp/impl/codegen/security/auth_context.h
  - include/grpcpp/impl/codegen/serialization_traits.h
  - include/grpcpp/impl/codegen/server_callback.h
  - include/grpcpp/impl/codegen/server_callback_handlers.h
  - include/grpcpp/impl/codegen/server_context.h
  - include/grpcpp/impl/codegen/server_interceptor.h
  - include/grpcpp/impl/codegen/server_interface.h
  - include/grpcpp/impl/codegen/service_type.h
  - include/grpcpp/impl/codegen/slice.h
  - include/grpcpp/impl/codegen/status.h
  - include/grpcpp/impl/codegen/status_code_enum.h
  - include/grpcpp/impl/codegen/string_ref.h
  - include/grpcpp/impl/codegen/stub_options.h
  - include/grpcpp/impl/codegen/sync.h
  - include/grpcpp/impl/codegen/sync_stream.h
  - include/grpcpp/impl/codegen/time.h
  - include/grpcpp/impl/grpc_library.h
  - include/grpcpp/impl/method_handler_impl.h
  - include/grpcpp/impl/rpc_method.h
  - include/grpcpp/impl/rpc_service_method.h
  - include/grpcpp/impl/serialization_traits.h
  - include/grpcpp/impl/server_builder_option.h
  - include/grpcpp/impl/server_builder_plugin.h
  - include/grpcpp/impl/server_initializer.h
  - include/grpcpp/impl/service_type.h
  - include/grpcpp/resource_quota.h
  - include/grpcpp/security/auth_context.h
  - include/grpcpp/security/auth_metadata_processor.h
  - include/grpcpp/security/authorization_policy_provider.h
  - include/grpcpp/security/credentials.h
  - include/grpcpp/security/server_credentials.h
  - include/grpcpp/security/tls_certificate_provider.h
  - include/grpcpp/security/tls_credentials_options.h
  - include/grpcpp/server.h
  - include/grpcpp/server_builder.h
  - include/grpcpp/server_context.h
  - include/grpcpp/server_posix.h
  - include/grpcpp/support/async_stream.h
  - include/grpcpp/support/async_unary_call.h
  - include/grpcpp/support/byte_buffer.h
  - include/grpcpp/support/channel_arguments.h
  - include/grpcpp/support/client_callback.h
  - include/grpcpp/support/client_interceptor.h
  - include/grpcpp/support/config.h
  - include/grpcpp/support/interceptor.h
  - include/grpcpp/support/message_allocator.h
  - include/grpcpp/support/method_handler.h
  - include/grpcpp/support/proto_buffer_reader.h
  - include/grpcpp/support/proto_buffer_writer.h
  - include/grpcpp/support/server_callback.h
  - include/grpcpp/support/server_interceptor.h
  - include/grpcpp/support/slice.h
  - include/grpcpp/support/status.h
  - include/grpcpp/support/status_code_enum.h
  - include/grpcpp/support/string_ref.h
  - include/grpcpp/support/stub_options.h
  - include/grpcpp/support/sync_stream.h
  - include/grpcpp/support/time.h
  - include/grpcpp/support/validate_service_config.h
  headers:
  - src/cpp/client/create_channel_internal.h
  - src/cpp/common/channel_filter.h
  - src/cpp/server/dynamic_thread_pool.h
  - src/cpp/server/external_connection_acceptor_impl.h
  - src/cpp/server/health/default_health_check_service.h
  - src/cpp/server/thread_pool_interface.h
  - src/cpp/thread_manager/thread_manager.h
  src:
  - src/cpp/client/channel_cc.cc
  - src/cpp/client/client_callback.cc
  - src/cpp/client/client_context.cc
  - src/cpp/client/client_interceptor.cc
  - src/cpp/client/create_channel.cc
  - src/cpp/client/create_channel_internal.cc
  - src/cpp/client/create_channel_posix.cc
  - src/cpp/client/credentials_cc.cc
  - src/cpp/client/insecure_credentials.cc
  - src/cpp/codegen/codegen_init.cc
  - src/cpp/common/alarm.cc
  - src/cpp/common/channel_arguments.cc
  - src/cpp/common/channel_filter.cc
  - src/cpp/common/completion_queue_cc.cc
  - src/cpp/common/core_codegen.cc
  - src/cpp/common/insecure_create_auth_context.cc
  - src/cpp/common/resource_quota_cc.cc
  - src/cpp/common/rpc_method.cc
  - src/cpp/common/validate_service_config.cc
  - src/cpp/common/version_cc.cc
  - src/cpp/server/async_generic_service.cc
  - src/cpp/server/channel_argument_option.cc
  - src/cpp/server/create_default_thread_pool.cc
  - src/cpp/server/dynamic_thread_pool.cc
  - src/cpp/server/external_connection_acceptor_impl.cc
  - src/cpp/server/health/default_health_check_service.cc
  - src/cpp/server/health/health_check_service.cc
  - src/cpp/server/health/health_check_service_server_builder_option.cc
  - src/cpp/server/insecure_server_credentials.cc
  - src/cpp/server/server_builder.cc
  - src/cpp/server/server_callback.cc
  - src/cpp/server/server_cc.cc
  - src/cpp/server/server_context.cc
  - src/cpp/server/server_credentials.cc
  - src/cpp/server/server_posix.cc
  - src/cpp/thread_manager/thread_manager.cc
  - src/cpp/util/byte_buffer_cc.cc
  - src/cpp/util/status.cc
  - src/cpp/util/string_ref.cc
  - src/cpp/util/time_cc.cc
  deps:
  - grpc_unsecure
  baselib: true
- name: grpc_plugin_support
  build: protoc
  language: c++
  public_headers:
  - include/grpc++/impl/codegen/config_protobuf.h
  - include/grpcpp/impl/codegen/config_protobuf.h
  headers:
  - src/compiler/config.h
  - src/compiler/config_protobuf.h
  - src/compiler/cpp_generator.h
  - src/compiler/cpp_generator_helpers.h
  - src/compiler/cpp_plugin.h
  - src/compiler/csharp_generator.h
  - src/compiler/csharp_generator_helpers.h
  - src/compiler/generator_helpers.h
  - src/compiler/node_generator.h
  - src/compiler/node_generator_helpers.h
  - src/compiler/objective_c_generator.h
  - src/compiler/objective_c_generator_helpers.h
  - src/compiler/php_generator.h
  - src/compiler/php_generator_helpers.h
  - src/compiler/protobuf_plugin.h
  - src/compiler/python_generator.h
  - src/compiler/python_generator_helpers.h
  - src/compiler/python_private_generator.h
  - src/compiler/ruby_generator.h
  - src/compiler/ruby_generator_helpers-inl.h
  - src/compiler/ruby_generator_map-inl.h
  - src/compiler/ruby_generator_string-inl.h
  - src/compiler/schema_interface.h
  src:
  - src/compiler/cpp_generator.cc
  - src/compiler/csharp_generator.cc
  - src/compiler/node_generator.cc
  - src/compiler/objective_c_generator.cc
  - src/compiler/php_generator.cc
  - src/compiler/python_generator.cc
  - src/compiler/ruby_generator.cc
  deps: []
- name: grpcpp_channelz
  build: all
  language: c++
  public_headers:
  - include/grpcpp/ext/channelz_service_plugin.h
  headers:
  - src/cpp/server/channelz/channelz_service.h
  src:
  - src/proto/grpc/channelz/channelz.proto
  - src/cpp/server/channelz/channelz_service.cc
  - src/cpp/server/channelz/channelz_service_plugin.cc
  deps:
  - grpc++
targets:
- name: algorithm_test
  build: test
  language: c
  headers: []
  src:
  - test/core/compression/algorithm_test.cc
  deps:
  - grpc_test_util
  uses_polling: false
- name: alloc_test
  build: test
  language: c
  headers: []
  src:
  - test/core/gpr/alloc_test.cc
  deps:
  - grpc_test_util
  uses_polling: false
- name: alpn_test
  build: test
  language: c
  headers: []
  src:
  - test/core/transport/chttp2/alpn_test.cc
  deps:
  - grpc_test_util
- name: alts_counter_test
  build: test
  language: c
  headers:
  - test/core/tsi/alts/crypt/gsec_test_util.h
  src:
  - test/core/tsi/alts/crypt/gsec_test_util.cc
  - test/core/tsi/alts/frame_protector/alts_counter_test.cc
  deps:
  - grpc_test_util
- name: alts_crypt_test
  build: test
  language: c
  headers:
  - test/core/tsi/alts/crypt/gsec_test_util.h
  src:
  - test/core/tsi/alts/crypt/aes_gcm_test.cc
  - test/core/tsi/alts/crypt/gsec_test_util.cc
  deps:
  - grpc_test_util
- name: alts_crypter_test
  build: test
  language: c
  headers:
  - test/core/tsi/alts/crypt/gsec_test_util.h
  src:
  - test/core/tsi/alts/crypt/gsec_test_util.cc
  - test/core/tsi/alts/frame_protector/alts_crypter_test.cc
  deps:
  - grpc_test_util
- name: alts_frame_protector_test
  build: test
  language: c
  headers:
  - test/core/tsi/alts/crypt/gsec_test_util.h
  - test/core/tsi/transport_security_test_lib.h
  src:
  - test/core/tsi/alts/crypt/gsec_test_util.cc
  - test/core/tsi/alts/frame_protector/alts_frame_protector_test.cc
  - test/core/tsi/transport_security_test_lib.cc
  deps:
  - grpc_test_util
- name: alts_grpc_record_protocol_test
  build: test
  language: c
  headers:
  - test/core/tsi/alts/crypt/gsec_test_util.h
  src:
  - test/core/tsi/alts/crypt/gsec_test_util.cc
  - test/core/tsi/alts/zero_copy_frame_protector/alts_grpc_record_protocol_test.cc
  deps:
  - grpc_test_util
- name: alts_handshaker_client_test
  build: test
  language: c
  headers:
  - test/core/tsi/alts/handshaker/alts_handshaker_service_api_test_lib.h
  src:
  - test/core/tsi/alts/handshaker/alts_handshaker_client_test.cc
  - test/core/tsi/alts/handshaker/alts_handshaker_service_api_test_lib.cc
  deps:
  - grpc_test_util
- name: alts_iovec_record_protocol_test
  build: test
  language: c
  headers:
  - test/core/tsi/alts/crypt/gsec_test_util.h
  src:
  - test/core/tsi/alts/crypt/gsec_test_util.cc
  - test/core/tsi/alts/zero_copy_frame_protector/alts_iovec_record_protocol_test.cc
  deps:
  - grpc_test_util
- name: alts_security_connector_test
  build: test
  language: c
  headers: []
  src:
  - test/core/security/alts_security_connector_test.cc
  deps:
  - grpc_test_util
- name: alts_tsi_handshaker_test
  build: test
  language: c
  headers:
  - test/core/tsi/alts/handshaker/alts_handshaker_service_api_test_lib.h
  src:
  - test/core/tsi/alts/handshaker/alts_handshaker_service_api_test_lib.cc
  - test/core/tsi/alts/handshaker/alts_tsi_handshaker_test.cc
  deps:
  - grpc_test_util
- name: alts_tsi_utils_test
  build: test
  language: c
  headers:
  - test/core/tsi/alts/handshaker/alts_handshaker_service_api_test_lib.h
  src:
  - test/core/tsi/alts/handshaker/alts_handshaker_service_api_test_lib.cc
  - test/core/tsi/alts/handshaker/alts_tsi_utils_test.cc
  deps:
  - grpc_test_util
- name: alts_zero_copy_grpc_protector_test
  build: test
  language: c
  headers:
  - test/core/tsi/alts/crypt/gsec_test_util.h
  src:
  - test/core/tsi/alts/crypt/gsec_test_util.cc
  - test/core/tsi/alts/zero_copy_frame_protector/alts_zero_copy_grpc_protector_test.cc
  deps:
  - grpc_test_util
- name: arena_test
  build: test
  language: c
  headers: []
  src:
  - test/core/gpr/arena_test.cc
  deps:
  - grpc_test_util
  uses_polling: false
- name: auth_context_test
  build: test
  language: c
  headers: []
  src:
  - test/core/security/auth_context_test.cc
  deps:
  - grpc_test_util
  uses_polling: false
- name: avl_test
  build: test
  language: c
  headers: []
  src:
  - test/core/avl/avl_test.cc
  deps:
  - grpc_test_util
  uses_polling: false
- name: b64_test
  build: test
  language: c
  headers: []
  src:
  - test/core/slice/b64_test.cc
  deps:
  - grpc_test_util
  uses_polling: false
- name: bad_server_response_test
  build: test
  language: c
  headers:
  - test/core/end2end/cq_verifier.h
  src:
  - test/core/end2end/bad_server_response_test.cc
  - test/core/end2end/cq_verifier.cc
  deps:
  - grpc_test_util
- name: bad_ssl_alpn_test
  build: test
  language: c
  headers:
  - test/core/end2end/cq_verifier.h
  src:
  - test/core/bad_ssl/bad_ssl_test.cc
  - test/core/end2end/cq_verifier.cc
  deps:
  - grpc_test_util
  platforms:
  - linux
  - posix
  - mac
- name: bad_ssl_cert_test
  build: test
  language: c
  headers:
  - test/core/end2end/cq_verifier.h
  src:
  - test/core/bad_ssl/bad_ssl_test.cc
  - test/core/end2end/cq_verifier.cc
  deps:
  - grpc_test_util
  platforms:
  - linux
  - posix
  - mac
- name: bin_decoder_test
  build: test
  language: c
  headers: []
  src:
  - test/core/transport/chttp2/bin_decoder_test.cc
  deps:
  - grpc_test_util
  uses_polling: false
- name: bin_encoder_test
  build: test
  language: c
  headers: []
  src:
  - test/core/transport/chttp2/bin_encoder_test.cc
  deps:
  - grpc_test_util
  uses_polling: false
- name: buffer_list_test
  build: test
  language: c
  headers: []
  src:
  - test/core/iomgr/buffer_list_test.cc
  deps:
  - grpc_test_util
- name: channel_args_test
  build: test
  language: c
  headers: []
  src:
  - test/core/channel/channel_args_test.cc
  deps:
  - grpc_test_util
  uses_polling: false
- name: channel_create_test
  build: test
  language: c
  headers: []
  src:
  - test/core/surface/channel_create_test.cc
  deps:
  - grpc_test_util
- name: channel_stack_builder_test
  build: test
  language: c
  headers: []
  src:
  - test/core/channel/channel_stack_builder_test.cc
  deps:
  - grpc_test_util
- name: channel_stack_test
  build: test
  language: c
  headers: []
  src:
  - test/core/channel/channel_stack_test.cc
  deps:
  - grpc_test_util
  uses_polling: false
- name: check_gcp_environment_linux_test
  build: test
  language: c
  headers: []
  src:
  - test/core/security/check_gcp_environment_linux_test.cc
  deps:
  - grpc_test_util
- name: check_gcp_environment_windows_test
  build: test
  language: c
  headers: []
  src:
  - test/core/security/check_gcp_environment_windows_test.cc
  deps:
  - grpc_test_util
- name: client_ssl_test
  build: test
  language: c
  headers: []
  src:
  - test/core/handshake/client_ssl.cc
  deps:
  - grpc_test_util
  platforms:
  - linux
  - posix
  - mac
- name: cmdline_test
  build: test
  language: c
  headers: []
  src:
  - test/core/util/cmdline_test.cc
  deps:
  - grpc_test_util
  uses_polling: false
- name: combiner_test
  build: test
  language: c
  headers: []
  src:
  - test/core/iomgr/combiner_test.cc
  deps:
  - grpc_test_util
  platforms:
  - linux
  - posix
  - mac
- name: completion_queue_threading_test
  build: test
  run: false
  language: c
  headers: []
  src:
  - test/core/surface/completion_queue_threading_test.cc
  deps:
  - grpc_test_util
- name: compression_test
  build: test
  language: c
  headers: []
  src:
  - test/core/compression/compression_test.cc
  deps:
  - grpc_test_util
  uses_polling: false
- name: concurrent_connectivity_test
  build: test
  language: c
  headers: []
  src:
  - test/core/surface/concurrent_connectivity_test.cc
  deps:
  - grpc_test_util
- name: connection_refused_test
  build: test
  language: c
  headers:
  - test/core/end2end/cq_verifier.h
  src:
  - test/core/end2end/connection_refused_test.cc
  - test/core/end2end/cq_verifier.cc
  deps:
  - grpc_test_util
- name: cpu_test
  build: test
  language: c
  headers: []
  src:
  - test/core/gpr/cpu_test.cc
  deps:
  - grpc_test_util
  uses_polling: false
- name: dns_resolver_connectivity_using_ares_test
  build: test
  language: c
  headers: []
  src:
  - test/core/client_channel/resolvers/dns_resolver_connectivity_test.cc
  deps:
  - grpc_test_util
  args:
  - --resolver=ares
- name: dns_resolver_connectivity_using_native_test
  build: test
  language: c
  headers: []
  src:
  - test/core/client_channel/resolvers/dns_resolver_connectivity_test.cc
  deps:
  - grpc_test_util
  args:
  - --resolver=native
- name: dns_resolver_cooldown_test
  build: test
  language: c
  headers: []
  src:
  - test/core/client_channel/resolvers/dns_resolver_cooldown_test.cc
  deps:
  - grpc_test_util
- name: dns_resolver_test
  build: test
  language: c
  headers: []
  src:
  - test/core/client_channel/resolvers/dns_resolver_test.cc
  deps:
  - grpc_test_util
- name: dualstack_socket_test
  build: test
  language: c
  headers:
  - test/core/end2end/cq_verifier.h
  src:
  - test/core/end2end/cq_verifier.cc
  - test/core/end2end/dualstack_socket_test.cc
  deps:
  - grpc_test_util
  platforms:
  - linux
  - posix
  - mac
- name: endpoint_pair_test
  build: test
  language: c
  headers:
  - test/core/iomgr/endpoint_tests.h
  src:
  - test/core/iomgr/endpoint_pair_test.cc
  - test/core/iomgr/endpoint_tests.cc
  deps:
  - grpc_test_util
- name: env_test
  build: test
  language: c
  headers: []
  src:
  - test/core/gpr/env_test.cc
  deps:
  - grpc_test_util
  uses_polling: false
- name: error_test
  build: test
  language: c
  headers:
  - test/core/iomgr/endpoint_tests.h
  src:
  - test/core/iomgr/endpoint_tests.cc
  - test/core/iomgr/error_test.cc
  deps:
  - grpc_test_util
  uses_polling: false
- name: ev_epollex_linux_test
  build: test
  language: c
  headers: []
  src:
  - test/core/iomgr/ev_epollex_linux_test.cc
  deps:
  - grpc_test_util
  platforms:
  - linux
  - posix
  - mac
- name: fake_resolver_test
  build: test
  language: c
  headers: []
  src:
  - test/core/client_channel/resolvers/fake_resolver_test.cc
  deps:
  - grpc_test_util
- name: fake_transport_security_test
  build: test
  language: c
  headers:
  - test/core/tsi/transport_security_test_lib.h
  src:
  - test/core/tsi/fake_transport_security_test.cc
  - test/core/tsi/transport_security_test_lib.cc
  deps:
  - grpc_test_util
- name: fd_conservation_posix_test
  build: test
  language: c
  headers: []
  src:
  - test/core/iomgr/fd_conservation_posix_test.cc
  deps:
  - grpc_test_util
  platforms:
  - linux
  - posix
  - mac
- name: fd_posix_test
  build: test
  language: c
  headers: []
  src:
  - test/core/iomgr/fd_posix_test.cc
  deps:
  - grpc_test_util
  platforms:
  - linux
  - posix
  - mac
- name: fling_stream_test
  build: test
  language: c
  headers:
  - test/core/end2end/data/ssl_test_data.h
  src:
  - test/core/end2end/data/client_certs.cc
  - test/core/end2end/data/server1_cert.cc
  - test/core/end2end/data/server1_key.cc
  - test/core/end2end/data/test_root_cert.cc
  - test/core/fling/fling_stream_test.cc
  deps:
  - grpc_test_util
  platforms:
  - linux
  - posix
  - mac
- name: fling_test
  build: test
  language: c
  headers:
  - test/core/end2end/data/ssl_test_data.h
  src:
  - test/core/end2end/data/client_certs.cc
  - test/core/end2end/data/server1_cert.cc
  - test/core/end2end/data/server1_key.cc
  - test/core/end2end/data/test_root_cert.cc
  - test/core/fling/fling_test.cc
  deps:
  - grpc_test_util
  platforms:
  - linux
  - posix
  - mac
- name: fork_test
  build: test
  language: c
  headers: []
  src:
  - test/core/gprpp/fork_test.cc
  deps:
  - grpc_test_util
  platforms:
  - linux
  - posix
  - mac
  uses_polling: false
- name: format_request_test
  build: test
  language: c
  headers:
  - test/core/end2end/data/ssl_test_data.h
  src:
  - test/core/end2end/data/client_certs.cc
  - test/core/end2end/data/server1_cert.cc
  - test/core/end2end/data/server1_key.cc
  - test/core/end2end/data/test_root_cert.cc
  - test/core/http/format_request_test.cc
  deps:
  - grpc_test_util
- name: frame_handler_test
  build: test
  language: c
  headers:
  - test/core/tsi/alts/crypt/gsec_test_util.h
  src:
  - test/core/tsi/alts/crypt/gsec_test_util.cc
  - test/core/tsi/alts/frame_protector/frame_handler_test.cc
  deps:
  - grpc_test_util
- name: goaway_server_test
  build: test
  language: c
  headers:
  - test/core/end2end/cq_verifier.h
  src:
  - test/core/end2end/cq_verifier.cc
  - test/core/end2end/goaway_server_test.cc
  deps:
  - grpc_test_util
- name: grpc_alts_credentials_options_test
  build: test
  language: c
  headers: []
  src:
  - test/core/security/grpc_alts_credentials_options_test.cc
  deps:
  - grpc_test_util
- name: grpc_byte_buffer_reader_test
  build: test
  language: c
  headers: []
  src:
  - test/core/surface/byte_buffer_reader_test.cc
  deps:
  - grpc_test_util
  uses_polling: false
- name: grpc_completion_queue_test
  build: test
  language: c
  headers: []
  src:
  - test/core/surface/completion_queue_test.cc
  deps:
  - grpc_test_util
- name: grpc_ipv6_loopback_available_test
  build: test
  language: c
  headers: []
  src:
  - test/core/iomgr/grpc_ipv6_loopback_available_test.cc
  deps:
  - grpc_test_util
- name: handshake_server_with_readahead_handshaker_test
  build: test
  language: c
  headers:
  - test/core/handshake/server_ssl_common.h
  src:
  - test/core/handshake/readahead_handshaker_server_ssl.cc
  - test/core/handshake/server_ssl_common.cc
  deps:
  - grpc_test_util
  platforms:
  - linux
  - posix
  - mac
- name: histogram_test
  build: test
  language: c
  headers: []
  src:
  - test/core/util/histogram_test.cc
  deps:
  - grpc_test_util
  uses_polling: false
- name: host_port_test
  build: test
  language: c
  headers: []
  src:
  - test/core/gprpp/host_port_test.cc
  deps:
  - grpc_test_util
  uses_polling: false
- name: hpack_encoder_test
  build: test
  language: c
  headers: []
  src:
  - test/core/transport/chttp2/hpack_encoder_test.cc
  deps:
  - grpc_test_util
  uses_polling: false
- name: hpack_parser_test
  build: test
  language: c
  headers: []
  src:
  - test/core/transport/chttp2/hpack_parser_test.cc
  deps:
  - grpc_test_util
  uses_polling: false
- name: hpack_table_test
  build: test
  language: c
  headers: []
  src:
  - test/core/transport/chttp2/hpack_table_test.cc
  deps:
  - grpc_test_util
  uses_polling: false
- name: httpcli_test
  build: test
  language: c
  headers:
  - test/core/end2end/data/ssl_test_data.h
  src:
  - test/core/end2end/data/client_certs.cc
  - test/core/end2end/data/server1_cert.cc
  - test/core/end2end/data/server1_key.cc
  - test/core/end2end/data/test_root_cert.cc
  - test/core/http/httpcli_test.cc
  deps:
  - grpc_test_util
  platforms:
  - linux
  - posix
  - mac
- name: httpscli_test
  build: test
  language: c
  headers:
  - test/core/end2end/data/ssl_test_data.h
  src:
  - test/core/end2end/data/client_certs.cc
  - test/core/end2end/data/server1_cert.cc
  - test/core/end2end/data/server1_key.cc
  - test/core/end2end/data/test_root_cert.cc
  - test/core/http/httpscli_test.cc
  deps:
  - grpc_test_util
  platforms:
  - linux
  - posix
  - mac
- name: inproc_callback_test
  build: test
  language: c
  headers: []
  src:
  - test/core/end2end/inproc_callback_test.cc
  deps:
  - end2end_tests
  uses_polling: false
- name: invalid_call_argument_test
  build: test
  language: c
  headers:
  - test/core/end2end/cq_verifier.h
  src:
  - test/core/end2end/cq_verifier.cc
  - test/core/end2end/invalid_call_argument_test.cc
  deps:
  - grpc_test_util
- name: json_token_test
  build: test
  language: c
  headers: []
  src:
  - test/core/security/json_token_test.cc
  deps:
  - grpc_test_util
  uses_polling: false
- name: jwt_verifier_test
  build: test
  language: c
  headers: []
  src:
  - test/core/security/jwt_verifier_test.cc
  deps:
  - grpc_test_util
  uses_polling: false
- name: lame_client_test
  build: test
  language: c
  headers:
  - test/core/end2end/cq_verifier.h
  src:
  - test/core/end2end/cq_verifier.cc
  - test/core/surface/lame_client_test.cc
  deps:
  - grpc_test_util
- name: load_file_test
  build: test
  language: c
  headers: []
  src:
  - test/core/iomgr/load_file_test.cc
  deps:
  - grpc_test_util
  uses_polling: false
- name: manual_constructor_test
  build: test
  language: c
  headers: []
  src:
  - test/core/gprpp/manual_constructor_test.cc
  deps:
  - grpc_test_util
  uses_polling: false
- name: message_compress_test
  build: test
  language: c
  headers: []
  src:
  - test/core/compression/message_compress_test.cc
  deps:
  - grpc_test_util
  uses_polling: false
- name: metadata_test
  build: test
  language: c
  headers: []
  src:
  - test/core/transport/metadata_test.cc
  deps:
  - grpc_test_util
- name: minimal_stack_is_minimal_test
  build: test
  language: c
  headers: []
  src:
  - test/core/channel/minimal_stack_is_minimal_test.cc
  deps:
  - grpc_test_util
  uses_polling: false
- name: mpmcqueue_test
  build: test
  language: c
  headers: []
  src:
  - test/core/iomgr/mpmcqueue_test.cc
  deps:
  - grpc_test_util
  uses_polling: false
- name: mpscq_test
  build: test
  language: c
  headers: []
  src:
  - test/core/gprpp/mpscq_test.cc
  deps:
  - grpc_test_util
  platforms:
  - linux
  - posix
  - mac
  uses_polling: false
- name: multiple_server_queues_test
  build: test
  language: c
  headers:
  - test/core/end2end/cq_verifier.h
  src:
  - test/core/end2end/cq_verifier.cc
  - test/core/end2end/multiple_server_queues_test.cc
  deps:
  - grpc_test_util
- name: murmur_hash_test
  build: test
  language: c
  headers: []
  src:
  - test/core/gpr/murmur_hash_test.cc
  deps:
  - grpc_test_util
  uses_polling: false
- name: no_server_test
  build: test
  language: c
  headers:
  - test/core/end2end/cq_verifier.h
  src:
  - test/core/end2end/cq_verifier.cc
  - test/core/end2end/no_server_test.cc
  deps:
  - grpc_test_util
- name: num_external_connectivity_watchers_test
  build: test
  language: c
  headers: []
  src:
  - test/core/surface/num_external_connectivity_watchers_test.cc
  deps:
  - grpc_test_util
- name: parse_address_test
  build: test
  language: c
  headers: []
  src:
  - test/core/address_utils/parse_address_test.cc
  deps:
  - grpc_test_util
- name: parse_address_with_named_scope_id_test
  build: test
  language: c
  headers: []
  src:
  - test/core/address_utils/parse_address_with_named_scope_id_test.cc
  deps:
  - grpc_test_util
  platforms:
  - linux
  - posix
  - mac
  uses_polling: false
- name: parser_test
  build: test
  language: c
  headers:
  - test/core/end2end/data/ssl_test_data.h
  src:
  - test/core/end2end/data/client_certs.cc
  - test/core/end2end/data/server1_cert.cc
  - test/core/end2end/data/server1_key.cc
  - test/core/end2end/data/test_root_cert.cc
  - test/core/http/parser_test.cc
  deps:
  - grpc_test_util
  uses_polling: false
- name: percent_encoding_test
  build: test
  language: c
  headers: []
  src:
  - test/core/slice/percent_encoding_test.cc
  deps:
  - grpc_test_util
  uses_polling: false
- name: public_headers_must_be_c89
  build: test
  language: c
  headers:
  - src/core/lib/security/authorization/grpc_authorization_engine.h
  - src/core/lib/security/authorization/grpc_authorization_policy_provider.h
  - src/core/lib/security/authorization/matchers.h
  - src/core/lib/security/authorization/rbac_policy.h
  - src/core/lib/security/authorization/rbac_translator.h
  src:
  - src/core/lib/security/authorization/grpc_authorization_engine.cc
  - src/core/lib/security/authorization/grpc_authorization_policy_provider.cc
  - src/core/lib/security/authorization/matchers.cc
  - src/core/lib/security/authorization/rbac_policy.cc
  - src/core/lib/security/authorization/rbac_translator.cc
  - test/core/surface/public_headers_must_be_c89.c
  deps:
  - grpc_test_util
- name: resolve_address_using_ares_resolver_posix_test
  build: test
  language: c
  headers: []
  src:
  - test/core/iomgr/resolve_address_posix_test.cc
  deps:
  - grpc_test_util
  args:
  - --resolver=ares
  platforms:
  - linux
  - posix
  - mac
- name: resolve_address_using_ares_resolver_test
  build: test
  language: c
  headers: []
  src:
  - test/core/iomgr/resolve_address_test.cc
  deps:
  - grpc_test_util
  args:
  - --resolver=ares
- name: resolve_address_using_native_resolver_posix_test
  build: test
  language: c
  headers: []
  src:
  - test/core/iomgr/resolve_address_posix_test.cc
  deps:
  - grpc_test_util
  args:
  - --resolver=native
  platforms:
  - linux
  - posix
  - mac
- name: resolve_address_using_native_resolver_test
  build: test
  language: c
  headers: []
  src:
  - test/core/iomgr/resolve_address_test.cc
  deps:
  - grpc_test_util
  args:
  - --resolver=native
- name: resource_quota_test
  build: test
  language: c
  headers: []
  src:
  - test/core/iomgr/resource_quota_test.cc
  deps:
  - grpc_test_util
- name: secure_channel_create_test
  build: test
  language: c
  headers: []
  src:
  - test/core/surface/secure_channel_create_test.cc
  deps:
  - grpc_test_util
- name: secure_endpoint_test
  build: test
  language: c
  headers:
  - test/core/iomgr/endpoint_tests.h
  src:
  - test/core/iomgr/endpoint_tests.cc
  - test/core/security/secure_endpoint_test.cc
  deps:
  - grpc_test_util
- name: security_connector_test
  build: test
  language: c
  headers: []
  src:
  - test/core/security/security_connector_test.cc
  deps:
  - grpc_test_util
- name: sequential_connectivity_test
  build: test
  run: false
  language: c
  headers: []
  src:
  - test/core/surface/sequential_connectivity_test.cc
  deps:
  - grpc_test_util
- name: server_ssl_test
  build: test
  language: c
  headers:
  - test/core/handshake/server_ssl_common.h
  src:
  - test/core/handshake/server_ssl.cc
  - test/core/handshake/server_ssl_common.cc
  deps:
  - grpc_test_util
  platforms:
  - linux
  - posix
  - mac
- name: server_test
  build: test
  language: c
  headers: []
  src:
  - test/core/surface/server_test.cc
  deps:
  - grpc_test_util
- name: slice_buffer_test
  build: test
  language: c
  headers: []
  src:
  - test/core/slice/slice_buffer_test.cc
  deps:
  - grpc_test_util
  uses_polling: false
- name: slice_string_helpers_test
  build: test
  language: c
  headers: []
  src:
  - test/core/slice/slice_string_helpers_test.cc
  deps:
  - grpc_test_util
  uses_polling: false
- name: sockaddr_resolver_test
  build: test
  language: c
  headers: []
  src:
  - test/core/client_channel/resolvers/sockaddr_resolver_test.cc
  deps:
  - grpc_test_util
- name: socket_utils_test
  build: test
  language: c
  headers: []
  src:
  - test/core/iomgr/socket_utils_test.cc
  deps:
  - grpc_test_util
  platforms:
  - linux
  - posix
  - mac
- name: spinlock_test
  build: test
  language: c
  headers: []
  src:
  - test/core/gpr/spinlock_test.cc
  deps:
  - grpc_test_util
  uses_polling: false
- name: ssl_credentials_test
  build: test
  language: c
  headers: []
  src:
  - test/core/security/ssl_credentials_test.cc
  deps:
  - grpc_test_util
- name: ssl_transport_security_test
  build: test
  language: c
  headers:
  - test/core/tsi/transport_security_test_lib.h
  src:
  - test/core/tsi/ssl_transport_security_test.cc
  - test/core/tsi/transport_security_test_lib.cc
  deps:
  - grpc_test_util
  platforms:
  - linux
  - posix
  - mac
- name: status_conversion_test
  build: test
  language: c
  headers: []
  src:
  - test/core/transport/status_conversion_test.cc
  deps:
  - grpc_test_util
  uses_polling: false
- name: stream_compression_test
  build: test
  language: c
  headers: []
  src:
  - test/core/compression/stream_compression_test.cc
  deps:
  - grpc_test_util
  uses_polling: false
- name: stream_map_test
  build: test
  language: c
  headers: []
  src:
  - test/core/transport/chttp2/stream_map_test.cc
  deps:
  - grpc_test_util
- name: stream_owned_slice_test
  build: test
  language: c
  headers: []
  src:
  - test/core/transport/stream_owned_slice_test.cc
  deps:
  - grpc_test_util
  uses_polling: false
- name: string_test
  build: test
  language: c
  headers: []
  src:
  - test/core/gpr/string_test.cc
  deps:
  - grpc_test_util
  uses_polling: false
- name: sync_test
  build: test
  language: c
  headers: []
  src:
  - test/core/gpr/sync_test.cc
  deps:
  - grpc_test_util
  uses_polling: false
- name: tcp_client_posix_test
  build: test
  language: c
  headers: []
  src:
  - test/core/iomgr/tcp_client_posix_test.cc
  deps:
  - grpc_test_util
  platforms:
  - linux
  - posix
  - mac
- name: tcp_posix_test
  build: test
  language: c
  headers:
  - test/core/iomgr/endpoint_tests.h
  src:
  - test/core/iomgr/endpoint_tests.cc
  - test/core/iomgr/tcp_posix_test.cc
  deps:
  - grpc_test_util
  platforms:
  - linux
  - posix
- name: tcp_server_posix_test
  build: test
  language: c
  headers: []
  src:
  - test/core/iomgr/tcp_server_posix_test.cc
  deps:
  - grpc_test_util
  platforms:
  - linux
  - posix
  - mac
- name: test_core_gpr_time_test
  build: test
  language: c
  headers: []
  src:
  - test/core/gpr/time_test.cc
  deps:
  - grpc_test_util
  uses_polling: false
- name: test_core_security_credentials_test
  build: test
  language: c
  headers: []
  src:
  - test/core/security/credentials_test.cc
  deps:
  - grpc_test_util
- name: test_core_slice_slice_test
  build: test
  language: c
  headers: []
  src:
  - test/core/slice/slice_test.cc
  deps:
  - grpc_test_util
  uses_polling: false
- name: thd_test
  build: test
  language: c
  headers: []
  src:
  - test/core/gprpp/thd_test.cc
  deps:
  - grpc_test_util
  uses_polling: false
- name: threadpool_test
  build: test
  language: c
  headers: []
  src:
  - test/core/iomgr/threadpool_test.cc
  deps:
  - grpc_test_util
  uses_polling: false
- name: time_averaged_stats_test
  build: test
  language: c
  headers: []
  src:
  - test/core/iomgr/time_averaged_stats_test.cc
  deps:
  - grpc_test_util
  uses_polling: false
- name: timeout_encoding_test
  build: test
  language: c
  headers: []
  src:
  - test/core/transport/timeout_encoding_test.cc
  deps:
  - grpc_test_util
  uses_polling: false
- name: timer_heap_test
  build: test
  language: c
  headers: []
  src:
  - test/core/iomgr/timer_heap_test.cc
  deps:
  - grpc_test_util
  uses_polling: false
- name: timer_list_test
  build: test
  language: c
  headers: []
  src:
  - test/core/iomgr/timer_list_test.cc
  deps:
  - grpc_test_util
  uses_polling: false
- name: tls_test
  build: test
  language: c
  headers: []
  src:
  - test/core/gpr/tls_test.cc
  deps:
  - grpc_test_util
  uses_polling: false
- name: transport_security_common_api_test
  build: test
  language: c
  headers: []
  src:
  - test/core/tsi/alts/handshaker/transport_security_common_api_test.cc
  deps:
  - grpc_test_util
- name: transport_security_test
  build: test
  language: c
  headers: []
  src:
  - test/core/tsi/transport_security_test.cc
  deps:
  - grpc_test_util
- name: udp_server_test
  build: test
  language: c
  headers: []
  src:
  - test/core/iomgr/udp_server_test.cc
  deps:
  - grpc_test_util
  platforms:
  - linux
  - posix
  - mac
- name: useful_test
  build: test
  language: c
  headers: []
  src:
  - test/core/gpr/useful_test.cc
  deps:
  - grpc_test_util
  uses_polling: false
- name: varint_test
  build: test
  language: c
  headers: []
  src:
  - test/core/transport/chttp2/varint_test.cc
  deps:
  - grpc_test_util
  uses_polling: false
- name: activity_test
  gtest: true
  build: test
  language: c++
  headers:
  - src/core/ext/upb-generated/google/api/annotations.upb.h
  - src/core/ext/upb-generated/google/api/expr/v1alpha1/checked.upb.h
  - src/core/ext/upb-generated/google/api/expr/v1alpha1/syntax.upb.h
  - src/core/ext/upb-generated/google/api/http.upb.h
  - src/core/ext/upb-generated/google/protobuf/any.upb.h
  - src/core/ext/upb-generated/google/protobuf/duration.upb.h
  - src/core/ext/upb-generated/google/protobuf/empty.upb.h
  - src/core/ext/upb-generated/google/protobuf/struct.upb.h
  - src/core/ext/upb-generated/google/protobuf/timestamp.upb.h
  - src/core/ext/upb-generated/google/protobuf/wrappers.upb.h
  - src/core/ext/upb-generated/google/rpc/status.upb.h
  - src/core/lib/gpr/alloc.h
  - src/core/lib/gpr/env.h
  - src/core/lib/gpr/murmur_hash.h
  - src/core/lib/gpr/spinlock.h
  - src/core/lib/gpr/string.h
  - src/core/lib/gpr/string_windows.h
  - src/core/lib/gpr/time_precise.h
  - src/core/lib/gpr/tls.h
  - src/core/lib/gpr/tmpfile.h
  - src/core/lib/gpr/useful.h
  - src/core/lib/gprpp/arena.h
  - src/core/lib/gprpp/atomic.h
  - src/core/lib/gprpp/bitset.h
  - src/core/lib/gprpp/construct_destruct.h
  - src/core/lib/gprpp/debug_location.h
  - src/core/lib/gprpp/examine_stack.h
  - src/core/lib/gprpp/fork.h
  - src/core/lib/gprpp/global_config.h
  - src/core/lib/gprpp/global_config_custom.h
  - src/core/lib/gprpp/global_config_env.h
  - src/core/lib/gprpp/global_config_generic.h
  - src/core/lib/gprpp/host_port.h
  - src/core/lib/gprpp/manual_constructor.h
  - src/core/lib/gprpp/memory.h
  - src/core/lib/gprpp/mpscq.h
  - src/core/lib/gprpp/stat.h
  - src/core/lib/gprpp/status_helper.h
  - src/core/lib/gprpp/sync.h
  - src/core/lib/gprpp/thd.h
  - src/core/lib/gprpp/time_util.h
  - src/core/lib/profiling/timers.h
  - src/core/lib/promise/activity.h
  - src/core/lib/promise/context.h
  - src/core/lib/promise/detail/basic_join.h
  - src/core/lib/promise/detail/basic_seq.h
  - src/core/lib/promise/detail/promise_factory.h
  - src/core/lib/promise/detail/promise_like.h
  - src/core/lib/promise/detail/status.h
  - src/core/lib/promise/detail/switch.h
  - src/core/lib/promise/join.h
  - src/core/lib/promise/poll.h
  - src/core/lib/promise/promise.h
  - src/core/lib/promise/seq.h
  - src/core/lib/promise/wait_set.h
  src:
  - src/core/ext/upb-generated/google/api/annotations.upb.c
  - src/core/ext/upb-generated/google/api/expr/v1alpha1/checked.upb.c
  - src/core/ext/upb-generated/google/api/expr/v1alpha1/syntax.upb.c
  - src/core/ext/upb-generated/google/api/http.upb.c
  - src/core/ext/upb-generated/google/protobuf/any.upb.c
  - src/core/ext/upb-generated/google/protobuf/duration.upb.c
  - src/core/ext/upb-generated/google/protobuf/empty.upb.c
  - src/core/ext/upb-generated/google/protobuf/struct.upb.c
  - src/core/ext/upb-generated/google/protobuf/timestamp.upb.c
  - src/core/ext/upb-generated/google/protobuf/wrappers.upb.c
  - src/core/ext/upb-generated/google/rpc/status.upb.c
  - src/core/lib/gpr/alloc.cc
  - src/core/lib/gpr/atm.cc
  - src/core/lib/gpr/cpu_iphone.cc
  - src/core/lib/gpr/cpu_linux.cc
  - src/core/lib/gpr/cpu_posix.cc
  - src/core/lib/gpr/cpu_windows.cc
  - src/core/lib/gpr/env_linux.cc
  - src/core/lib/gpr/env_posix.cc
  - src/core/lib/gpr/env_windows.cc
  - src/core/lib/gpr/log.cc
  - src/core/lib/gpr/log_android.cc
  - src/core/lib/gpr/log_linux.cc
  - src/core/lib/gpr/log_posix.cc
  - src/core/lib/gpr/log_windows.cc
  - src/core/lib/gpr/murmur_hash.cc
  - src/core/lib/gpr/string.cc
  - src/core/lib/gpr/string_posix.cc
  - src/core/lib/gpr/string_util_windows.cc
  - src/core/lib/gpr/string_windows.cc
  - src/core/lib/gpr/sync.cc
  - src/core/lib/gpr/sync_abseil.cc
  - src/core/lib/gpr/sync_posix.cc
  - src/core/lib/gpr/sync_windows.cc
  - src/core/lib/gpr/time.cc
  - src/core/lib/gpr/time_posix.cc
  - src/core/lib/gpr/time_precise.cc
  - src/core/lib/gpr/time_windows.cc
  - src/core/lib/gpr/tmpfile_msys.cc
  - src/core/lib/gpr/tmpfile_posix.cc
  - src/core/lib/gpr/tmpfile_windows.cc
  - src/core/lib/gpr/wrap_memcpy.cc
  - src/core/lib/gprpp/arena.cc
  - src/core/lib/gprpp/examine_stack.cc
  - src/core/lib/gprpp/fork.cc
  - src/core/lib/gprpp/global_config_env.cc
  - src/core/lib/gprpp/host_port.cc
  - src/core/lib/gprpp/mpscq.cc
  - src/core/lib/gprpp/stat_posix.cc
  - src/core/lib/gprpp/stat_windows.cc
  - src/core/lib/gprpp/status_helper.cc
  - src/core/lib/gprpp/thd_posix.cc
  - src/core/lib/gprpp/thd_windows.cc
  - src/core/lib/gprpp/time_util.cc
  - src/core/lib/profiling/basic_timers.cc
  - src/core/lib/profiling/stap_timers.cc
  - src/core/lib/promise/activity.cc
  - test/core/promise/activity_test.cc
  deps:
  - absl/base:base
  - absl/base:core_headers
  - absl/container:flat_hash_set
  - absl/memory:memory
  - absl/status:status
  - absl/status:statusor
  - absl/strings:cord
  - absl/strings:str_format
  - absl/strings:strings
  - absl/synchronization:synchronization
  - absl/time:time
  - absl/types:optional
  - absl/types:variant
  - upb
  uses_polling: false
- name: address_sorting_test
  gtest: true
  build: test
  language: c++
  headers: []
  src:
  - test/cpp/naming/address_sorting_test.cc
  deps:
  - grpc++_test_config
  - grpc++_test_util
  platforms:
  - linux
  - posix
  - mac
- name: address_sorting_test_unsecure
  gtest: true
  build: test
  language: c++
  headers:
  - test/cpp/util/byte_buffer_proto_helper.h
  - test/cpp/util/string_ref_helper.h
  - test/cpp/util/subprocess.h
  src:
  - test/cpp/naming/address_sorting_test.cc
  - test/cpp/util/byte_buffer_proto_helper.cc
  - test/cpp/util/string_ref_helper.cc
  - test/cpp/util/subprocess.cc
  deps:
  - grpc++_unsecure
  - grpc_test_util_unsecure
  - grpc++_test_config
  platforms:
  - linux
  - posix
  - mac
- name: admin_services_end2end_test
  gtest: true
  build: test
  language: c++
  headers:
  - src/cpp/server/csds/csds.h
  src:
  - src/proto/grpc/testing/xds/v3/base.proto
  - src/proto/grpc/testing/xds/v3/config_dump.proto
  - src/proto/grpc/testing/xds/v3/csds.proto
  - src/proto/grpc/testing/xds/v3/percent.proto
  - src/cpp/server/admin/admin_services.cc
  - src/cpp/server/csds/csds.cc
  - test/cpp/end2end/admin_services_end2end_test.cc
  deps:
  - grpc++_reflection
  - grpcpp_channelz
  - grpc++_test_util
- name: alarm_test
  gtest: true
  build: test
  language: c++
  headers: []
  src:
  - test/cpp/common/alarm_test.cc
  deps:
  - grpc++_unsecure
  - grpc_test_util_unsecure
  platforms:
  - linux
  - posix
  - mac
- name: alts_concurrent_connectivity_test
  gtest: true
  build: test
  language: c++
  headers:
  - test/core/end2end/cq_verifier.h
  - test/core/tsi/alts/fake_handshaker/fake_handshaker_server.h
  src:
  - test/core/tsi/alts/fake_handshaker/handshaker.proto
  - test/core/tsi/alts/fake_handshaker/transport_security_common.proto
  - test/core/end2end/cq_verifier.cc
  - test/core/tsi/alts/fake_handshaker/fake_handshaker_server.cc
  - test/core/tsi/alts/handshaker/alts_concurrent_connectivity_test.cc
  deps:
  - grpc++
  - grpc_test_util
  platforms:
  - linux
  - posix
- name: alts_credentials_fuzzer
  build: fuzzer
  language: c++
  headers: []
  src:
  - test/core/security/alts_credentials_fuzzer.cc
  - test/core/util/fuzzer_corpus_test.cc
  deps:
  - absl/flags:flag
  - grpc_test_util
  - grpc++_test_config
  corpus_dirs:
  - test/core/security/corpus/alts_credentials_corpus
  maxlen: 2048
- name: alts_util_test
  gtest: true
  build: test
  language: c++
  headers: []
  src:
  - test/cpp/common/alts_util_test.cc
  deps:
  - grpc++_alts
  - grpc++_test_util
- name: async_end2end_test
  gtest: true
  build: test
  language: c++
  headers: []
  src:
  - src/proto/grpc/health/v1/health.proto
  - src/proto/grpc/testing/duplicate/echo_duplicate.proto
  - src/proto/grpc/testing/echo.proto
  - src/proto/grpc/testing/echo_messages.proto
  - src/proto/grpc/testing/simple_messages.proto
  - test/cpp/end2end/async_end2end_test.cc
  deps:
  - grpc++_test_util
- name: auth_property_iterator_test
  gtest: true
  build: test
  language: c++
  headers: []
  src:
  - test/cpp/common/auth_property_iterator_test.cc
  deps:
  - grpc++_test_util
  uses_polling: false
- name: authorization_matchers_test
  gtest: true
  build: test
  language: c++
  headers:
  - src/core/lib/security/authorization/grpc_authorization_engine.h
  - src/core/lib/security/authorization/matchers.h
  - src/core/lib/security/authorization/rbac_policy.h
  src:
  - src/core/lib/security/authorization/grpc_authorization_engine.cc
  - src/core/lib/security/authorization/matchers.cc
  - src/core/lib/security/authorization/rbac_policy.cc
  - test/core/security/authorization_matchers_test.cc
  deps:
  - grpc_test_util
- name: authorization_policy_provider_test
  gtest: true
  build: test
  language: c++
  headers:
  - src/core/lib/security/authorization/grpc_authorization_engine.h
  - src/core/lib/security/authorization/grpc_authorization_policy_provider.h
  - src/core/lib/security/authorization/matchers.h
  - src/core/lib/security/authorization/rbac_policy.h
  - src/core/lib/security/authorization/rbac_translator.h
  src:
  - src/core/lib/security/authorization/grpc_authorization_engine.cc
  - src/core/lib/security/authorization/grpc_authorization_policy_provider.cc
  - src/core/lib/security/authorization/matchers.cc
  - src/core/lib/security/authorization/rbac_policy.cc
  - src/core/lib/security/authorization/rbac_translator.cc
  - src/cpp/server/authorization_policy_provider.cc
  - test/cpp/server/authorization_policy_provider_test.cc
  deps:
  - grpc++
  - grpc_test_util
- name: aws_request_signer_test
  gtest: true
  build: test
  language: c++
  headers: []
  src:
  - test/core/security/aws_request_signer_test.cc
  deps:
  - grpc_test_util
- name: backoff_test
  gtest: true
  build: test
  language: c++
  headers: []
  src:
  - test/core/backoff/backoff_test.cc
  deps:
  - grpc_test_util
  uses_polling: false
- name: bad_streaming_id_bad_client_test
  gtest: true
  build: test
  language: c++
  headers:
  - test/core/bad_client/bad_client.h
  - test/core/end2end/cq_verifier.h
  src:
  - test/core/bad_client/bad_client.cc
  - test/core/bad_client/tests/bad_streaming_id.cc
  - test/core/end2end/cq_verifier.cc
  deps:
  - grpc_test_util
- name: badreq_bad_client_test
  gtest: true
  build: test
  language: c++
  headers:
  - test/core/bad_client/bad_client.h
  - test/core/end2end/cq_verifier.h
  src:
  - test/core/bad_client/bad_client.cc
  - test/core/bad_client/tests/badreq.cc
  - test/core/end2end/cq_verifier.cc
  deps:
  - grpc_test_util
- name: bdp_estimator_test
  gtest: true
  build: test
  language: c++
  headers: []
  src:
  - test/core/transport/bdp_estimator_test.cc
  deps:
  - grpc_test_util
  platforms:
  - linux
  - posix
  - mac
  uses_polling: false
- name: binder_smoke_test
  gtest: true
  build: test
  language: c++
  headers: []
  src:
  - test/core/transport/binder/binder_smoke_test.cc
  deps:
  - grpc_test_util
  uses_polling: false
- name: bitset_test
  gtest: true
  build: test
  language: c++
  headers:
  - src/core/lib/gprpp/bitset.h
  src:
  - test/core/gprpp/bitset_test.cc
  deps: []
  uses_polling: false
- name: bm_alarm
  build: test
  language: c++
  headers: []
  src:
  - test/cpp/microbenchmarks/bm_alarm.cc
  deps:
  - benchmark_helpers
  benchmark: true
  defaults: benchmark
  platforms:
  - linux
  - posix
- name: bm_arena
  build: test
  language: c++
  headers: []
  src:
  - test/cpp/microbenchmarks/bm_arena.cc
  deps:
  - benchmark_helpers
  benchmark: true
  defaults: benchmark
  platforms:
  - linux
  - posix
  uses_polling: false
- name: bm_byte_buffer
  build: test
  language: c++
  headers: []
  src:
  - test/cpp/microbenchmarks/bm_byte_buffer.cc
  deps:
  - benchmark_helpers
  benchmark: true
  defaults: benchmark
  platforms:
  - linux
  - posix
  uses_polling: false
- name: bm_call_create
  build: test
  language: c++
  headers: []
  src:
  - test/cpp/microbenchmarks/bm_call_create.cc
  deps:
  - benchmark_helpers
  benchmark: true
  defaults: benchmark
  platforms:
  - linux
  - posix
  uses_polling: false
- name: bm_callback_streaming_ping_pong
  build: test
  run: false
  language: c++
  headers:
  - test/cpp/microbenchmarks/callback_streaming_ping_pong.h
  - test/cpp/microbenchmarks/callback_test_service.h
  - test/cpp/util/byte_buffer_proto_helper.h
  - test/cpp/util/string_ref_helper.h
  - test/cpp/util/subprocess.h
  src:
  - test/cpp/microbenchmarks/bm_callback_streaming_ping_pong.cc
  - test/cpp/microbenchmarks/callback_test_service.cc
  - test/cpp/util/byte_buffer_proto_helper.cc
  - test/cpp/util/string_ref_helper.cc
  - test/cpp/util/subprocess.cc
  deps:
  - benchmark_helpers
  benchmark: true
  defaults: benchmark
  platforms:
  - linux
  - posix
- name: bm_callback_unary_ping_pong
  build: test
  run: false
  language: c++
  headers:
  - test/cpp/microbenchmarks/callback_test_service.h
  - test/cpp/microbenchmarks/callback_unary_ping_pong.h
  - test/cpp/util/byte_buffer_proto_helper.h
  - test/cpp/util/string_ref_helper.h
  - test/cpp/util/subprocess.h
  src:
  - test/cpp/microbenchmarks/bm_callback_unary_ping_pong.cc
  - test/cpp/microbenchmarks/callback_test_service.cc
  - test/cpp/util/byte_buffer_proto_helper.cc
  - test/cpp/util/string_ref_helper.cc
  - test/cpp/util/subprocess.cc
  deps:
  - benchmark_helpers
  benchmark: true
  defaults: benchmark
  platforms:
  - linux
  - posix
- name: bm_channel
  build: test
  language: c++
  headers: []
  src:
  - test/cpp/microbenchmarks/bm_channel.cc
  deps:
  - benchmark_helpers
  benchmark: true
  defaults: benchmark
  platforms:
  - linux
  - posix
  uses_polling: false
- name: bm_chttp2_hpack
  build: test
  language: c++
  headers: []
  src:
  - test/cpp/microbenchmarks/bm_chttp2_hpack.cc
  deps:
  - benchmark_helpers
  benchmark: true
  defaults: benchmark
  platforms:
  - linux
  - posix
  uses_polling: false
- name: bm_chttp2_transport
  build: test
  language: c++
  headers: []
  src:
  - test/cpp/microbenchmarks/bm_chttp2_transport.cc
  deps:
  - benchmark_helpers
  benchmark: true
  defaults: benchmark
  platforms:
  - linux
  - posix
- name: bm_closure
  build: test
  language: c++
  headers: []
  src:
  - test/cpp/microbenchmarks/bm_closure.cc
  deps:
  - benchmark_helpers
  benchmark: true
  defaults: benchmark
  platforms:
  - linux
  - posix
- name: bm_cq
  build: test
  language: c++
  headers: []
  src:
  - test/cpp/microbenchmarks/bm_cq.cc
  deps:
  - benchmark_helpers
  benchmark: true
  defaults: benchmark
  platforms:
  - linux
  - posix
- name: bm_cq_multiple_threads
  build: test
  language: c++
  headers: []
  src:
  - test/cpp/microbenchmarks/bm_cq_multiple_threads.cc
  deps:
  - benchmark_helpers
  benchmark: true
  defaults: benchmark
  platforms:
  - linux
  - posix
  uses_polling: false
- name: bm_error
  build: test
  language: c++
  headers: []
  src:
  - test/cpp/microbenchmarks/bm_error.cc
  deps:
  - benchmark_helpers
  benchmark: true
  defaults: benchmark
  platforms:
  - linux
  - posix
  uses_polling: false
- name: bm_fullstack_streaming_ping_pong
  build: test
  language: c++
  headers:
  - test/cpp/microbenchmarks/fullstack_streaming_ping_pong.h
  src:
  - test/cpp/microbenchmarks/bm_fullstack_streaming_ping_pong.cc
  deps:
  - benchmark_helpers
  benchmark: true
  defaults: benchmark
  platforms:
  - linux
  - posix
- name: bm_fullstack_streaming_pump
  build: test
  language: c++
  headers:
  - test/cpp/microbenchmarks/fullstack_streaming_pump.h
  src:
  - test/cpp/microbenchmarks/bm_fullstack_streaming_pump.cc
  deps:
  - benchmark_helpers
  benchmark: true
  defaults: benchmark
  platforms:
  - linux
  - posix
- name: bm_fullstack_trickle
  build: test
  run: false
  language: c++
  headers: []
  src:
  - test/cpp/microbenchmarks/bm_fullstack_trickle.cc
  deps:
  - absl/flags:flag
  - benchmark_helpers
  benchmark: true
  defaults: benchmark
  platforms:
  - linux
  - posix
  - mac
- name: bm_fullstack_unary_ping_pong
  build: test
  language: c++
  headers:
  - test/cpp/microbenchmarks/fullstack_unary_ping_pong.h
  src:
  - test/cpp/microbenchmarks/bm_fullstack_unary_ping_pong.cc
  deps:
  - benchmark_helpers
  benchmark: true
  defaults: benchmark
  platforms:
  - linux
  - posix
- name: bm_metadata
  build: test
  language: c++
  headers: []
  src:
  - test/cpp/microbenchmarks/bm_metadata.cc
  deps:
  - benchmark_helpers
  benchmark: true
  defaults: benchmark
  platforms:
  - linux
  - posix
  uses_polling: false
- name: bm_pollset
  build: test
  language: c++
  headers: []
  src:
  - test/cpp/microbenchmarks/bm_pollset.cc
  deps:
  - benchmark_helpers
  benchmark: true
  defaults: benchmark
  platforms:
  - linux
  - posix
- name: bm_threadpool
  build: test
  run: false
  language: c++
  headers: []
  src:
  - test/cpp/microbenchmarks/bm_threadpool.cc
  deps:
  - benchmark_helpers
  benchmark: true
  defaults: benchmark
  platforms:
  - linux
  - posix
  - mac
  uses_polling: false
- name: bm_timer
  build: test
  language: c++
  headers: []
  src:
  - test/cpp/microbenchmarks/bm_timer.cc
  deps:
  - benchmark_helpers
  benchmark: true
  defaults: benchmark
  platforms:
  - linux
  - posix
  uses_polling: false
- name: byte_buffer_test
  gtest: true
  build: test
  language: c++
  headers: []
  src:
  - test/cpp/util/byte_buffer_test.cc
  deps:
  - grpc++_test_util
  uses_polling: false
- name: byte_stream_test
  gtest: true
  build: test
  language: c++
  headers: []
  src:
  - test/core/transport/byte_stream_test.cc
  deps:
  - grpc_test_util
  uses_polling: false
- name: cancel_ares_query_test
  gtest: true
  build: test
  language: c++
  headers:
  - test/core/end2end/cq_verifier.h
  - test/cpp/naming/dns_test_util.h
  src:
  - test/core/end2end/cq_verifier.cc
  - test/cpp/naming/cancel_ares_query_test.cc
  - test/cpp/naming/dns_test_util.cc
  deps:
  - grpc++_test_config
  - grpc++_test_util
- name: capture_test
  gtest: true
  build: test
  language: c++
  headers:
  - src/core/lib/gprpp/capture.h
  src:
  - test/core/gprpp/capture_test.cc
  deps:
  - absl/utility:utility
  uses_polling: false
- name: cel_authorization_engine_test
  gtest: true
  build: test
  language: c++
  headers:
  - src/core/lib/security/authorization/cel_authorization_engine.h
  - src/core/lib/security/authorization/grpc_authorization_engine.h
  - src/core/lib/security/authorization/matchers.h
  - src/core/lib/security/authorization/mock_cel/activation.h
  - src/core/lib/security/authorization/mock_cel/cel_expr_builder_factory.h
  - src/core/lib/security/authorization/mock_cel/cel_expression.h
  - src/core/lib/security/authorization/mock_cel/cel_value.h
  - src/core/lib/security/authorization/mock_cel/evaluator_core.h
  - src/core/lib/security/authorization/mock_cel/flat_expr_builder.h
  - src/core/lib/security/authorization/rbac_policy.h
  src:
  - src/core/lib/security/authorization/cel_authorization_engine.cc
  - src/core/lib/security/authorization/grpc_authorization_engine.cc
  - src/core/lib/security/authorization/matchers.cc
  - src/core/lib/security/authorization/rbac_policy.cc
  - test/core/security/cel_authorization_engine_test.cc
  deps:
  - absl/container:flat_hash_set
  - grpc_test_util
- name: certificate_provider_registry_test
  gtest: true
  build: test
  language: c++
  headers: []
  src:
  - test/core/client_channel/certificate_provider_registry_test.cc
  deps:
  - grpc_test_util
- name: certificate_provider_store_test
  gtest: true
  build: test
  language: c++
  headers: []
  src:
  - test/core/xds/certificate_provider_store_test.cc
  deps:
  - grpc_test_util
- name: cfstream_test
  gtest: true
  build: test
  run: false
  language: c++
  headers:
  - test/cpp/end2end/test_service_impl.h
  src:
  - src/proto/grpc/testing/echo.proto
  - src/proto/grpc/testing/echo_messages.proto
  - src/proto/grpc/testing/simple_messages.proto
  - test/cpp/end2end/cfstream_test.cc
  - test/cpp/end2end/test_service_impl.cc
  deps:
  - grpc++_test_util
- name: channel_arguments_test
  gtest: true
  build: test
  language: c++
  headers: []
  src:
  - test/cpp/common/channel_arguments_test.cc
  deps:
  - grpc++
  - grpc_test_util
  uses_polling: false
- name: channel_filter_test
  gtest: true
  build: test
  language: c++
  headers: []
  src:
  - test/cpp/common/channel_filter_test.cc
  deps:
  - grpc++
  - grpc_test_util
  uses_polling: false
- name: channel_trace_test
  gtest: true
  build: test
  language: c++
  headers:
  - test/cpp/util/channel_trace_proto_helper.h
  src:
  - src/proto/grpc/channelz/channelz.proto
  - test/core/channel/channel_trace_test.cc
  - test/cpp/util/channel_trace_proto_helper.cc
  deps:
  - grpc++
  - grpc_test_util
- name: channelz_registry_test
  gtest: true
  build: test
  language: c++
  headers: []
  src:
  - test/core/channel/channelz_registry_test.cc
  deps:
  - grpc++
  - grpc_test_util
  uses_polling: false
- name: channelz_service_test
  gtest: true
  build: test
  language: c++
  headers:
  - test/cpp/end2end/test_service_impl.h
  src:
  - src/proto/grpc/testing/echo.proto
  - src/proto/grpc/testing/echo_messages.proto
  - src/proto/grpc/testing/simple_messages.proto
  - test/cpp/end2end/channelz_service_test.cc
  - test/cpp/end2end/test_service_impl.cc
  deps:
  - grpcpp_channelz
  - grpc++_test_util
- name: channelz_test
  gtest: true
  build: test
  language: c++
  headers:
  - test/cpp/util/channel_trace_proto_helper.h
  src:
  - src/proto/grpc/channelz/channelz.proto
  - test/core/channel/channelz_test.cc
  - test/cpp/util/channel_trace_proto_helper.cc
  deps:
  - grpc++
  - grpc_test_util
- name: cli_call_test
  gtest: true
  build: test
  language: c++
  headers:
  - test/cpp/util/cli_call.h
  - test/cpp/util/cli_credentials.h
  - test/cpp/util/config_grpc_cli.h
  - test/cpp/util/grpc_tool.h
  - test/cpp/util/proto_file_parser.h
  - test/cpp/util/proto_reflection_descriptor_database.h
  - test/cpp/util/service_describer.h
  src:
  - src/proto/grpc/reflection/v1alpha/reflection.proto
  - src/proto/grpc/testing/echo.proto
  - src/proto/grpc/testing/echo_messages.proto
  - src/proto/grpc/testing/simple_messages.proto
  - test/cpp/util/cli_call.cc
  - test/cpp/util/cli_call_test.cc
  - test/cpp/util/cli_credentials.cc
  - test/cpp/util/grpc_tool.cc
  - test/cpp/util/proto_file_parser.cc
  - test/cpp/util/proto_reflection_descriptor_database.cc
  - test/cpp/util/service_describer.cc
  deps:
  - grpc++_test_util
- name: client_callback_end2end_test
  gtest: true
  build: test
  language: c++
  headers:
  - test/cpp/end2end/interceptors_util.h
  - test/cpp/end2end/test_service_impl.h
  src:
  - src/proto/grpc/testing/echo.proto
  - src/proto/grpc/testing/echo_messages.proto
  - src/proto/grpc/testing/simple_messages.proto
  - test/cpp/end2end/client_callback_end2end_test.cc
  - test/cpp/end2end/interceptors_util.cc
  - test/cpp/end2end/test_service_impl.cc
  deps:
  - grpc++_test_util
- name: client_channel_stress_test
  gtest: true
  build: test
  run: false
  language: c++
  headers:
  - test/cpp/end2end/test_service_impl.h
  src:
  - src/proto/grpc/lb/v1/load_balancer.proto
  - src/proto/grpc/testing/duplicate/echo_duplicate.proto
  - src/proto/grpc/testing/echo.proto
  - src/proto/grpc/testing/echo_messages.proto
  - src/proto/grpc/testing/simple_messages.proto
  - test/cpp/client/client_channel_stress_test.cc
  - test/cpp/end2end/test_service_impl.cc
  deps:
  - grpc++_test_util
  platforms:
  - linux
  - posix
  - mac
- name: client_context_test_peer_test
  gtest: true
  build: test
  language: c++
  headers: []
  src:
  - test/cpp/test/client_context_test_peer_test.cc
  deps:
  - grpc++_test
  - grpc++_test_util
- name: client_fuzzer
  build: fuzzer
  language: c++
  headers: []
  src:
  - test/core/end2end/fuzzers/client_fuzzer.cc
  - test/core/util/fuzzer_corpus_test.cc
  deps:
  - absl/flags:flag
  - grpc_test_util
  - grpc++_test_config
  corpus_dirs:
  - test/core/end2end/fuzzers/client_fuzzer_corpus
  dict: test/core/end2end/fuzzers/hpack.dictionary
  maxlen: 2048
- name: client_interceptors_end2end_test
  gtest: true
  build: test
  language: c++
  headers:
  - test/cpp/end2end/interceptors_util.h
  - test/cpp/end2end/test_service_impl.h
  src:
  - src/proto/grpc/testing/echo.proto
  - src/proto/grpc/testing/echo_messages.proto
  - src/proto/grpc/testing/simple_messages.proto
  - test/cpp/end2end/client_interceptors_end2end_test.cc
  - test/cpp/end2end/interceptors_util.cc
  - test/cpp/end2end/test_service_impl.cc
  deps:
  - grpc++_test_util
- name: client_lb_end2end_test
  gtest: true
  build: test
  run: false
  language: c++
  headers:
  - test/core/util/test_lb_policies.h
  - test/cpp/end2end/test_service_impl.h
  src:
  - src/proto/grpc/testing/duplicate/echo_duplicate.proto
  - src/proto/grpc/testing/echo.proto
  - src/proto/grpc/testing/echo_messages.proto
  - src/proto/grpc/testing/simple_messages.proto
  - src/proto/grpc/testing/xds/orca_load_report_for_test.proto
  - test/core/util/test_lb_policies.cc
  - test/cpp/end2end/client_lb_end2end_test.cc
  - test/cpp/end2end/test_service_impl.cc
  deps:
  - grpc++_test_util
  platforms:
  - linux
  - posix
  - mac
- name: codegen_test_full
  gtest: true
  build: test
  language: c++
  headers: []
  src:
  - test/cpp/codegen/codegen_test_full.cc
  deps:
  - grpc++
  - grpc_test_util
  uses_polling: false
- name: codegen_test_minimal
  gtest: true
  build: test
  language: c++
  headers: []
  src:
  - test/cpp/codegen/codegen_test_minimal.cc
  deps:
  - grpc++
  - grpc_test_util
  uses_polling: false
- name: connection_prefix_bad_client_test
  gtest: true
  build: test
  language: c++
  headers:
  - test/core/bad_client/bad_client.h
  - test/core/end2end/cq_verifier.h
  src:
  - test/core/bad_client/bad_client.cc
  - test/core/bad_client/tests/connection_prefix.cc
  - test/core/end2end/cq_verifier.cc
  deps:
  - grpc_test_util
- name: connectivity_state_test
  gtest: true
  build: test
  language: c++
  headers: []
  src:
  - test/core/transport/connectivity_state_test.cc
  deps:
  - grpc_test_util
- name: context_allocator_end2end_test
  gtest: true
  build: test
  language: c++
  headers:
  - test/cpp/end2end/test_service_impl.h
  src:
  - src/proto/grpc/testing/echo.proto
  - src/proto/grpc/testing/echo_messages.proto
  - src/proto/grpc/testing/simple_messages.proto
  - test/cpp/end2end/context_allocator_end2end_test.cc
  - test/cpp/end2end/test_service_impl.cc
  deps:
  - grpc++_test_util
- name: context_list_test
  gtest: true
  build: test
  language: c++
  headers: []
  src:
  - test/core/transport/chttp2/context_list_test.cc
  deps:
  - grpc_test_util
  uses_polling: false
- name: context_test
  gtest: true
  build: test
  language: c++
  headers:
  - src/core/lib/gpr/tls.h
  - src/core/lib/promise/context.h
  src:
  - test/core/promise/context_test.cc
  deps: []
  uses_polling: false
- name: core_configuration_test
  gtest: true
  build: test
  language: c++
  headers:
  - src/core/lib/config/core_configuration.h
  src:
  - src/core/lib/config/core_configuration.cc
  - test/core/config/core_configuration_test.cc
  deps: []
  uses_polling: false
- name: delegating_channel_test
  gtest: true
  build: test
  language: c++
  headers:
  - test/cpp/end2end/test_service_impl.h
  src:
  - src/proto/grpc/testing/echo.proto
  - src/proto/grpc/testing/echo_messages.proto
  - src/proto/grpc/testing/simple_messages.proto
  - test/cpp/end2end/delegating_channel_test.cc
  - test/cpp/end2end/test_service_impl.cc
  deps:
  - grpc++_test_util
- name: destroy_grpclb_channel_with_active_connect_stress_test
  gtest: true
  build: test
  language: c++
  headers: []
  src:
  - test/cpp/client/destroy_grpclb_channel_with_active_connect_stress_test.cc
  deps:
  - grpc++_test_util
- name: dual_ref_counted_test
  gtest: true
  build: test
  language: c++
  headers: []
  src:
  - test/core/gprpp/dual_ref_counted_test.cc
  deps:
  - grpc_test_util
- name: duplicate_header_bad_client_test
  gtest: true
  build: test
  language: c++
  headers:
  - test/core/bad_client/bad_client.h
  - test/core/end2end/cq_verifier.h
  src:
  - test/core/bad_client/bad_client.cc
  - test/core/bad_client/tests/duplicate_header.cc
  - test/core/end2end/cq_verifier.cc
  deps:
  - grpc_test_util
- name: end2end_test
  gtest: true
  build: test
  run: false
  language: c++
  headers:
  - test/cpp/end2end/interceptors_util.h
  - test/cpp/end2end/test_service_impl.h
  src:
  - src/proto/grpc/testing/duplicate/echo_duplicate.proto
  - src/proto/grpc/testing/echo.proto
  - src/proto/grpc/testing/echo_messages.proto
  - src/proto/grpc/testing/simple_messages.proto
  - test/cpp/end2end/end2end_test.cc
  - test/cpp/end2end/interceptors_util.cc
  - test/cpp/end2end/test_service_impl.cc
  deps:
  - grpc++_test
  - grpc++_test_util
- name: endpoint_config_test
  gtest: true
  build: test
  language: c++
  headers: []
  src:
  - test/core/event_engine/endpoint_config_test.cc
  deps:
  - grpc_test_util
- name: error_details_test
  gtest: true
  build: test
  language: c++
  headers: []
  src:
  - src/proto/grpc/status/status.proto
  - src/proto/grpc/testing/echo_messages.proto
  - test/cpp/util/error_details_test.cc
  deps:
  - grpc++_error_details
  - grpc_test_util
- name: error_utils_test
  gtest: true
  build: test
  language: c++
  headers: []
  src:
  - test/core/transport/error_utils_test.cc
  deps:
  - grpc_test_util
- name: evaluate_args_test
  gtest: true
  build: test
  language: c++
  headers: []
  src:
  - test/core/security/evaluate_args_test.cc
  deps:
  - grpc_test_util
- name: examine_stack_test
  gtest: true
  build: test
  language: c++
  headers: []
  src:
  - test/core/gprpp/examine_stack_test.cc
  deps:
  - grpc_test_util
  platforms:
  - linux
  - posix
  - mac
  uses_polling: false
- name: exception_test
  gtest: true
  build: test
  language: c++
  headers: []
  src:
  - src/proto/grpc/testing/echo.proto
  - src/proto/grpc/testing/echo_messages.proto
  - src/proto/grpc/testing/simple_messages.proto
  - test/cpp/end2end/exception_test.cc
  deps:
  - grpc++_test_util
- name: file_watcher_certificate_provider_factory_test
  gtest: true
  build: test
  language: c++
  headers: []
  src:
  - test/core/xds/file_watcher_certificate_provider_factory_test.cc
  deps:
  - grpc_test_util
- name: filter_end2end_test
  gtest: true
  build: test
  language: c++
  headers: []
  src:
  - src/proto/grpc/testing/duplicate/echo_duplicate.proto
  - src/proto/grpc/testing/echo.proto
  - src/proto/grpc/testing/echo_messages.proto
  - src/proto/grpc/testing/simple_messages.proto
  - test/cpp/end2end/filter_end2end_test.cc
  deps:
  - grpc++_test_util
- name: flaky_network_test
  gtest: true
  build: test
  run: false
  language: c++
  headers:
  - test/cpp/end2end/test_service_impl.h
  src:
  - src/proto/grpc/testing/echo.proto
  - src/proto/grpc/testing/echo_messages.proto
  - src/proto/grpc/testing/simple_messages.proto
  - test/cpp/end2end/flaky_network_test.cc
  - test/cpp/end2end/test_service_impl.cc
  deps:
  - grpc++_test_util
- name: flow_control_test
  gtest: true
  build: test
  language: c++
  headers:
  - test/core/end2end/cq_verifier.h
  src:
  - test/core/end2end/cq_verifier.cc
  - test/core/transport/chttp2/flow_control_test.cc
  deps:
  - grpc_test_util
- name: generic_end2end_test
  gtest: true
  build: test
  language: c++
  headers: []
  src:
  - src/proto/grpc/testing/duplicate/echo_duplicate.proto
  - src/proto/grpc/testing/echo.proto
  - src/proto/grpc/testing/echo_messages.proto
  - src/proto/grpc/testing/simple_messages.proto
  - test/cpp/end2end/generic_end2end_test.cc
  deps:
  - grpc++_test_util
- name: global_config_env_test
  gtest: true
  build: test
  language: c++
  headers: []
  src:
  - test/core/gprpp/global_config_env_test.cc
  deps:
  - grpc_test_util
  platforms:
  - linux
  - posix
  - mac
  uses_polling: false
- name: global_config_test
  gtest: true
  build: test
  language: c++
  headers: []
  src:
  - test/core/gprpp/global_config_test.cc
  deps:
  - grpc_test_util
  uses_polling: false
- name: google_mesh_ca_certificate_provider_factory_test
  gtest: true
  build: test
  language: c++
  headers:
  - src/core/ext/xds/google_mesh_ca_certificate_provider_factory.h
  src:
  - src/core/ext/xds/google_mesh_ca_certificate_provider_factory.cc
  - test/core/xds/google_mesh_ca_certificate_provider_factory_test.cc
  deps:
  - grpc_test_util
- name: grpc_authorization_engine_test
  gtest: true
  build: test
  language: c++
  headers:
  - src/core/lib/security/authorization/grpc_authorization_engine.h
  - src/core/lib/security/authorization/matchers.h
  - src/core/lib/security/authorization/rbac_policy.h
  src:
  - src/core/lib/security/authorization/grpc_authorization_engine.cc
  - src/core/lib/security/authorization/matchers.cc
  - src/core/lib/security/authorization/rbac_policy.cc
  - test/core/security/grpc_authorization_engine_test.cc
  deps:
  - grpc_test_util
- name: grpc_authorization_policy_provider_test
  gtest: true
  build: test
  language: c++
  headers:
  - src/core/lib/security/authorization/grpc_authorization_engine.h
  - src/core/lib/security/authorization/grpc_authorization_policy_provider.h
  - src/core/lib/security/authorization/matchers.h
  - src/core/lib/security/authorization/rbac_policy.h
  - src/core/lib/security/authorization/rbac_translator.h
  src:
  - src/core/lib/security/authorization/grpc_authorization_engine.cc
  - src/core/lib/security/authorization/grpc_authorization_policy_provider.cc
  - src/core/lib/security/authorization/matchers.cc
  - src/core/lib/security/authorization/rbac_policy.cc
  - src/core/lib/security/authorization/rbac_translator.cc
  - test/core/security/grpc_authorization_policy_provider_test.cc
  deps:
  - grpc_test_util
- name: grpc_cli
  build: test
  run: false
  language: c++
  headers:
  - test/cpp/util/cli_call.h
  - test/cpp/util/cli_credentials.h
  - test/cpp/util/config_grpc_cli.h
  - test/cpp/util/grpc_tool.h
  - test/cpp/util/proto_file_parser.h
  - test/cpp/util/proto_reflection_descriptor_database.h
  - test/cpp/util/service_describer.h
  src:
  - src/proto/grpc/reflection/v1alpha/reflection.proto
  - test/cpp/util/cli_call.cc
  - test/cpp/util/cli_credentials.cc
  - test/cpp/util/grpc_cli.cc
  - test/cpp/util/grpc_tool.cc
  - test/cpp/util/proto_file_parser.cc
  - test/cpp/util/proto_reflection_descriptor_database.cc
  - test/cpp/util/service_describer.cc
  deps:
  - absl/flags:flag
  - grpc++
  - grpc++_test_config
- name: grpc_cpp_plugin
  build: protoc
  language: c++
  headers: []
  src:
  - src/compiler/cpp_plugin.cc
  deps:
  - grpc_plugin_support
- name: grpc_csharp_plugin
  build: protoc
  language: c++
  headers: []
  src:
  - src/compiler/csharp_plugin.cc
  deps:
  - grpc_plugin_support
- name: grpc_node_plugin
  build: protoc
  language: c++
  headers: []
  src:
  - src/compiler/node_plugin.cc
  deps:
  - grpc_plugin_support
- name: grpc_objective_c_plugin
  build: protoc
  language: c++
  headers: []
  src:
  - src/compiler/objective_c_plugin.cc
  deps:
  - grpc_plugin_support
- name: grpc_php_plugin
  build: protoc
  language: c++
  headers: []
  src:
  - src/compiler/php_plugin.cc
  deps:
  - grpc_plugin_support
- name: grpc_python_plugin
  build: protoc
  language: c++
  headers: []
  src:
  - src/compiler/python_plugin.cc
  deps:
  - grpc_plugin_support
- name: grpc_ruby_plugin
  build: protoc
  language: c++
  headers: []
  src:
  - src/compiler/ruby_plugin.cc
  deps:
  - grpc_plugin_support
- name: grpc_tls_certificate_distributor_test
  gtest: true
  build: test
  language: c++
  headers: []
  src:
  - test/core/security/grpc_tls_certificate_distributor_test.cc
  deps:
  - grpc_test_util
- name: grpc_tls_certificate_provider_test
  gtest: true
  build: test
  language: c++
  headers: []
  src:
  - test/core/security/grpc_tls_certificate_provider_test.cc
  deps:
  - grpc_test_util
- name: grpc_tls_credentials_options_test
  gtest: true
  build: test
  language: c++
  headers: []
  src:
  - test/core/security/grpc_tls_credentials_options_test.cc
  deps:
  - grpc_test_util
- name: grpc_tool_test
  gtest: true
  build: test
  language: c++
  headers:
  - test/cpp/util/cli_call.h
  - test/cpp/util/cli_credentials.h
  - test/cpp/util/config_grpc_cli.h
  - test/cpp/util/grpc_tool.h
  - test/cpp/util/proto_file_parser.h
  - test/cpp/util/proto_reflection_descriptor_database.h
  - test/cpp/util/service_describer.h
  src:
  - src/proto/grpc/testing/echo.proto
  - src/proto/grpc/testing/echo_messages.proto
  - src/proto/grpc/testing/simple_messages.proto
  - test/cpp/util/cli_call.cc
  - test/cpp/util/cli_credentials.cc
  - test/cpp/util/grpc_tool.cc
  - test/cpp/util/grpc_tool_test.cc
  - test/cpp/util/proto_file_parser.cc
  - test/cpp/util/proto_reflection_descriptor_database.cc
  - test/cpp/util/service_describer.cc
  deps:
  - grpc++_reflection
  - grpc++_test_config
  - grpc++_test_util
  platforms:
  - linux
  - posix
  - mac
- name: grpclb_api_test
  gtest: true
  build: test
  language: c++
  headers: []
  src:
  - src/proto/grpc/lb/v1/load_balancer.proto
  - test/cpp/grpclb/grpclb_api_test.cc
  deps:
  - grpc++_test_util
- name: grpclb_end2end_test
  gtest: true
  build: test
  run: false
  language: c++
  headers:
  - test/cpp/end2end/test_service_impl.h
  src:
  - src/proto/grpc/lb/v1/load_balancer.proto
  - src/proto/grpc/testing/duplicate/echo_duplicate.proto
  - src/proto/grpc/testing/echo.proto
  - src/proto/grpc/testing/echo_messages.proto
  - src/proto/grpc/testing/simple_messages.proto
  - test/cpp/end2end/grpclb_end2end_test.cc
  - test/cpp/end2end/test_service_impl.cc
  deps:
  - grpc++_test_config
  - grpc++_test_util
  platforms:
  - linux
  - posix
  - mac
- name: h2_ssl_session_reuse_test
  gtest: true
  build: test
  language: c++
  headers: []
  src:
  - test/core/end2end/h2_ssl_session_reuse_test.cc
  deps:
  - end2end_tests
- name: head_of_line_blocking_bad_client_test
  gtest: true
  build: test
  language: c++
  headers:
  - test/core/bad_client/bad_client.h
  - test/core/end2end/cq_verifier.h
  src:
  - test/core/bad_client/bad_client.cc
  - test/core/bad_client/tests/head_of_line_blocking.cc
  - test/core/end2end/cq_verifier.cc
  deps:
  - grpc_test_util
- name: headers_bad_client_test
  gtest: true
  build: test
  language: c++
  headers:
  - test/core/bad_client/bad_client.h
  - test/core/end2end/cq_verifier.h
  src:
  - test/core/bad_client/bad_client.cc
  - test/core/bad_client/tests/headers.cc
  - test/core/end2end/cq_verifier.cc
  deps:
  - grpc_test_util
- name: health_service_end2end_test
  gtest: true
  build: test
  language: c++
  headers:
  - test/cpp/end2end/test_health_check_service_impl.h
  - test/cpp/end2end/test_service_impl.h
  src:
  - src/proto/grpc/health/v1/health.proto
  - src/proto/grpc/testing/duplicate/echo_duplicate.proto
  - src/proto/grpc/testing/echo.proto
  - src/proto/grpc/testing/echo_messages.proto
  - src/proto/grpc/testing/simple_messages.proto
  - test/cpp/end2end/health_service_end2end_test.cc
  - test/cpp/end2end/test_health_check_service_impl.cc
  - test/cpp/end2end/test_service_impl.cc
  deps:
  - grpc++_test_util
- name: hpack_encoder_index_test
  gtest: true
  build: test
  language: c++
  headers:
  - src/core/ext/transport/chttp2/transport/hpack_encoder_index.h
  src:
  - test/core/transport/chttp2/hpack_encoder_index_test.cc
  deps:
  - absl/types:optional
- name: hpack_parser_fuzzer_test
  build: fuzzer
  language: c++
  headers: []
  src:
  - test/core/transport/chttp2/hpack_parser_fuzzer_test.cc
  - test/core/util/fuzzer_corpus_test.cc
  deps:
  - absl/flags:flag
  - grpc_test_util
  - grpc++_test_config
  corpus_dirs:
  - test/core/transport/chttp2/hpack_parser_corpus
  dict: test/core/end2end/fuzzers/hpack.dictionary
  maxlen: 512
- name: http2_client
  build: test
  run: false
  language: c++
  headers: []
  src:
  - src/proto/grpc/testing/empty.proto
  - src/proto/grpc/testing/messages.proto
  - src/proto/grpc/testing/test.proto
  - test/cpp/interop/http2_client.cc
  deps:
  - grpc++_test_config
  - grpc++_test_util
- name: http_request_fuzzer_test
  build: fuzzer
  language: c++
  headers: []
  src:
  - test/core/http/request_fuzzer.cc
  - test/core/util/fuzzer_corpus_test.cc
  deps:
  - absl/flags:flag
  - grpc_test_util
  - grpc++_test_config
  corpus_dirs:
  - test/core/http/request_corpus
  maxlen: 2048
- name: http_response_fuzzer_test
  build: fuzzer
  language: c++
  headers: []
  src:
  - test/core/http/response_fuzzer.cc
  - test/core/util/fuzzer_corpus_test.cc
  deps:
  - absl/flags:flag
  - grpc_test_util
  - grpc++_test_config
  corpus_dirs:
  - test/core/http/response_corpus
  maxlen: 2048
- name: hybrid_end2end_test
  gtest: true
  build: test
  language: c++
  headers:
  - test/cpp/end2end/test_service_impl.h
  src:
  - src/proto/grpc/testing/duplicate/echo_duplicate.proto
  - src/proto/grpc/testing/echo.proto
  - src/proto/grpc/testing/echo_messages.proto
  - src/proto/grpc/testing/simple_messages.proto
  - test/cpp/end2end/hybrid_end2end_test.cc
  - test/cpp/end2end/test_service_impl.cc
  deps:
  - grpc++_test_util
- name: if_test
  gtest: true
  build: test
  language: c++
  headers:
  - src/core/lib/promise/detail/promise_factory.h
  - src/core/lib/promise/detail/promise_like.h
  - src/core/lib/promise/if.h
  - src/core/lib/promise/poll.h
  src:
  - test/core/promise/if_test.cc
  deps:
  - absl/status:statusor
  - absl/types:variant
  uses_polling: false
- name: init_test
  gtest: true
  build: test
  language: c++
  headers: []
  src:
  - test/core/surface/init_test.cc
  deps:
  - grpc_test_util
  uses_polling: false
- name: initial_settings_frame_bad_client_test
  gtest: true
  build: test
  language: c++
  headers:
  - test/core/bad_client/bad_client.h
  - test/core/end2end/cq_verifier.h
  src:
  - test/core/bad_client/bad_client.cc
  - test/core/bad_client/tests/initial_settings_frame.cc
  - test/core/end2end/cq_verifier.cc
  deps:
  - grpc_test_util
- name: insecure_security_connector_test
  gtest: true
  build: test
  language: c++
  headers: []
  src:
  - test/core/security/insecure_security_connector_test.cc
  deps:
  - grpc_test_util
- name: interop_client
  build: test
  run: false
  language: c++
  headers:
  - test/core/security/oauth2_utils.h
  - test/cpp/interop/client_helper.h
  - test/cpp/interop/interop_client.h
  src:
  - src/proto/grpc/testing/empty.proto
  - src/proto/grpc/testing/messages.proto
  - src/proto/grpc/testing/test.proto
  - test/core/security/oauth2_utils.cc
  - test/cpp/interop/client.cc
  - test/cpp/interop/client_helper.cc
  - test/cpp/interop/interop_client.cc
  deps:
  - grpc++_test_config
  - grpc++_test_util
- name: interop_server
  build: test
  run: false
  language: c++
  headers:
  - test/cpp/interop/server_helper.h
  src:
  - src/proto/grpc/testing/empty.proto
  - src/proto/grpc/testing/messages.proto
  - src/proto/grpc/testing/test.proto
  - test/cpp/interop/interop_server.cc
  - test/cpp/interop/interop_server_bootstrap.cc
  - test/cpp/interop/server_helper.cc
  deps:
  - grpc++_test_config
  - grpc++_test_util
- name: interop_test
  build: test
  language: c++
  headers: []
  src:
  - test/cpp/interop/interop_test.cc
  deps:
  - grpc++_test_config
  - grpc++_test_util
  platforms:
  - linux
  - posix
  - mac
- name: join_test
  gtest: true
  build: test
  language: c++
  headers:
  - src/core/lib/gprpp/bitset.h
  - src/core/lib/gprpp/construct_destruct.h
  - src/core/lib/promise/detail/basic_join.h
  - src/core/lib/promise/detail/promise_factory.h
  - src/core/lib/promise/detail/promise_like.h
  - src/core/lib/promise/join.h
  - src/core/lib/promise/poll.h
  src:
  - test/core/promise/join_test.cc
  deps:
  - absl/types:variant
  uses_polling: false
- name: json_fuzzer_test
  build: fuzzer
  language: c++
  headers: []
  src:
  - test/core/json/fuzzer.cc
  - test/core/util/fuzzer_corpus_test.cc
  deps:
  - absl/flags:flag
  - grpc_test_util
  - grpc++_test_config
  corpus_dirs:
  - test/core/json/corpus
  maxlen: 512
- name: json_test
  gtest: true
  build: test
  language: c++
  headers: []
  src:
  - test/core/json/json_test.cc
  deps:
  - grpc_test_util
  uses_polling: false
- name: large_metadata_bad_client_test
  gtest: true
  build: test
  language: c++
  headers:
  - test/core/bad_client/bad_client.h
  - test/core/end2end/cq_verifier.h
  src:
  - test/core/bad_client/bad_client.cc
  - test/core/bad_client/tests/large_metadata.cc
  - test/core/end2end/cq_verifier.cc
  deps:
  - grpc_test_util
- name: lb_get_cpu_stats_test
  gtest: true
  build: test
  language: c++
  headers:
  - src/cpp/server/load_reporter/get_cpu_stats.h
  src:
  - src/cpp/server/load_reporter/get_cpu_stats_linux.cc
  - src/cpp/server/load_reporter/get_cpu_stats_macos.cc
  - src/cpp/server/load_reporter/get_cpu_stats_unsupported.cc
  - src/cpp/server/load_reporter/get_cpu_stats_windows.cc
  - test/cpp/server/load_reporter/get_cpu_stats_test.cc
  deps:
  - grpc++
  - grpc_test_util
- name: lb_load_data_store_test
  gtest: true
  build: test
  language: c++
  headers:
  - src/cpp/server/load_reporter/constants.h
  - src/cpp/server/load_reporter/load_data_store.h
  src:
  - src/cpp/server/load_reporter/load_data_store.cc
  - test/cpp/server/load_reporter/load_data_store_test.cc
  deps:
  - grpc++
  - grpc_test_util
- name: linux_system_roots_test
  gtest: true
  build: test
  language: c++
  headers: []
  src:
  - test/core/security/linux_system_roots_test.cc
  deps:
  - grpc_test_util
- name: log_test
  gtest: true
  build: test
  language: c++
  headers: []
  src:
  - test/core/gpr/log_test.cc
  deps:
  - grpc_test_util
  uses_polling: false
- name: loop_test
  gtest: true
  build: test
  language: c++
  headers:
  - src/core/lib/promise/detail/promise_factory.h
  - src/core/lib/promise/detail/promise_like.h
  - src/core/lib/promise/loop.h
  - src/core/lib/promise/poll.h
  src:
  - test/core/promise/loop_test.cc
  deps:
  - absl/types:variant
  uses_polling: false
- name: match_test
  gtest: true
  build: test
  language: c++
  headers:
  - src/core/lib/gprpp/match.h
  - src/core/lib/gprpp/overload.h
  src:
  - test/core/gprpp/match_test.cc
  deps:
  - absl/types:variant
  uses_polling: false
- name: matchers_test
  gtest: true
  build: test
  language: c++
  headers: []
  src:
  - test/core/security/matchers_test.cc
  deps:
  - grpc_test_util
- name: message_allocator_end2end_test
  gtest: true
  build: test
  language: c++
  headers:
  - test/cpp/end2end/test_service_impl.h
  src:
  - src/proto/grpc/testing/echo.proto
  - src/proto/grpc/testing/echo_messages.proto
  - src/proto/grpc/testing/simple_messages.proto
  - test/cpp/end2end/message_allocator_end2end_test.cc
  - test/cpp/end2end/test_service_impl.cc
  deps:
  - grpc++_test_util
- name: mock_stream_test
  gtest: true
  build: test
  language: c++
  headers: []
  src:
  - src/proto/grpc/testing/echo.proto
  - src/proto/grpc/testing/echo_messages.proto
  - src/proto/grpc/testing/simple_messages.proto
  - test/cpp/test/mock_stream_test.cc
  deps:
  - grpc++_test
  - grpc++_test_util
- name: mock_test
  gtest: true
  build: test
  language: c++
  headers: []
  src:
  - src/proto/grpc/testing/duplicate/echo_duplicate.proto
  - src/proto/grpc/testing/echo.proto
  - src/proto/grpc/testing/echo_messages.proto
  - src/proto/grpc/testing/simple_messages.proto
  - test/cpp/end2end/mock_test.cc
  deps:
  - grpc++_test
  - grpc++_test_util
- name: nanopb_fuzzer_response_test
  build: fuzzer
  language: c++
  headers: []
  src:
  - test/core/nanopb/fuzzer_response.cc
  - test/core/util/fuzzer_corpus_test.cc
  deps:
  - absl/flags:flag
  - grpc_test_util
  - grpc++_test_config
  corpus_dirs:
  - test/core/nanopb/corpus_response
  maxlen: 128
- name: nanopb_fuzzer_serverlist_test
  build: fuzzer
  language: c++
  headers: []
  src:
  - test/core/nanopb/fuzzer_serverlist.cc
  - test/core/util/fuzzer_corpus_test.cc
  deps:
  - absl/flags:flag
  - grpc_test_util
  - grpc++_test_config
  corpus_dirs:
  - test/core/nanopb/corpus_serverlist
  maxlen: 128
- name: nonblocking_test
  gtest: true
  build: test
  language: c++
  headers: []
  src:
  - src/proto/grpc/testing/echo.proto
  - src/proto/grpc/testing/echo_messages.proto
  - src/proto/grpc/testing/simple_messages.proto
  - test/cpp/end2end/nonblocking_test.cc
  deps:
  - grpc++_test_util
- name: noop-benchmark
  build: test
  language: c++
  headers: []
  src:
  - test/cpp/microbenchmarks/noop-benchmark.cc
  deps:
  - benchmark
  - grpc_test_util
  benchmark: true
  defaults: benchmark
- name: orphanable_test
  gtest: true
  build: test
  language: c++
  headers: []
  src:
  - test/core/gprpp/orphanable_test.cc
  deps:
  - grpc_test_util
- name: out_of_bounds_bad_client_test
  gtest: true
  build: test
  language: c++
  headers:
  - test/core/bad_client/bad_client.h
  - test/core/end2end/cq_verifier.h
  src:
  - test/core/bad_client/bad_client.cc
  - test/core/bad_client/tests/out_of_bounds.cc
  - test/core/end2end/cq_verifier.cc
  deps:
  - grpc_test_util
- name: overload_test
  gtest: true
  build: test
  language: c++
  headers:
  - src/core/lib/gprpp/overload.h
  src:
  - test/core/gprpp/overload_test.cc
  deps: []
  uses_polling: false
- name: percent_decode_fuzzer
  build: fuzzer
  language: c++
  headers: []
  src:
  - test/core/slice/percent_decode_fuzzer.cc
  - test/core/util/fuzzer_corpus_test.cc
  deps:
  - absl/flags:flag
  - grpc_test_util
  - grpc++_test_config
  corpus_dirs:
  - test/core/slice/percent_decode_corpus
  maxlen: 32
- name: percent_encode_fuzzer
  build: fuzzer
  language: c++
  headers: []
  src:
  - test/core/slice/percent_encode_fuzzer.cc
  - test/core/util/fuzzer_corpus_test.cc
  deps:
  - absl/flags:flag
  - grpc_test_util
  - grpc++_test_config
  corpus_dirs:
  - test/core/slice/percent_encode_corpus
  maxlen: 32
- name: pid_controller_test
  gtest: true
  build: test
  language: c++
  headers: []
  src:
  - test/core/transport/pid_controller_test.cc
  deps:
  - grpc_test_util
- name: poll_test
  gtest: true
  build: test
  language: c++
  headers:
  - src/core/lib/promise/poll.h
  src:
  - test/core/promise/poll_test.cc
  deps:
  - absl/types:variant
  uses_polling: false
- name: popularity_count_test
  gtest: true
  build: test
  language: c++
  headers:
  - src/core/ext/transport/chttp2/transport/popularity_count.h
  src:
  - test/core/transport/chttp2/popularity_count_test.cc
  deps: []
- name: port_sharing_end2end_test
  gtest: true
  build: test
  language: c++
  headers:
  - test/cpp/end2end/test_service_impl.h
  src:
  - src/proto/grpc/testing/echo.proto
  - src/proto/grpc/testing/echo_messages.proto
  - src/proto/grpc/testing/simple_messages.proto
  - test/cpp/end2end/port_sharing_end2end_test.cc
  - test/cpp/end2end/test_service_impl.cc
  deps:
  - grpc++_test_util
- name: promise_factory_test
  gtest: true
  build: test
  language: c++
  headers:
  - src/core/lib/gprpp/capture.h
  - src/core/lib/promise/detail/promise_factory.h
  - src/core/lib/promise/detail/promise_like.h
  - src/core/lib/promise/poll.h
  - src/core/lib/promise/promise.h
  src:
  - test/core/promise/promise_factory_test.cc
  deps:
  - absl/functional:bind_front
  - absl/types:optional
  - absl/types:variant
  - absl/utility:utility
  uses_polling: false
- name: promise_map_test
  gtest: true
  build: test
  language: c++
  headers:
  - src/core/lib/promise/detail/promise_like.h
  - src/core/lib/promise/map.h
  - src/core/lib/promise/poll.h
  - src/core/lib/promise/promise.h
  src:
  - test/core/promise/map_test.cc
  deps:
  - absl/types:optional
  - absl/types:variant
  uses_polling: false
- name: promise_test
  gtest: true
  build: test
  language: c++
  headers:
  - src/core/lib/promise/detail/promise_like.h
  - src/core/lib/promise/poll.h
  - src/core/lib/promise/promise.h
  src:
  - test/core/promise/promise_test.cc
  deps:
  - absl/types:optional
  - absl/types:variant
  uses_polling: false
- name: proto_server_reflection_test
  gtest: true
  build: test
  language: c++
  headers:
  - test/cpp/end2end/test_service_impl.h
  - test/cpp/util/proto_reflection_descriptor_database.h
  src:
  - src/proto/grpc/testing/duplicate/echo_duplicate.proto
  - src/proto/grpc/testing/echo.proto
  - src/proto/grpc/testing/echo_messages.proto
  - src/proto/grpc/testing/simple_messages.proto
  - test/cpp/end2end/proto_server_reflection_test.cc
  - test/cpp/end2end/test_service_impl.cc
  - test/cpp/util/proto_reflection_descriptor_database.cc
  deps:
  - grpc++_reflection
  - grpc++_test_util
- name: proto_utils_test
  gtest: true
  build: test
  language: c++
  headers: []
  src:
  - test/cpp/codegen/proto_utils_test.cc
  deps:
  - grpc++
  - grpc_test_util
  uses_polling: false
- name: qps_json_driver
  build: test
  run: false
  language: c++
  headers:
  - src/cpp/util/core_stats.h
  - test/cpp/qps/benchmark_config.h
  - test/cpp/qps/client.h
  - test/cpp/qps/driver.h
  - test/cpp/qps/histogram.h
  - test/cpp/qps/interarrival.h
  - test/cpp/qps/parse_json.h
  - test/cpp/qps/qps_server_builder.h
  - test/cpp/qps/qps_worker.h
  - test/cpp/qps/report.h
  - test/cpp/qps/server.h
  - test/cpp/qps/stats.h
  - test/cpp/qps/usage_timer.h
  src:
  - src/proto/grpc/core/stats.proto
  - src/proto/grpc/testing/benchmark_service.proto
  - src/proto/grpc/testing/control.proto
  - src/proto/grpc/testing/messages.proto
  - src/proto/grpc/testing/payloads.proto
  - src/proto/grpc/testing/report_qps_scenario_service.proto
  - src/proto/grpc/testing/stats.proto
  - src/proto/grpc/testing/worker_service.proto
  - src/cpp/util/core_stats.cc
  - test/cpp/qps/benchmark_config.cc
  - test/cpp/qps/client_async.cc
  - test/cpp/qps/client_callback.cc
  - test/cpp/qps/client_sync.cc
  - test/cpp/qps/driver.cc
  - test/cpp/qps/parse_json.cc
  - test/cpp/qps/qps_json_driver.cc
  - test/cpp/qps/qps_server_builder.cc
  - test/cpp/qps/qps_worker.cc
  - test/cpp/qps/report.cc
  - test/cpp/qps/server_async.cc
  - test/cpp/qps/server_callback.cc
  - test/cpp/qps/server_sync.cc
  - test/cpp/qps/usage_timer.cc
  deps:
  - grpc++_test_config
  - grpc++_test_util
- name: qps_worker
  build: test
  run: false
  language: c++
  headers:
  - src/cpp/util/core_stats.h
  - test/cpp/qps/client.h
  - test/cpp/qps/histogram.h
  - test/cpp/qps/interarrival.h
  - test/cpp/qps/qps_server_builder.h
  - test/cpp/qps/qps_worker.h
  - test/cpp/qps/server.h
  - test/cpp/qps/stats.h
  - test/cpp/qps/usage_timer.h
  src:
  - src/proto/grpc/core/stats.proto
  - src/proto/grpc/testing/benchmark_service.proto
  - src/proto/grpc/testing/control.proto
  - src/proto/grpc/testing/messages.proto
  - src/proto/grpc/testing/payloads.proto
  - src/proto/grpc/testing/stats.proto
  - src/proto/grpc/testing/worker_service.proto
  - src/cpp/util/core_stats.cc
  - test/cpp/qps/client_async.cc
  - test/cpp/qps/client_callback.cc
  - test/cpp/qps/client_sync.cc
  - test/cpp/qps/qps_server_builder.cc
  - test/cpp/qps/qps_worker.cc
  - test/cpp/qps/server_async.cc
  - test/cpp/qps/server_callback.cc
  - test/cpp/qps/server_sync.cc
  - test/cpp/qps/usage_timer.cc
  - test/cpp/qps/worker.cc
  deps:
  - grpc++_test_config
  - grpc++_test_util
- name: race_test
  gtest: true
  build: test
  language: c++
  headers:
  - src/core/lib/promise/poll.h
  - src/core/lib/promise/race.h
  src:
  - test/core/promise/race_test.cc
  deps:
  - absl/types:variant
  uses_polling: false
- name: raw_end2end_test
  gtest: true
  build: test
  language: c++
  headers:
  - test/cpp/end2end/test_service_impl.h
  src:
  - src/proto/grpc/testing/duplicate/echo_duplicate.proto
  - src/proto/grpc/testing/echo.proto
  - src/proto/grpc/testing/echo_messages.proto
  - src/proto/grpc/testing/simple_messages.proto
  - test/cpp/end2end/raw_end2end_test.cc
  - test/cpp/end2end/test_service_impl.cc
  deps:
  - grpc++_test_util
- name: rbac_translator_test
  gtest: true
  build: test
  language: c++
  headers:
  - src/core/lib/security/authorization/grpc_authorization_engine.h
  - src/core/lib/security/authorization/grpc_authorization_policy_provider.h
  - src/core/lib/security/authorization/matchers.h
  - src/core/lib/security/authorization/rbac_policy.h
  - src/core/lib/security/authorization/rbac_translator.h
  src:
  - src/core/lib/security/authorization/grpc_authorization_engine.cc
  - src/core/lib/security/authorization/grpc_authorization_policy_provider.cc
  - src/core/lib/security/authorization/matchers.cc
  - src/core/lib/security/authorization/rbac_policy.cc
  - src/core/lib/security/authorization/rbac_translator.cc
  - test/core/security/rbac_translator_test.cc
  deps:
  - grpc_test_util
- name: ref_counted_ptr_test
  gtest: true
  build: test
  language: c++
  headers: []
  src:
  - test/core/gprpp/ref_counted_ptr_test.cc
  deps:
  - grpc_test_util
- name: ref_counted_test
  gtest: true
  build: test
  language: c++
  headers: []
  src:
  - test/core/gprpp/ref_counted_test.cc
  deps:
  - grpc_test_util
- name: remove_stream_from_stalled_lists_test
  gtest: true
  build: test
  language: c++
  headers: []
  src:
  - test/core/transport/chttp2/remove_stream_from_stalled_lists_test.cc
  deps:
  - grpc_test_util
  platforms:
  - linux
  - posix
  - mac
- name: retry_throttle_test
  gtest: true
  build: test
  language: c++
  headers: []
  src:
  - test/core/client_channel/retry_throttle_test.cc
  deps:
  - grpc_test_util
  uses_polling: false
- name: secure_auth_context_test
  gtest: true
  build: test
  language: c++
  headers: []
  src:
  - test/cpp/common/secure_auth_context_test.cc
  deps:
  - grpc++_test_util
- name: server_builder_plugin_test
  gtest: true
  build: test
  language: c++
  headers:
  - test/cpp/end2end/test_service_impl.h
  src:
  - src/proto/grpc/testing/duplicate/echo_duplicate.proto
  - src/proto/grpc/testing/echo.proto
  - src/proto/grpc/testing/echo_messages.proto
  - src/proto/grpc/testing/simple_messages.proto
  - test/cpp/end2end/server_builder_plugin_test.cc
  - test/cpp/end2end/test_service_impl.cc
  deps:
  - grpc++_test_util
- name: server_builder_test
  gtest: true
  build: test
  language: c++
  headers: []
  src:
  - src/proto/grpc/testing/echo.proto
  - src/proto/grpc/testing/echo_messages.proto
  - src/proto/grpc/testing/simple_messages.proto
  - test/cpp/server/server_builder_test.cc
  deps:
  - grpc++_unsecure
  - grpc_test_util_unsecure
  platforms:
  - linux
  - posix
  - mac
- name: server_builder_with_socket_mutator_test
  gtest: true
  build: test
  language: c++
  headers: []
  src:
  - src/proto/grpc/testing/echo.proto
  - src/proto/grpc/testing/echo_messages.proto
  - src/proto/grpc/testing/simple_messages.proto
  - test/cpp/server/server_builder_with_socket_mutator_test.cc
  deps:
  - grpc++_unsecure
  - grpc_test_util_unsecure
  platforms:
  - linux
  - posix
  - mac
- name: server_chttp2_test
  gtest: true
  build: test
  language: c++
  headers: []
  src:
  - test/core/surface/server_chttp2_test.cc
  deps:
  - grpc_test_util
- name: server_context_test_spouse_test
  gtest: true
  build: test
  language: c++
  headers: []
  src:
  - test/cpp/test/server_context_test_spouse_test.cc
  deps:
  - grpc++_test
  - grpc++_test_util
- name: server_early_return_test
  gtest: true
  build: test
  language: c++
  headers: []
  src:
  - src/proto/grpc/testing/echo.proto
  - src/proto/grpc/testing/echo_messages.proto
  - src/proto/grpc/testing/simple_messages.proto
  - test/cpp/end2end/server_early_return_test.cc
  deps:
  - grpc++_test_util
- name: server_fuzzer
  build: fuzzer
  language: c++
  headers: []
  src:
  - test/core/end2end/fuzzers/server_fuzzer.cc
  - test/core/util/fuzzer_corpus_test.cc
  deps:
  - absl/flags:flag
  - grpc_test_util
  - grpc++_test_config
  corpus_dirs:
  - test/core/end2end/fuzzers/server_fuzzer_corpus
  dict: test/core/end2end/fuzzers/hpack.dictionary
  maxlen: 2048
- name: server_interceptors_end2end_test
  gtest: true
  build: test
  language: c++
  headers:
  - test/cpp/end2end/interceptors_util.h
  - test/cpp/end2end/test_service_impl.h
  src:
  - src/proto/grpc/testing/echo.proto
  - src/proto/grpc/testing/echo_messages.proto
  - src/proto/grpc/testing/simple_messages.proto
  - test/cpp/end2end/interceptors_util.cc
  - test/cpp/end2end/server_interceptors_end2end_test.cc
  - test/cpp/end2end/test_service_impl.cc
  deps:
  - grpc++_test_util
- name: server_registered_method_bad_client_test
  gtest: true
  build: test
  language: c++
  headers:
  - test/core/bad_client/bad_client.h
  - test/core/end2end/cq_verifier.h
  src:
  - test/core/bad_client/bad_client.cc
  - test/core/bad_client/tests/server_registered_method.cc
  - test/core/end2end/cq_verifier.cc
  deps:
  - grpc_test_util
- name: server_request_call_test
  gtest: true
  build: test
  language: c++
  headers: []
  src:
  - src/proto/grpc/testing/echo.proto
  - src/proto/grpc/testing/echo_messages.proto
  - src/proto/grpc/testing/simple_messages.proto
  - test/cpp/server/server_request_call_test.cc
  deps:
  - grpc++_unsecure
  - grpc_test_util_unsecure
  platforms:
  - linux
  - posix
  - mac
- name: service_config_end2end_test
  gtest: true
  build: test
  language: c++
  headers:
  - test/cpp/end2end/test_service_impl.h
  src:
  - src/proto/grpc/testing/duplicate/echo_duplicate.proto
  - src/proto/grpc/testing/echo.proto
  - src/proto/grpc/testing/echo_messages.proto
  - src/proto/grpc/testing/simple_messages.proto
  - test/cpp/end2end/service_config_end2end_test.cc
  - test/cpp/end2end/test_service_impl.cc
  deps:
  - grpc++_test_util
- name: service_config_test
  gtest: true
  build: test
  language: c++
  headers: []
  src:
  - test/core/client_channel/service_config_test.cc
  deps:
  - grpc_test_util
- name: settings_timeout_test
  gtest: true
  build: test
  run: false
  language: c++
  headers: []
  src:
  - test/core/transport/chttp2/settings_timeout_test.cc
  deps:
  - grpc_test_util
- name: shutdown_test
  gtest: true
  build: test
  language: c++
  headers: []
  src:
  - src/proto/grpc/testing/duplicate/echo_duplicate.proto
  - src/proto/grpc/testing/echo.proto
  - src/proto/grpc/testing/echo_messages.proto
  - src/proto/grpc/testing/simple_messages.proto
  - test/cpp/end2end/shutdown_test.cc
  deps:
  - grpc++_test_util
- name: simple_request_bad_client_test
  gtest: true
  build: test
  language: c++
  headers:
  - test/core/bad_client/bad_client.h
  - test/core/end2end/cq_verifier.h
  src:
  - test/core/bad_client/bad_client.cc
  - test/core/bad_client/tests/simple_request.cc
  - test/core/end2end/cq_verifier.cc
  deps:
  - grpc_test_util
- name: sockaddr_utils_test
  gtest: true
  build: test
  language: c++
  headers: []
  src:
  - test/core/address_utils/sockaddr_utils_test.cc
  deps:
  - grpc_test_util
- name: ssl_server_fuzzer
  build: fuzzer
  language: c++
  headers: []
  src:
  - test/core/security/ssl_server_fuzzer.cc
  - test/core/util/fuzzer_corpus_test.cc
  deps:
  - absl/flags:flag
  - grpc_test_util
  - grpc++_test_config
  corpus_dirs:
  - test/core/security/corpus/ssl_server_corpus
  maxlen: 2048
- name: stack_tracer_test
  gtest: true
  build: test
  language: c++
  headers: []
  src:
  - test/core/util/stack_tracer_test.cc
  deps:
  - grpc_test_util
  platforms:
  - linux
  - posix
  - mac
  uses_polling: false
- name: stat_test
  gtest: true
  build: test
  language: c++
  headers: []
  src:
  - test/core/gprpp/stat_test.cc
  deps:
  - grpc_test_util
  uses_polling: false
- name: static_metadata_test
  gtest: true
  build: test
  language: c++
  headers: []
  src:
  - test/core/transport/static_metadata_test.cc
  deps:
  - grpc_test_util
- name: stats_test
  gtest: true
  build: test
  language: c++
  headers: []
  src:
  - test/core/debug/stats_test.cc
  deps:
  - grpc_test_util
  uses_polling: false
- name: status_helper_test
  gtest: true
  build: test
  language: c++
  headers: []
  src:
  - test/core/gprpp/status_helper_test.cc
  deps:
  - grpc_test_util
  uses_polling: false
- name: status_metadata_test
  gtest: true
  build: test
  language: c++
  headers: []
  src:
  - test/core/transport/status_metadata_test.cc
  deps:
  - grpc_test_util
  uses_polling: false
- name: status_util_test
  gtest: true
  build: test
  language: c++
  headers: []
  src:
  - test/core/channel/status_util_test.cc
  deps:
  - grpc_test_util
  uses_polling: false
- name: stranded_event_test
  gtest: true
  build: test
  language: c++
  headers:
  - test/core/end2end/cq_verifier.h
  src:
  - test/core/end2end/cq_verifier.cc
  - test/core/iomgr/stranded_event_test.cc
  deps:
  - grpc_test_util
  platforms:
  - linux
  - posix
  - mac
- name: streaming_throughput_test
  gtest: true
  build: test
  language: c++
  headers: []
  src:
  - src/proto/grpc/testing/duplicate/echo_duplicate.proto
  - src/proto/grpc/testing/echo.proto
  - src/proto/grpc/testing/echo_messages.proto
  - src/proto/grpc/testing/simple_messages.proto
  - test/cpp/end2end/streaming_throughput_test.cc
  deps:
  - grpc++_test_util
  platforms:
  - linux
  - posix
  - mac
- name: string_ref_test
  gtest: true
  build: test
  language: c++
  headers: []
  src:
  - test/cpp/util/string_ref_test.cc
  deps:
  - grpc++
  - grpc_test_util
  uses_polling: false
- name: table_test
  gtest: true
  build: test
  language: c++
  headers:
  - src/core/lib/gprpp/bitset.h
  - src/core/lib/gprpp/table.h
  src:
  - test/core/gprpp/table_test.cc
  deps:
  - absl/types:optional
  - absl/utility:utility
  uses_polling: false
- name: test_cpp_client_credentials_test
  gtest: true
  build: test
  language: c++
  headers: []
  src:
  - test/cpp/client/credentials_test.cc
  deps:
  - grpc++
  - grpc_test_util
- name: test_cpp_server_credentials_test
  gtest: true
  build: test
  language: c++
  headers: []
  src:
  - test/cpp/server/credentials_test.cc
  deps:
  - grpc++
  - grpc_test_util
- name: test_cpp_util_slice_test
  gtest: true
  build: test
  language: c++
  headers: []
  src:
  - test/cpp/util/slice_test.cc
  deps:
  - grpc++_test_util
  uses_polling: false
- name: test_cpp_util_time_test
  gtest: true
  build: test
  language: c++
  headers: []
  src:
  - test/cpp/util/time_test.cc
  deps:
  - grpc++_test_util
  uses_polling: false
- name: thread_manager_test
  gtest: true
  build: test
  language: c++
  headers: []
  src:
  - test/cpp/thread_manager/thread_manager_test.cc
  deps:
  - grpc++_test_config
  - grpc++_test_util
- name: thread_stress_test
  gtest: true
  build: test
  language: c++
  headers: []
  src:
  - src/proto/grpc/testing/duplicate/echo_duplicate.proto
  - src/proto/grpc/testing/echo.proto
  - src/proto/grpc/testing/echo_messages.proto
  - src/proto/grpc/testing/simple_messages.proto
  - test/cpp/end2end/thread_stress_test.cc
  deps:
  - grpc++_test_util
  platforms:
  - linux
  - posix
  - mac
- name: time_jump_test
  gtest: true
  build: test
  run: false
  language: c++
  headers: []
  src:
  - test/cpp/common/time_jump_test.cc
  deps:
  - grpc++
  - grpc_test_util
  platforms:
  - linux
  - posix
  - mac
- name: time_util_test
  gtest: true
  build: test
  language: c++
  headers: []
  src:
  - test/core/gprpp/time_util_test.cc
  deps:
  - grpc_test_util
  uses_polling: false
- name: timer_test
  gtest: true
  build: test
  language: c++
  headers: []
  src:
  - test/cpp/common/timer_test.cc
  deps:
  - grpc++
  - grpc_test_util
- name: tls_security_connector_test
  gtest: true
  build: test
  language: c++
  headers: []
  src:
  - test/core/security/tls_security_connector_test.cc
  deps:
  - grpc_test_util
- name: too_many_pings_test
  gtest: true
  build: test
  language: c++
  headers:
  - test/core/end2end/cq_verifier.h
  src:
  - test/core/end2end/cq_verifier.cc
  - test/core/transport/chttp2/too_many_pings_test.cc
  deps:
  - grpc++_test_config
  - grpc++_test_util
- name: try_join_test
  gtest: true
  build: test
  language: c++
  headers:
  - src/core/lib/gprpp/bitset.h
<<<<<<< HEAD
=======
  - src/core/lib/gprpp/construct_destruct.h
  - src/core/lib/promise/detail/basic_join.h
  - src/core/lib/promise/detail/promise_factory.h
  - src/core/lib/promise/detail/promise_like.h
  - src/core/lib/promise/detail/status.h
  - src/core/lib/promise/poll.h
  - src/core/lib/promise/try_join.h
  src:
  - test/core/promise/try_join_test.cc
  deps:
  - absl/status:status
  - absl/status:statusor
  - absl/types:variant
  uses_polling: false
- name: try_seq_test
  gtest: true
  build: test
  language: c++
  headers:
>>>>>>> 6b592b48
  - src/core/lib/gprpp/construct_destruct.h
  - src/core/lib/promise/detail/basic_seq.h
  - src/core/lib/promise/detail/promise_factory.h
  - src/core/lib/promise/detail/promise_like.h
  - src/core/lib/promise/detail/status.h
  - src/core/lib/promise/detail/switch.h
  - src/core/lib/promise/poll.h
  - src/core/lib/promise/try_seq.h
  src:
<<<<<<< HEAD
  - test/core/promise/try_join_test.cc
=======
  - test/core/promise/try_seq_test.cc
>>>>>>> 6b592b48
  deps:
  - absl/status:status
  - absl/status:statusor
  - absl/types:variant
  uses_polling: false
- name: unknown_frame_bad_client_test
  gtest: true
  build: test
  language: c++
  headers:
  - test/core/bad_client/bad_client.h
  - test/core/end2end/cq_verifier.h
  src:
  - test/core/bad_client/bad_client.cc
  - test/core/bad_client/tests/unknown_frame.cc
  - test/core/end2end/cq_verifier.cc
  deps:
  - grpc_test_util
- name: uri_fuzzer_test
  build: fuzzer
  language: c++
  headers: []
  src:
  - test/core/uri/uri_fuzzer_test.cc
  - test/core/util/fuzzer_corpus_test.cc
  deps:
  - absl/flags:flag
  - grpc_test_util
  - grpc++_test_config
  corpus_dirs:
  - test/core/uri/uri_corpus
  maxlen: 128
- name: uri_parser_test
  gtest: true
  build: test
  language: c++
  headers: []
  src:
  - test/core/uri/uri_parser_test.cc
  deps:
  - grpc_test_util
- name: window_overflow_bad_client_test
  gtest: true
  build: test
  language: c++
  headers:
  - test/core/bad_client/bad_client.h
  - test/core/end2end/cq_verifier.h
  src:
  - test/core/bad_client/bad_client.cc
  - test/core/bad_client/tests/window_overflow.cc
  - test/core/end2end/cq_verifier.cc
  deps:
  - grpc_test_util
- name: work_serializer_test
  gtest: true
  build: test
  language: c++
  headers: []
  src:
  - test/core/iomgr/work_serializer_test.cc
  deps:
  - grpc_test_util
  platforms:
  - linux
  - posix
  - mac
- name: writes_per_rpc_test
  gtest: true
  build: test
  language: c++
  headers:
  - test/core/util/cmdline.h
  - test/core/util/evaluate_args_test_util.h
  - test/core/util/fuzzer_util.h
  - test/core/util/grpc_profiler.h
  - test/core/util/histogram.h
  - test/core/util/memory_counters.h
  - test/core/util/mock_authorization_endpoint.h
  - test/core/util/mock_endpoint.h
  - test/core/util/parse_hexstring.h
  - test/core/util/passthru_endpoint.h
  - test/core/util/port.h
  - test/core/util/port_server_client.h
  - test/core/util/reconnect_server.h
  - test/core/util/resolve_localhost_ip46.h
  - test/core/util/resource_user_util.h
  - test/core/util/slice_splitter.h
  - test/core/util/stack_tracer.h
  - test/core/util/subprocess.h
  - test/core/util/test_config.h
  - test/core/util/test_tcp_server.h
  - test/core/util/tracer_util.h
  - test/core/util/trickle_endpoint.h
  src:
  - src/proto/grpc/testing/echo.proto
  - src/proto/grpc/testing/echo_messages.proto
  - src/proto/grpc/testing/simple_messages.proto
  - test/core/util/cmdline.cc
  - test/core/util/fuzzer_util.cc
  - test/core/util/grpc_profiler.cc
  - test/core/util/histogram.cc
  - test/core/util/memory_counters.cc
  - test/core/util/mock_endpoint.cc
  - test/core/util/parse_hexstring.cc
  - test/core/util/passthru_endpoint.cc
  - test/core/util/port.cc
  - test/core/util/port_isolated_runtime_environment.cc
  - test/core/util/port_server_client.cc
  - test/core/util/reconnect_server.cc
  - test/core/util/resolve_localhost_ip46.cc
  - test/core/util/resource_user_util.cc
  - test/core/util/slice_splitter.cc
  - test/core/util/stack_tracer.cc
  - test/core/util/subprocess_posix.cc
  - test/core/util/subprocess_windows.cc
  - test/core/util/test_config.cc
  - test/core/util/test_tcp_server.cc
  - test/core/util/tracer_util.cc
  - test/core/util/trickle_endpoint.cc
  - test/cpp/performance/writes_per_rpc_test.cc
  deps:
  - absl/debugging:failure_signal_handler
  - absl/debugging:stacktrace
  - absl/debugging:symbolize
  - grpc++
  platforms:
  - linux
  - posix
  - mac
- name: xds_bootstrap_test
  gtest: true
  build: test
  language: c++
  headers: []
  src:
  - test/core/xds/xds_bootstrap_test.cc
  deps:
  - grpc_test_util
- name: xds_certificate_provider_test
  gtest: true
  build: test
  language: c++
  headers: []
  src:
  - test/core/xds/xds_certificate_provider_test.cc
  deps:
  - grpc_test_util
- name: xds_credentials_end2end_test
  gtest: true
  build: test
  language: c++
  headers:
  - test/cpp/end2end/test_service_impl.h
  src:
  - src/proto/grpc/testing/echo.proto
  - src/proto/grpc/testing/echo_messages.proto
  - src/proto/grpc/testing/simple_messages.proto
  - test/cpp/end2end/test_service_impl.cc
  - test/cpp/end2end/xds_credentials_end2end_test.cc
  deps:
  - grpc++_test_util
- name: xds_credentials_test
  gtest: true
  build: test
  language: c++
  headers: []
  src:
  - test/core/security/xds_credentials_test.cc
  deps:
  - grpc_test_util
- name: xds_end2end_test
  gtest: true
  build: test
  run: false
  language: c++
  headers:
  - src/cpp/server/csds/csds.h
  - test/cpp/end2end/test_service_impl.h
  src:
  - src/proto/grpc/testing/duplicate/echo_duplicate.proto
  - src/proto/grpc/testing/echo.proto
  - src/proto/grpc/testing/echo_messages.proto
  - src/proto/grpc/testing/simple_messages.proto
  - src/proto/grpc/testing/xds/ads_for_test.proto
  - src/proto/grpc/testing/xds/cds_for_test.proto
  - src/proto/grpc/testing/xds/eds_for_test.proto
  - src/proto/grpc/testing/xds/lds_rds_for_test.proto
  - src/proto/grpc/testing/xds/lrs_for_test.proto
  - src/proto/grpc/testing/xds/v3/address.proto
  - src/proto/grpc/testing/xds/v3/ads.proto
  - src/proto/grpc/testing/xds/v3/aggregate_cluster.proto
  - src/proto/grpc/testing/xds/v3/base.proto
  - src/proto/grpc/testing/xds/v3/cluster.proto
  - src/proto/grpc/testing/xds/v3/config_dump.proto
  - src/proto/grpc/testing/xds/v3/config_source.proto
  - src/proto/grpc/testing/xds/v3/csds.proto
  - src/proto/grpc/testing/xds/v3/discovery.proto
  - src/proto/grpc/testing/xds/v3/endpoint.proto
  - src/proto/grpc/testing/xds/v3/fault.proto
  - src/proto/grpc/testing/xds/v3/fault_common.proto
  - src/proto/grpc/testing/xds/v3/http_connection_manager.proto
  - src/proto/grpc/testing/xds/v3/listener.proto
  - src/proto/grpc/testing/xds/v3/load_report.proto
  - src/proto/grpc/testing/xds/v3/lrs.proto
  - src/proto/grpc/testing/xds/v3/percent.proto
  - src/proto/grpc/testing/xds/v3/protocol.proto
  - src/proto/grpc/testing/xds/v3/range.proto
  - src/proto/grpc/testing/xds/v3/regex.proto
  - src/proto/grpc/testing/xds/v3/route.proto
  - src/proto/grpc/testing/xds/v3/router.proto
  - src/proto/grpc/testing/xds/v3/string.proto
  - src/proto/grpc/testing/xds/v3/tls.proto
  - src/cpp/server/csds/csds.cc
  - test/cpp/end2end/test_service_impl.cc
  - test/cpp/end2end/xds_end2end_test.cc
  deps:
  - grpc++_test_config
  - grpc++_test_util
  platforms:
  - linux
  - posix
  - mac
- name: xds_interop_client
  build: test
  run: false
  language: c++
  headers:
  - src/cpp/server/csds/csds.h
  src:
  - src/proto/grpc/testing/empty.proto
  - src/proto/grpc/testing/messages.proto
  - src/proto/grpc/testing/test.proto
  - src/proto/grpc/testing/xds/v3/base.proto
  - src/proto/grpc/testing/xds/v3/config_dump.proto
  - src/proto/grpc/testing/xds/v3/csds.proto
  - src/proto/grpc/testing/xds/v3/percent.proto
  - src/cpp/server/admin/admin_services.cc
  - src/cpp/server/csds/csds.cc
  - test/cpp/interop/xds_interop_client.cc
  deps:
  - absl/flags:flag
  - grpc++_reflection
  - grpcpp_channelz
  - grpc_test_util
  - grpc++_test_config
- name: xds_interop_server
  build: test
  run: false
  language: c++
  headers:
  - src/cpp/server/csds/csds.h
  - test/cpp/end2end/test_health_check_service_impl.h
  src:
  - src/proto/grpc/health/v1/health.proto
  - src/proto/grpc/testing/empty.proto
  - src/proto/grpc/testing/messages.proto
  - src/proto/grpc/testing/test.proto
  - src/proto/grpc/testing/xds/v3/base.proto
  - src/proto/grpc/testing/xds/v3/config_dump.proto
  - src/proto/grpc/testing/xds/v3/csds.proto
  - src/proto/grpc/testing/xds/v3/percent.proto
  - src/cpp/server/admin/admin_services.cc
  - src/cpp/server/csds/csds.cc
  - test/cpp/end2end/test_health_check_service_impl.cc
  - test/cpp/interop/xds_interop_server.cc
  deps:
  - absl/flags:flag
  - grpc++_reflection
  - grpcpp_channelz
  - grpc_test_util
  - grpc++_test_config
tests: []<|MERGE_RESOLUTION|>--- conflicted
+++ resolved
@@ -311,6 +311,7 @@
   - src/core/lib/gpr/tmpfile.h
   - src/core/lib/gpr/useful.h
   - src/core/lib/gprpp/arena.h
+  - src/core/lib/gprpp/atomic.h
   - src/core/lib/gprpp/construct_destruct.h
   - src/core/lib/gprpp/debug_location.h
   - src/core/lib/gprpp/examine_stack.h
@@ -737,7 +738,7 @@
   - src/core/lib/debug/trace.h
   - src/core/lib/event_engine/endpoint_config_internal.h
   - src/core/lib/event_engine/sockaddr.h
-  - src/core/lib/gprpp/atomic_utils.h
+  - src/core/lib/gprpp/atomic.h
   - src/core/lib/gprpp/bitset.h
   - src/core/lib/gprpp/dual_ref_counted.h
   - src/core/lib/gprpp/match.h
@@ -1784,7 +1785,7 @@
   - src/core/lib/debug/trace.h
   - src/core/lib/event_engine/endpoint_config_internal.h
   - src/core/lib/event_engine/sockaddr.h
-  - src/core/lib/gprpp/atomic_utils.h
+  - src/core/lib/gprpp/atomic.h
   - src/core/lib/gprpp/bitset.h
   - src/core/lib/gprpp/dual_ref_counted.h
   - src/core/lib/gprpp/match.h
@@ -6524,6 +6525,23 @@
   - test/cpp/common/secure_auth_context_test.cc
   deps:
   - grpc++_test_util
+- name: seq_test
+  gtest: true
+  build: test
+  language: c++
+  headers:
+  - src/core/lib/gprpp/construct_destruct.h
+  - src/core/lib/promise/detail/basic_seq.h
+  - src/core/lib/promise/detail/promise_factory.h
+  - src/core/lib/promise/detail/promise_like.h
+  - src/core/lib/promise/detail/switch.h
+  - src/core/lib/promise/poll.h
+  - src/core/lib/promise/seq.h
+  src:
+  - test/core/promise/seq_test.cc
+  deps:
+  - absl/types:variant
+  uses_polling: false
 - name: server_builder_plugin_test
   gtest: true
   build: test
@@ -7006,8 +7024,6 @@
   language: c++
   headers:
   - src/core/lib/gprpp/bitset.h
-<<<<<<< HEAD
-=======
   - src/core/lib/gprpp/construct_destruct.h
   - src/core/lib/promise/detail/basic_join.h
   - src/core/lib/promise/detail/promise_factory.h
@@ -7027,7 +7043,6 @@
   build: test
   language: c++
   headers:
->>>>>>> 6b592b48
   - src/core/lib/gprpp/construct_destruct.h
   - src/core/lib/promise/detail/basic_seq.h
   - src/core/lib/promise/detail/promise_factory.h
@@ -7037,11 +7052,7 @@
   - src/core/lib/promise/poll.h
   - src/core/lib/promise/try_seq.h
   src:
-<<<<<<< HEAD
-  - test/core/promise/try_join_test.cc
-=======
   - test/core/promise/try_seq_test.cc
->>>>>>> 6b592b48
   deps:
   - absl/status:status
   - absl/status:statusor
