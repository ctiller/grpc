filegroups: []
libs:
- name: address_sorting
  build: all
  language: c
  public_headers: []
  headers:
  - third_party/address_sorting/address_sorting_internal.h
  - third_party/address_sorting/include/address_sorting/address_sorting.h
  src:
  - third_party/address_sorting/address_sorting.c
  - third_party/address_sorting/address_sorting_posix.c
  - third_party/address_sorting/address_sorting_windows.c
  deps: []
- name: end2end_tests
  build: private
  language: c
  public_headers:
  - include/grpc/byte_buffer.h
  - include/grpc/byte_buffer_reader.h
  - include/grpc/compression.h
  - include/grpc/fork.h
  - include/grpc/grpc.h
  - include/grpc/grpc_posix.h
  - include/grpc/grpc_security.h
  - include/grpc/grpc_security_constants.h
  - include/grpc/load_reporting.h
  - include/grpc/slice.h
  - include/grpc/slice_buffer.h
  - include/grpc/status.h
  - include/grpc/support/workaround_list.h
  headers:
  - src/core/lib/security/authorization/grpc_authorization_policy_provider.h
  - src/core/lib/security/authorization/rbac_translator.h
  - test/core/compression/args_utils.h
  - test/core/end2end/cq_verifier.h
  - test/core/end2end/data/ssl_test_data.h
  - test/core/end2end/end2end_tests.h
  - test/core/end2end/fixtures/http_proxy_fixture.h
  - test/core/end2end/fixtures/local_util.h
  - test/core/end2end/fixtures/proxy.h
  - test/core/end2end/tests/cancel_test_helpers.h
  - test/core/util/test_lb_policies.h
  src:
  - src/core/lib/security/authorization/grpc_authorization_policy_provider.cc
  - src/core/lib/security/authorization/rbac_translator.cc
  - test/core/compression/args_utils.cc
  - test/core/end2end/cq_verifier.cc
  - test/core/end2end/data/client_certs.cc
  - test/core/end2end/data/server1_cert.cc
  - test/core/end2end/data/server1_key.cc
  - test/core/end2end/data/test_root_cert.cc
  - test/core/end2end/end2end_test_utils.cc
  - test/core/end2end/end2end_tests.cc
  - test/core/end2end/fixtures/http_proxy_fixture.cc
  - test/core/end2end/fixtures/local_util.cc
  - test/core/end2end/fixtures/proxy.cc
  - test/core/end2end/tests/authority_not_supported.cc
  - test/core/end2end/tests/bad_hostname.cc
  - test/core/end2end/tests/bad_ping.cc
  - test/core/end2end/tests/binary_metadata.cc
  - test/core/end2end/tests/call_creds.cc
  - test/core/end2end/tests/call_host_override.cc
  - test/core/end2end/tests/cancel_after_accept.cc
  - test/core/end2end/tests/cancel_after_client_done.cc
  - test/core/end2end/tests/cancel_after_invoke.cc
  - test/core/end2end/tests/cancel_after_round_trip.cc
  - test/core/end2end/tests/cancel_before_invoke.cc
  - test/core/end2end/tests/cancel_in_a_vacuum.cc
  - test/core/end2end/tests/cancel_with_status.cc
  - test/core/end2end/tests/channelz.cc
  - test/core/end2end/tests/client_streaming.cc
  - test/core/end2end/tests/compressed_payload.cc
  - test/core/end2end/tests/connectivity.cc
  - test/core/end2end/tests/default_host.cc
  - test/core/end2end/tests/disappearing_server.cc
  - test/core/end2end/tests/empty_batch.cc
  - test/core/end2end/tests/filter_causes_close.cc
  - test/core/end2end/tests/filter_context.cc
  - test/core/end2end/tests/filter_init_fails.cc
  - test/core/end2end/tests/filter_latency.cc
  - test/core/end2end/tests/filter_status_code.cc
  - test/core/end2end/tests/filtered_metadata.cc
  - test/core/end2end/tests/graceful_server_shutdown.cc
  - test/core/end2end/tests/grpc_authz.cc
  - test/core/end2end/tests/high_initial_seqno.cc
  - test/core/end2end/tests/hpack_size.cc
  - test/core/end2end/tests/invoke_large_request.cc
  - test/core/end2end/tests/keepalive_timeout.cc
  - test/core/end2end/tests/large_metadata.cc
  - test/core/end2end/tests/max_concurrent_streams.cc
  - test/core/end2end/tests/max_connection_age.cc
  - test/core/end2end/tests/max_connection_idle.cc
  - test/core/end2end/tests/max_message_length.cc
  - test/core/end2end/tests/negative_deadline.cc
  - test/core/end2end/tests/no_error_on_hotpath.cc
  - test/core/end2end/tests/no_logging.cc
  - test/core/end2end/tests/no_op.cc
  - test/core/end2end/tests/payload.cc
  - test/core/end2end/tests/ping.cc
  - test/core/end2end/tests/ping_pong_streaming.cc
  - test/core/end2end/tests/proxy_auth.cc
  - test/core/end2end/tests/registered_call.cc
  - test/core/end2end/tests/request_with_flags.cc
  - test/core/end2end/tests/request_with_payload.cc
  - test/core/end2end/tests/resource_quota_server.cc
  - test/core/end2end/tests/retry.cc
  - test/core/end2end/tests/retry_cancel_after_first_attempt_starts.cc
  - test/core/end2end/tests/retry_cancel_during_delay.cc
  - test/core/end2end/tests/retry_cancel_with_multiple_send_batches.cc
  - test/core/end2end/tests/retry_cancellation.cc
  - test/core/end2end/tests/retry_disabled.cc
  - test/core/end2end/tests/retry_exceeds_buffer_size_in_delay.cc
  - test/core/end2end/tests/retry_exceeds_buffer_size_in_initial_batch.cc
  - test/core/end2end/tests/retry_exceeds_buffer_size_in_subsequent_batch.cc
  - test/core/end2end/tests/retry_lb_drop.cc
  - test/core/end2end/tests/retry_lb_fail.cc
  - test/core/end2end/tests/retry_non_retriable_status.cc
  - test/core/end2end/tests/retry_non_retriable_status_before_recv_trailing_metadata_started.cc
  - test/core/end2end/tests/retry_per_attempt_recv_timeout.cc
  - test/core/end2end/tests/retry_per_attempt_recv_timeout_on_last_attempt.cc
  - test/core/end2end/tests/retry_recv_initial_metadata.cc
  - test/core/end2end/tests/retry_recv_message.cc
  - test/core/end2end/tests/retry_recv_message_replay.cc
  - test/core/end2end/tests/retry_recv_trailing_metadata_error.cc
  - test/core/end2end/tests/retry_send_initial_metadata_refs.cc
  - test/core/end2end/tests/retry_send_op_fails.cc
  - test/core/end2end/tests/retry_send_recv_batch.cc
  - test/core/end2end/tests/retry_server_pushback_delay.cc
  - test/core/end2end/tests/retry_server_pushback_disabled.cc
  - test/core/end2end/tests/retry_streaming.cc
  - test/core/end2end/tests/retry_streaming_after_commit.cc
  - test/core/end2end/tests/retry_streaming_succeeds_before_replay_finished.cc
  - test/core/end2end/tests/retry_throttled.cc
  - test/core/end2end/tests/retry_too_many_attempts.cc
  - test/core/end2end/tests/retry_transparent_goaway.cc
  - test/core/end2end/tests/retry_transparent_max_concurrent_streams.cc
  - test/core/end2end/tests/retry_transparent_not_sent_on_wire.cc
  - test/core/end2end/tests/retry_unref_before_finish.cc
  - test/core/end2end/tests/retry_unref_before_recv.cc
  - test/core/end2end/tests/server_finishes_request.cc
  - test/core/end2end/tests/server_streaming.cc
  - test/core/end2end/tests/shutdown_finishes_calls.cc
  - test/core/end2end/tests/shutdown_finishes_tags.cc
  - test/core/end2end/tests/simple_delayed_request.cc
  - test/core/end2end/tests/simple_metadata.cc
  - test/core/end2end/tests/simple_request.cc
  - test/core/end2end/tests/streaming_error_response.cc
  - test/core/end2end/tests/trailing_metadata.cc
  - test/core/end2end/tests/write_buffering.cc
  - test/core/end2end/tests/write_buffering_at_end.cc
  - test/core/util/test_lb_policies.cc
  deps:
  - grpc_test_util
- name: gpr
  build: all
  language: c
  public_headers:
  - include/grpc/impl/codegen/atm.h
  - include/grpc/impl/codegen/atm_gcc_atomic.h
  - include/grpc/impl/codegen/atm_gcc_sync.h
  - include/grpc/impl/codegen/atm_windows.h
  - include/grpc/impl/codegen/byte_buffer.h
  - include/grpc/impl/codegen/byte_buffer_reader.h
  - include/grpc/impl/codegen/compression_types.h
  - include/grpc/impl/codegen/connectivity_state.h
  - include/grpc/impl/codegen/fork.h
  - include/grpc/impl/codegen/gpr_slice.h
  - include/grpc/impl/codegen/gpr_types.h
  - include/grpc/impl/codegen/grpc_types.h
  - include/grpc/impl/codegen/log.h
  - include/grpc/impl/codegen/port_platform.h
  - include/grpc/impl/codegen/propagation_bits.h
  - include/grpc/impl/codegen/slice.h
  - include/grpc/impl/codegen/status.h
  - include/grpc/impl/codegen/sync.h
  - include/grpc/impl/codegen/sync_abseil.h
  - include/grpc/impl/codegen/sync_custom.h
  - include/grpc/impl/codegen/sync_generic.h
  - include/grpc/impl/codegen/sync_posix.h
  - include/grpc/impl/codegen/sync_windows.h
  - include/grpc/support/alloc.h
  - include/grpc/support/atm.h
  - include/grpc/support/atm_gcc_atomic.h
  - include/grpc/support/atm_gcc_sync.h
  - include/grpc/support/atm_windows.h
  - include/grpc/support/cpu.h
  - include/grpc/support/log.h
  - include/grpc/support/log_windows.h
  - include/grpc/support/port_platform.h
  - include/grpc/support/string_util.h
  - include/grpc/support/sync.h
  - include/grpc/support/sync_abseil.h
  - include/grpc/support/sync_custom.h
  - include/grpc/support/sync_generic.h
  - include/grpc/support/sync_posix.h
  - include/grpc/support/sync_windows.h
  - include/grpc/support/thd_id.h
  - include/grpc/support/time.h
  headers:
  - src/core/lib/gpr/alloc.h
  - src/core/lib/gpr/env.h
  - src/core/lib/gpr/murmur_hash.h
  - src/core/lib/gpr/spinlock.h
  - src/core/lib/gpr/string.h
  - src/core/lib/gpr/string_windows.h
  - src/core/lib/gpr/time_precise.h
  - src/core/lib/gpr/tls.h
  - src/core/lib/gpr/tmpfile.h
  - src/core/lib/gpr/useful.h
  - src/core/lib/gprpp/construct_destruct.h
  - src/core/lib/gprpp/debug_location.h
  - src/core/lib/gprpp/examine_stack.h
  - src/core/lib/gprpp/fork.h
  - src/core/lib/gprpp/global_config.h
  - src/core/lib/gprpp/global_config_custom.h
  - src/core/lib/gprpp/global_config_env.h
  - src/core/lib/gprpp/global_config_generic.h
  - src/core/lib/gprpp/host_port.h
  - src/core/lib/gprpp/manual_constructor.h
  - src/core/lib/gprpp/memory.h
  - src/core/lib/gprpp/mpscq.h
  - src/core/lib/gprpp/stat.h
  - src/core/lib/gprpp/sync.h
  - src/core/lib/gprpp/thd.h
  - src/core/lib/gprpp/time_util.h
  - src/core/lib/profiling/timers.h
  src:
  - src/core/lib/gpr/alloc.cc
  - src/core/lib/gpr/atm.cc
  - src/core/lib/gpr/cpu_iphone.cc
  - src/core/lib/gpr/cpu_linux.cc
  - src/core/lib/gpr/cpu_posix.cc
  - src/core/lib/gpr/cpu_windows.cc
  - src/core/lib/gpr/env_linux.cc
  - src/core/lib/gpr/env_posix.cc
  - src/core/lib/gpr/env_windows.cc
  - src/core/lib/gpr/log.cc
  - src/core/lib/gpr/log_android.cc
  - src/core/lib/gpr/log_linux.cc
  - src/core/lib/gpr/log_posix.cc
  - src/core/lib/gpr/log_windows.cc
  - src/core/lib/gpr/murmur_hash.cc
  - src/core/lib/gpr/string.cc
  - src/core/lib/gpr/string_posix.cc
  - src/core/lib/gpr/string_util_windows.cc
  - src/core/lib/gpr/string_windows.cc
  - src/core/lib/gpr/sync.cc
  - src/core/lib/gpr/sync_abseil.cc
  - src/core/lib/gpr/sync_posix.cc
  - src/core/lib/gpr/sync_windows.cc
  - src/core/lib/gpr/time.cc
  - src/core/lib/gpr/time_posix.cc
  - src/core/lib/gpr/time_precise.cc
  - src/core/lib/gpr/time_windows.cc
  - src/core/lib/gpr/tmpfile_msys.cc
  - src/core/lib/gpr/tmpfile_posix.cc
  - src/core/lib/gpr/tmpfile_windows.cc
  - src/core/lib/gpr/wrap_memcpy.cc
  - src/core/lib/gprpp/examine_stack.cc
  - src/core/lib/gprpp/fork.cc
  - src/core/lib/gprpp/global_config_env.cc
  - src/core/lib/gprpp/host_port.cc
  - src/core/lib/gprpp/mpscq.cc
  - src/core/lib/gprpp/stat_posix.cc
  - src/core/lib/gprpp/stat_windows.cc
  - src/core/lib/gprpp/thd_posix.cc
  - src/core/lib/gprpp/thd_windows.cc
  - src/core/lib/gprpp/time_util.cc
  - src/core/lib/profiling/basic_timers.cc
  - src/core/lib/profiling/stap_timers.cc
  deps:
  - absl/base:base
  - absl/base:core_headers
  - absl/memory:memory
  - absl/random:random
  - absl/status:status
  - absl/strings:cord
  - absl/strings:str_format
  - absl/strings:strings
  - absl/synchronization:synchronization
  - absl/time:time
  - absl/types:optional
  - absl/types:variant
- name: grpc
  build: all
  language: c
  public_headers:
  - include/grpc/byte_buffer.h
  - include/grpc/byte_buffer_reader.h
  - include/grpc/census.h
  - include/grpc/compression.h
  - include/grpc/event_engine/endpoint_config.h
  - include/grpc/event_engine/event_engine.h
  - include/grpc/event_engine/internal/memory_allocator_impl.h
  - include/grpc/event_engine/memory_allocator.h
  - include/grpc/event_engine/memory_request.h
  - include/grpc/event_engine/port.h
  - include/grpc/event_engine/slice.h
  - include/grpc/event_engine/slice_buffer.h
  - include/grpc/fork.h
  - include/grpc/grpc.h
  - include/grpc/grpc_posix.h
  - include/grpc/grpc_security.h
  - include/grpc/grpc_security_constants.h
  - include/grpc/load_reporting.h
  - include/grpc/slice.h
  - include/grpc/slice_buffer.h
  - include/grpc/status.h
  - include/grpc/support/alloc.h
  - include/grpc/support/atm.h
  - include/grpc/support/atm_gcc_atomic.h
  - include/grpc/support/atm_gcc_sync.h
  - include/grpc/support/atm_windows.h
  - include/grpc/support/cpu.h
  - include/grpc/support/log.h
  - include/grpc/support/log_windows.h
  - include/grpc/support/port_platform.h
  - include/grpc/support/string_util.h
  - include/grpc/support/sync.h
  - include/grpc/support/sync_abseil.h
  - include/grpc/support/sync_custom.h
  - include/grpc/support/sync_generic.h
  - include/grpc/support/sync_posix.h
  - include/grpc/support/sync_windows.h
  - include/grpc/support/thd_id.h
  - include/grpc/support/time.h
  - include/grpc/support/workaround_list.h
  headers:
  - src/core/ext/filters/channel_idle/channel_idle_filter.h
  - src/core/ext/filters/channel_idle/idle_filter_state.h
  - src/core/ext/filters/client_channel/backend_metric.h
  - src/core/ext/filters/client_channel/backup_poller.h
  - src/core/ext/filters/client_channel/client_channel.h
  - src/core/ext/filters/client_channel/client_channel_channelz.h
  - src/core/ext/filters/client_channel/client_channel_factory.h
  - src/core/ext/filters/client_channel/config_selector.h
  - src/core/ext/filters/client_channel/connector.h
  - src/core/ext/filters/client_channel/dynamic_filters.h
  - src/core/ext/filters/client_channel/global_subchannel_pool.h
  - src/core/ext/filters/client_channel/health/health_check_client.h
  - src/core/ext/filters/client_channel/http_proxy.h
  - src/core/ext/filters/client_channel/lb_policy.h
  - src/core/ext/filters/client_channel/lb_policy/address_filtering.h
  - src/core/ext/filters/client_channel/lb_policy/backend_metric_data.h
  - src/core/ext/filters/client_channel/lb_policy/child_policy_handler.h
  - src/core/ext/filters/client_channel/lb_policy/grpclb/client_load_reporting_filter.h
  - src/core/ext/filters/client_channel/lb_policy/grpclb/grpclb.h
  - src/core/ext/filters/client_channel/lb_policy/grpclb/grpclb_balancer_addresses.h
  - src/core/ext/filters/client_channel/lb_policy/grpclb/grpclb_client_stats.h
  - src/core/ext/filters/client_channel/lb_policy/grpclb/load_balancer_api.h
  - src/core/ext/filters/client_channel/lb_policy/oob_backend_metric.h
  - src/core/ext/filters/client_channel/lb_policy/outlier_detection/outlier_detection.h
  - src/core/ext/filters/client_channel/lb_policy/ring_hash/ring_hash.h
  - src/core/ext/filters/client_channel/lb_policy/subchannel_list.h
  - src/core/ext/filters/client_channel/lb_policy/xds/xds.h
  - src/core/ext/filters/client_channel/lb_policy/xds/xds_channel_args.h
  - src/core/ext/filters/client_channel/lb_policy_factory.h
  - src/core/ext/filters/client_channel/lb_policy_registry.h
  - src/core/ext/filters/client_channel/local_subchannel_pool.h
  - src/core/ext/filters/client_channel/proxy_mapper.h
  - src/core/ext/filters/client_channel/proxy_mapper_registry.h
  - src/core/ext/filters/client_channel/resolver/dns/c_ares/grpc_ares_ev_driver.h
  - src/core/ext/filters/client_channel/resolver/dns/c_ares/grpc_ares_wrapper.h
  - src/core/ext/filters/client_channel/resolver/dns/dns_resolver_selection.h
  - src/core/ext/filters/client_channel/resolver/fake/fake_resolver.h
  - src/core/ext/filters/client_channel/resolver/polling_resolver.h
  - src/core/ext/filters/client_channel/resolver/xds/xds_resolver.h
  - src/core/ext/filters/client_channel/resolver_result_parsing.h
  - src/core/ext/filters/client_channel/retry_filter.h
  - src/core/ext/filters/client_channel/retry_service_config.h
  - src/core/ext/filters/client_channel/retry_throttle.h
  - src/core/ext/filters/client_channel/subchannel.h
  - src/core/ext/filters/client_channel/subchannel_interface.h
  - src/core/ext/filters/client_channel/subchannel_interface_internal.h
  - src/core/ext/filters/client_channel/subchannel_pool_interface.h
  - src/core/ext/filters/client_channel/subchannel_stream_client.h
  - src/core/ext/filters/deadline/deadline_filter.h
  - src/core/ext/filters/fault_injection/fault_injection_filter.h
  - src/core/ext/filters/fault_injection/service_config_parser.h
  - src/core/ext/filters/http/client/http_client_filter.h
  - src/core/ext/filters/http/client_authority_filter.h
  - src/core/ext/filters/http/message_compress/message_compress_filter.h
  - src/core/ext/filters/http/message_compress/message_decompress_filter.h
  - src/core/ext/filters/http/server/http_server_filter.h
  - src/core/ext/filters/message_size/message_size_filter.h
  - src/core/ext/filters/rbac/rbac_filter.h
  - src/core/ext/filters/rbac/rbac_service_config_parser.h
  - src/core/ext/filters/server_config_selector/server_config_selector.h
  - src/core/ext/filters/server_config_selector/server_config_selector_filter.h
  - src/core/ext/transport/chttp2/alpn/alpn.h
  - src/core/ext/transport/chttp2/client/chttp2_connector.h
  - src/core/ext/transport/chttp2/server/chttp2_server.h
  - src/core/ext/transport/chttp2/transport/bin_decoder.h
  - src/core/ext/transport/chttp2/transport/bin_encoder.h
  - src/core/ext/transport/chttp2/transport/chttp2_transport.h
  - src/core/ext/transport/chttp2/transport/context_list.h
  - src/core/ext/transport/chttp2/transport/flow_control.h
  - src/core/ext/transport/chttp2/transport/frame.h
  - src/core/ext/transport/chttp2/transport/frame_data.h
  - src/core/ext/transport/chttp2/transport/frame_goaway.h
  - src/core/ext/transport/chttp2/transport/frame_ping.h
  - src/core/ext/transport/chttp2/transport/frame_rst_stream.h
  - src/core/ext/transport/chttp2/transport/frame_settings.h
  - src/core/ext/transport/chttp2/transport/frame_window_update.h
  - src/core/ext/transport/chttp2/transport/hpack_constants.h
  - src/core/ext/transport/chttp2/transport/hpack_encoder.h
  - src/core/ext/transport/chttp2/transport/hpack_encoder_table.h
  - src/core/ext/transport/chttp2/transport/hpack_parser.h
  - src/core/ext/transport/chttp2/transport/hpack_parser_table.h
  - src/core/ext/transport/chttp2/transport/http2_settings.h
  - src/core/ext/transport/chttp2/transport/huffsyms.h
  - src/core/ext/transport/chttp2/transport/internal.h
  - src/core/ext/transport/chttp2/transport/stream_map.h
  - src/core/ext/transport/chttp2/transport/varint.h
  - src/core/ext/transport/inproc/inproc_transport.h
  - src/core/ext/upb-generated/envoy/admin/v3/certs.upb.h
  - src/core/ext/upb-generated/envoy/admin/v3/clusters.upb.h
  - src/core/ext/upb-generated/envoy/admin/v3/config_dump.upb.h
  - src/core/ext/upb-generated/envoy/admin/v3/config_dump_shared.upb.h
  - src/core/ext/upb-generated/envoy/admin/v3/init_dump.upb.h
  - src/core/ext/upb-generated/envoy/admin/v3/listeners.upb.h
  - src/core/ext/upb-generated/envoy/admin/v3/memory.upb.h
  - src/core/ext/upb-generated/envoy/admin/v3/metrics.upb.h
  - src/core/ext/upb-generated/envoy/admin/v3/mutex_stats.upb.h
  - src/core/ext/upb-generated/envoy/admin/v3/server_info.upb.h
  - src/core/ext/upb-generated/envoy/admin/v3/tap.upb.h
  - src/core/ext/upb-generated/envoy/annotations/deprecation.upb.h
  - src/core/ext/upb-generated/envoy/annotations/resource.upb.h
  - src/core/ext/upb-generated/envoy/config/accesslog/v3/accesslog.upb.h
  - src/core/ext/upb-generated/envoy/config/bootstrap/v3/bootstrap.upb.h
  - src/core/ext/upb-generated/envoy/config/cluster/v3/circuit_breaker.upb.h
  - src/core/ext/upb-generated/envoy/config/cluster/v3/cluster.upb.h
  - src/core/ext/upb-generated/envoy/config/cluster/v3/filter.upb.h
  - src/core/ext/upb-generated/envoy/config/cluster/v3/outlier_detection.upb.h
  - src/core/ext/upb-generated/envoy/config/common/matcher/v3/matcher.upb.h
  - src/core/ext/upb-generated/envoy/config/core/v3/address.upb.h
  - src/core/ext/upb-generated/envoy/config/core/v3/backoff.upb.h
  - src/core/ext/upb-generated/envoy/config/core/v3/base.upb.h
  - src/core/ext/upb-generated/envoy/config/core/v3/config_source.upb.h
  - src/core/ext/upb-generated/envoy/config/core/v3/event_service_config.upb.h
  - src/core/ext/upb-generated/envoy/config/core/v3/extension.upb.h
  - src/core/ext/upb-generated/envoy/config/core/v3/grpc_method_list.upb.h
  - src/core/ext/upb-generated/envoy/config/core/v3/grpc_service.upb.h
  - src/core/ext/upb-generated/envoy/config/core/v3/health_check.upb.h
  - src/core/ext/upb-generated/envoy/config/core/v3/http_uri.upb.h
  - src/core/ext/upb-generated/envoy/config/core/v3/protocol.upb.h
  - src/core/ext/upb-generated/envoy/config/core/v3/proxy_protocol.upb.h
  - src/core/ext/upb-generated/envoy/config/core/v3/resolver.upb.h
  - src/core/ext/upb-generated/envoy/config/core/v3/socket_option.upb.h
  - src/core/ext/upb-generated/envoy/config/core/v3/substitution_format_string.upb.h
  - src/core/ext/upb-generated/envoy/config/core/v3/udp_socket_config.upb.h
  - src/core/ext/upb-generated/envoy/config/endpoint/v3/endpoint.upb.h
  - src/core/ext/upb-generated/envoy/config/endpoint/v3/endpoint_components.upb.h
  - src/core/ext/upb-generated/envoy/config/endpoint/v3/load_report.upb.h
  - src/core/ext/upb-generated/envoy/config/listener/v3/api_listener.upb.h
  - src/core/ext/upb-generated/envoy/config/listener/v3/listener.upb.h
  - src/core/ext/upb-generated/envoy/config/listener/v3/listener_components.upb.h
  - src/core/ext/upb-generated/envoy/config/listener/v3/quic_config.upb.h
  - src/core/ext/upb-generated/envoy/config/listener/v3/udp_listener_config.upb.h
  - src/core/ext/upb-generated/envoy/config/metrics/v3/metrics_service.upb.h
  - src/core/ext/upb-generated/envoy/config/metrics/v3/stats.upb.h
  - src/core/ext/upb-generated/envoy/config/overload/v3/overload.upb.h
  - src/core/ext/upb-generated/envoy/config/rbac/v3/rbac.upb.h
  - src/core/ext/upb-generated/envoy/config/route/v3/route.upb.h
  - src/core/ext/upb-generated/envoy/config/route/v3/route_components.upb.h
  - src/core/ext/upb-generated/envoy/config/route/v3/scoped_route.upb.h
  - src/core/ext/upb-generated/envoy/config/tap/v3/common.upb.h
  - src/core/ext/upb-generated/envoy/config/trace/v3/datadog.upb.h
  - src/core/ext/upb-generated/envoy/config/trace/v3/dynamic_ot.upb.h
  - src/core/ext/upb-generated/envoy/config/trace/v3/http_tracer.upb.h
  - src/core/ext/upb-generated/envoy/config/trace/v3/lightstep.upb.h
  - src/core/ext/upb-generated/envoy/config/trace/v3/opencensus.upb.h
  - src/core/ext/upb-generated/envoy/config/trace/v3/opentelemetry.upb.h
  - src/core/ext/upb-generated/envoy/config/trace/v3/service.upb.h
  - src/core/ext/upb-generated/envoy/config/trace/v3/skywalking.upb.h
  - src/core/ext/upb-generated/envoy/config/trace/v3/trace.upb.h
  - src/core/ext/upb-generated/envoy/config/trace/v3/xray.upb.h
  - src/core/ext/upb-generated/envoy/config/trace/v3/zipkin.upb.h
  - src/core/ext/upb-generated/envoy/extensions/clusters/aggregate/v3/cluster.upb.h
  - src/core/ext/upb-generated/envoy/extensions/filters/common/fault/v3/fault.upb.h
  - src/core/ext/upb-generated/envoy/extensions/filters/http/fault/v3/fault.upb.h
  - src/core/ext/upb-generated/envoy/extensions/filters/http/rbac/v3/rbac.upb.h
  - src/core/ext/upb-generated/envoy/extensions/filters/http/router/v3/router.upb.h
  - src/core/ext/upb-generated/envoy/extensions/filters/network/http_connection_manager/v3/http_connection_manager.upb.h
  - src/core/ext/upb-generated/envoy/extensions/load_balancing_policies/ring_hash/v3/ring_hash.upb.h
  - src/core/ext/upb-generated/envoy/extensions/load_balancing_policies/wrr_locality/v3/wrr_locality.upb.h
  - src/core/ext/upb-generated/envoy/extensions/transport_sockets/tls/v3/cert.upb.h
  - src/core/ext/upb-generated/envoy/extensions/transport_sockets/tls/v3/common.upb.h
  - src/core/ext/upb-generated/envoy/extensions/transport_sockets/tls/v3/secret.upb.h
  - src/core/ext/upb-generated/envoy/extensions/transport_sockets/tls/v3/tls.upb.h
  - src/core/ext/upb-generated/envoy/extensions/transport_sockets/tls/v3/tls_spiffe_validator_config.upb.h
  - src/core/ext/upb-generated/envoy/service/discovery/v3/ads.upb.h
  - src/core/ext/upb-generated/envoy/service/discovery/v3/discovery.upb.h
  - src/core/ext/upb-generated/envoy/service/load_stats/v3/lrs.upb.h
  - src/core/ext/upb-generated/envoy/service/status/v3/csds.upb.h
  - src/core/ext/upb-generated/envoy/type/http/v3/cookie.upb.h
  - src/core/ext/upb-generated/envoy/type/http/v3/path_transformation.upb.h
  - src/core/ext/upb-generated/envoy/type/matcher/v3/http_inputs.upb.h
  - src/core/ext/upb-generated/envoy/type/matcher/v3/metadata.upb.h
  - src/core/ext/upb-generated/envoy/type/matcher/v3/node.upb.h
  - src/core/ext/upb-generated/envoy/type/matcher/v3/number.upb.h
  - src/core/ext/upb-generated/envoy/type/matcher/v3/path.upb.h
  - src/core/ext/upb-generated/envoy/type/matcher/v3/regex.upb.h
  - src/core/ext/upb-generated/envoy/type/matcher/v3/string.upb.h
  - src/core/ext/upb-generated/envoy/type/matcher/v3/struct.upb.h
  - src/core/ext/upb-generated/envoy/type/matcher/v3/value.upb.h
  - src/core/ext/upb-generated/envoy/type/metadata/v3/metadata.upb.h
  - src/core/ext/upb-generated/envoy/type/tracing/v3/custom_tag.upb.h
  - src/core/ext/upb-generated/envoy/type/v3/hash_policy.upb.h
  - src/core/ext/upb-generated/envoy/type/v3/http.upb.h
  - src/core/ext/upb-generated/envoy/type/v3/http_status.upb.h
  - src/core/ext/upb-generated/envoy/type/v3/percent.upb.h
  - src/core/ext/upb-generated/envoy/type/v3/range.upb.h
  - src/core/ext/upb-generated/envoy/type/v3/ratelimit_strategy.upb.h
  - src/core/ext/upb-generated/envoy/type/v3/ratelimit_unit.upb.h
  - src/core/ext/upb-generated/envoy/type/v3/semantic_version.upb.h
  - src/core/ext/upb-generated/envoy/type/v3/token_bucket.upb.h
  - src/core/ext/upb-generated/google/api/annotations.upb.h
  - src/core/ext/upb-generated/google/api/expr/v1alpha1/checked.upb.h
  - src/core/ext/upb-generated/google/api/expr/v1alpha1/syntax.upb.h
  - src/core/ext/upb-generated/google/api/http.upb.h
  - src/core/ext/upb-generated/google/api/httpbody.upb.h
  - src/core/ext/upb-generated/google/protobuf/any.upb.h
  - src/core/ext/upb-generated/google/protobuf/descriptor.upb.h
  - src/core/ext/upb-generated/google/protobuf/duration.upb.h
  - src/core/ext/upb-generated/google/protobuf/empty.upb.h
  - src/core/ext/upb-generated/google/protobuf/struct.upb.h
  - src/core/ext/upb-generated/google/protobuf/timestamp.upb.h
  - src/core/ext/upb-generated/google/protobuf/wrappers.upb.h
  - src/core/ext/upb-generated/google/rpc/status.upb.h
  - src/core/ext/upb-generated/opencensus/proto/trace/v1/trace_config.upb.h
  - src/core/ext/upb-generated/src/proto/grpc/gcp/altscontext.upb.h
  - src/core/ext/upb-generated/src/proto/grpc/gcp/handshaker.upb.h
  - src/core/ext/upb-generated/src/proto/grpc/gcp/transport_security_common.upb.h
  - src/core/ext/upb-generated/src/proto/grpc/health/v1/health.upb.h
  - src/core/ext/upb-generated/src/proto/grpc/lb/v1/load_balancer.upb.h
  - src/core/ext/upb-generated/src/proto/grpc/lookup/v1/rls.upb.h
  - src/core/ext/upb-generated/src/proto/grpc/lookup/v1/rls_config.upb.h
  - src/core/ext/upb-generated/udpa/annotations/migrate.upb.h
  - src/core/ext/upb-generated/udpa/annotations/security.upb.h
  - src/core/ext/upb-generated/udpa/annotations/sensitive.upb.h
  - src/core/ext/upb-generated/udpa/annotations/status.upb.h
  - src/core/ext/upb-generated/udpa/annotations/versioning.upb.h
  - src/core/ext/upb-generated/validate/validate.upb.h
  - src/core/ext/upb-generated/xds/annotations/v3/migrate.upb.h
  - src/core/ext/upb-generated/xds/annotations/v3/security.upb.h
  - src/core/ext/upb-generated/xds/annotations/v3/sensitive.upb.h
  - src/core/ext/upb-generated/xds/annotations/v3/status.upb.h
  - src/core/ext/upb-generated/xds/annotations/v3/versioning.upb.h
  - src/core/ext/upb-generated/xds/core/v3/authority.upb.h
  - src/core/ext/upb-generated/xds/core/v3/collection_entry.upb.h
  - src/core/ext/upb-generated/xds/core/v3/context_params.upb.h
  - src/core/ext/upb-generated/xds/core/v3/extension.upb.h
  - src/core/ext/upb-generated/xds/core/v3/resource.upb.h
  - src/core/ext/upb-generated/xds/core/v3/resource_locator.upb.h
  - src/core/ext/upb-generated/xds/core/v3/resource_name.upb.h
  - src/core/ext/upb-generated/xds/data/orca/v3/orca_load_report.upb.h
  - src/core/ext/upb-generated/xds/service/orca/v3/orca.upb.h
  - src/core/ext/upb-generated/xds/type/matcher/v3/matcher.upb.h
  - src/core/ext/upb-generated/xds/type/matcher/v3/regex.upb.h
  - src/core/ext/upb-generated/xds/type/matcher/v3/string.upb.h
  - src/core/ext/upb-generated/xds/type/v3/typed_struct.upb.h
  - src/core/ext/upbdefs-generated/envoy/admin/v3/certs.upbdefs.h
  - src/core/ext/upbdefs-generated/envoy/admin/v3/clusters.upbdefs.h
  - src/core/ext/upbdefs-generated/envoy/admin/v3/config_dump.upbdefs.h
  - src/core/ext/upbdefs-generated/envoy/admin/v3/config_dump_shared.upbdefs.h
  - src/core/ext/upbdefs-generated/envoy/admin/v3/init_dump.upbdefs.h
  - src/core/ext/upbdefs-generated/envoy/admin/v3/listeners.upbdefs.h
  - src/core/ext/upbdefs-generated/envoy/admin/v3/memory.upbdefs.h
  - src/core/ext/upbdefs-generated/envoy/admin/v3/metrics.upbdefs.h
  - src/core/ext/upbdefs-generated/envoy/admin/v3/mutex_stats.upbdefs.h
  - src/core/ext/upbdefs-generated/envoy/admin/v3/server_info.upbdefs.h
  - src/core/ext/upbdefs-generated/envoy/admin/v3/tap.upbdefs.h
  - src/core/ext/upbdefs-generated/envoy/annotations/deprecation.upbdefs.h
  - src/core/ext/upbdefs-generated/envoy/annotations/resource.upbdefs.h
  - src/core/ext/upbdefs-generated/envoy/config/accesslog/v3/accesslog.upbdefs.h
  - src/core/ext/upbdefs-generated/envoy/config/bootstrap/v3/bootstrap.upbdefs.h
  - src/core/ext/upbdefs-generated/envoy/config/cluster/v3/circuit_breaker.upbdefs.h
  - src/core/ext/upbdefs-generated/envoy/config/cluster/v3/cluster.upbdefs.h
  - src/core/ext/upbdefs-generated/envoy/config/cluster/v3/filter.upbdefs.h
  - src/core/ext/upbdefs-generated/envoy/config/cluster/v3/outlier_detection.upbdefs.h
  - src/core/ext/upbdefs-generated/envoy/config/common/matcher/v3/matcher.upbdefs.h
  - src/core/ext/upbdefs-generated/envoy/config/core/v3/address.upbdefs.h
  - src/core/ext/upbdefs-generated/envoy/config/core/v3/backoff.upbdefs.h
  - src/core/ext/upbdefs-generated/envoy/config/core/v3/base.upbdefs.h
  - src/core/ext/upbdefs-generated/envoy/config/core/v3/config_source.upbdefs.h
  - src/core/ext/upbdefs-generated/envoy/config/core/v3/event_service_config.upbdefs.h
  - src/core/ext/upbdefs-generated/envoy/config/core/v3/extension.upbdefs.h
  - src/core/ext/upbdefs-generated/envoy/config/core/v3/grpc_method_list.upbdefs.h
  - src/core/ext/upbdefs-generated/envoy/config/core/v3/grpc_service.upbdefs.h
  - src/core/ext/upbdefs-generated/envoy/config/core/v3/health_check.upbdefs.h
  - src/core/ext/upbdefs-generated/envoy/config/core/v3/http_uri.upbdefs.h
  - src/core/ext/upbdefs-generated/envoy/config/core/v3/protocol.upbdefs.h
  - src/core/ext/upbdefs-generated/envoy/config/core/v3/proxy_protocol.upbdefs.h
  - src/core/ext/upbdefs-generated/envoy/config/core/v3/resolver.upbdefs.h
  - src/core/ext/upbdefs-generated/envoy/config/core/v3/socket_option.upbdefs.h
  - src/core/ext/upbdefs-generated/envoy/config/core/v3/substitution_format_string.upbdefs.h
  - src/core/ext/upbdefs-generated/envoy/config/core/v3/udp_socket_config.upbdefs.h
  - src/core/ext/upbdefs-generated/envoy/config/endpoint/v3/endpoint.upbdefs.h
  - src/core/ext/upbdefs-generated/envoy/config/endpoint/v3/endpoint_components.upbdefs.h
  - src/core/ext/upbdefs-generated/envoy/config/endpoint/v3/load_report.upbdefs.h
  - src/core/ext/upbdefs-generated/envoy/config/listener/v3/api_listener.upbdefs.h
  - src/core/ext/upbdefs-generated/envoy/config/listener/v3/listener.upbdefs.h
  - src/core/ext/upbdefs-generated/envoy/config/listener/v3/listener_components.upbdefs.h
  - src/core/ext/upbdefs-generated/envoy/config/listener/v3/quic_config.upbdefs.h
  - src/core/ext/upbdefs-generated/envoy/config/listener/v3/udp_listener_config.upbdefs.h
  - src/core/ext/upbdefs-generated/envoy/config/metrics/v3/metrics_service.upbdefs.h
  - src/core/ext/upbdefs-generated/envoy/config/metrics/v3/stats.upbdefs.h
  - src/core/ext/upbdefs-generated/envoy/config/overload/v3/overload.upbdefs.h
  - src/core/ext/upbdefs-generated/envoy/config/rbac/v3/rbac.upbdefs.h
  - src/core/ext/upbdefs-generated/envoy/config/route/v3/route.upbdefs.h
  - src/core/ext/upbdefs-generated/envoy/config/route/v3/route_components.upbdefs.h
  - src/core/ext/upbdefs-generated/envoy/config/route/v3/scoped_route.upbdefs.h
  - src/core/ext/upbdefs-generated/envoy/config/tap/v3/common.upbdefs.h
  - src/core/ext/upbdefs-generated/envoy/config/trace/v3/datadog.upbdefs.h
  - src/core/ext/upbdefs-generated/envoy/config/trace/v3/dynamic_ot.upbdefs.h
  - src/core/ext/upbdefs-generated/envoy/config/trace/v3/http_tracer.upbdefs.h
  - src/core/ext/upbdefs-generated/envoy/config/trace/v3/lightstep.upbdefs.h
  - src/core/ext/upbdefs-generated/envoy/config/trace/v3/opencensus.upbdefs.h
  - src/core/ext/upbdefs-generated/envoy/config/trace/v3/opentelemetry.upbdefs.h
  - src/core/ext/upbdefs-generated/envoy/config/trace/v3/service.upbdefs.h
  - src/core/ext/upbdefs-generated/envoy/config/trace/v3/skywalking.upbdefs.h
  - src/core/ext/upbdefs-generated/envoy/config/trace/v3/trace.upbdefs.h
  - src/core/ext/upbdefs-generated/envoy/config/trace/v3/xray.upbdefs.h
  - src/core/ext/upbdefs-generated/envoy/config/trace/v3/zipkin.upbdefs.h
  - src/core/ext/upbdefs-generated/envoy/extensions/clusters/aggregate/v3/cluster.upbdefs.h
  - src/core/ext/upbdefs-generated/envoy/extensions/filters/common/fault/v3/fault.upbdefs.h
  - src/core/ext/upbdefs-generated/envoy/extensions/filters/http/fault/v3/fault.upbdefs.h
  - src/core/ext/upbdefs-generated/envoy/extensions/filters/http/rbac/v3/rbac.upbdefs.h
  - src/core/ext/upbdefs-generated/envoy/extensions/filters/http/router/v3/router.upbdefs.h
  - src/core/ext/upbdefs-generated/envoy/extensions/filters/network/http_connection_manager/v3/http_connection_manager.upbdefs.h
  - src/core/ext/upbdefs-generated/envoy/extensions/transport_sockets/tls/v3/cert.upbdefs.h
  - src/core/ext/upbdefs-generated/envoy/extensions/transport_sockets/tls/v3/common.upbdefs.h
  - src/core/ext/upbdefs-generated/envoy/extensions/transport_sockets/tls/v3/secret.upbdefs.h
  - src/core/ext/upbdefs-generated/envoy/extensions/transport_sockets/tls/v3/tls.upbdefs.h
  - src/core/ext/upbdefs-generated/envoy/extensions/transport_sockets/tls/v3/tls_spiffe_validator_config.upbdefs.h
  - src/core/ext/upbdefs-generated/envoy/service/discovery/v3/ads.upbdefs.h
  - src/core/ext/upbdefs-generated/envoy/service/discovery/v3/discovery.upbdefs.h
  - src/core/ext/upbdefs-generated/envoy/service/load_stats/v3/lrs.upbdefs.h
  - src/core/ext/upbdefs-generated/envoy/service/status/v3/csds.upbdefs.h
  - src/core/ext/upbdefs-generated/envoy/type/http/v3/cookie.upbdefs.h
  - src/core/ext/upbdefs-generated/envoy/type/http/v3/path_transformation.upbdefs.h
  - src/core/ext/upbdefs-generated/envoy/type/matcher/v3/http_inputs.upbdefs.h
  - src/core/ext/upbdefs-generated/envoy/type/matcher/v3/metadata.upbdefs.h
  - src/core/ext/upbdefs-generated/envoy/type/matcher/v3/node.upbdefs.h
  - src/core/ext/upbdefs-generated/envoy/type/matcher/v3/number.upbdefs.h
  - src/core/ext/upbdefs-generated/envoy/type/matcher/v3/path.upbdefs.h
  - src/core/ext/upbdefs-generated/envoy/type/matcher/v3/regex.upbdefs.h
  - src/core/ext/upbdefs-generated/envoy/type/matcher/v3/string.upbdefs.h
  - src/core/ext/upbdefs-generated/envoy/type/matcher/v3/struct.upbdefs.h
  - src/core/ext/upbdefs-generated/envoy/type/matcher/v3/value.upbdefs.h
  - src/core/ext/upbdefs-generated/envoy/type/metadata/v3/metadata.upbdefs.h
  - src/core/ext/upbdefs-generated/envoy/type/tracing/v3/custom_tag.upbdefs.h
  - src/core/ext/upbdefs-generated/envoy/type/v3/hash_policy.upbdefs.h
  - src/core/ext/upbdefs-generated/envoy/type/v3/http.upbdefs.h
  - src/core/ext/upbdefs-generated/envoy/type/v3/http_status.upbdefs.h
  - src/core/ext/upbdefs-generated/envoy/type/v3/percent.upbdefs.h
  - src/core/ext/upbdefs-generated/envoy/type/v3/range.upbdefs.h
  - src/core/ext/upbdefs-generated/envoy/type/v3/ratelimit_strategy.upbdefs.h
  - src/core/ext/upbdefs-generated/envoy/type/v3/ratelimit_unit.upbdefs.h
  - src/core/ext/upbdefs-generated/envoy/type/v3/semantic_version.upbdefs.h
  - src/core/ext/upbdefs-generated/envoy/type/v3/token_bucket.upbdefs.h
  - src/core/ext/upbdefs-generated/google/api/annotations.upbdefs.h
  - src/core/ext/upbdefs-generated/google/api/expr/v1alpha1/checked.upbdefs.h
  - src/core/ext/upbdefs-generated/google/api/expr/v1alpha1/syntax.upbdefs.h
  - src/core/ext/upbdefs-generated/google/api/http.upbdefs.h
  - src/core/ext/upbdefs-generated/google/api/httpbody.upbdefs.h
  - src/core/ext/upbdefs-generated/google/protobuf/any.upbdefs.h
  - src/core/ext/upbdefs-generated/google/protobuf/descriptor.upbdefs.h
  - src/core/ext/upbdefs-generated/google/protobuf/duration.upbdefs.h
  - src/core/ext/upbdefs-generated/google/protobuf/empty.upbdefs.h
  - src/core/ext/upbdefs-generated/google/protobuf/struct.upbdefs.h
  - src/core/ext/upbdefs-generated/google/protobuf/timestamp.upbdefs.h
  - src/core/ext/upbdefs-generated/google/protobuf/wrappers.upbdefs.h
  - src/core/ext/upbdefs-generated/google/rpc/status.upbdefs.h
  - src/core/ext/upbdefs-generated/opencensus/proto/trace/v1/trace_config.upbdefs.h
  - src/core/ext/upbdefs-generated/src/proto/grpc/lookup/v1/rls_config.upbdefs.h
  - src/core/ext/upbdefs-generated/udpa/annotations/migrate.upbdefs.h
  - src/core/ext/upbdefs-generated/udpa/annotations/security.upbdefs.h
  - src/core/ext/upbdefs-generated/udpa/annotations/sensitive.upbdefs.h
  - src/core/ext/upbdefs-generated/udpa/annotations/status.upbdefs.h
  - src/core/ext/upbdefs-generated/udpa/annotations/versioning.upbdefs.h
  - src/core/ext/upbdefs-generated/validate/validate.upbdefs.h
  - src/core/ext/upbdefs-generated/xds/annotations/v3/migrate.upbdefs.h
  - src/core/ext/upbdefs-generated/xds/annotations/v3/security.upbdefs.h
  - src/core/ext/upbdefs-generated/xds/annotations/v3/sensitive.upbdefs.h
  - src/core/ext/upbdefs-generated/xds/annotations/v3/status.upbdefs.h
  - src/core/ext/upbdefs-generated/xds/annotations/v3/versioning.upbdefs.h
  - src/core/ext/upbdefs-generated/xds/core/v3/authority.upbdefs.h
  - src/core/ext/upbdefs-generated/xds/core/v3/collection_entry.upbdefs.h
  - src/core/ext/upbdefs-generated/xds/core/v3/context_params.upbdefs.h
  - src/core/ext/upbdefs-generated/xds/core/v3/extension.upbdefs.h
  - src/core/ext/upbdefs-generated/xds/core/v3/resource.upbdefs.h
  - src/core/ext/upbdefs-generated/xds/core/v3/resource_locator.upbdefs.h
  - src/core/ext/upbdefs-generated/xds/core/v3/resource_name.upbdefs.h
  - src/core/ext/upbdefs-generated/xds/type/matcher/v3/matcher.upbdefs.h
  - src/core/ext/upbdefs-generated/xds/type/matcher/v3/regex.upbdefs.h
  - src/core/ext/upbdefs-generated/xds/type/matcher/v3/string.upbdefs.h
  - src/core/ext/upbdefs-generated/xds/type/v3/typed_struct.upbdefs.h
  - src/core/ext/xds/certificate_provider_factory.h
  - src/core/ext/xds/certificate_provider_registry.h
  - src/core/ext/xds/certificate_provider_store.h
  - src/core/ext/xds/file_watcher_certificate_provider_factory.h
  - src/core/ext/xds/upb_utils.h
  - src/core/ext/xds/xds_api.h
  - src/core/ext/xds/xds_bootstrap.h
  - src/core/ext/xds/xds_certificate_provider.h
  - src/core/ext/xds/xds_channel_args.h
  - src/core/ext/xds/xds_channel_stack_modifier.h
  - src/core/ext/xds/xds_client.h
  - src/core/ext/xds/xds_client_grpc.h
  - src/core/ext/xds/xds_client_stats.h
  - src/core/ext/xds/xds_cluster.h
  - src/core/ext/xds/xds_cluster_specifier_plugin.h
  - src/core/ext/xds/xds_common_types.h
  - src/core/ext/xds/xds_endpoint.h
  - src/core/ext/xds/xds_http_fault_filter.h
  - src/core/ext/xds/xds_http_filters.h
  - src/core/ext/xds/xds_http_rbac_filter.h
  - src/core/ext/xds/xds_lb_policy_registry.h
  - src/core/ext/xds/xds_listener.h
  - src/core/ext/xds/xds_resource_type.h
  - src/core/ext/xds/xds_resource_type_impl.h
  - src/core/ext/xds/xds_route_config.h
  - src/core/ext/xds/xds_routing.h
  - src/core/ext/xds/xds_transport.h
  - src/core/ext/xds/xds_transport_grpc.h
  - src/core/lib/address_utils/parse_address.h
  - src/core/lib/address_utils/sockaddr_utils.h
  - src/core/lib/avl/avl.h
  - src/core/lib/backoff/backoff.h
  - src/core/lib/channel/call_finalization.h
  - src/core/lib/channel/call_tracer.h
  - src/core/lib/channel/channel_args.h
  - src/core/lib/channel/channel_args_preconditioning.h
  - src/core/lib/channel/channel_fwd.h
  - src/core/lib/channel/channel_stack.h
  - src/core/lib/channel/channel_stack_builder.h
  - src/core/lib/channel/channel_stack_builder_impl.h
  - src/core/lib/channel/channel_trace.h
  - src/core/lib/channel/channelz.h
  - src/core/lib/channel/channelz_registry.h
  - src/core/lib/channel/connected_channel.h
  - src/core/lib/channel/context.h
  - src/core/lib/channel/promise_based_filter.h
  - src/core/lib/channel/status_util.h
  - src/core/lib/compression/compression_internal.h
  - src/core/lib/compression/message_compress.h
  - src/core/lib/config/core_configuration.h
  - src/core/lib/debug/stats.h
  - src/core/lib/debug/stats_data.h
  - src/core/lib/debug/trace.h
  - src/core/lib/event_engine/channel_args_endpoint_config.h
  - src/core/lib/event_engine/default_event_engine_factory.h
  - src/core/lib/event_engine/event_engine_factory.h
  - src/core/lib/event_engine/handle_containers.h
  - src/core/lib/event_engine/iomgr_engine/iomgr_engine.h
  - src/core/lib/event_engine/iomgr_engine/thread_pool.h
  - src/core/lib/event_engine/iomgr_engine/timer.h
  - src/core/lib/event_engine/iomgr_engine/timer_heap.h
  - src/core/lib/event_engine/iomgr_engine/timer_manager.h
  - src/core/lib/event_engine/promise.h
  - src/core/lib/event_engine/trace.h
  - src/core/lib/gprpp/atomic_utils.h
  - src/core/lib/gprpp/bitset.h
  - src/core/lib/gprpp/chunked_vector.h
  - src/core/lib/gprpp/cpp_impl_of.h
  - src/core/lib/gprpp/dual_ref_counted.h
  - src/core/lib/gprpp/match.h
  - src/core/lib/gprpp/orphanable.h
  - src/core/lib/gprpp/overload.h
  - src/core/lib/gprpp/ref_counted.h
  - src/core/lib/gprpp/ref_counted_ptr.h
  - src/core/lib/gprpp/single_set_ptr.h
  - src/core/lib/gprpp/status_helper.h
  - src/core/lib/gprpp/table.h
  - src/core/lib/gprpp/time.h
  - src/core/lib/gprpp/time_averaged_stats.h
  - src/core/lib/gprpp/unique_type_name.h
  - src/core/lib/gprpp/work_serializer.h
  - src/core/lib/http/format_request.h
  - src/core/lib/http/httpcli.h
  - src/core/lib/http/httpcli_ssl_credentials.h
  - src/core/lib/http/parser.h
  - src/core/lib/iomgr/block_annotate.h
  - src/core/lib/iomgr/buffer_list.h
  - src/core/lib/iomgr/call_combiner.h
  - src/core/lib/iomgr/cfstream_handle.h
  - src/core/lib/iomgr/closure.h
  - src/core/lib/iomgr/combiner.h
  - src/core/lib/iomgr/dynamic_annotations.h
  - src/core/lib/iomgr/endpoint.h
  - src/core/lib/iomgr/endpoint_cfstream.h
  - src/core/lib/iomgr/endpoint_pair.h
  - src/core/lib/iomgr/error.h
  - src/core/lib/iomgr/error_cfstream.h
  - src/core/lib/iomgr/ev_apple.h
  - src/core/lib/iomgr/ev_epoll1_linux.h
  - src/core/lib/iomgr/ev_poll_posix.h
  - src/core/lib/iomgr/ev_posix.h
  - src/core/lib/iomgr/exec_ctx.h
  - src/core/lib/iomgr/executor.h
  - src/core/lib/iomgr/gethostname.h
  - src/core/lib/iomgr/grpc_if_nametoindex.h
  - src/core/lib/iomgr/internal_errqueue.h
  - src/core/lib/iomgr/iocp_windows.h
  - src/core/lib/iomgr/iomgr.h
  - src/core/lib/iomgr/iomgr_fwd.h
  - src/core/lib/iomgr/iomgr_internal.h
  - src/core/lib/iomgr/load_file.h
  - src/core/lib/iomgr/lockfree_event.h
  - src/core/lib/iomgr/nameser.h
  - src/core/lib/iomgr/polling_entity.h
  - src/core/lib/iomgr/pollset.h
  - src/core/lib/iomgr/pollset_set.h
  - src/core/lib/iomgr/pollset_set_windows.h
  - src/core/lib/iomgr/pollset_windows.h
  - src/core/lib/iomgr/port.h
  - src/core/lib/iomgr/python_util.h
  - src/core/lib/iomgr/resolve_address.h
  - src/core/lib/iomgr/resolve_address_impl.h
  - src/core/lib/iomgr/resolve_address_posix.h
  - src/core/lib/iomgr/resolve_address_windows.h
  - src/core/lib/iomgr/resolved_address.h
  - src/core/lib/iomgr/sockaddr.h
  - src/core/lib/iomgr/sockaddr_posix.h
  - src/core/lib/iomgr/sockaddr_windows.h
  - src/core/lib/iomgr/socket_factory_posix.h
  - src/core/lib/iomgr/socket_mutator.h
  - src/core/lib/iomgr/socket_utils.h
  - src/core/lib/iomgr/socket_utils_posix.h
  - src/core/lib/iomgr/socket_windows.h
  - src/core/lib/iomgr/tcp_client.h
  - src/core/lib/iomgr/tcp_client_posix.h
  - src/core/lib/iomgr/tcp_posix.h
  - src/core/lib/iomgr/tcp_server.h
  - src/core/lib/iomgr/tcp_server_utils_posix.h
  - src/core/lib/iomgr/tcp_windows.h
  - src/core/lib/iomgr/timer.h
  - src/core/lib/iomgr/timer_generic.h
  - src/core/lib/iomgr/timer_heap.h
  - src/core/lib/iomgr/timer_manager.h
  - src/core/lib/iomgr/unix_sockets_posix.h
  - src/core/lib/iomgr/wakeup_fd_pipe.h
  - src/core/lib/iomgr/wakeup_fd_posix.h
  - src/core/lib/json/json.h
  - src/core/lib/json/json_util.h
  - src/core/lib/matchers/matchers.h
  - src/core/lib/promise/activity.h
  - src/core/lib/promise/arena_promise.h
  - src/core/lib/promise/call_push_pull.h
  - src/core/lib/promise/context.h
  - src/core/lib/promise/detail/basic_seq.h
  - src/core/lib/promise/detail/promise_factory.h
  - src/core/lib/promise/detail/promise_like.h
  - src/core/lib/promise/detail/status.h
  - src/core/lib/promise/detail/switch.h
  - src/core/lib/promise/exec_ctx_wakeup_scheduler.h
  - src/core/lib/promise/intra_activity_waiter.h
  - src/core/lib/promise/latch.h
  - src/core/lib/promise/loop.h
  - src/core/lib/promise/map.h
  - src/core/lib/promise/poll.h
  - src/core/lib/promise/promise.h
  - src/core/lib/promise/race.h
  - src/core/lib/promise/seq.h
  - src/core/lib/promise/sleep.h
  - src/core/lib/promise/try_seq.h
  - src/core/lib/resolver/resolver.h
  - src/core/lib/resolver/resolver_factory.h
  - src/core/lib/resolver/resolver_registry.h
  - src/core/lib/resolver/server_address.h
  - src/core/lib/resource_quota/api.h
  - src/core/lib/resource_quota/arena.h
  - src/core/lib/resource_quota/memory_quota.h
  - src/core/lib/resource_quota/periodic_update.h
  - src/core/lib/resource_quota/resource_quota.h
  - src/core/lib/resource_quota/thread_quota.h
  - src/core/lib/resource_quota/trace.h
  - src/core/lib/security/authorization/authorization_engine.h
  - src/core/lib/security/authorization/authorization_policy_provider.h
  - src/core/lib/security/authorization/evaluate_args.h
  - src/core/lib/security/authorization/grpc_authorization_engine.h
  - src/core/lib/security/authorization/grpc_server_authz_filter.h
  - src/core/lib/security/authorization/matchers.h
  - src/core/lib/security/authorization/rbac_policy.h
  - src/core/lib/security/context/security_context.h
  - src/core/lib/security/credentials/alts/alts_credentials.h
  - src/core/lib/security/credentials/alts/check_gcp_environment.h
  - src/core/lib/security/credentials/alts/grpc_alts_credentials_options.h
  - src/core/lib/security/credentials/call_creds_util.h
  - src/core/lib/security/credentials/channel_creds_registry.h
  - src/core/lib/security/credentials/composite/composite_credentials.h
  - src/core/lib/security/credentials/credentials.h
  - src/core/lib/security/credentials/external/aws_external_account_credentials.h
  - src/core/lib/security/credentials/external/aws_request_signer.h
  - src/core/lib/security/credentials/external/external_account_credentials.h
  - src/core/lib/security/credentials/external/file_external_account_credentials.h
  - src/core/lib/security/credentials/external/url_external_account_credentials.h
  - src/core/lib/security/credentials/fake/fake_credentials.h
  - src/core/lib/security/credentials/google_default/google_default_credentials.h
  - src/core/lib/security/credentials/iam/iam_credentials.h
  - src/core/lib/security/credentials/insecure/insecure_credentials.h
  - src/core/lib/security/credentials/jwt/json_token.h
  - src/core/lib/security/credentials/jwt/jwt_credentials.h
  - src/core/lib/security/credentials/jwt/jwt_verifier.h
  - src/core/lib/security/credentials/local/local_credentials.h
  - src/core/lib/security/credentials/oauth2/oauth2_credentials.h
  - src/core/lib/security/credentials/plugin/plugin_credentials.h
  - src/core/lib/security/credentials/ssl/ssl_credentials.h
  - src/core/lib/security/credentials/tls/grpc_tls_certificate_distributor.h
  - src/core/lib/security/credentials/tls/grpc_tls_certificate_provider.h
  - src/core/lib/security/credentials/tls/grpc_tls_certificate_verifier.h
  - src/core/lib/security/credentials/tls/grpc_tls_credentials_options.h
  - src/core/lib/security/credentials/tls/tls_credentials.h
  - src/core/lib/security/credentials/tls/tls_utils.h
  - src/core/lib/security/credentials/xds/xds_credentials.h
  - src/core/lib/security/security_connector/alts/alts_security_connector.h
  - src/core/lib/security/security_connector/fake/fake_security_connector.h
  - src/core/lib/security/security_connector/insecure/insecure_security_connector.h
  - src/core/lib/security/security_connector/load_system_roots.h
  - src/core/lib/security/security_connector/load_system_roots_supported.h
  - src/core/lib/security/security_connector/local/local_security_connector.h
  - src/core/lib/security/security_connector/security_connector.h
  - src/core/lib/security/security_connector/ssl/ssl_security_connector.h
  - src/core/lib/security/security_connector/ssl_utils.h
  - src/core/lib/security/security_connector/ssl_utils_config.h
  - src/core/lib/security/security_connector/tls/tls_security_connector.h
  - src/core/lib/security/transport/auth_filters.h
  - src/core/lib/security/transport/secure_endpoint.h
  - src/core/lib/security/transport/security_handshaker.h
  - src/core/lib/security/transport/tsi_error.h
  - src/core/lib/security/util/json_util.h
  - src/core/lib/service_config/service_config.h
  - src/core/lib/service_config/service_config_call_data.h
  - src/core/lib/service_config/service_config_impl.h
  - src/core/lib/service_config/service_config_parser.h
  - src/core/lib/slice/b64.h
  - src/core/lib/slice/percent_encoding.h
  - src/core/lib/slice/slice.h
  - src/core/lib/slice/slice_buffer.h
  - src/core/lib/slice/slice_internal.h
  - src/core/lib/slice/slice_refcount.h
  - src/core/lib/slice/slice_refcount_base.h
  - src/core/lib/slice/slice_string_helpers.h
  - src/core/lib/surface/api_trace.h
  - src/core/lib/surface/builtins.h
  - src/core/lib/surface/call.h
  - src/core/lib/surface/call_test_only.h
  - src/core/lib/surface/channel.h
  - src/core/lib/surface/channel_init.h
  - src/core/lib/surface/channel_stack_type.h
  - src/core/lib/surface/completion_queue.h
  - src/core/lib/surface/completion_queue_factory.h
  - src/core/lib/surface/event_string.h
  - src/core/lib/surface/init.h
  - src/core/lib/surface/lame_client.h
  - src/core/lib/surface/server.h
  - src/core/lib/surface/validate_metadata.h
  - src/core/lib/transport/bdp_estimator.h
  - src/core/lib/transport/connectivity_state.h
  - src/core/lib/transport/error_utils.h
  - src/core/lib/transport/handshaker.h
  - src/core/lib/transport/handshaker_factory.h
  - src/core/lib/transport/handshaker_registry.h
  - src/core/lib/transport/http2_errors.h
  - src/core/lib/transport/http_connect_handshaker.h
  - src/core/lib/transport/metadata_batch.h
  - src/core/lib/transport/parsed_metadata.h
  - src/core/lib/transport/pid_controller.h
  - src/core/lib/transport/status_conversion.h
  - src/core/lib/transport/tcp_connect_handshaker.h
  - src/core/lib/transport/timeout_encoding.h
  - src/core/lib/transport/transport.h
  - src/core/lib/transport/transport_fwd.h
  - src/core/lib/transport/transport_impl.h
  - src/core/lib/uri/uri_parser.h
  - src/core/tsi/alts/crypt/gsec.h
  - src/core/tsi/alts/frame_protector/alts_counter.h
  - src/core/tsi/alts/frame_protector/alts_crypter.h
  - src/core/tsi/alts/frame_protector/alts_frame_protector.h
  - src/core/tsi/alts/frame_protector/alts_record_protocol_crypter_common.h
  - src/core/tsi/alts/frame_protector/frame_handler.h
  - src/core/tsi/alts/handshaker/alts_handshaker_client.h
  - src/core/tsi/alts/handshaker/alts_shared_resource.h
  - src/core/tsi/alts/handshaker/alts_tsi_handshaker.h
  - src/core/tsi/alts/handshaker/alts_tsi_handshaker_private.h
  - src/core/tsi/alts/handshaker/alts_tsi_utils.h
  - src/core/tsi/alts/handshaker/transport_security_common_api.h
  - src/core/tsi/alts/zero_copy_frame_protector/alts_grpc_integrity_only_record_protocol.h
  - src/core/tsi/alts/zero_copy_frame_protector/alts_grpc_privacy_integrity_record_protocol.h
  - src/core/tsi/alts/zero_copy_frame_protector/alts_grpc_record_protocol.h
  - src/core/tsi/alts/zero_copy_frame_protector/alts_grpc_record_protocol_common.h
  - src/core/tsi/alts/zero_copy_frame_protector/alts_iovec_record_protocol.h
  - src/core/tsi/alts/zero_copy_frame_protector/alts_zero_copy_grpc_protector.h
  - src/core/tsi/fake_transport_security.h
  - src/core/tsi/local_transport_security.h
  - src/core/tsi/ssl/key_logging/ssl_key_logging.h
  - src/core/tsi/ssl/session_cache/ssl_session.h
  - src/core/tsi/ssl/session_cache/ssl_session_cache.h
  - src/core/tsi/ssl_transport_security.h
  - src/core/tsi/ssl_types.h
  - src/core/tsi/transport_security.h
  - src/core/tsi/transport_security_grpc.h
  - src/core/tsi/transport_security_interface.h
  - third_party/xxhash/xxhash.h
  src:
  - src/core/ext/filters/census/grpc_context.cc
  - src/core/ext/filters/channel_idle/channel_idle_filter.cc
  - src/core/ext/filters/channel_idle/idle_filter_state.cc
  - src/core/ext/filters/client_channel/backend_metric.cc
  - src/core/ext/filters/client_channel/backup_poller.cc
  - src/core/ext/filters/client_channel/channel_connectivity.cc
  - src/core/ext/filters/client_channel/client_channel.cc
  - src/core/ext/filters/client_channel/client_channel_channelz.cc
  - src/core/ext/filters/client_channel/client_channel_factory.cc
  - src/core/ext/filters/client_channel/client_channel_plugin.cc
  - src/core/ext/filters/client_channel/config_selector.cc
  - src/core/ext/filters/client_channel/dynamic_filters.cc
  - src/core/ext/filters/client_channel/global_subchannel_pool.cc
  - src/core/ext/filters/client_channel/health/health_check_client.cc
  - src/core/ext/filters/client_channel/http_proxy.cc
  - src/core/ext/filters/client_channel/lb_policy.cc
  - src/core/ext/filters/client_channel/lb_policy/address_filtering.cc
  - src/core/ext/filters/client_channel/lb_policy/child_policy_handler.cc
  - src/core/ext/filters/client_channel/lb_policy/grpclb/client_load_reporting_filter.cc
  - src/core/ext/filters/client_channel/lb_policy/grpclb/grpclb.cc
  - src/core/ext/filters/client_channel/lb_policy/grpclb/grpclb_balancer_addresses.cc
  - src/core/ext/filters/client_channel/lb_policy/grpclb/grpclb_client_stats.cc
  - src/core/ext/filters/client_channel/lb_policy/grpclb/load_balancer_api.cc
  - src/core/ext/filters/client_channel/lb_policy/oob_backend_metric.cc
  - src/core/ext/filters/client_channel/lb_policy/outlier_detection/outlier_detection.cc
  - src/core/ext/filters/client_channel/lb_policy/pick_first/pick_first.cc
  - src/core/ext/filters/client_channel/lb_policy/priority/priority.cc
  - src/core/ext/filters/client_channel/lb_policy/ring_hash/ring_hash.cc
  - src/core/ext/filters/client_channel/lb_policy/rls/rls.cc
  - src/core/ext/filters/client_channel/lb_policy/round_robin/round_robin.cc
  - src/core/ext/filters/client_channel/lb_policy/weighted_target/weighted_target.cc
  - src/core/ext/filters/client_channel/lb_policy/xds/cds.cc
  - src/core/ext/filters/client_channel/lb_policy/xds/xds_cluster_impl.cc
  - src/core/ext/filters/client_channel/lb_policy/xds/xds_cluster_manager.cc
  - src/core/ext/filters/client_channel/lb_policy/xds/xds_cluster_resolver.cc
  - src/core/ext/filters/client_channel/lb_policy_registry.cc
  - src/core/ext/filters/client_channel/local_subchannel_pool.cc
  - src/core/ext/filters/client_channel/proxy_mapper_registry.cc
  - src/core/ext/filters/client_channel/resolver/binder/binder_resolver.cc
  - src/core/ext/filters/client_channel/resolver/dns/c_ares/dns_resolver_ares.cc
  - src/core/ext/filters/client_channel/resolver/dns/c_ares/grpc_ares_ev_driver_posix.cc
  - src/core/ext/filters/client_channel/resolver/dns/c_ares/grpc_ares_ev_driver_windows.cc
  - src/core/ext/filters/client_channel/resolver/dns/c_ares/grpc_ares_wrapper.cc
  - src/core/ext/filters/client_channel/resolver/dns/c_ares/grpc_ares_wrapper_posix.cc
  - src/core/ext/filters/client_channel/resolver/dns/c_ares/grpc_ares_wrapper_windows.cc
  - src/core/ext/filters/client_channel/resolver/dns/dns_resolver_selection.cc
  - src/core/ext/filters/client_channel/resolver/dns/native/dns_resolver.cc
  - src/core/ext/filters/client_channel/resolver/fake/fake_resolver.cc
  - src/core/ext/filters/client_channel/resolver/google_c2p/google_c2p_resolver.cc
  - src/core/ext/filters/client_channel/resolver/polling_resolver.cc
  - src/core/ext/filters/client_channel/resolver/sockaddr/sockaddr_resolver.cc
  - src/core/ext/filters/client_channel/resolver/xds/xds_resolver.cc
  - src/core/ext/filters/client_channel/resolver_result_parsing.cc
  - src/core/ext/filters/client_channel/retry_filter.cc
  - src/core/ext/filters/client_channel/retry_service_config.cc
  - src/core/ext/filters/client_channel/retry_throttle.cc
  - src/core/ext/filters/client_channel/service_config_channel_arg_filter.cc
  - src/core/ext/filters/client_channel/subchannel.cc
  - src/core/ext/filters/client_channel/subchannel_pool_interface.cc
  - src/core/ext/filters/client_channel/subchannel_stream_client.cc
  - src/core/ext/filters/deadline/deadline_filter.cc
  - src/core/ext/filters/fault_injection/fault_injection_filter.cc
  - src/core/ext/filters/fault_injection/service_config_parser.cc
  - src/core/ext/filters/http/client/http_client_filter.cc
  - src/core/ext/filters/http/client_authority_filter.cc
  - src/core/ext/filters/http/http_filters_plugin.cc
  - src/core/ext/filters/http/message_compress/message_compress_filter.cc
  - src/core/ext/filters/http/message_compress/message_decompress_filter.cc
  - src/core/ext/filters/http/server/http_server_filter.cc
  - src/core/ext/filters/message_size/message_size_filter.cc
  - src/core/ext/filters/rbac/rbac_filter.cc
  - src/core/ext/filters/rbac/rbac_service_config_parser.cc
  - src/core/ext/filters/server_config_selector/server_config_selector.cc
  - src/core/ext/filters/server_config_selector/server_config_selector_filter.cc
  - src/core/ext/transport/chttp2/alpn/alpn.cc
  - src/core/ext/transport/chttp2/client/chttp2_connector.cc
  - src/core/ext/transport/chttp2/server/chttp2_server.cc
  - src/core/ext/transport/chttp2/transport/bin_decoder.cc
  - src/core/ext/transport/chttp2/transport/bin_encoder.cc
  - src/core/ext/transport/chttp2/transport/chttp2_transport.cc
  - src/core/ext/transport/chttp2/transport/context_list.cc
  - src/core/ext/transport/chttp2/transport/flow_control.cc
  - src/core/ext/transport/chttp2/transport/frame_data.cc
  - src/core/ext/transport/chttp2/transport/frame_goaway.cc
  - src/core/ext/transport/chttp2/transport/frame_ping.cc
  - src/core/ext/transport/chttp2/transport/frame_rst_stream.cc
  - src/core/ext/transport/chttp2/transport/frame_settings.cc
  - src/core/ext/transport/chttp2/transport/frame_window_update.cc
  - src/core/ext/transport/chttp2/transport/hpack_encoder.cc
  - src/core/ext/transport/chttp2/transport/hpack_encoder_table.cc
  - src/core/ext/transport/chttp2/transport/hpack_parser.cc
  - src/core/ext/transport/chttp2/transport/hpack_parser_table.cc
  - src/core/ext/transport/chttp2/transport/http2_settings.cc
  - src/core/ext/transport/chttp2/transport/huffsyms.cc
  - src/core/ext/transport/chttp2/transport/parsing.cc
  - src/core/ext/transport/chttp2/transport/stream_lists.cc
  - src/core/ext/transport/chttp2/transport/stream_map.cc
  - src/core/ext/transport/chttp2/transport/varint.cc
  - src/core/ext/transport/chttp2/transport/writing.cc
  - src/core/ext/transport/inproc/inproc_plugin.cc
  - src/core/ext/transport/inproc/inproc_transport.cc
  - src/core/ext/upb-generated/envoy/admin/v3/certs.upb.c
  - src/core/ext/upb-generated/envoy/admin/v3/clusters.upb.c
  - src/core/ext/upb-generated/envoy/admin/v3/config_dump.upb.c
  - src/core/ext/upb-generated/envoy/admin/v3/config_dump_shared.upb.c
  - src/core/ext/upb-generated/envoy/admin/v3/init_dump.upb.c
  - src/core/ext/upb-generated/envoy/admin/v3/listeners.upb.c
  - src/core/ext/upb-generated/envoy/admin/v3/memory.upb.c
  - src/core/ext/upb-generated/envoy/admin/v3/metrics.upb.c
  - src/core/ext/upb-generated/envoy/admin/v3/mutex_stats.upb.c
  - src/core/ext/upb-generated/envoy/admin/v3/server_info.upb.c
  - src/core/ext/upb-generated/envoy/admin/v3/tap.upb.c
  - src/core/ext/upb-generated/envoy/annotations/deprecation.upb.c
  - src/core/ext/upb-generated/envoy/annotations/resource.upb.c
  - src/core/ext/upb-generated/envoy/config/accesslog/v3/accesslog.upb.c
  - src/core/ext/upb-generated/envoy/config/bootstrap/v3/bootstrap.upb.c
  - src/core/ext/upb-generated/envoy/config/cluster/v3/circuit_breaker.upb.c
  - src/core/ext/upb-generated/envoy/config/cluster/v3/cluster.upb.c
  - src/core/ext/upb-generated/envoy/config/cluster/v3/filter.upb.c
  - src/core/ext/upb-generated/envoy/config/cluster/v3/outlier_detection.upb.c
  - src/core/ext/upb-generated/envoy/config/common/matcher/v3/matcher.upb.c
  - src/core/ext/upb-generated/envoy/config/core/v3/address.upb.c
  - src/core/ext/upb-generated/envoy/config/core/v3/backoff.upb.c
  - src/core/ext/upb-generated/envoy/config/core/v3/base.upb.c
  - src/core/ext/upb-generated/envoy/config/core/v3/config_source.upb.c
  - src/core/ext/upb-generated/envoy/config/core/v3/event_service_config.upb.c
  - src/core/ext/upb-generated/envoy/config/core/v3/extension.upb.c
  - src/core/ext/upb-generated/envoy/config/core/v3/grpc_method_list.upb.c
  - src/core/ext/upb-generated/envoy/config/core/v3/grpc_service.upb.c
  - src/core/ext/upb-generated/envoy/config/core/v3/health_check.upb.c
  - src/core/ext/upb-generated/envoy/config/core/v3/http_uri.upb.c
  - src/core/ext/upb-generated/envoy/config/core/v3/protocol.upb.c
  - src/core/ext/upb-generated/envoy/config/core/v3/proxy_protocol.upb.c
  - src/core/ext/upb-generated/envoy/config/core/v3/resolver.upb.c
  - src/core/ext/upb-generated/envoy/config/core/v3/socket_option.upb.c
  - src/core/ext/upb-generated/envoy/config/core/v3/substitution_format_string.upb.c
  - src/core/ext/upb-generated/envoy/config/core/v3/udp_socket_config.upb.c
  - src/core/ext/upb-generated/envoy/config/endpoint/v3/endpoint.upb.c
  - src/core/ext/upb-generated/envoy/config/endpoint/v3/endpoint_components.upb.c
  - src/core/ext/upb-generated/envoy/config/endpoint/v3/load_report.upb.c
  - src/core/ext/upb-generated/envoy/config/listener/v3/api_listener.upb.c
  - src/core/ext/upb-generated/envoy/config/listener/v3/listener.upb.c
  - src/core/ext/upb-generated/envoy/config/listener/v3/listener_components.upb.c
  - src/core/ext/upb-generated/envoy/config/listener/v3/quic_config.upb.c
  - src/core/ext/upb-generated/envoy/config/listener/v3/udp_listener_config.upb.c
  - src/core/ext/upb-generated/envoy/config/metrics/v3/metrics_service.upb.c
  - src/core/ext/upb-generated/envoy/config/metrics/v3/stats.upb.c
  - src/core/ext/upb-generated/envoy/config/overload/v3/overload.upb.c
  - src/core/ext/upb-generated/envoy/config/rbac/v3/rbac.upb.c
  - src/core/ext/upb-generated/envoy/config/route/v3/route.upb.c
  - src/core/ext/upb-generated/envoy/config/route/v3/route_components.upb.c
  - src/core/ext/upb-generated/envoy/config/route/v3/scoped_route.upb.c
  - src/core/ext/upb-generated/envoy/config/tap/v3/common.upb.c
  - src/core/ext/upb-generated/envoy/config/trace/v3/datadog.upb.c
  - src/core/ext/upb-generated/envoy/config/trace/v3/dynamic_ot.upb.c
  - src/core/ext/upb-generated/envoy/config/trace/v3/http_tracer.upb.c
  - src/core/ext/upb-generated/envoy/config/trace/v3/lightstep.upb.c
  - src/core/ext/upb-generated/envoy/config/trace/v3/opencensus.upb.c
  - src/core/ext/upb-generated/envoy/config/trace/v3/opentelemetry.upb.c
  - src/core/ext/upb-generated/envoy/config/trace/v3/service.upb.c
  - src/core/ext/upb-generated/envoy/config/trace/v3/skywalking.upb.c
  - src/core/ext/upb-generated/envoy/config/trace/v3/trace.upb.c
  - src/core/ext/upb-generated/envoy/config/trace/v3/xray.upb.c
  - src/core/ext/upb-generated/envoy/config/trace/v3/zipkin.upb.c
  - src/core/ext/upb-generated/envoy/extensions/clusters/aggregate/v3/cluster.upb.c
  - src/core/ext/upb-generated/envoy/extensions/filters/common/fault/v3/fault.upb.c
  - src/core/ext/upb-generated/envoy/extensions/filters/http/fault/v3/fault.upb.c
  - src/core/ext/upb-generated/envoy/extensions/filters/http/rbac/v3/rbac.upb.c
  - src/core/ext/upb-generated/envoy/extensions/filters/http/router/v3/router.upb.c
  - src/core/ext/upb-generated/envoy/extensions/filters/network/http_connection_manager/v3/http_connection_manager.upb.c
  - src/core/ext/upb-generated/envoy/extensions/load_balancing_policies/ring_hash/v3/ring_hash.upb.c
  - src/core/ext/upb-generated/envoy/extensions/load_balancing_policies/wrr_locality/v3/wrr_locality.upb.c
  - src/core/ext/upb-generated/envoy/extensions/transport_sockets/tls/v3/cert.upb.c
  - src/core/ext/upb-generated/envoy/extensions/transport_sockets/tls/v3/common.upb.c
  - src/core/ext/upb-generated/envoy/extensions/transport_sockets/tls/v3/secret.upb.c
  - src/core/ext/upb-generated/envoy/extensions/transport_sockets/tls/v3/tls.upb.c
  - src/core/ext/upb-generated/envoy/extensions/transport_sockets/tls/v3/tls_spiffe_validator_config.upb.c
  - src/core/ext/upb-generated/envoy/service/discovery/v3/ads.upb.c
  - src/core/ext/upb-generated/envoy/service/discovery/v3/discovery.upb.c
  - src/core/ext/upb-generated/envoy/service/load_stats/v3/lrs.upb.c
  - src/core/ext/upb-generated/envoy/service/status/v3/csds.upb.c
  - src/core/ext/upb-generated/envoy/type/http/v3/cookie.upb.c
  - src/core/ext/upb-generated/envoy/type/http/v3/path_transformation.upb.c
  - src/core/ext/upb-generated/envoy/type/matcher/v3/http_inputs.upb.c
  - src/core/ext/upb-generated/envoy/type/matcher/v3/metadata.upb.c
  - src/core/ext/upb-generated/envoy/type/matcher/v3/node.upb.c
  - src/core/ext/upb-generated/envoy/type/matcher/v3/number.upb.c
  - src/core/ext/upb-generated/envoy/type/matcher/v3/path.upb.c
  - src/core/ext/upb-generated/envoy/type/matcher/v3/regex.upb.c
  - src/core/ext/upb-generated/envoy/type/matcher/v3/string.upb.c
  - src/core/ext/upb-generated/envoy/type/matcher/v3/struct.upb.c
  - src/core/ext/upb-generated/envoy/type/matcher/v3/value.upb.c
  - src/core/ext/upb-generated/envoy/type/metadata/v3/metadata.upb.c
  - src/core/ext/upb-generated/envoy/type/tracing/v3/custom_tag.upb.c
  - src/core/ext/upb-generated/envoy/type/v3/hash_policy.upb.c
  - src/core/ext/upb-generated/envoy/type/v3/http.upb.c
  - src/core/ext/upb-generated/envoy/type/v3/http_status.upb.c
  - src/core/ext/upb-generated/envoy/type/v3/percent.upb.c
  - src/core/ext/upb-generated/envoy/type/v3/range.upb.c
  - src/core/ext/upb-generated/envoy/type/v3/ratelimit_strategy.upb.c
  - src/core/ext/upb-generated/envoy/type/v3/ratelimit_unit.upb.c
  - src/core/ext/upb-generated/envoy/type/v3/semantic_version.upb.c
  - src/core/ext/upb-generated/envoy/type/v3/token_bucket.upb.c
  - src/core/ext/upb-generated/google/api/annotations.upb.c
  - src/core/ext/upb-generated/google/api/expr/v1alpha1/checked.upb.c
  - src/core/ext/upb-generated/google/api/expr/v1alpha1/syntax.upb.c
  - src/core/ext/upb-generated/google/api/http.upb.c
  - src/core/ext/upb-generated/google/api/httpbody.upb.c
  - src/core/ext/upb-generated/google/protobuf/any.upb.c
  - src/core/ext/upb-generated/google/protobuf/descriptor.upb.c
  - src/core/ext/upb-generated/google/protobuf/duration.upb.c
  - src/core/ext/upb-generated/google/protobuf/empty.upb.c
  - src/core/ext/upb-generated/google/protobuf/struct.upb.c
  - src/core/ext/upb-generated/google/protobuf/timestamp.upb.c
  - src/core/ext/upb-generated/google/protobuf/wrappers.upb.c
  - src/core/ext/upb-generated/google/rpc/status.upb.c
  - src/core/ext/upb-generated/opencensus/proto/trace/v1/trace_config.upb.c
  - src/core/ext/upb-generated/src/proto/grpc/gcp/altscontext.upb.c
  - src/core/ext/upb-generated/src/proto/grpc/gcp/handshaker.upb.c
  - src/core/ext/upb-generated/src/proto/grpc/gcp/transport_security_common.upb.c
  - src/core/ext/upb-generated/src/proto/grpc/health/v1/health.upb.c
  - src/core/ext/upb-generated/src/proto/grpc/lb/v1/load_balancer.upb.c
  - src/core/ext/upb-generated/src/proto/grpc/lookup/v1/rls.upb.c
  - src/core/ext/upb-generated/src/proto/grpc/lookup/v1/rls_config.upb.c
  - src/core/ext/upb-generated/udpa/annotations/migrate.upb.c
  - src/core/ext/upb-generated/udpa/annotations/security.upb.c
  - src/core/ext/upb-generated/udpa/annotations/sensitive.upb.c
  - src/core/ext/upb-generated/udpa/annotations/status.upb.c
  - src/core/ext/upb-generated/udpa/annotations/versioning.upb.c
  - src/core/ext/upb-generated/validate/validate.upb.c
  - src/core/ext/upb-generated/xds/annotations/v3/migrate.upb.c
  - src/core/ext/upb-generated/xds/annotations/v3/security.upb.c
  - src/core/ext/upb-generated/xds/annotations/v3/sensitive.upb.c
  - src/core/ext/upb-generated/xds/annotations/v3/status.upb.c
  - src/core/ext/upb-generated/xds/annotations/v3/versioning.upb.c
  - src/core/ext/upb-generated/xds/core/v3/authority.upb.c
  - src/core/ext/upb-generated/xds/core/v3/collection_entry.upb.c
  - src/core/ext/upb-generated/xds/core/v3/context_params.upb.c
  - src/core/ext/upb-generated/xds/core/v3/extension.upb.c
  - src/core/ext/upb-generated/xds/core/v3/resource.upb.c
  - src/core/ext/upb-generated/xds/core/v3/resource_locator.upb.c
  - src/core/ext/upb-generated/xds/core/v3/resource_name.upb.c
  - src/core/ext/upb-generated/xds/data/orca/v3/orca_load_report.upb.c
  - src/core/ext/upb-generated/xds/service/orca/v3/orca.upb.c
  - src/core/ext/upb-generated/xds/type/matcher/v3/matcher.upb.c
  - src/core/ext/upb-generated/xds/type/matcher/v3/regex.upb.c
  - src/core/ext/upb-generated/xds/type/matcher/v3/string.upb.c
  - src/core/ext/upb-generated/xds/type/v3/typed_struct.upb.c
  - src/core/ext/upbdefs-generated/envoy/admin/v3/certs.upbdefs.c
  - src/core/ext/upbdefs-generated/envoy/admin/v3/clusters.upbdefs.c
  - src/core/ext/upbdefs-generated/envoy/admin/v3/config_dump.upbdefs.c
  - src/core/ext/upbdefs-generated/envoy/admin/v3/config_dump_shared.upbdefs.c
  - src/core/ext/upbdefs-generated/envoy/admin/v3/init_dump.upbdefs.c
  - src/core/ext/upbdefs-generated/envoy/admin/v3/listeners.upbdefs.c
  - src/core/ext/upbdefs-generated/envoy/admin/v3/memory.upbdefs.c
  - src/core/ext/upbdefs-generated/envoy/admin/v3/metrics.upbdefs.c
  - src/core/ext/upbdefs-generated/envoy/admin/v3/mutex_stats.upbdefs.c
  - src/core/ext/upbdefs-generated/envoy/admin/v3/server_info.upbdefs.c
  - src/core/ext/upbdefs-generated/envoy/admin/v3/tap.upbdefs.c
  - src/core/ext/upbdefs-generated/envoy/annotations/deprecation.upbdefs.c
  - src/core/ext/upbdefs-generated/envoy/annotations/resource.upbdefs.c
  - src/core/ext/upbdefs-generated/envoy/config/accesslog/v3/accesslog.upbdefs.c
  - src/core/ext/upbdefs-generated/envoy/config/bootstrap/v3/bootstrap.upbdefs.c
  - src/core/ext/upbdefs-generated/envoy/config/cluster/v3/circuit_breaker.upbdefs.c
  - src/core/ext/upbdefs-generated/envoy/config/cluster/v3/cluster.upbdefs.c
  - src/core/ext/upbdefs-generated/envoy/config/cluster/v3/filter.upbdefs.c
  - src/core/ext/upbdefs-generated/envoy/config/cluster/v3/outlier_detection.upbdefs.c
  - src/core/ext/upbdefs-generated/envoy/config/common/matcher/v3/matcher.upbdefs.c
  - src/core/ext/upbdefs-generated/envoy/config/core/v3/address.upbdefs.c
  - src/core/ext/upbdefs-generated/envoy/config/core/v3/backoff.upbdefs.c
  - src/core/ext/upbdefs-generated/envoy/config/core/v3/base.upbdefs.c
  - src/core/ext/upbdefs-generated/envoy/config/core/v3/config_source.upbdefs.c
  - src/core/ext/upbdefs-generated/envoy/config/core/v3/event_service_config.upbdefs.c
  - src/core/ext/upbdefs-generated/envoy/config/core/v3/extension.upbdefs.c
  - src/core/ext/upbdefs-generated/envoy/config/core/v3/grpc_method_list.upbdefs.c
  - src/core/ext/upbdefs-generated/envoy/config/core/v3/grpc_service.upbdefs.c
  - src/core/ext/upbdefs-generated/envoy/config/core/v3/health_check.upbdefs.c
  - src/core/ext/upbdefs-generated/envoy/config/core/v3/http_uri.upbdefs.c
  - src/core/ext/upbdefs-generated/envoy/config/core/v3/protocol.upbdefs.c
  - src/core/ext/upbdefs-generated/envoy/config/core/v3/proxy_protocol.upbdefs.c
  - src/core/ext/upbdefs-generated/envoy/config/core/v3/resolver.upbdefs.c
  - src/core/ext/upbdefs-generated/envoy/config/core/v3/socket_option.upbdefs.c
  - src/core/ext/upbdefs-generated/envoy/config/core/v3/substitution_format_string.upbdefs.c
  - src/core/ext/upbdefs-generated/envoy/config/core/v3/udp_socket_config.upbdefs.c
  - src/core/ext/upbdefs-generated/envoy/config/endpoint/v3/endpoint.upbdefs.c
  - src/core/ext/upbdefs-generated/envoy/config/endpoint/v3/endpoint_components.upbdefs.c
  - src/core/ext/upbdefs-generated/envoy/config/endpoint/v3/load_report.upbdefs.c
  - src/core/ext/upbdefs-generated/envoy/config/listener/v3/api_listener.upbdefs.c
  - src/core/ext/upbdefs-generated/envoy/config/listener/v3/listener.upbdefs.c
  - src/core/ext/upbdefs-generated/envoy/config/listener/v3/listener_components.upbdefs.c
  - src/core/ext/upbdefs-generated/envoy/config/listener/v3/quic_config.upbdefs.c
  - src/core/ext/upbdefs-generated/envoy/config/listener/v3/udp_listener_config.upbdefs.c
  - src/core/ext/upbdefs-generated/envoy/config/metrics/v3/metrics_service.upbdefs.c
  - src/core/ext/upbdefs-generated/envoy/config/metrics/v3/stats.upbdefs.c
  - src/core/ext/upbdefs-generated/envoy/config/overload/v3/overload.upbdefs.c
  - src/core/ext/upbdefs-generated/envoy/config/rbac/v3/rbac.upbdefs.c
  - src/core/ext/upbdefs-generated/envoy/config/route/v3/route.upbdefs.c
  - src/core/ext/upbdefs-generated/envoy/config/route/v3/route_components.upbdefs.c
  - src/core/ext/upbdefs-generated/envoy/config/route/v3/scoped_route.upbdefs.c
  - src/core/ext/upbdefs-generated/envoy/config/tap/v3/common.upbdefs.c
  - src/core/ext/upbdefs-generated/envoy/config/trace/v3/datadog.upbdefs.c
  - src/core/ext/upbdefs-generated/envoy/config/trace/v3/dynamic_ot.upbdefs.c
  - src/core/ext/upbdefs-generated/envoy/config/trace/v3/http_tracer.upbdefs.c
  - src/core/ext/upbdefs-generated/envoy/config/trace/v3/lightstep.upbdefs.c
  - src/core/ext/upbdefs-generated/envoy/config/trace/v3/opencensus.upbdefs.c
  - src/core/ext/upbdefs-generated/envoy/config/trace/v3/opentelemetry.upbdefs.c
  - src/core/ext/upbdefs-generated/envoy/config/trace/v3/service.upbdefs.c
  - src/core/ext/upbdefs-generated/envoy/config/trace/v3/skywalking.upbdefs.c
  - src/core/ext/upbdefs-generated/envoy/config/trace/v3/trace.upbdefs.c
  - src/core/ext/upbdefs-generated/envoy/config/trace/v3/xray.upbdefs.c
  - src/core/ext/upbdefs-generated/envoy/config/trace/v3/zipkin.upbdefs.c
  - src/core/ext/upbdefs-generated/envoy/extensions/clusters/aggregate/v3/cluster.upbdefs.c
  - src/core/ext/upbdefs-generated/envoy/extensions/filters/common/fault/v3/fault.upbdefs.c
  - src/core/ext/upbdefs-generated/envoy/extensions/filters/http/fault/v3/fault.upbdefs.c
  - src/core/ext/upbdefs-generated/envoy/extensions/filters/http/rbac/v3/rbac.upbdefs.c
  - src/core/ext/upbdefs-generated/envoy/extensions/filters/http/router/v3/router.upbdefs.c
  - src/core/ext/upbdefs-generated/envoy/extensions/filters/network/http_connection_manager/v3/http_connection_manager.upbdefs.c
  - src/core/ext/upbdefs-generated/envoy/extensions/transport_sockets/tls/v3/cert.upbdefs.c
  - src/core/ext/upbdefs-generated/envoy/extensions/transport_sockets/tls/v3/common.upbdefs.c
  - src/core/ext/upbdefs-generated/envoy/extensions/transport_sockets/tls/v3/secret.upbdefs.c
  - src/core/ext/upbdefs-generated/envoy/extensions/transport_sockets/tls/v3/tls.upbdefs.c
  - src/core/ext/upbdefs-generated/envoy/extensions/transport_sockets/tls/v3/tls_spiffe_validator_config.upbdefs.c
  - src/core/ext/upbdefs-generated/envoy/service/discovery/v3/ads.upbdefs.c
  - src/core/ext/upbdefs-generated/envoy/service/discovery/v3/discovery.upbdefs.c
  - src/core/ext/upbdefs-generated/envoy/service/load_stats/v3/lrs.upbdefs.c
  - src/core/ext/upbdefs-generated/envoy/service/status/v3/csds.upbdefs.c
  - src/core/ext/upbdefs-generated/envoy/type/http/v3/cookie.upbdefs.c
  - src/core/ext/upbdefs-generated/envoy/type/http/v3/path_transformation.upbdefs.c
  - src/core/ext/upbdefs-generated/envoy/type/matcher/v3/http_inputs.upbdefs.c
  - src/core/ext/upbdefs-generated/envoy/type/matcher/v3/metadata.upbdefs.c
  - src/core/ext/upbdefs-generated/envoy/type/matcher/v3/node.upbdefs.c
  - src/core/ext/upbdefs-generated/envoy/type/matcher/v3/number.upbdefs.c
  - src/core/ext/upbdefs-generated/envoy/type/matcher/v3/path.upbdefs.c
  - src/core/ext/upbdefs-generated/envoy/type/matcher/v3/regex.upbdefs.c
  - src/core/ext/upbdefs-generated/envoy/type/matcher/v3/string.upbdefs.c
  - src/core/ext/upbdefs-generated/envoy/type/matcher/v3/struct.upbdefs.c
  - src/core/ext/upbdefs-generated/envoy/type/matcher/v3/value.upbdefs.c
  - src/core/ext/upbdefs-generated/envoy/type/metadata/v3/metadata.upbdefs.c
  - src/core/ext/upbdefs-generated/envoy/type/tracing/v3/custom_tag.upbdefs.c
  - src/core/ext/upbdefs-generated/envoy/type/v3/hash_policy.upbdefs.c
  - src/core/ext/upbdefs-generated/envoy/type/v3/http.upbdefs.c
  - src/core/ext/upbdefs-generated/envoy/type/v3/http_status.upbdefs.c
  - src/core/ext/upbdefs-generated/envoy/type/v3/percent.upbdefs.c
  - src/core/ext/upbdefs-generated/envoy/type/v3/range.upbdefs.c
  - src/core/ext/upbdefs-generated/envoy/type/v3/ratelimit_strategy.upbdefs.c
  - src/core/ext/upbdefs-generated/envoy/type/v3/ratelimit_unit.upbdefs.c
  - src/core/ext/upbdefs-generated/envoy/type/v3/semantic_version.upbdefs.c
  - src/core/ext/upbdefs-generated/envoy/type/v3/token_bucket.upbdefs.c
  - src/core/ext/upbdefs-generated/google/api/annotations.upbdefs.c
  - src/core/ext/upbdefs-generated/google/api/expr/v1alpha1/checked.upbdefs.c
  - src/core/ext/upbdefs-generated/google/api/expr/v1alpha1/syntax.upbdefs.c
  - src/core/ext/upbdefs-generated/google/api/http.upbdefs.c
  - src/core/ext/upbdefs-generated/google/api/httpbody.upbdefs.c
  - src/core/ext/upbdefs-generated/google/protobuf/any.upbdefs.c
  - src/core/ext/upbdefs-generated/google/protobuf/descriptor.upbdefs.c
  - src/core/ext/upbdefs-generated/google/protobuf/duration.upbdefs.c
  - src/core/ext/upbdefs-generated/google/protobuf/empty.upbdefs.c
  - src/core/ext/upbdefs-generated/google/protobuf/struct.upbdefs.c
  - src/core/ext/upbdefs-generated/google/protobuf/timestamp.upbdefs.c
  - src/core/ext/upbdefs-generated/google/protobuf/wrappers.upbdefs.c
  - src/core/ext/upbdefs-generated/google/rpc/status.upbdefs.c
  - src/core/ext/upbdefs-generated/opencensus/proto/trace/v1/trace_config.upbdefs.c
  - src/core/ext/upbdefs-generated/src/proto/grpc/lookup/v1/rls_config.upbdefs.c
  - src/core/ext/upbdefs-generated/udpa/annotations/migrate.upbdefs.c
  - src/core/ext/upbdefs-generated/udpa/annotations/security.upbdefs.c
  - src/core/ext/upbdefs-generated/udpa/annotations/sensitive.upbdefs.c
  - src/core/ext/upbdefs-generated/udpa/annotations/status.upbdefs.c
  - src/core/ext/upbdefs-generated/udpa/annotations/versioning.upbdefs.c
  - src/core/ext/upbdefs-generated/validate/validate.upbdefs.c
  - src/core/ext/upbdefs-generated/xds/annotations/v3/migrate.upbdefs.c
  - src/core/ext/upbdefs-generated/xds/annotations/v3/security.upbdefs.c
  - src/core/ext/upbdefs-generated/xds/annotations/v3/sensitive.upbdefs.c
  - src/core/ext/upbdefs-generated/xds/annotations/v3/status.upbdefs.c
  - src/core/ext/upbdefs-generated/xds/annotations/v3/versioning.upbdefs.c
  - src/core/ext/upbdefs-generated/xds/core/v3/authority.upbdefs.c
  - src/core/ext/upbdefs-generated/xds/core/v3/collection_entry.upbdefs.c
  - src/core/ext/upbdefs-generated/xds/core/v3/context_params.upbdefs.c
  - src/core/ext/upbdefs-generated/xds/core/v3/extension.upbdefs.c
  - src/core/ext/upbdefs-generated/xds/core/v3/resource.upbdefs.c
  - src/core/ext/upbdefs-generated/xds/core/v3/resource_locator.upbdefs.c
  - src/core/ext/upbdefs-generated/xds/core/v3/resource_name.upbdefs.c
  - src/core/ext/upbdefs-generated/xds/type/matcher/v3/matcher.upbdefs.c
  - src/core/ext/upbdefs-generated/xds/type/matcher/v3/regex.upbdefs.c
  - src/core/ext/upbdefs-generated/xds/type/matcher/v3/string.upbdefs.c
  - src/core/ext/upbdefs-generated/xds/type/v3/typed_struct.upbdefs.c
  - src/core/ext/xds/certificate_provider_registry.cc
  - src/core/ext/xds/certificate_provider_store.cc
  - src/core/ext/xds/file_watcher_certificate_provider_factory.cc
  - src/core/ext/xds/xds_api.cc
  - src/core/ext/xds/xds_bootstrap.cc
  - src/core/ext/xds/xds_certificate_provider.cc
  - src/core/ext/xds/xds_channel_stack_modifier.cc
  - src/core/ext/xds/xds_client.cc
  - src/core/ext/xds/xds_client_grpc.cc
  - src/core/ext/xds/xds_client_stats.cc
  - src/core/ext/xds/xds_cluster.cc
  - src/core/ext/xds/xds_cluster_specifier_plugin.cc
  - src/core/ext/xds/xds_common_types.cc
  - src/core/ext/xds/xds_endpoint.cc
  - src/core/ext/xds/xds_http_fault_filter.cc
  - src/core/ext/xds/xds_http_filters.cc
  - src/core/ext/xds/xds_http_rbac_filter.cc
  - src/core/ext/xds/xds_lb_policy_registry.cc
  - src/core/ext/xds/xds_listener.cc
  - src/core/ext/xds/xds_resource_type.cc
  - src/core/ext/xds/xds_route_config.cc
  - src/core/ext/xds/xds_routing.cc
  - src/core/ext/xds/xds_server_config_fetcher.cc
  - src/core/ext/xds/xds_transport_grpc.cc
  - src/core/lib/address_utils/parse_address.cc
  - src/core/lib/address_utils/sockaddr_utils.cc
  - src/core/lib/backoff/backoff.cc
  - src/core/lib/channel/channel_args.cc
  - src/core/lib/channel/channel_args_preconditioning.cc
  - src/core/lib/channel/channel_stack.cc
  - src/core/lib/channel/channel_stack_builder.cc
  - src/core/lib/channel/channel_stack_builder_impl.cc
  - src/core/lib/channel/channel_trace.cc
  - src/core/lib/channel/channelz.cc
  - src/core/lib/channel/channelz_registry.cc
  - src/core/lib/channel/connected_channel.cc
  - src/core/lib/channel/promise_based_filter.cc
  - src/core/lib/channel/status_util.cc
  - src/core/lib/compression/compression.cc
  - src/core/lib/compression/compression_internal.cc
  - src/core/lib/compression/message_compress.cc
  - src/core/lib/config/core_configuration.cc
  - src/core/lib/debug/stats.cc
  - src/core/lib/debug/stats_data.cc
  - src/core/lib/debug/trace.cc
  - src/core/lib/event_engine/channel_args_endpoint_config.cc
  - src/core/lib/event_engine/default_event_engine_factory.cc
  - src/core/lib/event_engine/event_engine.cc
  - src/core/lib/event_engine/iomgr_engine/iomgr_engine.cc
  - src/core/lib/event_engine/iomgr_engine/thread_pool.cc
  - src/core/lib/event_engine/iomgr_engine/timer.cc
  - src/core/lib/event_engine/iomgr_engine/timer_heap.cc
  - src/core/lib/event_engine/iomgr_engine/timer_manager.cc
  - src/core/lib/event_engine/memory_allocator.cc
  - src/core/lib/event_engine/resolved_address.cc
  - src/core/lib/event_engine/slice.cc
  - src/core/lib/event_engine/slice_buffer.cc
  - src/core/lib/event_engine/trace.cc
  - src/core/lib/gprpp/status_helper.cc
  - src/core/lib/gprpp/time.cc
  - src/core/lib/gprpp/time_averaged_stats.cc
  - src/core/lib/gprpp/work_serializer.cc
  - src/core/lib/http/format_request.cc
  - src/core/lib/http/httpcli.cc
  - src/core/lib/http/httpcli_security_connector.cc
  - src/core/lib/http/parser.cc
  - src/core/lib/iomgr/buffer_list.cc
  - src/core/lib/iomgr/call_combiner.cc
  - src/core/lib/iomgr/cfstream_handle.cc
  - src/core/lib/iomgr/combiner.cc
  - src/core/lib/iomgr/dualstack_socket_posix.cc
  - src/core/lib/iomgr/endpoint.cc
  - src/core/lib/iomgr/endpoint_cfstream.cc
  - src/core/lib/iomgr/endpoint_pair_posix.cc
  - src/core/lib/iomgr/endpoint_pair_windows.cc
  - src/core/lib/iomgr/error.cc
  - src/core/lib/iomgr/error_cfstream.cc
  - src/core/lib/iomgr/ev_apple.cc
  - src/core/lib/iomgr/ev_epoll1_linux.cc
  - src/core/lib/iomgr/ev_poll_posix.cc
  - src/core/lib/iomgr/ev_posix.cc
  - src/core/lib/iomgr/ev_windows.cc
  - src/core/lib/iomgr/exec_ctx.cc
  - src/core/lib/iomgr/executor.cc
  - src/core/lib/iomgr/fork_posix.cc
  - src/core/lib/iomgr/fork_windows.cc
  - src/core/lib/iomgr/gethostname_fallback.cc
  - src/core/lib/iomgr/gethostname_host_name_max.cc
  - src/core/lib/iomgr/gethostname_sysconf.cc
  - src/core/lib/iomgr/grpc_if_nametoindex_posix.cc
  - src/core/lib/iomgr/grpc_if_nametoindex_unsupported.cc
  - src/core/lib/iomgr/internal_errqueue.cc
  - src/core/lib/iomgr/iocp_windows.cc
  - src/core/lib/iomgr/iomgr.cc
  - src/core/lib/iomgr/iomgr_internal.cc
  - src/core/lib/iomgr/iomgr_posix.cc
  - src/core/lib/iomgr/iomgr_posix_cfstream.cc
  - src/core/lib/iomgr/iomgr_windows.cc
  - src/core/lib/iomgr/load_file.cc
  - src/core/lib/iomgr/lockfree_event.cc
  - src/core/lib/iomgr/polling_entity.cc
  - src/core/lib/iomgr/pollset.cc
  - src/core/lib/iomgr/pollset_set.cc
  - src/core/lib/iomgr/pollset_set_windows.cc
  - src/core/lib/iomgr/pollset_windows.cc
  - src/core/lib/iomgr/resolve_address.cc
  - src/core/lib/iomgr/resolve_address_posix.cc
  - src/core/lib/iomgr/resolve_address_windows.cc
  - src/core/lib/iomgr/sockaddr_utils_posix.cc
  - src/core/lib/iomgr/socket_factory_posix.cc
  - src/core/lib/iomgr/socket_mutator.cc
  - src/core/lib/iomgr/socket_utils_common_posix.cc
  - src/core/lib/iomgr/socket_utils_linux.cc
  - src/core/lib/iomgr/socket_utils_posix.cc
  - src/core/lib/iomgr/socket_utils_windows.cc
  - src/core/lib/iomgr/socket_windows.cc
  - src/core/lib/iomgr/tcp_client.cc
  - src/core/lib/iomgr/tcp_client_cfstream.cc
  - src/core/lib/iomgr/tcp_client_posix.cc
  - src/core/lib/iomgr/tcp_client_windows.cc
  - src/core/lib/iomgr/tcp_posix.cc
  - src/core/lib/iomgr/tcp_server.cc
  - src/core/lib/iomgr/tcp_server_posix.cc
  - src/core/lib/iomgr/tcp_server_utils_posix_common.cc
  - src/core/lib/iomgr/tcp_server_utils_posix_ifaddrs.cc
  - src/core/lib/iomgr/tcp_server_utils_posix_noifaddrs.cc
  - src/core/lib/iomgr/tcp_server_windows.cc
  - src/core/lib/iomgr/tcp_windows.cc
  - src/core/lib/iomgr/timer.cc
  - src/core/lib/iomgr/timer_generic.cc
  - src/core/lib/iomgr/timer_heap.cc
  - src/core/lib/iomgr/timer_manager.cc
  - src/core/lib/iomgr/unix_sockets_posix.cc
  - src/core/lib/iomgr/unix_sockets_posix_noop.cc
  - src/core/lib/iomgr/wakeup_fd_eventfd.cc
  - src/core/lib/iomgr/wakeup_fd_nospecial.cc
  - src/core/lib/iomgr/wakeup_fd_pipe.cc
  - src/core/lib/iomgr/wakeup_fd_posix.cc
  - src/core/lib/json/json_reader.cc
  - src/core/lib/json/json_util.cc
  - src/core/lib/json/json_writer.cc
  - src/core/lib/matchers/matchers.cc
  - src/core/lib/promise/activity.cc
  - src/core/lib/promise/sleep.cc
  - src/core/lib/resolver/resolver.cc
  - src/core/lib/resolver/resolver_registry.cc
  - src/core/lib/resolver/server_address.cc
  - src/core/lib/resource_quota/api.cc
  - src/core/lib/resource_quota/arena.cc
  - src/core/lib/resource_quota/memory_quota.cc
  - src/core/lib/resource_quota/periodic_update.cc
  - src/core/lib/resource_quota/resource_quota.cc
  - src/core/lib/resource_quota/thread_quota.cc
  - src/core/lib/resource_quota/trace.cc
  - src/core/lib/security/authorization/authorization_policy_provider_vtable.cc
  - src/core/lib/security/authorization/evaluate_args.cc
  - src/core/lib/security/authorization/grpc_authorization_engine.cc
  - src/core/lib/security/authorization/grpc_server_authz_filter.cc
  - src/core/lib/security/authorization/matchers.cc
  - src/core/lib/security/authorization/rbac_policy.cc
  - src/core/lib/security/context/security_context.cc
  - src/core/lib/security/credentials/alts/alts_credentials.cc
  - src/core/lib/security/credentials/alts/check_gcp_environment.cc
  - src/core/lib/security/credentials/alts/check_gcp_environment_linux.cc
  - src/core/lib/security/credentials/alts/check_gcp_environment_no_op.cc
  - src/core/lib/security/credentials/alts/check_gcp_environment_windows.cc
  - src/core/lib/security/credentials/alts/grpc_alts_credentials_client_options.cc
  - src/core/lib/security/credentials/alts/grpc_alts_credentials_options.cc
  - src/core/lib/security/credentials/alts/grpc_alts_credentials_server_options.cc
  - src/core/lib/security/credentials/call_creds_util.cc
  - src/core/lib/security/credentials/channel_creds_registry_init.cc
  - src/core/lib/security/credentials/composite/composite_credentials.cc
  - src/core/lib/security/credentials/credentials.cc
  - src/core/lib/security/credentials/external/aws_external_account_credentials.cc
  - src/core/lib/security/credentials/external/aws_request_signer.cc
  - src/core/lib/security/credentials/external/external_account_credentials.cc
  - src/core/lib/security/credentials/external/file_external_account_credentials.cc
  - src/core/lib/security/credentials/external/url_external_account_credentials.cc
  - src/core/lib/security/credentials/fake/fake_credentials.cc
  - src/core/lib/security/credentials/google_default/credentials_generic.cc
  - src/core/lib/security/credentials/google_default/google_default_credentials.cc
  - src/core/lib/security/credentials/iam/iam_credentials.cc
  - src/core/lib/security/credentials/insecure/insecure_credentials.cc
  - src/core/lib/security/credentials/jwt/json_token.cc
  - src/core/lib/security/credentials/jwt/jwt_credentials.cc
  - src/core/lib/security/credentials/jwt/jwt_verifier.cc
  - src/core/lib/security/credentials/local/local_credentials.cc
  - src/core/lib/security/credentials/oauth2/oauth2_credentials.cc
  - src/core/lib/security/credentials/plugin/plugin_credentials.cc
  - src/core/lib/security/credentials/ssl/ssl_credentials.cc
  - src/core/lib/security/credentials/tls/grpc_tls_certificate_distributor.cc
  - src/core/lib/security/credentials/tls/grpc_tls_certificate_provider.cc
  - src/core/lib/security/credentials/tls/grpc_tls_certificate_verifier.cc
  - src/core/lib/security/credentials/tls/grpc_tls_credentials_options.cc
  - src/core/lib/security/credentials/tls/tls_credentials.cc
  - src/core/lib/security/credentials/tls/tls_utils.cc
  - src/core/lib/security/credentials/xds/xds_credentials.cc
  - src/core/lib/security/security_connector/alts/alts_security_connector.cc
  - src/core/lib/security/security_connector/fake/fake_security_connector.cc
  - src/core/lib/security/security_connector/insecure/insecure_security_connector.cc
  - src/core/lib/security/security_connector/load_system_roots_fallback.cc
  - src/core/lib/security/security_connector/load_system_roots_supported.cc
  - src/core/lib/security/security_connector/local/local_security_connector.cc
  - src/core/lib/security/security_connector/security_connector.cc
  - src/core/lib/security/security_connector/ssl/ssl_security_connector.cc
  - src/core/lib/security/security_connector/ssl_utils.cc
  - src/core/lib/security/security_connector/ssl_utils_config.cc
  - src/core/lib/security/security_connector/tls/tls_security_connector.cc
  - src/core/lib/security/transport/client_auth_filter.cc
  - src/core/lib/security/transport/secure_endpoint.cc
  - src/core/lib/security/transport/security_handshaker.cc
  - src/core/lib/security/transport/server_auth_filter.cc
  - src/core/lib/security/transport/tsi_error.cc
  - src/core/lib/security/util/json_util.cc
  - src/core/lib/service_config/service_config_impl.cc
  - src/core/lib/service_config/service_config_parser.cc
  - src/core/lib/slice/b64.cc
  - src/core/lib/slice/percent_encoding.cc
  - src/core/lib/slice/slice.cc
  - src/core/lib/slice/slice_api.cc
  - src/core/lib/slice/slice_buffer.cc
  - src/core/lib/slice/slice_buffer_api.cc
  - src/core/lib/slice/slice_refcount.cc
  - src/core/lib/slice/slice_string_helpers.cc
  - src/core/lib/surface/api_trace.cc
  - src/core/lib/surface/builtins.cc
  - src/core/lib/surface/byte_buffer.cc
  - src/core/lib/surface/byte_buffer_reader.cc
  - src/core/lib/surface/call.cc
  - src/core/lib/surface/call_details.cc
  - src/core/lib/surface/call_log_batch.cc
  - src/core/lib/surface/channel.cc
  - src/core/lib/surface/channel_init.cc
  - src/core/lib/surface/channel_ping.cc
  - src/core/lib/surface/channel_stack_type.cc
  - src/core/lib/surface/completion_queue.cc
  - src/core/lib/surface/completion_queue_factory.cc
  - src/core/lib/surface/event_string.cc
  - src/core/lib/surface/init.cc
  - src/core/lib/surface/lame_client.cc
  - src/core/lib/surface/metadata_array.cc
  - src/core/lib/surface/server.cc
  - src/core/lib/surface/validate_metadata.cc
  - src/core/lib/surface/version.cc
  - src/core/lib/transport/bdp_estimator.cc
  - src/core/lib/transport/connectivity_state.cc
  - src/core/lib/transport/error_utils.cc
  - src/core/lib/transport/handshaker.cc
  - src/core/lib/transport/handshaker_registry.cc
  - src/core/lib/transport/http_connect_handshaker.cc
  - src/core/lib/transport/metadata_batch.cc
  - src/core/lib/transport/parsed_metadata.cc
  - src/core/lib/transport/pid_controller.cc
  - src/core/lib/transport/status_conversion.cc
  - src/core/lib/transport/tcp_connect_handshaker.cc
  - src/core/lib/transport/timeout_encoding.cc
  - src/core/lib/transport/transport.cc
  - src/core/lib/transport/transport_op_string.cc
  - src/core/lib/uri/uri_parser.cc
  - src/core/plugin_registry/grpc_plugin_registry.cc
  - src/core/plugin_registry/grpc_plugin_registry_extra.cc
  - src/core/tsi/alts/crypt/aes_gcm.cc
  - src/core/tsi/alts/crypt/gsec.cc
  - src/core/tsi/alts/frame_protector/alts_counter.cc
  - src/core/tsi/alts/frame_protector/alts_crypter.cc
  - src/core/tsi/alts/frame_protector/alts_frame_protector.cc
  - src/core/tsi/alts/frame_protector/alts_record_protocol_crypter_common.cc
  - src/core/tsi/alts/frame_protector/alts_seal_privacy_integrity_crypter.cc
  - src/core/tsi/alts/frame_protector/alts_unseal_privacy_integrity_crypter.cc
  - src/core/tsi/alts/frame_protector/frame_handler.cc
  - src/core/tsi/alts/handshaker/alts_handshaker_client.cc
  - src/core/tsi/alts/handshaker/alts_shared_resource.cc
  - src/core/tsi/alts/handshaker/alts_tsi_handshaker.cc
  - src/core/tsi/alts/handshaker/alts_tsi_utils.cc
  - src/core/tsi/alts/handshaker/transport_security_common_api.cc
  - src/core/tsi/alts/zero_copy_frame_protector/alts_grpc_integrity_only_record_protocol.cc
  - src/core/tsi/alts/zero_copy_frame_protector/alts_grpc_privacy_integrity_record_protocol.cc
  - src/core/tsi/alts/zero_copy_frame_protector/alts_grpc_record_protocol_common.cc
  - src/core/tsi/alts/zero_copy_frame_protector/alts_iovec_record_protocol.cc
  - src/core/tsi/alts/zero_copy_frame_protector/alts_zero_copy_grpc_protector.cc
  - src/core/tsi/fake_transport_security.cc
  - src/core/tsi/local_transport_security.cc
  - src/core/tsi/ssl/key_logging/ssl_key_logging.cc
  - src/core/tsi/ssl/session_cache/ssl_session_boringssl.cc
  - src/core/tsi/ssl/session_cache/ssl_session_cache.cc
  - src/core/tsi/ssl/session_cache/ssl_session_openssl.cc
  - src/core/tsi/ssl_transport_security.cc
  - src/core/tsi/transport_security.cc
  - src/core/tsi/transport_security_grpc.cc
  deps:
  - absl/container:flat_hash_map
  - absl/container:flat_hash_set
  - absl/container:inlined_vector
  - absl/functional:any_invocable
  - absl/functional:bind_front
  - absl/functional:function_ref
  - absl/hash:hash
  - absl/meta:type_traits
  - absl/status:statusor
  - absl/types:span
  - absl/utility:utility
  - gpr
  - libssl
  - address_sorting
  - upb
  baselib: true
  generate_plugin_registry: true
- name: grpc_test_util
  build: private
  language: c
  public_headers: []
  headers:
  - test/core/event_engine/test_init.h
  - test/core/util/build.h
  - test/core/util/port.h
  - test/core/util/port_server_client.h
  - test/core/util/reconnect_server.h
  - test/core/util/stack_tracer.h
  - test/core/util/test_config.h
  - test/core/util/test_tcp_server.h
  - test/core/util/tls_utils.h
  src:
  - test/core/event_engine/test_init.cc
  - test/core/util/build.cc
  - test/core/util/port.cc
  - test/core/util/port_isolated_runtime_environment.cc
  - test/core/util/port_server_client.cc
  - test/core/util/reconnect_server.cc
  - test/core/util/stack_tracer.cc
  - test/core/util/test_config.cc
  - test/core/util/test_tcp_server.cc
  - test/core/util/tls_utils.cc
  deps:
  - absl/debugging:failure_signal_handler
  - absl/debugging:stacktrace
  - absl/debugging:symbolize
  - grpc
- name: grpc_test_util_unsecure
  build: private
  language: c
  public_headers: []
  headers:
  - test/core/event_engine/test_init.h
  - test/core/util/build.h
  - test/core/util/port.h
  - test/core/util/port_server_client.h
  - test/core/util/reconnect_server.h
  - test/core/util/stack_tracer.h
  - test/core/util/test_config.h
  - test/core/util/test_tcp_server.h
  src:
  - test/core/event_engine/test_init.cc
  - test/core/util/build.cc
  - test/core/util/port.cc
  - test/core/util/port_isolated_runtime_environment.cc
  - test/core/util/port_server_client.cc
  - test/core/util/reconnect_server.cc
  - test/core/util/stack_tracer.cc
  - test/core/util/test_config.cc
  - test/core/util/test_tcp_server.cc
  deps:
  - absl/debugging:failure_signal_handler
  - absl/debugging:stacktrace
  - absl/debugging:symbolize
  - grpc_unsecure
- name: grpc_unsecure
  build: all
  language: c
  public_headers:
  - include/grpc/byte_buffer.h
  - include/grpc/byte_buffer_reader.h
  - include/grpc/census.h
  - include/grpc/compression.h
  - include/grpc/event_engine/endpoint_config.h
  - include/grpc/event_engine/event_engine.h
  - include/grpc/event_engine/internal/memory_allocator_impl.h
  - include/grpc/event_engine/memory_allocator.h
  - include/grpc/event_engine/memory_request.h
  - include/grpc/event_engine/port.h
  - include/grpc/event_engine/slice.h
  - include/grpc/event_engine/slice_buffer.h
  - include/grpc/fork.h
  - include/grpc/grpc.h
  - include/grpc/grpc_posix.h
  - include/grpc/grpc_security.h
  - include/grpc/grpc_security_constants.h
  - include/grpc/load_reporting.h
  - include/grpc/slice.h
  - include/grpc/slice_buffer.h
  - include/grpc/status.h
  - include/grpc/support/alloc.h
  - include/grpc/support/atm.h
  - include/grpc/support/atm_gcc_atomic.h
  - include/grpc/support/atm_gcc_sync.h
  - include/grpc/support/atm_windows.h
  - include/grpc/support/cpu.h
  - include/grpc/support/log.h
  - include/grpc/support/log_windows.h
  - include/grpc/support/port_platform.h
  - include/grpc/support/string_util.h
  - include/grpc/support/sync.h
  - include/grpc/support/sync_abseil.h
  - include/grpc/support/sync_custom.h
  - include/grpc/support/sync_generic.h
  - include/grpc/support/sync_posix.h
  - include/grpc/support/sync_windows.h
  - include/grpc/support/thd_id.h
  - include/grpc/support/time.h
  - include/grpc/support/workaround_list.h
  headers:
  - src/core/ext/filters/channel_idle/channel_idle_filter.h
  - src/core/ext/filters/channel_idle/idle_filter_state.h
  - src/core/ext/filters/client_channel/backend_metric.h
  - src/core/ext/filters/client_channel/backup_poller.h
  - src/core/ext/filters/client_channel/client_channel.h
  - src/core/ext/filters/client_channel/client_channel_channelz.h
  - src/core/ext/filters/client_channel/client_channel_factory.h
  - src/core/ext/filters/client_channel/config_selector.h
  - src/core/ext/filters/client_channel/connector.h
  - src/core/ext/filters/client_channel/dynamic_filters.h
  - src/core/ext/filters/client_channel/global_subchannel_pool.h
  - src/core/ext/filters/client_channel/health/health_check_client.h
  - src/core/ext/filters/client_channel/http_proxy.h
  - src/core/ext/filters/client_channel/lb_policy.h
  - src/core/ext/filters/client_channel/lb_policy/address_filtering.h
  - src/core/ext/filters/client_channel/lb_policy/backend_metric_data.h
  - src/core/ext/filters/client_channel/lb_policy/child_policy_handler.h
  - src/core/ext/filters/client_channel/lb_policy/grpclb/client_load_reporting_filter.h
  - src/core/ext/filters/client_channel/lb_policy/grpclb/grpclb.h
  - src/core/ext/filters/client_channel/lb_policy/grpclb/grpclb_balancer_addresses.h
  - src/core/ext/filters/client_channel/lb_policy/grpclb/grpclb_client_stats.h
  - src/core/ext/filters/client_channel/lb_policy/grpclb/load_balancer_api.h
  - src/core/ext/filters/client_channel/lb_policy/oob_backend_metric.h
  - src/core/ext/filters/client_channel/lb_policy/outlier_detection/outlier_detection.h
  - src/core/ext/filters/client_channel/lb_policy/ring_hash/ring_hash.h
  - src/core/ext/filters/client_channel/lb_policy/subchannel_list.h
  - src/core/ext/filters/client_channel/lb_policy_factory.h
  - src/core/ext/filters/client_channel/lb_policy_registry.h
  - src/core/ext/filters/client_channel/local_subchannel_pool.h
  - src/core/ext/filters/client_channel/proxy_mapper.h
  - src/core/ext/filters/client_channel/proxy_mapper_registry.h
  - src/core/ext/filters/client_channel/resolver/dns/c_ares/grpc_ares_ev_driver.h
  - src/core/ext/filters/client_channel/resolver/dns/c_ares/grpc_ares_wrapper.h
  - src/core/ext/filters/client_channel/resolver/dns/dns_resolver_selection.h
  - src/core/ext/filters/client_channel/resolver/fake/fake_resolver.h
  - src/core/ext/filters/client_channel/resolver/polling_resolver.h
  - src/core/ext/filters/client_channel/resolver_result_parsing.h
  - src/core/ext/filters/client_channel/retry_filter.h
  - src/core/ext/filters/client_channel/retry_service_config.h
  - src/core/ext/filters/client_channel/retry_throttle.h
  - src/core/ext/filters/client_channel/subchannel.h
  - src/core/ext/filters/client_channel/subchannel_interface.h
  - src/core/ext/filters/client_channel/subchannel_interface_internal.h
  - src/core/ext/filters/client_channel/subchannel_pool_interface.h
  - src/core/ext/filters/client_channel/subchannel_stream_client.h
  - src/core/ext/filters/deadline/deadline_filter.h
  - src/core/ext/filters/fault_injection/fault_injection_filter.h
  - src/core/ext/filters/fault_injection/service_config_parser.h
  - src/core/ext/filters/http/client/http_client_filter.h
  - src/core/ext/filters/http/client_authority_filter.h
  - src/core/ext/filters/http/message_compress/message_compress_filter.h
  - src/core/ext/filters/http/message_compress/message_decompress_filter.h
  - src/core/ext/filters/http/server/http_server_filter.h
  - src/core/ext/filters/message_size/message_size_filter.h
  - src/core/ext/transport/chttp2/client/chttp2_connector.h
  - src/core/ext/transport/chttp2/server/chttp2_server.h
  - src/core/ext/transport/chttp2/transport/bin_decoder.h
  - src/core/ext/transport/chttp2/transport/bin_encoder.h
  - src/core/ext/transport/chttp2/transport/chttp2_transport.h
  - src/core/ext/transport/chttp2/transport/context_list.h
  - src/core/ext/transport/chttp2/transport/flow_control.h
  - src/core/ext/transport/chttp2/transport/frame.h
  - src/core/ext/transport/chttp2/transport/frame_data.h
  - src/core/ext/transport/chttp2/transport/frame_goaway.h
  - src/core/ext/transport/chttp2/transport/frame_ping.h
  - src/core/ext/transport/chttp2/transport/frame_rst_stream.h
  - src/core/ext/transport/chttp2/transport/frame_settings.h
  - src/core/ext/transport/chttp2/transport/frame_window_update.h
  - src/core/ext/transport/chttp2/transport/hpack_constants.h
  - src/core/ext/transport/chttp2/transport/hpack_encoder.h
  - src/core/ext/transport/chttp2/transport/hpack_encoder_table.h
  - src/core/ext/transport/chttp2/transport/hpack_parser.h
  - src/core/ext/transport/chttp2/transport/hpack_parser_table.h
  - src/core/ext/transport/chttp2/transport/http2_settings.h
  - src/core/ext/transport/chttp2/transport/huffsyms.h
  - src/core/ext/transport/chttp2/transport/internal.h
  - src/core/ext/transport/chttp2/transport/stream_map.h
  - src/core/ext/transport/chttp2/transport/varint.h
  - src/core/ext/transport/inproc/inproc_transport.h
  - src/core/ext/upb-generated/google/api/annotations.upb.h
  - src/core/ext/upb-generated/google/api/http.upb.h
  - src/core/ext/upb-generated/google/protobuf/any.upb.h
  - src/core/ext/upb-generated/google/protobuf/descriptor.upb.h
  - src/core/ext/upb-generated/google/protobuf/duration.upb.h
  - src/core/ext/upb-generated/google/protobuf/empty.upb.h
  - src/core/ext/upb-generated/google/protobuf/struct.upb.h
  - src/core/ext/upb-generated/google/protobuf/timestamp.upb.h
  - src/core/ext/upb-generated/google/protobuf/wrappers.upb.h
  - src/core/ext/upb-generated/google/rpc/status.upb.h
  - src/core/ext/upb-generated/src/proto/grpc/health/v1/health.upb.h
  - src/core/ext/upb-generated/src/proto/grpc/lb/v1/load_balancer.upb.h
  - src/core/ext/upb-generated/src/proto/grpc/lookup/v1/rls.upb.h
  - src/core/ext/upb-generated/validate/validate.upb.h
  - src/core/ext/upb-generated/xds/data/orca/v3/orca_load_report.upb.h
  - src/core/ext/upb-generated/xds/service/orca/v3/orca.upb.h
  - src/core/lib/address_utils/parse_address.h
  - src/core/lib/address_utils/sockaddr_utils.h
  - src/core/lib/avl/avl.h
  - src/core/lib/backoff/backoff.h
  - src/core/lib/channel/call_finalization.h
  - src/core/lib/channel/call_tracer.h
  - src/core/lib/channel/channel_args.h
  - src/core/lib/channel/channel_args_preconditioning.h
  - src/core/lib/channel/channel_fwd.h
  - src/core/lib/channel/channel_stack.h
  - src/core/lib/channel/channel_stack_builder.h
  - src/core/lib/channel/channel_stack_builder_impl.h
  - src/core/lib/channel/channel_trace.h
  - src/core/lib/channel/channelz.h
  - src/core/lib/channel/channelz_registry.h
  - src/core/lib/channel/connected_channel.h
  - src/core/lib/channel/context.h
  - src/core/lib/channel/promise_based_filter.h
  - src/core/lib/channel/status_util.h
  - src/core/lib/compression/compression_internal.h
  - src/core/lib/compression/message_compress.h
  - src/core/lib/config/core_configuration.h
  - src/core/lib/debug/stats.h
  - src/core/lib/debug/stats_data.h
  - src/core/lib/debug/trace.h
  - src/core/lib/event_engine/channel_args_endpoint_config.h
  - src/core/lib/event_engine/default_event_engine_factory.h
  - src/core/lib/event_engine/event_engine_factory.h
  - src/core/lib/event_engine/handle_containers.h
  - src/core/lib/event_engine/iomgr_engine/iomgr_engine.h
  - src/core/lib/event_engine/iomgr_engine/thread_pool.h
  - src/core/lib/event_engine/iomgr_engine/timer.h
  - src/core/lib/event_engine/iomgr_engine/timer_heap.h
  - src/core/lib/event_engine/iomgr_engine/timer_manager.h
  - src/core/lib/event_engine/promise.h
  - src/core/lib/event_engine/trace.h
  - src/core/lib/gprpp/atomic_utils.h
  - src/core/lib/gprpp/bitset.h
  - src/core/lib/gprpp/chunked_vector.h
  - src/core/lib/gprpp/cpp_impl_of.h
  - src/core/lib/gprpp/dual_ref_counted.h
  - src/core/lib/gprpp/match.h
  - src/core/lib/gprpp/orphanable.h
  - src/core/lib/gprpp/overload.h
  - src/core/lib/gprpp/ref_counted.h
  - src/core/lib/gprpp/ref_counted_ptr.h
  - src/core/lib/gprpp/single_set_ptr.h
  - src/core/lib/gprpp/status_helper.h
  - src/core/lib/gprpp/table.h
  - src/core/lib/gprpp/time.h
  - src/core/lib/gprpp/time_averaged_stats.h
  - src/core/lib/gprpp/unique_type_name.h
  - src/core/lib/gprpp/work_serializer.h
  - src/core/lib/http/format_request.h
  - src/core/lib/http/httpcli.h
  - src/core/lib/http/parser.h
  - src/core/lib/iomgr/block_annotate.h
  - src/core/lib/iomgr/buffer_list.h
  - src/core/lib/iomgr/call_combiner.h
  - src/core/lib/iomgr/cfstream_handle.h
  - src/core/lib/iomgr/closure.h
  - src/core/lib/iomgr/combiner.h
  - src/core/lib/iomgr/dynamic_annotations.h
  - src/core/lib/iomgr/endpoint.h
  - src/core/lib/iomgr/endpoint_cfstream.h
  - src/core/lib/iomgr/endpoint_pair.h
  - src/core/lib/iomgr/error.h
  - src/core/lib/iomgr/error_cfstream.h
  - src/core/lib/iomgr/ev_apple.h
  - src/core/lib/iomgr/ev_epoll1_linux.h
  - src/core/lib/iomgr/ev_poll_posix.h
  - src/core/lib/iomgr/ev_posix.h
  - src/core/lib/iomgr/exec_ctx.h
  - src/core/lib/iomgr/executor.h
  - src/core/lib/iomgr/gethostname.h
  - src/core/lib/iomgr/grpc_if_nametoindex.h
  - src/core/lib/iomgr/internal_errqueue.h
  - src/core/lib/iomgr/iocp_windows.h
  - src/core/lib/iomgr/iomgr.h
  - src/core/lib/iomgr/iomgr_fwd.h
  - src/core/lib/iomgr/iomgr_internal.h
  - src/core/lib/iomgr/load_file.h
  - src/core/lib/iomgr/lockfree_event.h
  - src/core/lib/iomgr/nameser.h
  - src/core/lib/iomgr/polling_entity.h
  - src/core/lib/iomgr/pollset.h
  - src/core/lib/iomgr/pollset_set.h
  - src/core/lib/iomgr/pollset_set_windows.h
  - src/core/lib/iomgr/pollset_windows.h
  - src/core/lib/iomgr/port.h
  - src/core/lib/iomgr/python_util.h
  - src/core/lib/iomgr/resolve_address.h
  - src/core/lib/iomgr/resolve_address_impl.h
  - src/core/lib/iomgr/resolve_address_posix.h
  - src/core/lib/iomgr/resolve_address_windows.h
  - src/core/lib/iomgr/resolved_address.h
  - src/core/lib/iomgr/sockaddr.h
  - src/core/lib/iomgr/sockaddr_posix.h
  - src/core/lib/iomgr/sockaddr_windows.h
  - src/core/lib/iomgr/socket_factory_posix.h
  - src/core/lib/iomgr/socket_mutator.h
  - src/core/lib/iomgr/socket_utils.h
  - src/core/lib/iomgr/socket_utils_posix.h
  - src/core/lib/iomgr/socket_windows.h
  - src/core/lib/iomgr/tcp_client.h
  - src/core/lib/iomgr/tcp_client_posix.h
  - src/core/lib/iomgr/tcp_posix.h
  - src/core/lib/iomgr/tcp_server.h
  - src/core/lib/iomgr/tcp_server_utils_posix.h
  - src/core/lib/iomgr/tcp_windows.h
  - src/core/lib/iomgr/timer.h
  - src/core/lib/iomgr/timer_generic.h
  - src/core/lib/iomgr/timer_heap.h
  - src/core/lib/iomgr/timer_manager.h
  - src/core/lib/iomgr/unix_sockets_posix.h
  - src/core/lib/iomgr/wakeup_fd_pipe.h
  - src/core/lib/iomgr/wakeup_fd_posix.h
  - src/core/lib/json/json.h
  - src/core/lib/json/json_util.h
  - src/core/lib/promise/activity.h
  - src/core/lib/promise/arena_promise.h
  - src/core/lib/promise/call_push_pull.h
  - src/core/lib/promise/context.h
  - src/core/lib/promise/detail/basic_seq.h
  - src/core/lib/promise/detail/promise_factory.h
  - src/core/lib/promise/detail/promise_like.h
  - src/core/lib/promise/detail/status.h
  - src/core/lib/promise/detail/switch.h
  - src/core/lib/promise/exec_ctx_wakeup_scheduler.h
  - src/core/lib/promise/intra_activity_waiter.h
  - src/core/lib/promise/latch.h
  - src/core/lib/promise/loop.h
  - src/core/lib/promise/map.h
  - src/core/lib/promise/poll.h
  - src/core/lib/promise/promise.h
  - src/core/lib/promise/race.h
  - src/core/lib/promise/seq.h
  - src/core/lib/promise/sleep.h
  - src/core/lib/promise/try_seq.h
  - src/core/lib/resolver/resolver.h
  - src/core/lib/resolver/resolver_factory.h
  - src/core/lib/resolver/resolver_registry.h
  - src/core/lib/resolver/server_address.h
  - src/core/lib/resource_quota/api.h
  - src/core/lib/resource_quota/arena.h
  - src/core/lib/resource_quota/memory_quota.h
  - src/core/lib/resource_quota/periodic_update.h
  - src/core/lib/resource_quota/resource_quota.h
  - src/core/lib/resource_quota/thread_quota.h
  - src/core/lib/resource_quota/trace.h
  - src/core/lib/security/authorization/authorization_engine.h
  - src/core/lib/security/authorization/authorization_policy_provider.h
  - src/core/lib/security/authorization/evaluate_args.h
  - src/core/lib/security/authorization/grpc_server_authz_filter.h
  - src/core/lib/security/context/security_context.h
  - src/core/lib/security/credentials/call_creds_util.h
  - src/core/lib/security/credentials/channel_creds_registry.h
  - src/core/lib/security/credentials/composite/composite_credentials.h
  - src/core/lib/security/credentials/credentials.h
  - src/core/lib/security/credentials/fake/fake_credentials.h
  - src/core/lib/security/credentials/insecure/insecure_credentials.h
  - src/core/lib/security/credentials/plugin/plugin_credentials.h
  - src/core/lib/security/credentials/tls/tls_utils.h
  - src/core/lib/security/security_connector/fake/fake_security_connector.h
  - src/core/lib/security/security_connector/insecure/insecure_security_connector.h
  - src/core/lib/security/security_connector/load_system_roots.h
  - src/core/lib/security/security_connector/load_system_roots_supported.h
  - src/core/lib/security/security_connector/security_connector.h
  - src/core/lib/security/transport/auth_filters.h
  - src/core/lib/security/transport/secure_endpoint.h
  - src/core/lib/security/transport/security_handshaker.h
  - src/core/lib/security/transport/tsi_error.h
  - src/core/lib/security/util/json_util.h
  - src/core/lib/service_config/service_config.h
  - src/core/lib/service_config/service_config_call_data.h
  - src/core/lib/service_config/service_config_impl.h
  - src/core/lib/service_config/service_config_parser.h
  - src/core/lib/slice/b64.h
  - src/core/lib/slice/percent_encoding.h
  - src/core/lib/slice/slice.h
  - src/core/lib/slice/slice_buffer.h
  - src/core/lib/slice/slice_internal.h
  - src/core/lib/slice/slice_refcount.h
  - src/core/lib/slice/slice_refcount_base.h
  - src/core/lib/slice/slice_string_helpers.h
  - src/core/lib/surface/api_trace.h
  - src/core/lib/surface/builtins.h
  - src/core/lib/surface/call.h
  - src/core/lib/surface/call_test_only.h
  - src/core/lib/surface/channel.h
  - src/core/lib/surface/channel_init.h
  - src/core/lib/surface/channel_stack_type.h
  - src/core/lib/surface/completion_queue.h
  - src/core/lib/surface/completion_queue_factory.h
  - src/core/lib/surface/event_string.h
  - src/core/lib/surface/init.h
  - src/core/lib/surface/lame_client.h
  - src/core/lib/surface/server.h
  - src/core/lib/surface/validate_metadata.h
  - src/core/lib/transport/bdp_estimator.h
  - src/core/lib/transport/connectivity_state.h
  - src/core/lib/transport/error_utils.h
  - src/core/lib/transport/handshaker.h
  - src/core/lib/transport/handshaker_factory.h
  - src/core/lib/transport/handshaker_registry.h
  - src/core/lib/transport/http2_errors.h
  - src/core/lib/transport/http_connect_handshaker.h
  - src/core/lib/transport/metadata_batch.h
  - src/core/lib/transport/parsed_metadata.h
  - src/core/lib/transport/pid_controller.h
  - src/core/lib/transport/status_conversion.h
  - src/core/lib/transport/tcp_connect_handshaker.h
  - src/core/lib/transport/timeout_encoding.h
  - src/core/lib/transport/transport.h
  - src/core/lib/transport/transport_fwd.h
  - src/core/lib/transport/transport_impl.h
  - src/core/lib/uri/uri_parser.h
  - src/core/tsi/fake_transport_security.h
  - src/core/tsi/local_transport_security.h
  - src/core/tsi/transport_security.h
  - src/core/tsi/transport_security_grpc.h
  - src/core/tsi/transport_security_interface.h
  - third_party/xxhash/xxhash.h
  src:
  - src/core/ext/filters/census/grpc_context.cc
  - src/core/ext/filters/channel_idle/channel_idle_filter.cc
  - src/core/ext/filters/channel_idle/idle_filter_state.cc
  - src/core/ext/filters/client_channel/backend_metric.cc
  - src/core/ext/filters/client_channel/backup_poller.cc
  - src/core/ext/filters/client_channel/channel_connectivity.cc
  - src/core/ext/filters/client_channel/client_channel.cc
  - src/core/ext/filters/client_channel/client_channel_channelz.cc
  - src/core/ext/filters/client_channel/client_channel_factory.cc
  - src/core/ext/filters/client_channel/client_channel_plugin.cc
  - src/core/ext/filters/client_channel/config_selector.cc
  - src/core/ext/filters/client_channel/dynamic_filters.cc
  - src/core/ext/filters/client_channel/global_subchannel_pool.cc
  - src/core/ext/filters/client_channel/health/health_check_client.cc
  - src/core/ext/filters/client_channel/http_proxy.cc
  - src/core/ext/filters/client_channel/lb_policy.cc
  - src/core/ext/filters/client_channel/lb_policy/address_filtering.cc
  - src/core/ext/filters/client_channel/lb_policy/child_policy_handler.cc
  - src/core/ext/filters/client_channel/lb_policy/grpclb/client_load_reporting_filter.cc
  - src/core/ext/filters/client_channel/lb_policy/grpclb/grpclb.cc
  - src/core/ext/filters/client_channel/lb_policy/grpclb/grpclb_balancer_addresses.cc
  - src/core/ext/filters/client_channel/lb_policy/grpclb/grpclb_client_stats.cc
  - src/core/ext/filters/client_channel/lb_policy/grpclb/load_balancer_api.cc
  - src/core/ext/filters/client_channel/lb_policy/oob_backend_metric.cc
  - src/core/ext/filters/client_channel/lb_policy/outlier_detection/outlier_detection.cc
  - src/core/ext/filters/client_channel/lb_policy/pick_first/pick_first.cc
  - src/core/ext/filters/client_channel/lb_policy/priority/priority.cc
  - src/core/ext/filters/client_channel/lb_policy/ring_hash/ring_hash.cc
  - src/core/ext/filters/client_channel/lb_policy/rls/rls.cc
  - src/core/ext/filters/client_channel/lb_policy/round_robin/round_robin.cc
  - src/core/ext/filters/client_channel/lb_policy/weighted_target/weighted_target.cc
  - src/core/ext/filters/client_channel/lb_policy_registry.cc
  - src/core/ext/filters/client_channel/local_subchannel_pool.cc
  - src/core/ext/filters/client_channel/proxy_mapper_registry.cc
  - src/core/ext/filters/client_channel/resolver/binder/binder_resolver.cc
  - src/core/ext/filters/client_channel/resolver/dns/c_ares/dns_resolver_ares.cc
  - src/core/ext/filters/client_channel/resolver/dns/c_ares/grpc_ares_ev_driver_posix.cc
  - src/core/ext/filters/client_channel/resolver/dns/c_ares/grpc_ares_ev_driver_windows.cc
  - src/core/ext/filters/client_channel/resolver/dns/c_ares/grpc_ares_wrapper.cc
  - src/core/ext/filters/client_channel/resolver/dns/c_ares/grpc_ares_wrapper_posix.cc
  - src/core/ext/filters/client_channel/resolver/dns/c_ares/grpc_ares_wrapper_windows.cc
  - src/core/ext/filters/client_channel/resolver/dns/dns_resolver_selection.cc
  - src/core/ext/filters/client_channel/resolver/dns/native/dns_resolver.cc
  - src/core/ext/filters/client_channel/resolver/fake/fake_resolver.cc
  - src/core/ext/filters/client_channel/resolver/polling_resolver.cc
  - src/core/ext/filters/client_channel/resolver/sockaddr/sockaddr_resolver.cc
  - src/core/ext/filters/client_channel/resolver_result_parsing.cc
  - src/core/ext/filters/client_channel/retry_filter.cc
  - src/core/ext/filters/client_channel/retry_service_config.cc
  - src/core/ext/filters/client_channel/retry_throttle.cc
  - src/core/ext/filters/client_channel/service_config_channel_arg_filter.cc
  - src/core/ext/filters/client_channel/subchannel.cc
  - src/core/ext/filters/client_channel/subchannel_pool_interface.cc
  - src/core/ext/filters/client_channel/subchannel_stream_client.cc
  - src/core/ext/filters/deadline/deadline_filter.cc
  - src/core/ext/filters/fault_injection/fault_injection_filter.cc
  - src/core/ext/filters/fault_injection/service_config_parser.cc
  - src/core/ext/filters/http/client/http_client_filter.cc
  - src/core/ext/filters/http/client_authority_filter.cc
  - src/core/ext/filters/http/http_filters_plugin.cc
  - src/core/ext/filters/http/message_compress/message_compress_filter.cc
  - src/core/ext/filters/http/message_compress/message_decompress_filter.cc
  - src/core/ext/filters/http/server/http_server_filter.cc
  - src/core/ext/filters/message_size/message_size_filter.cc
  - src/core/ext/transport/chttp2/client/chttp2_connector.cc
  - src/core/ext/transport/chttp2/server/chttp2_server.cc
  - src/core/ext/transport/chttp2/transport/bin_decoder.cc
  - src/core/ext/transport/chttp2/transport/bin_encoder.cc
  - src/core/ext/transport/chttp2/transport/chttp2_transport.cc
  - src/core/ext/transport/chttp2/transport/context_list.cc
  - src/core/ext/transport/chttp2/transport/flow_control.cc
  - src/core/ext/transport/chttp2/transport/frame_data.cc
  - src/core/ext/transport/chttp2/transport/frame_goaway.cc
  - src/core/ext/transport/chttp2/transport/frame_ping.cc
  - src/core/ext/transport/chttp2/transport/frame_rst_stream.cc
  - src/core/ext/transport/chttp2/transport/frame_settings.cc
  - src/core/ext/transport/chttp2/transport/frame_window_update.cc
  - src/core/ext/transport/chttp2/transport/hpack_encoder.cc
  - src/core/ext/transport/chttp2/transport/hpack_encoder_table.cc
  - src/core/ext/transport/chttp2/transport/hpack_parser.cc
  - src/core/ext/transport/chttp2/transport/hpack_parser_table.cc
  - src/core/ext/transport/chttp2/transport/http2_settings.cc
  - src/core/ext/transport/chttp2/transport/huffsyms.cc
  - src/core/ext/transport/chttp2/transport/parsing.cc
  - src/core/ext/transport/chttp2/transport/stream_lists.cc
  - src/core/ext/transport/chttp2/transport/stream_map.cc
  - src/core/ext/transport/chttp2/transport/varint.cc
  - src/core/ext/transport/chttp2/transport/writing.cc
  - src/core/ext/transport/inproc/inproc_plugin.cc
  - src/core/ext/transport/inproc/inproc_transport.cc
  - src/core/ext/upb-generated/google/api/annotations.upb.c
  - src/core/ext/upb-generated/google/api/http.upb.c
  - src/core/ext/upb-generated/google/protobuf/any.upb.c
  - src/core/ext/upb-generated/google/protobuf/descriptor.upb.c
  - src/core/ext/upb-generated/google/protobuf/duration.upb.c
  - src/core/ext/upb-generated/google/protobuf/empty.upb.c
  - src/core/ext/upb-generated/google/protobuf/struct.upb.c
  - src/core/ext/upb-generated/google/protobuf/timestamp.upb.c
  - src/core/ext/upb-generated/google/protobuf/wrappers.upb.c
  - src/core/ext/upb-generated/google/rpc/status.upb.c
  - src/core/ext/upb-generated/src/proto/grpc/health/v1/health.upb.c
  - src/core/ext/upb-generated/src/proto/grpc/lb/v1/load_balancer.upb.c
  - src/core/ext/upb-generated/src/proto/grpc/lookup/v1/rls.upb.c
  - src/core/ext/upb-generated/validate/validate.upb.c
  - src/core/ext/upb-generated/xds/data/orca/v3/orca_load_report.upb.c
  - src/core/ext/upb-generated/xds/service/orca/v3/orca.upb.c
  - src/core/lib/address_utils/parse_address.cc
  - src/core/lib/address_utils/sockaddr_utils.cc
  - src/core/lib/backoff/backoff.cc
  - src/core/lib/channel/channel_args.cc
  - src/core/lib/channel/channel_args_preconditioning.cc
  - src/core/lib/channel/channel_stack.cc
  - src/core/lib/channel/channel_stack_builder.cc
  - src/core/lib/channel/channel_stack_builder_impl.cc
  - src/core/lib/channel/channel_trace.cc
  - src/core/lib/channel/channelz.cc
  - src/core/lib/channel/channelz_registry.cc
  - src/core/lib/channel/connected_channel.cc
  - src/core/lib/channel/promise_based_filter.cc
  - src/core/lib/channel/status_util.cc
  - src/core/lib/compression/compression.cc
  - src/core/lib/compression/compression_internal.cc
  - src/core/lib/compression/message_compress.cc
  - src/core/lib/config/core_configuration.cc
  - src/core/lib/debug/stats.cc
  - src/core/lib/debug/stats_data.cc
  - src/core/lib/debug/trace.cc
  - src/core/lib/event_engine/channel_args_endpoint_config.cc
  - src/core/lib/event_engine/default_event_engine_factory.cc
  - src/core/lib/event_engine/event_engine.cc
  - src/core/lib/event_engine/iomgr_engine/iomgr_engine.cc
  - src/core/lib/event_engine/iomgr_engine/thread_pool.cc
  - src/core/lib/event_engine/iomgr_engine/timer.cc
  - src/core/lib/event_engine/iomgr_engine/timer_heap.cc
  - src/core/lib/event_engine/iomgr_engine/timer_manager.cc
  - src/core/lib/event_engine/memory_allocator.cc
  - src/core/lib/event_engine/resolved_address.cc
  - src/core/lib/event_engine/slice.cc
  - src/core/lib/event_engine/slice_buffer.cc
  - src/core/lib/event_engine/trace.cc
  - src/core/lib/gprpp/status_helper.cc
  - src/core/lib/gprpp/time.cc
  - src/core/lib/gprpp/time_averaged_stats.cc
  - src/core/lib/gprpp/work_serializer.cc
  - src/core/lib/http/format_request.cc
  - src/core/lib/http/httpcli.cc
  - src/core/lib/http/parser.cc
  - src/core/lib/iomgr/buffer_list.cc
  - src/core/lib/iomgr/call_combiner.cc
  - src/core/lib/iomgr/cfstream_handle.cc
  - src/core/lib/iomgr/combiner.cc
  - src/core/lib/iomgr/dualstack_socket_posix.cc
  - src/core/lib/iomgr/endpoint.cc
  - src/core/lib/iomgr/endpoint_cfstream.cc
  - src/core/lib/iomgr/endpoint_pair_posix.cc
  - src/core/lib/iomgr/endpoint_pair_windows.cc
  - src/core/lib/iomgr/error.cc
  - src/core/lib/iomgr/error_cfstream.cc
  - src/core/lib/iomgr/ev_apple.cc
  - src/core/lib/iomgr/ev_epoll1_linux.cc
  - src/core/lib/iomgr/ev_poll_posix.cc
  - src/core/lib/iomgr/ev_posix.cc
  - src/core/lib/iomgr/ev_windows.cc
  - src/core/lib/iomgr/exec_ctx.cc
  - src/core/lib/iomgr/executor.cc
  - src/core/lib/iomgr/fork_posix.cc
  - src/core/lib/iomgr/fork_windows.cc
  - src/core/lib/iomgr/gethostname_fallback.cc
  - src/core/lib/iomgr/gethostname_host_name_max.cc
  - src/core/lib/iomgr/gethostname_sysconf.cc
  - src/core/lib/iomgr/grpc_if_nametoindex_posix.cc
  - src/core/lib/iomgr/grpc_if_nametoindex_unsupported.cc
  - src/core/lib/iomgr/internal_errqueue.cc
  - src/core/lib/iomgr/iocp_windows.cc
  - src/core/lib/iomgr/iomgr.cc
  - src/core/lib/iomgr/iomgr_internal.cc
  - src/core/lib/iomgr/iomgr_posix.cc
  - src/core/lib/iomgr/iomgr_posix_cfstream.cc
  - src/core/lib/iomgr/iomgr_windows.cc
  - src/core/lib/iomgr/load_file.cc
  - src/core/lib/iomgr/lockfree_event.cc
  - src/core/lib/iomgr/polling_entity.cc
  - src/core/lib/iomgr/pollset.cc
  - src/core/lib/iomgr/pollset_set.cc
  - src/core/lib/iomgr/pollset_set_windows.cc
  - src/core/lib/iomgr/pollset_windows.cc
  - src/core/lib/iomgr/resolve_address.cc
  - src/core/lib/iomgr/resolve_address_posix.cc
  - src/core/lib/iomgr/resolve_address_windows.cc
  - src/core/lib/iomgr/sockaddr_utils_posix.cc
  - src/core/lib/iomgr/socket_factory_posix.cc
  - src/core/lib/iomgr/socket_mutator.cc
  - src/core/lib/iomgr/socket_utils_common_posix.cc
  - src/core/lib/iomgr/socket_utils_linux.cc
  - src/core/lib/iomgr/socket_utils_posix.cc
  - src/core/lib/iomgr/socket_utils_windows.cc
  - src/core/lib/iomgr/socket_windows.cc
  - src/core/lib/iomgr/tcp_client.cc
  - src/core/lib/iomgr/tcp_client_cfstream.cc
  - src/core/lib/iomgr/tcp_client_posix.cc
  - src/core/lib/iomgr/tcp_client_windows.cc
  - src/core/lib/iomgr/tcp_posix.cc
  - src/core/lib/iomgr/tcp_server.cc
  - src/core/lib/iomgr/tcp_server_posix.cc
  - src/core/lib/iomgr/tcp_server_utils_posix_common.cc
  - src/core/lib/iomgr/tcp_server_utils_posix_ifaddrs.cc
  - src/core/lib/iomgr/tcp_server_utils_posix_noifaddrs.cc
  - src/core/lib/iomgr/tcp_server_windows.cc
  - src/core/lib/iomgr/tcp_windows.cc
  - src/core/lib/iomgr/timer.cc
  - src/core/lib/iomgr/timer_generic.cc
  - src/core/lib/iomgr/timer_heap.cc
  - src/core/lib/iomgr/timer_manager.cc
  - src/core/lib/iomgr/unix_sockets_posix.cc
  - src/core/lib/iomgr/unix_sockets_posix_noop.cc
  - src/core/lib/iomgr/wakeup_fd_eventfd.cc
  - src/core/lib/iomgr/wakeup_fd_nospecial.cc
  - src/core/lib/iomgr/wakeup_fd_pipe.cc
  - src/core/lib/iomgr/wakeup_fd_posix.cc
  - src/core/lib/json/json_reader.cc
  - src/core/lib/json/json_util.cc
  - src/core/lib/json/json_writer.cc
  - src/core/lib/promise/activity.cc
  - src/core/lib/promise/sleep.cc
  - src/core/lib/resolver/resolver.cc
  - src/core/lib/resolver/resolver_registry.cc
  - src/core/lib/resolver/server_address.cc
  - src/core/lib/resource_quota/api.cc
  - src/core/lib/resource_quota/arena.cc
  - src/core/lib/resource_quota/memory_quota.cc
  - src/core/lib/resource_quota/periodic_update.cc
  - src/core/lib/resource_quota/resource_quota.cc
  - src/core/lib/resource_quota/thread_quota.cc
  - src/core/lib/resource_quota/trace.cc
  - src/core/lib/security/authorization/authorization_policy_provider_vtable.cc
  - src/core/lib/security/authorization/evaluate_args.cc
  - src/core/lib/security/authorization/grpc_server_authz_filter.cc
  - src/core/lib/security/context/security_context.cc
  - src/core/lib/security/credentials/call_creds_util.cc
  - src/core/lib/security/credentials/composite/composite_credentials.cc
  - src/core/lib/security/credentials/credentials.cc
  - src/core/lib/security/credentials/fake/fake_credentials.cc
  - src/core/lib/security/credentials/insecure/insecure_credentials.cc
  - src/core/lib/security/credentials/plugin/plugin_credentials.cc
  - src/core/lib/security/credentials/tls/tls_utils.cc
  - src/core/lib/security/security_connector/fake/fake_security_connector.cc
  - src/core/lib/security/security_connector/insecure/insecure_security_connector.cc
  - src/core/lib/security/security_connector/load_system_roots_fallback.cc
  - src/core/lib/security/security_connector/load_system_roots_supported.cc
  - src/core/lib/security/security_connector/security_connector.cc
  - src/core/lib/security/transport/client_auth_filter.cc
  - src/core/lib/security/transport/secure_endpoint.cc
  - src/core/lib/security/transport/security_handshaker.cc
  - src/core/lib/security/transport/server_auth_filter.cc
  - src/core/lib/security/transport/tsi_error.cc
  - src/core/lib/security/util/json_util.cc
  - src/core/lib/service_config/service_config_impl.cc
  - src/core/lib/service_config/service_config_parser.cc
  - src/core/lib/slice/b64.cc
  - src/core/lib/slice/percent_encoding.cc
  - src/core/lib/slice/slice.cc
  - src/core/lib/slice/slice_api.cc
  - src/core/lib/slice/slice_buffer.cc
  - src/core/lib/slice/slice_buffer_api.cc
  - src/core/lib/slice/slice_refcount.cc
  - src/core/lib/slice/slice_string_helpers.cc
  - src/core/lib/surface/api_trace.cc
  - src/core/lib/surface/builtins.cc
  - src/core/lib/surface/byte_buffer.cc
  - src/core/lib/surface/byte_buffer_reader.cc
  - src/core/lib/surface/call.cc
  - src/core/lib/surface/call_details.cc
  - src/core/lib/surface/call_log_batch.cc
  - src/core/lib/surface/channel.cc
  - src/core/lib/surface/channel_init.cc
  - src/core/lib/surface/channel_ping.cc
  - src/core/lib/surface/channel_stack_type.cc
  - src/core/lib/surface/completion_queue.cc
  - src/core/lib/surface/completion_queue_factory.cc
  - src/core/lib/surface/event_string.cc
  - src/core/lib/surface/init.cc
  - src/core/lib/surface/lame_client.cc
  - src/core/lib/surface/metadata_array.cc
  - src/core/lib/surface/server.cc
  - src/core/lib/surface/validate_metadata.cc
  - src/core/lib/surface/version.cc
  - src/core/lib/transport/bdp_estimator.cc
  - src/core/lib/transport/connectivity_state.cc
  - src/core/lib/transport/error_utils.cc
  - src/core/lib/transport/handshaker.cc
  - src/core/lib/transport/handshaker_registry.cc
  - src/core/lib/transport/http_connect_handshaker.cc
  - src/core/lib/transport/metadata_batch.cc
  - src/core/lib/transport/parsed_metadata.cc
  - src/core/lib/transport/pid_controller.cc
  - src/core/lib/transport/status_conversion.cc
  - src/core/lib/transport/tcp_connect_handshaker.cc
  - src/core/lib/transport/timeout_encoding.cc
  - src/core/lib/transport/transport.cc
  - src/core/lib/transport/transport_op_string.cc
  - src/core/lib/uri/uri_parser.cc
  - src/core/plugin_registry/grpc_plugin_registry.cc
  - src/core/plugin_registry/grpc_plugin_registry_noextra.cc
  - src/core/tsi/fake_transport_security.cc
  - src/core/tsi/local_transport_security.cc
  - src/core/tsi/transport_security.cc
  - src/core/tsi/transport_security_grpc.cc
  deps:
  - absl/container:flat_hash_map
  - absl/container:flat_hash_set
  - absl/container:inlined_vector
  - absl/functional:any_invocable
  - absl/functional:bind_front
  - absl/functional:function_ref
  - absl/hash:hash
  - absl/meta:type_traits
  - absl/status:statusor
  - absl/types:span
  - absl/utility:utility
  - gpr
  - address_sorting
  - upb
  baselib: true
  generate_plugin_registry: true
- name: benchmark_helpers
  build: test
  language: c++
  public_headers: []
  headers:
  - test/core/util/cmdline.h
  - test/core/util/evaluate_args_test_util.h
  - test/core/util/fuzzer_util.h
  - test/core/util/grpc_profiler.h
  - test/core/util/histogram.h
  - test/core/util/mock_authorization_endpoint.h
  - test/core/util/mock_endpoint.h
  - test/core/util/parse_hexstring.h
  - test/core/util/passthru_endpoint.h
  - test/core/util/resolve_localhost_ip46.h
  - test/core/util/slice_splitter.h
  - test/core/util/subprocess.h
  - test/core/util/tracer_util.h
  - test/cpp/microbenchmarks/fullstack_context_mutators.h
  - test/cpp/microbenchmarks/fullstack_fixtures.h
  - test/cpp/microbenchmarks/helpers.h
  src:
  - src/proto/grpc/testing/echo.proto
  - src/proto/grpc/testing/echo_messages.proto
  - src/proto/grpc/testing/simple_messages.proto
  - src/proto/grpc/testing/xds/v3/orca_load_report.proto
  - test/core/util/cmdline.cc
  - test/core/util/fuzzer_util.cc
  - test/core/util/grpc_profiler.cc
  - test/core/util/histogram.cc
  - test/core/util/mock_endpoint.cc
  - test/core/util/parse_hexstring.cc
  - test/core/util/passthru_endpoint.cc
  - test/core/util/resolve_localhost_ip46.cc
  - test/core/util/slice_splitter.cc
  - test/core/util/subprocess_posix.cc
  - test/core/util/subprocess_windows.cc
  - test/core/util/tracer_util.cc
  - test/cpp/microbenchmarks/helpers.cc
  deps:
  - benchmark
  - grpc++_unsecure
  - grpc_test_util_unsecure
  - grpc++_test_config
  defaults: benchmark
- name: grpc++
  build: all
  language: c++
  public_headers:
  - include/grpc++/alarm.h
  - include/grpc++/channel.h
  - include/grpc++/client_context.h
  - include/grpc++/completion_queue.h
  - include/grpc++/create_channel.h
  - include/grpc++/create_channel_posix.h
  - include/grpc++/ext/health_check_service_server_builder_option.h
  - include/grpc++/generic/async_generic_service.h
  - include/grpc++/generic/generic_stub.h
  - include/grpc++/grpc++.h
  - include/grpc++/health_check_service_interface.h
  - include/grpc++/impl/call.h
  - include/grpc++/impl/channel_argument_option.h
  - include/grpc++/impl/client_unary_call.h
  - include/grpc++/impl/codegen/async_stream.h
  - include/grpc++/impl/codegen/async_unary_call.h
  - include/grpc++/impl/codegen/byte_buffer.h
  - include/grpc++/impl/codegen/call.h
  - include/grpc++/impl/codegen/call_hook.h
  - include/grpc++/impl/codegen/channel_interface.h
  - include/grpc++/impl/codegen/client_context.h
  - include/grpc++/impl/codegen/client_unary_call.h
  - include/grpc++/impl/codegen/completion_queue.h
  - include/grpc++/impl/codegen/completion_queue_tag.h
  - include/grpc++/impl/codegen/config.h
  - include/grpc++/impl/codegen/config_protobuf.h
  - include/grpc++/impl/codegen/core_codegen.h
  - include/grpc++/impl/codegen/core_codegen_interface.h
  - include/grpc++/impl/codegen/create_auth_context.h
  - include/grpc++/impl/codegen/grpc_library.h
  - include/grpc++/impl/codegen/metadata_map.h
  - include/grpc++/impl/codegen/method_handler_impl.h
  - include/grpc++/impl/codegen/proto_utils.h
  - include/grpc++/impl/codegen/rpc_method.h
  - include/grpc++/impl/codegen/rpc_service_method.h
  - include/grpc++/impl/codegen/security/auth_context.h
  - include/grpc++/impl/codegen/serialization_traits.h
  - include/grpc++/impl/codegen/server_context.h
  - include/grpc++/impl/codegen/server_interface.h
  - include/grpc++/impl/codegen/service_type.h
  - include/grpc++/impl/codegen/slice.h
  - include/grpc++/impl/codegen/status.h
  - include/grpc++/impl/codegen/status_code_enum.h
  - include/grpc++/impl/codegen/string_ref.h
  - include/grpc++/impl/codegen/stub_options.h
  - include/grpc++/impl/codegen/sync_stream.h
  - include/grpc++/impl/codegen/time.h
  - include/grpc++/impl/grpc_library.h
  - include/grpc++/impl/method_handler_impl.h
  - include/grpc++/impl/rpc_method.h
  - include/grpc++/impl/rpc_service_method.h
  - include/grpc++/impl/serialization_traits.h
  - include/grpc++/impl/server_builder_option.h
  - include/grpc++/impl/server_builder_plugin.h
  - include/grpc++/impl/server_initializer.h
  - include/grpc++/impl/service_type.h
  - include/grpc++/resource_quota.h
  - include/grpc++/security/auth_context.h
  - include/grpc++/security/auth_metadata_processor.h
  - include/grpc++/security/credentials.h
  - include/grpc++/security/server_credentials.h
  - include/grpc++/server.h
  - include/grpc++/server_builder.h
  - include/grpc++/server_context.h
  - include/grpc++/server_posix.h
  - include/grpc++/support/async_stream.h
  - include/grpc++/support/async_unary_call.h
  - include/grpc++/support/byte_buffer.h
  - include/grpc++/support/channel_arguments.h
  - include/grpc++/support/config.h
  - include/grpc++/support/slice.h
  - include/grpc++/support/status.h
  - include/grpc++/support/status_code_enum.h
  - include/grpc++/support/string_ref.h
  - include/grpc++/support/stub_options.h
  - include/grpc++/support/sync_stream.h
  - include/grpc++/support/time.h
  - include/grpcpp/alarm.h
  - include/grpcpp/channel.h
  - include/grpcpp/client_context.h
  - include/grpcpp/completion_queue.h
  - include/grpcpp/create_channel.h
  - include/grpcpp/create_channel_binder.h
  - include/grpcpp/create_channel_posix.h
  - include/grpcpp/ext/call_metric_recorder.h
  - include/grpcpp/ext/health_check_service_server_builder_option.h
  - include/grpcpp/generic/async_generic_service.h
  - include/grpcpp/generic/generic_stub.h
  - include/grpcpp/grpcpp.h
  - include/grpcpp/health_check_service_interface.h
  - include/grpcpp/impl/call.h
  - include/grpcpp/impl/channel_argument_option.h
  - include/grpcpp/impl/client_unary_call.h
  - include/grpcpp/impl/codegen/async_generic_service.h
  - include/grpcpp/impl/codegen/async_stream.h
  - include/grpcpp/impl/codegen/async_unary_call.h
  - include/grpcpp/impl/codegen/byte_buffer.h
  - include/grpcpp/impl/codegen/call.h
  - include/grpcpp/impl/codegen/call_hook.h
  - include/grpcpp/impl/codegen/call_op_set.h
  - include/grpcpp/impl/codegen/call_op_set_interface.h
  - include/grpcpp/impl/codegen/callback_common.h
  - include/grpcpp/impl/codegen/channel_interface.h
  - include/grpcpp/impl/codegen/client_callback.h
  - include/grpcpp/impl/codegen/client_context.h
  - include/grpcpp/impl/codegen/client_interceptor.h
  - include/grpcpp/impl/codegen/client_unary_call.h
  - include/grpcpp/impl/codegen/completion_queue.h
  - include/grpcpp/impl/codegen/completion_queue_tag.h
  - include/grpcpp/impl/codegen/config.h
  - include/grpcpp/impl/codegen/config_protobuf.h
  - include/grpcpp/impl/codegen/core_codegen.h
  - include/grpcpp/impl/codegen/core_codegen_interface.h
  - include/grpcpp/impl/codegen/create_auth_context.h
  - include/grpcpp/impl/codegen/delegating_channel.h
  - include/grpcpp/impl/codegen/grpc_library.h
  - include/grpcpp/impl/codegen/intercepted_channel.h
  - include/grpcpp/impl/codegen/interceptor.h
  - include/grpcpp/impl/codegen/interceptor_common.h
  - include/grpcpp/impl/codegen/message_allocator.h
  - include/grpcpp/impl/codegen/metadata_map.h
  - include/grpcpp/impl/codegen/method_handler.h
  - include/grpcpp/impl/codegen/method_handler_impl.h
  - include/grpcpp/impl/codegen/proto_buffer_reader.h
  - include/grpcpp/impl/codegen/proto_buffer_writer.h
  - include/grpcpp/impl/codegen/proto_utils.h
  - include/grpcpp/impl/codegen/rpc_method.h
  - include/grpcpp/impl/codegen/rpc_service_method.h
  - include/grpcpp/impl/codegen/security/auth_context.h
  - include/grpcpp/impl/codegen/serialization_traits.h
  - include/grpcpp/impl/codegen/server_callback.h
  - include/grpcpp/impl/codegen/server_callback_handlers.h
  - include/grpcpp/impl/codegen/server_context.h
  - include/grpcpp/impl/codegen/server_interceptor.h
  - include/grpcpp/impl/codegen/server_interface.h
  - include/grpcpp/impl/codegen/service_type.h
  - include/grpcpp/impl/codegen/slice.h
  - include/grpcpp/impl/codegen/status.h
  - include/grpcpp/impl/codegen/status_code_enum.h
  - include/grpcpp/impl/codegen/string_ref.h
  - include/grpcpp/impl/codegen/stub_options.h
  - include/grpcpp/impl/codegen/sync.h
  - include/grpcpp/impl/codegen/sync_stream.h
  - include/grpcpp/impl/codegen/time.h
  - include/grpcpp/impl/grpc_library.h
  - include/grpcpp/impl/method_handler_impl.h
  - include/grpcpp/impl/rpc_method.h
  - include/grpcpp/impl/rpc_service_method.h
  - include/grpcpp/impl/serialization_traits.h
  - include/grpcpp/impl/server_builder_option.h
  - include/grpcpp/impl/server_builder_plugin.h
  - include/grpcpp/impl/server_initializer.h
  - include/grpcpp/impl/service_type.h
  - include/grpcpp/resource_quota.h
  - include/grpcpp/security/auth_context.h
  - include/grpcpp/security/auth_metadata_processor.h
  - include/grpcpp/security/authorization_policy_provider.h
  - include/grpcpp/security/binder_credentials.h
  - include/grpcpp/security/binder_security_policy.h
  - include/grpcpp/security/credentials.h
  - include/grpcpp/security/server_credentials.h
  - include/grpcpp/security/tls_certificate_provider.h
  - include/grpcpp/security/tls_certificate_verifier.h
  - include/grpcpp/security/tls_credentials_options.h
  - include/grpcpp/server.h
  - include/grpcpp/server_builder.h
  - include/grpcpp/server_context.h
  - include/grpcpp/server_posix.h
  - include/grpcpp/support/async_stream.h
  - include/grpcpp/support/async_unary_call.h
  - include/grpcpp/support/byte_buffer.h
  - include/grpcpp/support/channel_arguments.h
  - include/grpcpp/support/client_callback.h
  - include/grpcpp/support/client_interceptor.h
  - include/grpcpp/support/config.h
  - include/grpcpp/support/interceptor.h
  - include/grpcpp/support/message_allocator.h
  - include/grpcpp/support/method_handler.h
  - include/grpcpp/support/proto_buffer_reader.h
  - include/grpcpp/support/proto_buffer_writer.h
  - include/grpcpp/support/server_callback.h
  - include/grpcpp/support/server_interceptor.h
  - include/grpcpp/support/slice.h
  - include/grpcpp/support/status.h
  - include/grpcpp/support/status_code_enum.h
  - include/grpcpp/support/string_ref.h
  - include/grpcpp/support/stub_options.h
  - include/grpcpp/support/sync_stream.h
  - include/grpcpp/support/time.h
  - include/grpcpp/support/validate_service_config.h
  - include/grpcpp/xds_server_builder.h
  headers:
  - src/core/ext/transport/binder/client/binder_connector.h
  - src/core/ext/transport/binder/client/channel_create_impl.h
  - src/core/ext/transport/binder/client/connection_id_generator.h
  - src/core/ext/transport/binder/client/endpoint_binder_pool.h
  - src/core/ext/transport/binder/client/jni_utils.h
  - src/core/ext/transport/binder/client/security_policy_setting.h
  - src/core/ext/transport/binder/server/binder_server.h
  - src/core/ext/transport/binder/transport/binder_stream.h
  - src/core/ext/transport/binder/transport/binder_transport.h
  - src/core/ext/transport/binder/utils/binder_auto_utils.h
  - src/core/ext/transport/binder/utils/ndk_binder.h
  - src/core/ext/transport/binder/utils/transport_stream_receiver.h
  - src/core/ext/transport/binder/utils/transport_stream_receiver_impl.h
  - src/core/ext/transport/binder/wire_format/binder.h
  - src/core/ext/transport/binder/wire_format/binder_android.h
  - src/core/ext/transport/binder/wire_format/binder_constants.h
  - src/core/ext/transport/binder/wire_format/transaction.h
  - src/core/ext/transport/binder/wire_format/wire_reader.h
  - src/core/ext/transport/binder/wire_format/wire_reader_impl.h
  - src/core/ext/transport/binder/wire_format/wire_writer.h
  - src/cpp/client/create_channel_internal.h
  - src/cpp/client/secure_credentials.h
  - src/cpp/common/channel_filter.h
  - src/cpp/common/secure_auth_context.h
  - src/cpp/server/dynamic_thread_pool.h
  - src/cpp/server/external_connection_acceptor_impl.h
  - src/cpp/server/health/default_health_check_service.h
  - src/cpp/server/secure_server_credentials.h
  - src/cpp/server/thread_pool_interface.h
  - src/cpp/thread_manager/thread_manager.h
  src:
  - src/core/ext/transport/binder/client/binder_connector.cc
  - src/core/ext/transport/binder/client/channel_create.cc
  - src/core/ext/transport/binder/client/channel_create_impl.cc
  - src/core/ext/transport/binder/client/connection_id_generator.cc
  - src/core/ext/transport/binder/client/endpoint_binder_pool.cc
  - src/core/ext/transport/binder/client/jni_utils.cc
  - src/core/ext/transport/binder/client/security_policy_setting.cc
  - src/core/ext/transport/binder/security_policy/binder_security_policy.cc
  - src/core/ext/transport/binder/server/binder_server.cc
  - src/core/ext/transport/binder/server/binder_server_credentials.cc
  - src/core/ext/transport/binder/transport/binder_transport.cc
  - src/core/ext/transport/binder/utils/ndk_binder.cc
  - src/core/ext/transport/binder/utils/transport_stream_receiver_impl.cc
  - src/core/ext/transport/binder/wire_format/binder_android.cc
  - src/core/ext/transport/binder/wire_format/binder_constants.cc
  - src/core/ext/transport/binder/wire_format/transaction.cc
  - src/core/ext/transport/binder/wire_format/wire_reader_impl.cc
  - src/core/ext/transport/binder/wire_format/wire_writer.cc
  - src/cpp/client/channel_cc.cc
  - src/cpp/client/client_callback.cc
  - src/cpp/client/client_context.cc
  - src/cpp/client/client_interceptor.cc
  - src/cpp/client/create_channel.cc
  - src/cpp/client/create_channel_internal.cc
  - src/cpp/client/create_channel_posix.cc
  - src/cpp/client/credentials_cc.cc
  - src/cpp/client/insecure_credentials.cc
  - src/cpp/client/secure_credentials.cc
  - src/cpp/client/xds_credentials.cc
  - src/cpp/codegen/codegen_init.cc
  - src/cpp/common/alarm.cc
  - src/cpp/common/auth_property_iterator.cc
  - src/cpp/common/channel_arguments.cc
  - src/cpp/common/channel_filter.cc
  - src/cpp/common/completion_queue_cc.cc
  - src/cpp/common/core_codegen.cc
  - src/cpp/common/resource_quota_cc.cc
  - src/cpp/common/rpc_method.cc
  - src/cpp/common/secure_auth_context.cc
  - src/cpp/common/secure_channel_arguments.cc
  - src/cpp/common/secure_create_auth_context.cc
  - src/cpp/common/tls_certificate_provider.cc
  - src/cpp/common/tls_certificate_verifier.cc
  - src/cpp/common/tls_credentials_options.cc
  - src/cpp/common/validate_service_config.cc
  - src/cpp/common/version_cc.cc
  - src/cpp/server/async_generic_service.cc
  - src/cpp/server/channel_argument_option.cc
  - src/cpp/server/create_default_thread_pool.cc
  - src/cpp/server/dynamic_thread_pool.cc
  - src/cpp/server/external_connection_acceptor_impl.cc
  - src/cpp/server/health/default_health_check_service.cc
  - src/cpp/server/health/health_check_service.cc
  - src/cpp/server/health/health_check_service_server_builder_option.cc
  - src/cpp/server/insecure_server_credentials.cc
  - src/cpp/server/orca/call_metric_recorder.cc
  - src/cpp/server/secure_server_credentials.cc
  - src/cpp/server/server_builder.cc
  - src/cpp/server/server_callback.cc
  - src/cpp/server/server_cc.cc
  - src/cpp/server/server_context.cc
  - src/cpp/server/server_credentials.cc
  - src/cpp/server/server_posix.cc
  - src/cpp/server/xds_server_credentials.cc
  - src/cpp/thread_manager/thread_manager.cc
  - src/cpp/util/byte_buffer_cc.cc
  - src/cpp/util/status.cc
  - src/cpp/util/string_ref.cc
  - src/cpp/util/time_cc.cc
  deps:
  - absl/cleanup:cleanup
  - grpc
  baselib: true
- name: grpc++_alts
  build: all
  language: c++
  public_headers:
  - include/grpcpp/security/alts_context.h
  - include/grpcpp/security/alts_util.h
  headers: []
  src:
  - src/cpp/common/alts_context.cc
  - src/cpp/common/alts_util.cc
  deps:
  - grpc++
  baselib: true
- name: grpc++_error_details
  build: all
  language: c++
  public_headers:
  - include/grpc++/support/error_details.h
  - include/grpcpp/support/error_details.h
  headers: []
  src:
  - src/cpp/util/error_details.cc
  deps:
  - grpc++
- name: grpc++_reflection
  build: all
  language: c++
  public_headers:
  - include/grpc++/ext/proto_server_reflection_plugin.h
  - include/grpcpp/ext/proto_server_reflection_plugin.h
  headers:
  - src/cpp/ext/proto_server_reflection.h
  src:
  - src/proto/grpc/reflection/v1alpha/reflection.proto
  - src/cpp/ext/proto_server_reflection.cc
  - src/cpp/ext/proto_server_reflection_plugin.cc
  deps:
  - grpc++
- name: grpc++_test
  build: private
  language: c++
  public_headers:
  - include/grpc++/test/mock_stream.h
  - include/grpc++/test/server_context_test_spouse.h
  - include/grpcpp/test/channel_test_peer.h
  - include/grpcpp/test/client_context_test_peer.h
  - include/grpcpp/test/default_reactor_test_peer.h
  - include/grpcpp/test/mock_stream.h
  - include/grpcpp/test/server_context_test_spouse.h
  headers: []
  src:
  - src/cpp/client/channel_test_peer.cc
  deps:
  - grpc++
- name: grpc++_test_config
  build: private
  language: c++
  public_headers: []
  headers:
  - test/cpp/util/test_config.h
  src:
  - test/cpp/util/test_config_cc.cc
  deps:
  - absl/flags:parse
  - gpr
- name: grpc++_test_util
  build: private
  language: c++
  public_headers: []
  headers:
  - test/core/end2end/data/ssl_test_data.h
  - test/core/util/cmdline.h
  - test/core/util/evaluate_args_test_util.h
  - test/core/util/fuzzer_util.h
  - test/core/util/grpc_profiler.h
  - test/core/util/histogram.h
  - test/core/util/mock_authorization_endpoint.h
  - test/core/util/mock_endpoint.h
  - test/core/util/parse_hexstring.h
  - test/core/util/passthru_endpoint.h
  - test/core/util/resolve_localhost_ip46.h
  - test/core/util/slice_splitter.h
  - test/core/util/subprocess.h
  - test/core/util/tracer_util.h
  - test/cpp/util/byte_buffer_proto_helper.h
  - test/cpp/util/create_test_channel.h
  - test/cpp/util/string_ref_helper.h
  - test/cpp/util/subprocess.h
  - test/cpp/util/test_credentials_provider.h
  src:
  - test/core/end2end/data/client_certs.cc
  - test/core/end2end/data/server1_cert.cc
  - test/core/end2end/data/server1_key.cc
  - test/core/end2end/data/test_root_cert.cc
  - test/core/util/cmdline.cc
  - test/core/util/fuzzer_util.cc
  - test/core/util/grpc_profiler.cc
  - test/core/util/histogram.cc
  - test/core/util/mock_endpoint.cc
  - test/core/util/parse_hexstring.cc
  - test/core/util/passthru_endpoint.cc
  - test/core/util/resolve_localhost_ip46.cc
  - test/core/util/slice_splitter.cc
  - test/core/util/subprocess_posix.cc
  - test/core/util/subprocess_windows.cc
  - test/core/util/tracer_util.cc
  - test/cpp/util/byte_buffer_proto_helper.cc
  - test/cpp/util/create_test_channel.cc
  - test/cpp/util/string_ref_helper.cc
  - test/cpp/util/subprocess.cc
  - test/cpp/util/test_credentials_provider.cc
  deps:
  - absl/flags:flag
  - grpc++
  - grpc_test_util
- name: grpc++_unsecure
  build: all
  language: c++
  public_headers:
  - include/grpc++/alarm.h
  - include/grpc++/channel.h
  - include/grpc++/client_context.h
  - include/grpc++/completion_queue.h
  - include/grpc++/create_channel.h
  - include/grpc++/create_channel_posix.h
  - include/grpc++/ext/health_check_service_server_builder_option.h
  - include/grpc++/generic/async_generic_service.h
  - include/grpc++/generic/generic_stub.h
  - include/grpc++/grpc++.h
  - include/grpc++/health_check_service_interface.h
  - include/grpc++/impl/call.h
  - include/grpc++/impl/channel_argument_option.h
  - include/grpc++/impl/client_unary_call.h
  - include/grpc++/impl/codegen/async_stream.h
  - include/grpc++/impl/codegen/async_unary_call.h
  - include/grpc++/impl/codegen/byte_buffer.h
  - include/grpc++/impl/codegen/call.h
  - include/grpc++/impl/codegen/call_hook.h
  - include/grpc++/impl/codegen/channel_interface.h
  - include/grpc++/impl/codegen/client_context.h
  - include/grpc++/impl/codegen/client_unary_call.h
  - include/grpc++/impl/codegen/completion_queue.h
  - include/grpc++/impl/codegen/completion_queue_tag.h
  - include/grpc++/impl/codegen/config.h
  - include/grpc++/impl/codegen/config_protobuf.h
  - include/grpc++/impl/codegen/core_codegen.h
  - include/grpc++/impl/codegen/core_codegen_interface.h
  - include/grpc++/impl/codegen/create_auth_context.h
  - include/grpc++/impl/codegen/grpc_library.h
  - include/grpc++/impl/codegen/metadata_map.h
  - include/grpc++/impl/codegen/method_handler_impl.h
  - include/grpc++/impl/codegen/proto_utils.h
  - include/grpc++/impl/codegen/rpc_method.h
  - include/grpc++/impl/codegen/rpc_service_method.h
  - include/grpc++/impl/codegen/security/auth_context.h
  - include/grpc++/impl/codegen/serialization_traits.h
  - include/grpc++/impl/codegen/server_context.h
  - include/grpc++/impl/codegen/server_interface.h
  - include/grpc++/impl/codegen/service_type.h
  - include/grpc++/impl/codegen/slice.h
  - include/grpc++/impl/codegen/status.h
  - include/grpc++/impl/codegen/status_code_enum.h
  - include/grpc++/impl/codegen/string_ref.h
  - include/grpc++/impl/codegen/stub_options.h
  - include/grpc++/impl/codegen/sync_stream.h
  - include/grpc++/impl/codegen/time.h
  - include/grpc++/impl/grpc_library.h
  - include/grpc++/impl/method_handler_impl.h
  - include/grpc++/impl/rpc_method.h
  - include/grpc++/impl/rpc_service_method.h
  - include/grpc++/impl/serialization_traits.h
  - include/grpc++/impl/server_builder_option.h
  - include/grpc++/impl/server_builder_plugin.h
  - include/grpc++/impl/server_initializer.h
  - include/grpc++/impl/service_type.h
  - include/grpc++/resource_quota.h
  - include/grpc++/security/auth_context.h
  - include/grpc++/security/auth_metadata_processor.h
  - include/grpc++/security/credentials.h
  - include/grpc++/security/server_credentials.h
  - include/grpc++/server.h
  - include/grpc++/server_builder.h
  - include/grpc++/server_context.h
  - include/grpc++/server_posix.h
  - include/grpc++/support/async_stream.h
  - include/grpc++/support/async_unary_call.h
  - include/grpc++/support/byte_buffer.h
  - include/grpc++/support/channel_arguments.h
  - include/grpc++/support/config.h
  - include/grpc++/support/slice.h
  - include/grpc++/support/status.h
  - include/grpc++/support/status_code_enum.h
  - include/grpc++/support/string_ref.h
  - include/grpc++/support/stub_options.h
  - include/grpc++/support/sync_stream.h
  - include/grpc++/support/time.h
  - include/grpcpp/alarm.h
  - include/grpcpp/channel.h
  - include/grpcpp/client_context.h
  - include/grpcpp/completion_queue.h
  - include/grpcpp/create_channel.h
  - include/grpcpp/create_channel_posix.h
  - include/grpcpp/ext/call_metric_recorder.h
  - include/grpcpp/ext/health_check_service_server_builder_option.h
  - include/grpcpp/generic/async_generic_service.h
  - include/grpcpp/generic/generic_stub.h
  - include/grpcpp/grpcpp.h
  - include/grpcpp/health_check_service_interface.h
  - include/grpcpp/impl/call.h
  - include/grpcpp/impl/channel_argument_option.h
  - include/grpcpp/impl/client_unary_call.h
  - include/grpcpp/impl/codegen/async_generic_service.h
  - include/grpcpp/impl/codegen/async_stream.h
  - include/grpcpp/impl/codegen/async_unary_call.h
  - include/grpcpp/impl/codegen/byte_buffer.h
  - include/grpcpp/impl/codegen/call.h
  - include/grpcpp/impl/codegen/call_hook.h
  - include/grpcpp/impl/codegen/call_op_set.h
  - include/grpcpp/impl/codegen/call_op_set_interface.h
  - include/grpcpp/impl/codegen/callback_common.h
  - include/grpcpp/impl/codegen/channel_interface.h
  - include/grpcpp/impl/codegen/client_callback.h
  - include/grpcpp/impl/codegen/client_context.h
  - include/grpcpp/impl/codegen/client_interceptor.h
  - include/grpcpp/impl/codegen/client_unary_call.h
  - include/grpcpp/impl/codegen/completion_queue.h
  - include/grpcpp/impl/codegen/completion_queue_tag.h
  - include/grpcpp/impl/codegen/config.h
  - include/grpcpp/impl/codegen/config_protobuf.h
  - include/grpcpp/impl/codegen/core_codegen.h
  - include/grpcpp/impl/codegen/core_codegen_interface.h
  - include/grpcpp/impl/codegen/create_auth_context.h
  - include/grpcpp/impl/codegen/delegating_channel.h
  - include/grpcpp/impl/codegen/grpc_library.h
  - include/grpcpp/impl/codegen/intercepted_channel.h
  - include/grpcpp/impl/codegen/interceptor.h
  - include/grpcpp/impl/codegen/interceptor_common.h
  - include/grpcpp/impl/codegen/message_allocator.h
  - include/grpcpp/impl/codegen/metadata_map.h
  - include/grpcpp/impl/codegen/method_handler.h
  - include/grpcpp/impl/codegen/method_handler_impl.h
  - include/grpcpp/impl/codegen/proto_buffer_reader.h
  - include/grpcpp/impl/codegen/proto_buffer_writer.h
  - include/grpcpp/impl/codegen/proto_utils.h
  - include/grpcpp/impl/codegen/rpc_method.h
  - include/grpcpp/impl/codegen/rpc_service_method.h
  - include/grpcpp/impl/codegen/security/auth_context.h
  - include/grpcpp/impl/codegen/serialization_traits.h
  - include/grpcpp/impl/codegen/server_callback.h
  - include/grpcpp/impl/codegen/server_callback_handlers.h
  - include/grpcpp/impl/codegen/server_context.h
  - include/grpcpp/impl/codegen/server_interceptor.h
  - include/grpcpp/impl/codegen/server_interface.h
  - include/grpcpp/impl/codegen/service_type.h
  - include/grpcpp/impl/codegen/slice.h
  - include/grpcpp/impl/codegen/status.h
  - include/grpcpp/impl/codegen/status_code_enum.h
  - include/grpcpp/impl/codegen/string_ref.h
  - include/grpcpp/impl/codegen/stub_options.h
  - include/grpcpp/impl/codegen/sync.h
  - include/grpcpp/impl/codegen/sync_stream.h
  - include/grpcpp/impl/codegen/time.h
  - include/grpcpp/impl/grpc_library.h
  - include/grpcpp/impl/method_handler_impl.h
  - include/grpcpp/impl/rpc_method.h
  - include/grpcpp/impl/rpc_service_method.h
  - include/grpcpp/impl/serialization_traits.h
  - include/grpcpp/impl/server_builder_option.h
  - include/grpcpp/impl/server_builder_plugin.h
  - include/grpcpp/impl/server_initializer.h
  - include/grpcpp/impl/service_type.h
  - include/grpcpp/resource_quota.h
  - include/grpcpp/security/auth_context.h
  - include/grpcpp/security/auth_metadata_processor.h
  - include/grpcpp/security/authorization_policy_provider.h
  - include/grpcpp/security/credentials.h
  - include/grpcpp/security/server_credentials.h
  - include/grpcpp/security/tls_certificate_provider.h
  - include/grpcpp/security/tls_certificate_verifier.h
  - include/grpcpp/security/tls_credentials_options.h
  - include/grpcpp/server.h
  - include/grpcpp/server_builder.h
  - include/grpcpp/server_context.h
  - include/grpcpp/server_posix.h
  - include/grpcpp/support/async_stream.h
  - include/grpcpp/support/async_unary_call.h
  - include/grpcpp/support/byte_buffer.h
  - include/grpcpp/support/channel_arguments.h
  - include/grpcpp/support/client_callback.h
  - include/grpcpp/support/client_interceptor.h
  - include/grpcpp/support/config.h
  - include/grpcpp/support/interceptor.h
  - include/grpcpp/support/message_allocator.h
  - include/grpcpp/support/method_handler.h
  - include/grpcpp/support/proto_buffer_reader.h
  - include/grpcpp/support/proto_buffer_writer.h
  - include/grpcpp/support/server_callback.h
  - include/grpcpp/support/server_interceptor.h
  - include/grpcpp/support/slice.h
  - include/grpcpp/support/status.h
  - include/grpcpp/support/status_code_enum.h
  - include/grpcpp/support/string_ref.h
  - include/grpcpp/support/stub_options.h
  - include/grpcpp/support/sync_stream.h
  - include/grpcpp/support/time.h
  - include/grpcpp/support/validate_service_config.h
  headers:
  - src/cpp/client/create_channel_internal.h
  - src/cpp/common/channel_filter.h
  - src/cpp/server/dynamic_thread_pool.h
  - src/cpp/server/external_connection_acceptor_impl.h
  - src/cpp/server/health/default_health_check_service.h
  - src/cpp/server/thread_pool_interface.h
  - src/cpp/thread_manager/thread_manager.h
  src:
  - src/cpp/client/channel_cc.cc
  - src/cpp/client/client_callback.cc
  - src/cpp/client/client_context.cc
  - src/cpp/client/client_interceptor.cc
  - src/cpp/client/create_channel.cc
  - src/cpp/client/create_channel_internal.cc
  - src/cpp/client/create_channel_posix.cc
  - src/cpp/client/credentials_cc.cc
  - src/cpp/client/insecure_credentials.cc
  - src/cpp/codegen/codegen_init.cc
  - src/cpp/common/alarm.cc
  - src/cpp/common/channel_arguments.cc
  - src/cpp/common/channel_filter.cc
  - src/cpp/common/completion_queue_cc.cc
  - src/cpp/common/core_codegen.cc
  - src/cpp/common/insecure_create_auth_context.cc
  - src/cpp/common/resource_quota_cc.cc
  - src/cpp/common/rpc_method.cc
  - src/cpp/common/validate_service_config.cc
  - src/cpp/common/version_cc.cc
  - src/cpp/server/async_generic_service.cc
  - src/cpp/server/channel_argument_option.cc
  - src/cpp/server/create_default_thread_pool.cc
  - src/cpp/server/dynamic_thread_pool.cc
  - src/cpp/server/external_connection_acceptor_impl.cc
  - src/cpp/server/health/default_health_check_service.cc
  - src/cpp/server/health/health_check_service.cc
  - src/cpp/server/health/health_check_service_server_builder_option.cc
  - src/cpp/server/insecure_server_credentials.cc
  - src/cpp/server/orca/call_metric_recorder.cc
  - src/cpp/server/server_builder.cc
  - src/cpp/server/server_callback.cc
  - src/cpp/server/server_cc.cc
  - src/cpp/server/server_context.cc
  - src/cpp/server/server_credentials.cc
  - src/cpp/server/server_posix.cc
  - src/cpp/thread_manager/thread_manager.cc
  - src/cpp/util/byte_buffer_cc.cc
  - src/cpp/util/status.cc
  - src/cpp/util/string_ref.cc
  - src/cpp/util/time_cc.cc
  deps:
  - grpc_unsecure
  baselib: true
- name: grpc_plugin_support
  build: protoc
  language: c++
  public_headers:
  - include/grpc++/impl/codegen/config_protobuf.h
  - include/grpcpp/impl/codegen/config_protobuf.h
  headers:
  - src/compiler/config.h
  - src/compiler/config_protobuf.h
  - src/compiler/cpp_generator.h
  - src/compiler/cpp_generator_helpers.h
  - src/compiler/cpp_plugin.h
  - src/compiler/csharp_generator.h
  - src/compiler/csharp_generator_helpers.h
  - src/compiler/generator_helpers.h
  - src/compiler/node_generator.h
  - src/compiler/node_generator_helpers.h
  - src/compiler/objective_c_generator.h
  - src/compiler/objective_c_generator_helpers.h
  - src/compiler/php_generator.h
  - src/compiler/php_generator_helpers.h
  - src/compiler/protobuf_plugin.h
  - src/compiler/python_generator.h
  - src/compiler/python_generator_helpers.h
  - src/compiler/python_private_generator.h
  - src/compiler/ruby_generator.h
  - src/compiler/ruby_generator_helpers-inl.h
  - src/compiler/ruby_generator_map-inl.h
  - src/compiler/ruby_generator_string-inl.h
  - src/compiler/schema_interface.h
  src:
  - src/compiler/cpp_generator.cc
  - src/compiler/csharp_generator.cc
  - src/compiler/node_generator.cc
  - src/compiler/objective_c_generator.cc
  - src/compiler/php_generator.cc
  - src/compiler/python_generator.cc
  - src/compiler/ruby_generator.cc
  deps: []
- name: grpcpp_channelz
  build: all
  language: c++
  public_headers:
  - include/grpcpp/ext/channelz_service_plugin.h
  headers:
  - src/cpp/server/channelz/channelz_service.h
  src:
  - src/proto/grpc/channelz/channelz.proto
  - src/cpp/server/channelz/channelz_service.cc
  - src/cpp/server/channelz/channelz_service_plugin.cc
  deps:
  - grpc++
targets:
- name: bad_server_response_test
  build: test
  language: c
  headers:
  - test/core/end2end/cq_verifier.h
  src:
  - test/core/end2end/bad_server_response_test.cc
  - test/core/end2end/cq_verifier.cc
  deps:
  - grpc_test_util
- name: bad_ssl_alpn_test
  build: test
  language: c
  headers:
  - test/core/end2end/cq_verifier.h
  - test/core/util/cmdline.h
  - test/core/util/evaluate_args_test_util.h
  - test/core/util/fuzzer_util.h
  - test/core/util/grpc_profiler.h
  - test/core/util/histogram.h
  - test/core/util/mock_authorization_endpoint.h
  - test/core/util/mock_endpoint.h
  - test/core/util/parse_hexstring.h
  - test/core/util/passthru_endpoint.h
  - test/core/util/resolve_localhost_ip46.h
  - test/core/util/slice_splitter.h
  - test/core/util/subprocess.h
  - test/core/util/tracer_util.h
  src:
  - test/core/bad_ssl/bad_ssl_test.cc
  - test/core/end2end/cq_verifier.cc
  - test/core/util/cmdline.cc
  - test/core/util/fuzzer_util.cc
  - test/core/util/grpc_profiler.cc
  - test/core/util/histogram.cc
  - test/core/util/mock_endpoint.cc
  - test/core/util/parse_hexstring.cc
  - test/core/util/passthru_endpoint.cc
  - test/core/util/resolve_localhost_ip46.cc
  - test/core/util/slice_splitter.cc
  - test/core/util/subprocess_posix.cc
  - test/core/util/subprocess_windows.cc
  - test/core/util/tracer_util.cc
  deps:
  - grpc_test_util
  platforms:
  - linux
  - posix
  - mac
- name: bad_ssl_cert_test
  build: test
  language: c
  headers:
  - test/core/end2end/cq_verifier.h
  - test/core/util/cmdline.h
  - test/core/util/evaluate_args_test_util.h
  - test/core/util/fuzzer_util.h
  - test/core/util/grpc_profiler.h
  - test/core/util/histogram.h
  - test/core/util/mock_authorization_endpoint.h
  - test/core/util/mock_endpoint.h
  - test/core/util/parse_hexstring.h
  - test/core/util/passthru_endpoint.h
  - test/core/util/resolve_localhost_ip46.h
  - test/core/util/slice_splitter.h
  - test/core/util/subprocess.h
  - test/core/util/tracer_util.h
  src:
  - test/core/bad_ssl/bad_ssl_test.cc
  - test/core/end2end/cq_verifier.cc
  - test/core/util/cmdline.cc
  - test/core/util/fuzzer_util.cc
  - test/core/util/grpc_profiler.cc
  - test/core/util/histogram.cc
  - test/core/util/mock_endpoint.cc
  - test/core/util/parse_hexstring.cc
  - test/core/util/passthru_endpoint.cc
  - test/core/util/resolve_localhost_ip46.cc
  - test/core/util/slice_splitter.cc
  - test/core/util/subprocess_posix.cc
  - test/core/util/subprocess_windows.cc
  - test/core/util/tracer_util.cc
  deps:
  - grpc_test_util
  platforms:
  - linux
  - posix
  - mac
<<<<<<< HEAD
- name: buffer_list_test
  build: test
  language: c
  headers:
  - test/core/util/cmdline.h
  - test/core/util/evaluate_args_test_util.h
  - test/core/util/fuzzer_util.h
  - test/core/util/grpc_profiler.h
  - test/core/util/histogram.h
  - test/core/util/mock_authorization_endpoint.h
  - test/core/util/mock_endpoint.h
  - test/core/util/parse_hexstring.h
  - test/core/util/passthru_endpoint.h
  - test/core/util/resolve_localhost_ip46.h
  - test/core/util/slice_splitter.h
  - test/core/util/subprocess.h
  - test/core/util/tracer_util.h
  src:
  - test/core/iomgr/buffer_list_test.cc
  - test/core/util/cmdline.cc
  - test/core/util/fuzzer_util.cc
  - test/core/util/grpc_profiler.cc
  - test/core/util/histogram.cc
  - test/core/util/mock_endpoint.cc
  - test/core/util/parse_hexstring.cc
  - test/core/util/passthru_endpoint.cc
  - test/core/util/resolve_localhost_ip46.cc
  - test/core/util/slice_splitter.cc
  - test/core/util/subprocess_posix.cc
  - test/core/util/subprocess_windows.cc
  - test/core/util/tracer_util.cc
  deps:
  - grpc_test_util
- name: combiner_test
  build: test
  language: c
  headers:
  - test/core/util/cmdline.h
  - test/core/util/evaluate_args_test_util.h
  - test/core/util/fuzzer_util.h
  - test/core/util/grpc_profiler.h
  - test/core/util/histogram.h
  - test/core/util/mock_authorization_endpoint.h
  - test/core/util/mock_endpoint.h
  - test/core/util/parse_hexstring.h
  - test/core/util/passthru_endpoint.h
  - test/core/util/resolve_localhost_ip46.h
  - test/core/util/slice_splitter.h
  - test/core/util/subprocess.h
  - test/core/util/tracer_util.h
  src:
  - test/core/iomgr/combiner_test.cc
  - test/core/util/cmdline.cc
  - test/core/util/fuzzer_util.cc
  - test/core/util/grpc_profiler.cc
  - test/core/util/histogram.cc
  - test/core/util/mock_endpoint.cc
  - test/core/util/parse_hexstring.cc
  - test/core/util/passthru_endpoint.cc
  - test/core/util/resolve_localhost_ip46.cc
  - test/core/util/slice_splitter.cc
  - test/core/util/subprocess_posix.cc
  - test/core/util/subprocess_windows.cc
  - test/core/util/tracer_util.cc
  deps:
  - grpc_test_util
  platforms:
  - linux
  - posix
  - mac
=======
>>>>>>> 7360d2ea
- name: connection_refused_test
  build: test
  language: c
  headers:
  - test/core/end2end/cq_verifier.h
  src:
  - test/core/end2end/connection_refused_test.cc
  - test/core/end2end/cq_verifier.cc
  deps:
  - grpc_test_util
- name: dualstack_socket_test
  build: test
  language: c
  headers:
  - test/core/end2end/cq_verifier.h
  src:
  - test/core/end2end/cq_verifier.cc
  - test/core/end2end/dualstack_socket_test.cc
  deps:
  - grpc_test_util
  platforms:
  - linux
  - posix
  - mac
<<<<<<< HEAD
- name: endpoint_pair_test
  build: test
  language: c
  headers:
  - test/core/iomgr/endpoint_tests.h
  - test/core/util/cmdline.h
  - test/core/util/evaluate_args_test_util.h
  - test/core/util/fuzzer_util.h
  - test/core/util/grpc_profiler.h
  - test/core/util/histogram.h
  - test/core/util/mock_authorization_endpoint.h
  - test/core/util/mock_endpoint.h
  - test/core/util/parse_hexstring.h
  - test/core/util/passthru_endpoint.h
  - test/core/util/resolve_localhost_ip46.h
  - test/core/util/slice_splitter.h
  - test/core/util/subprocess.h
  - test/core/util/tracer_util.h
  src:
  - test/core/iomgr/endpoint_pair_test.cc
  - test/core/iomgr/endpoint_tests.cc
  - test/core/util/cmdline.cc
  - test/core/util/fuzzer_util.cc
  - test/core/util/grpc_profiler.cc
  - test/core/util/histogram.cc
  - test/core/util/mock_endpoint.cc
  - test/core/util/parse_hexstring.cc
  - test/core/util/passthru_endpoint.cc
  - test/core/util/resolve_localhost_ip46.cc
  - test/core/util/slice_splitter.cc
  - test/core/util/subprocess_posix.cc
  - test/core/util/subprocess_windows.cc
  - test/core/util/tracer_util.cc
  deps:
  - grpc_test_util
=======
>>>>>>> 7360d2ea
- name: fd_conservation_posix_test
  build: test
  language: c
  headers:
  - test/core/util/cmdline.h
  - test/core/util/evaluate_args_test_util.h
  - test/core/util/fuzzer_util.h
  - test/core/util/grpc_profiler.h
  - test/core/util/histogram.h
  - test/core/util/mock_authorization_endpoint.h
  - test/core/util/mock_endpoint.h
  - test/core/util/parse_hexstring.h
  - test/core/util/passthru_endpoint.h
  - test/core/util/resolve_localhost_ip46.h
  - test/core/util/slice_splitter.h
  - test/core/util/subprocess.h
  - test/core/util/tracer_util.h
  src:
  - test/core/iomgr/fd_conservation_posix_test.cc
  - test/core/util/cmdline.cc
  - test/core/util/fuzzer_util.cc
  - test/core/util/grpc_profiler.cc
  - test/core/util/histogram.cc
  - test/core/util/mock_endpoint.cc
  - test/core/util/parse_hexstring.cc
  - test/core/util/passthru_endpoint.cc
  - test/core/util/resolve_localhost_ip46.cc
  - test/core/util/slice_splitter.cc
  - test/core/util/subprocess_posix.cc
  - test/core/util/subprocess_windows.cc
  - test/core/util/tracer_util.cc
  deps:
  - grpc_test_util
  platforms:
  - linux
  - posix
  - mac
<<<<<<< HEAD
- name: fd_posix_test
  build: test
  language: c
  headers:
  - test/core/util/cmdline.h
  - test/core/util/evaluate_args_test_util.h
  - test/core/util/fuzzer_util.h
  - test/core/util/grpc_profiler.h
  - test/core/util/histogram.h
  - test/core/util/mock_authorization_endpoint.h
  - test/core/util/mock_endpoint.h
  - test/core/util/parse_hexstring.h
  - test/core/util/passthru_endpoint.h
  - test/core/util/resolve_localhost_ip46.h
  - test/core/util/slice_splitter.h
  - test/core/util/subprocess.h
  - test/core/util/tracer_util.h
  src:
  - test/core/iomgr/fd_posix_test.cc
  - test/core/util/cmdline.cc
  - test/core/util/fuzzer_util.cc
  - test/core/util/grpc_profiler.cc
  - test/core/util/histogram.cc
  - test/core/util/mock_endpoint.cc
  - test/core/util/parse_hexstring.cc
  - test/core/util/passthru_endpoint.cc
  - test/core/util/resolve_localhost_ip46.cc
  - test/core/util/slice_splitter.cc
  - test/core/util/subprocess_posix.cc
  - test/core/util/subprocess_windows.cc
  - test/core/util/tracer_util.cc
  deps:
  - grpc_test_util
  platforms:
  - linux
  - posix
  - mac
=======
>>>>>>> 7360d2ea
- name: fling_stream_test
  build: test
  language: c
  headers:
  - test/core/end2end/data/ssl_test_data.h
  - test/core/util/cmdline.h
  - test/core/util/evaluate_args_test_util.h
  - test/core/util/fuzzer_util.h
  - test/core/util/grpc_profiler.h
  - test/core/util/histogram.h
  - test/core/util/mock_authorization_endpoint.h
  - test/core/util/mock_endpoint.h
  - test/core/util/parse_hexstring.h
  - test/core/util/passthru_endpoint.h
  - test/core/util/resolve_localhost_ip46.h
  - test/core/util/slice_splitter.h
  - test/core/util/subprocess.h
  - test/core/util/tracer_util.h
  src:
  - test/core/end2end/data/client_certs.cc
  - test/core/end2end/data/server1_cert.cc
  - test/core/end2end/data/server1_key.cc
  - test/core/end2end/data/test_root_cert.cc
  - test/core/fling/fling_stream_test.cc
  - test/core/util/cmdline.cc
  - test/core/util/fuzzer_util.cc
  - test/core/util/grpc_profiler.cc
  - test/core/util/histogram.cc
  - test/core/util/mock_endpoint.cc
  - test/core/util/parse_hexstring.cc
  - test/core/util/passthru_endpoint.cc
  - test/core/util/resolve_localhost_ip46.cc
  - test/core/util/slice_splitter.cc
  - test/core/util/subprocess_posix.cc
  - test/core/util/subprocess_windows.cc
  - test/core/util/tracer_util.cc
  deps:
  - grpc_test_util
  platforms:
  - linux
  - posix
  - mac
- name: fling_test
  build: test
  language: c
  headers:
  - test/core/end2end/data/ssl_test_data.h
  - test/core/util/cmdline.h
  - test/core/util/evaluate_args_test_util.h
  - test/core/util/fuzzer_util.h
  - test/core/util/grpc_profiler.h
  - test/core/util/histogram.h
  - test/core/util/mock_authorization_endpoint.h
  - test/core/util/mock_endpoint.h
  - test/core/util/parse_hexstring.h
  - test/core/util/passthru_endpoint.h
  - test/core/util/resolve_localhost_ip46.h
  - test/core/util/slice_splitter.h
  - test/core/util/subprocess.h
  - test/core/util/tracer_util.h
  src:
  - test/core/end2end/data/client_certs.cc
  - test/core/end2end/data/server1_cert.cc
  - test/core/end2end/data/server1_key.cc
  - test/core/end2end/data/test_root_cert.cc
  - test/core/fling/fling_test.cc
  - test/core/util/cmdline.cc
  - test/core/util/fuzzer_util.cc
  - test/core/util/grpc_profiler.cc
  - test/core/util/histogram.cc
  - test/core/util/mock_endpoint.cc
  - test/core/util/parse_hexstring.cc
  - test/core/util/passthru_endpoint.cc
  - test/core/util/resolve_localhost_ip46.cc
  - test/core/util/slice_splitter.cc
  - test/core/util/subprocess_posix.cc
  - test/core/util/subprocess_windows.cc
  - test/core/util/tracer_util.cc
  deps:
  - grpc_test_util
  platforms:
  - linux
  - posix
  - mac
- name: goaway_server_test
  build: test
  language: c
  headers:
  - test/core/end2end/cq_verifier.h
  src:
  - test/core/end2end/cq_verifier.cc
  - test/core/end2end/goaway_server_test.cc
  deps:
  - grpc_test_util
<<<<<<< HEAD
- name: grpc_ipv6_loopback_available_test
  build: test
  language: c
  headers:
  - test/core/util/cmdline.h
  - test/core/util/evaluate_args_test_util.h
  - test/core/util/fuzzer_util.h
  - test/core/util/grpc_profiler.h
  - test/core/util/histogram.h
  - test/core/util/mock_authorization_endpoint.h
  - test/core/util/mock_endpoint.h
  - test/core/util/parse_hexstring.h
  - test/core/util/passthru_endpoint.h
  - test/core/util/resolve_localhost_ip46.h
  - test/core/util/slice_splitter.h
  - test/core/util/subprocess.h
  - test/core/util/tracer_util.h
  src:
  - test/core/iomgr/grpc_ipv6_loopback_available_test.cc
  - test/core/util/cmdline.cc
  - test/core/util/fuzzer_util.cc
  - test/core/util/grpc_profiler.cc
  - test/core/util/histogram.cc
  - test/core/util/mock_endpoint.cc
  - test/core/util/parse_hexstring.cc
  - test/core/util/passthru_endpoint.cc
  - test/core/util/resolve_localhost_ip46.cc
  - test/core/util/slice_splitter.cc
  - test/core/util/subprocess_posix.cc
  - test/core/util/subprocess_windows.cc
  - test/core/util/tracer_util.cc
  deps:
  - grpc_test_util
=======
>>>>>>> 7360d2ea
- name: inproc_callback_test
  build: test
  language: c
  headers: []
  src:
  - test/core/end2end/inproc_callback_test.cc
  deps:
  - end2end_tests
  uses_polling: false
- name: invalid_call_argument_test
  build: test
  language: c
  headers:
  - test/core/end2end/cq_verifier.h
  src:
  - test/core/end2end/cq_verifier.cc
  - test/core/end2end/invalid_call_argument_test.cc
  deps:
  - grpc_test_util
<<<<<<< HEAD
- name: load_file_test
  build: test
  language: c
  headers:
  - test/core/util/cmdline.h
  - test/core/util/evaluate_args_test_util.h
  - test/core/util/fuzzer_util.h
  - test/core/util/grpc_profiler.h
  - test/core/util/histogram.h
  - test/core/util/mock_authorization_endpoint.h
  - test/core/util/mock_endpoint.h
  - test/core/util/parse_hexstring.h
  - test/core/util/passthru_endpoint.h
  - test/core/util/resolve_localhost_ip46.h
  - test/core/util/slice_splitter.h
  - test/core/util/subprocess.h
  - test/core/util/tracer_util.h
  src:
  - test/core/iomgr/load_file_test.cc
  - test/core/util/cmdline.cc
  - test/core/util/fuzzer_util.cc
  - test/core/util/grpc_profiler.cc
  - test/core/util/histogram.cc
  - test/core/util/mock_endpoint.cc
  - test/core/util/parse_hexstring.cc
  - test/core/util/passthru_endpoint.cc
  - test/core/util/resolve_localhost_ip46.cc
  - test/core/util/slice_splitter.cc
  - test/core/util/subprocess_posix.cc
  - test/core/util/subprocess_windows.cc
  - test/core/util/tracer_util.cc
  deps:
  - grpc_test_util
  uses_polling: false
=======
>>>>>>> 7360d2ea
- name: minimal_stack_is_minimal_test
  build: test
  language: c
  headers: []
  src:
  - test/core/channel/minimal_stack_is_minimal_test.cc
  deps:
  - grpc_test_util
  uses_polling: false
- name: multiple_server_queues_test
  build: test
  language: c
  headers:
  - test/core/end2end/cq_verifier.h
  src:
  - test/core/end2end/cq_verifier.cc
  - test/core/end2end/multiple_server_queues_test.cc
  deps:
  - grpc_test_util
- name: no_server_test
  build: test
  language: c
  headers:
  - test/core/end2end/cq_verifier.h
  src:
  - test/core/end2end/cq_verifier.cc
  - test/core/end2end/no_server_test.cc
  deps:
  - grpc_test_util
- name: public_headers_must_be_c89
  build: test
  language: c
  headers:
  - src/core/lib/security/authorization/grpc_authorization_policy_provider.h
  - src/core/lib/security/authorization/rbac_translator.h
  src:
  - src/core/lib/security/authorization/grpc_authorization_policy_provider.cc
  - src/core/lib/security/authorization/rbac_translator.cc
  - test/core/surface/public_headers_must_be_c89.c
  deps:
  - grpc_test_util
<<<<<<< HEAD
- name: resolve_address_using_ares_resolver_posix_test
  build: test
  language: c
  headers:
  - test/core/util/cmdline.h
  - test/core/util/evaluate_args_test_util.h
  - test/core/util/fuzzer_util.h
  - test/core/util/grpc_profiler.h
  - test/core/util/histogram.h
  - test/core/util/mock_authorization_endpoint.h
  - test/core/util/mock_endpoint.h
  - test/core/util/parse_hexstring.h
  - test/core/util/passthru_endpoint.h
  - test/core/util/resolve_localhost_ip46.h
  - test/core/util/slice_splitter.h
  - test/core/util/subprocess.h
  - test/core/util/tracer_util.h
  src:
  - test/core/iomgr/resolve_address_posix_test.cc
  - test/core/util/cmdline.cc
  - test/core/util/fuzzer_util.cc
  - test/core/util/grpc_profiler.cc
  - test/core/util/histogram.cc
  - test/core/util/mock_endpoint.cc
  - test/core/util/parse_hexstring.cc
  - test/core/util/passthru_endpoint.cc
  - test/core/util/resolve_localhost_ip46.cc
  - test/core/util/slice_splitter.cc
  - test/core/util/subprocess_posix.cc
  - test/core/util/subprocess_windows.cc
  - test/core/util/tracer_util.cc
  deps:
  - grpc_test_util
  args:
  - --resolver=ares
  platforms:
  - linux
  - posix
  - mac
- name: resolve_address_using_native_resolver_posix_test
  build: test
  language: c
  headers:
  - test/core/util/cmdline.h
  - test/core/util/evaluate_args_test_util.h
  - test/core/util/fuzzer_util.h
  - test/core/util/grpc_profiler.h
  - test/core/util/histogram.h
  - test/core/util/mock_authorization_endpoint.h
  - test/core/util/mock_endpoint.h
  - test/core/util/parse_hexstring.h
  - test/core/util/passthru_endpoint.h
  - test/core/util/resolve_localhost_ip46.h
  - test/core/util/slice_splitter.h
  - test/core/util/subprocess.h
  - test/core/util/tracer_util.h
  src:
  - test/core/iomgr/resolve_address_posix_test.cc
  - test/core/util/cmdline.cc
  - test/core/util/fuzzer_util.cc
  - test/core/util/grpc_profiler.cc
  - test/core/util/histogram.cc
  - test/core/util/mock_endpoint.cc
  - test/core/util/parse_hexstring.cc
  - test/core/util/passthru_endpoint.cc
  - test/core/util/resolve_localhost_ip46.cc
  - test/core/util/slice_splitter.cc
  - test/core/util/subprocess_posix.cc
  - test/core/util/subprocess_windows.cc
  - test/core/util/tracer_util.cc
  deps:
  - grpc_test_util
  args:
  - --resolver=native
  platforms:
  - linux
  - posix
  - mac
- name: socket_utils_test
  build: test
  language: c
  headers:
  - test/core/util/cmdline.h
  - test/core/util/evaluate_args_test_util.h
  - test/core/util/fuzzer_util.h
  - test/core/util/grpc_profiler.h
  - test/core/util/histogram.h
  - test/core/util/mock_authorization_endpoint.h
  - test/core/util/mock_endpoint.h
  - test/core/util/parse_hexstring.h
  - test/core/util/passthru_endpoint.h
  - test/core/util/resolve_localhost_ip46.h
  - test/core/util/slice_splitter.h
  - test/core/util/subprocess.h
  - test/core/util/tracer_util.h
  src:
  - test/core/iomgr/socket_utils_test.cc
  - test/core/util/cmdline.cc
  - test/core/util/fuzzer_util.cc
  - test/core/util/grpc_profiler.cc
  - test/core/util/histogram.cc
  - test/core/util/mock_endpoint.cc
  - test/core/util/parse_hexstring.cc
  - test/core/util/passthru_endpoint.cc
  - test/core/util/resolve_localhost_ip46.cc
  - test/core/util/slice_splitter.cc
  - test/core/util/subprocess_posix.cc
  - test/core/util/subprocess_windows.cc
  - test/core/util/tracer_util.cc
  deps:
  - grpc_test_util
  platforms:
  - linux
  - posix
  - mac
- name: tcp_client_posix_test
  build: test
  language: c
  headers:
  - test/core/util/cmdline.h
  - test/core/util/evaluate_args_test_util.h
  - test/core/util/fuzzer_util.h
  - test/core/util/grpc_profiler.h
  - test/core/util/histogram.h
  - test/core/util/mock_authorization_endpoint.h
  - test/core/util/mock_endpoint.h
  - test/core/util/parse_hexstring.h
  - test/core/util/passthru_endpoint.h
  - test/core/util/resolve_localhost_ip46.h
  - test/core/util/slice_splitter.h
  - test/core/util/subprocess.h
  - test/core/util/tracer_util.h
  src:
  - test/core/iomgr/tcp_client_posix_test.cc
  - test/core/util/cmdline.cc
  - test/core/util/fuzzer_util.cc
  - test/core/util/grpc_profiler.cc
  - test/core/util/histogram.cc
  - test/core/util/mock_endpoint.cc
  - test/core/util/parse_hexstring.cc
  - test/core/util/passthru_endpoint.cc
  - test/core/util/resolve_localhost_ip46.cc
  - test/core/util/slice_splitter.cc
  - test/core/util/subprocess_posix.cc
  - test/core/util/subprocess_windows.cc
  - test/core/util/tracer_util.cc
  deps:
  - grpc_test_util
  platforms:
  - linux
  - posix
  - mac
=======
>>>>>>> 7360d2ea
- name: tcp_posix_test
  build: test
  language: c
  headers:
  - test/core/iomgr/endpoint_tests.h
  - test/core/util/cmdline.h
  - test/core/util/evaluate_args_test_util.h
  - test/core/util/fuzzer_util.h
  - test/core/util/grpc_profiler.h
  - test/core/util/histogram.h
  - test/core/util/mock_authorization_endpoint.h
  - test/core/util/mock_endpoint.h
  - test/core/util/parse_hexstring.h
  - test/core/util/passthru_endpoint.h
  - test/core/util/resolve_localhost_ip46.h
  - test/core/util/slice_splitter.h
  - test/core/util/subprocess.h
  - test/core/util/tracer_util.h
  src:
  - test/core/iomgr/endpoint_tests.cc
  - test/core/iomgr/tcp_posix_test.cc
  - test/core/util/cmdline.cc
  - test/core/util/fuzzer_util.cc
  - test/core/util/grpc_profiler.cc
  - test/core/util/histogram.cc
  - test/core/util/mock_endpoint.cc
  - test/core/util/parse_hexstring.cc
  - test/core/util/passthru_endpoint.cc
  - test/core/util/resolve_localhost_ip46.cc
  - test/core/util/slice_splitter.cc
  - test/core/util/subprocess_posix.cc
  - test/core/util/subprocess_windows.cc
  - test/core/util/tracer_util.cc
  deps:
  - grpc_test_util
  platforms:
  - linux
  - posix
<<<<<<< HEAD
- name: tcp_server_posix_test
  build: test
  language: c
  headers:
  - test/core/util/cmdline.h
  - test/core/util/evaluate_args_test_util.h
  - test/core/util/fuzzer_util.h
  - test/core/util/grpc_profiler.h
  - test/core/util/histogram.h
  - test/core/util/mock_authorization_endpoint.h
  - test/core/util/mock_endpoint.h
  - test/core/util/parse_hexstring.h
  - test/core/util/passthru_endpoint.h
  - test/core/util/resolve_localhost_ip46.h
  - test/core/util/slice_splitter.h
  - test/core/util/subprocess.h
  - test/core/util/tracer_util.h
  src:
  - test/core/iomgr/tcp_server_posix_test.cc
  - test/core/util/cmdline.cc
  - test/core/util/fuzzer_util.cc
  - test/core/util/grpc_profiler.cc
  - test/core/util/histogram.cc
  - test/core/util/mock_endpoint.cc
  - test/core/util/parse_hexstring.cc
  - test/core/util/passthru_endpoint.cc
  - test/core/util/resolve_localhost_ip46.cc
  - test/core/util/slice_splitter.cc
  - test/core/util/subprocess_posix.cc
  - test/core/util/subprocess_windows.cc
  - test/core/util/tracer_util.cc
  deps:
  - grpc_test_util
  platforms:
  - linux
  - posix
  - mac
- name: test_core_iomgr_timer_heap_test
  build: test
  language: c
  headers:
  - test/core/util/cmdline.h
  - test/core/util/evaluate_args_test_util.h
  - test/core/util/fuzzer_util.h
  - test/core/util/grpc_profiler.h
  - test/core/util/histogram.h
  - test/core/util/mock_authorization_endpoint.h
  - test/core/util/mock_endpoint.h
  - test/core/util/parse_hexstring.h
  - test/core/util/passthru_endpoint.h
  - test/core/util/resolve_localhost_ip46.h
  - test/core/util/slice_splitter.h
  - test/core/util/subprocess.h
  - test/core/util/tracer_util.h
  src:
  - test/core/iomgr/timer_heap_test.cc
  - test/core/util/cmdline.cc
  - test/core/util/fuzzer_util.cc
  - test/core/util/grpc_profiler.cc
  - test/core/util/histogram.cc
  - test/core/util/mock_endpoint.cc
  - test/core/util/parse_hexstring.cc
  - test/core/util/passthru_endpoint.cc
  - test/core/util/resolve_localhost_ip46.cc
  - test/core/util/slice_splitter.cc
  - test/core/util/subprocess_posix.cc
  - test/core/util/subprocess_windows.cc
  - test/core/util/tracer_util.cc
  deps:
  - grpc_test_util
  uses_polling: false
=======
>>>>>>> 7360d2ea
- name: test_core_iomgr_timer_list_test
  build: test
  language: c
  headers:
  - test/core/util/cmdline.h
  - test/core/util/evaluate_args_test_util.h
  - test/core/util/fuzzer_util.h
  - test/core/util/grpc_profiler.h
  - test/core/util/histogram.h
  - test/core/util/mock_authorization_endpoint.h
  - test/core/util/mock_endpoint.h
  - test/core/util/parse_hexstring.h
  - test/core/util/passthru_endpoint.h
  - test/core/util/resolve_localhost_ip46.h
  - test/core/util/slice_splitter.h
  - test/core/util/subprocess.h
  - test/core/util/tracer_util.h
  src:
  - test/core/iomgr/timer_list_test.cc
  - test/core/util/cmdline.cc
  - test/core/util/fuzzer_util.cc
  - test/core/util/grpc_profiler.cc
  - test/core/util/histogram.cc
  - test/core/util/mock_endpoint.cc
  - test/core/util/parse_hexstring.cc
  - test/core/util/passthru_endpoint.cc
  - test/core/util/resolve_localhost_ip46.cc
  - test/core/util/slice_splitter.cc
  - test/core/util/subprocess_posix.cc
  - test/core/util/subprocess_windows.cc
  - test/core/util/tracer_util.cc
  deps:
  - grpc_test_util
  uses_polling: false
- name: activity_test
  gtest: true
  build: test
  language: c++
  headers:
  - src/core/lib/gpr/alloc.h
  - src/core/lib/gpr/env.h
  - src/core/lib/gpr/murmur_hash.h
  - src/core/lib/gpr/spinlock.h
  - src/core/lib/gpr/string.h
  - src/core/lib/gpr/string_windows.h
  - src/core/lib/gpr/time_precise.h
  - src/core/lib/gpr/tls.h
  - src/core/lib/gpr/tmpfile.h
  - src/core/lib/gpr/useful.h
  - src/core/lib/gprpp/atomic_utils.h
  - src/core/lib/gprpp/bitset.h
  - src/core/lib/gprpp/construct_destruct.h
  - src/core/lib/gprpp/debug_location.h
  - src/core/lib/gprpp/examine_stack.h
  - src/core/lib/gprpp/fork.h
  - src/core/lib/gprpp/global_config.h
  - src/core/lib/gprpp/global_config_custom.h
  - src/core/lib/gprpp/global_config_env.h
  - src/core/lib/gprpp/global_config_generic.h
  - src/core/lib/gprpp/host_port.h
  - src/core/lib/gprpp/manual_constructor.h
  - src/core/lib/gprpp/memory.h
  - src/core/lib/gprpp/mpscq.h
  - src/core/lib/gprpp/orphanable.h
  - src/core/lib/gprpp/ref_counted.h
  - src/core/lib/gprpp/ref_counted_ptr.h
  - src/core/lib/gprpp/stat.h
  - src/core/lib/gprpp/sync.h
  - src/core/lib/gprpp/thd.h
  - src/core/lib/gprpp/time_util.h
  - src/core/lib/profiling/timers.h
  - src/core/lib/promise/activity.h
  - src/core/lib/promise/context.h
  - src/core/lib/promise/detail/basic_join.h
  - src/core/lib/promise/detail/basic_seq.h
  - src/core/lib/promise/detail/promise_factory.h
  - src/core/lib/promise/detail/promise_like.h
  - src/core/lib/promise/detail/status.h
  - src/core/lib/promise/detail/switch.h
  - src/core/lib/promise/join.h
  - src/core/lib/promise/poll.h
  - src/core/lib/promise/promise.h
  - src/core/lib/promise/seq.h
  - src/core/lib/promise/wait_set.h
  - test/core/promise/test_wakeup_schedulers.h
  src:
  - src/core/lib/gpr/alloc.cc
  - src/core/lib/gpr/atm.cc
  - src/core/lib/gpr/cpu_iphone.cc
  - src/core/lib/gpr/cpu_linux.cc
  - src/core/lib/gpr/cpu_posix.cc
  - src/core/lib/gpr/cpu_windows.cc
  - src/core/lib/gpr/env_linux.cc
  - src/core/lib/gpr/env_posix.cc
  - src/core/lib/gpr/env_windows.cc
  - src/core/lib/gpr/log.cc
  - src/core/lib/gpr/log_android.cc
  - src/core/lib/gpr/log_linux.cc
  - src/core/lib/gpr/log_posix.cc
  - src/core/lib/gpr/log_windows.cc
  - src/core/lib/gpr/murmur_hash.cc
  - src/core/lib/gpr/string.cc
  - src/core/lib/gpr/string_posix.cc
  - src/core/lib/gpr/string_util_windows.cc
  - src/core/lib/gpr/string_windows.cc
  - src/core/lib/gpr/sync.cc
  - src/core/lib/gpr/sync_abseil.cc
  - src/core/lib/gpr/sync_posix.cc
  - src/core/lib/gpr/sync_windows.cc
  - src/core/lib/gpr/time.cc
  - src/core/lib/gpr/time_posix.cc
  - src/core/lib/gpr/time_precise.cc
  - src/core/lib/gpr/time_windows.cc
  - src/core/lib/gpr/tmpfile_msys.cc
  - src/core/lib/gpr/tmpfile_posix.cc
  - src/core/lib/gpr/tmpfile_windows.cc
  - src/core/lib/gpr/wrap_memcpy.cc
  - src/core/lib/gprpp/examine_stack.cc
  - src/core/lib/gprpp/fork.cc
  - src/core/lib/gprpp/global_config_env.cc
  - src/core/lib/gprpp/host_port.cc
  - src/core/lib/gprpp/mpscq.cc
  - src/core/lib/gprpp/stat_posix.cc
  - src/core/lib/gprpp/stat_windows.cc
  - src/core/lib/gprpp/thd_posix.cc
  - src/core/lib/gprpp/thd_windows.cc
  - src/core/lib/gprpp/time_util.cc
  - src/core/lib/profiling/basic_timers.cc
  - src/core/lib/profiling/stap_timers.cc
  - src/core/lib/promise/activity.cc
  - test/core/promise/activity_test.cc
  deps:
  - absl/base:base
  - absl/base:core_headers
  - absl/container:flat_hash_set
  - absl/hash:hash
  - absl/memory:memory
  - absl/meta:type_traits
  - absl/random:random
  - absl/status:status
  - absl/status:statusor
  - absl/strings:cord
  - absl/strings:str_format
  - absl/strings:strings
  - absl/synchronization:synchronization
  - absl/time:time
  - absl/types:optional
  - absl/types:variant
  - absl/utility:utility
  uses_polling: false
- name: address_sorting_test
  gtest: true
  build: test
  language: c++
  headers: []
  src:
  - test/cpp/naming/address_sorting_test.cc
  deps:
  - grpc++_test_config
  - grpc++_test_util
  platforms:
  - linux
  - posix
  - mac
- name: address_sorting_test_unsecure
  gtest: true
  build: test
  language: c++
  headers:
  - test/core/util/cmdline.h
  - test/core/util/evaluate_args_test_util.h
  - test/core/util/fuzzer_util.h
  - test/core/util/grpc_profiler.h
  - test/core/util/histogram.h
  - test/core/util/mock_authorization_endpoint.h
  - test/core/util/mock_endpoint.h
  - test/core/util/parse_hexstring.h
  - test/core/util/passthru_endpoint.h
  - test/core/util/resolve_localhost_ip46.h
  - test/core/util/slice_splitter.h
  - test/core/util/subprocess.h
  - test/core/util/tracer_util.h
  - test/cpp/util/byte_buffer_proto_helper.h
  - test/cpp/util/string_ref_helper.h
  - test/cpp/util/subprocess.h
  src:
  - test/core/util/cmdline.cc
  - test/core/util/fuzzer_util.cc
  - test/core/util/grpc_profiler.cc
  - test/core/util/histogram.cc
  - test/core/util/mock_endpoint.cc
  - test/core/util/parse_hexstring.cc
  - test/core/util/passthru_endpoint.cc
  - test/core/util/resolve_localhost_ip46.cc
  - test/core/util/slice_splitter.cc
  - test/core/util/subprocess_posix.cc
  - test/core/util/subprocess_windows.cc
  - test/core/util/tracer_util.cc
  - test/cpp/naming/address_sorting_test.cc
  - test/cpp/util/byte_buffer_proto_helper.cc
  - test/cpp/util/string_ref_helper.cc
  - test/cpp/util/subprocess.cc
  deps:
  - grpc++_unsecure
  - grpc_test_util_unsecure
  - grpc++_test_config
  platforms:
  - linux
  - posix
  - mac
- name: admin_services_end2end_test
  gtest: true
  build: test
  language: c++
  headers:
  - src/cpp/server/csds/csds.h
  src:
  - src/proto/grpc/testing/xds/v3/base.proto
  - src/proto/grpc/testing/xds/v3/config_dump.proto
  - src/proto/grpc/testing/xds/v3/csds.proto
  - src/proto/grpc/testing/xds/v3/percent.proto
  - src/cpp/server/admin/admin_services.cc
  - src/cpp/server/csds/csds.cc
  - test/cpp/end2end/admin_services_end2end_test.cc
  deps:
  - grpc++_reflection
  - grpcpp_channelz
  - grpc++_test_util
- name: alarm_test
  gtest: true
  build: test
  language: c++
  headers:
  - test/core/util/cmdline.h
  - test/core/util/evaluate_args_test_util.h
  - test/core/util/fuzzer_util.h
  - test/core/util/grpc_profiler.h
  - test/core/util/histogram.h
  - test/core/util/mock_authorization_endpoint.h
  - test/core/util/mock_endpoint.h
  - test/core/util/parse_hexstring.h
  - test/core/util/passthru_endpoint.h
  - test/core/util/resolve_localhost_ip46.h
  - test/core/util/slice_splitter.h
  - test/core/util/subprocess.h
  - test/core/util/tracer_util.h
  src:
  - test/core/util/cmdline.cc
  - test/core/util/fuzzer_util.cc
  - test/core/util/grpc_profiler.cc
  - test/core/util/histogram.cc
  - test/core/util/mock_endpoint.cc
  - test/core/util/parse_hexstring.cc
  - test/core/util/passthru_endpoint.cc
  - test/core/util/resolve_localhost_ip46.cc
  - test/core/util/slice_splitter.cc
  - test/core/util/subprocess_posix.cc
  - test/core/util/subprocess_windows.cc
  - test/core/util/tracer_util.cc
  - test/cpp/common/alarm_test.cc
  deps:
  - grpc++_unsecure
  - grpc_test_util_unsecure
  platforms:
  - linux
  - posix
  - mac
- name: alloc_test
  gtest: true
  build: test
  language: c++
  headers: []
  src:
  - test/core/gpr/alloc_test.cc
  deps:
  - grpc_test_util
  uses_polling: false
- name: alpn_test
  gtest: true
  build: test
  language: c++
  headers: []
  src:
  - test/core/transport/chttp2/alpn_test.cc
  deps:
  - grpc_test_util
- name: alts_concurrent_connectivity_test
  gtest: true
  build: test
  language: c++
  headers:
  - test/core/end2end/cq_verifier.h
  - test/core/tsi/alts/fake_handshaker/fake_handshaker_server.h
  - test/core/util/fake_udp_and_tcp_server.h
  src:
  - test/core/tsi/alts/fake_handshaker/handshaker.proto
  - test/core/tsi/alts/fake_handshaker/transport_security_common.proto
  - test/core/end2end/cq_verifier.cc
  - test/core/tsi/alts/fake_handshaker/fake_handshaker_server.cc
  - test/core/tsi/alts/handshaker/alts_concurrent_connectivity_test.cc
  - test/core/util/fake_udp_and_tcp_server.cc
  deps:
  - grpc++
  - grpc_test_util
  platforms:
  - linux
  - posix
- name: alts_counter_test
  gtest: true
  build: test
  language: c++
  headers:
  - test/core/tsi/alts/crypt/gsec_test_util.h
  src:
  - test/core/tsi/alts/crypt/gsec_test_util.cc
  - test/core/tsi/alts/frame_protector/alts_counter_test.cc
  deps:
  - grpc_test_util
- name: alts_crypt_test
  gtest: true
  build: test
  language: c++
  headers:
  - test/core/tsi/alts/crypt/gsec_test_util.h
  src:
  - test/core/tsi/alts/crypt/aes_gcm_test.cc
  - test/core/tsi/alts/crypt/gsec_test_util.cc
  deps:
  - grpc_test_util
- name: alts_crypter_test
  gtest: true
  build: test
  language: c++
  headers:
  - test/core/tsi/alts/crypt/gsec_test_util.h
  src:
  - test/core/tsi/alts/crypt/gsec_test_util.cc
  - test/core/tsi/alts/frame_protector/alts_crypter_test.cc
  deps:
  - grpc_test_util
- name: alts_frame_protector_test
  gtest: true
  build: test
  language: c++
  headers:
  - test/core/tsi/alts/crypt/gsec_test_util.h
  - test/core/tsi/transport_security_test_lib.h
  src:
  - test/core/tsi/alts/crypt/gsec_test_util.cc
  - test/core/tsi/alts/frame_protector/alts_frame_protector_test.cc
  - test/core/tsi/transport_security_test_lib.cc
  deps:
  - grpc_test_util
- name: alts_grpc_record_protocol_test
  gtest: true
  build: test
  language: c++
  headers:
  - test/core/tsi/alts/crypt/gsec_test_util.h
  src:
  - test/core/tsi/alts/crypt/gsec_test_util.cc
  - test/core/tsi/alts/zero_copy_frame_protector/alts_grpc_record_protocol_test.cc
  deps:
  - grpc_test_util
- name: alts_handshaker_client_test
  gtest: true
  build: test
  language: c++
  headers:
  - test/core/tsi/alts/handshaker/alts_handshaker_service_api_test_lib.h
  src:
  - test/core/tsi/alts/handshaker/alts_handshaker_client_test.cc
  - test/core/tsi/alts/handshaker/alts_handshaker_service_api_test_lib.cc
  deps:
  - grpc_test_util
- name: alts_iovec_record_protocol_test
  gtest: true
  build: test
  language: c++
  headers:
  - test/core/tsi/alts/crypt/gsec_test_util.h
  src:
  - test/core/tsi/alts/crypt/gsec_test_util.cc
  - test/core/tsi/alts/zero_copy_frame_protector/alts_iovec_record_protocol_test.cc
  deps:
  - grpc_test_util
- name: alts_security_connector_test
  gtest: true
  build: test
  language: c++
  headers:
  - test/core/util/cmdline.h
  - test/core/util/evaluate_args_test_util.h
  - test/core/util/fuzzer_util.h
  - test/core/util/grpc_profiler.h
  - test/core/util/histogram.h
  - test/core/util/mock_authorization_endpoint.h
  - test/core/util/mock_endpoint.h
  - test/core/util/parse_hexstring.h
  - test/core/util/passthru_endpoint.h
  - test/core/util/resolve_localhost_ip46.h
  - test/core/util/slice_splitter.h
  - test/core/util/subprocess.h
  - test/core/util/tracer_util.h
  src:
  - test/core/security/alts_security_connector_test.cc
  - test/core/util/cmdline.cc
  - test/core/util/fuzzer_util.cc
  - test/core/util/grpc_profiler.cc
  - test/core/util/histogram.cc
  - test/core/util/mock_endpoint.cc
  - test/core/util/parse_hexstring.cc
  - test/core/util/passthru_endpoint.cc
  - test/core/util/resolve_localhost_ip46.cc
  - test/core/util/slice_splitter.cc
  - test/core/util/subprocess_posix.cc
  - test/core/util/subprocess_windows.cc
  - test/core/util/tracer_util.cc
  deps:
  - grpc_test_util
- name: alts_tsi_handshaker_test
  gtest: true
  build: test
  language: c++
  headers:
  - test/core/tsi/alts/handshaker/alts_handshaker_service_api_test_lib.h
  src:
  - test/core/tsi/alts/handshaker/alts_handshaker_service_api_test_lib.cc
  - test/core/tsi/alts/handshaker/alts_tsi_handshaker_test.cc
  deps:
  - grpc_test_util
- name: alts_tsi_utils_test
  gtest: true
  build: test
  language: c++
  headers:
  - test/core/tsi/alts/handshaker/alts_handshaker_service_api_test_lib.h
  src:
  - test/core/tsi/alts/handshaker/alts_handshaker_service_api_test_lib.cc
  - test/core/tsi/alts/handshaker/alts_tsi_utils_test.cc
  deps:
  - grpc_test_util
- name: alts_util_test
  gtest: true
  build: test
  language: c++
  headers: []
  src:
  - test/cpp/common/alts_util_test.cc
  deps:
  - grpc++_alts
  - grpc++_test_util
- name: alts_zero_copy_grpc_protector_test
  gtest: true
  build: test
  language: c++
  headers:
  - test/core/tsi/alts/crypt/gsec_test_util.h
  src:
  - test/core/tsi/alts/crypt/gsec_test_util.cc
  - test/core/tsi/alts/zero_copy_frame_protector/alts_zero_copy_grpc_protector_test.cc
  deps:
  - grpc_test_util
- name: arena_promise_test
  gtest: true
  build: test
  language: c++
  headers:
  - src/core/ext/upb-generated/google/protobuf/any.upb.h
  - src/core/ext/upb-generated/google/rpc/status.upb.h
  - src/core/lib/debug/trace.h
  - src/core/lib/gprpp/atomic_utils.h
  - src/core/lib/gprpp/bitset.h
  - src/core/lib/gprpp/cpp_impl_of.h
  - src/core/lib/gprpp/orphanable.h
  - src/core/lib/gprpp/ref_counted.h
  - src/core/lib/gprpp/ref_counted_ptr.h
  - src/core/lib/gprpp/status_helper.h
  - src/core/lib/gprpp/time.h
  - src/core/lib/iomgr/closure.h
  - src/core/lib/iomgr/combiner.h
  - src/core/lib/iomgr/error.h
  - src/core/lib/iomgr/exec_ctx.h
  - src/core/lib/iomgr/executor.h
  - src/core/lib/iomgr/iomgr_internal.h
  - src/core/lib/promise/activity.h
  - src/core/lib/promise/arena_promise.h
  - src/core/lib/promise/context.h
  - src/core/lib/promise/detail/basic_seq.h
  - src/core/lib/promise/detail/promise_factory.h
  - src/core/lib/promise/detail/promise_like.h
  - src/core/lib/promise/detail/status.h
  - src/core/lib/promise/detail/switch.h
  - src/core/lib/promise/exec_ctx_wakeup_scheduler.h
  - src/core/lib/promise/loop.h
  - src/core/lib/promise/map.h
  - src/core/lib/promise/poll.h
  - src/core/lib/promise/race.h
  - src/core/lib/promise/seq.h
  - src/core/lib/resource_quota/arena.h
  - src/core/lib/resource_quota/memory_quota.h
  - src/core/lib/resource_quota/periodic_update.h
  - src/core/lib/resource_quota/resource_quota.h
  - src/core/lib/resource_quota/thread_quota.h
  - src/core/lib/resource_quota/trace.h
  - src/core/lib/slice/percent_encoding.h
  - src/core/lib/slice/slice.h
  - src/core/lib/slice/slice_internal.h
  - src/core/lib/slice/slice_refcount.h
  - src/core/lib/slice/slice_refcount_base.h
  - src/core/lib/slice/slice_string_helpers.h
  - src/core/lib/transport/pid_controller.h
  - test/core/promise/test_context.h
  src:
  - src/core/ext/upb-generated/google/protobuf/any.upb.c
  - src/core/ext/upb-generated/google/rpc/status.upb.c
  - src/core/lib/debug/trace.cc
  - src/core/lib/event_engine/memory_allocator.cc
  - src/core/lib/gprpp/status_helper.cc
  - src/core/lib/gprpp/time.cc
  - src/core/lib/iomgr/combiner.cc
  - src/core/lib/iomgr/error.cc
  - src/core/lib/iomgr/exec_ctx.cc
  - src/core/lib/iomgr/executor.cc
  - src/core/lib/iomgr/iomgr_internal.cc
  - src/core/lib/promise/activity.cc
  - src/core/lib/resource_quota/arena.cc
  - src/core/lib/resource_quota/memory_quota.cc
  - src/core/lib/resource_quota/periodic_update.cc
  - src/core/lib/resource_quota/resource_quota.cc
  - src/core/lib/resource_quota/thread_quota.cc
  - src/core/lib/resource_quota/trace.cc
  - src/core/lib/slice/percent_encoding.cc
  - src/core/lib/slice/slice.cc
  - src/core/lib/slice/slice_refcount.cc
  - src/core/lib/slice/slice_string_helpers.cc
  - src/core/lib/transport/pid_controller.cc
  - test/core/promise/arena_promise_test.cc
  deps:
  - absl/functional:any_invocable
  - absl/functional:function_ref
  - absl/meta:type_traits
  - absl/status:statusor
  - absl/utility:utility
  - gpr
  - upb
  uses_polling: false
- name: arena_test
  gtest: true
  build: test
  language: c++
  headers: []
  src:
  - test/core/resource_quota/arena_test.cc
  deps:
  - grpc_test_util
  uses_polling: false
- name: async_end2end_test
  gtest: true
  build: test
  language: c++
  headers: []
  src:
  - src/proto/grpc/health/v1/health.proto
  - src/proto/grpc/testing/duplicate/echo_duplicate.proto
  - src/proto/grpc/testing/echo.proto
  - src/proto/grpc/testing/echo_messages.proto
  - src/proto/grpc/testing/simple_messages.proto
  - src/proto/grpc/testing/xds/v3/orca_load_report.proto
  - test/cpp/end2end/async_end2end_test.cc
  deps:
  - grpc++_test_util
- name: auth_context_test
  gtest: true
  build: test
  language: c++
  headers:
  - test/core/util/cmdline.h
  - test/core/util/evaluate_args_test_util.h
  - test/core/util/fuzzer_util.h
  - test/core/util/grpc_profiler.h
  - test/core/util/histogram.h
  - test/core/util/mock_authorization_endpoint.h
  - test/core/util/mock_endpoint.h
  - test/core/util/parse_hexstring.h
  - test/core/util/passthru_endpoint.h
  - test/core/util/resolve_localhost_ip46.h
  - test/core/util/slice_splitter.h
  - test/core/util/subprocess.h
  - test/core/util/tracer_util.h
  src:
  - test/core/security/auth_context_test.cc
  - test/core/util/cmdline.cc
  - test/core/util/fuzzer_util.cc
  - test/core/util/grpc_profiler.cc
  - test/core/util/histogram.cc
  - test/core/util/mock_endpoint.cc
  - test/core/util/parse_hexstring.cc
  - test/core/util/passthru_endpoint.cc
  - test/core/util/resolve_localhost_ip46.cc
  - test/core/util/slice_splitter.cc
  - test/core/util/subprocess_posix.cc
  - test/core/util/subprocess_windows.cc
  - test/core/util/tracer_util.cc
  deps:
  - grpc_test_util
  uses_polling: false
- name: auth_property_iterator_test
  gtest: true
  build: test
  language: c++
  headers: []
  src:
  - test/cpp/common/auth_property_iterator_test.cc
  deps:
  - grpc++_test_util
  uses_polling: false
- name: authorization_matchers_test
  gtest: true
  build: test
  language: c++
  headers:
  - test/core/util/cmdline.h
  - test/core/util/evaluate_args_test_util.h
  - test/core/util/fuzzer_util.h
  - test/core/util/grpc_profiler.h
  - test/core/util/histogram.h
  - test/core/util/mock_authorization_endpoint.h
  - test/core/util/mock_endpoint.h
  - test/core/util/parse_hexstring.h
  - test/core/util/passthru_endpoint.h
  - test/core/util/resolve_localhost_ip46.h
  - test/core/util/slice_splitter.h
  - test/core/util/subprocess.h
  - test/core/util/tracer_util.h
  src:
  - test/core/security/authorization_matchers_test.cc
  - test/core/util/cmdline.cc
  - test/core/util/fuzzer_util.cc
  - test/core/util/grpc_profiler.cc
  - test/core/util/histogram.cc
  - test/core/util/mock_endpoint.cc
  - test/core/util/parse_hexstring.cc
  - test/core/util/passthru_endpoint.cc
  - test/core/util/resolve_localhost_ip46.cc
  - test/core/util/slice_splitter.cc
  - test/core/util/subprocess_posix.cc
  - test/core/util/subprocess_windows.cc
  - test/core/util/tracer_util.cc
  deps:
  - grpc_test_util
- name: authorization_policy_provider_test
  gtest: true
  build: test
  language: c++
  headers:
  - src/core/lib/security/authorization/grpc_authorization_policy_provider.h
  - src/core/lib/security/authorization/rbac_translator.h
  src:
  - src/core/lib/security/authorization/grpc_authorization_policy_provider.cc
  - src/core/lib/security/authorization/rbac_translator.cc
  - src/cpp/server/authorization_policy_provider.cc
  - test/cpp/server/authorization_policy_provider_test.cc
  deps:
  - grpc++
  - grpc_test_util
- name: avl_test
  gtest: true
  build: test
  language: c++
  headers:
  - src/core/lib/avl/avl.h
  - src/core/lib/gpr/useful.h
  src:
  - test/core/avl/avl_test.cc
  deps:
  - absl/strings:strings
  - absl/types:variant
  uses_polling: false
- name: aws_request_signer_test
  gtest: true
  build: test
  language: c++
  headers:
  - test/core/util/cmdline.h
  - test/core/util/evaluate_args_test_util.h
  - test/core/util/fuzzer_util.h
  - test/core/util/grpc_profiler.h
  - test/core/util/histogram.h
  - test/core/util/mock_authorization_endpoint.h
  - test/core/util/mock_endpoint.h
  - test/core/util/parse_hexstring.h
  - test/core/util/passthru_endpoint.h
  - test/core/util/resolve_localhost_ip46.h
  - test/core/util/slice_splitter.h
  - test/core/util/subprocess.h
  - test/core/util/tracer_util.h
  src:
  - test/core/security/aws_request_signer_test.cc
  - test/core/util/cmdline.cc
  - test/core/util/fuzzer_util.cc
  - test/core/util/grpc_profiler.cc
  - test/core/util/histogram.cc
  - test/core/util/mock_endpoint.cc
  - test/core/util/parse_hexstring.cc
  - test/core/util/passthru_endpoint.cc
  - test/core/util/resolve_localhost_ip46.cc
  - test/core/util/slice_splitter.cc
  - test/core/util/subprocess_posix.cc
  - test/core/util/subprocess_windows.cc
  - test/core/util/tracer_util.cc
  deps:
  - grpc_test_util
- name: b64_test
  gtest: true
  build: test
  language: c++
  headers: []
  src:
  - test/core/slice/b64_test.cc
  deps:
  - grpc_test_util
  uses_polling: false
- name: backoff_test
  gtest: true
  build: test
  language: c++
  headers: []
  src:
  - test/core/backoff/backoff_test.cc
  deps:
  - grpc_test_util
  uses_polling: false
- name: bad_streaming_id_bad_client_test
  gtest: true
  build: test
  language: c++
  headers:
  - test/core/bad_client/bad_client.h
  - test/core/end2end/cq_verifier.h
  src:
  - test/core/bad_client/bad_client.cc
  - test/core/bad_client/tests/bad_streaming_id.cc
  - test/core/end2end/cq_verifier.cc
  deps:
  - grpc_test_util
- name: badreq_bad_client_test
  gtest: true
  build: test
  language: c++
  headers:
  - test/core/bad_client/bad_client.h
  - test/core/end2end/cq_verifier.h
  src:
  - test/core/bad_client/bad_client.cc
  - test/core/bad_client/tests/badreq.cc
  - test/core/end2end/cq_verifier.cc
  deps:
  - grpc_test_util
- name: bdp_estimator_test
  gtest: true
  build: test
  language: c++
  headers: []
  src:
  - test/core/transport/bdp_estimator_test.cc
  deps:
  - grpc_test_util
  platforms:
  - linux
  - posix
  - mac
  uses_polling: false
- name: bin_decoder_test
  gtest: true
  build: test
  language: c++
  headers: []
  src:
  - test/core/transport/chttp2/bin_decoder_test.cc
  deps:
  - grpc_test_util
  uses_polling: false
- name: bin_encoder_test
  gtest: true
  build: test
  language: c++
  headers: []
  src:
  - test/core/transport/chttp2/bin_encoder_test.cc
  deps:
  - grpc_test_util
  uses_polling: false
- name: binder_resolver_test
  gtest: true
  build: test
  language: c++
  headers: []
  src:
  - test/core/client_channel/resolvers/binder_resolver_test.cc
  deps:
  - grpc_test_util
- name: binder_server_test
  gtest: true
  build: test
  language: c++
  headers:
  - test/core/transport/binder/end2end/fake_binder.h
  - test/cpp/end2end/test_service_impl.h
  src:
  - src/proto/grpc/testing/echo.proto
  - src/proto/grpc/testing/echo_messages.proto
  - src/proto/grpc/testing/simple_messages.proto
  - src/proto/grpc/testing/xds/v3/orca_load_report.proto
  - test/core/transport/binder/end2end/binder_server_test.cc
  - test/core/transport/binder/end2end/fake_binder.cc
  - test/cpp/end2end/test_service_impl.cc
  deps:
  - grpc++_test_util
- name: binder_transport_test
  gtest: true
  build: test
  language: c++
  headers:
  - src/core/ext/transport/binder/client/binder_connector.h
  - src/core/ext/transport/binder/client/channel_create_impl.h
  - src/core/ext/transport/binder/client/connection_id_generator.h
  - src/core/ext/transport/binder/client/endpoint_binder_pool.h
  - src/core/ext/transport/binder/client/jni_utils.h
  - src/core/ext/transport/binder/client/security_policy_setting.h
  - src/core/ext/transport/binder/server/binder_server.h
  - src/core/ext/transport/binder/transport/binder_stream.h
  - src/core/ext/transport/binder/transport/binder_transport.h
  - src/core/ext/transport/binder/utils/binder_auto_utils.h
  - src/core/ext/transport/binder/utils/ndk_binder.h
  - src/core/ext/transport/binder/utils/transport_stream_receiver.h
  - src/core/ext/transport/binder/utils/transport_stream_receiver_impl.h
  - src/core/ext/transport/binder/wire_format/binder.h
  - src/core/ext/transport/binder/wire_format/binder_android.h
  - src/core/ext/transport/binder/wire_format/binder_constants.h
  - src/core/ext/transport/binder/wire_format/transaction.h
  - src/core/ext/transport/binder/wire_format/wire_reader.h
  - src/core/ext/transport/binder/wire_format/wire_reader_impl.h
  - src/core/ext/transport/binder/wire_format/wire_writer.h
  - src/cpp/client/create_channel_internal.h
  - src/cpp/common/channel_filter.h
  - src/cpp/server/dynamic_thread_pool.h
  - src/cpp/server/external_connection_acceptor_impl.h
  - src/cpp/server/health/default_health_check_service.h
  - src/cpp/server/thread_pool_interface.h
  - src/cpp/thread_manager/thread_manager.h
  - test/core/transport/binder/mock_objects.h
  src:
  - src/core/ext/transport/binder/client/binder_connector.cc
  - src/core/ext/transport/binder/client/channel_create.cc
  - src/core/ext/transport/binder/client/channel_create_impl.cc
  - src/core/ext/transport/binder/client/connection_id_generator.cc
  - src/core/ext/transport/binder/client/endpoint_binder_pool.cc
  - src/core/ext/transport/binder/client/jni_utils.cc
  - src/core/ext/transport/binder/client/security_policy_setting.cc
  - src/core/ext/transport/binder/security_policy/binder_security_policy.cc
  - src/core/ext/transport/binder/server/binder_server.cc
  - src/core/ext/transport/binder/server/binder_server_credentials.cc
  - src/core/ext/transport/binder/transport/binder_transport.cc
  - src/core/ext/transport/binder/utils/ndk_binder.cc
  - src/core/ext/transport/binder/utils/transport_stream_receiver_impl.cc
  - src/core/ext/transport/binder/wire_format/binder_android.cc
  - src/core/ext/transport/binder/wire_format/binder_constants.cc
  - src/core/ext/transport/binder/wire_format/transaction.cc
  - src/core/ext/transport/binder/wire_format/wire_reader_impl.cc
  - src/core/ext/transport/binder/wire_format/wire_writer.cc
  - src/cpp/client/channel_cc.cc
  - src/cpp/client/client_callback.cc
  - src/cpp/client/client_context.cc
  - src/cpp/client/client_interceptor.cc
  - src/cpp/client/create_channel.cc
  - src/cpp/client/create_channel_internal.cc
  - src/cpp/client/create_channel_posix.cc
  - src/cpp/client/credentials_cc.cc
  - src/cpp/codegen/codegen_init.cc
  - src/cpp/common/alarm.cc
  - src/cpp/common/channel_arguments.cc
  - src/cpp/common/channel_filter.cc
  - src/cpp/common/completion_queue_cc.cc
  - src/cpp/common/core_codegen.cc
  - src/cpp/common/resource_quota_cc.cc
  - src/cpp/common/rpc_method.cc
  - src/cpp/common/validate_service_config.cc
  - src/cpp/common/version_cc.cc
  - src/cpp/server/async_generic_service.cc
  - src/cpp/server/channel_argument_option.cc
  - src/cpp/server/create_default_thread_pool.cc
  - src/cpp/server/dynamic_thread_pool.cc
  - src/cpp/server/external_connection_acceptor_impl.cc
  - src/cpp/server/health/default_health_check_service.cc
  - src/cpp/server/health/health_check_service.cc
  - src/cpp/server/health/health_check_service_server_builder_option.cc
  - src/cpp/server/orca/call_metric_recorder.cc
  - src/cpp/server/server_builder.cc
  - src/cpp/server/server_callback.cc
  - src/cpp/server/server_cc.cc
  - src/cpp/server/server_context.cc
  - src/cpp/server/server_credentials.cc
  - src/cpp/server/server_posix.cc
  - src/cpp/thread_manager/thread_manager.cc
  - src/cpp/util/byte_buffer_cc.cc
  - src/cpp/util/status.cc
  - src/cpp/util/string_ref.cc
  - src/cpp/util/time_cc.cc
  - test/core/transport/binder/binder_transport_test.cc
  - test/core/transport/binder/mock_objects.cc
  deps:
  - absl/cleanup:cleanup
  - grpc_test_util
  uses_polling: false
- name: bitset_test
  gtest: true
  build: test
  language: c++
  headers:
  - src/core/lib/gpr/useful.h
  - src/core/lib/gprpp/bitset.h
  src:
  - test/core/gprpp/bitset_test.cc
  deps:
  - absl/strings:strings
  - absl/types:variant
  uses_polling: false
- name: buffer_list_test
  gtest: true
  build: test
  language: c++
  headers: []
  src:
  - test/core/iomgr/buffer_list_test.cc
  deps:
  - grpc_test_util
- name: byte_buffer_test
  gtest: true
  build: test
  language: c++
  headers: []
  src:
  - test/cpp/util/byte_buffer_test.cc
  deps:
  - grpc++_test_util
  uses_polling: false
- name: c_slice_buffer_test
  gtest: true
  build: test
  language: c++
  headers: []
  src:
  - test/core/slice/c_slice_buffer_test.cc
  deps:
  - grpc_test_util
  uses_polling: false
- name: call_finalization_test
  gtest: true
  build: test
  language: c++
  headers:
  - test/core/promise/test_context.h
  src:
  - test/core/channel/call_finalization_test.cc
  deps:
  - grpc_test_util
- name: call_push_pull_test
  gtest: true
  build: test
  language: c++
  headers:
  - src/core/lib/gpr/useful.h
  - src/core/lib/gprpp/bitset.h
  - src/core/lib/gprpp/construct_destruct.h
  - src/core/lib/promise/call_push_pull.h
  - src/core/lib/promise/detail/promise_like.h
  - src/core/lib/promise/detail/status.h
  - src/core/lib/promise/poll.h
  src:
  - test/core/promise/call_push_pull_test.cc
  deps:
  - absl/meta:type_traits
  - absl/status:status
  - absl/status:statusor
  - absl/strings:strings
  - absl/types:variant
  uses_polling: false
- name: cancel_ares_query_test
  gtest: true
  build: test
  language: c++
  headers:
  - test/core/end2end/cq_verifier.h
  - test/core/util/fake_udp_and_tcp_server.h
  src:
  - test/core/end2end/cq_verifier.cc
  - test/core/util/fake_udp_and_tcp_server.cc
  - test/cpp/naming/cancel_ares_query_test.cc
  deps:
  - grpc++_test_config
  - grpc++_test_util
- name: cel_authorization_engine_test
  gtest: true
  build: test
  language: c++
  headers:
  - src/core/ext/upb-generated/google/type/expr.upb.h
  - src/core/lib/security/authorization/cel_authorization_engine.h
  - src/core/lib/security/authorization/mock_cel/activation.h
  - src/core/lib/security/authorization/mock_cel/cel_expr_builder_factory.h
  - src/core/lib/security/authorization/mock_cel/cel_expression.h
  - src/core/lib/security/authorization/mock_cel/cel_value.h
  - src/core/lib/security/authorization/mock_cel/evaluator_core.h
  - src/core/lib/security/authorization/mock_cel/flat_expr_builder.h
  - test/core/util/cmdline.h
  - test/core/util/evaluate_args_test_util.h
  - test/core/util/fuzzer_util.h
  - test/core/util/grpc_profiler.h
  - test/core/util/histogram.h
  - test/core/util/mock_authorization_endpoint.h
  - test/core/util/mock_endpoint.h
  - test/core/util/parse_hexstring.h
  - test/core/util/passthru_endpoint.h
  - test/core/util/resolve_localhost_ip46.h
  - test/core/util/slice_splitter.h
  - test/core/util/subprocess.h
  - test/core/util/tracer_util.h
  src:
  - src/core/ext/upb-generated/google/type/expr.upb.c
  - src/core/lib/security/authorization/cel_authorization_engine.cc
  - test/core/security/cel_authorization_engine_test.cc
  - test/core/util/cmdline.cc
  - test/core/util/fuzzer_util.cc
  - test/core/util/grpc_profiler.cc
  - test/core/util/histogram.cc
  - test/core/util/mock_endpoint.cc
  - test/core/util/parse_hexstring.cc
  - test/core/util/passthru_endpoint.cc
  - test/core/util/resolve_localhost_ip46.cc
  - test/core/util/slice_splitter.cc
  - test/core/util/subprocess_posix.cc
  - test/core/util/subprocess_windows.cc
  - test/core/util/tracer_util.cc
  deps:
  - grpc_test_util
- name: certificate_provider_registry_test
  gtest: true
  build: test
  language: c++
  headers: []
  src:
  - test/core/client_channel/certificate_provider_registry_test.cc
  deps:
  - grpc_test_util
- name: certificate_provider_store_test
  gtest: true
  build: test
  language: c++
  headers: []
  src:
  - test/core/xds/certificate_provider_store_test.cc
  deps:
  - grpc_test_util
- name: cfstream_test
  gtest: true
  build: test
  run: false
  language: c++
  headers:
  - test/cpp/end2end/test_service_impl.h
  src:
  - src/proto/grpc/testing/echo.proto
  - src/proto/grpc/testing/echo_messages.proto
  - src/proto/grpc/testing/simple_messages.proto
  - src/proto/grpc/testing/xds/v3/orca_load_report.proto
  - test/cpp/end2end/cfstream_test.cc
  - test/cpp/end2end/test_service_impl.cc
  deps:
  - grpc++_test_util
- name: channel_args_test
  gtest: true
  build: test
  language: c++
  headers: []
  src:
  - test/core/channel/channel_args_test.cc
  deps:
  - grpc_test_util
  uses_polling: false
- name: channel_arguments_test
  gtest: true
  build: test
  language: c++
  headers: []
  src:
  - test/cpp/common/channel_arguments_test.cc
  deps:
  - grpc++
  - grpc_test_util
  uses_polling: false
- name: channel_creds_registry_test
  gtest: true
  build: test
  language: c++
  headers:
  - test/core/util/cmdline.h
  - test/core/util/evaluate_args_test_util.h
  - test/core/util/fuzzer_util.h
  - test/core/util/grpc_profiler.h
  - test/core/util/histogram.h
  - test/core/util/mock_authorization_endpoint.h
  - test/core/util/mock_endpoint.h
  - test/core/util/parse_hexstring.h
  - test/core/util/passthru_endpoint.h
  - test/core/util/resolve_localhost_ip46.h
  - test/core/util/slice_splitter.h
  - test/core/util/subprocess.h
  - test/core/util/tracer_util.h
  src:
  - test/core/security/channel_creds_registry_test.cc
  - test/core/util/cmdline.cc
  - test/core/util/fuzzer_util.cc
  - test/core/util/grpc_profiler.cc
  - test/core/util/histogram.cc
  - test/core/util/mock_endpoint.cc
  - test/core/util/parse_hexstring.cc
  - test/core/util/passthru_endpoint.cc
  - test/core/util/resolve_localhost_ip46.cc
  - test/core/util/slice_splitter.cc
  - test/core/util/subprocess_posix.cc
  - test/core/util/subprocess_windows.cc
  - test/core/util/tracer_util.cc
  deps:
  - grpc_test_util
- name: channel_filter_test
  gtest: true
  build: test
  language: c++
  headers: []
  src:
  - test/cpp/common/channel_filter_test.cc
  deps:
  - grpc++
  - grpc_test_util
  uses_polling: false
- name: channel_stack_builder_test
  gtest: true
  build: test
  language: c++
  headers: []
  src:
  - test/core/channel/channel_stack_builder_test.cc
  deps:
  - grpc_test_util
- name: channel_stack_test
  gtest: true
  build: test
  language: c++
  headers: []
  src:
  - test/core/channel/channel_stack_test.cc
  deps:
  - grpc_test_util
  uses_polling: false
- name: channel_trace_test
  gtest: true
  build: test
  language: c++
  headers:
  - test/cpp/util/channel_trace_proto_helper.h
  src:
  - src/proto/grpc/channelz/channelz.proto
  - test/core/channel/channel_trace_test.cc
  - test/cpp/util/channel_trace_proto_helper.cc
  deps:
  - grpc++
  - grpc_test_util
- name: channelz_registry_test
  gtest: true
  build: test
  language: c++
  headers: []
  src:
  - test/core/channel/channelz_registry_test.cc
  deps:
  - grpc++
  - grpc_test_util
  uses_polling: false
- name: channelz_service_test
  gtest: true
  build: test
  language: c++
  headers:
  - test/cpp/end2end/test_service_impl.h
  src:
  - src/proto/grpc/testing/echo.proto
  - src/proto/grpc/testing/echo_messages.proto
  - src/proto/grpc/testing/simple_messages.proto
  - src/proto/grpc/testing/xds/v3/orca_load_report.proto
  - test/cpp/end2end/channelz_service_test.cc
  - test/cpp/end2end/test_service_impl.cc
  deps:
  - grpcpp_channelz
  - grpc++_test_util
- name: channelz_test
  gtest: true
  build: test
  language: c++
  headers:
  - test/cpp/util/channel_trace_proto_helper.h
  src:
  - src/proto/grpc/channelz/channelz.proto
  - test/core/channel/channelz_test.cc
  - test/cpp/util/channel_trace_proto_helper.cc
  deps:
  - grpc++
  - grpc_test_util
- name: check_gcp_environment_linux_test
  gtest: true
  build: test
  language: c++
  headers:
  - test/core/util/cmdline.h
  - test/core/util/evaluate_args_test_util.h
  - test/core/util/fuzzer_util.h
  - test/core/util/grpc_profiler.h
  - test/core/util/histogram.h
  - test/core/util/mock_authorization_endpoint.h
  - test/core/util/mock_endpoint.h
  - test/core/util/parse_hexstring.h
  - test/core/util/passthru_endpoint.h
  - test/core/util/resolve_localhost_ip46.h
  - test/core/util/slice_splitter.h
  - test/core/util/subprocess.h
  - test/core/util/tracer_util.h
  src:
  - test/core/security/check_gcp_environment_linux_test.cc
  - test/core/util/cmdline.cc
  - test/core/util/fuzzer_util.cc
  - test/core/util/grpc_profiler.cc
  - test/core/util/histogram.cc
  - test/core/util/mock_endpoint.cc
  - test/core/util/parse_hexstring.cc
  - test/core/util/passthru_endpoint.cc
  - test/core/util/resolve_localhost_ip46.cc
  - test/core/util/slice_splitter.cc
  - test/core/util/subprocess_posix.cc
  - test/core/util/subprocess_windows.cc
  - test/core/util/tracer_util.cc
  deps:
  - grpc_test_util
- name: check_gcp_environment_windows_test
  gtest: true
  build: test
  language: c++
  headers:
  - test/core/util/cmdline.h
  - test/core/util/evaluate_args_test_util.h
  - test/core/util/fuzzer_util.h
  - test/core/util/grpc_profiler.h
  - test/core/util/histogram.h
  - test/core/util/mock_authorization_endpoint.h
  - test/core/util/mock_endpoint.h
  - test/core/util/parse_hexstring.h
  - test/core/util/passthru_endpoint.h
  - test/core/util/resolve_localhost_ip46.h
  - test/core/util/slice_splitter.h
  - test/core/util/subprocess.h
  - test/core/util/tracer_util.h
  src:
  - test/core/security/check_gcp_environment_windows_test.cc
  - test/core/util/cmdline.cc
  - test/core/util/fuzzer_util.cc
  - test/core/util/grpc_profiler.cc
  - test/core/util/histogram.cc
  - test/core/util/mock_endpoint.cc
  - test/core/util/parse_hexstring.cc
  - test/core/util/passthru_endpoint.cc
  - test/core/util/resolve_localhost_ip46.cc
  - test/core/util/slice_splitter.cc
  - test/core/util/subprocess_posix.cc
  - test/core/util/subprocess_windows.cc
  - test/core/util/tracer_util.cc
  deps:
  - grpc_test_util
- name: chunked_vector_test
  gtest: true
  build: test
  language: c++
  headers:
  - src/core/ext/upb-generated/google/protobuf/any.upb.h
  - src/core/ext/upb-generated/google/rpc/status.upb.h
  - src/core/lib/debug/trace.h
  - src/core/lib/gprpp/atomic_utils.h
  - src/core/lib/gprpp/bitset.h
  - src/core/lib/gprpp/chunked_vector.h
  - src/core/lib/gprpp/cpp_impl_of.h
  - src/core/lib/gprpp/orphanable.h
  - src/core/lib/gprpp/ref_counted.h
  - src/core/lib/gprpp/ref_counted_ptr.h
  - src/core/lib/gprpp/status_helper.h
  - src/core/lib/gprpp/time.h
  - src/core/lib/iomgr/closure.h
  - src/core/lib/iomgr/combiner.h
  - src/core/lib/iomgr/error.h
  - src/core/lib/iomgr/exec_ctx.h
  - src/core/lib/iomgr/executor.h
  - src/core/lib/iomgr/iomgr_internal.h
  - src/core/lib/promise/activity.h
  - src/core/lib/promise/context.h
  - src/core/lib/promise/detail/basic_seq.h
  - src/core/lib/promise/detail/promise_factory.h
  - src/core/lib/promise/detail/promise_like.h
  - src/core/lib/promise/detail/status.h
  - src/core/lib/promise/detail/switch.h
  - src/core/lib/promise/exec_ctx_wakeup_scheduler.h
  - src/core/lib/promise/loop.h
  - src/core/lib/promise/map.h
  - src/core/lib/promise/poll.h
  - src/core/lib/promise/race.h
  - src/core/lib/promise/seq.h
  - src/core/lib/resource_quota/arena.h
  - src/core/lib/resource_quota/memory_quota.h
  - src/core/lib/resource_quota/periodic_update.h
  - src/core/lib/resource_quota/resource_quota.h
  - src/core/lib/resource_quota/thread_quota.h
  - src/core/lib/resource_quota/trace.h
  - src/core/lib/slice/percent_encoding.h
  - src/core/lib/slice/slice.h
  - src/core/lib/slice/slice_internal.h
  - src/core/lib/slice/slice_refcount.h
  - src/core/lib/slice/slice_refcount_base.h
  - src/core/lib/slice/slice_string_helpers.h
  - src/core/lib/transport/pid_controller.h
  src:
  - src/core/ext/upb-generated/google/protobuf/any.upb.c
  - src/core/ext/upb-generated/google/rpc/status.upb.c
  - src/core/lib/debug/trace.cc
  - src/core/lib/event_engine/memory_allocator.cc
  - src/core/lib/gprpp/status_helper.cc
  - src/core/lib/gprpp/time.cc
  - src/core/lib/iomgr/combiner.cc
  - src/core/lib/iomgr/error.cc
  - src/core/lib/iomgr/exec_ctx.cc
  - src/core/lib/iomgr/executor.cc
  - src/core/lib/iomgr/iomgr_internal.cc
  - src/core/lib/promise/activity.cc
  - src/core/lib/resource_quota/arena.cc
  - src/core/lib/resource_quota/memory_quota.cc
  - src/core/lib/resource_quota/periodic_update.cc
  - src/core/lib/resource_quota/resource_quota.cc
  - src/core/lib/resource_quota/thread_quota.cc
  - src/core/lib/resource_quota/trace.cc
  - src/core/lib/slice/percent_encoding.cc
  - src/core/lib/slice/slice.cc
  - src/core/lib/slice/slice_refcount.cc
  - src/core/lib/slice/slice_string_helpers.cc
  - src/core/lib/transport/pid_controller.cc
  - test/core/gprpp/chunked_vector_test.cc
  deps:
  - absl/functional:any_invocable
  - absl/functional:function_ref
  - absl/meta:type_traits
  - absl/status:statusor
  - absl/utility:utility
  - gpr
  - upb
  uses_polling: false
- name: cli_call_test
  gtest: true
  build: test
  language: c++
  headers:
  - test/cpp/util/cli_call.h
  - test/cpp/util/cli_credentials.h
  - test/cpp/util/config_grpc_cli.h
  - test/cpp/util/grpc_tool.h
  - test/cpp/util/proto_file_parser.h
  - test/cpp/util/proto_reflection_descriptor_database.h
  - test/cpp/util/service_describer.h
  src:
  - src/proto/grpc/reflection/v1alpha/reflection.proto
  - src/proto/grpc/testing/echo.proto
  - src/proto/grpc/testing/echo_messages.proto
  - src/proto/grpc/testing/simple_messages.proto
  - src/proto/grpc/testing/xds/v3/orca_load_report.proto
  - test/cpp/util/cli_call.cc
  - test/cpp/util/cli_call_test.cc
  - test/cpp/util/cli_credentials.cc
  - test/cpp/util/grpc_tool.cc
  - test/cpp/util/proto_file_parser.cc
  - test/cpp/util/proto_reflection_descriptor_database.cc
  - test/cpp/util/service_describer.cc
  deps:
  - grpc++_test_util
- name: client_authority_filter_test
  gtest: true
  build: test
  language: c++
  headers:
  - test/core/promise/test_context.h
  src:
  - test/core/filters/client_authority_filter_test.cc
  deps:
  - grpc
  uses_polling: false
- name: client_callback_end2end_test
  gtest: true
  build: test
  language: c++
  headers:
  - test/cpp/end2end/interceptors_util.h
  - test/cpp/end2end/test_service_impl.h
  src:
  - src/proto/grpc/testing/echo.proto
  - src/proto/grpc/testing/echo_messages.proto
  - src/proto/grpc/testing/simple_messages.proto
  - src/proto/grpc/testing/xds/v3/orca_load_report.proto
  - test/cpp/end2end/client_callback_end2end_test.cc
  - test/cpp/end2end/interceptors_util.cc
  - test/cpp/end2end/test_service_impl.cc
  deps:
  - grpc++_test_util
- name: client_channel_stress_test
  gtest: true
  build: test
  run: false
  language: c++
  headers:
  - test/cpp/end2end/test_service_impl.h
  src:
  - src/proto/grpc/lb/v1/load_balancer.proto
  - src/proto/grpc/testing/duplicate/echo_duplicate.proto
  - src/proto/grpc/testing/echo.proto
  - src/proto/grpc/testing/echo_messages.proto
  - src/proto/grpc/testing/simple_messages.proto
  - src/proto/grpc/testing/xds/v3/orca_load_report.proto
  - test/cpp/client/client_channel_stress_test.cc
  - test/cpp/end2end/test_service_impl.cc
  deps:
  - grpc++_test_util
  platforms:
  - linux
  - posix
  - mac
- name: client_channel_test
  gtest: true
  build: test
  language: c++
  headers: []
  src:
  - test/core/client_channel/client_channel_test.cc
  deps:
  - grpc_test_util
- name: client_context_test_peer_test
  gtest: true
  build: test
  language: c++
  headers: []
  src:
  - test/cpp/test/client_context_test_peer_test.cc
  deps:
  - grpc++_test
  - grpc++_test_util
- name: client_interceptors_end2end_test
  gtest: true
  build: test
  language: c++
  headers:
  - test/cpp/end2end/interceptors_util.h
  - test/cpp/end2end/test_service_impl.h
  src:
  - src/proto/grpc/testing/echo.proto
  - src/proto/grpc/testing/echo_messages.proto
  - src/proto/grpc/testing/simple_messages.proto
  - src/proto/grpc/testing/xds/v3/orca_load_report.proto
  - test/cpp/end2end/client_interceptors_end2end_test.cc
  - test/cpp/end2end/interceptors_util.cc
  - test/cpp/end2end/test_service_impl.cc
  deps:
  - grpc++_test_util
- name: client_lb_end2end_test
  gtest: true
  build: test
  run: false
  language: c++
  headers:
  - src/cpp/server/orca/orca_interceptor.h
  - test/core/util/test_lb_policies.h
  - test/cpp/end2end/connection_delay_injector.h
  - test/cpp/end2end/test_service_impl.h
  src:
  - src/proto/grpc/testing/duplicate/echo_duplicate.proto
  - src/proto/grpc/testing/echo.proto
  - src/proto/grpc/testing/echo_messages.proto
  - src/proto/grpc/testing/simple_messages.proto
  - src/proto/grpc/testing/xds/v3/orca_load_report.proto
  - src/cpp/server/orca/orca_interceptor.cc
  - src/cpp/server/orca/orca_service.cc
  - test/core/util/test_lb_policies.cc
  - test/cpp/end2end/client_lb_end2end_test.cc
  - test/cpp/end2end/connection_delay_injector.cc
  - test/cpp/end2end/test_service_impl.cc
  deps:
  - grpc++_test_util
  platforms:
  - linux
  - posix
  - mac
- name: client_ssl_test
  gtest: true
  build: test
  language: c++
  headers: []
  src:
  - test/core/handshake/client_ssl.cc
  deps:
  - grpc_test_util
  platforms:
  - linux
  - posix
  - mac
- name: cmdline_test
  gtest: true
  build: test
  language: c++
  headers:
  - test/core/util/cmdline.h
  - test/core/util/evaluate_args_test_util.h
  - test/core/util/fuzzer_util.h
  - test/core/util/grpc_profiler.h
  - test/core/util/histogram.h
  - test/core/util/mock_authorization_endpoint.h
  - test/core/util/mock_endpoint.h
  - test/core/util/parse_hexstring.h
  - test/core/util/passthru_endpoint.h
  - test/core/util/resolve_localhost_ip46.h
  - test/core/util/slice_splitter.h
  - test/core/util/subprocess.h
  - test/core/util/tracer_util.h
  src:
  - test/core/util/cmdline.cc
  - test/core/util/cmdline_test.cc
  - test/core/util/fuzzer_util.cc
  - test/core/util/grpc_profiler.cc
  - test/core/util/histogram.cc
  - test/core/util/mock_endpoint.cc
  - test/core/util/parse_hexstring.cc
  - test/core/util/passthru_endpoint.cc
  - test/core/util/resolve_localhost_ip46.cc
  - test/core/util/slice_splitter.cc
  - test/core/util/subprocess_posix.cc
  - test/core/util/subprocess_windows.cc
  - test/core/util/tracer_util.cc
  deps:
  - grpc_test_util
  uses_polling: false
- name: codegen_test_full
  gtest: true
  build: test
  language: c++
  headers: []
  src:
  - test/cpp/codegen/codegen_test_full.cc
  deps:
  - grpc++
  - grpc_test_util
  uses_polling: false
- name: codegen_test_minimal
  gtest: true
  build: test
  language: c++
  headers: []
  src:
  - test/cpp/codegen/codegen_test_minimal.cc
  deps:
  - grpc++
  - grpc_test_util
  uses_polling: false
- name: combiner_test
  gtest: true
  build: test
  language: c++
  headers: []
  src:
  - test/core/iomgr/combiner_test.cc
  deps:
  - grpc_test_util
  platforms:
  - linux
  - posix
  - mac
- name: completion_queue_threading_test
  gtest: true
  build: test
  run: false
  language: c++
  headers: []
  src:
  - test/core/surface/completion_queue_threading_test.cc
  deps:
  - grpc_test_util
- name: compression_test
  gtest: true
  build: test
  language: c++
  headers:
  - test/core/compression/args_utils.h
  src:
  - test/core/compression/args_utils.cc
  - test/core/compression/compression_test.cc
  deps:
  - grpc_test_util
  uses_polling: false
- name: concurrent_connectivity_test
  gtest: true
  build: test
  language: c++
  headers: []
  src:
  - test/core/surface/concurrent_connectivity_test.cc
  deps:
  - grpc_test_util
- name: connection_prefix_bad_client_test
  gtest: true
  build: test
  language: c++
  headers:
  - test/core/bad_client/bad_client.h
  - test/core/end2end/cq_verifier.h
  src:
  - test/core/bad_client/bad_client.cc
  - test/core/bad_client/tests/connection_prefix.cc
  - test/core/end2end/cq_verifier.cc
  deps:
  - grpc_test_util
- name: connectivity_state_test
  gtest: true
  build: test
  language: c++
  headers:
  - test/core/util/cmdline.h
  - test/core/util/evaluate_args_test_util.h
  - test/core/util/fuzzer_util.h
  - test/core/util/grpc_profiler.h
  - test/core/util/histogram.h
  - test/core/util/mock_authorization_endpoint.h
  - test/core/util/mock_endpoint.h
  - test/core/util/parse_hexstring.h
  - test/core/util/passthru_endpoint.h
  - test/core/util/resolve_localhost_ip46.h
  - test/core/util/slice_splitter.h
  - test/core/util/subprocess.h
  - test/core/util/tracer_util.h
  src:
  - test/core/transport/connectivity_state_test.cc
  - test/core/util/cmdline.cc
  - test/core/util/fuzzer_util.cc
  - test/core/util/grpc_profiler.cc
  - test/core/util/histogram.cc
  - test/core/util/mock_endpoint.cc
  - test/core/util/parse_hexstring.cc
  - test/core/util/passthru_endpoint.cc
  - test/core/util/resolve_localhost_ip46.cc
  - test/core/util/slice_splitter.cc
  - test/core/util/subprocess_posix.cc
  - test/core/util/subprocess_windows.cc
  - test/core/util/tracer_util.cc
  deps:
  - grpc_test_util
- name: context_allocator_end2end_test
  gtest: true
  build: test
  language: c++
  headers:
  - test/cpp/end2end/test_service_impl.h
  src:
  - src/proto/grpc/testing/echo.proto
  - src/proto/grpc/testing/echo_messages.proto
  - src/proto/grpc/testing/simple_messages.proto
  - src/proto/grpc/testing/xds/v3/orca_load_report.proto
  - test/cpp/end2end/context_allocator_end2end_test.cc
  - test/cpp/end2end/test_service_impl.cc
  deps:
  - grpc++_test_util
- name: context_list_test
  gtest: true
  build: test
  language: c++
  headers:
  - test/core/util/cmdline.h
  - test/core/util/evaluate_args_test_util.h
  - test/core/util/fuzzer_util.h
  - test/core/util/grpc_profiler.h
  - test/core/util/histogram.h
  - test/core/util/mock_authorization_endpoint.h
  - test/core/util/mock_endpoint.h
  - test/core/util/parse_hexstring.h
  - test/core/util/passthru_endpoint.h
  - test/core/util/resolve_localhost_ip46.h
  - test/core/util/slice_splitter.h
  - test/core/util/subprocess.h
  - test/core/util/tracer_util.h
  src:
  - test/core/transport/chttp2/context_list_test.cc
  - test/core/util/cmdline.cc
  - test/core/util/fuzzer_util.cc
  - test/core/util/grpc_profiler.cc
  - test/core/util/histogram.cc
  - test/core/util/mock_endpoint.cc
  - test/core/util/parse_hexstring.cc
  - test/core/util/passthru_endpoint.cc
  - test/core/util/resolve_localhost_ip46.cc
  - test/core/util/slice_splitter.cc
  - test/core/util/subprocess_posix.cc
  - test/core/util/subprocess_windows.cc
  - test/core/util/tracer_util.cc
  deps:
  - grpc_test_util
  uses_polling: false
- name: context_test
  gtest: true
  build: test
  language: c++
  headers:
  - src/core/lib/gpr/tls.h
  - src/core/lib/promise/context.h
  src:
  - test/core/promise/context_test.cc
  deps: []
  uses_polling: false
- name: core_configuration_test
  gtest: true
  build: test
  language: c++
  headers: []
  src:
  - test/core/config/core_configuration_test.cc
  deps:
  - grpc
  uses_polling: false
- name: cpp_impl_of_test
  gtest: true
  build: test
  language: c++
  headers:
  - src/core/lib/gprpp/cpp_impl_of.h
  src:
  - test/core/gprpp/cpp_impl_of_test.cc
  deps: []
  uses_polling: false
- name: cpu_test
  gtest: true
  build: test
  language: c++
  headers: []
  src:
  - test/core/gpr/cpu_test.cc
  deps:
  - grpc_test_util
  uses_polling: false
- name: crl_ssl_transport_security_test
  gtest: true
  build: test
  language: c++
  headers:
  - test/core/tsi/transport_security_test_lib.h
  src:
  - test/core/tsi/crl_ssl_transport_security_test.cc
  - test/core/tsi/transport_security_test_lib.cc
  deps:
  - grpc_test_util
  platforms:
  - linux
  - posix
  - mac
- name: delegating_channel_test
  gtest: true
  build: test
  language: c++
  headers:
  - test/cpp/end2end/test_service_impl.h
  src:
  - src/proto/grpc/testing/echo.proto
  - src/proto/grpc/testing/echo_messages.proto
  - src/proto/grpc/testing/simple_messages.proto
  - src/proto/grpc/testing/xds/v3/orca_load_report.proto
  - test/cpp/end2end/delegating_channel_test.cc
  - test/cpp/end2end/test_service_impl.cc
  deps:
  - grpc++_test_util
- name: destroy_grpclb_channel_with_active_connect_stress_test
  gtest: true
  build: test
  language: c++
  headers: []
  src:
  - test/cpp/client/destroy_grpclb_channel_with_active_connect_stress_test.cc
  deps:
  - grpc++_test_util
- name: dns_resolver_cooldown_test
  gtest: true
  build: test
  language: c++
  headers: []
  src:
  - test/core/client_channel/resolvers/dns_resolver_cooldown_test.cc
  deps:
  - grpc_test_util
- name: dns_resolver_test
  gtest: true
  build: test
  language: c++
  headers: []
  src:
  - test/core/client_channel/resolvers/dns_resolver_test.cc
  deps:
  - grpc_test_util
- name: dual_ref_counted_test
  gtest: true
  build: test
  language: c++
  headers: []
  src:
  - test/core/gprpp/dual_ref_counted_test.cc
  deps:
  - grpc_test_util
- name: duplicate_header_bad_client_test
  gtest: true
  build: test
  language: c++
  headers:
  - test/core/bad_client/bad_client.h
  - test/core/end2end/cq_verifier.h
  src:
  - test/core/bad_client/bad_client.cc
  - test/core/bad_client/tests/duplicate_header.cc
  - test/core/end2end/cq_verifier.cc
  deps:
  - grpc_test_util
- name: end2end_binder_transport_test
  gtest: true
  build: test
  language: c++
  headers:
  - test/core/transport/binder/end2end/fake_binder.h
  - test/core/transport/binder/end2end/testing_channel_create.h
  - test/cpp/end2end/test_service_impl.h
  src:
  - src/proto/grpc/testing/echo.proto
  - src/proto/grpc/testing/echo_messages.proto
  - src/proto/grpc/testing/simple_messages.proto
  - src/proto/grpc/testing/xds/v3/orca_load_report.proto
  - test/core/transport/binder/end2end/end2end_binder_transport_test.cc
  - test/core/transport/binder/end2end/fake_binder.cc
  - test/core/transport/binder/end2end/testing_channel_create.cc
  - test/cpp/end2end/test_service_impl.cc
  deps:
  - grpc++_test_util
- name: end2end_test
  gtest: true
  build: test
  run: false
  language: c++
  headers:
  - test/cpp/end2end/interceptors_util.h
  - test/cpp/end2end/test_service_impl.h
  src:
  - src/proto/grpc/testing/duplicate/echo_duplicate.proto
  - src/proto/grpc/testing/echo.proto
  - src/proto/grpc/testing/echo_messages.proto
  - src/proto/grpc/testing/simple_messages.proto
  - src/proto/grpc/testing/xds/v3/orca_load_report.proto
  - test/cpp/end2end/end2end_test.cc
  - test/cpp/end2end/interceptors_util.cc
  - test/cpp/end2end/test_service_impl.cc
  deps:
  - grpc++_test
  - grpc++_test_util
- name: endpoint_binder_pool_test
  gtest: true
  build: test
  language: c++
  headers:
  - src/core/ext/transport/binder/client/binder_connector.h
  - src/core/ext/transport/binder/client/channel_create_impl.h
  - src/core/ext/transport/binder/client/connection_id_generator.h
  - src/core/ext/transport/binder/client/endpoint_binder_pool.h
  - src/core/ext/transport/binder/client/jni_utils.h
  - src/core/ext/transport/binder/client/security_policy_setting.h
  - src/core/ext/transport/binder/server/binder_server.h
  - src/core/ext/transport/binder/transport/binder_stream.h
  - src/core/ext/transport/binder/transport/binder_transport.h
  - src/core/ext/transport/binder/utils/binder_auto_utils.h
  - src/core/ext/transport/binder/utils/ndk_binder.h
  - src/core/ext/transport/binder/utils/transport_stream_receiver.h
  - src/core/ext/transport/binder/utils/transport_stream_receiver_impl.h
  - src/core/ext/transport/binder/wire_format/binder.h
  - src/core/ext/transport/binder/wire_format/binder_android.h
  - src/core/ext/transport/binder/wire_format/binder_constants.h
  - src/core/ext/transport/binder/wire_format/transaction.h
  - src/core/ext/transport/binder/wire_format/wire_reader.h
  - src/core/ext/transport/binder/wire_format/wire_reader_impl.h
  - src/core/ext/transport/binder/wire_format/wire_writer.h
  - src/cpp/client/create_channel_internal.h
  - src/cpp/common/channel_filter.h
  - src/cpp/server/dynamic_thread_pool.h
  - src/cpp/server/external_connection_acceptor_impl.h
  - src/cpp/server/health/default_health_check_service.h
  - src/cpp/server/thread_pool_interface.h
  - src/cpp/thread_manager/thread_manager.h
  - test/core/transport/binder/mock_objects.h
  src:
  - src/core/ext/transport/binder/client/binder_connector.cc
  - src/core/ext/transport/binder/client/channel_create.cc
  - src/core/ext/transport/binder/client/channel_create_impl.cc
  - src/core/ext/transport/binder/client/connection_id_generator.cc
  - src/core/ext/transport/binder/client/endpoint_binder_pool.cc
  - src/core/ext/transport/binder/client/jni_utils.cc
  - src/core/ext/transport/binder/client/security_policy_setting.cc
  - src/core/ext/transport/binder/security_policy/binder_security_policy.cc
  - src/core/ext/transport/binder/server/binder_server.cc
  - src/core/ext/transport/binder/server/binder_server_credentials.cc
  - src/core/ext/transport/binder/transport/binder_transport.cc
  - src/core/ext/transport/binder/utils/ndk_binder.cc
  - src/core/ext/transport/binder/utils/transport_stream_receiver_impl.cc
  - src/core/ext/transport/binder/wire_format/binder_android.cc
  - src/core/ext/transport/binder/wire_format/binder_constants.cc
  - src/core/ext/transport/binder/wire_format/transaction.cc
  - src/core/ext/transport/binder/wire_format/wire_reader_impl.cc
  - src/core/ext/transport/binder/wire_format/wire_writer.cc
  - src/cpp/client/channel_cc.cc
  - src/cpp/client/client_callback.cc
  - src/cpp/client/client_context.cc
  - src/cpp/client/client_interceptor.cc
  - src/cpp/client/create_channel.cc
  - src/cpp/client/create_channel_internal.cc
  - src/cpp/client/create_channel_posix.cc
  - src/cpp/client/credentials_cc.cc
  - src/cpp/codegen/codegen_init.cc
  - src/cpp/common/alarm.cc
  - src/cpp/common/channel_arguments.cc
  - src/cpp/common/channel_filter.cc
  - src/cpp/common/completion_queue_cc.cc
  - src/cpp/common/core_codegen.cc
  - src/cpp/common/resource_quota_cc.cc
  - src/cpp/common/rpc_method.cc
  - src/cpp/common/validate_service_config.cc
  - src/cpp/common/version_cc.cc
  - src/cpp/server/async_generic_service.cc
  - src/cpp/server/channel_argument_option.cc
  - src/cpp/server/create_default_thread_pool.cc
  - src/cpp/server/dynamic_thread_pool.cc
  - src/cpp/server/external_connection_acceptor_impl.cc
  - src/cpp/server/health/default_health_check_service.cc
  - src/cpp/server/health/health_check_service.cc
  - src/cpp/server/health/health_check_service_server_builder_option.cc
  - src/cpp/server/orca/call_metric_recorder.cc
  - src/cpp/server/server_builder.cc
  - src/cpp/server/server_callback.cc
  - src/cpp/server/server_cc.cc
  - src/cpp/server/server_context.cc
  - src/cpp/server/server_credentials.cc
  - src/cpp/server/server_posix.cc
  - src/cpp/thread_manager/thread_manager.cc
  - src/cpp/util/byte_buffer_cc.cc
  - src/cpp/util/status.cc
  - src/cpp/util/string_ref.cc
  - src/cpp/util/time_cc.cc
  - test/core/transport/binder/endpoint_binder_pool_test.cc
  - test/core/transport/binder/mock_objects.cc
  deps:
  - absl/cleanup:cleanup
  - grpc_test_util
  uses_polling: false
- name: endpoint_config_test
  gtest: true
  build: test
  language: c++
  headers: []
  src:
  - test/core/event_engine/endpoint_config_test.cc
  deps:
  - grpc
  - grpc_test_util_unsecure
  uses_polling: false
- name: endpoint_pair_test
  gtest: true
  build: test
  language: c++
  headers:
  - test/core/iomgr/endpoint_tests.h
  src:
  - test/core/iomgr/endpoint_pair_test.cc
  - test/core/iomgr/endpoint_tests.cc
  deps:
  - grpc_test_util
- name: env_test
  gtest: true
  build: test
  language: c++
  headers: []
  src:
  - test/core/gpr/env_test.cc
  deps:
  - grpc_test_util
  uses_polling: false
- name: error_details_test
  gtest: true
  build: test
  language: c++
  headers: []
  src:
  - src/proto/grpc/status/status.proto
  - src/proto/grpc/testing/echo_messages.proto
  - src/proto/grpc/testing/xds/v3/orca_load_report.proto
  - test/cpp/util/error_details_test.cc
  deps:
  - grpc++_error_details
  - grpc_test_util
- name: error_test
  gtest: true
  build: test
  language: c++
  headers:
  - test/core/iomgr/endpoint_tests.h
  - test/core/util/cmdline.h
  - test/core/util/evaluate_args_test_util.h
  - test/core/util/fuzzer_util.h
  - test/core/util/grpc_profiler.h
  - test/core/util/histogram.h
  - test/core/util/mock_authorization_endpoint.h
  - test/core/util/mock_endpoint.h
  - test/core/util/parse_hexstring.h
  - test/core/util/passthru_endpoint.h
  - test/core/util/resolve_localhost_ip46.h
  - test/core/util/slice_splitter.h
  - test/core/util/subprocess.h
  - test/core/util/tracer_util.h
  src:
  - test/core/iomgr/endpoint_tests.cc
  - test/core/iomgr/error_test.cc
  - test/core/util/cmdline.cc
  - test/core/util/fuzzer_util.cc
  - test/core/util/grpc_profiler.cc
  - test/core/util/histogram.cc
  - test/core/util/mock_endpoint.cc
  - test/core/util/parse_hexstring.cc
  - test/core/util/passthru_endpoint.cc
  - test/core/util/resolve_localhost_ip46.cc
  - test/core/util/slice_splitter.cc
  - test/core/util/subprocess_posix.cc
  - test/core/util/subprocess_windows.cc
  - test/core/util/tracer_util.cc
  deps:
  - grpc_test_util
  uses_polling: false
- name: error_utils_test
  gtest: true
  build: test
  language: c++
  headers:
  - test/core/util/cmdline.h
  - test/core/util/evaluate_args_test_util.h
  - test/core/util/fuzzer_util.h
  - test/core/util/grpc_profiler.h
  - test/core/util/histogram.h
  - test/core/util/mock_authorization_endpoint.h
  - test/core/util/mock_endpoint.h
  - test/core/util/parse_hexstring.h
  - test/core/util/passthru_endpoint.h
  - test/core/util/resolve_localhost_ip46.h
  - test/core/util/slice_splitter.h
  - test/core/util/subprocess.h
  - test/core/util/tracer_util.h
  src:
  - test/core/transport/error_utils_test.cc
  - test/core/util/cmdline.cc
  - test/core/util/fuzzer_util.cc
  - test/core/util/grpc_profiler.cc
  - test/core/util/histogram.cc
  - test/core/util/mock_endpoint.cc
  - test/core/util/parse_hexstring.cc
  - test/core/util/passthru_endpoint.cc
  - test/core/util/resolve_localhost_ip46.cc
  - test/core/util/slice_splitter.cc
  - test/core/util/subprocess_posix.cc
  - test/core/util/subprocess_windows.cc
  - test/core/util/tracer_util.cc
  deps:
  - grpc_test_util
- name: evaluate_args_test
  gtest: true
  build: test
  language: c++
  headers:
  - test/core/util/cmdline.h
  - test/core/util/evaluate_args_test_util.h
  - test/core/util/fuzzer_util.h
  - test/core/util/grpc_profiler.h
  - test/core/util/histogram.h
  - test/core/util/mock_authorization_endpoint.h
  - test/core/util/mock_endpoint.h
  - test/core/util/parse_hexstring.h
  - test/core/util/passthru_endpoint.h
  - test/core/util/resolve_localhost_ip46.h
  - test/core/util/slice_splitter.h
  - test/core/util/subprocess.h
  - test/core/util/tracer_util.h
  src:
  - test/core/security/evaluate_args_test.cc
  - test/core/util/cmdline.cc
  - test/core/util/fuzzer_util.cc
  - test/core/util/grpc_profiler.cc
  - test/core/util/histogram.cc
  - test/core/util/mock_endpoint.cc
  - test/core/util/parse_hexstring.cc
  - test/core/util/passthru_endpoint.cc
  - test/core/util/resolve_localhost_ip46.cc
  - test/core/util/slice_splitter.cc
  - test/core/util/subprocess_posix.cc
  - test/core/util/subprocess_windows.cc
  - test/core/util/tracer_util.cc
  deps:
  - grpc_test_util
- name: event_poller_posix_test
  gtest: true
  build: test
  language: c++
  headers:
  - src/core/lib/event_engine/iomgr_engine/ev_epoll1_linux.h
  - src/core/lib/event_engine/iomgr_engine/ev_poll_posix.h
  - src/core/lib/event_engine/iomgr_engine/event_poller.h
  - src/core/lib/event_engine/iomgr_engine/event_poller_posix_default.h
  - src/core/lib/event_engine/iomgr_engine/iomgr_engine_closure.h
  - src/core/lib/event_engine/iomgr_engine/lockfree_event.h
  - src/core/lib/event_engine/iomgr_engine/wakeup_fd_eventfd.h
  - src/core/lib/event_engine/iomgr_engine/wakeup_fd_pipe.h
  - src/core/lib/event_engine/iomgr_engine/wakeup_fd_posix.h
  - src/core/lib/event_engine/iomgr_engine/wakeup_fd_posix_default.h
  src:
  - src/core/lib/event_engine/iomgr_engine/ev_epoll1_linux.cc
  - src/core/lib/event_engine/iomgr_engine/ev_poll_posix.cc
  - src/core/lib/event_engine/iomgr_engine/event_poller_posix_default.cc
  - src/core/lib/event_engine/iomgr_engine/lockfree_event.cc
  - src/core/lib/event_engine/iomgr_engine/wakeup_fd_eventfd.cc
  - src/core/lib/event_engine/iomgr_engine/wakeup_fd_pipe.cc
  - src/core/lib/event_engine/iomgr_engine/wakeup_fd_posix_default.cc
  - test/core/event_engine/iomgr_event_engine/event_poller_posix_test.cc
  deps:
  - grpc_test_util
  platforms:
  - linux
  - posix
  - mac
- name: examine_stack_test
  gtest: true
  build: test
  language: c++
  headers: []
  src:
  - test/core/gprpp/examine_stack_test.cc
  deps:
  - grpc_test_util
  platforms:
  - linux
  - posix
  - mac
  uses_polling: false
- name: exception_test
  gtest: true
  build: test
  language: c++
  headers: []
  src:
  - src/proto/grpc/testing/echo.proto
  - src/proto/grpc/testing/echo_messages.proto
  - src/proto/grpc/testing/simple_messages.proto
  - src/proto/grpc/testing/xds/v3/orca_load_report.proto
  - test/cpp/end2end/exception_test.cc
  deps:
  - grpc++_test_util
- name: exec_ctx_wakeup_scheduler_test
  gtest: true
  build: test
  language: c++
  headers:
  - src/core/ext/upb-generated/google/protobuf/any.upb.h
  - src/core/ext/upb-generated/google/rpc/status.upb.h
  - src/core/lib/debug/trace.h
  - src/core/lib/gprpp/atomic_utils.h
  - src/core/lib/gprpp/bitset.h
  - src/core/lib/gprpp/orphanable.h
  - src/core/lib/gprpp/ref_counted.h
  - src/core/lib/gprpp/ref_counted_ptr.h
  - src/core/lib/gprpp/status_helper.h
  - src/core/lib/gprpp/time.h
  - src/core/lib/iomgr/closure.h
  - src/core/lib/iomgr/combiner.h
  - src/core/lib/iomgr/error.h
  - src/core/lib/iomgr/exec_ctx.h
  - src/core/lib/iomgr/executor.h
  - src/core/lib/iomgr/iomgr_internal.h
  - src/core/lib/promise/activity.h
  - src/core/lib/promise/context.h
  - src/core/lib/promise/detail/promise_factory.h
  - src/core/lib/promise/detail/promise_like.h
  - src/core/lib/promise/detail/status.h
  - src/core/lib/promise/exec_ctx_wakeup_scheduler.h
  - src/core/lib/promise/poll.h
  - src/core/lib/slice/percent_encoding.h
  - src/core/lib/slice/slice.h
  - src/core/lib/slice/slice_internal.h
  - src/core/lib/slice/slice_refcount.h
  - src/core/lib/slice/slice_refcount_base.h
  - src/core/lib/slice/slice_string_helpers.h
  src:
  - src/core/ext/upb-generated/google/protobuf/any.upb.c
  - src/core/ext/upb-generated/google/rpc/status.upb.c
  - src/core/lib/debug/trace.cc
  - src/core/lib/gprpp/status_helper.cc
  - src/core/lib/gprpp/time.cc
  - src/core/lib/iomgr/combiner.cc
  - src/core/lib/iomgr/error.cc
  - src/core/lib/iomgr/exec_ctx.cc
  - src/core/lib/iomgr/executor.cc
  - src/core/lib/iomgr/iomgr_internal.cc
  - src/core/lib/promise/activity.cc
  - src/core/lib/slice/percent_encoding.cc
  - src/core/lib/slice/slice.cc
  - src/core/lib/slice/slice_refcount.cc
  - src/core/lib/slice/slice_string_helpers.cc
  - test/core/promise/exec_ctx_wakeup_scheduler_test.cc
  deps:
  - absl/functional:any_invocable
  - absl/meta:type_traits
  - absl/status:statusor
  - absl/utility:utility
  - gpr
  - upb
  uses_polling: false
- name: fake_binder_test
  gtest: true
  build: test
  language: c++
  headers:
  - src/core/ext/transport/binder/client/binder_connector.h
  - src/core/ext/transport/binder/client/channel_create_impl.h
  - src/core/ext/transport/binder/client/connection_id_generator.h
  - src/core/ext/transport/binder/client/endpoint_binder_pool.h
  - src/core/ext/transport/binder/client/jni_utils.h
  - src/core/ext/transport/binder/client/security_policy_setting.h
  - src/core/ext/transport/binder/server/binder_server.h
  - src/core/ext/transport/binder/transport/binder_stream.h
  - src/core/ext/transport/binder/transport/binder_transport.h
  - src/core/ext/transport/binder/utils/binder_auto_utils.h
  - src/core/ext/transport/binder/utils/ndk_binder.h
  - src/core/ext/transport/binder/utils/transport_stream_receiver.h
  - src/core/ext/transport/binder/utils/transport_stream_receiver_impl.h
  - src/core/ext/transport/binder/wire_format/binder.h
  - src/core/ext/transport/binder/wire_format/binder_android.h
  - src/core/ext/transport/binder/wire_format/binder_constants.h
  - src/core/ext/transport/binder/wire_format/transaction.h
  - src/core/ext/transport/binder/wire_format/wire_reader.h
  - src/core/ext/transport/binder/wire_format/wire_reader_impl.h
  - src/core/ext/transport/binder/wire_format/wire_writer.h
  - src/cpp/client/create_channel_internal.h
  - src/cpp/common/channel_filter.h
  - src/cpp/server/dynamic_thread_pool.h
  - src/cpp/server/external_connection_acceptor_impl.h
  - src/cpp/server/health/default_health_check_service.h
  - src/cpp/server/thread_pool_interface.h
  - src/cpp/thread_manager/thread_manager.h
  - test/core/transport/binder/end2end/fake_binder.h
  src:
  - src/core/ext/transport/binder/client/binder_connector.cc
  - src/core/ext/transport/binder/client/channel_create.cc
  - src/core/ext/transport/binder/client/channel_create_impl.cc
  - src/core/ext/transport/binder/client/connection_id_generator.cc
  - src/core/ext/transport/binder/client/endpoint_binder_pool.cc
  - src/core/ext/transport/binder/client/jni_utils.cc
  - src/core/ext/transport/binder/client/security_policy_setting.cc
  - src/core/ext/transport/binder/security_policy/binder_security_policy.cc
  - src/core/ext/transport/binder/server/binder_server.cc
  - src/core/ext/transport/binder/server/binder_server_credentials.cc
  - src/core/ext/transport/binder/transport/binder_transport.cc
  - src/core/ext/transport/binder/utils/ndk_binder.cc
  - src/core/ext/transport/binder/utils/transport_stream_receiver_impl.cc
  - src/core/ext/transport/binder/wire_format/binder_android.cc
  - src/core/ext/transport/binder/wire_format/binder_constants.cc
  - src/core/ext/transport/binder/wire_format/transaction.cc
  - src/core/ext/transport/binder/wire_format/wire_reader_impl.cc
  - src/core/ext/transport/binder/wire_format/wire_writer.cc
  - src/cpp/client/channel_cc.cc
  - src/cpp/client/client_callback.cc
  - src/cpp/client/client_context.cc
  - src/cpp/client/client_interceptor.cc
  - src/cpp/client/create_channel.cc
  - src/cpp/client/create_channel_internal.cc
  - src/cpp/client/create_channel_posix.cc
  - src/cpp/client/credentials_cc.cc
  - src/cpp/codegen/codegen_init.cc
  - src/cpp/common/alarm.cc
  - src/cpp/common/channel_arguments.cc
  - src/cpp/common/channel_filter.cc
  - src/cpp/common/completion_queue_cc.cc
  - src/cpp/common/core_codegen.cc
  - src/cpp/common/resource_quota_cc.cc
  - src/cpp/common/rpc_method.cc
  - src/cpp/common/validate_service_config.cc
  - src/cpp/common/version_cc.cc
  - src/cpp/server/async_generic_service.cc
  - src/cpp/server/channel_argument_option.cc
  - src/cpp/server/create_default_thread_pool.cc
  - src/cpp/server/dynamic_thread_pool.cc
  - src/cpp/server/external_connection_acceptor_impl.cc
  - src/cpp/server/health/default_health_check_service.cc
  - src/cpp/server/health/health_check_service.cc
  - src/cpp/server/health/health_check_service_server_builder_option.cc
  - src/cpp/server/orca/call_metric_recorder.cc
  - src/cpp/server/server_builder.cc
  - src/cpp/server/server_callback.cc
  - src/cpp/server/server_cc.cc
  - src/cpp/server/server_context.cc
  - src/cpp/server/server_credentials.cc
  - src/cpp/server/server_posix.cc
  - src/cpp/thread_manager/thread_manager.cc
  - src/cpp/util/byte_buffer_cc.cc
  - src/cpp/util/status.cc
  - src/cpp/util/string_ref.cc
  - src/cpp/util/time_cc.cc
  - test/core/transport/binder/end2end/fake_binder.cc
  - test/core/transport/binder/end2end/fake_binder_test.cc
  deps:
  - absl/cleanup:cleanup
  - grpc_test_util
  uses_polling: false
- name: fake_resolver_test
  gtest: true
  build: test
  language: c++
  headers: []
  src:
  - test/core/client_channel/resolvers/fake_resolver_test.cc
  deps:
  - grpc_test_util
- name: fake_transport_security_test
  gtest: true
  build: test
  language: c++
  headers:
  - test/core/tsi/transport_security_test_lib.h
  src:
  - test/core/tsi/fake_transport_security_test.cc
  - test/core/tsi/transport_security_test_lib.cc
  deps:
  - grpc_test_util
- name: fd_posix_test
  gtest: true
  build: test
  language: c++
  headers: []
  src:
  - test/core/iomgr/fd_posix_test.cc
  deps:
  - grpc_test_util
  platforms:
  - linux
  - posix
  - mac
- name: file_watcher_certificate_provider_factory_test
  gtest: true
  build: test
  language: c++
  headers: []
  src:
  - test/core/xds/file_watcher_certificate_provider_factory_test.cc
  deps:
  - grpc_test_util
- name: filter_end2end_test
  gtest: true
  build: test
  language: c++
  headers: []
  src:
  - src/proto/grpc/testing/duplicate/echo_duplicate.proto
  - src/proto/grpc/testing/echo.proto
  - src/proto/grpc/testing/echo_messages.proto
  - src/proto/grpc/testing/simple_messages.proto
  - src/proto/grpc/testing/xds/v3/orca_load_report.proto
  - test/cpp/end2end/filter_end2end_test.cc
  deps:
  - grpc++_test_util
- name: flaky_network_test
  gtest: true
  build: test
  run: false
  language: c++
  headers:
  - test/cpp/end2end/test_service_impl.h
  src:
  - src/proto/grpc/testing/echo.proto
  - src/proto/grpc/testing/echo_messages.proto
  - src/proto/grpc/testing/simple_messages.proto
  - src/proto/grpc/testing/xds/v3/orca_load_report.proto
  - test/cpp/end2end/flaky_network_test.cc
  - test/cpp/end2end/test_service_impl.cc
  deps:
  - grpc++_test_util
- name: flow_control_test
  gtest: true
  build: test
  language: c++
  headers:
  - src/core/ext/transport/chttp2/transport/flow_control.h
  - src/core/ext/upb-generated/google/protobuf/any.upb.h
  - src/core/ext/upb-generated/google/rpc/status.upb.h
  - src/core/lib/debug/trace.h
  - src/core/lib/gprpp/atomic_utils.h
  - src/core/lib/gprpp/bitset.h
  - src/core/lib/gprpp/cpp_impl_of.h
  - src/core/lib/gprpp/orphanable.h
  - src/core/lib/gprpp/ref_counted.h
  - src/core/lib/gprpp/ref_counted_ptr.h
  - src/core/lib/gprpp/status_helper.h
  - src/core/lib/gprpp/time.h
  - src/core/lib/iomgr/closure.h
  - src/core/lib/iomgr/combiner.h
  - src/core/lib/iomgr/error.h
  - src/core/lib/iomgr/exec_ctx.h
  - src/core/lib/iomgr/executor.h
  - src/core/lib/iomgr/iomgr_internal.h
  - src/core/lib/promise/activity.h
  - src/core/lib/promise/context.h
  - src/core/lib/promise/detail/basic_seq.h
  - src/core/lib/promise/detail/promise_factory.h
  - src/core/lib/promise/detail/promise_like.h
  - src/core/lib/promise/detail/status.h
  - src/core/lib/promise/detail/switch.h
  - src/core/lib/promise/exec_ctx_wakeup_scheduler.h
  - src/core/lib/promise/loop.h
  - src/core/lib/promise/map.h
  - src/core/lib/promise/poll.h
  - src/core/lib/promise/race.h
  - src/core/lib/promise/seq.h
  - src/core/lib/resource_quota/memory_quota.h
  - src/core/lib/resource_quota/periodic_update.h
  - src/core/lib/resource_quota/resource_quota.h
  - src/core/lib/resource_quota/thread_quota.h
  - src/core/lib/resource_quota/trace.h
  - src/core/lib/slice/percent_encoding.h
  - src/core/lib/slice/slice.h
  - src/core/lib/slice/slice_internal.h
  - src/core/lib/slice/slice_refcount.h
  - src/core/lib/slice/slice_refcount_base.h
  - src/core/lib/slice/slice_string_helpers.h
  - src/core/lib/transport/bdp_estimator.h
  - src/core/lib/transport/pid_controller.h
  src:
  - src/core/ext/transport/chttp2/transport/flow_control.cc
  - src/core/ext/upb-generated/google/protobuf/any.upb.c
  - src/core/ext/upb-generated/google/rpc/status.upb.c
  - src/core/lib/debug/trace.cc
  - src/core/lib/event_engine/memory_allocator.cc
  - src/core/lib/gprpp/status_helper.cc
  - src/core/lib/gprpp/time.cc
  - src/core/lib/iomgr/combiner.cc
  - src/core/lib/iomgr/error.cc
  - src/core/lib/iomgr/exec_ctx.cc
  - src/core/lib/iomgr/executor.cc
  - src/core/lib/iomgr/iomgr_internal.cc
  - src/core/lib/promise/activity.cc
  - src/core/lib/resource_quota/memory_quota.cc
  - src/core/lib/resource_quota/periodic_update.cc
  - src/core/lib/resource_quota/resource_quota.cc
  - src/core/lib/resource_quota/thread_quota.cc
  - src/core/lib/resource_quota/trace.cc
  - src/core/lib/slice/percent_encoding.cc
  - src/core/lib/slice/slice.cc
  - src/core/lib/slice/slice_refcount.cc
  - src/core/lib/slice/slice_string_helpers.cc
  - src/core/lib/transport/bdp_estimator.cc
  - src/core/lib/transport/pid_controller.cc
  - test/core/transport/chttp2/flow_control_test.cc
  deps:
  - absl/functional:any_invocable
  - absl/functional:function_ref
  - absl/meta:type_traits
  - absl/status:statusor
  - absl/utility:utility
  - gpr
  - upb
  uses_polling: false
- name: for_each_test
  gtest: true
  build: test
  language: c++
  headers:
  - src/core/ext/upb-generated/google/protobuf/any.upb.h
  - src/core/ext/upb-generated/google/rpc/status.upb.h
  - src/core/lib/debug/trace.h
  - src/core/lib/gprpp/atomic_utils.h
  - src/core/lib/gprpp/bitset.h
  - src/core/lib/gprpp/cpp_impl_of.h
  - src/core/lib/gprpp/orphanable.h
  - src/core/lib/gprpp/ref_counted.h
  - src/core/lib/gprpp/ref_counted_ptr.h
  - src/core/lib/gprpp/status_helper.h
  - src/core/lib/gprpp/time.h
  - src/core/lib/iomgr/closure.h
  - src/core/lib/iomgr/combiner.h
  - src/core/lib/iomgr/error.h
  - src/core/lib/iomgr/exec_ctx.h
  - src/core/lib/iomgr/executor.h
  - src/core/lib/iomgr/iomgr_internal.h
  - src/core/lib/promise/activity.h
  - src/core/lib/promise/context.h
  - src/core/lib/promise/detail/basic_join.h
  - src/core/lib/promise/detail/basic_seq.h
  - src/core/lib/promise/detail/promise_factory.h
  - src/core/lib/promise/detail/promise_like.h
  - src/core/lib/promise/detail/status.h
  - src/core/lib/promise/detail/switch.h
  - src/core/lib/promise/exec_ctx_wakeup_scheduler.h
  - src/core/lib/promise/for_each.h
  - src/core/lib/promise/intra_activity_waiter.h
  - src/core/lib/promise/join.h
  - src/core/lib/promise/loop.h
  - src/core/lib/promise/map.h
  - src/core/lib/promise/observable.h
  - src/core/lib/promise/pipe.h
  - src/core/lib/promise/poll.h
  - src/core/lib/promise/race.h
  - src/core/lib/promise/seq.h
  - src/core/lib/promise/wait_set.h
  - src/core/lib/resource_quota/arena.h
  - src/core/lib/resource_quota/memory_quota.h
  - src/core/lib/resource_quota/periodic_update.h
  - src/core/lib/resource_quota/resource_quota.h
  - src/core/lib/resource_quota/thread_quota.h
  - src/core/lib/resource_quota/trace.h
  - src/core/lib/slice/percent_encoding.h
  - src/core/lib/slice/slice.h
  - src/core/lib/slice/slice_internal.h
  - src/core/lib/slice/slice_refcount.h
  - src/core/lib/slice/slice_refcount_base.h
  - src/core/lib/slice/slice_string_helpers.h
  - src/core/lib/transport/pid_controller.h
  - test/core/promise/test_wakeup_schedulers.h
  src:
  - src/core/ext/upb-generated/google/protobuf/any.upb.c
  - src/core/ext/upb-generated/google/rpc/status.upb.c
  - src/core/lib/debug/trace.cc
  - src/core/lib/event_engine/memory_allocator.cc
  - src/core/lib/gprpp/status_helper.cc
  - src/core/lib/gprpp/time.cc
  - src/core/lib/iomgr/combiner.cc
  - src/core/lib/iomgr/error.cc
  - src/core/lib/iomgr/exec_ctx.cc
  - src/core/lib/iomgr/executor.cc
  - src/core/lib/iomgr/iomgr_internal.cc
  - src/core/lib/promise/activity.cc
  - src/core/lib/resource_quota/arena.cc
  - src/core/lib/resource_quota/memory_quota.cc
  - src/core/lib/resource_quota/periodic_update.cc
  - src/core/lib/resource_quota/resource_quota.cc
  - src/core/lib/resource_quota/thread_quota.cc
  - src/core/lib/resource_quota/trace.cc
  - src/core/lib/slice/percent_encoding.cc
  - src/core/lib/slice/slice.cc
  - src/core/lib/slice/slice_refcount.cc
  - src/core/lib/slice/slice_string_helpers.cc
  - src/core/lib/transport/pid_controller.cc
  - test/core/promise/for_each_test.cc
  deps:
  - absl/container:flat_hash_set
  - absl/functional:any_invocable
  - absl/functional:function_ref
  - absl/hash:hash
  - absl/meta:type_traits
  - absl/status:statusor
  - absl/utility:utility
  - gpr
  - upb
  uses_polling: false
- name: fork_test
  gtest: true
  build: test
  language: c++
  headers: []
  src:
  - test/core/gprpp/fork_test.cc
  deps:
  - grpc_test_util
  platforms:
  - linux
  - posix
  - mac
  uses_polling: false
- name: format_request_test
  gtest: true
  build: test
  language: c++
  headers:
  - test/core/end2end/data/ssl_test_data.h
  - test/core/util/cmdline.h
  - test/core/util/evaluate_args_test_util.h
  - test/core/util/fuzzer_util.h
  - test/core/util/grpc_profiler.h
  - test/core/util/histogram.h
  - test/core/util/mock_authorization_endpoint.h
  - test/core/util/mock_endpoint.h
  - test/core/util/parse_hexstring.h
  - test/core/util/passthru_endpoint.h
  - test/core/util/resolve_localhost_ip46.h
  - test/core/util/slice_splitter.h
  - test/core/util/subprocess.h
  - test/core/util/tracer_util.h
  src:
  - test/core/end2end/data/client_certs.cc
  - test/core/end2end/data/server1_cert.cc
  - test/core/end2end/data/server1_key.cc
  - test/core/end2end/data/test_root_cert.cc
  - test/core/http/format_request_test.cc
  - test/core/util/cmdline.cc
  - test/core/util/fuzzer_util.cc
  - test/core/util/grpc_profiler.cc
  - test/core/util/histogram.cc
  - test/core/util/mock_endpoint.cc
  - test/core/util/parse_hexstring.cc
  - test/core/util/passthru_endpoint.cc
  - test/core/util/resolve_localhost_ip46.cc
  - test/core/util/slice_splitter.cc
  - test/core/util/subprocess_posix.cc
  - test/core/util/subprocess_windows.cc
  - test/core/util/tracer_util.cc
  deps:
  - grpc_test_util
- name: frame_handler_test
  gtest: true
  build: test
  language: c++
  headers:
  - test/core/tsi/alts/crypt/gsec_test_util.h
  src:
  - test/core/tsi/alts/crypt/gsec_test_util.cc
  - test/core/tsi/alts/frame_protector/frame_handler_test.cc
  deps:
  - grpc_test_util
- name: fuzzing_event_engine_test
  gtest: true
  build: test
  language: c++
  headers:
  - test/core/event_engine/fuzzing_event_engine/fuzzing_event_engine.h
  - test/core/event_engine/test_suite/event_engine_test.h
  - test/core/event_engine/test_suite/event_engine_test_utils.h
  src:
  - test/core/event_engine/fuzzing_event_engine/fuzzing_event_engine.proto
  - test/core/event_engine/fuzzing_event_engine/fuzzing_event_engine.cc
  - test/core/event_engine/test_suite/event_engine_test.cc
  - test/core/event_engine/test_suite/event_engine_test_utils.cc
  - test/core/event_engine/test_suite/fuzzing_event_engine_test.cc
  - test/core/event_engine/test_suite/timer_test.cc
  deps:
  - grpc_test_util
  platforms:
  - linux
  - posix
  uses_polling: false
- name: generic_end2end_test
  gtest: true
  build: test
  language: c++
  headers: []
  src:
  - src/proto/grpc/testing/duplicate/echo_duplicate.proto
  - src/proto/grpc/testing/echo.proto
  - src/proto/grpc/testing/echo_messages.proto
  - src/proto/grpc/testing/simple_messages.proto
  - src/proto/grpc/testing/xds/v3/orca_load_report.proto
  - test/cpp/end2end/generic_end2end_test.cc
  deps:
  - grpc++_test_util
- name: global_config_env_test
  gtest: true
  build: test
  language: c++
  headers: []
  src:
  - test/core/gprpp/global_config_env_test.cc
  deps:
  - grpc_test_util
  platforms:
  - linux
  - posix
  - mac
  uses_polling: false
- name: global_config_test
  gtest: true
  build: test
  language: c++
  headers: []
  src:
  - test/core/gprpp/global_config_test.cc
  deps:
  - grpc_test_util
  uses_polling: false
- name: google_c2p_resolver_test
  gtest: true
  build: test
  language: c++
  headers:
  - test/core/util/fake_udp_and_tcp_server.h
  src:
  - test/core/client_channel/resolvers/google_c2p_resolver_test.cc
  - test/core/util/fake_udp_and_tcp_server.cc
  deps:
  - grpc++_test_util
- name: google_mesh_ca_certificate_provider_factory_test
  gtest: true
  build: test
  language: c++
  headers:
  - src/core/ext/xds/google_mesh_ca_certificate_provider_factory.h
  src:
  - src/core/ext/xds/google_mesh_ca_certificate_provider_factory.cc
  - test/core/xds/google_mesh_ca_certificate_provider_factory_test.cc
  deps:
  - grpc_test_util
- name: graceful_shutdown_test
  gtest: true
  build: test
  language: c++
  headers:
  - test/core/end2end/cq_verifier.h
  src:
  - test/core/end2end/cq_verifier.cc
  - test/core/transport/chttp2/graceful_shutdown_test.cc
  deps:
  - grpc_test_util
- name: grpc_alts_credentials_options_test
  gtest: true
  build: test
  language: c++
  headers:
  - test/core/util/cmdline.h
  - test/core/util/evaluate_args_test_util.h
  - test/core/util/fuzzer_util.h
  - test/core/util/grpc_profiler.h
  - test/core/util/histogram.h
  - test/core/util/mock_authorization_endpoint.h
  - test/core/util/mock_endpoint.h
  - test/core/util/parse_hexstring.h
  - test/core/util/passthru_endpoint.h
  - test/core/util/resolve_localhost_ip46.h
  - test/core/util/slice_splitter.h
  - test/core/util/subprocess.h
  - test/core/util/tracer_util.h
  src:
  - test/core/security/grpc_alts_credentials_options_test.cc
  - test/core/util/cmdline.cc
  - test/core/util/fuzzer_util.cc
  - test/core/util/grpc_profiler.cc
  - test/core/util/histogram.cc
  - test/core/util/mock_endpoint.cc
  - test/core/util/parse_hexstring.cc
  - test/core/util/passthru_endpoint.cc
  - test/core/util/resolve_localhost_ip46.cc
  - test/core/util/slice_splitter.cc
  - test/core/util/subprocess_posix.cc
  - test/core/util/subprocess_windows.cc
  - test/core/util/tracer_util.cc
  deps:
  - grpc_test_util
- name: grpc_authorization_engine_test
  gtest: true
  build: test
  language: c++
  headers:
  - test/core/util/cmdline.h
  - test/core/util/evaluate_args_test_util.h
  - test/core/util/fuzzer_util.h
  - test/core/util/grpc_profiler.h
  - test/core/util/histogram.h
  - test/core/util/mock_authorization_endpoint.h
  - test/core/util/mock_endpoint.h
  - test/core/util/parse_hexstring.h
  - test/core/util/passthru_endpoint.h
  - test/core/util/resolve_localhost_ip46.h
  - test/core/util/slice_splitter.h
  - test/core/util/subprocess.h
  - test/core/util/tracer_util.h
  src:
  - test/core/security/grpc_authorization_engine_test.cc
  - test/core/util/cmdline.cc
  - test/core/util/fuzzer_util.cc
  - test/core/util/grpc_profiler.cc
  - test/core/util/histogram.cc
  - test/core/util/mock_endpoint.cc
  - test/core/util/parse_hexstring.cc
  - test/core/util/passthru_endpoint.cc
  - test/core/util/resolve_localhost_ip46.cc
  - test/core/util/slice_splitter.cc
  - test/core/util/subprocess_posix.cc
  - test/core/util/subprocess_windows.cc
  - test/core/util/tracer_util.cc
  deps:
  - grpc_test_util
- name: grpc_authorization_policy_provider_test
  gtest: true
  build: test
  language: c++
  headers:
  - src/core/lib/security/authorization/grpc_authorization_policy_provider.h
  - src/core/lib/security/authorization/rbac_translator.h
  - test/core/util/cmdline.h
  - test/core/util/evaluate_args_test_util.h
  - test/core/util/fuzzer_util.h
  - test/core/util/grpc_profiler.h
  - test/core/util/histogram.h
  - test/core/util/mock_authorization_endpoint.h
  - test/core/util/mock_endpoint.h
  - test/core/util/parse_hexstring.h
  - test/core/util/passthru_endpoint.h
  - test/core/util/resolve_localhost_ip46.h
  - test/core/util/slice_splitter.h
  - test/core/util/subprocess.h
  - test/core/util/tracer_util.h
  src:
  - src/core/lib/security/authorization/grpc_authorization_policy_provider.cc
  - src/core/lib/security/authorization/rbac_translator.cc
  - test/core/security/grpc_authorization_policy_provider_test.cc
  - test/core/util/cmdline.cc
  - test/core/util/fuzzer_util.cc
  - test/core/util/grpc_profiler.cc
  - test/core/util/histogram.cc
  - test/core/util/mock_endpoint.cc
  - test/core/util/parse_hexstring.cc
  - test/core/util/passthru_endpoint.cc
  - test/core/util/resolve_localhost_ip46.cc
  - test/core/util/slice_splitter.cc
  - test/core/util/subprocess_posix.cc
  - test/core/util/subprocess_windows.cc
  - test/core/util/tracer_util.cc
  deps:
  - grpc_test_util
- name: grpc_authz_end2end_test
  gtest: true
  build: test
  language: c++
  headers:
  - src/core/lib/security/authorization/grpc_authorization_policy_provider.h
  - src/core/lib/security/authorization/rbac_translator.h
  - test/cpp/end2end/test_service_impl.h
  src:
  - src/proto/grpc/testing/echo.proto
  - src/proto/grpc/testing/echo_messages.proto
  - src/proto/grpc/testing/simple_messages.proto
  - src/proto/grpc/testing/xds/v3/orca_load_report.proto
  - src/core/lib/security/authorization/grpc_authorization_policy_provider.cc
  - src/core/lib/security/authorization/rbac_translator.cc
  - src/cpp/server/authorization_policy_provider.cc
  - test/cpp/end2end/grpc_authz_end2end_test.cc
  - test/cpp/end2end/test_service_impl.cc
  deps:
  - grpc++_test_util
- name: grpc_byte_buffer_reader_test
  gtest: true
  build: test
  language: c++
  headers: []
  src:
  - test/core/surface/byte_buffer_reader_test.cc
  deps:
  - grpc_test_util
  uses_polling: false
- name: grpc_cli
  build: test
  run: false
  language: c++
  headers:
  - test/cpp/util/cli_call.h
  - test/cpp/util/cli_credentials.h
  - test/cpp/util/config_grpc_cli.h
  - test/cpp/util/grpc_tool.h
  - test/cpp/util/proto_file_parser.h
  - test/cpp/util/proto_reflection_descriptor_database.h
  - test/cpp/util/service_describer.h
  src:
  - src/proto/grpc/reflection/v1alpha/reflection.proto
  - test/cpp/util/cli_call.cc
  - test/cpp/util/cli_credentials.cc
  - test/cpp/util/grpc_cli.cc
  - test/cpp/util/grpc_tool.cc
  - test/cpp/util/proto_file_parser.cc
  - test/cpp/util/proto_reflection_descriptor_database.cc
  - test/cpp/util/service_describer.cc
  deps:
  - absl/flags:flag
  - grpc++
  - grpc++_test_config
- name: grpc_completion_queue_test
  gtest: true
  build: test
  language: c++
  headers: []
  src:
  - test/core/surface/completion_queue_test.cc
  deps:
  - grpc_test_util
- name: grpc_cpp_plugin
  build: protoc
  language: c++
  headers: []
  src:
  - src/compiler/cpp_plugin.cc
  deps:
  - grpc_plugin_support
- name: grpc_csharp_plugin
  build: protoc
  language: c++
  headers: []
  src:
  - src/compiler/csharp_plugin.cc
  deps:
  - grpc_plugin_support
- name: grpc_ipv6_loopback_available_test
  gtest: true
  build: test
  language: c++
  headers: []
  src:
  - test/core/iomgr/grpc_ipv6_loopback_available_test.cc
  deps:
  - grpc_test_util
- name: grpc_node_plugin
  build: protoc
  language: c++
  headers: []
  src:
  - src/compiler/node_plugin.cc
  deps:
  - grpc_plugin_support
- name: grpc_objective_c_plugin
  build: protoc
  language: c++
  headers: []
  src:
  - src/compiler/objective_c_plugin.cc
  deps:
  - grpc_plugin_support
- name: grpc_php_plugin
  build: protoc
  language: c++
  headers: []
  src:
  - src/compiler/php_plugin.cc
  deps:
  - grpc_plugin_support
- name: grpc_python_plugin
  build: protoc
  language: c++
  headers: []
  src:
  - src/compiler/python_plugin.cc
  deps:
  - grpc_plugin_support
- name: grpc_ruby_plugin
  build: protoc
  language: c++
  headers: []
  src:
  - src/compiler/ruby_plugin.cc
  deps:
  - grpc_plugin_support
- name: grpc_tls_certificate_distributor_test
  gtest: true
  build: test
  language: c++
  headers:
  - test/core/util/cmdline.h
  - test/core/util/evaluate_args_test_util.h
  - test/core/util/fuzzer_util.h
  - test/core/util/grpc_profiler.h
  - test/core/util/histogram.h
  - test/core/util/mock_authorization_endpoint.h
  - test/core/util/mock_endpoint.h
  - test/core/util/parse_hexstring.h
  - test/core/util/passthru_endpoint.h
  - test/core/util/resolve_localhost_ip46.h
  - test/core/util/slice_splitter.h
  - test/core/util/subprocess.h
  - test/core/util/tracer_util.h
  src:
  - test/core/security/grpc_tls_certificate_distributor_test.cc
  - test/core/util/cmdline.cc
  - test/core/util/fuzzer_util.cc
  - test/core/util/grpc_profiler.cc
  - test/core/util/histogram.cc
  - test/core/util/mock_endpoint.cc
  - test/core/util/parse_hexstring.cc
  - test/core/util/passthru_endpoint.cc
  - test/core/util/resolve_localhost_ip46.cc
  - test/core/util/slice_splitter.cc
  - test/core/util/subprocess_posix.cc
  - test/core/util/subprocess_windows.cc
  - test/core/util/tracer_util.cc
  deps:
  - grpc_test_util
- name: grpc_tls_certificate_provider_test
  gtest: true
  build: test
  language: c++
  headers:
  - test/core/util/cmdline.h
  - test/core/util/evaluate_args_test_util.h
  - test/core/util/fuzzer_util.h
  - test/core/util/grpc_profiler.h
  - test/core/util/histogram.h
  - test/core/util/mock_authorization_endpoint.h
  - test/core/util/mock_endpoint.h
  - test/core/util/parse_hexstring.h
  - test/core/util/passthru_endpoint.h
  - test/core/util/resolve_localhost_ip46.h
  - test/core/util/slice_splitter.h
  - test/core/util/subprocess.h
  - test/core/util/tracer_util.h
  src:
  - test/core/security/grpc_tls_certificate_provider_test.cc
  - test/core/util/cmdline.cc
  - test/core/util/fuzzer_util.cc
  - test/core/util/grpc_profiler.cc
  - test/core/util/histogram.cc
  - test/core/util/mock_endpoint.cc
  - test/core/util/parse_hexstring.cc
  - test/core/util/passthru_endpoint.cc
  - test/core/util/resolve_localhost_ip46.cc
  - test/core/util/slice_splitter.cc
  - test/core/util/subprocess_posix.cc
  - test/core/util/subprocess_windows.cc
  - test/core/util/tracer_util.cc
  deps:
  - grpc_test_util
- name: grpc_tls_certificate_verifier_test
  gtest: true
  build: test
  language: c++
  headers:
  - test/core/util/cmdline.h
  - test/core/util/evaluate_args_test_util.h
  - test/core/util/fuzzer_util.h
  - test/core/util/grpc_profiler.h
  - test/core/util/histogram.h
  - test/core/util/mock_authorization_endpoint.h
  - test/core/util/mock_endpoint.h
  - test/core/util/parse_hexstring.h
  - test/core/util/passthru_endpoint.h
  - test/core/util/resolve_localhost_ip46.h
  - test/core/util/slice_splitter.h
  - test/core/util/subprocess.h
  - test/core/util/tracer_util.h
  src:
  - test/core/security/grpc_tls_certificate_verifier_test.cc
  - test/core/util/cmdline.cc
  - test/core/util/fuzzer_util.cc
  - test/core/util/grpc_profiler.cc
  - test/core/util/histogram.cc
  - test/core/util/mock_endpoint.cc
  - test/core/util/parse_hexstring.cc
  - test/core/util/passthru_endpoint.cc
  - test/core/util/resolve_localhost_ip46.cc
  - test/core/util/slice_splitter.cc
  - test/core/util/subprocess_posix.cc
  - test/core/util/subprocess_windows.cc
  - test/core/util/tracer_util.cc
  deps:
  - grpc_test_util
- name: grpc_tls_credentials_options_comparator_test
  gtest: true
  build: test
  language: c++
  headers:
  - test/core/util/cmdline.h
  - test/core/util/evaluate_args_test_util.h
  - test/core/util/fuzzer_util.h
  - test/core/util/grpc_profiler.h
  - test/core/util/histogram.h
  - test/core/util/mock_authorization_endpoint.h
  - test/core/util/mock_endpoint.h
  - test/core/util/parse_hexstring.h
  - test/core/util/passthru_endpoint.h
  - test/core/util/resolve_localhost_ip46.h
  - test/core/util/slice_splitter.h
  - test/core/util/subprocess.h
  - test/core/util/tracer_util.h
  src:
  - test/core/security/grpc_tls_credentials_options_comparator_test.cc
  - test/core/util/cmdline.cc
  - test/core/util/fuzzer_util.cc
  - test/core/util/grpc_profiler.cc
  - test/core/util/histogram.cc
  - test/core/util/mock_endpoint.cc
  - test/core/util/parse_hexstring.cc
  - test/core/util/passthru_endpoint.cc
  - test/core/util/resolve_localhost_ip46.cc
  - test/core/util/slice_splitter.cc
  - test/core/util/subprocess_posix.cc
  - test/core/util/subprocess_windows.cc
  - test/core/util/tracer_util.cc
  deps:
  - grpc_test_util
- name: grpc_tls_credentials_options_test
  gtest: true
  build: test
  language: c++
  headers:
  - test/core/util/cmdline.h
  - test/core/util/evaluate_args_test_util.h
  - test/core/util/fuzzer_util.h
  - test/core/util/grpc_profiler.h
  - test/core/util/histogram.h
  - test/core/util/mock_authorization_endpoint.h
  - test/core/util/mock_endpoint.h
  - test/core/util/parse_hexstring.h
  - test/core/util/passthru_endpoint.h
  - test/core/util/resolve_localhost_ip46.h
  - test/core/util/slice_splitter.h
  - test/core/util/subprocess.h
  - test/core/util/tracer_util.h
  src:
  - test/core/security/grpc_tls_credentials_options_test.cc
  - test/core/util/cmdline.cc
  - test/core/util/fuzzer_util.cc
  - test/core/util/grpc_profiler.cc
  - test/core/util/histogram.cc
  - test/core/util/mock_endpoint.cc
  - test/core/util/parse_hexstring.cc
  - test/core/util/passthru_endpoint.cc
  - test/core/util/resolve_localhost_ip46.cc
  - test/core/util/slice_splitter.cc
  - test/core/util/subprocess_posix.cc
  - test/core/util/subprocess_windows.cc
  - test/core/util/tracer_util.cc
  deps:
  - grpc_test_util
- name: grpc_tool_test
  gtest: true
  build: test
  language: c++
  headers:
  - test/cpp/util/cli_call.h
  - test/cpp/util/cli_credentials.h
  - test/cpp/util/config_grpc_cli.h
  - test/cpp/util/grpc_tool.h
  - test/cpp/util/proto_file_parser.h
  - test/cpp/util/proto_reflection_descriptor_database.h
  - test/cpp/util/service_describer.h
  src:
  - src/proto/grpc/testing/echo.proto
  - src/proto/grpc/testing/echo_messages.proto
  - src/proto/grpc/testing/simple_messages.proto
  - src/proto/grpc/testing/xds/v3/orca_load_report.proto
  - test/cpp/util/cli_call.cc
  - test/cpp/util/cli_credentials.cc
  - test/cpp/util/grpc_tool.cc
  - test/cpp/util/grpc_tool_test.cc
  - test/cpp/util/proto_file_parser.cc
  - test/cpp/util/proto_reflection_descriptor_database.cc
  - test/cpp/util/service_describer.cc
  deps:
  - grpc++_reflection
  - grpc++_test_config
  - grpc++_test_util
  platforms:
  - linux
  - posix
- name: grpclb_api_test
  gtest: true
  build: test
  language: c++
  headers: []
  src:
  - src/proto/grpc/lb/v1/load_balancer.proto
  - test/cpp/grpclb/grpclb_api_test.cc
  deps:
  - grpc++_test_util
- name: grpclb_end2end_test
  gtest: true
  build: test
  run: false
  language: c++
  headers:
  - test/cpp/end2end/counted_service.h
  - test/cpp/end2end/test_service_impl.h
  src:
  - src/proto/grpc/lb/v1/load_balancer.proto
  - src/proto/grpc/testing/duplicate/echo_duplicate.proto
  - src/proto/grpc/testing/echo.proto
  - src/proto/grpc/testing/echo_messages.proto
  - src/proto/grpc/testing/simple_messages.proto
  - src/proto/grpc/testing/xds/v3/orca_load_report.proto
  - test/cpp/end2end/grpclb_end2end_test.cc
  - test/cpp/end2end/test_service_impl.cc
  deps:
  - grpc++_test_config
  - grpc++_test_util
  platforms:
  - linux
  - posix
  - mac
- name: h2_ssl_session_reuse_test
  gtest: true
  build: test
  language: c++
  headers: []
  src:
  - test/core/end2end/h2_ssl_session_reuse_test.cc
  deps:
  - end2end_tests
- name: handshake_server_with_readahead_handshaker_test
  gtest: true
  build: test
  language: c++
  headers:
  - test/core/handshake/server_ssl_common.h
  src:
  - test/core/handshake/readahead_handshaker_server_ssl.cc
  - test/core/handshake/server_ssl_common.cc
  deps:
  - grpc_test_util
  platforms:
  - linux
  - posix
  - mac
- name: head_of_line_blocking_bad_client_test
  gtest: true
  build: test
  language: c++
  headers:
  - test/core/bad_client/bad_client.h
  - test/core/end2end/cq_verifier.h
  src:
  - test/core/bad_client/bad_client.cc
  - test/core/bad_client/tests/head_of_line_blocking.cc
  - test/core/end2end/cq_verifier.cc
  deps:
  - grpc_test_util
- name: headers_bad_client_test
  gtest: true
  build: test
  language: c++
  headers:
  - test/core/bad_client/bad_client.h
  - test/core/end2end/cq_verifier.h
  src:
  - test/core/bad_client/bad_client.cc
  - test/core/bad_client/tests/headers.cc
  - test/core/end2end/cq_verifier.cc
  deps:
  - grpc_test_util
- name: health_service_end2end_test
  gtest: true
  build: test
  language: c++
  headers:
  - test/cpp/end2end/test_health_check_service_impl.h
  - test/cpp/end2end/test_service_impl.h
  src:
  - src/proto/grpc/health/v1/health.proto
  - src/proto/grpc/testing/duplicate/echo_duplicate.proto
  - src/proto/grpc/testing/echo.proto
  - src/proto/grpc/testing/echo_messages.proto
  - src/proto/grpc/testing/simple_messages.proto
  - src/proto/grpc/testing/xds/v3/orca_load_report.proto
  - test/cpp/end2end/health_service_end2end_test.cc
  - test/cpp/end2end/test_health_check_service_impl.cc
  - test/cpp/end2end/test_service_impl.cc
  deps:
  - grpc++_test_util
- name: histogram_test
  gtest: true
  build: test
  language: c++
  headers:
  - test/core/util/cmdline.h
  - test/core/util/evaluate_args_test_util.h
  - test/core/util/fuzzer_util.h
  - test/core/util/grpc_profiler.h
  - test/core/util/histogram.h
  - test/core/util/mock_authorization_endpoint.h
  - test/core/util/mock_endpoint.h
  - test/core/util/parse_hexstring.h
  - test/core/util/passthru_endpoint.h
  - test/core/util/resolve_localhost_ip46.h
  - test/core/util/slice_splitter.h
  - test/core/util/subprocess.h
  - test/core/util/tracer_util.h
  src:
  - test/core/util/cmdline.cc
  - test/core/util/fuzzer_util.cc
  - test/core/util/grpc_profiler.cc
  - test/core/util/histogram.cc
  - test/core/util/histogram_test.cc
  - test/core/util/mock_endpoint.cc
  - test/core/util/parse_hexstring.cc
  - test/core/util/passthru_endpoint.cc
  - test/core/util/resolve_localhost_ip46.cc
  - test/core/util/slice_splitter.cc
  - test/core/util/subprocess_posix.cc
  - test/core/util/subprocess_windows.cc
  - test/core/util/tracer_util.cc
  deps:
  - grpc_test_util
  uses_polling: false
- name: host_port_test
  gtest: true
  build: test
  language: c++
  headers: []
  src:
  - test/core/gprpp/host_port_test.cc
  deps:
  - grpc_test_util
  uses_polling: false
- name: hpack_encoder_test
  gtest: true
  build: test
  language: c++
  headers:
  - test/core/util/cmdline.h
  - test/core/util/evaluate_args_test_util.h
  - test/core/util/fuzzer_util.h
  - test/core/util/grpc_profiler.h
  - test/core/util/histogram.h
  - test/core/util/mock_authorization_endpoint.h
  - test/core/util/mock_endpoint.h
  - test/core/util/parse_hexstring.h
  - test/core/util/passthru_endpoint.h
  - test/core/util/resolve_localhost_ip46.h
  - test/core/util/slice_splitter.h
  - test/core/util/subprocess.h
  - test/core/util/tracer_util.h
  src:
  - test/core/transport/chttp2/hpack_encoder_test.cc
  - test/core/util/cmdline.cc
  - test/core/util/fuzzer_util.cc
  - test/core/util/grpc_profiler.cc
  - test/core/util/histogram.cc
  - test/core/util/mock_endpoint.cc
  - test/core/util/parse_hexstring.cc
  - test/core/util/passthru_endpoint.cc
  - test/core/util/resolve_localhost_ip46.cc
  - test/core/util/slice_splitter.cc
  - test/core/util/subprocess_posix.cc
  - test/core/util/subprocess_windows.cc
  - test/core/util/tracer_util.cc
  deps:
  - grpc_test_util
  uses_polling: false
- name: hpack_parser_table_test
  gtest: true
  build: test
  language: c++
  headers:
  - test/core/util/cmdline.h
  - test/core/util/evaluate_args_test_util.h
  - test/core/util/fuzzer_util.h
  - test/core/util/grpc_profiler.h
  - test/core/util/histogram.h
  - test/core/util/mock_authorization_endpoint.h
  - test/core/util/mock_endpoint.h
  - test/core/util/parse_hexstring.h
  - test/core/util/passthru_endpoint.h
  - test/core/util/resolve_localhost_ip46.h
  - test/core/util/slice_splitter.h
  - test/core/util/subprocess.h
  - test/core/util/tracer_util.h
  src:
  - test/core/transport/chttp2/hpack_parser_table_test.cc
  - test/core/util/cmdline.cc
  - test/core/util/fuzzer_util.cc
  - test/core/util/grpc_profiler.cc
  - test/core/util/histogram.cc
  - test/core/util/mock_endpoint.cc
  - test/core/util/parse_hexstring.cc
  - test/core/util/passthru_endpoint.cc
  - test/core/util/resolve_localhost_ip46.cc
  - test/core/util/slice_splitter.cc
  - test/core/util/subprocess_posix.cc
  - test/core/util/subprocess_windows.cc
  - test/core/util/tracer_util.cc
  deps:
  - grpc_test_util
  uses_polling: false
- name: hpack_parser_test
  gtest: true
  build: test
  language: c++
  headers:
  - test/core/util/cmdline.h
  - test/core/util/evaluate_args_test_util.h
  - test/core/util/fuzzer_util.h
  - test/core/util/grpc_profiler.h
  - test/core/util/histogram.h
  - test/core/util/mock_authorization_endpoint.h
  - test/core/util/mock_endpoint.h
  - test/core/util/parse_hexstring.h
  - test/core/util/passthru_endpoint.h
  - test/core/util/resolve_localhost_ip46.h
  - test/core/util/slice_splitter.h
  - test/core/util/subprocess.h
  - test/core/util/tracer_util.h
  src:
  - test/core/transport/chttp2/hpack_parser_test.cc
  - test/core/util/cmdline.cc
  - test/core/util/fuzzer_util.cc
  - test/core/util/grpc_profiler.cc
  - test/core/util/histogram.cc
  - test/core/util/mock_endpoint.cc
  - test/core/util/parse_hexstring.cc
  - test/core/util/passthru_endpoint.cc
  - test/core/util/resolve_localhost_ip46.cc
  - test/core/util/slice_splitter.cc
  - test/core/util/subprocess_posix.cc
  - test/core/util/subprocess_windows.cc
  - test/core/util/tracer_util.cc
  deps:
  - grpc_test_util
  uses_polling: false
- name: http2_client
  build: test
  run: false
  language: c++
  headers: []
  src:
  - src/proto/grpc/testing/empty.proto
  - src/proto/grpc/testing/messages.proto
  - src/proto/grpc/testing/test.proto
  - test/cpp/interop/http2_client.cc
  deps:
  - grpc++_test_config
  - grpc++_test_util
- name: http_proxy_mapper_test
  gtest: true
  build: test
  language: c++
  headers: []
  src:
  - test/core/client_channel/http_proxy_mapper_test.cc
  deps:
  - grpc_test_util
  uses_polling: false
- name: httpcli_test
  gtest: true
  build: test
  language: c++
  headers:
  - test/core/http/httpcli_test_util.h
  - test/core/util/fake_udp_and_tcp_server.h
  src:
  - test/core/http/httpcli_test.cc
  - test/core/http/httpcli_test_util.cc
  - test/core/util/fake_udp_and_tcp_server.cc
  deps:
  - grpc++_test_util
  platforms:
  - linux
  - posix
  - mac
- name: httpscli_test
  gtest: true
  build: test
  language: c++
  headers:
  - test/core/http/httpcli_test_util.h
  - test/core/util/fake_udp_and_tcp_server.h
  src:
  - test/core/http/httpcli_test_util.cc
  - test/core/http/httpscli_test.cc
  - test/core/util/fake_udp_and_tcp_server.cc
  deps:
  - grpc++_test_util
  platforms:
  - linux
  - posix
  - mac
- name: hybrid_end2end_test
  gtest: true
  build: test
  language: c++
  headers:
  - test/cpp/end2end/test_service_impl.h
  src:
  - src/proto/grpc/testing/duplicate/echo_duplicate.proto
  - src/proto/grpc/testing/echo.proto
  - src/proto/grpc/testing/echo_messages.proto
  - src/proto/grpc/testing/simple_messages.proto
  - src/proto/grpc/testing/xds/v3/orca_load_report.proto
  - test/cpp/end2end/hybrid_end2end_test.cc
  - test/cpp/end2end/test_service_impl.cc
  deps:
  - grpc++_test_util
- name: idle_filter_state_test
  gtest: true
  build: test
  language: c++
  headers:
  - src/core/ext/filters/channel_idle/idle_filter_state.h
  src:
  - src/core/ext/filters/channel_idle/idle_filter_state.cc
  - test/core/client_idle/idle_filter_state_test.cc
  deps: []
  uses_polling: false
- name: if_test
  gtest: true
  build: test
  language: c++
  headers:
  - src/core/lib/promise/detail/promise_factory.h
  - src/core/lib/promise/detail/promise_like.h
  - src/core/lib/promise/if.h
  - src/core/lib/promise/poll.h
  src:
  - test/core/promise/if_test.cc
  deps:
  - absl/meta:type_traits
  - absl/status:statusor
  - absl/types:variant
  uses_polling: false
- name: init_test
  gtest: true
  build: test
  language: c++
  headers: []
  src:
  - test/core/surface/init_test.cc
  deps:
  - grpc_test_util
  uses_polling: false
- name: initial_settings_frame_bad_client_test
  gtest: true
  build: test
  language: c++
  headers:
  - test/core/bad_client/bad_client.h
  - test/core/end2end/cq_verifier.h
  src:
  - test/core/bad_client/bad_client.cc
  - test/core/bad_client/tests/initial_settings_frame.cc
  - test/core/end2end/cq_verifier.cc
  deps:
  - grpc_test_util
- name: insecure_security_connector_test
  gtest: true
  build: test
  language: c++
  headers:
  - test/core/util/cmdline.h
  - test/core/util/evaluate_args_test_util.h
  - test/core/util/fuzzer_util.h
  - test/core/util/grpc_profiler.h
  - test/core/util/histogram.h
  - test/core/util/mock_authorization_endpoint.h
  - test/core/util/mock_endpoint.h
  - test/core/util/parse_hexstring.h
  - test/core/util/passthru_endpoint.h
  - test/core/util/resolve_localhost_ip46.h
  - test/core/util/slice_splitter.h
  - test/core/util/subprocess.h
  - test/core/util/tracer_util.h
  src:
  - test/core/security/insecure_security_connector_test.cc
  - test/core/util/cmdline.cc
  - test/core/util/fuzzer_util.cc
  - test/core/util/grpc_profiler.cc
  - test/core/util/histogram.cc
  - test/core/util/mock_endpoint.cc
  - test/core/util/parse_hexstring.cc
  - test/core/util/passthru_endpoint.cc
  - test/core/util/resolve_localhost_ip46.cc
  - test/core/util/slice_splitter.cc
  - test/core/util/subprocess_posix.cc
  - test/core/util/subprocess_windows.cc
  - test/core/util/tracer_util.cc
  deps:
  - grpc_test_util
- name: interop_client
  build: test
  run: false
  language: c++
  headers:
  - test/core/security/oauth2_utils.h
  - test/cpp/interop/client_helper.h
  - test/cpp/interop/interop_client.h
  src:
  - src/proto/grpc/testing/empty.proto
  - src/proto/grpc/testing/messages.proto
  - src/proto/grpc/testing/test.proto
  - test/core/security/oauth2_utils.cc
  - test/cpp/interop/client.cc
  - test/cpp/interop/client_helper.cc
  - test/cpp/interop/interop_client.cc
  deps:
  - grpc++_test_config
  - grpc++_test_util
- name: interop_server
  build: test
  run: false
  language: c++
  headers:
  - test/cpp/interop/server_helper.h
  src:
  - src/proto/grpc/testing/empty.proto
  - src/proto/grpc/testing/messages.proto
  - src/proto/grpc/testing/test.proto
  - test/cpp/interop/interop_server.cc
  - test/cpp/interop/interop_server_bootstrap.cc
  - test/cpp/interop/server_helper.cc
  deps:
  - grpc++_test_config
  - grpc++_test_util
- name: iomgr_event_engine_test
  gtest: true
  build: test
  language: c++
  headers:
  - test/core/event_engine/test_suite/event_engine_test.h
  - test/core/event_engine/test_suite/event_engine_test_utils.h
  src:
  - test/core/event_engine/test_suite/event_engine_test.cc
  - test/core/event_engine/test_suite/event_engine_test_utils.cc
  - test/core/event_engine/test_suite/iomgr_event_engine_test.cc
  - test/core/event_engine/test_suite/timer_test.cc
  deps:
  - grpc_test_util
  uses_polling: false
- name: istio_echo_server_test
  gtest: true
  build: test
  language: c++
  headers:
  - test/cpp/interop/istio_echo_server_lib.h
  src:
  - src/proto/grpc/testing/istio_echo.proto
  - test/cpp/interop/istio_echo_server_lib.cc
  - test/cpp/interop/istio_echo_server_test.cc
  deps:
  - grpc++
  - grpc_test_util
  - grpc++_test_config
- name: join_test
  gtest: true
  build: test
  language: c++
  headers:
  - src/core/lib/gpr/useful.h
  - src/core/lib/gprpp/bitset.h
  - src/core/lib/gprpp/construct_destruct.h
  - src/core/lib/promise/detail/basic_join.h
  - src/core/lib/promise/detail/promise_like.h
  - src/core/lib/promise/join.h
  - src/core/lib/promise/poll.h
  src:
  - test/core/promise/join_test.cc
  deps:
  - absl/meta:type_traits
  - absl/strings:strings
  - absl/types:variant
  - absl/utility:utility
  uses_polling: false
- name: json_test
  gtest: true
  build: test
  language: c++
  headers: []
  src:
  - test/core/json/json_test.cc
  deps:
  - grpc_test_util
  uses_polling: false
- name: json_token_test
  gtest: true
  build: test
  language: c++
  headers:
  - test/core/util/cmdline.h
  - test/core/util/evaluate_args_test_util.h
  - test/core/util/fuzzer_util.h
  - test/core/util/grpc_profiler.h
  - test/core/util/histogram.h
  - test/core/util/mock_authorization_endpoint.h
  - test/core/util/mock_endpoint.h
  - test/core/util/parse_hexstring.h
  - test/core/util/passthru_endpoint.h
  - test/core/util/resolve_localhost_ip46.h
  - test/core/util/slice_splitter.h
  - test/core/util/subprocess.h
  - test/core/util/tracer_util.h
  src:
  - test/core/security/json_token_test.cc
  - test/core/util/cmdline.cc
  - test/core/util/fuzzer_util.cc
  - test/core/util/grpc_profiler.cc
  - test/core/util/histogram.cc
  - test/core/util/mock_endpoint.cc
  - test/core/util/parse_hexstring.cc
  - test/core/util/passthru_endpoint.cc
  - test/core/util/resolve_localhost_ip46.cc
  - test/core/util/slice_splitter.cc
  - test/core/util/subprocess_posix.cc
  - test/core/util/subprocess_windows.cc
  - test/core/util/tracer_util.cc
  deps:
  - grpc_test_util
  uses_polling: false
- name: jwt_verifier_test
  gtest: true
  build: test
  language: c++
  headers:
  - test/core/util/cmdline.h
  - test/core/util/evaluate_args_test_util.h
  - test/core/util/fuzzer_util.h
  - test/core/util/grpc_profiler.h
  - test/core/util/histogram.h
  - test/core/util/mock_authorization_endpoint.h
  - test/core/util/mock_endpoint.h
  - test/core/util/parse_hexstring.h
  - test/core/util/passthru_endpoint.h
  - test/core/util/resolve_localhost_ip46.h
  - test/core/util/slice_splitter.h
  - test/core/util/subprocess.h
  - test/core/util/tracer_util.h
  src:
  - test/core/security/jwt_verifier_test.cc
  - test/core/util/cmdline.cc
  - test/core/util/fuzzer_util.cc
  - test/core/util/grpc_profiler.cc
  - test/core/util/histogram.cc
  - test/core/util/mock_endpoint.cc
  - test/core/util/parse_hexstring.cc
  - test/core/util/passthru_endpoint.cc
  - test/core/util/resolve_localhost_ip46.cc
  - test/core/util/slice_splitter.cc
  - test/core/util/subprocess_posix.cc
  - test/core/util/subprocess_windows.cc
  - test/core/util/tracer_util.cc
  deps:
  - grpc_test_util
  uses_polling: false
- name: lame_client_test
  gtest: true
  build: test
  language: c++
  headers:
  - test/core/end2end/cq_verifier.h
  src:
  - test/core/end2end/cq_verifier.cc
  - test/core/surface/lame_client_test.cc
  deps:
  - grpc_test_util
- name: large_metadata_bad_client_test
  gtest: true
  build: test
  language: c++
  headers:
  - test/core/bad_client/bad_client.h
  - test/core/end2end/cq_verifier.h
  src:
  - test/core/bad_client/bad_client.cc
  - test/core/bad_client/tests/large_metadata.cc
  - test/core/end2end/cq_verifier.cc
  deps:
  - grpc_test_util
- name: latch_test
  gtest: true
  build: test
  language: c++
  headers:
  - src/core/lib/gpr/alloc.h
  - src/core/lib/gpr/env.h
  - src/core/lib/gpr/murmur_hash.h
  - src/core/lib/gpr/spinlock.h
  - src/core/lib/gpr/string.h
  - src/core/lib/gpr/string_windows.h
  - src/core/lib/gpr/time_precise.h
  - src/core/lib/gpr/tls.h
  - src/core/lib/gpr/tmpfile.h
  - src/core/lib/gpr/useful.h
  - src/core/lib/gprpp/atomic_utils.h
  - src/core/lib/gprpp/bitset.h
  - src/core/lib/gprpp/construct_destruct.h
  - src/core/lib/gprpp/debug_location.h
  - src/core/lib/gprpp/examine_stack.h
  - src/core/lib/gprpp/fork.h
  - src/core/lib/gprpp/global_config.h
  - src/core/lib/gprpp/global_config_custom.h
  - src/core/lib/gprpp/global_config_env.h
  - src/core/lib/gprpp/global_config_generic.h
  - src/core/lib/gprpp/host_port.h
  - src/core/lib/gprpp/manual_constructor.h
  - src/core/lib/gprpp/memory.h
  - src/core/lib/gprpp/mpscq.h
  - src/core/lib/gprpp/orphanable.h
  - src/core/lib/gprpp/ref_counted.h
  - src/core/lib/gprpp/ref_counted_ptr.h
  - src/core/lib/gprpp/stat.h
  - src/core/lib/gprpp/sync.h
  - src/core/lib/gprpp/thd.h
  - src/core/lib/gprpp/time_util.h
  - src/core/lib/profiling/timers.h
  - src/core/lib/promise/activity.h
  - src/core/lib/promise/context.h
  - src/core/lib/promise/detail/basic_join.h
  - src/core/lib/promise/detail/basic_seq.h
  - src/core/lib/promise/detail/promise_factory.h
  - src/core/lib/promise/detail/promise_like.h
  - src/core/lib/promise/detail/status.h
  - src/core/lib/promise/detail/switch.h
  - src/core/lib/promise/intra_activity_waiter.h
  - src/core/lib/promise/join.h
  - src/core/lib/promise/latch.h
  - src/core/lib/promise/poll.h
  - src/core/lib/promise/seq.h
  - test/core/promise/test_wakeup_schedulers.h
  src:
  - src/core/lib/gpr/alloc.cc
  - src/core/lib/gpr/atm.cc
  - src/core/lib/gpr/cpu_iphone.cc
  - src/core/lib/gpr/cpu_linux.cc
  - src/core/lib/gpr/cpu_posix.cc
  - src/core/lib/gpr/cpu_windows.cc
  - src/core/lib/gpr/env_linux.cc
  - src/core/lib/gpr/env_posix.cc
  - src/core/lib/gpr/env_windows.cc
  - src/core/lib/gpr/log.cc
  - src/core/lib/gpr/log_android.cc
  - src/core/lib/gpr/log_linux.cc
  - src/core/lib/gpr/log_posix.cc
  - src/core/lib/gpr/log_windows.cc
  - src/core/lib/gpr/murmur_hash.cc
  - src/core/lib/gpr/string.cc
  - src/core/lib/gpr/string_posix.cc
  - src/core/lib/gpr/string_util_windows.cc
  - src/core/lib/gpr/string_windows.cc
  - src/core/lib/gpr/sync.cc
  - src/core/lib/gpr/sync_abseil.cc
  - src/core/lib/gpr/sync_posix.cc
  - src/core/lib/gpr/sync_windows.cc
  - src/core/lib/gpr/time.cc
  - src/core/lib/gpr/time_posix.cc
  - src/core/lib/gpr/time_precise.cc
  - src/core/lib/gpr/time_windows.cc
  - src/core/lib/gpr/tmpfile_msys.cc
  - src/core/lib/gpr/tmpfile_posix.cc
  - src/core/lib/gpr/tmpfile_windows.cc
  - src/core/lib/gpr/wrap_memcpy.cc
  - src/core/lib/gprpp/examine_stack.cc
  - src/core/lib/gprpp/fork.cc
  - src/core/lib/gprpp/global_config_env.cc
  - src/core/lib/gprpp/host_port.cc
  - src/core/lib/gprpp/mpscq.cc
  - src/core/lib/gprpp/stat_posix.cc
  - src/core/lib/gprpp/stat_windows.cc
  - src/core/lib/gprpp/thd_posix.cc
  - src/core/lib/gprpp/thd_windows.cc
  - src/core/lib/gprpp/time_util.cc
  - src/core/lib/profiling/basic_timers.cc
  - src/core/lib/profiling/stap_timers.cc
  - src/core/lib/promise/activity.cc
  - test/core/promise/latch_test.cc
  deps:
  - absl/base:base
  - absl/base:core_headers
  - absl/memory:memory
  - absl/meta:type_traits
  - absl/random:random
  - absl/status:status
  - absl/status:statusor
  - absl/strings:cord
  - absl/strings:str_format
  - absl/strings:strings
  - absl/synchronization:synchronization
  - absl/time:time
  - absl/types:optional
  - absl/types:variant
  - absl/utility:utility
  uses_polling: false
- name: lb_get_cpu_stats_test
  gtest: true
  build: test
  language: c++
  headers:
  - src/cpp/server/load_reporter/get_cpu_stats.h
  src:
  - src/cpp/server/load_reporter/get_cpu_stats_linux.cc
  - src/cpp/server/load_reporter/get_cpu_stats_macos.cc
  - src/cpp/server/load_reporter/get_cpu_stats_unsupported.cc
  - src/cpp/server/load_reporter/get_cpu_stats_windows.cc
  - test/cpp/server/load_reporter/get_cpu_stats_test.cc
  deps:
  - grpc_test_util
- name: lb_load_data_store_test
  gtest: true
  build: test
  language: c++
  headers:
  - src/cpp/server/load_reporter/constants.h
  - src/cpp/server/load_reporter/load_data_store.h
  src:
  - src/cpp/server/load_reporter/load_data_store.cc
  - test/cpp/server/load_reporter/load_data_store_test.cc
  deps:
  - grpc++
  - grpc_test_util
- name: load_file_test
  gtest: true
  build: test
  language: c++
  headers: []
  src:
  - test/core/iomgr/load_file_test.cc
  deps:
  - grpc_test_util
  uses_polling: false
- name: lock_free_event_test
  gtest: true
  build: test
  language: c++
  headers:
  - src/core/lib/event_engine/iomgr_engine/event_poller.h
  - src/core/lib/event_engine/iomgr_engine/iomgr_engine_closure.h
  - src/core/lib/event_engine/iomgr_engine/lockfree_event.h
  src:
  - src/core/lib/event_engine/iomgr_engine/lockfree_event.cc
  - test/core/event_engine/iomgr_event_engine/lock_free_event_test.cc
  deps:
  - grpc_test_util
  uses_polling: false
- name: log_test
  gtest: true
  build: test
  language: c++
  headers: []
  src:
  - test/core/gpr/log_test.cc
  deps:
  - grpc_test_util
  uses_polling: false
- name: loop_test
  gtest: true
  build: test
  language: c++
  headers:
  - src/core/lib/gprpp/construct_destruct.h
  - src/core/lib/promise/detail/basic_seq.h
  - src/core/lib/promise/detail/promise_factory.h
  - src/core/lib/promise/detail/promise_like.h
  - src/core/lib/promise/detail/switch.h
  - src/core/lib/promise/loop.h
  - src/core/lib/promise/poll.h
  - src/core/lib/promise/seq.h
  src:
  - test/core/promise/loop_test.cc
  deps:
  - absl/meta:type_traits
  - absl/status:status
  - absl/status:statusor
  - absl/types:variant
  - absl/utility:utility
  uses_polling: false
- name: match_test
  gtest: true
  build: test
  language: c++
  headers:
  - src/core/lib/gprpp/match.h
  - src/core/lib/gprpp/overload.h
  src:
  - test/core/gprpp/match_test.cc
  deps:
  - absl/types:variant
  uses_polling: false
- name: matchers_test
  gtest: true
  build: test
  language: c++
  headers:
  - test/core/util/cmdline.h
  - test/core/util/evaluate_args_test_util.h
  - test/core/util/fuzzer_util.h
  - test/core/util/grpc_profiler.h
  - test/core/util/histogram.h
  - test/core/util/mock_authorization_endpoint.h
  - test/core/util/mock_endpoint.h
  - test/core/util/parse_hexstring.h
  - test/core/util/passthru_endpoint.h
  - test/core/util/resolve_localhost_ip46.h
  - test/core/util/slice_splitter.h
  - test/core/util/subprocess.h
  - test/core/util/tracer_util.h
  src:
  - test/core/security/matchers_test.cc
  - test/core/util/cmdline.cc
  - test/core/util/fuzzer_util.cc
  - test/core/util/grpc_profiler.cc
  - test/core/util/histogram.cc
  - test/core/util/mock_endpoint.cc
  - test/core/util/parse_hexstring.cc
  - test/core/util/passthru_endpoint.cc
  - test/core/util/resolve_localhost_ip46.cc
  - test/core/util/slice_splitter.cc
  - test/core/util/subprocess_posix.cc
  - test/core/util/subprocess_windows.cc
  - test/core/util/tracer_util.cc
  deps:
  - grpc_test_util
- name: memory_quota_stress_test
  gtest: true
  build: test
  language: c++
  headers:
  - src/core/ext/upb-generated/google/protobuf/any.upb.h
  - src/core/ext/upb-generated/google/rpc/status.upb.h
  - src/core/lib/debug/trace.h
  - src/core/lib/gprpp/atomic_utils.h
  - src/core/lib/gprpp/bitset.h
  - src/core/lib/gprpp/orphanable.h
  - src/core/lib/gprpp/ref_counted.h
  - src/core/lib/gprpp/ref_counted_ptr.h
  - src/core/lib/gprpp/status_helper.h
  - src/core/lib/gprpp/time.h
  - src/core/lib/iomgr/closure.h
  - src/core/lib/iomgr/combiner.h
  - src/core/lib/iomgr/error.h
  - src/core/lib/iomgr/exec_ctx.h
  - src/core/lib/iomgr/executor.h
  - src/core/lib/iomgr/iomgr_internal.h
  - src/core/lib/promise/activity.h
  - src/core/lib/promise/context.h
  - src/core/lib/promise/detail/basic_seq.h
  - src/core/lib/promise/detail/promise_factory.h
  - src/core/lib/promise/detail/promise_like.h
  - src/core/lib/promise/detail/status.h
  - src/core/lib/promise/detail/switch.h
  - src/core/lib/promise/exec_ctx_wakeup_scheduler.h
  - src/core/lib/promise/loop.h
  - src/core/lib/promise/map.h
  - src/core/lib/promise/poll.h
  - src/core/lib/promise/race.h
  - src/core/lib/promise/seq.h
  - src/core/lib/resource_quota/memory_quota.h
  - src/core/lib/resource_quota/periodic_update.h
  - src/core/lib/resource_quota/trace.h
  - src/core/lib/slice/percent_encoding.h
  - src/core/lib/slice/slice.h
  - src/core/lib/slice/slice_internal.h
  - src/core/lib/slice/slice_refcount.h
  - src/core/lib/slice/slice_refcount_base.h
  - src/core/lib/slice/slice_string_helpers.h
  - src/core/lib/transport/pid_controller.h
  src:
  - src/core/ext/upb-generated/google/protobuf/any.upb.c
  - src/core/ext/upb-generated/google/rpc/status.upb.c
  - src/core/lib/debug/trace.cc
  - src/core/lib/event_engine/memory_allocator.cc
  - src/core/lib/gprpp/status_helper.cc
  - src/core/lib/gprpp/time.cc
  - src/core/lib/iomgr/combiner.cc
  - src/core/lib/iomgr/error.cc
  - src/core/lib/iomgr/exec_ctx.cc
  - src/core/lib/iomgr/executor.cc
  - src/core/lib/iomgr/iomgr_internal.cc
  - src/core/lib/promise/activity.cc
  - src/core/lib/resource_quota/memory_quota.cc
  - src/core/lib/resource_quota/periodic_update.cc
  - src/core/lib/resource_quota/trace.cc
  - src/core/lib/slice/percent_encoding.cc
  - src/core/lib/slice/slice.cc
  - src/core/lib/slice/slice_refcount.cc
  - src/core/lib/slice/slice_string_helpers.cc
  - src/core/lib/transport/pid_controller.cc
  - test/core/resource_quota/memory_quota_stress_test.cc
  deps:
  - absl/functional:any_invocable
  - absl/functional:function_ref
  - absl/meta:type_traits
  - absl/status:statusor
  - absl/utility:utility
  - gpr
  - upb
  platforms:
  - linux
  - posix
  uses_polling: false
- name: memory_quota_test
  gtest: true
  build: test
  language: c++
  headers:
  - src/core/ext/upb-generated/google/protobuf/any.upb.h
  - src/core/ext/upb-generated/google/rpc/status.upb.h
  - src/core/lib/debug/trace.h
  - src/core/lib/gprpp/atomic_utils.h
  - src/core/lib/gprpp/bitset.h
  - src/core/lib/gprpp/orphanable.h
  - src/core/lib/gprpp/ref_counted.h
  - src/core/lib/gprpp/ref_counted_ptr.h
  - src/core/lib/gprpp/status_helper.h
  - src/core/lib/gprpp/time.h
  - src/core/lib/iomgr/closure.h
  - src/core/lib/iomgr/combiner.h
  - src/core/lib/iomgr/error.h
  - src/core/lib/iomgr/exec_ctx.h
  - src/core/lib/iomgr/executor.h
  - src/core/lib/iomgr/iomgr_internal.h
  - src/core/lib/promise/activity.h
  - src/core/lib/promise/context.h
  - src/core/lib/promise/detail/basic_seq.h
  - src/core/lib/promise/detail/promise_factory.h
  - src/core/lib/promise/detail/promise_like.h
  - src/core/lib/promise/detail/status.h
  - src/core/lib/promise/detail/switch.h
  - src/core/lib/promise/exec_ctx_wakeup_scheduler.h
  - src/core/lib/promise/loop.h
  - src/core/lib/promise/map.h
  - src/core/lib/promise/poll.h
  - src/core/lib/promise/race.h
  - src/core/lib/promise/seq.h
  - src/core/lib/resource_quota/memory_quota.h
  - src/core/lib/resource_quota/periodic_update.h
  - src/core/lib/resource_quota/trace.h
  - src/core/lib/slice/percent_encoding.h
  - src/core/lib/slice/slice.h
  - src/core/lib/slice/slice_internal.h
  - src/core/lib/slice/slice_refcount.h
  - src/core/lib/slice/slice_refcount_base.h
  - src/core/lib/slice/slice_string_helpers.h
  - src/core/lib/transport/pid_controller.h
  - test/core/resource_quota/call_checker.h
  src:
  - src/core/ext/upb-generated/google/protobuf/any.upb.c
  - src/core/ext/upb-generated/google/rpc/status.upb.c
  - src/core/lib/debug/trace.cc
  - src/core/lib/event_engine/memory_allocator.cc
  - src/core/lib/gprpp/status_helper.cc
  - src/core/lib/gprpp/time.cc
  - src/core/lib/iomgr/combiner.cc
  - src/core/lib/iomgr/error.cc
  - src/core/lib/iomgr/exec_ctx.cc
  - src/core/lib/iomgr/executor.cc
  - src/core/lib/iomgr/iomgr_internal.cc
  - src/core/lib/promise/activity.cc
  - src/core/lib/resource_quota/memory_quota.cc
  - src/core/lib/resource_quota/periodic_update.cc
  - src/core/lib/resource_quota/trace.cc
  - src/core/lib/slice/percent_encoding.cc
  - src/core/lib/slice/slice.cc
  - src/core/lib/slice/slice_refcount.cc
  - src/core/lib/slice/slice_string_helpers.cc
  - src/core/lib/transport/pid_controller.cc
  - test/core/resource_quota/memory_quota_test.cc
  deps:
  - absl/functional:any_invocable
  - absl/functional:function_ref
  - absl/meta:type_traits
  - absl/status:statusor
  - absl/utility:utility
  - gpr
  - upb
  uses_polling: false
- name: message_allocator_end2end_test
  gtest: true
  build: test
  language: c++
  headers:
  - test/cpp/end2end/test_service_impl.h
  src:
  - src/proto/grpc/testing/echo.proto
  - src/proto/grpc/testing/echo_messages.proto
  - src/proto/grpc/testing/simple_messages.proto
  - src/proto/grpc/testing/xds/v3/orca_load_report.proto
  - test/cpp/end2end/message_allocator_end2end_test.cc
  - test/cpp/end2end/test_service_impl.cc
  deps:
  - grpc++_test_util
- name: message_compress_test
  gtest: true
  build: test
  language: c++
  headers:
  - test/core/util/cmdline.h
  - test/core/util/evaluate_args_test_util.h
  - test/core/util/fuzzer_util.h
  - test/core/util/grpc_profiler.h
  - test/core/util/histogram.h
  - test/core/util/mock_authorization_endpoint.h
  - test/core/util/mock_endpoint.h
  - test/core/util/parse_hexstring.h
  - test/core/util/passthru_endpoint.h
  - test/core/util/resolve_localhost_ip46.h
  - test/core/util/slice_splitter.h
  - test/core/util/subprocess.h
  - test/core/util/tracer_util.h
  src:
  - test/core/compression/message_compress_test.cc
  - test/core/util/cmdline.cc
  - test/core/util/fuzzer_util.cc
  - test/core/util/grpc_profiler.cc
  - test/core/util/histogram.cc
  - test/core/util/mock_endpoint.cc
  - test/core/util/parse_hexstring.cc
  - test/core/util/passthru_endpoint.cc
  - test/core/util/resolve_localhost_ip46.cc
  - test/core/util/slice_splitter.cc
  - test/core/util/subprocess_posix.cc
  - test/core/util/subprocess_windows.cc
  - test/core/util/tracer_util.cc
  deps:
  - grpc_test_util
  uses_polling: false
- name: metadata_map_test
  gtest: true
  build: test
  language: c++
  headers:
  - test/core/util/cmdline.h
  - test/core/util/evaluate_args_test_util.h
  - test/core/util/fuzzer_util.h
  - test/core/util/grpc_profiler.h
  - test/core/util/histogram.h
  - test/core/util/mock_authorization_endpoint.h
  - test/core/util/mock_endpoint.h
  - test/core/util/parse_hexstring.h
  - test/core/util/passthru_endpoint.h
  - test/core/util/resolve_localhost_ip46.h
  - test/core/util/slice_splitter.h
  - test/core/util/subprocess.h
  - test/core/util/tracer_util.h
  src:
  - test/core/transport/metadata_map_test.cc
  - test/core/util/cmdline.cc
  - test/core/util/fuzzer_util.cc
  - test/core/util/grpc_profiler.cc
  - test/core/util/histogram.cc
  - test/core/util/mock_endpoint.cc
  - test/core/util/parse_hexstring.cc
  - test/core/util/passthru_endpoint.cc
  - test/core/util/resolve_localhost_ip46.cc
  - test/core/util/slice_splitter.cc
  - test/core/util/subprocess_posix.cc
  - test/core/util/subprocess_windows.cc
  - test/core/util/tracer_util.cc
  deps:
  - grpc_test_util
- name: miscompile_with_no_unique_address_test
  gtest: true
  build: test
  language: c++
  headers: []
  src:
  - test/core/compiler_bugs/miscompile_with_no_unique_address_test.cc
  deps: []
  uses_polling: false
- name: mock_stream_test
  gtest: true
  build: test
  language: c++
  headers: []
  src:
  - src/proto/grpc/testing/echo.proto
  - src/proto/grpc/testing/echo_messages.proto
  - src/proto/grpc/testing/simple_messages.proto
  - src/proto/grpc/testing/xds/v3/orca_load_report.proto
  - test/cpp/test/mock_stream_test.cc
  deps:
  - grpc++_test
  - grpc++_test_util
- name: mock_test
  gtest: true
  build: test
  language: c++
  headers: []
  src:
  - src/proto/grpc/testing/duplicate/echo_duplicate.proto
  - src/proto/grpc/testing/echo.proto
  - src/proto/grpc/testing/echo_messages.proto
  - src/proto/grpc/testing/simple_messages.proto
  - src/proto/grpc/testing/xds/v3/orca_load_report.proto
  - test/cpp/end2end/mock_test.cc
  deps:
  - grpc++_test
  - grpc++_test_util
- name: mpscq_test
  gtest: true
  build: test
  language: c++
  headers: []
  src:
  - test/core/gprpp/mpscq_test.cc
  deps:
  - grpc_test_util
  platforms:
  - linux
  - posix
  - mac
  uses_polling: false
- name: murmur_hash_test
  gtest: true
  build: test
  language: c++
  headers: []
  src:
  - test/core/gpr/murmur_hash_test.cc
  deps:
  - grpc_test_util
  uses_polling: false
- name: nonblocking_test
  gtest: true
  build: test
  language: c++
  headers: []
  src:
  - src/proto/grpc/testing/echo.proto
  - src/proto/grpc/testing/echo_messages.proto
  - src/proto/grpc/testing/simple_messages.proto
  - src/proto/grpc/testing/xds/v3/orca_load_report.proto
  - test/cpp/end2end/nonblocking_test.cc
  deps:
  - grpc++_test_util
- name: num_external_connectivity_watchers_test
  gtest: true
  build: test
  language: c++
  headers: []
  src:
  - test/core/surface/num_external_connectivity_watchers_test.cc
  deps:
  - grpc_test_util
- name: observable_test
  gtest: true
  build: test
  language: c++
  headers:
  - src/core/lib/gpr/alloc.h
  - src/core/lib/gpr/env.h
  - src/core/lib/gpr/murmur_hash.h
  - src/core/lib/gpr/spinlock.h
  - src/core/lib/gpr/string.h
  - src/core/lib/gpr/string_windows.h
  - src/core/lib/gpr/time_precise.h
  - src/core/lib/gpr/tls.h
  - src/core/lib/gpr/tmpfile.h
  - src/core/lib/gpr/useful.h
  - src/core/lib/gprpp/atomic_utils.h
  - src/core/lib/gprpp/construct_destruct.h
  - src/core/lib/gprpp/debug_location.h
  - src/core/lib/gprpp/examine_stack.h
  - src/core/lib/gprpp/fork.h
  - src/core/lib/gprpp/global_config.h
  - src/core/lib/gprpp/global_config_custom.h
  - src/core/lib/gprpp/global_config_env.h
  - src/core/lib/gprpp/global_config_generic.h
  - src/core/lib/gprpp/host_port.h
  - src/core/lib/gprpp/manual_constructor.h
  - src/core/lib/gprpp/memory.h
  - src/core/lib/gprpp/mpscq.h
  - src/core/lib/gprpp/orphanable.h
  - src/core/lib/gprpp/ref_counted.h
  - src/core/lib/gprpp/ref_counted_ptr.h
  - src/core/lib/gprpp/stat.h
  - src/core/lib/gprpp/sync.h
  - src/core/lib/gprpp/thd.h
  - src/core/lib/gprpp/time_util.h
  - src/core/lib/profiling/timers.h
  - src/core/lib/promise/activity.h
  - src/core/lib/promise/context.h
  - src/core/lib/promise/detail/basic_seq.h
  - src/core/lib/promise/detail/promise_factory.h
  - src/core/lib/promise/detail/promise_like.h
  - src/core/lib/promise/detail/status.h
  - src/core/lib/promise/detail/switch.h
  - src/core/lib/promise/observable.h
  - src/core/lib/promise/poll.h
  - src/core/lib/promise/promise.h
  - src/core/lib/promise/seq.h
  - src/core/lib/promise/wait_set.h
  - test/core/promise/test_wakeup_schedulers.h
  src:
  - src/core/lib/gpr/alloc.cc
  - src/core/lib/gpr/atm.cc
  - src/core/lib/gpr/cpu_iphone.cc
  - src/core/lib/gpr/cpu_linux.cc
  - src/core/lib/gpr/cpu_posix.cc
  - src/core/lib/gpr/cpu_windows.cc
  - src/core/lib/gpr/env_linux.cc
  - src/core/lib/gpr/env_posix.cc
  - src/core/lib/gpr/env_windows.cc
  - src/core/lib/gpr/log.cc
  - src/core/lib/gpr/log_android.cc
  - src/core/lib/gpr/log_linux.cc
  - src/core/lib/gpr/log_posix.cc
  - src/core/lib/gpr/log_windows.cc
  - src/core/lib/gpr/murmur_hash.cc
  - src/core/lib/gpr/string.cc
  - src/core/lib/gpr/string_posix.cc
  - src/core/lib/gpr/string_util_windows.cc
  - src/core/lib/gpr/string_windows.cc
  - src/core/lib/gpr/sync.cc
  - src/core/lib/gpr/sync_abseil.cc
  - src/core/lib/gpr/sync_posix.cc
  - src/core/lib/gpr/sync_windows.cc
  - src/core/lib/gpr/time.cc
  - src/core/lib/gpr/time_posix.cc
  - src/core/lib/gpr/time_precise.cc
  - src/core/lib/gpr/time_windows.cc
  - src/core/lib/gpr/tmpfile_msys.cc
  - src/core/lib/gpr/tmpfile_posix.cc
  - src/core/lib/gpr/tmpfile_windows.cc
  - src/core/lib/gpr/wrap_memcpy.cc
  - src/core/lib/gprpp/examine_stack.cc
  - src/core/lib/gprpp/fork.cc
  - src/core/lib/gprpp/global_config_env.cc
  - src/core/lib/gprpp/host_port.cc
  - src/core/lib/gprpp/mpscq.cc
  - src/core/lib/gprpp/stat_posix.cc
  - src/core/lib/gprpp/stat_windows.cc
  - src/core/lib/gprpp/thd_posix.cc
  - src/core/lib/gprpp/thd_windows.cc
  - src/core/lib/gprpp/time_util.cc
  - src/core/lib/profiling/basic_timers.cc
  - src/core/lib/profiling/stap_timers.cc
  - src/core/lib/promise/activity.cc
  - test/core/promise/observable_test.cc
  deps:
  - absl/base:base
  - absl/base:core_headers
  - absl/container:flat_hash_set
  - absl/hash:hash
  - absl/memory:memory
  - absl/meta:type_traits
  - absl/random:random
  - absl/status:status
  - absl/status:statusor
  - absl/strings:cord
  - absl/strings:str_format
  - absl/strings:strings
  - absl/synchronization:synchronization
  - absl/time:time
  - absl/types:optional
  - absl/types:variant
  - absl/utility:utility
  uses_polling: false
- name: oracle_event_engine_posix_test
  gtest: true
  build: test
  language: c++
  headers:
  - test/core/event_engine/test_suite/event_engine_test.h
  - test/core/event_engine/test_suite/event_engine_test_utils.h
  - test/core/event_engine/test_suite/oracle_event_engine_posix.h
  src:
  - test/core/event_engine/test_suite/client_test.cc
  - test/core/event_engine/test_suite/event_engine_test.cc
  - test/core/event_engine/test_suite/event_engine_test_utils.cc
  - test/core/event_engine/test_suite/oracle_event_engine_posix.cc
  - test/core/event_engine/test_suite/oracle_event_engine_posix_test.cc
  deps:
  - grpc_test_util
  platforms:
  - linux
  - posix
  - mac
- name: orca_service_end2end_test
  gtest: true
  build: test
  language: c++
  headers: []
  src:
  - src/proto/grpc/testing/xds/v3/orca_load_report.proto
  - src/proto/grpc/testing/xds/v3/orca_service.proto
  - src/cpp/server/orca/orca_service.cc
  - test/cpp/end2end/orca_service_end2end_test.cc
  deps:
  - grpc++_test_util
- name: orphanable_test
  gtest: true
  build: test
  language: c++
  headers: []
  src:
  - test/core/gprpp/orphanable_test.cc
  deps:
  - grpc_test_util
- name: out_of_bounds_bad_client_test
  gtest: true
  build: test
  language: c++
  headers:
  - test/core/bad_client/bad_client.h
  - test/core/end2end/cq_verifier.h
  src:
  - test/core/bad_client/bad_client.cc
  - test/core/bad_client/tests/out_of_bounds.cc
  - test/core/end2end/cq_verifier.cc
  deps:
  - grpc_test_util
- name: overload_test
  gtest: true
  build: test
  language: c++
  headers:
  - src/core/lib/gprpp/overload.h
  src:
  - test/core/gprpp/overload_test.cc
  deps: []
  uses_polling: false
- name: parse_address_test
  gtest: true
  build: test
  language: c++
  headers: []
  src:
  - test/core/address_utils/parse_address_test.cc
  deps:
  - grpc_test_util
- name: parse_address_with_named_scope_id_test
  gtest: true
  build: test
  language: c++
  headers: []
  src:
  - test/core/address_utils/parse_address_with_named_scope_id_test.cc
  deps:
  - grpc_test_util
  platforms:
  - linux
  - posix
  - mac
  uses_polling: false
- name: parsed_metadata_test
  gtest: true
  build: test
  language: c++
  headers: []
  src:
  - test/core/transport/parsed_metadata_test.cc
  deps:
  - grpc_test_util
- name: parser_test
  gtest: true
  build: test
  language: c++
  headers:
  - test/core/end2end/data/ssl_test_data.h
  - test/core/util/cmdline.h
  - test/core/util/evaluate_args_test_util.h
  - test/core/util/fuzzer_util.h
  - test/core/util/grpc_profiler.h
  - test/core/util/histogram.h
  - test/core/util/mock_authorization_endpoint.h
  - test/core/util/mock_endpoint.h
  - test/core/util/parse_hexstring.h
  - test/core/util/passthru_endpoint.h
  - test/core/util/resolve_localhost_ip46.h
  - test/core/util/slice_splitter.h
  - test/core/util/subprocess.h
  - test/core/util/tracer_util.h
  src:
  - test/core/end2end/data/client_certs.cc
  - test/core/end2end/data/server1_cert.cc
  - test/core/end2end/data/server1_key.cc
  - test/core/end2end/data/test_root_cert.cc
  - test/core/http/parser_test.cc
  - test/core/util/cmdline.cc
  - test/core/util/fuzzer_util.cc
  - test/core/util/grpc_profiler.cc
  - test/core/util/histogram.cc
  - test/core/util/mock_endpoint.cc
  - test/core/util/parse_hexstring.cc
  - test/core/util/passthru_endpoint.cc
  - test/core/util/resolve_localhost_ip46.cc
  - test/core/util/slice_splitter.cc
  - test/core/util/subprocess_posix.cc
  - test/core/util/subprocess_windows.cc
  - test/core/util/tracer_util.cc
  deps:
  - grpc_test_util
  uses_polling: false
- name: percent_encoding_test
  gtest: true
  build: test
  language: c++
  headers: []
  src:
  - test/core/slice/percent_encoding_test.cc
  deps:
  - grpc_test_util
  uses_polling: false
- name: periodic_update_test
  gtest: true
  build: test
  language: c++
  headers:
  - src/core/ext/upb-generated/google/protobuf/any.upb.h
  - src/core/ext/upb-generated/google/rpc/status.upb.h
  - src/core/lib/debug/trace.h
  - src/core/lib/gprpp/bitset.h
  - src/core/lib/gprpp/status_helper.h
  - src/core/lib/gprpp/time.h
  - src/core/lib/iomgr/closure.h
  - src/core/lib/iomgr/combiner.h
  - src/core/lib/iomgr/error.h
  - src/core/lib/iomgr/exec_ctx.h
  - src/core/lib/iomgr/executor.h
  - src/core/lib/iomgr/iomgr_internal.h
  - src/core/lib/resource_quota/periodic_update.h
  - src/core/lib/slice/percent_encoding.h
  - src/core/lib/slice/slice.h
  - src/core/lib/slice/slice_internal.h
  - src/core/lib/slice/slice_refcount.h
  - src/core/lib/slice/slice_refcount_base.h
  - src/core/lib/slice/slice_string_helpers.h
  src:
  - src/core/ext/upb-generated/google/protobuf/any.upb.c
  - src/core/ext/upb-generated/google/rpc/status.upb.c
  - src/core/lib/debug/trace.cc
  - src/core/lib/gprpp/status_helper.cc
  - src/core/lib/gprpp/time.cc
  - src/core/lib/iomgr/combiner.cc
  - src/core/lib/iomgr/error.cc
  - src/core/lib/iomgr/exec_ctx.cc
  - src/core/lib/iomgr/executor.cc
  - src/core/lib/iomgr/iomgr_internal.cc
  - src/core/lib/resource_quota/periodic_update.cc
  - src/core/lib/slice/percent_encoding.cc
  - src/core/lib/slice/slice.cc
  - src/core/lib/slice/slice_refcount.cc
  - src/core/lib/slice/slice_string_helpers.cc
  - test/core/resource_quota/periodic_update_test.cc
  deps:
  - absl/functional:any_invocable
  - absl/functional:function_ref
  - absl/status:statusor
  - gpr
  - upb
  uses_polling: false
- name: pid_controller_test
  gtest: true
  build: test
  language: c++
  headers:
  - test/core/util/cmdline.h
  - test/core/util/evaluate_args_test_util.h
  - test/core/util/fuzzer_util.h
  - test/core/util/grpc_profiler.h
  - test/core/util/histogram.h
  - test/core/util/mock_authorization_endpoint.h
  - test/core/util/mock_endpoint.h
  - test/core/util/parse_hexstring.h
  - test/core/util/passthru_endpoint.h
  - test/core/util/resolve_localhost_ip46.h
  - test/core/util/slice_splitter.h
  - test/core/util/subprocess.h
  - test/core/util/tracer_util.h
  src:
  - test/core/transport/pid_controller_test.cc
  - test/core/util/cmdline.cc
  - test/core/util/fuzzer_util.cc
  - test/core/util/grpc_profiler.cc
  - test/core/util/histogram.cc
  - test/core/util/mock_endpoint.cc
  - test/core/util/parse_hexstring.cc
  - test/core/util/passthru_endpoint.cc
  - test/core/util/resolve_localhost_ip46.cc
  - test/core/util/slice_splitter.cc
  - test/core/util/subprocess_posix.cc
  - test/core/util/subprocess_windows.cc
  - test/core/util/tracer_util.cc
  deps:
  - grpc_test_util
- name: pipe_test
  gtest: true
  build: test
  language: c++
  headers:
  - src/core/ext/upb-generated/google/protobuf/any.upb.h
  - src/core/ext/upb-generated/google/rpc/status.upb.h
  - src/core/lib/debug/trace.h
  - src/core/lib/gprpp/atomic_utils.h
  - src/core/lib/gprpp/bitset.h
  - src/core/lib/gprpp/cpp_impl_of.h
  - src/core/lib/gprpp/orphanable.h
  - src/core/lib/gprpp/ref_counted.h
  - src/core/lib/gprpp/ref_counted_ptr.h
  - src/core/lib/gprpp/status_helper.h
  - src/core/lib/gprpp/time.h
  - src/core/lib/iomgr/closure.h
  - src/core/lib/iomgr/combiner.h
  - src/core/lib/iomgr/error.h
  - src/core/lib/iomgr/exec_ctx.h
  - src/core/lib/iomgr/executor.h
  - src/core/lib/iomgr/iomgr_internal.h
  - src/core/lib/promise/activity.h
  - src/core/lib/promise/context.h
  - src/core/lib/promise/detail/basic_join.h
  - src/core/lib/promise/detail/basic_seq.h
  - src/core/lib/promise/detail/promise_factory.h
  - src/core/lib/promise/detail/promise_like.h
  - src/core/lib/promise/detail/status.h
  - src/core/lib/promise/detail/switch.h
  - src/core/lib/promise/exec_ctx_wakeup_scheduler.h
  - src/core/lib/promise/intra_activity_waiter.h
  - src/core/lib/promise/join.h
  - src/core/lib/promise/loop.h
  - src/core/lib/promise/map.h
  - src/core/lib/promise/pipe.h
  - src/core/lib/promise/poll.h
  - src/core/lib/promise/promise.h
  - src/core/lib/promise/race.h
  - src/core/lib/promise/seq.h
  - src/core/lib/resource_quota/arena.h
  - src/core/lib/resource_quota/memory_quota.h
  - src/core/lib/resource_quota/periodic_update.h
  - src/core/lib/resource_quota/resource_quota.h
  - src/core/lib/resource_quota/thread_quota.h
  - src/core/lib/resource_quota/trace.h
  - src/core/lib/slice/percent_encoding.h
  - src/core/lib/slice/slice.h
  - src/core/lib/slice/slice_internal.h
  - src/core/lib/slice/slice_refcount.h
  - src/core/lib/slice/slice_refcount_base.h
  - src/core/lib/slice/slice_string_helpers.h
  - src/core/lib/transport/pid_controller.h
  - test/core/promise/test_wakeup_schedulers.h
  src:
  - src/core/ext/upb-generated/google/protobuf/any.upb.c
  - src/core/ext/upb-generated/google/rpc/status.upb.c
  - src/core/lib/debug/trace.cc
  - src/core/lib/event_engine/memory_allocator.cc
  - src/core/lib/gprpp/status_helper.cc
  - src/core/lib/gprpp/time.cc
  - src/core/lib/iomgr/combiner.cc
  - src/core/lib/iomgr/error.cc
  - src/core/lib/iomgr/exec_ctx.cc
  - src/core/lib/iomgr/executor.cc
  - src/core/lib/iomgr/iomgr_internal.cc
  - src/core/lib/promise/activity.cc
  - src/core/lib/resource_quota/arena.cc
  - src/core/lib/resource_quota/memory_quota.cc
  - src/core/lib/resource_quota/periodic_update.cc
  - src/core/lib/resource_quota/resource_quota.cc
  - src/core/lib/resource_quota/thread_quota.cc
  - src/core/lib/resource_quota/trace.cc
  - src/core/lib/slice/percent_encoding.cc
  - src/core/lib/slice/slice.cc
  - src/core/lib/slice/slice_refcount.cc
  - src/core/lib/slice/slice_string_helpers.cc
  - src/core/lib/transport/pid_controller.cc
  - test/core/promise/pipe_test.cc
  deps:
  - absl/functional:any_invocable
  - absl/functional:function_ref
  - absl/meta:type_traits
  - absl/status:statusor
  - absl/utility:utility
  - gpr
  - upb
  uses_polling: false
- name: poll_test
  gtest: true
  build: test
  language: c++
  headers:
  - src/core/lib/promise/poll.h
  src:
  - test/core/promise/poll_test.cc
  deps:
  - absl/types:variant
  uses_polling: false
- name: port_sharing_end2end_test
  gtest: true
  build: test
  language: c++
  headers:
  - test/cpp/end2end/test_service_impl.h
  src:
  - src/proto/grpc/testing/echo.proto
  - src/proto/grpc/testing/echo_messages.proto
  - src/proto/grpc/testing/simple_messages.proto
  - src/proto/grpc/testing/xds/v3/orca_load_report.proto
  - test/cpp/end2end/port_sharing_end2end_test.cc
  - test/cpp/end2end/test_service_impl.cc
  deps:
  - grpc++_test_util
- name: promise_factory_test
  gtest: true
  build: test
  language: c++
  headers:
  - src/core/lib/promise/detail/promise_factory.h
  - src/core/lib/promise/detail/promise_like.h
  - src/core/lib/promise/poll.h
  - src/core/lib/promise/promise.h
  src:
  - test/core/promise/promise_factory_test.cc
  deps:
  - absl/functional:bind_front
  - absl/meta:type_traits
  - absl/status:status
  - absl/types:optional
  - absl/types:variant
  uses_polling: false
- name: promise_map_test
  gtest: true
  build: test
  language: c++
  headers:
  - src/core/lib/promise/detail/promise_like.h
  - src/core/lib/promise/map.h
  - src/core/lib/promise/poll.h
  - src/core/lib/promise/promise.h
  src:
  - test/core/promise/map_test.cc
  deps:
  - absl/meta:type_traits
  - absl/status:status
  - absl/types:optional
  - absl/types:variant
  uses_polling: false
- name: promise_test
  gtest: true
  build: test
  language: c++
  headers:
  - src/core/lib/promise/detail/promise_like.h
  - src/core/lib/promise/poll.h
  - src/core/lib/promise/promise.h
  src:
  - test/core/promise/promise_test.cc
  deps:
  - absl/meta:type_traits
  - absl/status:status
  - absl/types:optional
  - absl/types:variant
  uses_polling: false
- name: proto_server_reflection_test
  gtest: true
  build: test
  language: c++
  headers:
  - test/cpp/end2end/test_service_impl.h
  - test/cpp/util/proto_reflection_descriptor_database.h
  src:
  - src/proto/grpc/testing/duplicate/echo_duplicate.proto
  - src/proto/grpc/testing/echo.proto
  - src/proto/grpc/testing/echo_messages.proto
  - src/proto/grpc/testing/simple_messages.proto
  - src/proto/grpc/testing/xds/v3/orca_load_report.proto
  - test/cpp/end2end/proto_server_reflection_test.cc
  - test/cpp/end2end/test_service_impl.cc
  - test/cpp/util/proto_reflection_descriptor_database.cc
  deps:
  - grpc++_reflection
  - grpc++_test_util
- name: proto_utils_test
  gtest: true
  build: test
  language: c++
  headers: []
  src:
  - test/cpp/codegen/proto_utils_test.cc
  deps:
  - grpc++
  - grpc_test_util
  uses_polling: false
- name: qps_json_driver
  build: test
  run: false
  language: c++
  headers:
  - src/cpp/util/core_stats.h
  - test/cpp/qps/benchmark_config.h
  - test/cpp/qps/client.h
  - test/cpp/qps/driver.h
  - test/cpp/qps/histogram.h
  - test/cpp/qps/interarrival.h
  - test/cpp/qps/parse_json.h
  - test/cpp/qps/qps_server_builder.h
  - test/cpp/qps/qps_worker.h
  - test/cpp/qps/report.h
  - test/cpp/qps/server.h
  - test/cpp/qps/stats.h
  - test/cpp/qps/usage_timer.h
  src:
  - src/proto/grpc/core/stats.proto
  - src/proto/grpc/testing/benchmark_service.proto
  - src/proto/grpc/testing/control.proto
  - src/proto/grpc/testing/messages.proto
  - src/proto/grpc/testing/payloads.proto
  - src/proto/grpc/testing/report_qps_scenario_service.proto
  - src/proto/grpc/testing/stats.proto
  - src/proto/grpc/testing/worker_service.proto
  - src/cpp/util/core_stats.cc
  - test/cpp/qps/benchmark_config.cc
  - test/cpp/qps/client_async.cc
  - test/cpp/qps/client_callback.cc
  - test/cpp/qps/client_sync.cc
  - test/cpp/qps/driver.cc
  - test/cpp/qps/parse_json.cc
  - test/cpp/qps/qps_json_driver.cc
  - test/cpp/qps/qps_server_builder.cc
  - test/cpp/qps/qps_worker.cc
  - test/cpp/qps/report.cc
  - test/cpp/qps/server_async.cc
  - test/cpp/qps/server_callback.cc
  - test/cpp/qps/server_sync.cc
  - test/cpp/qps/usage_timer.cc
  deps:
  - grpc++_test_config
  - grpc++_test_util
- name: qps_worker
  build: test
  run: false
  language: c++
  headers:
  - src/cpp/util/core_stats.h
  - test/cpp/qps/client.h
  - test/cpp/qps/histogram.h
  - test/cpp/qps/interarrival.h
  - test/cpp/qps/qps_server_builder.h
  - test/cpp/qps/qps_worker.h
  - test/cpp/qps/server.h
  - test/cpp/qps/stats.h
  - test/cpp/qps/usage_timer.h
  src:
  - src/proto/grpc/core/stats.proto
  - src/proto/grpc/testing/benchmark_service.proto
  - src/proto/grpc/testing/control.proto
  - src/proto/grpc/testing/messages.proto
  - src/proto/grpc/testing/payloads.proto
  - src/proto/grpc/testing/stats.proto
  - src/proto/grpc/testing/worker_service.proto
  - src/cpp/util/core_stats.cc
  - test/cpp/qps/client_async.cc
  - test/cpp/qps/client_callback.cc
  - test/cpp/qps/client_sync.cc
  - test/cpp/qps/qps_server_builder.cc
  - test/cpp/qps/qps_worker.cc
  - test/cpp/qps/server_async.cc
  - test/cpp/qps/server_callback.cc
  - test/cpp/qps/server_sync.cc
  - test/cpp/qps/usage_timer.cc
  - test/cpp/qps/worker.cc
  deps:
  - grpc++_test_config
  - grpc++_test_util
- name: race_test
  gtest: true
  build: test
  language: c++
  headers:
  - src/core/lib/promise/poll.h
  - src/core/lib/promise/race.h
  src:
  - test/core/promise/race_test.cc
  deps:
  - absl/types:variant
  uses_polling: false
- name: raw_end2end_test
  gtest: true
  build: test
  language: c++
  headers:
  - test/cpp/end2end/test_service_impl.h
  src:
  - src/proto/grpc/testing/duplicate/echo_duplicate.proto
  - src/proto/grpc/testing/echo.proto
  - src/proto/grpc/testing/echo_messages.proto
  - src/proto/grpc/testing/simple_messages.proto
  - src/proto/grpc/testing/xds/v3/orca_load_report.proto
  - test/cpp/end2end/raw_end2end_test.cc
  - test/cpp/end2end/test_service_impl.cc
  deps:
  - grpc++_test_util
- name: rbac_service_config_parser_test
  gtest: true
  build: test
  language: c++
  headers: []
  src:
  - test/core/ext/filters/rbac/rbac_service_config_parser_test.cc
  deps:
  - grpc_test_util
  uses_polling: false
- name: rbac_translator_test
  gtest: true
  build: test
  language: c++
  headers:
  - src/core/lib/security/authorization/grpc_authorization_policy_provider.h
  - src/core/lib/security/authorization/rbac_translator.h
  - test/core/util/cmdline.h
  - test/core/util/evaluate_args_test_util.h
  - test/core/util/fuzzer_util.h
  - test/core/util/grpc_profiler.h
  - test/core/util/histogram.h
  - test/core/util/mock_authorization_endpoint.h
  - test/core/util/mock_endpoint.h
  - test/core/util/parse_hexstring.h
  - test/core/util/passthru_endpoint.h
  - test/core/util/resolve_localhost_ip46.h
  - test/core/util/slice_splitter.h
  - test/core/util/subprocess.h
  - test/core/util/tracer_util.h
  src:
  - src/core/lib/security/authorization/grpc_authorization_policy_provider.cc
  - src/core/lib/security/authorization/rbac_translator.cc
  - test/core/security/rbac_translator_test.cc
  - test/core/util/cmdline.cc
  - test/core/util/fuzzer_util.cc
  - test/core/util/grpc_profiler.cc
  - test/core/util/histogram.cc
  - test/core/util/mock_endpoint.cc
  - test/core/util/parse_hexstring.cc
  - test/core/util/passthru_endpoint.cc
  - test/core/util/resolve_localhost_ip46.cc
  - test/core/util/slice_splitter.cc
  - test/core/util/subprocess_posix.cc
  - test/core/util/subprocess_windows.cc
  - test/core/util/tracer_util.cc
  deps:
  - grpc_test_util
- name: ref_counted_ptr_test
  gtest: true
  build: test
  language: c++
  headers: []
  src:
  - test/core/gprpp/ref_counted_ptr_test.cc
  deps:
  - grpc_test_util
- name: ref_counted_test
  gtest: true
  build: test
  language: c++
  headers: []
  src:
  - test/core/gprpp/ref_counted_test.cc
  deps:
  - grpc_test_util
- name: remove_stream_from_stalled_lists_test
  gtest: true
  build: test
  language: c++
  headers: []
  src:
  - test/core/transport/chttp2/remove_stream_from_stalled_lists_test.cc
  deps:
  - grpc_test_util
  platforms:
  - linux
  - posix
  - mac
- name: resolve_address_using_ares_resolver_posix_test
  gtest: true
  build: test
  language: c++
  headers: []
  src:
  - test/core/iomgr/resolve_address_posix_test.cc
  deps:
  - absl/flags:flag
  - absl/flags:parse
  - grpc_test_util
  args:
  - --resolver=ares
  platforms:
  - linux
  - posix
  - mac
- name: resolve_address_using_ares_resolver_test
  gtest: true
  build: test
  language: c++
  headers:
  - test/core/util/cmdline.h
  - test/core/util/evaluate_args_test_util.h
  - test/core/util/fake_udp_and_tcp_server.h
  - test/core/util/fuzzer_util.h
  - test/core/util/grpc_profiler.h
  - test/core/util/histogram.h
  - test/core/util/mock_authorization_endpoint.h
  - test/core/util/mock_endpoint.h
  - test/core/util/parse_hexstring.h
  - test/core/util/passthru_endpoint.h
  - test/core/util/resolve_localhost_ip46.h
  - test/core/util/slice_splitter.h
  - test/core/util/subprocess.h
  - test/core/util/tracer_util.h
  src:
  - test/core/iomgr/resolve_address_test.cc
  - test/core/util/cmdline.cc
  - test/core/util/fake_udp_and_tcp_server.cc
  - test/core/util/fuzzer_util.cc
  - test/core/util/grpc_profiler.cc
  - test/core/util/histogram.cc
  - test/core/util/mock_endpoint.cc
  - test/core/util/parse_hexstring.cc
  - test/core/util/passthru_endpoint.cc
  - test/core/util/resolve_localhost_ip46.cc
  - test/core/util/slice_splitter.cc
  - test/core/util/subprocess_posix.cc
  - test/core/util/subprocess_windows.cc
  - test/core/util/tracer_util.cc
  deps:
  - grpc_test_util
  - grpc++_test_config
- name: resolve_address_using_native_resolver_posix_test
  gtest: true
  build: test
  language: c++
  headers: []
  src:
  - test/core/iomgr/resolve_address_posix_test.cc
  deps:
  - absl/flags:flag
  - absl/flags:parse
  - grpc_test_util
  args:
  - --resolver=native
  platforms:
  - linux
  - posix
  - mac
- name: resolve_address_using_native_resolver_test
  gtest: true
  build: test
  language: c++
  headers:
  - test/core/util/cmdline.h
  - test/core/util/evaluate_args_test_util.h
  - test/core/util/fake_udp_and_tcp_server.h
  - test/core/util/fuzzer_util.h
  - test/core/util/grpc_profiler.h
  - test/core/util/histogram.h
  - test/core/util/mock_authorization_endpoint.h
  - test/core/util/mock_endpoint.h
  - test/core/util/parse_hexstring.h
  - test/core/util/passthru_endpoint.h
  - test/core/util/resolve_localhost_ip46.h
  - test/core/util/slice_splitter.h
  - test/core/util/subprocess.h
  - test/core/util/tracer_util.h
  src:
  - test/core/iomgr/resolve_address_test.cc
  - test/core/util/cmdline.cc
  - test/core/util/fake_udp_and_tcp_server.cc
  - test/core/util/fuzzer_util.cc
  - test/core/util/grpc_profiler.cc
  - test/core/util/histogram.cc
  - test/core/util/mock_endpoint.cc
  - test/core/util/parse_hexstring.cc
  - test/core/util/passthru_endpoint.cc
  - test/core/util/resolve_localhost_ip46.cc
  - test/core/util/slice_splitter.cc
  - test/core/util/subprocess_posix.cc
  - test/core/util/subprocess_windows.cc
  - test/core/util/tracer_util.cc
  deps:
  - grpc_test_util
  - grpc++_test_config
- name: resource_quota_test
  gtest: true
  build: test
  language: c++
  headers:
  - src/core/ext/upb-generated/google/protobuf/any.upb.h
  - src/core/ext/upb-generated/google/rpc/status.upb.h
  - src/core/lib/debug/trace.h
  - src/core/lib/gprpp/atomic_utils.h
  - src/core/lib/gprpp/bitset.h
  - src/core/lib/gprpp/cpp_impl_of.h
  - src/core/lib/gprpp/orphanable.h
  - src/core/lib/gprpp/ref_counted.h
  - src/core/lib/gprpp/ref_counted_ptr.h
  - src/core/lib/gprpp/status_helper.h
  - src/core/lib/gprpp/time.h
  - src/core/lib/iomgr/closure.h
  - src/core/lib/iomgr/combiner.h
  - src/core/lib/iomgr/error.h
  - src/core/lib/iomgr/exec_ctx.h
  - src/core/lib/iomgr/executor.h
  - src/core/lib/iomgr/iomgr_internal.h
  - src/core/lib/promise/activity.h
  - src/core/lib/promise/context.h
  - src/core/lib/promise/detail/basic_seq.h
  - src/core/lib/promise/detail/promise_factory.h
  - src/core/lib/promise/detail/promise_like.h
  - src/core/lib/promise/detail/status.h
  - src/core/lib/promise/detail/switch.h
  - src/core/lib/promise/exec_ctx_wakeup_scheduler.h
  - src/core/lib/promise/loop.h
  - src/core/lib/promise/map.h
  - src/core/lib/promise/poll.h
  - src/core/lib/promise/race.h
  - src/core/lib/promise/seq.h
  - src/core/lib/resource_quota/memory_quota.h
  - src/core/lib/resource_quota/periodic_update.h
  - src/core/lib/resource_quota/resource_quota.h
  - src/core/lib/resource_quota/thread_quota.h
  - src/core/lib/resource_quota/trace.h
  - src/core/lib/slice/percent_encoding.h
  - src/core/lib/slice/slice.h
  - src/core/lib/slice/slice_internal.h
  - src/core/lib/slice/slice_refcount.h
  - src/core/lib/slice/slice_refcount_base.h
  - src/core/lib/slice/slice_string_helpers.h
  - src/core/lib/transport/pid_controller.h
  src:
  - src/core/ext/upb-generated/google/protobuf/any.upb.c
  - src/core/ext/upb-generated/google/rpc/status.upb.c
  - src/core/lib/debug/trace.cc
  - src/core/lib/event_engine/memory_allocator.cc
  - src/core/lib/gprpp/status_helper.cc
  - src/core/lib/gprpp/time.cc
  - src/core/lib/iomgr/combiner.cc
  - src/core/lib/iomgr/error.cc
  - src/core/lib/iomgr/exec_ctx.cc
  - src/core/lib/iomgr/executor.cc
  - src/core/lib/iomgr/iomgr_internal.cc
  - src/core/lib/promise/activity.cc
  - src/core/lib/resource_quota/memory_quota.cc
  - src/core/lib/resource_quota/periodic_update.cc
  - src/core/lib/resource_quota/resource_quota.cc
  - src/core/lib/resource_quota/thread_quota.cc
  - src/core/lib/resource_quota/trace.cc
  - src/core/lib/slice/percent_encoding.cc
  - src/core/lib/slice/slice.cc
  - src/core/lib/slice/slice_refcount.cc
  - src/core/lib/slice/slice_string_helpers.cc
  - src/core/lib/transport/pid_controller.cc
  - test/core/resource_quota/resource_quota_test.cc
  deps:
  - absl/functional:any_invocable
  - absl/functional:function_ref
  - absl/meta:type_traits
  - absl/status:statusor
  - absl/utility:utility
  - gpr
  - upb
  uses_polling: false
- name: retry_throttle_test
  gtest: true
  build: test
  language: c++
  headers: []
  src:
  - test/core/client_channel/retry_throttle_test.cc
  deps:
  - grpc_test_util
  uses_polling: false
- name: rls_end2end_test
  gtest: true
  build: test
  language: c++
  headers:
  - test/core/util/test_lb_policies.h
  - test/cpp/end2end/counted_service.h
  - test/cpp/end2end/rls_server.h
  - test/cpp/end2end/test_service_impl.h
  src:
  - src/proto/grpc/lookup/v1/rls.proto
  - src/proto/grpc/testing/duplicate/echo_duplicate.proto
  - src/proto/grpc/testing/echo.proto
  - src/proto/grpc/testing/echo_messages.proto
  - src/proto/grpc/testing/simple_messages.proto
  - src/proto/grpc/testing/xds/v3/orca_load_report.proto
  - test/core/util/test_lb_policies.cc
  - test/cpp/end2end/rls_end2end_test.cc
  - test/cpp/end2end/rls_server.cc
  - test/cpp/end2end/test_service_impl.cc
  deps:
  - grpc++_test_config
  - grpc++_test_util
- name: rls_lb_config_parser_test
  gtest: true
  build: test
  language: c++
  headers: []
  src:
  - test/core/client_channel/rls_lb_config_parser_test.cc
  deps:
  - grpc_test_util
- name: secure_auth_context_test
  gtest: true
  build: test
  language: c++
  headers: []
  src:
  - test/cpp/common/secure_auth_context_test.cc
  deps:
  - grpc++_test_util
- name: secure_channel_create_test
  gtest: true
  build: test
  language: c++
  headers: []
  src:
  - test/core/surface/secure_channel_create_test.cc
  deps:
  - grpc_test_util
- name: secure_endpoint_test
  gtest: true
  build: test
  language: c++
  headers:
  - test/core/iomgr/endpoint_tests.h
  - test/core/util/cmdline.h
  - test/core/util/evaluate_args_test_util.h
  - test/core/util/fuzzer_util.h
  - test/core/util/grpc_profiler.h
  - test/core/util/histogram.h
  - test/core/util/mock_authorization_endpoint.h
  - test/core/util/mock_endpoint.h
  - test/core/util/parse_hexstring.h
  - test/core/util/passthru_endpoint.h
  - test/core/util/resolve_localhost_ip46.h
  - test/core/util/slice_splitter.h
  - test/core/util/subprocess.h
  - test/core/util/tracer_util.h
  src:
  - test/core/iomgr/endpoint_tests.cc
  - test/core/security/secure_endpoint_test.cc
  - test/core/util/cmdline.cc
  - test/core/util/fuzzer_util.cc
  - test/core/util/grpc_profiler.cc
  - test/core/util/histogram.cc
  - test/core/util/mock_endpoint.cc
  - test/core/util/parse_hexstring.cc
  - test/core/util/passthru_endpoint.cc
  - test/core/util/resolve_localhost_ip46.cc
  - test/core/util/slice_splitter.cc
  - test/core/util/subprocess_posix.cc
  - test/core/util/subprocess_windows.cc
  - test/core/util/tracer_util.cc
  deps:
  - grpc_test_util
- name: security_connector_test
  gtest: true
  build: test
  language: c++
  headers:
  - test/core/util/cmdline.h
  - test/core/util/evaluate_args_test_util.h
  - test/core/util/fuzzer_util.h
  - test/core/util/grpc_profiler.h
  - test/core/util/histogram.h
  - test/core/util/mock_authorization_endpoint.h
  - test/core/util/mock_endpoint.h
  - test/core/util/parse_hexstring.h
  - test/core/util/passthru_endpoint.h
  - test/core/util/resolve_localhost_ip46.h
  - test/core/util/slice_splitter.h
  - test/core/util/subprocess.h
  - test/core/util/tracer_util.h
  src:
  - test/core/security/security_connector_test.cc
  - test/core/util/cmdline.cc
  - test/core/util/fuzzer_util.cc
  - test/core/util/grpc_profiler.cc
  - test/core/util/histogram.cc
  - test/core/util/mock_endpoint.cc
  - test/core/util/parse_hexstring.cc
  - test/core/util/passthru_endpoint.cc
  - test/core/util/resolve_localhost_ip46.cc
  - test/core/util/slice_splitter.cc
  - test/core/util/subprocess_posix.cc
  - test/core/util/subprocess_windows.cc
  - test/core/util/tracer_util.cc
  deps:
  - grpc_test_util
- name: seq_test
  gtest: true
  build: test
  language: c++
  headers:
  - src/core/lib/gprpp/construct_destruct.h
  - src/core/lib/promise/detail/basic_seq.h
  - src/core/lib/promise/detail/promise_factory.h
  - src/core/lib/promise/detail/promise_like.h
  - src/core/lib/promise/detail/switch.h
  - src/core/lib/promise/poll.h
  - src/core/lib/promise/seq.h
  src:
  - test/core/promise/seq_test.cc
  deps:
  - absl/meta:type_traits
  - absl/types:variant
  - absl/utility:utility
  uses_polling: false
- name: sequential_connectivity_test
  gtest: true
  build: test
  run: false
  language: c++
  headers: []
  src:
  - test/core/surface/sequential_connectivity_test.cc
  deps:
  - grpc_test_util
- name: server_builder_plugin_test
  gtest: true
  build: test
  language: c++
  headers:
  - test/cpp/end2end/test_service_impl.h
  src:
  - src/proto/grpc/testing/duplicate/echo_duplicate.proto
  - src/proto/grpc/testing/echo.proto
  - src/proto/grpc/testing/echo_messages.proto
  - src/proto/grpc/testing/simple_messages.proto
  - src/proto/grpc/testing/xds/v3/orca_load_report.proto
  - test/cpp/end2end/server_builder_plugin_test.cc
  - test/cpp/end2end/test_service_impl.cc
  deps:
  - grpc++_test_util
- name: server_builder_test
  gtest: true
  build: test
  language: c++
  headers:
  - test/core/util/cmdline.h
  - test/core/util/evaluate_args_test_util.h
  - test/core/util/fuzzer_util.h
  - test/core/util/grpc_profiler.h
  - test/core/util/histogram.h
  - test/core/util/mock_authorization_endpoint.h
  - test/core/util/mock_endpoint.h
  - test/core/util/parse_hexstring.h
  - test/core/util/passthru_endpoint.h
  - test/core/util/resolve_localhost_ip46.h
  - test/core/util/slice_splitter.h
  - test/core/util/subprocess.h
  - test/core/util/tracer_util.h
  src:
  - src/proto/grpc/testing/echo.proto
  - src/proto/grpc/testing/echo_messages.proto
  - src/proto/grpc/testing/simple_messages.proto
  - src/proto/grpc/testing/xds/v3/orca_load_report.proto
  - test/core/util/cmdline.cc
  - test/core/util/fuzzer_util.cc
  - test/core/util/grpc_profiler.cc
  - test/core/util/histogram.cc
  - test/core/util/mock_endpoint.cc
  - test/core/util/parse_hexstring.cc
  - test/core/util/passthru_endpoint.cc
  - test/core/util/resolve_localhost_ip46.cc
  - test/core/util/slice_splitter.cc
  - test/core/util/subprocess_posix.cc
  - test/core/util/subprocess_windows.cc
  - test/core/util/tracer_util.cc
  - test/cpp/server/server_builder_test.cc
  deps:
  - grpc++_unsecure
  - grpc_test_util_unsecure
  platforms:
  - linux
  - posix
  - mac
- name: server_builder_with_socket_mutator_test
  gtest: true
  build: test
  language: c++
  headers:
  - test/core/util/cmdline.h
  - test/core/util/evaluate_args_test_util.h
  - test/core/util/fuzzer_util.h
  - test/core/util/grpc_profiler.h
  - test/core/util/histogram.h
  - test/core/util/mock_authorization_endpoint.h
  - test/core/util/mock_endpoint.h
  - test/core/util/parse_hexstring.h
  - test/core/util/passthru_endpoint.h
  - test/core/util/resolve_localhost_ip46.h
  - test/core/util/slice_splitter.h
  - test/core/util/subprocess.h
  - test/core/util/tracer_util.h
  src:
  - src/proto/grpc/testing/echo.proto
  - src/proto/grpc/testing/echo_messages.proto
  - src/proto/grpc/testing/simple_messages.proto
  - src/proto/grpc/testing/xds/v3/orca_load_report.proto
  - test/core/util/cmdline.cc
  - test/core/util/fuzzer_util.cc
  - test/core/util/grpc_profiler.cc
  - test/core/util/histogram.cc
  - test/core/util/mock_endpoint.cc
  - test/core/util/parse_hexstring.cc
  - test/core/util/passthru_endpoint.cc
  - test/core/util/resolve_localhost_ip46.cc
  - test/core/util/slice_splitter.cc
  - test/core/util/subprocess_posix.cc
  - test/core/util/subprocess_windows.cc
  - test/core/util/tracer_util.cc
  - test/cpp/server/server_builder_with_socket_mutator_test.cc
  deps:
  - grpc++_unsecure
  - grpc_test_util_unsecure
  platforms:
  - linux
  - posix
  - mac
- name: server_chttp2_test
  gtest: true
  build: test
  language: c++
  headers: []
  src:
  - test/core/surface/server_chttp2_test.cc
  deps:
  - grpc_test_util
- name: server_config_selector_test
  gtest: true
  build: test
  language: c++
  headers: []
  src:
  - test/core/server_config_selector/server_config_selector_test.cc
  deps:
  - grpc_test_util
  uses_polling: false
- name: server_context_test_spouse_test
  gtest: true
  build: test
  language: c++
  headers: []
  src:
  - test/cpp/test/server_context_test_spouse_test.cc
  deps:
  - grpc++_test
  - grpc++_test_util
- name: server_early_return_test
  gtest: true
  build: test
  language: c++
  headers: []
  src:
  - src/proto/grpc/testing/echo.proto
  - src/proto/grpc/testing/echo_messages.proto
  - src/proto/grpc/testing/simple_messages.proto
  - src/proto/grpc/testing/xds/v3/orca_load_report.proto
  - test/cpp/end2end/server_early_return_test.cc
  deps:
  - grpc++_test_util
- name: server_interceptors_end2end_test
  gtest: true
  build: test
  language: c++
  headers:
  - test/cpp/end2end/interceptors_util.h
  - test/cpp/end2end/test_service_impl.h
  src:
  - src/proto/grpc/testing/echo.proto
  - src/proto/grpc/testing/echo_messages.proto
  - src/proto/grpc/testing/simple_messages.proto
  - src/proto/grpc/testing/xds/v3/orca_load_report.proto
  - test/cpp/end2end/interceptors_util.cc
  - test/cpp/end2end/server_interceptors_end2end_test.cc
  - test/cpp/end2end/test_service_impl.cc
  deps:
  - grpc++_test_util
- name: server_registered_method_bad_client_test
  gtest: true
  build: test
  language: c++
  headers:
  - test/core/bad_client/bad_client.h
  - test/core/end2end/cq_verifier.h
  src:
  - test/core/bad_client/bad_client.cc
  - test/core/bad_client/tests/server_registered_method.cc
  - test/core/end2end/cq_verifier.cc
  deps:
  - grpc_test_util
- name: server_request_call_test
  gtest: true
  build: test
  language: c++
  headers:
  - test/core/util/cmdline.h
  - test/core/util/evaluate_args_test_util.h
  - test/core/util/fuzzer_util.h
  - test/core/util/grpc_profiler.h
  - test/core/util/histogram.h
  - test/core/util/mock_authorization_endpoint.h
  - test/core/util/mock_endpoint.h
  - test/core/util/parse_hexstring.h
  - test/core/util/passthru_endpoint.h
  - test/core/util/resolve_localhost_ip46.h
  - test/core/util/slice_splitter.h
  - test/core/util/subprocess.h
  - test/core/util/tracer_util.h
  src:
  - src/proto/grpc/testing/echo.proto
  - src/proto/grpc/testing/echo_messages.proto
  - src/proto/grpc/testing/simple_messages.proto
  - src/proto/grpc/testing/xds/v3/orca_load_report.proto
  - test/core/util/cmdline.cc
  - test/core/util/fuzzer_util.cc
  - test/core/util/grpc_profiler.cc
  - test/core/util/histogram.cc
  - test/core/util/mock_endpoint.cc
  - test/core/util/parse_hexstring.cc
  - test/core/util/passthru_endpoint.cc
  - test/core/util/resolve_localhost_ip46.cc
  - test/core/util/slice_splitter.cc
  - test/core/util/subprocess_posix.cc
  - test/core/util/subprocess_windows.cc
  - test/core/util/tracer_util.cc
  - test/cpp/server/server_request_call_test.cc
  deps:
  - grpc++_unsecure
  - grpc_test_util_unsecure
  platforms:
  - linux
  - posix
  - mac
- name: server_ssl_test
  gtest: true
  build: test
  language: c++
  headers:
  - test/core/handshake/server_ssl_common.h
  src:
  - test/core/handshake/server_ssl.cc
  - test/core/handshake/server_ssl_common.cc
  deps:
  - grpc_test_util
  platforms:
  - linux
  - posix
  - mac
- name: server_test
  gtest: true
  build: test
  language: c++
  headers: []
  src:
  - test/core/surface/server_test.cc
  deps:
  - grpc_test_util
- name: service_config_end2end_test
  gtest: true
  build: test
  language: c++
  headers:
  - test/cpp/end2end/test_service_impl.h
  src:
  - src/proto/grpc/testing/duplicate/echo_duplicate.proto
  - src/proto/grpc/testing/echo.proto
  - src/proto/grpc/testing/echo_messages.proto
  - src/proto/grpc/testing/simple_messages.proto
  - src/proto/grpc/testing/xds/v3/orca_load_report.proto
  - test/cpp/end2end/service_config_end2end_test.cc
  - test/cpp/end2end/test_service_impl.cc
  deps:
  - grpc++_test_util
- name: service_config_test
  gtest: true
  build: test
  language: c++
  headers: []
  src:
  - test/core/client_channel/service_config_test.cc
  deps:
  - grpc_test_util
- name: settings_timeout_test
  gtest: true
  build: test
  run: false
  language: c++
  headers:
  - test/core/util/cmdline.h
  - test/core/util/evaluate_args_test_util.h
  - test/core/util/fuzzer_util.h
  - test/core/util/grpc_profiler.h
  - test/core/util/histogram.h
  - test/core/util/mock_authorization_endpoint.h
  - test/core/util/mock_endpoint.h
  - test/core/util/parse_hexstring.h
  - test/core/util/passthru_endpoint.h
  - test/core/util/resolve_localhost_ip46.h
  - test/core/util/slice_splitter.h
  - test/core/util/subprocess.h
  - test/core/util/tracer_util.h
  src:
  - test/core/transport/chttp2/settings_timeout_test.cc
  - test/core/util/cmdline.cc
  - test/core/util/fuzzer_util.cc
  - test/core/util/grpc_profiler.cc
  - test/core/util/histogram.cc
  - test/core/util/mock_endpoint.cc
  - test/core/util/parse_hexstring.cc
  - test/core/util/passthru_endpoint.cc
  - test/core/util/resolve_localhost_ip46.cc
  - test/core/util/slice_splitter.cc
  - test/core/util/subprocess_posix.cc
  - test/core/util/subprocess_windows.cc
  - test/core/util/tracer_util.cc
  deps:
  - grpc_test_util
- name: shutdown_test
  gtest: true
  build: test
  language: c++
  headers: []
  src:
  - src/proto/grpc/testing/duplicate/echo_duplicate.proto
  - src/proto/grpc/testing/echo.proto
  - src/proto/grpc/testing/echo_messages.proto
  - src/proto/grpc/testing/simple_messages.proto
  - src/proto/grpc/testing/xds/v3/orca_load_report.proto
  - test/cpp/end2end/shutdown_test.cc
  deps:
  - grpc++_test_util
- name: simple_request_bad_client_test
  gtest: true
  build: test
  language: c++
  headers:
  - test/core/bad_client/bad_client.h
  - test/core/end2end/cq_verifier.h
  src:
  - test/core/bad_client/bad_client.cc
  - test/core/bad_client/tests/simple_request.cc
  - test/core/end2end/cq_verifier.cc
  deps:
  - grpc_test_util
- name: single_set_ptr_test
  gtest: true
  build: test
  language: c++
  headers:
  - src/core/lib/gpr/alloc.h
  - src/core/lib/gpr/env.h
  - src/core/lib/gpr/murmur_hash.h
  - src/core/lib/gpr/spinlock.h
  - src/core/lib/gpr/string.h
  - src/core/lib/gpr/string_windows.h
  - src/core/lib/gpr/time_precise.h
  - src/core/lib/gpr/tls.h
  - src/core/lib/gpr/tmpfile.h
  - src/core/lib/gpr/useful.h
  - src/core/lib/gprpp/construct_destruct.h
  - src/core/lib/gprpp/debug_location.h
  - src/core/lib/gprpp/examine_stack.h
  - src/core/lib/gprpp/fork.h
  - src/core/lib/gprpp/global_config.h
  - src/core/lib/gprpp/global_config_custom.h
  - src/core/lib/gprpp/global_config_env.h
  - src/core/lib/gprpp/global_config_generic.h
  - src/core/lib/gprpp/host_port.h
  - src/core/lib/gprpp/manual_constructor.h
  - src/core/lib/gprpp/memory.h
  - src/core/lib/gprpp/mpscq.h
  - src/core/lib/gprpp/single_set_ptr.h
  - src/core/lib/gprpp/stat.h
  - src/core/lib/gprpp/sync.h
  - src/core/lib/gprpp/thd.h
  - src/core/lib/gprpp/time_util.h
  - src/core/lib/profiling/timers.h
  src:
  - src/core/lib/gpr/alloc.cc
  - src/core/lib/gpr/atm.cc
  - src/core/lib/gpr/cpu_iphone.cc
  - src/core/lib/gpr/cpu_linux.cc
  - src/core/lib/gpr/cpu_posix.cc
  - src/core/lib/gpr/cpu_windows.cc
  - src/core/lib/gpr/env_linux.cc
  - src/core/lib/gpr/env_posix.cc
  - src/core/lib/gpr/env_windows.cc
  - src/core/lib/gpr/log.cc
  - src/core/lib/gpr/log_android.cc
  - src/core/lib/gpr/log_linux.cc
  - src/core/lib/gpr/log_posix.cc
  - src/core/lib/gpr/log_windows.cc
  - src/core/lib/gpr/murmur_hash.cc
  - src/core/lib/gpr/string.cc
  - src/core/lib/gpr/string_posix.cc
  - src/core/lib/gpr/string_util_windows.cc
  - src/core/lib/gpr/string_windows.cc
  - src/core/lib/gpr/sync.cc
  - src/core/lib/gpr/sync_abseil.cc
  - src/core/lib/gpr/sync_posix.cc
  - src/core/lib/gpr/sync_windows.cc
  - src/core/lib/gpr/time.cc
  - src/core/lib/gpr/time_posix.cc
  - src/core/lib/gpr/time_precise.cc
  - src/core/lib/gpr/time_windows.cc
  - src/core/lib/gpr/tmpfile_msys.cc
  - src/core/lib/gpr/tmpfile_posix.cc
  - src/core/lib/gpr/tmpfile_windows.cc
  - src/core/lib/gpr/wrap_memcpy.cc
  - src/core/lib/gprpp/examine_stack.cc
  - src/core/lib/gprpp/fork.cc
  - src/core/lib/gprpp/global_config_env.cc
  - src/core/lib/gprpp/host_port.cc
  - src/core/lib/gprpp/mpscq.cc
  - src/core/lib/gprpp/stat_posix.cc
  - src/core/lib/gprpp/stat_windows.cc
  - src/core/lib/gprpp/thd_posix.cc
  - src/core/lib/gprpp/thd_windows.cc
  - src/core/lib/gprpp/time_util.cc
  - src/core/lib/profiling/basic_timers.cc
  - src/core/lib/profiling/stap_timers.cc
  - test/core/gprpp/single_set_ptr_test.cc
  deps:
  - absl/base:base
  - absl/base:core_headers
  - absl/memory:memory
  - absl/random:random
  - absl/status:status
  - absl/strings:cord
  - absl/strings:str_format
  - absl/strings:strings
  - absl/synchronization:synchronization
  - absl/time:time
  - absl/types:optional
  - absl/types:variant
  uses_polling: false
- name: sleep_test
  gtest: true
  build: test
  language: c++
  headers:
  - test/core/promise/test_wakeup_schedulers.h
  src:
  - test/core/promise/sleep_test.cc
  deps:
  - grpc
  uses_polling: false
- name: slice_string_helpers_test
  gtest: true
  build: test
  language: c++
  headers:
  - src/core/lib/slice/slice.h
  - src/core/lib/slice/slice_internal.h
  - src/core/lib/slice/slice_refcount.h
  - src/core/lib/slice/slice_refcount_base.h
  - src/core/lib/slice/slice_string_helpers.h
  src:
  - src/core/lib/slice/slice.cc
  - src/core/lib/slice/slice_refcount.cc
  - src/core/lib/slice/slice_string_helpers.cc
  - test/core/slice/slice_string_helpers_test.cc
  deps:
  - gpr
  uses_polling: false
- name: smoke_test
  gtest: true
  build: test
  language: c++
  headers: []
  src:
  - test/core/event_engine/smoke_test.cc
  deps:
  - grpc
  - grpc_test_util_unsecure
- name: sockaddr_resolver_test
  gtest: true
  build: test
  language: c++
  headers: []
  src:
  - test/core/client_channel/resolvers/sockaddr_resolver_test.cc
  deps:
  - grpc_test_util
- name: sockaddr_utils_test
  gtest: true
  build: test
  language: c++
  headers: []
  src:
  - test/core/address_utils/sockaddr_utils_test.cc
  deps:
  - grpc_test_util
- name: socket_utils_test
  gtest: true
  build: test
  language: c++
  headers: []
  src:
  - test/core/iomgr/socket_utils_test.cc
  deps:
  - grpc_test_util
  platforms:
  - linux
  - posix
  - mac
- name: spinlock_test
  gtest: true
  build: test
  language: c++
  headers: []
  src:
  - test/core/gpr/spinlock_test.cc
  deps:
  - grpc_test_util
  uses_polling: false
- name: ssl_credentials_test
  gtest: true
  build: test
  language: c++
  headers:
  - test/core/util/cmdline.h
  - test/core/util/evaluate_args_test_util.h
  - test/core/util/fuzzer_util.h
  - test/core/util/grpc_profiler.h
  - test/core/util/histogram.h
  - test/core/util/mock_authorization_endpoint.h
  - test/core/util/mock_endpoint.h
  - test/core/util/parse_hexstring.h
  - test/core/util/passthru_endpoint.h
  - test/core/util/resolve_localhost_ip46.h
  - test/core/util/slice_splitter.h
  - test/core/util/subprocess.h
  - test/core/util/tracer_util.h
  src:
  - test/core/security/ssl_credentials_test.cc
  - test/core/util/cmdline.cc
  - test/core/util/fuzzer_util.cc
  - test/core/util/grpc_profiler.cc
  - test/core/util/histogram.cc
  - test/core/util/mock_endpoint.cc
  - test/core/util/parse_hexstring.cc
  - test/core/util/passthru_endpoint.cc
  - test/core/util/resolve_localhost_ip46.cc
  - test/core/util/slice_splitter.cc
  - test/core/util/subprocess_posix.cc
  - test/core/util/subprocess_windows.cc
  - test/core/util/tracer_util.cc
  deps:
  - grpc_test_util
- name: ssl_transport_security_test
  gtest: true
  build: test
  language: c++
  headers:
  - test/core/tsi/transport_security_test_lib.h
  src:
  - test/core/tsi/ssl_transport_security_test.cc
  - test/core/tsi/transport_security_test_lib.cc
  deps:
  - grpc_test_util
  platforms:
  - linux
  - posix
  - mac
- name: stack_tracer_test
  gtest: true
  build: test
  language: c++
  headers: []
  src:
  - test/core/util/stack_tracer_test.cc
  deps:
  - grpc_test_util
  platforms:
  - linux
  - posix
  - mac
  uses_polling: false
- name: stat_test
  gtest: true
  build: test
  language: c++
  headers: []
  src:
  - test/core/gprpp/stat_test.cc
  deps:
  - grpc_test_util
  uses_polling: false
- name: stats_test
  gtest: true
  build: test
  language: c++
  headers: []
  src:
  - test/core/debug/stats_test.cc
  deps:
  - grpc_test_util
  uses_polling: false
- name: status_conversion_test
  gtest: true
  build: test
  language: c++
  headers:
  - test/core/util/cmdline.h
  - test/core/util/evaluate_args_test_util.h
  - test/core/util/fuzzer_util.h
  - test/core/util/grpc_profiler.h
  - test/core/util/histogram.h
  - test/core/util/mock_authorization_endpoint.h
  - test/core/util/mock_endpoint.h
  - test/core/util/parse_hexstring.h
  - test/core/util/passthru_endpoint.h
  - test/core/util/resolve_localhost_ip46.h
  - test/core/util/slice_splitter.h
  - test/core/util/subprocess.h
  - test/core/util/tracer_util.h
  src:
  - test/core/transport/status_conversion_test.cc
  - test/core/util/cmdline.cc
  - test/core/util/fuzzer_util.cc
  - test/core/util/grpc_profiler.cc
  - test/core/util/histogram.cc
  - test/core/util/mock_endpoint.cc
  - test/core/util/parse_hexstring.cc
  - test/core/util/passthru_endpoint.cc
  - test/core/util/resolve_localhost_ip46.cc
  - test/core/util/slice_splitter.cc
  - test/core/util/subprocess_posix.cc
  - test/core/util/subprocess_windows.cc
  - test/core/util/tracer_util.cc
  deps:
  - grpc_test_util
  uses_polling: false
- name: status_helper_test
  gtest: true
  build: test
  language: c++
  headers: []
  src:
  - test/core/gprpp/status_helper_test.cc
  deps:
  - grpc_test_util
  uses_polling: false
- name: status_util_test
  gtest: true
  build: test
  language: c++
  headers: []
  src:
  - test/core/channel/status_util_test.cc
  deps:
  - grpc_test_util
  uses_polling: false
- name: stranded_event_test
  gtest: true
  build: test
  language: c++
  headers:
  - test/core/end2end/cq_verifier.h
  - test/core/util/cmdline.h
  - test/core/util/evaluate_args_test_util.h
  - test/core/util/fuzzer_util.h
  - test/core/util/grpc_profiler.h
  - test/core/util/histogram.h
  - test/core/util/mock_authorization_endpoint.h
  - test/core/util/mock_endpoint.h
  - test/core/util/parse_hexstring.h
  - test/core/util/passthru_endpoint.h
  - test/core/util/resolve_localhost_ip46.h
  - test/core/util/slice_splitter.h
  - test/core/util/subprocess.h
  - test/core/util/tracer_util.h
  src:
  - test/core/end2end/cq_verifier.cc
  - test/core/iomgr/stranded_event_test.cc
  - test/core/util/cmdline.cc
  - test/core/util/fuzzer_util.cc
  - test/core/util/grpc_profiler.cc
  - test/core/util/histogram.cc
  - test/core/util/mock_endpoint.cc
  - test/core/util/parse_hexstring.cc
  - test/core/util/passthru_endpoint.cc
  - test/core/util/resolve_localhost_ip46.cc
  - test/core/util/slice_splitter.cc
  - test/core/util/subprocess_posix.cc
  - test/core/util/subprocess_windows.cc
  - test/core/util/tracer_util.cc
  deps:
  - grpc_test_util
  platforms:
  - linux
  - posix
  - mac
- name: stream_map_test
  gtest: true
  build: test
  language: c++
  headers:
  - test/core/util/cmdline.h
  - test/core/util/evaluate_args_test_util.h
  - test/core/util/fuzzer_util.h
  - test/core/util/grpc_profiler.h
  - test/core/util/histogram.h
  - test/core/util/mock_authorization_endpoint.h
  - test/core/util/mock_endpoint.h
  - test/core/util/parse_hexstring.h
  - test/core/util/passthru_endpoint.h
  - test/core/util/resolve_localhost_ip46.h
  - test/core/util/slice_splitter.h
  - test/core/util/subprocess.h
  - test/core/util/tracer_util.h
  src:
  - test/core/transport/chttp2/stream_map_test.cc
  - test/core/util/cmdline.cc
  - test/core/util/fuzzer_util.cc
  - test/core/util/grpc_profiler.cc
  - test/core/util/histogram.cc
  - test/core/util/mock_endpoint.cc
  - test/core/util/parse_hexstring.cc
  - test/core/util/passthru_endpoint.cc
  - test/core/util/resolve_localhost_ip46.cc
  - test/core/util/slice_splitter.cc
  - test/core/util/subprocess_posix.cc
  - test/core/util/subprocess_windows.cc
  - test/core/util/tracer_util.cc
  deps:
  - grpc_test_util
- name: streaming_throughput_test
  gtest: true
  build: test
  language: c++
  headers: []
  src:
  - src/proto/grpc/testing/duplicate/echo_duplicate.proto
  - src/proto/grpc/testing/echo.proto
  - src/proto/grpc/testing/echo_messages.proto
  - src/proto/grpc/testing/simple_messages.proto
  - src/proto/grpc/testing/xds/v3/orca_load_report.proto
  - test/cpp/end2end/streaming_throughput_test.cc
  deps:
  - grpc++_test_util
  platforms:
  - linux
  - posix
  - mac
- name: streams_not_seen_test
  gtest: true
  build: test
  language: c++
  headers:
  - test/core/end2end/cq_verifier.h
  - test/core/util/cmdline.h
  - test/core/util/evaluate_args_test_util.h
  - test/core/util/fuzzer_util.h
  - test/core/util/grpc_profiler.h
  - test/core/util/histogram.h
  - test/core/util/mock_authorization_endpoint.h
  - test/core/util/mock_endpoint.h
  - test/core/util/parse_hexstring.h
  - test/core/util/passthru_endpoint.h
  - test/core/util/resolve_localhost_ip46.h
  - test/core/util/slice_splitter.h
  - test/core/util/subprocess.h
  - test/core/util/tracer_util.h
  src:
  - test/core/end2end/cq_verifier.cc
  - test/core/transport/chttp2/streams_not_seen_test.cc
  - test/core/util/cmdline.cc
  - test/core/util/fuzzer_util.cc
  - test/core/util/grpc_profiler.cc
  - test/core/util/histogram.cc
  - test/core/util/mock_endpoint.cc
  - test/core/util/parse_hexstring.cc
  - test/core/util/passthru_endpoint.cc
  - test/core/util/resolve_localhost_ip46.cc
  - test/core/util/slice_splitter.cc
  - test/core/util/subprocess_posix.cc
  - test/core/util/subprocess_windows.cc
  - test/core/util/tracer_util.cc
  deps:
  - grpc_test_util
- name: string_ref_test
  gtest: true
  build: test
  language: c++
  headers: []
  src:
  - test/cpp/util/string_ref_test.cc
  deps:
  - grpc++
  - grpc_test_util
  uses_polling: false
- name: string_test
  gtest: true
  build: test
  language: c++
  headers: []
  src:
  - test/core/gpr/string_test.cc
  deps:
  - grpc_test_util
  uses_polling: false
- name: sync_test
  gtest: true
  build: test
  language: c++
  headers: []
  src:
  - test/core/gpr/sync_test.cc
  deps:
  - grpc_test_util
  uses_polling: false
- name: system_roots_test
  gtest: true
  build: test
  language: c++
  headers:
  - test/core/util/cmdline.h
  - test/core/util/evaluate_args_test_util.h
  - test/core/util/fuzzer_util.h
  - test/core/util/grpc_profiler.h
  - test/core/util/histogram.h
  - test/core/util/mock_authorization_endpoint.h
  - test/core/util/mock_endpoint.h
  - test/core/util/parse_hexstring.h
  - test/core/util/passthru_endpoint.h
  - test/core/util/resolve_localhost_ip46.h
  - test/core/util/slice_splitter.h
  - test/core/util/subprocess.h
  - test/core/util/tracer_util.h
  src:
  - test/core/security/system_roots_test.cc
  - test/core/util/cmdline.cc
  - test/core/util/fuzzer_util.cc
  - test/core/util/grpc_profiler.cc
  - test/core/util/histogram.cc
  - test/core/util/mock_endpoint.cc
  - test/core/util/parse_hexstring.cc
  - test/core/util/passthru_endpoint.cc
  - test/core/util/resolve_localhost_ip46.cc
  - test/core/util/slice_splitter.cc
  - test/core/util/subprocess_posix.cc
  - test/core/util/subprocess_windows.cc
  - test/core/util/tracer_util.cc
  deps:
  - grpc_test_util
- name: table_test
  gtest: true
  build: test
  language: c++
  headers:
  - src/core/lib/gpr/useful.h
  - src/core/lib/gprpp/bitset.h
  - src/core/lib/gprpp/table.h
  src:
  - test/core/gprpp/table_test.cc
  deps:
  - absl/meta:type_traits
  - absl/strings:strings
  - absl/types:optional
  - absl/types:variant
  - absl/utility:utility
  uses_polling: false
- name: tcp_client_posix_test
  gtest: true
  build: test
  language: c++
  headers: []
  src:
  - test/core/iomgr/tcp_client_posix_test.cc
  deps:
  - grpc_test_util
  platforms:
  - linux
  - posix
  - mac
- name: tcp_server_posix_test
  gtest: true
  build: test
  language: c++
  headers: []
  src:
  - test/core/iomgr/tcp_server_posix_test.cc
  deps:
  - grpc_test_util
  platforms:
  - linux
  - posix
  - mac
- name: test_core_event_engine_iomgr_event_engine_timer_heap_test
  gtest: true
  build: test
  language: c++
  headers:
  - src/core/lib/event_engine/iomgr_engine/timer.h
  - src/core/lib/event_engine/iomgr_engine/timer_heap.h
  - src/core/lib/gpr/alloc.h
  - src/core/lib/gpr/env.h
  - src/core/lib/gpr/murmur_hash.h
  - src/core/lib/gpr/spinlock.h
  - src/core/lib/gpr/string.h
  - src/core/lib/gpr/string_windows.h
  - src/core/lib/gpr/time_precise.h
  - src/core/lib/gpr/tls.h
  - src/core/lib/gpr/tmpfile.h
  - src/core/lib/gpr/useful.h
  - src/core/lib/gprpp/bitset.h
  - src/core/lib/gprpp/construct_destruct.h
  - src/core/lib/gprpp/debug_location.h
  - src/core/lib/gprpp/examine_stack.h
  - src/core/lib/gprpp/fork.h
  - src/core/lib/gprpp/global_config.h
  - src/core/lib/gprpp/global_config_custom.h
  - src/core/lib/gprpp/global_config_env.h
  - src/core/lib/gprpp/global_config_generic.h
  - src/core/lib/gprpp/host_port.h
  - src/core/lib/gprpp/manual_constructor.h
  - src/core/lib/gprpp/memory.h
  - src/core/lib/gprpp/mpscq.h
  - src/core/lib/gprpp/stat.h
  - src/core/lib/gprpp/sync.h
  - src/core/lib/gprpp/thd.h
  - src/core/lib/gprpp/time.h
  - src/core/lib/gprpp/time_averaged_stats.h
  - src/core/lib/gprpp/time_util.h
  - src/core/lib/profiling/timers.h
  src:
  - src/core/lib/event_engine/iomgr_engine/timer.cc
  - src/core/lib/event_engine/iomgr_engine/timer_heap.cc
  - src/core/lib/gpr/alloc.cc
  - src/core/lib/gpr/atm.cc
  - src/core/lib/gpr/cpu_iphone.cc
  - src/core/lib/gpr/cpu_linux.cc
  - src/core/lib/gpr/cpu_posix.cc
  - src/core/lib/gpr/cpu_windows.cc
  - src/core/lib/gpr/env_linux.cc
  - src/core/lib/gpr/env_posix.cc
  - src/core/lib/gpr/env_windows.cc
  - src/core/lib/gpr/log.cc
  - src/core/lib/gpr/log_android.cc
  - src/core/lib/gpr/log_linux.cc
  - src/core/lib/gpr/log_posix.cc
  - src/core/lib/gpr/log_windows.cc
  - src/core/lib/gpr/murmur_hash.cc
  - src/core/lib/gpr/string.cc
  - src/core/lib/gpr/string_posix.cc
  - src/core/lib/gpr/string_util_windows.cc
  - src/core/lib/gpr/string_windows.cc
  - src/core/lib/gpr/sync.cc
  - src/core/lib/gpr/sync_abseil.cc
  - src/core/lib/gpr/sync_posix.cc
  - src/core/lib/gpr/sync_windows.cc
  - src/core/lib/gpr/time.cc
  - src/core/lib/gpr/time_posix.cc
  - src/core/lib/gpr/time_precise.cc
  - src/core/lib/gpr/time_windows.cc
  - src/core/lib/gpr/tmpfile_msys.cc
  - src/core/lib/gpr/tmpfile_posix.cc
  - src/core/lib/gpr/tmpfile_windows.cc
  - src/core/lib/gpr/wrap_memcpy.cc
  - src/core/lib/gprpp/examine_stack.cc
  - src/core/lib/gprpp/fork.cc
  - src/core/lib/gprpp/global_config_env.cc
  - src/core/lib/gprpp/host_port.cc
  - src/core/lib/gprpp/mpscq.cc
  - src/core/lib/gprpp/stat_posix.cc
  - src/core/lib/gprpp/stat_windows.cc
  - src/core/lib/gprpp/thd_posix.cc
  - src/core/lib/gprpp/thd_windows.cc
  - src/core/lib/gprpp/time.cc
  - src/core/lib/gprpp/time_averaged_stats.cc
  - src/core/lib/gprpp/time_util.cc
  - src/core/lib/profiling/basic_timers.cc
  - src/core/lib/profiling/stap_timers.cc
  - test/core/event_engine/iomgr_event_engine/timer_heap_test.cc
  deps:
  - absl/base:base
  - absl/base:core_headers
  - absl/functional:any_invocable
  - absl/memory:memory
  - absl/random:random
  - absl/status:status
  - absl/status:statusor
  - absl/strings:cord
  - absl/strings:str_format
  - absl/strings:strings
  - absl/synchronization:synchronization
  - absl/time:time
  - absl/types:optional
  - absl/types:variant
  uses_polling: false
- name: test_core_event_engine_iomgr_event_engine_timer_list_test
  gtest: true
  build: test
  language: c++
  headers:
  - src/core/lib/event_engine/iomgr_engine/timer.h
  - src/core/lib/event_engine/iomgr_engine/timer_heap.h
  - src/core/lib/gpr/alloc.h
  - src/core/lib/gpr/env.h
  - src/core/lib/gpr/murmur_hash.h
  - src/core/lib/gpr/spinlock.h
  - src/core/lib/gpr/string.h
  - src/core/lib/gpr/string_windows.h
  - src/core/lib/gpr/time_precise.h
  - src/core/lib/gpr/tls.h
  - src/core/lib/gpr/tmpfile.h
  - src/core/lib/gpr/useful.h
  - src/core/lib/gprpp/construct_destruct.h
  - src/core/lib/gprpp/debug_location.h
  - src/core/lib/gprpp/examine_stack.h
  - src/core/lib/gprpp/fork.h
  - src/core/lib/gprpp/global_config.h
  - src/core/lib/gprpp/global_config_custom.h
  - src/core/lib/gprpp/global_config_env.h
  - src/core/lib/gprpp/global_config_generic.h
  - src/core/lib/gprpp/host_port.h
  - src/core/lib/gprpp/manual_constructor.h
  - src/core/lib/gprpp/memory.h
  - src/core/lib/gprpp/mpscq.h
  - src/core/lib/gprpp/stat.h
  - src/core/lib/gprpp/sync.h
  - src/core/lib/gprpp/thd.h
  - src/core/lib/gprpp/time.h
  - src/core/lib/gprpp/time_averaged_stats.h
  - src/core/lib/gprpp/time_util.h
  - src/core/lib/profiling/timers.h
  src:
  - src/core/lib/event_engine/iomgr_engine/timer.cc
  - src/core/lib/event_engine/iomgr_engine/timer_heap.cc
  - src/core/lib/gpr/alloc.cc
  - src/core/lib/gpr/atm.cc
  - src/core/lib/gpr/cpu_iphone.cc
  - src/core/lib/gpr/cpu_linux.cc
  - src/core/lib/gpr/cpu_posix.cc
  - src/core/lib/gpr/cpu_windows.cc
  - src/core/lib/gpr/env_linux.cc
  - src/core/lib/gpr/env_posix.cc
  - src/core/lib/gpr/env_windows.cc
  - src/core/lib/gpr/log.cc
  - src/core/lib/gpr/log_android.cc
  - src/core/lib/gpr/log_linux.cc
  - src/core/lib/gpr/log_posix.cc
  - src/core/lib/gpr/log_windows.cc
  - src/core/lib/gpr/murmur_hash.cc
  - src/core/lib/gpr/string.cc
  - src/core/lib/gpr/string_posix.cc
  - src/core/lib/gpr/string_util_windows.cc
  - src/core/lib/gpr/string_windows.cc
  - src/core/lib/gpr/sync.cc
  - src/core/lib/gpr/sync_abseil.cc
  - src/core/lib/gpr/sync_posix.cc
  - src/core/lib/gpr/sync_windows.cc
  - src/core/lib/gpr/time.cc
  - src/core/lib/gpr/time_posix.cc
  - src/core/lib/gpr/time_precise.cc
  - src/core/lib/gpr/time_windows.cc
  - src/core/lib/gpr/tmpfile_msys.cc
  - src/core/lib/gpr/tmpfile_posix.cc
  - src/core/lib/gpr/tmpfile_windows.cc
  - src/core/lib/gpr/wrap_memcpy.cc
  - src/core/lib/gprpp/examine_stack.cc
  - src/core/lib/gprpp/fork.cc
  - src/core/lib/gprpp/global_config_env.cc
  - src/core/lib/gprpp/host_port.cc
  - src/core/lib/gprpp/mpscq.cc
  - src/core/lib/gprpp/stat_posix.cc
  - src/core/lib/gprpp/stat_windows.cc
  - src/core/lib/gprpp/thd_posix.cc
  - src/core/lib/gprpp/thd_windows.cc
  - src/core/lib/gprpp/time.cc
  - src/core/lib/gprpp/time_averaged_stats.cc
  - src/core/lib/gprpp/time_util.cc
  - src/core/lib/profiling/basic_timers.cc
  - src/core/lib/profiling/stap_timers.cc
  - test/core/event_engine/iomgr_event_engine/timer_list_test.cc
  deps:
  - absl/base:base
  - absl/base:core_headers
  - absl/functional:any_invocable
  - absl/memory:memory
  - absl/random:random
  - absl/status:status
  - absl/status:statusor
  - absl/strings:cord
  - absl/strings:str_format
  - absl/strings:strings
  - absl/synchronization:synchronization
  - absl/time:time
  - absl/types:optional
  - absl/types:variant
  uses_polling: false
- name: test_core_event_engine_slice_buffer_test
  gtest: true
  build: test
  language: c++
  headers: []
  src:
  - test/core/event_engine/slice_buffer_test.cc
  deps:
  - grpc
  - grpc_test_util_unsecure
- name: test_core_gpr_time_test
  gtest: true
  build: test
  language: c++
  headers: []
  src:
  - test/core/gpr/time_test.cc
  deps:
  - grpc_test_util
  uses_polling: false
- name: test_core_gprpp_time_test
  gtest: true
  build: test
  language: c++
  headers:
  - src/core/lib/gpr/alloc.h
  - src/core/lib/gpr/env.h
  - src/core/lib/gpr/murmur_hash.h
  - src/core/lib/gpr/spinlock.h
  - src/core/lib/gpr/string.h
  - src/core/lib/gpr/string_windows.h
  - src/core/lib/gpr/time_precise.h
  - src/core/lib/gpr/tls.h
  - src/core/lib/gpr/tmpfile.h
  - src/core/lib/gpr/useful.h
  - src/core/lib/gprpp/construct_destruct.h
  - src/core/lib/gprpp/debug_location.h
  - src/core/lib/gprpp/examine_stack.h
  - src/core/lib/gprpp/fork.h
  - src/core/lib/gprpp/global_config.h
  - src/core/lib/gprpp/global_config_custom.h
  - src/core/lib/gprpp/global_config_env.h
  - src/core/lib/gprpp/global_config_generic.h
  - src/core/lib/gprpp/host_port.h
  - src/core/lib/gprpp/manual_constructor.h
  - src/core/lib/gprpp/memory.h
  - src/core/lib/gprpp/mpscq.h
  - src/core/lib/gprpp/stat.h
  - src/core/lib/gprpp/sync.h
  - src/core/lib/gprpp/thd.h
  - src/core/lib/gprpp/time.h
  - src/core/lib/gprpp/time_util.h
  - src/core/lib/profiling/timers.h
  src:
  - src/core/lib/gpr/alloc.cc
  - src/core/lib/gpr/atm.cc
  - src/core/lib/gpr/cpu_iphone.cc
  - src/core/lib/gpr/cpu_linux.cc
  - src/core/lib/gpr/cpu_posix.cc
  - src/core/lib/gpr/cpu_windows.cc
  - src/core/lib/gpr/env_linux.cc
  - src/core/lib/gpr/env_posix.cc
  - src/core/lib/gpr/env_windows.cc
  - src/core/lib/gpr/log.cc
  - src/core/lib/gpr/log_android.cc
  - src/core/lib/gpr/log_linux.cc
  - src/core/lib/gpr/log_posix.cc
  - src/core/lib/gpr/log_windows.cc
  - src/core/lib/gpr/murmur_hash.cc
  - src/core/lib/gpr/string.cc
  - src/core/lib/gpr/string_posix.cc
  - src/core/lib/gpr/string_util_windows.cc
  - src/core/lib/gpr/string_windows.cc
  - src/core/lib/gpr/sync.cc
  - src/core/lib/gpr/sync_abseil.cc
  - src/core/lib/gpr/sync_posix.cc
  - src/core/lib/gpr/sync_windows.cc
  - src/core/lib/gpr/time.cc
  - src/core/lib/gpr/time_posix.cc
  - src/core/lib/gpr/time_precise.cc
  - src/core/lib/gpr/time_windows.cc
  - src/core/lib/gpr/tmpfile_msys.cc
  - src/core/lib/gpr/tmpfile_posix.cc
  - src/core/lib/gpr/tmpfile_windows.cc
  - src/core/lib/gpr/wrap_memcpy.cc
  - src/core/lib/gprpp/examine_stack.cc
  - src/core/lib/gprpp/fork.cc
  - src/core/lib/gprpp/global_config_env.cc
  - src/core/lib/gprpp/host_port.cc
  - src/core/lib/gprpp/mpscq.cc
  - src/core/lib/gprpp/stat_posix.cc
  - src/core/lib/gprpp/stat_windows.cc
  - src/core/lib/gprpp/thd_posix.cc
  - src/core/lib/gprpp/thd_windows.cc
  - src/core/lib/gprpp/time.cc
  - src/core/lib/gprpp/time_util.cc
  - src/core/lib/profiling/basic_timers.cc
  - src/core/lib/profiling/stap_timers.cc
  - test/core/gprpp/time_test.cc
  deps:
  - absl/base:base
  - absl/base:core_headers
  - absl/functional:any_invocable
  - absl/memory:memory
  - absl/random:random
  - absl/status:status
  - absl/status:statusor
  - absl/strings:cord
  - absl/strings:str_format
  - absl/strings:strings
  - absl/synchronization:synchronization
  - absl/time:time
  - absl/types:optional
  - absl/types:variant
  uses_polling: false
- name: test_core_iomgr_timer_heap_test
  gtest: true
  build: test
  language: c++
  headers: []
  src:
  - test/core/iomgr/timer_heap_test.cc
  deps:
  - grpc_test_util
  uses_polling: false
- name: test_core_security_credentials_test
  gtest: true
  build: test
  language: c++
  headers:
  - test/core/util/cmdline.h
  - test/core/util/evaluate_args_test_util.h
  - test/core/util/fuzzer_util.h
  - test/core/util/grpc_profiler.h
  - test/core/util/histogram.h
  - test/core/util/mock_authorization_endpoint.h
  - test/core/util/mock_endpoint.h
  - test/core/util/parse_hexstring.h
  - test/core/util/passthru_endpoint.h
  - test/core/util/resolve_localhost_ip46.h
  - test/core/util/slice_splitter.h
  - test/core/util/subprocess.h
  - test/core/util/tracer_util.h
  src:
  - test/core/security/credentials_test.cc
  - test/core/util/cmdline.cc
  - test/core/util/fuzzer_util.cc
  - test/core/util/grpc_profiler.cc
  - test/core/util/histogram.cc
  - test/core/util/mock_endpoint.cc
  - test/core/util/parse_hexstring.cc
  - test/core/util/passthru_endpoint.cc
  - test/core/util/resolve_localhost_ip46.cc
  - test/core/util/slice_splitter.cc
  - test/core/util/subprocess_posix.cc
  - test/core/util/subprocess_windows.cc
  - test/core/util/tracer_util.cc
  deps:
  - grpc_test_util
- name: test_core_slice_slice_buffer_test
  gtest: true
  build: test
  language: c++
  headers: []
  src:
  - test/core/slice/slice_buffer_test.cc
  deps:
  - grpc_test_util
  uses_polling: false
- name: test_core_slice_slice_test
  gtest: true
  build: test
  language: c++
  headers:
  - test/core/util/build.h
  src:
  - test/core/slice/slice_test.cc
  - test/core/util/build.cc
  deps:
  - grpc
  uses_polling: false
- name: test_cpp_client_credentials_test
  gtest: true
  build: test
  language: c++
  headers:
  - test/cpp/util/tls_test_utils.h
  src:
  - test/cpp/client/credentials_test.cc
  - test/cpp/util/tls_test_utils.cc
  deps:
  - grpc++
  - grpc_test_util
- name: test_cpp_server_credentials_test
  gtest: true
  build: test
  language: c++
  headers:
  - test/cpp/util/tls_test_utils.h
  src:
  - test/cpp/server/credentials_test.cc
  - test/cpp/util/tls_test_utils.cc
  deps:
  - grpc++
  - grpc_test_util
- name: test_cpp_util_slice_test
  gtest: true
  build: test
  language: c++
  headers: []
  src:
  - test/cpp/util/slice_test.cc
  deps:
  - grpc++_test_util
  uses_polling: false
- name: test_cpp_util_time_test
  gtest: true
  build: test
  language: c++
  headers: []
  src:
  - test/cpp/util/time_test.cc
  deps:
  - grpc++_test_util
  uses_polling: false
- name: thd_test
  gtest: true
  build: test
  language: c++
  headers: []
  src:
  - test/core/gprpp/thd_test.cc
  deps:
  - grpc_test_util
  uses_polling: false
- name: thread_manager_test
  gtest: true
  build: test
  language: c++
  headers: []
  src:
  - test/cpp/thread_manager/thread_manager_test.cc
  deps:
  - grpc++_test_config
  - grpc++_test_util
- name: thread_quota_test
  gtest: true
  build: test
  language: c++
  headers:
  - src/core/lib/gpr/alloc.h
  - src/core/lib/gpr/env.h
  - src/core/lib/gpr/murmur_hash.h
  - src/core/lib/gpr/spinlock.h
  - src/core/lib/gpr/string.h
  - src/core/lib/gpr/string_windows.h
  - src/core/lib/gpr/time_precise.h
  - src/core/lib/gpr/tls.h
  - src/core/lib/gpr/tmpfile.h
  - src/core/lib/gpr/useful.h
  - src/core/lib/gprpp/atomic_utils.h
  - src/core/lib/gprpp/construct_destruct.h
  - src/core/lib/gprpp/debug_location.h
  - src/core/lib/gprpp/examine_stack.h
  - src/core/lib/gprpp/fork.h
  - src/core/lib/gprpp/global_config.h
  - src/core/lib/gprpp/global_config_custom.h
  - src/core/lib/gprpp/global_config_env.h
  - src/core/lib/gprpp/global_config_generic.h
  - src/core/lib/gprpp/host_port.h
  - src/core/lib/gprpp/manual_constructor.h
  - src/core/lib/gprpp/memory.h
  - src/core/lib/gprpp/mpscq.h
  - src/core/lib/gprpp/ref_counted.h
  - src/core/lib/gprpp/ref_counted_ptr.h
  - src/core/lib/gprpp/stat.h
  - src/core/lib/gprpp/sync.h
  - src/core/lib/gprpp/thd.h
  - src/core/lib/gprpp/time_util.h
  - src/core/lib/profiling/timers.h
  - src/core/lib/resource_quota/thread_quota.h
  src:
  - src/core/lib/gpr/alloc.cc
  - src/core/lib/gpr/atm.cc
  - src/core/lib/gpr/cpu_iphone.cc
  - src/core/lib/gpr/cpu_linux.cc
  - src/core/lib/gpr/cpu_posix.cc
  - src/core/lib/gpr/cpu_windows.cc
  - src/core/lib/gpr/env_linux.cc
  - src/core/lib/gpr/env_posix.cc
  - src/core/lib/gpr/env_windows.cc
  - src/core/lib/gpr/log.cc
  - src/core/lib/gpr/log_android.cc
  - src/core/lib/gpr/log_linux.cc
  - src/core/lib/gpr/log_posix.cc
  - src/core/lib/gpr/log_windows.cc
  - src/core/lib/gpr/murmur_hash.cc
  - src/core/lib/gpr/string.cc
  - src/core/lib/gpr/string_posix.cc
  - src/core/lib/gpr/string_util_windows.cc
  - src/core/lib/gpr/string_windows.cc
  - src/core/lib/gpr/sync.cc
  - src/core/lib/gpr/sync_abseil.cc
  - src/core/lib/gpr/sync_posix.cc
  - src/core/lib/gpr/sync_windows.cc
  - src/core/lib/gpr/time.cc
  - src/core/lib/gpr/time_posix.cc
  - src/core/lib/gpr/time_precise.cc
  - src/core/lib/gpr/time_windows.cc
  - src/core/lib/gpr/tmpfile_msys.cc
  - src/core/lib/gpr/tmpfile_posix.cc
  - src/core/lib/gpr/tmpfile_windows.cc
  - src/core/lib/gpr/wrap_memcpy.cc
  - src/core/lib/gprpp/examine_stack.cc
  - src/core/lib/gprpp/fork.cc
  - src/core/lib/gprpp/global_config_env.cc
  - src/core/lib/gprpp/host_port.cc
  - src/core/lib/gprpp/mpscq.cc
  - src/core/lib/gprpp/stat_posix.cc
  - src/core/lib/gprpp/stat_windows.cc
  - src/core/lib/gprpp/thd_posix.cc
  - src/core/lib/gprpp/thd_windows.cc
  - src/core/lib/gprpp/time_util.cc
  - src/core/lib/profiling/basic_timers.cc
  - src/core/lib/profiling/stap_timers.cc
  - src/core/lib/resource_quota/thread_quota.cc
  - test/core/resource_quota/thread_quota_test.cc
  deps:
  - absl/base:base
  - absl/base:core_headers
  - absl/memory:memory
  - absl/random:random
  - absl/status:status
  - absl/strings:cord
  - absl/strings:str_format
  - absl/strings:strings
  - absl/synchronization:synchronization
  - absl/time:time
  - absl/types:optional
  - absl/types:variant
  uses_polling: false
- name: thread_stress_test
  gtest: true
  build: test
  language: c++
  headers: []
  src:
  - src/proto/grpc/testing/duplicate/echo_duplicate.proto
  - src/proto/grpc/testing/echo.proto
  - src/proto/grpc/testing/echo_messages.proto
  - src/proto/grpc/testing/simple_messages.proto
  - src/proto/grpc/testing/xds/v3/orca_load_report.proto
  - test/cpp/end2end/thread_stress_test.cc
  deps:
  - grpc++_test_util
  platforms:
  - linux
  - posix
  - mac
- name: time_jump_test
  gtest: true
  build: test
  run: false
  language: c++
  headers: []
  src:
  - test/cpp/common/time_jump_test.cc
  deps:
  - grpc++
  - grpc_test_util
  platforms:
  - linux
  - posix
  - mac
- name: time_util_test
  gtest: true
  build: test
  language: c++
  headers: []
  src:
  - test/core/gprpp/time_util_test.cc
  deps:
  - grpc_test_util
  uses_polling: false
- name: timeout_encoding_test
  gtest: true
  build: test
  language: c++
  headers:
  - test/core/util/cmdline.h
  - test/core/util/evaluate_args_test_util.h
  - test/core/util/fuzzer_util.h
  - test/core/util/grpc_profiler.h
  - test/core/util/histogram.h
  - test/core/util/mock_authorization_endpoint.h
  - test/core/util/mock_endpoint.h
  - test/core/util/parse_hexstring.h
  - test/core/util/passthru_endpoint.h
  - test/core/util/resolve_localhost_ip46.h
  - test/core/util/slice_splitter.h
  - test/core/util/subprocess.h
  - test/core/util/tracer_util.h
  src:
  - test/core/transport/timeout_encoding_test.cc
  - test/core/util/cmdline.cc
  - test/core/util/fuzzer_util.cc
  - test/core/util/grpc_profiler.cc
  - test/core/util/histogram.cc
  - test/core/util/mock_endpoint.cc
  - test/core/util/parse_hexstring.cc
  - test/core/util/passthru_endpoint.cc
  - test/core/util/resolve_localhost_ip46.cc
  - test/core/util/slice_splitter.cc
  - test/core/util/subprocess_posix.cc
  - test/core/util/subprocess_windows.cc
  - test/core/util/tracer_util.cc
  deps:
  - grpc_test_util
  uses_polling: false
- name: timer_test
  gtest: true
  build: test
  language: c++
  headers: []
  src:
  - test/cpp/common/timer_test.cc
  deps:
  - grpc++
  - grpc_test_util
- name: tls_certificate_verifier_test
  gtest: true
  build: test
  language: c++
  headers:
  - test/cpp/util/tls_test_utils.h
  src:
  - test/cpp/security/tls_certificate_verifier_test.cc
  - test/cpp/util/tls_test_utils.cc
  deps:
  - grpc++
  - grpc_test_util
- name: tls_key_export_test
  gtest: true
  build: test
  language: c++
  headers: []
  src:
  - src/proto/grpc/testing/echo.proto
  - src/proto/grpc/testing/echo_messages.proto
  - src/proto/grpc/testing/simple_messages.proto
  - src/proto/grpc/testing/xds/v3/orca_load_report.proto
  - test/cpp/end2end/tls_key_export_test.cc
  deps:
  - grpc++_test_util
- name: tls_security_connector_test
  gtest: true
  build: test
  language: c++
  headers:
  - test/core/util/cmdline.h
  - test/core/util/evaluate_args_test_util.h
  - test/core/util/fuzzer_util.h
  - test/core/util/grpc_profiler.h
  - test/core/util/histogram.h
  - test/core/util/mock_authorization_endpoint.h
  - test/core/util/mock_endpoint.h
  - test/core/util/parse_hexstring.h
  - test/core/util/passthru_endpoint.h
  - test/core/util/resolve_localhost_ip46.h
  - test/core/util/slice_splitter.h
  - test/core/util/subprocess.h
  - test/core/util/tracer_util.h
  src:
  - test/core/security/tls_security_connector_test.cc
  - test/core/util/cmdline.cc
  - test/core/util/fuzzer_util.cc
  - test/core/util/grpc_profiler.cc
  - test/core/util/histogram.cc
  - test/core/util/mock_endpoint.cc
  - test/core/util/parse_hexstring.cc
  - test/core/util/passthru_endpoint.cc
  - test/core/util/resolve_localhost_ip46.cc
  - test/core/util/slice_splitter.cc
  - test/core/util/subprocess_posix.cc
  - test/core/util/subprocess_windows.cc
  - test/core/util/tracer_util.cc
  deps:
  - grpc_test_util
- name: tls_test
  gtest: true
  build: test
  language: c++
  headers: []
  src:
  - test/core/gpr/tls_test.cc
  deps:
  - grpc_test_util
  uses_polling: false
- name: too_many_pings_test
  gtest: true
  build: test
  language: c++
  headers:
  - test/core/end2end/cq_verifier.h
  src:
  - test/core/end2end/cq_verifier.cc
  - test/core/transport/chttp2/too_many_pings_test.cc
  deps:
  - grpc++_test_config
  - grpc++_test_util
- name: transport_security_common_api_test
  gtest: true
  build: test
  language: c++
  headers: []
  src:
  - test/core/tsi/alts/handshaker/transport_security_common_api_test.cc
  deps:
  - grpc_test_util
- name: transport_security_test
  gtest: true
  build: test
  language: c++
  headers: []
  src:
  - test/core/tsi/transport_security_test.cc
  deps:
  - grpc_test_util
- name: transport_stream_receiver_test
  gtest: true
  build: test
  language: c++
  headers:
  - src/core/ext/transport/binder/client/binder_connector.h
  - src/core/ext/transport/binder/client/channel_create_impl.h
  - src/core/ext/transport/binder/client/connection_id_generator.h
  - src/core/ext/transport/binder/client/endpoint_binder_pool.h
  - src/core/ext/transport/binder/client/jni_utils.h
  - src/core/ext/transport/binder/client/security_policy_setting.h
  - src/core/ext/transport/binder/server/binder_server.h
  - src/core/ext/transport/binder/transport/binder_stream.h
  - src/core/ext/transport/binder/transport/binder_transport.h
  - src/core/ext/transport/binder/utils/binder_auto_utils.h
  - src/core/ext/transport/binder/utils/ndk_binder.h
  - src/core/ext/transport/binder/utils/transport_stream_receiver.h
  - src/core/ext/transport/binder/utils/transport_stream_receiver_impl.h
  - src/core/ext/transport/binder/wire_format/binder.h
  - src/core/ext/transport/binder/wire_format/binder_android.h
  - src/core/ext/transport/binder/wire_format/binder_constants.h
  - src/core/ext/transport/binder/wire_format/transaction.h
  - src/core/ext/transport/binder/wire_format/wire_reader.h
  - src/core/ext/transport/binder/wire_format/wire_reader_impl.h
  - src/core/ext/transport/binder/wire_format/wire_writer.h
  - src/cpp/client/create_channel_internal.h
  - src/cpp/common/channel_filter.h
  - src/cpp/server/dynamic_thread_pool.h
  - src/cpp/server/external_connection_acceptor_impl.h
  - src/cpp/server/health/default_health_check_service.h
  - src/cpp/server/thread_pool_interface.h
  - src/cpp/thread_manager/thread_manager.h
  src:
  - src/core/ext/transport/binder/client/binder_connector.cc
  - src/core/ext/transport/binder/client/channel_create.cc
  - src/core/ext/transport/binder/client/channel_create_impl.cc
  - src/core/ext/transport/binder/client/connection_id_generator.cc
  - src/core/ext/transport/binder/client/endpoint_binder_pool.cc
  - src/core/ext/transport/binder/client/jni_utils.cc
  - src/core/ext/transport/binder/client/security_policy_setting.cc
  - src/core/ext/transport/binder/security_policy/binder_security_policy.cc
  - src/core/ext/transport/binder/server/binder_server.cc
  - src/core/ext/transport/binder/server/binder_server_credentials.cc
  - src/core/ext/transport/binder/transport/binder_transport.cc
  - src/core/ext/transport/binder/utils/ndk_binder.cc
  - src/core/ext/transport/binder/utils/transport_stream_receiver_impl.cc
  - src/core/ext/transport/binder/wire_format/binder_android.cc
  - src/core/ext/transport/binder/wire_format/binder_constants.cc
  - src/core/ext/transport/binder/wire_format/transaction.cc
  - src/core/ext/transport/binder/wire_format/wire_reader_impl.cc
  - src/core/ext/transport/binder/wire_format/wire_writer.cc
  - src/cpp/client/channel_cc.cc
  - src/cpp/client/client_callback.cc
  - src/cpp/client/client_context.cc
  - src/cpp/client/client_interceptor.cc
  - src/cpp/client/create_channel.cc
  - src/cpp/client/create_channel_internal.cc
  - src/cpp/client/create_channel_posix.cc
  - src/cpp/client/credentials_cc.cc
  - src/cpp/codegen/codegen_init.cc
  - src/cpp/common/alarm.cc
  - src/cpp/common/channel_arguments.cc
  - src/cpp/common/channel_filter.cc
  - src/cpp/common/completion_queue_cc.cc
  - src/cpp/common/core_codegen.cc
  - src/cpp/common/resource_quota_cc.cc
  - src/cpp/common/rpc_method.cc
  - src/cpp/common/validate_service_config.cc
  - src/cpp/common/version_cc.cc
  - src/cpp/server/async_generic_service.cc
  - src/cpp/server/channel_argument_option.cc
  - src/cpp/server/create_default_thread_pool.cc
  - src/cpp/server/dynamic_thread_pool.cc
  - src/cpp/server/external_connection_acceptor_impl.cc
  - src/cpp/server/health/default_health_check_service.cc
  - src/cpp/server/health/health_check_service.cc
  - src/cpp/server/health/health_check_service_server_builder_option.cc
  - src/cpp/server/orca/call_metric_recorder.cc
  - src/cpp/server/server_builder.cc
  - src/cpp/server/server_callback.cc
  - src/cpp/server/server_cc.cc
  - src/cpp/server/server_context.cc
  - src/cpp/server/server_credentials.cc
  - src/cpp/server/server_posix.cc
  - src/cpp/thread_manager/thread_manager.cc
  - src/cpp/util/byte_buffer_cc.cc
  - src/cpp/util/status.cc
  - src/cpp/util/string_ref.cc
  - src/cpp/util/time_cc.cc
  - test/core/transport/binder/transport_stream_receiver_test.cc
  deps:
  - absl/cleanup:cleanup
  - grpc_test_util
  uses_polling: false
- name: try_join_test
  gtest: true
  build: test
  language: c++
  headers:
  - src/core/lib/gpr/useful.h
  - src/core/lib/gprpp/bitset.h
  - src/core/lib/gprpp/construct_destruct.h
  - src/core/lib/promise/detail/basic_join.h
  - src/core/lib/promise/detail/promise_like.h
  - src/core/lib/promise/detail/status.h
  - src/core/lib/promise/poll.h
  - src/core/lib/promise/try_join.h
  src:
  - test/core/promise/try_join_test.cc
  deps:
  - absl/meta:type_traits
  - absl/status:status
  - absl/status:statusor
  - absl/strings:strings
  - absl/types:variant
  - absl/utility:utility
  uses_polling: false
- name: try_seq_metadata_test
  gtest: true
  build: test
  language: c++
  headers: []
  src:
  - test/core/promise/try_seq_metadata_test.cc
  deps:
  - grpc
  uses_polling: false
- name: try_seq_test
  gtest: true
  build: test
  language: c++
  headers:
  - src/core/lib/gprpp/construct_destruct.h
  - src/core/lib/promise/detail/basic_seq.h
  - src/core/lib/promise/detail/promise_factory.h
  - src/core/lib/promise/detail/promise_like.h
  - src/core/lib/promise/detail/status.h
  - src/core/lib/promise/detail/switch.h
  - src/core/lib/promise/poll.h
  - src/core/lib/promise/try_seq.h
  src:
  - test/core/promise/try_seq_test.cc
  deps:
  - absl/meta:type_traits
  - absl/status:status
  - absl/status:statusor
  - absl/types:variant
  - absl/utility:utility
  uses_polling: false
- name: unique_type_name_test
  gtest: true
  build: test
  language: c++
  headers:
  - src/core/lib/gpr/useful.h
  - src/core/lib/gprpp/unique_type_name.h
  src:
  - test/core/gprpp/unique_type_name_test.cc
  deps:
  - absl/strings:str_format
  - absl/strings:strings
  - absl/types:variant
  uses_polling: false
- name: unknown_frame_bad_client_test
  gtest: true
  build: test
  language: c++
  headers:
  - test/core/bad_client/bad_client.h
  - test/core/end2end/cq_verifier.h
  src:
  - test/core/bad_client/bad_client.cc
  - test/core/bad_client/tests/unknown_frame.cc
  - test/core/end2end/cq_verifier.cc
  deps:
  - grpc_test_util
- name: uri_parser_test
  gtest: true
  build: test
  language: c++
  headers: []
  src:
  - test/core/uri/uri_parser_test.cc
  deps:
  - grpc
  - grpc_test_util_unsecure
- name: useful_test
  gtest: true
  build: test
  language: c++
  headers:
  - src/core/lib/gpr/useful.h
  src:
  - test/core/gpr/useful_test.cc
  deps:
  - absl/strings:strings
  - absl/types:variant
  uses_polling: false
- name: varint_test
  gtest: true
  build: test
  language: c++
  headers: []
  src:
  - test/core/transport/chttp2/varint_test.cc
  deps:
  - grpc_test_util
  uses_polling: false
- name: wakeup_fd_posix_test
  gtest: true
  build: test
  language: c++
  headers:
  - src/core/lib/event_engine/iomgr_engine/wakeup_fd_eventfd.h
  - src/core/lib/event_engine/iomgr_engine/wakeup_fd_pipe.h
  - src/core/lib/event_engine/iomgr_engine/wakeup_fd_posix.h
  src:
  - src/core/lib/event_engine/iomgr_engine/wakeup_fd_eventfd.cc
  - src/core/lib/event_engine/iomgr_engine/wakeup_fd_pipe.cc
  - test/core/event_engine/iomgr_event_engine/wakeup_fd_posix_test.cc
  deps:
  - grpc_test_util
  platforms:
  - linux
  - posix
  - mac
- name: window_overflow_bad_client_test
  gtest: true
  build: test
  language: c++
  headers:
  - test/core/bad_client/bad_client.h
  - test/core/end2end/cq_verifier.h
  src:
  - test/core/bad_client/bad_client.cc
  - test/core/bad_client/tests/window_overflow.cc
  - test/core/end2end/cq_verifier.cc
  deps:
  - grpc_test_util
- name: wire_reader_test
  gtest: true
  build: test
  language: c++
  headers:
  - src/core/ext/transport/binder/client/binder_connector.h
  - src/core/ext/transport/binder/client/channel_create_impl.h
  - src/core/ext/transport/binder/client/connection_id_generator.h
  - src/core/ext/transport/binder/client/endpoint_binder_pool.h
  - src/core/ext/transport/binder/client/jni_utils.h
  - src/core/ext/transport/binder/client/security_policy_setting.h
  - src/core/ext/transport/binder/server/binder_server.h
  - src/core/ext/transport/binder/transport/binder_stream.h
  - src/core/ext/transport/binder/transport/binder_transport.h
  - src/core/ext/transport/binder/utils/binder_auto_utils.h
  - src/core/ext/transport/binder/utils/ndk_binder.h
  - src/core/ext/transport/binder/utils/transport_stream_receiver.h
  - src/core/ext/transport/binder/utils/transport_stream_receiver_impl.h
  - src/core/ext/transport/binder/wire_format/binder.h
  - src/core/ext/transport/binder/wire_format/binder_android.h
  - src/core/ext/transport/binder/wire_format/binder_constants.h
  - src/core/ext/transport/binder/wire_format/transaction.h
  - src/core/ext/transport/binder/wire_format/wire_reader.h
  - src/core/ext/transport/binder/wire_format/wire_reader_impl.h
  - src/core/ext/transport/binder/wire_format/wire_writer.h
  - src/cpp/client/create_channel_internal.h
  - src/cpp/common/channel_filter.h
  - src/cpp/server/dynamic_thread_pool.h
  - src/cpp/server/external_connection_acceptor_impl.h
  - src/cpp/server/health/default_health_check_service.h
  - src/cpp/server/thread_pool_interface.h
  - src/cpp/thread_manager/thread_manager.h
  - test/core/transport/binder/mock_objects.h
  src:
  - src/core/ext/transport/binder/client/binder_connector.cc
  - src/core/ext/transport/binder/client/channel_create.cc
  - src/core/ext/transport/binder/client/channel_create_impl.cc
  - src/core/ext/transport/binder/client/connection_id_generator.cc
  - src/core/ext/transport/binder/client/endpoint_binder_pool.cc
  - src/core/ext/transport/binder/client/jni_utils.cc
  - src/core/ext/transport/binder/client/security_policy_setting.cc
  - src/core/ext/transport/binder/security_policy/binder_security_policy.cc
  - src/core/ext/transport/binder/server/binder_server.cc
  - src/core/ext/transport/binder/server/binder_server_credentials.cc
  - src/core/ext/transport/binder/transport/binder_transport.cc
  - src/core/ext/transport/binder/utils/ndk_binder.cc
  - src/core/ext/transport/binder/utils/transport_stream_receiver_impl.cc
  - src/core/ext/transport/binder/wire_format/binder_android.cc
  - src/core/ext/transport/binder/wire_format/binder_constants.cc
  - src/core/ext/transport/binder/wire_format/transaction.cc
  - src/core/ext/transport/binder/wire_format/wire_reader_impl.cc
  - src/core/ext/transport/binder/wire_format/wire_writer.cc
  - src/cpp/client/channel_cc.cc
  - src/cpp/client/client_callback.cc
  - src/cpp/client/client_context.cc
  - src/cpp/client/client_interceptor.cc
  - src/cpp/client/create_channel.cc
  - src/cpp/client/create_channel_internal.cc
  - src/cpp/client/create_channel_posix.cc
  - src/cpp/client/credentials_cc.cc
  - src/cpp/codegen/codegen_init.cc
  - src/cpp/common/alarm.cc
  - src/cpp/common/channel_arguments.cc
  - src/cpp/common/channel_filter.cc
  - src/cpp/common/completion_queue_cc.cc
  - src/cpp/common/core_codegen.cc
  - src/cpp/common/resource_quota_cc.cc
  - src/cpp/common/rpc_method.cc
  - src/cpp/common/validate_service_config.cc
  - src/cpp/common/version_cc.cc
  - src/cpp/server/async_generic_service.cc
  - src/cpp/server/channel_argument_option.cc
  - src/cpp/server/create_default_thread_pool.cc
  - src/cpp/server/dynamic_thread_pool.cc
  - src/cpp/server/external_connection_acceptor_impl.cc
  - src/cpp/server/health/default_health_check_service.cc
  - src/cpp/server/health/health_check_service.cc
  - src/cpp/server/health/health_check_service_server_builder_option.cc
  - src/cpp/server/orca/call_metric_recorder.cc
  - src/cpp/server/server_builder.cc
  - src/cpp/server/server_callback.cc
  - src/cpp/server/server_cc.cc
  - src/cpp/server/server_context.cc
  - src/cpp/server/server_credentials.cc
  - src/cpp/server/server_posix.cc
  - src/cpp/thread_manager/thread_manager.cc
  - src/cpp/util/byte_buffer_cc.cc
  - src/cpp/util/status.cc
  - src/cpp/util/string_ref.cc
  - src/cpp/util/time_cc.cc
  - test/core/transport/binder/mock_objects.cc
  - test/core/transport/binder/wire_reader_test.cc
  deps:
  - absl/cleanup:cleanup
  - grpc_test_util
  uses_polling: false
- name: wire_writer_test
  gtest: true
  build: test
  language: c++
  headers:
  - src/core/ext/transport/binder/client/binder_connector.h
  - src/core/ext/transport/binder/client/channel_create_impl.h
  - src/core/ext/transport/binder/client/connection_id_generator.h
  - src/core/ext/transport/binder/client/endpoint_binder_pool.h
  - src/core/ext/transport/binder/client/jni_utils.h
  - src/core/ext/transport/binder/client/security_policy_setting.h
  - src/core/ext/transport/binder/server/binder_server.h
  - src/core/ext/transport/binder/transport/binder_stream.h
  - src/core/ext/transport/binder/transport/binder_transport.h
  - src/core/ext/transport/binder/utils/binder_auto_utils.h
  - src/core/ext/transport/binder/utils/ndk_binder.h
  - src/core/ext/transport/binder/utils/transport_stream_receiver.h
  - src/core/ext/transport/binder/utils/transport_stream_receiver_impl.h
  - src/core/ext/transport/binder/wire_format/binder.h
  - src/core/ext/transport/binder/wire_format/binder_android.h
  - src/core/ext/transport/binder/wire_format/binder_constants.h
  - src/core/ext/transport/binder/wire_format/transaction.h
  - src/core/ext/transport/binder/wire_format/wire_reader.h
  - src/core/ext/transport/binder/wire_format/wire_reader_impl.h
  - src/core/ext/transport/binder/wire_format/wire_writer.h
  - src/cpp/client/create_channel_internal.h
  - src/cpp/common/channel_filter.h
  - src/cpp/server/dynamic_thread_pool.h
  - src/cpp/server/external_connection_acceptor_impl.h
  - src/cpp/server/health/default_health_check_service.h
  - src/cpp/server/thread_pool_interface.h
  - src/cpp/thread_manager/thread_manager.h
  - test/core/transport/binder/mock_objects.h
  src:
  - src/core/ext/transport/binder/client/binder_connector.cc
  - src/core/ext/transport/binder/client/channel_create.cc
  - src/core/ext/transport/binder/client/channel_create_impl.cc
  - src/core/ext/transport/binder/client/connection_id_generator.cc
  - src/core/ext/transport/binder/client/endpoint_binder_pool.cc
  - src/core/ext/transport/binder/client/jni_utils.cc
  - src/core/ext/transport/binder/client/security_policy_setting.cc
  - src/core/ext/transport/binder/security_policy/binder_security_policy.cc
  - src/core/ext/transport/binder/server/binder_server.cc
  - src/core/ext/transport/binder/server/binder_server_credentials.cc
  - src/core/ext/transport/binder/transport/binder_transport.cc
  - src/core/ext/transport/binder/utils/ndk_binder.cc
  - src/core/ext/transport/binder/utils/transport_stream_receiver_impl.cc
  - src/core/ext/transport/binder/wire_format/binder_android.cc
  - src/core/ext/transport/binder/wire_format/binder_constants.cc
  - src/core/ext/transport/binder/wire_format/transaction.cc
  - src/core/ext/transport/binder/wire_format/wire_reader_impl.cc
  - src/core/ext/transport/binder/wire_format/wire_writer.cc
  - src/cpp/client/channel_cc.cc
  - src/cpp/client/client_callback.cc
  - src/cpp/client/client_context.cc
  - src/cpp/client/client_interceptor.cc
  - src/cpp/client/create_channel.cc
  - src/cpp/client/create_channel_internal.cc
  - src/cpp/client/create_channel_posix.cc
  - src/cpp/client/credentials_cc.cc
  - src/cpp/codegen/codegen_init.cc
  - src/cpp/common/alarm.cc
  - src/cpp/common/channel_arguments.cc
  - src/cpp/common/channel_filter.cc
  - src/cpp/common/completion_queue_cc.cc
  - src/cpp/common/core_codegen.cc
  - src/cpp/common/resource_quota_cc.cc
  - src/cpp/common/rpc_method.cc
  - src/cpp/common/validate_service_config.cc
  - src/cpp/common/version_cc.cc
  - src/cpp/server/async_generic_service.cc
  - src/cpp/server/channel_argument_option.cc
  - src/cpp/server/create_default_thread_pool.cc
  - src/cpp/server/dynamic_thread_pool.cc
  - src/cpp/server/external_connection_acceptor_impl.cc
  - src/cpp/server/health/default_health_check_service.cc
  - src/cpp/server/health/health_check_service.cc
  - src/cpp/server/health/health_check_service_server_builder_option.cc
  - src/cpp/server/orca/call_metric_recorder.cc
  - src/cpp/server/server_builder.cc
  - src/cpp/server/server_callback.cc
  - src/cpp/server/server_cc.cc
  - src/cpp/server/server_context.cc
  - src/cpp/server/server_credentials.cc
  - src/cpp/server/server_posix.cc
  - src/cpp/thread_manager/thread_manager.cc
  - src/cpp/util/byte_buffer_cc.cc
  - src/cpp/util/status.cc
  - src/cpp/util/string_ref.cc
  - src/cpp/util/time_cc.cc
  - test/core/transport/binder/mock_objects.cc
  - test/core/transport/binder/wire_writer_test.cc
  deps:
  - absl/cleanup:cleanup
  - grpc_test_util
  uses_polling: false
- name: work_serializer_test
  gtest: true
  build: test
  language: c++
  headers: []
  src:
  - test/core/gprpp/work_serializer_test.cc
  deps:
  - grpc_test_util
  platforms:
  - linux
  - posix
  - mac
- name: writes_per_rpc_test
  gtest: true
  build: test
  language: c++
  headers:
  - test/core/util/cmdline.h
  - test/core/util/evaluate_args_test_util.h
  - test/core/util/fuzzer_util.h
  - test/core/util/grpc_profiler.h
  - test/core/util/histogram.h
  - test/core/util/mock_authorization_endpoint.h
  - test/core/util/mock_endpoint.h
  - test/core/util/parse_hexstring.h
  - test/core/util/passthru_endpoint.h
  - test/core/util/resolve_localhost_ip46.h
  - test/core/util/slice_splitter.h
  - test/core/util/subprocess.h
  - test/core/util/tracer_util.h
  src:
  - src/proto/grpc/testing/echo.proto
  - src/proto/grpc/testing/echo_messages.proto
  - src/proto/grpc/testing/simple_messages.proto
  - src/proto/grpc/testing/xds/v3/orca_load_report.proto
  - test/core/util/cmdline.cc
  - test/core/util/fuzzer_util.cc
  - test/core/util/grpc_profiler.cc
  - test/core/util/histogram.cc
  - test/core/util/mock_endpoint.cc
  - test/core/util/parse_hexstring.cc
  - test/core/util/passthru_endpoint.cc
  - test/core/util/resolve_localhost_ip46.cc
  - test/core/util/slice_splitter.cc
  - test/core/util/subprocess_posix.cc
  - test/core/util/subprocess_windows.cc
  - test/core/util/tracer_util.cc
  - test/cpp/performance/writes_per_rpc_test.cc
  deps:
  - grpc++
  - grpc_test_util
  platforms:
  - linux
  - posix
  - mac
- name: xds_bootstrap_test
  gtest: true
  build: test
  language: c++
  headers: []
  src:
  - test/core/xds/xds_bootstrap_test.cc
  deps:
  - grpc_test_util
- name: xds_certificate_provider_test
  gtest: true
  build: test
  language: c++
  headers: []
  src:
  - test/core/xds/xds_certificate_provider_test.cc
  deps:
  - grpc_test_util
- name: xds_cluster_end2end_test
  gtest: true
  build: test
  run: false
  language: c++
  headers:
  - test/cpp/end2end/connection_delay_injector.h
  - test/cpp/end2end/counted_service.h
  - test/cpp/end2end/test_service_impl.h
  - test/cpp/end2end/xds/xds_end2end_test_lib.h
  - test/cpp/end2end/xds/xds_server.h
  - test/cpp/util/tls_test_utils.h
  src:
  - src/proto/grpc/testing/duplicate/echo_duplicate.proto
  - src/proto/grpc/testing/echo.proto
  - src/proto/grpc/testing/echo_messages.proto
  - src/proto/grpc/testing/simple_messages.proto
  - src/proto/grpc/testing/xds/ads_for_test.proto
  - src/proto/grpc/testing/xds/eds_for_test.proto
  - src/proto/grpc/testing/xds/lrs_for_test.proto
  - src/proto/grpc/testing/xds/v3/address.proto
  - src/proto/grpc/testing/xds/v3/ads.proto
  - src/proto/grpc/testing/xds/v3/base.proto
  - src/proto/grpc/testing/xds/v3/cluster.proto
  - src/proto/grpc/testing/xds/v3/config_source.proto
  - src/proto/grpc/testing/xds/v3/discovery.proto
  - src/proto/grpc/testing/xds/v3/endpoint.proto
  - src/proto/grpc/testing/xds/v3/expr.proto
  - src/proto/grpc/testing/xds/v3/extension.proto
  - src/proto/grpc/testing/xds/v3/http_connection_manager.proto
  - src/proto/grpc/testing/xds/v3/http_filter_rbac.proto
  - src/proto/grpc/testing/xds/v3/listener.proto
  - src/proto/grpc/testing/xds/v3/load_report.proto
  - src/proto/grpc/testing/xds/v3/lrs.proto
  - src/proto/grpc/testing/xds/v3/metadata.proto
  - src/proto/grpc/testing/xds/v3/orca_load_report.proto
  - src/proto/grpc/testing/xds/v3/outlier_detection.proto
  - src/proto/grpc/testing/xds/v3/path.proto
  - src/proto/grpc/testing/xds/v3/percent.proto
  - src/proto/grpc/testing/xds/v3/protocol.proto
  - src/proto/grpc/testing/xds/v3/range.proto
  - src/proto/grpc/testing/xds/v3/rbac.proto
  - src/proto/grpc/testing/xds/v3/regex.proto
  - src/proto/grpc/testing/xds/v3/route.proto
  - src/proto/grpc/testing/xds/v3/router.proto
  - src/proto/grpc/testing/xds/v3/string.proto
  - test/cpp/end2end/connection_delay_injector.cc
  - test/cpp/end2end/test_service_impl.cc
  - test/cpp/end2end/xds/xds_cluster_end2end_test.cc
  - test/cpp/end2end/xds/xds_end2end_test_lib.cc
  - test/cpp/end2end/xds/xds_server.cc
  - test/cpp/util/tls_test_utils.cc
  deps:
  - grpc++_test_util
  platforms:
  - linux
  - posix
  - mac
- name: xds_cluster_type_end2end_test
  gtest: true
  build: test
  run: false
  language: c++
  headers:
  - test/cpp/end2end/connection_delay_injector.h
  - test/cpp/end2end/counted_service.h
  - test/cpp/end2end/test_service_impl.h
  - test/cpp/end2end/xds/xds_end2end_test_lib.h
  - test/cpp/end2end/xds/xds_server.h
  - test/cpp/util/tls_test_utils.h
  src:
  - src/proto/grpc/testing/duplicate/echo_duplicate.proto
  - src/proto/grpc/testing/echo.proto
  - src/proto/grpc/testing/echo_messages.proto
  - src/proto/grpc/testing/simple_messages.proto
  - src/proto/grpc/testing/xds/ads_for_test.proto
  - src/proto/grpc/testing/xds/eds_for_test.proto
  - src/proto/grpc/testing/xds/lrs_for_test.proto
  - src/proto/grpc/testing/xds/v3/address.proto
  - src/proto/grpc/testing/xds/v3/ads.proto
  - src/proto/grpc/testing/xds/v3/aggregate_cluster.proto
  - src/proto/grpc/testing/xds/v3/base.proto
  - src/proto/grpc/testing/xds/v3/cluster.proto
  - src/proto/grpc/testing/xds/v3/config_source.proto
  - src/proto/grpc/testing/xds/v3/discovery.proto
  - src/proto/grpc/testing/xds/v3/endpoint.proto
  - src/proto/grpc/testing/xds/v3/expr.proto
  - src/proto/grpc/testing/xds/v3/extension.proto
  - src/proto/grpc/testing/xds/v3/http_connection_manager.proto
  - src/proto/grpc/testing/xds/v3/http_filter_rbac.proto
  - src/proto/grpc/testing/xds/v3/listener.proto
  - src/proto/grpc/testing/xds/v3/load_report.proto
  - src/proto/grpc/testing/xds/v3/lrs.proto
  - src/proto/grpc/testing/xds/v3/metadata.proto
  - src/proto/grpc/testing/xds/v3/orca_load_report.proto
  - src/proto/grpc/testing/xds/v3/outlier_detection.proto
  - src/proto/grpc/testing/xds/v3/path.proto
  - src/proto/grpc/testing/xds/v3/percent.proto
  - src/proto/grpc/testing/xds/v3/protocol.proto
  - src/proto/grpc/testing/xds/v3/range.proto
  - src/proto/grpc/testing/xds/v3/rbac.proto
  - src/proto/grpc/testing/xds/v3/regex.proto
  - src/proto/grpc/testing/xds/v3/route.proto
  - src/proto/grpc/testing/xds/v3/router.proto
  - src/proto/grpc/testing/xds/v3/string.proto
  - test/cpp/end2end/connection_delay_injector.cc
  - test/cpp/end2end/test_service_impl.cc
  - test/cpp/end2end/xds/xds_cluster_type_end2end_test.cc
  - test/cpp/end2end/xds/xds_end2end_test_lib.cc
  - test/cpp/end2end/xds/xds_server.cc
  - test/cpp/util/tls_test_utils.cc
  deps:
  - grpc++_test_util
  platforms:
  - linux
  - posix
  - mac
- name: xds_core_end2end_test
  gtest: true
  build: test
  language: c++
  headers:
  - test/cpp/end2end/counted_service.h
  - test/cpp/end2end/test_service_impl.h
  - test/cpp/end2end/xds/xds_end2end_test_lib.h
  - test/cpp/end2end/xds/xds_server.h
  - test/cpp/util/tls_test_utils.h
  src:
  - src/proto/grpc/testing/duplicate/echo_duplicate.proto
  - src/proto/grpc/testing/echo.proto
  - src/proto/grpc/testing/echo_messages.proto
  - src/proto/grpc/testing/simple_messages.proto
  - src/proto/grpc/testing/xds/ads_for_test.proto
  - src/proto/grpc/testing/xds/eds_for_test.proto
  - src/proto/grpc/testing/xds/lrs_for_test.proto
  - src/proto/grpc/testing/xds/v3/address.proto
  - src/proto/grpc/testing/xds/v3/ads.proto
  - src/proto/grpc/testing/xds/v3/base.proto
  - src/proto/grpc/testing/xds/v3/cluster.proto
  - src/proto/grpc/testing/xds/v3/config_source.proto
  - src/proto/grpc/testing/xds/v3/discovery.proto
  - src/proto/grpc/testing/xds/v3/endpoint.proto
  - src/proto/grpc/testing/xds/v3/expr.proto
  - src/proto/grpc/testing/xds/v3/extension.proto
  - src/proto/grpc/testing/xds/v3/http_connection_manager.proto
  - src/proto/grpc/testing/xds/v3/http_filter_rbac.proto
  - src/proto/grpc/testing/xds/v3/listener.proto
  - src/proto/grpc/testing/xds/v3/load_report.proto
  - src/proto/grpc/testing/xds/v3/lrs.proto
  - src/proto/grpc/testing/xds/v3/metadata.proto
  - src/proto/grpc/testing/xds/v3/orca_load_report.proto
  - src/proto/grpc/testing/xds/v3/outlier_detection.proto
  - src/proto/grpc/testing/xds/v3/path.proto
  - src/proto/grpc/testing/xds/v3/percent.proto
  - src/proto/grpc/testing/xds/v3/protocol.proto
  - src/proto/grpc/testing/xds/v3/range.proto
  - src/proto/grpc/testing/xds/v3/rbac.proto
  - src/proto/grpc/testing/xds/v3/regex.proto
  - src/proto/grpc/testing/xds/v3/route.proto
  - src/proto/grpc/testing/xds/v3/router.proto
  - src/proto/grpc/testing/xds/v3/string.proto
  - test/cpp/end2end/test_service_impl.cc
  - test/cpp/end2end/xds/xds_core_end2end_test.cc
  - test/cpp/end2end/xds/xds_end2end_test_lib.cc
  - test/cpp/end2end/xds/xds_server.cc
  - test/cpp/util/tls_test_utils.cc
  deps:
  - grpc++_test_util
  platforms:
  - linux
  - posix
  - mac
- name: xds_credentials_end2end_test
  gtest: true
  build: test
  language: c++
  headers:
  - test/cpp/end2end/test_service_impl.h
  src:
  - src/proto/grpc/testing/echo.proto
  - src/proto/grpc/testing/echo_messages.proto
  - src/proto/grpc/testing/simple_messages.proto
  - src/proto/grpc/testing/xds/v3/orca_load_report.proto
  - test/cpp/end2end/test_service_impl.cc
  - test/cpp/end2end/xds/xds_credentials_end2end_test.cc
  deps:
  - grpc++_test_util
- name: xds_credentials_test
  gtest: true
  build: test
  language: c++
  headers:
  - test/core/util/cmdline.h
  - test/core/util/evaluate_args_test_util.h
  - test/core/util/fuzzer_util.h
  - test/core/util/grpc_profiler.h
  - test/core/util/histogram.h
  - test/core/util/mock_authorization_endpoint.h
  - test/core/util/mock_endpoint.h
  - test/core/util/parse_hexstring.h
  - test/core/util/passthru_endpoint.h
  - test/core/util/resolve_localhost_ip46.h
  - test/core/util/slice_splitter.h
  - test/core/util/subprocess.h
  - test/core/util/tracer_util.h
  src:
  - test/core/security/xds_credentials_test.cc
  - test/core/util/cmdline.cc
  - test/core/util/fuzzer_util.cc
  - test/core/util/grpc_profiler.cc
  - test/core/util/histogram.cc
  - test/core/util/mock_endpoint.cc
  - test/core/util/parse_hexstring.cc
  - test/core/util/passthru_endpoint.cc
  - test/core/util/resolve_localhost_ip46.cc
  - test/core/util/slice_splitter.cc
  - test/core/util/subprocess_posix.cc
  - test/core/util/subprocess_windows.cc
  - test/core/util/tracer_util.cc
  deps:
  - grpc_test_util
- name: xds_csds_end2end_test
  gtest: true
  build: test
  language: c++
  headers:
  - src/cpp/server/csds/csds.h
  - test/cpp/end2end/counted_service.h
  - test/cpp/end2end/test_service_impl.h
  - test/cpp/end2end/xds/xds_end2end_test_lib.h
  - test/cpp/end2end/xds/xds_server.h
  - test/cpp/util/tls_test_utils.h
  src:
  - src/proto/grpc/testing/duplicate/echo_duplicate.proto
  - src/proto/grpc/testing/echo.proto
  - src/proto/grpc/testing/echo_messages.proto
  - src/proto/grpc/testing/simple_messages.proto
  - src/proto/grpc/testing/xds/ads_for_test.proto
  - src/proto/grpc/testing/xds/eds_for_test.proto
  - src/proto/grpc/testing/xds/lrs_for_test.proto
  - src/proto/grpc/testing/xds/v3/address.proto
  - src/proto/grpc/testing/xds/v3/ads.proto
  - src/proto/grpc/testing/xds/v3/base.proto
  - src/proto/grpc/testing/xds/v3/cluster.proto
  - src/proto/grpc/testing/xds/v3/config_dump.proto
  - src/proto/grpc/testing/xds/v3/config_source.proto
  - src/proto/grpc/testing/xds/v3/csds.proto
  - src/proto/grpc/testing/xds/v3/discovery.proto
  - src/proto/grpc/testing/xds/v3/endpoint.proto
  - src/proto/grpc/testing/xds/v3/expr.proto
  - src/proto/grpc/testing/xds/v3/extension.proto
  - src/proto/grpc/testing/xds/v3/http_connection_manager.proto
  - src/proto/grpc/testing/xds/v3/http_filter_rbac.proto
  - src/proto/grpc/testing/xds/v3/listener.proto
  - src/proto/grpc/testing/xds/v3/load_report.proto
  - src/proto/grpc/testing/xds/v3/lrs.proto
  - src/proto/grpc/testing/xds/v3/metadata.proto
  - src/proto/grpc/testing/xds/v3/orca_load_report.proto
  - src/proto/grpc/testing/xds/v3/outlier_detection.proto
  - src/proto/grpc/testing/xds/v3/path.proto
  - src/proto/grpc/testing/xds/v3/percent.proto
  - src/proto/grpc/testing/xds/v3/protocol.proto
  - src/proto/grpc/testing/xds/v3/range.proto
  - src/proto/grpc/testing/xds/v3/rbac.proto
  - src/proto/grpc/testing/xds/v3/regex.proto
  - src/proto/grpc/testing/xds/v3/route.proto
  - src/proto/grpc/testing/xds/v3/router.proto
  - src/proto/grpc/testing/xds/v3/string.proto
  - src/cpp/server/csds/csds.cc
  - test/cpp/end2end/test_service_impl.cc
  - test/cpp/end2end/xds/xds_csds_end2end_test.cc
  - test/cpp/end2end/xds/xds_end2end_test_lib.cc
  - test/cpp/end2end/xds/xds_server.cc
  - test/cpp/util/tls_test_utils.cc
  deps:
  - grpc++_test_util
  platforms:
  - linux
  - posix
  - mac
- name: xds_end2end_test
  gtest: true
  build: test
  run: false
  language: c++
  headers:
  - test/cpp/end2end/counted_service.h
  - test/cpp/end2end/test_service_impl.h
  - test/cpp/end2end/xds/no_op_http_filter.h
  - test/cpp/end2end/xds/xds_end2end_test_lib.h
  - test/cpp/end2end/xds/xds_server.h
  - test/cpp/util/tls_test_utils.h
  src:
  - src/proto/grpc/testing/duplicate/echo_duplicate.proto
  - src/proto/grpc/testing/echo.proto
  - src/proto/grpc/testing/echo_messages.proto
  - src/proto/grpc/testing/simple_messages.proto
  - src/proto/grpc/testing/xds/ads_for_test.proto
  - src/proto/grpc/testing/xds/cds_for_test.proto
  - src/proto/grpc/testing/xds/eds_for_test.proto
  - src/proto/grpc/testing/xds/lds_rds_for_test.proto
  - src/proto/grpc/testing/xds/lrs_for_test.proto
  - src/proto/grpc/testing/xds/v3/address.proto
  - src/proto/grpc/testing/xds/v3/ads.proto
  - src/proto/grpc/testing/xds/v3/aggregate_cluster.proto
  - src/proto/grpc/testing/xds/v3/base.proto
  - src/proto/grpc/testing/xds/v3/cluster.proto
  - src/proto/grpc/testing/xds/v3/config_source.proto
  - src/proto/grpc/testing/xds/v3/discovery.proto
  - src/proto/grpc/testing/xds/v3/endpoint.proto
  - src/proto/grpc/testing/xds/v3/expr.proto
  - src/proto/grpc/testing/xds/v3/extension.proto
  - src/proto/grpc/testing/xds/v3/fault.proto
  - src/proto/grpc/testing/xds/v3/fault_common.proto
  - src/proto/grpc/testing/xds/v3/http_connection_manager.proto
  - src/proto/grpc/testing/xds/v3/http_filter_rbac.proto
  - src/proto/grpc/testing/xds/v3/listener.proto
  - src/proto/grpc/testing/xds/v3/load_report.proto
  - src/proto/grpc/testing/xds/v3/lrs.proto
  - src/proto/grpc/testing/xds/v3/metadata.proto
  - src/proto/grpc/testing/xds/v3/orca_load_report.proto
  - src/proto/grpc/testing/xds/v3/outlier_detection.proto
  - src/proto/grpc/testing/xds/v3/path.proto
  - src/proto/grpc/testing/xds/v3/percent.proto
  - src/proto/grpc/testing/xds/v3/protocol.proto
  - src/proto/grpc/testing/xds/v3/range.proto
  - src/proto/grpc/testing/xds/v3/rbac.proto
  - src/proto/grpc/testing/xds/v3/regex.proto
  - src/proto/grpc/testing/xds/v3/route.proto
  - src/proto/grpc/testing/xds/v3/router.proto
  - src/proto/grpc/testing/xds/v3/string.proto
  - src/proto/grpc/testing/xds/v3/tls.proto
  - test/cpp/end2end/test_service_impl.cc
  - test/cpp/end2end/xds/xds_end2end_test.cc
  - test/cpp/end2end/xds/xds_end2end_test_lib.cc
  - test/cpp/end2end/xds/xds_server.cc
  - test/cpp/util/tls_test_utils.cc
  deps:
  - grpc++_test_config
  - grpc++_test_util
  platforms:
  - linux
  - posix
  - mac
- name: xds_fault_injection_end2end_test
  gtest: true
  build: test
  language: c++
  headers:
  - test/cpp/end2end/counted_service.h
  - test/cpp/end2end/test_service_impl.h
  - test/cpp/end2end/xds/xds_end2end_test_lib.h
  - test/cpp/end2end/xds/xds_server.h
  - test/cpp/util/tls_test_utils.h
  src:
  - src/proto/grpc/testing/duplicate/echo_duplicate.proto
  - src/proto/grpc/testing/echo.proto
  - src/proto/grpc/testing/echo_messages.proto
  - src/proto/grpc/testing/simple_messages.proto
  - src/proto/grpc/testing/xds/ads_for_test.proto
  - src/proto/grpc/testing/xds/eds_for_test.proto
  - src/proto/grpc/testing/xds/lrs_for_test.proto
  - src/proto/grpc/testing/xds/v3/address.proto
  - src/proto/grpc/testing/xds/v3/ads.proto
  - src/proto/grpc/testing/xds/v3/base.proto
  - src/proto/grpc/testing/xds/v3/cluster.proto
  - src/proto/grpc/testing/xds/v3/config_source.proto
  - src/proto/grpc/testing/xds/v3/discovery.proto
  - src/proto/grpc/testing/xds/v3/endpoint.proto
  - src/proto/grpc/testing/xds/v3/expr.proto
  - src/proto/grpc/testing/xds/v3/extension.proto
  - src/proto/grpc/testing/xds/v3/fault.proto
  - src/proto/grpc/testing/xds/v3/fault_common.proto
  - src/proto/grpc/testing/xds/v3/http_connection_manager.proto
  - src/proto/grpc/testing/xds/v3/http_filter_rbac.proto
  - src/proto/grpc/testing/xds/v3/listener.proto
  - src/proto/grpc/testing/xds/v3/load_report.proto
  - src/proto/grpc/testing/xds/v3/lrs.proto
  - src/proto/grpc/testing/xds/v3/metadata.proto
  - src/proto/grpc/testing/xds/v3/orca_load_report.proto
  - src/proto/grpc/testing/xds/v3/outlier_detection.proto
  - src/proto/grpc/testing/xds/v3/path.proto
  - src/proto/grpc/testing/xds/v3/percent.proto
  - src/proto/grpc/testing/xds/v3/protocol.proto
  - src/proto/grpc/testing/xds/v3/range.proto
  - src/proto/grpc/testing/xds/v3/rbac.proto
  - src/proto/grpc/testing/xds/v3/regex.proto
  - src/proto/grpc/testing/xds/v3/route.proto
  - src/proto/grpc/testing/xds/v3/router.proto
  - src/proto/grpc/testing/xds/v3/string.proto
  - test/cpp/end2end/test_service_impl.cc
  - test/cpp/end2end/xds/xds_end2end_test_lib.cc
  - test/cpp/end2end/xds/xds_fault_injection_end2end_test.cc
  - test/cpp/end2end/xds/xds_server.cc
  - test/cpp/util/tls_test_utils.cc
  deps:
  - grpc++_test_util
  platforms:
  - linux
  - posix
  - mac
- name: xds_interop_client
  build: test
  run: false
  language: c++
  headers:
  - src/cpp/server/csds/csds.h
  src:
  - src/proto/grpc/testing/empty.proto
  - src/proto/grpc/testing/messages.proto
  - src/proto/grpc/testing/test.proto
  - src/proto/grpc/testing/xds/v3/base.proto
  - src/proto/grpc/testing/xds/v3/config_dump.proto
  - src/proto/grpc/testing/xds/v3/csds.proto
  - src/proto/grpc/testing/xds/v3/percent.proto
  - src/cpp/server/admin/admin_services.cc
  - src/cpp/server/csds/csds.cc
  - test/cpp/interop/xds_interop_client.cc
  deps:
  - absl/flags:flag
  - grpc++_reflection
  - grpcpp_channelz
  - grpc_test_util
  - grpc++_test_config
- name: xds_interop_server
  build: test
  run: false
  language: c++
  headers:
  - src/cpp/server/csds/csds.h
  - test/cpp/end2end/test_health_check_service_impl.h
  src:
  - src/proto/grpc/health/v1/health.proto
  - src/proto/grpc/testing/empty.proto
  - src/proto/grpc/testing/messages.proto
  - src/proto/grpc/testing/test.proto
  - src/proto/grpc/testing/xds/v3/base.proto
  - src/proto/grpc/testing/xds/v3/config_dump.proto
  - src/proto/grpc/testing/xds/v3/csds.proto
  - src/proto/grpc/testing/xds/v3/percent.proto
  - src/cpp/server/admin/admin_services.cc
  - src/cpp/server/csds/csds.cc
  - test/cpp/end2end/test_health_check_service_impl.cc
  - test/cpp/interop/xds_interop_server.cc
  deps:
  - absl/flags:flag
  - grpc++_reflection
  - grpcpp_channelz
  - grpc_test_util
  - grpc++_test_config
- name: xds_lb_policy_registry_test
  gtest: true
  build: test
  language: c++
  headers:
  - test/cpp/util/cli_call.h
  - test/cpp/util/cli_credentials.h
  - test/cpp/util/config_grpc_cli.h
  - test/cpp/util/proto_file_parser.h
  - test/cpp/util/proto_reflection_descriptor_database.h
  - test/cpp/util/service_describer.h
  src:
  - src/proto/grpc/reflection/v1alpha/reflection.proto
  - src/proto/grpc/testing/xds/v3/address.proto
  - src/proto/grpc/testing/xds/v3/base.proto
  - src/proto/grpc/testing/xds/v3/cluster.proto
  - src/proto/grpc/testing/xds/v3/config_source.proto
  - src/proto/grpc/testing/xds/v3/endpoint.proto
  - src/proto/grpc/testing/xds/v3/extension.proto
  - src/proto/grpc/testing/xds/v3/outlier_detection.proto
  - src/proto/grpc/testing/xds/v3/percent.proto
  - src/proto/grpc/testing/xds/v3/ring_hash.proto
  - src/proto/grpc/testing/xds/v3/round_robin.proto
  - src/proto/grpc/testing/xds/v3/typed_struct.proto
  - src/proto/grpc/testing/xds/v3/udpa_typed_struct.proto
  - src/proto/grpc/testing/xds/v3/wrr_locality.proto
  - test/core/xds/xds_lb_policy_registry_test.cc
  - test/cpp/util/cli_call.cc
  - test/cpp/util/cli_credentials.cc
  - test/cpp/util/proto_file_parser.cc
  - test/cpp/util/proto_reflection_descriptor_database.cc
  - test/cpp/util/service_describer.cc
  deps:
  - absl/flags:flag
  - grpc++
  - grpc_test_util
  uses_polling: false
- name: xds_outlier_detection_end2end_test
  gtest: true
  build: test
  language: c++
  headers:
  - test/cpp/end2end/counted_service.h
  - test/cpp/end2end/test_service_impl.h
  - test/cpp/end2end/xds/no_op_http_filter.h
  - test/cpp/end2end/xds/xds_end2end_test_lib.h
  - test/cpp/end2end/xds/xds_server.h
  - test/cpp/util/tls_test_utils.h
  src:
  - src/proto/grpc/testing/duplicate/echo_duplicate.proto
  - src/proto/grpc/testing/echo.proto
  - src/proto/grpc/testing/echo_messages.proto
  - src/proto/grpc/testing/simple_messages.proto
  - src/proto/grpc/testing/xds/ads_for_test.proto
  - src/proto/grpc/testing/xds/eds_for_test.proto
  - src/proto/grpc/testing/xds/lrs_for_test.proto
  - src/proto/grpc/testing/xds/v3/address.proto
  - src/proto/grpc/testing/xds/v3/ads.proto
  - src/proto/grpc/testing/xds/v3/base.proto
  - src/proto/grpc/testing/xds/v3/cluster.proto
  - src/proto/grpc/testing/xds/v3/config_source.proto
  - src/proto/grpc/testing/xds/v3/discovery.proto
  - src/proto/grpc/testing/xds/v3/endpoint.proto
  - src/proto/grpc/testing/xds/v3/expr.proto
  - src/proto/grpc/testing/xds/v3/extension.proto
  - src/proto/grpc/testing/xds/v3/fault.proto
  - src/proto/grpc/testing/xds/v3/fault_common.proto
  - src/proto/grpc/testing/xds/v3/http_connection_manager.proto
  - src/proto/grpc/testing/xds/v3/http_filter_rbac.proto
  - src/proto/grpc/testing/xds/v3/listener.proto
  - src/proto/grpc/testing/xds/v3/load_report.proto
  - src/proto/grpc/testing/xds/v3/lrs.proto
  - src/proto/grpc/testing/xds/v3/metadata.proto
  - src/proto/grpc/testing/xds/v3/orca_load_report.proto
  - src/proto/grpc/testing/xds/v3/outlier_detection.proto
  - src/proto/grpc/testing/xds/v3/path.proto
  - src/proto/grpc/testing/xds/v3/percent.proto
  - src/proto/grpc/testing/xds/v3/protocol.proto
  - src/proto/grpc/testing/xds/v3/range.proto
  - src/proto/grpc/testing/xds/v3/rbac.proto
  - src/proto/grpc/testing/xds/v3/regex.proto
  - src/proto/grpc/testing/xds/v3/route.proto
  - src/proto/grpc/testing/xds/v3/router.proto
  - src/proto/grpc/testing/xds/v3/string.proto
  - test/cpp/end2end/test_service_impl.cc
  - test/cpp/end2end/xds/xds_end2end_test_lib.cc
  - test/cpp/end2end/xds/xds_outlier_detection_end2end_test.cc
  - test/cpp/end2end/xds/xds_server.cc
  - test/cpp/util/tls_test_utils.cc
  deps:
  - grpc++_test_util
  platforms:
  - linux
  - posix
  - mac
- name: xds_ring_hash_end2end_test
  gtest: true
  build: test
  run: false
  language: c++
  headers:
  - test/cpp/end2end/connection_delay_injector.h
  - test/cpp/end2end/counted_service.h
  - test/cpp/end2end/test_service_impl.h
  - test/cpp/end2end/xds/xds_end2end_test_lib.h
  - test/cpp/end2end/xds/xds_server.h
  - test/cpp/util/tls_test_utils.h
  src:
  - src/proto/grpc/testing/duplicate/echo_duplicate.proto
  - src/proto/grpc/testing/echo.proto
  - src/proto/grpc/testing/echo_messages.proto
  - src/proto/grpc/testing/simple_messages.proto
  - src/proto/grpc/testing/xds/ads_for_test.proto
  - src/proto/grpc/testing/xds/eds_for_test.proto
  - src/proto/grpc/testing/xds/lrs_for_test.proto
  - src/proto/grpc/testing/xds/v3/address.proto
  - src/proto/grpc/testing/xds/v3/ads.proto
  - src/proto/grpc/testing/xds/v3/aggregate_cluster.proto
  - src/proto/grpc/testing/xds/v3/base.proto
  - src/proto/grpc/testing/xds/v3/cluster.proto
  - src/proto/grpc/testing/xds/v3/config_source.proto
  - src/proto/grpc/testing/xds/v3/discovery.proto
  - src/proto/grpc/testing/xds/v3/endpoint.proto
  - src/proto/grpc/testing/xds/v3/expr.proto
  - src/proto/grpc/testing/xds/v3/extension.proto
  - src/proto/grpc/testing/xds/v3/http_connection_manager.proto
  - src/proto/grpc/testing/xds/v3/http_filter_rbac.proto
  - src/proto/grpc/testing/xds/v3/listener.proto
  - src/proto/grpc/testing/xds/v3/load_report.proto
  - src/proto/grpc/testing/xds/v3/lrs.proto
  - src/proto/grpc/testing/xds/v3/metadata.proto
  - src/proto/grpc/testing/xds/v3/orca_load_report.proto
  - src/proto/grpc/testing/xds/v3/outlier_detection.proto
  - src/proto/grpc/testing/xds/v3/path.proto
  - src/proto/grpc/testing/xds/v3/percent.proto
  - src/proto/grpc/testing/xds/v3/protocol.proto
  - src/proto/grpc/testing/xds/v3/range.proto
  - src/proto/grpc/testing/xds/v3/rbac.proto
  - src/proto/grpc/testing/xds/v3/regex.proto
  - src/proto/grpc/testing/xds/v3/route.proto
  - src/proto/grpc/testing/xds/v3/router.proto
  - src/proto/grpc/testing/xds/v3/string.proto
  - test/cpp/end2end/connection_delay_injector.cc
  - test/cpp/end2end/test_service_impl.cc
  - test/cpp/end2end/xds/xds_end2end_test_lib.cc
  - test/cpp/end2end/xds/xds_ring_hash_end2end_test.cc
  - test/cpp/end2end/xds/xds_server.cc
  - test/cpp/util/tls_test_utils.cc
  deps:
  - grpc++_test_util
  platforms:
  - linux
  - posix
  - mac
- name: xds_rls_end2end_test
  gtest: true
  build: test
  language: c++
  headers:
  - test/cpp/end2end/counted_service.h
  - test/cpp/end2end/rls_server.h
  - test/cpp/end2end/test_service_impl.h
  - test/cpp/end2end/xds/xds_end2end_test_lib.h
  - test/cpp/end2end/xds/xds_server.h
  - test/cpp/util/tls_test_utils.h
  src:
  - src/proto/grpc/lookup/v1/rls.proto
  - src/proto/grpc/lookup/v1/rls_config.proto
  - src/proto/grpc/testing/duplicate/echo_duplicate.proto
  - src/proto/grpc/testing/echo.proto
  - src/proto/grpc/testing/echo_messages.proto
  - src/proto/grpc/testing/simple_messages.proto
  - src/proto/grpc/testing/xds/ads_for_test.proto
  - src/proto/grpc/testing/xds/eds_for_test.proto
  - src/proto/grpc/testing/xds/lrs_for_test.proto
  - src/proto/grpc/testing/xds/v3/address.proto
  - src/proto/grpc/testing/xds/v3/ads.proto
  - src/proto/grpc/testing/xds/v3/base.proto
  - src/proto/grpc/testing/xds/v3/cluster.proto
  - src/proto/grpc/testing/xds/v3/config_source.proto
  - src/proto/grpc/testing/xds/v3/discovery.proto
  - src/proto/grpc/testing/xds/v3/endpoint.proto
  - src/proto/grpc/testing/xds/v3/expr.proto
  - src/proto/grpc/testing/xds/v3/extension.proto
  - src/proto/grpc/testing/xds/v3/http_connection_manager.proto
  - src/proto/grpc/testing/xds/v3/http_filter_rbac.proto
  - src/proto/grpc/testing/xds/v3/listener.proto
  - src/proto/grpc/testing/xds/v3/load_report.proto
  - src/proto/grpc/testing/xds/v3/lrs.proto
  - src/proto/grpc/testing/xds/v3/metadata.proto
  - src/proto/grpc/testing/xds/v3/orca_load_report.proto
  - src/proto/grpc/testing/xds/v3/outlier_detection.proto
  - src/proto/grpc/testing/xds/v3/path.proto
  - src/proto/grpc/testing/xds/v3/percent.proto
  - src/proto/grpc/testing/xds/v3/protocol.proto
  - src/proto/grpc/testing/xds/v3/range.proto
  - src/proto/grpc/testing/xds/v3/rbac.proto
  - src/proto/grpc/testing/xds/v3/regex.proto
  - src/proto/grpc/testing/xds/v3/route.proto
  - src/proto/grpc/testing/xds/v3/router.proto
  - src/proto/grpc/testing/xds/v3/string.proto
  - test/cpp/end2end/rls_server.cc
  - test/cpp/end2end/test_service_impl.cc
  - test/cpp/end2end/xds/xds_end2end_test_lib.cc
  - test/cpp/end2end/xds/xds_rls_end2end_test.cc
  - test/cpp/end2end/xds/xds_server.cc
  - test/cpp/util/tls_test_utils.cc
  deps:
  - grpc++_test_util
  platforms:
  - linux
  - posix
  - mac
- name: xds_routing_end2end_test
  gtest: true
  build: test
  run: false
  language: c++
  headers:
  - test/cpp/end2end/counted_service.h
  - test/cpp/end2end/test_service_impl.h
  - test/cpp/end2end/xds/no_op_http_filter.h
  - test/cpp/end2end/xds/xds_end2end_test_lib.h
  - test/cpp/end2end/xds/xds_server.h
  - test/cpp/util/tls_test_utils.h
  src:
  - src/proto/grpc/testing/duplicate/echo_duplicate.proto
  - src/proto/grpc/testing/echo.proto
  - src/proto/grpc/testing/echo_messages.proto
  - src/proto/grpc/testing/simple_messages.proto
  - src/proto/grpc/testing/xds/ads_for_test.proto
  - src/proto/grpc/testing/xds/eds_for_test.proto
  - src/proto/grpc/testing/xds/lrs_for_test.proto
  - src/proto/grpc/testing/xds/v3/address.proto
  - src/proto/grpc/testing/xds/v3/ads.proto
  - src/proto/grpc/testing/xds/v3/base.proto
  - src/proto/grpc/testing/xds/v3/cluster.proto
  - src/proto/grpc/testing/xds/v3/config_source.proto
  - src/proto/grpc/testing/xds/v3/discovery.proto
  - src/proto/grpc/testing/xds/v3/endpoint.proto
  - src/proto/grpc/testing/xds/v3/expr.proto
  - src/proto/grpc/testing/xds/v3/extension.proto
  - src/proto/grpc/testing/xds/v3/fault.proto
  - src/proto/grpc/testing/xds/v3/fault_common.proto
  - src/proto/grpc/testing/xds/v3/http_connection_manager.proto
  - src/proto/grpc/testing/xds/v3/http_filter_rbac.proto
  - src/proto/grpc/testing/xds/v3/listener.proto
  - src/proto/grpc/testing/xds/v3/load_report.proto
  - src/proto/grpc/testing/xds/v3/lrs.proto
  - src/proto/grpc/testing/xds/v3/metadata.proto
  - src/proto/grpc/testing/xds/v3/orca_load_report.proto
  - src/proto/grpc/testing/xds/v3/outlier_detection.proto
  - src/proto/grpc/testing/xds/v3/path.proto
  - src/proto/grpc/testing/xds/v3/percent.proto
  - src/proto/grpc/testing/xds/v3/protocol.proto
  - src/proto/grpc/testing/xds/v3/range.proto
  - src/proto/grpc/testing/xds/v3/rbac.proto
  - src/proto/grpc/testing/xds/v3/regex.proto
  - src/proto/grpc/testing/xds/v3/route.proto
  - src/proto/grpc/testing/xds/v3/router.proto
  - src/proto/grpc/testing/xds/v3/string.proto
  - test/cpp/end2end/test_service_impl.cc
  - test/cpp/end2end/xds/xds_end2end_test_lib.cc
  - test/cpp/end2end/xds/xds_routing_end2end_test.cc
  - test/cpp/end2end/xds/xds_server.cc
  - test/cpp/util/tls_test_utils.cc
  deps:
  - grpc++_test_util
  platforms:
  - linux
  - posix
  - mac
external_proto_libraries:
- destination: third_party/envoy-api
  hash: 0fe4c68dea4423f5880c068abbcbc90ac4b98496cf2af15a1fe3fbc0fdb050fd
  proto_prefix: third_party/envoy-api/
  strip_prefix: data-plane-api-bf6154e482bbd5e6f64032993206e66b6116f2bd
  urls:
  - https://storage.googleapis.com/grpc-bazel-mirror/github.com/envoyproxy/data-plane-api/archive/bf6154e482bbd5e6f64032993206e66b6116f2bd.tar.gz
  - https://github.com/envoyproxy/data-plane-api/archive/bf6154e482bbd5e6f64032993206e66b6116f2bd.tar.gz
- destination: third_party/googleapis
  hash: 5bb6b0253ccf64b53d6c7249625a7e3f6c3bc6402abd52d3778bfa48258703a0
  proto_prefix: third_party/googleapis/
  strip_prefix: googleapis-2f9af297c84c55c8b871ba4495e01ade42476c92
  urls:
  - https://storage.googleapis.com/grpc-bazel-mirror/github.com/googleapis/googleapis/archive/2f9af297c84c55c8b871ba4495e01ade42476c92.tar.gz
  - https://github.com/googleapis/googleapis/archive/2f9af297c84c55c8b871ba4495e01ade42476c92.tar.gz
- destination: third_party/opencensus-proto/src
  hash: b7e13f0b4259e80c3070b583c2f39e53153085a6918718b1c710caf7037572b0
  proto_prefix: third_party/opencensus-proto/src/
  strip_prefix: opencensus-proto-0.3.0/src
  urls:
  - https://storage.googleapis.com/grpc-bazel-mirror/github.com/census-instrumentation/opencensus-proto/archive/v0.3.0.tar.gz
  - https://github.com/census-instrumentation/opencensus-proto/archive/v0.3.0.tar.gz
- destination: third_party/xds
  hash: 5bc8365613fe2f8ce6cc33959b7667b13b7fe56cb9d16ba740c06e1a7c4242fc
  proto_prefix: third_party/xds/
  strip_prefix: xds-cb28da3451f158a947dfc45090fe92b07b243bc1
  urls:
  - https://storage.googleapis.com/grpc-bazel-mirror/github.com/cncf/xds/archive/cb28da3451f158a947dfc45090fe92b07b243bc1.tar.gz
  - https://github.com/cncf/xds/archive/cb28da3451f158a947dfc45090fe92b07b243bc1.tar.gz
tests: []<|MERGE_RESOLUTION|>--- conflicted
+++ resolved
@@ -3289,8 +3289,31 @@
   - linux
   - posix
   - mac
-<<<<<<< HEAD
-- name: buffer_list_test
+- name: connection_refused_test
+  build: test
+  language: c
+  headers:
+  - test/core/end2end/cq_verifier.h
+  src:
+  - test/core/end2end/connection_refused_test.cc
+  - test/core/end2end/cq_verifier.cc
+  deps:
+  - grpc_test_util
+- name: dualstack_socket_test
+  build: test
+  language: c
+  headers:
+  - test/core/end2end/cq_verifier.h
+  src:
+  - test/core/end2end/cq_verifier.cc
+  - test/core/end2end/dualstack_socket_test.cc
+  deps:
+  - grpc_test_util
+  platforms:
+  - linux
+  - posix
+  - mac
+- name: fd_conservation_posix_test
   build: test
   language: c
   headers:
@@ -3308,140 +3331,6 @@
   - test/core/util/subprocess.h
   - test/core/util/tracer_util.h
   src:
-  - test/core/iomgr/buffer_list_test.cc
-  - test/core/util/cmdline.cc
-  - test/core/util/fuzzer_util.cc
-  - test/core/util/grpc_profiler.cc
-  - test/core/util/histogram.cc
-  - test/core/util/mock_endpoint.cc
-  - test/core/util/parse_hexstring.cc
-  - test/core/util/passthru_endpoint.cc
-  - test/core/util/resolve_localhost_ip46.cc
-  - test/core/util/slice_splitter.cc
-  - test/core/util/subprocess_posix.cc
-  - test/core/util/subprocess_windows.cc
-  - test/core/util/tracer_util.cc
-  deps:
-  - grpc_test_util
-- name: combiner_test
-  build: test
-  language: c
-  headers:
-  - test/core/util/cmdline.h
-  - test/core/util/evaluate_args_test_util.h
-  - test/core/util/fuzzer_util.h
-  - test/core/util/grpc_profiler.h
-  - test/core/util/histogram.h
-  - test/core/util/mock_authorization_endpoint.h
-  - test/core/util/mock_endpoint.h
-  - test/core/util/parse_hexstring.h
-  - test/core/util/passthru_endpoint.h
-  - test/core/util/resolve_localhost_ip46.h
-  - test/core/util/slice_splitter.h
-  - test/core/util/subprocess.h
-  - test/core/util/tracer_util.h
-  src:
-  - test/core/iomgr/combiner_test.cc
-  - test/core/util/cmdline.cc
-  - test/core/util/fuzzer_util.cc
-  - test/core/util/grpc_profiler.cc
-  - test/core/util/histogram.cc
-  - test/core/util/mock_endpoint.cc
-  - test/core/util/parse_hexstring.cc
-  - test/core/util/passthru_endpoint.cc
-  - test/core/util/resolve_localhost_ip46.cc
-  - test/core/util/slice_splitter.cc
-  - test/core/util/subprocess_posix.cc
-  - test/core/util/subprocess_windows.cc
-  - test/core/util/tracer_util.cc
-  deps:
-  - grpc_test_util
-  platforms:
-  - linux
-  - posix
-  - mac
-=======
->>>>>>> 7360d2ea
-- name: connection_refused_test
-  build: test
-  language: c
-  headers:
-  - test/core/end2end/cq_verifier.h
-  src:
-  - test/core/end2end/connection_refused_test.cc
-  - test/core/end2end/cq_verifier.cc
-  deps:
-  - grpc_test_util
-- name: dualstack_socket_test
-  build: test
-  language: c
-  headers:
-  - test/core/end2end/cq_verifier.h
-  src:
-  - test/core/end2end/cq_verifier.cc
-  - test/core/end2end/dualstack_socket_test.cc
-  deps:
-  - grpc_test_util
-  platforms:
-  - linux
-  - posix
-  - mac
-<<<<<<< HEAD
-- name: endpoint_pair_test
-  build: test
-  language: c
-  headers:
-  - test/core/iomgr/endpoint_tests.h
-  - test/core/util/cmdline.h
-  - test/core/util/evaluate_args_test_util.h
-  - test/core/util/fuzzer_util.h
-  - test/core/util/grpc_profiler.h
-  - test/core/util/histogram.h
-  - test/core/util/mock_authorization_endpoint.h
-  - test/core/util/mock_endpoint.h
-  - test/core/util/parse_hexstring.h
-  - test/core/util/passthru_endpoint.h
-  - test/core/util/resolve_localhost_ip46.h
-  - test/core/util/slice_splitter.h
-  - test/core/util/subprocess.h
-  - test/core/util/tracer_util.h
-  src:
-  - test/core/iomgr/endpoint_pair_test.cc
-  - test/core/iomgr/endpoint_tests.cc
-  - test/core/util/cmdline.cc
-  - test/core/util/fuzzer_util.cc
-  - test/core/util/grpc_profiler.cc
-  - test/core/util/histogram.cc
-  - test/core/util/mock_endpoint.cc
-  - test/core/util/parse_hexstring.cc
-  - test/core/util/passthru_endpoint.cc
-  - test/core/util/resolve_localhost_ip46.cc
-  - test/core/util/slice_splitter.cc
-  - test/core/util/subprocess_posix.cc
-  - test/core/util/subprocess_windows.cc
-  - test/core/util/tracer_util.cc
-  deps:
-  - grpc_test_util
-=======
->>>>>>> 7360d2ea
-- name: fd_conservation_posix_test
-  build: test
-  language: c
-  headers:
-  - test/core/util/cmdline.h
-  - test/core/util/evaluate_args_test_util.h
-  - test/core/util/fuzzer_util.h
-  - test/core/util/grpc_profiler.h
-  - test/core/util/histogram.h
-  - test/core/util/mock_authorization_endpoint.h
-  - test/core/util/mock_endpoint.h
-  - test/core/util/parse_hexstring.h
-  - test/core/util/passthru_endpoint.h
-  - test/core/util/resolve_localhost_ip46.h
-  - test/core/util/slice_splitter.h
-  - test/core/util/subprocess.h
-  - test/core/util/tracer_util.h
-  src:
   - test/core/iomgr/fd_conservation_posix_test.cc
   - test/core/util/cmdline.cc
   - test/core/util/fuzzer_util.cc
@@ -3461,46 +3350,6 @@
   - linux
   - posix
   - mac
-<<<<<<< HEAD
-- name: fd_posix_test
-  build: test
-  language: c
-  headers:
-  - test/core/util/cmdline.h
-  - test/core/util/evaluate_args_test_util.h
-  - test/core/util/fuzzer_util.h
-  - test/core/util/grpc_profiler.h
-  - test/core/util/histogram.h
-  - test/core/util/mock_authorization_endpoint.h
-  - test/core/util/mock_endpoint.h
-  - test/core/util/parse_hexstring.h
-  - test/core/util/passthru_endpoint.h
-  - test/core/util/resolve_localhost_ip46.h
-  - test/core/util/slice_splitter.h
-  - test/core/util/subprocess.h
-  - test/core/util/tracer_util.h
-  src:
-  - test/core/iomgr/fd_posix_test.cc
-  - test/core/util/cmdline.cc
-  - test/core/util/fuzzer_util.cc
-  - test/core/util/grpc_profiler.cc
-  - test/core/util/histogram.cc
-  - test/core/util/mock_endpoint.cc
-  - test/core/util/parse_hexstring.cc
-  - test/core/util/passthru_endpoint.cc
-  - test/core/util/resolve_localhost_ip46.cc
-  - test/core/util/slice_splitter.cc
-  - test/core/util/subprocess_posix.cc
-  - test/core/util/subprocess_windows.cc
-  - test/core/util/tracer_util.cc
-  deps:
-  - grpc_test_util
-  platforms:
-  - linux
-  - posix
-  - mac
-=======
->>>>>>> 7360d2ea
 - name: fling_stream_test
   build: test
   language: c
@@ -3595,42 +3444,6 @@
   - test/core/end2end/goaway_server_test.cc
   deps:
   - grpc_test_util
-<<<<<<< HEAD
-- name: grpc_ipv6_loopback_available_test
-  build: test
-  language: c
-  headers:
-  - test/core/util/cmdline.h
-  - test/core/util/evaluate_args_test_util.h
-  - test/core/util/fuzzer_util.h
-  - test/core/util/grpc_profiler.h
-  - test/core/util/histogram.h
-  - test/core/util/mock_authorization_endpoint.h
-  - test/core/util/mock_endpoint.h
-  - test/core/util/parse_hexstring.h
-  - test/core/util/passthru_endpoint.h
-  - test/core/util/resolve_localhost_ip46.h
-  - test/core/util/slice_splitter.h
-  - test/core/util/subprocess.h
-  - test/core/util/tracer_util.h
-  src:
-  - test/core/iomgr/grpc_ipv6_loopback_available_test.cc
-  - test/core/util/cmdline.cc
-  - test/core/util/fuzzer_util.cc
-  - test/core/util/grpc_profiler.cc
-  - test/core/util/histogram.cc
-  - test/core/util/mock_endpoint.cc
-  - test/core/util/parse_hexstring.cc
-  - test/core/util/passthru_endpoint.cc
-  - test/core/util/resolve_localhost_ip46.cc
-  - test/core/util/slice_splitter.cc
-  - test/core/util/subprocess_posix.cc
-  - test/core/util/subprocess_windows.cc
-  - test/core/util/tracer_util.cc
-  deps:
-  - grpc_test_util
-=======
->>>>>>> 7360d2ea
 - name: inproc_callback_test
   build: test
   language: c
@@ -3650,43 +3463,6 @@
   - test/core/end2end/invalid_call_argument_test.cc
   deps:
   - grpc_test_util
-<<<<<<< HEAD
-- name: load_file_test
-  build: test
-  language: c
-  headers:
-  - test/core/util/cmdline.h
-  - test/core/util/evaluate_args_test_util.h
-  - test/core/util/fuzzer_util.h
-  - test/core/util/grpc_profiler.h
-  - test/core/util/histogram.h
-  - test/core/util/mock_authorization_endpoint.h
-  - test/core/util/mock_endpoint.h
-  - test/core/util/parse_hexstring.h
-  - test/core/util/passthru_endpoint.h
-  - test/core/util/resolve_localhost_ip46.h
-  - test/core/util/slice_splitter.h
-  - test/core/util/subprocess.h
-  - test/core/util/tracer_util.h
-  src:
-  - test/core/iomgr/load_file_test.cc
-  - test/core/util/cmdline.cc
-  - test/core/util/fuzzer_util.cc
-  - test/core/util/grpc_profiler.cc
-  - test/core/util/histogram.cc
-  - test/core/util/mock_endpoint.cc
-  - test/core/util/parse_hexstring.cc
-  - test/core/util/passthru_endpoint.cc
-  - test/core/util/resolve_localhost_ip46.cc
-  - test/core/util/slice_splitter.cc
-  - test/core/util/subprocess_posix.cc
-  - test/core/util/subprocess_windows.cc
-  - test/core/util/tracer_util.cc
-  deps:
-  - grpc_test_util
-  uses_polling: false
-=======
->>>>>>> 7360d2ea
 - name: minimal_stack_is_minimal_test
   build: test
   language: c
@@ -3728,161 +3504,6 @@
   - test/core/surface/public_headers_must_be_c89.c
   deps:
   - grpc_test_util
-<<<<<<< HEAD
-- name: resolve_address_using_ares_resolver_posix_test
-  build: test
-  language: c
-  headers:
-  - test/core/util/cmdline.h
-  - test/core/util/evaluate_args_test_util.h
-  - test/core/util/fuzzer_util.h
-  - test/core/util/grpc_profiler.h
-  - test/core/util/histogram.h
-  - test/core/util/mock_authorization_endpoint.h
-  - test/core/util/mock_endpoint.h
-  - test/core/util/parse_hexstring.h
-  - test/core/util/passthru_endpoint.h
-  - test/core/util/resolve_localhost_ip46.h
-  - test/core/util/slice_splitter.h
-  - test/core/util/subprocess.h
-  - test/core/util/tracer_util.h
-  src:
-  - test/core/iomgr/resolve_address_posix_test.cc
-  - test/core/util/cmdline.cc
-  - test/core/util/fuzzer_util.cc
-  - test/core/util/grpc_profiler.cc
-  - test/core/util/histogram.cc
-  - test/core/util/mock_endpoint.cc
-  - test/core/util/parse_hexstring.cc
-  - test/core/util/passthru_endpoint.cc
-  - test/core/util/resolve_localhost_ip46.cc
-  - test/core/util/slice_splitter.cc
-  - test/core/util/subprocess_posix.cc
-  - test/core/util/subprocess_windows.cc
-  - test/core/util/tracer_util.cc
-  deps:
-  - grpc_test_util
-  args:
-  - --resolver=ares
-  platforms:
-  - linux
-  - posix
-  - mac
-- name: resolve_address_using_native_resolver_posix_test
-  build: test
-  language: c
-  headers:
-  - test/core/util/cmdline.h
-  - test/core/util/evaluate_args_test_util.h
-  - test/core/util/fuzzer_util.h
-  - test/core/util/grpc_profiler.h
-  - test/core/util/histogram.h
-  - test/core/util/mock_authorization_endpoint.h
-  - test/core/util/mock_endpoint.h
-  - test/core/util/parse_hexstring.h
-  - test/core/util/passthru_endpoint.h
-  - test/core/util/resolve_localhost_ip46.h
-  - test/core/util/slice_splitter.h
-  - test/core/util/subprocess.h
-  - test/core/util/tracer_util.h
-  src:
-  - test/core/iomgr/resolve_address_posix_test.cc
-  - test/core/util/cmdline.cc
-  - test/core/util/fuzzer_util.cc
-  - test/core/util/grpc_profiler.cc
-  - test/core/util/histogram.cc
-  - test/core/util/mock_endpoint.cc
-  - test/core/util/parse_hexstring.cc
-  - test/core/util/passthru_endpoint.cc
-  - test/core/util/resolve_localhost_ip46.cc
-  - test/core/util/slice_splitter.cc
-  - test/core/util/subprocess_posix.cc
-  - test/core/util/subprocess_windows.cc
-  - test/core/util/tracer_util.cc
-  deps:
-  - grpc_test_util
-  args:
-  - --resolver=native
-  platforms:
-  - linux
-  - posix
-  - mac
-- name: socket_utils_test
-  build: test
-  language: c
-  headers:
-  - test/core/util/cmdline.h
-  - test/core/util/evaluate_args_test_util.h
-  - test/core/util/fuzzer_util.h
-  - test/core/util/grpc_profiler.h
-  - test/core/util/histogram.h
-  - test/core/util/mock_authorization_endpoint.h
-  - test/core/util/mock_endpoint.h
-  - test/core/util/parse_hexstring.h
-  - test/core/util/passthru_endpoint.h
-  - test/core/util/resolve_localhost_ip46.h
-  - test/core/util/slice_splitter.h
-  - test/core/util/subprocess.h
-  - test/core/util/tracer_util.h
-  src:
-  - test/core/iomgr/socket_utils_test.cc
-  - test/core/util/cmdline.cc
-  - test/core/util/fuzzer_util.cc
-  - test/core/util/grpc_profiler.cc
-  - test/core/util/histogram.cc
-  - test/core/util/mock_endpoint.cc
-  - test/core/util/parse_hexstring.cc
-  - test/core/util/passthru_endpoint.cc
-  - test/core/util/resolve_localhost_ip46.cc
-  - test/core/util/slice_splitter.cc
-  - test/core/util/subprocess_posix.cc
-  - test/core/util/subprocess_windows.cc
-  - test/core/util/tracer_util.cc
-  deps:
-  - grpc_test_util
-  platforms:
-  - linux
-  - posix
-  - mac
-- name: tcp_client_posix_test
-  build: test
-  language: c
-  headers:
-  - test/core/util/cmdline.h
-  - test/core/util/evaluate_args_test_util.h
-  - test/core/util/fuzzer_util.h
-  - test/core/util/grpc_profiler.h
-  - test/core/util/histogram.h
-  - test/core/util/mock_authorization_endpoint.h
-  - test/core/util/mock_endpoint.h
-  - test/core/util/parse_hexstring.h
-  - test/core/util/passthru_endpoint.h
-  - test/core/util/resolve_localhost_ip46.h
-  - test/core/util/slice_splitter.h
-  - test/core/util/subprocess.h
-  - test/core/util/tracer_util.h
-  src:
-  - test/core/iomgr/tcp_client_posix_test.cc
-  - test/core/util/cmdline.cc
-  - test/core/util/fuzzer_util.cc
-  - test/core/util/grpc_profiler.cc
-  - test/core/util/histogram.cc
-  - test/core/util/mock_endpoint.cc
-  - test/core/util/parse_hexstring.cc
-  - test/core/util/passthru_endpoint.cc
-  - test/core/util/resolve_localhost_ip46.cc
-  - test/core/util/slice_splitter.cc
-  - test/core/util/subprocess_posix.cc
-  - test/core/util/subprocess_windows.cc
-  - test/core/util/tracer_util.cc
-  deps:
-  - grpc_test_util
-  platforms:
-  - linux
-  - posix
-  - mac
-=======
->>>>>>> 7360d2ea
 - name: tcp_posix_test
   build: test
   language: c
@@ -3921,80 +3542,6 @@
   platforms:
   - linux
   - posix
-<<<<<<< HEAD
-- name: tcp_server_posix_test
-  build: test
-  language: c
-  headers:
-  - test/core/util/cmdline.h
-  - test/core/util/evaluate_args_test_util.h
-  - test/core/util/fuzzer_util.h
-  - test/core/util/grpc_profiler.h
-  - test/core/util/histogram.h
-  - test/core/util/mock_authorization_endpoint.h
-  - test/core/util/mock_endpoint.h
-  - test/core/util/parse_hexstring.h
-  - test/core/util/passthru_endpoint.h
-  - test/core/util/resolve_localhost_ip46.h
-  - test/core/util/slice_splitter.h
-  - test/core/util/subprocess.h
-  - test/core/util/tracer_util.h
-  src:
-  - test/core/iomgr/tcp_server_posix_test.cc
-  - test/core/util/cmdline.cc
-  - test/core/util/fuzzer_util.cc
-  - test/core/util/grpc_profiler.cc
-  - test/core/util/histogram.cc
-  - test/core/util/mock_endpoint.cc
-  - test/core/util/parse_hexstring.cc
-  - test/core/util/passthru_endpoint.cc
-  - test/core/util/resolve_localhost_ip46.cc
-  - test/core/util/slice_splitter.cc
-  - test/core/util/subprocess_posix.cc
-  - test/core/util/subprocess_windows.cc
-  - test/core/util/tracer_util.cc
-  deps:
-  - grpc_test_util
-  platforms:
-  - linux
-  - posix
-  - mac
-- name: test_core_iomgr_timer_heap_test
-  build: test
-  language: c
-  headers:
-  - test/core/util/cmdline.h
-  - test/core/util/evaluate_args_test_util.h
-  - test/core/util/fuzzer_util.h
-  - test/core/util/grpc_profiler.h
-  - test/core/util/histogram.h
-  - test/core/util/mock_authorization_endpoint.h
-  - test/core/util/mock_endpoint.h
-  - test/core/util/parse_hexstring.h
-  - test/core/util/passthru_endpoint.h
-  - test/core/util/resolve_localhost_ip46.h
-  - test/core/util/slice_splitter.h
-  - test/core/util/subprocess.h
-  - test/core/util/tracer_util.h
-  src:
-  - test/core/iomgr/timer_heap_test.cc
-  - test/core/util/cmdline.cc
-  - test/core/util/fuzzer_util.cc
-  - test/core/util/grpc_profiler.cc
-  - test/core/util/histogram.cc
-  - test/core/util/mock_endpoint.cc
-  - test/core/util/parse_hexstring.cc
-  - test/core/util/passthru_endpoint.cc
-  - test/core/util/resolve_localhost_ip46.cc
-  - test/core/util/slice_splitter.cc
-  - test/core/util/subprocess_posix.cc
-  - test/core/util/subprocess_windows.cc
-  - test/core/util/tracer_util.cc
-  deps:
-  - grpc_test_util
-  uses_polling: false
-=======
->>>>>>> 7360d2ea
 - name: test_core_iomgr_timer_list_test
   build: test
   language: c
@@ -4927,9 +4474,34 @@
   gtest: true
   build: test
   language: c++
-  headers: []
+  headers:
+  - test/core/util/cmdline.h
+  - test/core/util/evaluate_args_test_util.h
+  - test/core/util/fuzzer_util.h
+  - test/core/util/grpc_profiler.h
+  - test/core/util/histogram.h
+  - test/core/util/mock_authorization_endpoint.h
+  - test/core/util/mock_endpoint.h
+  - test/core/util/parse_hexstring.h
+  - test/core/util/passthru_endpoint.h
+  - test/core/util/resolve_localhost_ip46.h
+  - test/core/util/slice_splitter.h
+  - test/core/util/subprocess.h
+  - test/core/util/tracer_util.h
   src:
   - test/core/iomgr/buffer_list_test.cc
+  - test/core/util/cmdline.cc
+  - test/core/util/fuzzer_util.cc
+  - test/core/util/grpc_profiler.cc
+  - test/core/util/histogram.cc
+  - test/core/util/mock_endpoint.cc
+  - test/core/util/parse_hexstring.cc
+  - test/core/util/passthru_endpoint.cc
+  - test/core/util/resolve_localhost_ip46.cc
+  - test/core/util/slice_splitter.cc
+  - test/core/util/subprocess_posix.cc
+  - test/core/util/subprocess_windows.cc
+  - test/core/util/tracer_util.cc
   deps:
   - grpc_test_util
 - name: byte_buffer_test
@@ -5579,9 +5151,34 @@
   gtest: true
   build: test
   language: c++
-  headers: []
+  headers:
+  - test/core/util/cmdline.h
+  - test/core/util/evaluate_args_test_util.h
+  - test/core/util/fuzzer_util.h
+  - test/core/util/grpc_profiler.h
+  - test/core/util/histogram.h
+  - test/core/util/mock_authorization_endpoint.h
+  - test/core/util/mock_endpoint.h
+  - test/core/util/parse_hexstring.h
+  - test/core/util/passthru_endpoint.h
+  - test/core/util/resolve_localhost_ip46.h
+  - test/core/util/slice_splitter.h
+  - test/core/util/subprocess.h
+  - test/core/util/tracer_util.h
   src:
   - test/core/iomgr/combiner_test.cc
+  - test/core/util/cmdline.cc
+  - test/core/util/fuzzer_util.cc
+  - test/core/util/grpc_profiler.cc
+  - test/core/util/histogram.cc
+  - test/core/util/mock_endpoint.cc
+  - test/core/util/parse_hexstring.cc
+  - test/core/util/passthru_endpoint.cc
+  - test/core/util/resolve_localhost_ip46.cc
+  - test/core/util/slice_splitter.cc
+  - test/core/util/subprocess_posix.cc
+  - test/core/util/subprocess_windows.cc
+  - test/core/util/tracer_util.cc
   deps:
   - grpc_test_util
   platforms:
@@ -5988,9 +5585,34 @@
   language: c++
   headers:
   - test/core/iomgr/endpoint_tests.h
+  - test/core/util/cmdline.h
+  - test/core/util/evaluate_args_test_util.h
+  - test/core/util/fuzzer_util.h
+  - test/core/util/grpc_profiler.h
+  - test/core/util/histogram.h
+  - test/core/util/mock_authorization_endpoint.h
+  - test/core/util/mock_endpoint.h
+  - test/core/util/parse_hexstring.h
+  - test/core/util/passthru_endpoint.h
+  - test/core/util/resolve_localhost_ip46.h
+  - test/core/util/slice_splitter.h
+  - test/core/util/subprocess.h
+  - test/core/util/tracer_util.h
   src:
   - test/core/iomgr/endpoint_pair_test.cc
   - test/core/iomgr/endpoint_tests.cc
+  - test/core/util/cmdline.cc
+  - test/core/util/fuzzer_util.cc
+  - test/core/util/grpc_profiler.cc
+  - test/core/util/histogram.cc
+  - test/core/util/mock_endpoint.cc
+  - test/core/util/parse_hexstring.cc
+  - test/core/util/passthru_endpoint.cc
+  - test/core/util/resolve_localhost_ip46.cc
+  - test/core/util/slice_splitter.cc
+  - test/core/util/subprocess_posix.cc
+  - test/core/util/subprocess_windows.cc
+  - test/core/util/tracer_util.cc
   deps:
   - grpc_test_util
 - name: env_test
@@ -6357,9 +5979,34 @@
   gtest: true
   build: test
   language: c++
-  headers: []
+  headers:
+  - test/core/util/cmdline.h
+  - test/core/util/evaluate_args_test_util.h
+  - test/core/util/fuzzer_util.h
+  - test/core/util/grpc_profiler.h
+  - test/core/util/histogram.h
+  - test/core/util/mock_authorization_endpoint.h
+  - test/core/util/mock_endpoint.h
+  - test/core/util/parse_hexstring.h
+  - test/core/util/passthru_endpoint.h
+  - test/core/util/resolve_localhost_ip46.h
+  - test/core/util/slice_splitter.h
+  - test/core/util/subprocess.h
+  - test/core/util/tracer_util.h
   src:
   - test/core/iomgr/fd_posix_test.cc
+  - test/core/util/cmdline.cc
+  - test/core/util/fuzzer_util.cc
+  - test/core/util/grpc_profiler.cc
+  - test/core/util/histogram.cc
+  - test/core/util/mock_endpoint.cc
+  - test/core/util/parse_hexstring.cc
+  - test/core/util/passthru_endpoint.cc
+  - test/core/util/resolve_localhost_ip46.cc
+  - test/core/util/slice_splitter.cc
+  - test/core/util/subprocess_posix.cc
+  - test/core/util/subprocess_windows.cc
+  - test/core/util/tracer_util.cc
   deps:
   - grpc_test_util
   platforms:
@@ -6927,9 +6574,34 @@
   gtest: true
   build: test
   language: c++
-  headers: []
+  headers:
+  - test/core/util/cmdline.h
+  - test/core/util/evaluate_args_test_util.h
+  - test/core/util/fuzzer_util.h
+  - test/core/util/grpc_profiler.h
+  - test/core/util/histogram.h
+  - test/core/util/mock_authorization_endpoint.h
+  - test/core/util/mock_endpoint.h
+  - test/core/util/parse_hexstring.h
+  - test/core/util/passthru_endpoint.h
+  - test/core/util/resolve_localhost_ip46.h
+  - test/core/util/slice_splitter.h
+  - test/core/util/subprocess.h
+  - test/core/util/tracer_util.h
   src:
   - test/core/iomgr/grpc_ipv6_loopback_available_test.cc
+  - test/core/util/cmdline.cc
+  - test/core/util/fuzzer_util.cc
+  - test/core/util/grpc_profiler.cc
+  - test/core/util/histogram.cc
+  - test/core/util/mock_endpoint.cc
+  - test/core/util/parse_hexstring.cc
+  - test/core/util/passthru_endpoint.cc
+  - test/core/util/resolve_localhost_ip46.cc
+  - test/core/util/slice_splitter.cc
+  - test/core/util/subprocess_posix.cc
+  - test/core/util/subprocess_windows.cc
+  - test/core/util/tracer_util.cc
   deps:
   - grpc_test_util
 - name: grpc_node_plugin
@@ -7916,9 +7588,34 @@
   gtest: true
   build: test
   language: c++
-  headers: []
+  headers:
+  - test/core/util/cmdline.h
+  - test/core/util/evaluate_args_test_util.h
+  - test/core/util/fuzzer_util.h
+  - test/core/util/grpc_profiler.h
+  - test/core/util/histogram.h
+  - test/core/util/mock_authorization_endpoint.h
+  - test/core/util/mock_endpoint.h
+  - test/core/util/parse_hexstring.h
+  - test/core/util/passthru_endpoint.h
+  - test/core/util/resolve_localhost_ip46.h
+  - test/core/util/slice_splitter.h
+  - test/core/util/subprocess.h
+  - test/core/util/tracer_util.h
   src:
   - test/core/iomgr/load_file_test.cc
+  - test/core/util/cmdline.cc
+  - test/core/util/fuzzer_util.cc
+  - test/core/util/grpc_profiler.cc
+  - test/core/util/histogram.cc
+  - test/core/util/mock_endpoint.cc
+  - test/core/util/parse_hexstring.cc
+  - test/core/util/passthru_endpoint.cc
+  - test/core/util/resolve_localhost_ip46.cc
+  - test/core/util/slice_splitter.cc
+  - test/core/util/subprocess_posix.cc
+  - test/core/util/subprocess_windows.cc
+  - test/core/util/tracer_util.cc
   deps:
   - grpc_test_util
   uses_polling: false
@@ -9065,9 +8762,34 @@
   gtest: true
   build: test
   language: c++
-  headers: []
+  headers:
+  - test/core/util/cmdline.h
+  - test/core/util/evaluate_args_test_util.h
+  - test/core/util/fuzzer_util.h
+  - test/core/util/grpc_profiler.h
+  - test/core/util/histogram.h
+  - test/core/util/mock_authorization_endpoint.h
+  - test/core/util/mock_endpoint.h
+  - test/core/util/parse_hexstring.h
+  - test/core/util/passthru_endpoint.h
+  - test/core/util/resolve_localhost_ip46.h
+  - test/core/util/slice_splitter.h
+  - test/core/util/subprocess.h
+  - test/core/util/tracer_util.h
   src:
   - test/core/iomgr/resolve_address_posix_test.cc
+  - test/core/util/cmdline.cc
+  - test/core/util/fuzzer_util.cc
+  - test/core/util/grpc_profiler.cc
+  - test/core/util/histogram.cc
+  - test/core/util/mock_endpoint.cc
+  - test/core/util/parse_hexstring.cc
+  - test/core/util/passthru_endpoint.cc
+  - test/core/util/resolve_localhost_ip46.cc
+  - test/core/util/slice_splitter.cc
+  - test/core/util/subprocess_posix.cc
+  - test/core/util/subprocess_windows.cc
+  - test/core/util/tracer_util.cc
   deps:
   - absl/flags:flag
   - absl/flags:parse
@@ -9119,9 +8841,34 @@
   gtest: true
   build: test
   language: c++
-  headers: []
+  headers:
+  - test/core/util/cmdline.h
+  - test/core/util/evaluate_args_test_util.h
+  - test/core/util/fuzzer_util.h
+  - test/core/util/grpc_profiler.h
+  - test/core/util/histogram.h
+  - test/core/util/mock_authorization_endpoint.h
+  - test/core/util/mock_endpoint.h
+  - test/core/util/parse_hexstring.h
+  - test/core/util/passthru_endpoint.h
+  - test/core/util/resolve_localhost_ip46.h
+  - test/core/util/slice_splitter.h
+  - test/core/util/subprocess.h
+  - test/core/util/tracer_util.h
   src:
   - test/core/iomgr/resolve_address_posix_test.cc
+  - test/core/util/cmdline.cc
+  - test/core/util/fuzzer_util.cc
+  - test/core/util/grpc_profiler.cc
+  - test/core/util/histogram.cc
+  - test/core/util/mock_endpoint.cc
+  - test/core/util/parse_hexstring.cc
+  - test/core/util/passthru_endpoint.cc
+  - test/core/util/resolve_localhost_ip46.cc
+  - test/core/util/slice_splitter.cc
+  - test/core/util/subprocess_posix.cc
+  - test/core/util/subprocess_windows.cc
+  - test/core/util/tracer_util.cc
   deps:
   - absl/flags:flag
   - absl/flags:parse
@@ -9889,9 +9636,34 @@
   gtest: true
   build: test
   language: c++
-  headers: []
+  headers:
+  - test/core/util/cmdline.h
+  - test/core/util/evaluate_args_test_util.h
+  - test/core/util/fuzzer_util.h
+  - test/core/util/grpc_profiler.h
+  - test/core/util/histogram.h
+  - test/core/util/mock_authorization_endpoint.h
+  - test/core/util/mock_endpoint.h
+  - test/core/util/parse_hexstring.h
+  - test/core/util/passthru_endpoint.h
+  - test/core/util/resolve_localhost_ip46.h
+  - test/core/util/slice_splitter.h
+  - test/core/util/subprocess.h
+  - test/core/util/tracer_util.h
   src:
   - test/core/iomgr/socket_utils_test.cc
+  - test/core/util/cmdline.cc
+  - test/core/util/fuzzer_util.cc
+  - test/core/util/grpc_profiler.cc
+  - test/core/util/histogram.cc
+  - test/core/util/mock_endpoint.cc
+  - test/core/util/parse_hexstring.cc
+  - test/core/util/passthru_endpoint.cc
+  - test/core/util/resolve_localhost_ip46.cc
+  - test/core/util/slice_splitter.cc
+  - test/core/util/subprocess_posix.cc
+  - test/core/util/subprocess_windows.cc
+  - test/core/util/tracer_util.cc
   deps:
   - grpc_test_util
   platforms:
@@ -10260,9 +10032,34 @@
   gtest: true
   build: test
   language: c++
-  headers: []
+  headers:
+  - test/core/util/cmdline.h
+  - test/core/util/evaluate_args_test_util.h
+  - test/core/util/fuzzer_util.h
+  - test/core/util/grpc_profiler.h
+  - test/core/util/histogram.h
+  - test/core/util/mock_authorization_endpoint.h
+  - test/core/util/mock_endpoint.h
+  - test/core/util/parse_hexstring.h
+  - test/core/util/passthru_endpoint.h
+  - test/core/util/resolve_localhost_ip46.h
+  - test/core/util/slice_splitter.h
+  - test/core/util/subprocess.h
+  - test/core/util/tracer_util.h
   src:
   - test/core/iomgr/tcp_client_posix_test.cc
+  - test/core/util/cmdline.cc
+  - test/core/util/fuzzer_util.cc
+  - test/core/util/grpc_profiler.cc
+  - test/core/util/histogram.cc
+  - test/core/util/mock_endpoint.cc
+  - test/core/util/parse_hexstring.cc
+  - test/core/util/passthru_endpoint.cc
+  - test/core/util/resolve_localhost_ip46.cc
+  - test/core/util/slice_splitter.cc
+  - test/core/util/subprocess_posix.cc
+  - test/core/util/subprocess_windows.cc
+  - test/core/util/tracer_util.cc
   deps:
   - grpc_test_util
   platforms:
@@ -10273,9 +10070,34 @@
   gtest: true
   build: test
   language: c++
-  headers: []
+  headers:
+  - test/core/util/cmdline.h
+  - test/core/util/evaluate_args_test_util.h
+  - test/core/util/fuzzer_util.h
+  - test/core/util/grpc_profiler.h
+  - test/core/util/histogram.h
+  - test/core/util/mock_authorization_endpoint.h
+  - test/core/util/mock_endpoint.h
+  - test/core/util/parse_hexstring.h
+  - test/core/util/passthru_endpoint.h
+  - test/core/util/resolve_localhost_ip46.h
+  - test/core/util/slice_splitter.h
+  - test/core/util/subprocess.h
+  - test/core/util/tracer_util.h
   src:
   - test/core/iomgr/tcp_server_posix_test.cc
+  - test/core/util/cmdline.cc
+  - test/core/util/fuzzer_util.cc
+  - test/core/util/grpc_profiler.cc
+  - test/core/util/histogram.cc
+  - test/core/util/mock_endpoint.cc
+  - test/core/util/parse_hexstring.cc
+  - test/core/util/passthru_endpoint.cc
+  - test/core/util/resolve_localhost_ip46.cc
+  - test/core/util/slice_splitter.cc
+  - test/core/util/subprocess_posix.cc
+  - test/core/util/subprocess_windows.cc
+  - test/core/util/tracer_util.cc
   deps:
   - grpc_test_util
   platforms:
@@ -10604,9 +10426,34 @@
   gtest: true
   build: test
   language: c++
-  headers: []
+  headers:
+  - test/core/util/cmdline.h
+  - test/core/util/evaluate_args_test_util.h
+  - test/core/util/fuzzer_util.h
+  - test/core/util/grpc_profiler.h
+  - test/core/util/histogram.h
+  - test/core/util/mock_authorization_endpoint.h
+  - test/core/util/mock_endpoint.h
+  - test/core/util/parse_hexstring.h
+  - test/core/util/passthru_endpoint.h
+  - test/core/util/resolve_localhost_ip46.h
+  - test/core/util/slice_splitter.h
+  - test/core/util/subprocess.h
+  - test/core/util/tracer_util.h
   src:
   - test/core/iomgr/timer_heap_test.cc
+  - test/core/util/cmdline.cc
+  - test/core/util/fuzzer_util.cc
+  - test/core/util/grpc_profiler.cc
+  - test/core/util/histogram.cc
+  - test/core/util/mock_endpoint.cc
+  - test/core/util/parse_hexstring.cc
+  - test/core/util/passthru_endpoint.cc
+  - test/core/util/resolve_localhost_ip46.cc
+  - test/core/util/slice_splitter.cc
+  - test/core/util/subprocess_posix.cc
+  - test/core/util/subprocess_windows.cc
+  - test/core/util/tracer_util.cc
   deps:
   - grpc_test_util
   uses_polling: false
