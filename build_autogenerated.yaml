filegroups: []
libs:
- name: address_sorting
  build: all
  language: c
  public_headers: []
  headers:
  - third_party/address_sorting/address_sorting_internal.h
  - third_party/address_sorting/include/address_sorting/address_sorting.h
  src:
  - third_party/address_sorting/address_sorting.c
  - third_party/address_sorting/address_sorting_posix.c
  - third_party/address_sorting/address_sorting_windows.c
  deps: []
- name: end2end_tests
  build: private
  language: c
  public_headers:
  - include/grpc/byte_buffer.h
  - include/grpc/byte_buffer_reader.h
  - include/grpc/compression.h
  - include/grpc/fork.h
  - include/grpc/grpc.h
  - include/grpc/grpc_posix.h
  - include/grpc/grpc_security.h
  - include/grpc/grpc_security_constants.h
  - include/grpc/load_reporting.h
  - include/grpc/slice.h
  - include/grpc/slice_buffer.h
  - include/grpc/status.h
  - include/grpc/support/workaround_list.h
  headers:
  - src/core/lib/security/authorization/grpc_authorization_policy_provider.h
  - src/core/lib/security/authorization/rbac_translator.h
  - test/core/compression/args_utils.h
  - test/core/end2end/cq_verifier.h
  - test/core/end2end/data/ssl_test_data.h
  - test/core/end2end/end2end_tests.h
  - test/core/end2end/fixtures/http_proxy_fixture.h
  - test/core/end2end/fixtures/local_util.h
  - test/core/end2end/fixtures/proxy.h
  - test/core/end2end/tests/cancel_test_helpers.h
  - test/core/util/test_lb_policies.h
  src:
  - src/core/lib/security/authorization/grpc_authorization_policy_provider.cc
  - src/core/lib/security/authorization/rbac_translator.cc
  - test/core/compression/args_utils.cc
  - test/core/end2end/cq_verifier.cc
  - test/core/end2end/data/client_certs.cc
  - test/core/end2end/data/server1_cert.cc
  - test/core/end2end/data/server1_key.cc
  - test/core/end2end/data/test_root_cert.cc
  - test/core/end2end/end2end_test_utils.cc
  - test/core/end2end/end2end_tests.cc
  - test/core/end2end/fixtures/http_proxy_fixture.cc
  - test/core/end2end/fixtures/local_util.cc
  - test/core/end2end/fixtures/proxy.cc
  - test/core/end2end/tests/authority_not_supported.cc
  - test/core/end2end/tests/bad_hostname.cc
  - test/core/end2end/tests/bad_ping.cc
  - test/core/end2end/tests/binary_metadata.cc
  - test/core/end2end/tests/call_creds.cc
  - test/core/end2end/tests/call_host_override.cc
  - test/core/end2end/tests/cancel_after_accept.cc
  - test/core/end2end/tests/cancel_after_client_done.cc
  - test/core/end2end/tests/cancel_after_invoke.cc
  - test/core/end2end/tests/cancel_after_round_trip.cc
  - test/core/end2end/tests/cancel_before_invoke.cc
  - test/core/end2end/tests/cancel_in_a_vacuum.cc
  - test/core/end2end/tests/cancel_with_status.cc
  - test/core/end2end/tests/channelz.cc
  - test/core/end2end/tests/client_streaming.cc
  - test/core/end2end/tests/compressed_payload.cc
  - test/core/end2end/tests/connectivity.cc
  - test/core/end2end/tests/default_host.cc
  - test/core/end2end/tests/disappearing_server.cc
  - test/core/end2end/tests/empty_batch.cc
  - test/core/end2end/tests/filter_causes_close.cc
  - test/core/end2end/tests/filter_context.cc
  - test/core/end2end/tests/filter_init_fails.cc
  - test/core/end2end/tests/filter_latency.cc
  - test/core/end2end/tests/filter_status_code.cc
  - test/core/end2end/tests/filtered_metadata.cc
  - test/core/end2end/tests/graceful_server_shutdown.cc
  - test/core/end2end/tests/grpc_authz.cc
  - test/core/end2end/tests/high_initial_seqno.cc
  - test/core/end2end/tests/hpack_size.cc
  - test/core/end2end/tests/invoke_large_request.cc
  - test/core/end2end/tests/keepalive_timeout.cc
  - test/core/end2end/tests/large_metadata.cc
  - test/core/end2end/tests/max_concurrent_streams.cc
  - test/core/end2end/tests/max_connection_age.cc
  - test/core/end2end/tests/max_connection_idle.cc
  - test/core/end2end/tests/max_message_length.cc
  - test/core/end2end/tests/negative_deadline.cc
  - test/core/end2end/tests/no_error_on_hotpath.cc
  - test/core/end2end/tests/no_logging.cc
  - test/core/end2end/tests/no_op.cc
  - test/core/end2end/tests/payload.cc
  - test/core/end2end/tests/ping.cc
  - test/core/end2end/tests/ping_pong_streaming.cc
  - test/core/end2end/tests/proxy_auth.cc
  - test/core/end2end/tests/registered_call.cc
  - test/core/end2end/tests/request_with_flags.cc
  - test/core/end2end/tests/request_with_payload.cc
  - test/core/end2end/tests/resource_quota_server.cc
  - test/core/end2end/tests/retry.cc
  - test/core/end2end/tests/retry_cancel_after_first_attempt_starts.cc
  - test/core/end2end/tests/retry_cancel_during_delay.cc
  - test/core/end2end/tests/retry_cancel_with_multiple_send_batches.cc
  - test/core/end2end/tests/retry_cancellation.cc
  - test/core/end2end/tests/retry_disabled.cc
  - test/core/end2end/tests/retry_exceeds_buffer_size_in_delay.cc
  - test/core/end2end/tests/retry_exceeds_buffer_size_in_initial_batch.cc
  - test/core/end2end/tests/retry_exceeds_buffer_size_in_subsequent_batch.cc
  - test/core/end2end/tests/retry_lb_drop.cc
  - test/core/end2end/tests/retry_lb_fail.cc
  - test/core/end2end/tests/retry_non_retriable_status.cc
  - test/core/end2end/tests/retry_non_retriable_status_before_recv_trailing_metadata_started.cc
  - test/core/end2end/tests/retry_per_attempt_recv_timeout.cc
  - test/core/end2end/tests/retry_per_attempt_recv_timeout_on_last_attempt.cc
  - test/core/end2end/tests/retry_recv_initial_metadata.cc
  - test/core/end2end/tests/retry_recv_message.cc
  - test/core/end2end/tests/retry_recv_message_replay.cc
  - test/core/end2end/tests/retry_recv_trailing_metadata_error.cc
  - test/core/end2end/tests/retry_send_initial_metadata_refs.cc
  - test/core/end2end/tests/retry_send_op_fails.cc
  - test/core/end2end/tests/retry_send_recv_batch.cc
  - test/core/end2end/tests/retry_server_pushback_delay.cc
  - test/core/end2end/tests/retry_server_pushback_disabled.cc
  - test/core/end2end/tests/retry_streaming.cc
  - test/core/end2end/tests/retry_streaming_after_commit.cc
  - test/core/end2end/tests/retry_streaming_succeeds_before_replay_finished.cc
  - test/core/end2end/tests/retry_throttled.cc
  - test/core/end2end/tests/retry_too_many_attempts.cc
  - test/core/end2end/tests/retry_transparent_goaway.cc
  - test/core/end2end/tests/retry_transparent_max_concurrent_streams.cc
  - test/core/end2end/tests/retry_transparent_not_sent_on_wire.cc
  - test/core/end2end/tests/retry_unref_before_finish.cc
  - test/core/end2end/tests/retry_unref_before_recv.cc
  - test/core/end2end/tests/server_finishes_request.cc
  - test/core/end2end/tests/server_streaming.cc
  - test/core/end2end/tests/shutdown_finishes_calls.cc
  - test/core/end2end/tests/shutdown_finishes_tags.cc
  - test/core/end2end/tests/simple_delayed_request.cc
  - test/core/end2end/tests/simple_metadata.cc
  - test/core/end2end/tests/simple_request.cc
  - test/core/end2end/tests/streaming_error_response.cc
  - test/core/end2end/tests/trailing_metadata.cc
  - test/core/end2end/tests/write_buffering.cc
  - test/core/end2end/tests/write_buffering_at_end.cc
  - test/core/util/test_lb_policies.cc
  deps:
  - grpc_test_util
- name: gpr
  build: all
  language: c
  public_headers:
  - include/grpc/impl/codegen/atm.h
  - include/grpc/impl/codegen/atm_gcc_atomic.h
  - include/grpc/impl/codegen/atm_gcc_sync.h
  - include/grpc/impl/codegen/atm_windows.h
  - include/grpc/impl/codegen/byte_buffer.h
  - include/grpc/impl/codegen/byte_buffer_reader.h
  - include/grpc/impl/codegen/compression_types.h
  - include/grpc/impl/codegen/connectivity_state.h
  - include/grpc/impl/codegen/fork.h
  - include/grpc/impl/codegen/gpr_slice.h
  - include/grpc/impl/codegen/gpr_types.h
  - include/grpc/impl/codegen/grpc_types.h
  - include/grpc/impl/codegen/log.h
  - include/grpc/impl/codegen/port_platform.h
  - include/grpc/impl/codegen/propagation_bits.h
  - include/grpc/impl/codegen/slice.h
  - include/grpc/impl/codegen/status.h
  - include/grpc/impl/codegen/sync.h
  - include/grpc/impl/codegen/sync_abseil.h
  - include/grpc/impl/codegen/sync_custom.h
  - include/grpc/impl/codegen/sync_generic.h
  - include/grpc/impl/codegen/sync_posix.h
  - include/grpc/impl/codegen/sync_windows.h
  - include/grpc/support/alloc.h
  - include/grpc/support/atm.h
  - include/grpc/support/atm_gcc_atomic.h
  - include/grpc/support/atm_gcc_sync.h
  - include/grpc/support/atm_windows.h
  - include/grpc/support/cpu.h
  - include/grpc/support/log.h
  - include/grpc/support/log_windows.h
  - include/grpc/support/port_platform.h
  - include/grpc/support/string_util.h
  - include/grpc/support/sync.h
  - include/grpc/support/sync_abseil.h
  - include/grpc/support/sync_custom.h
  - include/grpc/support/sync_generic.h
  - include/grpc/support/sync_posix.h
  - include/grpc/support/sync_windows.h
  - include/grpc/support/thd_id.h
  - include/grpc/support/time.h
  headers:
  - src/core/lib/gpr/alloc.h
  - src/core/lib/gpr/env.h
  - src/core/lib/gpr/murmur_hash.h
  - src/core/lib/gpr/spinlock.h
  - src/core/lib/gpr/string.h
  - src/core/lib/gpr/string_windows.h
  - src/core/lib/gpr/time_precise.h
  - src/core/lib/gpr/tls.h
  - src/core/lib/gpr/tmpfile.h
  - src/core/lib/gpr/useful.h
  - src/core/lib/gprpp/construct_destruct.h
  - src/core/lib/gprpp/debug_location.h
  - src/core/lib/gprpp/examine_stack.h
  - src/core/lib/gprpp/fork.h
  - src/core/lib/gprpp/global_config.h
  - src/core/lib/gprpp/global_config_custom.h
  - src/core/lib/gprpp/global_config_env.h
  - src/core/lib/gprpp/global_config_generic.h
  - src/core/lib/gprpp/host_port.h
  - src/core/lib/gprpp/manual_constructor.h
  - src/core/lib/gprpp/memory.h
  - src/core/lib/gprpp/mpscq.h
  - src/core/lib/gprpp/stat.h
  - src/core/lib/gprpp/sync.h
  - src/core/lib/gprpp/thd.h
  - src/core/lib/gprpp/time_util.h
  - src/core/lib/profiling/timers.h
  src:
  - src/core/lib/gpr/alloc.cc
  - src/core/lib/gpr/atm.cc
  - src/core/lib/gpr/cpu_iphone.cc
  - src/core/lib/gpr/cpu_linux.cc
  - src/core/lib/gpr/cpu_posix.cc
  - src/core/lib/gpr/cpu_windows.cc
  - src/core/lib/gpr/env_linux.cc
  - src/core/lib/gpr/env_posix.cc
  - src/core/lib/gpr/env_windows.cc
  - src/core/lib/gpr/log.cc
  - src/core/lib/gpr/log_android.cc
  - src/core/lib/gpr/log_linux.cc
  - src/core/lib/gpr/log_posix.cc
  - src/core/lib/gpr/log_windows.cc
  - src/core/lib/gpr/murmur_hash.cc
  - src/core/lib/gpr/string.cc
  - src/core/lib/gpr/string_posix.cc
  - src/core/lib/gpr/string_util_windows.cc
  - src/core/lib/gpr/string_windows.cc
  - src/core/lib/gpr/sync.cc
  - src/core/lib/gpr/sync_abseil.cc
  - src/core/lib/gpr/sync_posix.cc
  - src/core/lib/gpr/sync_windows.cc
  - src/core/lib/gpr/time.cc
  - src/core/lib/gpr/time_posix.cc
  - src/core/lib/gpr/time_precise.cc
  - src/core/lib/gpr/time_windows.cc
  - src/core/lib/gpr/tmpfile_msys.cc
  - src/core/lib/gpr/tmpfile_posix.cc
  - src/core/lib/gpr/tmpfile_windows.cc
  - src/core/lib/gpr/wrap_memcpy.cc
  - src/core/lib/gprpp/examine_stack.cc
  - src/core/lib/gprpp/fork.cc
  - src/core/lib/gprpp/global_config_env.cc
  - src/core/lib/gprpp/host_port.cc
  - src/core/lib/gprpp/mpscq.cc
  - src/core/lib/gprpp/stat_posix.cc
  - src/core/lib/gprpp/stat_windows.cc
  - src/core/lib/gprpp/thd_posix.cc
  - src/core/lib/gprpp/thd_windows.cc
  - src/core/lib/gprpp/time_util.cc
  - src/core/lib/profiling/basic_timers.cc
  - src/core/lib/profiling/stap_timers.cc
  deps:
  - absl/base:base
  - absl/base:core_headers
  - absl/memory:memory
  - absl/random:random
  - absl/status:status
  - absl/strings:cord
  - absl/strings:str_format
  - absl/strings:strings
  - absl/synchronization:synchronization
  - absl/time:time
  - absl/types:optional
- name: grpc
  build: all
  language: c
  public_headers:
  - include/grpc/byte_buffer.h
  - include/grpc/byte_buffer_reader.h
  - include/grpc/census.h
  - include/grpc/compression.h
  - include/grpc/event_engine/endpoint_config.h
  - include/grpc/event_engine/event_engine.h
  - include/grpc/event_engine/internal/memory_allocator_impl.h
  - include/grpc/event_engine/memory_allocator.h
  - include/grpc/event_engine/memory_request.h
  - include/grpc/event_engine/port.h
  - include/grpc/event_engine/slice.h
  - include/grpc/event_engine/slice_buffer.h
  - include/grpc/fork.h
  - include/grpc/grpc.h
  - include/grpc/grpc_posix.h
  - include/grpc/grpc_security.h
  - include/grpc/grpc_security_constants.h
  - include/grpc/load_reporting.h
  - include/grpc/slice.h
  - include/grpc/slice_buffer.h
  - include/grpc/status.h
  - include/grpc/support/alloc.h
  - include/grpc/support/atm.h
  - include/grpc/support/atm_gcc_atomic.h
  - include/grpc/support/atm_gcc_sync.h
  - include/grpc/support/atm_windows.h
  - include/grpc/support/cpu.h
  - include/grpc/support/log.h
  - include/grpc/support/log_windows.h
  - include/grpc/support/port_platform.h
  - include/grpc/support/string_util.h
  - include/grpc/support/sync.h
  - include/grpc/support/sync_abseil.h
  - include/grpc/support/sync_custom.h
  - include/grpc/support/sync_generic.h
  - include/grpc/support/sync_posix.h
  - include/grpc/support/sync_windows.h
  - include/grpc/support/thd_id.h
  - include/grpc/support/time.h
  - include/grpc/support/workaround_list.h
  headers:
  - src/core/ext/filters/channel_idle/channel_idle_filter.h
  - src/core/ext/filters/channel_idle/idle_filter_state.h
  - src/core/ext/filters/client_channel/backend_metric.h
  - src/core/ext/filters/client_channel/backup_poller.h
  - src/core/ext/filters/client_channel/client_channel.h
  - src/core/ext/filters/client_channel/client_channel_channelz.h
  - src/core/ext/filters/client_channel/client_channel_factory.h
  - src/core/ext/filters/client_channel/config_selector.h
  - src/core/ext/filters/client_channel/connector.h
  - src/core/ext/filters/client_channel/dynamic_filters.h
  - src/core/ext/filters/client_channel/global_subchannel_pool.h
  - src/core/ext/filters/client_channel/health/health_check_client.h
  - src/core/ext/filters/client_channel/http_proxy.h
  - src/core/ext/filters/client_channel/lb_policy.h
  - src/core/ext/filters/client_channel/lb_policy/address_filtering.h
  - src/core/ext/filters/client_channel/lb_policy/backend_metric_data.h
  - src/core/ext/filters/client_channel/lb_policy/child_policy_handler.h
  - src/core/ext/filters/client_channel/lb_policy/grpclb/client_load_reporting_filter.h
  - src/core/ext/filters/client_channel/lb_policy/grpclb/grpclb.h
  - src/core/ext/filters/client_channel/lb_policy/grpclb/grpclb_balancer_addresses.h
  - src/core/ext/filters/client_channel/lb_policy/grpclb/grpclb_client_stats.h
  - src/core/ext/filters/client_channel/lb_policy/grpclb/load_balancer_api.h
  - src/core/ext/filters/client_channel/lb_policy/oob_backend_metric.h
  - src/core/ext/filters/client_channel/lb_policy/outlier_detection/outlier_detection.h
  - src/core/ext/filters/client_channel/lb_policy/ring_hash/ring_hash.h
  - src/core/ext/filters/client_channel/lb_policy/subchannel_list.h
  - src/core/ext/filters/client_channel/lb_policy/xds/xds.h
  - src/core/ext/filters/client_channel/lb_policy/xds/xds_channel_args.h
  - src/core/ext/filters/client_channel/lb_policy_factory.h
  - src/core/ext/filters/client_channel/lb_policy_registry.h
  - src/core/ext/filters/client_channel/local_subchannel_pool.h
  - src/core/ext/filters/client_channel/proxy_mapper.h
  - src/core/ext/filters/client_channel/proxy_mapper_registry.h
  - src/core/ext/filters/client_channel/resolver/dns/c_ares/grpc_ares_ev_driver.h
  - src/core/ext/filters/client_channel/resolver/dns/c_ares/grpc_ares_wrapper.h
  - src/core/ext/filters/client_channel/resolver/dns/dns_resolver_selection.h
  - src/core/ext/filters/client_channel/resolver/fake/fake_resolver.h
  - src/core/ext/filters/client_channel/resolver/polling_resolver.h
  - src/core/ext/filters/client_channel/resolver/xds/xds_resolver.h
  - src/core/ext/filters/client_channel/resolver_result_parsing.h
  - src/core/ext/filters/client_channel/retry_filter.h
  - src/core/ext/filters/client_channel/retry_service_config.h
  - src/core/ext/filters/client_channel/retry_throttle.h
  - src/core/ext/filters/client_channel/subchannel.h
  - src/core/ext/filters/client_channel/subchannel_interface.h
  - src/core/ext/filters/client_channel/subchannel_interface_internal.h
  - src/core/ext/filters/client_channel/subchannel_pool_interface.h
  - src/core/ext/filters/client_channel/subchannel_stream_client.h
  - src/core/ext/filters/deadline/deadline_filter.h
  - src/core/ext/filters/fault_injection/fault_injection_filter.h
  - src/core/ext/filters/fault_injection/service_config_parser.h
  - src/core/ext/filters/http/client/http_client_filter.h
  - src/core/ext/filters/http/client_authority_filter.h
  - src/core/ext/filters/http/message_compress/message_compress_filter.h
  - src/core/ext/filters/http/message_compress/message_decompress_filter.h
  - src/core/ext/filters/http/server/http_server_filter.h
  - src/core/ext/filters/message_size/message_size_filter.h
  - src/core/ext/filters/rbac/rbac_filter.h
  - src/core/ext/filters/rbac/rbac_service_config_parser.h
  - src/core/ext/filters/server_config_selector/server_config_selector.h
  - src/core/ext/filters/server_config_selector/server_config_selector_filter.h
  - src/core/ext/transport/chttp2/alpn/alpn.h
  - src/core/ext/transport/chttp2/client/chttp2_connector.h
  - src/core/ext/transport/chttp2/server/chttp2_server.h
  - src/core/ext/transport/chttp2/transport/bin_decoder.h
  - src/core/ext/transport/chttp2/transport/bin_encoder.h
  - src/core/ext/transport/chttp2/transport/chttp2_transport.h
  - src/core/ext/transport/chttp2/transport/context_list.h
  - src/core/ext/transport/chttp2/transport/flow_control.h
  - src/core/ext/transport/chttp2/transport/frame.h
  - src/core/ext/transport/chttp2/transport/frame_data.h
  - src/core/ext/transport/chttp2/transport/frame_goaway.h
  - src/core/ext/transport/chttp2/transport/frame_ping.h
  - src/core/ext/transport/chttp2/transport/frame_rst_stream.h
  - src/core/ext/transport/chttp2/transport/frame_settings.h
  - src/core/ext/transport/chttp2/transport/frame_window_update.h
  - src/core/ext/transport/chttp2/transport/hpack_constants.h
  - src/core/ext/transport/chttp2/transport/hpack_encoder.h
  - src/core/ext/transport/chttp2/transport/hpack_encoder_table.h
  - src/core/ext/transport/chttp2/transport/hpack_parser.h
  - src/core/ext/transport/chttp2/transport/hpack_parser_table.h
  - src/core/ext/transport/chttp2/transport/http2_settings.h
  - src/core/ext/transport/chttp2/transport/huffsyms.h
  - src/core/ext/transport/chttp2/transport/internal.h
  - src/core/ext/transport/chttp2/transport/stream_map.h
  - src/core/ext/transport/chttp2/transport/varint.h
  - src/core/ext/transport/inproc/inproc_transport.h
  - src/core/ext/upb-generated/envoy/admin/v3/certs.upb.h
  - src/core/ext/upb-generated/envoy/admin/v3/clusters.upb.h
  - src/core/ext/upb-generated/envoy/admin/v3/config_dump.upb.h
  - src/core/ext/upb-generated/envoy/admin/v3/init_dump.upb.h
  - src/core/ext/upb-generated/envoy/admin/v3/listeners.upb.h
  - src/core/ext/upb-generated/envoy/admin/v3/memory.upb.h
  - src/core/ext/upb-generated/envoy/admin/v3/metrics.upb.h
  - src/core/ext/upb-generated/envoy/admin/v3/mutex_stats.upb.h
  - src/core/ext/upb-generated/envoy/admin/v3/server_info.upb.h
  - src/core/ext/upb-generated/envoy/admin/v3/tap.upb.h
  - src/core/ext/upb-generated/envoy/annotations/deprecation.upb.h
  - src/core/ext/upb-generated/envoy/annotations/resource.upb.h
  - src/core/ext/upb-generated/envoy/config/accesslog/v3/accesslog.upb.h
  - src/core/ext/upb-generated/envoy/config/bootstrap/v3/bootstrap.upb.h
  - src/core/ext/upb-generated/envoy/config/cluster/v3/circuit_breaker.upb.h
  - src/core/ext/upb-generated/envoy/config/cluster/v3/cluster.upb.h
  - src/core/ext/upb-generated/envoy/config/cluster/v3/filter.upb.h
  - src/core/ext/upb-generated/envoy/config/cluster/v3/outlier_detection.upb.h
  - src/core/ext/upb-generated/envoy/config/common/matcher/v3/matcher.upb.h
  - src/core/ext/upb-generated/envoy/config/core/v3/address.upb.h
  - src/core/ext/upb-generated/envoy/config/core/v3/backoff.upb.h
  - src/core/ext/upb-generated/envoy/config/core/v3/base.upb.h
  - src/core/ext/upb-generated/envoy/config/core/v3/config_source.upb.h
  - src/core/ext/upb-generated/envoy/config/core/v3/event_service_config.upb.h
  - src/core/ext/upb-generated/envoy/config/core/v3/extension.upb.h
  - src/core/ext/upb-generated/envoy/config/core/v3/grpc_method_list.upb.h
  - src/core/ext/upb-generated/envoy/config/core/v3/grpc_service.upb.h
  - src/core/ext/upb-generated/envoy/config/core/v3/health_check.upb.h
  - src/core/ext/upb-generated/envoy/config/core/v3/http_uri.upb.h
  - src/core/ext/upb-generated/envoy/config/core/v3/protocol.upb.h
  - src/core/ext/upb-generated/envoy/config/core/v3/proxy_protocol.upb.h
  - src/core/ext/upb-generated/envoy/config/core/v3/resolver.upb.h
  - src/core/ext/upb-generated/envoy/config/core/v3/socket_option.upb.h
  - src/core/ext/upb-generated/envoy/config/core/v3/substitution_format_string.upb.h
  - src/core/ext/upb-generated/envoy/config/core/v3/udp_socket_config.upb.h
  - src/core/ext/upb-generated/envoy/config/endpoint/v3/endpoint.upb.h
  - src/core/ext/upb-generated/envoy/config/endpoint/v3/endpoint_components.upb.h
  - src/core/ext/upb-generated/envoy/config/endpoint/v3/load_report.upb.h
  - src/core/ext/upb-generated/envoy/config/listener/v3/api_listener.upb.h
  - src/core/ext/upb-generated/envoy/config/listener/v3/listener.upb.h
  - src/core/ext/upb-generated/envoy/config/listener/v3/listener_components.upb.h
  - src/core/ext/upb-generated/envoy/config/listener/v3/quic_config.upb.h
  - src/core/ext/upb-generated/envoy/config/listener/v3/udp_listener_config.upb.h
  - src/core/ext/upb-generated/envoy/config/metrics/v3/metrics_service.upb.h
  - src/core/ext/upb-generated/envoy/config/metrics/v3/stats.upb.h
  - src/core/ext/upb-generated/envoy/config/overload/v3/overload.upb.h
  - src/core/ext/upb-generated/envoy/config/rbac/v3/rbac.upb.h
  - src/core/ext/upb-generated/envoy/config/route/v3/route.upb.h
  - src/core/ext/upb-generated/envoy/config/route/v3/route_components.upb.h
  - src/core/ext/upb-generated/envoy/config/route/v3/scoped_route.upb.h
  - src/core/ext/upb-generated/envoy/config/tap/v3/common.upb.h
  - src/core/ext/upb-generated/envoy/config/trace/v3/datadog.upb.h
  - src/core/ext/upb-generated/envoy/config/trace/v3/dynamic_ot.upb.h
  - src/core/ext/upb-generated/envoy/config/trace/v3/http_tracer.upb.h
  - src/core/ext/upb-generated/envoy/config/trace/v3/lightstep.upb.h
  - src/core/ext/upb-generated/envoy/config/trace/v3/opencensus.upb.h
  - src/core/ext/upb-generated/envoy/config/trace/v3/service.upb.h
  - src/core/ext/upb-generated/envoy/config/trace/v3/skywalking.upb.h
  - src/core/ext/upb-generated/envoy/config/trace/v3/trace.upb.h
  - src/core/ext/upb-generated/envoy/config/trace/v3/xray.upb.h
  - src/core/ext/upb-generated/envoy/config/trace/v3/zipkin.upb.h
  - src/core/ext/upb-generated/envoy/extensions/clusters/aggregate/v3/cluster.upb.h
  - src/core/ext/upb-generated/envoy/extensions/filters/common/fault/v3/fault.upb.h
  - src/core/ext/upb-generated/envoy/extensions/filters/http/fault/v3/fault.upb.h
  - src/core/ext/upb-generated/envoy/extensions/filters/http/rbac/v3/rbac.upb.h
  - src/core/ext/upb-generated/envoy/extensions/filters/http/router/v3/router.upb.h
  - src/core/ext/upb-generated/envoy/extensions/filters/network/http_connection_manager/v3/http_connection_manager.upb.h
  - src/core/ext/upb-generated/envoy/extensions/load_balancing_policies/ring_hash/v3/ring_hash.upb.h
  - src/core/ext/upb-generated/envoy/extensions/load_balancing_policies/wrr_locality/v3/wrr_locality.upb.h
  - src/core/ext/upb-generated/envoy/extensions/transport_sockets/tls/v3/cert.upb.h
  - src/core/ext/upb-generated/envoy/extensions/transport_sockets/tls/v3/common.upb.h
  - src/core/ext/upb-generated/envoy/extensions/transport_sockets/tls/v3/secret.upb.h
  - src/core/ext/upb-generated/envoy/extensions/transport_sockets/tls/v3/tls.upb.h
  - src/core/ext/upb-generated/envoy/extensions/transport_sockets/tls/v3/tls_spiffe_validator_config.upb.h
  - src/core/ext/upb-generated/envoy/service/discovery/v3/ads.upb.h
  - src/core/ext/upb-generated/envoy/service/discovery/v3/discovery.upb.h
  - src/core/ext/upb-generated/envoy/service/load_stats/v3/lrs.upb.h
  - src/core/ext/upb-generated/envoy/service/status/v3/csds.upb.h
  - src/core/ext/upb-generated/envoy/type/http/v3/cookie.upb.h
  - src/core/ext/upb-generated/envoy/type/http/v3/path_transformation.upb.h
  - src/core/ext/upb-generated/envoy/type/matcher/v3/http_inputs.upb.h
  - src/core/ext/upb-generated/envoy/type/matcher/v3/metadata.upb.h
  - src/core/ext/upb-generated/envoy/type/matcher/v3/node.upb.h
  - src/core/ext/upb-generated/envoy/type/matcher/v3/number.upb.h
  - src/core/ext/upb-generated/envoy/type/matcher/v3/path.upb.h
  - src/core/ext/upb-generated/envoy/type/matcher/v3/regex.upb.h
  - src/core/ext/upb-generated/envoy/type/matcher/v3/string.upb.h
  - src/core/ext/upb-generated/envoy/type/matcher/v3/struct.upb.h
  - src/core/ext/upb-generated/envoy/type/matcher/v3/value.upb.h
  - src/core/ext/upb-generated/envoy/type/metadata/v3/metadata.upb.h
  - src/core/ext/upb-generated/envoy/type/tracing/v3/custom_tag.upb.h
  - src/core/ext/upb-generated/envoy/type/v3/hash_policy.upb.h
  - src/core/ext/upb-generated/envoy/type/v3/http.upb.h
  - src/core/ext/upb-generated/envoy/type/v3/http_status.upb.h
  - src/core/ext/upb-generated/envoy/type/v3/percent.upb.h
  - src/core/ext/upb-generated/envoy/type/v3/range.upb.h
  - src/core/ext/upb-generated/envoy/type/v3/ratelimit_unit.upb.h
  - src/core/ext/upb-generated/envoy/type/v3/semantic_version.upb.h
  - src/core/ext/upb-generated/envoy/type/v3/token_bucket.upb.h
  - src/core/ext/upb-generated/google/api/annotations.upb.h
  - src/core/ext/upb-generated/google/api/expr/v1alpha1/checked.upb.h
  - src/core/ext/upb-generated/google/api/expr/v1alpha1/syntax.upb.h
  - src/core/ext/upb-generated/google/api/http.upb.h
  - src/core/ext/upb-generated/google/api/httpbody.upb.h
  - src/core/ext/upb-generated/google/protobuf/any.upb.h
  - src/core/ext/upb-generated/google/protobuf/descriptor.upb.h
  - src/core/ext/upb-generated/google/protobuf/duration.upb.h
  - src/core/ext/upb-generated/google/protobuf/empty.upb.h
  - src/core/ext/upb-generated/google/protobuf/struct.upb.h
  - src/core/ext/upb-generated/google/protobuf/timestamp.upb.h
  - src/core/ext/upb-generated/google/protobuf/wrappers.upb.h
  - src/core/ext/upb-generated/google/rpc/status.upb.h
  - src/core/ext/upb-generated/opencensus/proto/trace/v1/trace_config.upb.h
  - src/core/ext/upb-generated/src/proto/grpc/gcp/altscontext.upb.h
  - src/core/ext/upb-generated/src/proto/grpc/gcp/handshaker.upb.h
  - src/core/ext/upb-generated/src/proto/grpc/gcp/transport_security_common.upb.h
  - src/core/ext/upb-generated/src/proto/grpc/health/v1/health.upb.h
  - src/core/ext/upb-generated/src/proto/grpc/lb/v1/load_balancer.upb.h
  - src/core/ext/upb-generated/src/proto/grpc/lookup/v1/rls.upb.h
  - src/core/ext/upb-generated/src/proto/grpc/lookup/v1/rls_config.upb.h
  - src/core/ext/upb-generated/udpa/annotations/migrate.upb.h
  - src/core/ext/upb-generated/udpa/annotations/security.upb.h
  - src/core/ext/upb-generated/udpa/annotations/sensitive.upb.h
  - src/core/ext/upb-generated/udpa/annotations/status.upb.h
  - src/core/ext/upb-generated/udpa/annotations/versioning.upb.h
  - src/core/ext/upb-generated/validate/validate.upb.h
  - src/core/ext/upb-generated/xds/annotations/v3/migrate.upb.h
  - src/core/ext/upb-generated/xds/annotations/v3/security.upb.h
  - src/core/ext/upb-generated/xds/annotations/v3/sensitive.upb.h
  - src/core/ext/upb-generated/xds/annotations/v3/status.upb.h
  - src/core/ext/upb-generated/xds/annotations/v3/versioning.upb.h
  - src/core/ext/upb-generated/xds/core/v3/authority.upb.h
  - src/core/ext/upb-generated/xds/core/v3/collection_entry.upb.h
  - src/core/ext/upb-generated/xds/core/v3/context_params.upb.h
  - src/core/ext/upb-generated/xds/core/v3/extension.upb.h
  - src/core/ext/upb-generated/xds/core/v3/resource.upb.h
  - src/core/ext/upb-generated/xds/core/v3/resource_locator.upb.h
  - src/core/ext/upb-generated/xds/core/v3/resource_name.upb.h
  - src/core/ext/upb-generated/xds/data/orca/v3/orca_load_report.upb.h
  - src/core/ext/upb-generated/xds/service/orca/v3/orca.upb.h
  - src/core/ext/upb-generated/xds/type/matcher/v3/matcher.upb.h
  - src/core/ext/upb-generated/xds/type/matcher/v3/regex.upb.h
  - src/core/ext/upb-generated/xds/type/matcher/v3/string.upb.h
  - src/core/ext/upb-generated/xds/type/v3/typed_struct.upb.h
  - src/core/ext/upbdefs-generated/envoy/admin/v3/certs.upbdefs.h
  - src/core/ext/upbdefs-generated/envoy/admin/v3/clusters.upbdefs.h
  - src/core/ext/upbdefs-generated/envoy/admin/v3/config_dump.upbdefs.h
  - src/core/ext/upbdefs-generated/envoy/admin/v3/init_dump.upbdefs.h
  - src/core/ext/upbdefs-generated/envoy/admin/v3/listeners.upbdefs.h
  - src/core/ext/upbdefs-generated/envoy/admin/v3/memory.upbdefs.h
  - src/core/ext/upbdefs-generated/envoy/admin/v3/metrics.upbdefs.h
  - src/core/ext/upbdefs-generated/envoy/admin/v3/mutex_stats.upbdefs.h
  - src/core/ext/upbdefs-generated/envoy/admin/v3/server_info.upbdefs.h
  - src/core/ext/upbdefs-generated/envoy/admin/v3/tap.upbdefs.h
  - src/core/ext/upbdefs-generated/envoy/annotations/deprecation.upbdefs.h
  - src/core/ext/upbdefs-generated/envoy/annotations/resource.upbdefs.h
  - src/core/ext/upbdefs-generated/envoy/config/accesslog/v3/accesslog.upbdefs.h
  - src/core/ext/upbdefs-generated/envoy/config/bootstrap/v3/bootstrap.upbdefs.h
  - src/core/ext/upbdefs-generated/envoy/config/cluster/v3/circuit_breaker.upbdefs.h
  - src/core/ext/upbdefs-generated/envoy/config/cluster/v3/cluster.upbdefs.h
  - src/core/ext/upbdefs-generated/envoy/config/cluster/v3/filter.upbdefs.h
  - src/core/ext/upbdefs-generated/envoy/config/cluster/v3/outlier_detection.upbdefs.h
  - src/core/ext/upbdefs-generated/envoy/config/common/matcher/v3/matcher.upbdefs.h
  - src/core/ext/upbdefs-generated/envoy/config/core/v3/address.upbdefs.h
  - src/core/ext/upbdefs-generated/envoy/config/core/v3/backoff.upbdefs.h
  - src/core/ext/upbdefs-generated/envoy/config/core/v3/base.upbdefs.h
  - src/core/ext/upbdefs-generated/envoy/config/core/v3/config_source.upbdefs.h
  - src/core/ext/upbdefs-generated/envoy/config/core/v3/event_service_config.upbdefs.h
  - src/core/ext/upbdefs-generated/envoy/config/core/v3/extension.upbdefs.h
  - src/core/ext/upbdefs-generated/envoy/config/core/v3/grpc_method_list.upbdefs.h
  - src/core/ext/upbdefs-generated/envoy/config/core/v3/grpc_service.upbdefs.h
  - src/core/ext/upbdefs-generated/envoy/config/core/v3/health_check.upbdefs.h
  - src/core/ext/upbdefs-generated/envoy/config/core/v3/http_uri.upbdefs.h
  - src/core/ext/upbdefs-generated/envoy/config/core/v3/protocol.upbdefs.h
  - src/core/ext/upbdefs-generated/envoy/config/core/v3/proxy_protocol.upbdefs.h
  - src/core/ext/upbdefs-generated/envoy/config/core/v3/resolver.upbdefs.h
  - src/core/ext/upbdefs-generated/envoy/config/core/v3/socket_option.upbdefs.h
  - src/core/ext/upbdefs-generated/envoy/config/core/v3/substitution_format_string.upbdefs.h
  - src/core/ext/upbdefs-generated/envoy/config/core/v3/udp_socket_config.upbdefs.h
  - src/core/ext/upbdefs-generated/envoy/config/endpoint/v3/endpoint.upbdefs.h
  - src/core/ext/upbdefs-generated/envoy/config/endpoint/v3/endpoint_components.upbdefs.h
  - src/core/ext/upbdefs-generated/envoy/config/endpoint/v3/load_report.upbdefs.h
  - src/core/ext/upbdefs-generated/envoy/config/listener/v3/api_listener.upbdefs.h
  - src/core/ext/upbdefs-generated/envoy/config/listener/v3/listener.upbdefs.h
  - src/core/ext/upbdefs-generated/envoy/config/listener/v3/listener_components.upbdefs.h
  - src/core/ext/upbdefs-generated/envoy/config/listener/v3/quic_config.upbdefs.h
  - src/core/ext/upbdefs-generated/envoy/config/listener/v3/udp_listener_config.upbdefs.h
  - src/core/ext/upbdefs-generated/envoy/config/metrics/v3/metrics_service.upbdefs.h
  - src/core/ext/upbdefs-generated/envoy/config/metrics/v3/stats.upbdefs.h
  - src/core/ext/upbdefs-generated/envoy/config/overload/v3/overload.upbdefs.h
  - src/core/ext/upbdefs-generated/envoy/config/rbac/v3/rbac.upbdefs.h
  - src/core/ext/upbdefs-generated/envoy/config/route/v3/route.upbdefs.h
  - src/core/ext/upbdefs-generated/envoy/config/route/v3/route_components.upbdefs.h
  - src/core/ext/upbdefs-generated/envoy/config/route/v3/scoped_route.upbdefs.h
  - src/core/ext/upbdefs-generated/envoy/config/tap/v3/common.upbdefs.h
  - src/core/ext/upbdefs-generated/envoy/config/trace/v3/datadog.upbdefs.h
  - src/core/ext/upbdefs-generated/envoy/config/trace/v3/dynamic_ot.upbdefs.h
  - src/core/ext/upbdefs-generated/envoy/config/trace/v3/http_tracer.upbdefs.h
  - src/core/ext/upbdefs-generated/envoy/config/trace/v3/lightstep.upbdefs.h
  - src/core/ext/upbdefs-generated/envoy/config/trace/v3/opencensus.upbdefs.h
  - src/core/ext/upbdefs-generated/envoy/config/trace/v3/service.upbdefs.h
  - src/core/ext/upbdefs-generated/envoy/config/trace/v3/skywalking.upbdefs.h
  - src/core/ext/upbdefs-generated/envoy/config/trace/v3/trace.upbdefs.h
  - src/core/ext/upbdefs-generated/envoy/config/trace/v3/xray.upbdefs.h
  - src/core/ext/upbdefs-generated/envoy/config/trace/v3/zipkin.upbdefs.h
  - src/core/ext/upbdefs-generated/envoy/extensions/clusters/aggregate/v3/cluster.upbdefs.h
  - src/core/ext/upbdefs-generated/envoy/extensions/filters/common/fault/v3/fault.upbdefs.h
  - src/core/ext/upbdefs-generated/envoy/extensions/filters/http/fault/v3/fault.upbdefs.h
  - src/core/ext/upbdefs-generated/envoy/extensions/filters/http/rbac/v3/rbac.upbdefs.h
  - src/core/ext/upbdefs-generated/envoy/extensions/filters/http/router/v3/router.upbdefs.h
  - src/core/ext/upbdefs-generated/envoy/extensions/filters/network/http_connection_manager/v3/http_connection_manager.upbdefs.h
  - src/core/ext/upbdefs-generated/envoy/extensions/transport_sockets/tls/v3/cert.upbdefs.h
  - src/core/ext/upbdefs-generated/envoy/extensions/transport_sockets/tls/v3/common.upbdefs.h
  - src/core/ext/upbdefs-generated/envoy/extensions/transport_sockets/tls/v3/secret.upbdefs.h
  - src/core/ext/upbdefs-generated/envoy/extensions/transport_sockets/tls/v3/tls.upbdefs.h
  - src/core/ext/upbdefs-generated/envoy/extensions/transport_sockets/tls/v3/tls_spiffe_validator_config.upbdefs.h
  - src/core/ext/upbdefs-generated/envoy/service/discovery/v3/ads.upbdefs.h
  - src/core/ext/upbdefs-generated/envoy/service/discovery/v3/discovery.upbdefs.h
  - src/core/ext/upbdefs-generated/envoy/service/load_stats/v3/lrs.upbdefs.h
  - src/core/ext/upbdefs-generated/envoy/service/status/v3/csds.upbdefs.h
  - src/core/ext/upbdefs-generated/envoy/type/http/v3/cookie.upbdefs.h
  - src/core/ext/upbdefs-generated/envoy/type/http/v3/path_transformation.upbdefs.h
  - src/core/ext/upbdefs-generated/envoy/type/matcher/v3/http_inputs.upbdefs.h
  - src/core/ext/upbdefs-generated/envoy/type/matcher/v3/metadata.upbdefs.h
  - src/core/ext/upbdefs-generated/envoy/type/matcher/v3/node.upbdefs.h
  - src/core/ext/upbdefs-generated/envoy/type/matcher/v3/number.upbdefs.h
  - src/core/ext/upbdefs-generated/envoy/type/matcher/v3/path.upbdefs.h
  - src/core/ext/upbdefs-generated/envoy/type/matcher/v3/regex.upbdefs.h
  - src/core/ext/upbdefs-generated/envoy/type/matcher/v3/string.upbdefs.h
  - src/core/ext/upbdefs-generated/envoy/type/matcher/v3/struct.upbdefs.h
  - src/core/ext/upbdefs-generated/envoy/type/matcher/v3/value.upbdefs.h
  - src/core/ext/upbdefs-generated/envoy/type/metadata/v3/metadata.upbdefs.h
  - src/core/ext/upbdefs-generated/envoy/type/tracing/v3/custom_tag.upbdefs.h
  - src/core/ext/upbdefs-generated/envoy/type/v3/hash_policy.upbdefs.h
  - src/core/ext/upbdefs-generated/envoy/type/v3/http.upbdefs.h
  - src/core/ext/upbdefs-generated/envoy/type/v3/http_status.upbdefs.h
  - src/core/ext/upbdefs-generated/envoy/type/v3/percent.upbdefs.h
  - src/core/ext/upbdefs-generated/envoy/type/v3/range.upbdefs.h
  - src/core/ext/upbdefs-generated/envoy/type/v3/ratelimit_unit.upbdefs.h
  - src/core/ext/upbdefs-generated/envoy/type/v3/semantic_version.upbdefs.h
  - src/core/ext/upbdefs-generated/envoy/type/v3/token_bucket.upbdefs.h
  - src/core/ext/upbdefs-generated/google/api/annotations.upbdefs.h
  - src/core/ext/upbdefs-generated/google/api/expr/v1alpha1/checked.upbdefs.h
  - src/core/ext/upbdefs-generated/google/api/expr/v1alpha1/syntax.upbdefs.h
  - src/core/ext/upbdefs-generated/google/api/http.upbdefs.h
  - src/core/ext/upbdefs-generated/google/api/httpbody.upbdefs.h
  - src/core/ext/upbdefs-generated/google/protobuf/any.upbdefs.h
  - src/core/ext/upbdefs-generated/google/protobuf/descriptor.upbdefs.h
  - src/core/ext/upbdefs-generated/google/protobuf/duration.upbdefs.h
  - src/core/ext/upbdefs-generated/google/protobuf/empty.upbdefs.h
  - src/core/ext/upbdefs-generated/google/protobuf/struct.upbdefs.h
  - src/core/ext/upbdefs-generated/google/protobuf/timestamp.upbdefs.h
  - src/core/ext/upbdefs-generated/google/protobuf/wrappers.upbdefs.h
  - src/core/ext/upbdefs-generated/google/rpc/status.upbdefs.h
  - src/core/ext/upbdefs-generated/opencensus/proto/trace/v1/trace_config.upbdefs.h
  - src/core/ext/upbdefs-generated/src/proto/grpc/lookup/v1/rls_config.upbdefs.h
  - src/core/ext/upbdefs-generated/udpa/annotations/migrate.upbdefs.h
  - src/core/ext/upbdefs-generated/udpa/annotations/security.upbdefs.h
  - src/core/ext/upbdefs-generated/udpa/annotations/sensitive.upbdefs.h
  - src/core/ext/upbdefs-generated/udpa/annotations/status.upbdefs.h
  - src/core/ext/upbdefs-generated/udpa/annotations/versioning.upbdefs.h
  - src/core/ext/upbdefs-generated/validate/validate.upbdefs.h
  - src/core/ext/upbdefs-generated/xds/annotations/v3/migrate.upbdefs.h
  - src/core/ext/upbdefs-generated/xds/annotations/v3/security.upbdefs.h
  - src/core/ext/upbdefs-generated/xds/annotations/v3/sensitive.upbdefs.h
  - src/core/ext/upbdefs-generated/xds/annotations/v3/status.upbdefs.h
  - src/core/ext/upbdefs-generated/xds/annotations/v3/versioning.upbdefs.h
  - src/core/ext/upbdefs-generated/xds/core/v3/authority.upbdefs.h
  - src/core/ext/upbdefs-generated/xds/core/v3/collection_entry.upbdefs.h
  - src/core/ext/upbdefs-generated/xds/core/v3/context_params.upbdefs.h
  - src/core/ext/upbdefs-generated/xds/core/v3/extension.upbdefs.h
  - src/core/ext/upbdefs-generated/xds/core/v3/resource.upbdefs.h
  - src/core/ext/upbdefs-generated/xds/core/v3/resource_locator.upbdefs.h
  - src/core/ext/upbdefs-generated/xds/core/v3/resource_name.upbdefs.h
  - src/core/ext/upbdefs-generated/xds/type/matcher/v3/matcher.upbdefs.h
  - src/core/ext/upbdefs-generated/xds/type/matcher/v3/regex.upbdefs.h
  - src/core/ext/upbdefs-generated/xds/type/matcher/v3/string.upbdefs.h
  - src/core/ext/upbdefs-generated/xds/type/v3/typed_struct.upbdefs.h
  - src/core/ext/xds/certificate_provider_factory.h
  - src/core/ext/xds/certificate_provider_registry.h
  - src/core/ext/xds/certificate_provider_store.h
  - src/core/ext/xds/file_watcher_certificate_provider_factory.h
  - src/core/ext/xds/upb_utils.h
  - src/core/ext/xds/xds_api.h
  - src/core/ext/xds/xds_bootstrap.h
  - src/core/ext/xds/xds_certificate_provider.h
  - src/core/ext/xds/xds_channel_args.h
  - src/core/ext/xds/xds_channel_stack_modifier.h
  - src/core/ext/xds/xds_client.h
  - src/core/ext/xds/xds_client_grpc.h
  - src/core/ext/xds/xds_client_stats.h
  - src/core/ext/xds/xds_cluster.h
  - src/core/ext/xds/xds_cluster_specifier_plugin.h
  - src/core/ext/xds/xds_common_types.h
  - src/core/ext/xds/xds_endpoint.h
  - src/core/ext/xds/xds_http_fault_filter.h
  - src/core/ext/xds/xds_http_filters.h
  - src/core/ext/xds/xds_http_rbac_filter.h
  - src/core/ext/xds/xds_lb_policy_registry.h
  - src/core/ext/xds/xds_listener.h
  - src/core/ext/xds/xds_resource_type.h
  - src/core/ext/xds/xds_resource_type_impl.h
  - src/core/ext/xds/xds_route_config.h
  - src/core/ext/xds/xds_routing.h
  - src/core/ext/xds/xds_transport.h
  - src/core/ext/xds/xds_transport_grpc.h
  - src/core/lib/address_utils/parse_address.h
  - src/core/lib/address_utils/sockaddr_utils.h
  - src/core/lib/avl/avl.h
  - src/core/lib/backoff/backoff.h
  - src/core/lib/channel/call_finalization.h
  - src/core/lib/channel/call_tracer.h
  - src/core/lib/channel/channel_args.h
  - src/core/lib/channel/channel_args_preconditioning.h
  - src/core/lib/channel/channel_fwd.h
  - src/core/lib/channel/channel_stack.h
  - src/core/lib/channel/channel_stack_builder.h
  - src/core/lib/channel/channel_stack_builder_impl.h
  - src/core/lib/channel/channel_trace.h
  - src/core/lib/channel/channelz.h
  - src/core/lib/channel/channelz_registry.h
  - src/core/lib/channel/connected_channel.h
  - src/core/lib/channel/context.h
  - src/core/lib/channel/promise_based_filter.h
  - src/core/lib/channel/status_util.h
  - src/core/lib/compression/compression_internal.h
  - src/core/lib/compression/message_compress.h
  - src/core/lib/config/core_configuration.h
  - src/core/lib/debug/stats.h
  - src/core/lib/debug/stats_data.h
  - src/core/lib/debug/trace.h
  - src/core/lib/event_engine/channel_args_endpoint_config.h
  - src/core/lib/event_engine/default_event_engine_factory.h
  - src/core/lib/event_engine/event_engine_factory.h
  - src/core/lib/event_engine/handle_containers.h
  - src/core/lib/event_engine/iomgr_engine/iomgr_engine.h
  - src/core/lib/event_engine/iomgr_engine/thread_pool.h
  - src/core/lib/event_engine/iomgr_engine/timer.h
  - src/core/lib/event_engine/iomgr_engine/timer_heap.h
  - src/core/lib/event_engine/iomgr_engine/timer_manager.h
  - src/core/lib/event_engine/promise.h
  - src/core/lib/event_engine/trace.h
  - src/core/lib/gprpp/atomic_utils.h
  - src/core/lib/gprpp/bitset.h
  - src/core/lib/gprpp/chunked_vector.h
  - src/core/lib/gprpp/cpp_impl_of.h
  - src/core/lib/gprpp/dual_ref_counted.h
  - src/core/lib/gprpp/match.h
  - src/core/lib/gprpp/orphanable.h
  - src/core/lib/gprpp/overload.h
  - src/core/lib/gprpp/ref_counted.h
  - src/core/lib/gprpp/ref_counted_ptr.h
  - src/core/lib/gprpp/single_set_ptr.h
  - src/core/lib/gprpp/status_helper.h
  - src/core/lib/gprpp/table.h
  - src/core/lib/gprpp/time.h
  - src/core/lib/gprpp/time_averaged_stats.h
  - src/core/lib/gprpp/unique_type_name.h
  - src/core/lib/gprpp/work_serializer.h
  - src/core/lib/http/format_request.h
  - src/core/lib/http/httpcli.h
  - src/core/lib/http/httpcli_ssl_credentials.h
  - src/core/lib/http/parser.h
  - src/core/lib/iomgr/block_annotate.h
  - src/core/lib/iomgr/buffer_list.h
  - src/core/lib/iomgr/call_combiner.h
  - src/core/lib/iomgr/cfstream_handle.h
  - src/core/lib/iomgr/closure.h
  - src/core/lib/iomgr/combiner.h
  - src/core/lib/iomgr/dynamic_annotations.h
  - src/core/lib/iomgr/endpoint.h
  - src/core/lib/iomgr/endpoint_cfstream.h
  - src/core/lib/iomgr/endpoint_pair.h
  - src/core/lib/iomgr/error.h
  - src/core/lib/iomgr/error_cfstream.h
  - src/core/lib/iomgr/error_internal.h
  - src/core/lib/iomgr/ev_apple.h
  - src/core/lib/iomgr/ev_epoll1_linux.h
  - src/core/lib/iomgr/ev_poll_posix.h
  - src/core/lib/iomgr/ev_posix.h
  - src/core/lib/iomgr/exec_ctx.h
  - src/core/lib/iomgr/executor.h
  - src/core/lib/iomgr/gethostname.h
  - src/core/lib/iomgr/grpc_if_nametoindex.h
  - src/core/lib/iomgr/internal_errqueue.h
  - src/core/lib/iomgr/iocp_windows.h
  - src/core/lib/iomgr/iomgr.h
  - src/core/lib/iomgr/iomgr_fwd.h
  - src/core/lib/iomgr/iomgr_internal.h
  - src/core/lib/iomgr/load_file.h
  - src/core/lib/iomgr/lockfree_event.h
  - src/core/lib/iomgr/nameser.h
  - src/core/lib/iomgr/polling_entity.h
  - src/core/lib/iomgr/pollset.h
  - src/core/lib/iomgr/pollset_set.h
  - src/core/lib/iomgr/pollset_set_windows.h
  - src/core/lib/iomgr/pollset_windows.h
  - src/core/lib/iomgr/port.h
  - src/core/lib/iomgr/python_util.h
  - src/core/lib/iomgr/resolve_address.h
  - src/core/lib/iomgr/resolve_address_impl.h
  - src/core/lib/iomgr/resolve_address_posix.h
  - src/core/lib/iomgr/resolve_address_windows.h
  - src/core/lib/iomgr/resolved_address.h
  - src/core/lib/iomgr/sockaddr.h
  - src/core/lib/iomgr/sockaddr_posix.h
  - src/core/lib/iomgr/sockaddr_windows.h
  - src/core/lib/iomgr/socket_factory_posix.h
  - src/core/lib/iomgr/socket_mutator.h
  - src/core/lib/iomgr/socket_utils.h
  - src/core/lib/iomgr/socket_utils_posix.h
  - src/core/lib/iomgr/socket_windows.h
  - src/core/lib/iomgr/tcp_client.h
  - src/core/lib/iomgr/tcp_client_posix.h
  - src/core/lib/iomgr/tcp_posix.h
  - src/core/lib/iomgr/tcp_server.h
  - src/core/lib/iomgr/tcp_server_utils_posix.h
  - src/core/lib/iomgr/tcp_windows.h
  - src/core/lib/iomgr/timer.h
  - src/core/lib/iomgr/timer_generic.h
  - src/core/lib/iomgr/timer_heap.h
  - src/core/lib/iomgr/timer_manager.h
  - src/core/lib/iomgr/unix_sockets_posix.h
  - src/core/lib/iomgr/wakeup_fd_pipe.h
  - src/core/lib/iomgr/wakeup_fd_posix.h
  - src/core/lib/json/json.h
  - src/core/lib/json/json_util.h
  - src/core/lib/matchers/matchers.h
  - src/core/lib/promise/activity.h
  - src/core/lib/promise/arena_promise.h
  - src/core/lib/promise/call_push_pull.h
  - src/core/lib/promise/context.h
  - src/core/lib/promise/detail/basic_seq.h
  - src/core/lib/promise/detail/promise_factory.h
  - src/core/lib/promise/detail/promise_like.h
  - src/core/lib/promise/detail/status.h
  - src/core/lib/promise/detail/switch.h
  - src/core/lib/promise/exec_ctx_wakeup_scheduler.h
  - src/core/lib/promise/intra_activity_waiter.h
  - src/core/lib/promise/latch.h
  - src/core/lib/promise/loop.h
  - src/core/lib/promise/map.h
  - src/core/lib/promise/poll.h
  - src/core/lib/promise/promise.h
  - src/core/lib/promise/race.h
  - src/core/lib/promise/seq.h
  - src/core/lib/promise/sleep.h
  - src/core/lib/promise/try_seq.h
  - src/core/lib/resolver/resolver.h
  - src/core/lib/resolver/resolver_factory.h
  - src/core/lib/resolver/resolver_registry.h
  - src/core/lib/resolver/server_address.h
  - src/core/lib/resource_quota/api.h
  - src/core/lib/resource_quota/arena.h
  - src/core/lib/resource_quota/memory_quota.h
  - src/core/lib/resource_quota/resource_quota.h
  - src/core/lib/resource_quota/thread_quota.h
  - src/core/lib/resource_quota/trace.h
  - src/core/lib/security/authorization/authorization_engine.h
  - src/core/lib/security/authorization/authorization_policy_provider.h
  - src/core/lib/security/authorization/evaluate_args.h
  - src/core/lib/security/authorization/grpc_authorization_engine.h
  - src/core/lib/security/authorization/grpc_server_authz_filter.h
  - src/core/lib/security/authorization/matchers.h
  - src/core/lib/security/authorization/rbac_policy.h
  - src/core/lib/security/context/security_context.h
  - src/core/lib/security/credentials/alts/alts_credentials.h
  - src/core/lib/security/credentials/alts/check_gcp_environment.h
  - src/core/lib/security/credentials/alts/grpc_alts_credentials_options.h
  - src/core/lib/security/credentials/call_creds_util.h
  - src/core/lib/security/credentials/channel_creds_registry.h
  - src/core/lib/security/credentials/composite/composite_credentials.h
  - src/core/lib/security/credentials/credentials.h
  - src/core/lib/security/credentials/external/aws_external_account_credentials.h
  - src/core/lib/security/credentials/external/aws_request_signer.h
  - src/core/lib/security/credentials/external/external_account_credentials.h
  - src/core/lib/security/credentials/external/file_external_account_credentials.h
  - src/core/lib/security/credentials/external/url_external_account_credentials.h
  - src/core/lib/security/credentials/fake/fake_credentials.h
  - src/core/lib/security/credentials/google_default/google_default_credentials.h
  - src/core/lib/security/credentials/iam/iam_credentials.h
  - src/core/lib/security/credentials/insecure/insecure_credentials.h
  - src/core/lib/security/credentials/jwt/json_token.h
  - src/core/lib/security/credentials/jwt/jwt_credentials.h
  - src/core/lib/security/credentials/jwt/jwt_verifier.h
  - src/core/lib/security/credentials/local/local_credentials.h
  - src/core/lib/security/credentials/oauth2/oauth2_credentials.h
  - src/core/lib/security/credentials/plugin/plugin_credentials.h
  - src/core/lib/security/credentials/ssl/ssl_credentials.h
  - src/core/lib/security/credentials/tls/grpc_tls_certificate_distributor.h
  - src/core/lib/security/credentials/tls/grpc_tls_certificate_provider.h
  - src/core/lib/security/credentials/tls/grpc_tls_certificate_verifier.h
  - src/core/lib/security/credentials/tls/grpc_tls_credentials_options.h
  - src/core/lib/security/credentials/tls/tls_credentials.h
  - src/core/lib/security/credentials/tls/tls_utils.h
  - src/core/lib/security/credentials/xds/xds_credentials.h
  - src/core/lib/security/security_connector/alts/alts_security_connector.h
  - src/core/lib/security/security_connector/fake/fake_security_connector.h
  - src/core/lib/security/security_connector/insecure/insecure_security_connector.h
  - src/core/lib/security/security_connector/load_system_roots.h
  - src/core/lib/security/security_connector/load_system_roots_supported.h
  - src/core/lib/security/security_connector/local/local_security_connector.h
  - src/core/lib/security/security_connector/security_connector.h
  - src/core/lib/security/security_connector/ssl/ssl_security_connector.h
  - src/core/lib/security/security_connector/ssl_utils.h
  - src/core/lib/security/security_connector/ssl_utils_config.h
  - src/core/lib/security/security_connector/tls/tls_security_connector.h
  - src/core/lib/security/transport/auth_filters.h
  - src/core/lib/security/transport/secure_endpoint.h
  - src/core/lib/security/transport/security_handshaker.h
  - src/core/lib/security/transport/tsi_error.h
  - src/core/lib/security/util/json_util.h
  - src/core/lib/service_config/service_config.h
  - src/core/lib/service_config/service_config_call_data.h
  - src/core/lib/service_config/service_config_impl.h
  - src/core/lib/service_config/service_config_parser.h
  - src/core/lib/slice/b64.h
  - src/core/lib/slice/percent_encoding.h
  - src/core/lib/slice/slice.h
  - src/core/lib/slice/slice_buffer.h
  - src/core/lib/slice/slice_internal.h
  - src/core/lib/slice/slice_refcount.h
  - src/core/lib/slice/slice_refcount_base.h
  - src/core/lib/slice/slice_string_helpers.h
  - src/core/lib/surface/api_trace.h
  - src/core/lib/surface/builtins.h
  - src/core/lib/surface/call.h
  - src/core/lib/surface/call_test_only.h
  - src/core/lib/surface/channel.h
  - src/core/lib/surface/channel_init.h
  - src/core/lib/surface/channel_stack_type.h
  - src/core/lib/surface/completion_queue.h
  - src/core/lib/surface/completion_queue_factory.h
  - src/core/lib/surface/event_string.h
  - src/core/lib/surface/init.h
  - src/core/lib/surface/lame_client.h
  - src/core/lib/surface/server.h
  - src/core/lib/surface/validate_metadata.h
  - src/core/lib/transport/bdp_estimator.h
  - src/core/lib/transport/connectivity_state.h
  - src/core/lib/transport/error_utils.h
  - src/core/lib/transport/handshaker.h
  - src/core/lib/transport/handshaker_factory.h
  - src/core/lib/transport/handshaker_registry.h
  - src/core/lib/transport/http2_errors.h
  - src/core/lib/transport/http_connect_handshaker.h
  - src/core/lib/transport/metadata_batch.h
  - src/core/lib/transport/parsed_metadata.h
  - src/core/lib/transport/pid_controller.h
  - src/core/lib/transport/status_conversion.h
  - src/core/lib/transport/tcp_connect_handshaker.h
  - src/core/lib/transport/timeout_encoding.h
  - src/core/lib/transport/transport.h
  - src/core/lib/transport/transport_fwd.h
  - src/core/lib/transport/transport_impl.h
  - src/core/lib/uri/uri_parser.h
  - src/core/tsi/alts/crypt/gsec.h
  - src/core/tsi/alts/frame_protector/alts_counter.h
  - src/core/tsi/alts/frame_protector/alts_crypter.h
  - src/core/tsi/alts/frame_protector/alts_frame_protector.h
  - src/core/tsi/alts/frame_protector/alts_record_protocol_crypter_common.h
  - src/core/tsi/alts/frame_protector/frame_handler.h
  - src/core/tsi/alts/handshaker/alts_handshaker_client.h
  - src/core/tsi/alts/handshaker/alts_shared_resource.h
  - src/core/tsi/alts/handshaker/alts_tsi_handshaker.h
  - src/core/tsi/alts/handshaker/alts_tsi_handshaker_private.h
  - src/core/tsi/alts/handshaker/alts_tsi_utils.h
  - src/core/tsi/alts/handshaker/transport_security_common_api.h
  - src/core/tsi/alts/zero_copy_frame_protector/alts_grpc_integrity_only_record_protocol.h
  - src/core/tsi/alts/zero_copy_frame_protector/alts_grpc_privacy_integrity_record_protocol.h
  - src/core/tsi/alts/zero_copy_frame_protector/alts_grpc_record_protocol.h
  - src/core/tsi/alts/zero_copy_frame_protector/alts_grpc_record_protocol_common.h
  - src/core/tsi/alts/zero_copy_frame_protector/alts_iovec_record_protocol.h
  - src/core/tsi/alts/zero_copy_frame_protector/alts_zero_copy_grpc_protector.h
  - src/core/tsi/fake_transport_security.h
  - src/core/tsi/local_transport_security.h
  - src/core/tsi/ssl/key_logging/ssl_key_logging.h
  - src/core/tsi/ssl/session_cache/ssl_session.h
  - src/core/tsi/ssl/session_cache/ssl_session_cache.h
  - src/core/tsi/ssl_transport_security.h
  - src/core/tsi/ssl_types.h
  - src/core/tsi/transport_security.h
  - src/core/tsi/transport_security_grpc.h
  - src/core/tsi/transport_security_interface.h
  - third_party/xxhash/xxhash.h
  src:
  - src/core/ext/filters/census/grpc_context.cc
  - src/core/ext/filters/channel_idle/channel_idle_filter.cc
  - src/core/ext/filters/channel_idle/idle_filter_state.cc
  - src/core/ext/filters/client_channel/backend_metric.cc
  - src/core/ext/filters/client_channel/backup_poller.cc
  - src/core/ext/filters/client_channel/channel_connectivity.cc
  - src/core/ext/filters/client_channel/client_channel.cc
  - src/core/ext/filters/client_channel/client_channel_channelz.cc
  - src/core/ext/filters/client_channel/client_channel_factory.cc
  - src/core/ext/filters/client_channel/client_channel_plugin.cc
  - src/core/ext/filters/client_channel/config_selector.cc
  - src/core/ext/filters/client_channel/dynamic_filters.cc
  - src/core/ext/filters/client_channel/global_subchannel_pool.cc
  - src/core/ext/filters/client_channel/health/health_check_client.cc
  - src/core/ext/filters/client_channel/http_proxy.cc
  - src/core/ext/filters/client_channel/lb_policy.cc
  - src/core/ext/filters/client_channel/lb_policy/address_filtering.cc
  - src/core/ext/filters/client_channel/lb_policy/child_policy_handler.cc
  - src/core/ext/filters/client_channel/lb_policy/grpclb/client_load_reporting_filter.cc
  - src/core/ext/filters/client_channel/lb_policy/grpclb/grpclb.cc
  - src/core/ext/filters/client_channel/lb_policy/grpclb/grpclb_balancer_addresses.cc
  - src/core/ext/filters/client_channel/lb_policy/grpclb/grpclb_client_stats.cc
  - src/core/ext/filters/client_channel/lb_policy/grpclb/load_balancer_api.cc
  - src/core/ext/filters/client_channel/lb_policy/oob_backend_metric.cc
  - src/core/ext/filters/client_channel/lb_policy/outlier_detection/outlier_detection.cc
  - src/core/ext/filters/client_channel/lb_policy/pick_first/pick_first.cc
  - src/core/ext/filters/client_channel/lb_policy/priority/priority.cc
  - src/core/ext/filters/client_channel/lb_policy/ring_hash/ring_hash.cc
  - src/core/ext/filters/client_channel/lb_policy/rls/rls.cc
  - src/core/ext/filters/client_channel/lb_policy/round_robin/round_robin.cc
  - src/core/ext/filters/client_channel/lb_policy/weighted_target/weighted_target.cc
  - src/core/ext/filters/client_channel/lb_policy/xds/cds.cc
  - src/core/ext/filters/client_channel/lb_policy/xds/xds_cluster_impl.cc
  - src/core/ext/filters/client_channel/lb_policy/xds/xds_cluster_manager.cc
  - src/core/ext/filters/client_channel/lb_policy/xds/xds_cluster_resolver.cc
  - src/core/ext/filters/client_channel/lb_policy_registry.cc
  - src/core/ext/filters/client_channel/local_subchannel_pool.cc
  - src/core/ext/filters/client_channel/proxy_mapper_registry.cc
  - src/core/ext/filters/client_channel/resolver/binder/binder_resolver.cc
  - src/core/ext/filters/client_channel/resolver/dns/c_ares/dns_resolver_ares.cc
  - src/core/ext/filters/client_channel/resolver/dns/c_ares/grpc_ares_ev_driver_posix.cc
  - src/core/ext/filters/client_channel/resolver/dns/c_ares/grpc_ares_ev_driver_windows.cc
  - src/core/ext/filters/client_channel/resolver/dns/c_ares/grpc_ares_wrapper.cc
  - src/core/ext/filters/client_channel/resolver/dns/c_ares/grpc_ares_wrapper_posix.cc
  - src/core/ext/filters/client_channel/resolver/dns/c_ares/grpc_ares_wrapper_windows.cc
  - src/core/ext/filters/client_channel/resolver/dns/dns_resolver_selection.cc
  - src/core/ext/filters/client_channel/resolver/dns/native/dns_resolver.cc
  - src/core/ext/filters/client_channel/resolver/fake/fake_resolver.cc
  - src/core/ext/filters/client_channel/resolver/google_c2p/google_c2p_resolver.cc
  - src/core/ext/filters/client_channel/resolver/polling_resolver.cc
  - src/core/ext/filters/client_channel/resolver/sockaddr/sockaddr_resolver.cc
  - src/core/ext/filters/client_channel/resolver/xds/xds_resolver.cc
  - src/core/ext/filters/client_channel/resolver_result_parsing.cc
  - src/core/ext/filters/client_channel/retry_filter.cc
  - src/core/ext/filters/client_channel/retry_service_config.cc
  - src/core/ext/filters/client_channel/retry_throttle.cc
  - src/core/ext/filters/client_channel/service_config_channel_arg_filter.cc
  - src/core/ext/filters/client_channel/subchannel.cc
  - src/core/ext/filters/client_channel/subchannel_pool_interface.cc
  - src/core/ext/filters/client_channel/subchannel_stream_client.cc
  - src/core/ext/filters/deadline/deadline_filter.cc
  - src/core/ext/filters/fault_injection/fault_injection_filter.cc
  - src/core/ext/filters/fault_injection/service_config_parser.cc
  - src/core/ext/filters/http/client/http_client_filter.cc
  - src/core/ext/filters/http/client_authority_filter.cc
  - src/core/ext/filters/http/http_filters_plugin.cc
  - src/core/ext/filters/http/message_compress/message_compress_filter.cc
  - src/core/ext/filters/http/message_compress/message_decompress_filter.cc
  - src/core/ext/filters/http/server/http_server_filter.cc
  - src/core/ext/filters/message_size/message_size_filter.cc
  - src/core/ext/filters/rbac/rbac_filter.cc
  - src/core/ext/filters/rbac/rbac_service_config_parser.cc
  - src/core/ext/filters/server_config_selector/server_config_selector.cc
  - src/core/ext/filters/server_config_selector/server_config_selector_filter.cc
  - src/core/ext/transport/chttp2/alpn/alpn.cc
  - src/core/ext/transport/chttp2/client/chttp2_connector.cc
  - src/core/ext/transport/chttp2/server/chttp2_server.cc
  - src/core/ext/transport/chttp2/transport/bin_decoder.cc
  - src/core/ext/transport/chttp2/transport/bin_encoder.cc
  - src/core/ext/transport/chttp2/transport/chttp2_transport.cc
  - src/core/ext/transport/chttp2/transport/context_list.cc
  - src/core/ext/transport/chttp2/transport/flow_control.cc
  - src/core/ext/transport/chttp2/transport/frame_data.cc
  - src/core/ext/transport/chttp2/transport/frame_goaway.cc
  - src/core/ext/transport/chttp2/transport/frame_ping.cc
  - src/core/ext/transport/chttp2/transport/frame_rst_stream.cc
  - src/core/ext/transport/chttp2/transport/frame_settings.cc
  - src/core/ext/transport/chttp2/transport/frame_window_update.cc
  - src/core/ext/transport/chttp2/transport/hpack_encoder.cc
  - src/core/ext/transport/chttp2/transport/hpack_encoder_table.cc
  - src/core/ext/transport/chttp2/transport/hpack_parser.cc
  - src/core/ext/transport/chttp2/transport/hpack_parser_table.cc
  - src/core/ext/transport/chttp2/transport/http2_settings.cc
  - src/core/ext/transport/chttp2/transport/huffsyms.cc
  - src/core/ext/transport/chttp2/transport/parsing.cc
  - src/core/ext/transport/chttp2/transport/stream_lists.cc
  - src/core/ext/transport/chttp2/transport/stream_map.cc
  - src/core/ext/transport/chttp2/transport/varint.cc
  - src/core/ext/transport/chttp2/transport/writing.cc
  - src/core/ext/transport/inproc/inproc_plugin.cc
  - src/core/ext/transport/inproc/inproc_transport.cc
  - src/core/ext/upb-generated/envoy/admin/v3/certs.upb.c
  - src/core/ext/upb-generated/envoy/admin/v3/clusters.upb.c
  - src/core/ext/upb-generated/envoy/admin/v3/config_dump.upb.c
  - src/core/ext/upb-generated/envoy/admin/v3/init_dump.upb.c
  - src/core/ext/upb-generated/envoy/admin/v3/listeners.upb.c
  - src/core/ext/upb-generated/envoy/admin/v3/memory.upb.c
  - src/core/ext/upb-generated/envoy/admin/v3/metrics.upb.c
  - src/core/ext/upb-generated/envoy/admin/v3/mutex_stats.upb.c
  - src/core/ext/upb-generated/envoy/admin/v3/server_info.upb.c
  - src/core/ext/upb-generated/envoy/admin/v3/tap.upb.c
  - src/core/ext/upb-generated/envoy/annotations/deprecation.upb.c
  - src/core/ext/upb-generated/envoy/annotations/resource.upb.c
  - src/core/ext/upb-generated/envoy/config/accesslog/v3/accesslog.upb.c
  - src/core/ext/upb-generated/envoy/config/bootstrap/v3/bootstrap.upb.c
  - src/core/ext/upb-generated/envoy/config/cluster/v3/circuit_breaker.upb.c
  - src/core/ext/upb-generated/envoy/config/cluster/v3/cluster.upb.c
  - src/core/ext/upb-generated/envoy/config/cluster/v3/filter.upb.c
  - src/core/ext/upb-generated/envoy/config/cluster/v3/outlier_detection.upb.c
  - src/core/ext/upb-generated/envoy/config/common/matcher/v3/matcher.upb.c
  - src/core/ext/upb-generated/envoy/config/core/v3/address.upb.c
  - src/core/ext/upb-generated/envoy/config/core/v3/backoff.upb.c
  - src/core/ext/upb-generated/envoy/config/core/v3/base.upb.c
  - src/core/ext/upb-generated/envoy/config/core/v3/config_source.upb.c
  - src/core/ext/upb-generated/envoy/config/core/v3/event_service_config.upb.c
  - src/core/ext/upb-generated/envoy/config/core/v3/extension.upb.c
  - src/core/ext/upb-generated/envoy/config/core/v3/grpc_method_list.upb.c
  - src/core/ext/upb-generated/envoy/config/core/v3/grpc_service.upb.c
  - src/core/ext/upb-generated/envoy/config/core/v3/health_check.upb.c
  - src/core/ext/upb-generated/envoy/config/core/v3/http_uri.upb.c
  - src/core/ext/upb-generated/envoy/config/core/v3/protocol.upb.c
  - src/core/ext/upb-generated/envoy/config/core/v3/proxy_protocol.upb.c
  - src/core/ext/upb-generated/envoy/config/core/v3/resolver.upb.c
  - src/core/ext/upb-generated/envoy/config/core/v3/socket_option.upb.c
  - src/core/ext/upb-generated/envoy/config/core/v3/substitution_format_string.upb.c
  - src/core/ext/upb-generated/envoy/config/core/v3/udp_socket_config.upb.c
  - src/core/ext/upb-generated/envoy/config/endpoint/v3/endpoint.upb.c
  - src/core/ext/upb-generated/envoy/config/endpoint/v3/endpoint_components.upb.c
  - src/core/ext/upb-generated/envoy/config/endpoint/v3/load_report.upb.c
  - src/core/ext/upb-generated/envoy/config/listener/v3/api_listener.upb.c
  - src/core/ext/upb-generated/envoy/config/listener/v3/listener.upb.c
  - src/core/ext/upb-generated/envoy/config/listener/v3/listener_components.upb.c
  - src/core/ext/upb-generated/envoy/config/listener/v3/quic_config.upb.c
  - src/core/ext/upb-generated/envoy/config/listener/v3/udp_listener_config.upb.c
  - src/core/ext/upb-generated/envoy/config/metrics/v3/metrics_service.upb.c
  - src/core/ext/upb-generated/envoy/config/metrics/v3/stats.upb.c
  - src/core/ext/upb-generated/envoy/config/overload/v3/overload.upb.c
  - src/core/ext/upb-generated/envoy/config/rbac/v3/rbac.upb.c
  - src/core/ext/upb-generated/envoy/config/route/v3/route.upb.c
  - src/core/ext/upb-generated/envoy/config/route/v3/route_components.upb.c
  - src/core/ext/upb-generated/envoy/config/route/v3/scoped_route.upb.c
  - src/core/ext/upb-generated/envoy/config/tap/v3/common.upb.c
  - src/core/ext/upb-generated/envoy/config/trace/v3/datadog.upb.c
  - src/core/ext/upb-generated/envoy/config/trace/v3/dynamic_ot.upb.c
  - src/core/ext/upb-generated/envoy/config/trace/v3/http_tracer.upb.c
  - src/core/ext/upb-generated/envoy/config/trace/v3/lightstep.upb.c
  - src/core/ext/upb-generated/envoy/config/trace/v3/opencensus.upb.c
  - src/core/ext/upb-generated/envoy/config/trace/v3/service.upb.c
  - src/core/ext/upb-generated/envoy/config/trace/v3/skywalking.upb.c
  - src/core/ext/upb-generated/envoy/config/trace/v3/trace.upb.c
  - src/core/ext/upb-generated/envoy/config/trace/v3/xray.upb.c
  - src/core/ext/upb-generated/envoy/config/trace/v3/zipkin.upb.c
  - src/core/ext/upb-generated/envoy/extensions/clusters/aggregate/v3/cluster.upb.c
  - src/core/ext/upb-generated/envoy/extensions/filters/common/fault/v3/fault.upb.c
  - src/core/ext/upb-generated/envoy/extensions/filters/http/fault/v3/fault.upb.c
  - src/core/ext/upb-generated/envoy/extensions/filters/http/rbac/v3/rbac.upb.c
  - src/core/ext/upb-generated/envoy/extensions/filters/http/router/v3/router.upb.c
  - src/core/ext/upb-generated/envoy/extensions/filters/network/http_connection_manager/v3/http_connection_manager.upb.c
  - src/core/ext/upb-generated/envoy/extensions/load_balancing_policies/ring_hash/v3/ring_hash.upb.c
  - src/core/ext/upb-generated/envoy/extensions/load_balancing_policies/wrr_locality/v3/wrr_locality.upb.c
  - src/core/ext/upb-generated/envoy/extensions/transport_sockets/tls/v3/cert.upb.c
  - src/core/ext/upb-generated/envoy/extensions/transport_sockets/tls/v3/common.upb.c
  - src/core/ext/upb-generated/envoy/extensions/transport_sockets/tls/v3/secret.upb.c
  - src/core/ext/upb-generated/envoy/extensions/transport_sockets/tls/v3/tls.upb.c
  - src/core/ext/upb-generated/envoy/extensions/transport_sockets/tls/v3/tls_spiffe_validator_config.upb.c
  - src/core/ext/upb-generated/envoy/service/discovery/v3/ads.upb.c
  - src/core/ext/upb-generated/envoy/service/discovery/v3/discovery.upb.c
  - src/core/ext/upb-generated/envoy/service/load_stats/v3/lrs.upb.c
  - src/core/ext/upb-generated/envoy/service/status/v3/csds.upb.c
  - src/core/ext/upb-generated/envoy/type/http/v3/cookie.upb.c
  - src/core/ext/upb-generated/envoy/type/http/v3/path_transformation.upb.c
  - src/core/ext/upb-generated/envoy/type/matcher/v3/http_inputs.upb.c
  - src/core/ext/upb-generated/envoy/type/matcher/v3/metadata.upb.c
  - src/core/ext/upb-generated/envoy/type/matcher/v3/node.upb.c
  - src/core/ext/upb-generated/envoy/type/matcher/v3/number.upb.c
  - src/core/ext/upb-generated/envoy/type/matcher/v3/path.upb.c
  - src/core/ext/upb-generated/envoy/type/matcher/v3/regex.upb.c
  - src/core/ext/upb-generated/envoy/type/matcher/v3/string.upb.c
  - src/core/ext/upb-generated/envoy/type/matcher/v3/struct.upb.c
  - src/core/ext/upb-generated/envoy/type/matcher/v3/value.upb.c
  - src/core/ext/upb-generated/envoy/type/metadata/v3/metadata.upb.c
  - src/core/ext/upb-generated/envoy/type/tracing/v3/custom_tag.upb.c
  - src/core/ext/upb-generated/envoy/type/v3/hash_policy.upb.c
  - src/core/ext/upb-generated/envoy/type/v3/http.upb.c
  - src/core/ext/upb-generated/envoy/type/v3/http_status.upb.c
  - src/core/ext/upb-generated/envoy/type/v3/percent.upb.c
  - src/core/ext/upb-generated/envoy/type/v3/range.upb.c
  - src/core/ext/upb-generated/envoy/type/v3/ratelimit_unit.upb.c
  - src/core/ext/upb-generated/envoy/type/v3/semantic_version.upb.c
  - src/core/ext/upb-generated/envoy/type/v3/token_bucket.upb.c
  - src/core/ext/upb-generated/google/api/annotations.upb.c
  - src/core/ext/upb-generated/google/api/expr/v1alpha1/checked.upb.c
  - src/core/ext/upb-generated/google/api/expr/v1alpha1/syntax.upb.c
  - src/core/ext/upb-generated/google/api/http.upb.c
  - src/core/ext/upb-generated/google/api/httpbody.upb.c
  - src/core/ext/upb-generated/google/protobuf/any.upb.c
  - src/core/ext/upb-generated/google/protobuf/descriptor.upb.c
  - src/core/ext/upb-generated/google/protobuf/duration.upb.c
  - src/core/ext/upb-generated/google/protobuf/empty.upb.c
  - src/core/ext/upb-generated/google/protobuf/struct.upb.c
  - src/core/ext/upb-generated/google/protobuf/timestamp.upb.c
  - src/core/ext/upb-generated/google/protobuf/wrappers.upb.c
  - src/core/ext/upb-generated/google/rpc/status.upb.c
  - src/core/ext/upb-generated/opencensus/proto/trace/v1/trace_config.upb.c
  - src/core/ext/upb-generated/src/proto/grpc/gcp/altscontext.upb.c
  - src/core/ext/upb-generated/src/proto/grpc/gcp/handshaker.upb.c
  - src/core/ext/upb-generated/src/proto/grpc/gcp/transport_security_common.upb.c
  - src/core/ext/upb-generated/src/proto/grpc/health/v1/health.upb.c
  - src/core/ext/upb-generated/src/proto/grpc/lb/v1/load_balancer.upb.c
  - src/core/ext/upb-generated/src/proto/grpc/lookup/v1/rls.upb.c
  - src/core/ext/upb-generated/src/proto/grpc/lookup/v1/rls_config.upb.c
  - src/core/ext/upb-generated/udpa/annotations/migrate.upb.c
  - src/core/ext/upb-generated/udpa/annotations/security.upb.c
  - src/core/ext/upb-generated/udpa/annotations/sensitive.upb.c
  - src/core/ext/upb-generated/udpa/annotations/status.upb.c
  - src/core/ext/upb-generated/udpa/annotations/versioning.upb.c
  - src/core/ext/upb-generated/validate/validate.upb.c
  - src/core/ext/upb-generated/xds/annotations/v3/migrate.upb.c
  - src/core/ext/upb-generated/xds/annotations/v3/security.upb.c
  - src/core/ext/upb-generated/xds/annotations/v3/sensitive.upb.c
  - src/core/ext/upb-generated/xds/annotations/v3/status.upb.c
  - src/core/ext/upb-generated/xds/annotations/v3/versioning.upb.c
  - src/core/ext/upb-generated/xds/core/v3/authority.upb.c
  - src/core/ext/upb-generated/xds/core/v3/collection_entry.upb.c
  - src/core/ext/upb-generated/xds/core/v3/context_params.upb.c
  - src/core/ext/upb-generated/xds/core/v3/extension.upb.c
  - src/core/ext/upb-generated/xds/core/v3/resource.upb.c
  - src/core/ext/upb-generated/xds/core/v3/resource_locator.upb.c
  - src/core/ext/upb-generated/xds/core/v3/resource_name.upb.c
  - src/core/ext/upb-generated/xds/data/orca/v3/orca_load_report.upb.c
  - src/core/ext/upb-generated/xds/service/orca/v3/orca.upb.c
  - src/core/ext/upb-generated/xds/type/matcher/v3/matcher.upb.c
  - src/core/ext/upb-generated/xds/type/matcher/v3/regex.upb.c
  - src/core/ext/upb-generated/xds/type/matcher/v3/string.upb.c
  - src/core/ext/upb-generated/xds/type/v3/typed_struct.upb.c
  - src/core/ext/upbdefs-generated/envoy/admin/v3/certs.upbdefs.c
  - src/core/ext/upbdefs-generated/envoy/admin/v3/clusters.upbdefs.c
  - src/core/ext/upbdefs-generated/envoy/admin/v3/config_dump.upbdefs.c
  - src/core/ext/upbdefs-generated/envoy/admin/v3/init_dump.upbdefs.c
  - src/core/ext/upbdefs-generated/envoy/admin/v3/listeners.upbdefs.c
  - src/core/ext/upbdefs-generated/envoy/admin/v3/memory.upbdefs.c
  - src/core/ext/upbdefs-generated/envoy/admin/v3/metrics.upbdefs.c
  - src/core/ext/upbdefs-generated/envoy/admin/v3/mutex_stats.upbdefs.c
  - src/core/ext/upbdefs-generated/envoy/admin/v3/server_info.upbdefs.c
  - src/core/ext/upbdefs-generated/envoy/admin/v3/tap.upbdefs.c
  - src/core/ext/upbdefs-generated/envoy/annotations/deprecation.upbdefs.c
  - src/core/ext/upbdefs-generated/envoy/annotations/resource.upbdefs.c
  - src/core/ext/upbdefs-generated/envoy/config/accesslog/v3/accesslog.upbdefs.c
  - src/core/ext/upbdefs-generated/envoy/config/bootstrap/v3/bootstrap.upbdefs.c
  - src/core/ext/upbdefs-generated/envoy/config/cluster/v3/circuit_breaker.upbdefs.c
  - src/core/ext/upbdefs-generated/envoy/config/cluster/v3/cluster.upbdefs.c
  - src/core/ext/upbdefs-generated/envoy/config/cluster/v3/filter.upbdefs.c
  - src/core/ext/upbdefs-generated/envoy/config/cluster/v3/outlier_detection.upbdefs.c
  - src/core/ext/upbdefs-generated/envoy/config/common/matcher/v3/matcher.upbdefs.c
  - src/core/ext/upbdefs-generated/envoy/config/core/v3/address.upbdefs.c
  - src/core/ext/upbdefs-generated/envoy/config/core/v3/backoff.upbdefs.c
  - src/core/ext/upbdefs-generated/envoy/config/core/v3/base.upbdefs.c
  - src/core/ext/upbdefs-generated/envoy/config/core/v3/config_source.upbdefs.c
  - src/core/ext/upbdefs-generated/envoy/config/core/v3/event_service_config.upbdefs.c
  - src/core/ext/upbdefs-generated/envoy/config/core/v3/extension.upbdefs.c
  - src/core/ext/upbdefs-generated/envoy/config/core/v3/grpc_method_list.upbdefs.c
  - src/core/ext/upbdefs-generated/envoy/config/core/v3/grpc_service.upbdefs.c
  - src/core/ext/upbdefs-generated/envoy/config/core/v3/health_check.upbdefs.c
  - src/core/ext/upbdefs-generated/envoy/config/core/v3/http_uri.upbdefs.c
  - src/core/ext/upbdefs-generated/envoy/config/core/v3/protocol.upbdefs.c
  - src/core/ext/upbdefs-generated/envoy/config/core/v3/proxy_protocol.upbdefs.c
  - src/core/ext/upbdefs-generated/envoy/config/core/v3/resolver.upbdefs.c
  - src/core/ext/upbdefs-generated/envoy/config/core/v3/socket_option.upbdefs.c
  - src/core/ext/upbdefs-generated/envoy/config/core/v3/substitution_format_string.upbdefs.c
  - src/core/ext/upbdefs-generated/envoy/config/core/v3/udp_socket_config.upbdefs.c
  - src/core/ext/upbdefs-generated/envoy/config/endpoint/v3/endpoint.upbdefs.c
  - src/core/ext/upbdefs-generated/envoy/config/endpoint/v3/endpoint_components.upbdefs.c
  - src/core/ext/upbdefs-generated/envoy/config/endpoint/v3/load_report.upbdefs.c
  - src/core/ext/upbdefs-generated/envoy/config/listener/v3/api_listener.upbdefs.c
  - src/core/ext/upbdefs-generated/envoy/config/listener/v3/listener.upbdefs.c
  - src/core/ext/upbdefs-generated/envoy/config/listener/v3/listener_components.upbdefs.c
  - src/core/ext/upbdefs-generated/envoy/config/listener/v3/quic_config.upbdefs.c
  - src/core/ext/upbdefs-generated/envoy/config/listener/v3/udp_listener_config.upbdefs.c
  - src/core/ext/upbdefs-generated/envoy/config/metrics/v3/metrics_service.upbdefs.c
  - src/core/ext/upbdefs-generated/envoy/config/metrics/v3/stats.upbdefs.c
  - src/core/ext/upbdefs-generated/envoy/config/overload/v3/overload.upbdefs.c
  - src/core/ext/upbdefs-generated/envoy/config/rbac/v3/rbac.upbdefs.c
  - src/core/ext/upbdefs-generated/envoy/config/route/v3/route.upbdefs.c
  - src/core/ext/upbdefs-generated/envoy/config/route/v3/route_components.upbdefs.c
  - src/core/ext/upbdefs-generated/envoy/config/route/v3/scoped_route.upbdefs.c
  - src/core/ext/upbdefs-generated/envoy/config/tap/v3/common.upbdefs.c
  - src/core/ext/upbdefs-generated/envoy/config/trace/v3/datadog.upbdefs.c
  - src/core/ext/upbdefs-generated/envoy/config/trace/v3/dynamic_ot.upbdefs.c
  - src/core/ext/upbdefs-generated/envoy/config/trace/v3/http_tracer.upbdefs.c
  - src/core/ext/upbdefs-generated/envoy/config/trace/v3/lightstep.upbdefs.c
  - src/core/ext/upbdefs-generated/envoy/config/trace/v3/opencensus.upbdefs.c
  - src/core/ext/upbdefs-generated/envoy/config/trace/v3/service.upbdefs.c
  - src/core/ext/upbdefs-generated/envoy/config/trace/v3/skywalking.upbdefs.c
  - src/core/ext/upbdefs-generated/envoy/config/trace/v3/trace.upbdefs.c
  - src/core/ext/upbdefs-generated/envoy/config/trace/v3/xray.upbdefs.c
  - src/core/ext/upbdefs-generated/envoy/config/trace/v3/zipkin.upbdefs.c
  - src/core/ext/upbdefs-generated/envoy/extensions/clusters/aggregate/v3/cluster.upbdefs.c
  - src/core/ext/upbdefs-generated/envoy/extensions/filters/common/fault/v3/fault.upbdefs.c
  - src/core/ext/upbdefs-generated/envoy/extensions/filters/http/fault/v3/fault.upbdefs.c
  - src/core/ext/upbdefs-generated/envoy/extensions/filters/http/rbac/v3/rbac.upbdefs.c
  - src/core/ext/upbdefs-generated/envoy/extensions/filters/http/router/v3/router.upbdefs.c
  - src/core/ext/upbdefs-generated/envoy/extensions/filters/network/http_connection_manager/v3/http_connection_manager.upbdefs.c
  - src/core/ext/upbdefs-generated/envoy/extensions/transport_sockets/tls/v3/cert.upbdefs.c
  - src/core/ext/upbdefs-generated/envoy/extensions/transport_sockets/tls/v3/common.upbdefs.c
  - src/core/ext/upbdefs-generated/envoy/extensions/transport_sockets/tls/v3/secret.upbdefs.c
  - src/core/ext/upbdefs-generated/envoy/extensions/transport_sockets/tls/v3/tls.upbdefs.c
  - src/core/ext/upbdefs-generated/envoy/extensions/transport_sockets/tls/v3/tls_spiffe_validator_config.upbdefs.c
  - src/core/ext/upbdefs-generated/envoy/service/discovery/v3/ads.upbdefs.c
  - src/core/ext/upbdefs-generated/envoy/service/discovery/v3/discovery.upbdefs.c
  - src/core/ext/upbdefs-generated/envoy/service/load_stats/v3/lrs.upbdefs.c
  - src/core/ext/upbdefs-generated/envoy/service/status/v3/csds.upbdefs.c
  - src/core/ext/upbdefs-generated/envoy/type/http/v3/cookie.upbdefs.c
  - src/core/ext/upbdefs-generated/envoy/type/http/v3/path_transformation.upbdefs.c
  - src/core/ext/upbdefs-generated/envoy/type/matcher/v3/http_inputs.upbdefs.c
  - src/core/ext/upbdefs-generated/envoy/type/matcher/v3/metadata.upbdefs.c
  - src/core/ext/upbdefs-generated/envoy/type/matcher/v3/node.upbdefs.c
  - src/core/ext/upbdefs-generated/envoy/type/matcher/v3/number.upbdefs.c
  - src/core/ext/upbdefs-generated/envoy/type/matcher/v3/path.upbdefs.c
  - src/core/ext/upbdefs-generated/envoy/type/matcher/v3/regex.upbdefs.c
  - src/core/ext/upbdefs-generated/envoy/type/matcher/v3/string.upbdefs.c
  - src/core/ext/upbdefs-generated/envoy/type/matcher/v3/struct.upbdefs.c
  - src/core/ext/upbdefs-generated/envoy/type/matcher/v3/value.upbdefs.c
  - src/core/ext/upbdefs-generated/envoy/type/metadata/v3/metadata.upbdefs.c
  - src/core/ext/upbdefs-generated/envoy/type/tracing/v3/custom_tag.upbdefs.c
  - src/core/ext/upbdefs-generated/envoy/type/v3/hash_policy.upbdefs.c
  - src/core/ext/upbdefs-generated/envoy/type/v3/http.upbdefs.c
  - src/core/ext/upbdefs-generated/envoy/type/v3/http_status.upbdefs.c
  - src/core/ext/upbdefs-generated/envoy/type/v3/percent.upbdefs.c
  - src/core/ext/upbdefs-generated/envoy/type/v3/range.upbdefs.c
  - src/core/ext/upbdefs-generated/envoy/type/v3/ratelimit_unit.upbdefs.c
  - src/core/ext/upbdefs-generated/envoy/type/v3/semantic_version.upbdefs.c
  - src/core/ext/upbdefs-generated/envoy/type/v3/token_bucket.upbdefs.c
  - src/core/ext/upbdefs-generated/google/api/annotations.upbdefs.c
  - src/core/ext/upbdefs-generated/google/api/expr/v1alpha1/checked.upbdefs.c
  - src/core/ext/upbdefs-generated/google/api/expr/v1alpha1/syntax.upbdefs.c
  - src/core/ext/upbdefs-generated/google/api/http.upbdefs.c
  - src/core/ext/upbdefs-generated/google/api/httpbody.upbdefs.c
  - src/core/ext/upbdefs-generated/google/protobuf/any.upbdefs.c
  - src/core/ext/upbdefs-generated/google/protobuf/descriptor.upbdefs.c
  - src/core/ext/upbdefs-generated/google/protobuf/duration.upbdefs.c
  - src/core/ext/upbdefs-generated/google/protobuf/empty.upbdefs.c
  - src/core/ext/upbdefs-generated/google/protobuf/struct.upbdefs.c
  - src/core/ext/upbdefs-generated/google/protobuf/timestamp.upbdefs.c
  - src/core/ext/upbdefs-generated/google/protobuf/wrappers.upbdefs.c
  - src/core/ext/upbdefs-generated/google/rpc/status.upbdefs.c
  - src/core/ext/upbdefs-generated/opencensus/proto/trace/v1/trace_config.upbdefs.c
  - src/core/ext/upbdefs-generated/src/proto/grpc/lookup/v1/rls_config.upbdefs.c
  - src/core/ext/upbdefs-generated/udpa/annotations/migrate.upbdefs.c
  - src/core/ext/upbdefs-generated/udpa/annotations/security.upbdefs.c
  - src/core/ext/upbdefs-generated/udpa/annotations/sensitive.upbdefs.c
  - src/core/ext/upbdefs-generated/udpa/annotations/status.upbdefs.c
  - src/core/ext/upbdefs-generated/udpa/annotations/versioning.upbdefs.c
  - src/core/ext/upbdefs-generated/validate/validate.upbdefs.c
  - src/core/ext/upbdefs-generated/xds/annotations/v3/migrate.upbdefs.c
  - src/core/ext/upbdefs-generated/xds/annotations/v3/security.upbdefs.c
  - src/core/ext/upbdefs-generated/xds/annotations/v3/sensitive.upbdefs.c
  - src/core/ext/upbdefs-generated/xds/annotations/v3/status.upbdefs.c
  - src/core/ext/upbdefs-generated/xds/annotations/v3/versioning.upbdefs.c
  - src/core/ext/upbdefs-generated/xds/core/v3/authority.upbdefs.c
  - src/core/ext/upbdefs-generated/xds/core/v3/collection_entry.upbdefs.c
  - src/core/ext/upbdefs-generated/xds/core/v3/context_params.upbdefs.c
  - src/core/ext/upbdefs-generated/xds/core/v3/extension.upbdefs.c
  - src/core/ext/upbdefs-generated/xds/core/v3/resource.upbdefs.c
  - src/core/ext/upbdefs-generated/xds/core/v3/resource_locator.upbdefs.c
  - src/core/ext/upbdefs-generated/xds/core/v3/resource_name.upbdefs.c
  - src/core/ext/upbdefs-generated/xds/type/matcher/v3/matcher.upbdefs.c
  - src/core/ext/upbdefs-generated/xds/type/matcher/v3/regex.upbdefs.c
  - src/core/ext/upbdefs-generated/xds/type/matcher/v3/string.upbdefs.c
  - src/core/ext/upbdefs-generated/xds/type/v3/typed_struct.upbdefs.c
  - src/core/ext/xds/certificate_provider_registry.cc
  - src/core/ext/xds/certificate_provider_store.cc
  - src/core/ext/xds/file_watcher_certificate_provider_factory.cc
  - src/core/ext/xds/xds_api.cc
  - src/core/ext/xds/xds_bootstrap.cc
  - src/core/ext/xds/xds_certificate_provider.cc
  - src/core/ext/xds/xds_channel_stack_modifier.cc
  - src/core/ext/xds/xds_client.cc
  - src/core/ext/xds/xds_client_grpc.cc
  - src/core/ext/xds/xds_client_stats.cc
  - src/core/ext/xds/xds_cluster.cc
  - src/core/ext/xds/xds_cluster_specifier_plugin.cc
  - src/core/ext/xds/xds_common_types.cc
  - src/core/ext/xds/xds_endpoint.cc
  - src/core/ext/xds/xds_http_fault_filter.cc
  - src/core/ext/xds/xds_http_filters.cc
  - src/core/ext/xds/xds_http_rbac_filter.cc
  - src/core/ext/xds/xds_lb_policy_registry.cc
  - src/core/ext/xds/xds_listener.cc
  - src/core/ext/xds/xds_resource_type.cc
  - src/core/ext/xds/xds_route_config.cc
  - src/core/ext/xds/xds_routing.cc
  - src/core/ext/xds/xds_server_config_fetcher.cc
  - src/core/ext/xds/xds_transport_grpc.cc
  - src/core/lib/address_utils/parse_address.cc
  - src/core/lib/address_utils/sockaddr_utils.cc
  - src/core/lib/backoff/backoff.cc
  - src/core/lib/channel/channel_args.cc
  - src/core/lib/channel/channel_args_preconditioning.cc
  - src/core/lib/channel/channel_stack.cc
  - src/core/lib/channel/channel_stack_builder.cc
  - src/core/lib/channel/channel_stack_builder_impl.cc
  - src/core/lib/channel/channel_trace.cc
  - src/core/lib/channel/channelz.cc
  - src/core/lib/channel/channelz_registry.cc
  - src/core/lib/channel/connected_channel.cc
  - src/core/lib/channel/promise_based_filter.cc
  - src/core/lib/channel/status_util.cc
  - src/core/lib/compression/compression.cc
  - src/core/lib/compression/compression_internal.cc
  - src/core/lib/compression/message_compress.cc
  - src/core/lib/config/core_configuration.cc
  - src/core/lib/debug/stats.cc
  - src/core/lib/debug/stats_data.cc
  - src/core/lib/debug/trace.cc
  - src/core/lib/event_engine/channel_args_endpoint_config.cc
  - src/core/lib/event_engine/default_event_engine_factory.cc
  - src/core/lib/event_engine/event_engine.cc
  - src/core/lib/event_engine/iomgr_engine/iomgr_engine.cc
  - src/core/lib/event_engine/iomgr_engine/thread_pool.cc
  - src/core/lib/event_engine/iomgr_engine/timer.cc
  - src/core/lib/event_engine/iomgr_engine/timer_heap.cc
  - src/core/lib/event_engine/iomgr_engine/timer_manager.cc
  - src/core/lib/event_engine/memory_allocator.cc
  - src/core/lib/event_engine/resolved_address.cc
  - src/core/lib/event_engine/slice.cc
  - src/core/lib/event_engine/slice_buffer.cc
  - src/core/lib/event_engine/trace.cc
  - src/core/lib/gprpp/status_helper.cc
  - src/core/lib/gprpp/time.cc
<<<<<<< HEAD
  - src/core/lib/gprpp/time_averaged_stats.cc
=======
  - src/core/lib/gprpp/work_serializer.cc
>>>>>>> caf0a49e
  - src/core/lib/http/format_request.cc
  - src/core/lib/http/httpcli.cc
  - src/core/lib/http/httpcli_security_connector.cc
  - src/core/lib/http/parser.cc
  - src/core/lib/iomgr/buffer_list.cc
  - src/core/lib/iomgr/call_combiner.cc
  - src/core/lib/iomgr/cfstream_handle.cc
  - src/core/lib/iomgr/combiner.cc
  - src/core/lib/iomgr/dualstack_socket_posix.cc
  - src/core/lib/iomgr/endpoint.cc
  - src/core/lib/iomgr/endpoint_cfstream.cc
  - src/core/lib/iomgr/endpoint_pair_posix.cc
  - src/core/lib/iomgr/endpoint_pair_windows.cc
  - src/core/lib/iomgr/error.cc
  - src/core/lib/iomgr/error_cfstream.cc
  - src/core/lib/iomgr/ev_apple.cc
  - src/core/lib/iomgr/ev_epoll1_linux.cc
  - src/core/lib/iomgr/ev_poll_posix.cc
  - src/core/lib/iomgr/ev_posix.cc
  - src/core/lib/iomgr/ev_windows.cc
  - src/core/lib/iomgr/exec_ctx.cc
  - src/core/lib/iomgr/executor.cc
  - src/core/lib/iomgr/fork_posix.cc
  - src/core/lib/iomgr/fork_windows.cc
  - src/core/lib/iomgr/gethostname_fallback.cc
  - src/core/lib/iomgr/gethostname_host_name_max.cc
  - src/core/lib/iomgr/gethostname_sysconf.cc
  - src/core/lib/iomgr/grpc_if_nametoindex_posix.cc
  - src/core/lib/iomgr/grpc_if_nametoindex_unsupported.cc
  - src/core/lib/iomgr/internal_errqueue.cc
  - src/core/lib/iomgr/iocp_windows.cc
  - src/core/lib/iomgr/iomgr.cc
  - src/core/lib/iomgr/iomgr_internal.cc
  - src/core/lib/iomgr/iomgr_posix.cc
  - src/core/lib/iomgr/iomgr_posix_cfstream.cc
  - src/core/lib/iomgr/iomgr_windows.cc
  - src/core/lib/iomgr/load_file.cc
  - src/core/lib/iomgr/lockfree_event.cc
  - src/core/lib/iomgr/polling_entity.cc
  - src/core/lib/iomgr/pollset.cc
  - src/core/lib/iomgr/pollset_set.cc
  - src/core/lib/iomgr/pollset_set_windows.cc
  - src/core/lib/iomgr/pollset_windows.cc
  - src/core/lib/iomgr/resolve_address.cc
  - src/core/lib/iomgr/resolve_address_posix.cc
  - src/core/lib/iomgr/resolve_address_windows.cc
  - src/core/lib/iomgr/sockaddr_utils_posix.cc
  - src/core/lib/iomgr/socket_factory_posix.cc
  - src/core/lib/iomgr/socket_mutator.cc
  - src/core/lib/iomgr/socket_utils_common_posix.cc
  - src/core/lib/iomgr/socket_utils_linux.cc
  - src/core/lib/iomgr/socket_utils_posix.cc
  - src/core/lib/iomgr/socket_utils_windows.cc
  - src/core/lib/iomgr/socket_windows.cc
  - src/core/lib/iomgr/tcp_client.cc
  - src/core/lib/iomgr/tcp_client_cfstream.cc
  - src/core/lib/iomgr/tcp_client_posix.cc
  - src/core/lib/iomgr/tcp_client_windows.cc
  - src/core/lib/iomgr/tcp_posix.cc
  - src/core/lib/iomgr/tcp_server.cc
  - src/core/lib/iomgr/tcp_server_posix.cc
  - src/core/lib/iomgr/tcp_server_utils_posix_common.cc
  - src/core/lib/iomgr/tcp_server_utils_posix_ifaddrs.cc
  - src/core/lib/iomgr/tcp_server_utils_posix_noifaddrs.cc
  - src/core/lib/iomgr/tcp_server_windows.cc
  - src/core/lib/iomgr/tcp_windows.cc
  - src/core/lib/iomgr/timer.cc
  - src/core/lib/iomgr/timer_generic.cc
  - src/core/lib/iomgr/timer_heap.cc
  - src/core/lib/iomgr/timer_manager.cc
  - src/core/lib/iomgr/unix_sockets_posix.cc
  - src/core/lib/iomgr/unix_sockets_posix_noop.cc
  - src/core/lib/iomgr/wakeup_fd_eventfd.cc
  - src/core/lib/iomgr/wakeup_fd_nospecial.cc
  - src/core/lib/iomgr/wakeup_fd_pipe.cc
  - src/core/lib/iomgr/wakeup_fd_posix.cc
  - src/core/lib/json/json_reader.cc
  - src/core/lib/json/json_util.cc
  - src/core/lib/json/json_writer.cc
  - src/core/lib/matchers/matchers.cc
  - src/core/lib/promise/activity.cc
  - src/core/lib/promise/sleep.cc
  - src/core/lib/resolver/resolver.cc
  - src/core/lib/resolver/resolver_registry.cc
  - src/core/lib/resolver/server_address.cc
  - src/core/lib/resource_quota/api.cc
  - src/core/lib/resource_quota/arena.cc
  - src/core/lib/resource_quota/memory_quota.cc
  - src/core/lib/resource_quota/resource_quota.cc
  - src/core/lib/resource_quota/thread_quota.cc
  - src/core/lib/resource_quota/trace.cc
  - src/core/lib/security/authorization/authorization_policy_provider_vtable.cc
  - src/core/lib/security/authorization/evaluate_args.cc
  - src/core/lib/security/authorization/grpc_authorization_engine.cc
  - src/core/lib/security/authorization/grpc_server_authz_filter.cc
  - src/core/lib/security/authorization/matchers.cc
  - src/core/lib/security/authorization/rbac_policy.cc
  - src/core/lib/security/context/security_context.cc
  - src/core/lib/security/credentials/alts/alts_credentials.cc
  - src/core/lib/security/credentials/alts/check_gcp_environment.cc
  - src/core/lib/security/credentials/alts/check_gcp_environment_linux.cc
  - src/core/lib/security/credentials/alts/check_gcp_environment_no_op.cc
  - src/core/lib/security/credentials/alts/check_gcp_environment_windows.cc
  - src/core/lib/security/credentials/alts/grpc_alts_credentials_client_options.cc
  - src/core/lib/security/credentials/alts/grpc_alts_credentials_options.cc
  - src/core/lib/security/credentials/alts/grpc_alts_credentials_server_options.cc
  - src/core/lib/security/credentials/call_creds_util.cc
  - src/core/lib/security/credentials/channel_creds_registry_init.cc
  - src/core/lib/security/credentials/composite/composite_credentials.cc
  - src/core/lib/security/credentials/credentials.cc
  - src/core/lib/security/credentials/external/aws_external_account_credentials.cc
  - src/core/lib/security/credentials/external/aws_request_signer.cc
  - src/core/lib/security/credentials/external/external_account_credentials.cc
  - src/core/lib/security/credentials/external/file_external_account_credentials.cc
  - src/core/lib/security/credentials/external/url_external_account_credentials.cc
  - src/core/lib/security/credentials/fake/fake_credentials.cc
  - src/core/lib/security/credentials/google_default/credentials_generic.cc
  - src/core/lib/security/credentials/google_default/google_default_credentials.cc
  - src/core/lib/security/credentials/iam/iam_credentials.cc
  - src/core/lib/security/credentials/insecure/insecure_credentials.cc
  - src/core/lib/security/credentials/jwt/json_token.cc
  - src/core/lib/security/credentials/jwt/jwt_credentials.cc
  - src/core/lib/security/credentials/jwt/jwt_verifier.cc
  - src/core/lib/security/credentials/local/local_credentials.cc
  - src/core/lib/security/credentials/oauth2/oauth2_credentials.cc
  - src/core/lib/security/credentials/plugin/plugin_credentials.cc
  - src/core/lib/security/credentials/ssl/ssl_credentials.cc
  - src/core/lib/security/credentials/tls/grpc_tls_certificate_distributor.cc
  - src/core/lib/security/credentials/tls/grpc_tls_certificate_provider.cc
  - src/core/lib/security/credentials/tls/grpc_tls_certificate_verifier.cc
  - src/core/lib/security/credentials/tls/grpc_tls_credentials_options.cc
  - src/core/lib/security/credentials/tls/tls_credentials.cc
  - src/core/lib/security/credentials/tls/tls_utils.cc
  - src/core/lib/security/credentials/xds/xds_credentials.cc
  - src/core/lib/security/security_connector/alts/alts_security_connector.cc
  - src/core/lib/security/security_connector/fake/fake_security_connector.cc
  - src/core/lib/security/security_connector/insecure/insecure_security_connector.cc
  - src/core/lib/security/security_connector/load_system_roots_fallback.cc
  - src/core/lib/security/security_connector/load_system_roots_supported.cc
  - src/core/lib/security/security_connector/local/local_security_connector.cc
  - src/core/lib/security/security_connector/security_connector.cc
  - src/core/lib/security/security_connector/ssl/ssl_security_connector.cc
  - src/core/lib/security/security_connector/ssl_utils.cc
  - src/core/lib/security/security_connector/ssl_utils_config.cc
  - src/core/lib/security/security_connector/tls/tls_security_connector.cc
  - src/core/lib/security/transport/client_auth_filter.cc
  - src/core/lib/security/transport/secure_endpoint.cc
  - src/core/lib/security/transport/security_handshaker.cc
  - src/core/lib/security/transport/server_auth_filter.cc
  - src/core/lib/security/transport/tsi_error.cc
  - src/core/lib/security/util/json_util.cc
  - src/core/lib/service_config/service_config_impl.cc
  - src/core/lib/service_config/service_config_parser.cc
  - src/core/lib/slice/b64.cc
  - src/core/lib/slice/percent_encoding.cc
  - src/core/lib/slice/slice.cc
  - src/core/lib/slice/slice_api.cc
  - src/core/lib/slice/slice_buffer.cc
  - src/core/lib/slice/slice_buffer_api.cc
  - src/core/lib/slice/slice_refcount.cc
  - src/core/lib/slice/slice_string_helpers.cc
  - src/core/lib/surface/api_trace.cc
  - src/core/lib/surface/builtins.cc
  - src/core/lib/surface/byte_buffer.cc
  - src/core/lib/surface/byte_buffer_reader.cc
  - src/core/lib/surface/call.cc
  - src/core/lib/surface/call_details.cc
  - src/core/lib/surface/call_log_batch.cc
  - src/core/lib/surface/channel.cc
  - src/core/lib/surface/channel_init.cc
  - src/core/lib/surface/channel_ping.cc
  - src/core/lib/surface/channel_stack_type.cc
  - src/core/lib/surface/completion_queue.cc
  - src/core/lib/surface/completion_queue_factory.cc
  - src/core/lib/surface/event_string.cc
  - src/core/lib/surface/init.cc
  - src/core/lib/surface/lame_client.cc
  - src/core/lib/surface/metadata_array.cc
  - src/core/lib/surface/server.cc
  - src/core/lib/surface/validate_metadata.cc
  - src/core/lib/surface/version.cc
  - src/core/lib/transport/bdp_estimator.cc
  - src/core/lib/transport/connectivity_state.cc
  - src/core/lib/transport/error_utils.cc
  - src/core/lib/transport/handshaker.cc
  - src/core/lib/transport/handshaker_registry.cc
  - src/core/lib/transport/http_connect_handshaker.cc
  - src/core/lib/transport/metadata_batch.cc
  - src/core/lib/transport/parsed_metadata.cc
  - src/core/lib/transport/pid_controller.cc
  - src/core/lib/transport/status_conversion.cc
  - src/core/lib/transport/tcp_connect_handshaker.cc
  - src/core/lib/transport/timeout_encoding.cc
  - src/core/lib/transport/transport.cc
  - src/core/lib/transport/transport_op_string.cc
  - src/core/lib/uri/uri_parser.cc
  - src/core/plugin_registry/grpc_plugin_registry.cc
  - src/core/plugin_registry/grpc_plugin_registry_extra.cc
  - src/core/tsi/alts/crypt/aes_gcm.cc
  - src/core/tsi/alts/crypt/gsec.cc
  - src/core/tsi/alts/frame_protector/alts_counter.cc
  - src/core/tsi/alts/frame_protector/alts_crypter.cc
  - src/core/tsi/alts/frame_protector/alts_frame_protector.cc
  - src/core/tsi/alts/frame_protector/alts_record_protocol_crypter_common.cc
  - src/core/tsi/alts/frame_protector/alts_seal_privacy_integrity_crypter.cc
  - src/core/tsi/alts/frame_protector/alts_unseal_privacy_integrity_crypter.cc
  - src/core/tsi/alts/frame_protector/frame_handler.cc
  - src/core/tsi/alts/handshaker/alts_handshaker_client.cc
  - src/core/tsi/alts/handshaker/alts_shared_resource.cc
  - src/core/tsi/alts/handshaker/alts_tsi_handshaker.cc
  - src/core/tsi/alts/handshaker/alts_tsi_utils.cc
  - src/core/tsi/alts/handshaker/transport_security_common_api.cc
  - src/core/tsi/alts/zero_copy_frame_protector/alts_grpc_integrity_only_record_protocol.cc
  - src/core/tsi/alts/zero_copy_frame_protector/alts_grpc_privacy_integrity_record_protocol.cc
  - src/core/tsi/alts/zero_copy_frame_protector/alts_grpc_record_protocol_common.cc
  - src/core/tsi/alts/zero_copy_frame_protector/alts_iovec_record_protocol.cc
  - src/core/tsi/alts/zero_copy_frame_protector/alts_zero_copy_grpc_protector.cc
  - src/core/tsi/fake_transport_security.cc
  - src/core/tsi/local_transport_security.cc
  - src/core/tsi/ssl/key_logging/ssl_key_logging.cc
  - src/core/tsi/ssl/session_cache/ssl_session_boringssl.cc
  - src/core/tsi/ssl/session_cache/ssl_session_cache.cc
  - src/core/tsi/ssl/session_cache/ssl_session_openssl.cc
  - src/core/tsi/ssl_transport_security.cc
  - src/core/tsi/transport_security.cc
  - src/core/tsi/transport_security_grpc.cc
  deps:
  - absl/container:flat_hash_map
  - absl/container:flat_hash_set
  - absl/container:inlined_vector
  - absl/functional:any_invocable
  - absl/functional:bind_front
  - absl/functional:function_ref
  - absl/hash:hash
  - absl/meta:type_traits
  - absl/status:statusor
  - absl/types:span
  - absl/types:variant
  - absl/utility:utility
  - gpr
  - libssl
  - address_sorting
  - upb
  baselib: true
  generate_plugin_registry: true
- name: grpc_test_util
  build: private
  language: c
  public_headers: []
  headers:
  - test/core/event_engine/test_init.h
  - test/core/util/build.h
  - test/core/util/cmdline.h
  - test/core/util/evaluate_args_test_util.h
  - test/core/util/fuzzer_util.h
  - test/core/util/grpc_profiler.h
  - test/core/util/histogram.h
  - test/core/util/mock_authorization_endpoint.h
  - test/core/util/mock_endpoint.h
  - test/core/util/parse_hexstring.h
  - test/core/util/passthru_endpoint.h
  - test/core/util/port.h
  - test/core/util/port_server_client.h
  - test/core/util/reconnect_server.h
  - test/core/util/resolve_localhost_ip46.h
  - test/core/util/slice_splitter.h
  - test/core/util/stack_tracer.h
  - test/core/util/subprocess.h
  - test/core/util/test_config.h
  - test/core/util/test_tcp_server.h
  - test/core/util/tls_utils.h
  - test/core/util/tracer_util.h
  src:
  - test/core/event_engine/test_init.cc
  - test/core/util/build.cc
  - test/core/util/cmdline.cc
  - test/core/util/fuzzer_util.cc
  - test/core/util/grpc_profiler.cc
  - test/core/util/histogram.cc
  - test/core/util/mock_endpoint.cc
  - test/core/util/parse_hexstring.cc
  - test/core/util/passthru_endpoint.cc
  - test/core/util/port.cc
  - test/core/util/port_isolated_runtime_environment.cc
  - test/core/util/port_server_client.cc
  - test/core/util/reconnect_server.cc
  - test/core/util/resolve_localhost_ip46.cc
  - test/core/util/slice_splitter.cc
  - test/core/util/stack_tracer.cc
  - test/core/util/subprocess_posix.cc
  - test/core/util/subprocess_windows.cc
  - test/core/util/test_config.cc
  - test/core/util/test_tcp_server.cc
  - test/core/util/tls_utils.cc
  - test/core/util/tracer_util.cc
  deps:
  - absl/debugging:failure_signal_handler
  - absl/debugging:stacktrace
  - absl/debugging:symbolize
  - grpc
- name: grpc_test_util_unsecure
  build: private
  language: c
  public_headers: []
  headers:
  - test/core/event_engine/test_init.h
  - test/core/util/build.h
  - test/core/util/cmdline.h
  - test/core/util/evaluate_args_test_util.h
  - test/core/util/fuzzer_util.h
  - test/core/util/grpc_profiler.h
  - test/core/util/histogram.h
  - test/core/util/mock_authorization_endpoint.h
  - test/core/util/mock_endpoint.h
  - test/core/util/parse_hexstring.h
  - test/core/util/passthru_endpoint.h
  - test/core/util/port.h
  - test/core/util/port_server_client.h
  - test/core/util/reconnect_server.h
  - test/core/util/resolve_localhost_ip46.h
  - test/core/util/slice_splitter.h
  - test/core/util/stack_tracer.h
  - test/core/util/subprocess.h
  - test/core/util/test_config.h
  - test/core/util/test_tcp_server.h
  - test/core/util/tracer_util.h
  src:
  - test/core/event_engine/test_init.cc
  - test/core/util/build.cc
  - test/core/util/cmdline.cc
  - test/core/util/fuzzer_util.cc
  - test/core/util/grpc_profiler.cc
  - test/core/util/histogram.cc
  - test/core/util/mock_endpoint.cc
  - test/core/util/parse_hexstring.cc
  - test/core/util/passthru_endpoint.cc
  - test/core/util/port.cc
  - test/core/util/port_isolated_runtime_environment.cc
  - test/core/util/port_server_client.cc
  - test/core/util/reconnect_server.cc
  - test/core/util/resolve_localhost_ip46.cc
  - test/core/util/slice_splitter.cc
  - test/core/util/stack_tracer.cc
  - test/core/util/subprocess_posix.cc
  - test/core/util/subprocess_windows.cc
  - test/core/util/test_config.cc
  - test/core/util/test_tcp_server.cc
  - test/core/util/tracer_util.cc
  deps:
  - absl/debugging:failure_signal_handler
  - absl/debugging:stacktrace
  - absl/debugging:symbolize
  - grpc_unsecure
- name: grpc_unsecure
  build: all
  language: c
  public_headers:
  - include/grpc/byte_buffer.h
  - include/grpc/byte_buffer_reader.h
  - include/grpc/census.h
  - include/grpc/compression.h
  - include/grpc/event_engine/endpoint_config.h
  - include/grpc/event_engine/event_engine.h
  - include/grpc/event_engine/internal/memory_allocator_impl.h
  - include/grpc/event_engine/memory_allocator.h
  - include/grpc/event_engine/memory_request.h
  - include/grpc/event_engine/port.h
  - include/grpc/event_engine/slice.h
  - include/grpc/event_engine/slice_buffer.h
  - include/grpc/fork.h
  - include/grpc/grpc.h
  - include/grpc/grpc_posix.h
  - include/grpc/grpc_security.h
  - include/grpc/grpc_security_constants.h
  - include/grpc/load_reporting.h
  - include/grpc/slice.h
  - include/grpc/slice_buffer.h
  - include/grpc/status.h
  - include/grpc/support/alloc.h
  - include/grpc/support/atm.h
  - include/grpc/support/atm_gcc_atomic.h
  - include/grpc/support/atm_gcc_sync.h
  - include/grpc/support/atm_windows.h
  - include/grpc/support/cpu.h
  - include/grpc/support/log.h
  - include/grpc/support/log_windows.h
  - include/grpc/support/port_platform.h
  - include/grpc/support/string_util.h
  - include/grpc/support/sync.h
  - include/grpc/support/sync_abseil.h
  - include/grpc/support/sync_custom.h
  - include/grpc/support/sync_generic.h
  - include/grpc/support/sync_posix.h
  - include/grpc/support/sync_windows.h
  - include/grpc/support/thd_id.h
  - include/grpc/support/time.h
  - include/grpc/support/workaround_list.h
  headers:
  - src/core/ext/filters/channel_idle/channel_idle_filter.h
  - src/core/ext/filters/channel_idle/idle_filter_state.h
  - src/core/ext/filters/client_channel/backend_metric.h
  - src/core/ext/filters/client_channel/backup_poller.h
  - src/core/ext/filters/client_channel/client_channel.h
  - src/core/ext/filters/client_channel/client_channel_channelz.h
  - src/core/ext/filters/client_channel/client_channel_factory.h
  - src/core/ext/filters/client_channel/config_selector.h
  - src/core/ext/filters/client_channel/connector.h
  - src/core/ext/filters/client_channel/dynamic_filters.h
  - src/core/ext/filters/client_channel/global_subchannel_pool.h
  - src/core/ext/filters/client_channel/health/health_check_client.h
  - src/core/ext/filters/client_channel/http_proxy.h
  - src/core/ext/filters/client_channel/lb_policy.h
  - src/core/ext/filters/client_channel/lb_policy/address_filtering.h
  - src/core/ext/filters/client_channel/lb_policy/backend_metric_data.h
  - src/core/ext/filters/client_channel/lb_policy/child_policy_handler.h
  - src/core/ext/filters/client_channel/lb_policy/grpclb/client_load_reporting_filter.h
  - src/core/ext/filters/client_channel/lb_policy/grpclb/grpclb.h
  - src/core/ext/filters/client_channel/lb_policy/grpclb/grpclb_balancer_addresses.h
  - src/core/ext/filters/client_channel/lb_policy/grpclb/grpclb_client_stats.h
  - src/core/ext/filters/client_channel/lb_policy/grpclb/load_balancer_api.h
  - src/core/ext/filters/client_channel/lb_policy/oob_backend_metric.h
  - src/core/ext/filters/client_channel/lb_policy/outlier_detection/outlier_detection.h
  - src/core/ext/filters/client_channel/lb_policy/ring_hash/ring_hash.h
  - src/core/ext/filters/client_channel/lb_policy/subchannel_list.h
  - src/core/ext/filters/client_channel/lb_policy_factory.h
  - src/core/ext/filters/client_channel/lb_policy_registry.h
  - src/core/ext/filters/client_channel/local_subchannel_pool.h
  - src/core/ext/filters/client_channel/proxy_mapper.h
  - src/core/ext/filters/client_channel/proxy_mapper_registry.h
  - src/core/ext/filters/client_channel/resolver/dns/c_ares/grpc_ares_ev_driver.h
  - src/core/ext/filters/client_channel/resolver/dns/c_ares/grpc_ares_wrapper.h
  - src/core/ext/filters/client_channel/resolver/dns/dns_resolver_selection.h
  - src/core/ext/filters/client_channel/resolver/fake/fake_resolver.h
  - src/core/ext/filters/client_channel/resolver/polling_resolver.h
  - src/core/ext/filters/client_channel/resolver_result_parsing.h
  - src/core/ext/filters/client_channel/retry_filter.h
  - src/core/ext/filters/client_channel/retry_service_config.h
  - src/core/ext/filters/client_channel/retry_throttle.h
  - src/core/ext/filters/client_channel/subchannel.h
  - src/core/ext/filters/client_channel/subchannel_interface.h
  - src/core/ext/filters/client_channel/subchannel_interface_internal.h
  - src/core/ext/filters/client_channel/subchannel_pool_interface.h
  - src/core/ext/filters/client_channel/subchannel_stream_client.h
  - src/core/ext/filters/deadline/deadline_filter.h
  - src/core/ext/filters/fault_injection/fault_injection_filter.h
  - src/core/ext/filters/fault_injection/service_config_parser.h
  - src/core/ext/filters/http/client/http_client_filter.h
  - src/core/ext/filters/http/client_authority_filter.h
  - src/core/ext/filters/http/message_compress/message_compress_filter.h
  - src/core/ext/filters/http/message_compress/message_decompress_filter.h
  - src/core/ext/filters/http/server/http_server_filter.h
  - src/core/ext/filters/message_size/message_size_filter.h
  - src/core/ext/transport/chttp2/alpn/alpn.h
  - src/core/ext/transport/chttp2/client/chttp2_connector.h
  - src/core/ext/transport/chttp2/server/chttp2_server.h
  - src/core/ext/transport/chttp2/transport/bin_decoder.h
  - src/core/ext/transport/chttp2/transport/bin_encoder.h
  - src/core/ext/transport/chttp2/transport/chttp2_transport.h
  - src/core/ext/transport/chttp2/transport/context_list.h
  - src/core/ext/transport/chttp2/transport/flow_control.h
  - src/core/ext/transport/chttp2/transport/frame.h
  - src/core/ext/transport/chttp2/transport/frame_data.h
  - src/core/ext/transport/chttp2/transport/frame_goaway.h
  - src/core/ext/transport/chttp2/transport/frame_ping.h
  - src/core/ext/transport/chttp2/transport/frame_rst_stream.h
  - src/core/ext/transport/chttp2/transport/frame_settings.h
  - src/core/ext/transport/chttp2/transport/frame_window_update.h
  - src/core/ext/transport/chttp2/transport/hpack_constants.h
  - src/core/ext/transport/chttp2/transport/hpack_encoder.h
  - src/core/ext/transport/chttp2/transport/hpack_encoder_table.h
  - src/core/ext/transport/chttp2/transport/hpack_parser.h
  - src/core/ext/transport/chttp2/transport/hpack_parser_table.h
  - src/core/ext/transport/chttp2/transport/http2_settings.h
  - src/core/ext/transport/chttp2/transport/huffsyms.h
  - src/core/ext/transport/chttp2/transport/internal.h
  - src/core/ext/transport/chttp2/transport/stream_map.h
  - src/core/ext/transport/chttp2/transport/varint.h
  - src/core/ext/transport/inproc/inproc_transport.h
  - src/core/ext/upb-generated/google/api/annotations.upb.h
  - src/core/ext/upb-generated/google/api/http.upb.h
  - src/core/ext/upb-generated/google/protobuf/any.upb.h
  - src/core/ext/upb-generated/google/protobuf/descriptor.upb.h
  - src/core/ext/upb-generated/google/protobuf/duration.upb.h
  - src/core/ext/upb-generated/google/protobuf/empty.upb.h
  - src/core/ext/upb-generated/google/protobuf/struct.upb.h
  - src/core/ext/upb-generated/google/protobuf/timestamp.upb.h
  - src/core/ext/upb-generated/google/protobuf/wrappers.upb.h
  - src/core/ext/upb-generated/google/rpc/status.upb.h
  - src/core/ext/upb-generated/src/proto/grpc/health/v1/health.upb.h
  - src/core/ext/upb-generated/src/proto/grpc/lb/v1/load_balancer.upb.h
  - src/core/ext/upb-generated/src/proto/grpc/lookup/v1/rls.upb.h
  - src/core/ext/upb-generated/validate/validate.upb.h
  - src/core/ext/upb-generated/xds/data/orca/v3/orca_load_report.upb.h
  - src/core/ext/upb-generated/xds/service/orca/v3/orca.upb.h
  - src/core/lib/address_utils/parse_address.h
  - src/core/lib/address_utils/sockaddr_utils.h
  - src/core/lib/avl/avl.h
  - src/core/lib/backoff/backoff.h
  - src/core/lib/channel/call_finalization.h
  - src/core/lib/channel/call_tracer.h
  - src/core/lib/channel/channel_args.h
  - src/core/lib/channel/channel_args_preconditioning.h
  - src/core/lib/channel/channel_fwd.h
  - src/core/lib/channel/channel_stack.h
  - src/core/lib/channel/channel_stack_builder.h
  - src/core/lib/channel/channel_stack_builder_impl.h
  - src/core/lib/channel/channel_trace.h
  - src/core/lib/channel/channelz.h
  - src/core/lib/channel/channelz_registry.h
  - src/core/lib/channel/connected_channel.h
  - src/core/lib/channel/context.h
  - src/core/lib/channel/promise_based_filter.h
  - src/core/lib/channel/status_util.h
  - src/core/lib/compression/compression_internal.h
  - src/core/lib/compression/message_compress.h
  - src/core/lib/config/core_configuration.h
  - src/core/lib/debug/stats.h
  - src/core/lib/debug/stats_data.h
  - src/core/lib/debug/trace.h
  - src/core/lib/event_engine/channel_args_endpoint_config.h
  - src/core/lib/event_engine/default_event_engine_factory.h
  - src/core/lib/event_engine/event_engine_factory.h
  - src/core/lib/event_engine/handle_containers.h
  - src/core/lib/event_engine/iomgr_engine/iomgr_engine.h
  - src/core/lib/event_engine/iomgr_engine/thread_pool.h
  - src/core/lib/event_engine/iomgr_engine/timer.h
  - src/core/lib/event_engine/iomgr_engine/timer_heap.h
  - src/core/lib/event_engine/iomgr_engine/timer_manager.h
  - src/core/lib/event_engine/promise.h
  - src/core/lib/event_engine/trace.h
  - src/core/lib/gprpp/atomic_utils.h
  - src/core/lib/gprpp/bitset.h
  - src/core/lib/gprpp/chunked_vector.h
  - src/core/lib/gprpp/cpp_impl_of.h
  - src/core/lib/gprpp/dual_ref_counted.h
  - src/core/lib/gprpp/match.h
  - src/core/lib/gprpp/orphanable.h
  - src/core/lib/gprpp/overload.h
  - src/core/lib/gprpp/ref_counted.h
  - src/core/lib/gprpp/ref_counted_ptr.h
  - src/core/lib/gprpp/single_set_ptr.h
  - src/core/lib/gprpp/status_helper.h
  - src/core/lib/gprpp/table.h
  - src/core/lib/gprpp/time.h
  - src/core/lib/gprpp/time_averaged_stats.h
  - src/core/lib/gprpp/unique_type_name.h
  - src/core/lib/gprpp/work_serializer.h
  - src/core/lib/http/format_request.h
  - src/core/lib/http/httpcli.h
  - src/core/lib/http/parser.h
  - src/core/lib/iomgr/block_annotate.h
  - src/core/lib/iomgr/buffer_list.h
  - src/core/lib/iomgr/call_combiner.h
  - src/core/lib/iomgr/cfstream_handle.h
  - src/core/lib/iomgr/closure.h
  - src/core/lib/iomgr/combiner.h
  - src/core/lib/iomgr/dynamic_annotations.h
  - src/core/lib/iomgr/endpoint.h
  - src/core/lib/iomgr/endpoint_cfstream.h
  - src/core/lib/iomgr/endpoint_pair.h
  - src/core/lib/iomgr/error.h
  - src/core/lib/iomgr/error_cfstream.h
  - src/core/lib/iomgr/error_internal.h
  - src/core/lib/iomgr/ev_apple.h
  - src/core/lib/iomgr/ev_epoll1_linux.h
  - src/core/lib/iomgr/ev_poll_posix.h
  - src/core/lib/iomgr/ev_posix.h
  - src/core/lib/iomgr/exec_ctx.h
  - src/core/lib/iomgr/executor.h
  - src/core/lib/iomgr/gethostname.h
  - src/core/lib/iomgr/grpc_if_nametoindex.h
  - src/core/lib/iomgr/internal_errqueue.h
  - src/core/lib/iomgr/iocp_windows.h
  - src/core/lib/iomgr/iomgr.h
  - src/core/lib/iomgr/iomgr_fwd.h
  - src/core/lib/iomgr/iomgr_internal.h
  - src/core/lib/iomgr/load_file.h
  - src/core/lib/iomgr/lockfree_event.h
  - src/core/lib/iomgr/nameser.h
  - src/core/lib/iomgr/polling_entity.h
  - src/core/lib/iomgr/pollset.h
  - src/core/lib/iomgr/pollset_set.h
  - src/core/lib/iomgr/pollset_set_windows.h
  - src/core/lib/iomgr/pollset_windows.h
  - src/core/lib/iomgr/port.h
  - src/core/lib/iomgr/python_util.h
  - src/core/lib/iomgr/resolve_address.h
  - src/core/lib/iomgr/resolve_address_impl.h
  - src/core/lib/iomgr/resolve_address_posix.h
  - src/core/lib/iomgr/resolve_address_windows.h
  - src/core/lib/iomgr/resolved_address.h
  - src/core/lib/iomgr/sockaddr.h
  - src/core/lib/iomgr/sockaddr_posix.h
  - src/core/lib/iomgr/sockaddr_windows.h
  - src/core/lib/iomgr/socket_factory_posix.h
  - src/core/lib/iomgr/socket_mutator.h
  - src/core/lib/iomgr/socket_utils.h
  - src/core/lib/iomgr/socket_utils_posix.h
  - src/core/lib/iomgr/socket_windows.h
  - src/core/lib/iomgr/tcp_client.h
  - src/core/lib/iomgr/tcp_client_posix.h
  - src/core/lib/iomgr/tcp_posix.h
  - src/core/lib/iomgr/tcp_server.h
  - src/core/lib/iomgr/tcp_server_utils_posix.h
  - src/core/lib/iomgr/tcp_windows.h
  - src/core/lib/iomgr/timer.h
  - src/core/lib/iomgr/timer_generic.h
  - src/core/lib/iomgr/timer_heap.h
  - src/core/lib/iomgr/timer_manager.h
  - src/core/lib/iomgr/unix_sockets_posix.h
  - src/core/lib/iomgr/wakeup_fd_pipe.h
  - src/core/lib/iomgr/wakeup_fd_posix.h
  - src/core/lib/json/json.h
  - src/core/lib/json/json_util.h
  - src/core/lib/promise/activity.h
  - src/core/lib/promise/arena_promise.h
  - src/core/lib/promise/call_push_pull.h
  - src/core/lib/promise/context.h
  - src/core/lib/promise/detail/basic_seq.h
  - src/core/lib/promise/detail/promise_factory.h
  - src/core/lib/promise/detail/promise_like.h
  - src/core/lib/promise/detail/status.h
  - src/core/lib/promise/detail/switch.h
  - src/core/lib/promise/exec_ctx_wakeup_scheduler.h
  - src/core/lib/promise/intra_activity_waiter.h
  - src/core/lib/promise/latch.h
  - src/core/lib/promise/loop.h
  - src/core/lib/promise/map.h
  - src/core/lib/promise/poll.h
  - src/core/lib/promise/promise.h
  - src/core/lib/promise/race.h
  - src/core/lib/promise/seq.h
  - src/core/lib/promise/sleep.h
  - src/core/lib/promise/try_seq.h
  - src/core/lib/resolver/resolver.h
  - src/core/lib/resolver/resolver_factory.h
  - src/core/lib/resolver/resolver_registry.h
  - src/core/lib/resolver/server_address.h
  - src/core/lib/resource_quota/api.h
  - src/core/lib/resource_quota/arena.h
  - src/core/lib/resource_quota/memory_quota.h
  - src/core/lib/resource_quota/resource_quota.h
  - src/core/lib/resource_quota/thread_quota.h
  - src/core/lib/resource_quota/trace.h
  - src/core/lib/security/authorization/authorization_engine.h
  - src/core/lib/security/authorization/authorization_policy_provider.h
  - src/core/lib/security/authorization/evaluate_args.h
  - src/core/lib/security/authorization/grpc_server_authz_filter.h
  - src/core/lib/security/context/security_context.h
  - src/core/lib/security/credentials/call_creds_util.h
  - src/core/lib/security/credentials/channel_creds_registry.h
  - src/core/lib/security/credentials/composite/composite_credentials.h
  - src/core/lib/security/credentials/credentials.h
  - src/core/lib/security/credentials/fake/fake_credentials.h
  - src/core/lib/security/credentials/insecure/insecure_credentials.h
  - src/core/lib/security/credentials/plugin/plugin_credentials.h
  - src/core/lib/security/credentials/tls/tls_utils.h
  - src/core/lib/security/security_connector/fake/fake_security_connector.h
  - src/core/lib/security/security_connector/insecure/insecure_security_connector.h
  - src/core/lib/security/security_connector/load_system_roots.h
  - src/core/lib/security/security_connector/load_system_roots_supported.h
  - src/core/lib/security/security_connector/security_connector.h
  - src/core/lib/security/transport/auth_filters.h
  - src/core/lib/security/transport/secure_endpoint.h
  - src/core/lib/security/transport/security_handshaker.h
  - src/core/lib/security/transport/tsi_error.h
  - src/core/lib/security/util/json_util.h
  - src/core/lib/service_config/service_config.h
  - src/core/lib/service_config/service_config_call_data.h
  - src/core/lib/service_config/service_config_impl.h
  - src/core/lib/service_config/service_config_parser.h
  - src/core/lib/slice/b64.h
  - src/core/lib/slice/percent_encoding.h
  - src/core/lib/slice/slice.h
  - src/core/lib/slice/slice_buffer.h
  - src/core/lib/slice/slice_internal.h
  - src/core/lib/slice/slice_refcount.h
  - src/core/lib/slice/slice_refcount_base.h
  - src/core/lib/slice/slice_string_helpers.h
  - src/core/lib/surface/api_trace.h
  - src/core/lib/surface/builtins.h
  - src/core/lib/surface/call.h
  - src/core/lib/surface/call_test_only.h
  - src/core/lib/surface/channel.h
  - src/core/lib/surface/channel_init.h
  - src/core/lib/surface/channel_stack_type.h
  - src/core/lib/surface/completion_queue.h
  - src/core/lib/surface/completion_queue_factory.h
  - src/core/lib/surface/event_string.h
  - src/core/lib/surface/init.h
  - src/core/lib/surface/lame_client.h
  - src/core/lib/surface/server.h
  - src/core/lib/surface/validate_metadata.h
  - src/core/lib/transport/bdp_estimator.h
  - src/core/lib/transport/connectivity_state.h
  - src/core/lib/transport/error_utils.h
  - src/core/lib/transport/handshaker.h
  - src/core/lib/transport/handshaker_factory.h
  - src/core/lib/transport/handshaker_registry.h
  - src/core/lib/transport/http2_errors.h
  - src/core/lib/transport/http_connect_handshaker.h
  - src/core/lib/transport/metadata_batch.h
  - src/core/lib/transport/parsed_metadata.h
  - src/core/lib/transport/pid_controller.h
  - src/core/lib/transport/status_conversion.h
  - src/core/lib/transport/tcp_connect_handshaker.h
  - src/core/lib/transport/timeout_encoding.h
  - src/core/lib/transport/transport.h
  - src/core/lib/transport/transport_fwd.h
  - src/core/lib/transport/transport_impl.h
  - src/core/lib/uri/uri_parser.h
  - src/core/tsi/fake_transport_security.h
  - src/core/tsi/local_transport_security.h
  - src/core/tsi/transport_security.h
  - src/core/tsi/transport_security_grpc.h
  - src/core/tsi/transport_security_interface.h
  - third_party/xxhash/xxhash.h
  src:
  - src/core/ext/filters/census/grpc_context.cc
  - src/core/ext/filters/channel_idle/channel_idle_filter.cc
  - src/core/ext/filters/channel_idle/idle_filter_state.cc
  - src/core/ext/filters/client_channel/backend_metric.cc
  - src/core/ext/filters/client_channel/backup_poller.cc
  - src/core/ext/filters/client_channel/channel_connectivity.cc
  - src/core/ext/filters/client_channel/client_channel.cc
  - src/core/ext/filters/client_channel/client_channel_channelz.cc
  - src/core/ext/filters/client_channel/client_channel_factory.cc
  - src/core/ext/filters/client_channel/client_channel_plugin.cc
  - src/core/ext/filters/client_channel/config_selector.cc
  - src/core/ext/filters/client_channel/dynamic_filters.cc
  - src/core/ext/filters/client_channel/global_subchannel_pool.cc
  - src/core/ext/filters/client_channel/health/health_check_client.cc
  - src/core/ext/filters/client_channel/http_proxy.cc
  - src/core/ext/filters/client_channel/lb_policy.cc
  - src/core/ext/filters/client_channel/lb_policy/address_filtering.cc
  - src/core/ext/filters/client_channel/lb_policy/child_policy_handler.cc
  - src/core/ext/filters/client_channel/lb_policy/grpclb/client_load_reporting_filter.cc
  - src/core/ext/filters/client_channel/lb_policy/grpclb/grpclb.cc
  - src/core/ext/filters/client_channel/lb_policy/grpclb/grpclb_balancer_addresses.cc
  - src/core/ext/filters/client_channel/lb_policy/grpclb/grpclb_client_stats.cc
  - src/core/ext/filters/client_channel/lb_policy/grpclb/load_balancer_api.cc
  - src/core/ext/filters/client_channel/lb_policy/oob_backend_metric.cc
  - src/core/ext/filters/client_channel/lb_policy/outlier_detection/outlier_detection.cc
  - src/core/ext/filters/client_channel/lb_policy/pick_first/pick_first.cc
  - src/core/ext/filters/client_channel/lb_policy/priority/priority.cc
  - src/core/ext/filters/client_channel/lb_policy/ring_hash/ring_hash.cc
  - src/core/ext/filters/client_channel/lb_policy/rls/rls.cc
  - src/core/ext/filters/client_channel/lb_policy/round_robin/round_robin.cc
  - src/core/ext/filters/client_channel/lb_policy/weighted_target/weighted_target.cc
  - src/core/ext/filters/client_channel/lb_policy_registry.cc
  - src/core/ext/filters/client_channel/local_subchannel_pool.cc
  - src/core/ext/filters/client_channel/proxy_mapper_registry.cc
  - src/core/ext/filters/client_channel/resolver/binder/binder_resolver.cc
  - src/core/ext/filters/client_channel/resolver/dns/c_ares/dns_resolver_ares.cc
  - src/core/ext/filters/client_channel/resolver/dns/c_ares/grpc_ares_ev_driver_posix.cc
  - src/core/ext/filters/client_channel/resolver/dns/c_ares/grpc_ares_ev_driver_windows.cc
  - src/core/ext/filters/client_channel/resolver/dns/c_ares/grpc_ares_wrapper.cc
  - src/core/ext/filters/client_channel/resolver/dns/c_ares/grpc_ares_wrapper_posix.cc
  - src/core/ext/filters/client_channel/resolver/dns/c_ares/grpc_ares_wrapper_windows.cc
  - src/core/ext/filters/client_channel/resolver/dns/dns_resolver_selection.cc
  - src/core/ext/filters/client_channel/resolver/dns/native/dns_resolver.cc
  - src/core/ext/filters/client_channel/resolver/fake/fake_resolver.cc
  - src/core/ext/filters/client_channel/resolver/polling_resolver.cc
  - src/core/ext/filters/client_channel/resolver/sockaddr/sockaddr_resolver.cc
  - src/core/ext/filters/client_channel/resolver_result_parsing.cc
  - src/core/ext/filters/client_channel/retry_filter.cc
  - src/core/ext/filters/client_channel/retry_service_config.cc
  - src/core/ext/filters/client_channel/retry_throttle.cc
  - src/core/ext/filters/client_channel/service_config_channel_arg_filter.cc
  - src/core/ext/filters/client_channel/subchannel.cc
  - src/core/ext/filters/client_channel/subchannel_pool_interface.cc
  - src/core/ext/filters/client_channel/subchannel_stream_client.cc
  - src/core/ext/filters/deadline/deadline_filter.cc
  - src/core/ext/filters/fault_injection/fault_injection_filter.cc
  - src/core/ext/filters/fault_injection/service_config_parser.cc
  - src/core/ext/filters/http/client/http_client_filter.cc
  - src/core/ext/filters/http/client_authority_filter.cc
  - src/core/ext/filters/http/http_filters_plugin.cc
  - src/core/ext/filters/http/message_compress/message_compress_filter.cc
  - src/core/ext/filters/http/message_compress/message_decompress_filter.cc
  - src/core/ext/filters/http/server/http_server_filter.cc
  - src/core/ext/filters/message_size/message_size_filter.cc
  - src/core/ext/transport/chttp2/alpn/alpn.cc
  - src/core/ext/transport/chttp2/client/chttp2_connector.cc
  - src/core/ext/transport/chttp2/server/chttp2_server.cc
  - src/core/ext/transport/chttp2/transport/bin_decoder.cc
  - src/core/ext/transport/chttp2/transport/bin_encoder.cc
  - src/core/ext/transport/chttp2/transport/chttp2_transport.cc
  - src/core/ext/transport/chttp2/transport/context_list.cc
  - src/core/ext/transport/chttp2/transport/flow_control.cc
  - src/core/ext/transport/chttp2/transport/frame_data.cc
  - src/core/ext/transport/chttp2/transport/frame_goaway.cc
  - src/core/ext/transport/chttp2/transport/frame_ping.cc
  - src/core/ext/transport/chttp2/transport/frame_rst_stream.cc
  - src/core/ext/transport/chttp2/transport/frame_settings.cc
  - src/core/ext/transport/chttp2/transport/frame_window_update.cc
  - src/core/ext/transport/chttp2/transport/hpack_encoder.cc
  - src/core/ext/transport/chttp2/transport/hpack_encoder_table.cc
  - src/core/ext/transport/chttp2/transport/hpack_parser.cc
  - src/core/ext/transport/chttp2/transport/hpack_parser_table.cc
  - src/core/ext/transport/chttp2/transport/http2_settings.cc
  - src/core/ext/transport/chttp2/transport/huffsyms.cc
  - src/core/ext/transport/chttp2/transport/parsing.cc
  - src/core/ext/transport/chttp2/transport/stream_lists.cc
  - src/core/ext/transport/chttp2/transport/stream_map.cc
  - src/core/ext/transport/chttp2/transport/varint.cc
  - src/core/ext/transport/chttp2/transport/writing.cc
  - src/core/ext/transport/inproc/inproc_plugin.cc
  - src/core/ext/transport/inproc/inproc_transport.cc
  - src/core/ext/upb-generated/google/api/annotations.upb.c
  - src/core/ext/upb-generated/google/api/http.upb.c
  - src/core/ext/upb-generated/google/protobuf/any.upb.c
  - src/core/ext/upb-generated/google/protobuf/descriptor.upb.c
  - src/core/ext/upb-generated/google/protobuf/duration.upb.c
  - src/core/ext/upb-generated/google/protobuf/empty.upb.c
  - src/core/ext/upb-generated/google/protobuf/struct.upb.c
  - src/core/ext/upb-generated/google/protobuf/timestamp.upb.c
  - src/core/ext/upb-generated/google/protobuf/wrappers.upb.c
  - src/core/ext/upb-generated/google/rpc/status.upb.c
  - src/core/ext/upb-generated/src/proto/grpc/health/v1/health.upb.c
  - src/core/ext/upb-generated/src/proto/grpc/lb/v1/load_balancer.upb.c
  - src/core/ext/upb-generated/src/proto/grpc/lookup/v1/rls.upb.c
  - src/core/ext/upb-generated/validate/validate.upb.c
  - src/core/ext/upb-generated/xds/data/orca/v3/orca_load_report.upb.c
  - src/core/ext/upb-generated/xds/service/orca/v3/orca.upb.c
  - src/core/lib/address_utils/parse_address.cc
  - src/core/lib/address_utils/sockaddr_utils.cc
  - src/core/lib/backoff/backoff.cc
  - src/core/lib/channel/channel_args.cc
  - src/core/lib/channel/channel_args_preconditioning.cc
  - src/core/lib/channel/channel_stack.cc
  - src/core/lib/channel/channel_stack_builder.cc
  - src/core/lib/channel/channel_stack_builder_impl.cc
  - src/core/lib/channel/channel_trace.cc
  - src/core/lib/channel/channelz.cc
  - src/core/lib/channel/channelz_registry.cc
  - src/core/lib/channel/connected_channel.cc
  - src/core/lib/channel/promise_based_filter.cc
  - src/core/lib/channel/status_util.cc
  - src/core/lib/compression/compression.cc
  - src/core/lib/compression/compression_internal.cc
  - src/core/lib/compression/message_compress.cc
  - src/core/lib/config/core_configuration.cc
  - src/core/lib/debug/stats.cc
  - src/core/lib/debug/stats_data.cc
  - src/core/lib/debug/trace.cc
  - src/core/lib/event_engine/channel_args_endpoint_config.cc
  - src/core/lib/event_engine/default_event_engine_factory.cc
  - src/core/lib/event_engine/event_engine.cc
  - src/core/lib/event_engine/iomgr_engine/iomgr_engine.cc
  - src/core/lib/event_engine/iomgr_engine/thread_pool.cc
  - src/core/lib/event_engine/iomgr_engine/timer.cc
  - src/core/lib/event_engine/iomgr_engine/timer_heap.cc
  - src/core/lib/event_engine/iomgr_engine/timer_manager.cc
  - src/core/lib/event_engine/memory_allocator.cc
  - src/core/lib/event_engine/resolved_address.cc
  - src/core/lib/event_engine/slice.cc
  - src/core/lib/event_engine/slice_buffer.cc
  - src/core/lib/event_engine/trace.cc
  - src/core/lib/gprpp/status_helper.cc
  - src/core/lib/gprpp/time.cc
<<<<<<< HEAD
  - src/core/lib/gprpp/time_averaged_stats.cc
=======
  - src/core/lib/gprpp/work_serializer.cc
>>>>>>> caf0a49e
  - src/core/lib/http/format_request.cc
  - src/core/lib/http/httpcli.cc
  - src/core/lib/http/parser.cc
  - src/core/lib/iomgr/buffer_list.cc
  - src/core/lib/iomgr/call_combiner.cc
  - src/core/lib/iomgr/cfstream_handle.cc
  - src/core/lib/iomgr/combiner.cc
  - src/core/lib/iomgr/dualstack_socket_posix.cc
  - src/core/lib/iomgr/endpoint.cc
  - src/core/lib/iomgr/endpoint_cfstream.cc
  - src/core/lib/iomgr/endpoint_pair_posix.cc
  - src/core/lib/iomgr/endpoint_pair_windows.cc
  - src/core/lib/iomgr/error.cc
  - src/core/lib/iomgr/error_cfstream.cc
  - src/core/lib/iomgr/ev_apple.cc
  - src/core/lib/iomgr/ev_epoll1_linux.cc
  - src/core/lib/iomgr/ev_poll_posix.cc
  - src/core/lib/iomgr/ev_posix.cc
  - src/core/lib/iomgr/ev_windows.cc
  - src/core/lib/iomgr/exec_ctx.cc
  - src/core/lib/iomgr/executor.cc
  - src/core/lib/iomgr/fork_posix.cc
  - src/core/lib/iomgr/fork_windows.cc
  - src/core/lib/iomgr/gethostname_fallback.cc
  - src/core/lib/iomgr/gethostname_host_name_max.cc
  - src/core/lib/iomgr/gethostname_sysconf.cc
  - src/core/lib/iomgr/grpc_if_nametoindex_posix.cc
  - src/core/lib/iomgr/grpc_if_nametoindex_unsupported.cc
  - src/core/lib/iomgr/internal_errqueue.cc
  - src/core/lib/iomgr/iocp_windows.cc
  - src/core/lib/iomgr/iomgr.cc
  - src/core/lib/iomgr/iomgr_internal.cc
  - src/core/lib/iomgr/iomgr_posix.cc
  - src/core/lib/iomgr/iomgr_posix_cfstream.cc
  - src/core/lib/iomgr/iomgr_windows.cc
  - src/core/lib/iomgr/load_file.cc
  - src/core/lib/iomgr/lockfree_event.cc
  - src/core/lib/iomgr/polling_entity.cc
  - src/core/lib/iomgr/pollset.cc
  - src/core/lib/iomgr/pollset_set.cc
  - src/core/lib/iomgr/pollset_set_windows.cc
  - src/core/lib/iomgr/pollset_windows.cc
  - src/core/lib/iomgr/resolve_address.cc
  - src/core/lib/iomgr/resolve_address_posix.cc
  - src/core/lib/iomgr/resolve_address_windows.cc
  - src/core/lib/iomgr/sockaddr_utils_posix.cc
  - src/core/lib/iomgr/socket_factory_posix.cc
  - src/core/lib/iomgr/socket_mutator.cc
  - src/core/lib/iomgr/socket_utils_common_posix.cc
  - src/core/lib/iomgr/socket_utils_linux.cc
  - src/core/lib/iomgr/socket_utils_posix.cc
  - src/core/lib/iomgr/socket_utils_windows.cc
  - src/core/lib/iomgr/socket_windows.cc
  - src/core/lib/iomgr/tcp_client.cc
  - src/core/lib/iomgr/tcp_client_cfstream.cc
  - src/core/lib/iomgr/tcp_client_posix.cc
  - src/core/lib/iomgr/tcp_client_windows.cc
  - src/core/lib/iomgr/tcp_posix.cc
  - src/core/lib/iomgr/tcp_server.cc
  - src/core/lib/iomgr/tcp_server_posix.cc
  - src/core/lib/iomgr/tcp_server_utils_posix_common.cc
  - src/core/lib/iomgr/tcp_server_utils_posix_ifaddrs.cc
  - src/core/lib/iomgr/tcp_server_utils_posix_noifaddrs.cc
  - src/core/lib/iomgr/tcp_server_windows.cc
  - src/core/lib/iomgr/tcp_windows.cc
  - src/core/lib/iomgr/timer.cc
  - src/core/lib/iomgr/timer_generic.cc
  - src/core/lib/iomgr/timer_heap.cc
  - src/core/lib/iomgr/timer_manager.cc
  - src/core/lib/iomgr/unix_sockets_posix.cc
  - src/core/lib/iomgr/unix_sockets_posix_noop.cc
  - src/core/lib/iomgr/wakeup_fd_eventfd.cc
  - src/core/lib/iomgr/wakeup_fd_nospecial.cc
  - src/core/lib/iomgr/wakeup_fd_pipe.cc
  - src/core/lib/iomgr/wakeup_fd_posix.cc
  - src/core/lib/json/json_reader.cc
  - src/core/lib/json/json_util.cc
  - src/core/lib/json/json_writer.cc
  - src/core/lib/promise/activity.cc
  - src/core/lib/promise/sleep.cc
  - src/core/lib/resolver/resolver.cc
  - src/core/lib/resolver/resolver_registry.cc
  - src/core/lib/resolver/server_address.cc
  - src/core/lib/resource_quota/api.cc
  - src/core/lib/resource_quota/arena.cc
  - src/core/lib/resource_quota/memory_quota.cc
  - src/core/lib/resource_quota/resource_quota.cc
  - src/core/lib/resource_quota/thread_quota.cc
  - src/core/lib/resource_quota/trace.cc
  - src/core/lib/security/authorization/authorization_policy_provider_vtable.cc
  - src/core/lib/security/authorization/evaluate_args.cc
  - src/core/lib/security/authorization/grpc_server_authz_filter.cc
  - src/core/lib/security/context/security_context.cc
  - src/core/lib/security/credentials/call_creds_util.cc
  - src/core/lib/security/credentials/composite/composite_credentials.cc
  - src/core/lib/security/credentials/credentials.cc
  - src/core/lib/security/credentials/fake/fake_credentials.cc
  - src/core/lib/security/credentials/insecure/insecure_credentials.cc
  - src/core/lib/security/credentials/plugin/plugin_credentials.cc
  - src/core/lib/security/credentials/tls/tls_utils.cc
  - src/core/lib/security/security_connector/fake/fake_security_connector.cc
  - src/core/lib/security/security_connector/insecure/insecure_security_connector.cc
  - src/core/lib/security/security_connector/load_system_roots_fallback.cc
  - src/core/lib/security/security_connector/load_system_roots_supported.cc
  - src/core/lib/security/security_connector/security_connector.cc
  - src/core/lib/security/transport/client_auth_filter.cc
  - src/core/lib/security/transport/secure_endpoint.cc
  - src/core/lib/security/transport/security_handshaker.cc
  - src/core/lib/security/transport/server_auth_filter.cc
  - src/core/lib/security/transport/tsi_error.cc
  - src/core/lib/security/util/json_util.cc
  - src/core/lib/service_config/service_config_impl.cc
  - src/core/lib/service_config/service_config_parser.cc
  - src/core/lib/slice/b64.cc
  - src/core/lib/slice/percent_encoding.cc
  - src/core/lib/slice/slice.cc
  - src/core/lib/slice/slice_api.cc
  - src/core/lib/slice/slice_buffer.cc
  - src/core/lib/slice/slice_buffer_api.cc
  - src/core/lib/slice/slice_refcount.cc
  - src/core/lib/slice/slice_string_helpers.cc
  - src/core/lib/surface/api_trace.cc
  - src/core/lib/surface/builtins.cc
  - src/core/lib/surface/byte_buffer.cc
  - src/core/lib/surface/byte_buffer_reader.cc
  - src/core/lib/surface/call.cc
  - src/core/lib/surface/call_details.cc
  - src/core/lib/surface/call_log_batch.cc
  - src/core/lib/surface/channel.cc
  - src/core/lib/surface/channel_init.cc
  - src/core/lib/surface/channel_ping.cc
  - src/core/lib/surface/channel_stack_type.cc
  - src/core/lib/surface/completion_queue.cc
  - src/core/lib/surface/completion_queue_factory.cc
  - src/core/lib/surface/event_string.cc
  - src/core/lib/surface/init.cc
  - src/core/lib/surface/lame_client.cc
  - src/core/lib/surface/metadata_array.cc
  - src/core/lib/surface/server.cc
  - src/core/lib/surface/validate_metadata.cc
  - src/core/lib/surface/version.cc
  - src/core/lib/transport/bdp_estimator.cc
  - src/core/lib/transport/connectivity_state.cc
  - src/core/lib/transport/error_utils.cc
  - src/core/lib/transport/handshaker.cc
  - src/core/lib/transport/handshaker_registry.cc
  - src/core/lib/transport/http_connect_handshaker.cc
  - src/core/lib/transport/metadata_batch.cc
  - src/core/lib/transport/parsed_metadata.cc
  - src/core/lib/transport/pid_controller.cc
  - src/core/lib/transport/status_conversion.cc
  - src/core/lib/transport/tcp_connect_handshaker.cc
  - src/core/lib/transport/timeout_encoding.cc
  - src/core/lib/transport/transport.cc
  - src/core/lib/transport/transport_op_string.cc
  - src/core/lib/uri/uri_parser.cc
  - src/core/plugin_registry/grpc_plugin_registry.cc
  - src/core/plugin_registry/grpc_plugin_registry_noextra.cc
  - src/core/tsi/fake_transport_security.cc
  - src/core/tsi/local_transport_security.cc
  - src/core/tsi/transport_security.cc
  - src/core/tsi/transport_security_grpc.cc
  deps:
  - absl/container:flat_hash_map
  - absl/container:flat_hash_set
  - absl/container:inlined_vector
  - absl/functional:any_invocable
  - absl/functional:bind_front
  - absl/functional:function_ref
  - absl/hash:hash
  - absl/meta:type_traits
  - absl/status:statusor
  - absl/types:span
  - absl/types:variant
  - absl/utility:utility
  - gpr
  - address_sorting
  - upb
  baselib: true
  generate_plugin_registry: true
- name: benchmark_helpers
  build: test
  language: c++
  public_headers: []
  headers:
  - test/cpp/microbenchmarks/fullstack_context_mutators.h
  - test/cpp/microbenchmarks/fullstack_fixtures.h
  - test/cpp/microbenchmarks/helpers.h
  src:
  - src/proto/grpc/testing/echo.proto
  - src/proto/grpc/testing/echo_messages.proto
  - src/proto/grpc/testing/simple_messages.proto
  - src/proto/grpc/testing/xds/v3/orca_load_report.proto
  - test/cpp/microbenchmarks/helpers.cc
  deps:
  - benchmark
  - grpc++_unsecure
  - grpc_test_util_unsecure
  - grpc++_test_config
  defaults: benchmark
- name: grpc++
  build: all
  language: c++
  public_headers:
  - include/grpc++/alarm.h
  - include/grpc++/channel.h
  - include/grpc++/client_context.h
  - include/grpc++/completion_queue.h
  - include/grpc++/create_channel.h
  - include/grpc++/create_channel_posix.h
  - include/grpc++/ext/health_check_service_server_builder_option.h
  - include/grpc++/generic/async_generic_service.h
  - include/grpc++/generic/generic_stub.h
  - include/grpc++/grpc++.h
  - include/grpc++/health_check_service_interface.h
  - include/grpc++/impl/call.h
  - include/grpc++/impl/channel_argument_option.h
  - include/grpc++/impl/client_unary_call.h
  - include/grpc++/impl/codegen/async_stream.h
  - include/grpc++/impl/codegen/async_unary_call.h
  - include/grpc++/impl/codegen/byte_buffer.h
  - include/grpc++/impl/codegen/call.h
  - include/grpc++/impl/codegen/call_hook.h
  - include/grpc++/impl/codegen/channel_interface.h
  - include/grpc++/impl/codegen/client_context.h
  - include/grpc++/impl/codegen/client_unary_call.h
  - include/grpc++/impl/codegen/completion_queue.h
  - include/grpc++/impl/codegen/completion_queue_tag.h
  - include/grpc++/impl/codegen/config.h
  - include/grpc++/impl/codegen/config_protobuf.h
  - include/grpc++/impl/codegen/core_codegen.h
  - include/grpc++/impl/codegen/core_codegen_interface.h
  - include/grpc++/impl/codegen/create_auth_context.h
  - include/grpc++/impl/codegen/grpc_library.h
  - include/grpc++/impl/codegen/metadata_map.h
  - include/grpc++/impl/codegen/method_handler_impl.h
  - include/grpc++/impl/codegen/proto_utils.h
  - include/grpc++/impl/codegen/rpc_method.h
  - include/grpc++/impl/codegen/rpc_service_method.h
  - include/grpc++/impl/codegen/security/auth_context.h
  - include/grpc++/impl/codegen/serialization_traits.h
  - include/grpc++/impl/codegen/server_context.h
  - include/grpc++/impl/codegen/server_interface.h
  - include/grpc++/impl/codegen/service_type.h
  - include/grpc++/impl/codegen/slice.h
  - include/grpc++/impl/codegen/status.h
  - include/grpc++/impl/codegen/status_code_enum.h
  - include/grpc++/impl/codegen/string_ref.h
  - include/grpc++/impl/codegen/stub_options.h
  - include/grpc++/impl/codegen/sync_stream.h
  - include/grpc++/impl/codegen/time.h
  - include/grpc++/impl/grpc_library.h
  - include/grpc++/impl/method_handler_impl.h
  - include/grpc++/impl/rpc_method.h
  - include/grpc++/impl/rpc_service_method.h
  - include/grpc++/impl/serialization_traits.h
  - include/grpc++/impl/server_builder_option.h
  - include/grpc++/impl/server_builder_plugin.h
  - include/grpc++/impl/server_initializer.h
  - include/grpc++/impl/service_type.h
  - include/grpc++/resource_quota.h
  - include/grpc++/security/auth_context.h
  - include/grpc++/security/auth_metadata_processor.h
  - include/grpc++/security/credentials.h
  - include/grpc++/security/server_credentials.h
  - include/grpc++/server.h
  - include/grpc++/server_builder.h
  - include/grpc++/server_context.h
  - include/grpc++/server_posix.h
  - include/grpc++/support/async_stream.h
  - include/grpc++/support/async_unary_call.h
  - include/grpc++/support/byte_buffer.h
  - include/grpc++/support/channel_arguments.h
  - include/grpc++/support/config.h
  - include/grpc++/support/slice.h
  - include/grpc++/support/status.h
  - include/grpc++/support/status_code_enum.h
  - include/grpc++/support/string_ref.h
  - include/grpc++/support/stub_options.h
  - include/grpc++/support/sync_stream.h
  - include/grpc++/support/time.h
  - include/grpcpp/alarm.h
  - include/grpcpp/channel.h
  - include/grpcpp/client_context.h
  - include/grpcpp/completion_queue.h
  - include/grpcpp/create_channel.h
  - include/grpcpp/create_channel_binder.h
  - include/grpcpp/create_channel_posix.h
  - include/grpcpp/ext/call_metric_recorder.h
  - include/grpcpp/ext/health_check_service_server_builder_option.h
  - include/grpcpp/generic/async_generic_service.h
  - include/grpcpp/generic/generic_stub.h
  - include/grpcpp/grpcpp.h
  - include/grpcpp/health_check_service_interface.h
  - include/grpcpp/impl/call.h
  - include/grpcpp/impl/channel_argument_option.h
  - include/grpcpp/impl/client_unary_call.h
  - include/grpcpp/impl/codegen/async_generic_service.h
  - include/grpcpp/impl/codegen/async_stream.h
  - include/grpcpp/impl/codegen/async_unary_call.h
  - include/grpcpp/impl/codegen/byte_buffer.h
  - include/grpcpp/impl/codegen/call.h
  - include/grpcpp/impl/codegen/call_hook.h
  - include/grpcpp/impl/codegen/call_op_set.h
  - include/grpcpp/impl/codegen/call_op_set_interface.h
  - include/grpcpp/impl/codegen/callback_common.h
  - include/grpcpp/impl/codegen/channel_interface.h
  - include/grpcpp/impl/codegen/client_callback.h
  - include/grpcpp/impl/codegen/client_context.h
  - include/grpcpp/impl/codegen/client_interceptor.h
  - include/grpcpp/impl/codegen/client_unary_call.h
  - include/grpcpp/impl/codegen/completion_queue.h
  - include/grpcpp/impl/codegen/completion_queue_tag.h
  - include/grpcpp/impl/codegen/config.h
  - include/grpcpp/impl/codegen/config_protobuf.h
  - include/grpcpp/impl/codegen/core_codegen.h
  - include/grpcpp/impl/codegen/core_codegen_interface.h
  - include/grpcpp/impl/codegen/create_auth_context.h
  - include/grpcpp/impl/codegen/delegating_channel.h
  - include/grpcpp/impl/codegen/grpc_library.h
  - include/grpcpp/impl/codegen/intercepted_channel.h
  - include/grpcpp/impl/codegen/interceptor.h
  - include/grpcpp/impl/codegen/interceptor_common.h
  - include/grpcpp/impl/codegen/message_allocator.h
  - include/grpcpp/impl/codegen/metadata_map.h
  - include/grpcpp/impl/codegen/method_handler.h
  - include/grpcpp/impl/codegen/method_handler_impl.h
  - include/grpcpp/impl/codegen/proto_buffer_reader.h
  - include/grpcpp/impl/codegen/proto_buffer_writer.h
  - include/grpcpp/impl/codegen/proto_utils.h
  - include/grpcpp/impl/codegen/rpc_method.h
  - include/grpcpp/impl/codegen/rpc_service_method.h
  - include/grpcpp/impl/codegen/security/auth_context.h
  - include/grpcpp/impl/codegen/serialization_traits.h
  - include/grpcpp/impl/codegen/server_callback.h
  - include/grpcpp/impl/codegen/server_callback_handlers.h
  - include/grpcpp/impl/codegen/server_context.h
  - include/grpcpp/impl/codegen/server_interceptor.h
  - include/grpcpp/impl/codegen/server_interface.h
  - include/grpcpp/impl/codegen/service_type.h
  - include/grpcpp/impl/codegen/slice.h
  - include/grpcpp/impl/codegen/status.h
  - include/grpcpp/impl/codegen/status_code_enum.h
  - include/grpcpp/impl/codegen/string_ref.h
  - include/grpcpp/impl/codegen/stub_options.h
  - include/grpcpp/impl/codegen/sync.h
  - include/grpcpp/impl/codegen/sync_stream.h
  - include/grpcpp/impl/codegen/time.h
  - include/grpcpp/impl/grpc_library.h
  - include/grpcpp/impl/method_handler_impl.h
  - include/grpcpp/impl/rpc_method.h
  - include/grpcpp/impl/rpc_service_method.h
  - include/grpcpp/impl/serialization_traits.h
  - include/grpcpp/impl/server_builder_option.h
  - include/grpcpp/impl/server_builder_plugin.h
  - include/grpcpp/impl/server_initializer.h
  - include/grpcpp/impl/service_type.h
  - include/grpcpp/resource_quota.h
  - include/grpcpp/security/auth_context.h
  - include/grpcpp/security/auth_metadata_processor.h
  - include/grpcpp/security/authorization_policy_provider.h
  - include/grpcpp/security/binder_credentials.h
  - include/grpcpp/security/binder_security_policy.h
  - include/grpcpp/security/credentials.h
  - include/grpcpp/security/server_credentials.h
  - include/grpcpp/security/tls_certificate_provider.h
  - include/grpcpp/security/tls_certificate_verifier.h
  - include/grpcpp/security/tls_credentials_options.h
  - include/grpcpp/server.h
  - include/grpcpp/server_builder.h
  - include/grpcpp/server_context.h
  - include/grpcpp/server_posix.h
  - include/grpcpp/support/async_stream.h
  - include/grpcpp/support/async_unary_call.h
  - include/grpcpp/support/byte_buffer.h
  - include/grpcpp/support/channel_arguments.h
  - include/grpcpp/support/client_callback.h
  - include/grpcpp/support/client_interceptor.h
  - include/grpcpp/support/config.h
  - include/grpcpp/support/interceptor.h
  - include/grpcpp/support/message_allocator.h
  - include/grpcpp/support/method_handler.h
  - include/grpcpp/support/proto_buffer_reader.h
  - include/grpcpp/support/proto_buffer_writer.h
  - include/grpcpp/support/server_callback.h
  - include/grpcpp/support/server_interceptor.h
  - include/grpcpp/support/slice.h
  - include/grpcpp/support/status.h
  - include/grpcpp/support/status_code_enum.h
  - include/grpcpp/support/string_ref.h
  - include/grpcpp/support/stub_options.h
  - include/grpcpp/support/sync_stream.h
  - include/grpcpp/support/time.h
  - include/grpcpp/support/validate_service_config.h
  - include/grpcpp/xds_server_builder.h
  headers:
  - src/core/ext/transport/binder/client/binder_connector.h
  - src/core/ext/transport/binder/client/channel_create_impl.h
  - src/core/ext/transport/binder/client/connection_id_generator.h
  - src/core/ext/transport/binder/client/endpoint_binder_pool.h
  - src/core/ext/transport/binder/client/jni_utils.h
  - src/core/ext/transport/binder/client/security_policy_setting.h
  - src/core/ext/transport/binder/server/binder_server.h
  - src/core/ext/transport/binder/transport/binder_stream.h
  - src/core/ext/transport/binder/transport/binder_transport.h
  - src/core/ext/transport/binder/utils/binder_auto_utils.h
  - src/core/ext/transport/binder/utils/ndk_binder.h
  - src/core/ext/transport/binder/utils/transport_stream_receiver.h
  - src/core/ext/transport/binder/utils/transport_stream_receiver_impl.h
  - src/core/ext/transport/binder/wire_format/binder.h
  - src/core/ext/transport/binder/wire_format/binder_android.h
  - src/core/ext/transport/binder/wire_format/binder_constants.h
  - src/core/ext/transport/binder/wire_format/transaction.h
  - src/core/ext/transport/binder/wire_format/wire_reader.h
  - src/core/ext/transport/binder/wire_format/wire_reader_impl.h
  - src/core/ext/transport/binder/wire_format/wire_writer.h
  - src/cpp/client/create_channel_internal.h
  - src/cpp/client/secure_credentials.h
  - src/cpp/common/channel_filter.h
  - src/cpp/common/secure_auth_context.h
  - src/cpp/server/dynamic_thread_pool.h
  - src/cpp/server/external_connection_acceptor_impl.h
  - src/cpp/server/health/default_health_check_service.h
  - src/cpp/server/secure_server_credentials.h
  - src/cpp/server/thread_pool_interface.h
  - src/cpp/thread_manager/thread_manager.h
  src:
  - src/core/ext/transport/binder/client/binder_connector.cc
  - src/core/ext/transport/binder/client/channel_create.cc
  - src/core/ext/transport/binder/client/channel_create_impl.cc
  - src/core/ext/transport/binder/client/connection_id_generator.cc
  - src/core/ext/transport/binder/client/endpoint_binder_pool.cc
  - src/core/ext/transport/binder/client/jni_utils.cc
  - src/core/ext/transport/binder/client/security_policy_setting.cc
  - src/core/ext/transport/binder/security_policy/binder_security_policy.cc
  - src/core/ext/transport/binder/server/binder_server.cc
  - src/core/ext/transport/binder/server/binder_server_credentials.cc
  - src/core/ext/transport/binder/transport/binder_transport.cc
  - src/core/ext/transport/binder/utils/ndk_binder.cc
  - src/core/ext/transport/binder/utils/transport_stream_receiver_impl.cc
  - src/core/ext/transport/binder/wire_format/binder_android.cc
  - src/core/ext/transport/binder/wire_format/binder_constants.cc
  - src/core/ext/transport/binder/wire_format/transaction.cc
  - src/core/ext/transport/binder/wire_format/wire_reader_impl.cc
  - src/core/ext/transport/binder/wire_format/wire_writer.cc
  - src/cpp/client/channel_cc.cc
  - src/cpp/client/client_callback.cc
  - src/cpp/client/client_context.cc
  - src/cpp/client/client_interceptor.cc
  - src/cpp/client/create_channel.cc
  - src/cpp/client/create_channel_internal.cc
  - src/cpp/client/create_channel_posix.cc
  - src/cpp/client/credentials_cc.cc
  - src/cpp/client/insecure_credentials.cc
  - src/cpp/client/secure_credentials.cc
  - src/cpp/client/xds_credentials.cc
  - src/cpp/codegen/codegen_init.cc
  - src/cpp/common/alarm.cc
  - src/cpp/common/auth_property_iterator.cc
  - src/cpp/common/channel_arguments.cc
  - src/cpp/common/channel_filter.cc
  - src/cpp/common/completion_queue_cc.cc
  - src/cpp/common/core_codegen.cc
  - src/cpp/common/resource_quota_cc.cc
  - src/cpp/common/rpc_method.cc
  - src/cpp/common/secure_auth_context.cc
  - src/cpp/common/secure_channel_arguments.cc
  - src/cpp/common/secure_create_auth_context.cc
  - src/cpp/common/tls_certificate_provider.cc
  - src/cpp/common/tls_certificate_verifier.cc
  - src/cpp/common/tls_credentials_options.cc
  - src/cpp/common/validate_service_config.cc
  - src/cpp/common/version_cc.cc
  - src/cpp/server/async_generic_service.cc
  - src/cpp/server/channel_argument_option.cc
  - src/cpp/server/create_default_thread_pool.cc
  - src/cpp/server/dynamic_thread_pool.cc
  - src/cpp/server/external_connection_acceptor_impl.cc
  - src/cpp/server/health/default_health_check_service.cc
  - src/cpp/server/health/health_check_service.cc
  - src/cpp/server/health/health_check_service_server_builder_option.cc
  - src/cpp/server/insecure_server_credentials.cc
  - src/cpp/server/orca/call_metric_recorder.cc
  - src/cpp/server/secure_server_credentials.cc
  - src/cpp/server/server_builder.cc
  - src/cpp/server/server_callback.cc
  - src/cpp/server/server_cc.cc
  - src/cpp/server/server_context.cc
  - src/cpp/server/server_credentials.cc
  - src/cpp/server/server_posix.cc
  - src/cpp/server/xds_server_credentials.cc
  - src/cpp/thread_manager/thread_manager.cc
  - src/cpp/util/byte_buffer_cc.cc
  - src/cpp/util/status.cc
  - src/cpp/util/string_ref.cc
  - src/cpp/util/time_cc.cc
  deps:
  - absl/cleanup:cleanup
  - grpc
  baselib: true
- name: grpc++_alts
  build: all
  language: c++
  public_headers:
  - include/grpcpp/security/alts_context.h
  - include/grpcpp/security/alts_util.h
  headers: []
  src:
  - src/cpp/common/alts_context.cc
  - src/cpp/common/alts_util.cc
  deps:
  - grpc++
  baselib: true
- name: grpc++_error_details
  build: all
  language: c++
  public_headers:
  - include/grpc++/support/error_details.h
  - include/grpcpp/support/error_details.h
  headers: []
  src:
  - src/cpp/util/error_details.cc
  deps:
  - grpc++
- name: grpc++_reflection
  build: all
  language: c++
  public_headers:
  - include/grpc++/ext/proto_server_reflection_plugin.h
  - include/grpcpp/ext/proto_server_reflection_plugin.h
  headers:
  - src/cpp/ext/proto_server_reflection.h
  src:
  - src/proto/grpc/reflection/v1alpha/reflection.proto
  - src/cpp/ext/proto_server_reflection.cc
  - src/cpp/ext/proto_server_reflection_plugin.cc
  deps:
  - grpc++
- name: grpc++_test
  build: private
  language: c++
  public_headers:
  - include/grpc++/test/mock_stream.h
  - include/grpc++/test/server_context_test_spouse.h
  - include/grpcpp/test/channel_test_peer.h
  - include/grpcpp/test/client_context_test_peer.h
  - include/grpcpp/test/default_reactor_test_peer.h
  - include/grpcpp/test/mock_stream.h
  - include/grpcpp/test/server_context_test_spouse.h
  headers: []
  src:
  - src/cpp/client/channel_test_peer.cc
  deps:
  - grpc++
- name: grpc++_test_config
  build: private
  language: c++
  public_headers: []
  headers:
  - test/cpp/util/test_config.h
  src:
  - test/cpp/util/test_config_cc.cc
  deps:
  - absl/flags:parse
  - gpr
- name: grpc++_test_util
  build: private
  language: c++
  public_headers: []
  headers:
  - test/core/end2end/data/ssl_test_data.h
  - test/cpp/util/byte_buffer_proto_helper.h
  - test/cpp/util/create_test_channel.h
  - test/cpp/util/string_ref_helper.h
  - test/cpp/util/subprocess.h
  - test/cpp/util/test_credentials_provider.h
  src:
  - test/core/end2end/data/client_certs.cc
  - test/core/end2end/data/server1_cert.cc
  - test/core/end2end/data/server1_key.cc
  - test/core/end2end/data/test_root_cert.cc
  - test/cpp/util/byte_buffer_proto_helper.cc
  - test/cpp/util/create_test_channel.cc
  - test/cpp/util/string_ref_helper.cc
  - test/cpp/util/subprocess.cc
  - test/cpp/util/test_credentials_provider.cc
  deps:
  - absl/flags:flag
  - grpc++
  - grpc_test_util
- name: grpc++_unsecure
  build: all
  language: c++
  public_headers:
  - include/grpc++/alarm.h
  - include/grpc++/channel.h
  - include/grpc++/client_context.h
  - include/grpc++/completion_queue.h
  - include/grpc++/create_channel.h
  - include/grpc++/create_channel_posix.h
  - include/grpc++/ext/health_check_service_server_builder_option.h
  - include/grpc++/generic/async_generic_service.h
  - include/grpc++/generic/generic_stub.h
  - include/grpc++/grpc++.h
  - include/grpc++/health_check_service_interface.h
  - include/grpc++/impl/call.h
  - include/grpc++/impl/channel_argument_option.h
  - include/grpc++/impl/client_unary_call.h
  - include/grpc++/impl/codegen/async_stream.h
  - include/grpc++/impl/codegen/async_unary_call.h
  - include/grpc++/impl/codegen/byte_buffer.h
  - include/grpc++/impl/codegen/call.h
  - include/grpc++/impl/codegen/call_hook.h
  - include/grpc++/impl/codegen/channel_interface.h
  - include/grpc++/impl/codegen/client_context.h
  - include/grpc++/impl/codegen/client_unary_call.h
  - include/grpc++/impl/codegen/completion_queue.h
  - include/grpc++/impl/codegen/completion_queue_tag.h
  - include/grpc++/impl/codegen/config.h
  - include/grpc++/impl/codegen/config_protobuf.h
  - include/grpc++/impl/codegen/core_codegen.h
  - include/grpc++/impl/codegen/core_codegen_interface.h
  - include/grpc++/impl/codegen/create_auth_context.h
  - include/grpc++/impl/codegen/grpc_library.h
  - include/grpc++/impl/codegen/metadata_map.h
  - include/grpc++/impl/codegen/method_handler_impl.h
  - include/grpc++/impl/codegen/proto_utils.h
  - include/grpc++/impl/codegen/rpc_method.h
  - include/grpc++/impl/codegen/rpc_service_method.h
  - include/grpc++/impl/codegen/security/auth_context.h
  - include/grpc++/impl/codegen/serialization_traits.h
  - include/grpc++/impl/codegen/server_context.h
  - include/grpc++/impl/codegen/server_interface.h
  - include/grpc++/impl/codegen/service_type.h
  - include/grpc++/impl/codegen/slice.h
  - include/grpc++/impl/codegen/status.h
  - include/grpc++/impl/codegen/status_code_enum.h
  - include/grpc++/impl/codegen/string_ref.h
  - include/grpc++/impl/codegen/stub_options.h
  - include/grpc++/impl/codegen/sync_stream.h
  - include/grpc++/impl/codegen/time.h
  - include/grpc++/impl/grpc_library.h
  - include/grpc++/impl/method_handler_impl.h
  - include/grpc++/impl/rpc_method.h
  - include/grpc++/impl/rpc_service_method.h
  - include/grpc++/impl/serialization_traits.h
  - include/grpc++/impl/server_builder_option.h
  - include/grpc++/impl/server_builder_plugin.h
  - include/grpc++/impl/server_initializer.h
  - include/grpc++/impl/service_type.h
  - include/grpc++/resource_quota.h
  - include/grpc++/security/auth_context.h
  - include/grpc++/security/auth_metadata_processor.h
  - include/grpc++/security/credentials.h
  - include/grpc++/security/server_credentials.h
  - include/grpc++/server.h
  - include/grpc++/server_builder.h
  - include/grpc++/server_context.h
  - include/grpc++/server_posix.h
  - include/grpc++/support/async_stream.h
  - include/grpc++/support/async_unary_call.h
  - include/grpc++/support/byte_buffer.h
  - include/grpc++/support/channel_arguments.h
  - include/grpc++/support/config.h
  - include/grpc++/support/slice.h
  - include/grpc++/support/status.h
  - include/grpc++/support/status_code_enum.h
  - include/grpc++/support/string_ref.h
  - include/grpc++/support/stub_options.h
  - include/grpc++/support/sync_stream.h
  - include/grpc++/support/time.h
  - include/grpcpp/alarm.h
  - include/grpcpp/channel.h
  - include/grpcpp/client_context.h
  - include/grpcpp/completion_queue.h
  - include/grpcpp/create_channel.h
  - include/grpcpp/create_channel_posix.h
  - include/grpcpp/ext/call_metric_recorder.h
  - include/grpcpp/ext/health_check_service_server_builder_option.h
  - include/grpcpp/generic/async_generic_service.h
  - include/grpcpp/generic/generic_stub.h
  - include/grpcpp/grpcpp.h
  - include/grpcpp/health_check_service_interface.h
  - include/grpcpp/impl/call.h
  - include/grpcpp/impl/channel_argument_option.h
  - include/grpcpp/impl/client_unary_call.h
  - include/grpcpp/impl/codegen/async_generic_service.h
  - include/grpcpp/impl/codegen/async_stream.h
  - include/grpcpp/impl/codegen/async_unary_call.h
  - include/grpcpp/impl/codegen/byte_buffer.h
  - include/grpcpp/impl/codegen/call.h
  - include/grpcpp/impl/codegen/call_hook.h
  - include/grpcpp/impl/codegen/call_op_set.h
  - include/grpcpp/impl/codegen/call_op_set_interface.h
  - include/grpcpp/impl/codegen/callback_common.h
  - include/grpcpp/impl/codegen/channel_interface.h
  - include/grpcpp/impl/codegen/client_callback.h
  - include/grpcpp/impl/codegen/client_context.h
  - include/grpcpp/impl/codegen/client_interceptor.h
  - include/grpcpp/impl/codegen/client_unary_call.h
  - include/grpcpp/impl/codegen/completion_queue.h
  - include/grpcpp/impl/codegen/completion_queue_tag.h
  - include/grpcpp/impl/codegen/config.h
  - include/grpcpp/impl/codegen/config_protobuf.h
  - include/grpcpp/impl/codegen/core_codegen.h
  - include/grpcpp/impl/codegen/core_codegen_interface.h
  - include/grpcpp/impl/codegen/create_auth_context.h
  - include/grpcpp/impl/codegen/delegating_channel.h
  - include/grpcpp/impl/codegen/grpc_library.h
  - include/grpcpp/impl/codegen/intercepted_channel.h
  - include/grpcpp/impl/codegen/interceptor.h
  - include/grpcpp/impl/codegen/interceptor_common.h
  - include/grpcpp/impl/codegen/message_allocator.h
  - include/grpcpp/impl/codegen/metadata_map.h
  - include/grpcpp/impl/codegen/method_handler.h
  - include/grpcpp/impl/codegen/method_handler_impl.h
  - include/grpcpp/impl/codegen/proto_buffer_reader.h
  - include/grpcpp/impl/codegen/proto_buffer_writer.h
  - include/grpcpp/impl/codegen/proto_utils.h
  - include/grpcpp/impl/codegen/rpc_method.h
  - include/grpcpp/impl/codegen/rpc_service_method.h
  - include/grpcpp/impl/codegen/security/auth_context.h
  - include/grpcpp/impl/codegen/serialization_traits.h
  - include/grpcpp/impl/codegen/server_callback.h
  - include/grpcpp/impl/codegen/server_callback_handlers.h
  - include/grpcpp/impl/codegen/server_context.h
  - include/grpcpp/impl/codegen/server_interceptor.h
  - include/grpcpp/impl/codegen/server_interface.h
  - include/grpcpp/impl/codegen/service_type.h
  - include/grpcpp/impl/codegen/slice.h
  - include/grpcpp/impl/codegen/status.h
  - include/grpcpp/impl/codegen/status_code_enum.h
  - include/grpcpp/impl/codegen/string_ref.h
  - include/grpcpp/impl/codegen/stub_options.h
  - include/grpcpp/impl/codegen/sync.h
  - include/grpcpp/impl/codegen/sync_stream.h
  - include/grpcpp/impl/codegen/time.h
  - include/grpcpp/impl/grpc_library.h
  - include/grpcpp/impl/method_handler_impl.h
  - include/grpcpp/impl/rpc_method.h
  - include/grpcpp/impl/rpc_service_method.h
  - include/grpcpp/impl/serialization_traits.h
  - include/grpcpp/impl/server_builder_option.h
  - include/grpcpp/impl/server_builder_plugin.h
  - include/grpcpp/impl/server_initializer.h
  - include/grpcpp/impl/service_type.h
  - include/grpcpp/resource_quota.h
  - include/grpcpp/security/auth_context.h
  - include/grpcpp/security/auth_metadata_processor.h
  - include/grpcpp/security/authorization_policy_provider.h
  - include/grpcpp/security/credentials.h
  - include/grpcpp/security/server_credentials.h
  - include/grpcpp/security/tls_certificate_provider.h
  - include/grpcpp/security/tls_certificate_verifier.h
  - include/grpcpp/security/tls_credentials_options.h
  - include/grpcpp/server.h
  - include/grpcpp/server_builder.h
  - include/grpcpp/server_context.h
  - include/grpcpp/server_posix.h
  - include/grpcpp/support/async_stream.h
  - include/grpcpp/support/async_unary_call.h
  - include/grpcpp/support/byte_buffer.h
  - include/grpcpp/support/channel_arguments.h
  - include/grpcpp/support/client_callback.h
  - include/grpcpp/support/client_interceptor.h
  - include/grpcpp/support/config.h
  - include/grpcpp/support/interceptor.h
  - include/grpcpp/support/message_allocator.h
  - include/grpcpp/support/method_handler.h
  - include/grpcpp/support/proto_buffer_reader.h
  - include/grpcpp/support/proto_buffer_writer.h
  - include/grpcpp/support/server_callback.h
  - include/grpcpp/support/server_interceptor.h
  - include/grpcpp/support/slice.h
  - include/grpcpp/support/status.h
  - include/grpcpp/support/status_code_enum.h
  - include/grpcpp/support/string_ref.h
  - include/grpcpp/support/stub_options.h
  - include/grpcpp/support/sync_stream.h
  - include/grpcpp/support/time.h
  - include/grpcpp/support/validate_service_config.h
  headers:
  - src/cpp/client/create_channel_internal.h
  - src/cpp/common/channel_filter.h
  - src/cpp/server/dynamic_thread_pool.h
  - src/cpp/server/external_connection_acceptor_impl.h
  - src/cpp/server/health/default_health_check_service.h
  - src/cpp/server/thread_pool_interface.h
  - src/cpp/thread_manager/thread_manager.h
  src:
  - src/cpp/client/channel_cc.cc
  - src/cpp/client/client_callback.cc
  - src/cpp/client/client_context.cc
  - src/cpp/client/client_interceptor.cc
  - src/cpp/client/create_channel.cc
  - src/cpp/client/create_channel_internal.cc
  - src/cpp/client/create_channel_posix.cc
  - src/cpp/client/credentials_cc.cc
  - src/cpp/client/insecure_credentials.cc
  - src/cpp/codegen/codegen_init.cc
  - src/cpp/common/alarm.cc
  - src/cpp/common/channel_arguments.cc
  - src/cpp/common/channel_filter.cc
  - src/cpp/common/completion_queue_cc.cc
  - src/cpp/common/core_codegen.cc
  - src/cpp/common/insecure_create_auth_context.cc
  - src/cpp/common/resource_quota_cc.cc
  - src/cpp/common/rpc_method.cc
  - src/cpp/common/validate_service_config.cc
  - src/cpp/common/version_cc.cc
  - src/cpp/server/async_generic_service.cc
  - src/cpp/server/channel_argument_option.cc
  - src/cpp/server/create_default_thread_pool.cc
  - src/cpp/server/dynamic_thread_pool.cc
  - src/cpp/server/external_connection_acceptor_impl.cc
  - src/cpp/server/health/default_health_check_service.cc
  - src/cpp/server/health/health_check_service.cc
  - src/cpp/server/health/health_check_service_server_builder_option.cc
  - src/cpp/server/insecure_server_credentials.cc
  - src/cpp/server/orca/call_metric_recorder.cc
  - src/cpp/server/server_builder.cc
  - src/cpp/server/server_callback.cc
  - src/cpp/server/server_cc.cc
  - src/cpp/server/server_context.cc
  - src/cpp/server/server_credentials.cc
  - src/cpp/server/server_posix.cc
  - src/cpp/thread_manager/thread_manager.cc
  - src/cpp/util/byte_buffer_cc.cc
  - src/cpp/util/status.cc
  - src/cpp/util/string_ref.cc
  - src/cpp/util/time_cc.cc
  deps:
  - grpc_unsecure
  baselib: true
- name: grpc_plugin_support
  build: protoc
  language: c++
  public_headers:
  - include/grpc++/impl/codegen/config_protobuf.h
  - include/grpcpp/impl/codegen/config_protobuf.h
  headers:
  - src/compiler/config.h
  - src/compiler/config_protobuf.h
  - src/compiler/cpp_generator.h
  - src/compiler/cpp_generator_helpers.h
  - src/compiler/cpp_plugin.h
  - src/compiler/csharp_generator.h
  - src/compiler/csharp_generator_helpers.h
  - src/compiler/generator_helpers.h
  - src/compiler/node_generator.h
  - src/compiler/node_generator_helpers.h
  - src/compiler/objective_c_generator.h
  - src/compiler/objective_c_generator_helpers.h
  - src/compiler/php_generator.h
  - src/compiler/php_generator_helpers.h
  - src/compiler/protobuf_plugin.h
  - src/compiler/python_generator.h
  - src/compiler/python_generator_helpers.h
  - src/compiler/python_private_generator.h
  - src/compiler/ruby_generator.h
  - src/compiler/ruby_generator_helpers-inl.h
  - src/compiler/ruby_generator_map-inl.h
  - src/compiler/ruby_generator_string-inl.h
  - src/compiler/schema_interface.h
  src:
  - src/compiler/cpp_generator.cc
  - src/compiler/csharp_generator.cc
  - src/compiler/node_generator.cc
  - src/compiler/objective_c_generator.cc
  - src/compiler/php_generator.cc
  - src/compiler/python_generator.cc
  - src/compiler/ruby_generator.cc
  deps: []
- name: grpcpp_channelz
  build: all
  language: c++
  public_headers:
  - include/grpcpp/ext/channelz_service_plugin.h
  headers:
  - src/cpp/server/channelz/channelz_service.h
  src:
  - src/proto/grpc/channelz/channelz.proto
  - src/cpp/server/channelz/channelz_service.cc
  - src/cpp/server/channelz/channelz_service_plugin.cc
  deps:
  - grpc++
targets:
- name: alloc_test
  build: test
  language: c
  headers: []
  src:
  - test/core/gpr/alloc_test.cc
  deps:
  - grpc_test_util
  uses_polling: false
- name: b64_test
  build: test
  language: c
  headers: []
  src:
  - test/core/slice/b64_test.cc
  deps:
  - grpc_test_util
  uses_polling: false
- name: bad_server_response_test
  build: test
  language: c
  headers:
  - test/core/end2end/cq_verifier.h
  src:
  - test/core/end2end/bad_server_response_test.cc
  - test/core/end2end/cq_verifier.cc
  deps:
  - grpc_test_util
- name: bad_ssl_alpn_test
  build: test
  language: c
  headers:
  - test/core/end2end/cq_verifier.h
  src:
  - test/core/bad_ssl/bad_ssl_test.cc
  - test/core/end2end/cq_verifier.cc
  deps:
  - grpc_test_util
  platforms:
  - linux
  - posix
  - mac
- name: bad_ssl_cert_test
  build: test
  language: c
  headers:
  - test/core/end2end/cq_verifier.h
  src:
  - test/core/bad_ssl/bad_ssl_test.cc
  - test/core/end2end/cq_verifier.cc
  deps:
  - grpc_test_util
  platforms:
  - linux
  - posix
  - mac
- name: buffer_list_test
  build: test
  language: c
  headers: []
  src:
  - test/core/iomgr/buffer_list_test.cc
  deps:
  - grpc_test_util
- name: c_slice_buffer_test
  build: test
  language: c
  headers: []
  src:
  - test/core/slice/c_slice_buffer_test.cc
  deps:
  - grpc_test_util
  uses_polling: false
- name: combiner_test
  build: test
  language: c
  headers: []
  src:
  - test/core/iomgr/combiner_test.cc
  deps:
  - grpc_test_util
  platforms:
  - linux
  - posix
  - mac
- name: compression_test
  build: test
  language: c
  headers:
  - test/core/compression/args_utils.h
  src:
  - test/core/compression/args_utils.cc
  - test/core/compression/compression_test.cc
  deps:
  - grpc_test_util
  uses_polling: false
- name: connection_refused_test
  build: test
  language: c
  headers:
  - test/core/end2end/cq_verifier.h
  src:
  - test/core/end2end/connection_refused_test.cc
  - test/core/end2end/cq_verifier.cc
  deps:
  - grpc_test_util
- name: cpu_test
  build: test
  language: c
  headers: []
  src:
  - test/core/gpr/cpu_test.cc
  deps:
  - grpc_test_util
  uses_polling: false
- name: dualstack_socket_test
  build: test
  language: c
  headers:
  - test/core/end2end/cq_verifier.h
  src:
  - test/core/end2end/cq_verifier.cc
  - test/core/end2end/dualstack_socket_test.cc
  deps:
  - grpc_test_util
  platforms:
  - linux
  - posix
  - mac
- name: endpoint_pair_test
  build: test
  language: c
  headers:
  - test/core/iomgr/endpoint_tests.h
  src:
  - test/core/iomgr/endpoint_pair_test.cc
  - test/core/iomgr/endpoint_tests.cc
  deps:
  - grpc_test_util
- name: env_test
  build: test
  language: c
  headers: []
  src:
  - test/core/gpr/env_test.cc
  deps:
  - grpc_test_util
  uses_polling: false
- name: fd_conservation_posix_test
  build: test
  language: c
  headers: []
  src:
  - test/core/iomgr/fd_conservation_posix_test.cc
  deps:
  - grpc_test_util
  platforms:
  - linux
  - posix
  - mac
- name: fd_posix_test
  build: test
  language: c
  headers: []
  src:
  - test/core/iomgr/fd_posix_test.cc
  deps:
  - grpc_test_util
  platforms:
  - linux
  - posix
  - mac
- name: fling_stream_test
  build: test
  language: c
  headers:
  - test/core/end2end/data/ssl_test_data.h
  src:
  - test/core/end2end/data/client_certs.cc
  - test/core/end2end/data/server1_cert.cc
  - test/core/end2end/data/server1_key.cc
  - test/core/end2end/data/test_root_cert.cc
  - test/core/fling/fling_stream_test.cc
  deps:
  - grpc_test_util
  platforms:
  - linux
  - posix
  - mac
- name: fling_test
  build: test
  language: c
  headers:
  - test/core/end2end/data/ssl_test_data.h
  src:
  - test/core/end2end/data/client_certs.cc
  - test/core/end2end/data/server1_cert.cc
  - test/core/end2end/data/server1_key.cc
  - test/core/end2end/data/test_root_cert.cc
  - test/core/fling/fling_test.cc
  deps:
  - grpc_test_util
  platforms:
  - linux
  - posix
  - mac
- name: format_request_test
  build: test
  language: c
  headers:
  - test/core/end2end/data/ssl_test_data.h
  src:
  - test/core/end2end/data/client_certs.cc
  - test/core/end2end/data/server1_cert.cc
  - test/core/end2end/data/server1_key.cc
  - test/core/end2end/data/test_root_cert.cc
  - test/core/http/format_request_test.cc
  deps:
  - grpc_test_util
- name: goaway_server_test
  build: test
  language: c
  headers:
  - test/core/end2end/cq_verifier.h
  src:
  - test/core/end2end/cq_verifier.cc
  - test/core/end2end/goaway_server_test.cc
  deps:
  - grpc_test_util
- name: grpc_ipv6_loopback_available_test
  build: test
  language: c
  headers: []
  src:
  - test/core/iomgr/grpc_ipv6_loopback_available_test.cc
  deps:
  - grpc_test_util
- name: inproc_callback_test
  build: test
  language: c
  headers: []
  src:
  - test/core/end2end/inproc_callback_test.cc
  deps:
  - end2end_tests
  uses_polling: false
- name: invalid_call_argument_test
  build: test
  language: c
  headers:
  - test/core/end2end/cq_verifier.h
  src:
  - test/core/end2end/cq_verifier.cc
  - test/core/end2end/invalid_call_argument_test.cc
  deps:
  - grpc_test_util
- name: load_file_test
  build: test
  language: c
  headers: []
  src:
  - test/core/iomgr/load_file_test.cc
  deps:
  - grpc_test_util
  uses_polling: false
- name: message_compress_test
  build: test
  language: c
  headers: []
  src:
  - test/core/compression/message_compress_test.cc
  deps:
  - grpc_test_util
  uses_polling: false
- name: minimal_stack_is_minimal_test
  build: test
  language: c
  headers: []
  src:
  - test/core/channel/minimal_stack_is_minimal_test.cc
  deps:
  - grpc_test_util
  uses_polling: false
- name: multiple_server_queues_test
  build: test
  language: c
  headers:
  - test/core/end2end/cq_verifier.h
  src:
  - test/core/end2end/cq_verifier.cc
  - test/core/end2end/multiple_server_queues_test.cc
  deps:
  - grpc_test_util
- name: murmur_hash_test
  build: test
  language: c
  headers: []
  src:
  - test/core/gpr/murmur_hash_test.cc
  deps:
  - grpc_test_util
  uses_polling: false
- name: no_server_test
  build: test
  language: c
  headers:
  - test/core/end2end/cq_verifier.h
  src:
  - test/core/end2end/cq_verifier.cc
  - test/core/end2end/no_server_test.cc
  deps:
  - grpc_test_util
- name: parser_test
  build: test
  language: c
  headers:
  - test/core/end2end/data/ssl_test_data.h
  src:
  - test/core/end2end/data/client_certs.cc
  - test/core/end2end/data/server1_cert.cc
  - test/core/end2end/data/server1_key.cc
  - test/core/end2end/data/test_root_cert.cc
  - test/core/http/parser_test.cc
  deps:
  - grpc_test_util
  uses_polling: false
- name: percent_encoding_test
  build: test
  language: c
  headers: []
  src:
  - test/core/slice/percent_encoding_test.cc
  deps:
  - grpc_test_util
  uses_polling: false
- name: public_headers_must_be_c89
  build: test
  language: c
  headers:
  - src/core/lib/security/authorization/grpc_authorization_policy_provider.h
  - src/core/lib/security/authorization/rbac_translator.h
  src:
  - src/core/lib/security/authorization/grpc_authorization_policy_provider.cc
  - src/core/lib/security/authorization/rbac_translator.cc
  - test/core/surface/public_headers_must_be_c89.c
  deps:
  - grpc_test_util
- name: resolve_address_using_ares_resolver_posix_test
  build: test
  language: c
  headers: []
  src:
  - test/core/iomgr/resolve_address_posix_test.cc
  deps:
  - grpc_test_util
  args:
  - --resolver=ares
  platforms:
  - linux
  - posix
  - mac
- name: resolve_address_using_native_resolver_posix_test
  build: test
  language: c
  headers: []
  src:
  - test/core/iomgr/resolve_address_posix_test.cc
  deps:
  - grpc_test_util
  args:
  - --resolver=native
  platforms:
  - linux
  - posix
  - mac
- name: slice_string_helpers_test
  build: test
  language: c
  headers:
  - src/core/lib/slice/slice.h
  - src/core/lib/slice/slice_internal.h
  - src/core/lib/slice/slice_refcount.h
  - src/core/lib/slice/slice_refcount_base.h
  - src/core/lib/slice/slice_string_helpers.h
  src:
  - src/core/lib/slice/slice.cc
  - src/core/lib/slice/slice_refcount.cc
  - src/core/lib/slice/slice_string_helpers.cc
  - test/core/slice/slice_string_helpers_test.cc
  deps:
  - gpr
  uses_polling: false
- name: socket_utils_test
  build: test
  language: c
  headers: []
  src:
  - test/core/iomgr/socket_utils_test.cc
  deps:
  - grpc_test_util
  platforms:
  - linux
  - posix
  - mac
- name: spinlock_test
  build: test
  language: c
  headers: []
  src:
  - test/core/gpr/spinlock_test.cc
  deps:
  - grpc_test_util
  uses_polling: false
- name: string_test
  build: test
  language: c
  headers: []
  src:
  - test/core/gpr/string_test.cc
  deps:
  - grpc_test_util
  uses_polling: false
- name: sync_test
  build: test
  language: c
  headers: []
  src:
  - test/core/gpr/sync_test.cc
  deps:
  - grpc_test_util
  uses_polling: false
- name: tcp_client_posix_test
  build: test
  language: c
  headers: []
  src:
  - test/core/iomgr/tcp_client_posix_test.cc
  deps:
  - grpc_test_util
  platforms:
  - linux
  - posix
  - mac
- name: tcp_posix_test
  build: test
  language: c
  headers:
  - test/core/iomgr/endpoint_tests.h
  src:
  - test/core/iomgr/endpoint_tests.cc
  - test/core/iomgr/tcp_posix_test.cc
  deps:
  - grpc_test_util
  platforms:
  - linux
  - posix
- name: tcp_server_posix_test
  build: test
  language: c
  headers: []
  src:
  - test/core/iomgr/tcp_server_posix_test.cc
  deps:
  - grpc_test_util
  platforms:
  - linux
  - posix
  - mac
- name: test_core_gpr_time_test
  build: test
  language: c
  headers: []
  src:
  - test/core/gpr/time_test.cc
  deps:
  - grpc_test_util
  uses_polling: false
- name: test_core_iomgr_timer_heap_test
  build: test
  language: c
  headers: []
  src:
  - test/core/iomgr/timer_heap_test.cc
  deps:
  - grpc_test_util
  uses_polling: false
- name: test_core_iomgr_timer_list_test
  build: test
  language: c
  headers: []
  src:
  - test/core/iomgr/timer_list_test.cc
  deps:
  - grpc_test_util
  uses_polling: false
- name: activity_test
  gtest: true
  build: test
  language: c++
  headers:
  - src/core/lib/gpr/alloc.h
  - src/core/lib/gpr/env.h
  - src/core/lib/gpr/murmur_hash.h
  - src/core/lib/gpr/spinlock.h
  - src/core/lib/gpr/string.h
  - src/core/lib/gpr/string_windows.h
  - src/core/lib/gpr/time_precise.h
  - src/core/lib/gpr/tls.h
  - src/core/lib/gpr/tmpfile.h
  - src/core/lib/gpr/useful.h
  - src/core/lib/gprpp/atomic_utils.h
  - src/core/lib/gprpp/bitset.h
  - src/core/lib/gprpp/construct_destruct.h
  - src/core/lib/gprpp/debug_location.h
  - src/core/lib/gprpp/examine_stack.h
  - src/core/lib/gprpp/fork.h
  - src/core/lib/gprpp/global_config.h
  - src/core/lib/gprpp/global_config_custom.h
  - src/core/lib/gprpp/global_config_env.h
  - src/core/lib/gprpp/global_config_generic.h
  - src/core/lib/gprpp/host_port.h
  - src/core/lib/gprpp/manual_constructor.h
  - src/core/lib/gprpp/memory.h
  - src/core/lib/gprpp/mpscq.h
  - src/core/lib/gprpp/orphanable.h
  - src/core/lib/gprpp/ref_counted.h
  - src/core/lib/gprpp/ref_counted_ptr.h
  - src/core/lib/gprpp/stat.h
  - src/core/lib/gprpp/sync.h
  - src/core/lib/gprpp/thd.h
  - src/core/lib/gprpp/time_util.h
  - src/core/lib/profiling/timers.h
  - src/core/lib/promise/activity.h
  - src/core/lib/promise/context.h
  - src/core/lib/promise/detail/basic_join.h
  - src/core/lib/promise/detail/basic_seq.h
  - src/core/lib/promise/detail/promise_factory.h
  - src/core/lib/promise/detail/promise_like.h
  - src/core/lib/promise/detail/status.h
  - src/core/lib/promise/detail/switch.h
  - src/core/lib/promise/join.h
  - src/core/lib/promise/poll.h
  - src/core/lib/promise/promise.h
  - src/core/lib/promise/seq.h
  - src/core/lib/promise/wait_set.h
  - test/core/promise/test_wakeup_schedulers.h
  src:
  - src/core/lib/gpr/alloc.cc
  - src/core/lib/gpr/atm.cc
  - src/core/lib/gpr/cpu_iphone.cc
  - src/core/lib/gpr/cpu_linux.cc
  - src/core/lib/gpr/cpu_posix.cc
  - src/core/lib/gpr/cpu_windows.cc
  - src/core/lib/gpr/env_linux.cc
  - src/core/lib/gpr/env_posix.cc
  - src/core/lib/gpr/env_windows.cc
  - src/core/lib/gpr/log.cc
  - src/core/lib/gpr/log_android.cc
  - src/core/lib/gpr/log_linux.cc
  - src/core/lib/gpr/log_posix.cc
  - src/core/lib/gpr/log_windows.cc
  - src/core/lib/gpr/murmur_hash.cc
  - src/core/lib/gpr/string.cc
  - src/core/lib/gpr/string_posix.cc
  - src/core/lib/gpr/string_util_windows.cc
  - src/core/lib/gpr/string_windows.cc
  - src/core/lib/gpr/sync.cc
  - src/core/lib/gpr/sync_abseil.cc
  - src/core/lib/gpr/sync_posix.cc
  - src/core/lib/gpr/sync_windows.cc
  - src/core/lib/gpr/time.cc
  - src/core/lib/gpr/time_posix.cc
  - src/core/lib/gpr/time_precise.cc
  - src/core/lib/gpr/time_windows.cc
  - src/core/lib/gpr/tmpfile_msys.cc
  - src/core/lib/gpr/tmpfile_posix.cc
  - src/core/lib/gpr/tmpfile_windows.cc
  - src/core/lib/gpr/wrap_memcpy.cc
  - src/core/lib/gprpp/examine_stack.cc
  - src/core/lib/gprpp/fork.cc
  - src/core/lib/gprpp/global_config_env.cc
  - src/core/lib/gprpp/host_port.cc
  - src/core/lib/gprpp/mpscq.cc
  - src/core/lib/gprpp/stat_posix.cc
  - src/core/lib/gprpp/stat_windows.cc
  - src/core/lib/gprpp/thd_posix.cc
  - src/core/lib/gprpp/thd_windows.cc
  - src/core/lib/gprpp/time_util.cc
  - src/core/lib/profiling/basic_timers.cc
  - src/core/lib/profiling/stap_timers.cc
  - src/core/lib/promise/activity.cc
  - test/core/promise/activity_test.cc
  deps:
  - absl/base:base
  - absl/base:core_headers
  - absl/container:flat_hash_set
  - absl/hash:hash
  - absl/memory:memory
  - absl/meta:type_traits
  - absl/random:random
  - absl/status:status
  - absl/status:statusor
  - absl/strings:cord
  - absl/strings:str_format
  - absl/strings:strings
  - absl/synchronization:synchronization
  - absl/time:time
  - absl/types:optional
  - absl/types:variant
  - absl/utility:utility
  uses_polling: false
- name: address_sorting_test
  gtest: true
  build: test
  language: c++
  headers: []
  src:
  - test/cpp/naming/address_sorting_test.cc
  deps:
  - grpc++_test_config
  - grpc++_test_util
  platforms:
  - linux
  - posix
  - mac
- name: address_sorting_test_unsecure
  gtest: true
  build: test
  language: c++
  headers:
  - test/cpp/util/byte_buffer_proto_helper.h
  - test/cpp/util/string_ref_helper.h
  - test/cpp/util/subprocess.h
  src:
  - test/cpp/naming/address_sorting_test.cc
  - test/cpp/util/byte_buffer_proto_helper.cc
  - test/cpp/util/string_ref_helper.cc
  - test/cpp/util/subprocess.cc
  deps:
  - grpc++_unsecure
  - grpc_test_util_unsecure
  - grpc++_test_config
  platforms:
  - linux
  - posix
  - mac
- name: admin_services_end2end_test
  gtest: true
  build: test
  language: c++
  headers:
  - src/cpp/server/csds/csds.h
  src:
  - src/proto/grpc/testing/xds/v3/base.proto
  - src/proto/grpc/testing/xds/v3/config_dump.proto
  - src/proto/grpc/testing/xds/v3/csds.proto
  - src/proto/grpc/testing/xds/v3/percent.proto
  - src/cpp/server/admin/admin_services.cc
  - src/cpp/server/csds/csds.cc
  - test/cpp/end2end/admin_services_end2end_test.cc
  deps:
  - grpc++_reflection
  - grpcpp_channelz
  - grpc++_test_util
- name: alarm_test
  gtest: true
  build: test
  language: c++
  headers: []
  src:
  - test/cpp/common/alarm_test.cc
  deps:
  - grpc++_unsecure
  - grpc_test_util_unsecure
  platforms:
  - linux
  - posix
  - mac
- name: alpn_test
  gtest: true
  build: test
  language: c++
  headers: []
  src:
  - test/core/transport/chttp2/alpn_test.cc
  deps:
  - grpc_test_util
- name: alts_concurrent_connectivity_test
  gtest: true
  build: test
  language: c++
  headers:
  - test/core/end2end/cq_verifier.h
  - test/core/tsi/alts/fake_handshaker/fake_handshaker_server.h
  - test/core/util/fake_udp_and_tcp_server.h
  src:
  - test/core/tsi/alts/fake_handshaker/handshaker.proto
  - test/core/tsi/alts/fake_handshaker/transport_security_common.proto
  - test/core/end2end/cq_verifier.cc
  - test/core/tsi/alts/fake_handshaker/fake_handshaker_server.cc
  - test/core/tsi/alts/handshaker/alts_concurrent_connectivity_test.cc
  - test/core/util/fake_udp_and_tcp_server.cc
  deps:
  - grpc++
  - grpc_test_util
  platforms:
  - linux
  - posix
- name: alts_counter_test
  gtest: true
  build: test
  language: c++
  headers:
  - test/core/tsi/alts/crypt/gsec_test_util.h
  src:
  - test/core/tsi/alts/crypt/gsec_test_util.cc
  - test/core/tsi/alts/frame_protector/alts_counter_test.cc
  deps:
  - grpc_test_util
- name: alts_crypt_test
  gtest: true
  build: test
  language: c++
  headers:
  - test/core/tsi/alts/crypt/gsec_test_util.h
  src:
  - test/core/tsi/alts/crypt/aes_gcm_test.cc
  - test/core/tsi/alts/crypt/gsec_test_util.cc
  deps:
  - grpc_test_util
- name: alts_crypter_test
  gtest: true
  build: test
  language: c++
  headers:
  - test/core/tsi/alts/crypt/gsec_test_util.h
  src:
  - test/core/tsi/alts/crypt/gsec_test_util.cc
  - test/core/tsi/alts/frame_protector/alts_crypter_test.cc
  deps:
  - grpc_test_util
- name: alts_frame_protector_test
  gtest: true
  build: test
  language: c++
  headers:
  - test/core/tsi/alts/crypt/gsec_test_util.h
  - test/core/tsi/transport_security_test_lib.h
  src:
  - test/core/tsi/alts/crypt/gsec_test_util.cc
  - test/core/tsi/alts/frame_protector/alts_frame_protector_test.cc
  - test/core/tsi/transport_security_test_lib.cc
  deps:
  - grpc_test_util
- name: alts_grpc_record_protocol_test
  gtest: true
  build: test
  language: c++
  headers:
  - test/core/tsi/alts/crypt/gsec_test_util.h
  src:
  - test/core/tsi/alts/crypt/gsec_test_util.cc
  - test/core/tsi/alts/zero_copy_frame_protector/alts_grpc_record_protocol_test.cc
  deps:
  - grpc_test_util
- name: alts_handshaker_client_test
  gtest: true
  build: test
  language: c++
  headers:
  - test/core/tsi/alts/handshaker/alts_handshaker_service_api_test_lib.h
  src:
  - test/core/tsi/alts/handshaker/alts_handshaker_client_test.cc
  - test/core/tsi/alts/handshaker/alts_handshaker_service_api_test_lib.cc
  deps:
  - grpc_test_util
- name: alts_iovec_record_protocol_test
  gtest: true
  build: test
  language: c++
  headers:
  - test/core/tsi/alts/crypt/gsec_test_util.h
  src:
  - test/core/tsi/alts/crypt/gsec_test_util.cc
  - test/core/tsi/alts/zero_copy_frame_protector/alts_iovec_record_protocol_test.cc
  deps:
  - grpc_test_util
- name: alts_security_connector_test
  gtest: true
  build: test
  language: c++
  headers: []
  src:
  - test/core/security/alts_security_connector_test.cc
  deps:
  - grpc_test_util
- name: alts_tsi_handshaker_test
  gtest: true
  build: test
  language: c++
  headers:
  - test/core/tsi/alts/handshaker/alts_handshaker_service_api_test_lib.h
  src:
  - test/core/tsi/alts/handshaker/alts_handshaker_service_api_test_lib.cc
  - test/core/tsi/alts/handshaker/alts_tsi_handshaker_test.cc
  deps:
  - grpc_test_util
- name: alts_tsi_utils_test
  gtest: true
  build: test
  language: c++
  headers:
  - test/core/tsi/alts/handshaker/alts_handshaker_service_api_test_lib.h
  src:
  - test/core/tsi/alts/handshaker/alts_handshaker_service_api_test_lib.cc
  - test/core/tsi/alts/handshaker/alts_tsi_utils_test.cc
  deps:
  - grpc_test_util
- name: alts_util_test
  gtest: true
  build: test
  language: c++
  headers: []
  src:
  - test/cpp/common/alts_util_test.cc
  deps:
  - grpc++_alts
  - grpc++_test_util
- name: alts_zero_copy_grpc_protector_test
  gtest: true
  build: test
  language: c++
  headers:
  - test/core/tsi/alts/crypt/gsec_test_util.h
  src:
  - test/core/tsi/alts/crypt/gsec_test_util.cc
  - test/core/tsi/alts/zero_copy_frame_protector/alts_zero_copy_grpc_protector_test.cc
  deps:
  - grpc_test_util
- name: arena_promise_test
  gtest: true
  build: test
  language: c++
  headers:
  - src/core/ext/upb-generated/google/protobuf/any.upb.h
  - src/core/ext/upb-generated/google/rpc/status.upb.h
  - src/core/lib/debug/trace.h
  - src/core/lib/gprpp/atomic_utils.h
  - src/core/lib/gprpp/bitset.h
  - src/core/lib/gprpp/cpp_impl_of.h
  - src/core/lib/gprpp/orphanable.h
  - src/core/lib/gprpp/ref_counted.h
  - src/core/lib/gprpp/ref_counted_ptr.h
  - src/core/lib/gprpp/status_helper.h
  - src/core/lib/gprpp/time.h
  - src/core/lib/iomgr/closure.h
  - src/core/lib/iomgr/combiner.h
  - src/core/lib/iomgr/error.h
  - src/core/lib/iomgr/error_internal.h
  - src/core/lib/iomgr/exec_ctx.h
  - src/core/lib/iomgr/executor.h
  - src/core/lib/iomgr/iomgr_internal.h
  - src/core/lib/promise/activity.h
  - src/core/lib/promise/arena_promise.h
  - src/core/lib/promise/context.h
  - src/core/lib/promise/detail/basic_seq.h
  - src/core/lib/promise/detail/promise_factory.h
  - src/core/lib/promise/detail/promise_like.h
  - src/core/lib/promise/detail/status.h
  - src/core/lib/promise/detail/switch.h
  - src/core/lib/promise/exec_ctx_wakeup_scheduler.h
  - src/core/lib/promise/loop.h
  - src/core/lib/promise/map.h
  - src/core/lib/promise/poll.h
  - src/core/lib/promise/race.h
  - src/core/lib/promise/seq.h
  - src/core/lib/resource_quota/arena.h
  - src/core/lib/resource_quota/memory_quota.h
  - src/core/lib/resource_quota/resource_quota.h
  - src/core/lib/resource_quota/thread_quota.h
  - src/core/lib/resource_quota/trace.h
  - src/core/lib/slice/percent_encoding.h
  - src/core/lib/slice/slice.h
  - src/core/lib/slice/slice_internal.h
  - src/core/lib/slice/slice_refcount.h
  - src/core/lib/slice/slice_refcount_base.h
  - src/core/lib/slice/slice_string_helpers.h
  - test/core/promise/test_context.h
  src:
  - src/core/ext/upb-generated/google/protobuf/any.upb.c
  - src/core/ext/upb-generated/google/rpc/status.upb.c
  - src/core/lib/debug/trace.cc
  - src/core/lib/event_engine/memory_allocator.cc
  - src/core/lib/gprpp/status_helper.cc
  - src/core/lib/gprpp/time.cc
  - src/core/lib/iomgr/combiner.cc
  - src/core/lib/iomgr/error.cc
  - src/core/lib/iomgr/exec_ctx.cc
  - src/core/lib/iomgr/executor.cc
  - src/core/lib/iomgr/iomgr_internal.cc
  - src/core/lib/promise/activity.cc
  - src/core/lib/resource_quota/arena.cc
  - src/core/lib/resource_quota/memory_quota.cc
  - src/core/lib/resource_quota/resource_quota.cc
  - src/core/lib/resource_quota/thread_quota.cc
  - src/core/lib/resource_quota/trace.cc
  - src/core/lib/slice/percent_encoding.cc
  - src/core/lib/slice/slice.cc
  - src/core/lib/slice/slice_refcount.cc
  - src/core/lib/slice/slice_string_helpers.cc
  - test/core/promise/arena_promise_test.cc
  deps:
  - absl/functional:any_invocable
  - absl/meta:type_traits
  - absl/status:statusor
  - absl/types:variant
  - absl/utility:utility
  - gpr
  - upb
  uses_polling: false
- name: arena_test
  gtest: true
  build: test
  language: c++
  headers: []
  src:
  - test/core/resource_quota/arena_test.cc
  deps:
  - grpc_test_util
  uses_polling: false
- name: async_end2end_test
  gtest: true
  build: test
  language: c++
  headers: []
  src:
  - src/proto/grpc/health/v1/health.proto
  - src/proto/grpc/testing/duplicate/echo_duplicate.proto
  - src/proto/grpc/testing/echo.proto
  - src/proto/grpc/testing/echo_messages.proto
  - src/proto/grpc/testing/simple_messages.proto
  - src/proto/grpc/testing/xds/v3/orca_load_report.proto
  - test/cpp/end2end/async_end2end_test.cc
  deps:
  - grpc++_test_util
- name: auth_context_test
  gtest: true
  build: test
  language: c++
  headers: []
  src:
  - test/core/security/auth_context_test.cc
  deps:
  - grpc_test_util
  uses_polling: false
- name: auth_property_iterator_test
  gtest: true
  build: test
  language: c++
  headers: []
  src:
  - test/cpp/common/auth_property_iterator_test.cc
  deps:
  - grpc++_test_util
  uses_polling: false
- name: authorization_matchers_test
  gtest: true
  build: test
  language: c++
  headers: []
  src:
  - test/core/security/authorization_matchers_test.cc
  deps:
  - grpc_test_util
- name: authorization_policy_provider_test
  gtest: true
  build: test
  language: c++
  headers:
  - src/core/lib/security/authorization/grpc_authorization_policy_provider.h
  - src/core/lib/security/authorization/rbac_translator.h
  src:
  - src/core/lib/security/authorization/grpc_authorization_policy_provider.cc
  - src/core/lib/security/authorization/rbac_translator.cc
  - src/cpp/server/authorization_policy_provider.cc
  - test/cpp/server/authorization_policy_provider_test.cc
  deps:
  - grpc++
  - grpc_test_util
- name: avl_test
  gtest: true
  build: test
  language: c++
  headers:
  - src/core/lib/avl/avl.h
  src:
  - test/core/avl/avl_test.cc
  deps: []
  uses_polling: false
- name: aws_request_signer_test
  gtest: true
  build: test
  language: c++
  headers: []
  src:
  - test/core/security/aws_request_signer_test.cc
  deps:
  - grpc_test_util
- name: backoff_test
  gtest: true
  build: test
  language: c++
  headers: []
  src:
  - test/core/backoff/backoff_test.cc
  deps:
  - grpc_test_util
  uses_polling: false
- name: bad_streaming_id_bad_client_test
  gtest: true
  build: test
  language: c++
  headers:
  - test/core/bad_client/bad_client.h
  - test/core/end2end/cq_verifier.h
  src:
  - test/core/bad_client/bad_client.cc
  - test/core/bad_client/tests/bad_streaming_id.cc
  - test/core/end2end/cq_verifier.cc
  deps:
  - grpc_test_util
- name: badreq_bad_client_test
  gtest: true
  build: test
  language: c++
  headers:
  - test/core/bad_client/bad_client.h
  - test/core/end2end/cq_verifier.h
  src:
  - test/core/bad_client/bad_client.cc
  - test/core/bad_client/tests/badreq.cc
  - test/core/end2end/cq_verifier.cc
  deps:
  - grpc_test_util
- name: bdp_estimator_test
  gtest: true
  build: test
  language: c++
  headers: []
  src:
  - test/core/transport/bdp_estimator_test.cc
  deps:
  - grpc_test_util
  platforms:
  - linux
  - posix
  - mac
  uses_polling: false
- name: bin_decoder_test
  gtest: true
  build: test
  language: c++
  headers: []
  src:
  - test/core/transport/chttp2/bin_decoder_test.cc
  deps:
  - grpc_test_util
  uses_polling: false
- name: bin_encoder_test
  gtest: true
  build: test
  language: c++
  headers: []
  src:
  - test/core/transport/chttp2/bin_encoder_test.cc
  deps:
  - grpc_test_util
  uses_polling: false
- name: binder_resolver_test
  gtest: true
  build: test
  language: c++
  headers: []
  src:
  - test/core/client_channel/resolvers/binder_resolver_test.cc
  deps:
  - grpc_test_util
- name: binder_server_test
  gtest: true
  build: test
  language: c++
  headers:
  - test/core/transport/binder/end2end/fake_binder.h
  - test/cpp/end2end/test_service_impl.h
  src:
  - src/proto/grpc/testing/echo.proto
  - src/proto/grpc/testing/echo_messages.proto
  - src/proto/grpc/testing/simple_messages.proto
  - src/proto/grpc/testing/xds/v3/orca_load_report.proto
  - test/core/transport/binder/end2end/binder_server_test.cc
  - test/core/transport/binder/end2end/fake_binder.cc
  - test/cpp/end2end/test_service_impl.cc
  deps:
  - grpc++_test_util
- name: binder_transport_test
  gtest: true
  build: test
  language: c++
  headers:
  - src/core/ext/transport/binder/client/binder_connector.h
  - src/core/ext/transport/binder/client/channel_create_impl.h
  - src/core/ext/transport/binder/client/connection_id_generator.h
  - src/core/ext/transport/binder/client/endpoint_binder_pool.h
  - src/core/ext/transport/binder/client/jni_utils.h
  - src/core/ext/transport/binder/client/security_policy_setting.h
  - src/core/ext/transport/binder/server/binder_server.h
  - src/core/ext/transport/binder/transport/binder_stream.h
  - src/core/ext/transport/binder/transport/binder_transport.h
  - src/core/ext/transport/binder/utils/binder_auto_utils.h
  - src/core/ext/transport/binder/utils/ndk_binder.h
  - src/core/ext/transport/binder/utils/transport_stream_receiver.h
  - src/core/ext/transport/binder/utils/transport_stream_receiver_impl.h
  - src/core/ext/transport/binder/wire_format/binder.h
  - src/core/ext/transport/binder/wire_format/binder_android.h
  - src/core/ext/transport/binder/wire_format/binder_constants.h
  - src/core/ext/transport/binder/wire_format/transaction.h
  - src/core/ext/transport/binder/wire_format/wire_reader.h
  - src/core/ext/transport/binder/wire_format/wire_reader_impl.h
  - src/core/ext/transport/binder/wire_format/wire_writer.h
  - src/cpp/client/create_channel_internal.h
  - src/cpp/common/channel_filter.h
  - src/cpp/server/dynamic_thread_pool.h
  - src/cpp/server/external_connection_acceptor_impl.h
  - src/cpp/server/health/default_health_check_service.h
  - src/cpp/server/thread_pool_interface.h
  - src/cpp/thread_manager/thread_manager.h
  - test/core/transport/binder/mock_objects.h
  src:
  - src/core/ext/transport/binder/client/binder_connector.cc
  - src/core/ext/transport/binder/client/channel_create.cc
  - src/core/ext/transport/binder/client/channel_create_impl.cc
  - src/core/ext/transport/binder/client/connection_id_generator.cc
  - src/core/ext/transport/binder/client/endpoint_binder_pool.cc
  - src/core/ext/transport/binder/client/jni_utils.cc
  - src/core/ext/transport/binder/client/security_policy_setting.cc
  - src/core/ext/transport/binder/security_policy/binder_security_policy.cc
  - src/core/ext/transport/binder/server/binder_server.cc
  - src/core/ext/transport/binder/server/binder_server_credentials.cc
  - src/core/ext/transport/binder/transport/binder_transport.cc
  - src/core/ext/transport/binder/utils/ndk_binder.cc
  - src/core/ext/transport/binder/utils/transport_stream_receiver_impl.cc
  - src/core/ext/transport/binder/wire_format/binder_android.cc
  - src/core/ext/transport/binder/wire_format/binder_constants.cc
  - src/core/ext/transport/binder/wire_format/transaction.cc
  - src/core/ext/transport/binder/wire_format/wire_reader_impl.cc
  - src/core/ext/transport/binder/wire_format/wire_writer.cc
  - src/cpp/client/channel_cc.cc
  - src/cpp/client/client_callback.cc
  - src/cpp/client/client_context.cc
  - src/cpp/client/client_interceptor.cc
  - src/cpp/client/create_channel.cc
  - src/cpp/client/create_channel_internal.cc
  - src/cpp/client/create_channel_posix.cc
  - src/cpp/client/credentials_cc.cc
  - src/cpp/codegen/codegen_init.cc
  - src/cpp/common/alarm.cc
  - src/cpp/common/channel_arguments.cc
  - src/cpp/common/channel_filter.cc
  - src/cpp/common/completion_queue_cc.cc
  - src/cpp/common/core_codegen.cc
  - src/cpp/common/resource_quota_cc.cc
  - src/cpp/common/rpc_method.cc
  - src/cpp/common/validate_service_config.cc
  - src/cpp/common/version_cc.cc
  - src/cpp/server/async_generic_service.cc
  - src/cpp/server/channel_argument_option.cc
  - src/cpp/server/create_default_thread_pool.cc
  - src/cpp/server/dynamic_thread_pool.cc
  - src/cpp/server/external_connection_acceptor_impl.cc
  - src/cpp/server/health/default_health_check_service.cc
  - src/cpp/server/health/health_check_service.cc
  - src/cpp/server/health/health_check_service_server_builder_option.cc
  - src/cpp/server/orca/call_metric_recorder.cc
  - src/cpp/server/server_builder.cc
  - src/cpp/server/server_callback.cc
  - src/cpp/server/server_cc.cc
  - src/cpp/server/server_context.cc
  - src/cpp/server/server_credentials.cc
  - src/cpp/server/server_posix.cc
  - src/cpp/thread_manager/thread_manager.cc
  - src/cpp/util/byte_buffer_cc.cc
  - src/cpp/util/status.cc
  - src/cpp/util/string_ref.cc
  - src/cpp/util/time_cc.cc
  - test/core/transport/binder/binder_transport_test.cc
  - test/core/transport/binder/mock_objects.cc
  deps:
  - absl/cleanup:cleanup
  - grpc_test_util
  uses_polling: false
- name: bitset_test
  gtest: true
  build: test
  language: c++
  headers:
  - src/core/lib/gpr/useful.h
  - src/core/lib/gprpp/bitset.h
  src:
  - test/core/gprpp/bitset_test.cc
  deps: []
  uses_polling: false
- name: byte_buffer_test
  gtest: true
  build: test
  language: c++
  headers: []
  src:
  - test/cpp/util/byte_buffer_test.cc
  deps:
  - grpc++_test_util
  uses_polling: false
- name: call_finalization_test
  gtest: true
  build: test
  language: c++
  headers:
  - test/core/promise/test_context.h
  src:
  - test/core/channel/call_finalization_test.cc
  deps:
  - grpc_test_util
- name: call_push_pull_test
  gtest: true
  build: test
  language: c++
  headers:
  - src/core/lib/gpr/useful.h
  - src/core/lib/gprpp/bitset.h
  - src/core/lib/gprpp/construct_destruct.h
  - src/core/lib/promise/call_push_pull.h
  - src/core/lib/promise/detail/promise_like.h
  - src/core/lib/promise/detail/status.h
  - src/core/lib/promise/poll.h
  src:
  - test/core/promise/call_push_pull_test.cc
  deps:
  - absl/meta:type_traits
  - absl/status:status
  - absl/status:statusor
  - absl/types:variant
  uses_polling: false
- name: cancel_ares_query_test
  gtest: true
  build: test
  language: c++
  headers:
  - test/core/end2end/cq_verifier.h
  - test/core/util/fake_udp_and_tcp_server.h
  src:
  - test/core/end2end/cq_verifier.cc
  - test/core/util/fake_udp_and_tcp_server.cc
  - test/cpp/naming/cancel_ares_query_test.cc
  deps:
  - grpc++_test_config
  - grpc++_test_util
- name: cel_authorization_engine_test
  gtest: true
  build: test
  language: c++
  headers:
  - src/core/ext/upb-generated/google/type/expr.upb.h
  - src/core/lib/security/authorization/cel_authorization_engine.h
  - src/core/lib/security/authorization/mock_cel/activation.h
  - src/core/lib/security/authorization/mock_cel/cel_expr_builder_factory.h
  - src/core/lib/security/authorization/mock_cel/cel_expression.h
  - src/core/lib/security/authorization/mock_cel/cel_value.h
  - src/core/lib/security/authorization/mock_cel/evaluator_core.h
  - src/core/lib/security/authorization/mock_cel/flat_expr_builder.h
  src:
  - src/core/ext/upb-generated/google/type/expr.upb.c
  - src/core/lib/security/authorization/cel_authorization_engine.cc
  - test/core/security/cel_authorization_engine_test.cc
  deps:
  - grpc_test_util
- name: certificate_provider_registry_test
  gtest: true
  build: test
  language: c++
  headers: []
  src:
  - test/core/client_channel/certificate_provider_registry_test.cc
  deps:
  - grpc_test_util
- name: certificate_provider_store_test
  gtest: true
  build: test
  language: c++
  headers: []
  src:
  - test/core/xds/certificate_provider_store_test.cc
  deps:
  - grpc_test_util
- name: cfstream_test
  gtest: true
  build: test
  run: false
  language: c++
  headers:
  - test/cpp/end2end/test_service_impl.h
  src:
  - src/proto/grpc/testing/echo.proto
  - src/proto/grpc/testing/echo_messages.proto
  - src/proto/grpc/testing/simple_messages.proto
  - src/proto/grpc/testing/xds/v3/orca_load_report.proto
  - test/cpp/end2end/cfstream_test.cc
  - test/cpp/end2end/test_service_impl.cc
  deps:
  - grpc++_test_util
- name: channel_args_test
  gtest: true
  build: test
  language: c++
  headers: []
  src:
  - test/core/channel/channel_args_test.cc
  deps:
  - grpc_test_util
  uses_polling: false
- name: channel_arguments_test
  gtest: true
  build: test
  language: c++
  headers: []
  src:
  - test/cpp/common/channel_arguments_test.cc
  deps:
  - grpc++
  - grpc_test_util
  uses_polling: false
- name: channel_creds_registry_test
  gtest: true
  build: test
  language: c++
  headers: []
  src:
  - test/core/security/channel_creds_registry_test.cc
  deps:
  - grpc_test_util
- name: channel_filter_test
  gtest: true
  build: test
  language: c++
  headers: []
  src:
  - test/cpp/common/channel_filter_test.cc
  deps:
  - grpc++
  - grpc_test_util
  uses_polling: false
- name: channel_stack_builder_test
  gtest: true
  build: test
  language: c++
  headers: []
  src:
  - test/core/channel/channel_stack_builder_test.cc
  deps:
  - grpc_test_util
- name: channel_stack_test
  gtest: true
  build: test
  language: c++
  headers: []
  src:
  - test/core/channel/channel_stack_test.cc
  deps:
  - grpc_test_util
  uses_polling: false
- name: channel_trace_test
  gtest: true
  build: test
  language: c++
  headers:
  - test/cpp/util/channel_trace_proto_helper.h
  src:
  - src/proto/grpc/channelz/channelz.proto
  - test/core/channel/channel_trace_test.cc
  - test/cpp/util/channel_trace_proto_helper.cc
  deps:
  - grpc++
  - grpc_test_util
- name: channelz_registry_test
  gtest: true
  build: test
  language: c++
  headers: []
  src:
  - test/core/channel/channelz_registry_test.cc
  deps:
  - grpc++
  - grpc_test_util
  uses_polling: false
- name: channelz_service_test
  gtest: true
  build: test
  language: c++
  headers:
  - test/cpp/end2end/test_service_impl.h
  src:
  - src/proto/grpc/testing/echo.proto
  - src/proto/grpc/testing/echo_messages.proto
  - src/proto/grpc/testing/simple_messages.proto
  - src/proto/grpc/testing/xds/v3/orca_load_report.proto
  - test/cpp/end2end/channelz_service_test.cc
  - test/cpp/end2end/test_service_impl.cc
  deps:
  - grpcpp_channelz
  - grpc++_test_util
- name: channelz_test
  gtest: true
  build: test
  language: c++
  headers:
  - test/cpp/util/channel_trace_proto_helper.h
  src:
  - src/proto/grpc/channelz/channelz.proto
  - test/core/channel/channelz_test.cc
  - test/cpp/util/channel_trace_proto_helper.cc
  deps:
  - grpc++
  - grpc_test_util
- name: check_gcp_environment_linux_test
  gtest: true
  build: test
  language: c++
  headers: []
  src:
  - test/core/security/check_gcp_environment_linux_test.cc
  deps:
  - grpc_test_util
- name: check_gcp_environment_windows_test
  gtest: true
  build: test
  language: c++
  headers: []
  src:
  - test/core/security/check_gcp_environment_windows_test.cc
  deps:
  - grpc_test_util
- name: chunked_vector_test
  gtest: true
  build: test
  language: c++
  headers:
  - src/core/ext/upb-generated/google/protobuf/any.upb.h
  - src/core/ext/upb-generated/google/rpc/status.upb.h
  - src/core/lib/debug/trace.h
  - src/core/lib/gprpp/atomic_utils.h
  - src/core/lib/gprpp/bitset.h
  - src/core/lib/gprpp/chunked_vector.h
  - src/core/lib/gprpp/cpp_impl_of.h
  - src/core/lib/gprpp/orphanable.h
  - src/core/lib/gprpp/ref_counted.h
  - src/core/lib/gprpp/ref_counted_ptr.h
  - src/core/lib/gprpp/status_helper.h
  - src/core/lib/gprpp/time.h
  - src/core/lib/iomgr/closure.h
  - src/core/lib/iomgr/combiner.h
  - src/core/lib/iomgr/error.h
  - src/core/lib/iomgr/error_internal.h
  - src/core/lib/iomgr/exec_ctx.h
  - src/core/lib/iomgr/executor.h
  - src/core/lib/iomgr/iomgr_internal.h
  - src/core/lib/promise/activity.h
  - src/core/lib/promise/context.h
  - src/core/lib/promise/detail/basic_seq.h
  - src/core/lib/promise/detail/promise_factory.h
  - src/core/lib/promise/detail/promise_like.h
  - src/core/lib/promise/detail/status.h
  - src/core/lib/promise/detail/switch.h
  - src/core/lib/promise/exec_ctx_wakeup_scheduler.h
  - src/core/lib/promise/loop.h
  - src/core/lib/promise/map.h
  - src/core/lib/promise/poll.h
  - src/core/lib/promise/race.h
  - src/core/lib/promise/seq.h
  - src/core/lib/resource_quota/arena.h
  - src/core/lib/resource_quota/memory_quota.h
  - src/core/lib/resource_quota/resource_quota.h
  - src/core/lib/resource_quota/thread_quota.h
  - src/core/lib/resource_quota/trace.h
  - src/core/lib/slice/percent_encoding.h
  - src/core/lib/slice/slice.h
  - src/core/lib/slice/slice_internal.h
  - src/core/lib/slice/slice_refcount.h
  - src/core/lib/slice/slice_refcount_base.h
  - src/core/lib/slice/slice_string_helpers.h
  src:
  - src/core/ext/upb-generated/google/protobuf/any.upb.c
  - src/core/ext/upb-generated/google/rpc/status.upb.c
  - src/core/lib/debug/trace.cc
  - src/core/lib/event_engine/memory_allocator.cc
  - src/core/lib/gprpp/status_helper.cc
  - src/core/lib/gprpp/time.cc
  - src/core/lib/iomgr/combiner.cc
  - src/core/lib/iomgr/error.cc
  - src/core/lib/iomgr/exec_ctx.cc
  - src/core/lib/iomgr/executor.cc
  - src/core/lib/iomgr/iomgr_internal.cc
  - src/core/lib/promise/activity.cc
  - src/core/lib/resource_quota/arena.cc
  - src/core/lib/resource_quota/memory_quota.cc
  - src/core/lib/resource_quota/resource_quota.cc
  - src/core/lib/resource_quota/thread_quota.cc
  - src/core/lib/resource_quota/trace.cc
  - src/core/lib/slice/percent_encoding.cc
  - src/core/lib/slice/slice.cc
  - src/core/lib/slice/slice_refcount.cc
  - src/core/lib/slice/slice_string_helpers.cc
  - test/core/gprpp/chunked_vector_test.cc
  deps:
  - absl/functional:any_invocable
  - absl/meta:type_traits
  - absl/status:statusor
  - absl/types:variant
  - absl/utility:utility
  - gpr
  - upb
  uses_polling: false
- name: cli_call_test
  gtest: true
  build: test
  language: c++
  headers:
  - test/cpp/util/cli_call.h
  - test/cpp/util/cli_credentials.h
  - test/cpp/util/config_grpc_cli.h
  - test/cpp/util/grpc_tool.h
  - test/cpp/util/proto_file_parser.h
  - test/cpp/util/proto_reflection_descriptor_database.h
  - test/cpp/util/service_describer.h
  src:
  - src/proto/grpc/reflection/v1alpha/reflection.proto
  - src/proto/grpc/testing/echo.proto
  - src/proto/grpc/testing/echo_messages.proto
  - src/proto/grpc/testing/simple_messages.proto
  - src/proto/grpc/testing/xds/v3/orca_load_report.proto
  - test/cpp/util/cli_call.cc
  - test/cpp/util/cli_call_test.cc
  - test/cpp/util/cli_credentials.cc
  - test/cpp/util/grpc_tool.cc
  - test/cpp/util/proto_file_parser.cc
  - test/cpp/util/proto_reflection_descriptor_database.cc
  - test/cpp/util/service_describer.cc
  deps:
  - grpc++_test_util
- name: client_authority_filter_test
  gtest: true
  build: test
  language: c++
  headers:
  - test/core/promise/test_context.h
  src:
  - test/core/filters/client_authority_filter_test.cc
  deps:
  - grpc
  uses_polling: false
- name: client_callback_end2end_test
  gtest: true
  build: test
  language: c++
  headers:
  - test/cpp/end2end/interceptors_util.h
  - test/cpp/end2end/test_service_impl.h
  src:
  - src/proto/grpc/testing/echo.proto
  - src/proto/grpc/testing/echo_messages.proto
  - src/proto/grpc/testing/simple_messages.proto
  - src/proto/grpc/testing/xds/v3/orca_load_report.proto
  - test/cpp/end2end/client_callback_end2end_test.cc
  - test/cpp/end2end/interceptors_util.cc
  - test/cpp/end2end/test_service_impl.cc
  deps:
  - grpc++_test_util
- name: client_channel_stress_test
  gtest: true
  build: test
  run: false
  language: c++
  headers:
  - test/cpp/end2end/test_service_impl.h
  src:
  - src/proto/grpc/lb/v1/load_balancer.proto
  - src/proto/grpc/testing/duplicate/echo_duplicate.proto
  - src/proto/grpc/testing/echo.proto
  - src/proto/grpc/testing/echo_messages.proto
  - src/proto/grpc/testing/simple_messages.proto
  - src/proto/grpc/testing/xds/v3/orca_load_report.proto
  - test/cpp/client/client_channel_stress_test.cc
  - test/cpp/end2end/test_service_impl.cc
  deps:
  - grpc++_test_util
  platforms:
  - linux
  - posix
  - mac
- name: client_context_test_peer_test
  gtest: true
  build: test
  language: c++
  headers: []
  src:
  - test/cpp/test/client_context_test_peer_test.cc
  deps:
  - grpc++_test
  - grpc++_test_util
- name: client_interceptors_end2end_test
  gtest: true
  build: test
  language: c++
  headers:
  - test/cpp/end2end/interceptors_util.h
  - test/cpp/end2end/test_service_impl.h
  src:
  - src/proto/grpc/testing/echo.proto
  - src/proto/grpc/testing/echo_messages.proto
  - src/proto/grpc/testing/simple_messages.proto
  - src/proto/grpc/testing/xds/v3/orca_load_report.proto
  - test/cpp/end2end/client_interceptors_end2end_test.cc
  - test/cpp/end2end/interceptors_util.cc
  - test/cpp/end2end/test_service_impl.cc
  deps:
  - grpc++_test_util
- name: client_lb_end2end_test
  gtest: true
  build: test
  run: false
  language: c++
  headers:
  - src/cpp/server/orca/orca_interceptor.h
  - test/core/util/test_lb_policies.h
  - test/cpp/end2end/connection_delay_injector.h
  - test/cpp/end2end/test_service_impl.h
  src:
  - src/proto/grpc/testing/duplicate/echo_duplicate.proto
  - src/proto/grpc/testing/echo.proto
  - src/proto/grpc/testing/echo_messages.proto
  - src/proto/grpc/testing/simple_messages.proto
  - src/proto/grpc/testing/xds/v3/orca_load_report.proto
  - src/cpp/server/orca/orca_interceptor.cc
  - src/cpp/server/orca/orca_service.cc
  - test/core/util/test_lb_policies.cc
  - test/cpp/end2end/client_lb_end2end_test.cc
  - test/cpp/end2end/connection_delay_injector.cc
  - test/cpp/end2end/test_service_impl.cc
  deps:
  - grpc++_test_util
  platforms:
  - linux
  - posix
  - mac
- name: client_ssl_test
  gtest: true
  build: test
  language: c++
  headers: []
  src:
  - test/core/handshake/client_ssl.cc
  deps:
  - grpc_test_util
  platforms:
  - linux
  - posix
  - mac
- name: cmdline_test
  gtest: true
  build: test
  language: c++
  headers: []
  src:
  - test/core/util/cmdline_test.cc
  deps:
  - grpc_test_util
  uses_polling: false
- name: codegen_test_full
  gtest: true
  build: test
  language: c++
  headers: []
  src:
  - test/cpp/codegen/codegen_test_full.cc
  deps:
  - grpc++
  - grpc_test_util
  uses_polling: false
- name: codegen_test_minimal
  gtest: true
  build: test
  language: c++
  headers: []
  src:
  - test/cpp/codegen/codegen_test_minimal.cc
  deps:
  - grpc++
  - grpc_test_util
  uses_polling: false
- name: completion_queue_threading_test
  gtest: true
  build: test
  run: false
  language: c++
  headers: []
  src:
  - test/core/surface/completion_queue_threading_test.cc
  deps:
  - grpc_test_util
- name: concurrent_connectivity_test
  gtest: true
  build: test
  language: c++
  headers: []
  src:
  - test/core/surface/concurrent_connectivity_test.cc
  deps:
  - grpc_test_util
- name: connection_prefix_bad_client_test
  gtest: true
  build: test
  language: c++
  headers:
  - test/core/bad_client/bad_client.h
  - test/core/end2end/cq_verifier.h
  src:
  - test/core/bad_client/bad_client.cc
  - test/core/bad_client/tests/connection_prefix.cc
  - test/core/end2end/cq_verifier.cc
  deps:
  - grpc_test_util
- name: connectivity_state_test
  gtest: true
  build: test
  language: c++
  headers: []
  src:
  - test/core/transport/connectivity_state_test.cc
  deps:
  - grpc_test_util
- name: context_allocator_end2end_test
  gtest: true
  build: test
  language: c++
  headers:
  - test/cpp/end2end/test_service_impl.h
  src:
  - src/proto/grpc/testing/echo.proto
  - src/proto/grpc/testing/echo_messages.proto
  - src/proto/grpc/testing/simple_messages.proto
  - src/proto/grpc/testing/xds/v3/orca_load_report.proto
  - test/cpp/end2end/context_allocator_end2end_test.cc
  - test/cpp/end2end/test_service_impl.cc
  deps:
  - grpc++_test_util
- name: context_list_test
  gtest: true
  build: test
  language: c++
  headers: []
  src:
  - test/core/transport/chttp2/context_list_test.cc
  deps:
  - grpc_test_util
  uses_polling: false
- name: context_test
  gtest: true
  build: test
  language: c++
  headers:
  - src/core/lib/gpr/tls.h
  - src/core/lib/promise/context.h
  src:
  - test/core/promise/context_test.cc
  deps: []
  uses_polling: false
- name: core_configuration_test
  gtest: true
  build: test
  language: c++
  headers: []
  src:
  - test/core/config/core_configuration_test.cc
  deps:
  - grpc
  uses_polling: false
- name: cpp_impl_of_test
  gtest: true
  build: test
  language: c++
  headers:
  - src/core/lib/gprpp/cpp_impl_of.h
  src:
  - test/core/gprpp/cpp_impl_of_test.cc
  deps: []
  uses_polling: false
- name: crl_ssl_transport_security_test
  gtest: true
  build: test
  language: c++
  headers:
  - test/core/tsi/transport_security_test_lib.h
  src:
  - test/core/tsi/crl_ssl_transport_security_test.cc
  - test/core/tsi/transport_security_test_lib.cc
  deps:
  - grpc_test_util
  platforms:
  - linux
  - posix
  - mac
- name: delegating_channel_test
  gtest: true
  build: test
  language: c++
  headers:
  - test/cpp/end2end/test_service_impl.h
  src:
  - src/proto/grpc/testing/echo.proto
  - src/proto/grpc/testing/echo_messages.proto
  - src/proto/grpc/testing/simple_messages.proto
  - src/proto/grpc/testing/xds/v3/orca_load_report.proto
  - test/cpp/end2end/delegating_channel_test.cc
  - test/cpp/end2end/test_service_impl.cc
  deps:
  - grpc++_test_util
- name: destroy_grpclb_channel_with_active_connect_stress_test
  gtest: true
  build: test
  language: c++
  headers: []
  src:
  - test/cpp/client/destroy_grpclb_channel_with_active_connect_stress_test.cc
  deps:
  - grpc++_test_util
- name: dns_resolver_cooldown_test
  gtest: true
  build: test
  language: c++
  headers: []
  src:
  - test/core/client_channel/resolvers/dns_resolver_cooldown_test.cc
  deps:
  - grpc_test_util
- name: dns_resolver_test
  gtest: true
  build: test
  language: c++
  headers: []
  src:
  - test/core/client_channel/resolvers/dns_resolver_test.cc
  deps:
  - grpc_test_util
- name: dual_ref_counted_test
  gtest: true
  build: test
  language: c++
  headers: []
  src:
  - test/core/gprpp/dual_ref_counted_test.cc
  deps:
  - grpc_test_util
- name: duplicate_header_bad_client_test
  gtest: true
  build: test
  language: c++
  headers:
  - test/core/bad_client/bad_client.h
  - test/core/end2end/cq_verifier.h
  src:
  - test/core/bad_client/bad_client.cc
  - test/core/bad_client/tests/duplicate_header.cc
  - test/core/end2end/cq_verifier.cc
  deps:
  - grpc_test_util
- name: end2end_binder_transport_test
  gtest: true
  build: test
  language: c++
  headers:
  - test/core/transport/binder/end2end/fake_binder.h
  - test/core/transport/binder/end2end/testing_channel_create.h
  - test/cpp/end2end/test_service_impl.h
  src:
  - src/proto/grpc/testing/echo.proto
  - src/proto/grpc/testing/echo_messages.proto
  - src/proto/grpc/testing/simple_messages.proto
  - src/proto/grpc/testing/xds/v3/orca_load_report.proto
  - test/core/transport/binder/end2end/end2end_binder_transport_test.cc
  - test/core/transport/binder/end2end/fake_binder.cc
  - test/core/transport/binder/end2end/testing_channel_create.cc
  - test/cpp/end2end/test_service_impl.cc
  deps:
  - grpc++_test_util
- name: end2end_test
  gtest: true
  build: test
  run: false
  language: c++
  headers:
  - test/cpp/end2end/interceptors_util.h
  - test/cpp/end2end/test_service_impl.h
  src:
  - src/proto/grpc/testing/duplicate/echo_duplicate.proto
  - src/proto/grpc/testing/echo.proto
  - src/proto/grpc/testing/echo_messages.proto
  - src/proto/grpc/testing/simple_messages.proto
  - src/proto/grpc/testing/xds/v3/orca_load_report.proto
  - test/cpp/end2end/end2end_test.cc
  - test/cpp/end2end/interceptors_util.cc
  - test/cpp/end2end/test_service_impl.cc
  deps:
  - grpc++_test
  - grpc++_test_util
- name: endpoint_binder_pool_test
  gtest: true
  build: test
  language: c++
  headers:
  - src/core/ext/transport/binder/client/binder_connector.h
  - src/core/ext/transport/binder/client/channel_create_impl.h
  - src/core/ext/transport/binder/client/connection_id_generator.h
  - src/core/ext/transport/binder/client/endpoint_binder_pool.h
  - src/core/ext/transport/binder/client/jni_utils.h
  - src/core/ext/transport/binder/client/security_policy_setting.h
  - src/core/ext/transport/binder/server/binder_server.h
  - src/core/ext/transport/binder/transport/binder_stream.h
  - src/core/ext/transport/binder/transport/binder_transport.h
  - src/core/ext/transport/binder/utils/binder_auto_utils.h
  - src/core/ext/transport/binder/utils/ndk_binder.h
  - src/core/ext/transport/binder/utils/transport_stream_receiver.h
  - src/core/ext/transport/binder/utils/transport_stream_receiver_impl.h
  - src/core/ext/transport/binder/wire_format/binder.h
  - src/core/ext/transport/binder/wire_format/binder_android.h
  - src/core/ext/transport/binder/wire_format/binder_constants.h
  - src/core/ext/transport/binder/wire_format/transaction.h
  - src/core/ext/transport/binder/wire_format/wire_reader.h
  - src/core/ext/transport/binder/wire_format/wire_reader_impl.h
  - src/core/ext/transport/binder/wire_format/wire_writer.h
  - src/cpp/client/create_channel_internal.h
  - src/cpp/common/channel_filter.h
  - src/cpp/server/dynamic_thread_pool.h
  - src/cpp/server/external_connection_acceptor_impl.h
  - src/cpp/server/health/default_health_check_service.h
  - src/cpp/server/thread_pool_interface.h
  - src/cpp/thread_manager/thread_manager.h
  - test/core/transport/binder/mock_objects.h
  src:
  - src/core/ext/transport/binder/client/binder_connector.cc
  - src/core/ext/transport/binder/client/channel_create.cc
  - src/core/ext/transport/binder/client/channel_create_impl.cc
  - src/core/ext/transport/binder/client/connection_id_generator.cc
  - src/core/ext/transport/binder/client/endpoint_binder_pool.cc
  - src/core/ext/transport/binder/client/jni_utils.cc
  - src/core/ext/transport/binder/client/security_policy_setting.cc
  - src/core/ext/transport/binder/security_policy/binder_security_policy.cc
  - src/core/ext/transport/binder/server/binder_server.cc
  - src/core/ext/transport/binder/server/binder_server_credentials.cc
  - src/core/ext/transport/binder/transport/binder_transport.cc
  - src/core/ext/transport/binder/utils/ndk_binder.cc
  - src/core/ext/transport/binder/utils/transport_stream_receiver_impl.cc
  - src/core/ext/transport/binder/wire_format/binder_android.cc
  - src/core/ext/transport/binder/wire_format/binder_constants.cc
  - src/core/ext/transport/binder/wire_format/transaction.cc
  - src/core/ext/transport/binder/wire_format/wire_reader_impl.cc
  - src/core/ext/transport/binder/wire_format/wire_writer.cc
  - src/cpp/client/channel_cc.cc
  - src/cpp/client/client_callback.cc
  - src/cpp/client/client_context.cc
  - src/cpp/client/client_interceptor.cc
  - src/cpp/client/create_channel.cc
  - src/cpp/client/create_channel_internal.cc
  - src/cpp/client/create_channel_posix.cc
  - src/cpp/client/credentials_cc.cc
  - src/cpp/codegen/codegen_init.cc
  - src/cpp/common/alarm.cc
  - src/cpp/common/channel_arguments.cc
  - src/cpp/common/channel_filter.cc
  - src/cpp/common/completion_queue_cc.cc
  - src/cpp/common/core_codegen.cc
  - src/cpp/common/resource_quota_cc.cc
  - src/cpp/common/rpc_method.cc
  - src/cpp/common/validate_service_config.cc
  - src/cpp/common/version_cc.cc
  - src/cpp/server/async_generic_service.cc
  - src/cpp/server/channel_argument_option.cc
  - src/cpp/server/create_default_thread_pool.cc
  - src/cpp/server/dynamic_thread_pool.cc
  - src/cpp/server/external_connection_acceptor_impl.cc
  - src/cpp/server/health/default_health_check_service.cc
  - src/cpp/server/health/health_check_service.cc
  - src/cpp/server/health/health_check_service_server_builder_option.cc
  - src/cpp/server/orca/call_metric_recorder.cc
  - src/cpp/server/server_builder.cc
  - src/cpp/server/server_callback.cc
  - src/cpp/server/server_cc.cc
  - src/cpp/server/server_context.cc
  - src/cpp/server/server_credentials.cc
  - src/cpp/server/server_posix.cc
  - src/cpp/thread_manager/thread_manager.cc
  - src/cpp/util/byte_buffer_cc.cc
  - src/cpp/util/status.cc
  - src/cpp/util/string_ref.cc
  - src/cpp/util/time_cc.cc
  - test/core/transport/binder/endpoint_binder_pool_test.cc
  - test/core/transport/binder/mock_objects.cc
  deps:
  - absl/cleanup:cleanup
  - grpc_test_util
  uses_polling: false
- name: endpoint_config_test
  gtest: true
  build: test
  language: c++
  headers: []
  src:
  - test/core/event_engine/endpoint_config_test.cc
  deps:
  - grpc_test_util
  uses_polling: false
- name: error_details_test
  gtest: true
  build: test
  language: c++
  headers: []
  src:
  - src/proto/grpc/status/status.proto
  - src/proto/grpc/testing/echo_messages.proto
  - src/proto/grpc/testing/xds/v3/orca_load_report.proto
  - test/cpp/util/error_details_test.cc
  deps:
  - grpc++_error_details
  - grpc_test_util
- name: error_test
  gtest: true
  build: test
  language: c++
  headers:
  - test/core/iomgr/endpoint_tests.h
  src:
  - test/core/iomgr/endpoint_tests.cc
  - test/core/iomgr/error_test.cc
  deps:
  - grpc_test_util
  uses_polling: false
- name: error_utils_test
  gtest: true
  build: test
  language: c++
  headers: []
  src:
  - test/core/transport/error_utils_test.cc
  deps:
  - grpc_test_util
- name: evaluate_args_test
  gtest: true
  build: test
  language: c++
  headers: []
  src:
  - test/core/security/evaluate_args_test.cc
  deps:
  - grpc_test_util
- name: examine_stack_test
  gtest: true
  build: test
  language: c++
  headers: []
  src:
  - test/core/gprpp/examine_stack_test.cc
  deps:
  - grpc_test_util
  platforms:
  - linux
  - posix
  - mac
  uses_polling: false
- name: exception_test
  gtest: true
  build: test
  language: c++
  headers: []
  src:
  - src/proto/grpc/testing/echo.proto
  - src/proto/grpc/testing/echo_messages.proto
  - src/proto/grpc/testing/simple_messages.proto
  - src/proto/grpc/testing/xds/v3/orca_load_report.proto
  - test/cpp/end2end/exception_test.cc
  deps:
  - grpc++_test_util
- name: exec_ctx_wakeup_scheduler_test
  gtest: true
  build: test
  language: c++
  headers:
  - src/core/ext/upb-generated/google/protobuf/any.upb.h
  - src/core/ext/upb-generated/google/rpc/status.upb.h
  - src/core/lib/debug/trace.h
  - src/core/lib/gprpp/atomic_utils.h
  - src/core/lib/gprpp/bitset.h
  - src/core/lib/gprpp/orphanable.h
  - src/core/lib/gprpp/ref_counted.h
  - src/core/lib/gprpp/ref_counted_ptr.h
  - src/core/lib/gprpp/status_helper.h
  - src/core/lib/gprpp/time.h
  - src/core/lib/iomgr/closure.h
  - src/core/lib/iomgr/combiner.h
  - src/core/lib/iomgr/error.h
  - src/core/lib/iomgr/error_internal.h
  - src/core/lib/iomgr/exec_ctx.h
  - src/core/lib/iomgr/executor.h
  - src/core/lib/iomgr/iomgr_internal.h
  - src/core/lib/promise/activity.h
  - src/core/lib/promise/context.h
  - src/core/lib/promise/detail/promise_factory.h
  - src/core/lib/promise/detail/promise_like.h
  - src/core/lib/promise/detail/status.h
  - src/core/lib/promise/exec_ctx_wakeup_scheduler.h
  - src/core/lib/promise/poll.h
  - src/core/lib/slice/percent_encoding.h
  - src/core/lib/slice/slice.h
  - src/core/lib/slice/slice_internal.h
  - src/core/lib/slice/slice_refcount.h
  - src/core/lib/slice/slice_refcount_base.h
  - src/core/lib/slice/slice_string_helpers.h
  src:
  - src/core/ext/upb-generated/google/protobuf/any.upb.c
  - src/core/ext/upb-generated/google/rpc/status.upb.c
  - src/core/lib/debug/trace.cc
  - src/core/lib/gprpp/status_helper.cc
  - src/core/lib/gprpp/time.cc
  - src/core/lib/iomgr/combiner.cc
  - src/core/lib/iomgr/error.cc
  - src/core/lib/iomgr/exec_ctx.cc
  - src/core/lib/iomgr/executor.cc
  - src/core/lib/iomgr/iomgr_internal.cc
  - src/core/lib/promise/activity.cc
  - src/core/lib/slice/percent_encoding.cc
  - src/core/lib/slice/slice.cc
  - src/core/lib/slice/slice_refcount.cc
  - src/core/lib/slice/slice_string_helpers.cc
  - test/core/promise/exec_ctx_wakeup_scheduler_test.cc
  deps:
  - absl/functional:any_invocable
  - absl/meta:type_traits
  - absl/status:statusor
  - absl/types:variant
  - absl/utility:utility
  - gpr
  - upb
  uses_polling: false
- name: fake_binder_test
  gtest: true
  build: test
  language: c++
  headers:
  - src/core/ext/transport/binder/client/binder_connector.h
  - src/core/ext/transport/binder/client/channel_create_impl.h
  - src/core/ext/transport/binder/client/connection_id_generator.h
  - src/core/ext/transport/binder/client/endpoint_binder_pool.h
  - src/core/ext/transport/binder/client/jni_utils.h
  - src/core/ext/transport/binder/client/security_policy_setting.h
  - src/core/ext/transport/binder/server/binder_server.h
  - src/core/ext/transport/binder/transport/binder_stream.h
  - src/core/ext/transport/binder/transport/binder_transport.h
  - src/core/ext/transport/binder/utils/binder_auto_utils.h
  - src/core/ext/transport/binder/utils/ndk_binder.h
  - src/core/ext/transport/binder/utils/transport_stream_receiver.h
  - src/core/ext/transport/binder/utils/transport_stream_receiver_impl.h
  - src/core/ext/transport/binder/wire_format/binder.h
  - src/core/ext/transport/binder/wire_format/binder_android.h
  - src/core/ext/transport/binder/wire_format/binder_constants.h
  - src/core/ext/transport/binder/wire_format/transaction.h
  - src/core/ext/transport/binder/wire_format/wire_reader.h
  - src/core/ext/transport/binder/wire_format/wire_reader_impl.h
  - src/core/ext/transport/binder/wire_format/wire_writer.h
  - src/cpp/client/create_channel_internal.h
  - src/cpp/common/channel_filter.h
  - src/cpp/server/dynamic_thread_pool.h
  - src/cpp/server/external_connection_acceptor_impl.h
  - src/cpp/server/health/default_health_check_service.h
  - src/cpp/server/thread_pool_interface.h
  - src/cpp/thread_manager/thread_manager.h
  - test/core/transport/binder/end2end/fake_binder.h
  src:
  - src/core/ext/transport/binder/client/binder_connector.cc
  - src/core/ext/transport/binder/client/channel_create.cc
  - src/core/ext/transport/binder/client/channel_create_impl.cc
  - src/core/ext/transport/binder/client/connection_id_generator.cc
  - src/core/ext/transport/binder/client/endpoint_binder_pool.cc
  - src/core/ext/transport/binder/client/jni_utils.cc
  - src/core/ext/transport/binder/client/security_policy_setting.cc
  - src/core/ext/transport/binder/security_policy/binder_security_policy.cc
  - src/core/ext/transport/binder/server/binder_server.cc
  - src/core/ext/transport/binder/server/binder_server_credentials.cc
  - src/core/ext/transport/binder/transport/binder_transport.cc
  - src/core/ext/transport/binder/utils/ndk_binder.cc
  - src/core/ext/transport/binder/utils/transport_stream_receiver_impl.cc
  - src/core/ext/transport/binder/wire_format/binder_android.cc
  - src/core/ext/transport/binder/wire_format/binder_constants.cc
  - src/core/ext/transport/binder/wire_format/transaction.cc
  - src/core/ext/transport/binder/wire_format/wire_reader_impl.cc
  - src/core/ext/transport/binder/wire_format/wire_writer.cc
  - src/cpp/client/channel_cc.cc
  - src/cpp/client/client_callback.cc
  - src/cpp/client/client_context.cc
  - src/cpp/client/client_interceptor.cc
  - src/cpp/client/create_channel.cc
  - src/cpp/client/create_channel_internal.cc
  - src/cpp/client/create_channel_posix.cc
  - src/cpp/client/credentials_cc.cc
  - src/cpp/codegen/codegen_init.cc
  - src/cpp/common/alarm.cc
  - src/cpp/common/channel_arguments.cc
  - src/cpp/common/channel_filter.cc
  - src/cpp/common/completion_queue_cc.cc
  - src/cpp/common/core_codegen.cc
  - src/cpp/common/resource_quota_cc.cc
  - src/cpp/common/rpc_method.cc
  - src/cpp/common/validate_service_config.cc
  - src/cpp/common/version_cc.cc
  - src/cpp/server/async_generic_service.cc
  - src/cpp/server/channel_argument_option.cc
  - src/cpp/server/create_default_thread_pool.cc
  - src/cpp/server/dynamic_thread_pool.cc
  - src/cpp/server/external_connection_acceptor_impl.cc
  - src/cpp/server/health/default_health_check_service.cc
  - src/cpp/server/health/health_check_service.cc
  - src/cpp/server/health/health_check_service_server_builder_option.cc
  - src/cpp/server/orca/call_metric_recorder.cc
  - src/cpp/server/server_builder.cc
  - src/cpp/server/server_callback.cc
  - src/cpp/server/server_cc.cc
  - src/cpp/server/server_context.cc
  - src/cpp/server/server_credentials.cc
  - src/cpp/server/server_posix.cc
  - src/cpp/thread_manager/thread_manager.cc
  - src/cpp/util/byte_buffer_cc.cc
  - src/cpp/util/status.cc
  - src/cpp/util/string_ref.cc
  - src/cpp/util/time_cc.cc
  - test/core/transport/binder/end2end/fake_binder.cc
  - test/core/transport/binder/end2end/fake_binder_test.cc
  deps:
  - absl/cleanup:cleanup
  - grpc_test_util
  uses_polling: false
- name: fake_resolver_test
  gtest: true
  build: test
  language: c++
  headers: []
  src:
  - test/core/client_channel/resolvers/fake_resolver_test.cc
  deps:
  - grpc_test_util
- name: fake_transport_security_test
  gtest: true
  build: test
  language: c++
  headers:
  - test/core/tsi/transport_security_test_lib.h
  src:
  - test/core/tsi/fake_transport_security_test.cc
  - test/core/tsi/transport_security_test_lib.cc
  deps:
  - grpc_test_util
- name: file_watcher_certificate_provider_factory_test
  gtest: true
  build: test
  language: c++
  headers: []
  src:
  - test/core/xds/file_watcher_certificate_provider_factory_test.cc
  deps:
  - grpc_test_util
- name: filter_end2end_test
  gtest: true
  build: test
  language: c++
  headers: []
  src:
  - src/proto/grpc/testing/duplicate/echo_duplicate.proto
  - src/proto/grpc/testing/echo.proto
  - src/proto/grpc/testing/echo_messages.proto
  - src/proto/grpc/testing/simple_messages.proto
  - src/proto/grpc/testing/xds/v3/orca_load_report.proto
  - test/cpp/end2end/filter_end2end_test.cc
  deps:
  - grpc++_test_util
- name: flaky_network_test
  gtest: true
  build: test
  run: false
  language: c++
  headers:
  - test/cpp/end2end/test_service_impl.h
  src:
  - src/proto/grpc/testing/echo.proto
  - src/proto/grpc/testing/echo_messages.proto
  - src/proto/grpc/testing/simple_messages.proto
  - src/proto/grpc/testing/xds/v3/orca_load_report.proto
  - test/cpp/end2end/flaky_network_test.cc
  - test/cpp/end2end/test_service_impl.cc
  deps:
  - grpc++_test_util
- name: flow_control_test
  gtest: true
  build: test
  language: c++
  headers:
  - src/core/ext/transport/chttp2/transport/flow_control.h
  - src/core/ext/upb-generated/google/protobuf/any.upb.h
  - src/core/ext/upb-generated/google/rpc/status.upb.h
  - src/core/lib/debug/trace.h
  - src/core/lib/gprpp/atomic_utils.h
  - src/core/lib/gprpp/bitset.h
  - src/core/lib/gprpp/cpp_impl_of.h
  - src/core/lib/gprpp/orphanable.h
  - src/core/lib/gprpp/ref_counted.h
  - src/core/lib/gprpp/ref_counted_ptr.h
  - src/core/lib/gprpp/status_helper.h
  - src/core/lib/gprpp/time.h
  - src/core/lib/iomgr/closure.h
  - src/core/lib/iomgr/combiner.h
  - src/core/lib/iomgr/error.h
  - src/core/lib/iomgr/error_internal.h
  - src/core/lib/iomgr/exec_ctx.h
  - src/core/lib/iomgr/executor.h
  - src/core/lib/iomgr/iomgr_internal.h
  - src/core/lib/promise/activity.h
  - src/core/lib/promise/context.h
  - src/core/lib/promise/detail/basic_seq.h
  - src/core/lib/promise/detail/promise_factory.h
  - src/core/lib/promise/detail/promise_like.h
  - src/core/lib/promise/detail/status.h
  - src/core/lib/promise/detail/switch.h
  - src/core/lib/promise/exec_ctx_wakeup_scheduler.h
  - src/core/lib/promise/loop.h
  - src/core/lib/promise/map.h
  - src/core/lib/promise/poll.h
  - src/core/lib/promise/race.h
  - src/core/lib/promise/seq.h
  - src/core/lib/resource_quota/memory_quota.h
  - src/core/lib/resource_quota/resource_quota.h
  - src/core/lib/resource_quota/thread_quota.h
  - src/core/lib/resource_quota/trace.h
  - src/core/lib/slice/percent_encoding.h
  - src/core/lib/slice/slice.h
  - src/core/lib/slice/slice_internal.h
  - src/core/lib/slice/slice_refcount.h
  - src/core/lib/slice/slice_refcount_base.h
  - src/core/lib/slice/slice_string_helpers.h
  - src/core/lib/transport/bdp_estimator.h
  - src/core/lib/transport/pid_controller.h
  src:
  - src/core/ext/transport/chttp2/transport/flow_control.cc
  - src/core/ext/upb-generated/google/protobuf/any.upb.c
  - src/core/ext/upb-generated/google/rpc/status.upb.c
  - src/core/lib/debug/trace.cc
  - src/core/lib/event_engine/memory_allocator.cc
  - src/core/lib/gprpp/status_helper.cc
  - src/core/lib/gprpp/time.cc
  - src/core/lib/iomgr/combiner.cc
  - src/core/lib/iomgr/error.cc
  - src/core/lib/iomgr/exec_ctx.cc
  - src/core/lib/iomgr/executor.cc
  - src/core/lib/iomgr/iomgr_internal.cc
  - src/core/lib/promise/activity.cc
  - src/core/lib/resource_quota/memory_quota.cc
  - src/core/lib/resource_quota/resource_quota.cc
  - src/core/lib/resource_quota/thread_quota.cc
  - src/core/lib/resource_quota/trace.cc
  - src/core/lib/slice/percent_encoding.cc
  - src/core/lib/slice/slice.cc
  - src/core/lib/slice/slice_refcount.cc
  - src/core/lib/slice/slice_string_helpers.cc
  - src/core/lib/transport/bdp_estimator.cc
  - src/core/lib/transport/pid_controller.cc
  - test/core/transport/chttp2/flow_control_test.cc
  deps:
  - absl/functional:any_invocable
  - absl/functional:function_ref
  - absl/meta:type_traits
  - absl/status:statusor
  - absl/types:variant
  - absl/utility:utility
  - gpr
  - upb
  uses_polling: false
- name: for_each_test
  gtest: true
  build: test
  language: c++
  headers:
  - src/core/ext/upb-generated/google/protobuf/any.upb.h
  - src/core/ext/upb-generated/google/rpc/status.upb.h
  - src/core/lib/debug/trace.h
  - src/core/lib/gprpp/atomic_utils.h
  - src/core/lib/gprpp/bitset.h
  - src/core/lib/gprpp/cpp_impl_of.h
  - src/core/lib/gprpp/orphanable.h
  - src/core/lib/gprpp/ref_counted.h
  - src/core/lib/gprpp/ref_counted_ptr.h
  - src/core/lib/gprpp/status_helper.h
  - src/core/lib/gprpp/time.h
  - src/core/lib/iomgr/closure.h
  - src/core/lib/iomgr/combiner.h
  - src/core/lib/iomgr/error.h
  - src/core/lib/iomgr/error_internal.h
  - src/core/lib/iomgr/exec_ctx.h
  - src/core/lib/iomgr/executor.h
  - src/core/lib/iomgr/iomgr_internal.h
  - src/core/lib/promise/activity.h
  - src/core/lib/promise/context.h
  - src/core/lib/promise/detail/basic_join.h
  - src/core/lib/promise/detail/basic_seq.h
  - src/core/lib/promise/detail/promise_factory.h
  - src/core/lib/promise/detail/promise_like.h
  - src/core/lib/promise/detail/status.h
  - src/core/lib/promise/detail/switch.h
  - src/core/lib/promise/exec_ctx_wakeup_scheduler.h
  - src/core/lib/promise/for_each.h
  - src/core/lib/promise/intra_activity_waiter.h
  - src/core/lib/promise/join.h
  - src/core/lib/promise/loop.h
  - src/core/lib/promise/map.h
  - src/core/lib/promise/observable.h
  - src/core/lib/promise/pipe.h
  - src/core/lib/promise/poll.h
  - src/core/lib/promise/race.h
  - src/core/lib/promise/seq.h
  - src/core/lib/promise/wait_set.h
  - src/core/lib/resource_quota/arena.h
  - src/core/lib/resource_quota/memory_quota.h
  - src/core/lib/resource_quota/resource_quota.h
  - src/core/lib/resource_quota/thread_quota.h
  - src/core/lib/resource_quota/trace.h
  - src/core/lib/slice/percent_encoding.h
  - src/core/lib/slice/slice.h
  - src/core/lib/slice/slice_internal.h
  - src/core/lib/slice/slice_refcount.h
  - src/core/lib/slice/slice_refcount_base.h
  - src/core/lib/slice/slice_string_helpers.h
  - test/core/promise/test_wakeup_schedulers.h
  src:
  - src/core/ext/upb-generated/google/protobuf/any.upb.c
  - src/core/ext/upb-generated/google/rpc/status.upb.c
  - src/core/lib/debug/trace.cc
  - src/core/lib/event_engine/memory_allocator.cc
  - src/core/lib/gprpp/status_helper.cc
  - src/core/lib/gprpp/time.cc
  - src/core/lib/iomgr/combiner.cc
  - src/core/lib/iomgr/error.cc
  - src/core/lib/iomgr/exec_ctx.cc
  - src/core/lib/iomgr/executor.cc
  - src/core/lib/iomgr/iomgr_internal.cc
  - src/core/lib/promise/activity.cc
  - src/core/lib/resource_quota/arena.cc
  - src/core/lib/resource_quota/memory_quota.cc
  - src/core/lib/resource_quota/resource_quota.cc
  - src/core/lib/resource_quota/thread_quota.cc
  - src/core/lib/resource_quota/trace.cc
  - src/core/lib/slice/percent_encoding.cc
  - src/core/lib/slice/slice.cc
  - src/core/lib/slice/slice_refcount.cc
  - src/core/lib/slice/slice_string_helpers.cc
  - test/core/promise/for_each_test.cc
  deps:
  - absl/container:flat_hash_set
  - absl/functional:any_invocable
  - absl/hash:hash
  - absl/meta:type_traits
  - absl/status:statusor
  - absl/types:variant
  - absl/utility:utility
  - gpr
  - upb
  uses_polling: false
- name: fork_test
  gtest: true
  build: test
  language: c++
  headers: []
  src:
  - test/core/gprpp/fork_test.cc
  deps:
  - grpc_test_util
  platforms:
  - linux
  - posix
  - mac
  uses_polling: false
- name: frame_handler_test
  gtest: true
  build: test
  language: c++
  headers:
  - test/core/tsi/alts/crypt/gsec_test_util.h
  src:
  - test/core/tsi/alts/crypt/gsec_test_util.cc
  - test/core/tsi/alts/frame_protector/frame_handler_test.cc
  deps:
  - grpc_test_util
- name: fuzzing_event_engine_test
  gtest: true
  build: test
  language: c++
  headers:
  - test/core/event_engine/fuzzing_event_engine/fuzzing_event_engine.h
  - test/core/event_engine/test_suite/event_engine_test.h
  - test/core/event_engine/test_suite/event_engine_test_utils.h
  src:
  - test/core/event_engine/fuzzing_event_engine/fuzzing_event_engine.proto
  - test/core/event_engine/fuzzing_event_engine/fuzzing_event_engine.cc
  - test/core/event_engine/test_suite/event_engine_test.cc
  - test/core/event_engine/test_suite/event_engine_test_utils.cc
  - test/core/event_engine/test_suite/fuzzing_event_engine_test.cc
  - test/core/event_engine/test_suite/timer_test.cc
  deps:
  - grpc_test_util
  platforms:
  - linux
  - posix
  uses_polling: false
- name: generic_end2end_test
  gtest: true
  build: test
  language: c++
  headers: []
  src:
  - src/proto/grpc/testing/duplicate/echo_duplicate.proto
  - src/proto/grpc/testing/echo.proto
  - src/proto/grpc/testing/echo_messages.proto
  - src/proto/grpc/testing/simple_messages.proto
  - src/proto/grpc/testing/xds/v3/orca_load_report.proto
  - test/cpp/end2end/generic_end2end_test.cc
  deps:
  - grpc++_test_util
- name: global_config_env_test
  gtest: true
  build: test
  language: c++
  headers: []
  src:
  - test/core/gprpp/global_config_env_test.cc
  deps:
  - grpc_test_util
  platforms:
  - linux
  - posix
  - mac
  uses_polling: false
- name: global_config_test
  gtest: true
  build: test
  language: c++
  headers: []
  src:
  - test/core/gprpp/global_config_test.cc
  deps:
  - grpc_test_util
  uses_polling: false
- name: google_c2p_resolver_test
  gtest: true
  build: test
  language: c++
  headers:
  - test/core/util/fake_udp_and_tcp_server.h
  src:
  - test/core/client_channel/resolvers/google_c2p_resolver_test.cc
  - test/core/util/fake_udp_and_tcp_server.cc
  deps:
  - grpc++_test_util
- name: google_mesh_ca_certificate_provider_factory_test
  gtest: true
  build: test
  language: c++
  headers:
  - src/core/ext/xds/google_mesh_ca_certificate_provider_factory.h
  src:
  - src/core/ext/xds/google_mesh_ca_certificate_provider_factory.cc
  - test/core/xds/google_mesh_ca_certificate_provider_factory_test.cc
  deps:
  - grpc_test_util
- name: graceful_shutdown_test
  gtest: true
  build: test
  language: c++
  headers:
  - test/core/end2end/cq_verifier.h
  src:
  - test/core/end2end/cq_verifier.cc
  - test/core/transport/chttp2/graceful_shutdown_test.cc
  deps:
  - grpc_test_util
- name: grpc_alts_credentials_options_test
  gtest: true
  build: test
  language: c++
  headers: []
  src:
  - test/core/security/grpc_alts_credentials_options_test.cc
  deps:
  - grpc_test_util
- name: grpc_authorization_engine_test
  gtest: true
  build: test
  language: c++
  headers: []
  src:
  - test/core/security/grpc_authorization_engine_test.cc
  deps:
  - grpc_test_util
- name: grpc_authorization_policy_provider_test
  gtest: true
  build: test
  language: c++
  headers:
  - src/core/lib/security/authorization/grpc_authorization_policy_provider.h
  - src/core/lib/security/authorization/rbac_translator.h
  src:
  - src/core/lib/security/authorization/grpc_authorization_policy_provider.cc
  - src/core/lib/security/authorization/rbac_translator.cc
  - test/core/security/grpc_authorization_policy_provider_test.cc
  deps:
  - grpc_test_util
- name: grpc_authz_end2end_test
  gtest: true
  build: test
  language: c++
  headers:
  - src/core/lib/security/authorization/grpc_authorization_policy_provider.h
  - src/core/lib/security/authorization/rbac_translator.h
  - test/cpp/end2end/test_service_impl.h
  src:
  - src/proto/grpc/testing/echo.proto
  - src/proto/grpc/testing/echo_messages.proto
  - src/proto/grpc/testing/simple_messages.proto
  - src/proto/grpc/testing/xds/v3/orca_load_report.proto
  - src/core/lib/security/authorization/grpc_authorization_policy_provider.cc
  - src/core/lib/security/authorization/rbac_translator.cc
  - src/cpp/server/authorization_policy_provider.cc
  - test/cpp/end2end/grpc_authz_end2end_test.cc
  - test/cpp/end2end/test_service_impl.cc
  deps:
  - grpc++_test_util
- name: grpc_byte_buffer_reader_test
  gtest: true
  build: test
  language: c++
  headers: []
  src:
  - test/core/surface/byte_buffer_reader_test.cc
  deps:
  - grpc_test_util
  uses_polling: false
- name: grpc_cli
  build: test
  run: false
  language: c++
  headers:
  - test/cpp/util/cli_call.h
  - test/cpp/util/cli_credentials.h
  - test/cpp/util/config_grpc_cli.h
  - test/cpp/util/grpc_tool.h
  - test/cpp/util/proto_file_parser.h
  - test/cpp/util/proto_reflection_descriptor_database.h
  - test/cpp/util/service_describer.h
  src:
  - src/proto/grpc/reflection/v1alpha/reflection.proto
  - test/cpp/util/cli_call.cc
  - test/cpp/util/cli_credentials.cc
  - test/cpp/util/grpc_cli.cc
  - test/cpp/util/grpc_tool.cc
  - test/cpp/util/proto_file_parser.cc
  - test/cpp/util/proto_reflection_descriptor_database.cc
  - test/cpp/util/service_describer.cc
  deps:
  - absl/flags:flag
  - grpc++
  - grpc++_test_config
- name: grpc_completion_queue_test
  gtest: true
  build: test
  language: c++
  headers: []
  src:
  - test/core/surface/completion_queue_test.cc
  deps:
  - grpc_test_util
- name: grpc_cpp_plugin
  build: protoc
  language: c++
  headers: []
  src:
  - src/compiler/cpp_plugin.cc
  deps:
  - grpc_plugin_support
- name: grpc_csharp_plugin
  build: protoc
  language: c++
  headers: []
  src:
  - src/compiler/csharp_plugin.cc
  deps:
  - grpc_plugin_support
- name: grpc_node_plugin
  build: protoc
  language: c++
  headers: []
  src:
  - src/compiler/node_plugin.cc
  deps:
  - grpc_plugin_support
- name: grpc_objective_c_plugin
  build: protoc
  language: c++
  headers: []
  src:
  - src/compiler/objective_c_plugin.cc
  deps:
  - grpc_plugin_support
- name: grpc_php_plugin
  build: protoc
  language: c++
  headers: []
  src:
  - src/compiler/php_plugin.cc
  deps:
  - grpc_plugin_support
- name: grpc_python_plugin
  build: protoc
  language: c++
  headers: []
  src:
  - src/compiler/python_plugin.cc
  deps:
  - grpc_plugin_support
- name: grpc_ruby_plugin
  build: protoc
  language: c++
  headers: []
  src:
  - src/compiler/ruby_plugin.cc
  deps:
  - grpc_plugin_support
- name: grpc_tls_certificate_distributor_test
  gtest: true
  build: test
  language: c++
  headers: []
  src:
  - test/core/security/grpc_tls_certificate_distributor_test.cc
  deps:
  - grpc_test_util
- name: grpc_tls_certificate_provider_test
  gtest: true
  build: test
  language: c++
  headers: []
  src:
  - test/core/security/grpc_tls_certificate_provider_test.cc
  deps:
  - grpc_test_util
- name: grpc_tls_certificate_verifier_test
  gtest: true
  build: test
  language: c++
  headers: []
  src:
  - test/core/security/grpc_tls_certificate_verifier_test.cc
  deps:
  - grpc_test_util
- name: grpc_tls_credentials_options_comparator_test
  gtest: true
  build: test
  language: c++
  headers: []
  src:
  - test/core/security/grpc_tls_credentials_options_comparator_test.cc
  deps:
  - grpc_test_util
- name: grpc_tls_credentials_options_test
  gtest: true
  build: test
  language: c++
  headers: []
  src:
  - test/core/security/grpc_tls_credentials_options_test.cc
  deps:
  - grpc_test_util
- name: grpc_tool_test
  gtest: true
  build: test
  language: c++
  headers:
  - test/cpp/util/cli_call.h
  - test/cpp/util/cli_credentials.h
  - test/cpp/util/config_grpc_cli.h
  - test/cpp/util/grpc_tool.h
  - test/cpp/util/proto_file_parser.h
  - test/cpp/util/proto_reflection_descriptor_database.h
  - test/cpp/util/service_describer.h
  src:
  - src/proto/grpc/testing/echo.proto
  - src/proto/grpc/testing/echo_messages.proto
  - src/proto/grpc/testing/simple_messages.proto
  - src/proto/grpc/testing/xds/v3/orca_load_report.proto
  - test/cpp/util/cli_call.cc
  - test/cpp/util/cli_credentials.cc
  - test/cpp/util/grpc_tool.cc
  - test/cpp/util/grpc_tool_test.cc
  - test/cpp/util/proto_file_parser.cc
  - test/cpp/util/proto_reflection_descriptor_database.cc
  - test/cpp/util/service_describer.cc
  deps:
  - grpc++_reflection
  - grpc++_test_config
  - grpc++_test_util
  platforms:
  - linux
  - posix
- name: grpclb_api_test
  gtest: true
  build: test
  language: c++
  headers: []
  src:
  - src/proto/grpc/lb/v1/load_balancer.proto
  - test/cpp/grpclb/grpclb_api_test.cc
  deps:
  - grpc++_test_util
- name: grpclb_end2end_test
  gtest: true
  build: test
  run: false
  language: c++
  headers:
  - test/cpp/end2end/counted_service.h
  - test/cpp/end2end/test_service_impl.h
  src:
  - src/proto/grpc/lb/v1/load_balancer.proto
  - src/proto/grpc/testing/duplicate/echo_duplicate.proto
  - src/proto/grpc/testing/echo.proto
  - src/proto/grpc/testing/echo_messages.proto
  - src/proto/grpc/testing/simple_messages.proto
  - src/proto/grpc/testing/xds/v3/orca_load_report.proto
  - test/cpp/end2end/grpclb_end2end_test.cc
  - test/cpp/end2end/test_service_impl.cc
  deps:
  - grpc++_test_config
  - grpc++_test_util
  platforms:
  - linux
  - posix
  - mac
- name: h2_ssl_session_reuse_test
  gtest: true
  build: test
  language: c++
  headers: []
  src:
  - test/core/end2end/h2_ssl_session_reuse_test.cc
  deps:
  - end2end_tests
- name: handshake_server_with_readahead_handshaker_test
  gtest: true
  build: test
  language: c++
  headers:
  - test/core/handshake/server_ssl_common.h
  src:
  - test/core/handshake/readahead_handshaker_server_ssl.cc
  - test/core/handshake/server_ssl_common.cc
  deps:
  - grpc_test_util
  platforms:
  - linux
  - posix
  - mac
- name: head_of_line_blocking_bad_client_test
  gtest: true
  build: test
  language: c++
  headers:
  - test/core/bad_client/bad_client.h
  - test/core/end2end/cq_verifier.h
  src:
  - test/core/bad_client/bad_client.cc
  - test/core/bad_client/tests/head_of_line_blocking.cc
  - test/core/end2end/cq_verifier.cc
  deps:
  - grpc_test_util
- name: headers_bad_client_test
  gtest: true
  build: test
  language: c++
  headers:
  - test/core/bad_client/bad_client.h
  - test/core/end2end/cq_verifier.h
  src:
  - test/core/bad_client/bad_client.cc
  - test/core/bad_client/tests/headers.cc
  - test/core/end2end/cq_verifier.cc
  deps:
  - grpc_test_util
- name: health_service_end2end_test
  gtest: true
  build: test
  language: c++
  headers:
  - test/cpp/end2end/test_health_check_service_impl.h
  - test/cpp/end2end/test_service_impl.h
  src:
  - src/proto/grpc/health/v1/health.proto
  - src/proto/grpc/testing/duplicate/echo_duplicate.proto
  - src/proto/grpc/testing/echo.proto
  - src/proto/grpc/testing/echo_messages.proto
  - src/proto/grpc/testing/simple_messages.proto
  - src/proto/grpc/testing/xds/v3/orca_load_report.proto
  - test/cpp/end2end/health_service_end2end_test.cc
  - test/cpp/end2end/test_health_check_service_impl.cc
  - test/cpp/end2end/test_service_impl.cc
  deps:
  - grpc++_test_util
- name: histogram_test
  gtest: true
  build: test
  language: c++
  headers: []
  src:
  - test/core/util/histogram_test.cc
  deps:
  - grpc_test_util
  uses_polling: false
- name: host_port_test
  gtest: true
  build: test
  language: c++
  headers: []
  src:
  - test/core/gprpp/host_port_test.cc
  deps:
  - grpc_test_util
  uses_polling: false
- name: hpack_encoder_test
  gtest: true
  build: test
  language: c++
  headers: []
  src:
  - test/core/transport/chttp2/hpack_encoder_test.cc
  deps:
  - grpc_test_util
  uses_polling: false
- name: hpack_parser_table_test
  gtest: true
  build: test
  language: c++
  headers: []
  src:
  - test/core/transport/chttp2/hpack_parser_table_test.cc
  deps:
  - grpc_test_util
  uses_polling: false
- name: hpack_parser_test
  gtest: true
  build: test
  language: c++
  headers: []
  src:
  - test/core/transport/chttp2/hpack_parser_test.cc
  deps:
  - grpc_test_util
  uses_polling: false
- name: http2_client
  build: test
  run: false
  language: c++
  headers: []
  src:
  - src/proto/grpc/testing/empty.proto
  - src/proto/grpc/testing/messages.proto
  - src/proto/grpc/testing/test.proto
  - test/cpp/interop/http2_client.cc
  deps:
  - grpc++_test_config
  - grpc++_test_util
- name: http_proxy_mapper_test
  gtest: true
  build: test
  language: c++
  headers: []
  src:
  - test/core/client_channel/http_proxy_mapper_test.cc
  deps:
  - grpc_test_util
  uses_polling: false
- name: httpcli_test
  gtest: true
  build: test
  language: c++
  headers:
  - test/core/http/httpcli_test_util.h
  - test/core/util/fake_udp_and_tcp_server.h
  src:
  - test/core/http/httpcli_test.cc
  - test/core/http/httpcli_test_util.cc
  - test/core/util/fake_udp_and_tcp_server.cc
  deps:
  - grpc++_test_util
  platforms:
  - linux
  - posix
  - mac
- name: httpscli_test
  gtest: true
  build: test
  language: c++
  headers:
  - test/core/http/httpcli_test_util.h
  - test/core/util/fake_udp_and_tcp_server.h
  src:
  - test/core/http/httpcli_test_util.cc
  - test/core/http/httpscli_test.cc
  - test/core/util/fake_udp_and_tcp_server.cc
  deps:
  - grpc++_test_util
  platforms:
  - linux
  - posix
  - mac
- name: hybrid_end2end_test
  gtest: true
  build: test
  language: c++
  headers:
  - test/cpp/end2end/test_service_impl.h
  src:
  - src/proto/grpc/testing/duplicate/echo_duplicate.proto
  - src/proto/grpc/testing/echo.proto
  - src/proto/grpc/testing/echo_messages.proto
  - src/proto/grpc/testing/simple_messages.proto
  - src/proto/grpc/testing/xds/v3/orca_load_report.proto
  - test/cpp/end2end/hybrid_end2end_test.cc
  - test/cpp/end2end/test_service_impl.cc
  deps:
  - grpc++_test_util
- name: idle_filter_state_test
  gtest: true
  build: test
  language: c++
  headers:
  - src/core/ext/filters/channel_idle/idle_filter_state.h
  src:
  - src/core/ext/filters/channel_idle/idle_filter_state.cc
  - test/core/client_idle/idle_filter_state_test.cc
  deps: []
  uses_polling: false
- name: if_test
  gtest: true
  build: test
  language: c++
  headers:
  - src/core/lib/promise/detail/promise_factory.h
  - src/core/lib/promise/detail/promise_like.h
  - src/core/lib/promise/if.h
  - src/core/lib/promise/poll.h
  src:
  - test/core/promise/if_test.cc
  deps:
  - absl/meta:type_traits
  - absl/status:statusor
  - absl/types:variant
  uses_polling: false
- name: init_test
  gtest: true
  build: test
  language: c++
  headers: []
  src:
  - test/core/surface/init_test.cc
  deps:
  - grpc_test_util
  uses_polling: false
- name: initial_settings_frame_bad_client_test
  gtest: true
  build: test
  language: c++
  headers:
  - test/core/bad_client/bad_client.h
  - test/core/end2end/cq_verifier.h
  src:
  - test/core/bad_client/bad_client.cc
  - test/core/bad_client/tests/initial_settings_frame.cc
  - test/core/end2end/cq_verifier.cc
  deps:
  - grpc_test_util
- name: insecure_security_connector_test
  gtest: true
  build: test
  language: c++
  headers: []
  src:
  - test/core/security/insecure_security_connector_test.cc
  deps:
  - grpc_test_util
- name: interop_client
  build: test
  run: false
  language: c++
  headers:
  - test/core/security/oauth2_utils.h
  - test/cpp/interop/client_helper.h
  - test/cpp/interop/interop_client.h
  src:
  - src/proto/grpc/testing/empty.proto
  - src/proto/grpc/testing/messages.proto
  - src/proto/grpc/testing/test.proto
  - test/core/security/oauth2_utils.cc
  - test/cpp/interop/client.cc
  - test/cpp/interop/client_helper.cc
  - test/cpp/interop/interop_client.cc
  deps:
  - grpc++_test_config
  - grpc++_test_util
- name: interop_server
  build: test
  run: false
  language: c++
  headers:
  - test/cpp/interop/server_helper.h
  src:
  - src/proto/grpc/testing/empty.proto
  - src/proto/grpc/testing/messages.proto
  - src/proto/grpc/testing/test.proto
  - test/cpp/interop/interop_server.cc
  - test/cpp/interop/interop_server_bootstrap.cc
  - test/cpp/interop/server_helper.cc
  deps:
  - grpc++_test_config
  - grpc++_test_util
- name: iomgr_event_engine_test
  gtest: true
  build: test
  language: c++
  headers:
  - test/core/event_engine/test_suite/event_engine_test.h
  - test/core/event_engine/test_suite/event_engine_test_utils.h
  src:
  - test/core/event_engine/test_suite/event_engine_test.cc
  - test/core/event_engine/test_suite/event_engine_test_utils.cc
  - test/core/event_engine/test_suite/iomgr_event_engine_test.cc
  - test/core/event_engine/test_suite/timer_test.cc
  deps:
  - grpc_test_util
  uses_polling: false
- name: istio_echo_server_test
  gtest: true
  build: test
  language: c++
  headers:
  - test/cpp/interop/istio_echo_server_lib.h
  src:
  - src/proto/grpc/testing/istio_echo.proto
  - test/cpp/interop/istio_echo_server_lib.cc
  - test/cpp/interop/istio_echo_server_test.cc
  deps:
  - grpc++
  - grpc_test_util
  - grpc++_test_config
- name: join_test
  gtest: true
  build: test
  language: c++
  headers:
  - src/core/lib/gpr/useful.h
  - src/core/lib/gprpp/bitset.h
  - src/core/lib/gprpp/construct_destruct.h
  - src/core/lib/promise/detail/basic_join.h
  - src/core/lib/promise/detail/promise_like.h
  - src/core/lib/promise/join.h
  - src/core/lib/promise/poll.h
  src:
  - test/core/promise/join_test.cc
  deps:
  - absl/meta:type_traits
  - absl/types:variant
  - absl/utility:utility
  uses_polling: false
- name: json_test
  gtest: true
  build: test
  language: c++
  headers: []
  src:
  - test/core/json/json_test.cc
  deps:
  - grpc_test_util
  uses_polling: false
- name: json_token_test
  gtest: true
  build: test
  language: c++
  headers: []
  src:
  - test/core/security/json_token_test.cc
  deps:
  - grpc_test_util
  uses_polling: false
- name: jwt_verifier_test
  gtest: true
  build: test
  language: c++
  headers: []
  src:
  - test/core/security/jwt_verifier_test.cc
  deps:
  - grpc_test_util
  uses_polling: false
- name: lame_client_test
  gtest: true
  build: test
  language: c++
  headers:
  - test/core/end2end/cq_verifier.h
  src:
  - test/core/end2end/cq_verifier.cc
  - test/core/surface/lame_client_test.cc
  deps:
  - grpc_test_util
- name: large_metadata_bad_client_test
  gtest: true
  build: test
  language: c++
  headers:
  - test/core/bad_client/bad_client.h
  - test/core/end2end/cq_verifier.h
  src:
  - test/core/bad_client/bad_client.cc
  - test/core/bad_client/tests/large_metadata.cc
  - test/core/end2end/cq_verifier.cc
  deps:
  - grpc_test_util
- name: latch_test
  gtest: true
  build: test
  language: c++
  headers:
  - src/core/lib/gpr/alloc.h
  - src/core/lib/gpr/env.h
  - src/core/lib/gpr/murmur_hash.h
  - src/core/lib/gpr/spinlock.h
  - src/core/lib/gpr/string.h
  - src/core/lib/gpr/string_windows.h
  - src/core/lib/gpr/time_precise.h
  - src/core/lib/gpr/tls.h
  - src/core/lib/gpr/tmpfile.h
  - src/core/lib/gpr/useful.h
  - src/core/lib/gprpp/atomic_utils.h
  - src/core/lib/gprpp/bitset.h
  - src/core/lib/gprpp/construct_destruct.h
  - src/core/lib/gprpp/debug_location.h
  - src/core/lib/gprpp/examine_stack.h
  - src/core/lib/gprpp/fork.h
  - src/core/lib/gprpp/global_config.h
  - src/core/lib/gprpp/global_config_custom.h
  - src/core/lib/gprpp/global_config_env.h
  - src/core/lib/gprpp/global_config_generic.h
  - src/core/lib/gprpp/host_port.h
  - src/core/lib/gprpp/manual_constructor.h
  - src/core/lib/gprpp/memory.h
  - src/core/lib/gprpp/mpscq.h
  - src/core/lib/gprpp/orphanable.h
  - src/core/lib/gprpp/ref_counted.h
  - src/core/lib/gprpp/ref_counted_ptr.h
  - src/core/lib/gprpp/stat.h
  - src/core/lib/gprpp/sync.h
  - src/core/lib/gprpp/thd.h
  - src/core/lib/gprpp/time_util.h
  - src/core/lib/profiling/timers.h
  - src/core/lib/promise/activity.h
  - src/core/lib/promise/context.h
  - src/core/lib/promise/detail/basic_join.h
  - src/core/lib/promise/detail/basic_seq.h
  - src/core/lib/promise/detail/promise_factory.h
  - src/core/lib/promise/detail/promise_like.h
  - src/core/lib/promise/detail/status.h
  - src/core/lib/promise/detail/switch.h
  - src/core/lib/promise/intra_activity_waiter.h
  - src/core/lib/promise/join.h
  - src/core/lib/promise/latch.h
  - src/core/lib/promise/poll.h
  - src/core/lib/promise/seq.h
  - test/core/promise/test_wakeup_schedulers.h
  src:
  - src/core/lib/gpr/alloc.cc
  - src/core/lib/gpr/atm.cc
  - src/core/lib/gpr/cpu_iphone.cc
  - src/core/lib/gpr/cpu_linux.cc
  - src/core/lib/gpr/cpu_posix.cc
  - src/core/lib/gpr/cpu_windows.cc
  - src/core/lib/gpr/env_linux.cc
  - src/core/lib/gpr/env_posix.cc
  - src/core/lib/gpr/env_windows.cc
  - src/core/lib/gpr/log.cc
  - src/core/lib/gpr/log_android.cc
  - src/core/lib/gpr/log_linux.cc
  - src/core/lib/gpr/log_posix.cc
  - src/core/lib/gpr/log_windows.cc
  - src/core/lib/gpr/murmur_hash.cc
  - src/core/lib/gpr/string.cc
  - src/core/lib/gpr/string_posix.cc
  - src/core/lib/gpr/string_util_windows.cc
  - src/core/lib/gpr/string_windows.cc
  - src/core/lib/gpr/sync.cc
  - src/core/lib/gpr/sync_abseil.cc
  - src/core/lib/gpr/sync_posix.cc
  - src/core/lib/gpr/sync_windows.cc
  - src/core/lib/gpr/time.cc
  - src/core/lib/gpr/time_posix.cc
  - src/core/lib/gpr/time_precise.cc
  - src/core/lib/gpr/time_windows.cc
  - src/core/lib/gpr/tmpfile_msys.cc
  - src/core/lib/gpr/tmpfile_posix.cc
  - src/core/lib/gpr/tmpfile_windows.cc
  - src/core/lib/gpr/wrap_memcpy.cc
  - src/core/lib/gprpp/examine_stack.cc
  - src/core/lib/gprpp/fork.cc
  - src/core/lib/gprpp/global_config_env.cc
  - src/core/lib/gprpp/host_port.cc
  - src/core/lib/gprpp/mpscq.cc
  - src/core/lib/gprpp/stat_posix.cc
  - src/core/lib/gprpp/stat_windows.cc
  - src/core/lib/gprpp/thd_posix.cc
  - src/core/lib/gprpp/thd_windows.cc
  - src/core/lib/gprpp/time_util.cc
  - src/core/lib/profiling/basic_timers.cc
  - src/core/lib/profiling/stap_timers.cc
  - src/core/lib/promise/activity.cc
  - test/core/promise/latch_test.cc
  deps:
  - absl/base:base
  - absl/base:core_headers
  - absl/memory:memory
  - absl/meta:type_traits
  - absl/random:random
  - absl/status:status
  - absl/status:statusor
  - absl/strings:cord
  - absl/strings:str_format
  - absl/strings:strings
  - absl/synchronization:synchronization
  - absl/time:time
  - absl/types:optional
  - absl/types:variant
  - absl/utility:utility
  uses_polling: false
- name: lb_get_cpu_stats_test
  gtest: true
  build: test
  language: c++
  headers:
  - src/cpp/server/load_reporter/get_cpu_stats.h
  src:
  - src/cpp/server/load_reporter/get_cpu_stats_linux.cc
  - src/cpp/server/load_reporter/get_cpu_stats_macos.cc
  - src/cpp/server/load_reporter/get_cpu_stats_unsupported.cc
  - src/cpp/server/load_reporter/get_cpu_stats_windows.cc
  - test/cpp/server/load_reporter/get_cpu_stats_test.cc
  deps:
  - grpc++
  - grpc_test_util
- name: lb_load_data_store_test
  gtest: true
  build: test
  language: c++
  headers:
  - src/cpp/server/load_reporter/constants.h
  - src/cpp/server/load_reporter/load_data_store.h
  src:
  - src/cpp/server/load_reporter/load_data_store.cc
  - test/cpp/server/load_reporter/load_data_store_test.cc
  deps:
  - grpc++
  - grpc_test_util
- name: log_test
  gtest: true
  build: test
  language: c++
  headers: []
  src:
  - test/core/gpr/log_test.cc
  deps:
  - grpc_test_util
  uses_polling: false
- name: loop_test
  gtest: true
  build: test
  language: c++
  headers:
  - src/core/lib/gprpp/construct_destruct.h
  - src/core/lib/promise/detail/basic_seq.h
  - src/core/lib/promise/detail/promise_factory.h
  - src/core/lib/promise/detail/promise_like.h
  - src/core/lib/promise/detail/switch.h
  - src/core/lib/promise/loop.h
  - src/core/lib/promise/poll.h
  - src/core/lib/promise/seq.h
  src:
  - test/core/promise/loop_test.cc
  deps:
  - absl/meta:type_traits
  - absl/status:status
  - absl/status:statusor
  - absl/types:variant
  - absl/utility:utility
  uses_polling: false
- name: match_test
  gtest: true
  build: test
  language: c++
  headers:
  - src/core/lib/gprpp/match.h
  - src/core/lib/gprpp/overload.h
  src:
  - test/core/gprpp/match_test.cc
  deps:
  - absl/types:variant
  uses_polling: false
- name: matchers_test
  gtest: true
  build: test
  language: c++
  headers: []
  src:
  - test/core/security/matchers_test.cc
  deps:
  - grpc_test_util
- name: memory_quota_stress_test
  gtest: true
  build: test
  language: c++
  headers:
  - src/core/ext/upb-generated/google/protobuf/any.upb.h
  - src/core/ext/upb-generated/google/rpc/status.upb.h
  - src/core/lib/debug/trace.h
  - src/core/lib/gprpp/atomic_utils.h
  - src/core/lib/gprpp/bitset.h
  - src/core/lib/gprpp/orphanable.h
  - src/core/lib/gprpp/ref_counted.h
  - src/core/lib/gprpp/ref_counted_ptr.h
  - src/core/lib/gprpp/status_helper.h
  - src/core/lib/gprpp/time.h
  - src/core/lib/iomgr/closure.h
  - src/core/lib/iomgr/combiner.h
  - src/core/lib/iomgr/error.h
  - src/core/lib/iomgr/error_internal.h
  - src/core/lib/iomgr/exec_ctx.h
  - src/core/lib/iomgr/executor.h
  - src/core/lib/iomgr/iomgr_internal.h
  - src/core/lib/promise/activity.h
  - src/core/lib/promise/context.h
  - src/core/lib/promise/detail/basic_seq.h
  - src/core/lib/promise/detail/promise_factory.h
  - src/core/lib/promise/detail/promise_like.h
  - src/core/lib/promise/detail/status.h
  - src/core/lib/promise/detail/switch.h
  - src/core/lib/promise/exec_ctx_wakeup_scheduler.h
  - src/core/lib/promise/loop.h
  - src/core/lib/promise/map.h
  - src/core/lib/promise/poll.h
  - src/core/lib/promise/race.h
  - src/core/lib/promise/seq.h
  - src/core/lib/resource_quota/memory_quota.h
  - src/core/lib/resource_quota/trace.h
  - src/core/lib/slice/percent_encoding.h
  - src/core/lib/slice/slice.h
  - src/core/lib/slice/slice_internal.h
  - src/core/lib/slice/slice_refcount.h
  - src/core/lib/slice/slice_refcount_base.h
  - src/core/lib/slice/slice_string_helpers.h
  src:
  - src/core/ext/upb-generated/google/protobuf/any.upb.c
  - src/core/ext/upb-generated/google/rpc/status.upb.c
  - src/core/lib/debug/trace.cc
  - src/core/lib/event_engine/memory_allocator.cc
  - src/core/lib/gprpp/status_helper.cc
  - src/core/lib/gprpp/time.cc
  - src/core/lib/iomgr/combiner.cc
  - src/core/lib/iomgr/error.cc
  - src/core/lib/iomgr/exec_ctx.cc
  - src/core/lib/iomgr/executor.cc
  - src/core/lib/iomgr/iomgr_internal.cc
  - src/core/lib/promise/activity.cc
  - src/core/lib/resource_quota/memory_quota.cc
  - src/core/lib/resource_quota/trace.cc
  - src/core/lib/slice/percent_encoding.cc
  - src/core/lib/slice/slice.cc
  - src/core/lib/slice/slice_refcount.cc
  - src/core/lib/slice/slice_string_helpers.cc
  - test/core/resource_quota/memory_quota_stress_test.cc
  deps:
  - absl/functional:any_invocable
  - absl/meta:type_traits
  - absl/status:statusor
  - absl/types:variant
  - absl/utility:utility
  - gpr
  - upb
  platforms:
  - linux
  - posix
  uses_polling: false
- name: memory_quota_test
  gtest: true
  build: test
  language: c++
  headers:
  - src/core/ext/upb-generated/google/protobuf/any.upb.h
  - src/core/ext/upb-generated/google/rpc/status.upb.h
  - src/core/lib/debug/trace.h
  - src/core/lib/gprpp/atomic_utils.h
  - src/core/lib/gprpp/bitset.h
  - src/core/lib/gprpp/orphanable.h
  - src/core/lib/gprpp/ref_counted.h
  - src/core/lib/gprpp/ref_counted_ptr.h
  - src/core/lib/gprpp/status_helper.h
  - src/core/lib/gprpp/time.h
  - src/core/lib/iomgr/closure.h
  - src/core/lib/iomgr/combiner.h
  - src/core/lib/iomgr/error.h
  - src/core/lib/iomgr/error_internal.h
  - src/core/lib/iomgr/exec_ctx.h
  - src/core/lib/iomgr/executor.h
  - src/core/lib/iomgr/iomgr_internal.h
  - src/core/lib/promise/activity.h
  - src/core/lib/promise/context.h
  - src/core/lib/promise/detail/basic_seq.h
  - src/core/lib/promise/detail/promise_factory.h
  - src/core/lib/promise/detail/promise_like.h
  - src/core/lib/promise/detail/status.h
  - src/core/lib/promise/detail/switch.h
  - src/core/lib/promise/exec_ctx_wakeup_scheduler.h
  - src/core/lib/promise/loop.h
  - src/core/lib/promise/map.h
  - src/core/lib/promise/poll.h
  - src/core/lib/promise/race.h
  - src/core/lib/promise/seq.h
  - src/core/lib/resource_quota/memory_quota.h
  - src/core/lib/resource_quota/trace.h
  - src/core/lib/slice/percent_encoding.h
  - src/core/lib/slice/slice.h
  - src/core/lib/slice/slice_internal.h
  - src/core/lib/slice/slice_refcount.h
  - src/core/lib/slice/slice_refcount_base.h
  - src/core/lib/slice/slice_string_helpers.h
  - test/core/resource_quota/call_checker.h
  src:
  - src/core/ext/upb-generated/google/protobuf/any.upb.c
  - src/core/ext/upb-generated/google/rpc/status.upb.c
  - src/core/lib/debug/trace.cc
  - src/core/lib/event_engine/memory_allocator.cc
  - src/core/lib/gprpp/status_helper.cc
  - src/core/lib/gprpp/time.cc
  - src/core/lib/iomgr/combiner.cc
  - src/core/lib/iomgr/error.cc
  - src/core/lib/iomgr/exec_ctx.cc
  - src/core/lib/iomgr/executor.cc
  - src/core/lib/iomgr/iomgr_internal.cc
  - src/core/lib/promise/activity.cc
  - src/core/lib/resource_quota/memory_quota.cc
  - src/core/lib/resource_quota/trace.cc
  - src/core/lib/slice/percent_encoding.cc
  - src/core/lib/slice/slice.cc
  - src/core/lib/slice/slice_refcount.cc
  - src/core/lib/slice/slice_string_helpers.cc
  - test/core/resource_quota/memory_quota_test.cc
  deps:
  - absl/functional:any_invocable
  - absl/meta:type_traits
  - absl/status:statusor
  - absl/types:variant
  - absl/utility:utility
  - gpr
  - upb
  uses_polling: false
- name: message_allocator_end2end_test
  gtest: true
  build: test
  language: c++
  headers:
  - test/cpp/end2end/test_service_impl.h
  src:
  - src/proto/grpc/testing/echo.proto
  - src/proto/grpc/testing/echo_messages.proto
  - src/proto/grpc/testing/simple_messages.proto
  - src/proto/grpc/testing/xds/v3/orca_load_report.proto
  - test/cpp/end2end/message_allocator_end2end_test.cc
  - test/cpp/end2end/test_service_impl.cc
  deps:
  - grpc++_test_util
- name: metadata_map_test
  gtest: true
  build: test
  language: c++
  headers: []
  src:
  - test/core/transport/metadata_map_test.cc
  deps:
  - grpc_test_util
- name: miscompile_with_no_unique_address_test
  gtest: true
  build: test
  language: c++
  headers: []
  src:
  - test/core/compiler_bugs/miscompile_with_no_unique_address_test.cc
  deps: []
  uses_polling: false
- name: mock_stream_test
  gtest: true
  build: test
  language: c++
  headers: []
  src:
  - src/proto/grpc/testing/echo.proto
  - src/proto/grpc/testing/echo_messages.proto
  - src/proto/grpc/testing/simple_messages.proto
  - src/proto/grpc/testing/xds/v3/orca_load_report.proto
  - test/cpp/test/mock_stream_test.cc
  deps:
  - grpc++_test
  - grpc++_test_util
- name: mock_test
  gtest: true
  build: test
  language: c++
  headers: []
  src:
  - src/proto/grpc/testing/duplicate/echo_duplicate.proto
  - src/proto/grpc/testing/echo.proto
  - src/proto/grpc/testing/echo_messages.proto
  - src/proto/grpc/testing/simple_messages.proto
  - src/proto/grpc/testing/xds/v3/orca_load_report.proto
  - test/cpp/end2end/mock_test.cc
  deps:
  - grpc++_test
  - grpc++_test_util
- name: mpscq_test
  gtest: true
  build: test
  language: c++
  headers: []
  src:
  - test/core/gprpp/mpscq_test.cc
  deps:
  - grpc_test_util
  platforms:
  - linux
  - posix
  - mac
  uses_polling: false
- name: nonblocking_test
  gtest: true
  build: test
  language: c++
  headers: []
  src:
  - src/proto/grpc/testing/echo.proto
  - src/proto/grpc/testing/echo_messages.proto
  - src/proto/grpc/testing/simple_messages.proto
  - src/proto/grpc/testing/xds/v3/orca_load_report.proto
  - test/cpp/end2end/nonblocking_test.cc
  deps:
  - grpc++_test_util
- name: num_external_connectivity_watchers_test
  gtest: true
  build: test
  language: c++
  headers: []
  src:
  - test/core/surface/num_external_connectivity_watchers_test.cc
  deps:
  - grpc_test_util
- name: observable_test
  gtest: true
  build: test
  language: c++
  headers:
  - src/core/lib/gpr/alloc.h
  - src/core/lib/gpr/env.h
  - src/core/lib/gpr/murmur_hash.h
  - src/core/lib/gpr/spinlock.h
  - src/core/lib/gpr/string.h
  - src/core/lib/gpr/string_windows.h
  - src/core/lib/gpr/time_precise.h
  - src/core/lib/gpr/tls.h
  - src/core/lib/gpr/tmpfile.h
  - src/core/lib/gpr/useful.h
  - src/core/lib/gprpp/atomic_utils.h
  - src/core/lib/gprpp/construct_destruct.h
  - src/core/lib/gprpp/debug_location.h
  - src/core/lib/gprpp/examine_stack.h
  - src/core/lib/gprpp/fork.h
  - src/core/lib/gprpp/global_config.h
  - src/core/lib/gprpp/global_config_custom.h
  - src/core/lib/gprpp/global_config_env.h
  - src/core/lib/gprpp/global_config_generic.h
  - src/core/lib/gprpp/host_port.h
  - src/core/lib/gprpp/manual_constructor.h
  - src/core/lib/gprpp/memory.h
  - src/core/lib/gprpp/mpscq.h
  - src/core/lib/gprpp/orphanable.h
  - src/core/lib/gprpp/ref_counted.h
  - src/core/lib/gprpp/ref_counted_ptr.h
  - src/core/lib/gprpp/stat.h
  - src/core/lib/gprpp/sync.h
  - src/core/lib/gprpp/thd.h
  - src/core/lib/gprpp/time_util.h
  - src/core/lib/profiling/timers.h
  - src/core/lib/promise/activity.h
  - src/core/lib/promise/context.h
  - src/core/lib/promise/detail/basic_seq.h
  - src/core/lib/promise/detail/promise_factory.h
  - src/core/lib/promise/detail/promise_like.h
  - src/core/lib/promise/detail/status.h
  - src/core/lib/promise/detail/switch.h
  - src/core/lib/promise/observable.h
  - src/core/lib/promise/poll.h
  - src/core/lib/promise/promise.h
  - src/core/lib/promise/seq.h
  - src/core/lib/promise/wait_set.h
  - test/core/promise/test_wakeup_schedulers.h
  src:
  - src/core/lib/gpr/alloc.cc
  - src/core/lib/gpr/atm.cc
  - src/core/lib/gpr/cpu_iphone.cc
  - src/core/lib/gpr/cpu_linux.cc
  - src/core/lib/gpr/cpu_posix.cc
  - src/core/lib/gpr/cpu_windows.cc
  - src/core/lib/gpr/env_linux.cc
  - src/core/lib/gpr/env_posix.cc
  - src/core/lib/gpr/env_windows.cc
  - src/core/lib/gpr/log.cc
  - src/core/lib/gpr/log_android.cc
  - src/core/lib/gpr/log_linux.cc
  - src/core/lib/gpr/log_posix.cc
  - src/core/lib/gpr/log_windows.cc
  - src/core/lib/gpr/murmur_hash.cc
  - src/core/lib/gpr/string.cc
  - src/core/lib/gpr/string_posix.cc
  - src/core/lib/gpr/string_util_windows.cc
  - src/core/lib/gpr/string_windows.cc
  - src/core/lib/gpr/sync.cc
  - src/core/lib/gpr/sync_abseil.cc
  - src/core/lib/gpr/sync_posix.cc
  - src/core/lib/gpr/sync_windows.cc
  - src/core/lib/gpr/time.cc
  - src/core/lib/gpr/time_posix.cc
  - src/core/lib/gpr/time_precise.cc
  - src/core/lib/gpr/time_windows.cc
  - src/core/lib/gpr/tmpfile_msys.cc
  - src/core/lib/gpr/tmpfile_posix.cc
  - src/core/lib/gpr/tmpfile_windows.cc
  - src/core/lib/gpr/wrap_memcpy.cc
  - src/core/lib/gprpp/examine_stack.cc
  - src/core/lib/gprpp/fork.cc
  - src/core/lib/gprpp/global_config_env.cc
  - src/core/lib/gprpp/host_port.cc
  - src/core/lib/gprpp/mpscq.cc
  - src/core/lib/gprpp/stat_posix.cc
  - src/core/lib/gprpp/stat_windows.cc
  - src/core/lib/gprpp/thd_posix.cc
  - src/core/lib/gprpp/thd_windows.cc
  - src/core/lib/gprpp/time_util.cc
  - src/core/lib/profiling/basic_timers.cc
  - src/core/lib/profiling/stap_timers.cc
  - src/core/lib/promise/activity.cc
  - test/core/promise/observable_test.cc
  deps:
  - absl/base:base
  - absl/base:core_headers
  - absl/container:flat_hash_set
  - absl/hash:hash
  - absl/memory:memory
  - absl/meta:type_traits
  - absl/random:random
  - absl/status:status
  - absl/status:statusor
  - absl/strings:cord
  - absl/strings:str_format
  - absl/strings:strings
  - absl/synchronization:synchronization
  - absl/time:time
  - absl/types:optional
  - absl/types:variant
  - absl/utility:utility
  uses_polling: false
- name: oracle_event_engine_posix_test
  gtest: true
  build: test
  language: c++
  headers:
  - test/core/event_engine/test_suite/event_engine_test.h
  - test/core/event_engine/test_suite/event_engine_test_utils.h
  - test/core/event_engine/test_suite/oracle_event_engine_posix.h
  src:
  - test/core/event_engine/test_suite/client_test.cc
  - test/core/event_engine/test_suite/event_engine_test.cc
  - test/core/event_engine/test_suite/event_engine_test_utils.cc
  - test/core/event_engine/test_suite/oracle_event_engine_posix.cc
  - test/core/event_engine/test_suite/oracle_event_engine_posix_test.cc
  deps:
  - grpc_test_util
  platforms:
  - linux
  - posix
  - mac
- name: orca_service_end2end_test
  gtest: true
  build: test
  language: c++
  headers: []
  src:
  - src/proto/grpc/testing/xds/v3/orca_load_report.proto
  - src/proto/grpc/testing/xds/v3/orca_service.proto
  - src/cpp/server/orca/orca_service.cc
  - test/cpp/end2end/orca_service_end2end_test.cc
  deps:
  - grpc++_test_util
- name: orphanable_test
  gtest: true
  build: test
  language: c++
  headers: []
  src:
  - test/core/gprpp/orphanable_test.cc
  deps:
  - grpc_test_util
- name: out_of_bounds_bad_client_test
  gtest: true
  build: test
  language: c++
  headers:
  - test/core/bad_client/bad_client.h
  - test/core/end2end/cq_verifier.h
  src:
  - test/core/bad_client/bad_client.cc
  - test/core/bad_client/tests/out_of_bounds.cc
  - test/core/end2end/cq_verifier.cc
  deps:
  - grpc_test_util
- name: overload_test
  gtest: true
  build: test
  language: c++
  headers:
  - src/core/lib/gprpp/overload.h
  src:
  - test/core/gprpp/overload_test.cc
  deps: []
  uses_polling: false
- name: parse_address_test
  gtest: true
  build: test
  language: c++
  headers: []
  src:
  - test/core/address_utils/parse_address_test.cc
  deps:
  - grpc_test_util
- name: parse_address_with_named_scope_id_test
  gtest: true
  build: test
  language: c++
  headers: []
  src:
  - test/core/address_utils/parse_address_with_named_scope_id_test.cc
  deps:
  - grpc_test_util
  platforms:
  - linux
  - posix
  - mac
  uses_polling: false
- name: parsed_metadata_test
  gtest: true
  build: test
  language: c++
  headers: []
  src:
  - test/core/transport/parsed_metadata_test.cc
  deps:
  - grpc_test_util
- name: periodic_update_test
  gtest: true
  build: test
  language: c++
  headers:
  - src/core/ext/upb-generated/google/protobuf/any.upb.h
  - src/core/ext/upb-generated/google/rpc/status.upb.h
  - src/core/lib/debug/trace.h
  - src/core/lib/gprpp/bitset.h
  - src/core/lib/gprpp/status_helper.h
  - src/core/lib/gprpp/time.h
  - src/core/lib/iomgr/closure.h
  - src/core/lib/iomgr/combiner.h
  - src/core/lib/iomgr/error.h
  - src/core/lib/iomgr/error_internal.h
  - src/core/lib/iomgr/exec_ctx.h
  - src/core/lib/iomgr/executor.h
  - src/core/lib/iomgr/iomgr_internal.h
  - src/core/lib/resource_quota/periodic_update.h
  - src/core/lib/slice/percent_encoding.h
  - src/core/lib/slice/slice.h
  - src/core/lib/slice/slice_internal.h
  - src/core/lib/slice/slice_refcount.h
  - src/core/lib/slice/slice_refcount_base.h
  - src/core/lib/slice/slice_string_helpers.h
  src:
  - src/core/ext/upb-generated/google/protobuf/any.upb.c
  - src/core/ext/upb-generated/google/rpc/status.upb.c
  - src/core/lib/debug/trace.cc
  - src/core/lib/gprpp/status_helper.cc
  - src/core/lib/gprpp/time.cc
  - src/core/lib/iomgr/combiner.cc
  - src/core/lib/iomgr/error.cc
  - src/core/lib/iomgr/exec_ctx.cc
  - src/core/lib/iomgr/executor.cc
  - src/core/lib/iomgr/iomgr_internal.cc
  - src/core/lib/resource_quota/periodic_update.cc
  - src/core/lib/slice/percent_encoding.cc
  - src/core/lib/slice/slice.cc
  - src/core/lib/slice/slice_refcount.cc
  - src/core/lib/slice/slice_string_helpers.cc
  - test/core/resource_quota/periodic_update_test.cc
  deps:
  - absl/functional:any_invocable
  - absl/status:statusor
  - gpr
  - upb
  uses_polling: false
- name: pid_controller_test
  gtest: true
  build: test
  language: c++
  headers: []
  src:
  - test/core/transport/pid_controller_test.cc
  deps:
  - grpc_test_util
- name: pipe_test
  gtest: true
  build: test
  language: c++
  headers:
  - src/core/ext/upb-generated/google/protobuf/any.upb.h
  - src/core/ext/upb-generated/google/rpc/status.upb.h
  - src/core/lib/debug/trace.h
  - src/core/lib/gprpp/atomic_utils.h
  - src/core/lib/gprpp/bitset.h
  - src/core/lib/gprpp/cpp_impl_of.h
  - src/core/lib/gprpp/orphanable.h
  - src/core/lib/gprpp/ref_counted.h
  - src/core/lib/gprpp/ref_counted_ptr.h
  - src/core/lib/gprpp/status_helper.h
  - src/core/lib/gprpp/time.h
  - src/core/lib/iomgr/closure.h
  - src/core/lib/iomgr/combiner.h
  - src/core/lib/iomgr/error.h
  - src/core/lib/iomgr/error_internal.h
  - src/core/lib/iomgr/exec_ctx.h
  - src/core/lib/iomgr/executor.h
  - src/core/lib/iomgr/iomgr_internal.h
  - src/core/lib/promise/activity.h
  - src/core/lib/promise/context.h
  - src/core/lib/promise/detail/basic_join.h
  - src/core/lib/promise/detail/basic_seq.h
  - src/core/lib/promise/detail/promise_factory.h
  - src/core/lib/promise/detail/promise_like.h
  - src/core/lib/promise/detail/status.h
  - src/core/lib/promise/detail/switch.h
  - src/core/lib/promise/exec_ctx_wakeup_scheduler.h
  - src/core/lib/promise/intra_activity_waiter.h
  - src/core/lib/promise/join.h
  - src/core/lib/promise/loop.h
  - src/core/lib/promise/map.h
  - src/core/lib/promise/pipe.h
  - src/core/lib/promise/poll.h
  - src/core/lib/promise/promise.h
  - src/core/lib/promise/race.h
  - src/core/lib/promise/seq.h
  - src/core/lib/resource_quota/arena.h
  - src/core/lib/resource_quota/memory_quota.h
  - src/core/lib/resource_quota/resource_quota.h
  - src/core/lib/resource_quota/thread_quota.h
  - src/core/lib/resource_quota/trace.h
  - src/core/lib/slice/percent_encoding.h
  - src/core/lib/slice/slice.h
  - src/core/lib/slice/slice_internal.h
  - src/core/lib/slice/slice_refcount.h
  - src/core/lib/slice/slice_refcount_base.h
  - src/core/lib/slice/slice_string_helpers.h
  - test/core/promise/test_wakeup_schedulers.h
  src:
  - src/core/ext/upb-generated/google/protobuf/any.upb.c
  - src/core/ext/upb-generated/google/rpc/status.upb.c
  - src/core/lib/debug/trace.cc
  - src/core/lib/event_engine/memory_allocator.cc
  - src/core/lib/gprpp/status_helper.cc
  - src/core/lib/gprpp/time.cc
  - src/core/lib/iomgr/combiner.cc
  - src/core/lib/iomgr/error.cc
  - src/core/lib/iomgr/exec_ctx.cc
  - src/core/lib/iomgr/executor.cc
  - src/core/lib/iomgr/iomgr_internal.cc
  - src/core/lib/promise/activity.cc
  - src/core/lib/resource_quota/arena.cc
  - src/core/lib/resource_quota/memory_quota.cc
  - src/core/lib/resource_quota/resource_quota.cc
  - src/core/lib/resource_quota/thread_quota.cc
  - src/core/lib/resource_quota/trace.cc
  - src/core/lib/slice/percent_encoding.cc
  - src/core/lib/slice/slice.cc
  - src/core/lib/slice/slice_refcount.cc
  - src/core/lib/slice/slice_string_helpers.cc
  - test/core/promise/pipe_test.cc
  deps:
  - absl/functional:any_invocable
  - absl/meta:type_traits
  - absl/status:statusor
  - absl/types:variant
  - absl/utility:utility
  - gpr
  - upb
  uses_polling: false
- name: poll_test
  gtest: true
  build: test
  language: c++
  headers:
  - src/core/lib/promise/poll.h
  src:
  - test/core/promise/poll_test.cc
  deps:
  - absl/types:variant
  uses_polling: false
- name: port_sharing_end2end_test
  gtest: true
  build: test
  language: c++
  headers:
  - test/cpp/end2end/test_service_impl.h
  src:
  - src/proto/grpc/testing/echo.proto
  - src/proto/grpc/testing/echo_messages.proto
  - src/proto/grpc/testing/simple_messages.proto
  - src/proto/grpc/testing/xds/v3/orca_load_report.proto
  - test/cpp/end2end/port_sharing_end2end_test.cc
  - test/cpp/end2end/test_service_impl.cc
  deps:
  - grpc++_test_util
- name: promise_factory_test
  gtest: true
  build: test
  language: c++
  headers:
  - src/core/lib/promise/detail/promise_factory.h
  - src/core/lib/promise/detail/promise_like.h
  - src/core/lib/promise/poll.h
  - src/core/lib/promise/promise.h
  src:
  - test/core/promise/promise_factory_test.cc
  deps:
  - absl/functional:bind_front
  - absl/meta:type_traits
  - absl/status:status
  - absl/types:optional
  - absl/types:variant
  uses_polling: false
- name: promise_map_test
  gtest: true
  build: test
  language: c++
  headers:
  - src/core/lib/promise/detail/promise_like.h
  - src/core/lib/promise/map.h
  - src/core/lib/promise/poll.h
  - src/core/lib/promise/promise.h
  src:
  - test/core/promise/map_test.cc
  deps:
  - absl/meta:type_traits
  - absl/status:status
  - absl/types:optional
  - absl/types:variant
  uses_polling: false
- name: promise_test
  gtest: true
  build: test
  language: c++
  headers:
  - src/core/lib/promise/detail/promise_like.h
  - src/core/lib/promise/poll.h
  - src/core/lib/promise/promise.h
  src:
  - test/core/promise/promise_test.cc
  deps:
  - absl/meta:type_traits
  - absl/status:status
  - absl/types:optional
  - absl/types:variant
  uses_polling: false
- name: proto_server_reflection_test
  gtest: true
  build: test
  language: c++
  headers:
  - test/cpp/end2end/test_service_impl.h
  - test/cpp/util/proto_reflection_descriptor_database.h
  src:
  - src/proto/grpc/testing/duplicate/echo_duplicate.proto
  - src/proto/grpc/testing/echo.proto
  - src/proto/grpc/testing/echo_messages.proto
  - src/proto/grpc/testing/simple_messages.proto
  - src/proto/grpc/testing/xds/v3/orca_load_report.proto
  - test/cpp/end2end/proto_server_reflection_test.cc
  - test/cpp/end2end/test_service_impl.cc
  - test/cpp/util/proto_reflection_descriptor_database.cc
  deps:
  - grpc++_reflection
  - grpc++_test_util
- name: proto_utils_test
  gtest: true
  build: test
  language: c++
  headers: []
  src:
  - test/cpp/codegen/proto_utils_test.cc
  deps:
  - grpc++
  - grpc_test_util
  uses_polling: false
- name: qps_json_driver
  build: test
  run: false
  language: c++
  headers:
  - src/cpp/util/core_stats.h
  - test/cpp/qps/benchmark_config.h
  - test/cpp/qps/client.h
  - test/cpp/qps/driver.h
  - test/cpp/qps/histogram.h
  - test/cpp/qps/interarrival.h
  - test/cpp/qps/parse_json.h
  - test/cpp/qps/qps_server_builder.h
  - test/cpp/qps/qps_worker.h
  - test/cpp/qps/report.h
  - test/cpp/qps/server.h
  - test/cpp/qps/stats.h
  - test/cpp/qps/usage_timer.h
  src:
  - src/proto/grpc/core/stats.proto
  - src/proto/grpc/testing/benchmark_service.proto
  - src/proto/grpc/testing/control.proto
  - src/proto/grpc/testing/messages.proto
  - src/proto/grpc/testing/payloads.proto
  - src/proto/grpc/testing/report_qps_scenario_service.proto
  - src/proto/grpc/testing/stats.proto
  - src/proto/grpc/testing/worker_service.proto
  - src/cpp/util/core_stats.cc
  - test/cpp/qps/benchmark_config.cc
  - test/cpp/qps/client_async.cc
  - test/cpp/qps/client_callback.cc
  - test/cpp/qps/client_sync.cc
  - test/cpp/qps/driver.cc
  - test/cpp/qps/parse_json.cc
  - test/cpp/qps/qps_json_driver.cc
  - test/cpp/qps/qps_server_builder.cc
  - test/cpp/qps/qps_worker.cc
  - test/cpp/qps/report.cc
  - test/cpp/qps/server_async.cc
  - test/cpp/qps/server_callback.cc
  - test/cpp/qps/server_sync.cc
  - test/cpp/qps/usage_timer.cc
  deps:
  - grpc++_test_config
  - grpc++_test_util
- name: qps_worker
  build: test
  run: false
  language: c++
  headers:
  - src/cpp/util/core_stats.h
  - test/cpp/qps/client.h
  - test/cpp/qps/histogram.h
  - test/cpp/qps/interarrival.h
  - test/cpp/qps/qps_server_builder.h
  - test/cpp/qps/qps_worker.h
  - test/cpp/qps/server.h
  - test/cpp/qps/stats.h
  - test/cpp/qps/usage_timer.h
  src:
  - src/proto/grpc/core/stats.proto
  - src/proto/grpc/testing/benchmark_service.proto
  - src/proto/grpc/testing/control.proto
  - src/proto/grpc/testing/messages.proto
  - src/proto/grpc/testing/payloads.proto
  - src/proto/grpc/testing/stats.proto
  - src/proto/grpc/testing/worker_service.proto
  - src/cpp/util/core_stats.cc
  - test/cpp/qps/client_async.cc
  - test/cpp/qps/client_callback.cc
  - test/cpp/qps/client_sync.cc
  - test/cpp/qps/qps_server_builder.cc
  - test/cpp/qps/qps_worker.cc
  - test/cpp/qps/server_async.cc
  - test/cpp/qps/server_callback.cc
  - test/cpp/qps/server_sync.cc
  - test/cpp/qps/usage_timer.cc
  - test/cpp/qps/worker.cc
  deps:
  - grpc++_test_config
  - grpc++_test_util
- name: race_test
  gtest: true
  build: test
  language: c++
  headers:
  - src/core/lib/promise/poll.h
  - src/core/lib/promise/race.h
  src:
  - test/core/promise/race_test.cc
  deps:
  - absl/types:variant
  uses_polling: false
- name: raw_end2end_test
  gtest: true
  build: test
  language: c++
  headers:
  - test/cpp/end2end/test_service_impl.h
  src:
  - src/proto/grpc/testing/duplicate/echo_duplicate.proto
  - src/proto/grpc/testing/echo.proto
  - src/proto/grpc/testing/echo_messages.proto
  - src/proto/grpc/testing/simple_messages.proto
  - src/proto/grpc/testing/xds/v3/orca_load_report.proto
  - test/cpp/end2end/raw_end2end_test.cc
  - test/cpp/end2end/test_service_impl.cc
  deps:
  - grpc++_test_util
- name: rbac_service_config_parser_test
  gtest: true
  build: test
  language: c++
  headers: []
  src:
  - test/core/ext/filters/rbac/rbac_service_config_parser_test.cc
  deps:
  - grpc_test_util
  uses_polling: false
- name: rbac_translator_test
  gtest: true
  build: test
  language: c++
  headers:
  - src/core/lib/security/authorization/grpc_authorization_policy_provider.h
  - src/core/lib/security/authorization/rbac_translator.h
  src:
  - src/core/lib/security/authorization/grpc_authorization_policy_provider.cc
  - src/core/lib/security/authorization/rbac_translator.cc
  - test/core/security/rbac_translator_test.cc
  deps:
  - grpc_test_util
- name: ref_counted_ptr_test
  gtest: true
  build: test
  language: c++
  headers: []
  src:
  - test/core/gprpp/ref_counted_ptr_test.cc
  deps:
  - grpc_test_util
- name: ref_counted_test
  gtest: true
  build: test
  language: c++
  headers: []
  src:
  - test/core/gprpp/ref_counted_test.cc
  deps:
  - grpc_test_util
- name: remove_stream_from_stalled_lists_test
  gtest: true
  build: test
  language: c++
  headers: []
  src:
  - test/core/transport/chttp2/remove_stream_from_stalled_lists_test.cc
  deps:
  - grpc_test_util
  platforms:
  - linux
  - posix
  - mac
- name: resolve_address_using_ares_resolver_test
  gtest: true
  build: test
  language: c++
  headers:
  - test/core/util/fake_udp_and_tcp_server.h
  src:
  - test/core/iomgr/resolve_address_test.cc
  - test/core/util/fake_udp_and_tcp_server.cc
  deps:
  - grpc_test_util
  - grpc++_test_config
- name: resolve_address_using_native_resolver_test
  gtest: true
  build: test
  language: c++
  headers:
  - test/core/util/fake_udp_and_tcp_server.h
  src:
  - test/core/iomgr/resolve_address_test.cc
  - test/core/util/fake_udp_and_tcp_server.cc
  deps:
  - grpc_test_util
  - grpc++_test_config
- name: resource_quota_test
  gtest: true
  build: test
  language: c++
  headers:
  - src/core/ext/upb-generated/google/protobuf/any.upb.h
  - src/core/ext/upb-generated/google/rpc/status.upb.h
  - src/core/lib/debug/trace.h
  - src/core/lib/gprpp/atomic_utils.h
  - src/core/lib/gprpp/bitset.h
  - src/core/lib/gprpp/cpp_impl_of.h
  - src/core/lib/gprpp/orphanable.h
  - src/core/lib/gprpp/ref_counted.h
  - src/core/lib/gprpp/ref_counted_ptr.h
  - src/core/lib/gprpp/status_helper.h
  - src/core/lib/gprpp/time.h
  - src/core/lib/iomgr/closure.h
  - src/core/lib/iomgr/combiner.h
  - src/core/lib/iomgr/error.h
  - src/core/lib/iomgr/error_internal.h
  - src/core/lib/iomgr/exec_ctx.h
  - src/core/lib/iomgr/executor.h
  - src/core/lib/iomgr/iomgr_internal.h
  - src/core/lib/promise/activity.h
  - src/core/lib/promise/context.h
  - src/core/lib/promise/detail/basic_seq.h
  - src/core/lib/promise/detail/promise_factory.h
  - src/core/lib/promise/detail/promise_like.h
  - src/core/lib/promise/detail/status.h
  - src/core/lib/promise/detail/switch.h
  - src/core/lib/promise/exec_ctx_wakeup_scheduler.h
  - src/core/lib/promise/loop.h
  - src/core/lib/promise/map.h
  - src/core/lib/promise/poll.h
  - src/core/lib/promise/race.h
  - src/core/lib/promise/seq.h
  - src/core/lib/resource_quota/memory_quota.h
  - src/core/lib/resource_quota/resource_quota.h
  - src/core/lib/resource_quota/thread_quota.h
  - src/core/lib/resource_quota/trace.h
  - src/core/lib/slice/percent_encoding.h
  - src/core/lib/slice/slice.h
  - src/core/lib/slice/slice_internal.h
  - src/core/lib/slice/slice_refcount.h
  - src/core/lib/slice/slice_refcount_base.h
  - src/core/lib/slice/slice_string_helpers.h
  src:
  - src/core/ext/upb-generated/google/protobuf/any.upb.c
  - src/core/ext/upb-generated/google/rpc/status.upb.c
  - src/core/lib/debug/trace.cc
  - src/core/lib/event_engine/memory_allocator.cc
  - src/core/lib/gprpp/status_helper.cc
  - src/core/lib/gprpp/time.cc
  - src/core/lib/iomgr/combiner.cc
  - src/core/lib/iomgr/error.cc
  - src/core/lib/iomgr/exec_ctx.cc
  - src/core/lib/iomgr/executor.cc
  - src/core/lib/iomgr/iomgr_internal.cc
  - src/core/lib/promise/activity.cc
  - src/core/lib/resource_quota/memory_quota.cc
  - src/core/lib/resource_quota/resource_quota.cc
  - src/core/lib/resource_quota/thread_quota.cc
  - src/core/lib/resource_quota/trace.cc
  - src/core/lib/slice/percent_encoding.cc
  - src/core/lib/slice/slice.cc
  - src/core/lib/slice/slice_refcount.cc
  - src/core/lib/slice/slice_string_helpers.cc
  - test/core/resource_quota/resource_quota_test.cc
  deps:
  - absl/functional:any_invocable
  - absl/meta:type_traits
  - absl/status:statusor
  - absl/types:variant
  - absl/utility:utility
  - gpr
  - upb
  uses_polling: false
- name: retry_throttle_test
  gtest: true
  build: test
  language: c++
  headers: []
  src:
  - test/core/client_channel/retry_throttle_test.cc
  deps:
  - grpc_test_util
  uses_polling: false
- name: rls_end2end_test
  gtest: true
  build: test
  language: c++
  headers:
  - test/core/util/test_lb_policies.h
  - test/cpp/end2end/counted_service.h
  - test/cpp/end2end/rls_server.h
  - test/cpp/end2end/test_service_impl.h
  src:
  - src/proto/grpc/lookup/v1/rls.proto
  - src/proto/grpc/testing/duplicate/echo_duplicate.proto
  - src/proto/grpc/testing/echo.proto
  - src/proto/grpc/testing/echo_messages.proto
  - src/proto/grpc/testing/simple_messages.proto
  - src/proto/grpc/testing/xds/v3/orca_load_report.proto
  - test/core/util/test_lb_policies.cc
  - test/cpp/end2end/rls_end2end_test.cc
  - test/cpp/end2end/rls_server.cc
  - test/cpp/end2end/test_service_impl.cc
  deps:
  - grpc++_test_config
  - grpc++_test_util
- name: rls_lb_config_parser_test
  gtest: true
  build: test
  language: c++
  headers: []
  src:
  - test/core/client_channel/rls_lb_config_parser_test.cc
  deps:
  - grpc_test_util
- name: secure_auth_context_test
  gtest: true
  build: test
  language: c++
  headers: []
  src:
  - test/cpp/common/secure_auth_context_test.cc
  deps:
  - grpc++_test_util
- name: secure_channel_create_test
  gtest: true
  build: test
  language: c++
  headers: []
  src:
  - test/core/surface/secure_channel_create_test.cc
  deps:
  - grpc_test_util
- name: secure_endpoint_test
  gtest: true
  build: test
  language: c++
  headers:
  - test/core/iomgr/endpoint_tests.h
  src:
  - test/core/iomgr/endpoint_tests.cc
  - test/core/security/secure_endpoint_test.cc
  deps:
  - grpc_test_util
- name: security_connector_test
  gtest: true
  build: test
  language: c++
  headers: []
  src:
  - test/core/security/security_connector_test.cc
  deps:
  - grpc_test_util
- name: seq_test
  gtest: true
  build: test
  language: c++
  headers:
  - src/core/lib/gprpp/construct_destruct.h
  - src/core/lib/promise/detail/basic_seq.h
  - src/core/lib/promise/detail/promise_factory.h
  - src/core/lib/promise/detail/promise_like.h
  - src/core/lib/promise/detail/switch.h
  - src/core/lib/promise/poll.h
  - src/core/lib/promise/seq.h
  src:
  - test/core/promise/seq_test.cc
  deps:
  - absl/meta:type_traits
  - absl/types:variant
  - absl/utility:utility
  uses_polling: false
- name: sequential_connectivity_test
  gtest: true
  build: test
  run: false
  language: c++
  headers: []
  src:
  - test/core/surface/sequential_connectivity_test.cc
  deps:
  - grpc_test_util
- name: server_builder_plugin_test
  gtest: true
  build: test
  language: c++
  headers:
  - test/cpp/end2end/test_service_impl.h
  src:
  - src/proto/grpc/testing/duplicate/echo_duplicate.proto
  - src/proto/grpc/testing/echo.proto
  - src/proto/grpc/testing/echo_messages.proto
  - src/proto/grpc/testing/simple_messages.proto
  - src/proto/grpc/testing/xds/v3/orca_load_report.proto
  - test/cpp/end2end/server_builder_plugin_test.cc
  - test/cpp/end2end/test_service_impl.cc
  deps:
  - grpc++_test_util
- name: server_builder_test
  gtest: true
  build: test
  language: c++
  headers: []
  src:
  - src/proto/grpc/testing/echo.proto
  - src/proto/grpc/testing/echo_messages.proto
  - src/proto/grpc/testing/simple_messages.proto
  - src/proto/grpc/testing/xds/v3/orca_load_report.proto
  - test/cpp/server/server_builder_test.cc
  deps:
  - grpc++_unsecure
  - grpc_test_util_unsecure
  platforms:
  - linux
  - posix
  - mac
- name: server_builder_with_socket_mutator_test
  gtest: true
  build: test
  language: c++
  headers: []
  src:
  - src/proto/grpc/testing/echo.proto
  - src/proto/grpc/testing/echo_messages.proto
  - src/proto/grpc/testing/simple_messages.proto
  - src/proto/grpc/testing/xds/v3/orca_load_report.proto
  - test/cpp/server/server_builder_with_socket_mutator_test.cc
  deps:
  - grpc++_unsecure
  - grpc_test_util_unsecure
  platforms:
  - linux
  - posix
  - mac
- name: server_chttp2_test
  gtest: true
  build: test
  language: c++
  headers: []
  src:
  - test/core/surface/server_chttp2_test.cc
  deps:
  - grpc_test_util
- name: server_config_selector_test
  gtest: true
  build: test
  language: c++
  headers: []
  src:
  - test/core/server_config_selector/server_config_selector_test.cc
  deps:
  - grpc_test_util
  uses_polling: false
- name: server_context_test_spouse_test
  gtest: true
  build: test
  language: c++
  headers: []
  src:
  - test/cpp/test/server_context_test_spouse_test.cc
  deps:
  - grpc++_test
  - grpc++_test_util
- name: server_early_return_test
  gtest: true
  build: test
  language: c++
  headers: []
  src:
  - src/proto/grpc/testing/echo.proto
  - src/proto/grpc/testing/echo_messages.proto
  - src/proto/grpc/testing/simple_messages.proto
  - src/proto/grpc/testing/xds/v3/orca_load_report.proto
  - test/cpp/end2end/server_early_return_test.cc
  deps:
  - grpc++_test_util
- name: server_interceptors_end2end_test
  gtest: true
  build: test
  language: c++
  headers:
  - test/cpp/end2end/interceptors_util.h
  - test/cpp/end2end/test_service_impl.h
  src:
  - src/proto/grpc/testing/echo.proto
  - src/proto/grpc/testing/echo_messages.proto
  - src/proto/grpc/testing/simple_messages.proto
  - src/proto/grpc/testing/xds/v3/orca_load_report.proto
  - test/cpp/end2end/interceptors_util.cc
  - test/cpp/end2end/server_interceptors_end2end_test.cc
  - test/cpp/end2end/test_service_impl.cc
  deps:
  - grpc++_test_util
- name: server_registered_method_bad_client_test
  gtest: true
  build: test
  language: c++
  headers:
  - test/core/bad_client/bad_client.h
  - test/core/end2end/cq_verifier.h
  src:
  - test/core/bad_client/bad_client.cc
  - test/core/bad_client/tests/server_registered_method.cc
  - test/core/end2end/cq_verifier.cc
  deps:
  - grpc_test_util
- name: server_request_call_test
  gtest: true
  build: test
  language: c++
  headers: []
  src:
  - src/proto/grpc/testing/echo.proto
  - src/proto/grpc/testing/echo_messages.proto
  - src/proto/grpc/testing/simple_messages.proto
  - src/proto/grpc/testing/xds/v3/orca_load_report.proto
  - test/cpp/server/server_request_call_test.cc
  deps:
  - grpc++_unsecure
  - grpc_test_util_unsecure
  platforms:
  - linux
  - posix
  - mac
- name: server_ssl_test
  gtest: true
  build: test
  language: c++
  headers:
  - test/core/handshake/server_ssl_common.h
  src:
  - test/core/handshake/server_ssl.cc
  - test/core/handshake/server_ssl_common.cc
  deps:
  - grpc_test_util
  platforms:
  - linux
  - posix
  - mac
- name: server_test
  gtest: true
  build: test
  language: c++
  headers: []
  src:
  - test/core/surface/server_test.cc
  deps:
  - grpc_test_util
- name: service_config_end2end_test
  gtest: true
  build: test
  language: c++
  headers:
  - test/cpp/end2end/test_service_impl.h
  src:
  - src/proto/grpc/testing/duplicate/echo_duplicate.proto
  - src/proto/grpc/testing/echo.proto
  - src/proto/grpc/testing/echo_messages.proto
  - src/proto/grpc/testing/simple_messages.proto
  - src/proto/grpc/testing/xds/v3/orca_load_report.proto
  - test/cpp/end2end/service_config_end2end_test.cc
  - test/cpp/end2end/test_service_impl.cc
  deps:
  - grpc++_test_util
- name: service_config_test
  gtest: true
  build: test
  language: c++
  headers: []
  src:
  - test/core/client_channel/service_config_test.cc
  deps:
  - grpc_test_util
- name: settings_timeout_test
  gtest: true
  build: test
  run: false
  language: c++
  headers: []
  src:
  - test/core/transport/chttp2/settings_timeout_test.cc
  deps:
  - grpc_test_util
- name: shutdown_test
  gtest: true
  build: test
  language: c++
  headers: []
  src:
  - src/proto/grpc/testing/duplicate/echo_duplicate.proto
  - src/proto/grpc/testing/echo.proto
  - src/proto/grpc/testing/echo_messages.proto
  - src/proto/grpc/testing/simple_messages.proto
  - src/proto/grpc/testing/xds/v3/orca_load_report.proto
  - test/cpp/end2end/shutdown_test.cc
  deps:
  - grpc++_test_util
- name: simple_request_bad_client_test
  gtest: true
  build: test
  language: c++
  headers:
  - test/core/bad_client/bad_client.h
  - test/core/end2end/cq_verifier.h
  src:
  - test/core/bad_client/bad_client.cc
  - test/core/bad_client/tests/simple_request.cc
  - test/core/end2end/cq_verifier.cc
  deps:
  - grpc_test_util
- name: single_set_ptr_test
  gtest: true
  build: test
  language: c++
  headers:
  - src/core/lib/gpr/alloc.h
  - src/core/lib/gpr/env.h
  - src/core/lib/gpr/murmur_hash.h
  - src/core/lib/gpr/spinlock.h
  - src/core/lib/gpr/string.h
  - src/core/lib/gpr/string_windows.h
  - src/core/lib/gpr/time_precise.h
  - src/core/lib/gpr/tls.h
  - src/core/lib/gpr/tmpfile.h
  - src/core/lib/gpr/useful.h
  - src/core/lib/gprpp/construct_destruct.h
  - src/core/lib/gprpp/debug_location.h
  - src/core/lib/gprpp/examine_stack.h
  - src/core/lib/gprpp/fork.h
  - src/core/lib/gprpp/global_config.h
  - src/core/lib/gprpp/global_config_custom.h
  - src/core/lib/gprpp/global_config_env.h
  - src/core/lib/gprpp/global_config_generic.h
  - src/core/lib/gprpp/host_port.h
  - src/core/lib/gprpp/manual_constructor.h
  - src/core/lib/gprpp/memory.h
  - src/core/lib/gprpp/mpscq.h
  - src/core/lib/gprpp/single_set_ptr.h
  - src/core/lib/gprpp/stat.h
  - src/core/lib/gprpp/sync.h
  - src/core/lib/gprpp/thd.h
  - src/core/lib/gprpp/time_util.h
  - src/core/lib/profiling/timers.h
  src:
  - src/core/lib/gpr/alloc.cc
  - src/core/lib/gpr/atm.cc
  - src/core/lib/gpr/cpu_iphone.cc
  - src/core/lib/gpr/cpu_linux.cc
  - src/core/lib/gpr/cpu_posix.cc
  - src/core/lib/gpr/cpu_windows.cc
  - src/core/lib/gpr/env_linux.cc
  - src/core/lib/gpr/env_posix.cc
  - src/core/lib/gpr/env_windows.cc
  - src/core/lib/gpr/log.cc
  - src/core/lib/gpr/log_android.cc
  - src/core/lib/gpr/log_linux.cc
  - src/core/lib/gpr/log_posix.cc
  - src/core/lib/gpr/log_windows.cc
  - src/core/lib/gpr/murmur_hash.cc
  - src/core/lib/gpr/string.cc
  - src/core/lib/gpr/string_posix.cc
  - src/core/lib/gpr/string_util_windows.cc
  - src/core/lib/gpr/string_windows.cc
  - src/core/lib/gpr/sync.cc
  - src/core/lib/gpr/sync_abseil.cc
  - src/core/lib/gpr/sync_posix.cc
  - src/core/lib/gpr/sync_windows.cc
  - src/core/lib/gpr/time.cc
  - src/core/lib/gpr/time_posix.cc
  - src/core/lib/gpr/time_precise.cc
  - src/core/lib/gpr/time_windows.cc
  - src/core/lib/gpr/tmpfile_msys.cc
  - src/core/lib/gpr/tmpfile_posix.cc
  - src/core/lib/gpr/tmpfile_windows.cc
  - src/core/lib/gpr/wrap_memcpy.cc
  - src/core/lib/gprpp/examine_stack.cc
  - src/core/lib/gprpp/fork.cc
  - src/core/lib/gprpp/global_config_env.cc
  - src/core/lib/gprpp/host_port.cc
  - src/core/lib/gprpp/mpscq.cc
  - src/core/lib/gprpp/stat_posix.cc
  - src/core/lib/gprpp/stat_windows.cc
  - src/core/lib/gprpp/thd_posix.cc
  - src/core/lib/gprpp/thd_windows.cc
  - src/core/lib/gprpp/time_util.cc
  - src/core/lib/profiling/basic_timers.cc
  - src/core/lib/profiling/stap_timers.cc
  - test/core/gprpp/single_set_ptr_test.cc
  deps:
  - absl/base:base
  - absl/base:core_headers
  - absl/memory:memory
  - absl/random:random
  - absl/status:status
  - absl/strings:cord
  - absl/strings:str_format
  - absl/strings:strings
  - absl/synchronization:synchronization
  - absl/time:time
  - absl/types:optional
  uses_polling: false
- name: sleep_test
  gtest: true
  build: test
  language: c++
  headers:
  - test/core/promise/test_wakeup_schedulers.h
  src:
  - test/core/promise/sleep_test.cc
  deps:
  - grpc
  uses_polling: false
- name: smoke_test
  gtest: true
  build: test
  language: c++
  headers: []
  src:
  - test/core/event_engine/smoke_test.cc
  deps:
  - grpc_test_util
- name: sockaddr_resolver_test
  gtest: true
  build: test
  language: c++
  headers: []
  src:
  - test/core/client_channel/resolvers/sockaddr_resolver_test.cc
  deps:
  - grpc_test_util
- name: sockaddr_utils_test
  gtest: true
  build: test
  language: c++
  headers: []
  src:
  - test/core/address_utils/sockaddr_utils_test.cc
  deps:
  - grpc_test_util
- name: ssl_credentials_test
  gtest: true
  build: test
  language: c++
  headers: []
  src:
  - test/core/security/ssl_credentials_test.cc
  deps:
  - grpc_test_util
- name: ssl_transport_security_test
  gtest: true
  build: test
  language: c++
  headers:
  - test/core/tsi/transport_security_test_lib.h
  src:
  - test/core/tsi/ssl_transport_security_test.cc
  - test/core/tsi/transport_security_test_lib.cc
  deps:
  - grpc_test_util
  platforms:
  - linux
  - posix
  - mac
- name: stack_tracer_test
  gtest: true
  build: test
  language: c++
  headers: []
  src:
  - test/core/util/stack_tracer_test.cc
  deps:
  - grpc_test_util
  platforms:
  - linux
  - posix
  - mac
  uses_polling: false
- name: stat_test
  gtest: true
  build: test
  language: c++
  headers: []
  src:
  - test/core/gprpp/stat_test.cc
  deps:
  - grpc_test_util
  uses_polling: false
- name: stats_test
  gtest: true
  build: test
  language: c++
  headers: []
  src:
  - test/core/debug/stats_test.cc
  deps:
  - grpc_test_util
  uses_polling: false
- name: status_conversion_test
  gtest: true
  build: test
  language: c++
  headers: []
  src:
  - test/core/transport/status_conversion_test.cc
  deps:
  - grpc_test_util
  uses_polling: false
- name: status_helper_test
  gtest: true
  build: test
  language: c++
  headers: []
  src:
  - test/core/gprpp/status_helper_test.cc
  deps:
  - grpc_test_util
  uses_polling: false
- name: status_util_test
  gtest: true
  build: test
  language: c++
  headers: []
  src:
  - test/core/channel/status_util_test.cc
  deps:
  - grpc_test_util
  uses_polling: false
- name: stranded_event_test
  gtest: true
  build: test
  language: c++
  headers:
  - test/core/end2end/cq_verifier.h
  src:
  - test/core/end2end/cq_verifier.cc
  - test/core/iomgr/stranded_event_test.cc
  deps:
  - grpc_test_util
  platforms:
  - linux
  - posix
  - mac
- name: stream_map_test
  gtest: true
  build: test
  language: c++
  headers: []
  src:
  - test/core/transport/chttp2/stream_map_test.cc
  deps:
  - grpc_test_util
- name: streaming_throughput_test
  gtest: true
  build: test
  language: c++
  headers: []
  src:
  - src/proto/grpc/testing/duplicate/echo_duplicate.proto
  - src/proto/grpc/testing/echo.proto
  - src/proto/grpc/testing/echo_messages.proto
  - src/proto/grpc/testing/simple_messages.proto
  - src/proto/grpc/testing/xds/v3/orca_load_report.proto
  - test/cpp/end2end/streaming_throughput_test.cc
  deps:
  - grpc++_test_util
  platforms:
  - linux
  - posix
  - mac
- name: streams_not_seen_test
  gtest: true
  build: test
  language: c++
  headers:
  - test/core/end2end/cq_verifier.h
  src:
  - test/core/end2end/cq_verifier.cc
  - test/core/transport/chttp2/streams_not_seen_test.cc
  deps:
  - grpc_test_util
- name: string_ref_test
  gtest: true
  build: test
  language: c++
  headers: []
  src:
  - test/cpp/util/string_ref_test.cc
  deps:
  - grpc++
  - grpc_test_util
  uses_polling: false
- name: system_roots_test
  gtest: true
  build: test
  language: c++
  headers: []
  src:
  - test/core/security/system_roots_test.cc
  deps:
  - grpc_test_util
- name: table_test
  gtest: true
  build: test
  language: c++
  headers:
  - src/core/lib/gpr/useful.h
  - src/core/lib/gprpp/bitset.h
  - src/core/lib/gprpp/table.h
  src:
  - test/core/gprpp/table_test.cc
  deps:
  - absl/meta:type_traits
  - absl/types:optional
  - absl/utility:utility
  uses_polling: false
- name: test_core_event_engine_iomgr_event_engine_timer_heap_test
  gtest: true
  build: test
  language: c++
  headers:
  - src/core/lib/event_engine/iomgr_engine/timer.h
  - src/core/lib/event_engine/iomgr_engine/timer_heap.h
  - src/core/lib/gpr/alloc.h
  - src/core/lib/gpr/env.h
  - src/core/lib/gpr/murmur_hash.h
  - src/core/lib/gpr/spinlock.h
  - src/core/lib/gpr/string.h
  - src/core/lib/gpr/string_windows.h
  - src/core/lib/gpr/time_precise.h
  - src/core/lib/gpr/tls.h
  - src/core/lib/gpr/tmpfile.h
  - src/core/lib/gpr/useful.h
  - src/core/lib/gprpp/bitset.h
  - src/core/lib/gprpp/construct_destruct.h
  - src/core/lib/gprpp/debug_location.h
  - src/core/lib/gprpp/examine_stack.h
  - src/core/lib/gprpp/fork.h
  - src/core/lib/gprpp/global_config.h
  - src/core/lib/gprpp/global_config_custom.h
  - src/core/lib/gprpp/global_config_env.h
  - src/core/lib/gprpp/global_config_generic.h
  - src/core/lib/gprpp/host_port.h
  - src/core/lib/gprpp/manual_constructor.h
  - src/core/lib/gprpp/memory.h
  - src/core/lib/gprpp/mpscq.h
  - src/core/lib/gprpp/stat.h
  - src/core/lib/gprpp/sync.h
  - src/core/lib/gprpp/thd.h
  - src/core/lib/gprpp/time.h
  - src/core/lib/gprpp/time_averaged_stats.h
  - src/core/lib/gprpp/time_util.h
  - src/core/lib/profiling/timers.h
  src:
  - src/core/lib/event_engine/iomgr_engine/timer.cc
  - src/core/lib/event_engine/iomgr_engine/timer_heap.cc
  - src/core/lib/gpr/alloc.cc
  - src/core/lib/gpr/atm.cc
  - src/core/lib/gpr/cpu_iphone.cc
  - src/core/lib/gpr/cpu_linux.cc
  - src/core/lib/gpr/cpu_posix.cc
  - src/core/lib/gpr/cpu_windows.cc
  - src/core/lib/gpr/env_linux.cc
  - src/core/lib/gpr/env_posix.cc
  - src/core/lib/gpr/env_windows.cc
  - src/core/lib/gpr/log.cc
  - src/core/lib/gpr/log_android.cc
  - src/core/lib/gpr/log_linux.cc
  - src/core/lib/gpr/log_posix.cc
  - src/core/lib/gpr/log_windows.cc
  - src/core/lib/gpr/murmur_hash.cc
  - src/core/lib/gpr/string.cc
  - src/core/lib/gpr/string_posix.cc
  - src/core/lib/gpr/string_util_windows.cc
  - src/core/lib/gpr/string_windows.cc
  - src/core/lib/gpr/sync.cc
  - src/core/lib/gpr/sync_abseil.cc
  - src/core/lib/gpr/sync_posix.cc
  - src/core/lib/gpr/sync_windows.cc
  - src/core/lib/gpr/time.cc
  - src/core/lib/gpr/time_posix.cc
  - src/core/lib/gpr/time_precise.cc
  - src/core/lib/gpr/time_windows.cc
  - src/core/lib/gpr/tmpfile_msys.cc
  - src/core/lib/gpr/tmpfile_posix.cc
  - src/core/lib/gpr/tmpfile_windows.cc
  - src/core/lib/gpr/wrap_memcpy.cc
  - src/core/lib/gprpp/examine_stack.cc
  - src/core/lib/gprpp/fork.cc
  - src/core/lib/gprpp/global_config_env.cc
  - src/core/lib/gprpp/host_port.cc
  - src/core/lib/gprpp/mpscq.cc
  - src/core/lib/gprpp/stat_posix.cc
  - src/core/lib/gprpp/stat_windows.cc
  - src/core/lib/gprpp/thd_posix.cc
  - src/core/lib/gprpp/thd_windows.cc
  - src/core/lib/gprpp/time.cc
  - src/core/lib/gprpp/time_averaged_stats.cc
  - src/core/lib/gprpp/time_util.cc
  - src/core/lib/profiling/basic_timers.cc
  - src/core/lib/profiling/stap_timers.cc
  - test/core/event_engine/iomgr_event_engine/timer_heap_test.cc
  deps:
  - absl/base:base
  - absl/base:core_headers
  - absl/functional:any_invocable
  - absl/memory:memory
  - absl/random:random
  - absl/status:status
  - absl/status:statusor
  - absl/strings:cord
  - absl/strings:str_format
  - absl/strings:strings
  - absl/synchronization:synchronization
  - absl/time:time
  - absl/types:optional
  uses_polling: false
- name: test_core_event_engine_iomgr_event_engine_timer_list_test
  gtest: true
  build: test
  language: c++
  headers:
  - src/core/lib/event_engine/iomgr_engine/timer.h
  - src/core/lib/event_engine/iomgr_engine/timer_heap.h
  - src/core/lib/gpr/alloc.h
  - src/core/lib/gpr/env.h
  - src/core/lib/gpr/murmur_hash.h
  - src/core/lib/gpr/spinlock.h
  - src/core/lib/gpr/string.h
  - src/core/lib/gpr/string_windows.h
  - src/core/lib/gpr/time_precise.h
  - src/core/lib/gpr/tls.h
  - src/core/lib/gpr/tmpfile.h
  - src/core/lib/gpr/useful.h
  - src/core/lib/gprpp/construct_destruct.h
  - src/core/lib/gprpp/debug_location.h
  - src/core/lib/gprpp/examine_stack.h
  - src/core/lib/gprpp/fork.h
  - src/core/lib/gprpp/global_config.h
  - src/core/lib/gprpp/global_config_custom.h
  - src/core/lib/gprpp/global_config_env.h
  - src/core/lib/gprpp/global_config_generic.h
  - src/core/lib/gprpp/host_port.h
  - src/core/lib/gprpp/manual_constructor.h
  - src/core/lib/gprpp/memory.h
  - src/core/lib/gprpp/mpscq.h
  - src/core/lib/gprpp/stat.h
  - src/core/lib/gprpp/sync.h
  - src/core/lib/gprpp/thd.h
  - src/core/lib/gprpp/time.h
  - src/core/lib/gprpp/time_averaged_stats.h
  - src/core/lib/gprpp/time_util.h
  - src/core/lib/profiling/timers.h
  src:
  - src/core/lib/event_engine/iomgr_engine/timer.cc
  - src/core/lib/event_engine/iomgr_engine/timer_heap.cc
  - src/core/lib/gpr/alloc.cc
  - src/core/lib/gpr/atm.cc
  - src/core/lib/gpr/cpu_iphone.cc
  - src/core/lib/gpr/cpu_linux.cc
  - src/core/lib/gpr/cpu_posix.cc
  - src/core/lib/gpr/cpu_windows.cc
  - src/core/lib/gpr/env_linux.cc
  - src/core/lib/gpr/env_posix.cc
  - src/core/lib/gpr/env_windows.cc
  - src/core/lib/gpr/log.cc
  - src/core/lib/gpr/log_android.cc
  - src/core/lib/gpr/log_linux.cc
  - src/core/lib/gpr/log_posix.cc
  - src/core/lib/gpr/log_windows.cc
  - src/core/lib/gpr/murmur_hash.cc
  - src/core/lib/gpr/string.cc
  - src/core/lib/gpr/string_posix.cc
  - src/core/lib/gpr/string_util_windows.cc
  - src/core/lib/gpr/string_windows.cc
  - src/core/lib/gpr/sync.cc
  - src/core/lib/gpr/sync_abseil.cc
  - src/core/lib/gpr/sync_posix.cc
  - src/core/lib/gpr/sync_windows.cc
  - src/core/lib/gpr/time.cc
  - src/core/lib/gpr/time_posix.cc
  - src/core/lib/gpr/time_precise.cc
  - src/core/lib/gpr/time_windows.cc
  - src/core/lib/gpr/tmpfile_msys.cc
  - src/core/lib/gpr/tmpfile_posix.cc
  - src/core/lib/gpr/tmpfile_windows.cc
  - src/core/lib/gpr/wrap_memcpy.cc
  - src/core/lib/gprpp/examine_stack.cc
  - src/core/lib/gprpp/fork.cc
  - src/core/lib/gprpp/global_config_env.cc
  - src/core/lib/gprpp/host_port.cc
  - src/core/lib/gprpp/mpscq.cc
  - src/core/lib/gprpp/stat_posix.cc
  - src/core/lib/gprpp/stat_windows.cc
  - src/core/lib/gprpp/thd_posix.cc
  - src/core/lib/gprpp/thd_windows.cc
  - src/core/lib/gprpp/time.cc
  - src/core/lib/gprpp/time_averaged_stats.cc
  - src/core/lib/gprpp/time_util.cc
  - src/core/lib/profiling/basic_timers.cc
  - src/core/lib/profiling/stap_timers.cc
  - test/core/event_engine/iomgr_event_engine/timer_list_test.cc
  deps:
  - absl/base:base
  - absl/base:core_headers
  - absl/functional:any_invocable
  - absl/memory:memory
  - absl/random:random
  - absl/status:status
  - absl/status:statusor
  - absl/strings:cord
  - absl/strings:str_format
  - absl/strings:strings
  - absl/synchronization:synchronization
  - absl/time:time
  - absl/types:optional
  uses_polling: false
- name: test_core_event_engine_slice_buffer_test
  gtest: true
  build: test
  language: c++
  headers: []
  src:
  - test/core/event_engine/slice_buffer_test.cc
  deps:
  - grpc_test_util
- name: test_core_gprpp_time_test
  gtest: true
  build: test
  language: c++
  headers:
  - src/core/lib/gpr/alloc.h
  - src/core/lib/gpr/env.h
  - src/core/lib/gpr/murmur_hash.h
  - src/core/lib/gpr/spinlock.h
  - src/core/lib/gpr/string.h
  - src/core/lib/gpr/string_windows.h
  - src/core/lib/gpr/time_precise.h
  - src/core/lib/gpr/tls.h
  - src/core/lib/gpr/tmpfile.h
  - src/core/lib/gpr/useful.h
  - src/core/lib/gprpp/construct_destruct.h
  - src/core/lib/gprpp/debug_location.h
  - src/core/lib/gprpp/examine_stack.h
  - src/core/lib/gprpp/fork.h
  - src/core/lib/gprpp/global_config.h
  - src/core/lib/gprpp/global_config_custom.h
  - src/core/lib/gprpp/global_config_env.h
  - src/core/lib/gprpp/global_config_generic.h
  - src/core/lib/gprpp/host_port.h
  - src/core/lib/gprpp/manual_constructor.h
  - src/core/lib/gprpp/memory.h
  - src/core/lib/gprpp/mpscq.h
  - src/core/lib/gprpp/stat.h
  - src/core/lib/gprpp/sync.h
  - src/core/lib/gprpp/thd.h
  - src/core/lib/gprpp/time.h
  - src/core/lib/gprpp/time_util.h
  - src/core/lib/profiling/timers.h
  src:
  - src/core/lib/gpr/alloc.cc
  - src/core/lib/gpr/atm.cc
  - src/core/lib/gpr/cpu_iphone.cc
  - src/core/lib/gpr/cpu_linux.cc
  - src/core/lib/gpr/cpu_posix.cc
  - src/core/lib/gpr/cpu_windows.cc
  - src/core/lib/gpr/env_linux.cc
  - src/core/lib/gpr/env_posix.cc
  - src/core/lib/gpr/env_windows.cc
  - src/core/lib/gpr/log.cc
  - src/core/lib/gpr/log_android.cc
  - src/core/lib/gpr/log_linux.cc
  - src/core/lib/gpr/log_posix.cc
  - src/core/lib/gpr/log_windows.cc
  - src/core/lib/gpr/murmur_hash.cc
  - src/core/lib/gpr/string.cc
  - src/core/lib/gpr/string_posix.cc
  - src/core/lib/gpr/string_util_windows.cc
  - src/core/lib/gpr/string_windows.cc
  - src/core/lib/gpr/sync.cc
  - src/core/lib/gpr/sync_abseil.cc
  - src/core/lib/gpr/sync_posix.cc
  - src/core/lib/gpr/sync_windows.cc
  - src/core/lib/gpr/time.cc
  - src/core/lib/gpr/time_posix.cc
  - src/core/lib/gpr/time_precise.cc
  - src/core/lib/gpr/time_windows.cc
  - src/core/lib/gpr/tmpfile_msys.cc
  - src/core/lib/gpr/tmpfile_posix.cc
  - src/core/lib/gpr/tmpfile_windows.cc
  - src/core/lib/gpr/wrap_memcpy.cc
  - src/core/lib/gprpp/examine_stack.cc
  - src/core/lib/gprpp/fork.cc
  - src/core/lib/gprpp/global_config_env.cc
  - src/core/lib/gprpp/host_port.cc
  - src/core/lib/gprpp/mpscq.cc
  - src/core/lib/gprpp/stat_posix.cc
  - src/core/lib/gprpp/stat_windows.cc
  - src/core/lib/gprpp/thd_posix.cc
  - src/core/lib/gprpp/thd_windows.cc
  - src/core/lib/gprpp/time.cc
  - src/core/lib/gprpp/time_util.cc
  - src/core/lib/profiling/basic_timers.cc
  - src/core/lib/profiling/stap_timers.cc
  - test/core/gprpp/time_test.cc
  deps:
  - absl/base:base
  - absl/base:core_headers
  - absl/functional:any_invocable
  - absl/memory:memory
  - absl/random:random
  - absl/status:status
  - absl/status:statusor
  - absl/strings:cord
  - absl/strings:str_format
  - absl/strings:strings
  - absl/synchronization:synchronization
  - absl/time:time
  - absl/types:optional
  uses_polling: false
- name: test_core_security_credentials_test
  gtest: true
  build: test
  language: c++
  headers: []
  src:
  - test/core/security/credentials_test.cc
  deps:
  - grpc_test_util
- name: test_core_slice_slice_buffer_test
  gtest: true
  build: test
  language: c++
  headers: []
  src:
  - test/core/slice/slice_buffer_test.cc
  deps:
  - grpc_test_util
  uses_polling: false
- name: test_core_slice_slice_test
  gtest: true
  build: test
  language: c++
  headers:
  - test/core/util/build.h
  src:
  - test/core/slice/slice_test.cc
  - test/core/util/build.cc
  deps:
  - grpc
  uses_polling: false
- name: test_cpp_client_credentials_test
  gtest: true
  build: test
  language: c++
  headers:
  - test/cpp/util/tls_test_utils.h
  src:
  - test/cpp/client/credentials_test.cc
  - test/cpp/util/tls_test_utils.cc
  deps:
  - grpc++
  - grpc_test_util
- name: test_cpp_server_credentials_test
  gtest: true
  build: test
  language: c++
  headers:
  - test/cpp/util/tls_test_utils.h
  src:
  - test/cpp/server/credentials_test.cc
  - test/cpp/util/tls_test_utils.cc
  deps:
  - grpc++
  - grpc_test_util
- name: test_cpp_util_slice_test
  gtest: true
  build: test
  language: c++
  headers: []
  src:
  - test/cpp/util/slice_test.cc
  deps:
  - grpc++_test_util
  uses_polling: false
- name: test_cpp_util_time_test
  gtest: true
  build: test
  language: c++
  headers: []
  src:
  - test/cpp/util/time_test.cc
  deps:
  - grpc++_test_util
  uses_polling: false
- name: thd_test
  gtest: true
  build: test
  language: c++
  headers: []
  src:
  - test/core/gprpp/thd_test.cc
  deps:
  - grpc_test_util
  uses_polling: false
- name: thread_manager_test
  gtest: true
  build: test
  language: c++
  headers: []
  src:
  - test/cpp/thread_manager/thread_manager_test.cc
  deps:
  - grpc++_test_config
  - grpc++_test_util
- name: thread_quota_test
  gtest: true
  build: test
  language: c++
  headers:
  - src/core/lib/gpr/alloc.h
  - src/core/lib/gpr/env.h
  - src/core/lib/gpr/murmur_hash.h
  - src/core/lib/gpr/spinlock.h
  - src/core/lib/gpr/string.h
  - src/core/lib/gpr/string_windows.h
  - src/core/lib/gpr/time_precise.h
  - src/core/lib/gpr/tls.h
  - src/core/lib/gpr/tmpfile.h
  - src/core/lib/gpr/useful.h
  - src/core/lib/gprpp/atomic_utils.h
  - src/core/lib/gprpp/construct_destruct.h
  - src/core/lib/gprpp/debug_location.h
  - src/core/lib/gprpp/examine_stack.h
  - src/core/lib/gprpp/fork.h
  - src/core/lib/gprpp/global_config.h
  - src/core/lib/gprpp/global_config_custom.h
  - src/core/lib/gprpp/global_config_env.h
  - src/core/lib/gprpp/global_config_generic.h
  - src/core/lib/gprpp/host_port.h
  - src/core/lib/gprpp/manual_constructor.h
  - src/core/lib/gprpp/memory.h
  - src/core/lib/gprpp/mpscq.h
  - src/core/lib/gprpp/ref_counted.h
  - src/core/lib/gprpp/ref_counted_ptr.h
  - src/core/lib/gprpp/stat.h
  - src/core/lib/gprpp/sync.h
  - src/core/lib/gprpp/thd.h
  - src/core/lib/gprpp/time_util.h
  - src/core/lib/profiling/timers.h
  - src/core/lib/resource_quota/thread_quota.h
  src:
  - src/core/lib/gpr/alloc.cc
  - src/core/lib/gpr/atm.cc
  - src/core/lib/gpr/cpu_iphone.cc
  - src/core/lib/gpr/cpu_linux.cc
  - src/core/lib/gpr/cpu_posix.cc
  - src/core/lib/gpr/cpu_windows.cc
  - src/core/lib/gpr/env_linux.cc
  - src/core/lib/gpr/env_posix.cc
  - src/core/lib/gpr/env_windows.cc
  - src/core/lib/gpr/log.cc
  - src/core/lib/gpr/log_android.cc
  - src/core/lib/gpr/log_linux.cc
  - src/core/lib/gpr/log_posix.cc
  - src/core/lib/gpr/log_windows.cc
  - src/core/lib/gpr/murmur_hash.cc
  - src/core/lib/gpr/string.cc
  - src/core/lib/gpr/string_posix.cc
  - src/core/lib/gpr/string_util_windows.cc
  - src/core/lib/gpr/string_windows.cc
  - src/core/lib/gpr/sync.cc
  - src/core/lib/gpr/sync_abseil.cc
  - src/core/lib/gpr/sync_posix.cc
  - src/core/lib/gpr/sync_windows.cc
  - src/core/lib/gpr/time.cc
  - src/core/lib/gpr/time_posix.cc
  - src/core/lib/gpr/time_precise.cc
  - src/core/lib/gpr/time_windows.cc
  - src/core/lib/gpr/tmpfile_msys.cc
  - src/core/lib/gpr/tmpfile_posix.cc
  - src/core/lib/gpr/tmpfile_windows.cc
  - src/core/lib/gpr/wrap_memcpy.cc
  - src/core/lib/gprpp/examine_stack.cc
  - src/core/lib/gprpp/fork.cc
  - src/core/lib/gprpp/global_config_env.cc
  - src/core/lib/gprpp/host_port.cc
  - src/core/lib/gprpp/mpscq.cc
  - src/core/lib/gprpp/stat_posix.cc
  - src/core/lib/gprpp/stat_windows.cc
  - src/core/lib/gprpp/thd_posix.cc
  - src/core/lib/gprpp/thd_windows.cc
  - src/core/lib/gprpp/time_util.cc
  - src/core/lib/profiling/basic_timers.cc
  - src/core/lib/profiling/stap_timers.cc
  - src/core/lib/resource_quota/thread_quota.cc
  - test/core/resource_quota/thread_quota_test.cc
  deps:
  - absl/base:base
  - absl/base:core_headers
  - absl/memory:memory
  - absl/random:random
  - absl/status:status
  - absl/strings:cord
  - absl/strings:str_format
  - absl/strings:strings
  - absl/synchronization:synchronization
  - absl/time:time
  - absl/types:optional
  uses_polling: false
- name: thread_stress_test
  gtest: true
  build: test
  language: c++
  headers: []
  src:
  - src/proto/grpc/testing/duplicate/echo_duplicate.proto
  - src/proto/grpc/testing/echo.proto
  - src/proto/grpc/testing/echo_messages.proto
  - src/proto/grpc/testing/simple_messages.proto
  - src/proto/grpc/testing/xds/v3/orca_load_report.proto
  - test/cpp/end2end/thread_stress_test.cc
  deps:
  - grpc++_test_util
  platforms:
  - linux
  - posix
  - mac
- name: time_jump_test
  gtest: true
  build: test
  run: false
  language: c++
  headers: []
  src:
  - test/cpp/common/time_jump_test.cc
  deps:
  - grpc++
  - grpc_test_util
  platforms:
  - linux
  - posix
  - mac
- name: time_util_test
  gtest: true
  build: test
  language: c++
  headers: []
  src:
  - test/core/gprpp/time_util_test.cc
  deps:
  - grpc_test_util
  uses_polling: false
- name: timeout_encoding_test
  gtest: true
  build: test
  language: c++
  headers: []
  src:
  - test/core/transport/timeout_encoding_test.cc
  deps:
  - grpc_test_util
  uses_polling: false
- name: timer_test
  gtest: true
  build: test
  language: c++
  headers: []
  src:
  - test/cpp/common/timer_test.cc
  deps:
  - grpc++
  - grpc_test_util
- name: tls_certificate_verifier_test
  gtest: true
  build: test
  language: c++
  headers:
  - test/cpp/util/tls_test_utils.h
  src:
  - test/cpp/security/tls_certificate_verifier_test.cc
  - test/cpp/util/tls_test_utils.cc
  deps:
  - grpc++
  - grpc_test_util
- name: tls_key_export_test
  gtest: true
  build: test
  language: c++
  headers: []
  src:
  - src/proto/grpc/testing/echo.proto
  - src/proto/grpc/testing/echo_messages.proto
  - src/proto/grpc/testing/simple_messages.proto
  - src/proto/grpc/testing/xds/v3/orca_load_report.proto
  - test/cpp/end2end/tls_key_export_test.cc
  deps:
  - grpc++_test_util
- name: tls_security_connector_test
  gtest: true
  build: test
  language: c++
  headers: []
  src:
  - test/core/security/tls_security_connector_test.cc
  deps:
  - grpc_test_util
- name: tls_test
  gtest: true
  build: test
  language: c++
  headers: []
  src:
  - test/core/gpr/tls_test.cc
  deps:
  - grpc_test_util
  uses_polling: false
- name: too_many_pings_test
  gtest: true
  build: test
  language: c++
  headers:
  - test/core/end2end/cq_verifier.h
  src:
  - test/core/end2end/cq_verifier.cc
  - test/core/transport/chttp2/too_many_pings_test.cc
  deps:
  - grpc++_test_config
  - grpc++_test_util
- name: transport_security_common_api_test
  gtest: true
  build: test
  language: c++
  headers: []
  src:
  - test/core/tsi/alts/handshaker/transport_security_common_api_test.cc
  deps:
  - grpc_test_util
- name: transport_security_test
  gtest: true
  build: test
  language: c++
  headers: []
  src:
  - test/core/tsi/transport_security_test.cc
  deps:
  - grpc_test_util
- name: transport_stream_receiver_test
  gtest: true
  build: test
  language: c++
  headers:
  - src/core/ext/transport/binder/client/binder_connector.h
  - src/core/ext/transport/binder/client/channel_create_impl.h
  - src/core/ext/transport/binder/client/connection_id_generator.h
  - src/core/ext/transport/binder/client/endpoint_binder_pool.h
  - src/core/ext/transport/binder/client/jni_utils.h
  - src/core/ext/transport/binder/client/security_policy_setting.h
  - src/core/ext/transport/binder/server/binder_server.h
  - src/core/ext/transport/binder/transport/binder_stream.h
  - src/core/ext/transport/binder/transport/binder_transport.h
  - src/core/ext/transport/binder/utils/binder_auto_utils.h
  - src/core/ext/transport/binder/utils/ndk_binder.h
  - src/core/ext/transport/binder/utils/transport_stream_receiver.h
  - src/core/ext/transport/binder/utils/transport_stream_receiver_impl.h
  - src/core/ext/transport/binder/wire_format/binder.h
  - src/core/ext/transport/binder/wire_format/binder_android.h
  - src/core/ext/transport/binder/wire_format/binder_constants.h
  - src/core/ext/transport/binder/wire_format/transaction.h
  - src/core/ext/transport/binder/wire_format/wire_reader.h
  - src/core/ext/transport/binder/wire_format/wire_reader_impl.h
  - src/core/ext/transport/binder/wire_format/wire_writer.h
  - src/cpp/client/create_channel_internal.h
  - src/cpp/common/channel_filter.h
  - src/cpp/server/dynamic_thread_pool.h
  - src/cpp/server/external_connection_acceptor_impl.h
  - src/cpp/server/health/default_health_check_service.h
  - src/cpp/server/thread_pool_interface.h
  - src/cpp/thread_manager/thread_manager.h
  src:
  - src/core/ext/transport/binder/client/binder_connector.cc
  - src/core/ext/transport/binder/client/channel_create.cc
  - src/core/ext/transport/binder/client/channel_create_impl.cc
  - src/core/ext/transport/binder/client/connection_id_generator.cc
  - src/core/ext/transport/binder/client/endpoint_binder_pool.cc
  - src/core/ext/transport/binder/client/jni_utils.cc
  - src/core/ext/transport/binder/client/security_policy_setting.cc
  - src/core/ext/transport/binder/security_policy/binder_security_policy.cc
  - src/core/ext/transport/binder/server/binder_server.cc
  - src/core/ext/transport/binder/server/binder_server_credentials.cc
  - src/core/ext/transport/binder/transport/binder_transport.cc
  - src/core/ext/transport/binder/utils/ndk_binder.cc
  - src/core/ext/transport/binder/utils/transport_stream_receiver_impl.cc
  - src/core/ext/transport/binder/wire_format/binder_android.cc
  - src/core/ext/transport/binder/wire_format/binder_constants.cc
  - src/core/ext/transport/binder/wire_format/transaction.cc
  - src/core/ext/transport/binder/wire_format/wire_reader_impl.cc
  - src/core/ext/transport/binder/wire_format/wire_writer.cc
  - src/cpp/client/channel_cc.cc
  - src/cpp/client/client_callback.cc
  - src/cpp/client/client_context.cc
  - src/cpp/client/client_interceptor.cc
  - src/cpp/client/create_channel.cc
  - src/cpp/client/create_channel_internal.cc
  - src/cpp/client/create_channel_posix.cc
  - src/cpp/client/credentials_cc.cc
  - src/cpp/codegen/codegen_init.cc
  - src/cpp/common/alarm.cc
  - src/cpp/common/channel_arguments.cc
  - src/cpp/common/channel_filter.cc
  - src/cpp/common/completion_queue_cc.cc
  - src/cpp/common/core_codegen.cc
  - src/cpp/common/resource_quota_cc.cc
  - src/cpp/common/rpc_method.cc
  - src/cpp/common/validate_service_config.cc
  - src/cpp/common/version_cc.cc
  - src/cpp/server/async_generic_service.cc
  - src/cpp/server/channel_argument_option.cc
  - src/cpp/server/create_default_thread_pool.cc
  - src/cpp/server/dynamic_thread_pool.cc
  - src/cpp/server/external_connection_acceptor_impl.cc
  - src/cpp/server/health/default_health_check_service.cc
  - src/cpp/server/health/health_check_service.cc
  - src/cpp/server/health/health_check_service_server_builder_option.cc
  - src/cpp/server/orca/call_metric_recorder.cc
  - src/cpp/server/server_builder.cc
  - src/cpp/server/server_callback.cc
  - src/cpp/server/server_cc.cc
  - src/cpp/server/server_context.cc
  - src/cpp/server/server_credentials.cc
  - src/cpp/server/server_posix.cc
  - src/cpp/thread_manager/thread_manager.cc
  - src/cpp/util/byte_buffer_cc.cc
  - src/cpp/util/status.cc
  - src/cpp/util/string_ref.cc
  - src/cpp/util/time_cc.cc
  - test/core/transport/binder/transport_stream_receiver_test.cc
  deps:
  - absl/cleanup:cleanup
  - grpc_test_util
  uses_polling: false
- name: try_join_test
  gtest: true
  build: test
  language: c++
  headers:
  - src/core/lib/gpr/useful.h
  - src/core/lib/gprpp/bitset.h
  - src/core/lib/gprpp/construct_destruct.h
  - src/core/lib/promise/detail/basic_join.h
  - src/core/lib/promise/detail/promise_like.h
  - src/core/lib/promise/detail/status.h
  - src/core/lib/promise/poll.h
  - src/core/lib/promise/try_join.h
  src:
  - test/core/promise/try_join_test.cc
  deps:
  - absl/meta:type_traits
  - absl/status:status
  - absl/status:statusor
  - absl/types:variant
  - absl/utility:utility
  uses_polling: false
- name: try_seq_metadata_test
  gtest: true
  build: test
  language: c++
  headers: []
  src:
  - test/core/promise/try_seq_metadata_test.cc
  deps:
  - grpc
  uses_polling: false
- name: try_seq_test
  gtest: true
  build: test
  language: c++
  headers:
  - src/core/lib/gprpp/construct_destruct.h
  - src/core/lib/promise/detail/basic_seq.h
  - src/core/lib/promise/detail/promise_factory.h
  - src/core/lib/promise/detail/promise_like.h
  - src/core/lib/promise/detail/status.h
  - src/core/lib/promise/detail/switch.h
  - src/core/lib/promise/poll.h
  - src/core/lib/promise/try_seq.h
  src:
  - test/core/promise/try_seq_test.cc
  deps:
  - absl/meta:type_traits
  - absl/status:status
  - absl/status:statusor
  - absl/types:variant
  - absl/utility:utility
  uses_polling: false
- name: unique_type_name_test
  gtest: true
  build: test
  language: c++
  headers:
  - src/core/lib/gpr/useful.h
  - src/core/lib/gprpp/unique_type_name.h
  src:
  - test/core/gprpp/unique_type_name_test.cc
  deps:
  - absl/strings:str_format
  - absl/strings:strings
  uses_polling: false
- name: unknown_frame_bad_client_test
  gtest: true
  build: test
  language: c++
  headers:
  - test/core/bad_client/bad_client.h
  - test/core/end2end/cq_verifier.h
  src:
  - test/core/bad_client/bad_client.cc
  - test/core/bad_client/tests/unknown_frame.cc
  - test/core/end2end/cq_verifier.cc
  deps:
  - grpc_test_util
- name: uri_parser_test
  gtest: true
  build: test
  language: c++
  headers: []
  src:
  - test/core/uri/uri_parser_test.cc
  deps:
  - grpc_test_util
- name: useful_test
  gtest: true
  build: test
  language: c++
  headers:
  - src/core/lib/gpr/useful.h
  src:
  - test/core/gpr/useful_test.cc
  deps: []
  uses_polling: false
- name: varint_test
  gtest: true
  build: test
  language: c++
  headers: []
  src:
  - test/core/transport/chttp2/varint_test.cc
  deps:
  - grpc_test_util
  uses_polling: false
- name: window_overflow_bad_client_test
  gtest: true
  build: test
  language: c++
  headers:
  - test/core/bad_client/bad_client.h
  - test/core/end2end/cq_verifier.h
  src:
  - test/core/bad_client/bad_client.cc
  - test/core/bad_client/tests/window_overflow.cc
  - test/core/end2end/cq_verifier.cc
  deps:
  - grpc_test_util
- name: wire_reader_test
  gtest: true
  build: test
  language: c++
  headers:
  - src/core/ext/transport/binder/client/binder_connector.h
  - src/core/ext/transport/binder/client/channel_create_impl.h
  - src/core/ext/transport/binder/client/connection_id_generator.h
  - src/core/ext/transport/binder/client/endpoint_binder_pool.h
  - src/core/ext/transport/binder/client/jni_utils.h
  - src/core/ext/transport/binder/client/security_policy_setting.h
  - src/core/ext/transport/binder/server/binder_server.h
  - src/core/ext/transport/binder/transport/binder_stream.h
  - src/core/ext/transport/binder/transport/binder_transport.h
  - src/core/ext/transport/binder/utils/binder_auto_utils.h
  - src/core/ext/transport/binder/utils/ndk_binder.h
  - src/core/ext/transport/binder/utils/transport_stream_receiver.h
  - src/core/ext/transport/binder/utils/transport_stream_receiver_impl.h
  - src/core/ext/transport/binder/wire_format/binder.h
  - src/core/ext/transport/binder/wire_format/binder_android.h
  - src/core/ext/transport/binder/wire_format/binder_constants.h
  - src/core/ext/transport/binder/wire_format/transaction.h
  - src/core/ext/transport/binder/wire_format/wire_reader.h
  - src/core/ext/transport/binder/wire_format/wire_reader_impl.h
  - src/core/ext/transport/binder/wire_format/wire_writer.h
  - src/cpp/client/create_channel_internal.h
  - src/cpp/common/channel_filter.h
  - src/cpp/server/dynamic_thread_pool.h
  - src/cpp/server/external_connection_acceptor_impl.h
  - src/cpp/server/health/default_health_check_service.h
  - src/cpp/server/thread_pool_interface.h
  - src/cpp/thread_manager/thread_manager.h
  - test/core/transport/binder/mock_objects.h
  src:
  - src/core/ext/transport/binder/client/binder_connector.cc
  - src/core/ext/transport/binder/client/channel_create.cc
  - src/core/ext/transport/binder/client/channel_create_impl.cc
  - src/core/ext/transport/binder/client/connection_id_generator.cc
  - src/core/ext/transport/binder/client/endpoint_binder_pool.cc
  - src/core/ext/transport/binder/client/jni_utils.cc
  - src/core/ext/transport/binder/client/security_policy_setting.cc
  - src/core/ext/transport/binder/security_policy/binder_security_policy.cc
  - src/core/ext/transport/binder/server/binder_server.cc
  - src/core/ext/transport/binder/server/binder_server_credentials.cc
  - src/core/ext/transport/binder/transport/binder_transport.cc
  - src/core/ext/transport/binder/utils/ndk_binder.cc
  - src/core/ext/transport/binder/utils/transport_stream_receiver_impl.cc
  - src/core/ext/transport/binder/wire_format/binder_android.cc
  - src/core/ext/transport/binder/wire_format/binder_constants.cc
  - src/core/ext/transport/binder/wire_format/transaction.cc
  - src/core/ext/transport/binder/wire_format/wire_reader_impl.cc
  - src/core/ext/transport/binder/wire_format/wire_writer.cc
  - src/cpp/client/channel_cc.cc
  - src/cpp/client/client_callback.cc
  - src/cpp/client/client_context.cc
  - src/cpp/client/client_interceptor.cc
  - src/cpp/client/create_channel.cc
  - src/cpp/client/create_channel_internal.cc
  - src/cpp/client/create_channel_posix.cc
  - src/cpp/client/credentials_cc.cc
  - src/cpp/codegen/codegen_init.cc
  - src/cpp/common/alarm.cc
  - src/cpp/common/channel_arguments.cc
  - src/cpp/common/channel_filter.cc
  - src/cpp/common/completion_queue_cc.cc
  - src/cpp/common/core_codegen.cc
  - src/cpp/common/resource_quota_cc.cc
  - src/cpp/common/rpc_method.cc
  - src/cpp/common/validate_service_config.cc
  - src/cpp/common/version_cc.cc
  - src/cpp/server/async_generic_service.cc
  - src/cpp/server/channel_argument_option.cc
  - src/cpp/server/create_default_thread_pool.cc
  - src/cpp/server/dynamic_thread_pool.cc
  - src/cpp/server/external_connection_acceptor_impl.cc
  - src/cpp/server/health/default_health_check_service.cc
  - src/cpp/server/health/health_check_service.cc
  - src/cpp/server/health/health_check_service_server_builder_option.cc
  - src/cpp/server/orca/call_metric_recorder.cc
  - src/cpp/server/server_builder.cc
  - src/cpp/server/server_callback.cc
  - src/cpp/server/server_cc.cc
  - src/cpp/server/server_context.cc
  - src/cpp/server/server_credentials.cc
  - src/cpp/server/server_posix.cc
  - src/cpp/thread_manager/thread_manager.cc
  - src/cpp/util/byte_buffer_cc.cc
  - src/cpp/util/status.cc
  - src/cpp/util/string_ref.cc
  - src/cpp/util/time_cc.cc
  - test/core/transport/binder/mock_objects.cc
  - test/core/transport/binder/wire_reader_test.cc
  deps:
  - absl/cleanup:cleanup
  - grpc_test_util
  uses_polling: false
- name: wire_writer_test
  gtest: true
  build: test
  language: c++
  headers:
  - src/core/ext/transport/binder/client/binder_connector.h
  - src/core/ext/transport/binder/client/channel_create_impl.h
  - src/core/ext/transport/binder/client/connection_id_generator.h
  - src/core/ext/transport/binder/client/endpoint_binder_pool.h
  - src/core/ext/transport/binder/client/jni_utils.h
  - src/core/ext/transport/binder/client/security_policy_setting.h
  - src/core/ext/transport/binder/server/binder_server.h
  - src/core/ext/transport/binder/transport/binder_stream.h
  - src/core/ext/transport/binder/transport/binder_transport.h
  - src/core/ext/transport/binder/utils/binder_auto_utils.h
  - src/core/ext/transport/binder/utils/ndk_binder.h
  - src/core/ext/transport/binder/utils/transport_stream_receiver.h
  - src/core/ext/transport/binder/utils/transport_stream_receiver_impl.h
  - src/core/ext/transport/binder/wire_format/binder.h
  - src/core/ext/transport/binder/wire_format/binder_android.h
  - src/core/ext/transport/binder/wire_format/binder_constants.h
  - src/core/ext/transport/binder/wire_format/transaction.h
  - src/core/ext/transport/binder/wire_format/wire_reader.h
  - src/core/ext/transport/binder/wire_format/wire_reader_impl.h
  - src/core/ext/transport/binder/wire_format/wire_writer.h
  - src/cpp/client/create_channel_internal.h
  - src/cpp/common/channel_filter.h
  - src/cpp/server/dynamic_thread_pool.h
  - src/cpp/server/external_connection_acceptor_impl.h
  - src/cpp/server/health/default_health_check_service.h
  - src/cpp/server/thread_pool_interface.h
  - src/cpp/thread_manager/thread_manager.h
  - test/core/transport/binder/mock_objects.h
  src:
  - src/core/ext/transport/binder/client/binder_connector.cc
  - src/core/ext/transport/binder/client/channel_create.cc
  - src/core/ext/transport/binder/client/channel_create_impl.cc
  - src/core/ext/transport/binder/client/connection_id_generator.cc
  - src/core/ext/transport/binder/client/endpoint_binder_pool.cc
  - src/core/ext/transport/binder/client/jni_utils.cc
  - src/core/ext/transport/binder/client/security_policy_setting.cc
  - src/core/ext/transport/binder/security_policy/binder_security_policy.cc
  - src/core/ext/transport/binder/server/binder_server.cc
  - src/core/ext/transport/binder/server/binder_server_credentials.cc
  - src/core/ext/transport/binder/transport/binder_transport.cc
  - src/core/ext/transport/binder/utils/ndk_binder.cc
  - src/core/ext/transport/binder/utils/transport_stream_receiver_impl.cc
  - src/core/ext/transport/binder/wire_format/binder_android.cc
  - src/core/ext/transport/binder/wire_format/binder_constants.cc
  - src/core/ext/transport/binder/wire_format/transaction.cc
  - src/core/ext/transport/binder/wire_format/wire_reader_impl.cc
  - src/core/ext/transport/binder/wire_format/wire_writer.cc
  - src/cpp/client/channel_cc.cc
  - src/cpp/client/client_callback.cc
  - src/cpp/client/client_context.cc
  - src/cpp/client/client_interceptor.cc
  - src/cpp/client/create_channel.cc
  - src/cpp/client/create_channel_internal.cc
  - src/cpp/client/create_channel_posix.cc
  - src/cpp/client/credentials_cc.cc
  - src/cpp/codegen/codegen_init.cc
  - src/cpp/common/alarm.cc
  - src/cpp/common/channel_arguments.cc
  - src/cpp/common/channel_filter.cc
  - src/cpp/common/completion_queue_cc.cc
  - src/cpp/common/core_codegen.cc
  - src/cpp/common/resource_quota_cc.cc
  - src/cpp/common/rpc_method.cc
  - src/cpp/common/validate_service_config.cc
  - src/cpp/common/version_cc.cc
  - src/cpp/server/async_generic_service.cc
  - src/cpp/server/channel_argument_option.cc
  - src/cpp/server/create_default_thread_pool.cc
  - src/cpp/server/dynamic_thread_pool.cc
  - src/cpp/server/external_connection_acceptor_impl.cc
  - src/cpp/server/health/default_health_check_service.cc
  - src/cpp/server/health/health_check_service.cc
  - src/cpp/server/health/health_check_service_server_builder_option.cc
  - src/cpp/server/orca/call_metric_recorder.cc
  - src/cpp/server/server_builder.cc
  - src/cpp/server/server_callback.cc
  - src/cpp/server/server_cc.cc
  - src/cpp/server/server_context.cc
  - src/cpp/server/server_credentials.cc
  - src/cpp/server/server_posix.cc
  - src/cpp/thread_manager/thread_manager.cc
  - src/cpp/util/byte_buffer_cc.cc
  - src/cpp/util/status.cc
  - src/cpp/util/string_ref.cc
  - src/cpp/util/time_cc.cc
  - test/core/transport/binder/mock_objects.cc
  - test/core/transport/binder/wire_writer_test.cc
  deps:
  - absl/cleanup:cleanup
  - grpc_test_util
  uses_polling: false
- name: work_serializer_test
  gtest: true
  build: test
  language: c++
  headers: []
  src:
  - test/core/gprpp/work_serializer_test.cc
  deps:
  - grpc_test_util
  platforms:
  - linux
  - posix
  - mac
- name: writes_per_rpc_test
  gtest: true
  build: test
  language: c++
  headers:
  - test/core/event_engine/test_init.h
  - test/core/util/build.h
  - test/core/util/cmdline.h
  - test/core/util/evaluate_args_test_util.h
  - test/core/util/fuzzer_util.h
  - test/core/util/grpc_profiler.h
  - test/core/util/histogram.h
  - test/core/util/mock_authorization_endpoint.h
  - test/core/util/mock_endpoint.h
  - test/core/util/parse_hexstring.h
  - test/core/util/passthru_endpoint.h
  - test/core/util/port.h
  - test/core/util/port_server_client.h
  - test/core/util/reconnect_server.h
  - test/core/util/resolve_localhost_ip46.h
  - test/core/util/slice_splitter.h
  - test/core/util/stack_tracer.h
  - test/core/util/subprocess.h
  - test/core/util/test_config.h
  - test/core/util/test_tcp_server.h
  - test/core/util/tracer_util.h
  src:
  - src/proto/grpc/testing/echo.proto
  - src/proto/grpc/testing/echo_messages.proto
  - src/proto/grpc/testing/simple_messages.proto
  - src/proto/grpc/testing/xds/v3/orca_load_report.proto
  - test/core/event_engine/test_init.cc
  - test/core/util/build.cc
  - test/core/util/cmdline.cc
  - test/core/util/fuzzer_util.cc
  - test/core/util/grpc_profiler.cc
  - test/core/util/histogram.cc
  - test/core/util/mock_endpoint.cc
  - test/core/util/parse_hexstring.cc
  - test/core/util/passthru_endpoint.cc
  - test/core/util/port.cc
  - test/core/util/port_isolated_runtime_environment.cc
  - test/core/util/port_server_client.cc
  - test/core/util/reconnect_server.cc
  - test/core/util/resolve_localhost_ip46.cc
  - test/core/util/slice_splitter.cc
  - test/core/util/stack_tracer.cc
  - test/core/util/subprocess_posix.cc
  - test/core/util/subprocess_windows.cc
  - test/core/util/test_config.cc
  - test/core/util/test_tcp_server.cc
  - test/core/util/tracer_util.cc
  - test/cpp/performance/writes_per_rpc_test.cc
  deps:
  - absl/debugging:failure_signal_handler
  - absl/debugging:stacktrace
  - absl/debugging:symbolize
  - grpc++
  platforms:
  - linux
  - posix
  - mac
- name: xds_bootstrap_test
  gtest: true
  build: test
  language: c++
  headers: []
  src:
  - test/core/xds/xds_bootstrap_test.cc
  deps:
  - grpc_test_util
- name: xds_certificate_provider_test
  gtest: true
  build: test
  language: c++
  headers: []
  src:
  - test/core/xds/xds_certificate_provider_test.cc
  deps:
  - grpc_test_util
- name: xds_cluster_end2end_test
  gtest: true
  build: test
  run: false
  language: c++
  headers:
  - test/cpp/end2end/connection_delay_injector.h
  - test/cpp/end2end/counted_service.h
  - test/cpp/end2end/test_service_impl.h
  - test/cpp/end2end/xds/xds_end2end_test_lib.h
  - test/cpp/end2end/xds/xds_server.h
  - test/cpp/util/tls_test_utils.h
  src:
  - src/proto/grpc/testing/duplicate/echo_duplicate.proto
  - src/proto/grpc/testing/echo.proto
  - src/proto/grpc/testing/echo_messages.proto
  - src/proto/grpc/testing/simple_messages.proto
  - src/proto/grpc/testing/xds/ads_for_test.proto
  - src/proto/grpc/testing/xds/eds_for_test.proto
  - src/proto/grpc/testing/xds/lrs_for_test.proto
  - src/proto/grpc/testing/xds/v3/address.proto
  - src/proto/grpc/testing/xds/v3/ads.proto
  - src/proto/grpc/testing/xds/v3/base.proto
  - src/proto/grpc/testing/xds/v3/cluster.proto
  - src/proto/grpc/testing/xds/v3/config_source.proto
  - src/proto/grpc/testing/xds/v3/discovery.proto
  - src/proto/grpc/testing/xds/v3/endpoint.proto
  - src/proto/grpc/testing/xds/v3/expr.proto
  - src/proto/grpc/testing/xds/v3/extension.proto
  - src/proto/grpc/testing/xds/v3/http_connection_manager.proto
  - src/proto/grpc/testing/xds/v3/http_filter_rbac.proto
  - src/proto/grpc/testing/xds/v3/listener.proto
  - src/proto/grpc/testing/xds/v3/load_report.proto
  - src/proto/grpc/testing/xds/v3/lrs.proto
  - src/proto/grpc/testing/xds/v3/metadata.proto
  - src/proto/grpc/testing/xds/v3/orca_load_report.proto
  - src/proto/grpc/testing/xds/v3/outlier_detection.proto
  - src/proto/grpc/testing/xds/v3/path.proto
  - src/proto/grpc/testing/xds/v3/percent.proto
  - src/proto/grpc/testing/xds/v3/protocol.proto
  - src/proto/grpc/testing/xds/v3/range.proto
  - src/proto/grpc/testing/xds/v3/rbac.proto
  - src/proto/grpc/testing/xds/v3/regex.proto
  - src/proto/grpc/testing/xds/v3/route.proto
  - src/proto/grpc/testing/xds/v3/router.proto
  - src/proto/grpc/testing/xds/v3/string.proto
  - test/cpp/end2end/connection_delay_injector.cc
  - test/cpp/end2end/test_service_impl.cc
  - test/cpp/end2end/xds/xds_cluster_end2end_test.cc
  - test/cpp/end2end/xds/xds_end2end_test_lib.cc
  - test/cpp/end2end/xds/xds_server.cc
  - test/cpp/util/tls_test_utils.cc
  deps:
  - grpc++_test_util
  platforms:
  - linux
  - posix
  - mac
- name: xds_cluster_type_end2end_test
  gtest: true
  build: test
  run: false
  language: c++
  headers:
  - test/cpp/end2end/connection_delay_injector.h
  - test/cpp/end2end/counted_service.h
  - test/cpp/end2end/test_service_impl.h
  - test/cpp/end2end/xds/xds_end2end_test_lib.h
  - test/cpp/end2end/xds/xds_server.h
  - test/cpp/util/tls_test_utils.h
  src:
  - src/proto/grpc/testing/duplicate/echo_duplicate.proto
  - src/proto/grpc/testing/echo.proto
  - src/proto/grpc/testing/echo_messages.proto
  - src/proto/grpc/testing/simple_messages.proto
  - src/proto/grpc/testing/xds/ads_for_test.proto
  - src/proto/grpc/testing/xds/eds_for_test.proto
  - src/proto/grpc/testing/xds/lrs_for_test.proto
  - src/proto/grpc/testing/xds/v3/address.proto
  - src/proto/grpc/testing/xds/v3/ads.proto
  - src/proto/grpc/testing/xds/v3/aggregate_cluster.proto
  - src/proto/grpc/testing/xds/v3/base.proto
  - src/proto/grpc/testing/xds/v3/cluster.proto
  - src/proto/grpc/testing/xds/v3/config_source.proto
  - src/proto/grpc/testing/xds/v3/discovery.proto
  - src/proto/grpc/testing/xds/v3/endpoint.proto
  - src/proto/grpc/testing/xds/v3/expr.proto
  - src/proto/grpc/testing/xds/v3/extension.proto
  - src/proto/grpc/testing/xds/v3/http_connection_manager.proto
  - src/proto/grpc/testing/xds/v3/http_filter_rbac.proto
  - src/proto/grpc/testing/xds/v3/listener.proto
  - src/proto/grpc/testing/xds/v3/load_report.proto
  - src/proto/grpc/testing/xds/v3/lrs.proto
  - src/proto/grpc/testing/xds/v3/metadata.proto
  - src/proto/grpc/testing/xds/v3/orca_load_report.proto
  - src/proto/grpc/testing/xds/v3/outlier_detection.proto
  - src/proto/grpc/testing/xds/v3/path.proto
  - src/proto/grpc/testing/xds/v3/percent.proto
  - src/proto/grpc/testing/xds/v3/protocol.proto
  - src/proto/grpc/testing/xds/v3/range.proto
  - src/proto/grpc/testing/xds/v3/rbac.proto
  - src/proto/grpc/testing/xds/v3/regex.proto
  - src/proto/grpc/testing/xds/v3/route.proto
  - src/proto/grpc/testing/xds/v3/router.proto
  - src/proto/grpc/testing/xds/v3/string.proto
  - test/cpp/end2end/connection_delay_injector.cc
  - test/cpp/end2end/test_service_impl.cc
  - test/cpp/end2end/xds/xds_cluster_type_end2end_test.cc
  - test/cpp/end2end/xds/xds_end2end_test_lib.cc
  - test/cpp/end2end/xds/xds_server.cc
  - test/cpp/util/tls_test_utils.cc
  deps:
  - grpc++_test_util
  platforms:
  - linux
  - posix
  - mac
- name: xds_core_end2end_test
  gtest: true
  build: test
  language: c++
  headers:
  - test/cpp/end2end/counted_service.h
  - test/cpp/end2end/test_service_impl.h
  - test/cpp/end2end/xds/xds_end2end_test_lib.h
  - test/cpp/end2end/xds/xds_server.h
  - test/cpp/util/tls_test_utils.h
  src:
  - src/proto/grpc/testing/duplicate/echo_duplicate.proto
  - src/proto/grpc/testing/echo.proto
  - src/proto/grpc/testing/echo_messages.proto
  - src/proto/grpc/testing/simple_messages.proto
  - src/proto/grpc/testing/xds/ads_for_test.proto
  - src/proto/grpc/testing/xds/eds_for_test.proto
  - src/proto/grpc/testing/xds/lrs_for_test.proto
  - src/proto/grpc/testing/xds/v3/address.proto
  - src/proto/grpc/testing/xds/v3/ads.proto
  - src/proto/grpc/testing/xds/v3/base.proto
  - src/proto/grpc/testing/xds/v3/cluster.proto
  - src/proto/grpc/testing/xds/v3/config_source.proto
  - src/proto/grpc/testing/xds/v3/discovery.proto
  - src/proto/grpc/testing/xds/v3/endpoint.proto
  - src/proto/grpc/testing/xds/v3/expr.proto
  - src/proto/grpc/testing/xds/v3/extension.proto
  - src/proto/grpc/testing/xds/v3/http_connection_manager.proto
  - src/proto/grpc/testing/xds/v3/http_filter_rbac.proto
  - src/proto/grpc/testing/xds/v3/listener.proto
  - src/proto/grpc/testing/xds/v3/load_report.proto
  - src/proto/grpc/testing/xds/v3/lrs.proto
  - src/proto/grpc/testing/xds/v3/metadata.proto
  - src/proto/grpc/testing/xds/v3/orca_load_report.proto
  - src/proto/grpc/testing/xds/v3/outlier_detection.proto
  - src/proto/grpc/testing/xds/v3/path.proto
  - src/proto/grpc/testing/xds/v3/percent.proto
  - src/proto/grpc/testing/xds/v3/protocol.proto
  - src/proto/grpc/testing/xds/v3/range.proto
  - src/proto/grpc/testing/xds/v3/rbac.proto
  - src/proto/grpc/testing/xds/v3/regex.proto
  - src/proto/grpc/testing/xds/v3/route.proto
  - src/proto/grpc/testing/xds/v3/router.proto
  - src/proto/grpc/testing/xds/v3/string.proto
  - test/cpp/end2end/test_service_impl.cc
  - test/cpp/end2end/xds/xds_core_end2end_test.cc
  - test/cpp/end2end/xds/xds_end2end_test_lib.cc
  - test/cpp/end2end/xds/xds_server.cc
  - test/cpp/util/tls_test_utils.cc
  deps:
  - grpc++_test_util
  platforms:
  - linux
  - posix
  - mac
- name: xds_credentials_end2end_test
  gtest: true
  build: test
  language: c++
  headers:
  - test/cpp/end2end/test_service_impl.h
  src:
  - src/proto/grpc/testing/echo.proto
  - src/proto/grpc/testing/echo_messages.proto
  - src/proto/grpc/testing/simple_messages.proto
  - src/proto/grpc/testing/xds/v3/orca_load_report.proto
  - test/cpp/end2end/test_service_impl.cc
  - test/cpp/end2end/xds/xds_credentials_end2end_test.cc
  deps:
  - grpc++_test_util
- name: xds_credentials_test
  gtest: true
  build: test
  language: c++
  headers: []
  src:
  - test/core/security/xds_credentials_test.cc
  deps:
  - grpc_test_util
- name: xds_csds_end2end_test
  gtest: true
  build: test
  language: c++
  headers:
  - src/cpp/server/csds/csds.h
  - test/cpp/end2end/counted_service.h
  - test/cpp/end2end/test_service_impl.h
  - test/cpp/end2end/xds/xds_end2end_test_lib.h
  - test/cpp/end2end/xds/xds_server.h
  - test/cpp/util/tls_test_utils.h
  src:
  - src/proto/grpc/testing/duplicate/echo_duplicate.proto
  - src/proto/grpc/testing/echo.proto
  - src/proto/grpc/testing/echo_messages.proto
  - src/proto/grpc/testing/simple_messages.proto
  - src/proto/grpc/testing/xds/ads_for_test.proto
  - src/proto/grpc/testing/xds/eds_for_test.proto
  - src/proto/grpc/testing/xds/lrs_for_test.proto
  - src/proto/grpc/testing/xds/v3/address.proto
  - src/proto/grpc/testing/xds/v3/ads.proto
  - src/proto/grpc/testing/xds/v3/base.proto
  - src/proto/grpc/testing/xds/v3/cluster.proto
  - src/proto/grpc/testing/xds/v3/config_dump.proto
  - src/proto/grpc/testing/xds/v3/config_source.proto
  - src/proto/grpc/testing/xds/v3/csds.proto
  - src/proto/grpc/testing/xds/v3/discovery.proto
  - src/proto/grpc/testing/xds/v3/endpoint.proto
  - src/proto/grpc/testing/xds/v3/expr.proto
  - src/proto/grpc/testing/xds/v3/extension.proto
  - src/proto/grpc/testing/xds/v3/http_connection_manager.proto
  - src/proto/grpc/testing/xds/v3/http_filter_rbac.proto
  - src/proto/grpc/testing/xds/v3/listener.proto
  - src/proto/grpc/testing/xds/v3/load_report.proto
  - src/proto/grpc/testing/xds/v3/lrs.proto
  - src/proto/grpc/testing/xds/v3/metadata.proto
  - src/proto/grpc/testing/xds/v3/orca_load_report.proto
  - src/proto/grpc/testing/xds/v3/outlier_detection.proto
  - src/proto/grpc/testing/xds/v3/path.proto
  - src/proto/grpc/testing/xds/v3/percent.proto
  - src/proto/grpc/testing/xds/v3/protocol.proto
  - src/proto/grpc/testing/xds/v3/range.proto
  - src/proto/grpc/testing/xds/v3/rbac.proto
  - src/proto/grpc/testing/xds/v3/regex.proto
  - src/proto/grpc/testing/xds/v3/route.proto
  - src/proto/grpc/testing/xds/v3/router.proto
  - src/proto/grpc/testing/xds/v3/string.proto
  - src/cpp/server/csds/csds.cc
  - test/cpp/end2end/test_service_impl.cc
  - test/cpp/end2end/xds/xds_csds_end2end_test.cc
  - test/cpp/end2end/xds/xds_end2end_test_lib.cc
  - test/cpp/end2end/xds/xds_server.cc
  - test/cpp/util/tls_test_utils.cc
  deps:
  - grpc++_test_util
  platforms:
  - linux
  - posix
  - mac
- name: xds_end2end_test
  gtest: true
  build: test
  run: false
  language: c++
  headers:
  - test/cpp/end2end/counted_service.h
  - test/cpp/end2end/test_service_impl.h
  - test/cpp/end2end/xds/no_op_http_filter.h
  - test/cpp/end2end/xds/xds_end2end_test_lib.h
  - test/cpp/end2end/xds/xds_server.h
  - test/cpp/util/tls_test_utils.h
  src:
  - src/proto/grpc/testing/duplicate/echo_duplicate.proto
  - src/proto/grpc/testing/echo.proto
  - src/proto/grpc/testing/echo_messages.proto
  - src/proto/grpc/testing/simple_messages.proto
  - src/proto/grpc/testing/xds/ads_for_test.proto
  - src/proto/grpc/testing/xds/cds_for_test.proto
  - src/proto/grpc/testing/xds/eds_for_test.proto
  - src/proto/grpc/testing/xds/lds_rds_for_test.proto
  - src/proto/grpc/testing/xds/lrs_for_test.proto
  - src/proto/grpc/testing/xds/v3/address.proto
  - src/proto/grpc/testing/xds/v3/ads.proto
  - src/proto/grpc/testing/xds/v3/aggregate_cluster.proto
  - src/proto/grpc/testing/xds/v3/base.proto
  - src/proto/grpc/testing/xds/v3/cluster.proto
  - src/proto/grpc/testing/xds/v3/config_source.proto
  - src/proto/grpc/testing/xds/v3/discovery.proto
  - src/proto/grpc/testing/xds/v3/endpoint.proto
  - src/proto/grpc/testing/xds/v3/expr.proto
  - src/proto/grpc/testing/xds/v3/extension.proto
  - src/proto/grpc/testing/xds/v3/fault.proto
  - src/proto/grpc/testing/xds/v3/fault_common.proto
  - src/proto/grpc/testing/xds/v3/http_connection_manager.proto
  - src/proto/grpc/testing/xds/v3/http_filter_rbac.proto
  - src/proto/grpc/testing/xds/v3/listener.proto
  - src/proto/grpc/testing/xds/v3/load_report.proto
  - src/proto/grpc/testing/xds/v3/lrs.proto
  - src/proto/grpc/testing/xds/v3/metadata.proto
  - src/proto/grpc/testing/xds/v3/orca_load_report.proto
  - src/proto/grpc/testing/xds/v3/outlier_detection.proto
  - src/proto/grpc/testing/xds/v3/path.proto
  - src/proto/grpc/testing/xds/v3/percent.proto
  - src/proto/grpc/testing/xds/v3/protocol.proto
  - src/proto/grpc/testing/xds/v3/range.proto
  - src/proto/grpc/testing/xds/v3/rbac.proto
  - src/proto/grpc/testing/xds/v3/regex.proto
  - src/proto/grpc/testing/xds/v3/route.proto
  - src/proto/grpc/testing/xds/v3/router.proto
  - src/proto/grpc/testing/xds/v3/string.proto
  - src/proto/grpc/testing/xds/v3/tls.proto
  - test/cpp/end2end/test_service_impl.cc
  - test/cpp/end2end/xds/xds_end2end_test.cc
  - test/cpp/end2end/xds/xds_end2end_test_lib.cc
  - test/cpp/end2end/xds/xds_server.cc
  - test/cpp/util/tls_test_utils.cc
  deps:
  - grpc++_test_config
  - grpc++_test_util
  platforms:
  - linux
  - posix
  - mac
- name: xds_fault_injection_end2end_test
  gtest: true
  build: test
  language: c++
  headers:
  - test/cpp/end2end/counted_service.h
  - test/cpp/end2end/test_service_impl.h
  - test/cpp/end2end/xds/xds_end2end_test_lib.h
  - test/cpp/end2end/xds/xds_server.h
  - test/cpp/util/tls_test_utils.h
  src:
  - src/proto/grpc/testing/duplicate/echo_duplicate.proto
  - src/proto/grpc/testing/echo.proto
  - src/proto/grpc/testing/echo_messages.proto
  - src/proto/grpc/testing/simple_messages.proto
  - src/proto/grpc/testing/xds/ads_for_test.proto
  - src/proto/grpc/testing/xds/eds_for_test.proto
  - src/proto/grpc/testing/xds/lrs_for_test.proto
  - src/proto/grpc/testing/xds/v3/address.proto
  - src/proto/grpc/testing/xds/v3/ads.proto
  - src/proto/grpc/testing/xds/v3/base.proto
  - src/proto/grpc/testing/xds/v3/cluster.proto
  - src/proto/grpc/testing/xds/v3/config_source.proto
  - src/proto/grpc/testing/xds/v3/discovery.proto
  - src/proto/grpc/testing/xds/v3/endpoint.proto
  - src/proto/grpc/testing/xds/v3/expr.proto
  - src/proto/grpc/testing/xds/v3/extension.proto
  - src/proto/grpc/testing/xds/v3/fault.proto
  - src/proto/grpc/testing/xds/v3/fault_common.proto
  - src/proto/grpc/testing/xds/v3/http_connection_manager.proto
  - src/proto/grpc/testing/xds/v3/http_filter_rbac.proto
  - src/proto/grpc/testing/xds/v3/listener.proto
  - src/proto/grpc/testing/xds/v3/load_report.proto
  - src/proto/grpc/testing/xds/v3/lrs.proto
  - src/proto/grpc/testing/xds/v3/metadata.proto
  - src/proto/grpc/testing/xds/v3/orca_load_report.proto
  - src/proto/grpc/testing/xds/v3/outlier_detection.proto
  - src/proto/grpc/testing/xds/v3/path.proto
  - src/proto/grpc/testing/xds/v3/percent.proto
  - src/proto/grpc/testing/xds/v3/protocol.proto
  - src/proto/grpc/testing/xds/v3/range.proto
  - src/proto/grpc/testing/xds/v3/rbac.proto
  - src/proto/grpc/testing/xds/v3/regex.proto
  - src/proto/grpc/testing/xds/v3/route.proto
  - src/proto/grpc/testing/xds/v3/router.proto
  - src/proto/grpc/testing/xds/v3/string.proto
  - test/cpp/end2end/test_service_impl.cc
  - test/cpp/end2end/xds/xds_end2end_test_lib.cc
  - test/cpp/end2end/xds/xds_fault_injection_end2end_test.cc
  - test/cpp/end2end/xds/xds_server.cc
  - test/cpp/util/tls_test_utils.cc
  deps:
  - grpc++_test_util
  platforms:
  - linux
  - posix
  - mac
- name: xds_interop_client
  build: test
  run: false
  language: c++
  headers:
  - src/cpp/server/csds/csds.h
  src:
  - src/proto/grpc/testing/empty.proto
  - src/proto/grpc/testing/messages.proto
  - src/proto/grpc/testing/test.proto
  - src/proto/grpc/testing/xds/v3/base.proto
  - src/proto/grpc/testing/xds/v3/config_dump.proto
  - src/proto/grpc/testing/xds/v3/csds.proto
  - src/proto/grpc/testing/xds/v3/percent.proto
  - src/cpp/server/admin/admin_services.cc
  - src/cpp/server/csds/csds.cc
  - test/cpp/interop/xds_interop_client.cc
  deps:
  - absl/flags:flag
  - grpc++_reflection
  - grpcpp_channelz
  - grpc_test_util
  - grpc++_test_config
- name: xds_interop_server
  build: test
  run: false
  language: c++
  headers:
  - src/cpp/server/csds/csds.h
  - test/cpp/end2end/test_health_check_service_impl.h
  src:
  - src/proto/grpc/health/v1/health.proto
  - src/proto/grpc/testing/empty.proto
  - src/proto/grpc/testing/messages.proto
  - src/proto/grpc/testing/test.proto
  - src/proto/grpc/testing/xds/v3/base.proto
  - src/proto/grpc/testing/xds/v3/config_dump.proto
  - src/proto/grpc/testing/xds/v3/csds.proto
  - src/proto/grpc/testing/xds/v3/percent.proto
  - src/cpp/server/admin/admin_services.cc
  - src/cpp/server/csds/csds.cc
  - test/cpp/end2end/test_health_check_service_impl.cc
  - test/cpp/interop/xds_interop_server.cc
  deps:
  - absl/flags:flag
  - grpc++_reflection
  - grpcpp_channelz
  - grpc_test_util
  - grpc++_test_config
- name: xds_lb_policy_registry_test
  gtest: true
  build: test
  language: c++
  headers:
  - test/cpp/util/cli_call.h
  - test/cpp/util/cli_credentials.h
  - test/cpp/util/config_grpc_cli.h
  - test/cpp/util/proto_file_parser.h
  - test/cpp/util/proto_reflection_descriptor_database.h
  - test/cpp/util/service_describer.h
  src:
  - src/proto/grpc/reflection/v1alpha/reflection.proto
  - src/proto/grpc/testing/xds/v3/address.proto
  - src/proto/grpc/testing/xds/v3/base.proto
  - src/proto/grpc/testing/xds/v3/cluster.proto
  - src/proto/grpc/testing/xds/v3/config_source.proto
  - src/proto/grpc/testing/xds/v3/endpoint.proto
  - src/proto/grpc/testing/xds/v3/extension.proto
  - src/proto/grpc/testing/xds/v3/outlier_detection.proto
  - src/proto/grpc/testing/xds/v3/percent.proto
  - src/proto/grpc/testing/xds/v3/ring_hash.proto
  - src/proto/grpc/testing/xds/v3/round_robin.proto
  - src/proto/grpc/testing/xds/v3/typed_struct.proto
  - src/proto/grpc/testing/xds/v3/udpa_typed_struct.proto
  - src/proto/grpc/testing/xds/v3/wrr_locality.proto
  - test/core/xds/xds_lb_policy_registry_test.cc
  - test/cpp/util/cli_call.cc
  - test/cpp/util/cli_credentials.cc
  - test/cpp/util/proto_file_parser.cc
  - test/cpp/util/proto_reflection_descriptor_database.cc
  - test/cpp/util/service_describer.cc
  deps:
  - absl/flags:flag
  - grpc++
  - grpc_test_util
  uses_polling: false
- name: xds_outlier_detection_end2end_test
  gtest: true
  build: test
  language: c++
  headers:
  - test/cpp/end2end/counted_service.h
  - test/cpp/end2end/test_service_impl.h
  - test/cpp/end2end/xds/no_op_http_filter.h
  - test/cpp/end2end/xds/xds_end2end_test_lib.h
  - test/cpp/end2end/xds/xds_server.h
  - test/cpp/util/tls_test_utils.h
  src:
  - src/proto/grpc/testing/duplicate/echo_duplicate.proto
  - src/proto/grpc/testing/echo.proto
  - src/proto/grpc/testing/echo_messages.proto
  - src/proto/grpc/testing/simple_messages.proto
  - src/proto/grpc/testing/xds/ads_for_test.proto
  - src/proto/grpc/testing/xds/eds_for_test.proto
  - src/proto/grpc/testing/xds/lrs_for_test.proto
  - src/proto/grpc/testing/xds/v3/address.proto
  - src/proto/grpc/testing/xds/v3/ads.proto
  - src/proto/grpc/testing/xds/v3/base.proto
  - src/proto/grpc/testing/xds/v3/cluster.proto
  - src/proto/grpc/testing/xds/v3/config_source.proto
  - src/proto/grpc/testing/xds/v3/discovery.proto
  - src/proto/grpc/testing/xds/v3/endpoint.proto
  - src/proto/grpc/testing/xds/v3/expr.proto
  - src/proto/grpc/testing/xds/v3/extension.proto
  - src/proto/grpc/testing/xds/v3/fault.proto
  - src/proto/grpc/testing/xds/v3/fault_common.proto
  - src/proto/grpc/testing/xds/v3/http_connection_manager.proto
  - src/proto/grpc/testing/xds/v3/http_filter_rbac.proto
  - src/proto/grpc/testing/xds/v3/listener.proto
  - src/proto/grpc/testing/xds/v3/load_report.proto
  - src/proto/grpc/testing/xds/v3/lrs.proto
  - src/proto/grpc/testing/xds/v3/metadata.proto
  - src/proto/grpc/testing/xds/v3/orca_load_report.proto
  - src/proto/grpc/testing/xds/v3/outlier_detection.proto
  - src/proto/grpc/testing/xds/v3/path.proto
  - src/proto/grpc/testing/xds/v3/percent.proto
  - src/proto/grpc/testing/xds/v3/protocol.proto
  - src/proto/grpc/testing/xds/v3/range.proto
  - src/proto/grpc/testing/xds/v3/rbac.proto
  - src/proto/grpc/testing/xds/v3/regex.proto
  - src/proto/grpc/testing/xds/v3/route.proto
  - src/proto/grpc/testing/xds/v3/router.proto
  - src/proto/grpc/testing/xds/v3/string.proto
  - test/cpp/end2end/test_service_impl.cc
  - test/cpp/end2end/xds/xds_end2end_test_lib.cc
  - test/cpp/end2end/xds/xds_outlier_detection_end2end_test.cc
  - test/cpp/end2end/xds/xds_server.cc
  - test/cpp/util/tls_test_utils.cc
  deps:
  - grpc++_test_util
  platforms:
  - linux
  - posix
  - mac
- name: xds_ring_hash_end2end_test
  gtest: true
  build: test
  run: false
  language: c++
  headers:
  - test/cpp/end2end/connection_delay_injector.h
  - test/cpp/end2end/counted_service.h
  - test/cpp/end2end/test_service_impl.h
  - test/cpp/end2end/xds/xds_end2end_test_lib.h
  - test/cpp/end2end/xds/xds_server.h
  - test/cpp/util/tls_test_utils.h
  src:
  - src/proto/grpc/testing/duplicate/echo_duplicate.proto
  - src/proto/grpc/testing/echo.proto
  - src/proto/grpc/testing/echo_messages.proto
  - src/proto/grpc/testing/simple_messages.proto
  - src/proto/grpc/testing/xds/ads_for_test.proto
  - src/proto/grpc/testing/xds/eds_for_test.proto
  - src/proto/grpc/testing/xds/lrs_for_test.proto
  - src/proto/grpc/testing/xds/v3/address.proto
  - src/proto/grpc/testing/xds/v3/ads.proto
  - src/proto/grpc/testing/xds/v3/aggregate_cluster.proto
  - src/proto/grpc/testing/xds/v3/base.proto
  - src/proto/grpc/testing/xds/v3/cluster.proto
  - src/proto/grpc/testing/xds/v3/config_source.proto
  - src/proto/grpc/testing/xds/v3/discovery.proto
  - src/proto/grpc/testing/xds/v3/endpoint.proto
  - src/proto/grpc/testing/xds/v3/expr.proto
  - src/proto/grpc/testing/xds/v3/extension.proto
  - src/proto/grpc/testing/xds/v3/http_connection_manager.proto
  - src/proto/grpc/testing/xds/v3/http_filter_rbac.proto
  - src/proto/grpc/testing/xds/v3/listener.proto
  - src/proto/grpc/testing/xds/v3/load_report.proto
  - src/proto/grpc/testing/xds/v3/lrs.proto
  - src/proto/grpc/testing/xds/v3/metadata.proto
  - src/proto/grpc/testing/xds/v3/orca_load_report.proto
  - src/proto/grpc/testing/xds/v3/outlier_detection.proto
  - src/proto/grpc/testing/xds/v3/path.proto
  - src/proto/grpc/testing/xds/v3/percent.proto
  - src/proto/grpc/testing/xds/v3/protocol.proto
  - src/proto/grpc/testing/xds/v3/range.proto
  - src/proto/grpc/testing/xds/v3/rbac.proto
  - src/proto/grpc/testing/xds/v3/regex.proto
  - src/proto/grpc/testing/xds/v3/route.proto
  - src/proto/grpc/testing/xds/v3/router.proto
  - src/proto/grpc/testing/xds/v3/string.proto
  - test/cpp/end2end/connection_delay_injector.cc
  - test/cpp/end2end/test_service_impl.cc
  - test/cpp/end2end/xds/xds_end2end_test_lib.cc
  - test/cpp/end2end/xds/xds_ring_hash_end2end_test.cc
  - test/cpp/end2end/xds/xds_server.cc
  - test/cpp/util/tls_test_utils.cc
  deps:
  - grpc++_test_util
  platforms:
  - linux
  - posix
  - mac
- name: xds_rls_end2end_test
  gtest: true
  build: test
  language: c++
  headers:
  - test/cpp/end2end/counted_service.h
  - test/cpp/end2end/rls_server.h
  - test/cpp/end2end/test_service_impl.h
  - test/cpp/end2end/xds/xds_end2end_test_lib.h
  - test/cpp/end2end/xds/xds_server.h
  - test/cpp/util/tls_test_utils.h
  src:
  - src/proto/grpc/lookup/v1/rls.proto
  - src/proto/grpc/lookup/v1/rls_config.proto
  - src/proto/grpc/testing/duplicate/echo_duplicate.proto
  - src/proto/grpc/testing/echo.proto
  - src/proto/grpc/testing/echo_messages.proto
  - src/proto/grpc/testing/simple_messages.proto
  - src/proto/grpc/testing/xds/ads_for_test.proto
  - src/proto/grpc/testing/xds/eds_for_test.proto
  - src/proto/grpc/testing/xds/lrs_for_test.proto
  - src/proto/grpc/testing/xds/v3/address.proto
  - src/proto/grpc/testing/xds/v3/ads.proto
  - src/proto/grpc/testing/xds/v3/base.proto
  - src/proto/grpc/testing/xds/v3/cluster.proto
  - src/proto/grpc/testing/xds/v3/config_source.proto
  - src/proto/grpc/testing/xds/v3/discovery.proto
  - src/proto/grpc/testing/xds/v3/endpoint.proto
  - src/proto/grpc/testing/xds/v3/expr.proto
  - src/proto/grpc/testing/xds/v3/extension.proto
  - src/proto/grpc/testing/xds/v3/http_connection_manager.proto
  - src/proto/grpc/testing/xds/v3/http_filter_rbac.proto
  - src/proto/grpc/testing/xds/v3/listener.proto
  - src/proto/grpc/testing/xds/v3/load_report.proto
  - src/proto/grpc/testing/xds/v3/lrs.proto
  - src/proto/grpc/testing/xds/v3/metadata.proto
  - src/proto/grpc/testing/xds/v3/orca_load_report.proto
  - src/proto/grpc/testing/xds/v3/outlier_detection.proto
  - src/proto/grpc/testing/xds/v3/path.proto
  - src/proto/grpc/testing/xds/v3/percent.proto
  - src/proto/grpc/testing/xds/v3/protocol.proto
  - src/proto/grpc/testing/xds/v3/range.proto
  - src/proto/grpc/testing/xds/v3/rbac.proto
  - src/proto/grpc/testing/xds/v3/regex.proto
  - src/proto/grpc/testing/xds/v3/route.proto
  - src/proto/grpc/testing/xds/v3/router.proto
  - src/proto/grpc/testing/xds/v3/string.proto
  - test/cpp/end2end/rls_server.cc
  - test/cpp/end2end/test_service_impl.cc
  - test/cpp/end2end/xds/xds_end2end_test_lib.cc
  - test/cpp/end2end/xds/xds_rls_end2end_test.cc
  - test/cpp/end2end/xds/xds_server.cc
  - test/cpp/util/tls_test_utils.cc
  deps:
  - grpc++_test_util
  platforms:
  - linux
  - posix
  - mac
- name: xds_routing_end2end_test
  gtest: true
  build: test
  run: false
  language: c++
  headers:
  - test/cpp/end2end/counted_service.h
  - test/cpp/end2end/test_service_impl.h
  - test/cpp/end2end/xds/no_op_http_filter.h
  - test/cpp/end2end/xds/xds_end2end_test_lib.h
  - test/cpp/end2end/xds/xds_server.h
  - test/cpp/util/tls_test_utils.h
  src:
  - src/proto/grpc/testing/duplicate/echo_duplicate.proto
  - src/proto/grpc/testing/echo.proto
  - src/proto/grpc/testing/echo_messages.proto
  - src/proto/grpc/testing/simple_messages.proto
  - src/proto/grpc/testing/xds/ads_for_test.proto
  - src/proto/grpc/testing/xds/eds_for_test.proto
  - src/proto/grpc/testing/xds/lrs_for_test.proto
  - src/proto/grpc/testing/xds/v3/address.proto
  - src/proto/grpc/testing/xds/v3/ads.proto
  - src/proto/grpc/testing/xds/v3/base.proto
  - src/proto/grpc/testing/xds/v3/cluster.proto
  - src/proto/grpc/testing/xds/v3/config_source.proto
  - src/proto/grpc/testing/xds/v3/discovery.proto
  - src/proto/grpc/testing/xds/v3/endpoint.proto
  - src/proto/grpc/testing/xds/v3/expr.proto
  - src/proto/grpc/testing/xds/v3/extension.proto
  - src/proto/grpc/testing/xds/v3/fault.proto
  - src/proto/grpc/testing/xds/v3/fault_common.proto
  - src/proto/grpc/testing/xds/v3/http_connection_manager.proto
  - src/proto/grpc/testing/xds/v3/http_filter_rbac.proto
  - src/proto/grpc/testing/xds/v3/listener.proto
  - src/proto/grpc/testing/xds/v3/load_report.proto
  - src/proto/grpc/testing/xds/v3/lrs.proto
  - src/proto/grpc/testing/xds/v3/metadata.proto
  - src/proto/grpc/testing/xds/v3/orca_load_report.proto
  - src/proto/grpc/testing/xds/v3/outlier_detection.proto
  - src/proto/grpc/testing/xds/v3/path.proto
  - src/proto/grpc/testing/xds/v3/percent.proto
  - src/proto/grpc/testing/xds/v3/protocol.proto
  - src/proto/grpc/testing/xds/v3/range.proto
  - src/proto/grpc/testing/xds/v3/rbac.proto
  - src/proto/grpc/testing/xds/v3/regex.proto
  - src/proto/grpc/testing/xds/v3/route.proto
  - src/proto/grpc/testing/xds/v3/router.proto
  - src/proto/grpc/testing/xds/v3/string.proto
  - test/cpp/end2end/test_service_impl.cc
  - test/cpp/end2end/xds/xds_end2end_test_lib.cc
  - test/cpp/end2end/xds/xds_routing_end2end_test.cc
  - test/cpp/end2end/xds/xds_server.cc
  - test/cpp/util/tls_test_utils.cc
  deps:
  - grpc++_test_util
  platforms:
  - linux
  - posix
  - mac
external_proto_libraries:
- destination: third_party/envoy-api
  hash: c5807010b67033330915ca5a20483e30538ae5e689aa14b3631d6284beca4630
  proto_prefix: third_party/envoy-api/
  strip_prefix: data-plane-api-9c42588c956220b48eb3099d186487c2f04d32ec
  urls:
  - https://storage.googleapis.com/grpc-bazel-mirror/github.com/envoyproxy/data-plane-api/archive/9c42588c956220b48eb3099d186487c2f04d32ec.tar.gz
  - https://github.com/envoyproxy/data-plane-api/archive/9c42588c956220b48eb3099d186487c2f04d32ec.tar.gz
- destination: third_party/googleapis
  hash: 5bb6b0253ccf64b53d6c7249625a7e3f6c3bc6402abd52d3778bfa48258703a0
  proto_prefix: third_party/googleapis/
  strip_prefix: googleapis-2f9af297c84c55c8b871ba4495e01ade42476c92
  urls:
  - https://storage.googleapis.com/grpc-bazel-mirror/github.com/googleapis/googleapis/archive/2f9af297c84c55c8b871ba4495e01ade42476c92.tar.gz
  - https://github.com/googleapis/googleapis/archive/2f9af297c84c55c8b871ba4495e01ade42476c92.tar.gz
- destination: third_party/opencensus-proto/src
  hash: b7e13f0b4259e80c3070b583c2f39e53153085a6918718b1c710caf7037572b0
  proto_prefix: third_party/opencensus-proto/src/
  strip_prefix: opencensus-proto-0.3.0/src
  urls:
  - https://storage.googleapis.com/grpc-bazel-mirror/github.com/census-instrumentation/opencensus-proto/archive/v0.3.0.tar.gz
  - https://github.com/census-instrumentation/opencensus-proto/archive/v0.3.0.tar.gz
- destination: third_party/xds
  hash: 5bc8365613fe2f8ce6cc33959b7667b13b7fe56cb9d16ba740c06e1a7c4242fc
  proto_prefix: third_party/xds/
  strip_prefix: xds-cb28da3451f158a947dfc45090fe92b07b243bc1
  urls:
  - https://storage.googleapis.com/grpc-bazel-mirror/github.com/cncf/xds/archive/cb28da3451f158a947dfc45090fe92b07b243bc1.tar.gz
  - https://github.com/cncf/xds/archive/cb28da3451f158a947dfc45090fe92b07b243bc1.tar.gz
tests: []<|MERGE_RESOLUTION|>--- conflicted
+++ resolved
@@ -1438,11 +1438,8 @@
   - src/core/lib/event_engine/trace.cc
   - src/core/lib/gprpp/status_helper.cc
   - src/core/lib/gprpp/time.cc
-<<<<<<< HEAD
   - src/core/lib/gprpp/time_averaged_stats.cc
-=======
   - src/core/lib/gprpp/work_serializer.cc
->>>>>>> caf0a49e
   - src/core/lib/http/format_request.cc
   - src/core/lib/http/httpcli.cc
   - src/core/lib/http/httpcli_security_connector.cc
@@ -2304,11 +2301,8 @@
   - src/core/lib/event_engine/trace.cc
   - src/core/lib/gprpp/status_helper.cc
   - src/core/lib/gprpp/time.cc
-<<<<<<< HEAD
   - src/core/lib/gprpp/time_averaged_stats.cc
-=======
   - src/core/lib/gprpp/work_serializer.cc
->>>>>>> caf0a49e
   - src/core/lib/http/format_request.cc
   - src/core/lib/http/httpcli.cc
   - src/core/lib/http/parser.cc
