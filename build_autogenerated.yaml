filegroups: []
libs:
- name: address_sorting
  build: all
  language: c
  public_headers: []
  headers:
  - third_party/address_sorting/address_sorting_internal.h
  - third_party/address_sorting/include/address_sorting/address_sorting.h
  src:
  - third_party/address_sorting/address_sorting.c
  - third_party/address_sorting/address_sorting_posix.c
  - third_party/address_sorting/address_sorting_windows.c
  deps: []
- name: end2end_tests
  build: private
  language: c
  public_headers:
  - include/grpc/byte_buffer.h
  - include/grpc/byte_buffer_reader.h
  - include/grpc/compression.h
  - include/grpc/fork.h
  - include/grpc/grpc.h
  - include/grpc/grpc_posix.h
  - include/grpc/grpc_security.h
  - include/grpc/grpc_security_constants.h
  - include/grpc/load_reporting.h
  - include/grpc/slice.h
  - include/grpc/slice_buffer.h
  - include/grpc/status.h
  - include/grpc/support/workaround_list.h
  headers:
  - src/core/lib/security/authorization/grpc_authorization_policy_provider.h
  - src/core/lib/security/authorization/rbac_translator.h
  - test/core/compression/args_utils.h
  - test/core/end2end/cq_verifier.h
  - test/core/end2end/data/ssl_test_data.h
  - test/core/end2end/end2end_tests.h
  - test/core/end2end/fixtures/http_proxy_fixture.h
  - test/core/end2end/fixtures/local_util.h
  - test/core/end2end/fixtures/proxy.h
  - test/core/end2end/tests/cancel_test_helpers.h
  - test/core/util/test_lb_policies.h
  src:
  - src/core/lib/security/authorization/grpc_authorization_policy_provider.cc
  - src/core/lib/security/authorization/rbac_translator.cc
  - test/core/compression/args_utils.cc
  - test/core/end2end/cq_verifier.cc
  - test/core/end2end/data/client_certs.cc
  - test/core/end2end/data/server1_cert.cc
  - test/core/end2end/data/server1_key.cc
  - test/core/end2end/data/test_root_cert.cc
  - test/core/end2end/end2end_test_utils.cc
  - test/core/end2end/end2end_tests.cc
  - test/core/end2end/fixtures/http_proxy_fixture.cc
  - test/core/end2end/fixtures/local_util.cc
  - test/core/end2end/fixtures/proxy.cc
  - test/core/end2end/tests/authority_not_supported.cc
  - test/core/end2end/tests/bad_hostname.cc
  - test/core/end2end/tests/bad_ping.cc
  - test/core/end2end/tests/binary_metadata.cc
  - test/core/end2end/tests/call_creds.cc
  - test/core/end2end/tests/call_host_override.cc
  - test/core/end2end/tests/cancel_after_accept.cc
  - test/core/end2end/tests/cancel_after_client_done.cc
  - test/core/end2end/tests/cancel_after_invoke.cc
  - test/core/end2end/tests/cancel_after_round_trip.cc
  - test/core/end2end/tests/cancel_before_invoke.cc
  - test/core/end2end/tests/cancel_in_a_vacuum.cc
  - test/core/end2end/tests/cancel_with_status.cc
  - test/core/end2end/tests/channelz.cc
  - test/core/end2end/tests/client_streaming.cc
  - test/core/end2end/tests/compressed_payload.cc
  - test/core/end2end/tests/connectivity.cc
  - test/core/end2end/tests/default_host.cc
  - test/core/end2end/tests/disappearing_server.cc
  - test/core/end2end/tests/empty_batch.cc
  - test/core/end2end/tests/filter_causes_close.cc
  - test/core/end2end/tests/filter_context.cc
  - test/core/end2end/tests/filter_init_fails.cc
  - test/core/end2end/tests/filter_latency.cc
  - test/core/end2end/tests/filter_status_code.cc
  - test/core/end2end/tests/filtered_metadata.cc
  - test/core/end2end/tests/graceful_server_shutdown.cc
  - test/core/end2end/tests/grpc_authz.cc
  - test/core/end2end/tests/high_initial_seqno.cc
  - test/core/end2end/tests/hpack_size.cc
  - test/core/end2end/tests/invoke_large_request.cc
  - test/core/end2end/tests/keepalive_timeout.cc
  - test/core/end2end/tests/large_metadata.cc
  - test/core/end2end/tests/max_concurrent_streams.cc
  - test/core/end2end/tests/max_connection_age.cc
  - test/core/end2end/tests/max_connection_idle.cc
  - test/core/end2end/tests/max_message_length.cc
  - test/core/end2end/tests/negative_deadline.cc
  - test/core/end2end/tests/no_error_on_hotpath.cc
  - test/core/end2end/tests/no_logging.cc
  - test/core/end2end/tests/no_op.cc
  - test/core/end2end/tests/payload.cc
  - test/core/end2end/tests/ping.cc
  - test/core/end2end/tests/ping_pong_streaming.cc
  - test/core/end2end/tests/proxy_auth.cc
  - test/core/end2end/tests/registered_call.cc
  - test/core/end2end/tests/request_with_flags.cc
  - test/core/end2end/tests/request_with_payload.cc
  - test/core/end2end/tests/resource_quota_server.cc
  - test/core/end2end/tests/retry.cc
  - test/core/end2end/tests/retry_cancel_after_first_attempt_starts.cc
  - test/core/end2end/tests/retry_cancel_during_delay.cc
  - test/core/end2end/tests/retry_cancel_with_multiple_send_batches.cc
  - test/core/end2end/tests/retry_cancellation.cc
  - test/core/end2end/tests/retry_disabled.cc
  - test/core/end2end/tests/retry_exceeds_buffer_size_in_delay.cc
  - test/core/end2end/tests/retry_exceeds_buffer_size_in_initial_batch.cc
  - test/core/end2end/tests/retry_exceeds_buffer_size_in_subsequent_batch.cc
  - test/core/end2end/tests/retry_lb_drop.cc
  - test/core/end2end/tests/retry_lb_fail.cc
  - test/core/end2end/tests/retry_non_retriable_status.cc
  - test/core/end2end/tests/retry_non_retriable_status_before_recv_trailing_metadata_started.cc
  - test/core/end2end/tests/retry_per_attempt_recv_timeout.cc
  - test/core/end2end/tests/retry_per_attempt_recv_timeout_on_last_attempt.cc
  - test/core/end2end/tests/retry_recv_initial_metadata.cc
  - test/core/end2end/tests/retry_recv_message.cc
  - test/core/end2end/tests/retry_recv_message_replay.cc
  - test/core/end2end/tests/retry_recv_trailing_metadata_error.cc
  - test/core/end2end/tests/retry_send_initial_metadata_refs.cc
  - test/core/end2end/tests/retry_send_op_fails.cc
  - test/core/end2end/tests/retry_send_recv_batch.cc
  - test/core/end2end/tests/retry_server_pushback_delay.cc
  - test/core/end2end/tests/retry_server_pushback_disabled.cc
  - test/core/end2end/tests/retry_streaming.cc
  - test/core/end2end/tests/retry_streaming_after_commit.cc
  - test/core/end2end/tests/retry_streaming_succeeds_before_replay_finished.cc
  - test/core/end2end/tests/retry_throttled.cc
  - test/core/end2end/tests/retry_too_many_attempts.cc
  - test/core/end2end/tests/retry_transparent_goaway.cc
  - test/core/end2end/tests/retry_transparent_max_concurrent_streams.cc
  - test/core/end2end/tests/retry_transparent_not_sent_on_wire.cc
  - test/core/end2end/tests/retry_unref_before_finish.cc
  - test/core/end2end/tests/retry_unref_before_recv.cc
  - test/core/end2end/tests/server_finishes_request.cc
  - test/core/end2end/tests/server_streaming.cc
  - test/core/end2end/tests/shutdown_finishes_calls.cc
  - test/core/end2end/tests/shutdown_finishes_tags.cc
  - test/core/end2end/tests/simple_delayed_request.cc
  - test/core/end2end/tests/simple_metadata.cc
  - test/core/end2end/tests/simple_request.cc
  - test/core/end2end/tests/streaming_error_response.cc
  - test/core/end2end/tests/trailing_metadata.cc
  - test/core/end2end/tests/write_buffering.cc
  - test/core/end2end/tests/write_buffering_at_end.cc
  - test/core/util/test_lb_policies.cc
  deps:
  - grpc_test_util
- name: gpr
  build: all
  language: c
  public_headers:
  - include/grpc/impl/codegen/atm.h
  - include/grpc/impl/codegen/atm_gcc_atomic.h
  - include/grpc/impl/codegen/atm_gcc_sync.h
  - include/grpc/impl/codegen/atm_windows.h
  - include/grpc/impl/codegen/byte_buffer.h
  - include/grpc/impl/codegen/byte_buffer_reader.h
  - include/grpc/impl/codegen/compression_types.h
  - include/grpc/impl/codegen/connectivity_state.h
  - include/grpc/impl/codegen/fork.h
  - include/grpc/impl/codegen/gpr_slice.h
  - include/grpc/impl/codegen/gpr_types.h
  - include/grpc/impl/codegen/grpc_types.h
  - include/grpc/impl/codegen/log.h
  - include/grpc/impl/codegen/port_platform.h
  - include/grpc/impl/codegen/propagation_bits.h
  - include/grpc/impl/codegen/slice.h
  - include/grpc/impl/codegen/status.h
  - include/grpc/impl/codegen/sync.h
  - include/grpc/impl/codegen/sync_abseil.h
  - include/grpc/impl/codegen/sync_custom.h
  - include/grpc/impl/codegen/sync_generic.h
  - include/grpc/impl/codegen/sync_posix.h
  - include/grpc/impl/codegen/sync_windows.h
  - include/grpc/support/alloc.h
  - include/grpc/support/atm.h
  - include/grpc/support/atm_gcc_atomic.h
  - include/grpc/support/atm_gcc_sync.h
  - include/grpc/support/atm_windows.h
  - include/grpc/support/cpu.h
  - include/grpc/support/log.h
  - include/grpc/support/log_windows.h
  - include/grpc/support/port_platform.h
  - include/grpc/support/string_util.h
  - include/grpc/support/sync.h
  - include/grpc/support/sync_abseil.h
  - include/grpc/support/sync_custom.h
  - include/grpc/support/sync_generic.h
  - include/grpc/support/sync_posix.h
  - include/grpc/support/sync_windows.h
  - include/grpc/support/thd_id.h
  - include/grpc/support/time.h
  headers:
  - src/core/lib/gpr/alloc.h
  - src/core/lib/gpr/env.h
  - src/core/lib/gpr/murmur_hash.h
  - src/core/lib/gpr/spinlock.h
  - src/core/lib/gpr/string.h
  - src/core/lib/gpr/string_windows.h
  - src/core/lib/gpr/time_precise.h
  - src/core/lib/gpr/tls.h
  - src/core/lib/gpr/tmpfile.h
  - src/core/lib/gpr/useful.h
  - src/core/lib/gprpp/construct_destruct.h
  - src/core/lib/gprpp/debug_location.h
  - src/core/lib/gprpp/examine_stack.h
  - src/core/lib/gprpp/fork.h
  - src/core/lib/gprpp/global_config.h
  - src/core/lib/gprpp/global_config_custom.h
  - src/core/lib/gprpp/global_config_env.h
  - src/core/lib/gprpp/global_config_generic.h
  - src/core/lib/gprpp/host_port.h
  - src/core/lib/gprpp/manual_constructor.h
  - src/core/lib/gprpp/memory.h
  - src/core/lib/gprpp/mpscq.h
  - src/core/lib/gprpp/stat.h
  - src/core/lib/gprpp/sync.h
  - src/core/lib/gprpp/thd.h
  - src/core/lib/gprpp/time_util.h
  - src/core/lib/profiling/timers.h
  src:
  - src/core/lib/gpr/alloc.cc
  - src/core/lib/gpr/atm.cc
  - src/core/lib/gpr/cpu_iphone.cc
  - src/core/lib/gpr/cpu_linux.cc
  - src/core/lib/gpr/cpu_posix.cc
  - src/core/lib/gpr/cpu_windows.cc
  - src/core/lib/gpr/env_linux.cc
  - src/core/lib/gpr/env_posix.cc
  - src/core/lib/gpr/env_windows.cc
  - src/core/lib/gpr/log.cc
  - src/core/lib/gpr/log_android.cc
  - src/core/lib/gpr/log_linux.cc
  - src/core/lib/gpr/log_posix.cc
  - src/core/lib/gpr/log_windows.cc
  - src/core/lib/gpr/murmur_hash.cc
  - src/core/lib/gpr/string.cc
  - src/core/lib/gpr/string_posix.cc
  - src/core/lib/gpr/string_util_windows.cc
  - src/core/lib/gpr/string_windows.cc
  - src/core/lib/gpr/sync.cc
  - src/core/lib/gpr/sync_abseil.cc
  - src/core/lib/gpr/sync_posix.cc
  - src/core/lib/gpr/sync_windows.cc
  - src/core/lib/gpr/time.cc
  - src/core/lib/gpr/time_posix.cc
  - src/core/lib/gpr/time_precise.cc
  - src/core/lib/gpr/time_windows.cc
  - src/core/lib/gpr/tmpfile_msys.cc
  - src/core/lib/gpr/tmpfile_posix.cc
  - src/core/lib/gpr/tmpfile_windows.cc
  - src/core/lib/gpr/wrap_memcpy.cc
  - src/core/lib/gprpp/examine_stack.cc
  - src/core/lib/gprpp/fork.cc
  - src/core/lib/gprpp/global_config_env.cc
  - src/core/lib/gprpp/host_port.cc
  - src/core/lib/gprpp/mpscq.cc
  - src/core/lib/gprpp/stat_posix.cc
  - src/core/lib/gprpp/stat_windows.cc
  - src/core/lib/gprpp/thd_posix.cc
  - src/core/lib/gprpp/thd_windows.cc
  - src/core/lib/gprpp/time_util.cc
  - src/core/lib/profiling/basic_timers.cc
  - src/core/lib/profiling/stap_timers.cc
  deps:
  - absl/base:base
  - absl/base:core_headers
  - absl/memory:memory
  - absl/random:random
  - absl/status:status
  - absl/strings:cord
  - absl/strings:str_format
  - absl/strings:strings
  - absl/synchronization:synchronization
  - absl/time:time
  - absl/types:optional
- name: grpc
  build: all
  language: c
  public_headers:
  - include/grpc/byte_buffer.h
  - include/grpc/byte_buffer_reader.h
  - include/grpc/census.h
  - include/grpc/compression.h
  - include/grpc/event_engine/endpoint_config.h
  - include/grpc/event_engine/event_engine.h
  - include/grpc/event_engine/internal/memory_allocator_impl.h
  - include/grpc/event_engine/memory_allocator.h
  - include/grpc/event_engine/memory_request.h
  - include/grpc/event_engine/port.h
  - include/grpc/event_engine/slice.h
  - include/grpc/event_engine/slice_buffer.h
  - include/grpc/fork.h
  - include/grpc/grpc.h
  - include/grpc/grpc_posix.h
  - include/grpc/grpc_security.h
  - include/grpc/grpc_security_constants.h
  - include/grpc/load_reporting.h
  - include/grpc/slice.h
  - include/grpc/slice_buffer.h
  - include/grpc/status.h
  - include/grpc/support/alloc.h
  - include/grpc/support/atm.h
  - include/grpc/support/atm_gcc_atomic.h
  - include/grpc/support/atm_gcc_sync.h
  - include/grpc/support/atm_windows.h
  - include/grpc/support/cpu.h
  - include/grpc/support/log.h
  - include/grpc/support/log_windows.h
  - include/grpc/support/port_platform.h
  - include/grpc/support/string_util.h
  - include/grpc/support/sync.h
  - include/grpc/support/sync_abseil.h
  - include/grpc/support/sync_custom.h
  - include/grpc/support/sync_generic.h
  - include/grpc/support/sync_posix.h
  - include/grpc/support/sync_windows.h
  - include/grpc/support/thd_id.h
  - include/grpc/support/time.h
  - include/grpc/support/workaround_list.h
  headers:
  - src/core/ext/filters/channel_idle/channel_idle_filter.h
  - src/core/ext/filters/channel_idle/idle_filter_state.h
  - src/core/ext/filters/client_channel/backend_metric.h
  - src/core/ext/filters/client_channel/backup_poller.h
  - src/core/ext/filters/client_channel/client_channel.h
  - src/core/ext/filters/client_channel/client_channel_channelz.h
  - src/core/ext/filters/client_channel/client_channel_factory.h
  - src/core/ext/filters/client_channel/config_selector.h
  - src/core/ext/filters/client_channel/connector.h
  - src/core/ext/filters/client_channel/dynamic_filters.h
  - src/core/ext/filters/client_channel/global_subchannel_pool.h
  - src/core/ext/filters/client_channel/health/health_check_client.h
  - src/core/ext/filters/client_channel/http_proxy.h
  - src/core/ext/filters/client_channel/lb_policy.h
  - src/core/ext/filters/client_channel/lb_policy/address_filtering.h
  - src/core/ext/filters/client_channel/lb_policy/backend_metric_data.h
  - src/core/ext/filters/client_channel/lb_policy/child_policy_handler.h
  - src/core/ext/filters/client_channel/lb_policy/grpclb/client_load_reporting_filter.h
  - src/core/ext/filters/client_channel/lb_policy/grpclb/grpclb.h
  - src/core/ext/filters/client_channel/lb_policy/grpclb/grpclb_balancer_addresses.h
  - src/core/ext/filters/client_channel/lb_policy/grpclb/grpclb_client_stats.h
  - src/core/ext/filters/client_channel/lb_policy/grpclb/load_balancer_api.h
  - src/core/ext/filters/client_channel/lb_policy/oob_backend_metric.h
  - src/core/ext/filters/client_channel/lb_policy/outlier_detection/outlier_detection.h
  - src/core/ext/filters/client_channel/lb_policy/ring_hash/ring_hash.h
  - src/core/ext/filters/client_channel/lb_policy/subchannel_list.h
  - src/core/ext/filters/client_channel/lb_policy/xds/xds.h
  - src/core/ext/filters/client_channel/lb_policy/xds/xds_channel_args.h
  - src/core/ext/filters/client_channel/lb_policy_factory.h
  - src/core/ext/filters/client_channel/lb_policy_registry.h
  - src/core/ext/filters/client_channel/local_subchannel_pool.h
  - src/core/ext/filters/client_channel/proxy_mapper.h
  - src/core/ext/filters/client_channel/proxy_mapper_registry.h
  - src/core/ext/filters/client_channel/resolver/dns/c_ares/grpc_ares_ev_driver.h
  - src/core/ext/filters/client_channel/resolver/dns/c_ares/grpc_ares_wrapper.h
  - src/core/ext/filters/client_channel/resolver/dns/dns_resolver_selection.h
  - src/core/ext/filters/client_channel/resolver/fake/fake_resolver.h
  - src/core/ext/filters/client_channel/resolver/polling_resolver.h
  - src/core/ext/filters/client_channel/resolver/xds/xds_resolver.h
  - src/core/ext/filters/client_channel/resolver_result_parsing.h
  - src/core/ext/filters/client_channel/retry_filter.h
  - src/core/ext/filters/client_channel/retry_service_config.h
  - src/core/ext/filters/client_channel/retry_throttle.h
  - src/core/ext/filters/client_channel/subchannel.h
  - src/core/ext/filters/client_channel/subchannel_interface.h
  - src/core/ext/filters/client_channel/subchannel_interface_internal.h
  - src/core/ext/filters/client_channel/subchannel_pool_interface.h
  - src/core/ext/filters/client_channel/subchannel_stream_client.h
  - src/core/ext/filters/deadline/deadline_filter.h
  - src/core/ext/filters/fault_injection/fault_injection_filter.h
  - src/core/ext/filters/fault_injection/service_config_parser.h
  - src/core/ext/filters/http/client/http_client_filter.h
  - src/core/ext/filters/http/client_authority_filter.h
  - src/core/ext/filters/http/message_compress/message_compress_filter.h
  - src/core/ext/filters/http/message_compress/message_decompress_filter.h
  - src/core/ext/filters/http/server/http_server_filter.h
  - src/core/ext/filters/message_size/message_size_filter.h
  - src/core/ext/filters/rbac/rbac_filter.h
  - src/core/ext/filters/rbac/rbac_service_config_parser.h
  - src/core/ext/filters/server_config_selector/server_config_selector.h
  - src/core/ext/filters/server_config_selector/server_config_selector_filter.h
  - src/core/ext/transport/chttp2/alpn/alpn.h
  - src/core/ext/transport/chttp2/client/chttp2_connector.h
  - src/core/ext/transport/chttp2/server/chttp2_server.h
  - src/core/ext/transport/chttp2/transport/bin_decoder.h
  - src/core/ext/transport/chttp2/transport/bin_encoder.h
  - src/core/ext/transport/chttp2/transport/chttp2_transport.h
  - src/core/ext/transport/chttp2/transport/context_list.h
  - src/core/ext/transport/chttp2/transport/flow_control.h
  - src/core/ext/transport/chttp2/transport/frame.h
  - src/core/ext/transport/chttp2/transport/frame_data.h
  - src/core/ext/transport/chttp2/transport/frame_goaway.h
  - src/core/ext/transport/chttp2/transport/frame_ping.h
  - src/core/ext/transport/chttp2/transport/frame_rst_stream.h
  - src/core/ext/transport/chttp2/transport/frame_settings.h
  - src/core/ext/transport/chttp2/transport/frame_window_update.h
  - src/core/ext/transport/chttp2/transport/hpack_constants.h
  - src/core/ext/transport/chttp2/transport/hpack_encoder.h
  - src/core/ext/transport/chttp2/transport/hpack_encoder_table.h
  - src/core/ext/transport/chttp2/transport/hpack_parser.h
  - src/core/ext/transport/chttp2/transport/hpack_parser_table.h
  - src/core/ext/transport/chttp2/transport/http2_settings.h
  - src/core/ext/transport/chttp2/transport/huffsyms.h
  - src/core/ext/transport/chttp2/transport/internal.h
  - src/core/ext/transport/chttp2/transport/stream_map.h
  - src/core/ext/transport/chttp2/transport/varint.h
  - src/core/ext/transport/inproc/inproc_transport.h
  - src/core/ext/upb-generated/envoy/admin/v3/certs.upb.h
  - src/core/ext/upb-generated/envoy/admin/v3/clusters.upb.h
  - src/core/ext/upb-generated/envoy/admin/v3/config_dump.upb.h
  - src/core/ext/upb-generated/envoy/admin/v3/init_dump.upb.h
  - src/core/ext/upb-generated/envoy/admin/v3/listeners.upb.h
  - src/core/ext/upb-generated/envoy/admin/v3/memory.upb.h
  - src/core/ext/upb-generated/envoy/admin/v3/metrics.upb.h
  - src/core/ext/upb-generated/envoy/admin/v3/mutex_stats.upb.h
  - src/core/ext/upb-generated/envoy/admin/v3/server_info.upb.h
  - src/core/ext/upb-generated/envoy/admin/v3/tap.upb.h
  - src/core/ext/upb-generated/envoy/annotations/deprecation.upb.h
  - src/core/ext/upb-generated/envoy/annotations/resource.upb.h
  - src/core/ext/upb-generated/envoy/config/accesslog/v3/accesslog.upb.h
  - src/core/ext/upb-generated/envoy/config/bootstrap/v3/bootstrap.upb.h
  - src/core/ext/upb-generated/envoy/config/cluster/v3/circuit_breaker.upb.h
  - src/core/ext/upb-generated/envoy/config/cluster/v3/cluster.upb.h
  - src/core/ext/upb-generated/envoy/config/cluster/v3/filter.upb.h
  - src/core/ext/upb-generated/envoy/config/cluster/v3/outlier_detection.upb.h
  - src/core/ext/upb-generated/envoy/config/common/matcher/v3/matcher.upb.h
  - src/core/ext/upb-generated/envoy/config/core/v3/address.upb.h
  - src/core/ext/upb-generated/envoy/config/core/v3/backoff.upb.h
  - src/core/ext/upb-generated/envoy/config/core/v3/base.upb.h
  - src/core/ext/upb-generated/envoy/config/core/v3/config_source.upb.h
  - src/core/ext/upb-generated/envoy/config/core/v3/event_service_config.upb.h
  - src/core/ext/upb-generated/envoy/config/core/v3/extension.upb.h
  - src/core/ext/upb-generated/envoy/config/core/v3/grpc_method_list.upb.h
  - src/core/ext/upb-generated/envoy/config/core/v3/grpc_service.upb.h
  - src/core/ext/upb-generated/envoy/config/core/v3/health_check.upb.h
  - src/core/ext/upb-generated/envoy/config/core/v3/http_uri.upb.h
  - src/core/ext/upb-generated/envoy/config/core/v3/protocol.upb.h
  - src/core/ext/upb-generated/envoy/config/core/v3/proxy_protocol.upb.h
  - src/core/ext/upb-generated/envoy/config/core/v3/resolver.upb.h
  - src/core/ext/upb-generated/envoy/config/core/v3/socket_option.upb.h
  - src/core/ext/upb-generated/envoy/config/core/v3/substitution_format_string.upb.h
  - src/core/ext/upb-generated/envoy/config/core/v3/udp_socket_config.upb.h
  - src/core/ext/upb-generated/envoy/config/endpoint/v3/endpoint.upb.h
  - src/core/ext/upb-generated/envoy/config/endpoint/v3/endpoint_components.upb.h
  - src/core/ext/upb-generated/envoy/config/endpoint/v3/load_report.upb.h
  - src/core/ext/upb-generated/envoy/config/listener/v3/api_listener.upb.h
  - src/core/ext/upb-generated/envoy/config/listener/v3/listener.upb.h
  - src/core/ext/upb-generated/envoy/config/listener/v3/listener_components.upb.h
  - src/core/ext/upb-generated/envoy/config/listener/v3/quic_config.upb.h
  - src/core/ext/upb-generated/envoy/config/listener/v3/udp_listener_config.upb.h
  - src/core/ext/upb-generated/envoy/config/metrics/v3/metrics_service.upb.h
  - src/core/ext/upb-generated/envoy/config/metrics/v3/stats.upb.h
  - src/core/ext/upb-generated/envoy/config/overload/v3/overload.upb.h
  - src/core/ext/upb-generated/envoy/config/rbac/v3/rbac.upb.h
  - src/core/ext/upb-generated/envoy/config/route/v3/route.upb.h
  - src/core/ext/upb-generated/envoy/config/route/v3/route_components.upb.h
  - src/core/ext/upb-generated/envoy/config/route/v3/scoped_route.upb.h
  - src/core/ext/upb-generated/envoy/config/tap/v3/common.upb.h
  - src/core/ext/upb-generated/envoy/config/trace/v3/datadog.upb.h
  - src/core/ext/upb-generated/envoy/config/trace/v3/dynamic_ot.upb.h
  - src/core/ext/upb-generated/envoy/config/trace/v3/http_tracer.upb.h
  - src/core/ext/upb-generated/envoy/config/trace/v3/lightstep.upb.h
  - src/core/ext/upb-generated/envoy/config/trace/v3/opencensus.upb.h
  - src/core/ext/upb-generated/envoy/config/trace/v3/service.upb.h
  - src/core/ext/upb-generated/envoy/config/trace/v3/skywalking.upb.h
  - src/core/ext/upb-generated/envoy/config/trace/v3/trace.upb.h
  - src/core/ext/upb-generated/envoy/config/trace/v3/xray.upb.h
  - src/core/ext/upb-generated/envoy/config/trace/v3/zipkin.upb.h
  - src/core/ext/upb-generated/envoy/extensions/clusters/aggregate/v3/cluster.upb.h
  - src/core/ext/upb-generated/envoy/extensions/filters/common/fault/v3/fault.upb.h
  - src/core/ext/upb-generated/envoy/extensions/filters/http/fault/v3/fault.upb.h
  - src/core/ext/upb-generated/envoy/extensions/filters/http/rbac/v3/rbac.upb.h
  - src/core/ext/upb-generated/envoy/extensions/filters/http/router/v3/router.upb.h
  - src/core/ext/upb-generated/envoy/extensions/filters/network/http_connection_manager/v3/http_connection_manager.upb.h
  - src/core/ext/upb-generated/envoy/extensions/load_balancing_policies/ring_hash/v3/ring_hash.upb.h
  - src/core/ext/upb-generated/envoy/extensions/load_balancing_policies/wrr_locality/v3/wrr_locality.upb.h
  - src/core/ext/upb-generated/envoy/extensions/transport_sockets/tls/v3/cert.upb.h
  - src/core/ext/upb-generated/envoy/extensions/transport_sockets/tls/v3/common.upb.h
  - src/core/ext/upb-generated/envoy/extensions/transport_sockets/tls/v3/secret.upb.h
  - src/core/ext/upb-generated/envoy/extensions/transport_sockets/tls/v3/tls.upb.h
  - src/core/ext/upb-generated/envoy/extensions/transport_sockets/tls/v3/tls_spiffe_validator_config.upb.h
  - src/core/ext/upb-generated/envoy/service/discovery/v3/ads.upb.h
  - src/core/ext/upb-generated/envoy/service/discovery/v3/discovery.upb.h
  - src/core/ext/upb-generated/envoy/service/load_stats/v3/lrs.upb.h
  - src/core/ext/upb-generated/envoy/service/status/v3/csds.upb.h
  - src/core/ext/upb-generated/envoy/type/http/v3/cookie.upb.h
  - src/core/ext/upb-generated/envoy/type/http/v3/path_transformation.upb.h
  - src/core/ext/upb-generated/envoy/type/matcher/v3/http_inputs.upb.h
  - src/core/ext/upb-generated/envoy/type/matcher/v3/metadata.upb.h
  - src/core/ext/upb-generated/envoy/type/matcher/v3/node.upb.h
  - src/core/ext/upb-generated/envoy/type/matcher/v3/number.upb.h
  - src/core/ext/upb-generated/envoy/type/matcher/v3/path.upb.h
  - src/core/ext/upb-generated/envoy/type/matcher/v3/regex.upb.h
  - src/core/ext/upb-generated/envoy/type/matcher/v3/string.upb.h
  - src/core/ext/upb-generated/envoy/type/matcher/v3/struct.upb.h
  - src/core/ext/upb-generated/envoy/type/matcher/v3/value.upb.h
  - src/core/ext/upb-generated/envoy/type/metadata/v3/metadata.upb.h
  - src/core/ext/upb-generated/envoy/type/tracing/v3/custom_tag.upb.h
  - src/core/ext/upb-generated/envoy/type/v3/hash_policy.upb.h
  - src/core/ext/upb-generated/envoy/type/v3/http.upb.h
  - src/core/ext/upb-generated/envoy/type/v3/http_status.upb.h
  - src/core/ext/upb-generated/envoy/type/v3/percent.upb.h
  - src/core/ext/upb-generated/envoy/type/v3/range.upb.h
  - src/core/ext/upb-generated/envoy/type/v3/ratelimit_unit.upb.h
  - src/core/ext/upb-generated/envoy/type/v3/semantic_version.upb.h
  - src/core/ext/upb-generated/envoy/type/v3/token_bucket.upb.h
  - src/core/ext/upb-generated/google/api/annotations.upb.h
  - src/core/ext/upb-generated/google/api/expr/v1alpha1/checked.upb.h
  - src/core/ext/upb-generated/google/api/expr/v1alpha1/syntax.upb.h
  - src/core/ext/upb-generated/google/api/http.upb.h
  - src/core/ext/upb-generated/google/api/httpbody.upb.h
  - src/core/ext/upb-generated/google/protobuf/any.upb.h
  - src/core/ext/upb-generated/google/protobuf/descriptor.upb.h
  - src/core/ext/upb-generated/google/protobuf/duration.upb.h
  - src/core/ext/upb-generated/google/protobuf/empty.upb.h
  - src/core/ext/upb-generated/google/protobuf/struct.upb.h
  - src/core/ext/upb-generated/google/protobuf/timestamp.upb.h
  - src/core/ext/upb-generated/google/protobuf/wrappers.upb.h
  - src/core/ext/upb-generated/google/rpc/status.upb.h
  - src/core/ext/upb-generated/opencensus/proto/trace/v1/trace_config.upb.h
  - src/core/ext/upb-generated/src/proto/grpc/gcp/altscontext.upb.h
  - src/core/ext/upb-generated/src/proto/grpc/gcp/handshaker.upb.h
  - src/core/ext/upb-generated/src/proto/grpc/gcp/transport_security_common.upb.h
  - src/core/ext/upb-generated/src/proto/grpc/health/v1/health.upb.h
  - src/core/ext/upb-generated/src/proto/grpc/lb/v1/load_balancer.upb.h
  - src/core/ext/upb-generated/src/proto/grpc/lookup/v1/rls.upb.h
  - src/core/ext/upb-generated/src/proto/grpc/lookup/v1/rls_config.upb.h
  - src/core/ext/upb-generated/udpa/annotations/migrate.upb.h
  - src/core/ext/upb-generated/udpa/annotations/security.upb.h
  - src/core/ext/upb-generated/udpa/annotations/sensitive.upb.h
  - src/core/ext/upb-generated/udpa/annotations/status.upb.h
  - src/core/ext/upb-generated/udpa/annotations/versioning.upb.h
  - src/core/ext/upb-generated/validate/validate.upb.h
  - src/core/ext/upb-generated/xds/annotations/v3/migrate.upb.h
  - src/core/ext/upb-generated/xds/annotations/v3/security.upb.h
  - src/core/ext/upb-generated/xds/annotations/v3/sensitive.upb.h
  - src/core/ext/upb-generated/xds/annotations/v3/status.upb.h
  - src/core/ext/upb-generated/xds/annotations/v3/versioning.upb.h
  - src/core/ext/upb-generated/xds/core/v3/authority.upb.h
  - src/core/ext/upb-generated/xds/core/v3/collection_entry.upb.h
  - src/core/ext/upb-generated/xds/core/v3/context_params.upb.h
  - src/core/ext/upb-generated/xds/core/v3/extension.upb.h
  - src/core/ext/upb-generated/xds/core/v3/resource.upb.h
  - src/core/ext/upb-generated/xds/core/v3/resource_locator.upb.h
  - src/core/ext/upb-generated/xds/core/v3/resource_name.upb.h
  - src/core/ext/upb-generated/xds/data/orca/v3/orca_load_report.upb.h
  - src/core/ext/upb-generated/xds/service/orca/v3/orca.upb.h
  - src/core/ext/upb-generated/xds/type/matcher/v3/matcher.upb.h
  - src/core/ext/upb-generated/xds/type/matcher/v3/regex.upb.h
  - src/core/ext/upb-generated/xds/type/matcher/v3/string.upb.h
  - src/core/ext/upb-generated/xds/type/v3/typed_struct.upb.h
  - src/core/ext/upbdefs-generated/envoy/admin/v3/certs.upbdefs.h
  - src/core/ext/upbdefs-generated/envoy/admin/v3/clusters.upbdefs.h
  - src/core/ext/upbdefs-generated/envoy/admin/v3/config_dump.upbdefs.h
  - src/core/ext/upbdefs-generated/envoy/admin/v3/init_dump.upbdefs.h
  - src/core/ext/upbdefs-generated/envoy/admin/v3/listeners.upbdefs.h
  - src/core/ext/upbdefs-generated/envoy/admin/v3/memory.upbdefs.h
  - src/core/ext/upbdefs-generated/envoy/admin/v3/metrics.upbdefs.h
  - src/core/ext/upbdefs-generated/envoy/admin/v3/mutex_stats.upbdefs.h
  - src/core/ext/upbdefs-generated/envoy/admin/v3/server_info.upbdefs.h
  - src/core/ext/upbdefs-generated/envoy/admin/v3/tap.upbdefs.h
  - src/core/ext/upbdefs-generated/envoy/annotations/deprecation.upbdefs.h
  - src/core/ext/upbdefs-generated/envoy/annotations/resource.upbdefs.h
  - src/core/ext/upbdefs-generated/envoy/config/accesslog/v3/accesslog.upbdefs.h
  - src/core/ext/upbdefs-generated/envoy/config/bootstrap/v3/bootstrap.upbdefs.h
  - src/core/ext/upbdefs-generated/envoy/config/cluster/v3/circuit_breaker.upbdefs.h
  - src/core/ext/upbdefs-generated/envoy/config/cluster/v3/cluster.upbdefs.h
  - src/core/ext/upbdefs-generated/envoy/config/cluster/v3/filter.upbdefs.h
  - src/core/ext/upbdefs-generated/envoy/config/cluster/v3/outlier_detection.upbdefs.h
  - src/core/ext/upbdefs-generated/envoy/config/common/matcher/v3/matcher.upbdefs.h
  - src/core/ext/upbdefs-generated/envoy/config/core/v3/address.upbdefs.h
  - src/core/ext/upbdefs-generated/envoy/config/core/v3/backoff.upbdefs.h
  - src/core/ext/upbdefs-generated/envoy/config/core/v3/base.upbdefs.h
  - src/core/ext/upbdefs-generated/envoy/config/core/v3/config_source.upbdefs.h
  - src/core/ext/upbdefs-generated/envoy/config/core/v3/event_service_config.upbdefs.h
  - src/core/ext/upbdefs-generated/envoy/config/core/v3/extension.upbdefs.h
  - src/core/ext/upbdefs-generated/envoy/config/core/v3/grpc_method_list.upbdefs.h
  - src/core/ext/upbdefs-generated/envoy/config/core/v3/grpc_service.upbdefs.h
  - src/core/ext/upbdefs-generated/envoy/config/core/v3/health_check.upbdefs.h
  - src/core/ext/upbdefs-generated/envoy/config/core/v3/http_uri.upbdefs.h
  - src/core/ext/upbdefs-generated/envoy/config/core/v3/protocol.upbdefs.h
  - src/core/ext/upbdefs-generated/envoy/config/core/v3/proxy_protocol.upbdefs.h
  - src/core/ext/upbdefs-generated/envoy/config/core/v3/resolver.upbdefs.h
  - src/core/ext/upbdefs-generated/envoy/config/core/v3/socket_option.upbdefs.h
  - src/core/ext/upbdefs-generated/envoy/config/core/v3/substitution_format_string.upbdefs.h
  - src/core/ext/upbdefs-generated/envoy/config/core/v3/udp_socket_config.upbdefs.h
  - src/core/ext/upbdefs-generated/envoy/config/endpoint/v3/endpoint.upbdefs.h
  - src/core/ext/upbdefs-generated/envoy/config/endpoint/v3/endpoint_components.upbdefs.h
  - src/core/ext/upbdefs-generated/envoy/config/endpoint/v3/load_report.upbdefs.h
  - src/core/ext/upbdefs-generated/envoy/config/listener/v3/api_listener.upbdefs.h
  - src/core/ext/upbdefs-generated/envoy/config/listener/v3/listener.upbdefs.h
  - src/core/ext/upbdefs-generated/envoy/config/listener/v3/listener_components.upbdefs.h
  - src/core/ext/upbdefs-generated/envoy/config/listener/v3/quic_config.upbdefs.h
  - src/core/ext/upbdefs-generated/envoy/config/listener/v3/udp_listener_config.upbdefs.h
  - src/core/ext/upbdefs-generated/envoy/config/metrics/v3/metrics_service.upbdefs.h
  - src/core/ext/upbdefs-generated/envoy/config/metrics/v3/stats.upbdefs.h
  - src/core/ext/upbdefs-generated/envoy/config/overload/v3/overload.upbdefs.h
  - src/core/ext/upbdefs-generated/envoy/config/rbac/v3/rbac.upbdefs.h
  - src/core/ext/upbdefs-generated/envoy/config/route/v3/route.upbdefs.h
  - src/core/ext/upbdefs-generated/envoy/config/route/v3/route_components.upbdefs.h
  - src/core/ext/upbdefs-generated/envoy/config/route/v3/scoped_route.upbdefs.h
  - src/core/ext/upbdefs-generated/envoy/config/tap/v3/common.upbdefs.h
  - src/core/ext/upbdefs-generated/envoy/config/trace/v3/datadog.upbdefs.h
  - src/core/ext/upbdefs-generated/envoy/config/trace/v3/dynamic_ot.upbdefs.h
  - src/core/ext/upbdefs-generated/envoy/config/trace/v3/http_tracer.upbdefs.h
  - src/core/ext/upbdefs-generated/envoy/config/trace/v3/lightstep.upbdefs.h
  - src/core/ext/upbdefs-generated/envoy/config/trace/v3/opencensus.upbdefs.h
  - src/core/ext/upbdefs-generated/envoy/config/trace/v3/service.upbdefs.h
  - src/core/ext/upbdefs-generated/envoy/config/trace/v3/skywalking.upbdefs.h
  - src/core/ext/upbdefs-generated/envoy/config/trace/v3/trace.upbdefs.h
  - src/core/ext/upbdefs-generated/envoy/config/trace/v3/xray.upbdefs.h
  - src/core/ext/upbdefs-generated/envoy/config/trace/v3/zipkin.upbdefs.h
  - src/core/ext/upbdefs-generated/envoy/extensions/clusters/aggregate/v3/cluster.upbdefs.h
  - src/core/ext/upbdefs-generated/envoy/extensions/filters/common/fault/v3/fault.upbdefs.h
  - src/core/ext/upbdefs-generated/envoy/extensions/filters/http/fault/v3/fault.upbdefs.h
  - src/core/ext/upbdefs-generated/envoy/extensions/filters/http/rbac/v3/rbac.upbdefs.h
  - src/core/ext/upbdefs-generated/envoy/extensions/filters/http/router/v3/router.upbdefs.h
  - src/core/ext/upbdefs-generated/envoy/extensions/filters/network/http_connection_manager/v3/http_connection_manager.upbdefs.h
  - src/core/ext/upbdefs-generated/envoy/extensions/transport_sockets/tls/v3/cert.upbdefs.h
  - src/core/ext/upbdefs-generated/envoy/extensions/transport_sockets/tls/v3/common.upbdefs.h
  - src/core/ext/upbdefs-generated/envoy/extensions/transport_sockets/tls/v3/secret.upbdefs.h
  - src/core/ext/upbdefs-generated/envoy/extensions/transport_sockets/tls/v3/tls.upbdefs.h
  - src/core/ext/upbdefs-generated/envoy/extensions/transport_sockets/tls/v3/tls_spiffe_validator_config.upbdefs.h
  - src/core/ext/upbdefs-generated/envoy/service/discovery/v3/ads.upbdefs.h
  - src/core/ext/upbdefs-generated/envoy/service/discovery/v3/discovery.upbdefs.h
  - src/core/ext/upbdefs-generated/envoy/service/load_stats/v3/lrs.upbdefs.h
  - src/core/ext/upbdefs-generated/envoy/service/status/v3/csds.upbdefs.h
  - src/core/ext/upbdefs-generated/envoy/type/http/v3/cookie.upbdefs.h
  - src/core/ext/upbdefs-generated/envoy/type/http/v3/path_transformation.upbdefs.h
  - src/core/ext/upbdefs-generated/envoy/type/matcher/v3/http_inputs.upbdefs.h
  - src/core/ext/upbdefs-generated/envoy/type/matcher/v3/metadata.upbdefs.h
  - src/core/ext/upbdefs-generated/envoy/type/matcher/v3/node.upbdefs.h
  - src/core/ext/upbdefs-generated/envoy/type/matcher/v3/number.upbdefs.h
  - src/core/ext/upbdefs-generated/envoy/type/matcher/v3/path.upbdefs.h
  - src/core/ext/upbdefs-generated/envoy/type/matcher/v3/regex.upbdefs.h
  - src/core/ext/upbdefs-generated/envoy/type/matcher/v3/string.upbdefs.h
  - src/core/ext/upbdefs-generated/envoy/type/matcher/v3/struct.upbdefs.h
  - src/core/ext/upbdefs-generated/envoy/type/matcher/v3/value.upbdefs.h
  - src/core/ext/upbdefs-generated/envoy/type/metadata/v3/metadata.upbdefs.h
  - src/core/ext/upbdefs-generated/envoy/type/tracing/v3/custom_tag.upbdefs.h
  - src/core/ext/upbdefs-generated/envoy/type/v3/hash_policy.upbdefs.h
  - src/core/ext/upbdefs-generated/envoy/type/v3/http.upbdefs.h
  - src/core/ext/upbdefs-generated/envoy/type/v3/http_status.upbdefs.h
  - src/core/ext/upbdefs-generated/envoy/type/v3/percent.upbdefs.h
  - src/core/ext/upbdefs-generated/envoy/type/v3/range.upbdefs.h
  - src/core/ext/upbdefs-generated/envoy/type/v3/ratelimit_unit.upbdefs.h
  - src/core/ext/upbdefs-generated/envoy/type/v3/semantic_version.upbdefs.h
  - src/core/ext/upbdefs-generated/envoy/type/v3/token_bucket.upbdefs.h
  - src/core/ext/upbdefs-generated/google/api/annotations.upbdefs.h
  - src/core/ext/upbdefs-generated/google/api/expr/v1alpha1/checked.upbdefs.h
  - src/core/ext/upbdefs-generated/google/api/expr/v1alpha1/syntax.upbdefs.h
  - src/core/ext/upbdefs-generated/google/api/http.upbdefs.h
  - src/core/ext/upbdefs-generated/google/api/httpbody.upbdefs.h
  - src/core/ext/upbdefs-generated/google/protobuf/any.upbdefs.h
  - src/core/ext/upbdefs-generated/google/protobuf/descriptor.upbdefs.h
  - src/core/ext/upbdefs-generated/google/protobuf/duration.upbdefs.h
  - src/core/ext/upbdefs-generated/google/protobuf/empty.upbdefs.h
  - src/core/ext/upbdefs-generated/google/protobuf/struct.upbdefs.h
  - src/core/ext/upbdefs-generated/google/protobuf/timestamp.upbdefs.h
  - src/core/ext/upbdefs-generated/google/protobuf/wrappers.upbdefs.h
  - src/core/ext/upbdefs-generated/google/rpc/status.upbdefs.h
  - src/core/ext/upbdefs-generated/opencensus/proto/trace/v1/trace_config.upbdefs.h
  - src/core/ext/upbdefs-generated/src/proto/grpc/lookup/v1/rls_config.upbdefs.h
  - src/core/ext/upbdefs-generated/udpa/annotations/migrate.upbdefs.h
  - src/core/ext/upbdefs-generated/udpa/annotations/security.upbdefs.h
  - src/core/ext/upbdefs-generated/udpa/annotations/sensitive.upbdefs.h
  - src/core/ext/upbdefs-generated/udpa/annotations/status.upbdefs.h
  - src/core/ext/upbdefs-generated/udpa/annotations/versioning.upbdefs.h
  - src/core/ext/upbdefs-generated/validate/validate.upbdefs.h
  - src/core/ext/upbdefs-generated/xds/annotations/v3/migrate.upbdefs.h
  - src/core/ext/upbdefs-generated/xds/annotations/v3/security.upbdefs.h
  - src/core/ext/upbdefs-generated/xds/annotations/v3/sensitive.upbdefs.h
  - src/core/ext/upbdefs-generated/xds/annotations/v3/status.upbdefs.h
  - src/core/ext/upbdefs-generated/xds/annotations/v3/versioning.upbdefs.h
  - src/core/ext/upbdefs-generated/xds/core/v3/authority.upbdefs.h
  - src/core/ext/upbdefs-generated/xds/core/v3/collection_entry.upbdefs.h
  - src/core/ext/upbdefs-generated/xds/core/v3/context_params.upbdefs.h
  - src/core/ext/upbdefs-generated/xds/core/v3/extension.upbdefs.h
  - src/core/ext/upbdefs-generated/xds/core/v3/resource.upbdefs.h
  - src/core/ext/upbdefs-generated/xds/core/v3/resource_locator.upbdefs.h
  - src/core/ext/upbdefs-generated/xds/core/v3/resource_name.upbdefs.h
  - src/core/ext/upbdefs-generated/xds/type/matcher/v3/matcher.upbdefs.h
  - src/core/ext/upbdefs-generated/xds/type/matcher/v3/regex.upbdefs.h
  - src/core/ext/upbdefs-generated/xds/type/matcher/v3/string.upbdefs.h
  - src/core/ext/upbdefs-generated/xds/type/v3/typed_struct.upbdefs.h
  - src/core/ext/xds/certificate_provider_factory.h
  - src/core/ext/xds/certificate_provider_registry.h
  - src/core/ext/xds/certificate_provider_store.h
  - src/core/ext/xds/file_watcher_certificate_provider_factory.h
  - src/core/ext/xds/upb_utils.h
  - src/core/ext/xds/xds_api.h
  - src/core/ext/xds/xds_bootstrap.h
  - src/core/ext/xds/xds_certificate_provider.h
  - src/core/ext/xds/xds_channel_args.h
  - src/core/ext/xds/xds_channel_stack_modifier.h
  - src/core/ext/xds/xds_client.h
  - src/core/ext/xds/xds_client_stats.h
  - src/core/ext/xds/xds_cluster.h
  - src/core/ext/xds/xds_cluster_specifier_plugin.h
  - src/core/ext/xds/xds_common_types.h
  - src/core/ext/xds/xds_endpoint.h
  - src/core/ext/xds/xds_http_fault_filter.h
  - src/core/ext/xds/xds_http_filters.h
  - src/core/ext/xds/xds_http_rbac_filter.h
  - src/core/ext/xds/xds_lb_policy_registry.h
  - src/core/ext/xds/xds_listener.h
  - src/core/ext/xds/xds_resource_type.h
  - src/core/ext/xds/xds_resource_type_impl.h
  - src/core/ext/xds/xds_route_config.h
  - src/core/ext/xds/xds_routing.h
  - src/core/lib/address_utils/parse_address.h
  - src/core/lib/address_utils/sockaddr_utils.h
  - src/core/lib/avl/avl.h
  - src/core/lib/backoff/backoff.h
  - src/core/lib/channel/call_finalization.h
  - src/core/lib/channel/call_tracer.h
  - src/core/lib/channel/channel_args.h
  - src/core/lib/channel/channel_args_preconditioning.h
  - src/core/lib/channel/channel_fwd.h
  - src/core/lib/channel/channel_stack.h
  - src/core/lib/channel/channel_stack_builder.h
  - src/core/lib/channel/channel_stack_builder_impl.h
  - src/core/lib/channel/channel_trace.h
  - src/core/lib/channel/channelz.h
  - src/core/lib/channel/channelz_registry.h
  - src/core/lib/channel/connected_channel.h
  - src/core/lib/channel/context.h
  - src/core/lib/channel/promise_based_filter.h
  - src/core/lib/channel/status_util.h
  - src/core/lib/compression/compression_internal.h
  - src/core/lib/compression/message_compress.h
  - src/core/lib/config/core_configuration.h
  - src/core/lib/debug/stats.h
  - src/core/lib/debug/stats_data.h
  - src/core/lib/debug/trace.h
  - src/core/lib/event_engine/channel_args_endpoint_config.h
  - src/core/lib/event_engine/event_engine_factory.h
  - src/core/lib/event_engine/handle_containers.h
  - src/core/lib/event_engine/iomgr_engine/iomgr_engine.h
  - src/core/lib/event_engine/iomgr_engine/thread_pool.h
  - src/core/lib/event_engine/iomgr_engine/time_averaged_stats.h
  - src/core/lib/event_engine/iomgr_engine/timer.h
  - src/core/lib/event_engine/iomgr_engine/timer_heap.h
  - src/core/lib/event_engine/iomgr_engine/timer_manager.h
  - src/core/lib/event_engine/promise.h
  - src/core/lib/event_engine/trace.h
  - src/core/lib/gprpp/atomic_utils.h
  - src/core/lib/gprpp/bitset.h
  - src/core/lib/gprpp/chunked_vector.h
  - src/core/lib/gprpp/cpp_impl_of.h
  - src/core/lib/gprpp/dual_ref_counted.h
  - src/core/lib/gprpp/match.h
  - src/core/lib/gprpp/orphanable.h
  - src/core/lib/gprpp/overload.h
  - src/core/lib/gprpp/ref_counted.h
  - src/core/lib/gprpp/ref_counted_ptr.h
  - src/core/lib/gprpp/single_set_ptr.h
  - src/core/lib/gprpp/status_helper.h
  - src/core/lib/gprpp/table.h
  - src/core/lib/gprpp/time.h
  - src/core/lib/gprpp/unique_type_name.h
  - src/core/lib/http/format_request.h
  - src/core/lib/http/httpcli.h
  - src/core/lib/http/httpcli_ssl_credentials.h
  - src/core/lib/http/parser.h
  - src/core/lib/iomgr/block_annotate.h
  - src/core/lib/iomgr/buffer_list.h
  - src/core/lib/iomgr/call_combiner.h
  - src/core/lib/iomgr/cfstream_handle.h
  - src/core/lib/iomgr/closure.h
  - src/core/lib/iomgr/combiner.h
  - src/core/lib/iomgr/dynamic_annotations.h
  - src/core/lib/iomgr/endpoint.h
  - src/core/lib/iomgr/endpoint_cfstream.h
  - src/core/lib/iomgr/endpoint_pair.h
  - src/core/lib/iomgr/error.h
  - src/core/lib/iomgr/error_cfstream.h
  - src/core/lib/iomgr/error_internal.h
  - src/core/lib/iomgr/ev_apple.h
  - src/core/lib/iomgr/ev_epoll1_linux.h
  - src/core/lib/iomgr/ev_poll_posix.h
  - src/core/lib/iomgr/ev_posix.h
  - src/core/lib/iomgr/exec_ctx.h
  - src/core/lib/iomgr/executor.h
  - src/core/lib/iomgr/executor/mpmcqueue.h
  - src/core/lib/iomgr/executor/threadpool.h
  - src/core/lib/iomgr/gethostname.h
  - src/core/lib/iomgr/grpc_if_nametoindex.h
  - src/core/lib/iomgr/internal_errqueue.h
  - src/core/lib/iomgr/iocp_windows.h
  - src/core/lib/iomgr/iomgr.h
  - src/core/lib/iomgr/iomgr_fwd.h
  - src/core/lib/iomgr/iomgr_internal.h
  - src/core/lib/iomgr/load_file.h
  - src/core/lib/iomgr/lockfree_event.h
  - src/core/lib/iomgr/nameser.h
  - src/core/lib/iomgr/polling_entity.h
  - src/core/lib/iomgr/pollset.h
  - src/core/lib/iomgr/pollset_set.h
  - src/core/lib/iomgr/pollset_set_windows.h
  - src/core/lib/iomgr/pollset_windows.h
  - src/core/lib/iomgr/port.h
  - src/core/lib/iomgr/python_util.h
  - src/core/lib/iomgr/resolve_address.h
  - src/core/lib/iomgr/resolve_address_impl.h
  - src/core/lib/iomgr/resolve_address_posix.h
  - src/core/lib/iomgr/resolve_address_windows.h
  - src/core/lib/iomgr/resolved_address.h
  - src/core/lib/iomgr/sockaddr.h
  - src/core/lib/iomgr/sockaddr_posix.h
  - src/core/lib/iomgr/sockaddr_windows.h
  - src/core/lib/iomgr/socket_factory_posix.h
  - src/core/lib/iomgr/socket_mutator.h
  - src/core/lib/iomgr/socket_utils.h
  - src/core/lib/iomgr/socket_utils_posix.h
  - src/core/lib/iomgr/socket_windows.h
  - src/core/lib/iomgr/tcp_client.h
  - src/core/lib/iomgr/tcp_client_posix.h
  - src/core/lib/iomgr/tcp_posix.h
  - src/core/lib/iomgr/tcp_server.h
  - src/core/lib/iomgr/tcp_server_utils_posix.h
  - src/core/lib/iomgr/tcp_windows.h
  - src/core/lib/iomgr/time_averaged_stats.h
  - src/core/lib/iomgr/timer.h
  - src/core/lib/iomgr/timer_generic.h
  - src/core/lib/iomgr/timer_heap.h
  - src/core/lib/iomgr/timer_manager.h
  - src/core/lib/iomgr/unix_sockets_posix.h
  - src/core/lib/iomgr/wakeup_fd_pipe.h
  - src/core/lib/iomgr/wakeup_fd_posix.h
  - src/core/lib/iomgr/work_serializer.h
  - src/core/lib/json/json.h
  - src/core/lib/json/json_util.h
  - src/core/lib/matchers/matchers.h
  - src/core/lib/promise/activity.h
  - src/core/lib/promise/arena_promise.h
  - src/core/lib/promise/call_push_pull.h
  - src/core/lib/promise/context.h
  - src/core/lib/promise/detail/basic_seq.h
  - src/core/lib/promise/detail/promise_factory.h
  - src/core/lib/promise/detail/promise_like.h
  - src/core/lib/promise/detail/status.h
  - src/core/lib/promise/detail/switch.h
  - src/core/lib/promise/exec_ctx_wakeup_scheduler.h
  - src/core/lib/promise/intra_activity_waiter.h
  - src/core/lib/promise/latch.h
  - src/core/lib/promise/loop.h
  - src/core/lib/promise/map.h
  - src/core/lib/promise/poll.h
  - src/core/lib/promise/promise.h
  - src/core/lib/promise/race.h
  - src/core/lib/promise/seq.h
  - src/core/lib/promise/sleep.h
  - src/core/lib/promise/try_seq.h
  - src/core/lib/resolver/resolver.h
  - src/core/lib/resolver/resolver_factory.h
  - src/core/lib/resolver/resolver_registry.h
  - src/core/lib/resolver/server_address.h
  - src/core/lib/resource_quota/api.h
  - src/core/lib/resource_quota/arena.h
  - src/core/lib/resource_quota/memory_quota.h
  - src/core/lib/resource_quota/resource_quota.h
  - src/core/lib/resource_quota/thread_quota.h
  - src/core/lib/resource_quota/trace.h
  - src/core/lib/security/authorization/authorization_engine.h
  - src/core/lib/security/authorization/authorization_policy_provider.h
  - src/core/lib/security/authorization/evaluate_args.h
  - src/core/lib/security/authorization/grpc_authorization_engine.h
  - src/core/lib/security/authorization/grpc_server_authz_filter.h
  - src/core/lib/security/authorization/matchers.h
  - src/core/lib/security/authorization/rbac_policy.h
  - src/core/lib/security/context/security_context.h
  - src/core/lib/security/credentials/alts/alts_credentials.h
  - src/core/lib/security/credentials/alts/check_gcp_environment.h
  - src/core/lib/security/credentials/alts/grpc_alts_credentials_options.h
  - src/core/lib/security/credentials/call_creds_util.h
  - src/core/lib/security/credentials/channel_creds_registry.h
  - src/core/lib/security/credentials/composite/composite_credentials.h
  - src/core/lib/security/credentials/credentials.h
  - src/core/lib/security/credentials/external/aws_external_account_credentials.h
  - src/core/lib/security/credentials/external/aws_request_signer.h
  - src/core/lib/security/credentials/external/external_account_credentials.h
  - src/core/lib/security/credentials/external/file_external_account_credentials.h
  - src/core/lib/security/credentials/external/url_external_account_credentials.h
  - src/core/lib/security/credentials/fake/fake_credentials.h
  - src/core/lib/security/credentials/google_default/google_default_credentials.h
  - src/core/lib/security/credentials/iam/iam_credentials.h
  - src/core/lib/security/credentials/insecure/insecure_credentials.h
  - src/core/lib/security/credentials/jwt/json_token.h
  - src/core/lib/security/credentials/jwt/jwt_credentials.h
  - src/core/lib/security/credentials/jwt/jwt_verifier.h
  - src/core/lib/security/credentials/local/local_credentials.h
  - src/core/lib/security/credentials/oauth2/oauth2_credentials.h
  - src/core/lib/security/credentials/plugin/plugin_credentials.h
  - src/core/lib/security/credentials/ssl/ssl_credentials.h
  - src/core/lib/security/credentials/tls/grpc_tls_certificate_distributor.h
  - src/core/lib/security/credentials/tls/grpc_tls_certificate_provider.h
  - src/core/lib/security/credentials/tls/grpc_tls_certificate_verifier.h
  - src/core/lib/security/credentials/tls/grpc_tls_credentials_options.h
  - src/core/lib/security/credentials/tls/tls_credentials.h
  - src/core/lib/security/credentials/tls/tls_utils.h
  - src/core/lib/security/credentials/xds/xds_credentials.h
  - src/core/lib/security/security_connector/alts/alts_security_connector.h
  - src/core/lib/security/security_connector/fake/fake_security_connector.h
  - src/core/lib/security/security_connector/insecure/insecure_security_connector.h
  - src/core/lib/security/security_connector/load_system_roots.h
  - src/core/lib/security/security_connector/load_system_roots_supported.h
  - src/core/lib/security/security_connector/local/local_security_connector.h
  - src/core/lib/security/security_connector/security_connector.h
  - src/core/lib/security/security_connector/ssl/ssl_security_connector.h
  - src/core/lib/security/security_connector/ssl_utils.h
  - src/core/lib/security/security_connector/ssl_utils_config.h
  - src/core/lib/security/security_connector/tls/tls_security_connector.h
  - src/core/lib/security/transport/auth_filters.h
  - src/core/lib/security/transport/secure_endpoint.h
  - src/core/lib/security/transport/security_handshaker.h
  - src/core/lib/security/transport/tsi_error.h
  - src/core/lib/security/util/json_util.h
  - src/core/lib/service_config/service_config.h
  - src/core/lib/service_config/service_config_call_data.h
  - src/core/lib/service_config/service_config_impl.h
  - src/core/lib/service_config/service_config_parser.h
  - src/core/lib/slice/b64.h
  - src/core/lib/slice/percent_encoding.h
  - src/core/lib/slice/slice.h
  - src/core/lib/slice/slice_buffer.h
  - src/core/lib/slice/slice_internal.h
  - src/core/lib/slice/slice_refcount.h
  - src/core/lib/slice/slice_refcount_base.h
  - src/core/lib/slice/slice_string_helpers.h
  - src/core/lib/surface/api_trace.h
  - src/core/lib/surface/builtins.h
  - src/core/lib/surface/call.h
  - src/core/lib/surface/call_test_only.h
  - src/core/lib/surface/channel.h
  - src/core/lib/surface/channel_init.h
  - src/core/lib/surface/channel_stack_type.h
  - src/core/lib/surface/completion_queue.h
  - src/core/lib/surface/completion_queue_factory.h
  - src/core/lib/surface/event_string.h
  - src/core/lib/surface/init.h
  - src/core/lib/surface/lame_client.h
  - src/core/lib/surface/server.h
  - src/core/lib/surface/validate_metadata.h
  - src/core/lib/transport/bdp_estimator.h
  - src/core/lib/transport/connectivity_state.h
  - src/core/lib/transport/error_utils.h
  - src/core/lib/transport/handshaker.h
  - src/core/lib/transport/handshaker_factory.h
  - src/core/lib/transport/handshaker_registry.h
  - src/core/lib/transport/http2_errors.h
  - src/core/lib/transport/http_connect_handshaker.h
  - src/core/lib/transport/metadata_batch.h
  - src/core/lib/transport/parsed_metadata.h
  - src/core/lib/transport/pid_controller.h
  - src/core/lib/transport/status_conversion.h
  - src/core/lib/transport/tcp_connect_handshaker.h
  - src/core/lib/transport/timeout_encoding.h
  - src/core/lib/transport/transport.h
  - src/core/lib/transport/transport_fwd.h
  - src/core/lib/transport/transport_impl.h
  - src/core/lib/uri/uri_parser.h
  - src/core/tsi/alts/crypt/gsec.h
  - src/core/tsi/alts/frame_protector/alts_counter.h
  - src/core/tsi/alts/frame_protector/alts_crypter.h
  - src/core/tsi/alts/frame_protector/alts_frame_protector.h
  - src/core/tsi/alts/frame_protector/alts_record_protocol_crypter_common.h
  - src/core/tsi/alts/frame_protector/frame_handler.h
  - src/core/tsi/alts/handshaker/alts_handshaker_client.h
  - src/core/tsi/alts/handshaker/alts_shared_resource.h
  - src/core/tsi/alts/handshaker/alts_tsi_handshaker.h
  - src/core/tsi/alts/handshaker/alts_tsi_handshaker_private.h
  - src/core/tsi/alts/handshaker/alts_tsi_utils.h
  - src/core/tsi/alts/handshaker/transport_security_common_api.h
  - src/core/tsi/alts/zero_copy_frame_protector/alts_grpc_integrity_only_record_protocol.h
  - src/core/tsi/alts/zero_copy_frame_protector/alts_grpc_privacy_integrity_record_protocol.h
  - src/core/tsi/alts/zero_copy_frame_protector/alts_grpc_record_protocol.h
  - src/core/tsi/alts/zero_copy_frame_protector/alts_grpc_record_protocol_common.h
  - src/core/tsi/alts/zero_copy_frame_protector/alts_iovec_record_protocol.h
  - src/core/tsi/alts/zero_copy_frame_protector/alts_zero_copy_grpc_protector.h
  - src/core/tsi/fake_transport_security.h
  - src/core/tsi/local_transport_security.h
  - src/core/tsi/ssl/key_logging/ssl_key_logging.h
  - src/core/tsi/ssl/session_cache/ssl_session.h
  - src/core/tsi/ssl/session_cache/ssl_session_cache.h
  - src/core/tsi/ssl_transport_security.h
  - src/core/tsi/ssl_types.h
  - src/core/tsi/transport_security.h
  - src/core/tsi/transport_security_grpc.h
  - src/core/tsi/transport_security_interface.h
  - third_party/xxhash/xxhash.h
  src:
  - src/core/ext/filters/census/grpc_context.cc
  - src/core/ext/filters/channel_idle/channel_idle_filter.cc
  - src/core/ext/filters/channel_idle/idle_filter_state.cc
  - src/core/ext/filters/client_channel/backend_metric.cc
  - src/core/ext/filters/client_channel/backup_poller.cc
  - src/core/ext/filters/client_channel/channel_connectivity.cc
  - src/core/ext/filters/client_channel/client_channel.cc
  - src/core/ext/filters/client_channel/client_channel_channelz.cc
  - src/core/ext/filters/client_channel/client_channel_factory.cc
  - src/core/ext/filters/client_channel/client_channel_plugin.cc
  - src/core/ext/filters/client_channel/config_selector.cc
  - src/core/ext/filters/client_channel/dynamic_filters.cc
  - src/core/ext/filters/client_channel/global_subchannel_pool.cc
  - src/core/ext/filters/client_channel/health/health_check_client.cc
  - src/core/ext/filters/client_channel/http_proxy.cc
  - src/core/ext/filters/client_channel/lb_policy.cc
  - src/core/ext/filters/client_channel/lb_policy/address_filtering.cc
  - src/core/ext/filters/client_channel/lb_policy/child_policy_handler.cc
  - src/core/ext/filters/client_channel/lb_policy/grpclb/client_load_reporting_filter.cc
  - src/core/ext/filters/client_channel/lb_policy/grpclb/grpclb.cc
  - src/core/ext/filters/client_channel/lb_policy/grpclb/grpclb_balancer_addresses.cc
  - src/core/ext/filters/client_channel/lb_policy/grpclb/grpclb_client_stats.cc
  - src/core/ext/filters/client_channel/lb_policy/grpclb/load_balancer_api.cc
  - src/core/ext/filters/client_channel/lb_policy/oob_backend_metric.cc
  - src/core/ext/filters/client_channel/lb_policy/outlier_detection/outlier_detection.cc
  - src/core/ext/filters/client_channel/lb_policy/pick_first/pick_first.cc
  - src/core/ext/filters/client_channel/lb_policy/priority/priority.cc
  - src/core/ext/filters/client_channel/lb_policy/ring_hash/ring_hash.cc
  - src/core/ext/filters/client_channel/lb_policy/rls/rls.cc
  - src/core/ext/filters/client_channel/lb_policy/round_robin/round_robin.cc
  - src/core/ext/filters/client_channel/lb_policy/weighted_target/weighted_target.cc
  - src/core/ext/filters/client_channel/lb_policy/xds/cds.cc
  - src/core/ext/filters/client_channel/lb_policy/xds/xds_cluster_impl.cc
  - src/core/ext/filters/client_channel/lb_policy/xds/xds_cluster_manager.cc
  - src/core/ext/filters/client_channel/lb_policy/xds/xds_cluster_resolver.cc
  - src/core/ext/filters/client_channel/lb_policy_registry.cc
  - src/core/ext/filters/client_channel/local_subchannel_pool.cc
  - src/core/ext/filters/client_channel/proxy_mapper_registry.cc
  - src/core/ext/filters/client_channel/resolver/binder/binder_resolver.cc
  - src/core/ext/filters/client_channel/resolver/dns/c_ares/dns_resolver_ares.cc
  - src/core/ext/filters/client_channel/resolver/dns/c_ares/grpc_ares_ev_driver_posix.cc
  - src/core/ext/filters/client_channel/resolver/dns/c_ares/grpc_ares_ev_driver_windows.cc
  - src/core/ext/filters/client_channel/resolver/dns/c_ares/grpc_ares_wrapper.cc
  - src/core/ext/filters/client_channel/resolver/dns/c_ares/grpc_ares_wrapper_posix.cc
  - src/core/ext/filters/client_channel/resolver/dns/c_ares/grpc_ares_wrapper_windows.cc
  - src/core/ext/filters/client_channel/resolver/dns/dns_resolver_selection.cc
  - src/core/ext/filters/client_channel/resolver/dns/native/dns_resolver.cc
  - src/core/ext/filters/client_channel/resolver/fake/fake_resolver.cc
  - src/core/ext/filters/client_channel/resolver/google_c2p/google_c2p_resolver.cc
  - src/core/ext/filters/client_channel/resolver/polling_resolver.cc
  - src/core/ext/filters/client_channel/resolver/sockaddr/sockaddr_resolver.cc
  - src/core/ext/filters/client_channel/resolver/xds/xds_resolver.cc
  - src/core/ext/filters/client_channel/resolver_result_parsing.cc
  - src/core/ext/filters/client_channel/retry_filter.cc
  - src/core/ext/filters/client_channel/retry_service_config.cc
  - src/core/ext/filters/client_channel/retry_throttle.cc
  - src/core/ext/filters/client_channel/service_config_channel_arg_filter.cc
  - src/core/ext/filters/client_channel/subchannel.cc
  - src/core/ext/filters/client_channel/subchannel_pool_interface.cc
  - src/core/ext/filters/client_channel/subchannel_stream_client.cc
  - src/core/ext/filters/deadline/deadline_filter.cc
  - src/core/ext/filters/fault_injection/fault_injection_filter.cc
  - src/core/ext/filters/fault_injection/service_config_parser.cc
  - src/core/ext/filters/http/client/http_client_filter.cc
  - src/core/ext/filters/http/client_authority_filter.cc
  - src/core/ext/filters/http/http_filters_plugin.cc
  - src/core/ext/filters/http/message_compress/message_compress_filter.cc
  - src/core/ext/filters/http/message_compress/message_decompress_filter.cc
  - src/core/ext/filters/http/server/http_server_filter.cc
  - src/core/ext/filters/message_size/message_size_filter.cc
  - src/core/ext/filters/rbac/rbac_filter.cc
  - src/core/ext/filters/rbac/rbac_service_config_parser.cc
  - src/core/ext/filters/server_config_selector/server_config_selector.cc
  - src/core/ext/filters/server_config_selector/server_config_selector_filter.cc
  - src/core/ext/transport/chttp2/alpn/alpn.cc
  - src/core/ext/transport/chttp2/client/chttp2_connector.cc
  - src/core/ext/transport/chttp2/server/chttp2_server.cc
  - src/core/ext/transport/chttp2/transport/bin_decoder.cc
  - src/core/ext/transport/chttp2/transport/bin_encoder.cc
  - src/core/ext/transport/chttp2/transport/chttp2_transport.cc
  - src/core/ext/transport/chttp2/transport/context_list.cc
  - src/core/ext/transport/chttp2/transport/flow_control.cc
  - src/core/ext/transport/chttp2/transport/frame_data.cc
  - src/core/ext/transport/chttp2/transport/frame_goaway.cc
  - src/core/ext/transport/chttp2/transport/frame_ping.cc
  - src/core/ext/transport/chttp2/transport/frame_rst_stream.cc
  - src/core/ext/transport/chttp2/transport/frame_settings.cc
  - src/core/ext/transport/chttp2/transport/frame_window_update.cc
  - src/core/ext/transport/chttp2/transport/hpack_encoder.cc
  - src/core/ext/transport/chttp2/transport/hpack_encoder_table.cc
  - src/core/ext/transport/chttp2/transport/hpack_parser.cc
  - src/core/ext/transport/chttp2/transport/hpack_parser_table.cc
  - src/core/ext/transport/chttp2/transport/http2_settings.cc
  - src/core/ext/transport/chttp2/transport/huffsyms.cc
  - src/core/ext/transport/chttp2/transport/parsing.cc
  - src/core/ext/transport/chttp2/transport/stream_lists.cc
  - src/core/ext/transport/chttp2/transport/stream_map.cc
  - src/core/ext/transport/chttp2/transport/varint.cc
  - src/core/ext/transport/chttp2/transport/writing.cc
  - src/core/ext/transport/inproc/inproc_plugin.cc
  - src/core/ext/transport/inproc/inproc_transport.cc
  - src/core/ext/upb-generated/envoy/admin/v3/certs.upb.c
  - src/core/ext/upb-generated/envoy/admin/v3/clusters.upb.c
  - src/core/ext/upb-generated/envoy/admin/v3/config_dump.upb.c
  - src/core/ext/upb-generated/envoy/admin/v3/init_dump.upb.c
  - src/core/ext/upb-generated/envoy/admin/v3/listeners.upb.c
  - src/core/ext/upb-generated/envoy/admin/v3/memory.upb.c
  - src/core/ext/upb-generated/envoy/admin/v3/metrics.upb.c
  - src/core/ext/upb-generated/envoy/admin/v3/mutex_stats.upb.c
  - src/core/ext/upb-generated/envoy/admin/v3/server_info.upb.c
  - src/core/ext/upb-generated/envoy/admin/v3/tap.upb.c
  - src/core/ext/upb-generated/envoy/annotations/deprecation.upb.c
  - src/core/ext/upb-generated/envoy/annotations/resource.upb.c
  - src/core/ext/upb-generated/envoy/config/accesslog/v3/accesslog.upb.c
  - src/core/ext/upb-generated/envoy/config/bootstrap/v3/bootstrap.upb.c
  - src/core/ext/upb-generated/envoy/config/cluster/v3/circuit_breaker.upb.c
  - src/core/ext/upb-generated/envoy/config/cluster/v3/cluster.upb.c
  - src/core/ext/upb-generated/envoy/config/cluster/v3/filter.upb.c
  - src/core/ext/upb-generated/envoy/config/cluster/v3/outlier_detection.upb.c
  - src/core/ext/upb-generated/envoy/config/common/matcher/v3/matcher.upb.c
  - src/core/ext/upb-generated/envoy/config/core/v3/address.upb.c
  - src/core/ext/upb-generated/envoy/config/core/v3/backoff.upb.c
  - src/core/ext/upb-generated/envoy/config/core/v3/base.upb.c
  - src/core/ext/upb-generated/envoy/config/core/v3/config_source.upb.c
  - src/core/ext/upb-generated/envoy/config/core/v3/event_service_config.upb.c
  - src/core/ext/upb-generated/envoy/config/core/v3/extension.upb.c
  - src/core/ext/upb-generated/envoy/config/core/v3/grpc_method_list.upb.c
  - src/core/ext/upb-generated/envoy/config/core/v3/grpc_service.upb.c
  - src/core/ext/upb-generated/envoy/config/core/v3/health_check.upb.c
  - src/core/ext/upb-generated/envoy/config/core/v3/http_uri.upb.c
  - src/core/ext/upb-generated/envoy/config/core/v3/protocol.upb.c
  - src/core/ext/upb-generated/envoy/config/core/v3/proxy_protocol.upb.c
  - src/core/ext/upb-generated/envoy/config/core/v3/resolver.upb.c
  - src/core/ext/upb-generated/envoy/config/core/v3/socket_option.upb.c
  - src/core/ext/upb-generated/envoy/config/core/v3/substitution_format_string.upb.c
  - src/core/ext/upb-generated/envoy/config/core/v3/udp_socket_config.upb.c
  - src/core/ext/upb-generated/envoy/config/endpoint/v3/endpoint.upb.c
  - src/core/ext/upb-generated/envoy/config/endpoint/v3/endpoint_components.upb.c
  - src/core/ext/upb-generated/envoy/config/endpoint/v3/load_report.upb.c
  - src/core/ext/upb-generated/envoy/config/listener/v3/api_listener.upb.c
  - src/core/ext/upb-generated/envoy/config/listener/v3/listener.upb.c
  - src/core/ext/upb-generated/envoy/config/listener/v3/listener_components.upb.c
  - src/core/ext/upb-generated/envoy/config/listener/v3/quic_config.upb.c
  - src/core/ext/upb-generated/envoy/config/listener/v3/udp_listener_config.upb.c
  - src/core/ext/upb-generated/envoy/config/metrics/v3/metrics_service.upb.c
  - src/core/ext/upb-generated/envoy/config/metrics/v3/stats.upb.c
  - src/core/ext/upb-generated/envoy/config/overload/v3/overload.upb.c
  - src/core/ext/upb-generated/envoy/config/rbac/v3/rbac.upb.c
  - src/core/ext/upb-generated/envoy/config/route/v3/route.upb.c
  - src/core/ext/upb-generated/envoy/config/route/v3/route_components.upb.c
  - src/core/ext/upb-generated/envoy/config/route/v3/scoped_route.upb.c
  - src/core/ext/upb-generated/envoy/config/tap/v3/common.upb.c
  - src/core/ext/upb-generated/envoy/config/trace/v3/datadog.upb.c
  - src/core/ext/upb-generated/envoy/config/trace/v3/dynamic_ot.upb.c
  - src/core/ext/upb-generated/envoy/config/trace/v3/http_tracer.upb.c
  - src/core/ext/upb-generated/envoy/config/trace/v3/lightstep.upb.c
  - src/core/ext/upb-generated/envoy/config/trace/v3/opencensus.upb.c
  - src/core/ext/upb-generated/envoy/config/trace/v3/service.upb.c
  - src/core/ext/upb-generated/envoy/config/trace/v3/skywalking.upb.c
  - src/core/ext/upb-generated/envoy/config/trace/v3/trace.upb.c
  - src/core/ext/upb-generated/envoy/config/trace/v3/xray.upb.c
  - src/core/ext/upb-generated/envoy/config/trace/v3/zipkin.upb.c
  - src/core/ext/upb-generated/envoy/extensions/clusters/aggregate/v3/cluster.upb.c
  - src/core/ext/upb-generated/envoy/extensions/filters/common/fault/v3/fault.upb.c
  - src/core/ext/upb-generated/envoy/extensions/filters/http/fault/v3/fault.upb.c
  - src/core/ext/upb-generated/envoy/extensions/filters/http/rbac/v3/rbac.upb.c
  - src/core/ext/upb-generated/envoy/extensions/filters/http/router/v3/router.upb.c
  - src/core/ext/upb-generated/envoy/extensions/filters/network/http_connection_manager/v3/http_connection_manager.upb.c
  - src/core/ext/upb-generated/envoy/extensions/load_balancing_policies/ring_hash/v3/ring_hash.upb.c
  - src/core/ext/upb-generated/envoy/extensions/load_balancing_policies/wrr_locality/v3/wrr_locality.upb.c
  - src/core/ext/upb-generated/envoy/extensions/transport_sockets/tls/v3/cert.upb.c
  - src/core/ext/upb-generated/envoy/extensions/transport_sockets/tls/v3/common.upb.c
  - src/core/ext/upb-generated/envoy/extensions/transport_sockets/tls/v3/secret.upb.c
  - src/core/ext/upb-generated/envoy/extensions/transport_sockets/tls/v3/tls.upb.c
  - src/core/ext/upb-generated/envoy/extensions/transport_sockets/tls/v3/tls_spiffe_validator_config.upb.c
  - src/core/ext/upb-generated/envoy/service/discovery/v3/ads.upb.c
  - src/core/ext/upb-generated/envoy/service/discovery/v3/discovery.upb.c
  - src/core/ext/upb-generated/envoy/service/load_stats/v3/lrs.upb.c
  - src/core/ext/upb-generated/envoy/service/status/v3/csds.upb.c
  - src/core/ext/upb-generated/envoy/type/http/v3/cookie.upb.c
  - src/core/ext/upb-generated/envoy/type/http/v3/path_transformation.upb.c
  - src/core/ext/upb-generated/envoy/type/matcher/v3/http_inputs.upb.c
  - src/core/ext/upb-generated/envoy/type/matcher/v3/metadata.upb.c
  - src/core/ext/upb-generated/envoy/type/matcher/v3/node.upb.c
  - src/core/ext/upb-generated/envoy/type/matcher/v3/number.upb.c
  - src/core/ext/upb-generated/envoy/type/matcher/v3/path.upb.c
  - src/core/ext/upb-generated/envoy/type/matcher/v3/regex.upb.c
  - src/core/ext/upb-generated/envoy/type/matcher/v3/string.upb.c
  - src/core/ext/upb-generated/envoy/type/matcher/v3/struct.upb.c
  - src/core/ext/upb-generated/envoy/type/matcher/v3/value.upb.c
  - src/core/ext/upb-generated/envoy/type/metadata/v3/metadata.upb.c
  - src/core/ext/upb-generated/envoy/type/tracing/v3/custom_tag.upb.c
  - src/core/ext/upb-generated/envoy/type/v3/hash_policy.upb.c
  - src/core/ext/upb-generated/envoy/type/v3/http.upb.c
  - src/core/ext/upb-generated/envoy/type/v3/http_status.upb.c
  - src/core/ext/upb-generated/envoy/type/v3/percent.upb.c
  - src/core/ext/upb-generated/envoy/type/v3/range.upb.c
  - src/core/ext/upb-generated/envoy/type/v3/ratelimit_unit.upb.c
  - src/core/ext/upb-generated/envoy/type/v3/semantic_version.upb.c
  - src/core/ext/upb-generated/envoy/type/v3/token_bucket.upb.c
  - src/core/ext/upb-generated/google/api/annotations.upb.c
  - src/core/ext/upb-generated/google/api/expr/v1alpha1/checked.upb.c
  - src/core/ext/upb-generated/google/api/expr/v1alpha1/syntax.upb.c
  - src/core/ext/upb-generated/google/api/http.upb.c
  - src/core/ext/upb-generated/google/api/httpbody.upb.c
  - src/core/ext/upb-generated/google/protobuf/any.upb.c
  - src/core/ext/upb-generated/google/protobuf/descriptor.upb.c
  - src/core/ext/upb-generated/google/protobuf/duration.upb.c
  - src/core/ext/upb-generated/google/protobuf/empty.upb.c
  - src/core/ext/upb-generated/google/protobuf/struct.upb.c
  - src/core/ext/upb-generated/google/protobuf/timestamp.upb.c
  - src/core/ext/upb-generated/google/protobuf/wrappers.upb.c
  - src/core/ext/upb-generated/google/rpc/status.upb.c
  - src/core/ext/upb-generated/opencensus/proto/trace/v1/trace_config.upb.c
  - src/core/ext/upb-generated/src/proto/grpc/gcp/altscontext.upb.c
  - src/core/ext/upb-generated/src/proto/grpc/gcp/handshaker.upb.c
  - src/core/ext/upb-generated/src/proto/grpc/gcp/transport_security_common.upb.c
  - src/core/ext/upb-generated/src/proto/grpc/health/v1/health.upb.c
  - src/core/ext/upb-generated/src/proto/grpc/lb/v1/load_balancer.upb.c
  - src/core/ext/upb-generated/src/proto/grpc/lookup/v1/rls.upb.c
  - src/core/ext/upb-generated/src/proto/grpc/lookup/v1/rls_config.upb.c
  - src/core/ext/upb-generated/udpa/annotations/migrate.upb.c
  - src/core/ext/upb-generated/udpa/annotations/security.upb.c
  - src/core/ext/upb-generated/udpa/annotations/sensitive.upb.c
  - src/core/ext/upb-generated/udpa/annotations/status.upb.c
  - src/core/ext/upb-generated/udpa/annotations/versioning.upb.c
  - src/core/ext/upb-generated/validate/validate.upb.c
  - src/core/ext/upb-generated/xds/annotations/v3/migrate.upb.c
  - src/core/ext/upb-generated/xds/annotations/v3/security.upb.c
  - src/core/ext/upb-generated/xds/annotations/v3/sensitive.upb.c
  - src/core/ext/upb-generated/xds/annotations/v3/status.upb.c
  - src/core/ext/upb-generated/xds/annotations/v3/versioning.upb.c
  - src/core/ext/upb-generated/xds/core/v3/authority.upb.c
  - src/core/ext/upb-generated/xds/core/v3/collection_entry.upb.c
  - src/core/ext/upb-generated/xds/core/v3/context_params.upb.c
  - src/core/ext/upb-generated/xds/core/v3/extension.upb.c
  - src/core/ext/upb-generated/xds/core/v3/resource.upb.c
  - src/core/ext/upb-generated/xds/core/v3/resource_locator.upb.c
  - src/core/ext/upb-generated/xds/core/v3/resource_name.upb.c
  - src/core/ext/upb-generated/xds/data/orca/v3/orca_load_report.upb.c
  - src/core/ext/upb-generated/xds/service/orca/v3/orca.upb.c
  - src/core/ext/upb-generated/xds/type/matcher/v3/matcher.upb.c
  - src/core/ext/upb-generated/xds/type/matcher/v3/regex.upb.c
  - src/core/ext/upb-generated/xds/type/matcher/v3/string.upb.c
  - src/core/ext/upb-generated/xds/type/v3/typed_struct.upb.c
  - src/core/ext/upbdefs-generated/envoy/admin/v3/certs.upbdefs.c
  - src/core/ext/upbdefs-generated/envoy/admin/v3/clusters.upbdefs.c
  - src/core/ext/upbdefs-generated/envoy/admin/v3/config_dump.upbdefs.c
  - src/core/ext/upbdefs-generated/envoy/admin/v3/init_dump.upbdefs.c
  - src/core/ext/upbdefs-generated/envoy/admin/v3/listeners.upbdefs.c
  - src/core/ext/upbdefs-generated/envoy/admin/v3/memory.upbdefs.c
  - src/core/ext/upbdefs-generated/envoy/admin/v3/metrics.upbdefs.c
  - src/core/ext/upbdefs-generated/envoy/admin/v3/mutex_stats.upbdefs.c
  - src/core/ext/upbdefs-generated/envoy/admin/v3/server_info.upbdefs.c
  - src/core/ext/upbdefs-generated/envoy/admin/v3/tap.upbdefs.c
  - src/core/ext/upbdefs-generated/envoy/annotations/deprecation.upbdefs.c
  - src/core/ext/upbdefs-generated/envoy/annotations/resource.upbdefs.c
  - src/core/ext/upbdefs-generated/envoy/config/accesslog/v3/accesslog.upbdefs.c
  - src/core/ext/upbdefs-generated/envoy/config/bootstrap/v3/bootstrap.upbdefs.c
  - src/core/ext/upbdefs-generated/envoy/config/cluster/v3/circuit_breaker.upbdefs.c
  - src/core/ext/upbdefs-generated/envoy/config/cluster/v3/cluster.upbdefs.c
  - src/core/ext/upbdefs-generated/envoy/config/cluster/v3/filter.upbdefs.c
  - src/core/ext/upbdefs-generated/envoy/config/cluster/v3/outlier_detection.upbdefs.c
  - src/core/ext/upbdefs-generated/envoy/config/common/matcher/v3/matcher.upbdefs.c
  - src/core/ext/upbdefs-generated/envoy/config/core/v3/address.upbdefs.c
  - src/core/ext/upbdefs-generated/envoy/config/core/v3/backoff.upbdefs.c
  - src/core/ext/upbdefs-generated/envoy/config/core/v3/base.upbdefs.c
  - src/core/ext/upbdefs-generated/envoy/config/core/v3/config_source.upbdefs.c
  - src/core/ext/upbdefs-generated/envoy/config/core/v3/event_service_config.upbdefs.c
  - src/core/ext/upbdefs-generated/envoy/config/core/v3/extension.upbdefs.c
  - src/core/ext/upbdefs-generated/envoy/config/core/v3/grpc_method_list.upbdefs.c
  - src/core/ext/upbdefs-generated/envoy/config/core/v3/grpc_service.upbdefs.c
  - src/core/ext/upbdefs-generated/envoy/config/core/v3/health_check.upbdefs.c
  - src/core/ext/upbdefs-generated/envoy/config/core/v3/http_uri.upbdefs.c
  - src/core/ext/upbdefs-generated/envoy/config/core/v3/protocol.upbdefs.c
  - src/core/ext/upbdefs-generated/envoy/config/core/v3/proxy_protocol.upbdefs.c
  - src/core/ext/upbdefs-generated/envoy/config/core/v3/resolver.upbdefs.c
  - src/core/ext/upbdefs-generated/envoy/config/core/v3/socket_option.upbdefs.c
  - src/core/ext/upbdefs-generated/envoy/config/core/v3/substitution_format_string.upbdefs.c
  - src/core/ext/upbdefs-generated/envoy/config/core/v3/udp_socket_config.upbdefs.c
  - src/core/ext/upbdefs-generated/envoy/config/endpoint/v3/endpoint.upbdefs.c
  - src/core/ext/upbdefs-generated/envoy/config/endpoint/v3/endpoint_components.upbdefs.c
  - src/core/ext/upbdefs-generated/envoy/config/endpoint/v3/load_report.upbdefs.c
  - src/core/ext/upbdefs-generated/envoy/config/listener/v3/api_listener.upbdefs.c
  - src/core/ext/upbdefs-generated/envoy/config/listener/v3/listener.upbdefs.c
  - src/core/ext/upbdefs-generated/envoy/config/listener/v3/listener_components.upbdefs.c
  - src/core/ext/upbdefs-generated/envoy/config/listener/v3/quic_config.upbdefs.c
  - src/core/ext/upbdefs-generated/envoy/config/listener/v3/udp_listener_config.upbdefs.c
  - src/core/ext/upbdefs-generated/envoy/config/metrics/v3/metrics_service.upbdefs.c
  - src/core/ext/upbdefs-generated/envoy/config/metrics/v3/stats.upbdefs.c
  - src/core/ext/upbdefs-generated/envoy/config/overload/v3/overload.upbdefs.c
  - src/core/ext/upbdefs-generated/envoy/config/rbac/v3/rbac.upbdefs.c
  - src/core/ext/upbdefs-generated/envoy/config/route/v3/route.upbdefs.c
  - src/core/ext/upbdefs-generated/envoy/config/route/v3/route_components.upbdefs.c
  - src/core/ext/upbdefs-generated/envoy/config/route/v3/scoped_route.upbdefs.c
  - src/core/ext/upbdefs-generated/envoy/config/tap/v3/common.upbdefs.c
  - src/core/ext/upbdefs-generated/envoy/config/trace/v3/datadog.upbdefs.c
  - src/core/ext/upbdefs-generated/envoy/config/trace/v3/dynamic_ot.upbdefs.c
  - src/core/ext/upbdefs-generated/envoy/config/trace/v3/http_tracer.upbdefs.c
  - src/core/ext/upbdefs-generated/envoy/config/trace/v3/lightstep.upbdefs.c
  - src/core/ext/upbdefs-generated/envoy/config/trace/v3/opencensus.upbdefs.c
  - src/core/ext/upbdefs-generated/envoy/config/trace/v3/service.upbdefs.c
  - src/core/ext/upbdefs-generated/envoy/config/trace/v3/skywalking.upbdefs.c
  - src/core/ext/upbdefs-generated/envoy/config/trace/v3/trace.upbdefs.c
  - src/core/ext/upbdefs-generated/envoy/config/trace/v3/xray.upbdefs.c
  - src/core/ext/upbdefs-generated/envoy/config/trace/v3/zipkin.upbdefs.c
  - src/core/ext/upbdefs-generated/envoy/extensions/clusters/aggregate/v3/cluster.upbdefs.c
  - src/core/ext/upbdefs-generated/envoy/extensions/filters/common/fault/v3/fault.upbdefs.c
  - src/core/ext/upbdefs-generated/envoy/extensions/filters/http/fault/v3/fault.upbdefs.c
  - src/core/ext/upbdefs-generated/envoy/extensions/filters/http/rbac/v3/rbac.upbdefs.c
  - src/core/ext/upbdefs-generated/envoy/extensions/filters/http/router/v3/router.upbdefs.c
  - src/core/ext/upbdefs-generated/envoy/extensions/filters/network/http_connection_manager/v3/http_connection_manager.upbdefs.c
  - src/core/ext/upbdefs-generated/envoy/extensions/transport_sockets/tls/v3/cert.upbdefs.c
  - src/core/ext/upbdefs-generated/envoy/extensions/transport_sockets/tls/v3/common.upbdefs.c
  - src/core/ext/upbdefs-generated/envoy/extensions/transport_sockets/tls/v3/secret.upbdefs.c
  - src/core/ext/upbdefs-generated/envoy/extensions/transport_sockets/tls/v3/tls.upbdefs.c
  - src/core/ext/upbdefs-generated/envoy/extensions/transport_sockets/tls/v3/tls_spiffe_validator_config.upbdefs.c
  - src/core/ext/upbdefs-generated/envoy/service/discovery/v3/ads.upbdefs.c
  - src/core/ext/upbdefs-generated/envoy/service/discovery/v3/discovery.upbdefs.c
  - src/core/ext/upbdefs-generated/envoy/service/load_stats/v3/lrs.upbdefs.c
  - src/core/ext/upbdefs-generated/envoy/service/status/v3/csds.upbdefs.c
  - src/core/ext/upbdefs-generated/envoy/type/http/v3/cookie.upbdefs.c
  - src/core/ext/upbdefs-generated/envoy/type/http/v3/path_transformation.upbdefs.c
  - src/core/ext/upbdefs-generated/envoy/type/matcher/v3/http_inputs.upbdefs.c
  - src/core/ext/upbdefs-generated/envoy/type/matcher/v3/metadata.upbdefs.c
  - src/core/ext/upbdefs-generated/envoy/type/matcher/v3/node.upbdefs.c
  - src/core/ext/upbdefs-generated/envoy/type/matcher/v3/number.upbdefs.c
  - src/core/ext/upbdefs-generated/envoy/type/matcher/v3/path.upbdefs.c
  - src/core/ext/upbdefs-generated/envoy/type/matcher/v3/regex.upbdefs.c
  - src/core/ext/upbdefs-generated/envoy/type/matcher/v3/string.upbdefs.c
  - src/core/ext/upbdefs-generated/envoy/type/matcher/v3/struct.upbdefs.c
  - src/core/ext/upbdefs-generated/envoy/type/matcher/v3/value.upbdefs.c
  - src/core/ext/upbdefs-generated/envoy/type/metadata/v3/metadata.upbdefs.c
  - src/core/ext/upbdefs-generated/envoy/type/tracing/v3/custom_tag.upbdefs.c
  - src/core/ext/upbdefs-generated/envoy/type/v3/hash_policy.upbdefs.c
  - src/core/ext/upbdefs-generated/envoy/type/v3/http.upbdefs.c
  - src/core/ext/upbdefs-generated/envoy/type/v3/http_status.upbdefs.c
  - src/core/ext/upbdefs-generated/envoy/type/v3/percent.upbdefs.c
  - src/core/ext/upbdefs-generated/envoy/type/v3/range.upbdefs.c
  - src/core/ext/upbdefs-generated/envoy/type/v3/ratelimit_unit.upbdefs.c
  - src/core/ext/upbdefs-generated/envoy/type/v3/semantic_version.upbdefs.c
  - src/core/ext/upbdefs-generated/envoy/type/v3/token_bucket.upbdefs.c
  - src/core/ext/upbdefs-generated/google/api/annotations.upbdefs.c
  - src/core/ext/upbdefs-generated/google/api/expr/v1alpha1/checked.upbdefs.c
  - src/core/ext/upbdefs-generated/google/api/expr/v1alpha1/syntax.upbdefs.c
  - src/core/ext/upbdefs-generated/google/api/http.upbdefs.c
  - src/core/ext/upbdefs-generated/google/api/httpbody.upbdefs.c
  - src/core/ext/upbdefs-generated/google/protobuf/any.upbdefs.c
  - src/core/ext/upbdefs-generated/google/protobuf/descriptor.upbdefs.c
  - src/core/ext/upbdefs-generated/google/protobuf/duration.upbdefs.c
  - src/core/ext/upbdefs-generated/google/protobuf/empty.upbdefs.c
  - src/core/ext/upbdefs-generated/google/protobuf/struct.upbdefs.c
  - src/core/ext/upbdefs-generated/google/protobuf/timestamp.upbdefs.c
  - src/core/ext/upbdefs-generated/google/protobuf/wrappers.upbdefs.c
  - src/core/ext/upbdefs-generated/google/rpc/status.upbdefs.c
  - src/core/ext/upbdefs-generated/opencensus/proto/trace/v1/trace_config.upbdefs.c
  - src/core/ext/upbdefs-generated/src/proto/grpc/lookup/v1/rls_config.upbdefs.c
  - src/core/ext/upbdefs-generated/udpa/annotations/migrate.upbdefs.c
  - src/core/ext/upbdefs-generated/udpa/annotations/security.upbdefs.c
  - src/core/ext/upbdefs-generated/udpa/annotations/sensitive.upbdefs.c
  - src/core/ext/upbdefs-generated/udpa/annotations/status.upbdefs.c
  - src/core/ext/upbdefs-generated/udpa/annotations/versioning.upbdefs.c
  - src/core/ext/upbdefs-generated/validate/validate.upbdefs.c
  - src/core/ext/upbdefs-generated/xds/annotations/v3/migrate.upbdefs.c
  - src/core/ext/upbdefs-generated/xds/annotations/v3/security.upbdefs.c
  - src/core/ext/upbdefs-generated/xds/annotations/v3/sensitive.upbdefs.c
  - src/core/ext/upbdefs-generated/xds/annotations/v3/status.upbdefs.c
  - src/core/ext/upbdefs-generated/xds/annotations/v3/versioning.upbdefs.c
  - src/core/ext/upbdefs-generated/xds/core/v3/authority.upbdefs.c
  - src/core/ext/upbdefs-generated/xds/core/v3/collection_entry.upbdefs.c
  - src/core/ext/upbdefs-generated/xds/core/v3/context_params.upbdefs.c
  - src/core/ext/upbdefs-generated/xds/core/v3/extension.upbdefs.c
  - src/core/ext/upbdefs-generated/xds/core/v3/resource.upbdefs.c
  - src/core/ext/upbdefs-generated/xds/core/v3/resource_locator.upbdefs.c
  - src/core/ext/upbdefs-generated/xds/core/v3/resource_name.upbdefs.c
  - src/core/ext/upbdefs-generated/xds/type/matcher/v3/matcher.upbdefs.c
  - src/core/ext/upbdefs-generated/xds/type/matcher/v3/regex.upbdefs.c
  - src/core/ext/upbdefs-generated/xds/type/matcher/v3/string.upbdefs.c
  - src/core/ext/upbdefs-generated/xds/type/v3/typed_struct.upbdefs.c
  - src/core/ext/xds/certificate_provider_registry.cc
  - src/core/ext/xds/certificate_provider_store.cc
  - src/core/ext/xds/file_watcher_certificate_provider_factory.cc
  - src/core/ext/xds/xds_api.cc
  - src/core/ext/xds/xds_bootstrap.cc
  - src/core/ext/xds/xds_certificate_provider.cc
  - src/core/ext/xds/xds_channel_stack_modifier.cc
  - src/core/ext/xds/xds_client.cc
  - src/core/ext/xds/xds_client_stats.cc
  - src/core/ext/xds/xds_cluster.cc
  - src/core/ext/xds/xds_cluster_specifier_plugin.cc
  - src/core/ext/xds/xds_common_types.cc
  - src/core/ext/xds/xds_endpoint.cc
  - src/core/ext/xds/xds_http_fault_filter.cc
  - src/core/ext/xds/xds_http_filters.cc
  - src/core/ext/xds/xds_http_rbac_filter.cc
  - src/core/ext/xds/xds_lb_policy_registry.cc
  - src/core/ext/xds/xds_listener.cc
  - src/core/ext/xds/xds_resource_type.cc
  - src/core/ext/xds/xds_route_config.cc
  - src/core/ext/xds/xds_routing.cc
  - src/core/ext/xds/xds_server_config_fetcher.cc
  - src/core/lib/address_utils/parse_address.cc
  - src/core/lib/address_utils/sockaddr_utils.cc
  - src/core/lib/backoff/backoff.cc
  - src/core/lib/channel/channel_args.cc
  - src/core/lib/channel/channel_args_preconditioning.cc
  - src/core/lib/channel/channel_stack.cc
  - src/core/lib/channel/channel_stack_builder.cc
  - src/core/lib/channel/channel_stack_builder_impl.cc
  - src/core/lib/channel/channel_trace.cc
  - src/core/lib/channel/channelz.cc
  - src/core/lib/channel/channelz_registry.cc
  - src/core/lib/channel/connected_channel.cc
  - src/core/lib/channel/promise_based_filter.cc
  - src/core/lib/channel/status_util.cc
  - src/core/lib/compression/compression.cc
  - src/core/lib/compression/compression_internal.cc
  - src/core/lib/compression/message_compress.cc
  - src/core/lib/config/core_configuration.cc
  - src/core/lib/debug/stats.cc
  - src/core/lib/debug/stats_data.cc
  - src/core/lib/debug/trace.cc
  - src/core/lib/event_engine/channel_args_endpoint_config.cc
  - src/core/lib/event_engine/default_event_engine_factory.cc
  - src/core/lib/event_engine/event_engine.cc
  - src/core/lib/event_engine/iomgr_engine/iomgr_engine.cc
  - src/core/lib/event_engine/iomgr_engine/thread_pool.cc
  - src/core/lib/event_engine/iomgr_engine/time_averaged_stats.cc
  - src/core/lib/event_engine/iomgr_engine/timer.cc
  - src/core/lib/event_engine/iomgr_engine/timer_heap.cc
  - src/core/lib/event_engine/iomgr_engine/timer_manager.cc
  - src/core/lib/event_engine/memory_allocator.cc
  - src/core/lib/event_engine/resolved_address.cc
  - src/core/lib/event_engine/slice.cc
  - src/core/lib/event_engine/slice_buffer.cc
  - src/core/lib/event_engine/trace.cc
  - src/core/lib/gprpp/status_helper.cc
  - src/core/lib/gprpp/time.cc
  - src/core/lib/http/format_request.cc
  - src/core/lib/http/httpcli.cc
  - src/core/lib/http/httpcli_security_connector.cc
  - src/core/lib/http/parser.cc
  - src/core/lib/iomgr/buffer_list.cc
  - src/core/lib/iomgr/call_combiner.cc
  - src/core/lib/iomgr/cfstream_handle.cc
  - src/core/lib/iomgr/combiner.cc
  - src/core/lib/iomgr/dualstack_socket_posix.cc
  - src/core/lib/iomgr/endpoint.cc
  - src/core/lib/iomgr/endpoint_cfstream.cc
  - src/core/lib/iomgr/endpoint_pair_posix.cc
  - src/core/lib/iomgr/endpoint_pair_windows.cc
  - src/core/lib/iomgr/error.cc
  - src/core/lib/iomgr/error_cfstream.cc
  - src/core/lib/iomgr/ev_apple.cc
  - src/core/lib/iomgr/ev_epoll1_linux.cc
  - src/core/lib/iomgr/ev_poll_posix.cc
  - src/core/lib/iomgr/ev_posix.cc
  - src/core/lib/iomgr/ev_windows.cc
  - src/core/lib/iomgr/exec_ctx.cc
  - src/core/lib/iomgr/executor.cc
  - src/core/lib/iomgr/executor/mpmcqueue.cc
  - src/core/lib/iomgr/executor/threadpool.cc
  - src/core/lib/iomgr/fork_posix.cc
  - src/core/lib/iomgr/fork_windows.cc
  - src/core/lib/iomgr/gethostname_fallback.cc
  - src/core/lib/iomgr/gethostname_host_name_max.cc
  - src/core/lib/iomgr/gethostname_sysconf.cc
  - src/core/lib/iomgr/grpc_if_nametoindex_posix.cc
  - src/core/lib/iomgr/grpc_if_nametoindex_unsupported.cc
  - src/core/lib/iomgr/internal_errqueue.cc
  - src/core/lib/iomgr/iocp_windows.cc
  - src/core/lib/iomgr/iomgr.cc
  - src/core/lib/iomgr/iomgr_internal.cc
  - src/core/lib/iomgr/iomgr_posix.cc
  - src/core/lib/iomgr/iomgr_posix_cfstream.cc
  - src/core/lib/iomgr/iomgr_windows.cc
  - src/core/lib/iomgr/load_file.cc
  - src/core/lib/iomgr/lockfree_event.cc
  - src/core/lib/iomgr/polling_entity.cc
  - src/core/lib/iomgr/pollset.cc
  - src/core/lib/iomgr/pollset_set.cc
  - src/core/lib/iomgr/pollset_set_windows.cc
  - src/core/lib/iomgr/pollset_windows.cc
  - src/core/lib/iomgr/resolve_address.cc
  - src/core/lib/iomgr/resolve_address_posix.cc
  - src/core/lib/iomgr/resolve_address_windows.cc
  - src/core/lib/iomgr/sockaddr_utils_posix.cc
  - src/core/lib/iomgr/socket_factory_posix.cc
  - src/core/lib/iomgr/socket_mutator.cc
  - src/core/lib/iomgr/socket_utils_common_posix.cc
  - src/core/lib/iomgr/socket_utils_linux.cc
  - src/core/lib/iomgr/socket_utils_posix.cc
  - src/core/lib/iomgr/socket_utils_windows.cc
  - src/core/lib/iomgr/socket_windows.cc
  - src/core/lib/iomgr/tcp_client.cc
  - src/core/lib/iomgr/tcp_client_cfstream.cc
  - src/core/lib/iomgr/tcp_client_posix.cc
  - src/core/lib/iomgr/tcp_client_windows.cc
  - src/core/lib/iomgr/tcp_posix.cc
  - src/core/lib/iomgr/tcp_server.cc
  - src/core/lib/iomgr/tcp_server_posix.cc
  - src/core/lib/iomgr/tcp_server_utils_posix_common.cc
  - src/core/lib/iomgr/tcp_server_utils_posix_ifaddrs.cc
  - src/core/lib/iomgr/tcp_server_utils_posix_noifaddrs.cc
  - src/core/lib/iomgr/tcp_server_windows.cc
  - src/core/lib/iomgr/tcp_windows.cc
  - src/core/lib/iomgr/time_averaged_stats.cc
  - src/core/lib/iomgr/timer.cc
  - src/core/lib/iomgr/timer_generic.cc
  - src/core/lib/iomgr/timer_heap.cc
  - src/core/lib/iomgr/timer_manager.cc
  - src/core/lib/iomgr/unix_sockets_posix.cc
  - src/core/lib/iomgr/unix_sockets_posix_noop.cc
  - src/core/lib/iomgr/wakeup_fd_eventfd.cc
  - src/core/lib/iomgr/wakeup_fd_nospecial.cc
  - src/core/lib/iomgr/wakeup_fd_pipe.cc
  - src/core/lib/iomgr/wakeup_fd_posix.cc
  - src/core/lib/iomgr/work_serializer.cc
  - src/core/lib/json/json_reader.cc
  - src/core/lib/json/json_util.cc
  - src/core/lib/json/json_writer.cc
  - src/core/lib/matchers/matchers.cc
  - src/core/lib/promise/activity.cc
  - src/core/lib/promise/sleep.cc
  - src/core/lib/resolver/resolver.cc
  - src/core/lib/resolver/resolver_registry.cc
  - src/core/lib/resolver/server_address.cc
  - src/core/lib/resource_quota/api.cc
  - src/core/lib/resource_quota/arena.cc
  - src/core/lib/resource_quota/memory_quota.cc
  - src/core/lib/resource_quota/resource_quota.cc
  - src/core/lib/resource_quota/thread_quota.cc
  - src/core/lib/resource_quota/trace.cc
  - src/core/lib/security/authorization/authorization_policy_provider_vtable.cc
  - src/core/lib/security/authorization/evaluate_args.cc
  - src/core/lib/security/authorization/grpc_authorization_engine.cc
  - src/core/lib/security/authorization/grpc_server_authz_filter.cc
  - src/core/lib/security/authorization/matchers.cc
  - src/core/lib/security/authorization/rbac_policy.cc
  - src/core/lib/security/context/security_context.cc
  - src/core/lib/security/credentials/alts/alts_credentials.cc
  - src/core/lib/security/credentials/alts/check_gcp_environment.cc
  - src/core/lib/security/credentials/alts/check_gcp_environment_linux.cc
  - src/core/lib/security/credentials/alts/check_gcp_environment_no_op.cc
  - src/core/lib/security/credentials/alts/check_gcp_environment_windows.cc
  - src/core/lib/security/credentials/alts/grpc_alts_credentials_client_options.cc
  - src/core/lib/security/credentials/alts/grpc_alts_credentials_options.cc
  - src/core/lib/security/credentials/alts/grpc_alts_credentials_server_options.cc
  - src/core/lib/security/credentials/call_creds_util.cc
  - src/core/lib/security/credentials/channel_creds_registry_init.cc
  - src/core/lib/security/credentials/composite/composite_credentials.cc
  - src/core/lib/security/credentials/credentials.cc
  - src/core/lib/security/credentials/external/aws_external_account_credentials.cc
  - src/core/lib/security/credentials/external/aws_request_signer.cc
  - src/core/lib/security/credentials/external/external_account_credentials.cc
  - src/core/lib/security/credentials/external/file_external_account_credentials.cc
  - src/core/lib/security/credentials/external/url_external_account_credentials.cc
  - src/core/lib/security/credentials/fake/fake_credentials.cc
  - src/core/lib/security/credentials/google_default/credentials_generic.cc
  - src/core/lib/security/credentials/google_default/google_default_credentials.cc
  - src/core/lib/security/credentials/iam/iam_credentials.cc
  - src/core/lib/security/credentials/insecure/insecure_credentials.cc
  - src/core/lib/security/credentials/jwt/json_token.cc
  - src/core/lib/security/credentials/jwt/jwt_credentials.cc
  - src/core/lib/security/credentials/jwt/jwt_verifier.cc
  - src/core/lib/security/credentials/local/local_credentials.cc
  - src/core/lib/security/credentials/oauth2/oauth2_credentials.cc
  - src/core/lib/security/credentials/plugin/plugin_credentials.cc
  - src/core/lib/security/credentials/ssl/ssl_credentials.cc
  - src/core/lib/security/credentials/tls/grpc_tls_certificate_distributor.cc
  - src/core/lib/security/credentials/tls/grpc_tls_certificate_provider.cc
  - src/core/lib/security/credentials/tls/grpc_tls_certificate_verifier.cc
  - src/core/lib/security/credentials/tls/grpc_tls_credentials_options.cc
  - src/core/lib/security/credentials/tls/tls_credentials.cc
  - src/core/lib/security/credentials/tls/tls_utils.cc
  - src/core/lib/security/credentials/xds/xds_credentials.cc
  - src/core/lib/security/security_connector/alts/alts_security_connector.cc
  - src/core/lib/security/security_connector/fake/fake_security_connector.cc
  - src/core/lib/security/security_connector/insecure/insecure_security_connector.cc
  - src/core/lib/security/security_connector/load_system_roots_fallback.cc
  - src/core/lib/security/security_connector/load_system_roots_supported.cc
  - src/core/lib/security/security_connector/local/local_security_connector.cc
  - src/core/lib/security/security_connector/security_connector.cc
  - src/core/lib/security/security_connector/ssl/ssl_security_connector.cc
  - src/core/lib/security/security_connector/ssl_utils.cc
  - src/core/lib/security/security_connector/ssl_utils_config.cc
  - src/core/lib/security/security_connector/tls/tls_security_connector.cc
  - src/core/lib/security/transport/client_auth_filter.cc
  - src/core/lib/security/transport/secure_endpoint.cc
  - src/core/lib/security/transport/security_handshaker.cc
  - src/core/lib/security/transport/server_auth_filter.cc
  - src/core/lib/security/transport/tsi_error.cc
  - src/core/lib/security/util/json_util.cc
  - src/core/lib/service_config/service_config_impl.cc
  - src/core/lib/service_config/service_config_parser.cc
  - src/core/lib/slice/b64.cc
  - src/core/lib/slice/percent_encoding.cc
  - src/core/lib/slice/slice.cc
  - src/core/lib/slice/slice_api.cc
  - src/core/lib/slice/slice_buffer.cc
  - src/core/lib/slice/slice_buffer_api.cc
  - src/core/lib/slice/slice_refcount.cc
  - src/core/lib/slice/slice_string_helpers.cc
  - src/core/lib/surface/api_trace.cc
  - src/core/lib/surface/builtins.cc
  - src/core/lib/surface/byte_buffer.cc
  - src/core/lib/surface/byte_buffer_reader.cc
  - src/core/lib/surface/call.cc
  - src/core/lib/surface/call_details.cc
  - src/core/lib/surface/call_log_batch.cc
  - src/core/lib/surface/channel.cc
  - src/core/lib/surface/channel_init.cc
  - src/core/lib/surface/channel_ping.cc
  - src/core/lib/surface/channel_stack_type.cc
  - src/core/lib/surface/completion_queue.cc
  - src/core/lib/surface/completion_queue_factory.cc
  - src/core/lib/surface/event_string.cc
  - src/core/lib/surface/init.cc
  - src/core/lib/surface/lame_client.cc
  - src/core/lib/surface/metadata_array.cc
  - src/core/lib/surface/server.cc
  - src/core/lib/surface/validate_metadata.cc
  - src/core/lib/surface/version.cc
  - src/core/lib/transport/bdp_estimator.cc
  - src/core/lib/transport/connectivity_state.cc
  - src/core/lib/transport/error_utils.cc
  - src/core/lib/transport/handshaker.cc
  - src/core/lib/transport/handshaker_registry.cc
  - src/core/lib/transport/http_connect_handshaker.cc
  - src/core/lib/transport/metadata_batch.cc
  - src/core/lib/transport/parsed_metadata.cc
  - src/core/lib/transport/pid_controller.cc
  - src/core/lib/transport/status_conversion.cc
  - src/core/lib/transport/tcp_connect_handshaker.cc
  - src/core/lib/transport/timeout_encoding.cc
  - src/core/lib/transport/transport.cc
  - src/core/lib/transport/transport_op_string.cc
  - src/core/lib/uri/uri_parser.cc
  - src/core/plugin_registry/grpc_plugin_registry.cc
  - src/core/plugin_registry/grpc_plugin_registry_extra.cc
  - src/core/tsi/alts/crypt/aes_gcm.cc
  - src/core/tsi/alts/crypt/gsec.cc
  - src/core/tsi/alts/frame_protector/alts_counter.cc
  - src/core/tsi/alts/frame_protector/alts_crypter.cc
  - src/core/tsi/alts/frame_protector/alts_frame_protector.cc
  - src/core/tsi/alts/frame_protector/alts_record_protocol_crypter_common.cc
  - src/core/tsi/alts/frame_protector/alts_seal_privacy_integrity_crypter.cc
  - src/core/tsi/alts/frame_protector/alts_unseal_privacy_integrity_crypter.cc
  - src/core/tsi/alts/frame_protector/frame_handler.cc
  - src/core/tsi/alts/handshaker/alts_handshaker_client.cc
  - src/core/tsi/alts/handshaker/alts_shared_resource.cc
  - src/core/tsi/alts/handshaker/alts_tsi_handshaker.cc
  - src/core/tsi/alts/handshaker/alts_tsi_utils.cc
  - src/core/tsi/alts/handshaker/transport_security_common_api.cc
  - src/core/tsi/alts/zero_copy_frame_protector/alts_grpc_integrity_only_record_protocol.cc
  - src/core/tsi/alts/zero_copy_frame_protector/alts_grpc_privacy_integrity_record_protocol.cc
  - src/core/tsi/alts/zero_copy_frame_protector/alts_grpc_record_protocol_common.cc
  - src/core/tsi/alts/zero_copy_frame_protector/alts_iovec_record_protocol.cc
  - src/core/tsi/alts/zero_copy_frame_protector/alts_zero_copy_grpc_protector.cc
  - src/core/tsi/fake_transport_security.cc
  - src/core/tsi/local_transport_security.cc
  - src/core/tsi/ssl/key_logging/ssl_key_logging.cc
  - src/core/tsi/ssl/session_cache/ssl_session_boringssl.cc
  - src/core/tsi/ssl/session_cache/ssl_session_cache.cc
  - src/core/tsi/ssl/session_cache/ssl_session_openssl.cc
  - src/core/tsi/ssl_transport_security.cc
  - src/core/tsi/transport_security.cc
  - src/core/tsi/transport_security_grpc.cc
  deps:
<<<<<<< HEAD
  - absl/cleanup:cleanup
=======
  - absl/container:flat_hash_map
>>>>>>> 82d95c25
  - absl/container:flat_hash_set
  - absl/container:inlined_vector
  - absl/functional:bind_front
  - absl/functional:function_ref
  - absl/hash:hash
  - absl/meta:type_traits
  - absl/status:statusor
  - absl/types:span
  - absl/types:variant
  - absl/utility:utility
  - gpr
  - libssl
  - address_sorting
  - upb
  baselib: true
  generate_plugin_registry: true
- name: grpc_test_util
  build: private
  language: c
  public_headers: []
  headers:
  - test/core/event_engine/test_init.h
  - test/core/util/build.h
  - test/core/util/cmdline.h
  - test/core/util/evaluate_args_test_util.h
  - test/core/util/fuzzer_util.h
  - test/core/util/grpc_profiler.h
  - test/core/util/histogram.h
  - test/core/util/mock_authorization_endpoint.h
  - test/core/util/mock_endpoint.h
  - test/core/util/parse_hexstring.h
  - test/core/util/passthru_endpoint.h
  - test/core/util/port.h
  - test/core/util/port_server_client.h
  - test/core/util/reconnect_server.h
  - test/core/util/resolve_localhost_ip46.h
  - test/core/util/slice_splitter.h
  - test/core/util/stack_tracer.h
  - test/core/util/subprocess.h
  - test/core/util/test_config.h
  - test/core/util/test_tcp_server.h
  - test/core/util/tls_utils.h
  - test/core/util/tracer_util.h
  src:
  - test/core/event_engine/test_init.cc
  - test/core/util/build.cc
  - test/core/util/cmdline.cc
  - test/core/util/fuzzer_util.cc
  - test/core/util/grpc_profiler.cc
  - test/core/util/histogram.cc
  - test/core/util/mock_endpoint.cc
  - test/core/util/parse_hexstring.cc
  - test/core/util/passthru_endpoint.cc
  - test/core/util/port.cc
  - test/core/util/port_isolated_runtime_environment.cc
  - test/core/util/port_server_client.cc
  - test/core/util/reconnect_server.cc
  - test/core/util/resolve_localhost_ip46.cc
  - test/core/util/slice_splitter.cc
  - test/core/util/stack_tracer.cc
  - test/core/util/subprocess_posix.cc
  - test/core/util/subprocess_windows.cc
  - test/core/util/test_config.cc
  - test/core/util/test_tcp_server.cc
  - test/core/util/tls_utils.cc
  - test/core/util/tracer_util.cc
  deps:
  - absl/debugging:failure_signal_handler
  - absl/debugging:stacktrace
  - absl/debugging:symbolize
  - grpc
- name: grpc_test_util_unsecure
  build: private
  language: c
  public_headers: []
  headers:
  - test/core/event_engine/test_init.h
  - test/core/util/build.h
  - test/core/util/cmdline.h
  - test/core/util/evaluate_args_test_util.h
  - test/core/util/fuzzer_util.h
  - test/core/util/grpc_profiler.h
  - test/core/util/histogram.h
  - test/core/util/mock_authorization_endpoint.h
  - test/core/util/mock_endpoint.h
  - test/core/util/parse_hexstring.h
  - test/core/util/passthru_endpoint.h
  - test/core/util/port.h
  - test/core/util/port_server_client.h
  - test/core/util/reconnect_server.h
  - test/core/util/resolve_localhost_ip46.h
  - test/core/util/slice_splitter.h
  - test/core/util/stack_tracer.h
  - test/core/util/subprocess.h
  - test/core/util/test_config.h
  - test/core/util/test_tcp_server.h
  - test/core/util/tracer_util.h
  src:
  - test/core/event_engine/test_init.cc
  - test/core/util/build.cc
  - test/core/util/cmdline.cc
  - test/core/util/fuzzer_util.cc
  - test/core/util/grpc_profiler.cc
  - test/core/util/histogram.cc
  - test/core/util/mock_endpoint.cc
  - test/core/util/parse_hexstring.cc
  - test/core/util/passthru_endpoint.cc
  - test/core/util/port.cc
  - test/core/util/port_isolated_runtime_environment.cc
  - test/core/util/port_server_client.cc
  - test/core/util/reconnect_server.cc
  - test/core/util/resolve_localhost_ip46.cc
  - test/core/util/slice_splitter.cc
  - test/core/util/stack_tracer.cc
  - test/core/util/subprocess_posix.cc
  - test/core/util/subprocess_windows.cc
  - test/core/util/test_config.cc
  - test/core/util/test_tcp_server.cc
  - test/core/util/tracer_util.cc
  deps:
  - absl/debugging:failure_signal_handler
  - absl/debugging:stacktrace
  - absl/debugging:symbolize
  - grpc_unsecure
- name: grpc_unsecure
  build: all
  language: c
  public_headers:
  - include/grpc/byte_buffer.h
  - include/grpc/byte_buffer_reader.h
  - include/grpc/census.h
  - include/grpc/compression.h
  - include/grpc/event_engine/endpoint_config.h
  - include/grpc/event_engine/event_engine.h
  - include/grpc/event_engine/internal/memory_allocator_impl.h
  - include/grpc/event_engine/memory_allocator.h
  - include/grpc/event_engine/memory_request.h
  - include/grpc/event_engine/port.h
  - include/grpc/event_engine/slice.h
  - include/grpc/event_engine/slice_buffer.h
  - include/grpc/fork.h
  - include/grpc/grpc.h
  - include/grpc/grpc_posix.h
  - include/grpc/grpc_security.h
  - include/grpc/grpc_security_constants.h
  - include/grpc/load_reporting.h
  - include/grpc/slice.h
  - include/grpc/slice_buffer.h
  - include/grpc/status.h
  - include/grpc/support/alloc.h
  - include/grpc/support/atm.h
  - include/grpc/support/atm_gcc_atomic.h
  - include/grpc/support/atm_gcc_sync.h
  - include/grpc/support/atm_windows.h
  - include/grpc/support/cpu.h
  - include/grpc/support/log.h
  - include/grpc/support/log_windows.h
  - include/grpc/support/port_platform.h
  - include/grpc/support/string_util.h
  - include/grpc/support/sync.h
  - include/grpc/support/sync_abseil.h
  - include/grpc/support/sync_custom.h
  - include/grpc/support/sync_generic.h
  - include/grpc/support/sync_posix.h
  - include/grpc/support/sync_windows.h
  - include/grpc/support/thd_id.h
  - include/grpc/support/time.h
  - include/grpc/support/workaround_list.h
  headers:
  - src/core/ext/filters/channel_idle/channel_idle_filter.h
  - src/core/ext/filters/channel_idle/idle_filter_state.h
  - src/core/ext/filters/client_channel/backend_metric.h
  - src/core/ext/filters/client_channel/backup_poller.h
  - src/core/ext/filters/client_channel/client_channel.h
  - src/core/ext/filters/client_channel/client_channel_channelz.h
  - src/core/ext/filters/client_channel/client_channel_factory.h
  - src/core/ext/filters/client_channel/config_selector.h
  - src/core/ext/filters/client_channel/connector.h
  - src/core/ext/filters/client_channel/dynamic_filters.h
  - src/core/ext/filters/client_channel/global_subchannel_pool.h
  - src/core/ext/filters/client_channel/health/health_check_client.h
  - src/core/ext/filters/client_channel/http_proxy.h
  - src/core/ext/filters/client_channel/lb_policy.h
  - src/core/ext/filters/client_channel/lb_policy/address_filtering.h
  - src/core/ext/filters/client_channel/lb_policy/backend_metric_data.h
  - src/core/ext/filters/client_channel/lb_policy/child_policy_handler.h
  - src/core/ext/filters/client_channel/lb_policy/grpclb/client_load_reporting_filter.h
  - src/core/ext/filters/client_channel/lb_policy/grpclb/grpclb.h
  - src/core/ext/filters/client_channel/lb_policy/grpclb/grpclb_balancer_addresses.h
  - src/core/ext/filters/client_channel/lb_policy/grpclb/grpclb_client_stats.h
  - src/core/ext/filters/client_channel/lb_policy/grpclb/load_balancer_api.h
  - src/core/ext/filters/client_channel/lb_policy/oob_backend_metric.h
  - src/core/ext/filters/client_channel/lb_policy/outlier_detection/outlier_detection.h
  - src/core/ext/filters/client_channel/lb_policy/ring_hash/ring_hash.h
  - src/core/ext/filters/client_channel/lb_policy/subchannel_list.h
  - src/core/ext/filters/client_channel/lb_policy_factory.h
  - src/core/ext/filters/client_channel/lb_policy_registry.h
  - src/core/ext/filters/client_channel/local_subchannel_pool.h
  - src/core/ext/filters/client_channel/proxy_mapper.h
  - src/core/ext/filters/client_channel/proxy_mapper_registry.h
  - src/core/ext/filters/client_channel/resolver/dns/c_ares/grpc_ares_ev_driver.h
  - src/core/ext/filters/client_channel/resolver/dns/c_ares/grpc_ares_wrapper.h
  - src/core/ext/filters/client_channel/resolver/dns/dns_resolver_selection.h
  - src/core/ext/filters/client_channel/resolver/fake/fake_resolver.h
  - src/core/ext/filters/client_channel/resolver/polling_resolver.h
  - src/core/ext/filters/client_channel/resolver_result_parsing.h
  - src/core/ext/filters/client_channel/retry_filter.h
  - src/core/ext/filters/client_channel/retry_service_config.h
  - src/core/ext/filters/client_channel/retry_throttle.h
  - src/core/ext/filters/client_channel/subchannel.h
  - src/core/ext/filters/client_channel/subchannel_interface.h
  - src/core/ext/filters/client_channel/subchannel_interface_internal.h
  - src/core/ext/filters/client_channel/subchannel_pool_interface.h
  - src/core/ext/filters/client_channel/subchannel_stream_client.h
  - src/core/ext/filters/deadline/deadline_filter.h
  - src/core/ext/filters/fault_injection/fault_injection_filter.h
  - src/core/ext/filters/fault_injection/service_config_parser.h
  - src/core/ext/filters/http/client/http_client_filter.h
  - src/core/ext/filters/http/client_authority_filter.h
  - src/core/ext/filters/http/message_compress/message_compress_filter.h
  - src/core/ext/filters/http/message_compress/message_decompress_filter.h
  - src/core/ext/filters/http/server/http_server_filter.h
  - src/core/ext/filters/message_size/message_size_filter.h
  - src/core/ext/transport/chttp2/alpn/alpn.h
  - src/core/ext/transport/chttp2/client/chttp2_connector.h
  - src/core/ext/transport/chttp2/server/chttp2_server.h
  - src/core/ext/transport/chttp2/transport/bin_decoder.h
  - src/core/ext/transport/chttp2/transport/bin_encoder.h
  - src/core/ext/transport/chttp2/transport/chttp2_transport.h
  - src/core/ext/transport/chttp2/transport/context_list.h
  - src/core/ext/transport/chttp2/transport/flow_control.h
  - src/core/ext/transport/chttp2/transport/frame.h
  - src/core/ext/transport/chttp2/transport/frame_data.h
  - src/core/ext/transport/chttp2/transport/frame_goaway.h
  - src/core/ext/transport/chttp2/transport/frame_ping.h
  - src/core/ext/transport/chttp2/transport/frame_rst_stream.h
  - src/core/ext/transport/chttp2/transport/frame_settings.h
  - src/core/ext/transport/chttp2/transport/frame_window_update.h
  - src/core/ext/transport/chttp2/transport/hpack_constants.h
  - src/core/ext/transport/chttp2/transport/hpack_encoder.h
  - src/core/ext/transport/chttp2/transport/hpack_encoder_table.h
  - src/core/ext/transport/chttp2/transport/hpack_parser.h
  - src/core/ext/transport/chttp2/transport/hpack_parser_table.h
  - src/core/ext/transport/chttp2/transport/http2_settings.h
  - src/core/ext/transport/chttp2/transport/huffsyms.h
  - src/core/ext/transport/chttp2/transport/internal.h
  - src/core/ext/transport/chttp2/transport/stream_map.h
  - src/core/ext/transport/chttp2/transport/varint.h
  - src/core/ext/transport/inproc/inproc_transport.h
  - src/core/ext/upb-generated/google/api/annotations.upb.h
  - src/core/ext/upb-generated/google/api/http.upb.h
  - src/core/ext/upb-generated/google/protobuf/any.upb.h
  - src/core/ext/upb-generated/google/protobuf/descriptor.upb.h
  - src/core/ext/upb-generated/google/protobuf/duration.upb.h
  - src/core/ext/upb-generated/google/protobuf/empty.upb.h
  - src/core/ext/upb-generated/google/protobuf/struct.upb.h
  - src/core/ext/upb-generated/google/protobuf/timestamp.upb.h
  - src/core/ext/upb-generated/google/protobuf/wrappers.upb.h
  - src/core/ext/upb-generated/google/rpc/status.upb.h
  - src/core/ext/upb-generated/src/proto/grpc/health/v1/health.upb.h
  - src/core/ext/upb-generated/src/proto/grpc/lb/v1/load_balancer.upb.h
  - src/core/ext/upb-generated/src/proto/grpc/lookup/v1/rls.upb.h
  - src/core/ext/upb-generated/validate/validate.upb.h
  - src/core/ext/upb-generated/xds/data/orca/v3/orca_load_report.upb.h
  - src/core/ext/upb-generated/xds/service/orca/v3/orca.upb.h
  - src/core/lib/address_utils/parse_address.h
  - src/core/lib/address_utils/sockaddr_utils.h
  - src/core/lib/avl/avl.h
  - src/core/lib/backoff/backoff.h
  - src/core/lib/channel/call_finalization.h
  - src/core/lib/channel/call_tracer.h
  - src/core/lib/channel/channel_args.h
  - src/core/lib/channel/channel_args_preconditioning.h
  - src/core/lib/channel/channel_fwd.h
  - src/core/lib/channel/channel_stack.h
  - src/core/lib/channel/channel_stack_builder.h
  - src/core/lib/channel/channel_stack_builder_impl.h
  - src/core/lib/channel/channel_trace.h
  - src/core/lib/channel/channelz.h
  - src/core/lib/channel/channelz_registry.h
  - src/core/lib/channel/connected_channel.h
  - src/core/lib/channel/context.h
  - src/core/lib/channel/promise_based_filter.h
  - src/core/lib/channel/status_util.h
  - src/core/lib/compression/compression_internal.h
  - src/core/lib/compression/message_compress.h
  - src/core/lib/config/core_configuration.h
  - src/core/lib/debug/stats.h
  - src/core/lib/debug/stats_data.h
  - src/core/lib/debug/trace.h
  - src/core/lib/event_engine/channel_args_endpoint_config.h
  - src/core/lib/event_engine/event_engine_factory.h
  - src/core/lib/event_engine/handle_containers.h
  - src/core/lib/event_engine/iomgr_engine/iomgr_engine.h
  - src/core/lib/event_engine/iomgr_engine/thread_pool.h
  - src/core/lib/event_engine/iomgr_engine/time_averaged_stats.h
  - src/core/lib/event_engine/iomgr_engine/timer.h
  - src/core/lib/event_engine/iomgr_engine/timer_heap.h
  - src/core/lib/event_engine/iomgr_engine/timer_manager.h
  - src/core/lib/event_engine/promise.h
  - src/core/lib/event_engine/trace.h
  - src/core/lib/gprpp/atomic_utils.h
  - src/core/lib/gprpp/bitset.h
  - src/core/lib/gprpp/chunked_vector.h
  - src/core/lib/gprpp/cpp_impl_of.h
  - src/core/lib/gprpp/dual_ref_counted.h
  - src/core/lib/gprpp/match.h
  - src/core/lib/gprpp/orphanable.h
  - src/core/lib/gprpp/overload.h
  - src/core/lib/gprpp/ref_counted.h
  - src/core/lib/gprpp/ref_counted_ptr.h
  - src/core/lib/gprpp/single_set_ptr.h
  - src/core/lib/gprpp/status_helper.h
  - src/core/lib/gprpp/table.h
  - src/core/lib/gprpp/time.h
  - src/core/lib/gprpp/unique_type_name.h
  - src/core/lib/http/format_request.h
  - src/core/lib/http/httpcli.h
  - src/core/lib/http/parser.h
  - src/core/lib/iomgr/block_annotate.h
  - src/core/lib/iomgr/buffer_list.h
  - src/core/lib/iomgr/call_combiner.h
  - src/core/lib/iomgr/cfstream_handle.h
  - src/core/lib/iomgr/closure.h
  - src/core/lib/iomgr/combiner.h
  - src/core/lib/iomgr/dynamic_annotations.h
  - src/core/lib/iomgr/endpoint.h
  - src/core/lib/iomgr/endpoint_cfstream.h
  - src/core/lib/iomgr/endpoint_pair.h
  - src/core/lib/iomgr/error.h
  - src/core/lib/iomgr/error_cfstream.h
  - src/core/lib/iomgr/error_internal.h
  - src/core/lib/iomgr/ev_apple.h
  - src/core/lib/iomgr/ev_epoll1_linux.h
  - src/core/lib/iomgr/ev_poll_posix.h
  - src/core/lib/iomgr/ev_posix.h
  - src/core/lib/iomgr/exec_ctx.h
  - src/core/lib/iomgr/executor.h
  - src/core/lib/iomgr/executor/mpmcqueue.h
  - src/core/lib/iomgr/executor/threadpool.h
  - src/core/lib/iomgr/gethostname.h
  - src/core/lib/iomgr/grpc_if_nametoindex.h
  - src/core/lib/iomgr/internal_errqueue.h
  - src/core/lib/iomgr/iocp_windows.h
  - src/core/lib/iomgr/iomgr.h
  - src/core/lib/iomgr/iomgr_fwd.h
  - src/core/lib/iomgr/iomgr_internal.h
  - src/core/lib/iomgr/load_file.h
  - src/core/lib/iomgr/lockfree_event.h
  - src/core/lib/iomgr/nameser.h
  - src/core/lib/iomgr/polling_entity.h
  - src/core/lib/iomgr/pollset.h
  - src/core/lib/iomgr/pollset_set.h
  - src/core/lib/iomgr/pollset_set_windows.h
  - src/core/lib/iomgr/pollset_windows.h
  - src/core/lib/iomgr/port.h
  - src/core/lib/iomgr/python_util.h
  - src/core/lib/iomgr/resolve_address.h
  - src/core/lib/iomgr/resolve_address_impl.h
  - src/core/lib/iomgr/resolve_address_posix.h
  - src/core/lib/iomgr/resolve_address_windows.h
  - src/core/lib/iomgr/resolved_address.h
  - src/core/lib/iomgr/sockaddr.h
  - src/core/lib/iomgr/sockaddr_posix.h
  - src/core/lib/iomgr/sockaddr_windows.h
  - src/core/lib/iomgr/socket_factory_posix.h
  - src/core/lib/iomgr/socket_mutator.h
  - src/core/lib/iomgr/socket_utils.h
  - src/core/lib/iomgr/socket_utils_posix.h
  - src/core/lib/iomgr/socket_windows.h
  - src/core/lib/iomgr/tcp_client.h
  - src/core/lib/iomgr/tcp_client_posix.h
  - src/core/lib/iomgr/tcp_posix.h
  - src/core/lib/iomgr/tcp_server.h
  - src/core/lib/iomgr/tcp_server_utils_posix.h
  - src/core/lib/iomgr/tcp_windows.h
  - src/core/lib/iomgr/time_averaged_stats.h
  - src/core/lib/iomgr/timer.h
  - src/core/lib/iomgr/timer_generic.h
  - src/core/lib/iomgr/timer_heap.h
  - src/core/lib/iomgr/timer_manager.h
  - src/core/lib/iomgr/unix_sockets_posix.h
  - src/core/lib/iomgr/wakeup_fd_pipe.h
  - src/core/lib/iomgr/wakeup_fd_posix.h
  - src/core/lib/iomgr/work_serializer.h
  - src/core/lib/json/json.h
  - src/core/lib/json/json_util.h
  - src/core/lib/promise/activity.h
  - src/core/lib/promise/arena_promise.h
  - src/core/lib/promise/call_push_pull.h
  - src/core/lib/promise/context.h
  - src/core/lib/promise/detail/basic_seq.h
  - src/core/lib/promise/detail/promise_factory.h
  - src/core/lib/promise/detail/promise_like.h
  - src/core/lib/promise/detail/status.h
  - src/core/lib/promise/detail/switch.h
  - src/core/lib/promise/exec_ctx_wakeup_scheduler.h
  - src/core/lib/promise/intra_activity_waiter.h
  - src/core/lib/promise/latch.h
  - src/core/lib/promise/loop.h
  - src/core/lib/promise/map.h
  - src/core/lib/promise/poll.h
  - src/core/lib/promise/promise.h
  - src/core/lib/promise/race.h
  - src/core/lib/promise/seq.h
  - src/core/lib/promise/sleep.h
  - src/core/lib/promise/try_seq.h
  - src/core/lib/resolver/resolver.h
  - src/core/lib/resolver/resolver_factory.h
  - src/core/lib/resolver/resolver_registry.h
  - src/core/lib/resolver/server_address.h
  - src/core/lib/resource_quota/api.h
  - src/core/lib/resource_quota/arena.h
  - src/core/lib/resource_quota/memory_quota.h
  - src/core/lib/resource_quota/resource_quota.h
  - src/core/lib/resource_quota/thread_quota.h
  - src/core/lib/resource_quota/trace.h
  - src/core/lib/security/authorization/authorization_engine.h
  - src/core/lib/security/authorization/authorization_policy_provider.h
  - src/core/lib/security/authorization/evaluate_args.h
  - src/core/lib/security/authorization/grpc_server_authz_filter.h
  - src/core/lib/security/context/security_context.h
  - src/core/lib/security/credentials/call_creds_util.h
  - src/core/lib/security/credentials/channel_creds_registry.h
  - src/core/lib/security/credentials/composite/composite_credentials.h
  - src/core/lib/security/credentials/credentials.h
  - src/core/lib/security/credentials/fake/fake_credentials.h
  - src/core/lib/security/credentials/insecure/insecure_credentials.h
  - src/core/lib/security/credentials/plugin/plugin_credentials.h
  - src/core/lib/security/credentials/tls/tls_utils.h
  - src/core/lib/security/security_connector/fake/fake_security_connector.h
  - src/core/lib/security/security_connector/insecure/insecure_security_connector.h
  - src/core/lib/security/security_connector/load_system_roots.h
  - src/core/lib/security/security_connector/load_system_roots_supported.h
  - src/core/lib/security/security_connector/security_connector.h
  - src/core/lib/security/transport/auth_filters.h
  - src/core/lib/security/transport/secure_endpoint.h
  - src/core/lib/security/transport/security_handshaker.h
  - src/core/lib/security/transport/tsi_error.h
  - src/core/lib/security/util/json_util.h
  - src/core/lib/service_config/service_config.h
  - src/core/lib/service_config/service_config_call_data.h
  - src/core/lib/service_config/service_config_impl.h
  - src/core/lib/service_config/service_config_parser.h
  - src/core/lib/slice/b64.h
  - src/core/lib/slice/percent_encoding.h
  - src/core/lib/slice/slice.h
  - src/core/lib/slice/slice_buffer.h
  - src/core/lib/slice/slice_internal.h
  - src/core/lib/slice/slice_refcount.h
  - src/core/lib/slice/slice_refcount_base.h
  - src/core/lib/slice/slice_string_helpers.h
  - src/core/lib/surface/api_trace.h
  - src/core/lib/surface/builtins.h
  - src/core/lib/surface/call.h
  - src/core/lib/surface/call_test_only.h
  - src/core/lib/surface/channel.h
  - src/core/lib/surface/channel_init.h
  - src/core/lib/surface/channel_stack_type.h
  - src/core/lib/surface/completion_queue.h
  - src/core/lib/surface/completion_queue_factory.h
  - src/core/lib/surface/event_string.h
  - src/core/lib/surface/init.h
  - src/core/lib/surface/lame_client.h
  - src/core/lib/surface/server.h
  - src/core/lib/surface/validate_metadata.h
  - src/core/lib/transport/bdp_estimator.h
  - src/core/lib/transport/connectivity_state.h
  - src/core/lib/transport/error_utils.h
  - src/core/lib/transport/handshaker.h
  - src/core/lib/transport/handshaker_factory.h
  - src/core/lib/transport/handshaker_registry.h
  - src/core/lib/transport/http2_errors.h
  - src/core/lib/transport/http_connect_handshaker.h
  - src/core/lib/transport/metadata_batch.h
  - src/core/lib/transport/parsed_metadata.h
  - src/core/lib/transport/pid_controller.h
  - src/core/lib/transport/status_conversion.h
  - src/core/lib/transport/tcp_connect_handshaker.h
  - src/core/lib/transport/timeout_encoding.h
  - src/core/lib/transport/transport.h
  - src/core/lib/transport/transport_fwd.h
  - src/core/lib/transport/transport_impl.h
  - src/core/lib/uri/uri_parser.h
  - src/core/tsi/fake_transport_security.h
  - src/core/tsi/local_transport_security.h
  - src/core/tsi/transport_security.h
  - src/core/tsi/transport_security_grpc.h
  - src/core/tsi/transport_security_interface.h
  - third_party/xxhash/xxhash.h
  src:
  - src/core/ext/filters/census/grpc_context.cc
  - src/core/ext/filters/channel_idle/channel_idle_filter.cc
  - src/core/ext/filters/channel_idle/idle_filter_state.cc
  - src/core/ext/filters/client_channel/backend_metric.cc
  - src/core/ext/filters/client_channel/backup_poller.cc
  - src/core/ext/filters/client_channel/channel_connectivity.cc
  - src/core/ext/filters/client_channel/client_channel.cc
  - src/core/ext/filters/client_channel/client_channel_channelz.cc
  - src/core/ext/filters/client_channel/client_channel_factory.cc
  - src/core/ext/filters/client_channel/client_channel_plugin.cc
  - src/core/ext/filters/client_channel/config_selector.cc
  - src/core/ext/filters/client_channel/dynamic_filters.cc
  - src/core/ext/filters/client_channel/global_subchannel_pool.cc
  - src/core/ext/filters/client_channel/health/health_check_client.cc
  - src/core/ext/filters/client_channel/http_proxy.cc
  - src/core/ext/filters/client_channel/lb_policy.cc
  - src/core/ext/filters/client_channel/lb_policy/address_filtering.cc
  - src/core/ext/filters/client_channel/lb_policy/child_policy_handler.cc
  - src/core/ext/filters/client_channel/lb_policy/grpclb/client_load_reporting_filter.cc
  - src/core/ext/filters/client_channel/lb_policy/grpclb/grpclb.cc
  - src/core/ext/filters/client_channel/lb_policy/grpclb/grpclb_balancer_addresses.cc
  - src/core/ext/filters/client_channel/lb_policy/grpclb/grpclb_client_stats.cc
  - src/core/ext/filters/client_channel/lb_policy/grpclb/load_balancer_api.cc
  - src/core/ext/filters/client_channel/lb_policy/oob_backend_metric.cc
  - src/core/ext/filters/client_channel/lb_policy/outlier_detection/outlier_detection.cc
  - src/core/ext/filters/client_channel/lb_policy/pick_first/pick_first.cc
  - src/core/ext/filters/client_channel/lb_policy/priority/priority.cc
  - src/core/ext/filters/client_channel/lb_policy/ring_hash/ring_hash.cc
  - src/core/ext/filters/client_channel/lb_policy/rls/rls.cc
  - src/core/ext/filters/client_channel/lb_policy/round_robin/round_robin.cc
  - src/core/ext/filters/client_channel/lb_policy/weighted_target/weighted_target.cc
  - src/core/ext/filters/client_channel/lb_policy_registry.cc
  - src/core/ext/filters/client_channel/local_subchannel_pool.cc
  - src/core/ext/filters/client_channel/proxy_mapper_registry.cc
  - src/core/ext/filters/client_channel/resolver/binder/binder_resolver.cc
  - src/core/ext/filters/client_channel/resolver/dns/c_ares/dns_resolver_ares.cc
  - src/core/ext/filters/client_channel/resolver/dns/c_ares/grpc_ares_ev_driver_posix.cc
  - src/core/ext/filters/client_channel/resolver/dns/c_ares/grpc_ares_ev_driver_windows.cc
  - src/core/ext/filters/client_channel/resolver/dns/c_ares/grpc_ares_wrapper.cc
  - src/core/ext/filters/client_channel/resolver/dns/c_ares/grpc_ares_wrapper_posix.cc
  - src/core/ext/filters/client_channel/resolver/dns/c_ares/grpc_ares_wrapper_windows.cc
  - src/core/ext/filters/client_channel/resolver/dns/dns_resolver_selection.cc
  - src/core/ext/filters/client_channel/resolver/dns/native/dns_resolver.cc
  - src/core/ext/filters/client_channel/resolver/fake/fake_resolver.cc
  - src/core/ext/filters/client_channel/resolver/polling_resolver.cc
  - src/core/ext/filters/client_channel/resolver/sockaddr/sockaddr_resolver.cc
  - src/core/ext/filters/client_channel/resolver_result_parsing.cc
  - src/core/ext/filters/client_channel/retry_filter.cc
  - src/core/ext/filters/client_channel/retry_service_config.cc
  - src/core/ext/filters/client_channel/retry_throttle.cc
  - src/core/ext/filters/client_channel/service_config_channel_arg_filter.cc
  - src/core/ext/filters/client_channel/subchannel.cc
  - src/core/ext/filters/client_channel/subchannel_pool_interface.cc
  - src/core/ext/filters/client_channel/subchannel_stream_client.cc
  - src/core/ext/filters/deadline/deadline_filter.cc
  - src/core/ext/filters/fault_injection/fault_injection_filter.cc
  - src/core/ext/filters/fault_injection/service_config_parser.cc
  - src/core/ext/filters/http/client/http_client_filter.cc
  - src/core/ext/filters/http/client_authority_filter.cc
  - src/core/ext/filters/http/http_filters_plugin.cc
  - src/core/ext/filters/http/message_compress/message_compress_filter.cc
  - src/core/ext/filters/http/message_compress/message_decompress_filter.cc
  - src/core/ext/filters/http/server/http_server_filter.cc
  - src/core/ext/filters/message_size/message_size_filter.cc
  - src/core/ext/transport/chttp2/alpn/alpn.cc
  - src/core/ext/transport/chttp2/client/chttp2_connector.cc
  - src/core/ext/transport/chttp2/server/chttp2_server.cc
  - src/core/ext/transport/chttp2/transport/bin_decoder.cc
  - src/core/ext/transport/chttp2/transport/bin_encoder.cc
  - src/core/ext/transport/chttp2/transport/chttp2_transport.cc
  - src/core/ext/transport/chttp2/transport/context_list.cc
  - src/core/ext/transport/chttp2/transport/flow_control.cc
  - src/core/ext/transport/chttp2/transport/frame_data.cc
  - src/core/ext/transport/chttp2/transport/frame_goaway.cc
  - src/core/ext/transport/chttp2/transport/frame_ping.cc
  - src/core/ext/transport/chttp2/transport/frame_rst_stream.cc
  - src/core/ext/transport/chttp2/transport/frame_settings.cc
  - src/core/ext/transport/chttp2/transport/frame_window_update.cc
  - src/core/ext/transport/chttp2/transport/hpack_encoder.cc
  - src/core/ext/transport/chttp2/transport/hpack_encoder_table.cc
  - src/core/ext/transport/chttp2/transport/hpack_parser.cc
  - src/core/ext/transport/chttp2/transport/hpack_parser_table.cc
  - src/core/ext/transport/chttp2/transport/http2_settings.cc
  - src/core/ext/transport/chttp2/transport/huffsyms.cc
  - src/core/ext/transport/chttp2/transport/parsing.cc
  - src/core/ext/transport/chttp2/transport/stream_lists.cc
  - src/core/ext/transport/chttp2/transport/stream_map.cc
  - src/core/ext/transport/chttp2/transport/varint.cc
  - src/core/ext/transport/chttp2/transport/writing.cc
  - src/core/ext/transport/inproc/inproc_plugin.cc
  - src/core/ext/transport/inproc/inproc_transport.cc
  - src/core/ext/upb-generated/google/api/annotations.upb.c
  - src/core/ext/upb-generated/google/api/http.upb.c
  - src/core/ext/upb-generated/google/protobuf/any.upb.c
  - src/core/ext/upb-generated/google/protobuf/descriptor.upb.c
  - src/core/ext/upb-generated/google/protobuf/duration.upb.c
  - src/core/ext/upb-generated/google/protobuf/empty.upb.c
  - src/core/ext/upb-generated/google/protobuf/struct.upb.c
  - src/core/ext/upb-generated/google/protobuf/timestamp.upb.c
  - src/core/ext/upb-generated/google/protobuf/wrappers.upb.c
  - src/core/ext/upb-generated/google/rpc/status.upb.c
  - src/core/ext/upb-generated/src/proto/grpc/health/v1/health.upb.c
  - src/core/ext/upb-generated/src/proto/grpc/lb/v1/load_balancer.upb.c
  - src/core/ext/upb-generated/src/proto/grpc/lookup/v1/rls.upb.c
  - src/core/ext/upb-generated/validate/validate.upb.c
  - src/core/ext/upb-generated/xds/data/orca/v3/orca_load_report.upb.c
  - src/core/ext/upb-generated/xds/service/orca/v3/orca.upb.c
  - src/core/lib/address_utils/parse_address.cc
  - src/core/lib/address_utils/sockaddr_utils.cc
  - src/core/lib/backoff/backoff.cc
  - src/core/lib/channel/channel_args.cc
  - src/core/lib/channel/channel_args_preconditioning.cc
  - src/core/lib/channel/channel_stack.cc
  - src/core/lib/channel/channel_stack_builder.cc
  - src/core/lib/channel/channel_stack_builder_impl.cc
  - src/core/lib/channel/channel_trace.cc
  - src/core/lib/channel/channelz.cc
  - src/core/lib/channel/channelz_registry.cc
  - src/core/lib/channel/connected_channel.cc
  - src/core/lib/channel/promise_based_filter.cc
  - src/core/lib/channel/status_util.cc
  - src/core/lib/compression/compression.cc
  - src/core/lib/compression/compression_internal.cc
  - src/core/lib/compression/message_compress.cc
  - src/core/lib/config/core_configuration.cc
  - src/core/lib/debug/stats.cc
  - src/core/lib/debug/stats_data.cc
  - src/core/lib/debug/trace.cc
  - src/core/lib/event_engine/channel_args_endpoint_config.cc
  - src/core/lib/event_engine/default_event_engine_factory.cc
  - src/core/lib/event_engine/event_engine.cc
  - src/core/lib/event_engine/iomgr_engine/iomgr_engine.cc
  - src/core/lib/event_engine/iomgr_engine/thread_pool.cc
  - src/core/lib/event_engine/iomgr_engine/time_averaged_stats.cc
  - src/core/lib/event_engine/iomgr_engine/timer.cc
  - src/core/lib/event_engine/iomgr_engine/timer_heap.cc
  - src/core/lib/event_engine/iomgr_engine/timer_manager.cc
  - src/core/lib/event_engine/memory_allocator.cc
  - src/core/lib/event_engine/resolved_address.cc
  - src/core/lib/event_engine/slice.cc
  - src/core/lib/event_engine/slice_buffer.cc
  - src/core/lib/event_engine/trace.cc
  - src/core/lib/gprpp/status_helper.cc
  - src/core/lib/gprpp/time.cc
  - src/core/lib/http/format_request.cc
  - src/core/lib/http/httpcli.cc
  - src/core/lib/http/parser.cc
  - src/core/lib/iomgr/buffer_list.cc
  - src/core/lib/iomgr/call_combiner.cc
  - src/core/lib/iomgr/cfstream_handle.cc
  - src/core/lib/iomgr/combiner.cc
  - src/core/lib/iomgr/dualstack_socket_posix.cc
  - src/core/lib/iomgr/endpoint.cc
  - src/core/lib/iomgr/endpoint_cfstream.cc
  - src/core/lib/iomgr/endpoint_pair_posix.cc
  - src/core/lib/iomgr/endpoint_pair_windows.cc
  - src/core/lib/iomgr/error.cc
  - src/core/lib/iomgr/error_cfstream.cc
  - src/core/lib/iomgr/ev_apple.cc
  - src/core/lib/iomgr/ev_epoll1_linux.cc
  - src/core/lib/iomgr/ev_poll_posix.cc
  - src/core/lib/iomgr/ev_posix.cc
  - src/core/lib/iomgr/ev_windows.cc
  - src/core/lib/iomgr/exec_ctx.cc
  - src/core/lib/iomgr/executor.cc
  - src/core/lib/iomgr/executor/mpmcqueue.cc
  - src/core/lib/iomgr/executor/threadpool.cc
  - src/core/lib/iomgr/fork_posix.cc
  - src/core/lib/iomgr/fork_windows.cc
  - src/core/lib/iomgr/gethostname_fallback.cc
  - src/core/lib/iomgr/gethostname_host_name_max.cc
  - src/core/lib/iomgr/gethostname_sysconf.cc
  - src/core/lib/iomgr/grpc_if_nametoindex_posix.cc
  - src/core/lib/iomgr/grpc_if_nametoindex_unsupported.cc
  - src/core/lib/iomgr/internal_errqueue.cc
  - src/core/lib/iomgr/iocp_windows.cc
  - src/core/lib/iomgr/iomgr.cc
  - src/core/lib/iomgr/iomgr_internal.cc
  - src/core/lib/iomgr/iomgr_posix.cc
  - src/core/lib/iomgr/iomgr_posix_cfstream.cc
  - src/core/lib/iomgr/iomgr_windows.cc
  - src/core/lib/iomgr/load_file.cc
  - src/core/lib/iomgr/lockfree_event.cc
  - src/core/lib/iomgr/polling_entity.cc
  - src/core/lib/iomgr/pollset.cc
  - src/core/lib/iomgr/pollset_set.cc
  - src/core/lib/iomgr/pollset_set_windows.cc
  - src/core/lib/iomgr/pollset_windows.cc
  - src/core/lib/iomgr/resolve_address.cc
  - src/core/lib/iomgr/resolve_address_posix.cc
  - src/core/lib/iomgr/resolve_address_windows.cc
  - src/core/lib/iomgr/sockaddr_utils_posix.cc
  - src/core/lib/iomgr/socket_factory_posix.cc
  - src/core/lib/iomgr/socket_mutator.cc
  - src/core/lib/iomgr/socket_utils_common_posix.cc
  - src/core/lib/iomgr/socket_utils_linux.cc
  - src/core/lib/iomgr/socket_utils_posix.cc
  - src/core/lib/iomgr/socket_utils_windows.cc
  - src/core/lib/iomgr/socket_windows.cc
  - src/core/lib/iomgr/tcp_client.cc
  - src/core/lib/iomgr/tcp_client_cfstream.cc
  - src/core/lib/iomgr/tcp_client_posix.cc
  - src/core/lib/iomgr/tcp_client_windows.cc
  - src/core/lib/iomgr/tcp_posix.cc
  - src/core/lib/iomgr/tcp_server.cc
  - src/core/lib/iomgr/tcp_server_posix.cc
  - src/core/lib/iomgr/tcp_server_utils_posix_common.cc
  - src/core/lib/iomgr/tcp_server_utils_posix_ifaddrs.cc
  - src/core/lib/iomgr/tcp_server_utils_posix_noifaddrs.cc
  - src/core/lib/iomgr/tcp_server_windows.cc
  - src/core/lib/iomgr/tcp_windows.cc
  - src/core/lib/iomgr/time_averaged_stats.cc
  - src/core/lib/iomgr/timer.cc
  - src/core/lib/iomgr/timer_generic.cc
  - src/core/lib/iomgr/timer_heap.cc
  - src/core/lib/iomgr/timer_manager.cc
  - src/core/lib/iomgr/unix_sockets_posix.cc
  - src/core/lib/iomgr/unix_sockets_posix_noop.cc
  - src/core/lib/iomgr/wakeup_fd_eventfd.cc
  - src/core/lib/iomgr/wakeup_fd_nospecial.cc
  - src/core/lib/iomgr/wakeup_fd_pipe.cc
  - src/core/lib/iomgr/wakeup_fd_posix.cc
  - src/core/lib/iomgr/work_serializer.cc
  - src/core/lib/json/json_reader.cc
  - src/core/lib/json/json_util.cc
  - src/core/lib/json/json_writer.cc
  - src/core/lib/promise/activity.cc
  - src/core/lib/promise/sleep.cc
  - src/core/lib/resolver/resolver.cc
  - src/core/lib/resolver/resolver_registry.cc
  - src/core/lib/resolver/server_address.cc
  - src/core/lib/resource_quota/api.cc
  - src/core/lib/resource_quota/arena.cc
  - src/core/lib/resource_quota/memory_quota.cc
  - src/core/lib/resource_quota/resource_quota.cc
  - src/core/lib/resource_quota/thread_quota.cc
  - src/core/lib/resource_quota/trace.cc
  - src/core/lib/security/authorization/authorization_policy_provider_vtable.cc
  - src/core/lib/security/authorization/evaluate_args.cc
  - src/core/lib/security/authorization/grpc_server_authz_filter.cc
  - src/core/lib/security/context/security_context.cc
  - src/core/lib/security/credentials/call_creds_util.cc
  - src/core/lib/security/credentials/composite/composite_credentials.cc
  - src/core/lib/security/credentials/credentials.cc
  - src/core/lib/security/credentials/fake/fake_credentials.cc
  - src/core/lib/security/credentials/insecure/insecure_credentials.cc
  - src/core/lib/security/credentials/plugin/plugin_credentials.cc
  - src/core/lib/security/credentials/tls/tls_utils.cc
  - src/core/lib/security/security_connector/fake/fake_security_connector.cc
  - src/core/lib/security/security_connector/insecure/insecure_security_connector.cc
  - src/core/lib/security/security_connector/load_system_roots_fallback.cc
  - src/core/lib/security/security_connector/load_system_roots_supported.cc
  - src/core/lib/security/security_connector/security_connector.cc
  - src/core/lib/security/transport/client_auth_filter.cc
  - src/core/lib/security/transport/secure_endpoint.cc
  - src/core/lib/security/transport/security_handshaker.cc
  - src/core/lib/security/transport/server_auth_filter.cc
  - src/core/lib/security/transport/tsi_error.cc
  - src/core/lib/security/util/json_util.cc
  - src/core/lib/service_config/service_config_impl.cc
  - src/core/lib/service_config/service_config_parser.cc
  - src/core/lib/slice/b64.cc
  - src/core/lib/slice/percent_encoding.cc
  - src/core/lib/slice/slice.cc
  - src/core/lib/slice/slice_api.cc
  - src/core/lib/slice/slice_buffer.cc
  - src/core/lib/slice/slice_buffer_api.cc
  - src/core/lib/slice/slice_refcount.cc
  - src/core/lib/slice/slice_string_helpers.cc
  - src/core/lib/surface/api_trace.cc
  - src/core/lib/surface/builtins.cc
  - src/core/lib/surface/byte_buffer.cc
  - src/core/lib/surface/byte_buffer_reader.cc
  - src/core/lib/surface/call.cc
  - src/core/lib/surface/call_details.cc
  - src/core/lib/surface/call_log_batch.cc
  - src/core/lib/surface/channel.cc
  - src/core/lib/surface/channel_init.cc
  - src/core/lib/surface/channel_ping.cc
  - src/core/lib/surface/channel_stack_type.cc
  - src/core/lib/surface/completion_queue.cc
  - src/core/lib/surface/completion_queue_factory.cc
  - src/core/lib/surface/event_string.cc
  - src/core/lib/surface/init.cc
  - src/core/lib/surface/lame_client.cc
  - src/core/lib/surface/metadata_array.cc
  - src/core/lib/surface/server.cc
  - src/core/lib/surface/validate_metadata.cc
  - src/core/lib/surface/version.cc
  - src/core/lib/transport/bdp_estimator.cc
  - src/core/lib/transport/connectivity_state.cc
  - src/core/lib/transport/error_utils.cc
  - src/core/lib/transport/handshaker.cc
  - src/core/lib/transport/handshaker_registry.cc
  - src/core/lib/transport/http_connect_handshaker.cc
  - src/core/lib/transport/metadata_batch.cc
  - src/core/lib/transport/parsed_metadata.cc
  - src/core/lib/transport/pid_controller.cc
  - src/core/lib/transport/status_conversion.cc
  - src/core/lib/transport/tcp_connect_handshaker.cc
  - src/core/lib/transport/timeout_encoding.cc
  - src/core/lib/transport/transport.cc
  - src/core/lib/transport/transport_op_string.cc
  - src/core/lib/uri/uri_parser.cc
  - src/core/plugin_registry/grpc_plugin_registry.cc
  - src/core/plugin_registry/grpc_plugin_registry_noextra.cc
  - src/core/tsi/fake_transport_security.cc
  - src/core/tsi/local_transport_security.cc
  - src/core/tsi/transport_security.cc
  - src/core/tsi/transport_security_grpc.cc
  deps:
<<<<<<< HEAD
  - absl/cleanup:cleanup
=======
  - absl/container:flat_hash_map
>>>>>>> 82d95c25
  - absl/container:flat_hash_set
  - absl/container:inlined_vector
  - absl/functional:bind_front
  - absl/functional:function_ref
  - absl/hash:hash
  - absl/meta:type_traits
  - absl/status:statusor
  - absl/types:span
  - absl/types:variant
  - absl/utility:utility
  - gpr
  - address_sorting
  - upb
  baselib: true
  generate_plugin_registry: true
- name: benchmark_helpers
  build: test
  language: c++
  public_headers: []
  headers:
  - test/cpp/microbenchmarks/fullstack_context_mutators.h
  - test/cpp/microbenchmarks/fullstack_fixtures.h
  - test/cpp/microbenchmarks/helpers.h
  src:
  - src/proto/grpc/testing/echo.proto
  - src/proto/grpc/testing/echo_messages.proto
  - src/proto/grpc/testing/simple_messages.proto
  - src/proto/grpc/testing/xds/v3/orca_load_report.proto
  - test/cpp/microbenchmarks/helpers.cc
  deps:
  - benchmark
  - grpc++_unsecure
  - grpc_test_util_unsecure
  - grpc++_test_config
  defaults: benchmark
- name: grpc++
  build: all
  language: c++
  public_headers:
  - include/grpc++/alarm.h
  - include/grpc++/channel.h
  - include/grpc++/client_context.h
  - include/grpc++/completion_queue.h
  - include/grpc++/create_channel.h
  - include/grpc++/create_channel_posix.h
  - include/grpc++/ext/health_check_service_server_builder_option.h
  - include/grpc++/generic/async_generic_service.h
  - include/grpc++/generic/generic_stub.h
  - include/grpc++/grpc++.h
  - include/grpc++/health_check_service_interface.h
  - include/grpc++/impl/call.h
  - include/grpc++/impl/channel_argument_option.h
  - include/grpc++/impl/client_unary_call.h
  - include/grpc++/impl/codegen/async_stream.h
  - include/grpc++/impl/codegen/async_unary_call.h
  - include/grpc++/impl/codegen/byte_buffer.h
  - include/grpc++/impl/codegen/call.h
  - include/grpc++/impl/codegen/call_hook.h
  - include/grpc++/impl/codegen/channel_interface.h
  - include/grpc++/impl/codegen/client_context.h
  - include/grpc++/impl/codegen/client_unary_call.h
  - include/grpc++/impl/codegen/completion_queue.h
  - include/grpc++/impl/codegen/completion_queue_tag.h
  - include/grpc++/impl/codegen/config.h
  - include/grpc++/impl/codegen/config_protobuf.h
  - include/grpc++/impl/codegen/core_codegen.h
  - include/grpc++/impl/codegen/core_codegen_interface.h
  - include/grpc++/impl/codegen/create_auth_context.h
  - include/grpc++/impl/codegen/grpc_library.h
  - include/grpc++/impl/codegen/metadata_map.h
  - include/grpc++/impl/codegen/method_handler_impl.h
  - include/grpc++/impl/codegen/proto_utils.h
  - include/grpc++/impl/codegen/rpc_method.h
  - include/grpc++/impl/codegen/rpc_service_method.h
  - include/grpc++/impl/codegen/security/auth_context.h
  - include/grpc++/impl/codegen/serialization_traits.h
  - include/grpc++/impl/codegen/server_context.h
  - include/grpc++/impl/codegen/server_interface.h
  - include/grpc++/impl/codegen/service_type.h
  - include/grpc++/impl/codegen/slice.h
  - include/grpc++/impl/codegen/status.h
  - include/grpc++/impl/codegen/status_code_enum.h
  - include/grpc++/impl/codegen/string_ref.h
  - include/grpc++/impl/codegen/stub_options.h
  - include/grpc++/impl/codegen/sync_stream.h
  - include/grpc++/impl/codegen/time.h
  - include/grpc++/impl/grpc_library.h
  - include/grpc++/impl/method_handler_impl.h
  - include/grpc++/impl/rpc_method.h
  - include/grpc++/impl/rpc_service_method.h
  - include/grpc++/impl/serialization_traits.h
  - include/grpc++/impl/server_builder_option.h
  - include/grpc++/impl/server_builder_plugin.h
  - include/grpc++/impl/server_initializer.h
  - include/grpc++/impl/service_type.h
  - include/grpc++/resource_quota.h
  - include/grpc++/security/auth_context.h
  - include/grpc++/security/auth_metadata_processor.h
  - include/grpc++/security/credentials.h
  - include/grpc++/security/server_credentials.h
  - include/grpc++/server.h
  - include/grpc++/server_builder.h
  - include/grpc++/server_context.h
  - include/grpc++/server_posix.h
  - include/grpc++/support/async_stream.h
  - include/grpc++/support/async_unary_call.h
  - include/grpc++/support/byte_buffer.h
  - include/grpc++/support/channel_arguments.h
  - include/grpc++/support/config.h
  - include/grpc++/support/slice.h
  - include/grpc++/support/status.h
  - include/grpc++/support/status_code_enum.h
  - include/grpc++/support/string_ref.h
  - include/grpc++/support/stub_options.h
  - include/grpc++/support/sync_stream.h
  - include/grpc++/support/time.h
  - include/grpcpp/alarm.h
  - include/grpcpp/channel.h
  - include/grpcpp/client_context.h
  - include/grpcpp/completion_queue.h
  - include/grpcpp/create_channel.h
  - include/grpcpp/create_channel_binder.h
  - include/grpcpp/create_channel_posix.h
  - include/grpcpp/ext/call_metric_recorder.h
  - include/grpcpp/ext/health_check_service_server_builder_option.h
  - include/grpcpp/generic/async_generic_service.h
  - include/grpcpp/generic/generic_stub.h
  - include/grpcpp/grpcpp.h
  - include/grpcpp/health_check_service_interface.h
  - include/grpcpp/impl/call.h
  - include/grpcpp/impl/channel_argument_option.h
  - include/grpcpp/impl/client_unary_call.h
  - include/grpcpp/impl/codegen/async_generic_service.h
  - include/grpcpp/impl/codegen/async_stream.h
  - include/grpcpp/impl/codegen/async_unary_call.h
  - include/grpcpp/impl/codegen/byte_buffer.h
  - include/grpcpp/impl/codegen/call.h
  - include/grpcpp/impl/codegen/call_hook.h
  - include/grpcpp/impl/codegen/call_op_set.h
  - include/grpcpp/impl/codegen/call_op_set_interface.h
  - include/grpcpp/impl/codegen/callback_common.h
  - include/grpcpp/impl/codegen/channel_interface.h
  - include/grpcpp/impl/codegen/client_callback.h
  - include/grpcpp/impl/codegen/client_context.h
  - include/grpcpp/impl/codegen/client_interceptor.h
  - include/grpcpp/impl/codegen/client_unary_call.h
  - include/grpcpp/impl/codegen/completion_queue.h
  - include/grpcpp/impl/codegen/completion_queue_tag.h
  - include/grpcpp/impl/codegen/config.h
  - include/grpcpp/impl/codegen/config_protobuf.h
  - include/grpcpp/impl/codegen/core_codegen.h
  - include/grpcpp/impl/codegen/core_codegen_interface.h
  - include/grpcpp/impl/codegen/create_auth_context.h
  - include/grpcpp/impl/codegen/delegating_channel.h
  - include/grpcpp/impl/codegen/grpc_library.h
  - include/grpcpp/impl/codegen/intercepted_channel.h
  - include/grpcpp/impl/codegen/interceptor.h
  - include/grpcpp/impl/codegen/interceptor_common.h
  - include/grpcpp/impl/codegen/message_allocator.h
  - include/grpcpp/impl/codegen/metadata_map.h
  - include/grpcpp/impl/codegen/method_handler.h
  - include/grpcpp/impl/codegen/method_handler_impl.h
  - include/grpcpp/impl/codegen/proto_buffer_reader.h
  - include/grpcpp/impl/codegen/proto_buffer_writer.h
  - include/grpcpp/impl/codegen/proto_utils.h
  - include/grpcpp/impl/codegen/rpc_method.h
  - include/grpcpp/impl/codegen/rpc_service_method.h
  - include/grpcpp/impl/codegen/security/auth_context.h
  - include/grpcpp/impl/codegen/serialization_traits.h
  - include/grpcpp/impl/codegen/server_callback.h
  - include/grpcpp/impl/codegen/server_callback_handlers.h
  - include/grpcpp/impl/codegen/server_context.h
  - include/grpcpp/impl/codegen/server_interceptor.h
  - include/grpcpp/impl/codegen/server_interface.h
  - include/grpcpp/impl/codegen/service_type.h
  - include/grpcpp/impl/codegen/slice.h
  - include/grpcpp/impl/codegen/status.h
  - include/grpcpp/impl/codegen/status_code_enum.h
  - include/grpcpp/impl/codegen/string_ref.h
  - include/grpcpp/impl/codegen/stub_options.h
  - include/grpcpp/impl/codegen/sync.h
  - include/grpcpp/impl/codegen/sync_stream.h
  - include/grpcpp/impl/codegen/time.h
  - include/grpcpp/impl/grpc_library.h
  - include/grpcpp/impl/method_handler_impl.h
  - include/grpcpp/impl/rpc_method.h
  - include/grpcpp/impl/rpc_service_method.h
  - include/grpcpp/impl/serialization_traits.h
  - include/grpcpp/impl/server_builder_option.h
  - include/grpcpp/impl/server_builder_plugin.h
  - include/grpcpp/impl/server_initializer.h
  - include/grpcpp/impl/service_type.h
  - include/grpcpp/resource_quota.h
  - include/grpcpp/security/auth_context.h
  - include/grpcpp/security/auth_metadata_processor.h
  - include/grpcpp/security/authorization_policy_provider.h
  - include/grpcpp/security/binder_credentials.h
  - include/grpcpp/security/binder_security_policy.h
  - include/grpcpp/security/credentials.h
  - include/grpcpp/security/server_credentials.h
  - include/grpcpp/security/tls_certificate_provider.h
  - include/grpcpp/security/tls_certificate_verifier.h
  - include/grpcpp/security/tls_credentials_options.h
  - include/grpcpp/server.h
  - include/grpcpp/server_builder.h
  - include/grpcpp/server_context.h
  - include/grpcpp/server_posix.h
  - include/grpcpp/support/async_stream.h
  - include/grpcpp/support/async_unary_call.h
  - include/grpcpp/support/byte_buffer.h
  - include/grpcpp/support/channel_arguments.h
  - include/grpcpp/support/client_callback.h
  - include/grpcpp/support/client_interceptor.h
  - include/grpcpp/support/config.h
  - include/grpcpp/support/interceptor.h
  - include/grpcpp/support/message_allocator.h
  - include/grpcpp/support/method_handler.h
  - include/grpcpp/support/proto_buffer_reader.h
  - include/grpcpp/support/proto_buffer_writer.h
  - include/grpcpp/support/server_callback.h
  - include/grpcpp/support/server_interceptor.h
  - include/grpcpp/support/slice.h
  - include/grpcpp/support/status.h
  - include/grpcpp/support/status_code_enum.h
  - include/grpcpp/support/string_ref.h
  - include/grpcpp/support/stub_options.h
  - include/grpcpp/support/sync_stream.h
  - include/grpcpp/support/time.h
  - include/grpcpp/support/validate_service_config.h
  - include/grpcpp/xds_server_builder.h
  headers:
  - src/core/ext/transport/binder/client/binder_connector.h
  - src/core/ext/transport/binder/client/channel_create_impl.h
  - src/core/ext/transport/binder/client/connection_id_generator.h
  - src/core/ext/transport/binder/client/endpoint_binder_pool.h
  - src/core/ext/transport/binder/client/jni_utils.h
  - src/core/ext/transport/binder/client/security_policy_setting.h
  - src/core/ext/transport/binder/server/binder_server.h
  - src/core/ext/transport/binder/transport/binder_stream.h
  - src/core/ext/transport/binder/transport/binder_transport.h
  - src/core/ext/transport/binder/utils/binder_auto_utils.h
  - src/core/ext/transport/binder/utils/ndk_binder.h
  - src/core/ext/transport/binder/utils/transport_stream_receiver.h
  - src/core/ext/transport/binder/utils/transport_stream_receiver_impl.h
  - src/core/ext/transport/binder/wire_format/binder.h
  - src/core/ext/transport/binder/wire_format/binder_android.h
  - src/core/ext/transport/binder/wire_format/binder_constants.h
  - src/core/ext/transport/binder/wire_format/transaction.h
  - src/core/ext/transport/binder/wire_format/wire_reader.h
  - src/core/ext/transport/binder/wire_format/wire_reader_impl.h
  - src/core/ext/transport/binder/wire_format/wire_writer.h
  - src/cpp/client/create_channel_internal.h
  - src/cpp/client/secure_credentials.h
  - src/cpp/common/channel_filter.h
  - src/cpp/common/secure_auth_context.h
  - src/cpp/server/dynamic_thread_pool.h
  - src/cpp/server/external_connection_acceptor_impl.h
  - src/cpp/server/health/default_health_check_service.h
  - src/cpp/server/secure_server_credentials.h
  - src/cpp/server/thread_pool_interface.h
  - src/cpp/thread_manager/thread_manager.h
  src:
  - src/core/ext/transport/binder/client/binder_connector.cc
  - src/core/ext/transport/binder/client/channel_create.cc
  - src/core/ext/transport/binder/client/channel_create_impl.cc
  - src/core/ext/transport/binder/client/connection_id_generator.cc
  - src/core/ext/transport/binder/client/endpoint_binder_pool.cc
  - src/core/ext/transport/binder/client/jni_utils.cc
  - src/core/ext/transport/binder/client/security_policy_setting.cc
  - src/core/ext/transport/binder/security_policy/binder_security_policy.cc
  - src/core/ext/transport/binder/server/binder_server.cc
  - src/core/ext/transport/binder/server/binder_server_credentials.cc
  - src/core/ext/transport/binder/transport/binder_transport.cc
  - src/core/ext/transport/binder/utils/ndk_binder.cc
  - src/core/ext/transport/binder/utils/transport_stream_receiver_impl.cc
  - src/core/ext/transport/binder/wire_format/binder_android.cc
  - src/core/ext/transport/binder/wire_format/binder_constants.cc
  - src/core/ext/transport/binder/wire_format/transaction.cc
  - src/core/ext/transport/binder/wire_format/wire_reader_impl.cc
  - src/core/ext/transport/binder/wire_format/wire_writer.cc
  - src/cpp/client/channel_cc.cc
  - src/cpp/client/client_callback.cc
  - src/cpp/client/client_context.cc
  - src/cpp/client/client_interceptor.cc
  - src/cpp/client/create_channel.cc
  - src/cpp/client/create_channel_internal.cc
  - src/cpp/client/create_channel_posix.cc
  - src/cpp/client/credentials_cc.cc
  - src/cpp/client/insecure_credentials.cc
  - src/cpp/client/secure_credentials.cc
  - src/cpp/client/xds_credentials.cc
  - src/cpp/codegen/codegen_init.cc
  - src/cpp/common/alarm.cc
  - src/cpp/common/auth_property_iterator.cc
  - src/cpp/common/channel_arguments.cc
  - src/cpp/common/channel_filter.cc
  - src/cpp/common/completion_queue_cc.cc
  - src/cpp/common/core_codegen.cc
  - src/cpp/common/resource_quota_cc.cc
  - src/cpp/common/rpc_method.cc
  - src/cpp/common/secure_auth_context.cc
  - src/cpp/common/secure_channel_arguments.cc
  - src/cpp/common/secure_create_auth_context.cc
  - src/cpp/common/tls_certificate_provider.cc
  - src/cpp/common/tls_certificate_verifier.cc
  - src/cpp/common/tls_credentials_options.cc
  - src/cpp/common/validate_service_config.cc
  - src/cpp/common/version_cc.cc
  - src/cpp/server/async_generic_service.cc
  - src/cpp/server/channel_argument_option.cc
  - src/cpp/server/create_default_thread_pool.cc
  - src/cpp/server/dynamic_thread_pool.cc
  - src/cpp/server/external_connection_acceptor_impl.cc
  - src/cpp/server/health/default_health_check_service.cc
  - src/cpp/server/health/health_check_service.cc
  - src/cpp/server/health/health_check_service_server_builder_option.cc
  - src/cpp/server/insecure_server_credentials.cc
  - src/cpp/server/orca/call_metric_recorder.cc
  - src/cpp/server/secure_server_credentials.cc
  - src/cpp/server/server_builder.cc
  - src/cpp/server/server_callback.cc
  - src/cpp/server/server_cc.cc
  - src/cpp/server/server_context.cc
  - src/cpp/server/server_credentials.cc
  - src/cpp/server/server_posix.cc
  - src/cpp/server/xds_server_credentials.cc
  - src/cpp/thread_manager/thread_manager.cc
  - src/cpp/util/byte_buffer_cc.cc
  - src/cpp/util/status.cc
  - src/cpp/util/string_ref.cc
  - src/cpp/util/time_cc.cc
  deps:
<<<<<<< HEAD
  - absl/container:flat_hash_map
=======
  - absl/cleanup:cleanup
>>>>>>> 82d95c25
  - grpc
  baselib: true
- name: grpc++_alts
  build: all
  language: c++
  public_headers:
  - include/grpcpp/security/alts_context.h
  - include/grpcpp/security/alts_util.h
  headers: []
  src:
  - src/cpp/common/alts_context.cc
  - src/cpp/common/alts_util.cc
  deps:
  - grpc++
  baselib: true
- name: grpc++_error_details
  build: all
  language: c++
  public_headers:
  - include/grpc++/support/error_details.h
  - include/grpcpp/support/error_details.h
  headers: []
  src:
  - src/cpp/util/error_details.cc
  deps:
  - grpc++
- name: grpc++_reflection
  build: all
  language: c++
  public_headers:
  - include/grpc++/ext/proto_server_reflection_plugin.h
  - include/grpcpp/ext/proto_server_reflection_plugin.h
  headers:
  - src/cpp/ext/proto_server_reflection.h
  src:
  - src/proto/grpc/reflection/v1alpha/reflection.proto
  - src/cpp/ext/proto_server_reflection.cc
  - src/cpp/ext/proto_server_reflection_plugin.cc
  deps:
  - grpc++
- name: grpc++_test
  build: private
  language: c++
  public_headers:
  - include/grpc++/test/mock_stream.h
  - include/grpc++/test/server_context_test_spouse.h
  - include/grpcpp/test/channel_test_peer.h
  - include/grpcpp/test/client_context_test_peer.h
  - include/grpcpp/test/default_reactor_test_peer.h
  - include/grpcpp/test/mock_stream.h
  - include/grpcpp/test/server_context_test_spouse.h
  headers: []
  src:
  - src/cpp/client/channel_test_peer.cc
  deps:
  - grpc++
- name: grpc++_test_config
  build: private
  language: c++
  public_headers: []
  headers:
  - test/cpp/util/test_config.h
  src:
  - test/cpp/util/test_config_cc.cc
  deps:
  - absl/flags:parse
  - gpr
- name: grpc++_test_util
  build: private
  language: c++
  public_headers: []
  headers:
  - test/core/end2end/data/ssl_test_data.h
  - test/cpp/util/byte_buffer_proto_helper.h
  - test/cpp/util/create_test_channel.h
  - test/cpp/util/string_ref_helper.h
  - test/cpp/util/subprocess.h
  - test/cpp/util/test_credentials_provider.h
  src:
  - test/core/end2end/data/client_certs.cc
  - test/core/end2end/data/server1_cert.cc
  - test/core/end2end/data/server1_key.cc
  - test/core/end2end/data/test_root_cert.cc
  - test/cpp/util/byte_buffer_proto_helper.cc
  - test/cpp/util/create_test_channel.cc
  - test/cpp/util/string_ref_helper.cc
  - test/cpp/util/subprocess.cc
  - test/cpp/util/test_credentials_provider.cc
  deps:
  - absl/flags:flag
  - grpc++
  - grpc_test_util
- name: grpc++_unsecure
  build: all
  language: c++
  public_headers:
  - include/grpc++/alarm.h
  - include/grpc++/channel.h
  - include/grpc++/client_context.h
  - include/grpc++/completion_queue.h
  - include/grpc++/create_channel.h
  - include/grpc++/create_channel_posix.h
  - include/grpc++/ext/health_check_service_server_builder_option.h
  - include/grpc++/generic/async_generic_service.h
  - include/grpc++/generic/generic_stub.h
  - include/grpc++/grpc++.h
  - include/grpc++/health_check_service_interface.h
  - include/grpc++/impl/call.h
  - include/grpc++/impl/channel_argument_option.h
  - include/grpc++/impl/client_unary_call.h
  - include/grpc++/impl/codegen/async_stream.h
  - include/grpc++/impl/codegen/async_unary_call.h
  - include/grpc++/impl/codegen/byte_buffer.h
  - include/grpc++/impl/codegen/call.h
  - include/grpc++/impl/codegen/call_hook.h
  - include/grpc++/impl/codegen/channel_interface.h
  - include/grpc++/impl/codegen/client_context.h
  - include/grpc++/impl/codegen/client_unary_call.h
  - include/grpc++/impl/codegen/completion_queue.h
  - include/grpc++/impl/codegen/completion_queue_tag.h
  - include/grpc++/impl/codegen/config.h
  - include/grpc++/impl/codegen/config_protobuf.h
  - include/grpc++/impl/codegen/core_codegen.h
  - include/grpc++/impl/codegen/core_codegen_interface.h
  - include/grpc++/impl/codegen/create_auth_context.h
  - include/grpc++/impl/codegen/grpc_library.h
  - include/grpc++/impl/codegen/metadata_map.h
  - include/grpc++/impl/codegen/method_handler_impl.h
  - include/grpc++/impl/codegen/proto_utils.h
  - include/grpc++/impl/codegen/rpc_method.h
  - include/grpc++/impl/codegen/rpc_service_method.h
  - include/grpc++/impl/codegen/security/auth_context.h
  - include/grpc++/impl/codegen/serialization_traits.h
  - include/grpc++/impl/codegen/server_context.h
  - include/grpc++/impl/codegen/server_interface.h
  - include/grpc++/impl/codegen/service_type.h
  - include/grpc++/impl/codegen/slice.h
  - include/grpc++/impl/codegen/status.h
  - include/grpc++/impl/codegen/status_code_enum.h
  - include/grpc++/impl/codegen/string_ref.h
  - include/grpc++/impl/codegen/stub_options.h
  - include/grpc++/impl/codegen/sync_stream.h
  - include/grpc++/impl/codegen/time.h
  - include/grpc++/impl/grpc_library.h
  - include/grpc++/impl/method_handler_impl.h
  - include/grpc++/impl/rpc_method.h
  - include/grpc++/impl/rpc_service_method.h
  - include/grpc++/impl/serialization_traits.h
  - include/grpc++/impl/server_builder_option.h
  - include/grpc++/impl/server_builder_plugin.h
  - include/grpc++/impl/server_initializer.h
  - include/grpc++/impl/service_type.h
  - include/grpc++/resource_quota.h
  - include/grpc++/security/auth_context.h
  - include/grpc++/security/auth_metadata_processor.h
  - include/grpc++/security/credentials.h
  - include/grpc++/security/server_credentials.h
  - include/grpc++/server.h
  - include/grpc++/server_builder.h
  - include/grpc++/server_context.h
  - include/grpc++/server_posix.h
  - include/grpc++/support/async_stream.h
  - include/grpc++/support/async_unary_call.h
  - include/grpc++/support/byte_buffer.h
  - include/grpc++/support/channel_arguments.h
  - include/grpc++/support/config.h
  - include/grpc++/support/slice.h
  - include/grpc++/support/status.h
  - include/grpc++/support/status_code_enum.h
  - include/grpc++/support/string_ref.h
  - include/grpc++/support/stub_options.h
  - include/grpc++/support/sync_stream.h
  - include/grpc++/support/time.h
  - include/grpcpp/alarm.h
  - include/grpcpp/channel.h
  - include/grpcpp/client_context.h
  - include/grpcpp/completion_queue.h
  - include/grpcpp/create_channel.h
  - include/grpcpp/create_channel_posix.h
  - include/grpcpp/ext/call_metric_recorder.h
  - include/grpcpp/ext/health_check_service_server_builder_option.h
  - include/grpcpp/generic/async_generic_service.h
  - include/grpcpp/generic/generic_stub.h
  - include/grpcpp/grpcpp.h
  - include/grpcpp/health_check_service_interface.h
  - include/grpcpp/impl/call.h
  - include/grpcpp/impl/channel_argument_option.h
  - include/grpcpp/impl/client_unary_call.h
  - include/grpcpp/impl/codegen/async_generic_service.h
  - include/grpcpp/impl/codegen/async_stream.h
  - include/grpcpp/impl/codegen/async_unary_call.h
  - include/grpcpp/impl/codegen/byte_buffer.h
  - include/grpcpp/impl/codegen/call.h
  - include/grpcpp/impl/codegen/call_hook.h
  - include/grpcpp/impl/codegen/call_op_set.h
  - include/grpcpp/impl/codegen/call_op_set_interface.h
  - include/grpcpp/impl/codegen/callback_common.h
  - include/grpcpp/impl/codegen/channel_interface.h
  - include/grpcpp/impl/codegen/client_callback.h
  - include/grpcpp/impl/codegen/client_context.h
  - include/grpcpp/impl/codegen/client_interceptor.h
  - include/grpcpp/impl/codegen/client_unary_call.h
  - include/grpcpp/impl/codegen/completion_queue.h
  - include/grpcpp/impl/codegen/completion_queue_tag.h
  - include/grpcpp/impl/codegen/config.h
  - include/grpcpp/impl/codegen/config_protobuf.h
  - include/grpcpp/impl/codegen/core_codegen.h
  - include/grpcpp/impl/codegen/core_codegen_interface.h
  - include/grpcpp/impl/codegen/create_auth_context.h
  - include/grpcpp/impl/codegen/delegating_channel.h
  - include/grpcpp/impl/codegen/grpc_library.h
  - include/grpcpp/impl/codegen/intercepted_channel.h
  - include/grpcpp/impl/codegen/interceptor.h
  - include/grpcpp/impl/codegen/interceptor_common.h
  - include/grpcpp/impl/codegen/message_allocator.h
  - include/grpcpp/impl/codegen/metadata_map.h
  - include/grpcpp/impl/codegen/method_handler.h
  - include/grpcpp/impl/codegen/method_handler_impl.h
  - include/grpcpp/impl/codegen/proto_buffer_reader.h
  - include/grpcpp/impl/codegen/proto_buffer_writer.h
  - include/grpcpp/impl/codegen/proto_utils.h
  - include/grpcpp/impl/codegen/rpc_method.h
  - include/grpcpp/impl/codegen/rpc_service_method.h
  - include/grpcpp/impl/codegen/security/auth_context.h
  - include/grpcpp/impl/codegen/serialization_traits.h
  - include/grpcpp/impl/codegen/server_callback.h
  - include/grpcpp/impl/codegen/server_callback_handlers.h
  - include/grpcpp/impl/codegen/server_context.h
  - include/grpcpp/impl/codegen/server_interceptor.h
  - include/grpcpp/impl/codegen/server_interface.h
  - include/grpcpp/impl/codegen/service_type.h
  - include/grpcpp/impl/codegen/slice.h
  - include/grpcpp/impl/codegen/status.h
  - include/grpcpp/impl/codegen/status_code_enum.h
  - include/grpcpp/impl/codegen/string_ref.h
  - include/grpcpp/impl/codegen/stub_options.h
  - include/grpcpp/impl/codegen/sync.h
  - include/grpcpp/impl/codegen/sync_stream.h
  - include/grpcpp/impl/codegen/time.h
  - include/grpcpp/impl/grpc_library.h
  - include/grpcpp/impl/method_handler_impl.h
  - include/grpcpp/impl/rpc_method.h
  - include/grpcpp/impl/rpc_service_method.h
  - include/grpcpp/impl/serialization_traits.h
  - include/grpcpp/impl/server_builder_option.h
  - include/grpcpp/impl/server_builder_plugin.h
  - include/grpcpp/impl/server_initializer.h
  - include/grpcpp/impl/service_type.h
  - include/grpcpp/resource_quota.h
  - include/grpcpp/security/auth_context.h
  - include/grpcpp/security/auth_metadata_processor.h
  - include/grpcpp/security/authorization_policy_provider.h
  - include/grpcpp/security/credentials.h
  - include/grpcpp/security/server_credentials.h
  - include/grpcpp/security/tls_certificate_provider.h
  - include/grpcpp/security/tls_certificate_verifier.h
  - include/grpcpp/security/tls_credentials_options.h
  - include/grpcpp/server.h
  - include/grpcpp/server_builder.h
  - include/grpcpp/server_context.h
  - include/grpcpp/server_posix.h
  - include/grpcpp/support/async_stream.h
  - include/grpcpp/support/async_unary_call.h
  - include/grpcpp/support/byte_buffer.h
  - include/grpcpp/support/channel_arguments.h
  - include/grpcpp/support/client_callback.h
  - include/grpcpp/support/client_interceptor.h
  - include/grpcpp/support/config.h
  - include/grpcpp/support/interceptor.h
  - include/grpcpp/support/message_allocator.h
  - include/grpcpp/support/method_handler.h
  - include/grpcpp/support/proto_buffer_reader.h
  - include/grpcpp/support/proto_buffer_writer.h
  - include/grpcpp/support/server_callback.h
  - include/grpcpp/support/server_interceptor.h
  - include/grpcpp/support/slice.h
  - include/grpcpp/support/status.h
  - include/grpcpp/support/status_code_enum.h
  - include/grpcpp/support/string_ref.h
  - include/grpcpp/support/stub_options.h
  - include/grpcpp/support/sync_stream.h
  - include/grpcpp/support/time.h
  - include/grpcpp/support/validate_service_config.h
  headers:
  - src/cpp/client/create_channel_internal.h
  - src/cpp/common/channel_filter.h
  - src/cpp/server/dynamic_thread_pool.h
  - src/cpp/server/external_connection_acceptor_impl.h
  - src/cpp/server/health/default_health_check_service.h
  - src/cpp/server/thread_pool_interface.h
  - src/cpp/thread_manager/thread_manager.h
  src:
  - src/cpp/client/channel_cc.cc
  - src/cpp/client/client_callback.cc
  - src/cpp/client/client_context.cc
  - src/cpp/client/client_interceptor.cc
  - src/cpp/client/create_channel.cc
  - src/cpp/client/create_channel_internal.cc
  - src/cpp/client/create_channel_posix.cc
  - src/cpp/client/credentials_cc.cc
  - src/cpp/client/insecure_credentials.cc
  - src/cpp/codegen/codegen_init.cc
  - src/cpp/common/alarm.cc
  - src/cpp/common/channel_arguments.cc
  - src/cpp/common/channel_filter.cc
  - src/cpp/common/completion_queue_cc.cc
  - src/cpp/common/core_codegen.cc
  - src/cpp/common/insecure_create_auth_context.cc
  - src/cpp/common/resource_quota_cc.cc
  - src/cpp/common/rpc_method.cc
  - src/cpp/common/validate_service_config.cc
  - src/cpp/common/version_cc.cc
  - src/cpp/server/async_generic_service.cc
  - src/cpp/server/channel_argument_option.cc
  - src/cpp/server/create_default_thread_pool.cc
  - src/cpp/server/dynamic_thread_pool.cc
  - src/cpp/server/external_connection_acceptor_impl.cc
  - src/cpp/server/health/default_health_check_service.cc
  - src/cpp/server/health/health_check_service.cc
  - src/cpp/server/health/health_check_service_server_builder_option.cc
  - src/cpp/server/insecure_server_credentials.cc
  - src/cpp/server/orca/call_metric_recorder.cc
  - src/cpp/server/server_builder.cc
  - src/cpp/server/server_callback.cc
  - src/cpp/server/server_cc.cc
  - src/cpp/server/server_context.cc
  - src/cpp/server/server_credentials.cc
  - src/cpp/server/server_posix.cc
  - src/cpp/thread_manager/thread_manager.cc
  - src/cpp/util/byte_buffer_cc.cc
  - src/cpp/util/status.cc
  - src/cpp/util/string_ref.cc
  - src/cpp/util/time_cc.cc
  deps:
  - grpc_unsecure
  baselib: true
- name: grpc_plugin_support
  build: protoc
  language: c++
  public_headers:
  - include/grpc++/impl/codegen/config_protobuf.h
  - include/grpcpp/impl/codegen/config_protobuf.h
  headers:
  - src/compiler/config.h
  - src/compiler/config_protobuf.h
  - src/compiler/cpp_generator.h
  - src/compiler/cpp_generator_helpers.h
  - src/compiler/cpp_plugin.h
  - src/compiler/csharp_generator.h
  - src/compiler/csharp_generator_helpers.h
  - src/compiler/generator_helpers.h
  - src/compiler/node_generator.h
  - src/compiler/node_generator_helpers.h
  - src/compiler/objective_c_generator.h
  - src/compiler/objective_c_generator_helpers.h
  - src/compiler/php_generator.h
  - src/compiler/php_generator_helpers.h
  - src/compiler/protobuf_plugin.h
  - src/compiler/python_generator.h
  - src/compiler/python_generator_helpers.h
  - src/compiler/python_private_generator.h
  - src/compiler/ruby_generator.h
  - src/compiler/ruby_generator_helpers-inl.h
  - src/compiler/ruby_generator_map-inl.h
  - src/compiler/ruby_generator_string-inl.h
  - src/compiler/schema_interface.h
  src:
  - src/compiler/cpp_generator.cc
  - src/compiler/csharp_generator.cc
  - src/compiler/node_generator.cc
  - src/compiler/objective_c_generator.cc
  - src/compiler/php_generator.cc
  - src/compiler/python_generator.cc
  - src/compiler/ruby_generator.cc
  deps: []
- name: grpcpp_channelz
  build: all
  language: c++
  public_headers:
  - include/grpcpp/ext/channelz_service_plugin.h
  headers:
  - src/cpp/server/channelz/channelz_service.h
  src:
  - src/proto/grpc/channelz/channelz.proto
  - src/cpp/server/channelz/channelz_service.cc
  - src/cpp/server/channelz/channelz_service_plugin.cc
  deps:
  - grpc++
targets:
- name: alloc_test
  build: test
  language: c
  headers: []
  src:
  - test/core/gpr/alloc_test.cc
  deps:
  - grpc_test_util
  uses_polling: false
- name: alpn_test
  build: test
  language: c
  headers: []
  src:
  - test/core/transport/chttp2/alpn_test.cc
  deps:
  - grpc_test_util
- name: alts_counter_test
  build: test
  language: c
  headers:
  - test/core/tsi/alts/crypt/gsec_test_util.h
  src:
  - test/core/tsi/alts/crypt/gsec_test_util.cc
  - test/core/tsi/alts/frame_protector/alts_counter_test.cc
  deps:
  - grpc_test_util
- name: alts_crypt_test
  build: test
  language: c
  headers:
  - test/core/tsi/alts/crypt/gsec_test_util.h
  src:
  - test/core/tsi/alts/crypt/aes_gcm_test.cc
  - test/core/tsi/alts/crypt/gsec_test_util.cc
  deps:
  - grpc_test_util
- name: alts_crypter_test
  build: test
  language: c
  headers:
  - test/core/tsi/alts/crypt/gsec_test_util.h
  src:
  - test/core/tsi/alts/crypt/gsec_test_util.cc
  - test/core/tsi/alts/frame_protector/alts_crypter_test.cc
  deps:
  - grpc_test_util
- name: alts_frame_protector_test
  build: test
  language: c
  headers:
  - test/core/tsi/alts/crypt/gsec_test_util.h
  - test/core/tsi/transport_security_test_lib.h
  src:
  - test/core/tsi/alts/crypt/gsec_test_util.cc
  - test/core/tsi/alts/frame_protector/alts_frame_protector_test.cc
  - test/core/tsi/transport_security_test_lib.cc
  deps:
  - grpc_test_util
- name: alts_grpc_record_protocol_test
  build: test
  language: c
  headers:
  - test/core/tsi/alts/crypt/gsec_test_util.h
  src:
  - test/core/tsi/alts/crypt/gsec_test_util.cc
  - test/core/tsi/alts/zero_copy_frame_protector/alts_grpc_record_protocol_test.cc
  deps:
  - grpc_test_util
- name: alts_handshaker_client_test
  build: test
  language: c
  headers:
  - test/core/tsi/alts/handshaker/alts_handshaker_service_api_test_lib.h
  src:
  - test/core/tsi/alts/handshaker/alts_handshaker_client_test.cc
  - test/core/tsi/alts/handshaker/alts_handshaker_service_api_test_lib.cc
  deps:
  - grpc_test_util
- name: alts_iovec_record_protocol_test
  build: test
  language: c
  headers:
  - test/core/tsi/alts/crypt/gsec_test_util.h
  src:
  - test/core/tsi/alts/crypt/gsec_test_util.cc
  - test/core/tsi/alts/zero_copy_frame_protector/alts_iovec_record_protocol_test.cc
  deps:
  - grpc_test_util
- name: alts_security_connector_test
  build: test
  language: c
  headers: []
  src:
  - test/core/security/alts_security_connector_test.cc
  deps:
  - grpc_test_util
- name: alts_tsi_handshaker_test
  build: test
  language: c
  headers:
  - test/core/tsi/alts/handshaker/alts_handshaker_service_api_test_lib.h
  src:
  - test/core/tsi/alts/handshaker/alts_handshaker_service_api_test_lib.cc
  - test/core/tsi/alts/handshaker/alts_tsi_handshaker_test.cc
  deps:
  - grpc_test_util
- name: alts_tsi_utils_test
  build: test
  language: c
  headers:
  - test/core/tsi/alts/handshaker/alts_handshaker_service_api_test_lib.h
  src:
  - test/core/tsi/alts/handshaker/alts_handshaker_service_api_test_lib.cc
  - test/core/tsi/alts/handshaker/alts_tsi_utils_test.cc
  deps:
  - grpc_test_util
- name: alts_zero_copy_grpc_protector_test
  build: test
  language: c
  headers:
  - test/core/tsi/alts/crypt/gsec_test_util.h
  src:
  - test/core/tsi/alts/crypt/gsec_test_util.cc
  - test/core/tsi/alts/zero_copy_frame_protector/alts_zero_copy_grpc_protector_test.cc
  deps:
  - grpc_test_util
- name: arena_test
  build: test
  language: c
  headers: []
  src:
  - test/core/gpr/arena_test.cc
  deps:
  - grpc_test_util
  uses_polling: false
- name: auth_context_test
  build: test
  language: c
  headers: []
  src:
  - test/core/security/auth_context_test.cc
  deps:
  - grpc_test_util
  uses_polling: false
- name: b64_test
  build: test
  language: c
  headers: []
  src:
  - test/core/slice/b64_test.cc
  deps:
  - grpc_test_util
  uses_polling: false
- name: bad_server_response_test
  build: test
  language: c
  headers:
  - test/core/end2end/cq_verifier.h
  src:
  - test/core/end2end/bad_server_response_test.cc
  - test/core/end2end/cq_verifier.cc
  deps:
  - grpc_test_util
- name: bad_ssl_alpn_test
  build: test
  language: c
  headers:
  - test/core/end2end/cq_verifier.h
  src:
  - test/core/bad_ssl/bad_ssl_test.cc
  - test/core/end2end/cq_verifier.cc
  deps:
  - grpc_test_util
  platforms:
  - linux
  - posix
  - mac
- name: bad_ssl_cert_test
  build: test
  language: c
  headers:
  - test/core/end2end/cq_verifier.h
  src:
  - test/core/bad_ssl/bad_ssl_test.cc
  - test/core/end2end/cq_verifier.cc
  deps:
  - grpc_test_util
  platforms:
  - linux
  - posix
  - mac
- name: bin_decoder_test
  build: test
  language: c
  headers: []
  src:
  - test/core/transport/chttp2/bin_decoder_test.cc
  deps:
  - grpc_test_util
  uses_polling: false
- name: bin_encoder_test
  build: test
  language: c
  headers: []
  src:
  - test/core/transport/chttp2/bin_encoder_test.cc
  deps:
  - grpc_test_util
  uses_polling: false
- name: buffer_list_test
  build: test
  language: c
  headers: []
  src:
  - test/core/iomgr/buffer_list_test.cc
  deps:
  - grpc_test_util
- name: c_slice_buffer_test
  build: test
  language: c
  headers: []
  src:
  - test/core/slice/c_slice_buffer_test.cc
  deps:
  - grpc_test_util
  uses_polling: false
- name: channel_stack_test
  build: test
  language: c
  headers: []
  src:
  - test/core/channel/channel_stack_test.cc
  deps:
  - grpc_test_util
  uses_polling: false
- name: check_gcp_environment_linux_test
  build: test
  language: c
  headers: []
  src:
  - test/core/security/check_gcp_environment_linux_test.cc
  deps:
  - grpc_test_util
- name: check_gcp_environment_windows_test
  build: test
  language: c
  headers: []
  src:
  - test/core/security/check_gcp_environment_windows_test.cc
  deps:
  - grpc_test_util
- name: client_ssl_test
  build: test
  language: c
  headers: []
  src:
  - test/core/handshake/client_ssl.cc
  deps:
  - grpc_test_util
  platforms:
  - linux
  - posix
  - mac
- name: cmdline_test
  build: test
  language: c
  headers: []
  src:
  - test/core/util/cmdline_test.cc
  deps:
  - grpc_test_util
  uses_polling: false
- name: combiner_test
  build: test
  language: c
  headers: []
  src:
  - test/core/iomgr/combiner_test.cc
  deps:
  - grpc_test_util
  platforms:
  - linux
  - posix
  - mac
- name: completion_queue_threading_test
  build: test
  run: false
  language: c
  headers: []
  src:
  - test/core/surface/completion_queue_threading_test.cc
  deps:
  - grpc_test_util
- name: compression_test
  build: test
  language: c
  headers:
  - test/core/compression/args_utils.h
  src:
  - test/core/compression/args_utils.cc
  - test/core/compression/compression_test.cc
  deps:
  - grpc_test_util
  uses_polling: false
- name: concurrent_connectivity_test
  build: test
  language: c
  headers: []
  src:
  - test/core/surface/concurrent_connectivity_test.cc
  deps:
  - grpc_test_util
- name: connection_refused_test
  build: test
  language: c
  headers:
  - test/core/end2end/cq_verifier.h
  src:
  - test/core/end2end/connection_refused_test.cc
  - test/core/end2end/cq_verifier.cc
  deps:
  - grpc_test_util
- name: cpu_test
  build: test
  language: c
  headers: []
  src:
  - test/core/gpr/cpu_test.cc
  deps:
  - grpc_test_util
  uses_polling: false
- name: dns_resolver_cooldown_test
  build: test
  language: c
  headers: []
  src:
  - test/core/client_channel/resolvers/dns_resolver_cooldown_test.cc
  deps:
  - grpc_test_util
- name: dns_resolver_test
  build: test
  language: c
  headers: []
  src:
  - test/core/client_channel/resolvers/dns_resolver_test.cc
  deps:
  - grpc_test_util
- name: dualstack_socket_test
  build: test
  language: c
  headers:
  - test/core/end2end/cq_verifier.h
  src:
  - test/core/end2end/cq_verifier.cc
  - test/core/end2end/dualstack_socket_test.cc
  deps:
  - grpc_test_util
  platforms:
  - linux
  - posix
  - mac
- name: endpoint_pair_test
  build: test
  language: c
  headers:
  - test/core/iomgr/endpoint_tests.h
  src:
  - test/core/iomgr/endpoint_pair_test.cc
  - test/core/iomgr/endpoint_tests.cc
  deps:
  - grpc_test_util
- name: env_test
  build: test
  language: c
  headers: []
  src:
  - test/core/gpr/env_test.cc
  deps:
  - grpc_test_util
  uses_polling: false
- name: fake_resolver_test
  build: test
  language: c
  headers: []
  src:
  - test/core/client_channel/resolvers/fake_resolver_test.cc
  deps:
  - grpc_test_util
- name: fake_transport_security_test
  build: test
  language: c
  headers:
  - test/core/tsi/transport_security_test_lib.h
  src:
  - test/core/tsi/fake_transport_security_test.cc
  - test/core/tsi/transport_security_test_lib.cc
  deps:
  - grpc_test_util
- name: fd_conservation_posix_test
  build: test
  language: c
  headers: []
  src:
  - test/core/iomgr/fd_conservation_posix_test.cc
  deps:
  - grpc_test_util
  platforms:
  - linux
  - posix
  - mac
- name: fd_posix_test
  build: test
  language: c
  headers: []
  src:
  - test/core/iomgr/fd_posix_test.cc
  deps:
  - grpc_test_util
  platforms:
  - linux
  - posix
  - mac
- name: fling_stream_test
  build: test
  language: c
  headers:
  - test/core/end2end/data/ssl_test_data.h
  src:
  - test/core/end2end/data/client_certs.cc
  - test/core/end2end/data/server1_cert.cc
  - test/core/end2end/data/server1_key.cc
  - test/core/end2end/data/test_root_cert.cc
  - test/core/fling/fling_stream_test.cc
  deps:
  - grpc_test_util
  platforms:
  - linux
  - posix
  - mac
- name: fling_test
  build: test
  language: c
  headers:
  - test/core/end2end/data/ssl_test_data.h
  src:
  - test/core/end2end/data/client_certs.cc
  - test/core/end2end/data/server1_cert.cc
  - test/core/end2end/data/server1_key.cc
  - test/core/end2end/data/test_root_cert.cc
  - test/core/fling/fling_test.cc
  deps:
  - grpc_test_util
  platforms:
  - linux
  - posix
  - mac
- name: fork_test
  build: test
  language: c
  headers: []
  src:
  - test/core/gprpp/fork_test.cc
  deps:
  - grpc_test_util
  platforms:
  - linux
  - posix
  - mac
  uses_polling: false
- name: format_request_test
  build: test
  language: c
  headers:
  - test/core/end2end/data/ssl_test_data.h
  src:
  - test/core/end2end/data/client_certs.cc
  - test/core/end2end/data/server1_cert.cc
  - test/core/end2end/data/server1_key.cc
  - test/core/end2end/data/test_root_cert.cc
  - test/core/http/format_request_test.cc
  deps:
  - grpc_test_util
- name: frame_handler_test
  build: test
  language: c
  headers:
  - test/core/tsi/alts/crypt/gsec_test_util.h
  src:
  - test/core/tsi/alts/crypt/gsec_test_util.cc
  - test/core/tsi/alts/frame_protector/frame_handler_test.cc
  deps:
  - grpc_test_util
- name: goaway_server_test
  build: test
  language: c
  headers:
  - test/core/end2end/cq_verifier.h
  src:
  - test/core/end2end/cq_verifier.cc
  - test/core/end2end/goaway_server_test.cc
  deps:
  - grpc_test_util
- name: grpc_alts_credentials_options_test
  build: test
  language: c
  headers: []
  src:
  - test/core/security/grpc_alts_credentials_options_test.cc
  deps:
  - grpc_test_util
- name: grpc_byte_buffer_reader_test
  build: test
  language: c
  headers: []
  src:
  - test/core/surface/byte_buffer_reader_test.cc
  deps:
  - grpc_test_util
  uses_polling: false
- name: grpc_completion_queue_test
  build: test
  language: c
  headers: []
  src:
  - test/core/surface/completion_queue_test.cc
  deps:
  - grpc_test_util
- name: grpc_ipv6_loopback_available_test
  build: test
  language: c
  headers: []
  src:
  - test/core/iomgr/grpc_ipv6_loopback_available_test.cc
  deps:
  - grpc_test_util
- name: handshake_server_with_readahead_handshaker_test
  build: test
  language: c
  headers:
  - test/core/handshake/server_ssl_common.h
  src:
  - test/core/handshake/readahead_handshaker_server_ssl.cc
  - test/core/handshake/server_ssl_common.cc
  deps:
  - grpc_test_util
  platforms:
  - linux
  - posix
  - mac
- name: histogram_test
  build: test
  language: c
  headers: []
  src:
  - test/core/util/histogram_test.cc
  deps:
  - grpc_test_util
  uses_polling: false
- name: host_port_test
  build: test
  language: c
  headers: []
  src:
  - test/core/gprpp/host_port_test.cc
  deps:
  - grpc_test_util
  uses_polling: false
- name: hpack_encoder_test
  build: test
  language: c
  headers: []
  src:
  - test/core/transport/chttp2/hpack_encoder_test.cc
  deps:
  - grpc_test_util
  uses_polling: false
- name: inproc_callback_test
  build: test
  language: c
  headers: []
  src:
  - test/core/end2end/inproc_callback_test.cc
  deps:
  - end2end_tests
  uses_polling: false
- name: invalid_call_argument_test
  build: test
  language: c
  headers:
  - test/core/end2end/cq_verifier.h
  src:
  - test/core/end2end/cq_verifier.cc
  - test/core/end2end/invalid_call_argument_test.cc
  deps:
  - grpc_test_util
- name: json_token_test
  build: test
  language: c
  headers: []
  src:
  - test/core/security/json_token_test.cc
  deps:
  - grpc_test_util
  uses_polling: false
- name: jwt_verifier_test
  build: test
  language: c
  headers: []
  src:
  - test/core/security/jwt_verifier_test.cc
  deps:
  - grpc_test_util
  uses_polling: false
- name: lame_client_test
  build: test
  language: c
  headers:
  - test/core/end2end/cq_verifier.h
  src:
  - test/core/end2end/cq_verifier.cc
  - test/core/surface/lame_client_test.cc
  deps:
  - grpc_test_util
- name: load_file_test
  build: test
  language: c
  headers: []
  src:
  - test/core/iomgr/load_file_test.cc
  deps:
  - grpc_test_util
  uses_polling: false
- name: memory_quota_stress_test
  build: test
  language: c
  headers:
  - src/core/ext/upb-generated/google/protobuf/any.upb.h
  - src/core/ext/upb-generated/google/rpc/status.upb.h
  - src/core/lib/debug/trace.h
  - src/core/lib/gprpp/atomic_utils.h
  - src/core/lib/gprpp/bitset.h
  - src/core/lib/gprpp/orphanable.h
  - src/core/lib/gprpp/ref_counted.h
  - src/core/lib/gprpp/ref_counted_ptr.h
  - src/core/lib/gprpp/status_helper.h
  - src/core/lib/gprpp/time.h
  - src/core/lib/iomgr/closure.h
  - src/core/lib/iomgr/combiner.h
  - src/core/lib/iomgr/error.h
  - src/core/lib/iomgr/error_internal.h
  - src/core/lib/iomgr/exec_ctx.h
  - src/core/lib/iomgr/executor.h
  - src/core/lib/iomgr/iomgr_internal.h
  - src/core/lib/promise/activity.h
  - src/core/lib/promise/context.h
  - src/core/lib/promise/detail/basic_seq.h
  - src/core/lib/promise/detail/promise_factory.h
  - src/core/lib/promise/detail/promise_like.h
  - src/core/lib/promise/detail/status.h
  - src/core/lib/promise/detail/switch.h
  - src/core/lib/promise/exec_ctx_wakeup_scheduler.h
  - src/core/lib/promise/loop.h
  - src/core/lib/promise/map.h
  - src/core/lib/promise/poll.h
  - src/core/lib/promise/race.h
  - src/core/lib/promise/seq.h
  - src/core/lib/resource_quota/memory_quota.h
  - src/core/lib/resource_quota/trace.h
  - src/core/lib/slice/percent_encoding.h
  - src/core/lib/slice/slice.h
  - src/core/lib/slice/slice_internal.h
  - src/core/lib/slice/slice_refcount.h
  - src/core/lib/slice/slice_refcount_base.h
  - src/core/lib/slice/slice_string_helpers.h
  src:
  - src/core/ext/upb-generated/google/protobuf/any.upb.c
  - src/core/ext/upb-generated/google/rpc/status.upb.c
  - src/core/lib/debug/trace.cc
  - src/core/lib/event_engine/memory_allocator.cc
  - src/core/lib/gprpp/status_helper.cc
  - src/core/lib/gprpp/time.cc
  - src/core/lib/iomgr/combiner.cc
  - src/core/lib/iomgr/error.cc
  - src/core/lib/iomgr/exec_ctx.cc
  - src/core/lib/iomgr/executor.cc
  - src/core/lib/iomgr/iomgr_internal.cc
  - src/core/lib/promise/activity.cc
  - src/core/lib/resource_quota/memory_quota.cc
  - src/core/lib/resource_quota/trace.cc
  - src/core/lib/slice/percent_encoding.cc
  - src/core/lib/slice/slice.cc
  - src/core/lib/slice/slice_refcount.cc
  - src/core/lib/slice/slice_string_helpers.cc
  - test/core/resource_quota/memory_quota_stress_test.cc
  deps:
  - absl/meta:type_traits
  - absl/status:statusor
  - absl/types:variant
  - absl/utility:utility
  - gpr
  - upb
  platforms:
  - linux
  - posix
  uses_polling: false
- name: message_compress_test
  build: test
  language: c
  headers: []
  src:
  - test/core/compression/message_compress_test.cc
  deps:
  - grpc_test_util
  uses_polling: false
- name: minimal_stack_is_minimal_test
  build: test
  language: c
  headers: []
  src:
  - test/core/channel/minimal_stack_is_minimal_test.cc
  deps:
  - grpc_test_util
  uses_polling: false
- name: mpmcqueue_test
  build: test
  language: c
  headers: []
  src:
  - test/core/iomgr/mpmcqueue_test.cc
  deps:
  - grpc_test_util
  uses_polling: false
- name: mpscq_test
  build: test
  language: c
  headers: []
  src:
  - test/core/gprpp/mpscq_test.cc
  deps:
  - grpc_test_util
  platforms:
  - linux
  - posix
  - mac
  uses_polling: false
- name: multiple_server_queues_test
  build: test
  language: c
  headers:
  - test/core/end2end/cq_verifier.h
  src:
  - test/core/end2end/cq_verifier.cc
  - test/core/end2end/multiple_server_queues_test.cc
  deps:
  - grpc_test_util
- name: murmur_hash_test
  build: test
  language: c
  headers: []
  src:
  - test/core/gpr/murmur_hash_test.cc
  deps:
  - grpc_test_util
  uses_polling: false
- name: no_server_test
  build: test
  language: c
  headers:
  - test/core/end2end/cq_verifier.h
  src:
  - test/core/end2end/cq_verifier.cc
  - test/core/end2end/no_server_test.cc
  deps:
  - grpc_test_util
- name: num_external_connectivity_watchers_test
  build: test
  language: c
  headers: []
  src:
  - test/core/surface/num_external_connectivity_watchers_test.cc
  deps:
  - grpc_test_util
- name: parse_address_test
  build: test
  language: c
  headers: []
  src:
  - test/core/address_utils/parse_address_test.cc
  deps:
  - grpc_test_util
- name: parse_address_with_named_scope_id_test
  build: test
  language: c
  headers: []
  src:
  - test/core/address_utils/parse_address_with_named_scope_id_test.cc
  deps:
  - grpc_test_util
  platforms:
  - linux
  - posix
  - mac
  uses_polling: false
- name: parser_test
  build: test
  language: c
  headers:
  - test/core/end2end/data/ssl_test_data.h
  src:
  - test/core/end2end/data/client_certs.cc
  - test/core/end2end/data/server1_cert.cc
  - test/core/end2end/data/server1_key.cc
  - test/core/end2end/data/test_root_cert.cc
  - test/core/http/parser_test.cc
  deps:
  - grpc_test_util
  uses_polling: false
- name: percent_encoding_test
  build: test
  language: c
  headers: []
  src:
  - test/core/slice/percent_encoding_test.cc
  deps:
  - grpc_test_util
  uses_polling: false
- name: public_headers_must_be_c89
  build: test
  language: c
  headers:
  - src/core/lib/security/authorization/grpc_authorization_policy_provider.h
  - src/core/lib/security/authorization/rbac_translator.h
  src:
  - src/core/lib/security/authorization/grpc_authorization_policy_provider.cc
  - src/core/lib/security/authorization/rbac_translator.cc
  - test/core/surface/public_headers_must_be_c89.c
  deps:
  - grpc_test_util
- name: resolve_address_using_ares_resolver_posix_test
  build: test
  language: c
  headers: []
  src:
  - test/core/iomgr/resolve_address_posix_test.cc
  deps:
  - grpc_test_util
  args:
  - --resolver=ares
  platforms:
  - linux
  - posix
  - mac
- name: resolve_address_using_native_resolver_posix_test
  build: test
  language: c
  headers: []
  src:
  - test/core/iomgr/resolve_address_posix_test.cc
  deps:
  - grpc_test_util
  args:
  - --resolver=native
  platforms:
  - linux
  - posix
  - mac
- name: secure_channel_create_test
  build: test
  language: c
  headers: []
  src:
  - test/core/surface/secure_channel_create_test.cc
  deps:
  - grpc_test_util
- name: secure_endpoint_test
  build: test
  language: c
  headers:
  - test/core/iomgr/endpoint_tests.h
  src:
  - test/core/iomgr/endpoint_tests.cc
  - test/core/security/secure_endpoint_test.cc
  deps:
  - grpc_test_util
- name: security_connector_test
  build: test
  language: c
  headers: []
  src:
  - test/core/security/security_connector_test.cc
  deps:
  - grpc_test_util
- name: sequential_connectivity_test
  build: test
  run: false
  language: c
  headers: []
  src:
  - test/core/surface/sequential_connectivity_test.cc
  deps:
  - grpc_test_util
- name: server_ssl_test
  build: test
  language: c
  headers:
  - test/core/handshake/server_ssl_common.h
  src:
  - test/core/handshake/server_ssl.cc
  - test/core/handshake/server_ssl_common.cc
  deps:
  - grpc_test_util
  platforms:
  - linux
  - posix
  - mac
- name: server_test
  build: test
  language: c
  headers: []
  src:
  - test/core/surface/server_test.cc
  deps:
  - grpc_test_util
- name: slice_string_helpers_test
  build: test
  language: c
  headers:
  - src/core/lib/slice/slice.h
  - src/core/lib/slice/slice_internal.h
  - src/core/lib/slice/slice_refcount.h
  - src/core/lib/slice/slice_refcount_base.h
  - src/core/lib/slice/slice_string_helpers.h
  src:
  - src/core/lib/slice/slice.cc
  - src/core/lib/slice/slice_refcount.cc
  - src/core/lib/slice/slice_string_helpers.cc
  - test/core/slice/slice_string_helpers_test.cc
  deps:
  - gpr
  uses_polling: false
- name: sockaddr_resolver_test
  build: test
  language: c
  headers: []
  src:
  - test/core/client_channel/resolvers/sockaddr_resolver_test.cc
  deps:
  - grpc_test_util
- name: socket_utils_test
  build: test
  language: c
  headers: []
  src:
  - test/core/iomgr/socket_utils_test.cc
  deps:
  - grpc_test_util
  platforms:
  - linux
  - posix
  - mac
- name: spinlock_test
  build: test
  language: c
  headers: []
  src:
  - test/core/gpr/spinlock_test.cc
  deps:
  - grpc_test_util
  uses_polling: false
- name: ssl_credentials_test
  build: test
  language: c
  headers: []
  src:
  - test/core/security/ssl_credentials_test.cc
  deps:
  - grpc_test_util
- name: ssl_transport_security_test
  build: test
  language: c
  headers:
  - test/core/tsi/transport_security_test_lib.h
  src:
  - test/core/tsi/ssl_transport_security_test.cc
  - test/core/tsi/transport_security_test_lib.cc
  deps:
  - grpc_test_util
  platforms:
  - linux
  - posix
  - mac
- name: status_conversion_test
  build: test
  language: c
  headers: []
  src:
  - test/core/transport/status_conversion_test.cc
  deps:
  - grpc_test_util
  uses_polling: false
- name: stream_map_test
  build: test
  language: c
  headers: []
  src:
  - test/core/transport/chttp2/stream_map_test.cc
  deps:
  - grpc_test_util
- name: string_test
  build: test
  language: c
  headers: []
  src:
  - test/core/gpr/string_test.cc
  deps:
  - grpc_test_util
  uses_polling: false
- name: sync_test
  build: test
  language: c
  headers: []
  src:
  - test/core/gpr/sync_test.cc
  deps:
  - grpc_test_util
  uses_polling: false
- name: tcp_client_posix_test
  build: test
  language: c
  headers: []
  src:
  - test/core/iomgr/tcp_client_posix_test.cc
  deps:
  - grpc_test_util
  platforms:
  - linux
  - posix
  - mac
- name: tcp_posix_test
  build: test
  language: c
  headers:
  - test/core/iomgr/endpoint_tests.h
  src:
  - test/core/iomgr/endpoint_tests.cc
  - test/core/iomgr/tcp_posix_test.cc
  deps:
  - grpc_test_util
  platforms:
  - linux
  - posix
- name: tcp_server_posix_test
  build: test
  language: c
  headers: []
  src:
  - test/core/iomgr/tcp_server_posix_test.cc
  deps:
  - grpc_test_util
  platforms:
  - linux
  - posix
  - mac
- name: test_core_gpr_time_test
  build: test
  language: c
  headers: []
  src:
  - test/core/gpr/time_test.cc
  deps:
  - grpc_test_util
  uses_polling: false
- name: test_core_iomgr_time_averaged_stats_test
  build: test
  language: c
  headers: []
  src:
  - test/core/iomgr/time_averaged_stats_test.cc
  deps:
  - grpc_test_util
  uses_polling: false
- name: test_core_iomgr_timer_heap_test
  build: test
  language: c
  headers: []
  src:
  - test/core/iomgr/timer_heap_test.cc
  deps:
  - grpc_test_util
  uses_polling: false
- name: test_core_iomgr_timer_list_test
  build: test
  language: c
  headers: []
  src:
  - test/core/iomgr/timer_list_test.cc
  deps:
  - grpc_test_util
  uses_polling: false
- name: thd_test
  build: test
  language: c
  headers: []
  src:
  - test/core/gprpp/thd_test.cc
  deps:
  - grpc_test_util
  uses_polling: false
- name: threadpool_test
  build: test
  language: c
  headers: []
  src:
  - test/core/iomgr/threadpool_test.cc
  deps:
  - grpc_test_util
  uses_polling: false
- name: transport_security_common_api_test
  build: test
  language: c
  headers: []
  src:
  - test/core/tsi/alts/handshaker/transport_security_common_api_test.cc
  deps:
  - grpc_test_util
- name: transport_security_test
  build: test
  language: c
  headers: []
  src:
  - test/core/tsi/transport_security_test.cc
  deps:
  - grpc_test_util
- name: varint_test
  build: test
  language: c
  headers: []
  src:
  - test/core/transport/chttp2/varint_test.cc
  deps:
  - grpc_test_util
  uses_polling: false
- name: activity_test
  gtest: true
  build: test
  language: c++
  headers:
  - src/core/lib/gpr/alloc.h
  - src/core/lib/gpr/env.h
  - src/core/lib/gpr/murmur_hash.h
  - src/core/lib/gpr/spinlock.h
  - src/core/lib/gpr/string.h
  - src/core/lib/gpr/string_windows.h
  - src/core/lib/gpr/time_precise.h
  - src/core/lib/gpr/tls.h
  - src/core/lib/gpr/tmpfile.h
  - src/core/lib/gpr/useful.h
  - src/core/lib/gprpp/atomic_utils.h
  - src/core/lib/gprpp/bitset.h
  - src/core/lib/gprpp/construct_destruct.h
  - src/core/lib/gprpp/debug_location.h
  - src/core/lib/gprpp/examine_stack.h
  - src/core/lib/gprpp/fork.h
  - src/core/lib/gprpp/global_config.h
  - src/core/lib/gprpp/global_config_custom.h
  - src/core/lib/gprpp/global_config_env.h
  - src/core/lib/gprpp/global_config_generic.h
  - src/core/lib/gprpp/host_port.h
  - src/core/lib/gprpp/manual_constructor.h
  - src/core/lib/gprpp/memory.h
  - src/core/lib/gprpp/mpscq.h
  - src/core/lib/gprpp/orphanable.h
  - src/core/lib/gprpp/ref_counted.h
  - src/core/lib/gprpp/ref_counted_ptr.h
  - src/core/lib/gprpp/stat.h
  - src/core/lib/gprpp/sync.h
  - src/core/lib/gprpp/thd.h
  - src/core/lib/gprpp/time_util.h
  - src/core/lib/profiling/timers.h
  - src/core/lib/promise/activity.h
  - src/core/lib/promise/context.h
  - src/core/lib/promise/detail/basic_join.h
  - src/core/lib/promise/detail/basic_seq.h
  - src/core/lib/promise/detail/promise_factory.h
  - src/core/lib/promise/detail/promise_like.h
  - src/core/lib/promise/detail/status.h
  - src/core/lib/promise/detail/switch.h
  - src/core/lib/promise/join.h
  - src/core/lib/promise/poll.h
  - src/core/lib/promise/promise.h
  - src/core/lib/promise/seq.h
  - src/core/lib/promise/wait_set.h
  - test/core/promise/test_wakeup_schedulers.h
  src:
  - src/core/lib/gpr/alloc.cc
  - src/core/lib/gpr/atm.cc
  - src/core/lib/gpr/cpu_iphone.cc
  - src/core/lib/gpr/cpu_linux.cc
  - src/core/lib/gpr/cpu_posix.cc
  - src/core/lib/gpr/cpu_windows.cc
  - src/core/lib/gpr/env_linux.cc
  - src/core/lib/gpr/env_posix.cc
  - src/core/lib/gpr/env_windows.cc
  - src/core/lib/gpr/log.cc
  - src/core/lib/gpr/log_android.cc
  - src/core/lib/gpr/log_linux.cc
  - src/core/lib/gpr/log_posix.cc
  - src/core/lib/gpr/log_windows.cc
  - src/core/lib/gpr/murmur_hash.cc
  - src/core/lib/gpr/string.cc
  - src/core/lib/gpr/string_posix.cc
  - src/core/lib/gpr/string_util_windows.cc
  - src/core/lib/gpr/string_windows.cc
  - src/core/lib/gpr/sync.cc
  - src/core/lib/gpr/sync_abseil.cc
  - src/core/lib/gpr/sync_posix.cc
  - src/core/lib/gpr/sync_windows.cc
  - src/core/lib/gpr/time.cc
  - src/core/lib/gpr/time_posix.cc
  - src/core/lib/gpr/time_precise.cc
  - src/core/lib/gpr/time_windows.cc
  - src/core/lib/gpr/tmpfile_msys.cc
  - src/core/lib/gpr/tmpfile_posix.cc
  - src/core/lib/gpr/tmpfile_windows.cc
  - src/core/lib/gpr/wrap_memcpy.cc
  - src/core/lib/gprpp/examine_stack.cc
  - src/core/lib/gprpp/fork.cc
  - src/core/lib/gprpp/global_config_env.cc
  - src/core/lib/gprpp/host_port.cc
  - src/core/lib/gprpp/mpscq.cc
  - src/core/lib/gprpp/stat_posix.cc
  - src/core/lib/gprpp/stat_windows.cc
  - src/core/lib/gprpp/thd_posix.cc
  - src/core/lib/gprpp/thd_windows.cc
  - src/core/lib/gprpp/time_util.cc
  - src/core/lib/profiling/basic_timers.cc
  - src/core/lib/profiling/stap_timers.cc
  - src/core/lib/promise/activity.cc
  - test/core/promise/activity_test.cc
  deps:
  - absl/base:base
  - absl/base:core_headers
  - absl/container:flat_hash_set
  - absl/hash:hash
  - absl/memory:memory
  - absl/meta:type_traits
  - absl/random:random
  - absl/status:status
  - absl/status:statusor
  - absl/strings:cord
  - absl/strings:str_format
  - absl/strings:strings
  - absl/synchronization:synchronization
  - absl/time:time
  - absl/types:optional
  - absl/types:variant
  - absl/utility:utility
  uses_polling: false
- name: address_sorting_test
  gtest: true
  build: test
  language: c++
  headers: []
  src:
  - test/cpp/naming/address_sorting_test.cc
  deps:
  - grpc++_test_config
  - grpc++_test_util
  platforms:
  - linux
  - posix
  - mac
- name: address_sorting_test_unsecure
  gtest: true
  build: test
  language: c++
  headers:
  - test/cpp/util/byte_buffer_proto_helper.h
  - test/cpp/util/string_ref_helper.h
  - test/cpp/util/subprocess.h
  src:
  - test/cpp/naming/address_sorting_test.cc
  - test/cpp/util/byte_buffer_proto_helper.cc
  - test/cpp/util/string_ref_helper.cc
  - test/cpp/util/subprocess.cc
  deps:
  - grpc++_unsecure
  - grpc_test_util_unsecure
  - grpc++_test_config
  platforms:
  - linux
  - posix
  - mac
- name: admin_services_end2end_test
  gtest: true
  build: test
  language: c++
  headers:
  - src/cpp/server/csds/csds.h
  src:
  - src/proto/grpc/testing/xds/v3/base.proto
  - src/proto/grpc/testing/xds/v3/config_dump.proto
  - src/proto/grpc/testing/xds/v3/csds.proto
  - src/proto/grpc/testing/xds/v3/percent.proto
  - src/cpp/server/admin/admin_services.cc
  - src/cpp/server/csds/csds.cc
  - test/cpp/end2end/admin_services_end2end_test.cc
  deps:
  - grpc++_reflection
  - grpcpp_channelz
  - grpc++_test_util
- name: alarm_test
  gtest: true
  build: test
  language: c++
  headers: []
  src:
  - test/cpp/common/alarm_test.cc
  deps:
  - grpc++_unsecure
  - grpc_test_util_unsecure
  platforms:
  - linux
  - posix
  - mac
- name: alts_concurrent_connectivity_test
  gtest: true
  build: test
  language: c++
  headers:
  - test/core/end2end/cq_verifier.h
  - test/core/tsi/alts/fake_handshaker/fake_handshaker_server.h
  - test/core/util/fake_udp_and_tcp_server.h
  src:
  - test/core/tsi/alts/fake_handshaker/handshaker.proto
  - test/core/tsi/alts/fake_handshaker/transport_security_common.proto
  - test/core/end2end/cq_verifier.cc
  - test/core/tsi/alts/fake_handshaker/fake_handshaker_server.cc
  - test/core/tsi/alts/handshaker/alts_concurrent_connectivity_test.cc
  - test/core/util/fake_udp_and_tcp_server.cc
  deps:
  - grpc++
  - grpc_test_util
  platforms:
  - linux
  - posix
- name: alts_util_test
  gtest: true
  build: test
  language: c++
  headers: []
  src:
  - test/cpp/common/alts_util_test.cc
  deps:
  - grpc++_alts
  - grpc++_test_util
- name: arena_promise_test
  gtest: true
  build: test
  language: c++
  headers:
  - src/core/ext/upb-generated/google/protobuf/any.upb.h
  - src/core/ext/upb-generated/google/rpc/status.upb.h
  - src/core/lib/debug/trace.h
  - src/core/lib/gprpp/atomic_utils.h
  - src/core/lib/gprpp/bitset.h
  - src/core/lib/gprpp/cpp_impl_of.h
  - src/core/lib/gprpp/orphanable.h
  - src/core/lib/gprpp/ref_counted.h
  - src/core/lib/gprpp/ref_counted_ptr.h
  - src/core/lib/gprpp/status_helper.h
  - src/core/lib/gprpp/time.h
  - src/core/lib/iomgr/closure.h
  - src/core/lib/iomgr/combiner.h
  - src/core/lib/iomgr/error.h
  - src/core/lib/iomgr/error_internal.h
  - src/core/lib/iomgr/exec_ctx.h
  - src/core/lib/iomgr/executor.h
  - src/core/lib/iomgr/iomgr_internal.h
  - src/core/lib/promise/activity.h
  - src/core/lib/promise/arena_promise.h
  - src/core/lib/promise/context.h
  - src/core/lib/promise/detail/basic_seq.h
  - src/core/lib/promise/detail/promise_factory.h
  - src/core/lib/promise/detail/promise_like.h
  - src/core/lib/promise/detail/status.h
  - src/core/lib/promise/detail/switch.h
  - src/core/lib/promise/exec_ctx_wakeup_scheduler.h
  - src/core/lib/promise/loop.h
  - src/core/lib/promise/map.h
  - src/core/lib/promise/poll.h
  - src/core/lib/promise/race.h
  - src/core/lib/promise/seq.h
  - src/core/lib/resource_quota/arena.h
  - src/core/lib/resource_quota/memory_quota.h
  - src/core/lib/resource_quota/resource_quota.h
  - src/core/lib/resource_quota/thread_quota.h
  - src/core/lib/resource_quota/trace.h
  - src/core/lib/slice/percent_encoding.h
  - src/core/lib/slice/slice.h
  - src/core/lib/slice/slice_internal.h
  - src/core/lib/slice/slice_refcount.h
  - src/core/lib/slice/slice_refcount_base.h
  - src/core/lib/slice/slice_string_helpers.h
  - test/core/promise/test_context.h
  src:
  - src/core/ext/upb-generated/google/protobuf/any.upb.c
  - src/core/ext/upb-generated/google/rpc/status.upb.c
  - src/core/lib/debug/trace.cc
  - src/core/lib/event_engine/memory_allocator.cc
  - src/core/lib/gprpp/status_helper.cc
  - src/core/lib/gprpp/time.cc
  - src/core/lib/iomgr/combiner.cc
  - src/core/lib/iomgr/error.cc
  - src/core/lib/iomgr/exec_ctx.cc
  - src/core/lib/iomgr/executor.cc
  - src/core/lib/iomgr/iomgr_internal.cc
  - src/core/lib/promise/activity.cc
  - src/core/lib/resource_quota/arena.cc
  - src/core/lib/resource_quota/memory_quota.cc
  - src/core/lib/resource_quota/resource_quota.cc
  - src/core/lib/resource_quota/thread_quota.cc
  - src/core/lib/resource_quota/trace.cc
  - src/core/lib/slice/percent_encoding.cc
  - src/core/lib/slice/slice.cc
  - src/core/lib/slice/slice_refcount.cc
  - src/core/lib/slice/slice_string_helpers.cc
  - test/core/promise/arena_promise_test.cc
  deps:
  - absl/meta:type_traits
  - absl/status:statusor
  - absl/types:variant
  - absl/utility:utility
  - gpr
  - upb
  uses_polling: false
- name: async_end2end_test
  gtest: true
  build: test
  language: c++
  headers: []
  src:
  - src/proto/grpc/health/v1/health.proto
  - src/proto/grpc/testing/duplicate/echo_duplicate.proto
  - src/proto/grpc/testing/echo.proto
  - src/proto/grpc/testing/echo_messages.proto
  - src/proto/grpc/testing/simple_messages.proto
  - src/proto/grpc/testing/xds/v3/orca_load_report.proto
  - test/cpp/end2end/async_end2end_test.cc
  deps:
  - grpc++_test_util
- name: auth_property_iterator_test
  gtest: true
  build: test
  language: c++
  headers: []
  src:
  - test/cpp/common/auth_property_iterator_test.cc
  deps:
  - grpc++_test_util
  uses_polling: false
- name: authorization_matchers_test
  gtest: true
  build: test
  language: c++
  headers: []
  src:
  - test/core/security/authorization_matchers_test.cc
  deps:
  - grpc_test_util
- name: authorization_policy_provider_test
  gtest: true
  build: test
  language: c++
  headers:
  - src/core/lib/security/authorization/grpc_authorization_policy_provider.h
  - src/core/lib/security/authorization/rbac_translator.h
  src:
  - src/core/lib/security/authorization/grpc_authorization_policy_provider.cc
  - src/core/lib/security/authorization/rbac_translator.cc
  - src/cpp/server/authorization_policy_provider.cc
  - test/cpp/server/authorization_policy_provider_test.cc
  deps:
  - grpc++
  - grpc_test_util
- name: avl_test
  gtest: true
  build: test
  language: c++
  headers:
  - src/core/lib/avl/avl.h
  src:
  - test/core/avl/avl_test.cc
  deps: []
  uses_polling: false
- name: aws_request_signer_test
  gtest: true
  build: test
  language: c++
  headers: []
  src:
  - test/core/security/aws_request_signer_test.cc
  deps:
  - grpc_test_util
- name: backoff_test
  gtest: true
  build: test
  language: c++
  headers: []
  src:
  - test/core/backoff/backoff_test.cc
  deps:
  - grpc_test_util
  uses_polling: false
- name: bad_streaming_id_bad_client_test
  gtest: true
  build: test
  language: c++
  headers:
  - test/core/bad_client/bad_client.h
  - test/core/end2end/cq_verifier.h
  src:
  - test/core/bad_client/bad_client.cc
  - test/core/bad_client/tests/bad_streaming_id.cc
  - test/core/end2end/cq_verifier.cc
  deps:
  - grpc_test_util
- name: badreq_bad_client_test
  gtest: true
  build: test
  language: c++
  headers:
  - test/core/bad_client/bad_client.h
  - test/core/end2end/cq_verifier.h
  src:
  - test/core/bad_client/bad_client.cc
  - test/core/bad_client/tests/badreq.cc
  - test/core/end2end/cq_verifier.cc
  deps:
  - grpc_test_util
- name: bdp_estimator_test
  gtest: true
  build: test
  language: c++
  headers: []
  src:
  - test/core/transport/bdp_estimator_test.cc
  deps:
  - grpc_test_util
  platforms:
  - linux
  - posix
  - mac
  uses_polling: false
- name: binder_resolver_test
  gtest: true
  build: test
  language: c++
  headers: []
  src:
  - test/core/client_channel/resolvers/binder_resolver_test.cc
  deps:
  - grpc_test_util
- name: binder_server_test
  gtest: true
  build: test
  language: c++
  headers:
  - test/core/transport/binder/end2end/fake_binder.h
  - test/cpp/end2end/test_service_impl.h
  src:
  - src/proto/grpc/testing/echo.proto
  - src/proto/grpc/testing/echo_messages.proto
  - src/proto/grpc/testing/simple_messages.proto
  - src/proto/grpc/testing/xds/v3/orca_load_report.proto
  - test/core/transport/binder/end2end/binder_server_test.cc
  - test/core/transport/binder/end2end/fake_binder.cc
  - test/cpp/end2end/test_service_impl.cc
  deps:
  - grpc++_test_util
- name: binder_transport_test
  gtest: true
  build: test
  language: c++
  headers:
  - src/core/ext/transport/binder/client/binder_connector.h
  - src/core/ext/transport/binder/client/channel_create_impl.h
  - src/core/ext/transport/binder/client/connection_id_generator.h
  - src/core/ext/transport/binder/client/endpoint_binder_pool.h
  - src/core/ext/transport/binder/client/jni_utils.h
  - src/core/ext/transport/binder/client/security_policy_setting.h
  - src/core/ext/transport/binder/server/binder_server.h
  - src/core/ext/transport/binder/transport/binder_stream.h
  - src/core/ext/transport/binder/transport/binder_transport.h
  - src/core/ext/transport/binder/utils/binder_auto_utils.h
  - src/core/ext/transport/binder/utils/ndk_binder.h
  - src/core/ext/transport/binder/utils/transport_stream_receiver.h
  - src/core/ext/transport/binder/utils/transport_stream_receiver_impl.h
  - src/core/ext/transport/binder/wire_format/binder.h
  - src/core/ext/transport/binder/wire_format/binder_android.h
  - src/core/ext/transport/binder/wire_format/binder_constants.h
  - src/core/ext/transport/binder/wire_format/transaction.h
  - src/core/ext/transport/binder/wire_format/wire_reader.h
  - src/core/ext/transport/binder/wire_format/wire_reader_impl.h
  - src/core/ext/transport/binder/wire_format/wire_writer.h
  - src/cpp/client/create_channel_internal.h
  - src/cpp/common/channel_filter.h
  - src/cpp/server/dynamic_thread_pool.h
  - src/cpp/server/external_connection_acceptor_impl.h
  - src/cpp/server/health/default_health_check_service.h
  - src/cpp/server/thread_pool_interface.h
  - src/cpp/thread_manager/thread_manager.h
  - test/core/transport/binder/mock_objects.h
  src:
  - src/core/ext/transport/binder/client/binder_connector.cc
  - src/core/ext/transport/binder/client/channel_create.cc
  - src/core/ext/transport/binder/client/channel_create_impl.cc
  - src/core/ext/transport/binder/client/connection_id_generator.cc
  - src/core/ext/transport/binder/client/endpoint_binder_pool.cc
  - src/core/ext/transport/binder/client/jni_utils.cc
  - src/core/ext/transport/binder/client/security_policy_setting.cc
  - src/core/ext/transport/binder/security_policy/binder_security_policy.cc
  - src/core/ext/transport/binder/server/binder_server.cc
  - src/core/ext/transport/binder/server/binder_server_credentials.cc
  - src/core/ext/transport/binder/transport/binder_transport.cc
  - src/core/ext/transport/binder/utils/ndk_binder.cc
  - src/core/ext/transport/binder/utils/transport_stream_receiver_impl.cc
  - src/core/ext/transport/binder/wire_format/binder_android.cc
  - src/core/ext/transport/binder/wire_format/binder_constants.cc
  - src/core/ext/transport/binder/wire_format/transaction.cc
  - src/core/ext/transport/binder/wire_format/wire_reader_impl.cc
  - src/core/ext/transport/binder/wire_format/wire_writer.cc
  - src/cpp/client/channel_cc.cc
  - src/cpp/client/client_callback.cc
  - src/cpp/client/client_context.cc
  - src/cpp/client/client_interceptor.cc
  - src/cpp/client/create_channel.cc
  - src/cpp/client/create_channel_internal.cc
  - src/cpp/client/create_channel_posix.cc
  - src/cpp/client/credentials_cc.cc
  - src/cpp/codegen/codegen_init.cc
  - src/cpp/common/alarm.cc
  - src/cpp/common/channel_arguments.cc
  - src/cpp/common/channel_filter.cc
  - src/cpp/common/completion_queue_cc.cc
  - src/cpp/common/core_codegen.cc
  - src/cpp/common/resource_quota_cc.cc
  - src/cpp/common/rpc_method.cc
  - src/cpp/common/validate_service_config.cc
  - src/cpp/common/version_cc.cc
  - src/cpp/server/async_generic_service.cc
  - src/cpp/server/channel_argument_option.cc
  - src/cpp/server/create_default_thread_pool.cc
  - src/cpp/server/dynamic_thread_pool.cc
  - src/cpp/server/external_connection_acceptor_impl.cc
  - src/cpp/server/health/default_health_check_service.cc
  - src/cpp/server/health/health_check_service.cc
  - src/cpp/server/health/health_check_service_server_builder_option.cc
  - src/cpp/server/orca/call_metric_recorder.cc
  - src/cpp/server/server_builder.cc
  - src/cpp/server/server_callback.cc
  - src/cpp/server/server_cc.cc
  - src/cpp/server/server_context.cc
  - src/cpp/server/server_credentials.cc
  - src/cpp/server/server_posix.cc
  - src/cpp/thread_manager/thread_manager.cc
  - src/cpp/util/byte_buffer_cc.cc
  - src/cpp/util/status.cc
  - src/cpp/util/string_ref.cc
  - src/cpp/util/time_cc.cc
  - test/core/transport/binder/binder_transport_test.cc
  - test/core/transport/binder/mock_objects.cc
  deps:
<<<<<<< HEAD
  - absl/container:flat_hash_map
=======
  - absl/cleanup:cleanup
>>>>>>> 82d95c25
  - grpc_test_util
  uses_polling: false
- name: bitset_test
  gtest: true
  build: test
  language: c++
  headers:
  - src/core/lib/gpr/useful.h
  - src/core/lib/gprpp/bitset.h
  src:
  - test/core/gprpp/bitset_test.cc
  deps: []
  uses_polling: false
- name: byte_buffer_test
  gtest: true
  build: test
  language: c++
  headers: []
  src:
  - test/cpp/util/byte_buffer_test.cc
  deps:
  - grpc++_test_util
  uses_polling: false
- name: call_finalization_test
  gtest: true
  build: test
  language: c++
  headers:
  - test/core/promise/test_context.h
  src:
  - test/core/channel/call_finalization_test.cc
  deps:
  - grpc_test_util
- name: call_push_pull_test
  gtest: true
  build: test
  language: c++
  headers:
  - src/core/lib/gpr/useful.h
  - src/core/lib/gprpp/bitset.h
  - src/core/lib/gprpp/construct_destruct.h
  - src/core/lib/promise/call_push_pull.h
  - src/core/lib/promise/detail/promise_like.h
  - src/core/lib/promise/detail/status.h
  - src/core/lib/promise/poll.h
  src:
  - test/core/promise/call_push_pull_test.cc
  deps:
  - absl/meta:type_traits
  - absl/status:status
  - absl/status:statusor
  - absl/types:variant
  uses_polling: false
- name: cancel_ares_query_test
  gtest: true
  build: test
  language: c++
  headers:
  - test/core/end2end/cq_verifier.h
  - test/core/util/fake_udp_and_tcp_server.h
  src:
  - test/core/end2end/cq_verifier.cc
  - test/core/util/fake_udp_and_tcp_server.cc
  - test/cpp/naming/cancel_ares_query_test.cc
  deps:
  - grpc++_test_config
  - grpc++_test_util
- name: cel_authorization_engine_test
  gtest: true
  build: test
  language: c++
  headers:
  - src/core/ext/upb-generated/google/type/expr.upb.h
  - src/core/lib/security/authorization/cel_authorization_engine.h
  - src/core/lib/security/authorization/mock_cel/activation.h
  - src/core/lib/security/authorization/mock_cel/cel_expr_builder_factory.h
  - src/core/lib/security/authorization/mock_cel/cel_expression.h
  - src/core/lib/security/authorization/mock_cel/cel_value.h
  - src/core/lib/security/authorization/mock_cel/evaluator_core.h
  - src/core/lib/security/authorization/mock_cel/flat_expr_builder.h
  src:
  - src/core/ext/upb-generated/google/type/expr.upb.c
  - src/core/lib/security/authorization/cel_authorization_engine.cc
  - test/core/security/cel_authorization_engine_test.cc
  deps:
  - grpc_test_util
- name: certificate_provider_registry_test
  gtest: true
  build: test
  language: c++
  headers: []
  src:
  - test/core/client_channel/certificate_provider_registry_test.cc
  deps:
  - grpc_test_util
- name: certificate_provider_store_test
  gtest: true
  build: test
  language: c++
  headers: []
  src:
  - test/core/xds/certificate_provider_store_test.cc
  deps:
  - grpc_test_util
- name: cfstream_test
  gtest: true
  build: test
  run: false
  language: c++
  headers:
  - test/cpp/end2end/test_service_impl.h
  src:
  - src/proto/grpc/testing/echo.proto
  - src/proto/grpc/testing/echo_messages.proto
  - src/proto/grpc/testing/simple_messages.proto
  - src/proto/grpc/testing/xds/v3/orca_load_report.proto
  - test/cpp/end2end/cfstream_test.cc
  - test/cpp/end2end/test_service_impl.cc
  deps:
  - grpc++_test_util
- name: channel_args_test
  gtest: true
  build: test
  language: c++
  headers: []
  src:
  - test/core/channel/channel_args_test.cc
  deps:
  - grpc_test_util
  uses_polling: false
- name: channel_arguments_test
  gtest: true
  build: test
  language: c++
  headers: []
  src:
  - test/cpp/common/channel_arguments_test.cc
  deps:
  - grpc++
  - grpc_test_util
  uses_polling: false
- name: channel_creds_registry_test
  gtest: true
  build: test
  language: c++
  headers: []
  src:
  - test/core/security/channel_creds_registry_test.cc
  deps:
  - grpc_test_util
- name: channel_filter_test
  gtest: true
  build: test
  language: c++
  headers: []
  src:
  - test/cpp/common/channel_filter_test.cc
  deps:
  - grpc++
  - grpc_test_util
  uses_polling: false
- name: channel_stack_builder_test
  gtest: true
  build: test
  language: c++
  headers: []
  src:
  - test/core/channel/channel_stack_builder_test.cc
  deps:
  - grpc_test_util
- name: channel_trace_test
  gtest: true
  build: test
  language: c++
  headers:
  - test/cpp/util/channel_trace_proto_helper.h
  src:
  - src/proto/grpc/channelz/channelz.proto
  - test/core/channel/channel_trace_test.cc
  - test/cpp/util/channel_trace_proto_helper.cc
  deps:
  - grpc++
  - grpc_test_util
- name: channelz_registry_test
  gtest: true
  build: test
  language: c++
  headers: []
  src:
  - test/core/channel/channelz_registry_test.cc
  deps:
  - grpc++
  - grpc_test_util
  uses_polling: false
- name: channelz_service_test
  gtest: true
  build: test
  language: c++
  headers:
  - test/cpp/end2end/test_service_impl.h
  src:
  - src/proto/grpc/testing/echo.proto
  - src/proto/grpc/testing/echo_messages.proto
  - src/proto/grpc/testing/simple_messages.proto
  - src/proto/grpc/testing/xds/v3/orca_load_report.proto
  - test/cpp/end2end/channelz_service_test.cc
  - test/cpp/end2end/test_service_impl.cc
  deps:
  - grpcpp_channelz
  - grpc++_test_util
- name: channelz_test
  gtest: true
  build: test
  language: c++
  headers:
  - test/cpp/util/channel_trace_proto_helper.h
  src:
  - src/proto/grpc/channelz/channelz.proto
  - test/core/channel/channelz_test.cc
  - test/cpp/util/channel_trace_proto_helper.cc
  deps:
  - grpc++
  - grpc_test_util
- name: chunked_vector_test
  gtest: true
  build: test
  language: c++
  headers:
  - src/core/ext/upb-generated/google/protobuf/any.upb.h
  - src/core/ext/upb-generated/google/rpc/status.upb.h
  - src/core/lib/debug/trace.h
  - src/core/lib/gprpp/atomic_utils.h
  - src/core/lib/gprpp/bitset.h
  - src/core/lib/gprpp/chunked_vector.h
  - src/core/lib/gprpp/cpp_impl_of.h
  - src/core/lib/gprpp/orphanable.h
  - src/core/lib/gprpp/ref_counted.h
  - src/core/lib/gprpp/ref_counted_ptr.h
  - src/core/lib/gprpp/status_helper.h
  - src/core/lib/gprpp/time.h
  - src/core/lib/iomgr/closure.h
  - src/core/lib/iomgr/combiner.h
  - src/core/lib/iomgr/error.h
  - src/core/lib/iomgr/error_internal.h
  - src/core/lib/iomgr/exec_ctx.h
  - src/core/lib/iomgr/executor.h
  - src/core/lib/iomgr/iomgr_internal.h
  - src/core/lib/promise/activity.h
  - src/core/lib/promise/context.h
  - src/core/lib/promise/detail/basic_seq.h
  - src/core/lib/promise/detail/promise_factory.h
  - src/core/lib/promise/detail/promise_like.h
  - src/core/lib/promise/detail/status.h
  - src/core/lib/promise/detail/switch.h
  - src/core/lib/promise/exec_ctx_wakeup_scheduler.h
  - src/core/lib/promise/loop.h
  - src/core/lib/promise/map.h
  - src/core/lib/promise/poll.h
  - src/core/lib/promise/race.h
  - src/core/lib/promise/seq.h
  - src/core/lib/resource_quota/arena.h
  - src/core/lib/resource_quota/memory_quota.h
  - src/core/lib/resource_quota/resource_quota.h
  - src/core/lib/resource_quota/thread_quota.h
  - src/core/lib/resource_quota/trace.h
  - src/core/lib/slice/percent_encoding.h
  - src/core/lib/slice/slice.h
  - src/core/lib/slice/slice_internal.h
  - src/core/lib/slice/slice_refcount.h
  - src/core/lib/slice/slice_refcount_base.h
  - src/core/lib/slice/slice_string_helpers.h
  src:
  - src/core/ext/upb-generated/google/protobuf/any.upb.c
  - src/core/ext/upb-generated/google/rpc/status.upb.c
  - src/core/lib/debug/trace.cc
  - src/core/lib/event_engine/memory_allocator.cc
  - src/core/lib/gprpp/status_helper.cc
  - src/core/lib/gprpp/time.cc
  - src/core/lib/iomgr/combiner.cc
  - src/core/lib/iomgr/error.cc
  - src/core/lib/iomgr/exec_ctx.cc
  - src/core/lib/iomgr/executor.cc
  - src/core/lib/iomgr/iomgr_internal.cc
  - src/core/lib/promise/activity.cc
  - src/core/lib/resource_quota/arena.cc
  - src/core/lib/resource_quota/memory_quota.cc
  - src/core/lib/resource_quota/resource_quota.cc
  - src/core/lib/resource_quota/thread_quota.cc
  - src/core/lib/resource_quota/trace.cc
  - src/core/lib/slice/percent_encoding.cc
  - src/core/lib/slice/slice.cc
  - src/core/lib/slice/slice_refcount.cc
  - src/core/lib/slice/slice_string_helpers.cc
  - test/core/gprpp/chunked_vector_test.cc
  deps:
  - absl/meta:type_traits
  - absl/status:statusor
  - absl/types:variant
  - absl/utility:utility
  - gpr
  - upb
  uses_polling: false
- name: cli_call_test
  gtest: true
  build: test
  language: c++
  headers:
  - test/cpp/util/cli_call.h
  - test/cpp/util/cli_credentials.h
  - test/cpp/util/config_grpc_cli.h
  - test/cpp/util/grpc_tool.h
  - test/cpp/util/proto_file_parser.h
  - test/cpp/util/proto_reflection_descriptor_database.h
  - test/cpp/util/service_describer.h
  src:
  - src/proto/grpc/reflection/v1alpha/reflection.proto
  - src/proto/grpc/testing/echo.proto
  - src/proto/grpc/testing/echo_messages.proto
  - src/proto/grpc/testing/simple_messages.proto
  - src/proto/grpc/testing/xds/v3/orca_load_report.proto
  - test/cpp/util/cli_call.cc
  - test/cpp/util/cli_call_test.cc
  - test/cpp/util/cli_credentials.cc
  - test/cpp/util/grpc_tool.cc
  - test/cpp/util/proto_file_parser.cc
  - test/cpp/util/proto_reflection_descriptor_database.cc
  - test/cpp/util/service_describer.cc
  deps:
  - grpc++_test_util
- name: client_authority_filter_test
  gtest: true
  build: test
  language: c++
  headers:
  - test/core/promise/test_context.h
  src:
  - test/core/filters/client_authority_filter_test.cc
  deps:
  - grpc
  uses_polling: false
- name: client_callback_end2end_test
  gtest: true
  build: test
  language: c++
  headers:
  - test/cpp/end2end/interceptors_util.h
  - test/cpp/end2end/test_service_impl.h
  src:
  - src/proto/grpc/testing/echo.proto
  - src/proto/grpc/testing/echo_messages.proto
  - src/proto/grpc/testing/simple_messages.proto
  - src/proto/grpc/testing/xds/v3/orca_load_report.proto
  - test/cpp/end2end/client_callback_end2end_test.cc
  - test/cpp/end2end/interceptors_util.cc
  - test/cpp/end2end/test_service_impl.cc
  deps:
  - grpc++_test_util
- name: client_channel_stress_test
  gtest: true
  build: test
  run: false
  language: c++
  headers:
  - test/cpp/end2end/test_service_impl.h
  src:
  - src/proto/grpc/lb/v1/load_balancer.proto
  - src/proto/grpc/testing/duplicate/echo_duplicate.proto
  - src/proto/grpc/testing/echo.proto
  - src/proto/grpc/testing/echo_messages.proto
  - src/proto/grpc/testing/simple_messages.proto
  - src/proto/grpc/testing/xds/v3/orca_load_report.proto
  - test/cpp/client/client_channel_stress_test.cc
  - test/cpp/end2end/test_service_impl.cc
  deps:
  - grpc++_test_util
  platforms:
  - linux
  - posix
  - mac
- name: client_context_test_peer_test
  gtest: true
  build: test
  language: c++
  headers: []
  src:
  - test/cpp/test/client_context_test_peer_test.cc
  deps:
  - grpc++_test
  - grpc++_test_util
- name: client_interceptors_end2end_test
  gtest: true
  build: test
  language: c++
  headers:
  - test/cpp/end2end/interceptors_util.h
  - test/cpp/end2end/test_service_impl.h
  src:
  - src/proto/grpc/testing/echo.proto
  - src/proto/grpc/testing/echo_messages.proto
  - src/proto/grpc/testing/simple_messages.proto
  - src/proto/grpc/testing/xds/v3/orca_load_report.proto
  - test/cpp/end2end/client_interceptors_end2end_test.cc
  - test/cpp/end2end/interceptors_util.cc
  - test/cpp/end2end/test_service_impl.cc
  deps:
  - grpc++_test_util
- name: client_lb_end2end_test
  gtest: true
  build: test
  run: false
  language: c++
  headers:
  - src/cpp/server/orca/orca_interceptor.h
  - test/core/util/test_lb_policies.h
  - test/cpp/end2end/connection_delay_injector.h
  - test/cpp/end2end/test_service_impl.h
  src:
  - src/proto/grpc/testing/duplicate/echo_duplicate.proto
  - src/proto/grpc/testing/echo.proto
  - src/proto/grpc/testing/echo_messages.proto
  - src/proto/grpc/testing/simple_messages.proto
  - src/proto/grpc/testing/xds/v3/orca_load_report.proto
  - src/cpp/server/orca/orca_interceptor.cc
  - src/cpp/server/orca/orca_service.cc
  - test/core/util/test_lb_policies.cc
  - test/cpp/end2end/client_lb_end2end_test.cc
  - test/cpp/end2end/connection_delay_injector.cc
  - test/cpp/end2end/test_service_impl.cc
  deps:
  - grpc++_test_util
  platforms:
  - linux
  - posix
  - mac
- name: codegen_test_full
  gtest: true
  build: test
  language: c++
  headers: []
  src:
  - test/cpp/codegen/codegen_test_full.cc
  deps:
  - grpc++
  - grpc_test_util
  uses_polling: false
- name: codegen_test_minimal
  gtest: true
  build: test
  language: c++
  headers: []
  src:
  - test/cpp/codegen/codegen_test_minimal.cc
  deps:
  - grpc++
  - grpc_test_util
  uses_polling: false
- name: connection_prefix_bad_client_test
  gtest: true
  build: test
  language: c++
  headers:
  - test/core/bad_client/bad_client.h
  - test/core/end2end/cq_verifier.h
  src:
  - test/core/bad_client/bad_client.cc
  - test/core/bad_client/tests/connection_prefix.cc
  - test/core/end2end/cq_verifier.cc
  deps:
  - grpc_test_util
- name: connectivity_state_test
  gtest: true
  build: test
  language: c++
  headers: []
  src:
  - test/core/transport/connectivity_state_test.cc
  deps:
  - grpc_test_util
- name: context_allocator_end2end_test
  gtest: true
  build: test
  language: c++
  headers:
  - test/cpp/end2end/test_service_impl.h
  src:
  - src/proto/grpc/testing/echo.proto
  - src/proto/grpc/testing/echo_messages.proto
  - src/proto/grpc/testing/simple_messages.proto
  - src/proto/grpc/testing/xds/v3/orca_load_report.proto
  - test/cpp/end2end/context_allocator_end2end_test.cc
  - test/cpp/end2end/test_service_impl.cc
  deps:
  - grpc++_test_util
- name: context_list_test
  gtest: true
  build: test
  language: c++
  headers: []
  src:
  - test/core/transport/chttp2/context_list_test.cc
  deps:
  - grpc_test_util
  uses_polling: false
- name: context_test
  gtest: true
  build: test
  language: c++
  headers:
  - src/core/lib/gpr/tls.h
  - src/core/lib/promise/context.h
  src:
  - test/core/promise/context_test.cc
  deps: []
  uses_polling: false
- name: core_configuration_test
  gtest: true
  build: test
  language: c++
  headers: []
  src:
  - test/core/config/core_configuration_test.cc
  deps:
  - grpc
  uses_polling: false
- name: cpp_impl_of_test
  gtest: true
  build: test
  language: c++
  headers:
  - src/core/lib/gprpp/cpp_impl_of.h
  src:
  - test/core/gprpp/cpp_impl_of_test.cc
  deps: []
  uses_polling: false
- name: crl_ssl_transport_security_test
  gtest: true
  build: test
  language: c++
  headers:
  - test/core/tsi/transport_security_test_lib.h
  src:
  - test/core/tsi/crl_ssl_transport_security_test.cc
  - test/core/tsi/transport_security_test_lib.cc
  deps:
  - grpc_test_util
  platforms:
  - linux
  - posix
  - mac
- name: delegating_channel_test
  gtest: true
  build: test
  language: c++
  headers:
  - test/cpp/end2end/test_service_impl.h
  src:
  - src/proto/grpc/testing/echo.proto
  - src/proto/grpc/testing/echo_messages.proto
  - src/proto/grpc/testing/simple_messages.proto
  - src/proto/grpc/testing/xds/v3/orca_load_report.proto
  - test/cpp/end2end/delegating_channel_test.cc
  - test/cpp/end2end/test_service_impl.cc
  deps:
  - grpc++_test_util
- name: destroy_grpclb_channel_with_active_connect_stress_test
  gtest: true
  build: test
  language: c++
  headers: []
  src:
  - test/cpp/client/destroy_grpclb_channel_with_active_connect_stress_test.cc
  deps:
  - grpc++_test_util
- name: dual_ref_counted_test
  gtest: true
  build: test
  language: c++
  headers: []
  src:
  - test/core/gprpp/dual_ref_counted_test.cc
  deps:
  - grpc_test_util
- name: duplicate_header_bad_client_test
  gtest: true
  build: test
  language: c++
  headers:
  - test/core/bad_client/bad_client.h
  - test/core/end2end/cq_verifier.h
  src:
  - test/core/bad_client/bad_client.cc
  - test/core/bad_client/tests/duplicate_header.cc
  - test/core/end2end/cq_verifier.cc
  deps:
  - grpc_test_util
- name: end2end_binder_transport_test
  gtest: true
  build: test
  language: c++
  headers:
  - test/core/transport/binder/end2end/fake_binder.h
  - test/core/transport/binder/end2end/testing_channel_create.h
  - test/cpp/end2end/test_service_impl.h
  src:
  - src/proto/grpc/testing/echo.proto
  - src/proto/grpc/testing/echo_messages.proto
  - src/proto/grpc/testing/simple_messages.proto
  - src/proto/grpc/testing/xds/v3/orca_load_report.proto
  - test/core/transport/binder/end2end/end2end_binder_transport_test.cc
  - test/core/transport/binder/end2end/fake_binder.cc
  - test/core/transport/binder/end2end/testing_channel_create.cc
  - test/cpp/end2end/test_service_impl.cc
  deps:
  - grpc++_test_util
- name: end2end_test
  gtest: true
  build: test
  run: false
  language: c++
  headers:
  - test/cpp/end2end/interceptors_util.h
  - test/cpp/end2end/test_service_impl.h
  src:
  - src/proto/grpc/testing/duplicate/echo_duplicate.proto
  - src/proto/grpc/testing/echo.proto
  - src/proto/grpc/testing/echo_messages.proto
  - src/proto/grpc/testing/simple_messages.proto
  - src/proto/grpc/testing/xds/v3/orca_load_report.proto
  - test/cpp/end2end/end2end_test.cc
  - test/cpp/end2end/interceptors_util.cc
  - test/cpp/end2end/test_service_impl.cc
  deps:
  - grpc++_test
  - grpc++_test_util
- name: endpoint_binder_pool_test
  gtest: true
  build: test
  language: c++
  headers:
  - src/core/ext/transport/binder/client/binder_connector.h
  - src/core/ext/transport/binder/client/channel_create_impl.h
  - src/core/ext/transport/binder/client/connection_id_generator.h
  - src/core/ext/transport/binder/client/endpoint_binder_pool.h
  - src/core/ext/transport/binder/client/jni_utils.h
  - src/core/ext/transport/binder/client/security_policy_setting.h
  - src/core/ext/transport/binder/server/binder_server.h
  - src/core/ext/transport/binder/transport/binder_stream.h
  - src/core/ext/transport/binder/transport/binder_transport.h
  - src/core/ext/transport/binder/utils/binder_auto_utils.h
  - src/core/ext/transport/binder/utils/ndk_binder.h
  - src/core/ext/transport/binder/utils/transport_stream_receiver.h
  - src/core/ext/transport/binder/utils/transport_stream_receiver_impl.h
  - src/core/ext/transport/binder/wire_format/binder.h
  - src/core/ext/transport/binder/wire_format/binder_android.h
  - src/core/ext/transport/binder/wire_format/binder_constants.h
  - src/core/ext/transport/binder/wire_format/transaction.h
  - src/core/ext/transport/binder/wire_format/wire_reader.h
  - src/core/ext/transport/binder/wire_format/wire_reader_impl.h
  - src/core/ext/transport/binder/wire_format/wire_writer.h
  - src/cpp/client/create_channel_internal.h
  - src/cpp/common/channel_filter.h
  - src/cpp/server/dynamic_thread_pool.h
  - src/cpp/server/external_connection_acceptor_impl.h
  - src/cpp/server/health/default_health_check_service.h
  - src/cpp/server/thread_pool_interface.h
  - src/cpp/thread_manager/thread_manager.h
  - test/core/transport/binder/mock_objects.h
  src:
  - src/core/ext/transport/binder/client/binder_connector.cc
  - src/core/ext/transport/binder/client/channel_create.cc
  - src/core/ext/transport/binder/client/channel_create_impl.cc
  - src/core/ext/transport/binder/client/connection_id_generator.cc
  - src/core/ext/transport/binder/client/endpoint_binder_pool.cc
  - src/core/ext/transport/binder/client/jni_utils.cc
  - src/core/ext/transport/binder/client/security_policy_setting.cc
  - src/core/ext/transport/binder/security_policy/binder_security_policy.cc
  - src/core/ext/transport/binder/server/binder_server.cc
  - src/core/ext/transport/binder/server/binder_server_credentials.cc
  - src/core/ext/transport/binder/transport/binder_transport.cc
  - src/core/ext/transport/binder/utils/ndk_binder.cc
  - src/core/ext/transport/binder/utils/transport_stream_receiver_impl.cc
  - src/core/ext/transport/binder/wire_format/binder_android.cc
  - src/core/ext/transport/binder/wire_format/binder_constants.cc
  - src/core/ext/transport/binder/wire_format/transaction.cc
  - src/core/ext/transport/binder/wire_format/wire_reader_impl.cc
  - src/core/ext/transport/binder/wire_format/wire_writer.cc
  - src/cpp/client/channel_cc.cc
  - src/cpp/client/client_callback.cc
  - src/cpp/client/client_context.cc
  - src/cpp/client/client_interceptor.cc
  - src/cpp/client/create_channel.cc
  - src/cpp/client/create_channel_internal.cc
  - src/cpp/client/create_channel_posix.cc
  - src/cpp/client/credentials_cc.cc
  - src/cpp/codegen/codegen_init.cc
  - src/cpp/common/alarm.cc
  - src/cpp/common/channel_arguments.cc
  - src/cpp/common/channel_filter.cc
  - src/cpp/common/completion_queue_cc.cc
  - src/cpp/common/core_codegen.cc
  - src/cpp/common/resource_quota_cc.cc
  - src/cpp/common/rpc_method.cc
  - src/cpp/common/validate_service_config.cc
  - src/cpp/common/version_cc.cc
  - src/cpp/server/async_generic_service.cc
  - src/cpp/server/channel_argument_option.cc
  - src/cpp/server/create_default_thread_pool.cc
  - src/cpp/server/dynamic_thread_pool.cc
  - src/cpp/server/external_connection_acceptor_impl.cc
  - src/cpp/server/health/default_health_check_service.cc
  - src/cpp/server/health/health_check_service.cc
  - src/cpp/server/health/health_check_service_server_builder_option.cc
  - src/cpp/server/orca/call_metric_recorder.cc
  - src/cpp/server/server_builder.cc
  - src/cpp/server/server_callback.cc
  - src/cpp/server/server_cc.cc
  - src/cpp/server/server_context.cc
  - src/cpp/server/server_credentials.cc
  - src/cpp/server/server_posix.cc
  - src/cpp/thread_manager/thread_manager.cc
  - src/cpp/util/byte_buffer_cc.cc
  - src/cpp/util/status.cc
  - src/cpp/util/string_ref.cc
  - src/cpp/util/time_cc.cc
  - test/core/transport/binder/endpoint_binder_pool_test.cc
  - test/core/transport/binder/mock_objects.cc
  deps:
<<<<<<< HEAD
  - absl/container:flat_hash_map
=======
  - absl/cleanup:cleanup
>>>>>>> 82d95c25
  - grpc_test_util
  uses_polling: false
- name: endpoint_config_test
  gtest: true
  build: test
  language: c++
  headers: []
  src:
  - test/core/event_engine/endpoint_config_test.cc
  deps:
  - grpc_test_util
  uses_polling: false
- name: error_details_test
  gtest: true
  build: test
  language: c++
  headers: []
  src:
  - src/proto/grpc/status/status.proto
  - src/proto/grpc/testing/echo_messages.proto
  - src/proto/grpc/testing/xds/v3/orca_load_report.proto
  - test/cpp/util/error_details_test.cc
  deps:
  - grpc++_error_details
  - grpc_test_util
- name: error_test
  gtest: true
  build: test
  language: c++
  headers:
  - test/core/iomgr/endpoint_tests.h
  src:
  - test/core/iomgr/endpoint_tests.cc
  - test/core/iomgr/error_test.cc
  deps:
  - grpc_test_util
  uses_polling: false
- name: error_utils_test
  gtest: true
  build: test
  language: c++
  headers: []
  src:
  - test/core/transport/error_utils_test.cc
  deps:
  - grpc_test_util
- name: evaluate_args_test
  gtest: true
  build: test
  language: c++
  headers: []
  src:
  - test/core/security/evaluate_args_test.cc
  deps:
  - grpc_test_util
- name: examine_stack_test
  gtest: true
  build: test
  language: c++
  headers: []
  src:
  - test/core/gprpp/examine_stack_test.cc
  deps:
  - grpc_test_util
  platforms:
  - linux
  - posix
  - mac
  uses_polling: false
- name: exception_test
  gtest: true
  build: test
  language: c++
  headers: []
  src:
  - src/proto/grpc/testing/echo.proto
  - src/proto/grpc/testing/echo_messages.proto
  - src/proto/grpc/testing/simple_messages.proto
  - src/proto/grpc/testing/xds/v3/orca_load_report.proto
  - test/cpp/end2end/exception_test.cc
  deps:
  - grpc++_test_util
- name: exec_ctx_wakeup_scheduler_test
  gtest: true
  build: test
  language: c++
  headers:
  - src/core/ext/upb-generated/google/protobuf/any.upb.h
  - src/core/ext/upb-generated/google/rpc/status.upb.h
  - src/core/lib/debug/trace.h
  - src/core/lib/gprpp/atomic_utils.h
  - src/core/lib/gprpp/bitset.h
  - src/core/lib/gprpp/orphanable.h
  - src/core/lib/gprpp/ref_counted.h
  - src/core/lib/gprpp/ref_counted_ptr.h
  - src/core/lib/gprpp/status_helper.h
  - src/core/lib/gprpp/time.h
  - src/core/lib/iomgr/closure.h
  - src/core/lib/iomgr/combiner.h
  - src/core/lib/iomgr/error.h
  - src/core/lib/iomgr/error_internal.h
  - src/core/lib/iomgr/exec_ctx.h
  - src/core/lib/iomgr/executor.h
  - src/core/lib/iomgr/iomgr_internal.h
  - src/core/lib/promise/activity.h
  - src/core/lib/promise/context.h
  - src/core/lib/promise/detail/promise_factory.h
  - src/core/lib/promise/detail/promise_like.h
  - src/core/lib/promise/detail/status.h
  - src/core/lib/promise/exec_ctx_wakeup_scheduler.h
  - src/core/lib/promise/poll.h
  - src/core/lib/slice/percent_encoding.h
  - src/core/lib/slice/slice.h
  - src/core/lib/slice/slice_internal.h
  - src/core/lib/slice/slice_refcount.h
  - src/core/lib/slice/slice_refcount_base.h
  - src/core/lib/slice/slice_string_helpers.h
  src:
  - src/core/ext/upb-generated/google/protobuf/any.upb.c
  - src/core/ext/upb-generated/google/rpc/status.upb.c
  - src/core/lib/debug/trace.cc
  - src/core/lib/gprpp/status_helper.cc
  - src/core/lib/gprpp/time.cc
  - src/core/lib/iomgr/combiner.cc
  - src/core/lib/iomgr/error.cc
  - src/core/lib/iomgr/exec_ctx.cc
  - src/core/lib/iomgr/executor.cc
  - src/core/lib/iomgr/iomgr_internal.cc
  - src/core/lib/promise/activity.cc
  - src/core/lib/slice/percent_encoding.cc
  - src/core/lib/slice/slice.cc
  - src/core/lib/slice/slice_refcount.cc
  - src/core/lib/slice/slice_string_helpers.cc
  - test/core/promise/exec_ctx_wakeup_scheduler_test.cc
  deps:
  - absl/meta:type_traits
  - absl/status:statusor
  - absl/types:variant
  - absl/utility:utility
  - gpr
  - upb
  uses_polling: false
- name: fake_binder_test
  gtest: true
  build: test
  language: c++
  headers:
  - src/core/ext/transport/binder/client/binder_connector.h
  - src/core/ext/transport/binder/client/channel_create_impl.h
  - src/core/ext/transport/binder/client/connection_id_generator.h
  - src/core/ext/transport/binder/client/endpoint_binder_pool.h
  - src/core/ext/transport/binder/client/jni_utils.h
  - src/core/ext/transport/binder/client/security_policy_setting.h
  - src/core/ext/transport/binder/server/binder_server.h
  - src/core/ext/transport/binder/transport/binder_stream.h
  - src/core/ext/transport/binder/transport/binder_transport.h
  - src/core/ext/transport/binder/utils/binder_auto_utils.h
  - src/core/ext/transport/binder/utils/ndk_binder.h
  - src/core/ext/transport/binder/utils/transport_stream_receiver.h
  - src/core/ext/transport/binder/utils/transport_stream_receiver_impl.h
  - src/core/ext/transport/binder/wire_format/binder.h
  - src/core/ext/transport/binder/wire_format/binder_android.h
  - src/core/ext/transport/binder/wire_format/binder_constants.h
  - src/core/ext/transport/binder/wire_format/transaction.h
  - src/core/ext/transport/binder/wire_format/wire_reader.h
  - src/core/ext/transport/binder/wire_format/wire_reader_impl.h
  - src/core/ext/transport/binder/wire_format/wire_writer.h
  - src/cpp/client/create_channel_internal.h
  - src/cpp/common/channel_filter.h
  - src/cpp/server/dynamic_thread_pool.h
  - src/cpp/server/external_connection_acceptor_impl.h
  - src/cpp/server/health/default_health_check_service.h
  - src/cpp/server/thread_pool_interface.h
  - src/cpp/thread_manager/thread_manager.h
  - test/core/transport/binder/end2end/fake_binder.h
  src:
  - src/core/ext/transport/binder/client/binder_connector.cc
  - src/core/ext/transport/binder/client/channel_create.cc
  - src/core/ext/transport/binder/client/channel_create_impl.cc
  - src/core/ext/transport/binder/client/connection_id_generator.cc
  - src/core/ext/transport/binder/client/endpoint_binder_pool.cc
  - src/core/ext/transport/binder/client/jni_utils.cc
  - src/core/ext/transport/binder/client/security_policy_setting.cc
  - src/core/ext/transport/binder/security_policy/binder_security_policy.cc
  - src/core/ext/transport/binder/server/binder_server.cc
  - src/core/ext/transport/binder/server/binder_server_credentials.cc
  - src/core/ext/transport/binder/transport/binder_transport.cc
  - src/core/ext/transport/binder/utils/ndk_binder.cc
  - src/core/ext/transport/binder/utils/transport_stream_receiver_impl.cc
  - src/core/ext/transport/binder/wire_format/binder_android.cc
  - src/core/ext/transport/binder/wire_format/binder_constants.cc
  - src/core/ext/transport/binder/wire_format/transaction.cc
  - src/core/ext/transport/binder/wire_format/wire_reader_impl.cc
  - src/core/ext/transport/binder/wire_format/wire_writer.cc
  - src/cpp/client/channel_cc.cc
  - src/cpp/client/client_callback.cc
  - src/cpp/client/client_context.cc
  - src/cpp/client/client_interceptor.cc
  - src/cpp/client/create_channel.cc
  - src/cpp/client/create_channel_internal.cc
  - src/cpp/client/create_channel_posix.cc
  - src/cpp/client/credentials_cc.cc
  - src/cpp/codegen/codegen_init.cc
  - src/cpp/common/alarm.cc
  - src/cpp/common/channel_arguments.cc
  - src/cpp/common/channel_filter.cc
  - src/cpp/common/completion_queue_cc.cc
  - src/cpp/common/core_codegen.cc
  - src/cpp/common/resource_quota_cc.cc
  - src/cpp/common/rpc_method.cc
  - src/cpp/common/validate_service_config.cc
  - src/cpp/common/version_cc.cc
  - src/cpp/server/async_generic_service.cc
  - src/cpp/server/channel_argument_option.cc
  - src/cpp/server/create_default_thread_pool.cc
  - src/cpp/server/dynamic_thread_pool.cc
  - src/cpp/server/external_connection_acceptor_impl.cc
  - src/cpp/server/health/default_health_check_service.cc
  - src/cpp/server/health/health_check_service.cc
  - src/cpp/server/health/health_check_service_server_builder_option.cc
  - src/cpp/server/orca/call_metric_recorder.cc
  - src/cpp/server/server_builder.cc
  - src/cpp/server/server_callback.cc
  - src/cpp/server/server_cc.cc
  - src/cpp/server/server_context.cc
  - src/cpp/server/server_credentials.cc
  - src/cpp/server/server_posix.cc
  - src/cpp/thread_manager/thread_manager.cc
  - src/cpp/util/byte_buffer_cc.cc
  - src/cpp/util/status.cc
  - src/cpp/util/string_ref.cc
  - src/cpp/util/time_cc.cc
  - test/core/transport/binder/end2end/fake_binder.cc
  - test/core/transport/binder/end2end/fake_binder_test.cc
  deps:
<<<<<<< HEAD
  - absl/container:flat_hash_map
=======
  - absl/cleanup:cleanup
>>>>>>> 82d95c25
  - grpc_test_util
  uses_polling: false
- name: file_watcher_certificate_provider_factory_test
  gtest: true
  build: test
  language: c++
  headers: []
  src:
  - test/core/xds/file_watcher_certificate_provider_factory_test.cc
  deps:
  - grpc_test_util
- name: filter_end2end_test
  gtest: true
  build: test
  language: c++
  headers: []
  src:
  - src/proto/grpc/testing/duplicate/echo_duplicate.proto
  - src/proto/grpc/testing/echo.proto
  - src/proto/grpc/testing/echo_messages.proto
  - src/proto/grpc/testing/simple_messages.proto
  - src/proto/grpc/testing/xds/v3/orca_load_report.proto
  - test/cpp/end2end/filter_end2end_test.cc
  deps:
  - grpc++_test_util
- name: flaky_network_test
  gtest: true
  build: test
  run: false
  language: c++
  headers:
  - test/cpp/end2end/test_service_impl.h
  src:
  - src/proto/grpc/testing/echo.proto
  - src/proto/grpc/testing/echo_messages.proto
  - src/proto/grpc/testing/simple_messages.proto
  - src/proto/grpc/testing/xds/v3/orca_load_report.proto
  - test/cpp/end2end/flaky_network_test.cc
  - test/cpp/end2end/test_service_impl.cc
  deps:
  - grpc++_test_util
- name: flow_control_test
  gtest: true
  build: test
  language: c++
  headers:
  - src/core/ext/transport/chttp2/transport/flow_control.h
  - src/core/ext/upb-generated/google/protobuf/any.upb.h
  - src/core/ext/upb-generated/google/rpc/status.upb.h
  - src/core/lib/debug/trace.h
  - src/core/lib/gprpp/atomic_utils.h
  - src/core/lib/gprpp/bitset.h
  - src/core/lib/gprpp/cpp_impl_of.h
  - src/core/lib/gprpp/orphanable.h
  - src/core/lib/gprpp/ref_counted.h
  - src/core/lib/gprpp/ref_counted_ptr.h
  - src/core/lib/gprpp/status_helper.h
  - src/core/lib/gprpp/time.h
  - src/core/lib/iomgr/closure.h
  - src/core/lib/iomgr/combiner.h
  - src/core/lib/iomgr/error.h
  - src/core/lib/iomgr/error_internal.h
  - src/core/lib/iomgr/exec_ctx.h
  - src/core/lib/iomgr/executor.h
  - src/core/lib/iomgr/iomgr_internal.h
  - src/core/lib/promise/activity.h
  - src/core/lib/promise/context.h
  - src/core/lib/promise/detail/basic_seq.h
  - src/core/lib/promise/detail/promise_factory.h
  - src/core/lib/promise/detail/promise_like.h
  - src/core/lib/promise/detail/status.h
  - src/core/lib/promise/detail/switch.h
  - src/core/lib/promise/exec_ctx_wakeup_scheduler.h
  - src/core/lib/promise/loop.h
  - src/core/lib/promise/map.h
  - src/core/lib/promise/poll.h
  - src/core/lib/promise/race.h
  - src/core/lib/promise/seq.h
  - src/core/lib/resource_quota/memory_quota.h
  - src/core/lib/resource_quota/resource_quota.h
  - src/core/lib/resource_quota/thread_quota.h
  - src/core/lib/resource_quota/trace.h
  - src/core/lib/slice/percent_encoding.h
  - src/core/lib/slice/slice.h
  - src/core/lib/slice/slice_internal.h
  - src/core/lib/slice/slice_refcount.h
  - src/core/lib/slice/slice_refcount_base.h
  - src/core/lib/slice/slice_string_helpers.h
  - src/core/lib/transport/bdp_estimator.h
  - src/core/lib/transport/pid_controller.h
  src:
  - src/core/ext/transport/chttp2/transport/flow_control.cc
  - src/core/ext/upb-generated/google/protobuf/any.upb.c
  - src/core/ext/upb-generated/google/rpc/status.upb.c
  - src/core/lib/debug/trace.cc
  - src/core/lib/event_engine/memory_allocator.cc
  - src/core/lib/gprpp/status_helper.cc
  - src/core/lib/gprpp/time.cc
  - src/core/lib/iomgr/combiner.cc
  - src/core/lib/iomgr/error.cc
  - src/core/lib/iomgr/exec_ctx.cc
  - src/core/lib/iomgr/executor.cc
  - src/core/lib/iomgr/iomgr_internal.cc
  - src/core/lib/promise/activity.cc
  - src/core/lib/resource_quota/memory_quota.cc
  - src/core/lib/resource_quota/resource_quota.cc
  - src/core/lib/resource_quota/thread_quota.cc
  - src/core/lib/resource_quota/trace.cc
  - src/core/lib/slice/percent_encoding.cc
  - src/core/lib/slice/slice.cc
  - src/core/lib/slice/slice_refcount.cc
  - src/core/lib/slice/slice_string_helpers.cc
  - src/core/lib/transport/bdp_estimator.cc
  - src/core/lib/transport/pid_controller.cc
  - test/core/transport/chttp2/flow_control_test.cc
  deps:
  - absl/functional:function_ref
  - absl/meta:type_traits
  - absl/status:statusor
  - absl/types:variant
  - absl/utility:utility
  - gpr
  - upb
  uses_polling: false
- name: for_each_test
  gtest: true
  build: test
  language: c++
  headers:
  - src/core/ext/upb-generated/google/protobuf/any.upb.h
  - src/core/ext/upb-generated/google/rpc/status.upb.h
  - src/core/lib/debug/trace.h
  - src/core/lib/gprpp/atomic_utils.h
  - src/core/lib/gprpp/bitset.h
  - src/core/lib/gprpp/cpp_impl_of.h
  - src/core/lib/gprpp/orphanable.h
  - src/core/lib/gprpp/ref_counted.h
  - src/core/lib/gprpp/ref_counted_ptr.h
  - src/core/lib/gprpp/status_helper.h
  - src/core/lib/gprpp/time.h
  - src/core/lib/iomgr/closure.h
  - src/core/lib/iomgr/combiner.h
  - src/core/lib/iomgr/error.h
  - src/core/lib/iomgr/error_internal.h
  - src/core/lib/iomgr/exec_ctx.h
  - src/core/lib/iomgr/executor.h
  - src/core/lib/iomgr/iomgr_internal.h
  - src/core/lib/promise/activity.h
  - src/core/lib/promise/context.h
  - src/core/lib/promise/detail/basic_join.h
  - src/core/lib/promise/detail/basic_seq.h
  - src/core/lib/promise/detail/promise_factory.h
  - src/core/lib/promise/detail/promise_like.h
  - src/core/lib/promise/detail/status.h
  - src/core/lib/promise/detail/switch.h
  - src/core/lib/promise/exec_ctx_wakeup_scheduler.h
  - src/core/lib/promise/for_each.h
  - src/core/lib/promise/intra_activity_waiter.h
  - src/core/lib/promise/join.h
  - src/core/lib/promise/loop.h
  - src/core/lib/promise/map.h
  - src/core/lib/promise/observable.h
  - src/core/lib/promise/pipe.h
  - src/core/lib/promise/poll.h
  - src/core/lib/promise/race.h
  - src/core/lib/promise/seq.h
  - src/core/lib/promise/wait_set.h
  - src/core/lib/resource_quota/arena.h
  - src/core/lib/resource_quota/memory_quota.h
  - src/core/lib/resource_quota/resource_quota.h
  - src/core/lib/resource_quota/thread_quota.h
  - src/core/lib/resource_quota/trace.h
  - src/core/lib/slice/percent_encoding.h
  - src/core/lib/slice/slice.h
  - src/core/lib/slice/slice_internal.h
  - src/core/lib/slice/slice_refcount.h
  - src/core/lib/slice/slice_refcount_base.h
  - src/core/lib/slice/slice_string_helpers.h
  - test/core/promise/test_wakeup_schedulers.h
  src:
  - src/core/ext/upb-generated/google/protobuf/any.upb.c
  - src/core/ext/upb-generated/google/rpc/status.upb.c
  - src/core/lib/debug/trace.cc
  - src/core/lib/event_engine/memory_allocator.cc
  - src/core/lib/gprpp/status_helper.cc
  - src/core/lib/gprpp/time.cc
  - src/core/lib/iomgr/combiner.cc
  - src/core/lib/iomgr/error.cc
  - src/core/lib/iomgr/exec_ctx.cc
  - src/core/lib/iomgr/executor.cc
  - src/core/lib/iomgr/iomgr_internal.cc
  - src/core/lib/promise/activity.cc
  - src/core/lib/resource_quota/arena.cc
  - src/core/lib/resource_quota/memory_quota.cc
  - src/core/lib/resource_quota/resource_quota.cc
  - src/core/lib/resource_quota/thread_quota.cc
  - src/core/lib/resource_quota/trace.cc
  - src/core/lib/slice/percent_encoding.cc
  - src/core/lib/slice/slice.cc
  - src/core/lib/slice/slice_refcount.cc
  - src/core/lib/slice/slice_string_helpers.cc
  - test/core/promise/for_each_test.cc
  deps:
  - absl/container:flat_hash_set
  - absl/hash:hash
  - absl/meta:type_traits
  - absl/status:statusor
  - absl/types:variant
  - absl/utility:utility
  - gpr
  - upb
  uses_polling: false
- name: fuzzing_event_engine_test
  gtest: true
  build: test
  language: c++
  headers:
  - test/core/event_engine/fuzzing_event_engine/fuzzing_event_engine.h
  - test/core/event_engine/test_suite/event_engine_test.h
  - test/core/event_engine/test_suite/event_engine_test_utils.h
  src:
  - test/core/event_engine/fuzzing_event_engine/fuzzing_event_engine.proto
  - test/core/event_engine/fuzzing_event_engine/fuzzing_event_engine.cc
  - test/core/event_engine/test_suite/event_engine_test.cc
  - test/core/event_engine/test_suite/event_engine_test_utils.cc
  - test/core/event_engine/test_suite/fuzzing_event_engine_test.cc
  - test/core/event_engine/test_suite/timer_test.cc
  deps:
  - grpc_test_util
  platforms:
  - linux
  - posix
  uses_polling: false
- name: generic_end2end_test
  gtest: true
  build: test
  language: c++
  headers: []
  src:
  - src/proto/grpc/testing/duplicate/echo_duplicate.proto
  - src/proto/grpc/testing/echo.proto
  - src/proto/grpc/testing/echo_messages.proto
  - src/proto/grpc/testing/simple_messages.proto
  - src/proto/grpc/testing/xds/v3/orca_load_report.proto
  - test/cpp/end2end/generic_end2end_test.cc
  deps:
  - grpc++_test_util
- name: global_config_env_test
  gtest: true
  build: test
  language: c++
  headers: []
  src:
  - test/core/gprpp/global_config_env_test.cc
  deps:
  - grpc_test_util
  platforms:
  - linux
  - posix
  - mac
  uses_polling: false
- name: global_config_test
  gtest: true
  build: test
  language: c++
  headers: []
  src:
  - test/core/gprpp/global_config_test.cc
  deps:
  - grpc_test_util
  uses_polling: false
- name: google_c2p_resolver_test
  gtest: true
  build: test
  language: c++
  headers:
  - test/core/util/fake_udp_and_tcp_server.h
  src:
  - test/core/client_channel/resolvers/google_c2p_resolver_test.cc
  - test/core/util/fake_udp_and_tcp_server.cc
  deps:
  - grpc++_test_util
- name: google_mesh_ca_certificate_provider_factory_test
  gtest: true
  build: test
  language: c++
  headers:
  - src/core/ext/xds/google_mesh_ca_certificate_provider_factory.h
  src:
  - src/core/ext/xds/google_mesh_ca_certificate_provider_factory.cc
  - test/core/xds/google_mesh_ca_certificate_provider_factory_test.cc
  deps:
  - grpc_test_util
- name: graceful_shutdown_test
  gtest: true
  build: test
  language: c++
  headers:
  - test/core/end2end/cq_verifier.h
  src:
  - test/core/end2end/cq_verifier.cc
  - test/core/transport/chttp2/graceful_shutdown_test.cc
  deps:
  - grpc_test_util
- name: grpc_authorization_engine_test
  gtest: true
  build: test
  language: c++
  headers: []
  src:
  - test/core/security/grpc_authorization_engine_test.cc
  deps:
  - grpc_test_util
- name: grpc_authorization_policy_provider_test
  gtest: true
  build: test
  language: c++
  headers:
  - src/core/lib/security/authorization/grpc_authorization_policy_provider.h
  - src/core/lib/security/authorization/rbac_translator.h
  src:
  - src/core/lib/security/authorization/grpc_authorization_policy_provider.cc
  - src/core/lib/security/authorization/rbac_translator.cc
  - test/core/security/grpc_authorization_policy_provider_test.cc
  deps:
  - grpc_test_util
- name: grpc_authz_end2end_test
  gtest: true
  build: test
  language: c++
  headers:
  - src/core/lib/security/authorization/grpc_authorization_policy_provider.h
  - src/core/lib/security/authorization/rbac_translator.h
  - test/cpp/end2end/test_service_impl.h
  src:
  - src/proto/grpc/testing/echo.proto
  - src/proto/grpc/testing/echo_messages.proto
  - src/proto/grpc/testing/simple_messages.proto
  - src/proto/grpc/testing/xds/v3/orca_load_report.proto
  - src/core/lib/security/authorization/grpc_authorization_policy_provider.cc
  - src/core/lib/security/authorization/rbac_translator.cc
  - src/cpp/server/authorization_policy_provider.cc
  - test/cpp/end2end/grpc_authz_end2end_test.cc
  - test/cpp/end2end/test_service_impl.cc
  deps:
  - grpc++_test_util
- name: grpc_cli
  build: test
  run: false
  language: c++
  headers:
  - test/cpp/util/cli_call.h
  - test/cpp/util/cli_credentials.h
  - test/cpp/util/config_grpc_cli.h
  - test/cpp/util/grpc_tool.h
  - test/cpp/util/proto_file_parser.h
  - test/cpp/util/proto_reflection_descriptor_database.h
  - test/cpp/util/service_describer.h
  src:
  - src/proto/grpc/reflection/v1alpha/reflection.proto
  - test/cpp/util/cli_call.cc
  - test/cpp/util/cli_credentials.cc
  - test/cpp/util/grpc_cli.cc
  - test/cpp/util/grpc_tool.cc
  - test/cpp/util/proto_file_parser.cc
  - test/cpp/util/proto_reflection_descriptor_database.cc
  - test/cpp/util/service_describer.cc
  deps:
  - absl/flags:flag
  - grpc++
  - grpc++_test_config
- name: grpc_cpp_plugin
  build: protoc
  language: c++
  headers: []
  src:
  - src/compiler/cpp_plugin.cc
  deps:
  - grpc_plugin_support
- name: grpc_csharp_plugin
  build: protoc
  language: c++
  headers: []
  src:
  - src/compiler/csharp_plugin.cc
  deps:
  - grpc_plugin_support
- name: grpc_node_plugin
  build: protoc
  language: c++
  headers: []
  src:
  - src/compiler/node_plugin.cc
  deps:
  - grpc_plugin_support
- name: grpc_objective_c_plugin
  build: protoc
  language: c++
  headers: []
  src:
  - src/compiler/objective_c_plugin.cc
  deps:
  - grpc_plugin_support
- name: grpc_php_plugin
  build: protoc
  language: c++
  headers: []
  src:
  - src/compiler/php_plugin.cc
  deps:
  - grpc_plugin_support
- name: grpc_python_plugin
  build: protoc
  language: c++
  headers: []
  src:
  - src/compiler/python_plugin.cc
  deps:
  - grpc_plugin_support
- name: grpc_ruby_plugin
  build: protoc
  language: c++
  headers: []
  src:
  - src/compiler/ruby_plugin.cc
  deps:
  - grpc_plugin_support
- name: grpc_tls_certificate_distributor_test
  gtest: true
  build: test
  language: c++
  headers: []
  src:
  - test/core/security/grpc_tls_certificate_distributor_test.cc
  deps:
  - grpc_test_util
- name: grpc_tls_certificate_provider_test
  gtest: true
  build: test
  language: c++
  headers: []
  src:
  - test/core/security/grpc_tls_certificate_provider_test.cc
  deps:
  - grpc_test_util
- name: grpc_tls_certificate_verifier_test
  gtest: true
  build: test
  language: c++
  headers: []
  src:
  - test/core/security/grpc_tls_certificate_verifier_test.cc
  deps:
  - grpc_test_util
- name: grpc_tls_credentials_options_comparator_test
  gtest: true
  build: test
  language: c++
  headers: []
  src:
  - test/core/security/grpc_tls_credentials_options_comparator_test.cc
  deps:
  - grpc_test_util
- name: grpc_tls_credentials_options_test
  gtest: true
  build: test
  language: c++
  headers: []
  src:
  - test/core/security/grpc_tls_credentials_options_test.cc
  deps:
  - grpc_test_util
- name: grpc_tool_test
  gtest: true
  build: test
  language: c++
  headers:
  - test/cpp/util/cli_call.h
  - test/cpp/util/cli_credentials.h
  - test/cpp/util/config_grpc_cli.h
  - test/cpp/util/grpc_tool.h
  - test/cpp/util/proto_file_parser.h
  - test/cpp/util/proto_reflection_descriptor_database.h
  - test/cpp/util/service_describer.h
  src:
  - src/proto/grpc/testing/echo.proto
  - src/proto/grpc/testing/echo_messages.proto
  - src/proto/grpc/testing/simple_messages.proto
  - src/proto/grpc/testing/xds/v3/orca_load_report.proto
  - test/cpp/util/cli_call.cc
  - test/cpp/util/cli_credentials.cc
  - test/cpp/util/grpc_tool.cc
  - test/cpp/util/grpc_tool_test.cc
  - test/cpp/util/proto_file_parser.cc
  - test/cpp/util/proto_reflection_descriptor_database.cc
  - test/cpp/util/service_describer.cc
  deps:
  - grpc++_reflection
  - grpc++_test_config
  - grpc++_test_util
  platforms:
  - linux
  - posix
- name: grpclb_api_test
  gtest: true
  build: test
  language: c++
  headers: []
  src:
  - src/proto/grpc/lb/v1/load_balancer.proto
  - test/cpp/grpclb/grpclb_api_test.cc
  deps:
  - grpc++_test_util
- name: grpclb_end2end_test
  gtest: true
  build: test
  run: false
  language: c++
  headers:
  - test/cpp/end2end/counted_service.h
  - test/cpp/end2end/test_service_impl.h
  src:
  - src/proto/grpc/lb/v1/load_balancer.proto
  - src/proto/grpc/testing/duplicate/echo_duplicate.proto
  - src/proto/grpc/testing/echo.proto
  - src/proto/grpc/testing/echo_messages.proto
  - src/proto/grpc/testing/simple_messages.proto
  - src/proto/grpc/testing/xds/v3/orca_load_report.proto
  - test/cpp/end2end/grpclb_end2end_test.cc
  - test/cpp/end2end/test_service_impl.cc
  deps:
  - grpc++_test_config
  - grpc++_test_util
  platforms:
  - linux
  - posix
  - mac
- name: h2_ssl_session_reuse_test
  gtest: true
  build: test
  language: c++
  headers: []
  src:
  - test/core/end2end/h2_ssl_session_reuse_test.cc
  deps:
  - end2end_tests
- name: head_of_line_blocking_bad_client_test
  gtest: true
  build: test
  language: c++
  headers:
  - test/core/bad_client/bad_client.h
  - test/core/end2end/cq_verifier.h
  src:
  - test/core/bad_client/bad_client.cc
  - test/core/bad_client/tests/head_of_line_blocking.cc
  - test/core/end2end/cq_verifier.cc
  deps:
  - grpc_test_util
- name: headers_bad_client_test
  gtest: true
  build: test
  language: c++
  headers:
  - test/core/bad_client/bad_client.h
  - test/core/end2end/cq_verifier.h
  src:
  - test/core/bad_client/bad_client.cc
  - test/core/bad_client/tests/headers.cc
  - test/core/end2end/cq_verifier.cc
  deps:
  - grpc_test_util
- name: health_service_end2end_test
  gtest: true
  build: test
  language: c++
  headers:
  - test/cpp/end2end/test_health_check_service_impl.h
  - test/cpp/end2end/test_service_impl.h
  src:
  - src/proto/grpc/health/v1/health.proto
  - src/proto/grpc/testing/duplicate/echo_duplicate.proto
  - src/proto/grpc/testing/echo.proto
  - src/proto/grpc/testing/echo_messages.proto
  - src/proto/grpc/testing/simple_messages.proto
  - src/proto/grpc/testing/xds/v3/orca_load_report.proto
  - test/cpp/end2end/health_service_end2end_test.cc
  - test/cpp/end2end/test_health_check_service_impl.cc
  - test/cpp/end2end/test_service_impl.cc
  deps:
  - grpc++_test_util
- name: hpack_parser_table_test
  gtest: true
  build: test
  language: c++
  headers: []
  src:
  - test/core/transport/chttp2/hpack_parser_table_test.cc
  deps:
  - grpc_test_util
  uses_polling: false
- name: hpack_parser_test
  gtest: true
  build: test
  language: c++
  headers: []
  src:
  - test/core/transport/chttp2/hpack_parser_test.cc
  deps:
  - grpc_test_util
  uses_polling: false
- name: http2_client
  build: test
  run: false
  language: c++
  headers: []
  src:
  - src/proto/grpc/testing/empty.proto
  - src/proto/grpc/testing/messages.proto
  - src/proto/grpc/testing/test.proto
  - test/cpp/interop/http2_client.cc
  deps:
  - grpc++_test_config
  - grpc++_test_util
- name: http_proxy_mapper_test
  gtest: true
  build: test
  language: c++
  headers: []
  src:
  - test/core/client_channel/http_proxy_mapper_test.cc
  deps:
  - grpc_test_util
  uses_polling: false
- name: httpcli_test
  gtest: true
  build: test
  language: c++
  headers:
  - test/core/http/httpcli_test_util.h
  - test/core/util/fake_udp_and_tcp_server.h
  src:
  - test/core/http/httpcli_test.cc
  - test/core/http/httpcli_test_util.cc
  - test/core/util/fake_udp_and_tcp_server.cc
  deps:
  - grpc++_test_util
  platforms:
  - linux
  - posix
  - mac
- name: httpscli_test
  gtest: true
  build: test
  language: c++
  headers:
  - test/core/http/httpcli_test_util.h
  - test/core/util/fake_udp_and_tcp_server.h
  src:
  - test/core/http/httpcli_test_util.cc
  - test/core/http/httpscli_test.cc
  - test/core/util/fake_udp_and_tcp_server.cc
  deps:
  - grpc++_test_util
  platforms:
  - linux
  - posix
  - mac
- name: hybrid_end2end_test
  gtest: true
  build: test
  language: c++
  headers:
  - test/cpp/end2end/test_service_impl.h
  src:
  - src/proto/grpc/testing/duplicate/echo_duplicate.proto
  - src/proto/grpc/testing/echo.proto
  - src/proto/grpc/testing/echo_messages.proto
  - src/proto/grpc/testing/simple_messages.proto
  - src/proto/grpc/testing/xds/v3/orca_load_report.proto
  - test/cpp/end2end/hybrid_end2end_test.cc
  - test/cpp/end2end/test_service_impl.cc
  deps:
  - grpc++_test_util
- name: idle_filter_state_test
  gtest: true
  build: test
  language: c++
  headers:
  - src/core/ext/filters/channel_idle/idle_filter_state.h
  src:
  - src/core/ext/filters/channel_idle/idle_filter_state.cc
  - test/core/client_idle/idle_filter_state_test.cc
  deps: []
  uses_polling: false
- name: if_test
  gtest: true
  build: test
  language: c++
  headers:
  - src/core/lib/promise/detail/promise_factory.h
  - src/core/lib/promise/detail/promise_like.h
  - src/core/lib/promise/if.h
  - src/core/lib/promise/poll.h
  src:
  - test/core/promise/if_test.cc
  deps:
  - absl/meta:type_traits
  - absl/status:statusor
  - absl/types:variant
  uses_polling: false
- name: init_test
  gtest: true
  build: test
  language: c++
  headers: []
  src:
  - test/core/surface/init_test.cc
  deps:
  - grpc_test_util
  uses_polling: false
- name: initial_settings_frame_bad_client_test
  gtest: true
  build: test
  language: c++
  headers:
  - test/core/bad_client/bad_client.h
  - test/core/end2end/cq_verifier.h
  src:
  - test/core/bad_client/bad_client.cc
  - test/core/bad_client/tests/initial_settings_frame.cc
  - test/core/end2end/cq_verifier.cc
  deps:
  - grpc_test_util
- name: insecure_security_connector_test
  gtest: true
  build: test
  language: c++
  headers: []
  src:
  - test/core/security/insecure_security_connector_test.cc
  deps:
  - grpc_test_util
- name: interop_client
  build: test
  run: false
  language: c++
  headers:
  - test/core/security/oauth2_utils.h
  - test/cpp/interop/client_helper.h
  - test/cpp/interop/interop_client.h
  src:
  - src/proto/grpc/testing/empty.proto
  - src/proto/grpc/testing/messages.proto
  - src/proto/grpc/testing/test.proto
  - test/core/security/oauth2_utils.cc
  - test/cpp/interop/client.cc
  - test/cpp/interop/client_helper.cc
  - test/cpp/interop/interop_client.cc
  deps:
  - grpc++_test_config
  - grpc++_test_util
- name: interop_server
  build: test
  run: false
  language: c++
  headers:
  - test/cpp/interop/server_helper.h
  src:
  - src/proto/grpc/testing/empty.proto
  - src/proto/grpc/testing/messages.proto
  - src/proto/grpc/testing/test.proto
  - test/cpp/interop/interop_server.cc
  - test/cpp/interop/interop_server_bootstrap.cc
  - test/cpp/interop/server_helper.cc
  deps:
  - grpc++_test_config
  - grpc++_test_util
- name: iomgr_event_engine_test
  gtest: true
  build: test
  language: c++
  headers:
  - test/core/event_engine/test_suite/event_engine_test.h
  - test/core/event_engine/test_suite/event_engine_test_utils.h
  src:
  - test/core/event_engine/test_suite/event_engine_test.cc
  - test/core/event_engine/test_suite/event_engine_test_utils.cc
  - test/core/event_engine/test_suite/iomgr_event_engine_test.cc
  - test/core/event_engine/test_suite/timer_test.cc
  deps:
  - grpc_test_util
  uses_polling: false
- name: istio_echo_server_test
  gtest: true
  build: test
  language: c++
  headers:
  - test/cpp/interop/istio_echo_server_lib.h
  src:
  - src/proto/grpc/testing/istio_echo.proto
  - test/cpp/interop/istio_echo_server_lib.cc
  - test/cpp/interop/istio_echo_server_test.cc
  deps:
  - grpc++
  - grpc_test_util
  - grpc++_test_config
- name: join_test
  gtest: true
  build: test
  language: c++
  headers:
  - src/core/lib/gpr/useful.h
  - src/core/lib/gprpp/bitset.h
  - src/core/lib/gprpp/construct_destruct.h
  - src/core/lib/promise/detail/basic_join.h
  - src/core/lib/promise/detail/promise_like.h
  - src/core/lib/promise/join.h
  - src/core/lib/promise/poll.h
  src:
  - test/core/promise/join_test.cc
  deps:
  - absl/meta:type_traits
  - absl/types:variant
  - absl/utility:utility
  uses_polling: false
- name: json_test
  gtest: true
  build: test
  language: c++
  headers: []
  src:
  - test/core/json/json_test.cc
  deps:
  - grpc_test_util
  uses_polling: false
- name: large_metadata_bad_client_test
  gtest: true
  build: test
  language: c++
  headers:
  - test/core/bad_client/bad_client.h
  - test/core/end2end/cq_verifier.h
  src:
  - test/core/bad_client/bad_client.cc
  - test/core/bad_client/tests/large_metadata.cc
  - test/core/end2end/cq_verifier.cc
  deps:
  - grpc_test_util
- name: latch_test
  gtest: true
  build: test
  language: c++
  headers:
  - src/core/lib/gpr/alloc.h
  - src/core/lib/gpr/env.h
  - src/core/lib/gpr/murmur_hash.h
  - src/core/lib/gpr/spinlock.h
  - src/core/lib/gpr/string.h
  - src/core/lib/gpr/string_windows.h
  - src/core/lib/gpr/time_precise.h
  - src/core/lib/gpr/tls.h
  - src/core/lib/gpr/tmpfile.h
  - src/core/lib/gpr/useful.h
  - src/core/lib/gprpp/atomic_utils.h
  - src/core/lib/gprpp/bitset.h
  - src/core/lib/gprpp/construct_destruct.h
  - src/core/lib/gprpp/debug_location.h
  - src/core/lib/gprpp/examine_stack.h
  - src/core/lib/gprpp/fork.h
  - src/core/lib/gprpp/global_config.h
  - src/core/lib/gprpp/global_config_custom.h
  - src/core/lib/gprpp/global_config_env.h
  - src/core/lib/gprpp/global_config_generic.h
  - src/core/lib/gprpp/host_port.h
  - src/core/lib/gprpp/manual_constructor.h
  - src/core/lib/gprpp/memory.h
  - src/core/lib/gprpp/mpscq.h
  - src/core/lib/gprpp/orphanable.h
  - src/core/lib/gprpp/ref_counted.h
  - src/core/lib/gprpp/ref_counted_ptr.h
  - src/core/lib/gprpp/stat.h
  - src/core/lib/gprpp/sync.h
  - src/core/lib/gprpp/thd.h
  - src/core/lib/gprpp/time_util.h
  - src/core/lib/profiling/timers.h
  - src/core/lib/promise/activity.h
  - src/core/lib/promise/context.h
  - src/core/lib/promise/detail/basic_join.h
  - src/core/lib/promise/detail/basic_seq.h
  - src/core/lib/promise/detail/promise_factory.h
  - src/core/lib/promise/detail/promise_like.h
  - src/core/lib/promise/detail/status.h
  - src/core/lib/promise/detail/switch.h
  - src/core/lib/promise/intra_activity_waiter.h
  - src/core/lib/promise/join.h
  - src/core/lib/promise/latch.h
  - src/core/lib/promise/poll.h
  - src/core/lib/promise/seq.h
  - test/core/promise/test_wakeup_schedulers.h
  src:
  - src/core/lib/gpr/alloc.cc
  - src/core/lib/gpr/atm.cc
  - src/core/lib/gpr/cpu_iphone.cc
  - src/core/lib/gpr/cpu_linux.cc
  - src/core/lib/gpr/cpu_posix.cc
  - src/core/lib/gpr/cpu_windows.cc
  - src/core/lib/gpr/env_linux.cc
  - src/core/lib/gpr/env_posix.cc
  - src/core/lib/gpr/env_windows.cc
  - src/core/lib/gpr/log.cc
  - src/core/lib/gpr/log_android.cc
  - src/core/lib/gpr/log_linux.cc
  - src/core/lib/gpr/log_posix.cc
  - src/core/lib/gpr/log_windows.cc
  - src/core/lib/gpr/murmur_hash.cc
  - src/core/lib/gpr/string.cc
  - src/core/lib/gpr/string_posix.cc
  - src/core/lib/gpr/string_util_windows.cc
  - src/core/lib/gpr/string_windows.cc
  - src/core/lib/gpr/sync.cc
  - src/core/lib/gpr/sync_abseil.cc
  - src/core/lib/gpr/sync_posix.cc
  - src/core/lib/gpr/sync_windows.cc
  - src/core/lib/gpr/time.cc
  - src/core/lib/gpr/time_posix.cc
  - src/core/lib/gpr/time_precise.cc
  - src/core/lib/gpr/time_windows.cc
  - src/core/lib/gpr/tmpfile_msys.cc
  - src/core/lib/gpr/tmpfile_posix.cc
  - src/core/lib/gpr/tmpfile_windows.cc
  - src/core/lib/gpr/wrap_memcpy.cc
  - src/core/lib/gprpp/examine_stack.cc
  - src/core/lib/gprpp/fork.cc
  - src/core/lib/gprpp/global_config_env.cc
  - src/core/lib/gprpp/host_port.cc
  - src/core/lib/gprpp/mpscq.cc
  - src/core/lib/gprpp/stat_posix.cc
  - src/core/lib/gprpp/stat_windows.cc
  - src/core/lib/gprpp/thd_posix.cc
  - src/core/lib/gprpp/thd_windows.cc
  - src/core/lib/gprpp/time_util.cc
  - src/core/lib/profiling/basic_timers.cc
  - src/core/lib/profiling/stap_timers.cc
  - src/core/lib/promise/activity.cc
  - test/core/promise/latch_test.cc
  deps:
  - absl/base:base
  - absl/base:core_headers
  - absl/memory:memory
  - absl/meta:type_traits
  - absl/random:random
  - absl/status:status
  - absl/status:statusor
  - absl/strings:cord
  - absl/strings:str_format
  - absl/strings:strings
  - absl/synchronization:synchronization
  - absl/time:time
  - absl/types:optional
  - absl/types:variant
  - absl/utility:utility
  uses_polling: false
- name: lb_get_cpu_stats_test
  gtest: true
  build: test
  language: c++
  headers:
  - src/cpp/server/load_reporter/get_cpu_stats.h
  src:
  - src/cpp/server/load_reporter/get_cpu_stats_linux.cc
  - src/cpp/server/load_reporter/get_cpu_stats_macos.cc
  - src/cpp/server/load_reporter/get_cpu_stats_unsupported.cc
  - src/cpp/server/load_reporter/get_cpu_stats_windows.cc
  - test/cpp/server/load_reporter/get_cpu_stats_test.cc
  deps:
  - grpc++
  - grpc_test_util
- name: lb_load_data_store_test
  gtest: true
  build: test
  language: c++
  headers:
  - src/cpp/server/load_reporter/constants.h
  - src/cpp/server/load_reporter/load_data_store.h
  src:
  - src/cpp/server/load_reporter/load_data_store.cc
  - test/cpp/server/load_reporter/load_data_store_test.cc
  deps:
  - grpc++
  - grpc_test_util
- name: log_test
  gtest: true
  build: test
  language: c++
  headers: []
  src:
  - test/core/gpr/log_test.cc
  deps:
  - grpc_test_util
  uses_polling: false
- name: loop_test
  gtest: true
  build: test
  language: c++
  headers:
  - src/core/lib/gprpp/construct_destruct.h
  - src/core/lib/promise/detail/basic_seq.h
  - src/core/lib/promise/detail/promise_factory.h
  - src/core/lib/promise/detail/promise_like.h
  - src/core/lib/promise/detail/switch.h
  - src/core/lib/promise/loop.h
  - src/core/lib/promise/poll.h
  - src/core/lib/promise/seq.h
  src:
  - test/core/promise/loop_test.cc
  deps:
  - absl/meta:type_traits
  - absl/status:status
  - absl/status:statusor
  - absl/types:variant
  - absl/utility:utility
  uses_polling: false
- name: match_test
  gtest: true
  build: test
  language: c++
  headers:
  - src/core/lib/gprpp/match.h
  - src/core/lib/gprpp/overload.h
  src:
  - test/core/gprpp/match_test.cc
  deps:
  - absl/types:variant
  uses_polling: false
- name: matchers_test
  gtest: true
  build: test
  language: c++
  headers: []
  src:
  - test/core/security/matchers_test.cc
  deps:
  - grpc_test_util
- name: memory_quota_test
  gtest: true
  build: test
  language: c++
  headers:
  - src/core/ext/upb-generated/google/protobuf/any.upb.h
  - src/core/ext/upb-generated/google/rpc/status.upb.h
  - src/core/lib/debug/trace.h
  - src/core/lib/gprpp/atomic_utils.h
  - src/core/lib/gprpp/bitset.h
  - src/core/lib/gprpp/orphanable.h
  - src/core/lib/gprpp/ref_counted.h
  - src/core/lib/gprpp/ref_counted_ptr.h
  - src/core/lib/gprpp/status_helper.h
  - src/core/lib/gprpp/time.h
  - src/core/lib/iomgr/closure.h
  - src/core/lib/iomgr/combiner.h
  - src/core/lib/iomgr/error.h
  - src/core/lib/iomgr/error_internal.h
  - src/core/lib/iomgr/exec_ctx.h
  - src/core/lib/iomgr/executor.h
  - src/core/lib/iomgr/iomgr_internal.h
  - src/core/lib/promise/activity.h
  - src/core/lib/promise/context.h
  - src/core/lib/promise/detail/basic_seq.h
  - src/core/lib/promise/detail/promise_factory.h
  - src/core/lib/promise/detail/promise_like.h
  - src/core/lib/promise/detail/status.h
  - src/core/lib/promise/detail/switch.h
  - src/core/lib/promise/exec_ctx_wakeup_scheduler.h
  - src/core/lib/promise/loop.h
  - src/core/lib/promise/map.h
  - src/core/lib/promise/poll.h
  - src/core/lib/promise/race.h
  - src/core/lib/promise/seq.h
  - src/core/lib/resource_quota/memory_quota.h
  - src/core/lib/resource_quota/trace.h
  - src/core/lib/slice/percent_encoding.h
  - src/core/lib/slice/slice.h
  - src/core/lib/slice/slice_internal.h
  - src/core/lib/slice/slice_refcount.h
  - src/core/lib/slice/slice_refcount_base.h
  - src/core/lib/slice/slice_string_helpers.h
  - test/core/resource_quota/call_checker.h
  src:
  - src/core/ext/upb-generated/google/protobuf/any.upb.c
  - src/core/ext/upb-generated/google/rpc/status.upb.c
  - src/core/lib/debug/trace.cc
  - src/core/lib/event_engine/memory_allocator.cc
  - src/core/lib/gprpp/status_helper.cc
  - src/core/lib/gprpp/time.cc
  - src/core/lib/iomgr/combiner.cc
  - src/core/lib/iomgr/error.cc
  - src/core/lib/iomgr/exec_ctx.cc
  - src/core/lib/iomgr/executor.cc
  - src/core/lib/iomgr/iomgr_internal.cc
  - src/core/lib/promise/activity.cc
  - src/core/lib/resource_quota/memory_quota.cc
  - src/core/lib/resource_quota/trace.cc
  - src/core/lib/slice/percent_encoding.cc
  - src/core/lib/slice/slice.cc
  - src/core/lib/slice/slice_refcount.cc
  - src/core/lib/slice/slice_string_helpers.cc
  - test/core/resource_quota/memory_quota_test.cc
  deps:
  - absl/meta:type_traits
  - absl/status:statusor
  - absl/types:variant
  - absl/utility:utility
  - gpr
  - upb
  uses_polling: false
- name: message_allocator_end2end_test
  gtest: true
  build: test
  language: c++
  headers:
  - test/cpp/end2end/test_service_impl.h
  src:
  - src/proto/grpc/testing/echo.proto
  - src/proto/grpc/testing/echo_messages.proto
  - src/proto/grpc/testing/simple_messages.proto
  - src/proto/grpc/testing/xds/v3/orca_load_report.proto
  - test/cpp/end2end/message_allocator_end2end_test.cc
  - test/cpp/end2end/test_service_impl.cc
  deps:
  - grpc++_test_util
- name: metadata_map_test
  gtest: true
  build: test
  language: c++
  headers: []
  src:
  - test/core/transport/metadata_map_test.cc
  deps:
  - grpc_test_util
- name: miscompile_with_no_unique_address_test
  gtest: true
  build: test
  language: c++
  headers: []
  src:
  - test/core/compiler_bugs/miscompile_with_no_unique_address_test.cc
  deps: []
  uses_polling: false
- name: mock_stream_test
  gtest: true
  build: test
  language: c++
  headers: []
  src:
  - src/proto/grpc/testing/echo.proto
  - src/proto/grpc/testing/echo_messages.proto
  - src/proto/grpc/testing/simple_messages.proto
  - src/proto/grpc/testing/xds/v3/orca_load_report.proto
  - test/cpp/test/mock_stream_test.cc
  deps:
  - grpc++_test
  - grpc++_test_util
- name: mock_test
  gtest: true
  build: test
  language: c++
  headers: []
  src:
  - src/proto/grpc/testing/duplicate/echo_duplicate.proto
  - src/proto/grpc/testing/echo.proto
  - src/proto/grpc/testing/echo_messages.proto
  - src/proto/grpc/testing/simple_messages.proto
  - src/proto/grpc/testing/xds/v3/orca_load_report.proto
  - test/cpp/end2end/mock_test.cc
  deps:
  - grpc++_test
  - grpc++_test_util
- name: nonblocking_test
  gtest: true
  build: test
  language: c++
  headers: []
  src:
  - src/proto/grpc/testing/echo.proto
  - src/proto/grpc/testing/echo_messages.proto
  - src/proto/grpc/testing/simple_messages.proto
  - src/proto/grpc/testing/xds/v3/orca_load_report.proto
  - test/cpp/end2end/nonblocking_test.cc
  deps:
  - grpc++_test_util
- name: observable_test
  gtest: true
  build: test
  language: c++
  headers:
  - src/core/lib/gpr/alloc.h
  - src/core/lib/gpr/env.h
  - src/core/lib/gpr/murmur_hash.h
  - src/core/lib/gpr/spinlock.h
  - src/core/lib/gpr/string.h
  - src/core/lib/gpr/string_windows.h
  - src/core/lib/gpr/time_precise.h
  - src/core/lib/gpr/tls.h
  - src/core/lib/gpr/tmpfile.h
  - src/core/lib/gpr/useful.h
  - src/core/lib/gprpp/atomic_utils.h
  - src/core/lib/gprpp/construct_destruct.h
  - src/core/lib/gprpp/debug_location.h
  - src/core/lib/gprpp/examine_stack.h
  - src/core/lib/gprpp/fork.h
  - src/core/lib/gprpp/global_config.h
  - src/core/lib/gprpp/global_config_custom.h
  - src/core/lib/gprpp/global_config_env.h
  - src/core/lib/gprpp/global_config_generic.h
  - src/core/lib/gprpp/host_port.h
  - src/core/lib/gprpp/manual_constructor.h
  - src/core/lib/gprpp/memory.h
  - src/core/lib/gprpp/mpscq.h
  - src/core/lib/gprpp/orphanable.h
  - src/core/lib/gprpp/ref_counted.h
  - src/core/lib/gprpp/ref_counted_ptr.h
  - src/core/lib/gprpp/stat.h
  - src/core/lib/gprpp/sync.h
  - src/core/lib/gprpp/thd.h
  - src/core/lib/gprpp/time_util.h
  - src/core/lib/profiling/timers.h
  - src/core/lib/promise/activity.h
  - src/core/lib/promise/context.h
  - src/core/lib/promise/detail/basic_seq.h
  - src/core/lib/promise/detail/promise_factory.h
  - src/core/lib/promise/detail/promise_like.h
  - src/core/lib/promise/detail/status.h
  - src/core/lib/promise/detail/switch.h
  - src/core/lib/promise/observable.h
  - src/core/lib/promise/poll.h
  - src/core/lib/promise/promise.h
  - src/core/lib/promise/seq.h
  - src/core/lib/promise/wait_set.h
  - test/core/promise/test_wakeup_schedulers.h
  src:
  - src/core/lib/gpr/alloc.cc
  - src/core/lib/gpr/atm.cc
  - src/core/lib/gpr/cpu_iphone.cc
  - src/core/lib/gpr/cpu_linux.cc
  - src/core/lib/gpr/cpu_posix.cc
  - src/core/lib/gpr/cpu_windows.cc
  - src/core/lib/gpr/env_linux.cc
  - src/core/lib/gpr/env_posix.cc
  - src/core/lib/gpr/env_windows.cc
  - src/core/lib/gpr/log.cc
  - src/core/lib/gpr/log_android.cc
  - src/core/lib/gpr/log_linux.cc
  - src/core/lib/gpr/log_posix.cc
  - src/core/lib/gpr/log_windows.cc
  - src/core/lib/gpr/murmur_hash.cc
  - src/core/lib/gpr/string.cc
  - src/core/lib/gpr/string_posix.cc
  - src/core/lib/gpr/string_util_windows.cc
  - src/core/lib/gpr/string_windows.cc
  - src/core/lib/gpr/sync.cc
  - src/core/lib/gpr/sync_abseil.cc
  - src/core/lib/gpr/sync_posix.cc
  - src/core/lib/gpr/sync_windows.cc
  - src/core/lib/gpr/time.cc
  - src/core/lib/gpr/time_posix.cc
  - src/core/lib/gpr/time_precise.cc
  - src/core/lib/gpr/time_windows.cc
  - src/core/lib/gpr/tmpfile_msys.cc
  - src/core/lib/gpr/tmpfile_posix.cc
  - src/core/lib/gpr/tmpfile_windows.cc
  - src/core/lib/gpr/wrap_memcpy.cc
  - src/core/lib/gprpp/examine_stack.cc
  - src/core/lib/gprpp/fork.cc
  - src/core/lib/gprpp/global_config_env.cc
  - src/core/lib/gprpp/host_port.cc
  - src/core/lib/gprpp/mpscq.cc
  - src/core/lib/gprpp/stat_posix.cc
  - src/core/lib/gprpp/stat_windows.cc
  - src/core/lib/gprpp/thd_posix.cc
  - src/core/lib/gprpp/thd_windows.cc
  - src/core/lib/gprpp/time_util.cc
  - src/core/lib/profiling/basic_timers.cc
  - src/core/lib/profiling/stap_timers.cc
  - src/core/lib/promise/activity.cc
  - test/core/promise/observable_test.cc
  deps:
  - absl/base:base
  - absl/base:core_headers
  - absl/container:flat_hash_set
  - absl/hash:hash
  - absl/memory:memory
  - absl/meta:type_traits
  - absl/random:random
  - absl/status:status
  - absl/status:statusor
  - absl/strings:cord
  - absl/strings:str_format
  - absl/strings:strings
  - absl/synchronization:synchronization
  - absl/time:time
  - absl/types:optional
  - absl/types:variant
  - absl/utility:utility
  uses_polling: false
- name: oracle_event_engine_posix_test
  gtest: true
  build: test
  language: c++
  headers:
  - test/core/event_engine/test_suite/event_engine_test.h
  - test/core/event_engine/test_suite/event_engine_test_utils.h
  - test/core/event_engine/test_suite/oracle_event_engine_posix.h
  src:
  - test/core/event_engine/test_suite/client_test.cc
  - test/core/event_engine/test_suite/event_engine_test.cc
  - test/core/event_engine/test_suite/event_engine_test_utils.cc
  - test/core/event_engine/test_suite/oracle_event_engine_posix.cc
  - test/core/event_engine/test_suite/oracle_event_engine_posix_test.cc
  deps:
  - grpc_test_util
  platforms:
  - linux
  - posix
  - mac
- name: orca_service_end2end_test
  gtest: true
  build: test
  language: c++
  headers: []
  src:
  - src/proto/grpc/testing/xds/v3/orca_load_report.proto
  - src/proto/grpc/testing/xds/v3/orca_service.proto
  - src/cpp/server/orca/orca_service.cc
  - test/cpp/end2end/orca_service_end2end_test.cc
  deps:
  - grpc++_test_util
- name: orphanable_test
  gtest: true
  build: test
  language: c++
  headers: []
  src:
  - test/core/gprpp/orphanable_test.cc
  deps:
  - grpc_test_util
- name: out_of_bounds_bad_client_test
  gtest: true
  build: test
  language: c++
  headers:
  - test/core/bad_client/bad_client.h
  - test/core/end2end/cq_verifier.h
  src:
  - test/core/bad_client/bad_client.cc
  - test/core/bad_client/tests/out_of_bounds.cc
  - test/core/end2end/cq_verifier.cc
  deps:
  - grpc_test_util
- name: overload_test
  gtest: true
  build: test
  language: c++
  headers:
  - src/core/lib/gprpp/overload.h
  src:
  - test/core/gprpp/overload_test.cc
  deps: []
  uses_polling: false
- name: parsed_metadata_test
  gtest: true
  build: test
  language: c++
  headers: []
  src:
  - test/core/transport/parsed_metadata_test.cc
  deps:
  - grpc_test_util
- name: periodic_update_test
  gtest: true
  build: test
  language: c++
  headers:
  - src/core/ext/upb-generated/google/protobuf/any.upb.h
  - src/core/ext/upb-generated/google/rpc/status.upb.h
  - src/core/lib/debug/trace.h
  - src/core/lib/gprpp/bitset.h
  - src/core/lib/gprpp/status_helper.h
  - src/core/lib/gprpp/time.h
  - src/core/lib/iomgr/closure.h
  - src/core/lib/iomgr/combiner.h
  - src/core/lib/iomgr/error.h
  - src/core/lib/iomgr/error_internal.h
  - src/core/lib/iomgr/exec_ctx.h
  - src/core/lib/iomgr/executor.h
  - src/core/lib/iomgr/iomgr_internal.h
  - src/core/lib/resource_quota/periodic_update.h
  - src/core/lib/slice/percent_encoding.h
  - src/core/lib/slice/slice.h
  - src/core/lib/slice/slice_internal.h
  - src/core/lib/slice/slice_refcount.h
  - src/core/lib/slice/slice_refcount_base.h
  - src/core/lib/slice/slice_string_helpers.h
  src:
  - src/core/ext/upb-generated/google/protobuf/any.upb.c
  - src/core/ext/upb-generated/google/rpc/status.upb.c
  - src/core/lib/debug/trace.cc
  - src/core/lib/gprpp/status_helper.cc
  - src/core/lib/gprpp/time.cc
  - src/core/lib/iomgr/combiner.cc
  - src/core/lib/iomgr/error.cc
  - src/core/lib/iomgr/exec_ctx.cc
  - src/core/lib/iomgr/executor.cc
  - src/core/lib/iomgr/iomgr_internal.cc
  - src/core/lib/resource_quota/periodic_update.cc
  - src/core/lib/slice/percent_encoding.cc
  - src/core/lib/slice/slice.cc
  - src/core/lib/slice/slice_refcount.cc
  - src/core/lib/slice/slice_string_helpers.cc
  - test/core/resource_quota/periodic_update_test.cc
  deps:
  - absl/status:statusor
  - gpr
  - upb
  uses_polling: false
- name: pid_controller_test
  gtest: true
  build: test
  language: c++
  headers: []
  src:
  - test/core/transport/pid_controller_test.cc
  deps:
  - grpc_test_util
- name: pipe_test
  gtest: true
  build: test
  language: c++
  headers:
  - src/core/ext/upb-generated/google/protobuf/any.upb.h
  - src/core/ext/upb-generated/google/rpc/status.upb.h
  - src/core/lib/debug/trace.h
  - src/core/lib/gprpp/atomic_utils.h
  - src/core/lib/gprpp/bitset.h
  - src/core/lib/gprpp/cpp_impl_of.h
  - src/core/lib/gprpp/orphanable.h
  - src/core/lib/gprpp/ref_counted.h
  - src/core/lib/gprpp/ref_counted_ptr.h
  - src/core/lib/gprpp/status_helper.h
  - src/core/lib/gprpp/time.h
  - src/core/lib/iomgr/closure.h
  - src/core/lib/iomgr/combiner.h
  - src/core/lib/iomgr/error.h
  - src/core/lib/iomgr/error_internal.h
  - src/core/lib/iomgr/exec_ctx.h
  - src/core/lib/iomgr/executor.h
  - src/core/lib/iomgr/iomgr_internal.h
  - src/core/lib/promise/activity.h
  - src/core/lib/promise/context.h
  - src/core/lib/promise/detail/basic_join.h
  - src/core/lib/promise/detail/basic_seq.h
  - src/core/lib/promise/detail/promise_factory.h
  - src/core/lib/promise/detail/promise_like.h
  - src/core/lib/promise/detail/status.h
  - src/core/lib/promise/detail/switch.h
  - src/core/lib/promise/exec_ctx_wakeup_scheduler.h
  - src/core/lib/promise/intra_activity_waiter.h
  - src/core/lib/promise/join.h
  - src/core/lib/promise/loop.h
  - src/core/lib/promise/map.h
  - src/core/lib/promise/pipe.h
  - src/core/lib/promise/poll.h
  - src/core/lib/promise/promise.h
  - src/core/lib/promise/race.h
  - src/core/lib/promise/seq.h
  - src/core/lib/resource_quota/arena.h
  - src/core/lib/resource_quota/memory_quota.h
  - src/core/lib/resource_quota/resource_quota.h
  - src/core/lib/resource_quota/thread_quota.h
  - src/core/lib/resource_quota/trace.h
  - src/core/lib/slice/percent_encoding.h
  - src/core/lib/slice/slice.h
  - src/core/lib/slice/slice_internal.h
  - src/core/lib/slice/slice_refcount.h
  - src/core/lib/slice/slice_refcount_base.h
  - src/core/lib/slice/slice_string_helpers.h
  - test/core/promise/test_wakeup_schedulers.h
  src:
  - src/core/ext/upb-generated/google/protobuf/any.upb.c
  - src/core/ext/upb-generated/google/rpc/status.upb.c
  - src/core/lib/debug/trace.cc
  - src/core/lib/event_engine/memory_allocator.cc
  - src/core/lib/gprpp/status_helper.cc
  - src/core/lib/gprpp/time.cc
  - src/core/lib/iomgr/combiner.cc
  - src/core/lib/iomgr/error.cc
  - src/core/lib/iomgr/exec_ctx.cc
  - src/core/lib/iomgr/executor.cc
  - src/core/lib/iomgr/iomgr_internal.cc
  - src/core/lib/promise/activity.cc
  - src/core/lib/resource_quota/arena.cc
  - src/core/lib/resource_quota/memory_quota.cc
  - src/core/lib/resource_quota/resource_quota.cc
  - src/core/lib/resource_quota/thread_quota.cc
  - src/core/lib/resource_quota/trace.cc
  - src/core/lib/slice/percent_encoding.cc
  - src/core/lib/slice/slice.cc
  - src/core/lib/slice/slice_refcount.cc
  - src/core/lib/slice/slice_string_helpers.cc
  - test/core/promise/pipe_test.cc
  deps:
  - absl/meta:type_traits
  - absl/status:statusor
  - absl/types:variant
  - absl/utility:utility
  - gpr
  - upb
  uses_polling: false
- name: poll_test
  gtest: true
  build: test
  language: c++
  headers:
  - src/core/lib/promise/poll.h
  src:
  - test/core/promise/poll_test.cc
  deps:
  - absl/types:variant
  uses_polling: false
- name: port_sharing_end2end_test
  gtest: true
  build: test
  language: c++
  headers:
  - test/cpp/end2end/test_service_impl.h
  src:
  - src/proto/grpc/testing/echo.proto
  - src/proto/grpc/testing/echo_messages.proto
  - src/proto/grpc/testing/simple_messages.proto
  - src/proto/grpc/testing/xds/v3/orca_load_report.proto
  - test/cpp/end2end/port_sharing_end2end_test.cc
  - test/cpp/end2end/test_service_impl.cc
  deps:
  - grpc++_test_util
- name: promise_factory_test
  gtest: true
  build: test
  language: c++
  headers:
  - src/core/lib/promise/detail/promise_factory.h
  - src/core/lib/promise/detail/promise_like.h
  - src/core/lib/promise/poll.h
  - src/core/lib/promise/promise.h
  src:
  - test/core/promise/promise_factory_test.cc
  deps:
  - absl/functional:bind_front
  - absl/meta:type_traits
  - absl/status:status
  - absl/types:optional
  - absl/types:variant
  uses_polling: false
- name: promise_map_test
  gtest: true
  build: test
  language: c++
  headers:
  - src/core/lib/promise/detail/promise_like.h
  - src/core/lib/promise/map.h
  - src/core/lib/promise/poll.h
  - src/core/lib/promise/promise.h
  src:
  - test/core/promise/map_test.cc
  deps:
  - absl/meta:type_traits
  - absl/status:status
  - absl/types:optional
  - absl/types:variant
  uses_polling: false
- name: promise_test
  gtest: true
  build: test
  language: c++
  headers:
  - src/core/lib/promise/detail/promise_like.h
  - src/core/lib/promise/poll.h
  - src/core/lib/promise/promise.h
  src:
  - test/core/promise/promise_test.cc
  deps:
  - absl/meta:type_traits
  - absl/status:status
  - absl/types:optional
  - absl/types:variant
  uses_polling: false
- name: proto_server_reflection_test
  gtest: true
  build: test
  language: c++
  headers:
  - test/cpp/end2end/test_service_impl.h
  - test/cpp/util/proto_reflection_descriptor_database.h
  src:
  - src/proto/grpc/testing/duplicate/echo_duplicate.proto
  - src/proto/grpc/testing/echo.proto
  - src/proto/grpc/testing/echo_messages.proto
  - src/proto/grpc/testing/simple_messages.proto
  - src/proto/grpc/testing/xds/v3/orca_load_report.proto
  - test/cpp/end2end/proto_server_reflection_test.cc
  - test/cpp/end2end/test_service_impl.cc
  - test/cpp/util/proto_reflection_descriptor_database.cc
  deps:
  - grpc++_reflection
  - grpc++_test_util
- name: proto_utils_test
  gtest: true
  build: test
  language: c++
  headers: []
  src:
  - test/cpp/codegen/proto_utils_test.cc
  deps:
  - grpc++
  - grpc_test_util
  uses_polling: false
- name: qps_json_driver
  build: test
  run: false
  language: c++
  headers:
  - src/cpp/util/core_stats.h
  - test/cpp/qps/benchmark_config.h
  - test/cpp/qps/client.h
  - test/cpp/qps/driver.h
  - test/cpp/qps/histogram.h
  - test/cpp/qps/interarrival.h
  - test/cpp/qps/parse_json.h
  - test/cpp/qps/qps_server_builder.h
  - test/cpp/qps/qps_worker.h
  - test/cpp/qps/report.h
  - test/cpp/qps/server.h
  - test/cpp/qps/stats.h
  - test/cpp/qps/usage_timer.h
  src:
  - src/proto/grpc/core/stats.proto
  - src/proto/grpc/testing/benchmark_service.proto
  - src/proto/grpc/testing/control.proto
  - src/proto/grpc/testing/messages.proto
  - src/proto/grpc/testing/payloads.proto
  - src/proto/grpc/testing/report_qps_scenario_service.proto
  - src/proto/grpc/testing/stats.proto
  - src/proto/grpc/testing/worker_service.proto
  - src/cpp/util/core_stats.cc
  - test/cpp/qps/benchmark_config.cc
  - test/cpp/qps/client_async.cc
  - test/cpp/qps/client_callback.cc
  - test/cpp/qps/client_sync.cc
  - test/cpp/qps/driver.cc
  - test/cpp/qps/parse_json.cc
  - test/cpp/qps/qps_json_driver.cc
  - test/cpp/qps/qps_server_builder.cc
  - test/cpp/qps/qps_worker.cc
  - test/cpp/qps/report.cc
  - test/cpp/qps/server_async.cc
  - test/cpp/qps/server_callback.cc
  - test/cpp/qps/server_sync.cc
  - test/cpp/qps/usage_timer.cc
  deps:
  - grpc++_test_config
  - grpc++_test_util
- name: qps_worker
  build: test
  run: false
  language: c++
  headers:
  - src/cpp/util/core_stats.h
  - test/cpp/qps/client.h
  - test/cpp/qps/histogram.h
  - test/cpp/qps/interarrival.h
  - test/cpp/qps/qps_server_builder.h
  - test/cpp/qps/qps_worker.h
  - test/cpp/qps/server.h
  - test/cpp/qps/stats.h
  - test/cpp/qps/usage_timer.h
  src:
  - src/proto/grpc/core/stats.proto
  - src/proto/grpc/testing/benchmark_service.proto
  - src/proto/grpc/testing/control.proto
  - src/proto/grpc/testing/messages.proto
  - src/proto/grpc/testing/payloads.proto
  - src/proto/grpc/testing/stats.proto
  - src/proto/grpc/testing/worker_service.proto
  - src/cpp/util/core_stats.cc
  - test/cpp/qps/client_async.cc
  - test/cpp/qps/client_callback.cc
  - test/cpp/qps/client_sync.cc
  - test/cpp/qps/qps_server_builder.cc
  - test/cpp/qps/qps_worker.cc
  - test/cpp/qps/server_async.cc
  - test/cpp/qps/server_callback.cc
  - test/cpp/qps/server_sync.cc
  - test/cpp/qps/usage_timer.cc
  - test/cpp/qps/worker.cc
  deps:
  - grpc++_test_config
  - grpc++_test_util
- name: race_test
  gtest: true
  build: test
  language: c++
  headers:
  - src/core/lib/promise/poll.h
  - src/core/lib/promise/race.h
  src:
  - test/core/promise/race_test.cc
  deps:
  - absl/types:variant
  uses_polling: false
- name: raw_end2end_test
  gtest: true
  build: test
  language: c++
  headers:
  - test/cpp/end2end/test_service_impl.h
  src:
  - src/proto/grpc/testing/duplicate/echo_duplicate.proto
  - src/proto/grpc/testing/echo.proto
  - src/proto/grpc/testing/echo_messages.proto
  - src/proto/grpc/testing/simple_messages.proto
  - src/proto/grpc/testing/xds/v3/orca_load_report.proto
  - test/cpp/end2end/raw_end2end_test.cc
  - test/cpp/end2end/test_service_impl.cc
  deps:
  - grpc++_test_util
- name: rbac_service_config_parser_test
  gtest: true
  build: test
  language: c++
  headers: []
  src:
  - test/core/ext/filters/rbac/rbac_service_config_parser_test.cc
  deps:
  - grpc_test_util
  uses_polling: false
- name: rbac_translator_test
  gtest: true
  build: test
  language: c++
  headers:
  - src/core/lib/security/authorization/grpc_authorization_policy_provider.h
  - src/core/lib/security/authorization/rbac_translator.h
  src:
  - src/core/lib/security/authorization/grpc_authorization_policy_provider.cc
  - src/core/lib/security/authorization/rbac_translator.cc
  - test/core/security/rbac_translator_test.cc
  deps:
  - grpc_test_util
- name: ref_counted_ptr_test
  gtest: true
  build: test
  language: c++
  headers: []
  src:
  - test/core/gprpp/ref_counted_ptr_test.cc
  deps:
  - grpc_test_util
- name: ref_counted_test
  gtest: true
  build: test
  language: c++
  headers: []
  src:
  - test/core/gprpp/ref_counted_test.cc
  deps:
  - grpc_test_util
- name: remove_stream_from_stalled_lists_test
  gtest: true
  build: test
  language: c++
  headers: []
  src:
  - test/core/transport/chttp2/remove_stream_from_stalled_lists_test.cc
  deps:
  - grpc_test_util
  platforms:
  - linux
  - posix
  - mac
- name: resolve_address_using_ares_resolver_test
  gtest: true
  build: test
  language: c++
  headers:
  - test/core/util/fake_udp_and_tcp_server.h
  src:
  - test/core/iomgr/resolve_address_test.cc
  - test/core/util/fake_udp_and_tcp_server.cc
  deps:
  - grpc_test_util
  - grpc++_test_config
- name: resolve_address_using_native_resolver_test
  gtest: true
  build: test
  language: c++
  headers:
  - test/core/util/fake_udp_and_tcp_server.h
  src:
  - test/core/iomgr/resolve_address_test.cc
  - test/core/util/fake_udp_and_tcp_server.cc
  deps:
  - grpc_test_util
  - grpc++_test_config
- name: resource_quota_test
  gtest: true
  build: test
  language: c++
  headers:
  - src/core/ext/upb-generated/google/protobuf/any.upb.h
  - src/core/ext/upb-generated/google/rpc/status.upb.h
  - src/core/lib/debug/trace.h
  - src/core/lib/gprpp/atomic_utils.h
  - src/core/lib/gprpp/bitset.h
  - src/core/lib/gprpp/cpp_impl_of.h
  - src/core/lib/gprpp/orphanable.h
  - src/core/lib/gprpp/ref_counted.h
  - src/core/lib/gprpp/ref_counted_ptr.h
  - src/core/lib/gprpp/status_helper.h
  - src/core/lib/gprpp/time.h
  - src/core/lib/iomgr/closure.h
  - src/core/lib/iomgr/combiner.h
  - src/core/lib/iomgr/error.h
  - src/core/lib/iomgr/error_internal.h
  - src/core/lib/iomgr/exec_ctx.h
  - src/core/lib/iomgr/executor.h
  - src/core/lib/iomgr/iomgr_internal.h
  - src/core/lib/promise/activity.h
  - src/core/lib/promise/context.h
  - src/core/lib/promise/detail/basic_seq.h
  - src/core/lib/promise/detail/promise_factory.h
  - src/core/lib/promise/detail/promise_like.h
  - src/core/lib/promise/detail/status.h
  - src/core/lib/promise/detail/switch.h
  - src/core/lib/promise/exec_ctx_wakeup_scheduler.h
  - src/core/lib/promise/loop.h
  - src/core/lib/promise/map.h
  - src/core/lib/promise/poll.h
  - src/core/lib/promise/race.h
  - src/core/lib/promise/seq.h
  - src/core/lib/resource_quota/memory_quota.h
  - src/core/lib/resource_quota/resource_quota.h
  - src/core/lib/resource_quota/thread_quota.h
  - src/core/lib/resource_quota/trace.h
  - src/core/lib/slice/percent_encoding.h
  - src/core/lib/slice/slice.h
  - src/core/lib/slice/slice_internal.h
  - src/core/lib/slice/slice_refcount.h
  - src/core/lib/slice/slice_refcount_base.h
  - src/core/lib/slice/slice_string_helpers.h
  src:
  - src/core/ext/upb-generated/google/protobuf/any.upb.c
  - src/core/ext/upb-generated/google/rpc/status.upb.c
  - src/core/lib/debug/trace.cc
  - src/core/lib/event_engine/memory_allocator.cc
  - src/core/lib/gprpp/status_helper.cc
  - src/core/lib/gprpp/time.cc
  - src/core/lib/iomgr/combiner.cc
  - src/core/lib/iomgr/error.cc
  - src/core/lib/iomgr/exec_ctx.cc
  - src/core/lib/iomgr/executor.cc
  - src/core/lib/iomgr/iomgr_internal.cc
  - src/core/lib/promise/activity.cc
  - src/core/lib/resource_quota/memory_quota.cc
  - src/core/lib/resource_quota/resource_quota.cc
  - src/core/lib/resource_quota/thread_quota.cc
  - src/core/lib/resource_quota/trace.cc
  - src/core/lib/slice/percent_encoding.cc
  - src/core/lib/slice/slice.cc
  - src/core/lib/slice/slice_refcount.cc
  - src/core/lib/slice/slice_string_helpers.cc
  - test/core/resource_quota/resource_quota_test.cc
  deps:
  - absl/meta:type_traits
  - absl/status:statusor
  - absl/types:variant
  - absl/utility:utility
  - gpr
  - upb
  uses_polling: false
- name: retry_throttle_test
  gtest: true
  build: test
  language: c++
  headers: []
  src:
  - test/core/client_channel/retry_throttle_test.cc
  deps:
  - grpc_test_util
  uses_polling: false
- name: rls_end2end_test
  gtest: true
  build: test
  language: c++
  headers:
  - test/core/util/test_lb_policies.h
  - test/cpp/end2end/counted_service.h
  - test/cpp/end2end/rls_server.h
  - test/cpp/end2end/test_service_impl.h
  src:
  - src/proto/grpc/lookup/v1/rls.proto
  - src/proto/grpc/testing/duplicate/echo_duplicate.proto
  - src/proto/grpc/testing/echo.proto
  - src/proto/grpc/testing/echo_messages.proto
  - src/proto/grpc/testing/simple_messages.proto
  - src/proto/grpc/testing/xds/v3/orca_load_report.proto
  - test/core/util/test_lb_policies.cc
  - test/cpp/end2end/rls_end2end_test.cc
  - test/cpp/end2end/rls_server.cc
  - test/cpp/end2end/test_service_impl.cc
  deps:
  - grpc++_test_config
  - grpc++_test_util
- name: rls_lb_config_parser_test
  gtest: true
  build: test
  language: c++
  headers: []
  src:
  - test/core/client_channel/rls_lb_config_parser_test.cc
  deps:
  - grpc_test_util
- name: secure_auth_context_test
  gtest: true
  build: test
  language: c++
  headers: []
  src:
  - test/cpp/common/secure_auth_context_test.cc
  deps:
  - grpc++_test_util
- name: seq_test
  gtest: true
  build: test
  language: c++
  headers:
  - src/core/lib/gprpp/construct_destruct.h
  - src/core/lib/promise/detail/basic_seq.h
  - src/core/lib/promise/detail/promise_factory.h
  - src/core/lib/promise/detail/promise_like.h
  - src/core/lib/promise/detail/switch.h
  - src/core/lib/promise/poll.h
  - src/core/lib/promise/seq.h
  src:
  - test/core/promise/seq_test.cc
  deps:
  - absl/meta:type_traits
  - absl/types:variant
  - absl/utility:utility
  uses_polling: false
- name: server_builder_plugin_test
  gtest: true
  build: test
  language: c++
  headers:
  - test/cpp/end2end/test_service_impl.h
  src:
  - src/proto/grpc/testing/duplicate/echo_duplicate.proto
  - src/proto/grpc/testing/echo.proto
  - src/proto/grpc/testing/echo_messages.proto
  - src/proto/grpc/testing/simple_messages.proto
  - src/proto/grpc/testing/xds/v3/orca_load_report.proto
  - test/cpp/end2end/server_builder_plugin_test.cc
  - test/cpp/end2end/test_service_impl.cc
  deps:
  - grpc++_test_util
- name: server_builder_test
  gtest: true
  build: test
  language: c++
  headers: []
  src:
  - src/proto/grpc/testing/echo.proto
  - src/proto/grpc/testing/echo_messages.proto
  - src/proto/grpc/testing/simple_messages.proto
  - src/proto/grpc/testing/xds/v3/orca_load_report.proto
  - test/cpp/server/server_builder_test.cc
  deps:
  - grpc++_unsecure
  - grpc_test_util_unsecure
  platforms:
  - linux
  - posix
  - mac
- name: server_builder_with_socket_mutator_test
  gtest: true
  build: test
  language: c++
  headers: []
  src:
  - src/proto/grpc/testing/echo.proto
  - src/proto/grpc/testing/echo_messages.proto
  - src/proto/grpc/testing/simple_messages.proto
  - src/proto/grpc/testing/xds/v3/orca_load_report.proto
  - test/cpp/server/server_builder_with_socket_mutator_test.cc
  deps:
  - grpc++_unsecure
  - grpc_test_util_unsecure
  platforms:
  - linux
  - posix
  - mac
- name: server_chttp2_test
  gtest: true
  build: test
  language: c++
  headers: []
  src:
  - test/core/surface/server_chttp2_test.cc
  deps:
  - grpc_test_util
- name: server_config_selector_test
  gtest: true
  build: test
  language: c++
  headers: []
  src:
  - test/core/server_config_selector/server_config_selector_test.cc
  deps:
  - grpc_test_util
  uses_polling: false
- name: server_context_test_spouse_test
  gtest: true
  build: test
  language: c++
  headers: []
  src:
  - test/cpp/test/server_context_test_spouse_test.cc
  deps:
  - grpc++_test
  - grpc++_test_util
- name: server_early_return_test
  gtest: true
  build: test
  language: c++
  headers: []
  src:
  - src/proto/grpc/testing/echo.proto
  - src/proto/grpc/testing/echo_messages.proto
  - src/proto/grpc/testing/simple_messages.proto
  - src/proto/grpc/testing/xds/v3/orca_load_report.proto
  - test/cpp/end2end/server_early_return_test.cc
  deps:
  - grpc++_test_util
- name: server_interceptors_end2end_test
  gtest: true
  build: test
  language: c++
  headers:
  - test/cpp/end2end/interceptors_util.h
  - test/cpp/end2end/test_service_impl.h
  src:
  - src/proto/grpc/testing/echo.proto
  - src/proto/grpc/testing/echo_messages.proto
  - src/proto/grpc/testing/simple_messages.proto
  - src/proto/grpc/testing/xds/v3/orca_load_report.proto
  - test/cpp/end2end/interceptors_util.cc
  - test/cpp/end2end/server_interceptors_end2end_test.cc
  - test/cpp/end2end/test_service_impl.cc
  deps:
  - grpc++_test_util
- name: server_registered_method_bad_client_test
  gtest: true
  build: test
  language: c++
  headers:
  - test/core/bad_client/bad_client.h
  - test/core/end2end/cq_verifier.h
  src:
  - test/core/bad_client/bad_client.cc
  - test/core/bad_client/tests/server_registered_method.cc
  - test/core/end2end/cq_verifier.cc
  deps:
  - grpc_test_util
- name: server_request_call_test
  gtest: true
  build: test
  language: c++
  headers: []
  src:
  - src/proto/grpc/testing/echo.proto
  - src/proto/grpc/testing/echo_messages.proto
  - src/proto/grpc/testing/simple_messages.proto
  - src/proto/grpc/testing/xds/v3/orca_load_report.proto
  - test/cpp/server/server_request_call_test.cc
  deps:
  - grpc++_unsecure
  - grpc_test_util_unsecure
  platforms:
  - linux
  - posix
  - mac
- name: service_config_end2end_test
  gtest: true
  build: test
  language: c++
  headers:
  - test/cpp/end2end/test_service_impl.h
  src:
  - src/proto/grpc/testing/duplicate/echo_duplicate.proto
  - src/proto/grpc/testing/echo.proto
  - src/proto/grpc/testing/echo_messages.proto
  - src/proto/grpc/testing/simple_messages.proto
  - src/proto/grpc/testing/xds/v3/orca_load_report.proto
  - test/cpp/end2end/service_config_end2end_test.cc
  - test/cpp/end2end/test_service_impl.cc
  deps:
  - grpc++_test_util
- name: service_config_test
  gtest: true
  build: test
  language: c++
  headers: []
  src:
  - test/core/client_channel/service_config_test.cc
  deps:
  - grpc_test_util
- name: settings_timeout_test
  gtest: true
  build: test
  run: false
  language: c++
  headers: []
  src:
  - test/core/transport/chttp2/settings_timeout_test.cc
  deps:
  - grpc_test_util
- name: shutdown_test
  gtest: true
  build: test
  language: c++
  headers: []
  src:
  - src/proto/grpc/testing/duplicate/echo_duplicate.proto
  - src/proto/grpc/testing/echo.proto
  - src/proto/grpc/testing/echo_messages.proto
  - src/proto/grpc/testing/simple_messages.proto
  - src/proto/grpc/testing/xds/v3/orca_load_report.proto
  - test/cpp/end2end/shutdown_test.cc
  deps:
  - grpc++_test_util
- name: simple_request_bad_client_test
  gtest: true
  build: test
  language: c++
  headers:
  - test/core/bad_client/bad_client.h
  - test/core/end2end/cq_verifier.h
  src:
  - test/core/bad_client/bad_client.cc
  - test/core/bad_client/tests/simple_request.cc
  - test/core/end2end/cq_verifier.cc
  deps:
  - grpc_test_util
- name: single_set_ptr_test
  gtest: true
  build: test
  language: c++
  headers:
  - src/core/lib/gpr/alloc.h
  - src/core/lib/gpr/env.h
  - src/core/lib/gpr/murmur_hash.h
  - src/core/lib/gpr/spinlock.h
  - src/core/lib/gpr/string.h
  - src/core/lib/gpr/string_windows.h
  - src/core/lib/gpr/time_precise.h
  - src/core/lib/gpr/tls.h
  - src/core/lib/gpr/tmpfile.h
  - src/core/lib/gpr/useful.h
  - src/core/lib/gprpp/construct_destruct.h
  - src/core/lib/gprpp/debug_location.h
  - src/core/lib/gprpp/examine_stack.h
  - src/core/lib/gprpp/fork.h
  - src/core/lib/gprpp/global_config.h
  - src/core/lib/gprpp/global_config_custom.h
  - src/core/lib/gprpp/global_config_env.h
  - src/core/lib/gprpp/global_config_generic.h
  - src/core/lib/gprpp/host_port.h
  - src/core/lib/gprpp/manual_constructor.h
  - src/core/lib/gprpp/memory.h
  - src/core/lib/gprpp/mpscq.h
  - src/core/lib/gprpp/single_set_ptr.h
  - src/core/lib/gprpp/stat.h
  - src/core/lib/gprpp/sync.h
  - src/core/lib/gprpp/thd.h
  - src/core/lib/gprpp/time_util.h
  - src/core/lib/profiling/timers.h
  src:
  - src/core/lib/gpr/alloc.cc
  - src/core/lib/gpr/atm.cc
  - src/core/lib/gpr/cpu_iphone.cc
  - src/core/lib/gpr/cpu_linux.cc
  - src/core/lib/gpr/cpu_posix.cc
  - src/core/lib/gpr/cpu_windows.cc
  - src/core/lib/gpr/env_linux.cc
  - src/core/lib/gpr/env_posix.cc
  - src/core/lib/gpr/env_windows.cc
  - src/core/lib/gpr/log.cc
  - src/core/lib/gpr/log_android.cc
  - src/core/lib/gpr/log_linux.cc
  - src/core/lib/gpr/log_posix.cc
  - src/core/lib/gpr/log_windows.cc
  - src/core/lib/gpr/murmur_hash.cc
  - src/core/lib/gpr/string.cc
  - src/core/lib/gpr/string_posix.cc
  - src/core/lib/gpr/string_util_windows.cc
  - src/core/lib/gpr/string_windows.cc
  - src/core/lib/gpr/sync.cc
  - src/core/lib/gpr/sync_abseil.cc
  - src/core/lib/gpr/sync_posix.cc
  - src/core/lib/gpr/sync_windows.cc
  - src/core/lib/gpr/time.cc
  - src/core/lib/gpr/time_posix.cc
  - src/core/lib/gpr/time_precise.cc
  - src/core/lib/gpr/time_windows.cc
  - src/core/lib/gpr/tmpfile_msys.cc
  - src/core/lib/gpr/tmpfile_posix.cc
  - src/core/lib/gpr/tmpfile_windows.cc
  - src/core/lib/gpr/wrap_memcpy.cc
  - src/core/lib/gprpp/examine_stack.cc
  - src/core/lib/gprpp/fork.cc
  - src/core/lib/gprpp/global_config_env.cc
  - src/core/lib/gprpp/host_port.cc
  - src/core/lib/gprpp/mpscq.cc
  - src/core/lib/gprpp/stat_posix.cc
  - src/core/lib/gprpp/stat_windows.cc
  - src/core/lib/gprpp/thd_posix.cc
  - src/core/lib/gprpp/thd_windows.cc
  - src/core/lib/gprpp/time_util.cc
  - src/core/lib/profiling/basic_timers.cc
  - src/core/lib/profiling/stap_timers.cc
  - test/core/gprpp/single_set_ptr_test.cc
  deps:
  - absl/base:base
  - absl/base:core_headers
  - absl/memory:memory
  - absl/random:random
  - absl/status:status
  - absl/strings:cord
  - absl/strings:str_format
  - absl/strings:strings
  - absl/synchronization:synchronization
  - absl/time:time
  - absl/types:optional
  uses_polling: false
- name: sleep_test
  gtest: true
  build: test
  language: c++
  headers:
  - test/core/promise/test_wakeup_schedulers.h
  src:
  - test/core/promise/sleep_test.cc
  deps:
  - grpc
  uses_polling: false
- name: smoke_test
  gtest: true
  build: test
  language: c++
  headers: []
  src:
  - test/core/event_engine/smoke_test.cc
  deps:
  - grpc_test_util
- name: sockaddr_utils_test
  gtest: true
  build: test
  language: c++
  headers: []
  src:
  - test/core/address_utils/sockaddr_utils_test.cc
  deps:
  - grpc_test_util
- name: stack_tracer_test
  gtest: true
  build: test
  language: c++
  headers: []
  src:
  - test/core/util/stack_tracer_test.cc
  deps:
  - grpc_test_util
  platforms:
  - linux
  - posix
  - mac
  uses_polling: false
- name: stat_test
  gtest: true
  build: test
  language: c++
  headers: []
  src:
  - test/core/gprpp/stat_test.cc
  deps:
  - grpc_test_util
  uses_polling: false
- name: stats_test
  gtest: true
  build: test
  language: c++
  headers: []
  src:
  - test/core/debug/stats_test.cc
  deps:
  - grpc_test_util
  uses_polling: false
- name: status_helper_test
  gtest: true
  build: test
  language: c++
  headers: []
  src:
  - test/core/gprpp/status_helper_test.cc
  deps:
  - grpc_test_util
  uses_polling: false
- name: status_util_test
  gtest: true
  build: test
  language: c++
  headers: []
  src:
  - test/core/channel/status_util_test.cc
  deps:
  - grpc_test_util
  uses_polling: false
- name: stranded_event_test
  gtest: true
  build: test
  language: c++
  headers:
  - test/core/end2end/cq_verifier.h
  src:
  - test/core/end2end/cq_verifier.cc
  - test/core/iomgr/stranded_event_test.cc
  deps:
  - grpc_test_util
  platforms:
  - linux
  - posix
  - mac
- name: streaming_throughput_test
  gtest: true
  build: test
  language: c++
  headers: []
  src:
  - src/proto/grpc/testing/duplicate/echo_duplicate.proto
  - src/proto/grpc/testing/echo.proto
  - src/proto/grpc/testing/echo_messages.proto
  - src/proto/grpc/testing/simple_messages.proto
  - src/proto/grpc/testing/xds/v3/orca_load_report.proto
  - test/cpp/end2end/streaming_throughput_test.cc
  deps:
  - grpc++_test_util
  platforms:
  - linux
  - posix
  - mac
- name: streams_not_seen_test
  gtest: true
  build: test
  language: c++
  headers:
  - test/core/end2end/cq_verifier.h
  src:
  - test/core/end2end/cq_verifier.cc
  - test/core/transport/chttp2/streams_not_seen_test.cc
  deps:
  - grpc_test_util
- name: string_ref_test
  gtest: true
  build: test
  language: c++
  headers: []
  src:
  - test/cpp/util/string_ref_test.cc
  deps:
  - grpc++
  - grpc_test_util
  uses_polling: false
- name: system_roots_test
  gtest: true
  build: test
  language: c++
  headers: []
  src:
  - test/core/security/system_roots_test.cc
  deps:
  - grpc_test_util
- name: table_test
  gtest: true
  build: test
  language: c++
  headers:
  - src/core/lib/gpr/useful.h
  - src/core/lib/gprpp/bitset.h
  - src/core/lib/gprpp/table.h
  src:
  - test/core/gprpp/table_test.cc
  deps:
  - absl/meta:type_traits
  - absl/types:optional
  - absl/utility:utility
  uses_polling: false
- name: test_core_event_engine_iomgr_event_engine_time_averaged_stats_test
  gtest: true
  build: test
  language: c++
  headers:
  - src/core/lib/event_engine/iomgr_engine/time_averaged_stats.h
  - src/core/lib/gpr/alloc.h
  - src/core/lib/gpr/env.h
  - src/core/lib/gpr/murmur_hash.h
  - src/core/lib/gpr/spinlock.h
  - src/core/lib/gpr/string.h
  - src/core/lib/gpr/string_windows.h
  - src/core/lib/gpr/time_precise.h
  - src/core/lib/gpr/tls.h
  - src/core/lib/gpr/tmpfile.h
  - src/core/lib/gpr/useful.h
  - src/core/lib/gprpp/construct_destruct.h
  - src/core/lib/gprpp/debug_location.h
  - src/core/lib/gprpp/examine_stack.h
  - src/core/lib/gprpp/fork.h
  - src/core/lib/gprpp/global_config.h
  - src/core/lib/gprpp/global_config_custom.h
  - src/core/lib/gprpp/global_config_env.h
  - src/core/lib/gprpp/global_config_generic.h
  - src/core/lib/gprpp/host_port.h
  - src/core/lib/gprpp/manual_constructor.h
  - src/core/lib/gprpp/memory.h
  - src/core/lib/gprpp/mpscq.h
  - src/core/lib/gprpp/stat.h
  - src/core/lib/gprpp/sync.h
  - src/core/lib/gprpp/thd.h
  - src/core/lib/gprpp/time_util.h
  - src/core/lib/profiling/timers.h
  src:
  - src/core/lib/event_engine/iomgr_engine/time_averaged_stats.cc
  - src/core/lib/gpr/alloc.cc
  - src/core/lib/gpr/atm.cc
  - src/core/lib/gpr/cpu_iphone.cc
  - src/core/lib/gpr/cpu_linux.cc
  - src/core/lib/gpr/cpu_posix.cc
  - src/core/lib/gpr/cpu_windows.cc
  - src/core/lib/gpr/env_linux.cc
  - src/core/lib/gpr/env_posix.cc
  - src/core/lib/gpr/env_windows.cc
  - src/core/lib/gpr/log.cc
  - src/core/lib/gpr/log_android.cc
  - src/core/lib/gpr/log_linux.cc
  - src/core/lib/gpr/log_posix.cc
  - src/core/lib/gpr/log_windows.cc
  - src/core/lib/gpr/murmur_hash.cc
  - src/core/lib/gpr/string.cc
  - src/core/lib/gpr/string_posix.cc
  - src/core/lib/gpr/string_util_windows.cc
  - src/core/lib/gpr/string_windows.cc
  - src/core/lib/gpr/sync.cc
  - src/core/lib/gpr/sync_abseil.cc
  - src/core/lib/gpr/sync_posix.cc
  - src/core/lib/gpr/sync_windows.cc
  - src/core/lib/gpr/time.cc
  - src/core/lib/gpr/time_posix.cc
  - src/core/lib/gpr/time_precise.cc
  - src/core/lib/gpr/time_windows.cc
  - src/core/lib/gpr/tmpfile_msys.cc
  - src/core/lib/gpr/tmpfile_posix.cc
  - src/core/lib/gpr/tmpfile_windows.cc
  - src/core/lib/gpr/wrap_memcpy.cc
  - src/core/lib/gprpp/examine_stack.cc
  - src/core/lib/gprpp/fork.cc
  - src/core/lib/gprpp/global_config_env.cc
  - src/core/lib/gprpp/host_port.cc
  - src/core/lib/gprpp/mpscq.cc
  - src/core/lib/gprpp/stat_posix.cc
  - src/core/lib/gprpp/stat_windows.cc
  - src/core/lib/gprpp/thd_posix.cc
  - src/core/lib/gprpp/thd_windows.cc
  - src/core/lib/gprpp/time_util.cc
  - src/core/lib/profiling/basic_timers.cc
  - src/core/lib/profiling/stap_timers.cc
  - test/core/event_engine/iomgr_event_engine/time_averaged_stats_test.cc
  deps:
  - absl/base:base
  - absl/base:core_headers
  - absl/memory:memory
  - absl/random:random
  - absl/status:status
  - absl/strings:cord
  - absl/strings:str_format
  - absl/strings:strings
  - absl/synchronization:synchronization
  - absl/time:time
  - absl/types:optional
  uses_polling: false
- name: test_core_event_engine_iomgr_event_engine_timer_heap_test
  gtest: true
  build: test
  language: c++
  headers:
  - src/core/lib/event_engine/iomgr_engine/time_averaged_stats.h
  - src/core/lib/event_engine/iomgr_engine/timer.h
  - src/core/lib/event_engine/iomgr_engine/timer_heap.h
  - src/core/lib/gpr/alloc.h
  - src/core/lib/gpr/env.h
  - src/core/lib/gpr/murmur_hash.h
  - src/core/lib/gpr/spinlock.h
  - src/core/lib/gpr/string.h
  - src/core/lib/gpr/string_windows.h
  - src/core/lib/gpr/time_precise.h
  - src/core/lib/gpr/tls.h
  - src/core/lib/gpr/tmpfile.h
  - src/core/lib/gpr/useful.h
  - src/core/lib/gprpp/bitset.h
  - src/core/lib/gprpp/construct_destruct.h
  - src/core/lib/gprpp/debug_location.h
  - src/core/lib/gprpp/examine_stack.h
  - src/core/lib/gprpp/fork.h
  - src/core/lib/gprpp/global_config.h
  - src/core/lib/gprpp/global_config_custom.h
  - src/core/lib/gprpp/global_config_env.h
  - src/core/lib/gprpp/global_config_generic.h
  - src/core/lib/gprpp/host_port.h
  - src/core/lib/gprpp/manual_constructor.h
  - src/core/lib/gprpp/memory.h
  - src/core/lib/gprpp/mpscq.h
  - src/core/lib/gprpp/stat.h
  - src/core/lib/gprpp/sync.h
  - src/core/lib/gprpp/thd.h
  - src/core/lib/gprpp/time.h
  - src/core/lib/gprpp/time_util.h
  - src/core/lib/profiling/timers.h
  src:
  - src/core/lib/event_engine/iomgr_engine/time_averaged_stats.cc
  - src/core/lib/event_engine/iomgr_engine/timer.cc
  - src/core/lib/event_engine/iomgr_engine/timer_heap.cc
  - src/core/lib/gpr/alloc.cc
  - src/core/lib/gpr/atm.cc
  - src/core/lib/gpr/cpu_iphone.cc
  - src/core/lib/gpr/cpu_linux.cc
  - src/core/lib/gpr/cpu_posix.cc
  - src/core/lib/gpr/cpu_windows.cc
  - src/core/lib/gpr/env_linux.cc
  - src/core/lib/gpr/env_posix.cc
  - src/core/lib/gpr/env_windows.cc
  - src/core/lib/gpr/log.cc
  - src/core/lib/gpr/log_android.cc
  - src/core/lib/gpr/log_linux.cc
  - src/core/lib/gpr/log_posix.cc
  - src/core/lib/gpr/log_windows.cc
  - src/core/lib/gpr/murmur_hash.cc
  - src/core/lib/gpr/string.cc
  - src/core/lib/gpr/string_posix.cc
  - src/core/lib/gpr/string_util_windows.cc
  - src/core/lib/gpr/string_windows.cc
  - src/core/lib/gpr/sync.cc
  - src/core/lib/gpr/sync_abseil.cc
  - src/core/lib/gpr/sync_posix.cc
  - src/core/lib/gpr/sync_windows.cc
  - src/core/lib/gpr/time.cc
  - src/core/lib/gpr/time_posix.cc
  - src/core/lib/gpr/time_precise.cc
  - src/core/lib/gpr/time_windows.cc
  - src/core/lib/gpr/tmpfile_msys.cc
  - src/core/lib/gpr/tmpfile_posix.cc
  - src/core/lib/gpr/tmpfile_windows.cc
  - src/core/lib/gpr/wrap_memcpy.cc
  - src/core/lib/gprpp/examine_stack.cc
  - src/core/lib/gprpp/fork.cc
  - src/core/lib/gprpp/global_config_env.cc
  - src/core/lib/gprpp/host_port.cc
  - src/core/lib/gprpp/mpscq.cc
  - src/core/lib/gprpp/stat_posix.cc
  - src/core/lib/gprpp/stat_windows.cc
  - src/core/lib/gprpp/thd_posix.cc
  - src/core/lib/gprpp/thd_windows.cc
  - src/core/lib/gprpp/time.cc
  - src/core/lib/gprpp/time_util.cc
  - src/core/lib/profiling/basic_timers.cc
  - src/core/lib/profiling/stap_timers.cc
  - test/core/event_engine/iomgr_event_engine/timer_heap_test.cc
  deps:
  - absl/base:base
  - absl/base:core_headers
  - absl/memory:memory
  - absl/random:random
  - absl/status:status
  - absl/status:statusor
  - absl/strings:cord
  - absl/strings:str_format
  - absl/strings:strings
  - absl/synchronization:synchronization
  - absl/time:time
  - absl/types:optional
  uses_polling: false
- name: test_core_event_engine_iomgr_event_engine_timer_list_test
  gtest: true
  build: test
  language: c++
  headers:
  - src/core/lib/event_engine/iomgr_engine/time_averaged_stats.h
  - src/core/lib/event_engine/iomgr_engine/timer.h
  - src/core/lib/event_engine/iomgr_engine/timer_heap.h
  - src/core/lib/gpr/alloc.h
  - src/core/lib/gpr/env.h
  - src/core/lib/gpr/murmur_hash.h
  - src/core/lib/gpr/spinlock.h
  - src/core/lib/gpr/string.h
  - src/core/lib/gpr/string_windows.h
  - src/core/lib/gpr/time_precise.h
  - src/core/lib/gpr/tls.h
  - src/core/lib/gpr/tmpfile.h
  - src/core/lib/gpr/useful.h
  - src/core/lib/gprpp/construct_destruct.h
  - src/core/lib/gprpp/debug_location.h
  - src/core/lib/gprpp/examine_stack.h
  - src/core/lib/gprpp/fork.h
  - src/core/lib/gprpp/global_config.h
  - src/core/lib/gprpp/global_config_custom.h
  - src/core/lib/gprpp/global_config_env.h
  - src/core/lib/gprpp/global_config_generic.h
  - src/core/lib/gprpp/host_port.h
  - src/core/lib/gprpp/manual_constructor.h
  - src/core/lib/gprpp/memory.h
  - src/core/lib/gprpp/mpscq.h
  - src/core/lib/gprpp/stat.h
  - src/core/lib/gprpp/sync.h
  - src/core/lib/gprpp/thd.h
  - src/core/lib/gprpp/time.h
  - src/core/lib/gprpp/time_util.h
  - src/core/lib/profiling/timers.h
  src:
  - src/core/lib/event_engine/iomgr_engine/time_averaged_stats.cc
  - src/core/lib/event_engine/iomgr_engine/timer.cc
  - src/core/lib/event_engine/iomgr_engine/timer_heap.cc
  - src/core/lib/gpr/alloc.cc
  - src/core/lib/gpr/atm.cc
  - src/core/lib/gpr/cpu_iphone.cc
  - src/core/lib/gpr/cpu_linux.cc
  - src/core/lib/gpr/cpu_posix.cc
  - src/core/lib/gpr/cpu_windows.cc
  - src/core/lib/gpr/env_linux.cc
  - src/core/lib/gpr/env_posix.cc
  - src/core/lib/gpr/env_windows.cc
  - src/core/lib/gpr/log.cc
  - src/core/lib/gpr/log_android.cc
  - src/core/lib/gpr/log_linux.cc
  - src/core/lib/gpr/log_posix.cc
  - src/core/lib/gpr/log_windows.cc
  - src/core/lib/gpr/murmur_hash.cc
  - src/core/lib/gpr/string.cc
  - src/core/lib/gpr/string_posix.cc
  - src/core/lib/gpr/string_util_windows.cc
  - src/core/lib/gpr/string_windows.cc
  - src/core/lib/gpr/sync.cc
  - src/core/lib/gpr/sync_abseil.cc
  - src/core/lib/gpr/sync_posix.cc
  - src/core/lib/gpr/sync_windows.cc
  - src/core/lib/gpr/time.cc
  - src/core/lib/gpr/time_posix.cc
  - src/core/lib/gpr/time_precise.cc
  - src/core/lib/gpr/time_windows.cc
  - src/core/lib/gpr/tmpfile_msys.cc
  - src/core/lib/gpr/tmpfile_posix.cc
  - src/core/lib/gpr/tmpfile_windows.cc
  - src/core/lib/gpr/wrap_memcpy.cc
  - src/core/lib/gprpp/examine_stack.cc
  - src/core/lib/gprpp/fork.cc
  - src/core/lib/gprpp/global_config_env.cc
  - src/core/lib/gprpp/host_port.cc
  - src/core/lib/gprpp/mpscq.cc
  - src/core/lib/gprpp/stat_posix.cc
  - src/core/lib/gprpp/stat_windows.cc
  - src/core/lib/gprpp/thd_posix.cc
  - src/core/lib/gprpp/thd_windows.cc
  - src/core/lib/gprpp/time.cc
  - src/core/lib/gprpp/time_util.cc
  - src/core/lib/profiling/basic_timers.cc
  - src/core/lib/profiling/stap_timers.cc
  - test/core/event_engine/iomgr_event_engine/timer_list_test.cc
  deps:
  - absl/base:base
  - absl/base:core_headers
  - absl/memory:memory
  - absl/random:random
  - absl/status:status
  - absl/status:statusor
  - absl/strings:cord
  - absl/strings:str_format
  - absl/strings:strings
  - absl/synchronization:synchronization
  - absl/time:time
  - absl/types:optional
  uses_polling: false
- name: test_core_event_engine_slice_buffer_test
  gtest: true
  build: test
  language: c++
  headers: []
  src:
  - test/core/event_engine/slice_buffer_test.cc
  deps:
  - grpc_test_util
- name: test_core_gprpp_time_test
  gtest: true
  build: test
  language: c++
  headers:
  - src/core/lib/gpr/alloc.h
  - src/core/lib/gpr/env.h
  - src/core/lib/gpr/murmur_hash.h
  - src/core/lib/gpr/spinlock.h
  - src/core/lib/gpr/string.h
  - src/core/lib/gpr/string_windows.h
  - src/core/lib/gpr/time_precise.h
  - src/core/lib/gpr/tls.h
  - src/core/lib/gpr/tmpfile.h
  - src/core/lib/gpr/useful.h
  - src/core/lib/gprpp/construct_destruct.h
  - src/core/lib/gprpp/debug_location.h
  - src/core/lib/gprpp/examine_stack.h
  - src/core/lib/gprpp/fork.h
  - src/core/lib/gprpp/global_config.h
  - src/core/lib/gprpp/global_config_custom.h
  - src/core/lib/gprpp/global_config_env.h
  - src/core/lib/gprpp/global_config_generic.h
  - src/core/lib/gprpp/host_port.h
  - src/core/lib/gprpp/manual_constructor.h
  - src/core/lib/gprpp/memory.h
  - src/core/lib/gprpp/mpscq.h
  - src/core/lib/gprpp/stat.h
  - src/core/lib/gprpp/sync.h
  - src/core/lib/gprpp/thd.h
  - src/core/lib/gprpp/time.h
  - src/core/lib/gprpp/time_util.h
  - src/core/lib/profiling/timers.h
  src:
  - src/core/lib/gpr/alloc.cc
  - src/core/lib/gpr/atm.cc
  - src/core/lib/gpr/cpu_iphone.cc
  - src/core/lib/gpr/cpu_linux.cc
  - src/core/lib/gpr/cpu_posix.cc
  - src/core/lib/gpr/cpu_windows.cc
  - src/core/lib/gpr/env_linux.cc
  - src/core/lib/gpr/env_posix.cc
  - src/core/lib/gpr/env_windows.cc
  - src/core/lib/gpr/log.cc
  - src/core/lib/gpr/log_android.cc
  - src/core/lib/gpr/log_linux.cc
  - src/core/lib/gpr/log_posix.cc
  - src/core/lib/gpr/log_windows.cc
  - src/core/lib/gpr/murmur_hash.cc
  - src/core/lib/gpr/string.cc
  - src/core/lib/gpr/string_posix.cc
  - src/core/lib/gpr/string_util_windows.cc
  - src/core/lib/gpr/string_windows.cc
  - src/core/lib/gpr/sync.cc
  - src/core/lib/gpr/sync_abseil.cc
  - src/core/lib/gpr/sync_posix.cc
  - src/core/lib/gpr/sync_windows.cc
  - src/core/lib/gpr/time.cc
  - src/core/lib/gpr/time_posix.cc
  - src/core/lib/gpr/time_precise.cc
  - src/core/lib/gpr/time_windows.cc
  - src/core/lib/gpr/tmpfile_msys.cc
  - src/core/lib/gpr/tmpfile_posix.cc
  - src/core/lib/gpr/tmpfile_windows.cc
  - src/core/lib/gpr/wrap_memcpy.cc
  - src/core/lib/gprpp/examine_stack.cc
  - src/core/lib/gprpp/fork.cc
  - src/core/lib/gprpp/global_config_env.cc
  - src/core/lib/gprpp/host_port.cc
  - src/core/lib/gprpp/mpscq.cc
  - src/core/lib/gprpp/stat_posix.cc
  - src/core/lib/gprpp/stat_windows.cc
  - src/core/lib/gprpp/thd_posix.cc
  - src/core/lib/gprpp/thd_windows.cc
  - src/core/lib/gprpp/time.cc
  - src/core/lib/gprpp/time_util.cc
  - src/core/lib/profiling/basic_timers.cc
  - src/core/lib/profiling/stap_timers.cc
  - test/core/gprpp/time_test.cc
  deps:
  - absl/base:base
  - absl/base:core_headers
  - absl/memory:memory
  - absl/random:random
  - absl/status:status
  - absl/status:statusor
  - absl/strings:cord
  - absl/strings:str_format
  - absl/strings:strings
  - absl/synchronization:synchronization
  - absl/time:time
  - absl/types:optional
  uses_polling: false
- name: test_core_security_credentials_test
  gtest: true
  build: test
  language: c++
  headers: []
  src:
  - test/core/security/credentials_test.cc
  deps:
  - grpc_test_util
- name: test_core_slice_slice_buffer_test
  gtest: true
  build: test
  language: c++
  headers: []
  src:
  - test/core/slice/slice_buffer_test.cc
  deps:
  - grpc_test_util
  uses_polling: false
- name: test_core_slice_slice_test
  gtest: true
  build: test
  language: c++
  headers:
  - test/core/util/build.h
  src:
  - test/core/slice/slice_test.cc
  - test/core/util/build.cc
  deps:
  - grpc
  uses_polling: false
- name: test_cpp_client_credentials_test
  gtest: true
  build: test
  language: c++
  headers:
  - test/cpp/util/tls_test_utils.h
  src:
  - test/cpp/client/credentials_test.cc
  - test/cpp/util/tls_test_utils.cc
  deps:
  - grpc++
  - grpc_test_util
- name: test_cpp_server_credentials_test
  gtest: true
  build: test
  language: c++
  headers:
  - test/cpp/util/tls_test_utils.h
  src:
  - test/cpp/server/credentials_test.cc
  - test/cpp/util/tls_test_utils.cc
  deps:
  - grpc++
  - grpc_test_util
- name: test_cpp_util_slice_test
  gtest: true
  build: test
  language: c++
  headers: []
  src:
  - test/cpp/util/slice_test.cc
  deps:
  - grpc++_test_util
  uses_polling: false
- name: test_cpp_util_time_test
  gtest: true
  build: test
  language: c++
  headers: []
  src:
  - test/cpp/util/time_test.cc
  deps:
  - grpc++_test_util
  uses_polling: false
- name: thread_manager_test
  gtest: true
  build: test
  language: c++
  headers: []
  src:
  - test/cpp/thread_manager/thread_manager_test.cc
  deps:
  - grpc++_test_config
  - grpc++_test_util
- name: thread_quota_test
  gtest: true
  build: test
  language: c++
  headers:
  - src/core/lib/gpr/alloc.h
  - src/core/lib/gpr/env.h
  - src/core/lib/gpr/murmur_hash.h
  - src/core/lib/gpr/spinlock.h
  - src/core/lib/gpr/string.h
  - src/core/lib/gpr/string_windows.h
  - src/core/lib/gpr/time_precise.h
  - src/core/lib/gpr/tls.h
  - src/core/lib/gpr/tmpfile.h
  - src/core/lib/gpr/useful.h
  - src/core/lib/gprpp/atomic_utils.h
  - src/core/lib/gprpp/construct_destruct.h
  - src/core/lib/gprpp/debug_location.h
  - src/core/lib/gprpp/examine_stack.h
  - src/core/lib/gprpp/fork.h
  - src/core/lib/gprpp/global_config.h
  - src/core/lib/gprpp/global_config_custom.h
  - src/core/lib/gprpp/global_config_env.h
  - src/core/lib/gprpp/global_config_generic.h
  - src/core/lib/gprpp/host_port.h
  - src/core/lib/gprpp/manual_constructor.h
  - src/core/lib/gprpp/memory.h
  - src/core/lib/gprpp/mpscq.h
  - src/core/lib/gprpp/ref_counted.h
  - src/core/lib/gprpp/ref_counted_ptr.h
  - src/core/lib/gprpp/stat.h
  - src/core/lib/gprpp/sync.h
  - src/core/lib/gprpp/thd.h
  - src/core/lib/gprpp/time_util.h
  - src/core/lib/profiling/timers.h
  - src/core/lib/resource_quota/thread_quota.h
  src:
  - src/core/lib/gpr/alloc.cc
  - src/core/lib/gpr/atm.cc
  - src/core/lib/gpr/cpu_iphone.cc
  - src/core/lib/gpr/cpu_linux.cc
  - src/core/lib/gpr/cpu_posix.cc
  - src/core/lib/gpr/cpu_windows.cc
  - src/core/lib/gpr/env_linux.cc
  - src/core/lib/gpr/env_posix.cc
  - src/core/lib/gpr/env_windows.cc
  - src/core/lib/gpr/log.cc
  - src/core/lib/gpr/log_android.cc
  - src/core/lib/gpr/log_linux.cc
  - src/core/lib/gpr/log_posix.cc
  - src/core/lib/gpr/log_windows.cc
  - src/core/lib/gpr/murmur_hash.cc
  - src/core/lib/gpr/string.cc
  - src/core/lib/gpr/string_posix.cc
  - src/core/lib/gpr/string_util_windows.cc
  - src/core/lib/gpr/string_windows.cc
  - src/core/lib/gpr/sync.cc
  - src/core/lib/gpr/sync_abseil.cc
  - src/core/lib/gpr/sync_posix.cc
  - src/core/lib/gpr/sync_windows.cc
  - src/core/lib/gpr/time.cc
  - src/core/lib/gpr/time_posix.cc
  - src/core/lib/gpr/time_precise.cc
  - src/core/lib/gpr/time_windows.cc
  - src/core/lib/gpr/tmpfile_msys.cc
  - src/core/lib/gpr/tmpfile_posix.cc
  - src/core/lib/gpr/tmpfile_windows.cc
  - src/core/lib/gpr/wrap_memcpy.cc
  - src/core/lib/gprpp/examine_stack.cc
  - src/core/lib/gprpp/fork.cc
  - src/core/lib/gprpp/global_config_env.cc
  - src/core/lib/gprpp/host_port.cc
  - src/core/lib/gprpp/mpscq.cc
  - src/core/lib/gprpp/stat_posix.cc
  - src/core/lib/gprpp/stat_windows.cc
  - src/core/lib/gprpp/thd_posix.cc
  - src/core/lib/gprpp/thd_windows.cc
  - src/core/lib/gprpp/time_util.cc
  - src/core/lib/profiling/basic_timers.cc
  - src/core/lib/profiling/stap_timers.cc
  - src/core/lib/resource_quota/thread_quota.cc
  - test/core/resource_quota/thread_quota_test.cc
  deps:
  - absl/base:base
  - absl/base:core_headers
  - absl/memory:memory
  - absl/random:random
  - absl/status:status
  - absl/strings:cord
  - absl/strings:str_format
  - absl/strings:strings
  - absl/synchronization:synchronization
  - absl/time:time
  - absl/types:optional
  uses_polling: false
- name: thread_stress_test
  gtest: true
  build: test
  language: c++
  headers: []
  src:
  - src/proto/grpc/testing/duplicate/echo_duplicate.proto
  - src/proto/grpc/testing/echo.proto
  - src/proto/grpc/testing/echo_messages.proto
  - src/proto/grpc/testing/simple_messages.proto
  - src/proto/grpc/testing/xds/v3/orca_load_report.proto
  - test/cpp/end2end/thread_stress_test.cc
  deps:
  - grpc++_test_util
  platforms:
  - linux
  - posix
  - mac
- name: time_jump_test
  gtest: true
  build: test
  run: false
  language: c++
  headers: []
  src:
  - test/cpp/common/time_jump_test.cc
  deps:
  - grpc++
  - grpc_test_util
  platforms:
  - linux
  - posix
  - mac
- name: time_util_test
  gtest: true
  build: test
  language: c++
  headers: []
  src:
  - test/core/gprpp/time_util_test.cc
  deps:
  - grpc_test_util
  uses_polling: false
- name: timeout_encoding_test
  gtest: true
  build: test
  language: c++
  headers: []
  src:
  - test/core/transport/timeout_encoding_test.cc
  deps:
  - grpc_test_util
  uses_polling: false
- name: timer_test
  gtest: true
  build: test
  language: c++
  headers: []
  src:
  - test/cpp/common/timer_test.cc
  deps:
  - grpc++
  - grpc_test_util
- name: tls_certificate_verifier_test
  gtest: true
  build: test
  language: c++
  headers:
  - test/cpp/util/tls_test_utils.h
  src:
  - test/cpp/security/tls_certificate_verifier_test.cc
  - test/cpp/util/tls_test_utils.cc
  deps:
  - grpc++
  - grpc_test_util
- name: tls_key_export_test
  gtest: true
  build: test
  language: c++
  headers: []
  src:
  - src/proto/grpc/testing/echo.proto
  - src/proto/grpc/testing/echo_messages.proto
  - src/proto/grpc/testing/simple_messages.proto
  - src/proto/grpc/testing/xds/v3/orca_load_report.proto
  - test/cpp/end2end/tls_key_export_test.cc
  deps:
  - grpc++_test_util
- name: tls_security_connector_test
  gtest: true
  build: test
  language: c++
  headers: []
  src:
  - test/core/security/tls_security_connector_test.cc
  deps:
  - grpc_test_util
- name: tls_test
  gtest: true
  build: test
  language: c++
  headers: []
  src:
  - test/core/gpr/tls_test.cc
  deps:
  - grpc_test_util
  uses_polling: false
- name: too_many_pings_test
  gtest: true
  build: test
  language: c++
  headers:
  - test/core/end2end/cq_verifier.h
  src:
  - test/core/end2end/cq_verifier.cc
  - test/core/transport/chttp2/too_many_pings_test.cc
  deps:
  - grpc++_test_config
  - grpc++_test_util
- name: transport_stream_receiver_test
  gtest: true
  build: test
  language: c++
  headers:
  - src/core/ext/transport/binder/client/binder_connector.h
  - src/core/ext/transport/binder/client/channel_create_impl.h
  - src/core/ext/transport/binder/client/connection_id_generator.h
  - src/core/ext/transport/binder/client/endpoint_binder_pool.h
  - src/core/ext/transport/binder/client/jni_utils.h
  - src/core/ext/transport/binder/client/security_policy_setting.h
  - src/core/ext/transport/binder/server/binder_server.h
  - src/core/ext/transport/binder/transport/binder_stream.h
  - src/core/ext/transport/binder/transport/binder_transport.h
  - src/core/ext/transport/binder/utils/binder_auto_utils.h
  - src/core/ext/transport/binder/utils/ndk_binder.h
  - src/core/ext/transport/binder/utils/transport_stream_receiver.h
  - src/core/ext/transport/binder/utils/transport_stream_receiver_impl.h
  - src/core/ext/transport/binder/wire_format/binder.h
  - src/core/ext/transport/binder/wire_format/binder_android.h
  - src/core/ext/transport/binder/wire_format/binder_constants.h
  - src/core/ext/transport/binder/wire_format/transaction.h
  - src/core/ext/transport/binder/wire_format/wire_reader.h
  - src/core/ext/transport/binder/wire_format/wire_reader_impl.h
  - src/core/ext/transport/binder/wire_format/wire_writer.h
  - src/cpp/client/create_channel_internal.h
  - src/cpp/common/channel_filter.h
  - src/cpp/server/dynamic_thread_pool.h
  - src/cpp/server/external_connection_acceptor_impl.h
  - src/cpp/server/health/default_health_check_service.h
  - src/cpp/server/thread_pool_interface.h
  - src/cpp/thread_manager/thread_manager.h
  src:
  - src/core/ext/transport/binder/client/binder_connector.cc
  - src/core/ext/transport/binder/client/channel_create.cc
  - src/core/ext/transport/binder/client/channel_create_impl.cc
  - src/core/ext/transport/binder/client/connection_id_generator.cc
  - src/core/ext/transport/binder/client/endpoint_binder_pool.cc
  - src/core/ext/transport/binder/client/jni_utils.cc
  - src/core/ext/transport/binder/client/security_policy_setting.cc
  - src/core/ext/transport/binder/security_policy/binder_security_policy.cc
  - src/core/ext/transport/binder/server/binder_server.cc
  - src/core/ext/transport/binder/server/binder_server_credentials.cc
  - src/core/ext/transport/binder/transport/binder_transport.cc
  - src/core/ext/transport/binder/utils/ndk_binder.cc
  - src/core/ext/transport/binder/utils/transport_stream_receiver_impl.cc
  - src/core/ext/transport/binder/wire_format/binder_android.cc
  - src/core/ext/transport/binder/wire_format/binder_constants.cc
  - src/core/ext/transport/binder/wire_format/transaction.cc
  - src/core/ext/transport/binder/wire_format/wire_reader_impl.cc
  - src/core/ext/transport/binder/wire_format/wire_writer.cc
  - src/cpp/client/channel_cc.cc
  - src/cpp/client/client_callback.cc
  - src/cpp/client/client_context.cc
  - src/cpp/client/client_interceptor.cc
  - src/cpp/client/create_channel.cc
  - src/cpp/client/create_channel_internal.cc
  - src/cpp/client/create_channel_posix.cc
  - src/cpp/client/credentials_cc.cc
  - src/cpp/codegen/codegen_init.cc
  - src/cpp/common/alarm.cc
  - src/cpp/common/channel_arguments.cc
  - src/cpp/common/channel_filter.cc
  - src/cpp/common/completion_queue_cc.cc
  - src/cpp/common/core_codegen.cc
  - src/cpp/common/resource_quota_cc.cc
  - src/cpp/common/rpc_method.cc
  - src/cpp/common/validate_service_config.cc
  - src/cpp/common/version_cc.cc
  - src/cpp/server/async_generic_service.cc
  - src/cpp/server/channel_argument_option.cc
  - src/cpp/server/create_default_thread_pool.cc
  - src/cpp/server/dynamic_thread_pool.cc
  - src/cpp/server/external_connection_acceptor_impl.cc
  - src/cpp/server/health/default_health_check_service.cc
  - src/cpp/server/health/health_check_service.cc
  - src/cpp/server/health/health_check_service_server_builder_option.cc
  - src/cpp/server/orca/call_metric_recorder.cc
  - src/cpp/server/server_builder.cc
  - src/cpp/server/server_callback.cc
  - src/cpp/server/server_cc.cc
  - src/cpp/server/server_context.cc
  - src/cpp/server/server_credentials.cc
  - src/cpp/server/server_posix.cc
  - src/cpp/thread_manager/thread_manager.cc
  - src/cpp/util/byte_buffer_cc.cc
  - src/cpp/util/status.cc
  - src/cpp/util/string_ref.cc
  - src/cpp/util/time_cc.cc
  - test/core/transport/binder/transport_stream_receiver_test.cc
  deps:
<<<<<<< HEAD
  - absl/container:flat_hash_map
=======
  - absl/cleanup:cleanup
>>>>>>> 82d95c25
  - grpc_test_util
  uses_polling: false
- name: try_join_test
  gtest: true
  build: test
  language: c++
  headers:
  - src/core/lib/gpr/useful.h
  - src/core/lib/gprpp/bitset.h
  - src/core/lib/gprpp/construct_destruct.h
  - src/core/lib/promise/detail/basic_join.h
  - src/core/lib/promise/detail/promise_like.h
  - src/core/lib/promise/detail/status.h
  - src/core/lib/promise/poll.h
  - src/core/lib/promise/try_join.h
  src:
  - test/core/promise/try_join_test.cc
  deps:
  - absl/meta:type_traits
  - absl/status:status
  - absl/status:statusor
  - absl/types:variant
  - absl/utility:utility
  uses_polling: false
- name: try_seq_metadata_test
  gtest: true
  build: test
  language: c++
  headers: []
  src:
  - test/core/promise/try_seq_metadata_test.cc
  deps:
  - grpc
  uses_polling: false
- name: try_seq_test
  gtest: true
  build: test
  language: c++
  headers:
  - src/core/lib/gprpp/construct_destruct.h
  - src/core/lib/promise/detail/basic_seq.h
  - src/core/lib/promise/detail/promise_factory.h
  - src/core/lib/promise/detail/promise_like.h
  - src/core/lib/promise/detail/status.h
  - src/core/lib/promise/detail/switch.h
  - src/core/lib/promise/poll.h
  - src/core/lib/promise/try_seq.h
  src:
  - test/core/promise/try_seq_test.cc
  deps:
  - absl/meta:type_traits
  - absl/status:status
  - absl/status:statusor
  - absl/types:variant
  - absl/utility:utility
  uses_polling: false
- name: unique_type_name_test
  gtest: true
  build: test
  language: c++
  headers:
  - src/core/lib/gpr/useful.h
  - src/core/lib/gprpp/unique_type_name.h
  src:
  - test/core/gprpp/unique_type_name_test.cc
  deps:
  - absl/strings:str_format
  - absl/strings:strings
  uses_polling: false
- name: unknown_frame_bad_client_test
  gtest: true
  build: test
  language: c++
  headers:
  - test/core/bad_client/bad_client.h
  - test/core/end2end/cq_verifier.h
  src:
  - test/core/bad_client/bad_client.cc
  - test/core/bad_client/tests/unknown_frame.cc
  - test/core/end2end/cq_verifier.cc
  deps:
  - grpc_test_util
- name: uri_parser_test
  gtest: true
  build: test
  language: c++
  headers: []
  src:
  - test/core/uri/uri_parser_test.cc
  deps:
  - grpc_test_util
- name: useful_test
  gtest: true
  build: test
  language: c++
  headers:
  - src/core/lib/gpr/useful.h
  src:
  - test/core/gpr/useful_test.cc
  deps: []
  uses_polling: false
- name: window_overflow_bad_client_test
  gtest: true
  build: test
  language: c++
  headers:
  - test/core/bad_client/bad_client.h
  - test/core/end2end/cq_verifier.h
  src:
  - test/core/bad_client/bad_client.cc
  - test/core/bad_client/tests/window_overflow.cc
  - test/core/end2end/cq_verifier.cc
  deps:
  - grpc_test_util
- name: wire_reader_test
  gtest: true
  build: test
  language: c++
  headers:
  - src/core/ext/transport/binder/client/binder_connector.h
  - src/core/ext/transport/binder/client/channel_create_impl.h
  - src/core/ext/transport/binder/client/connection_id_generator.h
  - src/core/ext/transport/binder/client/endpoint_binder_pool.h
  - src/core/ext/transport/binder/client/jni_utils.h
  - src/core/ext/transport/binder/client/security_policy_setting.h
  - src/core/ext/transport/binder/server/binder_server.h
  - src/core/ext/transport/binder/transport/binder_stream.h
  - src/core/ext/transport/binder/transport/binder_transport.h
  - src/core/ext/transport/binder/utils/binder_auto_utils.h
  - src/core/ext/transport/binder/utils/ndk_binder.h
  - src/core/ext/transport/binder/utils/transport_stream_receiver.h
  - src/core/ext/transport/binder/utils/transport_stream_receiver_impl.h
  - src/core/ext/transport/binder/wire_format/binder.h
  - src/core/ext/transport/binder/wire_format/binder_android.h
  - src/core/ext/transport/binder/wire_format/binder_constants.h
  - src/core/ext/transport/binder/wire_format/transaction.h
  - src/core/ext/transport/binder/wire_format/wire_reader.h
  - src/core/ext/transport/binder/wire_format/wire_reader_impl.h
  - src/core/ext/transport/binder/wire_format/wire_writer.h
  - src/cpp/client/create_channel_internal.h
  - src/cpp/common/channel_filter.h
  - src/cpp/server/dynamic_thread_pool.h
  - src/cpp/server/external_connection_acceptor_impl.h
  - src/cpp/server/health/default_health_check_service.h
  - src/cpp/server/thread_pool_interface.h
  - src/cpp/thread_manager/thread_manager.h
  - test/core/transport/binder/mock_objects.h
  src:
  - src/core/ext/transport/binder/client/binder_connector.cc
  - src/core/ext/transport/binder/client/channel_create.cc
  - src/core/ext/transport/binder/client/channel_create_impl.cc
  - src/core/ext/transport/binder/client/connection_id_generator.cc
  - src/core/ext/transport/binder/client/endpoint_binder_pool.cc
  - src/core/ext/transport/binder/client/jni_utils.cc
  - src/core/ext/transport/binder/client/security_policy_setting.cc
  - src/core/ext/transport/binder/security_policy/binder_security_policy.cc
  - src/core/ext/transport/binder/server/binder_server.cc
  - src/core/ext/transport/binder/server/binder_server_credentials.cc
  - src/core/ext/transport/binder/transport/binder_transport.cc
  - src/core/ext/transport/binder/utils/ndk_binder.cc
  - src/core/ext/transport/binder/utils/transport_stream_receiver_impl.cc
  - src/core/ext/transport/binder/wire_format/binder_android.cc
  - src/core/ext/transport/binder/wire_format/binder_constants.cc
  - src/core/ext/transport/binder/wire_format/transaction.cc
  - src/core/ext/transport/binder/wire_format/wire_reader_impl.cc
  - src/core/ext/transport/binder/wire_format/wire_writer.cc
  - src/cpp/client/channel_cc.cc
  - src/cpp/client/client_callback.cc
  - src/cpp/client/client_context.cc
  - src/cpp/client/client_interceptor.cc
  - src/cpp/client/create_channel.cc
  - src/cpp/client/create_channel_internal.cc
  - src/cpp/client/create_channel_posix.cc
  - src/cpp/client/credentials_cc.cc
  - src/cpp/codegen/codegen_init.cc
  - src/cpp/common/alarm.cc
  - src/cpp/common/channel_arguments.cc
  - src/cpp/common/channel_filter.cc
  - src/cpp/common/completion_queue_cc.cc
  - src/cpp/common/core_codegen.cc
  - src/cpp/common/resource_quota_cc.cc
  - src/cpp/common/rpc_method.cc
  - src/cpp/common/validate_service_config.cc
  - src/cpp/common/version_cc.cc
  - src/cpp/server/async_generic_service.cc
  - src/cpp/server/channel_argument_option.cc
  - src/cpp/server/create_default_thread_pool.cc
  - src/cpp/server/dynamic_thread_pool.cc
  - src/cpp/server/external_connection_acceptor_impl.cc
  - src/cpp/server/health/default_health_check_service.cc
  - src/cpp/server/health/health_check_service.cc
  - src/cpp/server/health/health_check_service_server_builder_option.cc
  - src/cpp/server/orca/call_metric_recorder.cc
  - src/cpp/server/server_builder.cc
  - src/cpp/server/server_callback.cc
  - src/cpp/server/server_cc.cc
  - src/cpp/server/server_context.cc
  - src/cpp/server/server_credentials.cc
  - src/cpp/server/server_posix.cc
  - src/cpp/thread_manager/thread_manager.cc
  - src/cpp/util/byte_buffer_cc.cc
  - src/cpp/util/status.cc
  - src/cpp/util/string_ref.cc
  - src/cpp/util/time_cc.cc
  - test/core/transport/binder/mock_objects.cc
  - test/core/transport/binder/wire_reader_test.cc
  deps:
<<<<<<< HEAD
  - absl/container:flat_hash_map
=======
  - absl/cleanup:cleanup
>>>>>>> 82d95c25
  - grpc_test_util
  uses_polling: false
- name: wire_writer_test
  gtest: true
  build: test
  language: c++
  headers:
  - src/core/ext/transport/binder/client/binder_connector.h
  - src/core/ext/transport/binder/client/channel_create_impl.h
  - src/core/ext/transport/binder/client/connection_id_generator.h
  - src/core/ext/transport/binder/client/endpoint_binder_pool.h
  - src/core/ext/transport/binder/client/jni_utils.h
  - src/core/ext/transport/binder/client/security_policy_setting.h
  - src/core/ext/transport/binder/server/binder_server.h
  - src/core/ext/transport/binder/transport/binder_stream.h
  - src/core/ext/transport/binder/transport/binder_transport.h
  - src/core/ext/transport/binder/utils/binder_auto_utils.h
  - src/core/ext/transport/binder/utils/ndk_binder.h
  - src/core/ext/transport/binder/utils/transport_stream_receiver.h
  - src/core/ext/transport/binder/utils/transport_stream_receiver_impl.h
  - src/core/ext/transport/binder/wire_format/binder.h
  - src/core/ext/transport/binder/wire_format/binder_android.h
  - src/core/ext/transport/binder/wire_format/binder_constants.h
  - src/core/ext/transport/binder/wire_format/transaction.h
  - src/core/ext/transport/binder/wire_format/wire_reader.h
  - src/core/ext/transport/binder/wire_format/wire_reader_impl.h
  - src/core/ext/transport/binder/wire_format/wire_writer.h
  - src/cpp/client/create_channel_internal.h
  - src/cpp/common/channel_filter.h
  - src/cpp/server/dynamic_thread_pool.h
  - src/cpp/server/external_connection_acceptor_impl.h
  - src/cpp/server/health/default_health_check_service.h
  - src/cpp/server/thread_pool_interface.h
  - src/cpp/thread_manager/thread_manager.h
  - test/core/transport/binder/mock_objects.h
  src:
  - src/core/ext/transport/binder/client/binder_connector.cc
  - src/core/ext/transport/binder/client/channel_create.cc
  - src/core/ext/transport/binder/client/channel_create_impl.cc
  - src/core/ext/transport/binder/client/connection_id_generator.cc
  - src/core/ext/transport/binder/client/endpoint_binder_pool.cc
  - src/core/ext/transport/binder/client/jni_utils.cc
  - src/core/ext/transport/binder/client/security_policy_setting.cc
  - src/core/ext/transport/binder/security_policy/binder_security_policy.cc
  - src/core/ext/transport/binder/server/binder_server.cc
  - src/core/ext/transport/binder/server/binder_server_credentials.cc
  - src/core/ext/transport/binder/transport/binder_transport.cc
  - src/core/ext/transport/binder/utils/ndk_binder.cc
  - src/core/ext/transport/binder/utils/transport_stream_receiver_impl.cc
  - src/core/ext/transport/binder/wire_format/binder_android.cc
  - src/core/ext/transport/binder/wire_format/binder_constants.cc
  - src/core/ext/transport/binder/wire_format/transaction.cc
  - src/core/ext/transport/binder/wire_format/wire_reader_impl.cc
  - src/core/ext/transport/binder/wire_format/wire_writer.cc
  - src/cpp/client/channel_cc.cc
  - src/cpp/client/client_callback.cc
  - src/cpp/client/client_context.cc
  - src/cpp/client/client_interceptor.cc
  - src/cpp/client/create_channel.cc
  - src/cpp/client/create_channel_internal.cc
  - src/cpp/client/create_channel_posix.cc
  - src/cpp/client/credentials_cc.cc
  - src/cpp/codegen/codegen_init.cc
  - src/cpp/common/alarm.cc
  - src/cpp/common/channel_arguments.cc
  - src/cpp/common/channel_filter.cc
  - src/cpp/common/completion_queue_cc.cc
  - src/cpp/common/core_codegen.cc
  - src/cpp/common/resource_quota_cc.cc
  - src/cpp/common/rpc_method.cc
  - src/cpp/common/validate_service_config.cc
  - src/cpp/common/version_cc.cc
  - src/cpp/server/async_generic_service.cc
  - src/cpp/server/channel_argument_option.cc
  - src/cpp/server/create_default_thread_pool.cc
  - src/cpp/server/dynamic_thread_pool.cc
  - src/cpp/server/external_connection_acceptor_impl.cc
  - src/cpp/server/health/default_health_check_service.cc
  - src/cpp/server/health/health_check_service.cc
  - src/cpp/server/health/health_check_service_server_builder_option.cc
  - src/cpp/server/orca/call_metric_recorder.cc
  - src/cpp/server/server_builder.cc
  - src/cpp/server/server_callback.cc
  - src/cpp/server/server_cc.cc
  - src/cpp/server/server_context.cc
  - src/cpp/server/server_credentials.cc
  - src/cpp/server/server_posix.cc
  - src/cpp/thread_manager/thread_manager.cc
  - src/cpp/util/byte_buffer_cc.cc
  - src/cpp/util/status.cc
  - src/cpp/util/string_ref.cc
  - src/cpp/util/time_cc.cc
  - test/core/transport/binder/mock_objects.cc
  - test/core/transport/binder/wire_writer_test.cc
  deps:
<<<<<<< HEAD
  - absl/container:flat_hash_map
=======
  - absl/cleanup:cleanup
>>>>>>> 82d95c25
  - grpc_test_util
  uses_polling: false
- name: work_serializer_test
  gtest: true
  build: test
  language: c++
  headers: []
  src:
  - test/core/iomgr/work_serializer_test.cc
  deps:
  - grpc_test_util
  platforms:
  - linux
  - posix
  - mac
- name: writes_per_rpc_test
  gtest: true
  build: test
  language: c++
  headers:
  - test/core/event_engine/test_init.h
  - test/core/util/build.h
  - test/core/util/cmdline.h
  - test/core/util/evaluate_args_test_util.h
  - test/core/util/fuzzer_util.h
  - test/core/util/grpc_profiler.h
  - test/core/util/histogram.h
  - test/core/util/mock_authorization_endpoint.h
  - test/core/util/mock_endpoint.h
  - test/core/util/parse_hexstring.h
  - test/core/util/passthru_endpoint.h
  - test/core/util/port.h
  - test/core/util/port_server_client.h
  - test/core/util/reconnect_server.h
  - test/core/util/resolve_localhost_ip46.h
  - test/core/util/slice_splitter.h
  - test/core/util/stack_tracer.h
  - test/core/util/subprocess.h
  - test/core/util/test_config.h
  - test/core/util/test_tcp_server.h
  - test/core/util/tracer_util.h
  src:
  - src/proto/grpc/testing/echo.proto
  - src/proto/grpc/testing/echo_messages.proto
  - src/proto/grpc/testing/simple_messages.proto
  - src/proto/grpc/testing/xds/v3/orca_load_report.proto
  - test/core/event_engine/test_init.cc
  - test/core/util/build.cc
  - test/core/util/cmdline.cc
  - test/core/util/fuzzer_util.cc
  - test/core/util/grpc_profiler.cc
  - test/core/util/histogram.cc
  - test/core/util/mock_endpoint.cc
  - test/core/util/parse_hexstring.cc
  - test/core/util/passthru_endpoint.cc
  - test/core/util/port.cc
  - test/core/util/port_isolated_runtime_environment.cc
  - test/core/util/port_server_client.cc
  - test/core/util/reconnect_server.cc
  - test/core/util/resolve_localhost_ip46.cc
  - test/core/util/slice_splitter.cc
  - test/core/util/stack_tracer.cc
  - test/core/util/subprocess_posix.cc
  - test/core/util/subprocess_windows.cc
  - test/core/util/test_config.cc
  - test/core/util/test_tcp_server.cc
  - test/core/util/tracer_util.cc
  - test/cpp/performance/writes_per_rpc_test.cc
  deps:
  - absl/debugging:failure_signal_handler
  - absl/debugging:stacktrace
  - absl/debugging:symbolize
  - grpc++
  platforms:
  - linux
  - posix
  - mac
- name: xds_bootstrap_test
  gtest: true
  build: test
  language: c++
  headers: []
  src:
  - test/core/xds/xds_bootstrap_test.cc
  deps:
  - grpc_test_util
- name: xds_certificate_provider_test
  gtest: true
  build: test
  language: c++
  headers: []
  src:
  - test/core/xds/xds_certificate_provider_test.cc
  deps:
  - grpc_test_util
- name: xds_cluster_end2end_test
  gtest: true
  build: test
  run: false
  language: c++
  headers:
  - test/cpp/end2end/counted_service.h
  - test/cpp/end2end/test_service_impl.h
  - test/cpp/end2end/xds/xds_end2end_test_lib.h
  - test/cpp/end2end/xds/xds_server.h
  - test/cpp/util/tls_test_utils.h
  src:
  - src/proto/grpc/testing/duplicate/echo_duplicate.proto
  - src/proto/grpc/testing/echo.proto
  - src/proto/grpc/testing/echo_messages.proto
  - src/proto/grpc/testing/simple_messages.proto
  - src/proto/grpc/testing/xds/ads_for_test.proto
  - src/proto/grpc/testing/xds/eds_for_test.proto
  - src/proto/grpc/testing/xds/lrs_for_test.proto
  - src/proto/grpc/testing/xds/v3/address.proto
  - src/proto/grpc/testing/xds/v3/ads.proto
  - src/proto/grpc/testing/xds/v3/base.proto
  - src/proto/grpc/testing/xds/v3/cluster.proto
  - src/proto/grpc/testing/xds/v3/config_source.proto
  - src/proto/grpc/testing/xds/v3/discovery.proto
  - src/proto/grpc/testing/xds/v3/endpoint.proto
  - src/proto/grpc/testing/xds/v3/expr.proto
  - src/proto/grpc/testing/xds/v3/extension.proto
  - src/proto/grpc/testing/xds/v3/http_connection_manager.proto
  - src/proto/grpc/testing/xds/v3/http_filter_rbac.proto
  - src/proto/grpc/testing/xds/v3/listener.proto
  - src/proto/grpc/testing/xds/v3/load_report.proto
  - src/proto/grpc/testing/xds/v3/lrs.proto
  - src/proto/grpc/testing/xds/v3/metadata.proto
  - src/proto/grpc/testing/xds/v3/orca_load_report.proto
  - src/proto/grpc/testing/xds/v3/outlier_detection.proto
  - src/proto/grpc/testing/xds/v3/path.proto
  - src/proto/grpc/testing/xds/v3/percent.proto
  - src/proto/grpc/testing/xds/v3/protocol.proto
  - src/proto/grpc/testing/xds/v3/range.proto
  - src/proto/grpc/testing/xds/v3/rbac.proto
  - src/proto/grpc/testing/xds/v3/regex.proto
  - src/proto/grpc/testing/xds/v3/route.proto
  - src/proto/grpc/testing/xds/v3/router.proto
  - src/proto/grpc/testing/xds/v3/string.proto
  - test/cpp/end2end/test_service_impl.cc
  - test/cpp/end2end/xds/xds_cluster_end2end_test.cc
  - test/cpp/end2end/xds/xds_end2end_test_lib.cc
  - test/cpp/end2end/xds/xds_server.cc
  - test/cpp/util/tls_test_utils.cc
  deps:
  - grpc++_test_util
  platforms:
  - linux
  - posix
  - mac
- name: xds_cluster_type_end2end_test
  gtest: true
  build: test
  run: false
  language: c++
  headers:
  - test/cpp/end2end/connection_delay_injector.h
  - test/cpp/end2end/counted_service.h
  - test/cpp/end2end/test_service_impl.h
  - test/cpp/end2end/xds/xds_end2end_test_lib.h
  - test/cpp/end2end/xds/xds_server.h
  - test/cpp/util/tls_test_utils.h
  src:
  - src/proto/grpc/testing/duplicate/echo_duplicate.proto
  - src/proto/grpc/testing/echo.proto
  - src/proto/grpc/testing/echo_messages.proto
  - src/proto/grpc/testing/simple_messages.proto
  - src/proto/grpc/testing/xds/ads_for_test.proto
  - src/proto/grpc/testing/xds/eds_for_test.proto
  - src/proto/grpc/testing/xds/lrs_for_test.proto
  - src/proto/grpc/testing/xds/v3/address.proto
  - src/proto/grpc/testing/xds/v3/ads.proto
  - src/proto/grpc/testing/xds/v3/aggregate_cluster.proto
  - src/proto/grpc/testing/xds/v3/base.proto
  - src/proto/grpc/testing/xds/v3/cluster.proto
  - src/proto/grpc/testing/xds/v3/config_source.proto
  - src/proto/grpc/testing/xds/v3/discovery.proto
  - src/proto/grpc/testing/xds/v3/endpoint.proto
  - src/proto/grpc/testing/xds/v3/expr.proto
  - src/proto/grpc/testing/xds/v3/extension.proto
  - src/proto/grpc/testing/xds/v3/http_connection_manager.proto
  - src/proto/grpc/testing/xds/v3/http_filter_rbac.proto
  - src/proto/grpc/testing/xds/v3/listener.proto
  - src/proto/grpc/testing/xds/v3/load_report.proto
  - src/proto/grpc/testing/xds/v3/lrs.proto
  - src/proto/grpc/testing/xds/v3/metadata.proto
  - src/proto/grpc/testing/xds/v3/orca_load_report.proto
  - src/proto/grpc/testing/xds/v3/outlier_detection.proto
  - src/proto/grpc/testing/xds/v3/path.proto
  - src/proto/grpc/testing/xds/v3/percent.proto
  - src/proto/grpc/testing/xds/v3/protocol.proto
  - src/proto/grpc/testing/xds/v3/range.proto
  - src/proto/grpc/testing/xds/v3/rbac.proto
  - src/proto/grpc/testing/xds/v3/regex.proto
  - src/proto/grpc/testing/xds/v3/route.proto
  - src/proto/grpc/testing/xds/v3/router.proto
  - src/proto/grpc/testing/xds/v3/string.proto
  - test/cpp/end2end/connection_delay_injector.cc
  - test/cpp/end2end/test_service_impl.cc
  - test/cpp/end2end/xds/xds_cluster_type_end2end_test.cc
  - test/cpp/end2end/xds/xds_end2end_test_lib.cc
  - test/cpp/end2end/xds/xds_server.cc
  - test/cpp/util/tls_test_utils.cc
  deps:
  - grpc++_test_util
  platforms:
  - linux
  - posix
  - mac
- name: xds_core_end2end_test
  gtest: true
  build: test
  language: c++
  headers:
  - test/cpp/end2end/counted_service.h
  - test/cpp/end2end/test_service_impl.h
  - test/cpp/end2end/xds/xds_end2end_test_lib.h
  - test/cpp/end2end/xds/xds_server.h
  - test/cpp/util/tls_test_utils.h
  src:
  - src/proto/grpc/testing/duplicate/echo_duplicate.proto
  - src/proto/grpc/testing/echo.proto
  - src/proto/grpc/testing/echo_messages.proto
  - src/proto/grpc/testing/simple_messages.proto
  - src/proto/grpc/testing/xds/ads_for_test.proto
  - src/proto/grpc/testing/xds/eds_for_test.proto
  - src/proto/grpc/testing/xds/lrs_for_test.proto
  - src/proto/grpc/testing/xds/v3/address.proto
  - src/proto/grpc/testing/xds/v3/ads.proto
  - src/proto/grpc/testing/xds/v3/base.proto
  - src/proto/grpc/testing/xds/v3/cluster.proto
  - src/proto/grpc/testing/xds/v3/config_source.proto
  - src/proto/grpc/testing/xds/v3/discovery.proto
  - src/proto/grpc/testing/xds/v3/endpoint.proto
  - src/proto/grpc/testing/xds/v3/expr.proto
  - src/proto/grpc/testing/xds/v3/extension.proto
  - src/proto/grpc/testing/xds/v3/http_connection_manager.proto
  - src/proto/grpc/testing/xds/v3/http_filter_rbac.proto
  - src/proto/grpc/testing/xds/v3/listener.proto
  - src/proto/grpc/testing/xds/v3/load_report.proto
  - src/proto/grpc/testing/xds/v3/lrs.proto
  - src/proto/grpc/testing/xds/v3/metadata.proto
  - src/proto/grpc/testing/xds/v3/orca_load_report.proto
  - src/proto/grpc/testing/xds/v3/outlier_detection.proto
  - src/proto/grpc/testing/xds/v3/path.proto
  - src/proto/grpc/testing/xds/v3/percent.proto
  - src/proto/grpc/testing/xds/v3/protocol.proto
  - src/proto/grpc/testing/xds/v3/range.proto
  - src/proto/grpc/testing/xds/v3/rbac.proto
  - src/proto/grpc/testing/xds/v3/regex.proto
  - src/proto/grpc/testing/xds/v3/route.proto
  - src/proto/grpc/testing/xds/v3/router.proto
  - src/proto/grpc/testing/xds/v3/string.proto
  - test/cpp/end2end/test_service_impl.cc
  - test/cpp/end2end/xds/xds_core_end2end_test.cc
  - test/cpp/end2end/xds/xds_end2end_test_lib.cc
  - test/cpp/end2end/xds/xds_server.cc
  - test/cpp/util/tls_test_utils.cc
  deps:
  - grpc++_test_util
  platforms:
  - linux
  - posix
  - mac
- name: xds_credentials_end2end_test
  gtest: true
  build: test
  language: c++
  headers:
  - test/cpp/end2end/test_service_impl.h
  src:
  - src/proto/grpc/testing/echo.proto
  - src/proto/grpc/testing/echo_messages.proto
  - src/proto/grpc/testing/simple_messages.proto
  - src/proto/grpc/testing/xds/v3/orca_load_report.proto
  - test/cpp/end2end/test_service_impl.cc
  - test/cpp/end2end/xds/xds_credentials_end2end_test.cc
  deps:
  - grpc++_test_util
- name: xds_credentials_test
  gtest: true
  build: test
  language: c++
  headers: []
  src:
  - test/core/security/xds_credentials_test.cc
  deps:
  - grpc_test_util
- name: xds_csds_end2end_test
  gtest: true
  build: test
  language: c++
  headers:
  - src/cpp/server/csds/csds.h
  - test/cpp/end2end/counted_service.h
  - test/cpp/end2end/test_service_impl.h
  - test/cpp/end2end/xds/xds_end2end_test_lib.h
  - test/cpp/end2end/xds/xds_server.h
  - test/cpp/util/tls_test_utils.h
  src:
  - src/proto/grpc/testing/duplicate/echo_duplicate.proto
  - src/proto/grpc/testing/echo.proto
  - src/proto/grpc/testing/echo_messages.proto
  - src/proto/grpc/testing/simple_messages.proto
  - src/proto/grpc/testing/xds/ads_for_test.proto
  - src/proto/grpc/testing/xds/eds_for_test.proto
  - src/proto/grpc/testing/xds/lrs_for_test.proto
  - src/proto/grpc/testing/xds/v3/address.proto
  - src/proto/grpc/testing/xds/v3/ads.proto
  - src/proto/grpc/testing/xds/v3/base.proto
  - src/proto/grpc/testing/xds/v3/cluster.proto
  - src/proto/grpc/testing/xds/v3/config_dump.proto
  - src/proto/grpc/testing/xds/v3/config_source.proto
  - src/proto/grpc/testing/xds/v3/csds.proto
  - src/proto/grpc/testing/xds/v3/discovery.proto
  - src/proto/grpc/testing/xds/v3/endpoint.proto
  - src/proto/grpc/testing/xds/v3/expr.proto
  - src/proto/grpc/testing/xds/v3/extension.proto
  - src/proto/grpc/testing/xds/v3/http_connection_manager.proto
  - src/proto/grpc/testing/xds/v3/http_filter_rbac.proto
  - src/proto/grpc/testing/xds/v3/listener.proto
  - src/proto/grpc/testing/xds/v3/load_report.proto
  - src/proto/grpc/testing/xds/v3/lrs.proto
  - src/proto/grpc/testing/xds/v3/metadata.proto
  - src/proto/grpc/testing/xds/v3/orca_load_report.proto
  - src/proto/grpc/testing/xds/v3/outlier_detection.proto
  - src/proto/grpc/testing/xds/v3/path.proto
  - src/proto/grpc/testing/xds/v3/percent.proto
  - src/proto/grpc/testing/xds/v3/protocol.proto
  - src/proto/grpc/testing/xds/v3/range.proto
  - src/proto/grpc/testing/xds/v3/rbac.proto
  - src/proto/grpc/testing/xds/v3/regex.proto
  - src/proto/grpc/testing/xds/v3/route.proto
  - src/proto/grpc/testing/xds/v3/router.proto
  - src/proto/grpc/testing/xds/v3/string.proto
  - src/cpp/server/csds/csds.cc
  - test/cpp/end2end/test_service_impl.cc
  - test/cpp/end2end/xds/xds_csds_end2end_test.cc
  - test/cpp/end2end/xds/xds_end2end_test_lib.cc
  - test/cpp/end2end/xds/xds_server.cc
  - test/cpp/util/tls_test_utils.cc
  deps:
  - grpc++_test_util
  platforms:
  - linux
  - posix
  - mac
- name: xds_end2end_test
  gtest: true
  build: test
  run: false
  language: c++
  headers:
  - test/cpp/end2end/counted_service.h
  - test/cpp/end2end/test_service_impl.h
  - test/cpp/end2end/xds/no_op_http_filter.h
  - test/cpp/end2end/xds/xds_end2end_test_lib.h
  - test/cpp/end2end/xds/xds_server.h
  - test/cpp/util/tls_test_utils.h
  src:
  - src/proto/grpc/testing/duplicate/echo_duplicate.proto
  - src/proto/grpc/testing/echo.proto
  - src/proto/grpc/testing/echo_messages.proto
  - src/proto/grpc/testing/simple_messages.proto
  - src/proto/grpc/testing/xds/ads_for_test.proto
  - src/proto/grpc/testing/xds/cds_for_test.proto
  - src/proto/grpc/testing/xds/eds_for_test.proto
  - src/proto/grpc/testing/xds/lds_rds_for_test.proto
  - src/proto/grpc/testing/xds/lrs_for_test.proto
  - src/proto/grpc/testing/xds/v3/address.proto
  - src/proto/grpc/testing/xds/v3/ads.proto
  - src/proto/grpc/testing/xds/v3/aggregate_cluster.proto
  - src/proto/grpc/testing/xds/v3/base.proto
  - src/proto/grpc/testing/xds/v3/cluster.proto
  - src/proto/grpc/testing/xds/v3/config_source.proto
  - src/proto/grpc/testing/xds/v3/discovery.proto
  - src/proto/grpc/testing/xds/v3/endpoint.proto
  - src/proto/grpc/testing/xds/v3/expr.proto
  - src/proto/grpc/testing/xds/v3/extension.proto
  - src/proto/grpc/testing/xds/v3/fault.proto
  - src/proto/grpc/testing/xds/v3/fault_common.proto
  - src/proto/grpc/testing/xds/v3/http_connection_manager.proto
  - src/proto/grpc/testing/xds/v3/http_filter_rbac.proto
  - src/proto/grpc/testing/xds/v3/listener.proto
  - src/proto/grpc/testing/xds/v3/load_report.proto
  - src/proto/grpc/testing/xds/v3/lrs.proto
  - src/proto/grpc/testing/xds/v3/metadata.proto
  - src/proto/grpc/testing/xds/v3/orca_load_report.proto
  - src/proto/grpc/testing/xds/v3/outlier_detection.proto
  - src/proto/grpc/testing/xds/v3/path.proto
  - src/proto/grpc/testing/xds/v3/percent.proto
  - src/proto/grpc/testing/xds/v3/protocol.proto
  - src/proto/grpc/testing/xds/v3/range.proto
  - src/proto/grpc/testing/xds/v3/rbac.proto
  - src/proto/grpc/testing/xds/v3/regex.proto
  - src/proto/grpc/testing/xds/v3/route.proto
  - src/proto/grpc/testing/xds/v3/router.proto
  - src/proto/grpc/testing/xds/v3/string.proto
  - src/proto/grpc/testing/xds/v3/tls.proto
  - test/cpp/end2end/test_service_impl.cc
  - test/cpp/end2end/xds/xds_end2end_test.cc
  - test/cpp/end2end/xds/xds_end2end_test_lib.cc
  - test/cpp/end2end/xds/xds_server.cc
  - test/cpp/util/tls_test_utils.cc
  deps:
  - grpc++_test_config
  - grpc++_test_util
  platforms:
  - linux
  - posix
  - mac
- name: xds_fault_injection_end2end_test
  gtest: true
  build: test
  language: c++
  headers:
  - test/cpp/end2end/counted_service.h
  - test/cpp/end2end/test_service_impl.h
  - test/cpp/end2end/xds/xds_end2end_test_lib.h
  - test/cpp/end2end/xds/xds_server.h
  - test/cpp/util/tls_test_utils.h
  src:
  - src/proto/grpc/testing/duplicate/echo_duplicate.proto
  - src/proto/grpc/testing/echo.proto
  - src/proto/grpc/testing/echo_messages.proto
  - src/proto/grpc/testing/simple_messages.proto
  - src/proto/grpc/testing/xds/ads_for_test.proto
  - src/proto/grpc/testing/xds/eds_for_test.proto
  - src/proto/grpc/testing/xds/lrs_for_test.proto
  - src/proto/grpc/testing/xds/v3/address.proto
  - src/proto/grpc/testing/xds/v3/ads.proto
  - src/proto/grpc/testing/xds/v3/base.proto
  - src/proto/grpc/testing/xds/v3/cluster.proto
  - src/proto/grpc/testing/xds/v3/config_source.proto
  - src/proto/grpc/testing/xds/v3/discovery.proto
  - src/proto/grpc/testing/xds/v3/endpoint.proto
  - src/proto/grpc/testing/xds/v3/expr.proto
  - src/proto/grpc/testing/xds/v3/extension.proto
  - src/proto/grpc/testing/xds/v3/fault.proto
  - src/proto/grpc/testing/xds/v3/fault_common.proto
  - src/proto/grpc/testing/xds/v3/http_connection_manager.proto
  - src/proto/grpc/testing/xds/v3/http_filter_rbac.proto
  - src/proto/grpc/testing/xds/v3/listener.proto
  - src/proto/grpc/testing/xds/v3/load_report.proto
  - src/proto/grpc/testing/xds/v3/lrs.proto
  - src/proto/grpc/testing/xds/v3/metadata.proto
  - src/proto/grpc/testing/xds/v3/orca_load_report.proto
  - src/proto/grpc/testing/xds/v3/outlier_detection.proto
  - src/proto/grpc/testing/xds/v3/path.proto
  - src/proto/grpc/testing/xds/v3/percent.proto
  - src/proto/grpc/testing/xds/v3/protocol.proto
  - src/proto/grpc/testing/xds/v3/range.proto
  - src/proto/grpc/testing/xds/v3/rbac.proto
  - src/proto/grpc/testing/xds/v3/regex.proto
  - src/proto/grpc/testing/xds/v3/route.proto
  - src/proto/grpc/testing/xds/v3/router.proto
  - src/proto/grpc/testing/xds/v3/string.proto
  - test/cpp/end2end/test_service_impl.cc
  - test/cpp/end2end/xds/xds_end2end_test_lib.cc
  - test/cpp/end2end/xds/xds_fault_injection_end2end_test.cc
  - test/cpp/end2end/xds/xds_server.cc
  - test/cpp/util/tls_test_utils.cc
  deps:
  - grpc++_test_util
  platforms:
  - linux
  - posix
  - mac
- name: xds_interop_client
  build: test
  run: false
  language: c++
  headers:
  - src/cpp/server/csds/csds.h
  src:
  - src/proto/grpc/testing/empty.proto
  - src/proto/grpc/testing/messages.proto
  - src/proto/grpc/testing/test.proto
  - src/proto/grpc/testing/xds/v3/base.proto
  - src/proto/grpc/testing/xds/v3/config_dump.proto
  - src/proto/grpc/testing/xds/v3/csds.proto
  - src/proto/grpc/testing/xds/v3/percent.proto
  - src/cpp/server/admin/admin_services.cc
  - src/cpp/server/csds/csds.cc
  - test/cpp/interop/xds_interop_client.cc
  deps:
  - absl/flags:flag
  - grpc++_reflection
  - grpcpp_channelz
  - grpc_test_util
  - grpc++_test_config
- name: xds_interop_server
  build: test
  run: false
  language: c++
  headers:
  - src/cpp/server/csds/csds.h
  - test/cpp/end2end/test_health_check_service_impl.h
  src:
  - src/proto/grpc/health/v1/health.proto
  - src/proto/grpc/testing/empty.proto
  - src/proto/grpc/testing/messages.proto
  - src/proto/grpc/testing/test.proto
  - src/proto/grpc/testing/xds/v3/base.proto
  - src/proto/grpc/testing/xds/v3/config_dump.proto
  - src/proto/grpc/testing/xds/v3/csds.proto
  - src/proto/grpc/testing/xds/v3/percent.proto
  - src/cpp/server/admin/admin_services.cc
  - src/cpp/server/csds/csds.cc
  - test/cpp/end2end/test_health_check_service_impl.cc
  - test/cpp/interop/xds_interop_server.cc
  deps:
  - absl/flags:flag
  - grpc++_reflection
  - grpcpp_channelz
  - grpc_test_util
  - grpc++_test_config
- name: xds_lb_policy_registry_test
  gtest: true
  build: test
  language: c++
  headers:
  - test/cpp/util/cli_call.h
  - test/cpp/util/cli_credentials.h
  - test/cpp/util/config_grpc_cli.h
  - test/cpp/util/proto_file_parser.h
  - test/cpp/util/proto_reflection_descriptor_database.h
  - test/cpp/util/service_describer.h
  src:
  - src/proto/grpc/reflection/v1alpha/reflection.proto
  - src/proto/grpc/testing/xds/v3/address.proto
  - src/proto/grpc/testing/xds/v3/base.proto
  - src/proto/grpc/testing/xds/v3/cluster.proto
  - src/proto/grpc/testing/xds/v3/config_source.proto
  - src/proto/grpc/testing/xds/v3/endpoint.proto
  - src/proto/grpc/testing/xds/v3/extension.proto
  - src/proto/grpc/testing/xds/v3/outlier_detection.proto
  - src/proto/grpc/testing/xds/v3/percent.proto
  - src/proto/grpc/testing/xds/v3/ring_hash.proto
  - src/proto/grpc/testing/xds/v3/round_robin.proto
  - src/proto/grpc/testing/xds/v3/typed_struct.proto
  - src/proto/grpc/testing/xds/v3/udpa_typed_struct.proto
  - src/proto/grpc/testing/xds/v3/wrr_locality.proto
  - test/core/xds/xds_lb_policy_registry_test.cc
  - test/cpp/util/cli_call.cc
  - test/cpp/util/cli_credentials.cc
  - test/cpp/util/proto_file_parser.cc
  - test/cpp/util/proto_reflection_descriptor_database.cc
  - test/cpp/util/service_describer.cc
  deps:
  - absl/flags:flag
  - grpc++
  - grpc_test_util
  uses_polling: false
- name: xds_outlier_detection_end2end_test
  gtest: true
  build: test
  language: c++
  headers:
  - test/cpp/end2end/counted_service.h
  - test/cpp/end2end/test_service_impl.h
  - test/cpp/end2end/xds/no_op_http_filter.h
  - test/cpp/end2end/xds/xds_end2end_test_lib.h
  - test/cpp/end2end/xds/xds_server.h
  - test/cpp/util/tls_test_utils.h
  src:
  - src/proto/grpc/testing/duplicate/echo_duplicate.proto
  - src/proto/grpc/testing/echo.proto
  - src/proto/grpc/testing/echo_messages.proto
  - src/proto/grpc/testing/simple_messages.proto
  - src/proto/grpc/testing/xds/ads_for_test.proto
  - src/proto/grpc/testing/xds/eds_for_test.proto
  - src/proto/grpc/testing/xds/lrs_for_test.proto
  - src/proto/grpc/testing/xds/v3/address.proto
  - src/proto/grpc/testing/xds/v3/ads.proto
  - src/proto/grpc/testing/xds/v3/base.proto
  - src/proto/grpc/testing/xds/v3/cluster.proto
  - src/proto/grpc/testing/xds/v3/config_source.proto
  - src/proto/grpc/testing/xds/v3/discovery.proto
  - src/proto/grpc/testing/xds/v3/endpoint.proto
  - src/proto/grpc/testing/xds/v3/expr.proto
  - src/proto/grpc/testing/xds/v3/extension.proto
  - src/proto/grpc/testing/xds/v3/fault.proto
  - src/proto/grpc/testing/xds/v3/fault_common.proto
  - src/proto/grpc/testing/xds/v3/http_connection_manager.proto
  - src/proto/grpc/testing/xds/v3/http_filter_rbac.proto
  - src/proto/grpc/testing/xds/v3/listener.proto
  - src/proto/grpc/testing/xds/v3/load_report.proto
  - src/proto/grpc/testing/xds/v3/lrs.proto
  - src/proto/grpc/testing/xds/v3/metadata.proto
  - src/proto/grpc/testing/xds/v3/orca_load_report.proto
  - src/proto/grpc/testing/xds/v3/outlier_detection.proto
  - src/proto/grpc/testing/xds/v3/path.proto
  - src/proto/grpc/testing/xds/v3/percent.proto
  - src/proto/grpc/testing/xds/v3/protocol.proto
  - src/proto/grpc/testing/xds/v3/range.proto
  - src/proto/grpc/testing/xds/v3/rbac.proto
  - src/proto/grpc/testing/xds/v3/regex.proto
  - src/proto/grpc/testing/xds/v3/route.proto
  - src/proto/grpc/testing/xds/v3/router.proto
  - src/proto/grpc/testing/xds/v3/string.proto
  - test/cpp/end2end/test_service_impl.cc
  - test/cpp/end2end/xds/xds_end2end_test_lib.cc
  - test/cpp/end2end/xds/xds_outlier_detection_end2end_test.cc
  - test/cpp/end2end/xds/xds_server.cc
  - test/cpp/util/tls_test_utils.cc
  deps:
  - grpc++_test_util
  platforms:
  - linux
  - posix
  - mac
- name: xds_ring_hash_end2end_test
  gtest: true
  build: test
  run: false
  language: c++
  headers:
  - test/cpp/end2end/connection_delay_injector.h
  - test/cpp/end2end/counted_service.h
  - test/cpp/end2end/test_service_impl.h
  - test/cpp/end2end/xds/xds_end2end_test_lib.h
  - test/cpp/end2end/xds/xds_server.h
  - test/cpp/util/tls_test_utils.h
  src:
  - src/proto/grpc/testing/duplicate/echo_duplicate.proto
  - src/proto/grpc/testing/echo.proto
  - src/proto/grpc/testing/echo_messages.proto
  - src/proto/grpc/testing/simple_messages.proto
  - src/proto/grpc/testing/xds/ads_for_test.proto
  - src/proto/grpc/testing/xds/eds_for_test.proto
  - src/proto/grpc/testing/xds/lrs_for_test.proto
  - src/proto/grpc/testing/xds/v3/address.proto
  - src/proto/grpc/testing/xds/v3/ads.proto
  - src/proto/grpc/testing/xds/v3/aggregate_cluster.proto
  - src/proto/grpc/testing/xds/v3/base.proto
  - src/proto/grpc/testing/xds/v3/cluster.proto
  - src/proto/grpc/testing/xds/v3/config_source.proto
  - src/proto/grpc/testing/xds/v3/discovery.proto
  - src/proto/grpc/testing/xds/v3/endpoint.proto
  - src/proto/grpc/testing/xds/v3/expr.proto
  - src/proto/grpc/testing/xds/v3/extension.proto
  - src/proto/grpc/testing/xds/v3/http_connection_manager.proto
  - src/proto/grpc/testing/xds/v3/http_filter_rbac.proto
  - src/proto/grpc/testing/xds/v3/listener.proto
  - src/proto/grpc/testing/xds/v3/load_report.proto
  - src/proto/grpc/testing/xds/v3/lrs.proto
  - src/proto/grpc/testing/xds/v3/metadata.proto
  - src/proto/grpc/testing/xds/v3/orca_load_report.proto
  - src/proto/grpc/testing/xds/v3/outlier_detection.proto
  - src/proto/grpc/testing/xds/v3/path.proto
  - src/proto/grpc/testing/xds/v3/percent.proto
  - src/proto/grpc/testing/xds/v3/protocol.proto
  - src/proto/grpc/testing/xds/v3/range.proto
  - src/proto/grpc/testing/xds/v3/rbac.proto
  - src/proto/grpc/testing/xds/v3/regex.proto
  - src/proto/grpc/testing/xds/v3/route.proto
  - src/proto/grpc/testing/xds/v3/router.proto
  - src/proto/grpc/testing/xds/v3/string.proto
  - test/cpp/end2end/connection_delay_injector.cc
  - test/cpp/end2end/test_service_impl.cc
  - test/cpp/end2end/xds/xds_end2end_test_lib.cc
  - test/cpp/end2end/xds/xds_ring_hash_end2end_test.cc
  - test/cpp/end2end/xds/xds_server.cc
  - test/cpp/util/tls_test_utils.cc
  deps:
  - grpc++_test_util
  platforms:
  - linux
  - posix
  - mac
- name: xds_rls_end2end_test
  gtest: true
  build: test
  language: c++
  headers:
  - test/cpp/end2end/counted_service.h
  - test/cpp/end2end/rls_server.h
  - test/cpp/end2end/test_service_impl.h
  - test/cpp/end2end/xds/xds_end2end_test_lib.h
  - test/cpp/end2end/xds/xds_server.h
  - test/cpp/util/tls_test_utils.h
  src:
  - src/proto/grpc/lookup/v1/rls.proto
  - src/proto/grpc/lookup/v1/rls_config.proto
  - src/proto/grpc/testing/duplicate/echo_duplicate.proto
  - src/proto/grpc/testing/echo.proto
  - src/proto/grpc/testing/echo_messages.proto
  - src/proto/grpc/testing/simple_messages.proto
  - src/proto/grpc/testing/xds/ads_for_test.proto
  - src/proto/grpc/testing/xds/eds_for_test.proto
  - src/proto/grpc/testing/xds/lrs_for_test.proto
  - src/proto/grpc/testing/xds/v3/address.proto
  - src/proto/grpc/testing/xds/v3/ads.proto
  - src/proto/grpc/testing/xds/v3/base.proto
  - src/proto/grpc/testing/xds/v3/cluster.proto
  - src/proto/grpc/testing/xds/v3/config_source.proto
  - src/proto/grpc/testing/xds/v3/discovery.proto
  - src/proto/grpc/testing/xds/v3/endpoint.proto
  - src/proto/grpc/testing/xds/v3/expr.proto
  - src/proto/grpc/testing/xds/v3/extension.proto
  - src/proto/grpc/testing/xds/v3/http_connection_manager.proto
  - src/proto/grpc/testing/xds/v3/http_filter_rbac.proto
  - src/proto/grpc/testing/xds/v3/listener.proto
  - src/proto/grpc/testing/xds/v3/load_report.proto
  - src/proto/grpc/testing/xds/v3/lrs.proto
  - src/proto/grpc/testing/xds/v3/metadata.proto
  - src/proto/grpc/testing/xds/v3/orca_load_report.proto
  - src/proto/grpc/testing/xds/v3/outlier_detection.proto
  - src/proto/grpc/testing/xds/v3/path.proto
  - src/proto/grpc/testing/xds/v3/percent.proto
  - src/proto/grpc/testing/xds/v3/protocol.proto
  - src/proto/grpc/testing/xds/v3/range.proto
  - src/proto/grpc/testing/xds/v3/rbac.proto
  - src/proto/grpc/testing/xds/v3/regex.proto
  - src/proto/grpc/testing/xds/v3/route.proto
  - src/proto/grpc/testing/xds/v3/router.proto
  - src/proto/grpc/testing/xds/v3/string.proto
  - test/cpp/end2end/rls_server.cc
  - test/cpp/end2end/test_service_impl.cc
  - test/cpp/end2end/xds/xds_end2end_test_lib.cc
  - test/cpp/end2end/xds/xds_rls_end2end_test.cc
  - test/cpp/end2end/xds/xds_server.cc
  - test/cpp/util/tls_test_utils.cc
  deps:
  - grpc++_test_util
  platforms:
  - linux
  - posix
  - mac
- name: xds_routing_end2end_test
  gtest: true
  build: test
  run: false
  language: c++
  headers:
  - test/cpp/end2end/counted_service.h
  - test/cpp/end2end/test_service_impl.h
  - test/cpp/end2end/xds/no_op_http_filter.h
  - test/cpp/end2end/xds/xds_end2end_test_lib.h
  - test/cpp/end2end/xds/xds_server.h
  - test/cpp/util/tls_test_utils.h
  src:
  - src/proto/grpc/testing/duplicate/echo_duplicate.proto
  - src/proto/grpc/testing/echo.proto
  - src/proto/grpc/testing/echo_messages.proto
  - src/proto/grpc/testing/simple_messages.proto
  - src/proto/grpc/testing/xds/ads_for_test.proto
  - src/proto/grpc/testing/xds/eds_for_test.proto
  - src/proto/grpc/testing/xds/lrs_for_test.proto
  - src/proto/grpc/testing/xds/v3/address.proto
  - src/proto/grpc/testing/xds/v3/ads.proto
  - src/proto/grpc/testing/xds/v3/base.proto
  - src/proto/grpc/testing/xds/v3/cluster.proto
  - src/proto/grpc/testing/xds/v3/config_source.proto
  - src/proto/grpc/testing/xds/v3/discovery.proto
  - src/proto/grpc/testing/xds/v3/endpoint.proto
  - src/proto/grpc/testing/xds/v3/expr.proto
  - src/proto/grpc/testing/xds/v3/extension.proto
  - src/proto/grpc/testing/xds/v3/fault.proto
  - src/proto/grpc/testing/xds/v3/fault_common.proto
  - src/proto/grpc/testing/xds/v3/http_connection_manager.proto
  - src/proto/grpc/testing/xds/v3/http_filter_rbac.proto
  - src/proto/grpc/testing/xds/v3/listener.proto
  - src/proto/grpc/testing/xds/v3/load_report.proto
  - src/proto/grpc/testing/xds/v3/lrs.proto
  - src/proto/grpc/testing/xds/v3/metadata.proto
  - src/proto/grpc/testing/xds/v3/orca_load_report.proto
  - src/proto/grpc/testing/xds/v3/outlier_detection.proto
  - src/proto/grpc/testing/xds/v3/path.proto
  - src/proto/grpc/testing/xds/v3/percent.proto
  - src/proto/grpc/testing/xds/v3/protocol.proto
  - src/proto/grpc/testing/xds/v3/range.proto
  - src/proto/grpc/testing/xds/v3/rbac.proto
  - src/proto/grpc/testing/xds/v3/regex.proto
  - src/proto/grpc/testing/xds/v3/route.proto
  - src/proto/grpc/testing/xds/v3/router.proto
  - src/proto/grpc/testing/xds/v3/string.proto
  - test/cpp/end2end/test_service_impl.cc
  - test/cpp/end2end/xds/xds_end2end_test_lib.cc
  - test/cpp/end2end/xds/xds_routing_end2end_test.cc
  - test/cpp/end2end/xds/xds_server.cc
  - test/cpp/util/tls_test_utils.cc
  deps:
  - grpc++_test_util
  platforms:
  - linux
  - posix
  - mac
external_proto_libraries:
- destination: third_party/envoy-api
  hash: c5807010b67033330915ca5a20483e30538ae5e689aa14b3631d6284beca4630
  proto_prefix: third_party/envoy-api/
  strip_prefix: data-plane-api-9c42588c956220b48eb3099d186487c2f04d32ec
  urls:
  - https://storage.googleapis.com/grpc-bazel-mirror/github.com/envoyproxy/data-plane-api/archive/9c42588c956220b48eb3099d186487c2f04d32ec.tar.gz
  - https://github.com/envoyproxy/data-plane-api/archive/9c42588c956220b48eb3099d186487c2f04d32ec.tar.gz
- destination: third_party/googleapis
  hash: 5bb6b0253ccf64b53d6c7249625a7e3f6c3bc6402abd52d3778bfa48258703a0
  proto_prefix: third_party/googleapis/
  strip_prefix: googleapis-2f9af297c84c55c8b871ba4495e01ade42476c92
  urls:
  - https://storage.googleapis.com/grpc-bazel-mirror/github.com/googleapis/googleapis/archive/2f9af297c84c55c8b871ba4495e01ade42476c92.tar.gz
  - https://github.com/googleapis/googleapis/archive/2f9af297c84c55c8b871ba4495e01ade42476c92.tar.gz
- destination: third_party/opencensus-proto/src
  hash: b7e13f0b4259e80c3070b583c2f39e53153085a6918718b1c710caf7037572b0
  proto_prefix: third_party/opencensus-proto/src/
  strip_prefix: opencensus-proto-0.3.0/src
  urls:
  - https://storage.googleapis.com/grpc-bazel-mirror/github.com/census-instrumentation/opencensus-proto/archive/v0.3.0.tar.gz
  - https://github.com/census-instrumentation/opencensus-proto/archive/v0.3.0.tar.gz
- destination: third_party/xds
  hash: 5bc8365613fe2f8ce6cc33959b7667b13b7fe56cb9d16ba740c06e1a7c4242fc
  proto_prefix: third_party/xds/
  strip_prefix: xds-cb28da3451f158a947dfc45090fe92b07b243bc1
  urls:
  - https://storage.googleapis.com/grpc-bazel-mirror/github.com/cncf/xds/archive/cb28da3451f158a947dfc45090fe92b07b243bc1.tar.gz
  - https://github.com/cncf/xds/archive/cb28da3451f158a947dfc45090fe92b07b243bc1.tar.gz
tests: []<|MERGE_RESOLUTION|>--- conflicted
+++ resolved
@@ -1667,11 +1667,7 @@
   - src/core/tsi/transport_security.cc
   - src/core/tsi/transport_security_grpc.cc
   deps:
-<<<<<<< HEAD
-  - absl/cleanup:cleanup
-=======
   - absl/container:flat_hash_map
->>>>>>> 82d95c25
   - absl/container:flat_hash_set
   - absl/container:inlined_vector
   - absl/functional:bind_front
@@ -2474,11 +2470,7 @@
   - src/core/tsi/transport_security.cc
   - src/core/tsi/transport_security_grpc.cc
   deps:
-<<<<<<< HEAD
-  - absl/cleanup:cleanup
-=======
   - absl/container:flat_hash_map
->>>>>>> 82d95c25
   - absl/container:flat_hash_set
   - absl/container:inlined_vector
   - absl/functional:bind_front
@@ -2811,11 +2803,7 @@
   - src/cpp/util/string_ref.cc
   - src/cpp/util/time_cc.cc
   deps:
-<<<<<<< HEAD
-  - absl/container:flat_hash_map
-=======
   - absl/cleanup:cleanup
->>>>>>> 82d95c25
   - grpc
   baselib: true
 - name: grpc++_alts
@@ -4879,11 +4867,7 @@
   - test/core/transport/binder/binder_transport_test.cc
   - test/core/transport/binder/mock_objects.cc
   deps:
-<<<<<<< HEAD
-  - absl/container:flat_hash_map
-=======
   - absl/cleanup:cleanup
->>>>>>> 82d95c25
   - grpc_test_util
   uses_polling: false
 - name: bitset_test
@@ -5611,11 +5595,7 @@
   - test/core/transport/binder/endpoint_binder_pool_test.cc
   - test/core/transport/binder/mock_objects.cc
   deps:
-<<<<<<< HEAD
-  - absl/container:flat_hash_map
-=======
   - absl/cleanup:cleanup
->>>>>>> 82d95c25
   - grpc_test_util
   uses_polling: false
 - name: endpoint_config_test
@@ -5851,11 +5831,7 @@
   - test/core/transport/binder/end2end/fake_binder.cc
   - test/core/transport/binder/end2end/fake_binder_test.cc
   deps:
-<<<<<<< HEAD
-  - absl/container:flat_hash_map
-=======
   - absl/cleanup:cleanup
->>>>>>> 82d95c25
   - grpc_test_util
   uses_polling: false
 - name: file_watcher_certificate_provider_factory_test
@@ -9054,11 +9030,7 @@
   - src/cpp/util/time_cc.cc
   - test/core/transport/binder/transport_stream_receiver_test.cc
   deps:
-<<<<<<< HEAD
-  - absl/container:flat_hash_map
-=======
   - absl/cleanup:cleanup
->>>>>>> 82d95c25
   - grpc_test_util
   uses_polling: false
 - name: try_join_test
@@ -9266,11 +9238,7 @@
   - test/core/transport/binder/mock_objects.cc
   - test/core/transport/binder/wire_reader_test.cc
   deps:
-<<<<<<< HEAD
-  - absl/container:flat_hash_map
-=======
   - absl/cleanup:cleanup
->>>>>>> 82d95c25
   - grpc_test_util
   uses_polling: false
 - name: wire_writer_test
@@ -9366,11 +9334,7 @@
   - test/core/transport/binder/mock_objects.cc
   - test/core/transport/binder/wire_writer_test.cc
   deps:
-<<<<<<< HEAD
-  - absl/container:flat_hash_map
-=======
   - absl/cleanup:cleanup
->>>>>>> 82d95c25
   - grpc_test_util
   uses_polling: false
 - name: work_serializer_test
