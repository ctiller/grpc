filegroups: []
libs:
- name: address_sorting
  build: all
  language: c
  public_headers: []
  headers:
  - third_party/address_sorting/address_sorting_internal.h
  - third_party/address_sorting/include/address_sorting/address_sorting.h
  src:
  - third_party/address_sorting/address_sorting.c
  - third_party/address_sorting/address_sorting_posix.c
  - third_party/address_sorting/address_sorting_windows.c
  deps: []
- name: end2end_nosec_tests
  build: private
  language: c
  public_headers: []
  headers:
  - test/core/end2end/cq_verifier.h
  - test/core/end2end/data/ssl_test_data.h
  - test/core/end2end/end2end_tests.h
  - test/core/end2end/fixtures/http_proxy_fixture.h
  - test/core/end2end/fixtures/local_util.h
  - test/core/end2end/fixtures/proxy.h
  - test/core/end2end/tests/cancel_test_helpers.h
  - test/core/util/test_lb_policies.h
  src:
  - test/core/end2end/cq_verifier.cc
  - test/core/end2end/data/client_certs.cc
  - test/core/end2end/data/server1_cert.cc
  - test/core/end2end/data/server1_key.cc
  - test/core/end2end/data/test_root_cert.cc
  - test/core/end2end/end2end_nosec_tests.cc
  - test/core/end2end/end2end_test_utils.cc
  - test/core/end2end/fixtures/http_proxy_fixture.cc
  - test/core/end2end/fixtures/local_util.cc
  - test/core/end2end/fixtures/proxy.cc
  - test/core/end2end/tests/authority_not_supported.cc
  - test/core/end2end/tests/bad_hostname.cc
  - test/core/end2end/tests/bad_ping.cc
  - test/core/end2end/tests/binary_metadata.cc
  - test/core/end2end/tests/call_host_override.cc
  - test/core/end2end/tests/cancel_after_accept.cc
  - test/core/end2end/tests/cancel_after_client_done.cc
  - test/core/end2end/tests/cancel_after_invoke.cc
  - test/core/end2end/tests/cancel_after_round_trip.cc
  - test/core/end2end/tests/cancel_before_invoke.cc
  - test/core/end2end/tests/cancel_in_a_vacuum.cc
  - test/core/end2end/tests/cancel_with_status.cc
  - test/core/end2end/tests/channelz.cc
  - test/core/end2end/tests/client_streaming.cc
  - test/core/end2end/tests/compressed_payload.cc
  - test/core/end2end/tests/connectivity.cc
  - test/core/end2end/tests/default_host.cc
  - test/core/end2end/tests/disappearing_server.cc
  - test/core/end2end/tests/empty_batch.cc
  - test/core/end2end/tests/filter_causes_close.cc
  - test/core/end2end/tests/filter_context.cc
  - test/core/end2end/tests/filter_init_fails.cc
  - test/core/end2end/tests/filter_latency.cc
  - test/core/end2end/tests/filter_status_code.cc
  - test/core/end2end/tests/graceful_server_shutdown.cc
  - test/core/end2end/tests/high_initial_seqno.cc
  - test/core/end2end/tests/hpack_size.cc
  - test/core/end2end/tests/idempotent_request.cc
  - test/core/end2end/tests/invoke_large_request.cc
  - test/core/end2end/tests/keepalive_timeout.cc
  - test/core/end2end/tests/large_metadata.cc
  - test/core/end2end/tests/max_concurrent_streams.cc
  - test/core/end2end/tests/max_connection_age.cc
  - test/core/end2end/tests/max_connection_idle.cc
  - test/core/end2end/tests/max_message_length.cc
  - test/core/end2end/tests/negative_deadline.cc
  - test/core/end2end/tests/no_error_on_hotpath.cc
  - test/core/end2end/tests/no_logging.cc
  - test/core/end2end/tests/no_op.cc
  - test/core/end2end/tests/payload.cc
  - test/core/end2end/tests/ping.cc
  - test/core/end2end/tests/ping_pong_streaming.cc
  - test/core/end2end/tests/proxy_auth.cc
  - test/core/end2end/tests/registered_call.cc
  - test/core/end2end/tests/request_with_flags.cc
  - test/core/end2end/tests/request_with_payload.cc
  - test/core/end2end/tests/resource_quota_server.cc
  - test/core/end2end/tests/retry.cc
  - test/core/end2end/tests/retry_cancel_during_delay.cc
  - test/core/end2end/tests/retry_cancel_with_multiple_send_batches.cc
  - test/core/end2end/tests/retry_cancellation.cc
  - test/core/end2end/tests/retry_disabled.cc
  - test/core/end2end/tests/retry_exceeds_buffer_size_in_delay.cc
  - test/core/end2end/tests/retry_exceeds_buffer_size_in_initial_batch.cc
  - test/core/end2end/tests/retry_exceeds_buffer_size_in_subsequent_batch.cc
  - test/core/end2end/tests/retry_lb_drop.cc
  - test/core/end2end/tests/retry_lb_fail.cc
  - test/core/end2end/tests/retry_non_retriable_status.cc
  - test/core/end2end/tests/retry_non_retriable_status_before_recv_trailing_metadata_started.cc
  - test/core/end2end/tests/retry_per_attempt_recv_timeout.cc
  - test/core/end2end/tests/retry_per_attempt_recv_timeout_on_last_attempt.cc
  - test/core/end2end/tests/retry_recv_initial_metadata.cc
  - test/core/end2end/tests/retry_recv_message.cc
  - test/core/end2end/tests/retry_recv_trailing_metadata_error.cc
  - test/core/end2end/tests/retry_send_op_fails.cc
  - test/core/end2end/tests/retry_server_pushback_delay.cc
  - test/core/end2end/tests/retry_server_pushback_disabled.cc
  - test/core/end2end/tests/retry_streaming.cc
  - test/core/end2end/tests/retry_streaming_after_commit.cc
  - test/core/end2end/tests/retry_streaming_succeeds_before_replay_finished.cc
  - test/core/end2end/tests/retry_throttled.cc
  - test/core/end2end/tests/retry_too_many_attempts.cc
  - test/core/end2end/tests/server_finishes_request.cc
  - test/core/end2end/tests/server_streaming.cc
  - test/core/end2end/tests/shutdown_finishes_calls.cc
  - test/core/end2end/tests/shutdown_finishes_tags.cc
  - test/core/end2end/tests/simple_cacheable_request.cc
  - test/core/end2end/tests/simple_delayed_request.cc
  - test/core/end2end/tests/simple_metadata.cc
  - test/core/end2end/tests/simple_request.cc
  - test/core/end2end/tests/stream_compression_compressed_payload.cc
  - test/core/end2end/tests/stream_compression_payload.cc
  - test/core/end2end/tests/stream_compression_ping_pong_streaming.cc
  - test/core/end2end/tests/streaming_error_response.cc
  - test/core/end2end/tests/trailing_metadata.cc
  - test/core/end2end/tests/workaround_cronet_compression.cc
  - test/core/end2end/tests/write_buffering.cc
  - test/core/end2end/tests/write_buffering_at_end.cc
  - test/core/util/test_lb_policies.cc
  deps:
  - grpc_test_util
- name: end2end_tests
  build: private
  language: c
  public_headers: []
  headers:
  - test/core/end2end/cq_verifier.h
  - test/core/end2end/data/ssl_test_data.h
  - test/core/end2end/end2end_tests.h
  - test/core/end2end/fixtures/http_proxy_fixture.h
  - test/core/end2end/fixtures/local_util.h
  - test/core/end2end/fixtures/proxy.h
  - test/core/end2end/tests/cancel_test_helpers.h
  - test/core/util/test_lb_policies.h
  src:
  - test/core/end2end/cq_verifier.cc
  - test/core/end2end/data/client_certs.cc
  - test/core/end2end/data/server1_cert.cc
  - test/core/end2end/data/server1_key.cc
  - test/core/end2end/data/test_root_cert.cc
  - test/core/end2end/end2end_test_utils.cc
  - test/core/end2end/end2end_tests.cc
  - test/core/end2end/fixtures/http_proxy_fixture.cc
  - test/core/end2end/fixtures/local_util.cc
  - test/core/end2end/fixtures/proxy.cc
  - test/core/end2end/tests/authority_not_supported.cc
  - test/core/end2end/tests/bad_hostname.cc
  - test/core/end2end/tests/bad_ping.cc
  - test/core/end2end/tests/binary_metadata.cc
  - test/core/end2end/tests/call_creds.cc
  - test/core/end2end/tests/call_host_override.cc
  - test/core/end2end/tests/cancel_after_accept.cc
  - test/core/end2end/tests/cancel_after_client_done.cc
  - test/core/end2end/tests/cancel_after_invoke.cc
  - test/core/end2end/tests/cancel_after_round_trip.cc
  - test/core/end2end/tests/cancel_before_invoke.cc
  - test/core/end2end/tests/cancel_in_a_vacuum.cc
  - test/core/end2end/tests/cancel_with_status.cc
  - test/core/end2end/tests/channelz.cc
  - test/core/end2end/tests/client_streaming.cc
  - test/core/end2end/tests/compressed_payload.cc
  - test/core/end2end/tests/connectivity.cc
  - test/core/end2end/tests/default_host.cc
  - test/core/end2end/tests/disappearing_server.cc
  - test/core/end2end/tests/empty_batch.cc
  - test/core/end2end/tests/filter_causes_close.cc
  - test/core/end2end/tests/filter_context.cc
  - test/core/end2end/tests/filter_init_fails.cc
  - test/core/end2end/tests/filter_latency.cc
  - test/core/end2end/tests/filter_status_code.cc
  - test/core/end2end/tests/graceful_server_shutdown.cc
  - test/core/end2end/tests/high_initial_seqno.cc
  - test/core/end2end/tests/hpack_size.cc
  - test/core/end2end/tests/idempotent_request.cc
  - test/core/end2end/tests/invoke_large_request.cc
  - test/core/end2end/tests/keepalive_timeout.cc
  - test/core/end2end/tests/large_metadata.cc
  - test/core/end2end/tests/max_concurrent_streams.cc
  - test/core/end2end/tests/max_connection_age.cc
  - test/core/end2end/tests/max_connection_idle.cc
  - test/core/end2end/tests/max_message_length.cc
  - test/core/end2end/tests/negative_deadline.cc
  - test/core/end2end/tests/no_error_on_hotpath.cc
  - test/core/end2end/tests/no_logging.cc
  - test/core/end2end/tests/no_op.cc
  - test/core/end2end/tests/payload.cc
  - test/core/end2end/tests/ping.cc
  - test/core/end2end/tests/ping_pong_streaming.cc
  - test/core/end2end/tests/proxy_auth.cc
  - test/core/end2end/tests/registered_call.cc
  - test/core/end2end/tests/request_with_flags.cc
  - test/core/end2end/tests/request_with_payload.cc
  - test/core/end2end/tests/resource_quota_server.cc
  - test/core/end2end/tests/retry.cc
  - test/core/end2end/tests/retry_cancel_during_delay.cc
  - test/core/end2end/tests/retry_cancel_with_multiple_send_batches.cc
  - test/core/end2end/tests/retry_cancellation.cc
  - test/core/end2end/tests/retry_disabled.cc
  - test/core/end2end/tests/retry_exceeds_buffer_size_in_delay.cc
  - test/core/end2end/tests/retry_exceeds_buffer_size_in_initial_batch.cc
  - test/core/end2end/tests/retry_exceeds_buffer_size_in_subsequent_batch.cc
  - test/core/end2end/tests/retry_lb_drop.cc
  - test/core/end2end/tests/retry_lb_fail.cc
  - test/core/end2end/tests/retry_non_retriable_status.cc
  - test/core/end2end/tests/retry_non_retriable_status_before_recv_trailing_metadata_started.cc
  - test/core/end2end/tests/retry_per_attempt_recv_timeout.cc
  - test/core/end2end/tests/retry_per_attempt_recv_timeout_on_last_attempt.cc
  - test/core/end2end/tests/retry_recv_initial_metadata.cc
  - test/core/end2end/tests/retry_recv_message.cc
  - test/core/end2end/tests/retry_recv_trailing_metadata_error.cc
  - test/core/end2end/tests/retry_send_op_fails.cc
  - test/core/end2end/tests/retry_server_pushback_delay.cc
  - test/core/end2end/tests/retry_server_pushback_disabled.cc
  - test/core/end2end/tests/retry_streaming.cc
  - test/core/end2end/tests/retry_streaming_after_commit.cc
  - test/core/end2end/tests/retry_streaming_succeeds_before_replay_finished.cc
  - test/core/end2end/tests/retry_throttled.cc
  - test/core/end2end/tests/retry_too_many_attempts.cc
  - test/core/end2end/tests/server_finishes_request.cc
  - test/core/end2end/tests/server_streaming.cc
  - test/core/end2end/tests/shutdown_finishes_calls.cc
  - test/core/end2end/tests/shutdown_finishes_tags.cc
  - test/core/end2end/tests/simple_cacheable_request.cc
  - test/core/end2end/tests/simple_delayed_request.cc
  - test/core/end2end/tests/simple_metadata.cc
  - test/core/end2end/tests/simple_request.cc
  - test/core/end2end/tests/stream_compression_compressed_payload.cc
  - test/core/end2end/tests/stream_compression_payload.cc
  - test/core/end2end/tests/stream_compression_ping_pong_streaming.cc
  - test/core/end2end/tests/streaming_error_response.cc
  - test/core/end2end/tests/trailing_metadata.cc
  - test/core/end2end/tests/workaround_cronet_compression.cc
  - test/core/end2end/tests/write_buffering.cc
  - test/core/end2end/tests/write_buffering_at_end.cc
  - test/core/util/test_lb_policies.cc
  deps:
  - grpc_test_util
- name: gpr
  build: all
  language: c
  public_headers:
  - include/grpc/impl/codegen/atm.h
  - include/grpc/impl/codegen/atm_gcc_atomic.h
  - include/grpc/impl/codegen/atm_gcc_sync.h
  - include/grpc/impl/codegen/atm_windows.h
  - include/grpc/impl/codegen/byte_buffer.h
  - include/grpc/impl/codegen/byte_buffer_reader.h
  - include/grpc/impl/codegen/compression_types.h
  - include/grpc/impl/codegen/connectivity_state.h
  - include/grpc/impl/codegen/fork.h
  - include/grpc/impl/codegen/gpr_slice.h
  - include/grpc/impl/codegen/gpr_types.h
  - include/grpc/impl/codegen/grpc_types.h
  - include/grpc/impl/codegen/log.h
  - include/grpc/impl/codegen/port_platform.h
  - include/grpc/impl/codegen/propagation_bits.h
  - include/grpc/impl/codegen/slice.h
  - include/grpc/impl/codegen/status.h
  - include/grpc/impl/codegen/sync.h
  - include/grpc/impl/codegen/sync_abseil.h
  - include/grpc/impl/codegen/sync_custom.h
  - include/grpc/impl/codegen/sync_generic.h
  - include/grpc/impl/codegen/sync_posix.h
  - include/grpc/impl/codegen/sync_windows.h
  - include/grpc/support/alloc.h
  - include/grpc/support/atm.h
  - include/grpc/support/atm_gcc_atomic.h
  - include/grpc/support/atm_gcc_sync.h
  - include/grpc/support/atm_windows.h
  - include/grpc/support/cpu.h
  - include/grpc/support/log.h
  - include/grpc/support/log_windows.h
  - include/grpc/support/port_platform.h
  - include/grpc/support/string_util.h
  - include/grpc/support/sync.h
  - include/grpc/support/sync_abseil.h
  - include/grpc/support/sync_custom.h
  - include/grpc/support/sync_generic.h
  - include/grpc/support/sync_posix.h
  - include/grpc/support/sync_windows.h
  - include/grpc/support/thd_id.h
  - include/grpc/support/time.h
  headers:
  - src/core/ext/upb-generated/google/api/annotations.upb.h
  - src/core/ext/upb-generated/google/api/expr/v1alpha1/checked.upb.h
  - src/core/ext/upb-generated/google/api/expr/v1alpha1/syntax.upb.h
  - src/core/ext/upb-generated/google/api/http.upb.h
  - src/core/ext/upb-generated/google/protobuf/any.upb.h
  - src/core/ext/upb-generated/google/protobuf/duration.upb.h
  - src/core/ext/upb-generated/google/protobuf/empty.upb.h
  - src/core/ext/upb-generated/google/protobuf/struct.upb.h
  - src/core/ext/upb-generated/google/protobuf/timestamp.upb.h
  - src/core/ext/upb-generated/google/protobuf/wrappers.upb.h
  - src/core/ext/upb-generated/google/rpc/status.upb.h
  - src/core/lib/gpr/alloc.h
  - src/core/lib/gpr/env.h
  - src/core/lib/gpr/murmur_hash.h
  - src/core/lib/gpr/spinlock.h
  - src/core/lib/gpr/string.h
  - src/core/lib/gpr/string_windows.h
  - src/core/lib/gpr/time_precise.h
  - src/core/lib/gpr/tls.h
  - src/core/lib/gpr/tls_gcc.h
  - src/core/lib/gpr/tls_msvc.h
  - src/core/lib/gpr/tls_pthread.h
  - src/core/lib/gpr/tls_stdcpp.h
  - src/core/lib/gpr/tmpfile.h
  - src/core/lib/gpr/useful.h
  - src/core/lib/gprpp/arena.h
  - src/core/lib/gprpp/atomic.h
  - src/core/lib/gprpp/construct_destruct.h
  - src/core/lib/gprpp/debug_location.h
  - src/core/lib/gprpp/examine_stack.h
  - src/core/lib/gprpp/fork.h
  - src/core/lib/gprpp/global_config.h
  - src/core/lib/gprpp/global_config_custom.h
  - src/core/lib/gprpp/global_config_env.h
  - src/core/lib/gprpp/global_config_generic.h
  - src/core/lib/gprpp/host_port.h
  - src/core/lib/gprpp/manual_constructor.h
  - src/core/lib/gprpp/memory.h
  - src/core/lib/gprpp/mpscq.h
  - src/core/lib/gprpp/stat.h
  - src/core/lib/gprpp/status_helper.h
  - src/core/lib/gprpp/sync.h
  - src/core/lib/gprpp/thd.h
  - src/core/lib/gprpp/time_util.h
  - src/core/lib/profiling/timers.h
  src:
  - src/core/ext/upb-generated/google/api/annotations.upb.c
  - src/core/ext/upb-generated/google/api/expr/v1alpha1/checked.upb.c
  - src/core/ext/upb-generated/google/api/expr/v1alpha1/syntax.upb.c
  - src/core/ext/upb-generated/google/api/http.upb.c
  - src/core/ext/upb-generated/google/protobuf/any.upb.c
  - src/core/ext/upb-generated/google/protobuf/duration.upb.c
  - src/core/ext/upb-generated/google/protobuf/empty.upb.c
  - src/core/ext/upb-generated/google/protobuf/struct.upb.c
  - src/core/ext/upb-generated/google/protobuf/timestamp.upb.c
  - src/core/ext/upb-generated/google/protobuf/wrappers.upb.c
  - src/core/ext/upb-generated/google/rpc/status.upb.c
  - src/core/lib/gpr/alloc.cc
  - src/core/lib/gpr/atm.cc
  - src/core/lib/gpr/cpu_iphone.cc
  - src/core/lib/gpr/cpu_linux.cc
  - src/core/lib/gpr/cpu_posix.cc
  - src/core/lib/gpr/cpu_windows.cc
  - src/core/lib/gpr/env_linux.cc
  - src/core/lib/gpr/env_posix.cc
  - src/core/lib/gpr/env_windows.cc
  - src/core/lib/gpr/log.cc
  - src/core/lib/gpr/log_android.cc
  - src/core/lib/gpr/log_linux.cc
  - src/core/lib/gpr/log_posix.cc
  - src/core/lib/gpr/log_windows.cc
  - src/core/lib/gpr/murmur_hash.cc
  - src/core/lib/gpr/string.cc
  - src/core/lib/gpr/string_posix.cc
  - src/core/lib/gpr/string_util_windows.cc
  - src/core/lib/gpr/string_windows.cc
  - src/core/lib/gpr/sync.cc
  - src/core/lib/gpr/sync_abseil.cc
  - src/core/lib/gpr/sync_posix.cc
  - src/core/lib/gpr/sync_windows.cc
  - src/core/lib/gpr/time.cc
  - src/core/lib/gpr/time_posix.cc
  - src/core/lib/gpr/time_precise.cc
  - src/core/lib/gpr/time_windows.cc
  - src/core/lib/gpr/tls_pthread.cc
  - src/core/lib/gpr/tmpfile_msys.cc
  - src/core/lib/gpr/tmpfile_posix.cc
  - src/core/lib/gpr/tmpfile_windows.cc
  - src/core/lib/gpr/wrap_memcpy.cc
  - src/core/lib/gprpp/arena.cc
  - src/core/lib/gprpp/examine_stack.cc
  - src/core/lib/gprpp/fork.cc
  - src/core/lib/gprpp/global_config_env.cc
  - src/core/lib/gprpp/host_port.cc
  - src/core/lib/gprpp/mpscq.cc
  - src/core/lib/gprpp/stat_posix.cc
  - src/core/lib/gprpp/stat_windows.cc
  - src/core/lib/gprpp/status_helper.cc
  - src/core/lib/gprpp/thd_posix.cc
  - src/core/lib/gprpp/thd_windows.cc
  - src/core/lib/gprpp/time_util.cc
  - src/core/lib/profiling/basic_timers.cc
  - src/core/lib/profiling/stap_timers.cc
  deps:
  - absl/base:base
  - absl/base:core_headers
  - absl/memory:memory
  - absl/status:status
  - absl/strings:cord
  - absl/strings:str_format
  - absl/strings:strings
  - absl/synchronization:synchronization
  - absl/time:time
  - absl/types:optional
  - upb
- name: grpc
  build: all
  language: c
  public_headers:
  - include/grpc/byte_buffer.h
  - include/grpc/byte_buffer_reader.h
  - include/grpc/census.h
  - include/grpc/compression.h
  - include/grpc/event_engine/endpoint_config.h
  - include/grpc/event_engine/event_engine.h
  - include/grpc/event_engine/port.h
  - include/grpc/event_engine/slice_allocator.h
  - include/grpc/fork.h
  - include/grpc/grpc.h
  - include/grpc/grpc_posix.h
  - include/grpc/grpc_security.h
  - include/grpc/grpc_security_constants.h
  - include/grpc/impl/codegen/port_platform.h
  - include/grpc/load_reporting.h
  - include/grpc/slice.h
  - include/grpc/slice_buffer.h
  - include/grpc/status.h
  - include/grpc/support/workaround_list.h
  headers:
  - src/core/ext/filters/client_channel/backend_metric.h
  - src/core/ext/filters/client_channel/backup_poller.h
  - src/core/ext/filters/client_channel/client_channel.h
  - src/core/ext/filters/client_channel/client_channel_channelz.h
  - src/core/ext/filters/client_channel/client_channel_factory.h
  - src/core/ext/filters/client_channel/config_selector.h
  - src/core/ext/filters/client_channel/connector.h
  - src/core/ext/filters/client_channel/dynamic_filters.h
  - src/core/ext/filters/client_channel/global_subchannel_pool.h
  - src/core/ext/filters/client_channel/health/health_check_client.h
  - src/core/ext/filters/client_channel/http_connect_handshaker.h
  - src/core/ext/filters/client_channel/http_proxy.h
  - src/core/ext/filters/client_channel/lb_policy.h
  - src/core/ext/filters/client_channel/lb_policy/address_filtering.h
  - src/core/ext/filters/client_channel/lb_policy/child_policy_handler.h
  - src/core/ext/filters/client_channel/lb_policy/grpclb/client_load_reporting_filter.h
  - src/core/ext/filters/client_channel/lb_policy/grpclb/grpclb.h
  - src/core/ext/filters/client_channel/lb_policy/grpclb/grpclb_balancer_addresses.h
  - src/core/ext/filters/client_channel/lb_policy/grpclb/grpclb_channel.h
  - src/core/ext/filters/client_channel/lb_policy/grpclb/grpclb_client_stats.h
  - src/core/ext/filters/client_channel/lb_policy/grpclb/load_balancer_api.h
  - src/core/ext/filters/client_channel/lb_policy/ring_hash/ring_hash.h
  - src/core/ext/filters/client_channel/lb_policy/subchannel_list.h
  - src/core/ext/filters/client_channel/lb_policy/xds/xds.h
  - src/core/ext/filters/client_channel/lb_policy/xds/xds_channel_args.h
  - src/core/ext/filters/client_channel/lb_policy_factory.h
  - src/core/ext/filters/client_channel/lb_policy_registry.h
  - src/core/ext/filters/client_channel/local_subchannel_pool.h
  - src/core/ext/filters/client_channel/proxy_mapper.h
  - src/core/ext/filters/client_channel/proxy_mapper_registry.h
  - src/core/ext/filters/client_channel/resolver.h
  - src/core/ext/filters/client_channel/resolver/dns/c_ares/grpc_ares_ev_driver.h
  - src/core/ext/filters/client_channel/resolver/dns/c_ares/grpc_ares_wrapper.h
  - src/core/ext/filters/client_channel/resolver/dns/dns_resolver_selection.h
  - src/core/ext/filters/client_channel/resolver/fake/fake_resolver.h
  - src/core/ext/filters/client_channel/resolver/xds/xds_resolver.h
  - src/core/ext/filters/client_channel/resolver_factory.h
  - src/core/ext/filters/client_channel/resolver_registry.h
  - src/core/ext/filters/client_channel/resolver_result_parsing.h
  - src/core/ext/filters/client_channel/retry_filter.h
  - src/core/ext/filters/client_channel/retry_service_config.h
  - src/core/ext/filters/client_channel/retry_throttle.h
  - src/core/ext/filters/client_channel/server_address.h
  - src/core/ext/filters/client_channel/service_config.h
  - src/core/ext/filters/client_channel/service_config_call_data.h
  - src/core/ext/filters/client_channel/service_config_parser.h
  - src/core/ext/filters/client_channel/subchannel.h
  - src/core/ext/filters/client_channel/subchannel_interface.h
  - src/core/ext/filters/client_channel/subchannel_pool_interface.h
  - src/core/ext/filters/deadline/deadline_filter.h
  - src/core/ext/filters/fault_injection/fault_injection_filter.h
  - src/core/ext/filters/fault_injection/service_config_parser.h
  - src/core/ext/filters/http/client/http_client_filter.h
  - src/core/ext/filters/http/client_authority_filter.h
  - src/core/ext/filters/http/message_compress/message_compress_filter.h
  - src/core/ext/filters/http/message_compress/message_decompress_filter.h
  - src/core/ext/filters/http/server/http_server_filter.h
  - src/core/ext/filters/max_age/max_age_filter.h
  - src/core/ext/filters/message_size/message_size_filter.h
  - src/core/ext/filters/workarounds/workaround_cronet_compression_filter.h
  - src/core/ext/filters/workarounds/workaround_utils.h
  - src/core/ext/transport/chttp2/alpn/alpn.h
  - src/core/ext/transport/chttp2/client/authority.h
  - src/core/ext/transport/chttp2/client/chttp2_connector.h
  - src/core/ext/transport/chttp2/server/chttp2_server.h
  - src/core/ext/transport/chttp2/transport/bin_decoder.h
  - src/core/ext/transport/chttp2/transport/bin_encoder.h
  - src/core/ext/transport/chttp2/transport/chttp2_slice_allocator.h
  - src/core/ext/transport/chttp2/transport/chttp2_transport.h
  - src/core/ext/transport/chttp2/transport/context_list.h
  - src/core/ext/transport/chttp2/transport/flow_control.h
  - src/core/ext/transport/chttp2/transport/frame.h
  - src/core/ext/transport/chttp2/transport/frame_data.h
  - src/core/ext/transport/chttp2/transport/frame_goaway.h
  - src/core/ext/transport/chttp2/transport/frame_ping.h
  - src/core/ext/transport/chttp2/transport/frame_rst_stream.h
  - src/core/ext/transport/chttp2/transport/frame_settings.h
  - src/core/ext/transport/chttp2/transport/frame_window_update.h
  - src/core/ext/transport/chttp2/transport/hpack_encoder.h
  - src/core/ext/transport/chttp2/transport/hpack_parser.h
  - src/core/ext/transport/chttp2/transport/hpack_table.h
  - src/core/ext/transport/chttp2/transport/http2_settings.h
  - src/core/ext/transport/chttp2/transport/huffsyms.h
  - src/core/ext/transport/chttp2/transport/incoming_metadata.h
  - src/core/ext/transport/chttp2/transport/internal.h
  - src/core/ext/transport/chttp2/transport/popularity_count.h
  - src/core/ext/transport/chttp2/transport/stream_map.h
  - src/core/ext/transport/chttp2/transport/varint.h
  - src/core/ext/transport/inproc/inproc_transport.h
  - src/core/ext/upb-generated/envoy/admin/v3/config_dump.upb.h
  - src/core/ext/upb-generated/envoy/annotations/deprecation.upb.h
  - src/core/ext/upb-generated/envoy/annotations/resource.upb.h
  - src/core/ext/upb-generated/envoy/config/accesslog/v3/accesslog.upb.h
  - src/core/ext/upb-generated/envoy/config/bootstrap/v3/bootstrap.upb.h
  - src/core/ext/upb-generated/envoy/config/cluster/v3/circuit_breaker.upb.h
  - src/core/ext/upb-generated/envoy/config/cluster/v3/cluster.upb.h
  - src/core/ext/upb-generated/envoy/config/cluster/v3/filter.upb.h
  - src/core/ext/upb-generated/envoy/config/cluster/v3/outlier_detection.upb.h
  - src/core/ext/upb-generated/envoy/config/core/v3/address.upb.h
  - src/core/ext/upb-generated/envoy/config/core/v3/backoff.upb.h
  - src/core/ext/upb-generated/envoy/config/core/v3/base.upb.h
  - src/core/ext/upb-generated/envoy/config/core/v3/config_source.upb.h
  - src/core/ext/upb-generated/envoy/config/core/v3/event_service_config.upb.h
  - src/core/ext/upb-generated/envoy/config/core/v3/extension.upb.h
  - src/core/ext/upb-generated/envoy/config/core/v3/grpc_service.upb.h
  - src/core/ext/upb-generated/envoy/config/core/v3/health_check.upb.h
  - src/core/ext/upb-generated/envoy/config/core/v3/http_uri.upb.h
  - src/core/ext/upb-generated/envoy/config/core/v3/protocol.upb.h
  - src/core/ext/upb-generated/envoy/config/core/v3/proxy_protocol.upb.h
  - src/core/ext/upb-generated/envoy/config/core/v3/resolver.upb.h
  - src/core/ext/upb-generated/envoy/config/core/v3/socket_option.upb.h
  - src/core/ext/upb-generated/envoy/config/core/v3/substitution_format_string.upb.h
  - src/core/ext/upb-generated/envoy/config/core/v3/udp_socket_config.upb.h
  - src/core/ext/upb-generated/envoy/config/endpoint/v3/endpoint.upb.h
  - src/core/ext/upb-generated/envoy/config/endpoint/v3/endpoint_components.upb.h
  - src/core/ext/upb-generated/envoy/config/endpoint/v3/load_report.upb.h
  - src/core/ext/upb-generated/envoy/config/listener/v3/api_listener.upb.h
  - src/core/ext/upb-generated/envoy/config/listener/v3/listener.upb.h
  - src/core/ext/upb-generated/envoy/config/listener/v3/listener_components.upb.h
  - src/core/ext/upb-generated/envoy/config/listener/v3/quic_config.upb.h
  - src/core/ext/upb-generated/envoy/config/listener/v3/udp_listener_config.upb.h
  - src/core/ext/upb-generated/envoy/config/metrics/v3/stats.upb.h
  - src/core/ext/upb-generated/envoy/config/overload/v3/overload.upb.h
  - src/core/ext/upb-generated/envoy/config/rbac/v3/rbac.upb.h
  - src/core/ext/upb-generated/envoy/config/route/v3/route.upb.h
  - src/core/ext/upb-generated/envoy/config/route/v3/route_components.upb.h
  - src/core/ext/upb-generated/envoy/config/route/v3/scoped_route.upb.h
  - src/core/ext/upb-generated/envoy/config/trace/v3/http_tracer.upb.h
  - src/core/ext/upb-generated/envoy/extensions/clusters/aggregate/v3/cluster.upb.h
  - src/core/ext/upb-generated/envoy/extensions/filters/common/fault/v3/fault.upb.h
  - src/core/ext/upb-generated/envoy/extensions/filters/http/fault/v3/fault.upb.h
  - src/core/ext/upb-generated/envoy/extensions/filters/http/router/v3/router.upb.h
  - src/core/ext/upb-generated/envoy/extensions/filters/network/http_connection_manager/v3/http_connection_manager.upb.h
  - src/core/ext/upb-generated/envoy/extensions/transport_sockets/tls/v3/cert.upb.h
  - src/core/ext/upb-generated/envoy/extensions/transport_sockets/tls/v3/common.upb.h
  - src/core/ext/upb-generated/envoy/extensions/transport_sockets/tls/v3/secret.upb.h
  - src/core/ext/upb-generated/envoy/extensions/transport_sockets/tls/v3/tls.upb.h
  - src/core/ext/upb-generated/envoy/service/cluster/v3/cds.upb.h
  - src/core/ext/upb-generated/envoy/service/discovery/v3/ads.upb.h
  - src/core/ext/upb-generated/envoy/service/discovery/v3/discovery.upb.h
  - src/core/ext/upb-generated/envoy/service/endpoint/v3/eds.upb.h
  - src/core/ext/upb-generated/envoy/service/listener/v3/lds.upb.h
  - src/core/ext/upb-generated/envoy/service/load_stats/v3/lrs.upb.h
  - src/core/ext/upb-generated/envoy/service/route/v3/rds.upb.h
  - src/core/ext/upb-generated/envoy/service/route/v3/srds.upb.h
  - src/core/ext/upb-generated/envoy/service/status/v3/csds.upb.h
  - src/core/ext/upb-generated/envoy/type/http/v3/path_transformation.upb.h
  - src/core/ext/upb-generated/envoy/type/matcher/v3/metadata.upb.h
  - src/core/ext/upb-generated/envoy/type/matcher/v3/node.upb.h
  - src/core/ext/upb-generated/envoy/type/matcher/v3/number.upb.h
  - src/core/ext/upb-generated/envoy/type/matcher/v3/path.upb.h
  - src/core/ext/upb-generated/envoy/type/matcher/v3/regex.upb.h
  - src/core/ext/upb-generated/envoy/type/matcher/v3/string.upb.h
  - src/core/ext/upb-generated/envoy/type/matcher/v3/struct.upb.h
  - src/core/ext/upb-generated/envoy/type/matcher/v3/value.upb.h
  - src/core/ext/upb-generated/envoy/type/metadata/v3/metadata.upb.h
  - src/core/ext/upb-generated/envoy/type/tracing/v3/custom_tag.upb.h
  - src/core/ext/upb-generated/envoy/type/v3/http.upb.h
  - src/core/ext/upb-generated/envoy/type/v3/percent.upb.h
  - src/core/ext/upb-generated/envoy/type/v3/range.upb.h
  - src/core/ext/upb-generated/envoy/type/v3/semantic_version.upb.h
  - src/core/ext/upb-generated/src/proto/grpc/gcp/altscontext.upb.h
  - src/core/ext/upb-generated/src/proto/grpc/gcp/handshaker.upb.h
  - src/core/ext/upb-generated/src/proto/grpc/gcp/transport_security_common.upb.h
  - src/core/ext/upb-generated/src/proto/grpc/health/v1/health.upb.h
  - src/core/ext/upb-generated/src/proto/grpc/lb/v1/load_balancer.upb.h
  - src/core/ext/upb-generated/udpa/annotations/migrate.upb.h
  - src/core/ext/upb-generated/udpa/annotations/security.upb.h
  - src/core/ext/upb-generated/udpa/annotations/sensitive.upb.h
  - src/core/ext/upb-generated/udpa/annotations/status.upb.h
  - src/core/ext/upb-generated/udpa/annotations/versioning.upb.h
  - src/core/ext/upb-generated/udpa/data/orca/v1/orca_load_report.upb.h
  - src/core/ext/upb-generated/udpa/type/v1/typed_struct.upb.h
  - src/core/ext/upb-generated/validate/validate.upb.h
  - src/core/ext/upb-generated/xds/core/v3/authority.upb.h
  - src/core/ext/upb-generated/xds/core/v3/collection_entry.upb.h
  - src/core/ext/upb-generated/xds/core/v3/context_params.upb.h
  - src/core/ext/upb-generated/xds/core/v3/resource.upb.h
  - src/core/ext/upb-generated/xds/core/v3/resource_locator.upb.h
  - src/core/ext/upb-generated/xds/core/v3/resource_name.upb.h
  - src/core/ext/upbdefs-generated/envoy/admin/v3/config_dump.upbdefs.h
  - src/core/ext/upbdefs-generated/envoy/annotations/deprecation.upbdefs.h
  - src/core/ext/upbdefs-generated/envoy/annotations/resource.upbdefs.h
  - src/core/ext/upbdefs-generated/envoy/config/accesslog/v3/accesslog.upbdefs.h
  - src/core/ext/upbdefs-generated/envoy/config/bootstrap/v3/bootstrap.upbdefs.h
  - src/core/ext/upbdefs-generated/envoy/config/cluster/v3/circuit_breaker.upbdefs.h
  - src/core/ext/upbdefs-generated/envoy/config/cluster/v3/cluster.upbdefs.h
  - src/core/ext/upbdefs-generated/envoy/config/cluster/v3/filter.upbdefs.h
  - src/core/ext/upbdefs-generated/envoy/config/cluster/v3/outlier_detection.upbdefs.h
  - src/core/ext/upbdefs-generated/envoy/config/core/v3/address.upbdefs.h
  - src/core/ext/upbdefs-generated/envoy/config/core/v3/backoff.upbdefs.h
  - src/core/ext/upbdefs-generated/envoy/config/core/v3/base.upbdefs.h
  - src/core/ext/upbdefs-generated/envoy/config/core/v3/config_source.upbdefs.h
  - src/core/ext/upbdefs-generated/envoy/config/core/v3/event_service_config.upbdefs.h
  - src/core/ext/upbdefs-generated/envoy/config/core/v3/extension.upbdefs.h
  - src/core/ext/upbdefs-generated/envoy/config/core/v3/grpc_service.upbdefs.h
  - src/core/ext/upbdefs-generated/envoy/config/core/v3/health_check.upbdefs.h
  - src/core/ext/upbdefs-generated/envoy/config/core/v3/http_uri.upbdefs.h
  - src/core/ext/upbdefs-generated/envoy/config/core/v3/protocol.upbdefs.h
  - src/core/ext/upbdefs-generated/envoy/config/core/v3/proxy_protocol.upbdefs.h
  - src/core/ext/upbdefs-generated/envoy/config/core/v3/resolver.upbdefs.h
  - src/core/ext/upbdefs-generated/envoy/config/core/v3/socket_option.upbdefs.h
  - src/core/ext/upbdefs-generated/envoy/config/core/v3/substitution_format_string.upbdefs.h
  - src/core/ext/upbdefs-generated/envoy/config/core/v3/udp_socket_config.upbdefs.h
  - src/core/ext/upbdefs-generated/envoy/config/endpoint/v3/endpoint.upbdefs.h
  - src/core/ext/upbdefs-generated/envoy/config/endpoint/v3/endpoint_components.upbdefs.h
  - src/core/ext/upbdefs-generated/envoy/config/endpoint/v3/load_report.upbdefs.h
  - src/core/ext/upbdefs-generated/envoy/config/listener/v3/api_listener.upbdefs.h
  - src/core/ext/upbdefs-generated/envoy/config/listener/v3/listener.upbdefs.h
  - src/core/ext/upbdefs-generated/envoy/config/listener/v3/listener_components.upbdefs.h
  - src/core/ext/upbdefs-generated/envoy/config/listener/v3/quic_config.upbdefs.h
  - src/core/ext/upbdefs-generated/envoy/config/listener/v3/udp_listener_config.upbdefs.h
  - src/core/ext/upbdefs-generated/envoy/config/metrics/v3/stats.upbdefs.h
  - src/core/ext/upbdefs-generated/envoy/config/overload/v3/overload.upbdefs.h
  - src/core/ext/upbdefs-generated/envoy/config/route/v3/route.upbdefs.h
  - src/core/ext/upbdefs-generated/envoy/config/route/v3/route_components.upbdefs.h
  - src/core/ext/upbdefs-generated/envoy/config/route/v3/scoped_route.upbdefs.h
  - src/core/ext/upbdefs-generated/envoy/config/trace/v3/http_tracer.upbdefs.h
  - src/core/ext/upbdefs-generated/envoy/extensions/clusters/aggregate/v3/cluster.upbdefs.h
  - src/core/ext/upbdefs-generated/envoy/extensions/filters/common/fault/v3/fault.upbdefs.h
  - src/core/ext/upbdefs-generated/envoy/extensions/filters/http/fault/v3/fault.upbdefs.h
  - src/core/ext/upbdefs-generated/envoy/extensions/filters/http/router/v3/router.upbdefs.h
  - src/core/ext/upbdefs-generated/envoy/extensions/filters/network/http_connection_manager/v3/http_connection_manager.upbdefs.h
  - src/core/ext/upbdefs-generated/envoy/extensions/transport_sockets/tls/v3/cert.upbdefs.h
  - src/core/ext/upbdefs-generated/envoy/extensions/transport_sockets/tls/v3/common.upbdefs.h
  - src/core/ext/upbdefs-generated/envoy/extensions/transport_sockets/tls/v3/secret.upbdefs.h
  - src/core/ext/upbdefs-generated/envoy/extensions/transport_sockets/tls/v3/tls.upbdefs.h
  - src/core/ext/upbdefs-generated/envoy/service/cluster/v3/cds.upbdefs.h
  - src/core/ext/upbdefs-generated/envoy/service/discovery/v3/ads.upbdefs.h
  - src/core/ext/upbdefs-generated/envoy/service/discovery/v3/discovery.upbdefs.h
  - src/core/ext/upbdefs-generated/envoy/service/endpoint/v3/eds.upbdefs.h
  - src/core/ext/upbdefs-generated/envoy/service/listener/v3/lds.upbdefs.h
  - src/core/ext/upbdefs-generated/envoy/service/load_stats/v3/lrs.upbdefs.h
  - src/core/ext/upbdefs-generated/envoy/service/route/v3/rds.upbdefs.h
  - src/core/ext/upbdefs-generated/envoy/service/route/v3/srds.upbdefs.h
  - src/core/ext/upbdefs-generated/envoy/service/status/v3/csds.upbdefs.h
  - src/core/ext/upbdefs-generated/envoy/type/http/v3/path_transformation.upbdefs.h
  - src/core/ext/upbdefs-generated/envoy/type/matcher/v3/metadata.upbdefs.h
  - src/core/ext/upbdefs-generated/envoy/type/matcher/v3/node.upbdefs.h
  - src/core/ext/upbdefs-generated/envoy/type/matcher/v3/number.upbdefs.h
  - src/core/ext/upbdefs-generated/envoy/type/matcher/v3/path.upbdefs.h
  - src/core/ext/upbdefs-generated/envoy/type/matcher/v3/regex.upbdefs.h
  - src/core/ext/upbdefs-generated/envoy/type/matcher/v3/string.upbdefs.h
  - src/core/ext/upbdefs-generated/envoy/type/matcher/v3/struct.upbdefs.h
  - src/core/ext/upbdefs-generated/envoy/type/matcher/v3/value.upbdefs.h
  - src/core/ext/upbdefs-generated/envoy/type/metadata/v3/metadata.upbdefs.h
  - src/core/ext/upbdefs-generated/envoy/type/tracing/v3/custom_tag.upbdefs.h
  - src/core/ext/upbdefs-generated/envoy/type/v3/http.upbdefs.h
  - src/core/ext/upbdefs-generated/envoy/type/v3/percent.upbdefs.h
  - src/core/ext/upbdefs-generated/envoy/type/v3/range.upbdefs.h
  - src/core/ext/upbdefs-generated/envoy/type/v3/semantic_version.upbdefs.h
  - src/core/ext/upbdefs-generated/google/api/annotations.upbdefs.h
  - src/core/ext/upbdefs-generated/google/api/http.upbdefs.h
  - src/core/ext/upbdefs-generated/google/protobuf/any.upbdefs.h
  - src/core/ext/upbdefs-generated/google/protobuf/duration.upbdefs.h
  - src/core/ext/upbdefs-generated/google/protobuf/empty.upbdefs.h
  - src/core/ext/upbdefs-generated/google/protobuf/struct.upbdefs.h
  - src/core/ext/upbdefs-generated/google/protobuf/timestamp.upbdefs.h
  - src/core/ext/upbdefs-generated/google/protobuf/wrappers.upbdefs.h
  - src/core/ext/upbdefs-generated/google/rpc/status.upbdefs.h
  - src/core/ext/upbdefs-generated/udpa/annotations/migrate.upbdefs.h
  - src/core/ext/upbdefs-generated/udpa/annotations/security.upbdefs.h
  - src/core/ext/upbdefs-generated/udpa/annotations/sensitive.upbdefs.h
  - src/core/ext/upbdefs-generated/udpa/annotations/status.upbdefs.h
  - src/core/ext/upbdefs-generated/udpa/annotations/versioning.upbdefs.h
  - src/core/ext/upbdefs-generated/udpa/type/v1/typed_struct.upbdefs.h
  - src/core/ext/upbdefs-generated/validate/validate.upbdefs.h
  - src/core/ext/upbdefs-generated/xds/core/v3/authority.upbdefs.h
  - src/core/ext/upbdefs-generated/xds/core/v3/collection_entry.upbdefs.h
  - src/core/ext/upbdefs-generated/xds/core/v3/context_params.upbdefs.h
  - src/core/ext/upbdefs-generated/xds/core/v3/resource.upbdefs.h
  - src/core/ext/upbdefs-generated/xds/core/v3/resource_locator.upbdefs.h
  - src/core/ext/upbdefs-generated/xds/core/v3/resource_name.upbdefs.h
  - src/core/ext/xds/certificate_provider_factory.h
  - src/core/ext/xds/certificate_provider_registry.h
  - src/core/ext/xds/certificate_provider_store.h
  - src/core/ext/xds/file_watcher_certificate_provider_factory.h
  - src/core/ext/xds/xds_api.h
  - src/core/ext/xds/xds_bootstrap.h
  - src/core/ext/xds/xds_certificate_provider.h
  - src/core/ext/xds/xds_channel_args.h
  - src/core/ext/xds/xds_client.h
  - src/core/ext/xds/xds_client_stats.h
  - src/core/ext/xds/xds_http_fault_filter.h
  - src/core/ext/xds/xds_http_filters.h
  - src/core/lib/address_utils/parse_address.h
  - src/core/lib/address_utils/sockaddr_utils.h
  - src/core/lib/avl/avl.h
  - src/core/lib/backoff/backoff.h
  - src/core/lib/channel/call_tracer.h
  - src/core/lib/channel/channel_args.h
  - src/core/lib/channel/channel_stack.h
  - src/core/lib/channel/channel_stack_builder.h
  - src/core/lib/channel/channel_trace.h
  - src/core/lib/channel/channelz.h
  - src/core/lib/channel/channelz_registry.h
  - src/core/lib/channel/connected_channel.h
  - src/core/lib/channel/context.h
  - src/core/lib/channel/handshaker.h
  - src/core/lib/channel/handshaker_factory.h
  - src/core/lib/channel/handshaker_registry.h
  - src/core/lib/channel/status_util.h
  - src/core/lib/compression/algorithm_metadata.h
  - src/core/lib/compression/compression_args.h
  - src/core/lib/compression/compression_internal.h
  - src/core/lib/compression/message_compress.h
  - src/core/lib/compression/stream_compression.h
  - src/core/lib/compression/stream_compression_gzip.h
  - src/core/lib/compression/stream_compression_identity.h
  - src/core/lib/debug/stats.h
  - src/core/lib/debug/stats_data.h
  - src/core/lib/debug/trace.h
  - src/core/lib/event_engine/endpoint_config_internal.h
  - src/core/lib/event_engine/sockaddr.h
  - src/core/lib/gprpp/atomic.h
  - src/core/lib/gprpp/dual_ref_counted.h
  - src/core/lib/gprpp/orphanable.h
  - src/core/lib/gprpp/ref_counted.h
  - src/core/lib/gprpp/ref_counted_ptr.h
  - src/core/lib/http/format_request.h
  - src/core/lib/http/httpcli.h
  - src/core/lib/http/parser.h
  - src/core/lib/iomgr/block_annotate.h
  - src/core/lib/iomgr/buffer_list.h
  - src/core/lib/iomgr/call_combiner.h
  - src/core/lib/iomgr/cfstream_handle.h
  - src/core/lib/iomgr/closure.h
  - src/core/lib/iomgr/combiner.h
  - src/core/lib/iomgr/dynamic_annotations.h
  - src/core/lib/iomgr/endpoint.h
  - src/core/lib/iomgr/endpoint_cfstream.h
  - src/core/lib/iomgr/endpoint_pair.h
  - src/core/lib/iomgr/error.h
  - src/core/lib/iomgr/error_cfstream.h
  - src/core/lib/iomgr/error_internal.h
  - src/core/lib/iomgr/ev_apple.h
  - src/core/lib/iomgr/ev_epoll1_linux.h
  - src/core/lib/iomgr/ev_epollex_linux.h
  - src/core/lib/iomgr/ev_poll_posix.h
  - src/core/lib/iomgr/ev_posix.h
  - src/core/lib/iomgr/event_engine/closure.h
  - src/core/lib/iomgr/event_engine/endpoint.h
  - src/core/lib/iomgr/event_engine/iomgr.h
  - src/core/lib/iomgr/event_engine/pollset.h
  - src/core/lib/iomgr/event_engine/promise.h
  - src/core/lib/iomgr/event_engine/resolved_address_internal.h
  - src/core/lib/iomgr/exec_ctx.h
  - src/core/lib/iomgr/executor.h
  - src/core/lib/iomgr/executor/mpmcqueue.h
  - src/core/lib/iomgr/executor/threadpool.h
  - src/core/lib/iomgr/gethostname.h
  - src/core/lib/iomgr/grpc_if_nametoindex.h
  - src/core/lib/iomgr/internal_errqueue.h
  - src/core/lib/iomgr/iocp_windows.h
  - src/core/lib/iomgr/iomgr.h
  - src/core/lib/iomgr/iomgr_custom.h
  - src/core/lib/iomgr/iomgr_internal.h
  - src/core/lib/iomgr/is_epollexclusive_available.h
  - src/core/lib/iomgr/load_file.h
  - src/core/lib/iomgr/lockfree_event.h
  - src/core/lib/iomgr/nameser.h
  - src/core/lib/iomgr/polling_entity.h
  - src/core/lib/iomgr/pollset.h
  - src/core/lib/iomgr/pollset_custom.h
  - src/core/lib/iomgr/pollset_set.h
  - src/core/lib/iomgr/pollset_set_custom.h
  - src/core/lib/iomgr/pollset_set_windows.h
  - src/core/lib/iomgr/pollset_uv.h
  - src/core/lib/iomgr/pollset_windows.h
  - src/core/lib/iomgr/port.h
  - src/core/lib/iomgr/python_util.h
  - src/core/lib/iomgr/resolve_address.h
  - src/core/lib/iomgr/resolve_address_custom.h
  - src/core/lib/iomgr/resource_quota.h
  - src/core/lib/iomgr/sockaddr.h
  - src/core/lib/iomgr/sockaddr_custom.h
  - src/core/lib/iomgr/sockaddr_posix.h
  - src/core/lib/iomgr/sockaddr_windows.h
  - src/core/lib/iomgr/socket_factory_posix.h
  - src/core/lib/iomgr/socket_mutator.h
  - src/core/lib/iomgr/socket_utils.h
  - src/core/lib/iomgr/socket_utils_posix.h
  - src/core/lib/iomgr/socket_windows.h
  - src/core/lib/iomgr/sys_epoll_wrapper.h
  - src/core/lib/iomgr/tcp_client.h
  - src/core/lib/iomgr/tcp_client_posix.h
  - src/core/lib/iomgr/tcp_custom.h
  - src/core/lib/iomgr/tcp_posix.h
  - src/core/lib/iomgr/tcp_server.h
  - src/core/lib/iomgr/tcp_server_utils_posix.h
  - src/core/lib/iomgr/tcp_windows.h
  - src/core/lib/iomgr/time_averaged_stats.h
  - src/core/lib/iomgr/timer.h
  - src/core/lib/iomgr/timer_custom.h
  - src/core/lib/iomgr/timer_generic.h
  - src/core/lib/iomgr/timer_heap.h
  - src/core/lib/iomgr/timer_manager.h
  - src/core/lib/iomgr/udp_server.h
  - src/core/lib/iomgr/unix_sockets_posix.h
  - src/core/lib/iomgr/wakeup_fd_pipe.h
  - src/core/lib/iomgr/wakeup_fd_posix.h
  - src/core/lib/iomgr/work_serializer.h
  - src/core/lib/json/json.h
  - src/core/lib/json/json_util.h
  - src/core/lib/matchers/matchers.h
  - src/core/lib/security/authorization/authorization_engine.h
  - src/core/lib/security/authorization/authorization_policy_provider.h
  - src/core/lib/security/authorization/evaluate_args.h
  - src/core/lib/security/context/security_context.h
  - src/core/lib/security/credentials/alts/alts_credentials.h
  - src/core/lib/security/credentials/alts/check_gcp_environment.h
  - src/core/lib/security/credentials/alts/grpc_alts_credentials_options.h
  - src/core/lib/security/credentials/composite/composite_credentials.h
  - src/core/lib/security/credentials/credentials.h
  - src/core/lib/security/credentials/external/aws_external_account_credentials.h
  - src/core/lib/security/credentials/external/aws_request_signer.h
  - src/core/lib/security/credentials/external/external_account_credentials.h
  - src/core/lib/security/credentials/external/file_external_account_credentials.h
  - src/core/lib/security/credentials/external/url_external_account_credentials.h
  - src/core/lib/security/credentials/fake/fake_credentials.h
  - src/core/lib/security/credentials/google_default/google_default_credentials.h
  - src/core/lib/security/credentials/iam/iam_credentials.h
  - src/core/lib/security/credentials/jwt/json_token.h
  - src/core/lib/security/credentials/jwt/jwt_credentials.h
  - src/core/lib/security/credentials/jwt/jwt_verifier.h
  - src/core/lib/security/credentials/local/local_credentials.h
  - src/core/lib/security/credentials/oauth2/oauth2_credentials.h
  - src/core/lib/security/credentials/plugin/plugin_credentials.h
  - src/core/lib/security/credentials/ssl/ssl_credentials.h
  - src/core/lib/security/credentials/tls/grpc_tls_certificate_distributor.h
  - src/core/lib/security/credentials/tls/grpc_tls_certificate_provider.h
  - src/core/lib/security/credentials/tls/grpc_tls_credentials_options.h
  - src/core/lib/security/credentials/tls/tls_credentials.h
  - src/core/lib/security/credentials/tls/tls_utils.h
  - src/core/lib/security/credentials/xds/xds_credentials.h
  - src/core/lib/security/security_connector/alts/alts_security_connector.h
  - src/core/lib/security/security_connector/fake/fake_security_connector.h
  - src/core/lib/security/security_connector/insecure/insecure_security_connector.h
  - src/core/lib/security/security_connector/load_system_roots.h
  - src/core/lib/security/security_connector/load_system_roots_linux.h
  - src/core/lib/security/security_connector/local/local_security_connector.h
  - src/core/lib/security/security_connector/security_connector.h
  - src/core/lib/security/security_connector/ssl/ssl_security_connector.h
  - src/core/lib/security/security_connector/ssl_utils.h
  - src/core/lib/security/security_connector/ssl_utils_config.h
  - src/core/lib/security/security_connector/tls/tls_security_connector.h
  - src/core/lib/security/transport/auth_filters.h
  - src/core/lib/security/transport/secure_endpoint.h
  - src/core/lib/security/transport/security_handshaker.h
  - src/core/lib/security/transport/tsi_error.h
  - src/core/lib/security/util/json_util.h
  - src/core/lib/slice/b64.h
  - src/core/lib/slice/percent_encoding.h
  - src/core/lib/slice/slice_internal.h
  - src/core/lib/slice/slice_string_helpers.h
  - src/core/lib/slice/slice_utils.h
  - src/core/lib/surface/api_trace.h
  - src/core/lib/surface/call.h
  - src/core/lib/surface/call_test_only.h
  - src/core/lib/surface/channel.h
  - src/core/lib/surface/channel_init.h
  - src/core/lib/surface/channel_stack_type.h
  - src/core/lib/surface/completion_queue.h
  - src/core/lib/surface/completion_queue_factory.h
  - src/core/lib/surface/event_string.h
  - src/core/lib/surface/init.h
  - src/core/lib/surface/lame_client.h
  - src/core/lib/surface/server.h
  - src/core/lib/surface/validate_metadata.h
  - src/core/lib/transport/authority_override.h
  - src/core/lib/transport/bdp_estimator.h
  - src/core/lib/transport/byte_stream.h
  - src/core/lib/transport/connectivity_state.h
  - src/core/lib/transport/error_utils.h
  - src/core/lib/transport/http2_errors.h
  - src/core/lib/transport/metadata.h
  - src/core/lib/transport/metadata_batch.h
  - src/core/lib/transport/pid_controller.h
  - src/core/lib/transport/static_metadata.h
  - src/core/lib/transport/status_conversion.h
  - src/core/lib/transport/status_metadata.h
  - src/core/lib/transport/timeout_encoding.h
  - src/core/lib/transport/transport.h
  - src/core/lib/transport/transport_impl.h
  - src/core/lib/uri/uri_parser.h
  - src/core/tsi/alts/crypt/gsec.h
  - src/core/tsi/alts/frame_protector/alts_counter.h
  - src/core/tsi/alts/frame_protector/alts_crypter.h
  - src/core/tsi/alts/frame_protector/alts_frame_protector.h
  - src/core/tsi/alts/frame_protector/alts_record_protocol_crypter_common.h
  - src/core/tsi/alts/frame_protector/frame_handler.h
  - src/core/tsi/alts/handshaker/alts_handshaker_client.h
  - src/core/tsi/alts/handshaker/alts_shared_resource.h
  - src/core/tsi/alts/handshaker/alts_tsi_handshaker.h
  - src/core/tsi/alts/handshaker/alts_tsi_handshaker_private.h
  - src/core/tsi/alts/handshaker/alts_tsi_utils.h
  - src/core/tsi/alts/handshaker/transport_security_common_api.h
  - src/core/tsi/alts/zero_copy_frame_protector/alts_grpc_integrity_only_record_protocol.h
  - src/core/tsi/alts/zero_copy_frame_protector/alts_grpc_privacy_integrity_record_protocol.h
  - src/core/tsi/alts/zero_copy_frame_protector/alts_grpc_record_protocol.h
  - src/core/tsi/alts/zero_copy_frame_protector/alts_grpc_record_protocol_common.h
  - src/core/tsi/alts/zero_copy_frame_protector/alts_iovec_record_protocol.h
  - src/core/tsi/alts/zero_copy_frame_protector/alts_zero_copy_grpc_protector.h
  - src/core/tsi/fake_transport_security.h
  - src/core/tsi/local_transport_security.h
  - src/core/tsi/ssl/session_cache/ssl_session.h
  - src/core/tsi/ssl/session_cache/ssl_session_cache.h
  - src/core/tsi/ssl_transport_security.h
  - src/core/tsi/ssl_types.h
  - src/core/tsi/transport_security.h
  - src/core/tsi/transport_security_grpc.h
  - src/core/tsi/transport_security_interface.h
  - third_party/xxhash/xxhash.h
  src:
  - src/core/ext/filters/census/grpc_context.cc
  - src/core/ext/filters/client_channel/backend_metric.cc
  - src/core/ext/filters/client_channel/backup_poller.cc
  - src/core/ext/filters/client_channel/channel_connectivity.cc
  - src/core/ext/filters/client_channel/client_channel.cc
  - src/core/ext/filters/client_channel/client_channel_channelz.cc
  - src/core/ext/filters/client_channel/client_channel_factory.cc
  - src/core/ext/filters/client_channel/client_channel_plugin.cc
  - src/core/ext/filters/client_channel/config_selector.cc
  - src/core/ext/filters/client_channel/dynamic_filters.cc
  - src/core/ext/filters/client_channel/global_subchannel_pool.cc
  - src/core/ext/filters/client_channel/health/health_check_client.cc
  - src/core/ext/filters/client_channel/http_connect_handshaker.cc
  - src/core/ext/filters/client_channel/http_proxy.cc
  - src/core/ext/filters/client_channel/lb_policy.cc
  - src/core/ext/filters/client_channel/lb_policy/address_filtering.cc
  - src/core/ext/filters/client_channel/lb_policy/child_policy_handler.cc
  - src/core/ext/filters/client_channel/lb_policy/grpclb/client_load_reporting_filter.cc
  - src/core/ext/filters/client_channel/lb_policy/grpclb/grpclb.cc
  - src/core/ext/filters/client_channel/lb_policy/grpclb/grpclb_balancer_addresses.cc
  - src/core/ext/filters/client_channel/lb_policy/grpclb/grpclb_channel_secure.cc
  - src/core/ext/filters/client_channel/lb_policy/grpclb/grpclb_client_stats.cc
  - src/core/ext/filters/client_channel/lb_policy/grpclb/load_balancer_api.cc
  - src/core/ext/filters/client_channel/lb_policy/pick_first/pick_first.cc
  - src/core/ext/filters/client_channel/lb_policy/priority/priority.cc
  - src/core/ext/filters/client_channel/lb_policy/ring_hash/ring_hash.cc
  - src/core/ext/filters/client_channel/lb_policy/round_robin/round_robin.cc
  - src/core/ext/filters/client_channel/lb_policy/weighted_target/weighted_target.cc
  - src/core/ext/filters/client_channel/lb_policy/xds/cds.cc
  - src/core/ext/filters/client_channel/lb_policy/xds/xds_cluster_impl.cc
  - src/core/ext/filters/client_channel/lb_policy/xds/xds_cluster_manager.cc
  - src/core/ext/filters/client_channel/lb_policy/xds/xds_cluster_resolver.cc
  - src/core/ext/filters/client_channel/lb_policy_registry.cc
  - src/core/ext/filters/client_channel/local_subchannel_pool.cc
  - src/core/ext/filters/client_channel/proxy_mapper_registry.cc
  - src/core/ext/filters/client_channel/resolver.cc
  - src/core/ext/filters/client_channel/resolver/dns/c_ares/dns_resolver_ares.cc
  - src/core/ext/filters/client_channel/resolver/dns/c_ares/grpc_ares_ev_driver_event_engine.cc
  - src/core/ext/filters/client_channel/resolver/dns/c_ares/grpc_ares_ev_driver_libuv.cc
  - src/core/ext/filters/client_channel/resolver/dns/c_ares/grpc_ares_ev_driver_posix.cc
  - src/core/ext/filters/client_channel/resolver/dns/c_ares/grpc_ares_ev_driver_windows.cc
  - src/core/ext/filters/client_channel/resolver/dns/c_ares/grpc_ares_wrapper.cc
  - src/core/ext/filters/client_channel/resolver/dns/c_ares/grpc_ares_wrapper_event_engine.cc
  - src/core/ext/filters/client_channel/resolver/dns/c_ares/grpc_ares_wrapper_libuv.cc
  - src/core/ext/filters/client_channel/resolver/dns/c_ares/grpc_ares_wrapper_posix.cc
  - src/core/ext/filters/client_channel/resolver/dns/c_ares/grpc_ares_wrapper_windows.cc
  - src/core/ext/filters/client_channel/resolver/dns/dns_resolver_selection.cc
  - src/core/ext/filters/client_channel/resolver/dns/native/dns_resolver.cc
  - src/core/ext/filters/client_channel/resolver/fake/fake_resolver.cc
  - src/core/ext/filters/client_channel/resolver/google_c2p/google_c2p_resolver.cc
  - src/core/ext/filters/client_channel/resolver/sockaddr/sockaddr_resolver.cc
  - src/core/ext/filters/client_channel/resolver/xds/xds_resolver.cc
  - src/core/ext/filters/client_channel/resolver_registry.cc
  - src/core/ext/filters/client_channel/resolver_result_parsing.cc
  - src/core/ext/filters/client_channel/retry_filter.cc
  - src/core/ext/filters/client_channel/retry_service_config.cc
  - src/core/ext/filters/client_channel/retry_throttle.cc
  - src/core/ext/filters/client_channel/server_address.cc
  - src/core/ext/filters/client_channel/service_config.cc
  - src/core/ext/filters/client_channel/service_config_channel_arg_filter.cc
  - src/core/ext/filters/client_channel/service_config_parser.cc
  - src/core/ext/filters/client_channel/subchannel.cc
  - src/core/ext/filters/client_channel/subchannel_pool_interface.cc
  - src/core/ext/filters/client_idle/client_idle_filter.cc
  - src/core/ext/filters/deadline/deadline_filter.cc
  - src/core/ext/filters/fault_injection/fault_injection_filter.cc
  - src/core/ext/filters/fault_injection/service_config_parser.cc
  - src/core/ext/filters/http/client/http_client_filter.cc
  - src/core/ext/filters/http/client_authority_filter.cc
  - src/core/ext/filters/http/http_filters_plugin.cc
  - src/core/ext/filters/http/message_compress/message_compress_filter.cc
  - src/core/ext/filters/http/message_compress/message_decompress_filter.cc
  - src/core/ext/filters/http/server/http_server_filter.cc
  - src/core/ext/filters/max_age/max_age_filter.cc
  - src/core/ext/filters/message_size/message_size_filter.cc
  - src/core/ext/filters/workarounds/workaround_cronet_compression_filter.cc
  - src/core/ext/filters/workarounds/workaround_utils.cc
  - src/core/ext/transport/chttp2/alpn/alpn.cc
  - src/core/ext/transport/chttp2/client/authority.cc
  - src/core/ext/transport/chttp2/client/chttp2_connector.cc
  - src/core/ext/transport/chttp2/client/insecure/channel_create.cc
  - src/core/ext/transport/chttp2/client/insecure/channel_create_posix.cc
  - src/core/ext/transport/chttp2/client/secure/secure_channel_create.cc
  - src/core/ext/transport/chttp2/server/chttp2_server.cc
  - src/core/ext/transport/chttp2/server/insecure/server_chttp2.cc
  - src/core/ext/transport/chttp2/server/insecure/server_chttp2_posix.cc
  - src/core/ext/transport/chttp2/server/secure/server_secure_chttp2.cc
  - src/core/ext/transport/chttp2/transport/bin_decoder.cc
  - src/core/ext/transport/chttp2/transport/bin_encoder.cc
  - src/core/ext/transport/chttp2/transport/chttp2_plugin.cc
  - src/core/ext/transport/chttp2/transport/chttp2_slice_allocator.cc
  - src/core/ext/transport/chttp2/transport/chttp2_transport.cc
  - src/core/ext/transport/chttp2/transport/context_list.cc
  - src/core/ext/transport/chttp2/transport/flow_control.cc
  - src/core/ext/transport/chttp2/transport/frame_data.cc
  - src/core/ext/transport/chttp2/transport/frame_goaway.cc
  - src/core/ext/transport/chttp2/transport/frame_ping.cc
  - src/core/ext/transport/chttp2/transport/frame_rst_stream.cc
  - src/core/ext/transport/chttp2/transport/frame_settings.cc
  - src/core/ext/transport/chttp2/transport/frame_window_update.cc
  - src/core/ext/transport/chttp2/transport/hpack_encoder.cc
  - src/core/ext/transport/chttp2/transport/hpack_parser.cc
  - src/core/ext/transport/chttp2/transport/hpack_table.cc
  - src/core/ext/transport/chttp2/transport/http2_settings.cc
  - src/core/ext/transport/chttp2/transport/huffsyms.cc
  - src/core/ext/transport/chttp2/transport/incoming_metadata.cc
  - src/core/ext/transport/chttp2/transport/parsing.cc
  - src/core/ext/transport/chttp2/transport/stream_lists.cc
  - src/core/ext/transport/chttp2/transport/stream_map.cc
  - src/core/ext/transport/chttp2/transport/varint.cc
  - src/core/ext/transport/chttp2/transport/writing.cc
  - src/core/ext/transport/inproc/inproc_plugin.cc
  - src/core/ext/transport/inproc/inproc_transport.cc
  - src/core/ext/upb-generated/envoy/admin/v3/config_dump.upb.c
  - src/core/ext/upb-generated/envoy/annotations/deprecation.upb.c
  - src/core/ext/upb-generated/envoy/annotations/resource.upb.c
  - src/core/ext/upb-generated/envoy/config/accesslog/v3/accesslog.upb.c
  - src/core/ext/upb-generated/envoy/config/bootstrap/v3/bootstrap.upb.c
  - src/core/ext/upb-generated/envoy/config/cluster/v3/circuit_breaker.upb.c
  - src/core/ext/upb-generated/envoy/config/cluster/v3/cluster.upb.c
  - src/core/ext/upb-generated/envoy/config/cluster/v3/filter.upb.c
  - src/core/ext/upb-generated/envoy/config/cluster/v3/outlier_detection.upb.c
  - src/core/ext/upb-generated/envoy/config/core/v3/address.upb.c
  - src/core/ext/upb-generated/envoy/config/core/v3/backoff.upb.c
  - src/core/ext/upb-generated/envoy/config/core/v3/base.upb.c
  - src/core/ext/upb-generated/envoy/config/core/v3/config_source.upb.c
  - src/core/ext/upb-generated/envoy/config/core/v3/event_service_config.upb.c
  - src/core/ext/upb-generated/envoy/config/core/v3/extension.upb.c
  - src/core/ext/upb-generated/envoy/config/core/v3/grpc_service.upb.c
  - src/core/ext/upb-generated/envoy/config/core/v3/health_check.upb.c
  - src/core/ext/upb-generated/envoy/config/core/v3/http_uri.upb.c
  - src/core/ext/upb-generated/envoy/config/core/v3/protocol.upb.c
  - src/core/ext/upb-generated/envoy/config/core/v3/proxy_protocol.upb.c
  - src/core/ext/upb-generated/envoy/config/core/v3/resolver.upb.c
  - src/core/ext/upb-generated/envoy/config/core/v3/socket_option.upb.c
  - src/core/ext/upb-generated/envoy/config/core/v3/substitution_format_string.upb.c
  - src/core/ext/upb-generated/envoy/config/core/v3/udp_socket_config.upb.c
  - src/core/ext/upb-generated/envoy/config/endpoint/v3/endpoint.upb.c
  - src/core/ext/upb-generated/envoy/config/endpoint/v3/endpoint_components.upb.c
  - src/core/ext/upb-generated/envoy/config/endpoint/v3/load_report.upb.c
  - src/core/ext/upb-generated/envoy/config/listener/v3/api_listener.upb.c
  - src/core/ext/upb-generated/envoy/config/listener/v3/listener.upb.c
  - src/core/ext/upb-generated/envoy/config/listener/v3/listener_components.upb.c
  - src/core/ext/upb-generated/envoy/config/listener/v3/quic_config.upb.c
  - src/core/ext/upb-generated/envoy/config/listener/v3/udp_listener_config.upb.c
  - src/core/ext/upb-generated/envoy/config/metrics/v3/stats.upb.c
  - src/core/ext/upb-generated/envoy/config/overload/v3/overload.upb.c
  - src/core/ext/upb-generated/envoy/config/rbac/v3/rbac.upb.c
  - src/core/ext/upb-generated/envoy/config/route/v3/route.upb.c
  - src/core/ext/upb-generated/envoy/config/route/v3/route_components.upb.c
  - src/core/ext/upb-generated/envoy/config/route/v3/scoped_route.upb.c
  - src/core/ext/upb-generated/envoy/config/trace/v3/http_tracer.upb.c
  - src/core/ext/upb-generated/envoy/extensions/clusters/aggregate/v3/cluster.upb.c
  - src/core/ext/upb-generated/envoy/extensions/filters/common/fault/v3/fault.upb.c
  - src/core/ext/upb-generated/envoy/extensions/filters/http/fault/v3/fault.upb.c
  - src/core/ext/upb-generated/envoy/extensions/filters/http/router/v3/router.upb.c
  - src/core/ext/upb-generated/envoy/extensions/filters/network/http_connection_manager/v3/http_connection_manager.upb.c
  - src/core/ext/upb-generated/envoy/extensions/transport_sockets/tls/v3/cert.upb.c
  - src/core/ext/upb-generated/envoy/extensions/transport_sockets/tls/v3/common.upb.c
  - src/core/ext/upb-generated/envoy/extensions/transport_sockets/tls/v3/secret.upb.c
  - src/core/ext/upb-generated/envoy/extensions/transport_sockets/tls/v3/tls.upb.c
  - src/core/ext/upb-generated/envoy/service/cluster/v3/cds.upb.c
  - src/core/ext/upb-generated/envoy/service/discovery/v3/ads.upb.c
  - src/core/ext/upb-generated/envoy/service/discovery/v3/discovery.upb.c
  - src/core/ext/upb-generated/envoy/service/endpoint/v3/eds.upb.c
  - src/core/ext/upb-generated/envoy/service/listener/v3/lds.upb.c
  - src/core/ext/upb-generated/envoy/service/load_stats/v3/lrs.upb.c
  - src/core/ext/upb-generated/envoy/service/route/v3/rds.upb.c
  - src/core/ext/upb-generated/envoy/service/route/v3/srds.upb.c
  - src/core/ext/upb-generated/envoy/service/status/v3/csds.upb.c
  - src/core/ext/upb-generated/envoy/type/http/v3/path_transformation.upb.c
  - src/core/ext/upb-generated/envoy/type/matcher/v3/metadata.upb.c
  - src/core/ext/upb-generated/envoy/type/matcher/v3/node.upb.c
  - src/core/ext/upb-generated/envoy/type/matcher/v3/number.upb.c
  - src/core/ext/upb-generated/envoy/type/matcher/v3/path.upb.c
  - src/core/ext/upb-generated/envoy/type/matcher/v3/regex.upb.c
  - src/core/ext/upb-generated/envoy/type/matcher/v3/string.upb.c
  - src/core/ext/upb-generated/envoy/type/matcher/v3/struct.upb.c
  - src/core/ext/upb-generated/envoy/type/matcher/v3/value.upb.c
  - src/core/ext/upb-generated/envoy/type/metadata/v3/metadata.upb.c
  - src/core/ext/upb-generated/envoy/type/tracing/v3/custom_tag.upb.c
  - src/core/ext/upb-generated/envoy/type/v3/http.upb.c
  - src/core/ext/upb-generated/envoy/type/v3/percent.upb.c
  - src/core/ext/upb-generated/envoy/type/v3/range.upb.c
  - src/core/ext/upb-generated/envoy/type/v3/semantic_version.upb.c
  - src/core/ext/upb-generated/src/proto/grpc/gcp/altscontext.upb.c
  - src/core/ext/upb-generated/src/proto/grpc/gcp/handshaker.upb.c
  - src/core/ext/upb-generated/src/proto/grpc/gcp/transport_security_common.upb.c
  - src/core/ext/upb-generated/src/proto/grpc/health/v1/health.upb.c
  - src/core/ext/upb-generated/src/proto/grpc/lb/v1/load_balancer.upb.c
  - src/core/ext/upb-generated/udpa/annotations/migrate.upb.c
  - src/core/ext/upb-generated/udpa/annotations/security.upb.c
  - src/core/ext/upb-generated/udpa/annotations/sensitive.upb.c
  - src/core/ext/upb-generated/udpa/annotations/status.upb.c
  - src/core/ext/upb-generated/udpa/annotations/versioning.upb.c
  - src/core/ext/upb-generated/udpa/data/orca/v1/orca_load_report.upb.c
  - src/core/ext/upb-generated/udpa/type/v1/typed_struct.upb.c
  - src/core/ext/upb-generated/validate/validate.upb.c
  - src/core/ext/upb-generated/xds/core/v3/authority.upb.c
  - src/core/ext/upb-generated/xds/core/v3/collection_entry.upb.c
  - src/core/ext/upb-generated/xds/core/v3/context_params.upb.c
  - src/core/ext/upb-generated/xds/core/v3/resource.upb.c
  - src/core/ext/upb-generated/xds/core/v3/resource_locator.upb.c
  - src/core/ext/upb-generated/xds/core/v3/resource_name.upb.c
  - src/core/ext/upbdefs-generated/envoy/admin/v3/config_dump.upbdefs.c
  - src/core/ext/upbdefs-generated/envoy/annotations/deprecation.upbdefs.c
  - src/core/ext/upbdefs-generated/envoy/annotations/resource.upbdefs.c
  - src/core/ext/upbdefs-generated/envoy/config/accesslog/v3/accesslog.upbdefs.c
  - src/core/ext/upbdefs-generated/envoy/config/bootstrap/v3/bootstrap.upbdefs.c
  - src/core/ext/upbdefs-generated/envoy/config/cluster/v3/circuit_breaker.upbdefs.c
  - src/core/ext/upbdefs-generated/envoy/config/cluster/v3/cluster.upbdefs.c
  - src/core/ext/upbdefs-generated/envoy/config/cluster/v3/filter.upbdefs.c
  - src/core/ext/upbdefs-generated/envoy/config/cluster/v3/outlier_detection.upbdefs.c
  - src/core/ext/upbdefs-generated/envoy/config/core/v3/address.upbdefs.c
  - src/core/ext/upbdefs-generated/envoy/config/core/v3/backoff.upbdefs.c
  - src/core/ext/upbdefs-generated/envoy/config/core/v3/base.upbdefs.c
  - src/core/ext/upbdefs-generated/envoy/config/core/v3/config_source.upbdefs.c
  - src/core/ext/upbdefs-generated/envoy/config/core/v3/event_service_config.upbdefs.c
  - src/core/ext/upbdefs-generated/envoy/config/core/v3/extension.upbdefs.c
  - src/core/ext/upbdefs-generated/envoy/config/core/v3/grpc_service.upbdefs.c
  - src/core/ext/upbdefs-generated/envoy/config/core/v3/health_check.upbdefs.c
  - src/core/ext/upbdefs-generated/envoy/config/core/v3/http_uri.upbdefs.c
  - src/core/ext/upbdefs-generated/envoy/config/core/v3/protocol.upbdefs.c
  - src/core/ext/upbdefs-generated/envoy/config/core/v3/proxy_protocol.upbdefs.c
  - src/core/ext/upbdefs-generated/envoy/config/core/v3/resolver.upbdefs.c
  - src/core/ext/upbdefs-generated/envoy/config/core/v3/socket_option.upbdefs.c
  - src/core/ext/upbdefs-generated/envoy/config/core/v3/substitution_format_string.upbdefs.c
  - src/core/ext/upbdefs-generated/envoy/config/core/v3/udp_socket_config.upbdefs.c
  - src/core/ext/upbdefs-generated/envoy/config/endpoint/v3/endpoint.upbdefs.c
  - src/core/ext/upbdefs-generated/envoy/config/endpoint/v3/endpoint_components.upbdefs.c
  - src/core/ext/upbdefs-generated/envoy/config/endpoint/v3/load_report.upbdefs.c
  - src/core/ext/upbdefs-generated/envoy/config/listener/v3/api_listener.upbdefs.c
  - src/core/ext/upbdefs-generated/envoy/config/listener/v3/listener.upbdefs.c
  - src/core/ext/upbdefs-generated/envoy/config/listener/v3/listener_components.upbdefs.c
  - src/core/ext/upbdefs-generated/envoy/config/listener/v3/quic_config.upbdefs.c
  - src/core/ext/upbdefs-generated/envoy/config/listener/v3/udp_listener_config.upbdefs.c
  - src/core/ext/upbdefs-generated/envoy/config/metrics/v3/stats.upbdefs.c
  - src/core/ext/upbdefs-generated/envoy/config/overload/v3/overload.upbdefs.c
  - src/core/ext/upbdefs-generated/envoy/config/route/v3/route.upbdefs.c
  - src/core/ext/upbdefs-generated/envoy/config/route/v3/route_components.upbdefs.c
  - src/core/ext/upbdefs-generated/envoy/config/route/v3/scoped_route.upbdefs.c
  - src/core/ext/upbdefs-generated/envoy/config/trace/v3/http_tracer.upbdefs.c
  - src/core/ext/upbdefs-generated/envoy/extensions/clusters/aggregate/v3/cluster.upbdefs.c
  - src/core/ext/upbdefs-generated/envoy/extensions/filters/common/fault/v3/fault.upbdefs.c
  - src/core/ext/upbdefs-generated/envoy/extensions/filters/http/fault/v3/fault.upbdefs.c
  - src/core/ext/upbdefs-generated/envoy/extensions/filters/http/router/v3/router.upbdefs.c
  - src/core/ext/upbdefs-generated/envoy/extensions/filters/network/http_connection_manager/v3/http_connection_manager.upbdefs.c
  - src/core/ext/upbdefs-generated/envoy/extensions/transport_sockets/tls/v3/cert.upbdefs.c
  - src/core/ext/upbdefs-generated/envoy/extensions/transport_sockets/tls/v3/common.upbdefs.c
  - src/core/ext/upbdefs-generated/envoy/extensions/transport_sockets/tls/v3/secret.upbdefs.c
  - src/core/ext/upbdefs-generated/envoy/extensions/transport_sockets/tls/v3/tls.upbdefs.c
  - src/core/ext/upbdefs-generated/envoy/service/cluster/v3/cds.upbdefs.c
  - src/core/ext/upbdefs-generated/envoy/service/discovery/v3/ads.upbdefs.c
  - src/core/ext/upbdefs-generated/envoy/service/discovery/v3/discovery.upbdefs.c
  - src/core/ext/upbdefs-generated/envoy/service/endpoint/v3/eds.upbdefs.c
  - src/core/ext/upbdefs-generated/envoy/service/listener/v3/lds.upbdefs.c
  - src/core/ext/upbdefs-generated/envoy/service/load_stats/v3/lrs.upbdefs.c
  - src/core/ext/upbdefs-generated/envoy/service/route/v3/rds.upbdefs.c
  - src/core/ext/upbdefs-generated/envoy/service/route/v3/srds.upbdefs.c
  - src/core/ext/upbdefs-generated/envoy/service/status/v3/csds.upbdefs.c
  - src/core/ext/upbdefs-generated/envoy/type/http/v3/path_transformation.upbdefs.c
  - src/core/ext/upbdefs-generated/envoy/type/matcher/v3/metadata.upbdefs.c
  - src/core/ext/upbdefs-generated/envoy/type/matcher/v3/node.upbdefs.c
  - src/core/ext/upbdefs-generated/envoy/type/matcher/v3/number.upbdefs.c
  - src/core/ext/upbdefs-generated/envoy/type/matcher/v3/path.upbdefs.c
  - src/core/ext/upbdefs-generated/envoy/type/matcher/v3/regex.upbdefs.c
  - src/core/ext/upbdefs-generated/envoy/type/matcher/v3/string.upbdefs.c
  - src/core/ext/upbdefs-generated/envoy/type/matcher/v3/struct.upbdefs.c
  - src/core/ext/upbdefs-generated/envoy/type/matcher/v3/value.upbdefs.c
  - src/core/ext/upbdefs-generated/envoy/type/metadata/v3/metadata.upbdefs.c
  - src/core/ext/upbdefs-generated/envoy/type/tracing/v3/custom_tag.upbdefs.c
  - src/core/ext/upbdefs-generated/envoy/type/v3/http.upbdefs.c
  - src/core/ext/upbdefs-generated/envoy/type/v3/percent.upbdefs.c
  - src/core/ext/upbdefs-generated/envoy/type/v3/range.upbdefs.c
  - src/core/ext/upbdefs-generated/envoy/type/v3/semantic_version.upbdefs.c
  - src/core/ext/upbdefs-generated/google/api/annotations.upbdefs.c
  - src/core/ext/upbdefs-generated/google/api/http.upbdefs.c
  - src/core/ext/upbdefs-generated/google/protobuf/any.upbdefs.c
  - src/core/ext/upbdefs-generated/google/protobuf/duration.upbdefs.c
  - src/core/ext/upbdefs-generated/google/protobuf/empty.upbdefs.c
  - src/core/ext/upbdefs-generated/google/protobuf/struct.upbdefs.c
  - src/core/ext/upbdefs-generated/google/protobuf/timestamp.upbdefs.c
  - src/core/ext/upbdefs-generated/google/protobuf/wrappers.upbdefs.c
  - src/core/ext/upbdefs-generated/google/rpc/status.upbdefs.c
  - src/core/ext/upbdefs-generated/udpa/annotations/migrate.upbdefs.c
  - src/core/ext/upbdefs-generated/udpa/annotations/security.upbdefs.c
  - src/core/ext/upbdefs-generated/udpa/annotations/sensitive.upbdefs.c
  - src/core/ext/upbdefs-generated/udpa/annotations/status.upbdefs.c
  - src/core/ext/upbdefs-generated/udpa/annotations/versioning.upbdefs.c
  - src/core/ext/upbdefs-generated/udpa/type/v1/typed_struct.upbdefs.c
  - src/core/ext/upbdefs-generated/validate/validate.upbdefs.c
  - src/core/ext/upbdefs-generated/xds/core/v3/authority.upbdefs.c
  - src/core/ext/upbdefs-generated/xds/core/v3/collection_entry.upbdefs.c
  - src/core/ext/upbdefs-generated/xds/core/v3/context_params.upbdefs.c
  - src/core/ext/upbdefs-generated/xds/core/v3/resource.upbdefs.c
  - src/core/ext/upbdefs-generated/xds/core/v3/resource_locator.upbdefs.c
  - src/core/ext/upbdefs-generated/xds/core/v3/resource_name.upbdefs.c
  - src/core/ext/xds/certificate_provider_registry.cc
  - src/core/ext/xds/certificate_provider_store.cc
  - src/core/ext/xds/file_watcher_certificate_provider_factory.cc
  - src/core/ext/xds/xds_api.cc
  - src/core/ext/xds/xds_bootstrap.cc
  - src/core/ext/xds/xds_certificate_provider.cc
  - src/core/ext/xds/xds_client.cc
  - src/core/ext/xds/xds_client_stats.cc
  - src/core/ext/xds/xds_http_fault_filter.cc
  - src/core/ext/xds/xds_http_filters.cc
  - src/core/ext/xds/xds_server_config_fetcher.cc
  - src/core/lib/address_utils/parse_address.cc
  - src/core/lib/address_utils/sockaddr_utils.cc
  - src/core/lib/avl/avl.cc
  - src/core/lib/backoff/backoff.cc
  - src/core/lib/channel/channel_args.cc
  - src/core/lib/channel/channel_stack.cc
  - src/core/lib/channel/channel_stack_builder.cc
  - src/core/lib/channel/channel_trace.cc
  - src/core/lib/channel/channelz.cc
  - src/core/lib/channel/channelz_registry.cc
  - src/core/lib/channel/connected_channel.cc
  - src/core/lib/channel/handshaker.cc
  - src/core/lib/channel/handshaker_registry.cc
  - src/core/lib/channel/status_util.cc
  - src/core/lib/compression/compression.cc
  - src/core/lib/compression/compression_args.cc
  - src/core/lib/compression/compression_internal.cc
  - src/core/lib/compression/message_compress.cc
  - src/core/lib/compression/stream_compression.cc
  - src/core/lib/compression/stream_compression_gzip.cc
  - src/core/lib/compression/stream_compression_identity.cc
  - src/core/lib/debug/stats.cc
  - src/core/lib/debug/stats_data.cc
  - src/core/lib/debug/trace.cc
  - src/core/lib/event_engine/endpoint_config.cc
  - src/core/lib/event_engine/event_engine.cc
  - src/core/lib/event_engine/sockaddr.cc
  - src/core/lib/http/format_request.cc
  - src/core/lib/http/httpcli.cc
  - src/core/lib/http/httpcli_security_connector.cc
  - src/core/lib/http/parser.cc
  - src/core/lib/iomgr/buffer_list.cc
  - src/core/lib/iomgr/call_combiner.cc
  - src/core/lib/iomgr/cfstream_handle.cc
  - src/core/lib/iomgr/combiner.cc
  - src/core/lib/iomgr/dualstack_socket_posix.cc
  - src/core/lib/iomgr/endpoint.cc
  - src/core/lib/iomgr/endpoint_cfstream.cc
  - src/core/lib/iomgr/endpoint_pair_event_engine.cc
  - src/core/lib/iomgr/endpoint_pair_posix.cc
  - src/core/lib/iomgr/endpoint_pair_uv.cc
  - src/core/lib/iomgr/endpoint_pair_windows.cc
  - src/core/lib/iomgr/error.cc
  - src/core/lib/iomgr/error_cfstream.cc
  - src/core/lib/iomgr/ev_apple.cc
  - src/core/lib/iomgr/ev_epoll1_linux.cc
  - src/core/lib/iomgr/ev_epollex_linux.cc
  - src/core/lib/iomgr/ev_poll_posix.cc
  - src/core/lib/iomgr/ev_posix.cc
  - src/core/lib/iomgr/ev_windows.cc
  - src/core/lib/iomgr/event_engine/closure.cc
  - src/core/lib/iomgr/event_engine/endpoint.cc
  - src/core/lib/iomgr/event_engine/iomgr.cc
  - src/core/lib/iomgr/event_engine/pollset.cc
  - src/core/lib/iomgr/event_engine/resolved_address_internal.cc
  - src/core/lib/iomgr/event_engine/resolver.cc
  - src/core/lib/iomgr/event_engine/tcp.cc
  - src/core/lib/iomgr/event_engine/timer.cc
  - src/core/lib/iomgr/exec_ctx.cc
  - src/core/lib/iomgr/executor.cc
  - src/core/lib/iomgr/executor/mpmcqueue.cc
  - src/core/lib/iomgr/executor/threadpool.cc
  - src/core/lib/iomgr/fork_posix.cc
  - src/core/lib/iomgr/fork_windows.cc
  - src/core/lib/iomgr/gethostname_fallback.cc
  - src/core/lib/iomgr/gethostname_host_name_max.cc
  - src/core/lib/iomgr/gethostname_sysconf.cc
  - src/core/lib/iomgr/grpc_if_nametoindex_posix.cc
  - src/core/lib/iomgr/grpc_if_nametoindex_unsupported.cc
  - src/core/lib/iomgr/internal_errqueue.cc
  - src/core/lib/iomgr/iocp_windows.cc
  - src/core/lib/iomgr/iomgr.cc
  - src/core/lib/iomgr/iomgr_custom.cc
  - src/core/lib/iomgr/iomgr_internal.cc
  - src/core/lib/iomgr/iomgr_posix.cc
  - src/core/lib/iomgr/iomgr_posix_cfstream.cc
  - src/core/lib/iomgr/iomgr_uv.cc
  - src/core/lib/iomgr/iomgr_windows.cc
  - src/core/lib/iomgr/is_epollexclusive_available.cc
  - src/core/lib/iomgr/load_file.cc
  - src/core/lib/iomgr/lockfree_event.cc
  - src/core/lib/iomgr/polling_entity.cc
  - src/core/lib/iomgr/pollset.cc
  - src/core/lib/iomgr/pollset_custom.cc
  - src/core/lib/iomgr/pollset_set.cc
  - src/core/lib/iomgr/pollset_set_custom.cc
  - src/core/lib/iomgr/pollset_set_windows.cc
  - src/core/lib/iomgr/pollset_uv.cc
  - src/core/lib/iomgr/pollset_windows.cc
  - src/core/lib/iomgr/resolve_address.cc
  - src/core/lib/iomgr/resolve_address_custom.cc
  - src/core/lib/iomgr/resolve_address_posix.cc
  - src/core/lib/iomgr/resolve_address_windows.cc
  - src/core/lib/iomgr/resource_quota.cc
  - src/core/lib/iomgr/socket_factory_posix.cc
  - src/core/lib/iomgr/socket_mutator.cc
  - src/core/lib/iomgr/socket_utils_common_posix.cc
  - src/core/lib/iomgr/socket_utils_linux.cc
  - src/core/lib/iomgr/socket_utils_posix.cc
  - src/core/lib/iomgr/socket_utils_uv.cc
  - src/core/lib/iomgr/socket_utils_windows.cc
  - src/core/lib/iomgr/socket_windows.cc
  - src/core/lib/iomgr/tcp_client.cc
  - src/core/lib/iomgr/tcp_client_cfstream.cc
  - src/core/lib/iomgr/tcp_client_custom.cc
  - src/core/lib/iomgr/tcp_client_posix.cc
  - src/core/lib/iomgr/tcp_client_windows.cc
  - src/core/lib/iomgr/tcp_custom.cc
  - src/core/lib/iomgr/tcp_posix.cc
  - src/core/lib/iomgr/tcp_server.cc
  - src/core/lib/iomgr/tcp_server_custom.cc
  - src/core/lib/iomgr/tcp_server_posix.cc
  - src/core/lib/iomgr/tcp_server_utils_posix_common.cc
  - src/core/lib/iomgr/tcp_server_utils_posix_ifaddrs.cc
  - src/core/lib/iomgr/tcp_server_utils_posix_noifaddrs.cc
  - src/core/lib/iomgr/tcp_server_windows.cc
  - src/core/lib/iomgr/tcp_uv.cc
  - src/core/lib/iomgr/tcp_windows.cc
  - src/core/lib/iomgr/time_averaged_stats.cc
  - src/core/lib/iomgr/timer.cc
  - src/core/lib/iomgr/timer_custom.cc
  - src/core/lib/iomgr/timer_generic.cc
  - src/core/lib/iomgr/timer_heap.cc
  - src/core/lib/iomgr/timer_manager.cc
  - src/core/lib/iomgr/timer_uv.cc
  - src/core/lib/iomgr/udp_server.cc
  - src/core/lib/iomgr/unix_sockets_posix.cc
  - src/core/lib/iomgr/unix_sockets_posix_noop.cc
  - src/core/lib/iomgr/wakeup_fd_eventfd.cc
  - src/core/lib/iomgr/wakeup_fd_nospecial.cc
  - src/core/lib/iomgr/wakeup_fd_pipe.cc
  - src/core/lib/iomgr/wakeup_fd_posix.cc
  - src/core/lib/iomgr/work_serializer.cc
  - src/core/lib/json/json_reader.cc
  - src/core/lib/json/json_util.cc
  - src/core/lib/json/json_writer.cc
  - src/core/lib/matchers/matchers.cc
  - src/core/lib/security/authorization/authorization_policy_provider_vtable.cc
  - src/core/lib/security/authorization/evaluate_args.cc
  - src/core/lib/security/context/security_context.cc
  - src/core/lib/security/credentials/alts/alts_credentials.cc
  - src/core/lib/security/credentials/alts/check_gcp_environment.cc
  - src/core/lib/security/credentials/alts/check_gcp_environment_linux.cc
  - src/core/lib/security/credentials/alts/check_gcp_environment_no_op.cc
  - src/core/lib/security/credentials/alts/check_gcp_environment_windows.cc
  - src/core/lib/security/credentials/alts/grpc_alts_credentials_client_options.cc
  - src/core/lib/security/credentials/alts/grpc_alts_credentials_options.cc
  - src/core/lib/security/credentials/alts/grpc_alts_credentials_server_options.cc
  - src/core/lib/security/credentials/composite/composite_credentials.cc
  - src/core/lib/security/credentials/credentials.cc
  - src/core/lib/security/credentials/credentials_metadata.cc
  - src/core/lib/security/credentials/external/aws_external_account_credentials.cc
  - src/core/lib/security/credentials/external/aws_request_signer.cc
  - src/core/lib/security/credentials/external/external_account_credentials.cc
  - src/core/lib/security/credentials/external/file_external_account_credentials.cc
  - src/core/lib/security/credentials/external/url_external_account_credentials.cc
  - src/core/lib/security/credentials/fake/fake_credentials.cc
  - src/core/lib/security/credentials/google_default/credentials_generic.cc
  - src/core/lib/security/credentials/google_default/google_default_credentials.cc
  - src/core/lib/security/credentials/iam/iam_credentials.cc
  - src/core/lib/security/credentials/insecure/insecure_credentials.cc
  - src/core/lib/security/credentials/jwt/json_token.cc
  - src/core/lib/security/credentials/jwt/jwt_credentials.cc
  - src/core/lib/security/credentials/jwt/jwt_verifier.cc
  - src/core/lib/security/credentials/local/local_credentials.cc
  - src/core/lib/security/credentials/oauth2/oauth2_credentials.cc
  - src/core/lib/security/credentials/plugin/plugin_credentials.cc
  - src/core/lib/security/credentials/ssl/ssl_credentials.cc
  - src/core/lib/security/credentials/tls/grpc_tls_certificate_distributor.cc
  - src/core/lib/security/credentials/tls/grpc_tls_certificate_provider.cc
  - src/core/lib/security/credentials/tls/grpc_tls_credentials_options.cc
  - src/core/lib/security/credentials/tls/tls_credentials.cc
  - src/core/lib/security/credentials/tls/tls_utils.cc
  - src/core/lib/security/credentials/xds/xds_credentials.cc
  - src/core/lib/security/security_connector/alts/alts_security_connector.cc
  - src/core/lib/security/security_connector/fake/fake_security_connector.cc
  - src/core/lib/security/security_connector/insecure/insecure_security_connector.cc
  - src/core/lib/security/security_connector/load_system_roots_fallback.cc
  - src/core/lib/security/security_connector/load_system_roots_linux.cc
  - src/core/lib/security/security_connector/local/local_security_connector.cc
  - src/core/lib/security/security_connector/security_connector.cc
  - src/core/lib/security/security_connector/ssl/ssl_security_connector.cc
  - src/core/lib/security/security_connector/ssl_utils.cc
  - src/core/lib/security/security_connector/ssl_utils_config.cc
  - src/core/lib/security/security_connector/tls/tls_security_connector.cc
  - src/core/lib/security/transport/client_auth_filter.cc
  - src/core/lib/security/transport/secure_endpoint.cc
  - src/core/lib/security/transport/security_handshaker.cc
  - src/core/lib/security/transport/server_auth_filter.cc
  - src/core/lib/security/transport/tsi_error.cc
  - src/core/lib/security/util/json_util.cc
  - src/core/lib/slice/b64.cc
  - src/core/lib/slice/percent_encoding.cc
  - src/core/lib/slice/slice.cc
  - src/core/lib/slice/slice_buffer.cc
  - src/core/lib/slice/slice_intern.cc
  - src/core/lib/slice/slice_string_helpers.cc
  - src/core/lib/surface/api_trace.cc
  - src/core/lib/surface/byte_buffer.cc
  - src/core/lib/surface/byte_buffer_reader.cc
  - src/core/lib/surface/call.cc
  - src/core/lib/surface/call_details.cc
  - src/core/lib/surface/call_log_batch.cc
  - src/core/lib/surface/channel.cc
  - src/core/lib/surface/channel_init.cc
  - src/core/lib/surface/channel_ping.cc
  - src/core/lib/surface/channel_stack_type.cc
  - src/core/lib/surface/completion_queue.cc
  - src/core/lib/surface/completion_queue_factory.cc
  - src/core/lib/surface/event_string.cc
  - src/core/lib/surface/init.cc
  - src/core/lib/surface/init_secure.cc
  - src/core/lib/surface/lame_client.cc
  - src/core/lib/surface/metadata_array.cc
  - src/core/lib/surface/server.cc
  - src/core/lib/surface/validate_metadata.cc
  - src/core/lib/surface/version.cc
  - src/core/lib/transport/authority_override.cc
  - src/core/lib/transport/bdp_estimator.cc
  - src/core/lib/transport/byte_stream.cc
  - src/core/lib/transport/connectivity_state.cc
  - src/core/lib/transport/error_utils.cc
  - src/core/lib/transport/metadata.cc
  - src/core/lib/transport/metadata_batch.cc
  - src/core/lib/transport/pid_controller.cc
  - src/core/lib/transport/static_metadata.cc
  - src/core/lib/transport/status_conversion.cc
  - src/core/lib/transport/status_metadata.cc
  - src/core/lib/transport/timeout_encoding.cc
  - src/core/lib/transport/transport.cc
  - src/core/lib/transport/transport_op_string.cc
  - src/core/lib/uri/uri_parser.cc
  - src/core/plugin_registry/grpc_plugin_registry.cc
  - src/core/tsi/alts/crypt/aes_gcm.cc
  - src/core/tsi/alts/crypt/gsec.cc
  - src/core/tsi/alts/frame_protector/alts_counter.cc
  - src/core/tsi/alts/frame_protector/alts_crypter.cc
  - src/core/tsi/alts/frame_protector/alts_frame_protector.cc
  - src/core/tsi/alts/frame_protector/alts_record_protocol_crypter_common.cc
  - src/core/tsi/alts/frame_protector/alts_seal_privacy_integrity_crypter.cc
  - src/core/tsi/alts/frame_protector/alts_unseal_privacy_integrity_crypter.cc
  - src/core/tsi/alts/frame_protector/frame_handler.cc
  - src/core/tsi/alts/handshaker/alts_handshaker_client.cc
  - src/core/tsi/alts/handshaker/alts_shared_resource.cc
  - src/core/tsi/alts/handshaker/alts_tsi_handshaker.cc
  - src/core/tsi/alts/handshaker/alts_tsi_utils.cc
  - src/core/tsi/alts/handshaker/transport_security_common_api.cc
  - src/core/tsi/alts/zero_copy_frame_protector/alts_grpc_integrity_only_record_protocol.cc
  - src/core/tsi/alts/zero_copy_frame_protector/alts_grpc_privacy_integrity_record_protocol.cc
  - src/core/tsi/alts/zero_copy_frame_protector/alts_grpc_record_protocol_common.cc
  - src/core/tsi/alts/zero_copy_frame_protector/alts_iovec_record_protocol.cc
  - src/core/tsi/alts/zero_copy_frame_protector/alts_zero_copy_grpc_protector.cc
  - src/core/tsi/fake_transport_security.cc
  - src/core/tsi/local_transport_security.cc
  - src/core/tsi/ssl/session_cache/ssl_session_boringssl.cc
  - src/core/tsi/ssl/session_cache/ssl_session_cache.cc
  - src/core/tsi/ssl/session_cache/ssl_session_openssl.cc
  - src/core/tsi/ssl_transport_security.cc
  - src/core/tsi/transport_security.cc
  - src/core/tsi/transport_security_grpc.cc
  deps:
  - absl/container:flat_hash_map
  - absl/container:inlined_vector
  - absl/functional:bind_front
  - absl/status:statusor
  - gpr
  - libssl
  - address_sorting
  baselib: true
  generate_plugin_registry: true
- name: grpc_csharp_ext
  build: all
  language: c
  public_headers: []
  headers: []
  src:
  - src/csharp/ext/grpc_csharp_ext.c
  deps:
  - grpc
- name: grpc_test_util
  build: private
  language: c
  public_headers: []
  headers:
  - test/core/util/cmdline.h
  - test/core/util/evaluate_args_test_util.h
  - test/core/util/fuzzer_util.h
  - test/core/util/grpc_profiler.h
  - test/core/util/histogram.h
  - test/core/util/memory_counters.h
  - test/core/util/mock_authorization_endpoint.h
  - test/core/util/mock_endpoint.h
  - test/core/util/parse_hexstring.h
  - test/core/util/passthru_endpoint.h
  - test/core/util/port.h
  - test/core/util/port_server_client.h
  - test/core/util/reconnect_server.h
  - test/core/util/resolve_localhost_ip46.h
  - test/core/util/slice_splitter.h
  - test/core/util/stack_tracer.h
  - test/core/util/subprocess.h
  - test/core/util/test_config.h
  - test/core/util/test_tcp_server.h
  - test/core/util/tls_utils.h
  - test/core/util/tracer_util.h
  - test/core/util/trickle_endpoint.h
  src:
  - test/core/util/cmdline.cc
  - test/core/util/fuzzer_util.cc
  - test/core/util/grpc_profiler.cc
  - test/core/util/histogram.cc
  - test/core/util/memory_counters.cc
  - test/core/util/mock_endpoint.cc
  - test/core/util/parse_hexstring.cc
  - test/core/util/passthru_endpoint.cc
  - test/core/util/port.cc
  - test/core/util/port_isolated_runtime_environment.cc
  - test/core/util/port_server_client.cc
  - test/core/util/reconnect_server.cc
  - test/core/util/resolve_localhost_ip46.cc
  - test/core/util/slice_splitter.cc
  - test/core/util/stack_tracer.cc
  - test/core/util/subprocess_posix.cc
  - test/core/util/subprocess_windows.cc
  - test/core/util/test_config.cc
  - test/core/util/test_tcp_server.cc
  - test/core/util/tls_utils.cc
  - test/core/util/tracer_util.cc
  - test/core/util/trickle_endpoint.cc
  deps:
  - absl/debugging:failure_signal_handler
  - absl/debugging:stacktrace
  - absl/debugging:symbolize
  - grpc
- name: grpc_test_util_unsecure
  build: private
  language: c
  public_headers: []
  headers:
  - test/core/util/cmdline.h
  - test/core/util/evaluate_args_test_util.h
  - test/core/util/fuzzer_util.h
  - test/core/util/grpc_profiler.h
  - test/core/util/histogram.h
  - test/core/util/memory_counters.h
  - test/core/util/mock_authorization_endpoint.h
  - test/core/util/mock_endpoint.h
  - test/core/util/parse_hexstring.h
  - test/core/util/passthru_endpoint.h
  - test/core/util/port.h
  - test/core/util/port_server_client.h
  - test/core/util/reconnect_server.h
  - test/core/util/resolve_localhost_ip46.h
  - test/core/util/slice_splitter.h
  - test/core/util/stack_tracer.h
  - test/core/util/subprocess.h
  - test/core/util/test_config.h
  - test/core/util/test_tcp_server.h
  - test/core/util/tracer_util.h
  - test/core/util/trickle_endpoint.h
  src:
  - test/core/util/cmdline.cc
  - test/core/util/fuzzer_util.cc
  - test/core/util/grpc_profiler.cc
  - test/core/util/histogram.cc
  - test/core/util/memory_counters.cc
  - test/core/util/mock_endpoint.cc
  - test/core/util/parse_hexstring.cc
  - test/core/util/passthru_endpoint.cc
  - test/core/util/port.cc
  - test/core/util/port_isolated_runtime_environment.cc
  - test/core/util/port_server_client.cc
  - test/core/util/reconnect_server.cc
  - test/core/util/resolve_localhost_ip46.cc
  - test/core/util/slice_splitter.cc
  - test/core/util/stack_tracer.cc
  - test/core/util/subprocess_posix.cc
  - test/core/util/subprocess_windows.cc
  - test/core/util/test_config.cc
  - test/core/util/test_tcp_server.cc
  - test/core/util/tracer_util.cc
  - test/core/util/trickle_endpoint.cc
  deps:
  - absl/debugging:failure_signal_handler
  - absl/debugging:stacktrace
  - absl/debugging:symbolize
  - grpc_unsecure
- name: grpc_unsecure
  build: all
  language: c
  public_headers:
  - include/grpc/byte_buffer.h
  - include/grpc/byte_buffer_reader.h
  - include/grpc/census.h
  - include/grpc/compression.h
  - include/grpc/event_engine/endpoint_config.h
  - include/grpc/event_engine/event_engine.h
  - include/grpc/event_engine/port.h
  - include/grpc/event_engine/slice_allocator.h
  - include/grpc/fork.h
  - include/grpc/grpc.h
  - include/grpc/grpc_posix.h
  - include/grpc/grpc_security_constants.h
  - include/grpc/impl/codegen/port_platform.h
  - include/grpc/load_reporting.h
  - include/grpc/slice.h
  - include/grpc/slice_buffer.h
  - include/grpc/status.h
  - include/grpc/support/workaround_list.h
  headers:
  - src/core/ext/filters/client_channel/backend_metric.h
  - src/core/ext/filters/client_channel/backup_poller.h
  - src/core/ext/filters/client_channel/client_channel.h
  - src/core/ext/filters/client_channel/client_channel_channelz.h
  - src/core/ext/filters/client_channel/client_channel_factory.h
  - src/core/ext/filters/client_channel/config_selector.h
  - src/core/ext/filters/client_channel/connector.h
  - src/core/ext/filters/client_channel/dynamic_filters.h
  - src/core/ext/filters/client_channel/global_subchannel_pool.h
  - src/core/ext/filters/client_channel/health/health_check_client.h
  - src/core/ext/filters/client_channel/http_connect_handshaker.h
  - src/core/ext/filters/client_channel/http_proxy.h
  - src/core/ext/filters/client_channel/lb_policy.h
  - src/core/ext/filters/client_channel/lb_policy/address_filtering.h
  - src/core/ext/filters/client_channel/lb_policy/child_policy_handler.h
  - src/core/ext/filters/client_channel/lb_policy/grpclb/client_load_reporting_filter.h
  - src/core/ext/filters/client_channel/lb_policy/grpclb/grpclb.h
  - src/core/ext/filters/client_channel/lb_policy/grpclb/grpclb_balancer_addresses.h
  - src/core/ext/filters/client_channel/lb_policy/grpclb/grpclb_channel.h
  - src/core/ext/filters/client_channel/lb_policy/grpclb/grpclb_client_stats.h
  - src/core/ext/filters/client_channel/lb_policy/grpclb/load_balancer_api.h
  - src/core/ext/filters/client_channel/lb_policy/ring_hash/ring_hash.h
  - src/core/ext/filters/client_channel/lb_policy/subchannel_list.h
  - src/core/ext/filters/client_channel/lb_policy_factory.h
  - src/core/ext/filters/client_channel/lb_policy_registry.h
  - src/core/ext/filters/client_channel/local_subchannel_pool.h
  - src/core/ext/filters/client_channel/proxy_mapper.h
  - src/core/ext/filters/client_channel/proxy_mapper_registry.h
  - src/core/ext/filters/client_channel/resolver.h
  - src/core/ext/filters/client_channel/resolver/dns/c_ares/grpc_ares_ev_driver.h
  - src/core/ext/filters/client_channel/resolver/dns/c_ares/grpc_ares_wrapper.h
  - src/core/ext/filters/client_channel/resolver/dns/dns_resolver_selection.h
  - src/core/ext/filters/client_channel/resolver/fake/fake_resolver.h
  - src/core/ext/filters/client_channel/resolver_factory.h
  - src/core/ext/filters/client_channel/resolver_registry.h
  - src/core/ext/filters/client_channel/resolver_result_parsing.h
  - src/core/ext/filters/client_channel/retry_filter.h
  - src/core/ext/filters/client_channel/retry_service_config.h
  - src/core/ext/filters/client_channel/retry_throttle.h
  - src/core/ext/filters/client_channel/server_address.h
  - src/core/ext/filters/client_channel/service_config.h
  - src/core/ext/filters/client_channel/service_config_call_data.h
  - src/core/ext/filters/client_channel/service_config_parser.h
  - src/core/ext/filters/client_channel/subchannel.h
  - src/core/ext/filters/client_channel/subchannel_interface.h
  - src/core/ext/filters/client_channel/subchannel_pool_interface.h
  - src/core/ext/filters/deadline/deadline_filter.h
  - src/core/ext/filters/fault_injection/fault_injection_filter.h
  - src/core/ext/filters/fault_injection/service_config_parser.h
  - src/core/ext/filters/http/client/http_client_filter.h
  - src/core/ext/filters/http/client_authority_filter.h
  - src/core/ext/filters/http/message_compress/message_compress_filter.h
  - src/core/ext/filters/http/message_compress/message_decompress_filter.h
  - src/core/ext/filters/http/server/http_server_filter.h
  - src/core/ext/filters/max_age/max_age_filter.h
  - src/core/ext/filters/message_size/message_size_filter.h
  - src/core/ext/filters/workarounds/workaround_cronet_compression_filter.h
  - src/core/ext/filters/workarounds/workaround_utils.h
  - src/core/ext/transport/chttp2/alpn/alpn.h
  - src/core/ext/transport/chttp2/client/authority.h
  - src/core/ext/transport/chttp2/client/chttp2_connector.h
  - src/core/ext/transport/chttp2/server/chttp2_server.h
  - src/core/ext/transport/chttp2/transport/bin_decoder.h
  - src/core/ext/transport/chttp2/transport/bin_encoder.h
  - src/core/ext/transport/chttp2/transport/chttp2_slice_allocator.h
  - src/core/ext/transport/chttp2/transport/chttp2_transport.h
  - src/core/ext/transport/chttp2/transport/context_list.h
  - src/core/ext/transport/chttp2/transport/flow_control.h
  - src/core/ext/transport/chttp2/transport/frame.h
  - src/core/ext/transport/chttp2/transport/frame_data.h
  - src/core/ext/transport/chttp2/transport/frame_goaway.h
  - src/core/ext/transport/chttp2/transport/frame_ping.h
  - src/core/ext/transport/chttp2/transport/frame_rst_stream.h
  - src/core/ext/transport/chttp2/transport/frame_settings.h
  - src/core/ext/transport/chttp2/transport/frame_window_update.h
  - src/core/ext/transport/chttp2/transport/hpack_encoder.h
  - src/core/ext/transport/chttp2/transport/hpack_parser.h
  - src/core/ext/transport/chttp2/transport/hpack_table.h
  - src/core/ext/transport/chttp2/transport/http2_settings.h
  - src/core/ext/transport/chttp2/transport/huffsyms.h
  - src/core/ext/transport/chttp2/transport/incoming_metadata.h
  - src/core/ext/transport/chttp2/transport/internal.h
  - src/core/ext/transport/chttp2/transport/popularity_count.h
  - src/core/ext/transport/chttp2/transport/stream_map.h
  - src/core/ext/transport/chttp2/transport/varint.h
  - src/core/ext/transport/inproc/inproc_transport.h
  - src/core/ext/upb-generated/src/proto/grpc/health/v1/health.upb.h
  - src/core/ext/upb-generated/src/proto/grpc/lb/v1/load_balancer.upb.h
  - src/core/ext/upb-generated/udpa/data/orca/v1/orca_load_report.upb.h
  - src/core/ext/upb-generated/validate/validate.upb.h
  - src/core/lib/address_utils/parse_address.h
  - src/core/lib/address_utils/sockaddr_utils.h
  - src/core/lib/avl/avl.h
  - src/core/lib/backoff/backoff.h
  - src/core/lib/channel/call_tracer.h
  - src/core/lib/channel/channel_args.h
  - src/core/lib/channel/channel_stack.h
  - src/core/lib/channel/channel_stack_builder.h
  - src/core/lib/channel/channel_trace.h
  - src/core/lib/channel/channelz.h
  - src/core/lib/channel/channelz_registry.h
  - src/core/lib/channel/connected_channel.h
  - src/core/lib/channel/context.h
  - src/core/lib/channel/handshaker.h
  - src/core/lib/channel/handshaker_factory.h
  - src/core/lib/channel/handshaker_registry.h
  - src/core/lib/channel/status_util.h
  - src/core/lib/compression/algorithm_metadata.h
  - src/core/lib/compression/compression_args.h
  - src/core/lib/compression/compression_internal.h
  - src/core/lib/compression/message_compress.h
  - src/core/lib/compression/stream_compression.h
  - src/core/lib/compression/stream_compression_gzip.h
  - src/core/lib/compression/stream_compression_identity.h
  - src/core/lib/debug/stats.h
  - src/core/lib/debug/stats_data.h
  - src/core/lib/debug/trace.h
  - src/core/lib/event_engine/endpoint_config_internal.h
  - src/core/lib/event_engine/sockaddr.h
  - src/core/lib/gprpp/atomic.h
  - src/core/lib/gprpp/dual_ref_counted.h
  - src/core/lib/gprpp/orphanable.h
  - src/core/lib/gprpp/ref_counted.h
  - src/core/lib/gprpp/ref_counted_ptr.h
  - src/core/lib/http/format_request.h
  - src/core/lib/http/httpcli.h
  - src/core/lib/http/parser.h
  - src/core/lib/iomgr/block_annotate.h
  - src/core/lib/iomgr/buffer_list.h
  - src/core/lib/iomgr/call_combiner.h
  - src/core/lib/iomgr/cfstream_handle.h
  - src/core/lib/iomgr/closure.h
  - src/core/lib/iomgr/combiner.h
  - src/core/lib/iomgr/dynamic_annotations.h
  - src/core/lib/iomgr/endpoint.h
  - src/core/lib/iomgr/endpoint_cfstream.h
  - src/core/lib/iomgr/endpoint_pair.h
  - src/core/lib/iomgr/error.h
  - src/core/lib/iomgr/error_cfstream.h
  - src/core/lib/iomgr/error_internal.h
  - src/core/lib/iomgr/ev_apple.h
  - src/core/lib/iomgr/ev_epoll1_linux.h
  - src/core/lib/iomgr/ev_epollex_linux.h
  - src/core/lib/iomgr/ev_poll_posix.h
  - src/core/lib/iomgr/ev_posix.h
  - src/core/lib/iomgr/event_engine/closure.h
  - src/core/lib/iomgr/event_engine/endpoint.h
  - src/core/lib/iomgr/event_engine/iomgr.h
  - src/core/lib/iomgr/event_engine/pollset.h
  - src/core/lib/iomgr/event_engine/promise.h
  - src/core/lib/iomgr/event_engine/resolved_address_internal.h
  - src/core/lib/iomgr/exec_ctx.h
  - src/core/lib/iomgr/executor.h
  - src/core/lib/iomgr/executor/mpmcqueue.h
  - src/core/lib/iomgr/executor/threadpool.h
  - src/core/lib/iomgr/gethostname.h
  - src/core/lib/iomgr/grpc_if_nametoindex.h
  - src/core/lib/iomgr/internal_errqueue.h
  - src/core/lib/iomgr/iocp_windows.h
  - src/core/lib/iomgr/iomgr.h
  - src/core/lib/iomgr/iomgr_custom.h
  - src/core/lib/iomgr/iomgr_internal.h
  - src/core/lib/iomgr/is_epollexclusive_available.h
  - src/core/lib/iomgr/load_file.h
  - src/core/lib/iomgr/lockfree_event.h
  - src/core/lib/iomgr/nameser.h
  - src/core/lib/iomgr/polling_entity.h
  - src/core/lib/iomgr/pollset.h
  - src/core/lib/iomgr/pollset_custom.h
  - src/core/lib/iomgr/pollset_set.h
  - src/core/lib/iomgr/pollset_set_custom.h
  - src/core/lib/iomgr/pollset_set_windows.h
  - src/core/lib/iomgr/pollset_uv.h
  - src/core/lib/iomgr/pollset_windows.h
  - src/core/lib/iomgr/port.h
  - src/core/lib/iomgr/python_util.h
  - src/core/lib/iomgr/resolve_address.h
  - src/core/lib/iomgr/resolve_address_custom.h
  - src/core/lib/iomgr/resource_quota.h
  - src/core/lib/iomgr/sockaddr.h
  - src/core/lib/iomgr/sockaddr_custom.h
  - src/core/lib/iomgr/sockaddr_posix.h
  - src/core/lib/iomgr/sockaddr_windows.h
  - src/core/lib/iomgr/socket_factory_posix.h
  - src/core/lib/iomgr/socket_mutator.h
  - src/core/lib/iomgr/socket_utils.h
  - src/core/lib/iomgr/socket_utils_posix.h
  - src/core/lib/iomgr/socket_windows.h
  - src/core/lib/iomgr/sys_epoll_wrapper.h
  - src/core/lib/iomgr/tcp_client.h
  - src/core/lib/iomgr/tcp_client_posix.h
  - src/core/lib/iomgr/tcp_custom.h
  - src/core/lib/iomgr/tcp_posix.h
  - src/core/lib/iomgr/tcp_server.h
  - src/core/lib/iomgr/tcp_server_utils_posix.h
  - src/core/lib/iomgr/tcp_windows.h
  - src/core/lib/iomgr/time_averaged_stats.h
  - src/core/lib/iomgr/timer.h
  - src/core/lib/iomgr/timer_custom.h
  - src/core/lib/iomgr/timer_generic.h
  - src/core/lib/iomgr/timer_heap.h
  - src/core/lib/iomgr/timer_manager.h
  - src/core/lib/iomgr/udp_server.h
  - src/core/lib/iomgr/unix_sockets_posix.h
  - src/core/lib/iomgr/wakeup_fd_pipe.h
  - src/core/lib/iomgr/wakeup_fd_posix.h
  - src/core/lib/iomgr/work_serializer.h
  - src/core/lib/json/json.h
  - src/core/lib/json/json_util.h
  - src/core/lib/slice/b64.h
  - src/core/lib/slice/percent_encoding.h
  - src/core/lib/slice/slice_internal.h
  - src/core/lib/slice/slice_string_helpers.h
  - src/core/lib/slice/slice_utils.h
  - src/core/lib/surface/api_trace.h
  - src/core/lib/surface/call.h
  - src/core/lib/surface/call_test_only.h
  - src/core/lib/surface/channel.h
  - src/core/lib/surface/channel_init.h
  - src/core/lib/surface/channel_stack_type.h
  - src/core/lib/surface/completion_queue.h
  - src/core/lib/surface/completion_queue_factory.h
  - src/core/lib/surface/event_string.h
  - src/core/lib/surface/init.h
  - src/core/lib/surface/lame_client.h
  - src/core/lib/surface/server.h
  - src/core/lib/surface/validate_metadata.h
  - src/core/lib/transport/authority_override.h
  - src/core/lib/transport/bdp_estimator.h
  - src/core/lib/transport/byte_stream.h
  - src/core/lib/transport/connectivity_state.h
  - src/core/lib/transport/error_utils.h
  - src/core/lib/transport/http2_errors.h
  - src/core/lib/transport/metadata.h
  - src/core/lib/transport/metadata_batch.h
  - src/core/lib/transport/pid_controller.h
  - src/core/lib/transport/static_metadata.h
  - src/core/lib/transport/status_conversion.h
  - src/core/lib/transport/status_metadata.h
  - src/core/lib/transport/timeout_encoding.h
  - src/core/lib/transport/transport.h
  - src/core/lib/transport/transport_impl.h
  - src/core/lib/uri/uri_parser.h
  - third_party/xxhash/xxhash.h
  src:
  - src/core/ext/filters/census/grpc_context.cc
  - src/core/ext/filters/client_channel/backend_metric.cc
  - src/core/ext/filters/client_channel/backup_poller.cc
  - src/core/ext/filters/client_channel/channel_connectivity.cc
  - src/core/ext/filters/client_channel/client_channel.cc
  - src/core/ext/filters/client_channel/client_channel_channelz.cc
  - src/core/ext/filters/client_channel/client_channel_factory.cc
  - src/core/ext/filters/client_channel/client_channel_plugin.cc
  - src/core/ext/filters/client_channel/config_selector.cc
  - src/core/ext/filters/client_channel/dynamic_filters.cc
  - src/core/ext/filters/client_channel/global_subchannel_pool.cc
  - src/core/ext/filters/client_channel/health/health_check_client.cc
  - src/core/ext/filters/client_channel/http_connect_handshaker.cc
  - src/core/ext/filters/client_channel/http_proxy.cc
  - src/core/ext/filters/client_channel/lb_policy.cc
  - src/core/ext/filters/client_channel/lb_policy/address_filtering.cc
  - src/core/ext/filters/client_channel/lb_policy/child_policy_handler.cc
  - src/core/ext/filters/client_channel/lb_policy/grpclb/client_load_reporting_filter.cc
  - src/core/ext/filters/client_channel/lb_policy/grpclb/grpclb.cc
  - src/core/ext/filters/client_channel/lb_policy/grpclb/grpclb_balancer_addresses.cc
  - src/core/ext/filters/client_channel/lb_policy/grpclb/grpclb_channel.cc
  - src/core/ext/filters/client_channel/lb_policy/grpclb/grpclb_client_stats.cc
  - src/core/ext/filters/client_channel/lb_policy/grpclb/load_balancer_api.cc
  - src/core/ext/filters/client_channel/lb_policy/pick_first/pick_first.cc
  - src/core/ext/filters/client_channel/lb_policy/priority/priority.cc
  - src/core/ext/filters/client_channel/lb_policy/ring_hash/ring_hash.cc
  - src/core/ext/filters/client_channel/lb_policy/round_robin/round_robin.cc
  - src/core/ext/filters/client_channel/lb_policy/weighted_target/weighted_target.cc
  - src/core/ext/filters/client_channel/lb_policy_registry.cc
  - src/core/ext/filters/client_channel/local_subchannel_pool.cc
  - src/core/ext/filters/client_channel/proxy_mapper_registry.cc
  - src/core/ext/filters/client_channel/resolver.cc
  - src/core/ext/filters/client_channel/resolver/dns/c_ares/dns_resolver_ares.cc
  - src/core/ext/filters/client_channel/resolver/dns/c_ares/grpc_ares_ev_driver_event_engine.cc
  - src/core/ext/filters/client_channel/resolver/dns/c_ares/grpc_ares_ev_driver_libuv.cc
  - src/core/ext/filters/client_channel/resolver/dns/c_ares/grpc_ares_ev_driver_posix.cc
  - src/core/ext/filters/client_channel/resolver/dns/c_ares/grpc_ares_ev_driver_windows.cc
  - src/core/ext/filters/client_channel/resolver/dns/c_ares/grpc_ares_wrapper.cc
  - src/core/ext/filters/client_channel/resolver/dns/c_ares/grpc_ares_wrapper_event_engine.cc
  - src/core/ext/filters/client_channel/resolver/dns/c_ares/grpc_ares_wrapper_libuv.cc
  - src/core/ext/filters/client_channel/resolver/dns/c_ares/grpc_ares_wrapper_posix.cc
  - src/core/ext/filters/client_channel/resolver/dns/c_ares/grpc_ares_wrapper_windows.cc
  - src/core/ext/filters/client_channel/resolver/dns/dns_resolver_selection.cc
  - src/core/ext/filters/client_channel/resolver/dns/native/dns_resolver.cc
  - src/core/ext/filters/client_channel/resolver/fake/fake_resolver.cc
  - src/core/ext/filters/client_channel/resolver/sockaddr/sockaddr_resolver.cc
  - src/core/ext/filters/client_channel/resolver_registry.cc
  - src/core/ext/filters/client_channel/resolver_result_parsing.cc
  - src/core/ext/filters/client_channel/retry_filter.cc
  - src/core/ext/filters/client_channel/retry_service_config.cc
  - src/core/ext/filters/client_channel/retry_throttle.cc
  - src/core/ext/filters/client_channel/server_address.cc
  - src/core/ext/filters/client_channel/service_config.cc
  - src/core/ext/filters/client_channel/service_config_channel_arg_filter.cc
  - src/core/ext/filters/client_channel/service_config_parser.cc
  - src/core/ext/filters/client_channel/subchannel.cc
  - src/core/ext/filters/client_channel/subchannel_pool_interface.cc
  - src/core/ext/filters/client_idle/client_idle_filter.cc
  - src/core/ext/filters/deadline/deadline_filter.cc
  - src/core/ext/filters/fault_injection/fault_injection_filter.cc
  - src/core/ext/filters/fault_injection/service_config_parser.cc
  - src/core/ext/filters/http/client/http_client_filter.cc
  - src/core/ext/filters/http/client_authority_filter.cc
  - src/core/ext/filters/http/http_filters_plugin.cc
  - src/core/ext/filters/http/message_compress/message_compress_filter.cc
  - src/core/ext/filters/http/message_compress/message_decompress_filter.cc
  - src/core/ext/filters/http/server/http_server_filter.cc
  - src/core/ext/filters/max_age/max_age_filter.cc
  - src/core/ext/filters/message_size/message_size_filter.cc
  - src/core/ext/filters/workarounds/workaround_cronet_compression_filter.cc
  - src/core/ext/filters/workarounds/workaround_utils.cc
  - src/core/ext/transport/chttp2/alpn/alpn.cc
  - src/core/ext/transport/chttp2/client/authority.cc
  - src/core/ext/transport/chttp2/client/chttp2_connector.cc
  - src/core/ext/transport/chttp2/client/insecure/channel_create.cc
  - src/core/ext/transport/chttp2/client/insecure/channel_create_posix.cc
  - src/core/ext/transport/chttp2/server/chttp2_server.cc
  - src/core/ext/transport/chttp2/server/insecure/server_chttp2.cc
  - src/core/ext/transport/chttp2/server/insecure/server_chttp2_posix.cc
  - src/core/ext/transport/chttp2/transport/bin_decoder.cc
  - src/core/ext/transport/chttp2/transport/bin_encoder.cc
  - src/core/ext/transport/chttp2/transport/chttp2_plugin.cc
  - src/core/ext/transport/chttp2/transport/chttp2_slice_allocator.cc
  - src/core/ext/transport/chttp2/transport/chttp2_transport.cc
  - src/core/ext/transport/chttp2/transport/context_list.cc
  - src/core/ext/transport/chttp2/transport/flow_control.cc
  - src/core/ext/transport/chttp2/transport/frame_data.cc
  - src/core/ext/transport/chttp2/transport/frame_goaway.cc
  - src/core/ext/transport/chttp2/transport/frame_ping.cc
  - src/core/ext/transport/chttp2/transport/frame_rst_stream.cc
  - src/core/ext/transport/chttp2/transport/frame_settings.cc
  - src/core/ext/transport/chttp2/transport/frame_window_update.cc
  - src/core/ext/transport/chttp2/transport/hpack_encoder.cc
  - src/core/ext/transport/chttp2/transport/hpack_parser.cc
  - src/core/ext/transport/chttp2/transport/hpack_table.cc
  - src/core/ext/transport/chttp2/transport/http2_settings.cc
  - src/core/ext/transport/chttp2/transport/huffsyms.cc
  - src/core/ext/transport/chttp2/transport/incoming_metadata.cc
  - src/core/ext/transport/chttp2/transport/parsing.cc
  - src/core/ext/transport/chttp2/transport/stream_lists.cc
  - src/core/ext/transport/chttp2/transport/stream_map.cc
  - src/core/ext/transport/chttp2/transport/varint.cc
  - src/core/ext/transport/chttp2/transport/writing.cc
  - src/core/ext/transport/inproc/inproc_plugin.cc
  - src/core/ext/transport/inproc/inproc_transport.cc
  - src/core/ext/upb-generated/src/proto/grpc/health/v1/health.upb.c
  - src/core/ext/upb-generated/src/proto/grpc/lb/v1/load_balancer.upb.c
  - src/core/ext/upb-generated/udpa/data/orca/v1/orca_load_report.upb.c
  - src/core/ext/upb-generated/validate/validate.upb.c
  - src/core/lib/address_utils/parse_address.cc
  - src/core/lib/address_utils/sockaddr_utils.cc
  - src/core/lib/avl/avl.cc
  - src/core/lib/backoff/backoff.cc
  - src/core/lib/channel/channel_args.cc
  - src/core/lib/channel/channel_stack.cc
  - src/core/lib/channel/channel_stack_builder.cc
  - src/core/lib/channel/channel_trace.cc
  - src/core/lib/channel/channelz.cc
  - src/core/lib/channel/channelz_registry.cc
  - src/core/lib/channel/connected_channel.cc
  - src/core/lib/channel/handshaker.cc
  - src/core/lib/channel/handshaker_registry.cc
  - src/core/lib/channel/status_util.cc
  - src/core/lib/compression/compression.cc
  - src/core/lib/compression/compression_args.cc
  - src/core/lib/compression/compression_internal.cc
  - src/core/lib/compression/message_compress.cc
  - src/core/lib/compression/stream_compression.cc
  - src/core/lib/compression/stream_compression_gzip.cc
  - src/core/lib/compression/stream_compression_identity.cc
  - src/core/lib/debug/stats.cc
  - src/core/lib/debug/stats_data.cc
  - src/core/lib/debug/trace.cc
  - src/core/lib/event_engine/endpoint_config.cc
  - src/core/lib/event_engine/event_engine.cc
  - src/core/lib/event_engine/sockaddr.cc
  - src/core/lib/http/format_request.cc
  - src/core/lib/http/httpcli.cc
  - src/core/lib/http/parser.cc
  - src/core/lib/iomgr/buffer_list.cc
  - src/core/lib/iomgr/call_combiner.cc
  - src/core/lib/iomgr/cfstream_handle.cc
  - src/core/lib/iomgr/combiner.cc
  - src/core/lib/iomgr/dualstack_socket_posix.cc
  - src/core/lib/iomgr/endpoint.cc
  - src/core/lib/iomgr/endpoint_cfstream.cc
  - src/core/lib/iomgr/endpoint_pair_event_engine.cc
  - src/core/lib/iomgr/endpoint_pair_posix.cc
  - src/core/lib/iomgr/endpoint_pair_uv.cc
  - src/core/lib/iomgr/endpoint_pair_windows.cc
  - src/core/lib/iomgr/error.cc
  - src/core/lib/iomgr/error_cfstream.cc
  - src/core/lib/iomgr/ev_apple.cc
  - src/core/lib/iomgr/ev_epoll1_linux.cc
  - src/core/lib/iomgr/ev_epollex_linux.cc
  - src/core/lib/iomgr/ev_poll_posix.cc
  - src/core/lib/iomgr/ev_posix.cc
  - src/core/lib/iomgr/ev_windows.cc
  - src/core/lib/iomgr/event_engine/closure.cc
  - src/core/lib/iomgr/event_engine/endpoint.cc
  - src/core/lib/iomgr/event_engine/iomgr.cc
  - src/core/lib/iomgr/event_engine/pollset.cc
  - src/core/lib/iomgr/event_engine/resolved_address_internal.cc
  - src/core/lib/iomgr/event_engine/resolver.cc
  - src/core/lib/iomgr/event_engine/tcp.cc
  - src/core/lib/iomgr/event_engine/timer.cc
  - src/core/lib/iomgr/exec_ctx.cc
  - src/core/lib/iomgr/executor.cc
  - src/core/lib/iomgr/executor/mpmcqueue.cc
  - src/core/lib/iomgr/executor/threadpool.cc
  - src/core/lib/iomgr/fork_posix.cc
  - src/core/lib/iomgr/fork_windows.cc
  - src/core/lib/iomgr/gethostname_fallback.cc
  - src/core/lib/iomgr/gethostname_host_name_max.cc
  - src/core/lib/iomgr/gethostname_sysconf.cc
  - src/core/lib/iomgr/grpc_if_nametoindex_posix.cc
  - src/core/lib/iomgr/grpc_if_nametoindex_unsupported.cc
  - src/core/lib/iomgr/internal_errqueue.cc
  - src/core/lib/iomgr/iocp_windows.cc
  - src/core/lib/iomgr/iomgr.cc
  - src/core/lib/iomgr/iomgr_custom.cc
  - src/core/lib/iomgr/iomgr_internal.cc
  - src/core/lib/iomgr/iomgr_posix.cc
  - src/core/lib/iomgr/iomgr_posix_cfstream.cc
  - src/core/lib/iomgr/iomgr_uv.cc
  - src/core/lib/iomgr/iomgr_windows.cc
  - src/core/lib/iomgr/is_epollexclusive_available.cc
  - src/core/lib/iomgr/load_file.cc
  - src/core/lib/iomgr/lockfree_event.cc
  - src/core/lib/iomgr/polling_entity.cc
  - src/core/lib/iomgr/pollset.cc
  - src/core/lib/iomgr/pollset_custom.cc
  - src/core/lib/iomgr/pollset_set.cc
  - src/core/lib/iomgr/pollset_set_custom.cc
  - src/core/lib/iomgr/pollset_set_windows.cc
  - src/core/lib/iomgr/pollset_uv.cc
  - src/core/lib/iomgr/pollset_windows.cc
  - src/core/lib/iomgr/resolve_address.cc
  - src/core/lib/iomgr/resolve_address_custom.cc
  - src/core/lib/iomgr/resolve_address_posix.cc
  - src/core/lib/iomgr/resolve_address_windows.cc
  - src/core/lib/iomgr/resource_quota.cc
  - src/core/lib/iomgr/socket_factory_posix.cc
  - src/core/lib/iomgr/socket_mutator.cc
  - src/core/lib/iomgr/socket_utils_common_posix.cc
  - src/core/lib/iomgr/socket_utils_linux.cc
  - src/core/lib/iomgr/socket_utils_posix.cc
  - src/core/lib/iomgr/socket_utils_uv.cc
  - src/core/lib/iomgr/socket_utils_windows.cc
  - src/core/lib/iomgr/socket_windows.cc
  - src/core/lib/iomgr/tcp_client.cc
  - src/core/lib/iomgr/tcp_client_cfstream.cc
  - src/core/lib/iomgr/tcp_client_custom.cc
  - src/core/lib/iomgr/tcp_client_posix.cc
  - src/core/lib/iomgr/tcp_client_windows.cc
  - src/core/lib/iomgr/tcp_custom.cc
  - src/core/lib/iomgr/tcp_posix.cc
  - src/core/lib/iomgr/tcp_server.cc
  - src/core/lib/iomgr/tcp_server_custom.cc
  - src/core/lib/iomgr/tcp_server_posix.cc
  - src/core/lib/iomgr/tcp_server_utils_posix_common.cc
  - src/core/lib/iomgr/tcp_server_utils_posix_ifaddrs.cc
  - src/core/lib/iomgr/tcp_server_utils_posix_noifaddrs.cc
  - src/core/lib/iomgr/tcp_server_windows.cc
  - src/core/lib/iomgr/tcp_uv.cc
  - src/core/lib/iomgr/tcp_windows.cc
  - src/core/lib/iomgr/time_averaged_stats.cc
  - src/core/lib/iomgr/timer.cc
  - src/core/lib/iomgr/timer_custom.cc
  - src/core/lib/iomgr/timer_generic.cc
  - src/core/lib/iomgr/timer_heap.cc
  - src/core/lib/iomgr/timer_manager.cc
  - src/core/lib/iomgr/timer_uv.cc
  - src/core/lib/iomgr/udp_server.cc
  - src/core/lib/iomgr/unix_sockets_posix.cc
  - src/core/lib/iomgr/unix_sockets_posix_noop.cc
  - src/core/lib/iomgr/wakeup_fd_eventfd.cc
  - src/core/lib/iomgr/wakeup_fd_nospecial.cc
  - src/core/lib/iomgr/wakeup_fd_pipe.cc
  - src/core/lib/iomgr/wakeup_fd_posix.cc
  - src/core/lib/iomgr/work_serializer.cc
  - src/core/lib/json/json_reader.cc
  - src/core/lib/json/json_util.cc
  - src/core/lib/json/json_writer.cc
  - src/core/lib/security/authorization/authorization_policy_provider_null_vtable.cc
  - src/core/lib/slice/b64.cc
  - src/core/lib/slice/percent_encoding.cc
  - src/core/lib/slice/slice.cc
  - src/core/lib/slice/slice_buffer.cc
  - src/core/lib/slice/slice_intern.cc
  - src/core/lib/slice/slice_string_helpers.cc
  - src/core/lib/surface/api_trace.cc
  - src/core/lib/surface/byte_buffer.cc
  - src/core/lib/surface/byte_buffer_reader.cc
  - src/core/lib/surface/call.cc
  - src/core/lib/surface/call_details.cc
  - src/core/lib/surface/call_log_batch.cc
  - src/core/lib/surface/channel.cc
  - src/core/lib/surface/channel_init.cc
  - src/core/lib/surface/channel_ping.cc
  - src/core/lib/surface/channel_stack_type.cc
  - src/core/lib/surface/completion_queue.cc
  - src/core/lib/surface/completion_queue_factory.cc
  - src/core/lib/surface/event_string.cc
  - src/core/lib/surface/init.cc
  - src/core/lib/surface/init_unsecure.cc
  - src/core/lib/surface/lame_client.cc
  - src/core/lib/surface/metadata_array.cc
  - src/core/lib/surface/server.cc
  - src/core/lib/surface/validate_metadata.cc
  - src/core/lib/surface/version.cc
  - src/core/lib/transport/authority_override.cc
  - src/core/lib/transport/bdp_estimator.cc
  - src/core/lib/transport/byte_stream.cc
  - src/core/lib/transport/connectivity_state.cc
  - src/core/lib/transport/error_utils.cc
  - src/core/lib/transport/metadata.cc
  - src/core/lib/transport/metadata_batch.cc
  - src/core/lib/transport/pid_controller.cc
  - src/core/lib/transport/static_metadata.cc
  - src/core/lib/transport/status_conversion.cc
  - src/core/lib/transport/status_metadata.cc
  - src/core/lib/transport/timeout_encoding.cc
  - src/core/lib/transport/transport.cc
  - src/core/lib/transport/transport_op_string.cc
  - src/core/lib/uri/uri_parser.cc
  - src/core/plugin_registry/grpc_unsecure_plugin_registry.cc
  deps:
  - absl/container:flat_hash_map
  - absl/container:inlined_vector
  - absl/functional:bind_front
  - absl/status:statusor
  - gpr
  - address_sorting
  baselib: true
  generate_plugin_registry: true
- name: benchmark_helpers
  build: test
  language: c++
  public_headers: []
  headers:
  - test/cpp/microbenchmarks/fullstack_context_mutators.h
  - test/cpp/microbenchmarks/fullstack_fixtures.h
  - test/cpp/microbenchmarks/helpers.h
  src:
  - src/proto/grpc/testing/echo.proto
  - src/proto/grpc/testing/echo_messages.proto
  - src/proto/grpc/testing/simple_messages.proto
  - test/cpp/microbenchmarks/helpers.cc
  deps:
  - benchmark
  - grpc++_unsecure
  - grpc_test_util_unsecure
  - grpc++_test_config
  defaults: benchmark
- name: grpc++
  build: all
  language: c++
  public_headers:
  - include/grpc++/alarm.h
  - include/grpc++/channel.h
  - include/grpc++/client_context.h
  - include/grpc++/completion_queue.h
  - include/grpc++/create_channel.h
  - include/grpc++/create_channel_posix.h
  - include/grpc++/ext/health_check_service_server_builder_option.h
  - include/grpc++/generic/async_generic_service.h
  - include/grpc++/generic/generic_stub.h
  - include/grpc++/grpc++.h
  - include/grpc++/health_check_service_interface.h
  - include/grpc++/impl/call.h
  - include/grpc++/impl/channel_argument_option.h
  - include/grpc++/impl/client_unary_call.h
  - include/grpc++/impl/codegen/async_stream.h
  - include/grpc++/impl/codegen/async_unary_call.h
  - include/grpc++/impl/codegen/byte_buffer.h
  - include/grpc++/impl/codegen/call.h
  - include/grpc++/impl/codegen/call_hook.h
  - include/grpc++/impl/codegen/channel_interface.h
  - include/grpc++/impl/codegen/client_context.h
  - include/grpc++/impl/codegen/client_unary_call.h
  - include/grpc++/impl/codegen/completion_queue.h
  - include/grpc++/impl/codegen/completion_queue_tag.h
  - include/grpc++/impl/codegen/config.h
  - include/grpc++/impl/codegen/config_protobuf.h
  - include/grpc++/impl/codegen/core_codegen.h
  - include/grpc++/impl/codegen/core_codegen_interface.h
  - include/grpc++/impl/codegen/create_auth_context.h
  - include/grpc++/impl/codegen/grpc_library.h
  - include/grpc++/impl/codegen/metadata_map.h
  - include/grpc++/impl/codegen/method_handler_impl.h
  - include/grpc++/impl/codegen/proto_utils.h
  - include/grpc++/impl/codegen/rpc_method.h
  - include/grpc++/impl/codegen/rpc_service_method.h
  - include/grpc++/impl/codegen/security/auth_context.h
  - include/grpc++/impl/codegen/serialization_traits.h
  - include/grpc++/impl/codegen/server_context.h
  - include/grpc++/impl/codegen/server_interface.h
  - include/grpc++/impl/codegen/service_type.h
  - include/grpc++/impl/codegen/slice.h
  - include/grpc++/impl/codegen/status.h
  - include/grpc++/impl/codegen/status_code_enum.h
  - include/grpc++/impl/codegen/string_ref.h
  - include/grpc++/impl/codegen/stub_options.h
  - include/grpc++/impl/codegen/sync_stream.h
  - include/grpc++/impl/codegen/time.h
  - include/grpc++/impl/grpc_library.h
  - include/grpc++/impl/method_handler_impl.h
  - include/grpc++/impl/rpc_method.h
  - include/grpc++/impl/rpc_service_method.h
  - include/grpc++/impl/serialization_traits.h
  - include/grpc++/impl/server_builder_option.h
  - include/grpc++/impl/server_builder_plugin.h
  - include/grpc++/impl/server_initializer.h
  - include/grpc++/impl/service_type.h
  - include/grpc++/resource_quota.h
  - include/grpc++/security/auth_context.h
  - include/grpc++/security/auth_metadata_processor.h
  - include/grpc++/security/credentials.h
  - include/grpc++/security/server_credentials.h
  - include/grpc++/server.h
  - include/grpc++/server_builder.h
  - include/grpc++/server_context.h
  - include/grpc++/server_posix.h
  - include/grpc++/support/async_stream.h
  - include/grpc++/support/async_unary_call.h
  - include/grpc++/support/byte_buffer.h
  - include/grpc++/support/channel_arguments.h
  - include/grpc++/support/config.h
  - include/grpc++/support/slice.h
  - include/grpc++/support/status.h
  - include/grpc++/support/status_code_enum.h
  - include/grpc++/support/string_ref.h
  - include/grpc++/support/stub_options.h
  - include/grpc++/support/sync_stream.h
  - include/grpc++/support/time.h
  - include/grpcpp/alarm.h
  - include/grpcpp/channel.h
  - include/grpcpp/client_context.h
  - include/grpcpp/completion_queue.h
  - include/grpcpp/create_channel.h
  - include/grpcpp/create_channel_posix.h
  - include/grpcpp/ext/health_check_service_server_builder_option.h
  - include/grpcpp/generic/async_generic_service.h
  - include/grpcpp/generic/generic_stub.h
  - include/grpcpp/grpcpp.h
  - include/grpcpp/health_check_service_interface.h
  - include/grpcpp/impl/call.h
  - include/grpcpp/impl/channel_argument_option.h
  - include/grpcpp/impl/client_unary_call.h
  - include/grpcpp/impl/codegen/async_generic_service.h
  - include/grpcpp/impl/codegen/async_stream.h
  - include/grpcpp/impl/codegen/async_unary_call.h
  - include/grpcpp/impl/codegen/byte_buffer.h
  - include/grpcpp/impl/codegen/call.h
  - include/grpcpp/impl/codegen/call_hook.h
  - include/grpcpp/impl/codegen/call_op_set.h
  - include/grpcpp/impl/codegen/call_op_set_interface.h
  - include/grpcpp/impl/codegen/callback_common.h
  - include/grpcpp/impl/codegen/channel_interface.h
  - include/grpcpp/impl/codegen/client_callback.h
  - include/grpcpp/impl/codegen/client_context.h
  - include/grpcpp/impl/codegen/client_interceptor.h
  - include/grpcpp/impl/codegen/client_unary_call.h
  - include/grpcpp/impl/codegen/completion_queue.h
  - include/grpcpp/impl/codegen/completion_queue_tag.h
  - include/grpcpp/impl/codegen/config.h
  - include/grpcpp/impl/codegen/config_protobuf.h
  - include/grpcpp/impl/codegen/core_codegen.h
  - include/grpcpp/impl/codegen/core_codegen_interface.h
  - include/grpcpp/impl/codegen/create_auth_context.h
  - include/grpcpp/impl/codegen/delegating_channel.h
  - include/grpcpp/impl/codegen/grpc_library.h
  - include/grpcpp/impl/codegen/intercepted_channel.h
  - include/grpcpp/impl/codegen/interceptor.h
  - include/grpcpp/impl/codegen/interceptor_common.h
  - include/grpcpp/impl/codegen/message_allocator.h
  - include/grpcpp/impl/codegen/metadata_map.h
  - include/grpcpp/impl/codegen/method_handler.h
  - include/grpcpp/impl/codegen/method_handler_impl.h
  - include/grpcpp/impl/codegen/proto_buffer_reader.h
  - include/grpcpp/impl/codegen/proto_buffer_writer.h
  - include/grpcpp/impl/codegen/proto_utils.h
  - include/grpcpp/impl/codegen/rpc_method.h
  - include/grpcpp/impl/codegen/rpc_service_method.h
  - include/grpcpp/impl/codegen/security/auth_context.h
  - include/grpcpp/impl/codegen/serialization_traits.h
  - include/grpcpp/impl/codegen/server_callback.h
  - include/grpcpp/impl/codegen/server_callback_handlers.h
  - include/grpcpp/impl/codegen/server_context.h
  - include/grpcpp/impl/codegen/server_interceptor.h
  - include/grpcpp/impl/codegen/server_interface.h
  - include/grpcpp/impl/codegen/service_type.h
  - include/grpcpp/impl/codegen/slice.h
  - include/grpcpp/impl/codegen/status.h
  - include/grpcpp/impl/codegen/status_code_enum.h
  - include/grpcpp/impl/codegen/string_ref.h
  - include/grpcpp/impl/codegen/stub_options.h
  - include/grpcpp/impl/codegen/sync.h
  - include/grpcpp/impl/codegen/sync_stream.h
  - include/grpcpp/impl/codegen/time.h
  - include/grpcpp/impl/grpc_library.h
  - include/grpcpp/impl/method_handler_impl.h
  - include/grpcpp/impl/rpc_method.h
  - include/grpcpp/impl/rpc_service_method.h
  - include/grpcpp/impl/serialization_traits.h
  - include/grpcpp/impl/server_builder_option.h
  - include/grpcpp/impl/server_builder_plugin.h
  - include/grpcpp/impl/server_initializer.h
  - include/grpcpp/impl/service_type.h
  - include/grpcpp/resource_quota.h
  - include/grpcpp/security/auth_context.h
  - include/grpcpp/security/auth_metadata_processor.h
  - include/grpcpp/security/authorization_policy_provider.h
  - include/grpcpp/security/credentials.h
  - include/grpcpp/security/server_credentials.h
  - include/grpcpp/security/tls_certificate_provider.h
  - include/grpcpp/security/tls_credentials_options.h
  - include/grpcpp/server.h
  - include/grpcpp/server_builder.h
  - include/grpcpp/server_context.h
  - include/grpcpp/server_posix.h
  - include/grpcpp/support/async_stream.h
  - include/grpcpp/support/async_unary_call.h
  - include/grpcpp/support/byte_buffer.h
  - include/grpcpp/support/channel_arguments.h
  - include/grpcpp/support/client_callback.h
  - include/grpcpp/support/client_interceptor.h
  - include/grpcpp/support/config.h
  - include/grpcpp/support/interceptor.h
  - include/grpcpp/support/message_allocator.h
  - include/grpcpp/support/method_handler.h
  - include/grpcpp/support/proto_buffer_reader.h
  - include/grpcpp/support/proto_buffer_writer.h
  - include/grpcpp/support/server_callback.h
  - include/grpcpp/support/server_interceptor.h
  - include/grpcpp/support/slice.h
  - include/grpcpp/support/status.h
  - include/grpcpp/support/status_code_enum.h
  - include/grpcpp/support/string_ref.h
  - include/grpcpp/support/stub_options.h
  - include/grpcpp/support/sync_stream.h
  - include/grpcpp/support/time.h
  - include/grpcpp/support/validate_service_config.h
  - include/grpcpp/xds_server_builder.h
  headers:
  - src/cpp/client/create_channel_internal.h
  - src/cpp/client/secure_credentials.h
  - src/cpp/common/channel_filter.h
  - src/cpp/common/secure_auth_context.h
  - src/cpp/common/tls_credentials_options_util.h
  - src/cpp/server/dynamic_thread_pool.h
  - src/cpp/server/external_connection_acceptor_impl.h
  - src/cpp/server/health/default_health_check_service.h
  - src/cpp/server/secure_server_credentials.h
  - src/cpp/server/thread_pool_interface.h
  - src/cpp/thread_manager/thread_manager.h
  src:
  - src/cpp/client/channel_cc.cc
  - src/cpp/client/client_callback.cc
  - src/cpp/client/client_context.cc
  - src/cpp/client/client_interceptor.cc
  - src/cpp/client/create_channel.cc
  - src/cpp/client/create_channel_internal.cc
  - src/cpp/client/create_channel_posix.cc
  - src/cpp/client/credentials_cc.cc
  - src/cpp/client/insecure_credentials.cc
  - src/cpp/client/secure_credentials.cc
  - src/cpp/client/xds_credentials.cc
  - src/cpp/codegen/codegen_init.cc
  - src/cpp/common/alarm.cc
  - src/cpp/common/auth_property_iterator.cc
  - src/cpp/common/channel_arguments.cc
  - src/cpp/common/channel_filter.cc
  - src/cpp/common/completion_queue_cc.cc
  - src/cpp/common/core_codegen.cc
  - src/cpp/common/resource_quota_cc.cc
  - src/cpp/common/rpc_method.cc
  - src/cpp/common/secure_auth_context.cc
  - src/cpp/common/secure_channel_arguments.cc
  - src/cpp/common/secure_create_auth_context.cc
  - src/cpp/common/tls_certificate_provider.cc
  - src/cpp/common/tls_credentials_options.cc
  - src/cpp/common/tls_credentials_options_util.cc
  - src/cpp/common/validate_service_config.cc
  - src/cpp/common/version_cc.cc
  - src/cpp/server/async_generic_service.cc
  - src/cpp/server/channel_argument_option.cc
  - src/cpp/server/create_default_thread_pool.cc
  - src/cpp/server/dynamic_thread_pool.cc
  - src/cpp/server/external_connection_acceptor_impl.cc
  - src/cpp/server/health/default_health_check_service.cc
  - src/cpp/server/health/health_check_service.cc
  - src/cpp/server/health/health_check_service_server_builder_option.cc
  - src/cpp/server/insecure_server_credentials.cc
  - src/cpp/server/secure_server_credentials.cc
  - src/cpp/server/server_builder.cc
  - src/cpp/server/server_callback.cc
  - src/cpp/server/server_cc.cc
  - src/cpp/server/server_context.cc
  - src/cpp/server/server_credentials.cc
  - src/cpp/server/server_posix.cc
  - src/cpp/server/xds_server_credentials.cc
  - src/cpp/thread_manager/thread_manager.cc
  - src/cpp/util/byte_buffer_cc.cc
  - src/cpp/util/status.cc
  - src/cpp/util/string_ref.cc
  - src/cpp/util/time_cc.cc
  deps:
  - grpc
  baselib: true
- name: grpc++_alts
  build: all
  language: c++
  public_headers:
  - include/grpcpp/security/alts_context.h
  - include/grpcpp/security/alts_util.h
  headers: []
  src:
  - src/cpp/common/alts_context.cc
  - src/cpp/common/alts_util.cc
  deps:
  - grpc++
  baselib: true
- name: grpc++_error_details
  build: all
  language: c++
  public_headers:
  - include/grpc++/support/error_details.h
  - include/grpcpp/support/error_details.h
  headers: []
  src:
  - src/cpp/util/error_details.cc
  deps:
  - grpc++
- name: grpc++_reflection
  build: all
  language: c++
  public_headers:
  - include/grpc++/ext/proto_server_reflection_plugin.h
  - include/grpcpp/ext/proto_server_reflection_plugin.h
  headers:
  - src/cpp/ext/proto_server_reflection.h
  src:
  - src/proto/grpc/reflection/v1alpha/reflection.proto
  - src/cpp/ext/proto_server_reflection.cc
  - src/cpp/ext/proto_server_reflection_plugin.cc
  deps:
  - grpc++
- name: grpc++_test
  build: private
  language: c++
  public_headers:
  - include/grpc++/test/mock_stream.h
  - include/grpc++/test/server_context_test_spouse.h
  - include/grpcpp/test/channel_test_peer.h
  - include/grpcpp/test/client_context_test_peer.h
  - include/grpcpp/test/default_reactor_test_peer.h
  - include/grpcpp/test/mock_stream.h
  - include/grpcpp/test/server_context_test_spouse.h
  headers: []
  src:
  - src/cpp/client/channel_test_peer.cc
  deps:
  - grpc++
- name: grpc++_test_config
  build: private
  language: c++
  public_headers: []
  headers:
  - test/cpp/util/test_config.h
  src:
  - test/cpp/util/test_config_cc.cc
  deps:
  - absl/flags:parse
  - gpr
- name: grpc++_test_util
  build: private
  language: c++
  public_headers: []
  headers:
  - test/core/end2end/data/ssl_test_data.h
  - test/cpp/util/byte_buffer_proto_helper.h
  - test/cpp/util/create_test_channel.h
  - test/cpp/util/string_ref_helper.h
  - test/cpp/util/subprocess.h
  - test/cpp/util/test_credentials_provider.h
  src:
  - test/core/end2end/data/client_certs.cc
  - test/core/end2end/data/server1_cert.cc
  - test/core/end2end/data/server1_key.cc
  - test/core/end2end/data/test_root_cert.cc
  - test/cpp/util/byte_buffer_proto_helper.cc
  - test/cpp/util/create_test_channel.cc
  - test/cpp/util/string_ref_helper.cc
  - test/cpp/util/subprocess.cc
  - test/cpp/util/test_credentials_provider.cc
  deps:
  - absl/flags:flag
  - grpc++
  - grpc_test_util
- name: grpc++_unsecure
  build: all
  language: c++
  public_headers:
  - include/grpc++/alarm.h
  - include/grpc++/channel.h
  - include/grpc++/client_context.h
  - include/grpc++/completion_queue.h
  - include/grpc++/create_channel.h
  - include/grpc++/create_channel_posix.h
  - include/grpc++/ext/health_check_service_server_builder_option.h
  - include/grpc++/generic/async_generic_service.h
  - include/grpc++/generic/generic_stub.h
  - include/grpc++/grpc++.h
  - include/grpc++/health_check_service_interface.h
  - include/grpc++/impl/call.h
  - include/grpc++/impl/channel_argument_option.h
  - include/grpc++/impl/client_unary_call.h
  - include/grpc++/impl/codegen/async_stream.h
  - include/grpc++/impl/codegen/async_unary_call.h
  - include/grpc++/impl/codegen/byte_buffer.h
  - include/grpc++/impl/codegen/call.h
  - include/grpc++/impl/codegen/call_hook.h
  - include/grpc++/impl/codegen/channel_interface.h
  - include/grpc++/impl/codegen/client_context.h
  - include/grpc++/impl/codegen/client_unary_call.h
  - include/grpc++/impl/codegen/completion_queue.h
  - include/grpc++/impl/codegen/completion_queue_tag.h
  - include/grpc++/impl/codegen/config.h
  - include/grpc++/impl/codegen/config_protobuf.h
  - include/grpc++/impl/codegen/core_codegen.h
  - include/grpc++/impl/codegen/core_codegen_interface.h
  - include/grpc++/impl/codegen/create_auth_context.h
  - include/grpc++/impl/codegen/grpc_library.h
  - include/grpc++/impl/codegen/metadata_map.h
  - include/grpc++/impl/codegen/method_handler_impl.h
  - include/grpc++/impl/codegen/proto_utils.h
  - include/grpc++/impl/codegen/rpc_method.h
  - include/grpc++/impl/codegen/rpc_service_method.h
  - include/grpc++/impl/codegen/security/auth_context.h
  - include/grpc++/impl/codegen/serialization_traits.h
  - include/grpc++/impl/codegen/server_context.h
  - include/grpc++/impl/codegen/server_interface.h
  - include/grpc++/impl/codegen/service_type.h
  - include/grpc++/impl/codegen/slice.h
  - include/grpc++/impl/codegen/status.h
  - include/grpc++/impl/codegen/status_code_enum.h
  - include/grpc++/impl/codegen/string_ref.h
  - include/grpc++/impl/codegen/stub_options.h
  - include/grpc++/impl/codegen/sync_stream.h
  - include/grpc++/impl/codegen/time.h
  - include/grpc++/impl/grpc_library.h
  - include/grpc++/impl/method_handler_impl.h
  - include/grpc++/impl/rpc_method.h
  - include/grpc++/impl/rpc_service_method.h
  - include/grpc++/impl/serialization_traits.h
  - include/grpc++/impl/server_builder_option.h
  - include/grpc++/impl/server_builder_plugin.h
  - include/grpc++/impl/server_initializer.h
  - include/grpc++/impl/service_type.h
  - include/grpc++/resource_quota.h
  - include/grpc++/security/auth_context.h
  - include/grpc++/security/auth_metadata_processor.h
  - include/grpc++/security/credentials.h
  - include/grpc++/security/server_credentials.h
  - include/grpc++/server.h
  - include/grpc++/server_builder.h
  - include/grpc++/server_context.h
  - include/grpc++/server_posix.h
  - include/grpc++/support/async_stream.h
  - include/grpc++/support/async_unary_call.h
  - include/grpc++/support/byte_buffer.h
  - include/grpc++/support/channel_arguments.h
  - include/grpc++/support/config.h
  - include/grpc++/support/slice.h
  - include/grpc++/support/status.h
  - include/grpc++/support/status_code_enum.h
  - include/grpc++/support/string_ref.h
  - include/grpc++/support/stub_options.h
  - include/grpc++/support/sync_stream.h
  - include/grpc++/support/time.h
  - include/grpcpp/alarm.h
  - include/grpcpp/channel.h
  - include/grpcpp/client_context.h
  - include/grpcpp/completion_queue.h
  - include/grpcpp/create_channel.h
  - include/grpcpp/create_channel_posix.h
  - include/grpcpp/ext/health_check_service_server_builder_option.h
  - include/grpcpp/generic/async_generic_service.h
  - include/grpcpp/generic/generic_stub.h
  - include/grpcpp/grpcpp.h
  - include/grpcpp/health_check_service_interface.h
  - include/grpcpp/impl/call.h
  - include/grpcpp/impl/channel_argument_option.h
  - include/grpcpp/impl/client_unary_call.h
  - include/grpcpp/impl/codegen/async_generic_service.h
  - include/grpcpp/impl/codegen/async_stream.h
  - include/grpcpp/impl/codegen/async_unary_call.h
  - include/grpcpp/impl/codegen/byte_buffer.h
  - include/grpcpp/impl/codegen/call.h
  - include/grpcpp/impl/codegen/call_hook.h
  - include/grpcpp/impl/codegen/call_op_set.h
  - include/grpcpp/impl/codegen/call_op_set_interface.h
  - include/grpcpp/impl/codegen/callback_common.h
  - include/grpcpp/impl/codegen/channel_interface.h
  - include/grpcpp/impl/codegen/client_callback.h
  - include/grpcpp/impl/codegen/client_context.h
  - include/grpcpp/impl/codegen/client_interceptor.h
  - include/grpcpp/impl/codegen/client_unary_call.h
  - include/grpcpp/impl/codegen/completion_queue.h
  - include/grpcpp/impl/codegen/completion_queue_tag.h
  - include/grpcpp/impl/codegen/config.h
  - include/grpcpp/impl/codegen/config_protobuf.h
  - include/grpcpp/impl/codegen/core_codegen.h
  - include/grpcpp/impl/codegen/core_codegen_interface.h
  - include/grpcpp/impl/codegen/create_auth_context.h
  - include/grpcpp/impl/codegen/delegating_channel.h
  - include/grpcpp/impl/codegen/grpc_library.h
  - include/grpcpp/impl/codegen/intercepted_channel.h
  - include/grpcpp/impl/codegen/interceptor.h
  - include/grpcpp/impl/codegen/interceptor_common.h
  - include/grpcpp/impl/codegen/message_allocator.h
  - include/grpcpp/impl/codegen/metadata_map.h
  - include/grpcpp/impl/codegen/method_handler.h
  - include/grpcpp/impl/codegen/method_handler_impl.h
  - include/grpcpp/impl/codegen/proto_buffer_reader.h
  - include/grpcpp/impl/codegen/proto_buffer_writer.h
  - include/grpcpp/impl/codegen/proto_utils.h
  - include/grpcpp/impl/codegen/rpc_method.h
  - include/grpcpp/impl/codegen/rpc_service_method.h
  - include/grpcpp/impl/codegen/security/auth_context.h
  - include/grpcpp/impl/codegen/serialization_traits.h
  - include/grpcpp/impl/codegen/server_callback.h
  - include/grpcpp/impl/codegen/server_callback_handlers.h
  - include/grpcpp/impl/codegen/server_context.h
  - include/grpcpp/impl/codegen/server_interceptor.h
  - include/grpcpp/impl/codegen/server_interface.h
  - include/grpcpp/impl/codegen/service_type.h
  - include/grpcpp/impl/codegen/slice.h
  - include/grpcpp/impl/codegen/status.h
  - include/grpcpp/impl/codegen/status_code_enum.h
  - include/grpcpp/impl/codegen/string_ref.h
  - include/grpcpp/impl/codegen/stub_options.h
  - include/grpcpp/impl/codegen/sync.h
  - include/grpcpp/impl/codegen/sync_stream.h
  - include/grpcpp/impl/codegen/time.h
  - include/grpcpp/impl/grpc_library.h
  - include/grpcpp/impl/method_handler_impl.h
  - include/grpcpp/impl/rpc_method.h
  - include/grpcpp/impl/rpc_service_method.h
  - include/grpcpp/impl/serialization_traits.h
  - include/grpcpp/impl/server_builder_option.h
  - include/grpcpp/impl/server_builder_plugin.h
  - include/grpcpp/impl/server_initializer.h
  - include/grpcpp/impl/service_type.h
  - include/grpcpp/resource_quota.h
  - include/grpcpp/security/auth_context.h
  - include/grpcpp/security/auth_metadata_processor.h
  - include/grpcpp/security/authorization_policy_provider.h
  - include/grpcpp/security/credentials.h
  - include/grpcpp/security/server_credentials.h
  - include/grpcpp/security/tls_certificate_provider.h
  - include/grpcpp/security/tls_credentials_options.h
  - include/grpcpp/server.h
  - include/grpcpp/server_builder.h
  - include/grpcpp/server_context.h
  - include/grpcpp/server_posix.h
  - include/grpcpp/support/async_stream.h
  - include/grpcpp/support/async_unary_call.h
  - include/grpcpp/support/byte_buffer.h
  - include/grpcpp/support/channel_arguments.h
  - include/grpcpp/support/client_callback.h
  - include/grpcpp/support/client_interceptor.h
  - include/grpcpp/support/config.h
  - include/grpcpp/support/interceptor.h
  - include/grpcpp/support/message_allocator.h
  - include/grpcpp/support/method_handler.h
  - include/grpcpp/support/proto_buffer_reader.h
  - include/grpcpp/support/proto_buffer_writer.h
  - include/grpcpp/support/server_callback.h
  - include/grpcpp/support/server_interceptor.h
  - include/grpcpp/support/slice.h
  - include/grpcpp/support/status.h
  - include/grpcpp/support/status_code_enum.h
  - include/grpcpp/support/string_ref.h
  - include/grpcpp/support/stub_options.h
  - include/grpcpp/support/sync_stream.h
  - include/grpcpp/support/time.h
  - include/grpcpp/support/validate_service_config.h
  headers:
  - src/cpp/client/create_channel_internal.h
  - src/cpp/common/channel_filter.h
  - src/cpp/server/dynamic_thread_pool.h
  - src/cpp/server/external_connection_acceptor_impl.h
  - src/cpp/server/health/default_health_check_service.h
  - src/cpp/server/thread_pool_interface.h
  - src/cpp/thread_manager/thread_manager.h
  src:
  - src/cpp/client/channel_cc.cc
  - src/cpp/client/client_callback.cc
  - src/cpp/client/client_context.cc
  - src/cpp/client/client_interceptor.cc
  - src/cpp/client/create_channel.cc
  - src/cpp/client/create_channel_internal.cc
  - src/cpp/client/create_channel_posix.cc
  - src/cpp/client/credentials_cc.cc
  - src/cpp/client/insecure_credentials.cc
  - src/cpp/codegen/codegen_init.cc
  - src/cpp/common/alarm.cc
  - src/cpp/common/channel_arguments.cc
  - src/cpp/common/channel_filter.cc
  - src/cpp/common/completion_queue_cc.cc
  - src/cpp/common/core_codegen.cc
  - src/cpp/common/insecure_create_auth_context.cc
  - src/cpp/common/resource_quota_cc.cc
  - src/cpp/common/rpc_method.cc
  - src/cpp/common/validate_service_config.cc
  - src/cpp/common/version_cc.cc
  - src/cpp/server/async_generic_service.cc
  - src/cpp/server/channel_argument_option.cc
  - src/cpp/server/create_default_thread_pool.cc
  - src/cpp/server/dynamic_thread_pool.cc
  - src/cpp/server/external_connection_acceptor_impl.cc
  - src/cpp/server/health/default_health_check_service.cc
  - src/cpp/server/health/health_check_service.cc
  - src/cpp/server/health/health_check_service_server_builder_option.cc
  - src/cpp/server/insecure_server_credentials.cc
  - src/cpp/server/server_builder.cc
  - src/cpp/server/server_callback.cc
  - src/cpp/server/server_cc.cc
  - src/cpp/server/server_context.cc
  - src/cpp/server/server_credentials.cc
  - src/cpp/server/server_posix.cc
  - src/cpp/thread_manager/thread_manager.cc
  - src/cpp/util/byte_buffer_cc.cc
  - src/cpp/util/status.cc
  - src/cpp/util/string_ref.cc
  - src/cpp/util/time_cc.cc
  deps:
  - grpc_unsecure
  baselib: true
- name: grpc_plugin_support
  build: protoc
  language: c++
  public_headers:
  - include/grpc++/impl/codegen/config_protobuf.h
  - include/grpcpp/impl/codegen/config_protobuf.h
  headers:
  - src/compiler/config.h
  - src/compiler/config_protobuf.h
  - src/compiler/cpp_generator.h
  - src/compiler/cpp_generator_helpers.h
  - src/compiler/cpp_plugin.h
  - src/compiler/csharp_generator.h
  - src/compiler/csharp_generator_helpers.h
  - src/compiler/generator_helpers.h
  - src/compiler/node_generator.h
  - src/compiler/node_generator_helpers.h
  - src/compiler/objective_c_generator.h
  - src/compiler/objective_c_generator_helpers.h
  - src/compiler/php_generator.h
  - src/compiler/php_generator_helpers.h
  - src/compiler/protobuf_plugin.h
  - src/compiler/python_generator.h
  - src/compiler/python_generator_helpers.h
  - src/compiler/python_private_generator.h
  - src/compiler/ruby_generator.h
  - src/compiler/ruby_generator_helpers-inl.h
  - src/compiler/ruby_generator_map-inl.h
  - src/compiler/ruby_generator_string-inl.h
  - src/compiler/schema_interface.h
  src:
  - src/compiler/cpp_generator.cc
  - src/compiler/csharp_generator.cc
  - src/compiler/node_generator.cc
  - src/compiler/objective_c_generator.cc
  - src/compiler/php_generator.cc
  - src/compiler/python_generator.cc
  - src/compiler/ruby_generator.cc
  deps: []
- name: grpcpp_channelz
  build: all
  language: c++
  public_headers:
  - include/grpcpp/ext/channelz_service_plugin.h
  headers:
  - src/cpp/server/channelz/channelz_service.h
  src:
  - src/proto/grpc/channelz/channelz.proto
  - src/cpp/server/channelz/channelz_service.cc
  - src/cpp/server/channelz/channelz_service_plugin.cc
  deps:
  - grpc++
targets:
- name: algorithm_test
  build: test
  language: c
  headers: []
  src:
  - test/core/compression/algorithm_test.cc
  deps:
  - grpc_test_util
  uses_polling: false
- name: alloc_test
  build: test
  language: c
  headers: []
  src:
  - test/core/gpr/alloc_test.cc
  deps:
  - grpc_test_util
  uses_polling: false
- name: alpn_test
  build: test
  language: c
  headers: []
  src:
  - test/core/transport/chttp2/alpn_test.cc
  deps:
  - grpc_test_util
- name: alts_counter_test
  build: test
  language: c
  headers:
  - test/core/tsi/alts/crypt/gsec_test_util.h
  src:
  - test/core/tsi/alts/crypt/gsec_test_util.cc
  - test/core/tsi/alts/frame_protector/alts_counter_test.cc
  deps:
  - grpc_test_util
- name: alts_crypt_test
  build: test
  language: c
  headers:
  - test/core/tsi/alts/crypt/gsec_test_util.h
  src:
  - test/core/tsi/alts/crypt/aes_gcm_test.cc
  - test/core/tsi/alts/crypt/gsec_test_util.cc
  deps:
  - grpc_test_util
- name: alts_crypter_test
  build: test
  language: c
  headers:
  - test/core/tsi/alts/crypt/gsec_test_util.h
  src:
  - test/core/tsi/alts/crypt/gsec_test_util.cc
  - test/core/tsi/alts/frame_protector/alts_crypter_test.cc
  deps:
  - grpc_test_util
- name: alts_frame_protector_test
  build: test
  language: c
  headers:
  - test/core/tsi/alts/crypt/gsec_test_util.h
  - test/core/tsi/transport_security_test_lib.h
  src:
  - test/core/tsi/alts/crypt/gsec_test_util.cc
  - test/core/tsi/alts/frame_protector/alts_frame_protector_test.cc
  - test/core/tsi/transport_security_test_lib.cc
  deps:
  - grpc_test_util
- name: alts_grpc_record_protocol_test
  build: test
  language: c
  headers:
  - test/core/tsi/alts/crypt/gsec_test_util.h
  src:
  - test/core/tsi/alts/crypt/gsec_test_util.cc
  - test/core/tsi/alts/zero_copy_frame_protector/alts_grpc_record_protocol_test.cc
  deps:
  - grpc_test_util
- name: alts_handshaker_client_test
  build: test
  language: c
  headers:
  - test/core/tsi/alts/handshaker/alts_handshaker_service_api_test_lib.h
  src:
  - test/core/tsi/alts/handshaker/alts_handshaker_client_test.cc
  - test/core/tsi/alts/handshaker/alts_handshaker_service_api_test_lib.cc
  deps:
  - grpc_test_util
- name: alts_iovec_record_protocol_test
  build: test
  language: c
  headers:
  - test/core/tsi/alts/crypt/gsec_test_util.h
  src:
  - test/core/tsi/alts/crypt/gsec_test_util.cc
  - test/core/tsi/alts/zero_copy_frame_protector/alts_iovec_record_protocol_test.cc
  deps:
  - grpc_test_util
- name: alts_security_connector_test
  build: test
  language: c
  headers: []
  src:
  - test/core/security/alts_security_connector_test.cc
  deps:
  - grpc_test_util
- name: alts_tsi_handshaker_test
  build: test
  language: c
  headers:
  - test/core/tsi/alts/handshaker/alts_handshaker_service_api_test_lib.h
  src:
  - test/core/tsi/alts/handshaker/alts_handshaker_service_api_test_lib.cc
  - test/core/tsi/alts/handshaker/alts_tsi_handshaker_test.cc
  deps:
  - grpc_test_util
- name: alts_tsi_utils_test
  build: test
  language: c
  headers:
  - test/core/tsi/alts/handshaker/alts_handshaker_service_api_test_lib.h
  src:
  - test/core/tsi/alts/handshaker/alts_handshaker_service_api_test_lib.cc
  - test/core/tsi/alts/handshaker/alts_tsi_utils_test.cc
  deps:
  - grpc_test_util
- name: alts_zero_copy_grpc_protector_test
  build: test
  language: c
  headers:
  - test/core/tsi/alts/crypt/gsec_test_util.h
  src:
  - test/core/tsi/alts/crypt/gsec_test_util.cc
  - test/core/tsi/alts/zero_copy_frame_protector/alts_zero_copy_grpc_protector_test.cc
  deps:
  - grpc_test_util
- name: arena_test
  build: test
  language: c
  headers: []
  src:
  - test/core/gpr/arena_test.cc
  deps:
  - grpc_test_util
  uses_polling: false
- name: auth_context_test
  build: test
  language: c
  headers: []
  src:
  - test/core/security/auth_context_test.cc
  deps:
  - grpc_test_util
  uses_polling: false
- name: avl_test
  build: test
  language: c
  headers: []
  src:
  - test/core/avl/avl_test.cc
  deps:
  - grpc_test_util
  uses_polling: false
- name: b64_test
  build: test
  language: c
  headers: []
  src:
  - test/core/slice/b64_test.cc
  deps:
  - grpc_test_util
  uses_polling: false
- name: bad_server_response_test
  build: test
  language: c
  headers:
  - test/core/end2end/cq_verifier.h
  src:
  - test/core/end2end/bad_server_response_test.cc
  - test/core/end2end/cq_verifier.cc
  deps:
  - grpc_test_util
- name: bad_ssl_alpn_test
  build: test
  language: c
  headers:
  - test/core/end2end/cq_verifier.h
  src:
  - test/core/bad_ssl/bad_ssl_test.cc
  - test/core/end2end/cq_verifier.cc
  deps:
  - grpc_test_util
  platforms:
  - linux
  - posix
  - mac
- name: bad_ssl_cert_test
  build: test
  language: c
  headers:
  - test/core/end2end/cq_verifier.h
  src:
  - test/core/bad_ssl/bad_ssl_test.cc
  - test/core/end2end/cq_verifier.cc
  deps:
  - grpc_test_util
  platforms:
  - linux
  - posix
  - mac
- name: bin_decoder_test
  build: test
  language: c
  headers: []
  src:
  - test/core/transport/chttp2/bin_decoder_test.cc
  deps:
  - grpc_test_util
  uses_polling: false
- name: bin_encoder_test
  build: test
  language: c
  headers: []
  src:
  - test/core/transport/chttp2/bin_encoder_test.cc
  deps:
  - grpc_test_util
  uses_polling: false
- name: buffer_list_test
  build: test
  language: c
  headers: []
  src:
  - test/core/iomgr/buffer_list_test.cc
  deps:
  - grpc_test_util
- name: channel_args_test
  build: test
  language: c
  headers: []
  src:
  - test/core/channel/channel_args_test.cc
  deps:
  - grpc_test_util
  uses_polling: false
- name: channel_create_test
  build: test
  language: c
  headers: []
  src:
  - test/core/surface/channel_create_test.cc
  deps:
  - grpc_test_util
- name: channel_stack_builder_test
  build: test
  language: c
  headers: []
  src:
  - test/core/channel/channel_stack_builder_test.cc
  deps:
  - grpc_test_util
- name: channel_stack_test
  build: test
  language: c
  headers: []
  src:
  - test/core/channel/channel_stack_test.cc
  deps:
  - grpc_test_util
  uses_polling: false
- name: check_gcp_environment_linux_test
  build: test
  language: c
  headers: []
  src:
  - test/core/security/check_gcp_environment_linux_test.cc
  deps:
  - grpc_test_util
- name: check_gcp_environment_windows_test
  build: test
  language: c
  headers: []
  src:
  - test/core/security/check_gcp_environment_windows_test.cc
  deps:
  - grpc_test_util
- name: client_ssl_test
  build: test
  language: c
  headers: []
  src:
  - test/core/handshake/client_ssl.cc
  deps:
  - grpc_test_util
  platforms:
  - linux
  - posix
  - mac
- name: cmdline_test
  build: test
  language: c
  headers: []
  src:
  - test/core/util/cmdline_test.cc
  deps:
  - grpc_test_util
  uses_polling: false
- name: combiner_test
  build: test
  language: c
  headers: []
  src:
  - test/core/iomgr/combiner_test.cc
  deps:
  - grpc_test_util
  platforms:
  - linux
  - posix
  - mac
- name: completion_queue_threading_test
  build: test
  run: false
  language: c
  headers: []
  src:
  - test/core/surface/completion_queue_threading_test.cc
  deps:
  - grpc_test_util
- name: compression_test
  build: test
  language: c
  headers: []
  src:
  - test/core/compression/compression_test.cc
  deps:
  - grpc_test_util
  uses_polling: false
- name: concurrent_connectivity_test
  build: test
  language: c
  headers: []
  src:
  - test/core/surface/concurrent_connectivity_test.cc
  deps:
  - grpc_test_util
- name: connection_refused_test
  build: test
  language: c
  headers:
  - test/core/end2end/cq_verifier.h
  src:
  - test/core/end2end/connection_refused_test.cc
  - test/core/end2end/cq_verifier.cc
  deps:
  - grpc_test_util
- name: cpu_test
  build: test
  language: c
  headers: []
  src:
  - test/core/gpr/cpu_test.cc
  deps:
  - grpc_test_util
  uses_polling: false
- name: dns_resolver_connectivity_using_ares_test
  build: test
  language: c
  headers: []
  src:
  - test/core/client_channel/resolvers/dns_resolver_connectivity_test.cc
  deps:
  - grpc_test_util
  args:
  - --resolver=ares
- name: dns_resolver_connectivity_using_native_test
  build: test
  language: c
  headers: []
  src:
  - test/core/client_channel/resolvers/dns_resolver_connectivity_test.cc
  deps:
  - grpc_test_util
  args:
  - --resolver=native
- name: dns_resolver_cooldown_test
  build: test
  language: c
  headers: []
  src:
  - test/core/client_channel/resolvers/dns_resolver_cooldown_test.cc
  deps:
  - grpc_test_util
- name: dns_resolver_test
  build: test
  language: c
  headers: []
  src:
  - test/core/client_channel/resolvers/dns_resolver_test.cc
  deps:
  - grpc_test_util
- name: dualstack_socket_test
  build: test
  language: c
  headers:
  - test/core/end2end/cq_verifier.h
  src:
  - test/core/end2end/cq_verifier.cc
  - test/core/end2end/dualstack_socket_test.cc
  deps:
  - grpc_test_util
  platforms:
  - linux
  - posix
  - mac
- name: endpoint_pair_test
  build: test
  language: c
  headers:
  - test/core/iomgr/endpoint_tests.h
  src:
  - test/core/iomgr/endpoint_pair_test.cc
  - test/core/iomgr/endpoint_tests.cc
  deps:
  - grpc_test_util
- name: env_test
  build: test
  language: c
  headers: []
  src:
  - test/core/gpr/env_test.cc
  deps:
  - grpc_test_util
  uses_polling: false
- name: error_test
  build: test
  language: c
  headers:
  - test/core/iomgr/endpoint_tests.h
  src:
  - test/core/iomgr/endpoint_tests.cc
  - test/core/iomgr/error_test.cc
  deps:
  - grpc_test_util
  uses_polling: false
- name: ev_epollex_linux_test
  build: test
  language: c
  headers: []
  src:
  - test/core/iomgr/ev_epollex_linux_test.cc
  deps:
  - grpc_test_util
  platforms:
  - linux
  - posix
  - mac
- name: fake_resolver_test
  build: test
  language: c
  headers: []
  src:
  - test/core/client_channel/resolvers/fake_resolver_test.cc
  deps:
  - grpc_test_util
- name: fake_transport_security_test
  build: test
  language: c
  headers:
  - test/core/tsi/transport_security_test_lib.h
  src:
  - test/core/tsi/fake_transport_security_test.cc
  - test/core/tsi/transport_security_test_lib.cc
  deps:
  - grpc_test_util
- name: fd_conservation_posix_test
  build: test
  language: c
  headers: []
  src:
  - test/core/iomgr/fd_conservation_posix_test.cc
  deps:
  - grpc_test_util
  platforms:
  - linux
  - posix
  - mac
- name: fd_posix_test
  build: test
  language: c
  headers: []
  src:
  - test/core/iomgr/fd_posix_test.cc
  deps:
  - grpc_test_util
  platforms:
  - linux
  - posix
  - mac
- name: fling_stream_test
  build: test
  language: c
  headers:
  - test/core/end2end/data/ssl_test_data.h
  src:
  - test/core/end2end/data/client_certs.cc
  - test/core/end2end/data/server1_cert.cc
  - test/core/end2end/data/server1_key.cc
  - test/core/end2end/data/test_root_cert.cc
  - test/core/fling/fling_stream_test.cc
  deps:
  - grpc_test_util
  platforms:
  - linux
  - posix
  - mac
- name: fling_test
  build: test
  language: c
  headers:
  - test/core/end2end/data/ssl_test_data.h
  src:
  - test/core/end2end/data/client_certs.cc
  - test/core/end2end/data/server1_cert.cc
  - test/core/end2end/data/server1_key.cc
  - test/core/end2end/data/test_root_cert.cc
  - test/core/fling/fling_test.cc
  deps:
  - grpc_test_util
  platforms:
  - linux
  - posix
  - mac
- name: fork_test
  build: test
  language: c
  headers: []
  src:
  - test/core/gprpp/fork_test.cc
  deps:
  - grpc_test_util
  platforms:
  - linux
  - posix
  - mac
  uses_polling: false
- name: format_request_test
  build: test
  language: c
  headers:
  - test/core/end2end/data/ssl_test_data.h
  src:
  - test/core/end2end/data/client_certs.cc
  - test/core/end2end/data/server1_cert.cc
  - test/core/end2end/data/server1_key.cc
  - test/core/end2end/data/test_root_cert.cc
  - test/core/http/format_request_test.cc
  deps:
  - grpc_test_util
- name: frame_handler_test
  build: test
  language: c
  headers:
  - test/core/tsi/alts/crypt/gsec_test_util.h
  src:
  - test/core/tsi/alts/crypt/gsec_test_util.cc
  - test/core/tsi/alts/frame_protector/frame_handler_test.cc
  deps:
  - grpc_test_util
- name: goaway_server_test
  build: test
  language: c
  headers:
  - test/core/end2end/cq_verifier.h
  src:
  - test/core/end2end/cq_verifier.cc
  - test/core/end2end/goaway_server_test.cc
  deps:
  - grpc_test_util
- name: grpc_alts_credentials_options_test
  build: test
  language: c
  headers: []
  src:
  - test/core/security/grpc_alts_credentials_options_test.cc
  deps:
  - grpc_test_util
- name: grpc_byte_buffer_reader_test
  build: test
  language: c
  headers: []
  src:
  - test/core/surface/byte_buffer_reader_test.cc
  deps:
  - grpc_test_util
  uses_polling: false
- name: grpc_completion_queue_test
  build: test
  language: c
  headers: []
  src:
  - test/core/surface/completion_queue_test.cc
  deps:
  - grpc_test_util
- name: grpc_ipv6_loopback_available_test
  build: test
  language: c
  headers: []
  src:
  - test/core/iomgr/grpc_ipv6_loopback_available_test.cc
  deps:
  - grpc_test_util
- name: handshake_server_with_readahead_handshaker_test
  build: test
  language: c
  headers:
  - test/core/handshake/server_ssl_common.h
  src:
  - test/core/handshake/readahead_handshaker_server_ssl.cc
  - test/core/handshake/server_ssl_common.cc
  deps:
  - grpc_test_util
  platforms:
  - linux
  - posix
  - mac
- name: histogram_test
  build: test
  language: c
  headers: []
  src:
  - test/core/util/histogram_test.cc
  deps:
  - grpc_test_util
  uses_polling: false
- name: host_port_test
  build: test
  language: c
  headers: []
  src:
  - test/core/gprpp/host_port_test.cc
  deps:
  - grpc_test_util
  uses_polling: false
- name: hpack_encoder_test
  build: test
  language: c
  headers: []
  src:
  - test/core/transport/chttp2/hpack_encoder_test.cc
  deps:
  - grpc_test_util
  uses_polling: false
- name: hpack_parser_test
  build: test
  language: c
  headers: []
  src:
  - test/core/transport/chttp2/hpack_parser_test.cc
  deps:
  - grpc_test_util
  uses_polling: false
- name: hpack_table_test
  build: test
  language: c
  headers: []
  src:
  - test/core/transport/chttp2/hpack_table_test.cc
  deps:
  - grpc_test_util
  uses_polling: false
- name: httpcli_test
  build: test
  language: c
  headers:
  - test/core/end2end/data/ssl_test_data.h
  src:
  - test/core/end2end/data/client_certs.cc
  - test/core/end2end/data/server1_cert.cc
  - test/core/end2end/data/server1_key.cc
  - test/core/end2end/data/test_root_cert.cc
  - test/core/http/httpcli_test.cc
  deps:
  - grpc_test_util
  platforms:
  - linux
  - posix
  - mac
- name: httpscli_test
  build: test
  language: c
  headers:
  - test/core/end2end/data/ssl_test_data.h
  src:
  - test/core/end2end/data/client_certs.cc
  - test/core/end2end/data/server1_cert.cc
  - test/core/end2end/data/server1_key.cc
  - test/core/end2end/data/test_root_cert.cc
  - test/core/http/httpscli_test.cc
  deps:
  - grpc_test_util
  platforms:
  - linux
  - posix
  - mac
- name: inproc_callback_test
  build: test
  language: c
  headers: []
  src:
  - test/core/end2end/inproc_callback_test.cc
  deps:
  - end2end_tests
  uses_polling: false
- name: invalid_call_argument_test
  build: test
  language: c
  headers:
  - test/core/end2end/cq_verifier.h
  src:
  - test/core/end2end/cq_verifier.cc
  - test/core/end2end/invalid_call_argument_test.cc
  deps:
  - grpc_test_util
- name: json_token_test
  build: test
  language: c
  headers: []
  src:
  - test/core/security/json_token_test.cc
  deps:
  - grpc_test_util
  uses_polling: false
- name: jwt_verifier_test
  build: test
  language: c
  headers: []
  src:
  - test/core/security/jwt_verifier_test.cc
  deps:
  - grpc_test_util
  uses_polling: false
- name: lame_client_test
  build: test
  language: c
  headers:
  - test/core/end2end/cq_verifier.h
  src:
  - test/core/end2end/cq_verifier.cc
  - test/core/surface/lame_client_test.cc
  deps:
  - grpc_test_util
- name: load_file_test
  build: test
  language: c
  headers: []
  src:
  - test/core/iomgr/load_file_test.cc
  deps:
  - grpc_test_util
  uses_polling: false
- name: manual_constructor_test
  build: test
  language: c
  headers: []
  src:
  - test/core/gprpp/manual_constructor_test.cc
  deps:
  - grpc_test_util
  uses_polling: false
- name: message_compress_test
  build: test
  language: c
  headers: []
  src:
  - test/core/compression/message_compress_test.cc
  deps:
  - grpc_test_util
  uses_polling: false
- name: metadata_test
  build: test
  language: c
  headers: []
  src:
  - test/core/transport/metadata_test.cc
  deps:
  - grpc_test_util
- name: minimal_stack_is_minimal_test
  build: test
  language: c
  headers: []
  src:
  - test/core/channel/minimal_stack_is_minimal_test.cc
  deps:
  - grpc_test_util
  uses_polling: false
- name: mpmcqueue_test
  build: test
  language: c
  headers: []
  src:
  - test/core/iomgr/mpmcqueue_test.cc
  deps:
  - grpc_test_util
  uses_polling: false
- name: mpscq_test
  build: test
  language: c
  headers: []
  src:
  - test/core/gprpp/mpscq_test.cc
  deps:
  - grpc_test_util
  platforms:
  - linux
  - posix
  - mac
  uses_polling: false
- name: multiple_server_queues_test
  build: test
  language: c
  headers:
  - test/core/end2end/cq_verifier.h
  src:
  - test/core/end2end/cq_verifier.cc
  - test/core/end2end/multiple_server_queues_test.cc
  deps:
  - grpc_test_util
- name: murmur_hash_test
  build: test
  language: c
  headers: []
  src:
  - test/core/gpr/murmur_hash_test.cc
  deps:
  - grpc_test_util
  uses_polling: false
- name: no_server_test
  build: test
  language: c
  headers:
  - test/core/end2end/cq_verifier.h
  src:
  - test/core/end2end/cq_verifier.cc
  - test/core/end2end/no_server_test.cc
  deps:
  - grpc_test_util
- name: num_external_connectivity_watchers_test
  build: test
  language: c
  headers: []
  src:
  - test/core/surface/num_external_connectivity_watchers_test.cc
  deps:
  - grpc_test_util
- name: parse_address_test
  build: test
  language: c
  headers: []
  src:
  - test/core/address_utils/parse_address_test.cc
  deps:
  - grpc_test_util
- name: parse_address_with_named_scope_id_test
  build: test
  language: c
  headers: []
  src:
  - test/core/address_utils/parse_address_with_named_scope_id_test.cc
  deps:
  - grpc_test_util
  platforms:
  - linux
  - posix
  - mac
  uses_polling: false
- name: parser_test
  build: test
  language: c
  headers:
  - test/core/end2end/data/ssl_test_data.h
  src:
  - test/core/end2end/data/client_certs.cc
  - test/core/end2end/data/server1_cert.cc
  - test/core/end2end/data/server1_key.cc
  - test/core/end2end/data/test_root_cert.cc
  - test/core/http/parser_test.cc
  deps:
  - grpc_test_util
  uses_polling: false
- name: percent_encoding_test
  build: test
  language: c
  headers: []
  src:
  - test/core/slice/percent_encoding_test.cc
  deps:
  - grpc_test_util
  uses_polling: false
- name: public_headers_must_be_c89
  build: test
  language: c
  headers:
  - src/core/lib/security/authorization/grpc_authorization_engine.h
  - src/core/lib/security/authorization/grpc_authorization_policy_provider.h
  - src/core/lib/security/authorization/matchers.h
  - src/core/lib/security/authorization/rbac_policy.h
  - src/core/lib/security/authorization/rbac_translator.h
  src:
  - src/core/lib/security/authorization/grpc_authorization_engine.cc
  - src/core/lib/security/authorization/grpc_authorization_policy_provider.cc
  - src/core/lib/security/authorization/matchers.cc
  - src/core/lib/security/authorization/rbac_policy.cc
  - src/core/lib/security/authorization/rbac_translator.cc
  - test/core/surface/public_headers_must_be_c89.c
  deps:
  - grpc_test_util
- name: resolve_address_using_ares_resolver_posix_test
  build: test
  language: c
  headers: []
  src:
  - test/core/iomgr/resolve_address_posix_test.cc
  deps:
  - grpc_test_util
  args:
  - --resolver=ares
  platforms:
  - linux
  - posix
  - mac
- name: resolve_address_using_ares_resolver_test
  build: test
  language: c
  headers: []
  src:
  - test/core/iomgr/resolve_address_test.cc
  deps:
  - grpc_test_util
  args:
  - --resolver=ares
- name: resolve_address_using_native_resolver_posix_test
  build: test
  language: c
  headers: []
  src:
  - test/core/iomgr/resolve_address_posix_test.cc
  deps:
  - grpc_test_util
  args:
  - --resolver=native
  platforms:
  - linux
  - posix
  - mac
- name: resolve_address_using_native_resolver_test
  build: test
  language: c
  headers: []
  src:
  - test/core/iomgr/resolve_address_test.cc
  deps:
  - grpc_test_util
  args:
  - --resolver=native
- name: resource_quota_test
  build: test
  language: c
  headers: []
  src:
  - test/core/iomgr/resource_quota_test.cc
  deps:
  - grpc_test_util
- name: secure_channel_create_test
  build: test
  language: c
  headers: []
  src:
  - test/core/surface/secure_channel_create_test.cc
  deps:
  - grpc_test_util
- name: secure_endpoint_test
  build: test
  language: c
  headers:
  - test/core/iomgr/endpoint_tests.h
  src:
  - test/core/iomgr/endpoint_tests.cc
  - test/core/security/secure_endpoint_test.cc
  deps:
  - grpc_test_util
- name: security_connector_test
  build: test
  language: c
  headers: []
  src:
  - test/core/security/security_connector_test.cc
  deps:
  - grpc_test_util
- name: sequential_connectivity_test
  build: test
  run: false
  language: c
  headers: []
  src:
  - test/core/surface/sequential_connectivity_test.cc
  deps:
  - grpc_test_util
- name: server_ssl_test
  build: test
  language: c
  headers:
  - test/core/handshake/server_ssl_common.h
  src:
  - test/core/handshake/server_ssl.cc
  - test/core/handshake/server_ssl_common.cc
  deps:
  - grpc_test_util
  platforms:
  - linux
  - posix
  - mac
- name: server_test
  build: test
  language: c
  headers: []
  src:
  - test/core/surface/server_test.cc
  deps:
  - grpc_test_util
- name: slice_buffer_test
  build: test
  language: c
  headers: []
  src:
  - test/core/slice/slice_buffer_test.cc
  deps:
  - grpc_test_util
  uses_polling: false
- name: slice_string_helpers_test
  build: test
  language: c
  headers: []
  src:
  - test/core/slice/slice_string_helpers_test.cc
  deps:
  - grpc_test_util
  uses_polling: false
- name: sockaddr_resolver_test
  build: test
  language: c
  headers: []
  src:
  - test/core/client_channel/resolvers/sockaddr_resolver_test.cc
  deps:
  - grpc_test_util
- name: socket_utils_test
  build: test
  language: c
  headers: []
  src:
  - test/core/iomgr/socket_utils_test.cc
  deps:
  - grpc_test_util
  platforms:
  - linux
  - posix
  - mac
- name: spinlock_test
  build: test
  language: c
  headers: []
  src:
  - test/core/gpr/spinlock_test.cc
  deps:
  - grpc_test_util
  uses_polling: false
- name: ssl_credentials_test
  build: test
  language: c
  headers: []
  src:
  - test/core/security/ssl_credentials_test.cc
  deps:
  - grpc_test_util
- name: ssl_transport_security_test
  build: test
  language: c
  headers:
  - test/core/tsi/transport_security_test_lib.h
  src:
  - test/core/tsi/ssl_transport_security_test.cc
  - test/core/tsi/transport_security_test_lib.cc
  deps:
  - grpc_test_util
  platforms:
  - linux
  - posix
  - mac
- name: status_conversion_test
  build: test
  language: c
  headers: []
  src:
  - test/core/transport/status_conversion_test.cc
  deps:
  - grpc_test_util
  uses_polling: false
- name: stream_compression_test
  build: test
  language: c
  headers: []
  src:
  - test/core/compression/stream_compression_test.cc
  deps:
  - grpc_test_util
  uses_polling: false
- name: stream_map_test
  build: test
  language: c
  headers: []
  src:
  - test/core/transport/chttp2/stream_map_test.cc
  deps:
  - grpc_test_util
- name: stream_owned_slice_test
  build: test
  language: c
  headers: []
  src:
  - test/core/transport/stream_owned_slice_test.cc
  deps:
  - grpc_test_util
  uses_polling: false
- name: string_test
  build: test
  language: c
  headers: []
  src:
  - test/core/gpr/string_test.cc
  deps:
  - grpc_test_util
  uses_polling: false
- name: sync_test
  build: test
  language: c
  headers: []
  src:
  - test/core/gpr/sync_test.cc
  deps:
  - grpc_test_util
  uses_polling: false
- name: tcp_client_posix_test
  build: test
  language: c
  headers: []
  src:
  - test/core/iomgr/tcp_client_posix_test.cc
  deps:
  - grpc_test_util
  platforms:
  - linux
  - posix
  - mac
- name: tcp_posix_test
  build: test
  language: c
  headers:
  - test/core/iomgr/endpoint_tests.h
  src:
  - test/core/iomgr/endpoint_tests.cc
  - test/core/iomgr/tcp_posix_test.cc
  deps:
  - grpc_test_util
  platforms:
  - linux
  - posix
- name: tcp_server_posix_test
  build: test
  language: c
  headers: []
  src:
  - test/core/iomgr/tcp_server_posix_test.cc
  deps:
  - grpc_test_util
  platforms:
  - linux
  - posix
  - mac
- name: test_core_gpr_time_test
  build: test
  language: c
  headers: []
  src:
  - test/core/gpr/time_test.cc
  deps:
  - grpc_test_util
  uses_polling: false
- name: test_core_security_credentials_test
  build: test
  language: c
  headers: []
  src:
  - test/core/security/credentials_test.cc
  deps:
  - grpc_test_util
- name: test_core_slice_slice_test
  build: test
  language: c
  headers: []
  src:
  - test/core/slice/slice_test.cc
  deps:
  - grpc_test_util
  uses_polling: false
- name: thd_test
  build: test
  language: c
  headers: []
  src:
  - test/core/gprpp/thd_test.cc
  deps:
  - grpc_test_util
  uses_polling: false
- name: threadpool_test
  build: test
  language: c
  headers: []
  src:
  - test/core/iomgr/threadpool_test.cc
  deps:
  - grpc_test_util
  uses_polling: false
- name: time_averaged_stats_test
  build: test
  language: c
  headers: []
  src:
  - test/core/iomgr/time_averaged_stats_test.cc
  deps:
  - grpc_test_util
  uses_polling: false
- name: timeout_encoding_test
  build: test
  language: c
  headers: []
  src:
  - test/core/transport/timeout_encoding_test.cc
  deps:
  - grpc_test_util
  uses_polling: false
- name: timer_heap_test
  build: test
  language: c
  headers: []
  src:
  - test/core/iomgr/timer_heap_test.cc
  deps:
  - grpc_test_util
  uses_polling: false
- name: timer_list_test
  build: test
  language: c
  headers: []
  src:
  - test/core/iomgr/timer_list_test.cc
  deps:
  - grpc_test_util
  uses_polling: false
- name: tls_test
  build: test
  language: c
  headers: []
  src:
  - test/core/gpr/tls_test.cc
  deps:
  - grpc_test_util
  uses_polling: false
- name: transport_security_common_api_test
  build: test
  language: c
  headers: []
  src:
  - test/core/tsi/alts/handshaker/transport_security_common_api_test.cc
  deps:
  - grpc_test_util
- name: transport_security_test
  build: test
  language: c
  headers: []
  src:
  - test/core/tsi/transport_security_test.cc
  deps:
  - grpc_test_util
- name: udp_server_test
  build: test
  language: c
  headers: []
  src:
  - test/core/iomgr/udp_server_test.cc
  deps:
  - grpc_test_util
  platforms:
  - linux
  - posix
  - mac
- name: useful_test
  build: test
  language: c
  headers: []
  src:
  - test/core/gpr/useful_test.cc
  deps:
  - grpc_test_util
  uses_polling: false
- name: varint_test
  build: test
  language: c
  headers: []
  src:
  - test/core/transport/chttp2/varint_test.cc
  deps:
  - grpc_test_util
  uses_polling: false
- name: address_sorting_test
  gtest: true
  build: test
  language: c++
  headers: []
  src:
  - test/cpp/naming/address_sorting_test.cc
  deps:
  - grpc++_test_config
  - grpc++_test_util
  platforms:
  - linux
  - posix
  - mac
- name: address_sorting_test_unsecure
  gtest: true
  build: test
  language: c++
  headers:
  - test/cpp/util/byte_buffer_proto_helper.h
  - test/cpp/util/string_ref_helper.h
  - test/cpp/util/subprocess.h
  src:
  - test/cpp/naming/address_sorting_test.cc
  - test/cpp/util/byte_buffer_proto_helper.cc
  - test/cpp/util/string_ref_helper.cc
  - test/cpp/util/subprocess.cc
  deps:
  - grpc++_unsecure
  - grpc_test_util_unsecure
  - grpc++_test_config
  platforms:
  - linux
  - posix
  - mac
- name: admin_services_end2end_test
  gtest: true
  build: test
  language: c++
  headers:
  - src/cpp/server/csds/csds.h
  src:
  - src/proto/grpc/testing/xds/v3/base.proto
  - src/proto/grpc/testing/xds/v3/config_dump.proto
  - src/proto/grpc/testing/xds/v3/csds.proto
  - src/proto/grpc/testing/xds/v3/percent.proto
  - src/cpp/server/admin/admin_services.cc
  - src/cpp/server/csds/csds.cc
  - test/cpp/end2end/admin_services_end2end_test.cc
  deps:
  - grpc++_reflection
  - grpcpp_channelz
  - grpc++_test_util
- name: alarm_test
  gtest: true
  build: test
  language: c++
  headers: []
  src:
  - test/cpp/common/alarm_test.cc
  deps:
  - grpc++_unsecure
  - grpc_test_util_unsecure
  platforms:
  - linux
  - posix
  - mac
- name: alts_concurrent_connectivity_test
  gtest: true
  build: test
  language: c++
  headers:
  - test/core/end2end/cq_verifier.h
  - test/core/tsi/alts/fake_handshaker/fake_handshaker_server.h
  src:
  - test/core/tsi/alts/fake_handshaker/handshaker.proto
  - test/core/tsi/alts/fake_handshaker/transport_security_common.proto
  - test/core/end2end/cq_verifier.cc
  - test/core/tsi/alts/fake_handshaker/fake_handshaker_server.cc
  - test/core/tsi/alts/handshaker/alts_concurrent_connectivity_test.cc
  deps:
  - grpc++
  - grpc_test_util
  platforms:
  - linux
  - posix
- name: alts_credentials_fuzzer
  build: fuzzer
  language: c++
  headers: []
  src:
  - test/core/security/alts_credentials_fuzzer.cc
  - test/core/util/fuzzer_corpus_test.cc
  deps:
  - absl/flags:flag
  - grpc_test_util
  - grpc++_test_config
  corpus_dirs:
  - test/core/security/corpus/alts_credentials_corpus
  maxlen: 2048
- name: alts_util_test
  gtest: true
  build: test
  language: c++
  headers: []
  src:
  - test/cpp/common/alts_util_test.cc
  deps:
  - grpc++_alts
  - grpc++_test_util
- name: async_end2end_test
  gtest: true
  build: test
  language: c++
  headers: []
  src:
  - src/proto/grpc/health/v1/health.proto
  - src/proto/grpc/testing/duplicate/echo_duplicate.proto
  - src/proto/grpc/testing/echo.proto
  - src/proto/grpc/testing/echo_messages.proto
  - src/proto/grpc/testing/simple_messages.proto
  - test/cpp/end2end/async_end2end_test.cc
  deps:
  - grpc++_test_util
- name: auth_property_iterator_test
  gtest: true
  build: test
  language: c++
  headers: []
  src:
  - test/cpp/common/auth_property_iterator_test.cc
  deps:
  - grpc++_test_util
  uses_polling: false
- name: authorization_matchers_test
  gtest: true
  build: test
  language: c++
  headers:
  - src/core/lib/security/authorization/grpc_authorization_engine.h
  - src/core/lib/security/authorization/matchers.h
  - src/core/lib/security/authorization/rbac_policy.h
  src:
  - src/core/lib/security/authorization/grpc_authorization_engine.cc
  - src/core/lib/security/authorization/matchers.cc
  - src/core/lib/security/authorization/rbac_policy.cc
  - test/core/security/authorization_matchers_test.cc
  deps:
  - grpc_test_util
- name: authorization_policy_provider_test
  gtest: true
  build: test
  language: c++
  headers:
  - src/core/lib/security/authorization/grpc_authorization_engine.h
  - src/core/lib/security/authorization/grpc_authorization_policy_provider.h
  - src/core/lib/security/authorization/matchers.h
  - src/core/lib/security/authorization/rbac_policy.h
  - src/core/lib/security/authorization/rbac_translator.h
  src:
  - src/core/lib/security/authorization/grpc_authorization_engine.cc
  - src/core/lib/security/authorization/grpc_authorization_policy_provider.cc
  - src/core/lib/security/authorization/matchers.cc
  - src/core/lib/security/authorization/rbac_policy.cc
  - src/core/lib/security/authorization/rbac_translator.cc
  - src/cpp/server/authorization_policy_provider.cc
  - test/cpp/server/authorization_policy_provider_test.cc
  deps:
  - grpc++
  - grpc_test_util
- name: aws_request_signer_test
  gtest: true
  build: test
  language: c++
  headers: []
  src:
  - test/core/security/aws_request_signer_test.cc
  deps:
  - grpc_test_util
- name: backoff_test
  gtest: true
  build: test
  language: c++
  headers: []
  src:
  - test/core/backoff/backoff_test.cc
  deps:
  - grpc_test_util
  uses_polling: false
- name: bad_streaming_id_bad_client_test
  gtest: true
  build: test
  language: c++
  headers:
  - test/core/bad_client/bad_client.h
  - test/core/end2end/cq_verifier.h
  src:
  - test/core/bad_client/bad_client.cc
  - test/core/bad_client/tests/bad_streaming_id.cc
  - test/core/end2end/cq_verifier.cc
  deps:
  - grpc_test_util
- name: badreq_bad_client_test
  gtest: true
  build: test
  language: c++
  headers:
  - test/core/bad_client/bad_client.h
  - test/core/end2end/cq_verifier.h
  src:
  - test/core/bad_client/bad_client.cc
  - test/core/bad_client/tests/badreq.cc
  - test/core/end2end/cq_verifier.cc
  deps:
  - grpc_test_util
- name: bdp_estimator_test
  gtest: true
  build: test
  language: c++
  headers: []
  src:
  - test/core/transport/bdp_estimator_test.cc
  deps:
  - grpc_test_util
  platforms:
  - linux
  - posix
  - mac
  uses_polling: false
- name: binder_smoke_test
  gtest: true
  build: test
  language: c++
  headers: []
  src:
  - test/core/transport/binder/binder_smoke_test.cc
  deps:
  - grpc_test_util
  uses_polling: false
- name: bitset_test
  gtest: true
  build: test
  language: c++
  headers:
  - src/core/lib/gprpp/bitset.h
  src:
  - test/core/gprpp/bitset_test.cc
  deps: []
  uses_polling: false
- name: bm_alarm
  build: test
  language: c++
  headers: []
  src:
  - test/cpp/microbenchmarks/bm_alarm.cc
  deps:
  - benchmark_helpers
  benchmark: true
  defaults: benchmark
  platforms:
  - linux
  - posix
- name: bm_arena
  build: test
  language: c++
  headers: []
  src:
  - test/cpp/microbenchmarks/bm_arena.cc
  deps:
  - benchmark_helpers
  benchmark: true
  defaults: benchmark
  platforms:
  - linux
  - posix
  uses_polling: false
- name: bm_byte_buffer
  build: test
  language: c++
  headers: []
  src:
  - test/cpp/microbenchmarks/bm_byte_buffer.cc
  deps:
  - benchmark_helpers
  benchmark: true
  defaults: benchmark
  platforms:
  - linux
  - posix
  uses_polling: false
- name: bm_call_create
  build: test
  language: c++
  headers: []
  src:
  - test/cpp/microbenchmarks/bm_call_create.cc
  deps:
  - benchmark_helpers
  benchmark: true
  defaults: benchmark
  platforms:
  - linux
  - posix
  uses_polling: false
- name: bm_callback_streaming_ping_pong
  build: test
  run: false
  language: c++
  headers:
  - test/cpp/microbenchmarks/callback_streaming_ping_pong.h
  - test/cpp/microbenchmarks/callback_test_service.h
  - test/cpp/util/byte_buffer_proto_helper.h
  - test/cpp/util/string_ref_helper.h
  - test/cpp/util/subprocess.h
  src:
  - test/cpp/microbenchmarks/bm_callback_streaming_ping_pong.cc
  - test/cpp/microbenchmarks/callback_test_service.cc
  - test/cpp/util/byte_buffer_proto_helper.cc
  - test/cpp/util/string_ref_helper.cc
  - test/cpp/util/subprocess.cc
  deps:
  - benchmark_helpers
  benchmark: true
  defaults: benchmark
  platforms:
  - linux
  - posix
- name: bm_callback_unary_ping_pong
  build: test
  run: false
  language: c++
  headers:
  - test/cpp/microbenchmarks/callback_test_service.h
  - test/cpp/microbenchmarks/callback_unary_ping_pong.h
  - test/cpp/util/byte_buffer_proto_helper.h
  - test/cpp/util/string_ref_helper.h
  - test/cpp/util/subprocess.h
  src:
  - test/cpp/microbenchmarks/bm_callback_unary_ping_pong.cc
  - test/cpp/microbenchmarks/callback_test_service.cc
  - test/cpp/util/byte_buffer_proto_helper.cc
  - test/cpp/util/string_ref_helper.cc
  - test/cpp/util/subprocess.cc
  deps:
  - benchmark_helpers
  benchmark: true
  defaults: benchmark
  platforms:
  - linux
  - posix
- name: bm_channel
  build: test
  language: c++
  headers: []
  src:
  - test/cpp/microbenchmarks/bm_channel.cc
  deps:
  - benchmark_helpers
  benchmark: true
  defaults: benchmark
  platforms:
  - linux
  - posix
  uses_polling: false
- name: bm_chttp2_hpack
  build: test
  language: c++
  headers: []
  src:
  - test/cpp/microbenchmarks/bm_chttp2_hpack.cc
  deps:
  - benchmark_helpers
  benchmark: true
  defaults: benchmark
  platforms:
  - linux
  - posix
  uses_polling: false
- name: bm_chttp2_transport
  build: test
  language: c++
  headers: []
  src:
  - test/cpp/microbenchmarks/bm_chttp2_transport.cc
  deps:
  - benchmark_helpers
  benchmark: true
  defaults: benchmark
  platforms:
  - linux
  - posix
- name: bm_closure
  build: test
  language: c++
  headers: []
  src:
  - test/cpp/microbenchmarks/bm_closure.cc
  deps:
  - benchmark_helpers
  benchmark: true
  defaults: benchmark
  platforms:
  - linux
  - posix
- name: bm_cq
  build: test
  language: c++
  headers: []
  src:
  - test/cpp/microbenchmarks/bm_cq.cc
  deps:
  - benchmark_helpers
  benchmark: true
  defaults: benchmark
  platforms:
  - linux
  - posix
- name: bm_cq_multiple_threads
  build: test
  language: c++
  headers: []
  src:
  - test/cpp/microbenchmarks/bm_cq_multiple_threads.cc
  deps:
  - benchmark_helpers
  benchmark: true
  defaults: benchmark
  platforms:
  - linux
  - posix
  uses_polling: false
- name: bm_error
  build: test
  language: c++
  headers: []
  src:
  - test/cpp/microbenchmarks/bm_error.cc
  deps:
  - benchmark_helpers
  benchmark: true
  defaults: benchmark
  platforms:
  - linux
  - posix
  uses_polling: false
- name: bm_fullstack_streaming_ping_pong
  build: test
  language: c++
  headers:
  - test/cpp/microbenchmarks/fullstack_streaming_ping_pong.h
  src:
  - test/cpp/microbenchmarks/bm_fullstack_streaming_ping_pong.cc
  deps:
  - benchmark_helpers
  benchmark: true
  defaults: benchmark
  platforms:
  - linux
  - posix
- name: bm_fullstack_streaming_pump
  build: test
  language: c++
  headers:
  - test/cpp/microbenchmarks/fullstack_streaming_pump.h
  src:
  - test/cpp/microbenchmarks/bm_fullstack_streaming_pump.cc
  deps:
  - benchmark_helpers
  benchmark: true
  defaults: benchmark
  platforms:
  - linux
  - posix
- name: bm_fullstack_trickle
  build: test
  run: false
  language: c++
  headers: []
  src:
  - test/cpp/microbenchmarks/bm_fullstack_trickle.cc
  deps:
  - absl/flags:flag
  - benchmark_helpers
  benchmark: true
  defaults: benchmark
  platforms:
  - linux
  - posix
  - mac
- name: bm_fullstack_unary_ping_pong
  build: test
  language: c++
  headers:
  - test/cpp/microbenchmarks/fullstack_unary_ping_pong.h
  src:
  - test/cpp/microbenchmarks/bm_fullstack_unary_ping_pong.cc
  deps:
  - benchmark_helpers
  benchmark: true
  defaults: benchmark
  platforms:
  - linux
  - posix
- name: bm_metadata
  build: test
  language: c++
  headers: []
  src:
  - test/cpp/microbenchmarks/bm_metadata.cc
  deps:
  - benchmark_helpers
  benchmark: true
  defaults: benchmark
  platforms:
  - linux
  - posix
  uses_polling: false
- name: bm_pollset
  build: test
  language: c++
  headers: []
  src:
  - test/cpp/microbenchmarks/bm_pollset.cc
  deps:
  - benchmark_helpers
  benchmark: true
  defaults: benchmark
  platforms:
  - linux
  - posix
- name: bm_threadpool
  build: test
  run: false
  language: c++
  headers: []
  src:
  - test/cpp/microbenchmarks/bm_threadpool.cc
  deps:
  - benchmark_helpers
  benchmark: true
  defaults: benchmark
  platforms:
  - linux
  - posix
  - mac
  uses_polling: false
- name: bm_timer
  build: test
  language: c++
  headers: []
  src:
  - test/cpp/microbenchmarks/bm_timer.cc
  deps:
  - benchmark_helpers
  benchmark: true
  defaults: benchmark
  platforms:
  - linux
  - posix
  uses_polling: false
- name: byte_buffer_test
  gtest: true
  build: test
  language: c++
  headers: []
  src:
  - test/cpp/util/byte_buffer_test.cc
  deps:
  - grpc++_test_util
  uses_polling: false
- name: byte_stream_test
  gtest: true
  build: test
  language: c++
  headers: []
  src:
  - test/core/transport/byte_stream_test.cc
  deps:
  - grpc_test_util
  uses_polling: false
- name: cancel_ares_query_test
  gtest: true
  build: test
  language: c++
  headers:
  - test/core/end2end/cq_verifier.h
  - test/cpp/naming/dns_test_util.h
  src:
  - test/core/end2end/cq_verifier.cc
  - test/cpp/naming/cancel_ares_query_test.cc
  - test/cpp/naming/dns_test_util.cc
  deps:
  - grpc++_test_config
  - grpc++_test_util
- name: cel_authorization_engine_test
  gtest: true
  build: test
  language: c++
  headers:
  - src/core/lib/security/authorization/cel_authorization_engine.h
  - src/core/lib/security/authorization/grpc_authorization_engine.h
  - src/core/lib/security/authorization/matchers.h
  - src/core/lib/security/authorization/mock_cel/activation.h
  - src/core/lib/security/authorization/mock_cel/cel_expr_builder_factory.h
  - src/core/lib/security/authorization/mock_cel/cel_expression.h
  - src/core/lib/security/authorization/mock_cel/cel_value.h
  - src/core/lib/security/authorization/mock_cel/evaluator_core.h
  - src/core/lib/security/authorization/mock_cel/flat_expr_builder.h
  - src/core/lib/security/authorization/rbac_policy.h
  src:
  - src/core/lib/security/authorization/cel_authorization_engine.cc
  - src/core/lib/security/authorization/grpc_authorization_engine.cc
  - src/core/lib/security/authorization/matchers.cc
  - src/core/lib/security/authorization/rbac_policy.cc
  - test/core/security/cel_authorization_engine_test.cc
  deps:
  - absl/container:flat_hash_set
  - grpc_test_util
- name: certificate_provider_registry_test
  gtest: true
  build: test
  language: c++
  headers: []
  src:
  - test/core/client_channel/certificate_provider_registry_test.cc
  deps:
  - grpc_test_util
- name: certificate_provider_store_test
  gtest: true
  build: test
  language: c++
  headers: []
  src:
  - test/core/xds/certificate_provider_store_test.cc
  deps:
  - grpc_test_util
- name: cfstream_test
  gtest: true
  build: test
  run: false
  language: c++
  headers:
  - test/cpp/end2end/test_service_impl.h
  src:
  - src/proto/grpc/testing/echo.proto
  - src/proto/grpc/testing/echo_messages.proto
  - src/proto/grpc/testing/simple_messages.proto
  - test/cpp/end2end/cfstream_test.cc
  - test/cpp/end2end/test_service_impl.cc
  deps:
  - grpc++_test_util
- name: channel_arguments_test
  gtest: true
  build: test
  language: c++
  headers: []
  src:
  - test/cpp/common/channel_arguments_test.cc
  deps:
  - grpc++
  - grpc_test_util
  uses_polling: false
- name: channel_filter_test
  gtest: true
  build: test
  language: c++
  headers: []
  src:
  - test/cpp/common/channel_filter_test.cc
  deps:
  - grpc++
  - grpc_test_util
  uses_polling: false
- name: channel_trace_test
  gtest: true
  build: test
  language: c++
  headers:
  - test/cpp/util/channel_trace_proto_helper.h
  src:
  - src/proto/grpc/channelz/channelz.proto
  - test/core/channel/channel_trace_test.cc
  - test/cpp/util/channel_trace_proto_helper.cc
  deps:
  - grpc++
  - grpc_test_util
- name: channelz_registry_test
  gtest: true
  build: test
  language: c++
  headers: []
  src:
  - test/core/channel/channelz_registry_test.cc
  deps:
  - grpc++
  - grpc_test_util
  uses_polling: false
- name: channelz_service_test
  gtest: true
  build: test
  language: c++
  headers:
  - test/cpp/end2end/test_service_impl.h
  src:
  - src/proto/grpc/testing/echo.proto
  - src/proto/grpc/testing/echo_messages.proto
  - src/proto/grpc/testing/simple_messages.proto
  - test/cpp/end2end/channelz_service_test.cc
  - test/cpp/end2end/test_service_impl.cc
  deps:
  - grpcpp_channelz
  - grpc++_test_util
- name: channelz_test
  gtest: true
  build: test
  language: c++
  headers:
  - test/cpp/util/channel_trace_proto_helper.h
  src:
  - src/proto/grpc/channelz/channelz.proto
  - test/core/channel/channelz_test.cc
  - test/cpp/util/channel_trace_proto_helper.cc
  deps:
  - grpc++
  - grpc_test_util
- name: cli_call_test
  gtest: true
  build: test
  language: c++
  headers:
  - test/cpp/util/cli_call.h
  - test/cpp/util/cli_credentials.h
  - test/cpp/util/config_grpc_cli.h
  - test/cpp/util/grpc_tool.h
  - test/cpp/util/proto_file_parser.h
  - test/cpp/util/proto_reflection_descriptor_database.h
  - test/cpp/util/service_describer.h
  src:
  - src/proto/grpc/reflection/v1alpha/reflection.proto
  - src/proto/grpc/testing/echo.proto
  - src/proto/grpc/testing/echo_messages.proto
  - src/proto/grpc/testing/simple_messages.proto
  - test/cpp/util/cli_call.cc
  - test/cpp/util/cli_call_test.cc
  - test/cpp/util/cli_credentials.cc
  - test/cpp/util/grpc_tool.cc
  - test/cpp/util/proto_file_parser.cc
  - test/cpp/util/proto_reflection_descriptor_database.cc
  - test/cpp/util/service_describer.cc
  deps:
  - grpc++_test_util
- name: client_callback_end2end_test
  gtest: true
  build: test
  language: c++
  headers:
  - test/cpp/end2end/interceptors_util.h
  - test/cpp/end2end/test_service_impl.h
  src:
  - src/proto/grpc/testing/echo.proto
  - src/proto/grpc/testing/echo_messages.proto
  - src/proto/grpc/testing/simple_messages.proto
  - test/cpp/end2end/client_callback_end2end_test.cc
  - test/cpp/end2end/interceptors_util.cc
  - test/cpp/end2end/test_service_impl.cc
  deps:
  - grpc++_test_util
- name: client_channel_stress_test
  gtest: true
  build: test
  run: false
  language: c++
  headers:
  - test/cpp/end2end/test_service_impl.h
  src:
  - src/proto/grpc/lb/v1/load_balancer.proto
  - src/proto/grpc/testing/duplicate/echo_duplicate.proto
  - src/proto/grpc/testing/echo.proto
  - src/proto/grpc/testing/echo_messages.proto
  - src/proto/grpc/testing/simple_messages.proto
  - test/cpp/client/client_channel_stress_test.cc
  - test/cpp/end2end/test_service_impl.cc
  deps:
  - grpc++_test_util
  platforms:
  - linux
  - posix
  - mac
- name: client_context_test_peer_test
  gtest: true
  build: test
  language: c++
  headers: []
  src:
  - test/cpp/test/client_context_test_peer_test.cc
  deps:
  - grpc++_test
  - grpc++_test_util
- name: client_fuzzer
  build: fuzzer
  language: c++
  headers: []
  src:
  - test/core/end2end/fuzzers/client_fuzzer.cc
  - test/core/util/fuzzer_corpus_test.cc
  deps:
  - absl/flags:flag
  - grpc_test_util
  - grpc++_test_config
  corpus_dirs:
  - test/core/end2end/fuzzers/client_fuzzer_corpus
  dict: test/core/end2end/fuzzers/hpack.dictionary
  maxlen: 2048
- name: client_interceptors_end2end_test
  gtest: true
  build: test
  language: c++
  headers:
  - test/cpp/end2end/interceptors_util.h
  - test/cpp/end2end/test_service_impl.h
  src:
  - src/proto/grpc/testing/echo.proto
  - src/proto/grpc/testing/echo_messages.proto
  - src/proto/grpc/testing/simple_messages.proto
  - test/cpp/end2end/client_interceptors_end2end_test.cc
  - test/cpp/end2end/interceptors_util.cc
  - test/cpp/end2end/test_service_impl.cc
  deps:
  - grpc++_test_util
- name: client_lb_end2end_test
  gtest: true
  build: test
  run: false
  language: c++
  headers:
  - test/core/util/test_lb_policies.h
  - test/cpp/end2end/test_service_impl.h
  src:
  - src/proto/grpc/testing/duplicate/echo_duplicate.proto
  - src/proto/grpc/testing/echo.proto
  - src/proto/grpc/testing/echo_messages.proto
  - src/proto/grpc/testing/simple_messages.proto
  - src/proto/grpc/testing/xds/orca_load_report_for_test.proto
  - test/core/util/test_lb_policies.cc
  - test/cpp/end2end/client_lb_end2end_test.cc
  - test/cpp/end2end/test_service_impl.cc
  deps:
  - grpc++_test_util
  platforms:
  - linux
  - posix
  - mac
- name: codegen_test_full
  gtest: true
  build: test
  language: c++
  headers: []
  src:
  - test/cpp/codegen/codegen_test_full.cc
  deps:
  - grpc++
  - grpc_test_util
  uses_polling: false
- name: codegen_test_minimal
  gtest: true
  build: test
  language: c++
  headers: []
  src:
  - test/cpp/codegen/codegen_test_minimal.cc
  deps:
  - grpc++
  - grpc_test_util
  uses_polling: false
- name: connection_prefix_bad_client_test
  gtest: true
  build: test
  language: c++
  headers:
  - test/core/bad_client/bad_client.h
  - test/core/end2end/cq_verifier.h
  src:
  - test/core/bad_client/bad_client.cc
  - test/core/bad_client/tests/connection_prefix.cc
  - test/core/end2end/cq_verifier.cc
  deps:
  - grpc_test_util
- name: connectivity_state_test
  gtest: true
  build: test
  language: c++
  headers: []
  src:
  - test/core/transport/connectivity_state_test.cc
  deps:
  - grpc_test_util
- name: context_allocator_end2end_test
  gtest: true
  build: test
  language: c++
  headers:
  - test/cpp/end2end/test_service_impl.h
  src:
  - src/proto/grpc/testing/echo.proto
  - src/proto/grpc/testing/echo_messages.proto
  - src/proto/grpc/testing/simple_messages.proto
  - test/cpp/end2end/context_allocator_end2end_test.cc
  - test/cpp/end2end/test_service_impl.cc
  deps:
  - grpc++_test_util
- name: context_list_test
  gtest: true
  build: test
  language: c++
  headers: []
  src:
  - test/core/transport/chttp2/context_list_test.cc
  deps:
  - grpc_test_util
  uses_polling: false
- name: delegating_channel_test
  gtest: true
  build: test
  language: c++
  headers:
  - test/cpp/end2end/test_service_impl.h
  src:
  - src/proto/grpc/testing/echo.proto
  - src/proto/grpc/testing/echo_messages.proto
  - src/proto/grpc/testing/simple_messages.proto
  - test/cpp/end2end/delegating_channel_test.cc
  - test/cpp/end2end/test_service_impl.cc
  deps:
  - grpc++_test_util
- name: destroy_grpclb_channel_with_active_connect_stress_test
  gtest: true
  build: test
  language: c++
  headers: []
  src:
  - test/cpp/client/destroy_grpclb_channel_with_active_connect_stress_test.cc
  deps:
  - grpc++_test_util
- name: dual_ref_counted_test
  gtest: true
  build: test
  language: c++
  headers: []
  src:
  - test/core/gprpp/dual_ref_counted_test.cc
  deps:
  - grpc_test_util
- name: duplicate_header_bad_client_test
  gtest: true
  build: test
  language: c++
  headers:
  - test/core/bad_client/bad_client.h
  - test/core/end2end/cq_verifier.h
  src:
  - test/core/bad_client/bad_client.cc
  - test/core/bad_client/tests/duplicate_header.cc
  - test/core/end2end/cq_verifier.cc
  deps:
  - grpc_test_util
- name: end2end_test
  gtest: true
  build: test
  run: false
  language: c++
  headers:
  - test/cpp/end2end/interceptors_util.h
  - test/cpp/end2end/test_service_impl.h
  src:
  - src/proto/grpc/testing/duplicate/echo_duplicate.proto
  - src/proto/grpc/testing/echo.proto
  - src/proto/grpc/testing/echo_messages.proto
  - src/proto/grpc/testing/simple_messages.proto
  - test/cpp/end2end/end2end_test.cc
  - test/cpp/end2end/interceptors_util.cc
  - test/cpp/end2end/test_service_impl.cc
  deps:
  - grpc++_test
  - grpc++_test_util
- name: endpoint_config_test
  gtest: true
  build: test
  language: c++
  headers: []
  src:
  - test/core/event_engine/endpoint_config_test.cc
  deps:
  - grpc_test_util
- name: error_details_test
  gtest: true
  build: test
  language: c++
  headers: []
  src:
  - src/proto/grpc/status/status.proto
  - src/proto/grpc/testing/echo_messages.proto
  - test/cpp/util/error_details_test.cc
  deps:
  - grpc++_error_details
  - grpc_test_util
- name: error_utils_test
  gtest: true
  build: test
  language: c++
  headers: []
  src:
  - test/core/transport/error_utils_test.cc
  deps:
  - grpc_test_util
- name: evaluate_args_test
  gtest: true
  build: test
  language: c++
  headers: []
  src:
  - test/core/security/evaluate_args_test.cc
  deps:
  - grpc_test_util
- name: examine_stack_test
  gtest: true
  build: test
  language: c++
  headers: []
  src:
  - test/core/gprpp/examine_stack_test.cc
  deps:
  - grpc_test_util
  platforms:
  - linux
  - posix
  - mac
  uses_polling: false
- name: exception_test
  gtest: true
  build: test
  language: c++
  headers: []
  src:
  - src/proto/grpc/testing/echo.proto
  - src/proto/grpc/testing/echo_messages.proto
  - src/proto/grpc/testing/simple_messages.proto
  - test/cpp/end2end/exception_test.cc
  deps:
  - grpc++_test_util
- name: file_watcher_certificate_provider_factory_test
  gtest: true
  build: test
  language: c++
  headers: []
  src:
  - test/core/xds/file_watcher_certificate_provider_factory_test.cc
  deps:
  - grpc_test_util
- name: filter_end2end_test
  gtest: true
  build: test
  language: c++
  headers: []
  src:
  - src/proto/grpc/testing/duplicate/echo_duplicate.proto
  - src/proto/grpc/testing/echo.proto
  - src/proto/grpc/testing/echo_messages.proto
  - src/proto/grpc/testing/simple_messages.proto
  - test/cpp/end2end/filter_end2end_test.cc
  deps:
  - grpc++_test_util
- name: flaky_network_test
  gtest: true
  build: test
  run: false
  language: c++
  headers:
  - test/cpp/end2end/test_service_impl.h
  src:
  - src/proto/grpc/testing/echo.proto
  - src/proto/grpc/testing/echo_messages.proto
  - src/proto/grpc/testing/simple_messages.proto
  - test/cpp/end2end/flaky_network_test.cc
  - test/cpp/end2end/test_service_impl.cc
  deps:
  - grpc++_test_util
- name: generic_end2end_test
  gtest: true
  build: test
  language: c++
  headers: []
  src:
  - src/proto/grpc/testing/duplicate/echo_duplicate.proto
  - src/proto/grpc/testing/echo.proto
  - src/proto/grpc/testing/echo_messages.proto
  - src/proto/grpc/testing/simple_messages.proto
  - test/cpp/end2end/generic_end2end_test.cc
  deps:
  - grpc++_test_util
- name: global_config_env_test
  gtest: true
  build: test
  language: c++
  headers: []
  src:
  - test/core/gprpp/global_config_env_test.cc
  deps:
  - grpc_test_util
  platforms:
  - linux
  - posix
  - mac
  uses_polling: false
- name: global_config_test
  gtest: true
  build: test
  language: c++
  headers: []
  src:
  - test/core/gprpp/global_config_test.cc
  deps:
  - grpc_test_util
  uses_polling: false
- name: google_mesh_ca_certificate_provider_factory_test
  gtest: true
  build: test
  language: c++
  headers:
  - src/core/ext/xds/google_mesh_ca_certificate_provider_factory.h
  src:
  - src/core/ext/xds/google_mesh_ca_certificate_provider_factory.cc
  - test/core/xds/google_mesh_ca_certificate_provider_factory_test.cc
  deps:
  - grpc_test_util
- name: grpc_authorization_engine_test
  gtest: true
  build: test
  language: c++
  headers:
  - src/core/lib/security/authorization/grpc_authorization_engine.h
  - src/core/lib/security/authorization/matchers.h
  - src/core/lib/security/authorization/rbac_policy.h
  src:
  - src/core/lib/security/authorization/grpc_authorization_engine.cc
  - src/core/lib/security/authorization/matchers.cc
  - src/core/lib/security/authorization/rbac_policy.cc
  - test/core/security/grpc_authorization_engine_test.cc
  deps:
  - grpc_test_util
- name: grpc_authorization_policy_provider_test
  gtest: true
  build: test
  language: c++
  headers:
  - src/core/lib/security/authorization/grpc_authorization_engine.h
  - src/core/lib/security/authorization/grpc_authorization_policy_provider.h
  - src/core/lib/security/authorization/matchers.h
  - src/core/lib/security/authorization/rbac_policy.h
  - src/core/lib/security/authorization/rbac_translator.h
  src:
  - src/core/lib/security/authorization/grpc_authorization_engine.cc
  - src/core/lib/security/authorization/grpc_authorization_policy_provider.cc
  - src/core/lib/security/authorization/matchers.cc
  - src/core/lib/security/authorization/rbac_policy.cc
  - src/core/lib/security/authorization/rbac_translator.cc
  - test/core/security/grpc_authorization_policy_provider_test.cc
  deps:
  - grpc_test_util
- name: grpc_cli
  build: test
  run: false
  language: c++
  headers:
  - test/cpp/util/cli_call.h
  - test/cpp/util/cli_credentials.h
  - test/cpp/util/config_grpc_cli.h
  - test/cpp/util/grpc_tool.h
  - test/cpp/util/proto_file_parser.h
  - test/cpp/util/proto_reflection_descriptor_database.h
  - test/cpp/util/service_describer.h
  src:
  - src/proto/grpc/reflection/v1alpha/reflection.proto
  - test/cpp/util/cli_call.cc
  - test/cpp/util/cli_credentials.cc
  - test/cpp/util/grpc_cli.cc
  - test/cpp/util/grpc_tool.cc
  - test/cpp/util/proto_file_parser.cc
  - test/cpp/util/proto_reflection_descriptor_database.cc
  - test/cpp/util/service_describer.cc
  deps:
  - absl/flags:flag
  - grpc++
  - grpc++_test_config
- name: grpc_cpp_plugin
  build: protoc
  language: c++
  headers: []
  src:
  - src/compiler/cpp_plugin.cc
  deps:
  - grpc_plugin_support
- name: grpc_csharp_plugin
  build: protoc
  language: c++
  headers: []
  src:
  - src/compiler/csharp_plugin.cc
  deps:
  - grpc_plugin_support
- name: grpc_node_plugin
  build: protoc
  language: c++
  headers: []
  src:
  - src/compiler/node_plugin.cc
  deps:
  - grpc_plugin_support
- name: grpc_objective_c_plugin
  build: protoc
  language: c++
  headers: []
  src:
  - src/compiler/objective_c_plugin.cc
  deps:
  - grpc_plugin_support
- name: grpc_php_plugin
  build: protoc
  language: c++
  headers: []
  src:
  - src/compiler/php_plugin.cc
  deps:
  - grpc_plugin_support
- name: grpc_python_plugin
  build: protoc
  language: c++
  headers: []
  src:
  - src/compiler/python_plugin.cc
  deps:
  - grpc_plugin_support
- name: grpc_ruby_plugin
  build: protoc
  language: c++
  headers: []
  src:
  - src/compiler/ruby_plugin.cc
  deps:
  - grpc_plugin_support
- name: grpc_tls_certificate_distributor_test
  gtest: true
  build: test
  language: c++
  headers: []
  src:
  - test/core/security/grpc_tls_certificate_distributor_test.cc
  deps:
  - grpc_test_util
- name: grpc_tls_certificate_provider_test
  gtest: true
  build: test
  language: c++
  headers: []
  src:
  - test/core/security/grpc_tls_certificate_provider_test.cc
  deps:
  - grpc_test_util
- name: grpc_tls_credentials_options_test
  gtest: true
  build: test
  language: c++
  headers: []
  src:
  - test/core/security/grpc_tls_credentials_options_test.cc
  deps:
  - grpc_test_util
- name: grpc_tool_test
  gtest: true
  build: test
  language: c++
  headers:
  - test/cpp/util/cli_call.h
  - test/cpp/util/cli_credentials.h
  - test/cpp/util/config_grpc_cli.h
  - test/cpp/util/grpc_tool.h
  - test/cpp/util/proto_file_parser.h
  - test/cpp/util/proto_reflection_descriptor_database.h
  - test/cpp/util/service_describer.h
  src:
  - src/proto/grpc/testing/echo.proto
  - src/proto/grpc/testing/echo_messages.proto
  - src/proto/grpc/testing/simple_messages.proto
  - test/cpp/util/cli_call.cc
  - test/cpp/util/cli_credentials.cc
  - test/cpp/util/grpc_tool.cc
  - test/cpp/util/grpc_tool_test.cc
  - test/cpp/util/proto_file_parser.cc
  - test/cpp/util/proto_reflection_descriptor_database.cc
  - test/cpp/util/service_describer.cc
  deps:
  - grpc++_reflection
  - grpc++_test_util
  platforms:
  - linux
  - posix
  - mac
- name: grpclb_api_test
  gtest: true
  build: test
  language: c++
  headers: []
  src:
  - src/proto/grpc/lb/v1/load_balancer.proto
  - test/cpp/grpclb/grpclb_api_test.cc
  deps:
  - grpc++_test_util
- name: grpclb_end2end_test
  gtest: true
  build: test
  run: false
  language: c++
  headers:
  - test/cpp/end2end/test_service_impl.h
  src:
  - src/proto/grpc/lb/v1/load_balancer.proto
  - src/proto/grpc/testing/duplicate/echo_duplicate.proto
  - src/proto/grpc/testing/echo.proto
  - src/proto/grpc/testing/echo_messages.proto
  - src/proto/grpc/testing/simple_messages.proto
  - test/cpp/end2end/grpclb_end2end_test.cc
  - test/cpp/end2end/test_service_impl.cc
  deps:
  - grpc++_test_util
  platforms:
  - linux
  - posix
  - mac
- name: h2_ssl_session_reuse_test
  gtest: true
  build: test
  language: c++
  headers: []
  src:
  - test/core/end2end/h2_ssl_session_reuse_test.cc
  deps:
  - end2end_tests
- name: head_of_line_blocking_bad_client_test
  gtest: true
  build: test
  language: c++
  headers:
  - test/core/bad_client/bad_client.h
  - test/core/end2end/cq_verifier.h
  src:
  - test/core/bad_client/bad_client.cc
  - test/core/bad_client/tests/head_of_line_blocking.cc
  - test/core/end2end/cq_verifier.cc
  deps:
  - grpc_test_util
- name: headers_bad_client_test
  gtest: true
  build: test
  language: c++
  headers:
  - test/core/bad_client/bad_client.h
  - test/core/end2end/cq_verifier.h
  src:
  - test/core/bad_client/bad_client.cc
  - test/core/bad_client/tests/headers.cc
  - test/core/end2end/cq_verifier.cc
  deps:
  - grpc_test_util
- name: health_service_end2end_test
  gtest: true
  build: test
  language: c++
  headers:
  - test/cpp/end2end/test_health_check_service_impl.h
  - test/cpp/end2end/test_service_impl.h
  src:
  - src/proto/grpc/health/v1/health.proto
  - src/proto/grpc/testing/duplicate/echo_duplicate.proto
  - src/proto/grpc/testing/echo.proto
  - src/proto/grpc/testing/echo_messages.proto
  - src/proto/grpc/testing/simple_messages.proto
  - test/cpp/end2end/health_service_end2end_test.cc
  - test/cpp/end2end/test_health_check_service_impl.cc
  - test/cpp/end2end/test_service_impl.cc
  deps:
  - grpc++_test_util
- name: hpack_parser_fuzzer_test
  build: fuzzer
  language: c++
  headers: []
  src:
  - test/core/transport/chttp2/hpack_parser_fuzzer_test.cc
  - test/core/util/fuzzer_corpus_test.cc
  deps:
  - absl/flags:flag
  - grpc_test_util
  - grpc++_test_config
  corpus_dirs:
  - test/core/transport/chttp2/hpack_parser_corpus
  dict: test/core/end2end/fuzzers/hpack.dictionary
  maxlen: 512
- name: http2_client
  build: test
  run: false
  language: c++
  headers: []
  src:
  - src/proto/grpc/testing/empty.proto
  - src/proto/grpc/testing/messages.proto
  - src/proto/grpc/testing/test.proto
  - test/cpp/interop/http2_client.cc
  deps:
  - grpc++_test_config
  - grpc++_test_util
- name: http_request_fuzzer_test
  build: fuzzer
  language: c++
  headers: []
  src:
  - test/core/http/request_fuzzer.cc
  - test/core/util/fuzzer_corpus_test.cc
  deps:
  - absl/flags:flag
  - grpc_test_util
  - grpc++_test_config
  corpus_dirs:
  - test/core/http/request_corpus
  maxlen: 2048
- name: http_response_fuzzer_test
  build: fuzzer
  language: c++
  headers: []
  src:
  - test/core/http/response_fuzzer.cc
  - test/core/util/fuzzer_corpus_test.cc
  deps:
  - absl/flags:flag
  - grpc_test_util
  - grpc++_test_config
  corpus_dirs:
  - test/core/http/response_corpus
  maxlen: 2048
- name: hybrid_end2end_test
  gtest: true
  build: test
  language: c++
  headers:
  - test/cpp/end2end/test_service_impl.h
  src:
  - src/proto/grpc/testing/duplicate/echo_duplicate.proto
  - src/proto/grpc/testing/echo.proto
  - src/proto/grpc/testing/echo_messages.proto
  - src/proto/grpc/testing/simple_messages.proto
  - test/cpp/end2end/hybrid_end2end_test.cc
  - test/cpp/end2end/test_service_impl.cc
  deps:
  - grpc++_test_util
- name: init_test
  gtest: true
  build: test
  language: c++
  headers: []
  src:
  - test/core/surface/init_test.cc
  deps:
  - grpc_test_util
  uses_polling: false
- name: initial_settings_frame_bad_client_test
  gtest: true
  build: test
  language: c++
  headers:
  - test/core/bad_client/bad_client.h
  - test/core/end2end/cq_verifier.h
  src:
  - test/core/bad_client/bad_client.cc
  - test/core/bad_client/tests/initial_settings_frame.cc
  - test/core/end2end/cq_verifier.cc
  deps:
  - grpc_test_util
- name: insecure_security_connector_test
  gtest: true
  build: test
  language: c++
  headers: []
  src:
  - test/core/security/insecure_security_connector_test.cc
  deps:
  - grpc_test_util
- name: interop_client
  build: test
  run: false
  language: c++
  headers:
  - test/core/security/oauth2_utils.h
  - test/cpp/interop/client_helper.h
  - test/cpp/interop/interop_client.h
  src:
  - src/proto/grpc/testing/empty.proto
  - src/proto/grpc/testing/messages.proto
  - src/proto/grpc/testing/test.proto
  - test/core/security/oauth2_utils.cc
  - test/cpp/interop/client.cc
  - test/cpp/interop/client_helper.cc
  - test/cpp/interop/interop_client.cc
  deps:
  - grpc++_test_config
  - grpc++_test_util
- name: interop_server
  build: test
  run: false
  language: c++
  headers:
  - test/cpp/interop/server_helper.h
  src:
  - src/proto/grpc/testing/empty.proto
  - src/proto/grpc/testing/messages.proto
  - src/proto/grpc/testing/test.proto
  - test/cpp/interop/interop_server.cc
  - test/cpp/interop/interop_server_bootstrap.cc
  - test/cpp/interop/server_helper.cc
  deps:
  - grpc++_test_config
  - grpc++_test_util
- name: interop_test
  build: test
  language: c++
  headers: []
  src:
  - test/cpp/interop/interop_test.cc
  deps:
  - grpc++_test_config
  - grpc++_test_util
  platforms:
  - linux
  - posix
  - mac
- name: json_fuzzer_test
  build: fuzzer
  language: c++
  headers: []
  src:
  - test/core/json/fuzzer.cc
  - test/core/util/fuzzer_corpus_test.cc
  deps:
  - absl/flags:flag
  - grpc_test_util
  - grpc++_test_config
  corpus_dirs:
  - test/core/json/corpus
  maxlen: 512
- name: json_test
  gtest: true
  build: test
  language: c++
  headers: []
  src:
  - test/core/json/json_test.cc
  deps:
  - grpc_test_util
  uses_polling: false
- name: large_metadata_bad_client_test
  gtest: true
  build: test
  language: c++
  headers:
  - test/core/bad_client/bad_client.h
  - test/core/end2end/cq_verifier.h
  src:
  - test/core/bad_client/bad_client.cc
  - test/core/bad_client/tests/large_metadata.cc
  - test/core/end2end/cq_verifier.cc
  deps:
  - grpc_test_util
- name: lb_get_cpu_stats_test
  gtest: true
  build: test
  language: c++
  headers:
  - src/cpp/server/load_reporter/get_cpu_stats.h
  src:
  - src/cpp/server/load_reporter/get_cpu_stats_linux.cc
  - src/cpp/server/load_reporter/get_cpu_stats_macos.cc
  - src/cpp/server/load_reporter/get_cpu_stats_unsupported.cc
  - src/cpp/server/load_reporter/get_cpu_stats_windows.cc
  - test/cpp/server/load_reporter/get_cpu_stats_test.cc
  deps:
  - grpc++
  - grpc_test_util
- name: lb_load_data_store_test
  gtest: true
  build: test
  language: c++
  headers:
  - src/cpp/server/load_reporter/constants.h
  - src/cpp/server/load_reporter/load_data_store.h
  src:
  - src/cpp/server/load_reporter/load_data_store.cc
  - test/cpp/server/load_reporter/load_data_store_test.cc
  deps:
  - grpc++
  - grpc_test_util
- name: linux_system_roots_test
  gtest: true
  build: test
  language: c++
  headers: []
  src:
  - test/core/security/linux_system_roots_test.cc
  deps:
  - grpc_test_util
- name: log_test
  gtest: true
  build: test
  language: c++
  headers: []
  src:
  - test/core/gpr/log_test.cc
  deps:
  - grpc_test_util
  uses_polling: false
- name: match_test
  gtest: true
  build: test
  language: c++
  headers:
  - src/core/lib/gprpp/match.h
  - src/core/lib/gprpp/overload.h
  src:
  - test/core/gprpp/match_test.cc
  deps:
  - absl/types:variant
  uses_polling: false
- name: matchers_test
  gtest: true
  build: test
  language: c++
  headers: []
  src:
  - test/core/security/matchers_test.cc
  deps:
  - grpc_test_util
- name: message_allocator_end2end_test
  gtest: true
  build: test
  language: c++
  headers:
  - test/cpp/end2end/test_service_impl.h
  src:
  - src/proto/grpc/testing/echo.proto
  - src/proto/grpc/testing/echo_messages.proto
  - src/proto/grpc/testing/simple_messages.proto
  - test/cpp/end2end/message_allocator_end2end_test.cc
  - test/cpp/end2end/test_service_impl.cc
  deps:
  - grpc++_test_util
- name: mock_stream_test
  gtest: true
  build: test
  language: c++
  headers: []
  src:
  - src/proto/grpc/testing/echo.proto
  - src/proto/grpc/testing/echo_messages.proto
  - src/proto/grpc/testing/simple_messages.proto
  - test/cpp/test/mock_stream_test.cc
  deps:
  - grpc++_test
  - grpc++_test_util
- name: mock_test
  gtest: true
  build: test
  language: c++
  headers: []
  src:
  - src/proto/grpc/testing/duplicate/echo_duplicate.proto
  - src/proto/grpc/testing/echo.proto
  - src/proto/grpc/testing/echo_messages.proto
  - src/proto/grpc/testing/simple_messages.proto
  - test/cpp/end2end/mock_test.cc
  deps:
  - grpc++_test
  - grpc++_test_util
- name: nanopb_fuzzer_response_test
  build: fuzzer
  language: c++
  headers: []
  src:
  - test/core/nanopb/fuzzer_response.cc
  - test/core/util/fuzzer_corpus_test.cc
  deps:
  - absl/flags:flag
  - grpc_test_util
  - grpc++_test_config
  corpus_dirs:
  - test/core/nanopb/corpus_response
  maxlen: 128
- name: nanopb_fuzzer_serverlist_test
  build: fuzzer
  language: c++
  headers: []
  src:
  - test/core/nanopb/fuzzer_serverlist.cc
  - test/core/util/fuzzer_corpus_test.cc
  deps:
  - absl/flags:flag
  - grpc_test_util
  - grpc++_test_config
  corpus_dirs:
  - test/core/nanopb/corpus_serverlist
  maxlen: 128
- name: nonblocking_test
  gtest: true
  build: test
  language: c++
  headers: []
  src:
  - src/proto/grpc/testing/echo.proto
  - src/proto/grpc/testing/echo_messages.proto
  - src/proto/grpc/testing/simple_messages.proto
  - test/cpp/end2end/nonblocking_test.cc
  deps:
  - grpc++_test_util
- name: noop-benchmark
  build: test
  language: c++
  headers: []
  src:
  - test/cpp/microbenchmarks/noop-benchmark.cc
  deps:
  - benchmark
  - grpc_test_util
  benchmark: true
  defaults: benchmark
- name: orphanable_test
  gtest: true
  build: test
  language: c++
  headers: []
  src:
  - test/core/gprpp/orphanable_test.cc
  deps:
  - grpc_test_util
- name: out_of_bounds_bad_client_test
  gtest: true
  build: test
  language: c++
  headers:
  - test/core/bad_client/bad_client.h
  - test/core/end2end/cq_verifier.h
  src:
  - test/core/bad_client/bad_client.cc
  - test/core/bad_client/tests/out_of_bounds.cc
  - test/core/end2end/cq_verifier.cc
  deps:
  - grpc_test_util
- name: overload_test
  gtest: true
  build: test
  language: c++
  headers:
  - src/core/lib/gprpp/overload.h
  src:
  - test/core/gprpp/overload_test.cc
  deps: []
  uses_polling: false
- name: percent_decode_fuzzer
  build: fuzzer
  language: c++
  headers: []
  src:
  - test/core/slice/percent_decode_fuzzer.cc
  - test/core/util/fuzzer_corpus_test.cc
  deps:
  - absl/flags:flag
  - grpc_test_util
  - grpc++_test_config
  corpus_dirs:
  - test/core/slice/percent_decode_corpus
  maxlen: 32
- name: percent_encode_fuzzer
  build: fuzzer
  language: c++
  headers: []
  src:
  - test/core/slice/percent_encode_fuzzer.cc
  - test/core/util/fuzzer_corpus_test.cc
  deps:
  - absl/flags:flag
  - grpc_test_util
  - grpc++_test_config
  corpus_dirs:
  - test/core/slice/percent_encode_corpus
  maxlen: 32
- name: pid_controller_test
  gtest: true
  build: test
  language: c++
  headers: []
  src:
  - test/core/transport/pid_controller_test.cc
  deps:
  - grpc_test_util
<<<<<<< HEAD
- name: popularity_count_test
=======
- name: poll_test
>>>>>>> ea3ac740
  gtest: true
  build: test
  language: c++
  headers:
<<<<<<< HEAD
  - src/core/ext/transport/chttp2/transport/popularity_count.h
  src:
  - test/core/transport/chttp2/popularity_count_test.cc
  deps: []
=======
  - src/core/lib/promise/poll.h
  src:
  - test/core/promise/poll_test.cc
  deps:
  - absl/types:variant
  uses_polling: false
>>>>>>> ea3ac740
- name: port_sharing_end2end_test
  gtest: true
  build: test
  language: c++
  headers:
  - test/cpp/end2end/test_service_impl.h
  src:
  - src/proto/grpc/testing/echo.proto
  - src/proto/grpc/testing/echo_messages.proto
  - src/proto/grpc/testing/simple_messages.proto
  - test/cpp/end2end/port_sharing_end2end_test.cc
  - test/cpp/end2end/test_service_impl.cc
  deps:
  - grpc++_test_util
- name: proto_server_reflection_test
  gtest: true
  build: test
  language: c++
  headers:
  - test/cpp/end2end/test_service_impl.h
  - test/cpp/util/proto_reflection_descriptor_database.h
  src:
  - src/proto/grpc/testing/duplicate/echo_duplicate.proto
  - src/proto/grpc/testing/echo.proto
  - src/proto/grpc/testing/echo_messages.proto
  - src/proto/grpc/testing/simple_messages.proto
  - test/cpp/end2end/proto_server_reflection_test.cc
  - test/cpp/end2end/test_service_impl.cc
  - test/cpp/util/proto_reflection_descriptor_database.cc
  deps:
  - grpc++_reflection
  - grpc++_test_util
- name: proto_utils_test
  gtest: true
  build: test
  language: c++
  headers: []
  src:
  - test/cpp/codegen/proto_utils_test.cc
  deps:
  - grpc++
  - grpc_test_util
  uses_polling: false
- name: qps_json_driver
  build: test
  run: false
  language: c++
  headers:
  - src/cpp/util/core_stats.h
  - test/cpp/qps/benchmark_config.h
  - test/cpp/qps/client.h
  - test/cpp/qps/driver.h
  - test/cpp/qps/histogram.h
  - test/cpp/qps/interarrival.h
  - test/cpp/qps/parse_json.h
  - test/cpp/qps/qps_server_builder.h
  - test/cpp/qps/qps_worker.h
  - test/cpp/qps/report.h
  - test/cpp/qps/server.h
  - test/cpp/qps/stats.h
  - test/cpp/qps/usage_timer.h
  src:
  - src/proto/grpc/core/stats.proto
  - src/proto/grpc/testing/benchmark_service.proto
  - src/proto/grpc/testing/control.proto
  - src/proto/grpc/testing/messages.proto
  - src/proto/grpc/testing/payloads.proto
  - src/proto/grpc/testing/report_qps_scenario_service.proto
  - src/proto/grpc/testing/stats.proto
  - src/proto/grpc/testing/worker_service.proto
  - src/cpp/util/core_stats.cc
  - test/cpp/qps/benchmark_config.cc
  - test/cpp/qps/client_async.cc
  - test/cpp/qps/client_callback.cc
  - test/cpp/qps/client_sync.cc
  - test/cpp/qps/driver.cc
  - test/cpp/qps/parse_json.cc
  - test/cpp/qps/qps_json_driver.cc
  - test/cpp/qps/qps_server_builder.cc
  - test/cpp/qps/qps_worker.cc
  - test/cpp/qps/report.cc
  - test/cpp/qps/server_async.cc
  - test/cpp/qps/server_callback.cc
  - test/cpp/qps/server_sync.cc
  - test/cpp/qps/usage_timer.cc
  deps:
  - grpc++_test_config
  - grpc++_test_util
- name: qps_worker
  build: test
  run: false
  language: c++
  headers:
  - src/cpp/util/core_stats.h
  - test/cpp/qps/client.h
  - test/cpp/qps/histogram.h
  - test/cpp/qps/interarrival.h
  - test/cpp/qps/qps_server_builder.h
  - test/cpp/qps/qps_worker.h
  - test/cpp/qps/server.h
  - test/cpp/qps/stats.h
  - test/cpp/qps/usage_timer.h
  src:
  - src/proto/grpc/core/stats.proto
  - src/proto/grpc/testing/benchmark_service.proto
  - src/proto/grpc/testing/control.proto
  - src/proto/grpc/testing/messages.proto
  - src/proto/grpc/testing/payloads.proto
  - src/proto/grpc/testing/stats.proto
  - src/proto/grpc/testing/worker_service.proto
  - src/cpp/util/core_stats.cc
  - test/cpp/qps/client_async.cc
  - test/cpp/qps/client_callback.cc
  - test/cpp/qps/client_sync.cc
  - test/cpp/qps/qps_server_builder.cc
  - test/cpp/qps/qps_worker.cc
  - test/cpp/qps/server_async.cc
  - test/cpp/qps/server_callback.cc
  - test/cpp/qps/server_sync.cc
  - test/cpp/qps/usage_timer.cc
  - test/cpp/qps/worker.cc
  deps:
  - grpc++_test_config
  - grpc++_test_util
- name: raw_end2end_test
  gtest: true
  build: test
  language: c++
  headers:
  - test/cpp/end2end/test_service_impl.h
  src:
  - src/proto/grpc/testing/duplicate/echo_duplicate.proto
  - src/proto/grpc/testing/echo.proto
  - src/proto/grpc/testing/echo_messages.proto
  - src/proto/grpc/testing/simple_messages.proto
  - test/cpp/end2end/raw_end2end_test.cc
  - test/cpp/end2end/test_service_impl.cc
  deps:
  - grpc++_test_util
- name: rbac_translator_test
  gtest: true
  build: test
  language: c++
  headers:
  - src/core/lib/security/authorization/grpc_authorization_engine.h
  - src/core/lib/security/authorization/grpc_authorization_policy_provider.h
  - src/core/lib/security/authorization/matchers.h
  - src/core/lib/security/authorization/rbac_policy.h
  - src/core/lib/security/authorization/rbac_translator.h
  src:
  - src/core/lib/security/authorization/grpc_authorization_engine.cc
  - src/core/lib/security/authorization/grpc_authorization_policy_provider.cc
  - src/core/lib/security/authorization/matchers.cc
  - src/core/lib/security/authorization/rbac_policy.cc
  - src/core/lib/security/authorization/rbac_translator.cc
  - test/core/security/rbac_translator_test.cc
  deps:
  - grpc_test_util
- name: ref_counted_ptr_test
  gtest: true
  build: test
  language: c++
  headers: []
  src:
  - test/core/gprpp/ref_counted_ptr_test.cc
  deps:
  - grpc_test_util
- name: ref_counted_test
  gtest: true
  build: test
  language: c++
  headers: []
  src:
  - test/core/gprpp/ref_counted_test.cc
  deps:
  - grpc_test_util
- name: remove_stream_from_stalled_lists_test
  gtest: true
  build: test
  language: c++
  headers: []
  src:
  - test/core/transport/chttp2/remove_stream_from_stalled_lists_test.cc
  deps:
  - grpc_test_util
  platforms:
  - linux
  - posix
  - mac
- name: retry_throttle_test
  gtest: true
  build: test
  language: c++
  headers: []
  src:
  - test/core/client_channel/retry_throttle_test.cc
  deps:
  - grpc_test_util
  uses_polling: false
- name: secure_auth_context_test
  gtest: true
  build: test
  language: c++
  headers: []
  src:
  - test/cpp/common/secure_auth_context_test.cc
  deps:
  - grpc++_test_util
- name: server_builder_plugin_test
  gtest: true
  build: test
  language: c++
  headers:
  - test/cpp/end2end/test_service_impl.h
  src:
  - src/proto/grpc/testing/duplicate/echo_duplicate.proto
  - src/proto/grpc/testing/echo.proto
  - src/proto/grpc/testing/echo_messages.proto
  - src/proto/grpc/testing/simple_messages.proto
  - test/cpp/end2end/server_builder_plugin_test.cc
  - test/cpp/end2end/test_service_impl.cc
  deps:
  - grpc++_test_util
- name: server_builder_test
  gtest: true
  build: test
  language: c++
  headers: []
  src:
  - src/proto/grpc/testing/echo.proto
  - src/proto/grpc/testing/echo_messages.proto
  - src/proto/grpc/testing/simple_messages.proto
  - test/cpp/server/server_builder_test.cc
  deps:
  - grpc++_unsecure
  - grpc_test_util_unsecure
  platforms:
  - linux
  - posix
  - mac
- name: server_builder_with_socket_mutator_test
  gtest: true
  build: test
  language: c++
  headers: []
  src:
  - src/proto/grpc/testing/echo.proto
  - src/proto/grpc/testing/echo_messages.proto
  - src/proto/grpc/testing/simple_messages.proto
  - test/cpp/server/server_builder_with_socket_mutator_test.cc
  deps:
  - grpc++_unsecure
  - grpc_test_util_unsecure
  platforms:
  - linux
  - posix
  - mac
- name: server_chttp2_test
  gtest: true
  build: test
  language: c++
  headers: []
  src:
  - test/core/surface/server_chttp2_test.cc
  deps:
  - grpc_test_util
- name: server_context_test_spouse_test
  gtest: true
  build: test
  language: c++
  headers: []
  src:
  - test/cpp/test/server_context_test_spouse_test.cc
  deps:
  - grpc++_test
  - grpc++_test_util
- name: server_early_return_test
  gtest: true
  build: test
  language: c++
  headers: []
  src:
  - src/proto/grpc/testing/echo.proto
  - src/proto/grpc/testing/echo_messages.proto
  - src/proto/grpc/testing/simple_messages.proto
  - test/cpp/end2end/server_early_return_test.cc
  deps:
  - grpc++_test_util
- name: server_fuzzer
  build: fuzzer
  language: c++
  headers: []
  src:
  - test/core/end2end/fuzzers/server_fuzzer.cc
  - test/core/util/fuzzer_corpus_test.cc
  deps:
  - absl/flags:flag
  - grpc_test_util
  - grpc++_test_config
  corpus_dirs:
  - test/core/end2end/fuzzers/server_fuzzer_corpus
  dict: test/core/end2end/fuzzers/hpack.dictionary
  maxlen: 2048
- name: server_interceptors_end2end_test
  gtest: true
  build: test
  language: c++
  headers:
  - test/cpp/end2end/interceptors_util.h
  - test/cpp/end2end/test_service_impl.h
  src:
  - src/proto/grpc/testing/echo.proto
  - src/proto/grpc/testing/echo_messages.proto
  - src/proto/grpc/testing/simple_messages.proto
  - test/cpp/end2end/interceptors_util.cc
  - test/cpp/end2end/server_interceptors_end2end_test.cc
  - test/cpp/end2end/test_service_impl.cc
  deps:
  - grpc++_test_util
- name: server_registered_method_bad_client_test
  gtest: true
  build: test
  language: c++
  headers:
  - test/core/bad_client/bad_client.h
  - test/core/end2end/cq_verifier.h
  src:
  - test/core/bad_client/bad_client.cc
  - test/core/bad_client/tests/server_registered_method.cc
  - test/core/end2end/cq_verifier.cc
  deps:
  - grpc_test_util
- name: server_request_call_test
  gtest: true
  build: test
  language: c++
  headers: []
  src:
  - src/proto/grpc/testing/echo.proto
  - src/proto/grpc/testing/echo_messages.proto
  - src/proto/grpc/testing/simple_messages.proto
  - test/cpp/server/server_request_call_test.cc
  deps:
  - grpc++_unsecure
  - grpc_test_util_unsecure
  platforms:
  - linux
  - posix
  - mac
- name: service_config_end2end_test
  gtest: true
  build: test
  language: c++
  headers:
  - test/cpp/end2end/test_service_impl.h
  src:
  - src/proto/grpc/testing/duplicate/echo_duplicate.proto
  - src/proto/grpc/testing/echo.proto
  - src/proto/grpc/testing/echo_messages.proto
  - src/proto/grpc/testing/simple_messages.proto
  - test/cpp/end2end/service_config_end2end_test.cc
  - test/cpp/end2end/test_service_impl.cc
  deps:
  - grpc++_test_util
- name: service_config_test
  gtest: true
  build: test
  language: c++
  headers: []
  src:
  - test/core/client_channel/service_config_test.cc
  deps:
  - grpc_test_util
- name: settings_timeout_test
  gtest: true
  build: test
  run: false
  language: c++
  headers: []
  src:
  - test/core/transport/chttp2/settings_timeout_test.cc
  deps:
  - grpc_test_util
- name: shutdown_test
  gtest: true
  build: test
  language: c++
  headers: []
  src:
  - src/proto/grpc/testing/duplicate/echo_duplicate.proto
  - src/proto/grpc/testing/echo.proto
  - src/proto/grpc/testing/echo_messages.proto
  - src/proto/grpc/testing/simple_messages.proto
  - test/cpp/end2end/shutdown_test.cc
  deps:
  - grpc++_test_util
- name: simple_request_bad_client_test
  gtest: true
  build: test
  language: c++
  headers:
  - test/core/bad_client/bad_client.h
  - test/core/end2end/cq_verifier.h
  src:
  - test/core/bad_client/bad_client.cc
  - test/core/bad_client/tests/simple_request.cc
  - test/core/end2end/cq_verifier.cc
  deps:
  - grpc_test_util
- name: sockaddr_utils_test
  gtest: true
  build: test
  language: c++
  headers: []
  src:
  - test/core/address_utils/sockaddr_utils_test.cc
  deps:
  - grpc_test_util
- name: ssl_server_fuzzer
  build: fuzzer
  language: c++
  headers: []
  src:
  - test/core/security/ssl_server_fuzzer.cc
  - test/core/util/fuzzer_corpus_test.cc
  deps:
  - absl/flags:flag
  - grpc_test_util
  - grpc++_test_config
  corpus_dirs:
  - test/core/security/corpus/ssl_server_corpus
  maxlen: 2048
- name: stack_tracer_test
  gtest: true
  build: test
  language: c++
  headers: []
  src:
  - test/core/util/stack_tracer_test.cc
  deps:
  - grpc_test_util
  platforms:
  - linux
  - posix
  - mac
  uses_polling: false
- name: stat_test
  gtest: true
  build: test
  language: c++
  headers: []
  src:
  - test/core/gprpp/stat_test.cc
  deps:
  - grpc_test_util
  uses_polling: false
- name: static_metadata_test
  gtest: true
  build: test
  language: c++
  headers: []
  src:
  - test/core/transport/static_metadata_test.cc
  deps:
  - grpc_test_util
- name: stats_test
  gtest: true
  build: test
  language: c++
  headers: []
  src:
  - test/core/debug/stats_test.cc
  deps:
  - grpc_test_util
  uses_polling: false
- name: status_helper_test
  gtest: true
  build: test
  language: c++
  headers: []
  src:
  - test/core/gprpp/status_helper_test.cc
  deps:
  - grpc_test_util
  uses_polling: false
- name: status_metadata_test
  gtest: true
  build: test
  language: c++
  headers: []
  src:
  - test/core/transport/status_metadata_test.cc
  deps:
  - grpc_test_util
  uses_polling: false
- name: status_util_test
  gtest: true
  build: test
  language: c++
  headers: []
  src:
  - test/core/channel/status_util_test.cc
  deps:
  - grpc_test_util
  uses_polling: false
- name: stranded_event_test
  gtest: true
  build: test
  language: c++
  headers:
  - test/core/end2end/cq_verifier.h
  src:
  - test/core/end2end/cq_verifier.cc
  - test/core/iomgr/stranded_event_test.cc
  deps:
  - grpc_test_util
  platforms:
  - linux
  - posix
  - mac
- name: streaming_throughput_test
  gtest: true
  build: test
  language: c++
  headers: []
  src:
  - src/proto/grpc/testing/duplicate/echo_duplicate.proto
  - src/proto/grpc/testing/echo.proto
  - src/proto/grpc/testing/echo_messages.proto
  - src/proto/grpc/testing/simple_messages.proto
  - test/cpp/end2end/streaming_throughput_test.cc
  deps:
  - grpc++_test_util
  platforms:
  - linux
  - posix
  - mac
- name: string_ref_test
  gtest: true
  build: test
  language: c++
  headers: []
  src:
  - test/cpp/util/string_ref_test.cc
  deps:
  - grpc++
  - grpc_test_util
  uses_polling: false
- name: table_test
  gtest: true
  build: test
  language: c++
  headers:
  - src/core/lib/gprpp/bitset.h
  - src/core/lib/gprpp/table.h
  src:
  - test/core/gprpp/table_test.cc
  deps:
  - absl/types:optional
  - absl/utility:utility
  uses_polling: false
- name: test_cpp_client_credentials_test
  gtest: true
  build: test
  language: c++
  headers: []
  src:
  - test/cpp/client/credentials_test.cc
  deps:
  - grpc++
  - grpc_test_util
- name: test_cpp_server_credentials_test
  gtest: true
  build: test
  language: c++
  headers: []
  src:
  - test/cpp/server/credentials_test.cc
  deps:
  - grpc++
  - grpc_test_util
- name: test_cpp_util_slice_test
  gtest: true
  build: test
  language: c++
  headers: []
  src:
  - test/cpp/util/slice_test.cc
  deps:
  - grpc++_test_util
  uses_polling: false
- name: test_cpp_util_time_test
  gtest: true
  build: test
  language: c++
  headers: []
  src:
  - test/cpp/util/time_test.cc
  deps:
  - grpc++_test_util
  uses_polling: false
- name: thread_manager_test
  gtest: true
  build: test
  language: c++
  headers: []
  src:
  - test/cpp/thread_manager/thread_manager_test.cc
  deps:
  - grpc++_test_config
  - grpc++_test_util
- name: thread_stress_test
  gtest: true
  build: test
  language: c++
  headers: []
  src:
  - src/proto/grpc/testing/duplicate/echo_duplicate.proto
  - src/proto/grpc/testing/echo.proto
  - src/proto/grpc/testing/echo_messages.proto
  - src/proto/grpc/testing/simple_messages.proto
  - test/cpp/end2end/thread_stress_test.cc
  deps:
  - grpc++_test_util
  platforms:
  - linux
  - posix
  - mac
- name: time_jump_test
  gtest: true
  build: test
  run: false
  language: c++
  headers: []
  src:
  - test/cpp/common/time_jump_test.cc
  deps:
  - grpc++
  - grpc_test_util
  platforms:
  - linux
  - posix
  - mac
- name: time_util_test
  gtest: true
  build: test
  language: c++
  headers: []
  src:
  - test/core/gprpp/time_util_test.cc
  deps:
  - grpc_test_util
  uses_polling: false
- name: timer_test
  gtest: true
  build: test
  language: c++
  headers: []
  src:
  - test/cpp/common/timer_test.cc
  deps:
  - grpc++
  - grpc_test_util
- name: tls_security_connector_test
  gtest: true
  build: test
  language: c++
  headers: []
  src:
  - test/core/security/tls_security_connector_test.cc
  deps:
  - grpc_test_util
- name: too_many_pings_test
  gtest: true
  build: test
  language: c++
  headers:
  - test/core/end2end/cq_verifier.h
  src:
  - test/core/end2end/cq_verifier.cc
  - test/core/transport/chttp2/too_many_pings_test.cc
  deps:
  - grpc++_test_config
  - grpc++_test_util
- name: unknown_frame_bad_client_test
  gtest: true
  build: test
  language: c++
  headers:
  - test/core/bad_client/bad_client.h
  - test/core/end2end/cq_verifier.h
  src:
  - test/core/bad_client/bad_client.cc
  - test/core/bad_client/tests/unknown_frame.cc
  - test/core/end2end/cq_verifier.cc
  deps:
  - grpc_test_util
- name: uri_fuzzer_test
  build: fuzzer
  language: c++
  headers: []
  src:
  - test/core/uri/uri_fuzzer_test.cc
  - test/core/util/fuzzer_corpus_test.cc
  deps:
  - absl/flags:flag
  - grpc_test_util
  - grpc++_test_config
  corpus_dirs:
  - test/core/uri/uri_corpus
  maxlen: 128
- name: uri_parser_test
  gtest: true
  build: test
  language: c++
  headers: []
  src:
  - test/core/uri/uri_parser_test.cc
  deps:
  - grpc_test_util
- name: window_overflow_bad_client_test
  gtest: true
  build: test
  language: c++
  headers:
  - test/core/bad_client/bad_client.h
  - test/core/end2end/cq_verifier.h
  src:
  - test/core/bad_client/bad_client.cc
  - test/core/bad_client/tests/window_overflow.cc
  - test/core/end2end/cq_verifier.cc
  deps:
  - grpc_test_util
- name: work_serializer_test
  gtest: true
  build: test
  language: c++
  headers: []
  src:
  - test/core/iomgr/work_serializer_test.cc
  deps:
  - grpc_test_util
  platforms:
  - linux
  - posix
  - mac
- name: writes_per_rpc_test
  gtest: true
  build: test
  language: c++
  headers:
  - test/core/util/cmdline.h
  - test/core/util/evaluate_args_test_util.h
  - test/core/util/fuzzer_util.h
  - test/core/util/grpc_profiler.h
  - test/core/util/histogram.h
  - test/core/util/memory_counters.h
  - test/core/util/mock_authorization_endpoint.h
  - test/core/util/mock_endpoint.h
  - test/core/util/parse_hexstring.h
  - test/core/util/passthru_endpoint.h
  - test/core/util/port.h
  - test/core/util/port_server_client.h
  - test/core/util/reconnect_server.h
  - test/core/util/resolve_localhost_ip46.h
  - test/core/util/slice_splitter.h
  - test/core/util/stack_tracer.h
  - test/core/util/subprocess.h
  - test/core/util/test_config.h
  - test/core/util/test_tcp_server.h
  - test/core/util/tracer_util.h
  - test/core/util/trickle_endpoint.h
  src:
  - src/proto/grpc/testing/echo.proto
  - src/proto/grpc/testing/echo_messages.proto
  - src/proto/grpc/testing/simple_messages.proto
  - test/core/util/cmdline.cc
  - test/core/util/fuzzer_util.cc
  - test/core/util/grpc_profiler.cc
  - test/core/util/histogram.cc
  - test/core/util/memory_counters.cc
  - test/core/util/mock_endpoint.cc
  - test/core/util/parse_hexstring.cc
  - test/core/util/passthru_endpoint.cc
  - test/core/util/port.cc
  - test/core/util/port_isolated_runtime_environment.cc
  - test/core/util/port_server_client.cc
  - test/core/util/reconnect_server.cc
  - test/core/util/resolve_localhost_ip46.cc
  - test/core/util/slice_splitter.cc
  - test/core/util/stack_tracer.cc
  - test/core/util/subprocess_posix.cc
  - test/core/util/subprocess_windows.cc
  - test/core/util/test_config.cc
  - test/core/util/test_tcp_server.cc
  - test/core/util/tracer_util.cc
  - test/core/util/trickle_endpoint.cc
  - test/cpp/performance/writes_per_rpc_test.cc
  deps:
  - absl/debugging:failure_signal_handler
  - absl/debugging:stacktrace
  - absl/debugging:symbolize
  - grpc++
  platforms:
  - linux
  - posix
  - mac
- name: xds_bootstrap_test
  gtest: true
  build: test
  language: c++
  headers: []
  src:
  - test/core/xds/xds_bootstrap_test.cc
  deps:
  - grpc_test_util
- name: xds_certificate_provider_test
  gtest: true
  build: test
  language: c++
  headers: []
  src:
  - test/core/xds/xds_certificate_provider_test.cc
  deps:
  - grpc_test_util
- name: xds_credentials_end2end_test
  gtest: true
  build: test
  language: c++
  headers:
  - test/cpp/end2end/test_service_impl.h
  src:
  - src/proto/grpc/testing/echo.proto
  - src/proto/grpc/testing/echo_messages.proto
  - src/proto/grpc/testing/simple_messages.proto
  - test/cpp/end2end/test_service_impl.cc
  - test/cpp/end2end/xds_credentials_end2end_test.cc
  deps:
  - grpc++_test_util
- name: xds_credentials_test
  gtest: true
  build: test
  language: c++
  headers: []
  src:
  - test/core/security/xds_credentials_test.cc
  deps:
  - grpc_test_util
- name: xds_end2end_test
  gtest: true
  build: test
  run: false
  language: c++
  headers:
  - src/cpp/server/csds/csds.h
  - test/cpp/end2end/test_service_impl.h
  src:
  - src/proto/grpc/testing/duplicate/echo_duplicate.proto
  - src/proto/grpc/testing/echo.proto
  - src/proto/grpc/testing/echo_messages.proto
  - src/proto/grpc/testing/simple_messages.proto
  - src/proto/grpc/testing/xds/ads_for_test.proto
  - src/proto/grpc/testing/xds/cds_for_test.proto
  - src/proto/grpc/testing/xds/eds_for_test.proto
  - src/proto/grpc/testing/xds/lds_rds_for_test.proto
  - src/proto/grpc/testing/xds/lrs_for_test.proto
  - src/proto/grpc/testing/xds/v3/address.proto
  - src/proto/grpc/testing/xds/v3/ads.proto
  - src/proto/grpc/testing/xds/v3/aggregate_cluster.proto
  - src/proto/grpc/testing/xds/v3/base.proto
  - src/proto/grpc/testing/xds/v3/cluster.proto
  - src/proto/grpc/testing/xds/v3/config_dump.proto
  - src/proto/grpc/testing/xds/v3/config_source.proto
  - src/proto/grpc/testing/xds/v3/csds.proto
  - src/proto/grpc/testing/xds/v3/discovery.proto
  - src/proto/grpc/testing/xds/v3/endpoint.proto
  - src/proto/grpc/testing/xds/v3/fault.proto
  - src/proto/grpc/testing/xds/v3/fault_common.proto
  - src/proto/grpc/testing/xds/v3/http_connection_manager.proto
  - src/proto/grpc/testing/xds/v3/listener.proto
  - src/proto/grpc/testing/xds/v3/load_report.proto
  - src/proto/grpc/testing/xds/v3/lrs.proto
  - src/proto/grpc/testing/xds/v3/percent.proto
  - src/proto/grpc/testing/xds/v3/protocol.proto
  - src/proto/grpc/testing/xds/v3/range.proto
  - src/proto/grpc/testing/xds/v3/regex.proto
  - src/proto/grpc/testing/xds/v3/route.proto
  - src/proto/grpc/testing/xds/v3/router.proto
  - src/proto/grpc/testing/xds/v3/string.proto
  - src/proto/grpc/testing/xds/v3/tls.proto
  - src/cpp/server/csds/csds.cc
  - test/cpp/end2end/test_service_impl.cc
  - test/cpp/end2end/xds_end2end_test.cc
  deps:
  - grpc++_test_util
  platforms:
  - linux
  - posix
  - mac
- name: xds_interop_client
  build: test
  run: false
  language: c++
  headers:
  - src/cpp/server/csds/csds.h
  src:
  - src/proto/grpc/testing/empty.proto
  - src/proto/grpc/testing/messages.proto
  - src/proto/grpc/testing/test.proto
  - src/proto/grpc/testing/xds/v3/base.proto
  - src/proto/grpc/testing/xds/v3/config_dump.proto
  - src/proto/grpc/testing/xds/v3/csds.proto
  - src/proto/grpc/testing/xds/v3/percent.proto
  - src/cpp/server/admin/admin_services.cc
  - src/cpp/server/csds/csds.cc
  - test/cpp/interop/xds_interop_client.cc
  deps:
  - absl/flags:flag
  - grpc++_reflection
  - grpcpp_channelz
  - grpc_test_util
  - grpc++_test_config
- name: xds_interop_server
  build: test
  run: false
  language: c++
  headers:
  - src/cpp/server/csds/csds.h
  - test/cpp/end2end/test_health_check_service_impl.h
  src:
  - src/proto/grpc/health/v1/health.proto
  - src/proto/grpc/testing/empty.proto
  - src/proto/grpc/testing/messages.proto
  - src/proto/grpc/testing/test.proto
  - src/proto/grpc/testing/xds/v3/base.proto
  - src/proto/grpc/testing/xds/v3/config_dump.proto
  - src/proto/grpc/testing/xds/v3/csds.proto
  - src/proto/grpc/testing/xds/v3/percent.proto
  - src/cpp/server/admin/admin_services.cc
  - src/cpp/server/csds/csds.cc
  - test/cpp/end2end/test_health_check_service_impl.cc
  - test/cpp/interop/xds_interop_server.cc
  deps:
  - absl/flags:flag
  - grpc++_reflection
  - grpcpp_channelz
  - grpc_test_util
  - grpc++_test_config
tests: []<|MERGE_RESOLUTION|>--- conflicted
+++ resolved
@@ -5990,28 +5990,26 @@
   - test/core/transport/pid_controller_test.cc
   deps:
   - grpc_test_util
-<<<<<<< HEAD
+- name: poll_test
+  gtest: true
+  build: test
+  language: c++
+  headers:
+  - src/core/lib/promise/poll.h
+  src:
+  - test/core/promise/poll_test.cc
+  deps:
+  - absl/types:variant
+  uses_polling: false
 - name: popularity_count_test
-=======
-- name: poll_test
->>>>>>> ea3ac740
-  gtest: true
-  build: test
-  language: c++
-  headers:
-<<<<<<< HEAD
+  gtest: true
+  build: test
+  language: c++
+  headers:
   - src/core/ext/transport/chttp2/transport/popularity_count.h
   src:
   - test/core/transport/chttp2/popularity_count_test.cc
   deps: []
-=======
-  - src/core/lib/promise/poll.h
-  src:
-  - test/core/promise/poll_test.cc
-  deps:
-  - absl/types:variant
-  uses_polling: false
->>>>>>> ea3ac740
 - name: port_sharing_end2end_test
   gtest: true
   build: test
