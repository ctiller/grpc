--- conflicted
+++ resolved
@@ -948,7 +948,6 @@
   - src/core/lib/slice/slice_buffer.h
   - src/core/lib/slice/slice_internal.h
   - src/core/lib/slice/slice_refcount.h
-  - src/core/lib/slice/slice_refcount_base.h
   - src/core/lib/slice/slice_string_helpers.h
   - src/core/lib/surface/api_trace.h
   - src/core/lib/surface/builtins.h
@@ -1632,11 +1631,6 @@
   - src/core/lib/slice/percent_encoding.cc
   - src/core/lib/slice/slice.cc
   - src/core/lib/slice/slice_buffer.cc
-<<<<<<< HEAD
-  - src/core/lib/slice/slice_refcount.cc
-=======
-  - src/core/lib/slice/slice_buffer_api.cc
->>>>>>> ce795001
   - src/core/lib/slice/slice_string_helpers.cc
   - src/core/lib/surface/api_trace.cc
   - src/core/lib/surface/builtins.cc
@@ -2117,7 +2111,6 @@
   - src/core/lib/slice/slice_buffer.h
   - src/core/lib/slice/slice_internal.h
   - src/core/lib/slice/slice_refcount.h
-  - src/core/lib/slice/slice_refcount_base.h
   - src/core/lib/slice/slice_string_helpers.h
   - src/core/lib/surface/api_trace.h
   - src/core/lib/surface/builtins.h
@@ -2435,11 +2428,6 @@
   - src/core/lib/slice/percent_encoding.cc
   - src/core/lib/slice/slice.cc
   - src/core/lib/slice/slice_buffer.cc
-<<<<<<< HEAD
-  - src/core/lib/slice/slice_refcount.cc
-=======
-  - src/core/lib/slice/slice_buffer_api.cc
->>>>>>> ce795001
   - src/core/lib/slice/slice_string_helpers.cc
   - src/core/lib/surface/api_trace.cc
   - src/core/lib/surface/builtins.cc
@@ -4839,7 +4827,6 @@
   - src/core/lib/slice/slice.h
   - src/core/lib/slice/slice_internal.h
   - src/core/lib/slice/slice_refcount.h
-  - src/core/lib/slice/slice_refcount_base.h
   - src/core/lib/slice/slice_string_helpers.h
   src:
   - src/core/ext/upb-generated/google/protobuf/any.upb.c
@@ -5817,7 +5804,6 @@
   - src/core/lib/slice/slice.h
   - src/core/lib/slice/slice_internal.h
   - src/core/lib/slice/slice_refcount.h
-  - src/core/lib/slice/slice_refcount_base.h
   - src/core/lib/slice/slice_string_helpers.h
   src:
   - src/core/ext/upb-generated/google/protobuf/any.upb.c
@@ -6100,7 +6086,6 @@
   - src/core/lib/slice/slice.h
   - src/core/lib/slice/slice_internal.h
   - src/core/lib/slice/slice_refcount.h
-  - src/core/lib/slice/slice_refcount_base.h
   - src/core/lib/slice/slice_string_helpers.h
   - src/core/lib/transport/bdp_estimator.h
   - src/core/lib/transport/http2_errors.h
@@ -6199,7 +6184,6 @@
   - src/core/lib/slice/slice.h
   - src/core/lib/slice/slice_internal.h
   - src/core/lib/slice/slice_refcount.h
-  - src/core/lib/slice/slice_refcount_base.h
   - src/core/lib/slice/slice_string_helpers.h
   - test/core/promise/test_wakeup_schedulers.h
   src:
@@ -8071,7 +8055,6 @@
   - src/core/lib/slice/slice.h
   - src/core/lib/slice/slice_internal.h
   - src/core/lib/slice/slice_refcount.h
-  - src/core/lib/slice/slice_refcount_base.h
   - src/core/lib/slice/slice_string_helpers.h
   src:
   - src/core/ext/upb-generated/google/protobuf/any.upb.c
@@ -8185,7 +8168,6 @@
   - src/core/lib/slice/slice.h
   - src/core/lib/slice/slice_internal.h
   - src/core/lib/slice/slice_refcount.h
-  - src/core/lib/slice/slice_refcount_base.h
   - src/core/lib/slice/slice_string_helpers.h
   - test/core/promise/test_wakeup_schedulers.h
   src:
@@ -9217,7 +9199,6 @@
   - src/core/lib/slice/slice.h
   - src/core/lib/slice/slice_internal.h
   - src/core/lib/slice/slice_refcount.h
-  - src/core/lib/slice/slice_refcount_base.h
   - src/core/lib/slice/slice_string_helpers.h
   src:
   - src/core/lib/slice/slice.cc
