--- conflicted
+++ resolved
@@ -311,10 +311,6 @@
   - src/core/lib/gpr/tmpfile.h
   - src/core/lib/gpr/useful.h
   - src/core/lib/gprpp/arena.h
-<<<<<<< HEAD
-  - src/core/lib/gprpp/atomic.h
-=======
->>>>>>> cd004c78
   - src/core/lib/gprpp/construct_destruct.h
   - src/core/lib/gprpp/debug_location.h
   - src/core/lib/gprpp/examine_stack.h
@@ -3193,9 +3189,1014 @@
   - linux
   - posix
   - mac
-- name: competition
-  build: test
-  language: c
+- name: completion_queue_threading_test
+  build: test
+  run: false
+  language: c
+  headers: []
+  src:
+  - test/core/surface/completion_queue_threading_test.cc
+  deps:
+  - grpc_test_util
+- name: compression_test
+  build: test
+  language: c
+  headers: []
+  src:
+  - test/core/compression/compression_test.cc
+  deps:
+  - grpc_test_util
+  uses_polling: false
+- name: concurrent_connectivity_test
+  build: test
+  language: c
+  headers: []
+  src:
+  - test/core/surface/concurrent_connectivity_test.cc
+  deps:
+  - grpc_test_util
+- name: connection_refused_test
+  build: test
+  language: c
+  headers:
+  - test/core/end2end/cq_verifier.h
+  src:
+  - test/core/end2end/connection_refused_test.cc
+  - test/core/end2end/cq_verifier.cc
+  deps:
+  - grpc_test_util
+- name: cpu_test
+  build: test
+  language: c
+  headers: []
+  src:
+  - test/core/gpr/cpu_test.cc
+  deps:
+  - grpc_test_util
+  uses_polling: false
+- name: dns_resolver_connectivity_using_ares_test
+  build: test
+  language: c
+  headers: []
+  src:
+  - test/core/client_channel/resolvers/dns_resolver_connectivity_test.cc
+  deps:
+  - grpc_test_util
+  args:
+  - --resolver=ares
+- name: dns_resolver_connectivity_using_native_test
+  build: test
+  language: c
+  headers: []
+  src:
+  - test/core/client_channel/resolvers/dns_resolver_connectivity_test.cc
+  deps:
+  - grpc_test_util
+  args:
+  - --resolver=native
+- name: dns_resolver_cooldown_test
+  build: test
+  language: c
+  headers: []
+  src:
+  - test/core/client_channel/resolvers/dns_resolver_cooldown_test.cc
+  deps:
+  - grpc_test_util
+- name: dns_resolver_test
+  build: test
+  language: c
+  headers: []
+  src:
+  - test/core/client_channel/resolvers/dns_resolver_test.cc
+  deps:
+  - grpc_test_util
+- name: dualstack_socket_test
+  build: test
+  language: c
+  headers:
+  - test/core/end2end/cq_verifier.h
+  src:
+  - test/core/end2end/cq_verifier.cc
+  - test/core/end2end/dualstack_socket_test.cc
+  deps:
+  - grpc_test_util
+  platforms:
+  - linux
+  - posix
+  - mac
+- name: endpoint_pair_test
+  build: test
+  language: c
+  headers:
+  - test/core/iomgr/endpoint_tests.h
+  src:
+  - test/core/iomgr/endpoint_pair_test.cc
+  - test/core/iomgr/endpoint_tests.cc
+  deps:
+  - grpc_test_util
+- name: env_test
+  build: test
+  language: c
+  headers: []
+  src:
+  - test/core/gpr/env_test.cc
+  deps:
+  - grpc_test_util
+  uses_polling: false
+- name: error_test
+  build: test
+  language: c
+  headers:
+  - test/core/iomgr/endpoint_tests.h
+  src:
+  - test/core/iomgr/endpoint_tests.cc
+  - test/core/iomgr/error_test.cc
+  deps:
+  - grpc_test_util
+  uses_polling: false
+- name: ev_epollex_linux_test
+  build: test
+  language: c
+  headers: []
+  src:
+  - test/core/iomgr/ev_epollex_linux_test.cc
+  deps:
+  - grpc_test_util
+  platforms:
+  - linux
+  - posix
+  - mac
+- name: fake_resolver_test
+  build: test
+  language: c
+  headers: []
+  src:
+  - test/core/client_channel/resolvers/fake_resolver_test.cc
+  deps:
+  - grpc_test_util
+- name: fake_transport_security_test
+  build: test
+  language: c
+  headers:
+  - test/core/tsi/transport_security_test_lib.h
+  src:
+  - test/core/tsi/fake_transport_security_test.cc
+  - test/core/tsi/transport_security_test_lib.cc
+  deps:
+  - grpc_test_util
+- name: fd_conservation_posix_test
+  build: test
+  language: c
+  headers: []
+  src:
+  - test/core/iomgr/fd_conservation_posix_test.cc
+  deps:
+  - grpc_test_util
+  platforms:
+  - linux
+  - posix
+  - mac
+- name: fd_posix_test
+  build: test
+  language: c
+  headers: []
+  src:
+  - test/core/iomgr/fd_posix_test.cc
+  deps:
+  - grpc_test_util
+  platforms:
+  - linux
+  - posix
+  - mac
+- name: fling_stream_test
+  build: test
+  language: c
+  headers:
+  - test/core/end2end/data/ssl_test_data.h
+  src:
+  - test/core/end2end/data/client_certs.cc
+  - test/core/end2end/data/server1_cert.cc
+  - test/core/end2end/data/server1_key.cc
+  - test/core/end2end/data/test_root_cert.cc
+  - test/core/fling/fling_stream_test.cc
+  deps:
+  - grpc_test_util
+  platforms:
+  - linux
+  - posix
+  - mac
+- name: fling_test
+  build: test
+  language: c
+  headers:
+  - test/core/end2end/data/ssl_test_data.h
+  src:
+  - test/core/end2end/data/client_certs.cc
+  - test/core/end2end/data/server1_cert.cc
+  - test/core/end2end/data/server1_key.cc
+  - test/core/end2end/data/test_root_cert.cc
+  - test/core/fling/fling_test.cc
+  deps:
+  - grpc_test_util
+  platforms:
+  - linux
+  - posix
+  - mac
+- name: fork_test
+  build: test
+  language: c
+  headers: []
+  src:
+  - test/core/gprpp/fork_test.cc
+  deps:
+  - grpc_test_util
+  platforms:
+  - linux
+  - posix
+  - mac
+  uses_polling: false
+- name: format_request_test
+  build: test
+  language: c
+  headers:
+  - test/core/end2end/data/ssl_test_data.h
+  src:
+  - test/core/end2end/data/client_certs.cc
+  - test/core/end2end/data/server1_cert.cc
+  - test/core/end2end/data/server1_key.cc
+  - test/core/end2end/data/test_root_cert.cc
+  - test/core/http/format_request_test.cc
+  deps:
+  - grpc_test_util
+- name: frame_handler_test
+  build: test
+  language: c
+  headers:
+  - test/core/tsi/alts/crypt/gsec_test_util.h
+  src:
+  - test/core/tsi/alts/crypt/gsec_test_util.cc
+  - test/core/tsi/alts/frame_protector/frame_handler_test.cc
+  deps:
+  - grpc_test_util
+- name: goaway_server_test
+  build: test
+  language: c
+  headers:
+  - test/core/end2end/cq_verifier.h
+  src:
+  - test/core/end2end/cq_verifier.cc
+  - test/core/end2end/goaway_server_test.cc
+  deps:
+  - grpc_test_util
+- name: grpc_alts_credentials_options_test
+  build: test
+  language: c
+  headers: []
+  src:
+  - test/core/security/grpc_alts_credentials_options_test.cc
+  deps:
+  - grpc_test_util
+- name: grpc_byte_buffer_reader_test
+  build: test
+  language: c
+  headers: []
+  src:
+  - test/core/surface/byte_buffer_reader_test.cc
+  deps:
+  - grpc_test_util
+  uses_polling: false
+- name: grpc_completion_queue_test
+  build: test
+  language: c
+  headers: []
+  src:
+  - test/core/surface/completion_queue_test.cc
+  deps:
+  - grpc_test_util
+- name: grpc_ipv6_loopback_available_test
+  build: test
+  language: c
+  headers: []
+  src:
+  - test/core/iomgr/grpc_ipv6_loopback_available_test.cc
+  deps:
+  - grpc_test_util
+- name: handshake_server_with_readahead_handshaker_test
+  build: test
+  language: c
+  headers:
+  - test/core/handshake/server_ssl_common.h
+  src:
+  - test/core/handshake/readahead_handshaker_server_ssl.cc
+  - test/core/handshake/server_ssl_common.cc
+  deps:
+  - grpc_test_util
+  platforms:
+  - linux
+  - posix
+  - mac
+- name: histogram_test
+  build: test
+  language: c
+  headers: []
+  src:
+  - test/core/util/histogram_test.cc
+  deps:
+  - grpc_test_util
+  uses_polling: false
+- name: host_port_test
+  build: test
+  language: c
+  headers: []
+  src:
+  - test/core/gprpp/host_port_test.cc
+  deps:
+  - grpc_test_util
+  uses_polling: false
+- name: hpack_encoder_test
+  build: test
+  language: c
+  headers: []
+  src:
+  - test/core/transport/chttp2/hpack_encoder_test.cc
+  deps:
+  - grpc_test_util
+  uses_polling: false
+- name: hpack_parser_test
+  build: test
+  language: c
+  headers: []
+  src:
+  - test/core/transport/chttp2/hpack_parser_test.cc
+  deps:
+  - grpc_test_util
+  uses_polling: false
+- name: hpack_table_test
+  build: test
+  language: c
+  headers: []
+  src:
+  - test/core/transport/chttp2/hpack_table_test.cc
+  deps:
+  - grpc_test_util
+  uses_polling: false
+- name: httpcli_test
+  build: test
+  language: c
+  headers:
+  - test/core/end2end/data/ssl_test_data.h
+  src:
+  - test/core/end2end/data/client_certs.cc
+  - test/core/end2end/data/server1_cert.cc
+  - test/core/end2end/data/server1_key.cc
+  - test/core/end2end/data/test_root_cert.cc
+  - test/core/http/httpcli_test.cc
+  deps:
+  - grpc_test_util
+  platforms:
+  - linux
+  - posix
+  - mac
+- name: httpscli_test
+  build: test
+  language: c
+  headers:
+  - test/core/end2end/data/ssl_test_data.h
+  src:
+  - test/core/end2end/data/client_certs.cc
+  - test/core/end2end/data/server1_cert.cc
+  - test/core/end2end/data/server1_key.cc
+  - test/core/end2end/data/test_root_cert.cc
+  - test/core/http/httpscli_test.cc
+  deps:
+  - grpc_test_util
+  platforms:
+  - linux
+  - posix
+  - mac
+- name: inproc_callback_test
+  build: test
+  language: c
+  headers: []
+  src:
+  - test/core/end2end/inproc_callback_test.cc
+  deps:
+  - end2end_tests
+  uses_polling: false
+- name: invalid_call_argument_test
+  build: test
+  language: c
+  headers:
+  - test/core/end2end/cq_verifier.h
+  src:
+  - test/core/end2end/cq_verifier.cc
+  - test/core/end2end/invalid_call_argument_test.cc
+  deps:
+  - grpc_test_util
+- name: json_token_test
+  build: test
+  language: c
+  headers: []
+  src:
+  - test/core/security/json_token_test.cc
+  deps:
+  - grpc_test_util
+  uses_polling: false
+- name: jwt_verifier_test
+  build: test
+  language: c
+  headers: []
+  src:
+  - test/core/security/jwt_verifier_test.cc
+  deps:
+  - grpc_test_util
+  uses_polling: false
+- name: lame_client_test
+  build: test
+  language: c
+  headers:
+  - test/core/end2end/cq_verifier.h
+  src:
+  - test/core/end2end/cq_verifier.cc
+  - test/core/surface/lame_client_test.cc
+  deps:
+  - grpc_test_util
+- name: load_file_test
+  build: test
+  language: c
+  headers: []
+  src:
+  - test/core/iomgr/load_file_test.cc
+  deps:
+  - grpc_test_util
+  uses_polling: false
+- name: manual_constructor_test
+  build: test
+  language: c
+  headers: []
+  src:
+  - test/core/gprpp/manual_constructor_test.cc
+  deps:
+  - grpc_test_util
+  uses_polling: false
+- name: message_compress_test
+  build: test
+  language: c
+  headers: []
+  src:
+  - test/core/compression/message_compress_test.cc
+  deps:
+  - grpc_test_util
+  uses_polling: false
+- name: metadata_test
+  build: test
+  language: c
+  headers: []
+  src:
+  - test/core/transport/metadata_test.cc
+  deps:
+  - grpc_test_util
+- name: minimal_stack_is_minimal_test
+  build: test
+  language: c
+  headers: []
+  src:
+  - test/core/channel/minimal_stack_is_minimal_test.cc
+  deps:
+  - grpc_test_util
+  uses_polling: false
+- name: mpmcqueue_test
+  build: test
+  language: c
+  headers: []
+  src:
+  - test/core/iomgr/mpmcqueue_test.cc
+  deps:
+  - grpc_test_util
+  uses_polling: false
+- name: mpscq_test
+  build: test
+  language: c
+  headers: []
+  src:
+  - test/core/gprpp/mpscq_test.cc
+  deps:
+  - grpc_test_util
+  platforms:
+  - linux
+  - posix
+  - mac
+  uses_polling: false
+- name: multiple_server_queues_test
+  build: test
+  language: c
+  headers:
+  - test/core/end2end/cq_verifier.h
+  src:
+  - test/core/end2end/cq_verifier.cc
+  - test/core/end2end/multiple_server_queues_test.cc
+  deps:
+  - grpc_test_util
+- name: murmur_hash_test
+  build: test
+  language: c
+  headers: []
+  src:
+  - test/core/gpr/murmur_hash_test.cc
+  deps:
+  - grpc_test_util
+  uses_polling: false
+- name: no_server_test
+  build: test
+  language: c
+  headers:
+  - test/core/end2end/cq_verifier.h
+  src:
+  - test/core/end2end/cq_verifier.cc
+  - test/core/end2end/no_server_test.cc
+  deps:
+  - grpc_test_util
+- name: num_external_connectivity_watchers_test
+  build: test
+  language: c
+  headers: []
+  src:
+  - test/core/surface/num_external_connectivity_watchers_test.cc
+  deps:
+  - grpc_test_util
+- name: parse_address_test
+  build: test
+  language: c
+  headers: []
+  src:
+  - test/core/address_utils/parse_address_test.cc
+  deps:
+  - grpc_test_util
+- name: parse_address_with_named_scope_id_test
+  build: test
+  language: c
+  headers: []
+  src:
+  - test/core/address_utils/parse_address_with_named_scope_id_test.cc
+  deps:
+  - grpc_test_util
+  platforms:
+  - linux
+  - posix
+  - mac
+  uses_polling: false
+- name: parser_test
+  build: test
+  language: c
+  headers:
+  - test/core/end2end/data/ssl_test_data.h
+  src:
+  - test/core/end2end/data/client_certs.cc
+  - test/core/end2end/data/server1_cert.cc
+  - test/core/end2end/data/server1_key.cc
+  - test/core/end2end/data/test_root_cert.cc
+  - test/core/http/parser_test.cc
+  deps:
+  - grpc_test_util
+  uses_polling: false
+- name: percent_encoding_test
+  build: test
+  language: c
+  headers: []
+  src:
+  - test/core/slice/percent_encoding_test.cc
+  deps:
+  - grpc_test_util
+  uses_polling: false
+- name: public_headers_must_be_c89
+  build: test
+  language: c
+  headers:
+  - src/core/lib/security/authorization/grpc_authorization_engine.h
+  - src/core/lib/security/authorization/grpc_authorization_policy_provider.h
+  - src/core/lib/security/authorization/matchers.h
+  - src/core/lib/security/authorization/rbac_policy.h
+  - src/core/lib/security/authorization/rbac_translator.h
+  src:
+  - src/core/lib/security/authorization/grpc_authorization_engine.cc
+  - src/core/lib/security/authorization/grpc_authorization_policy_provider.cc
+  - src/core/lib/security/authorization/matchers.cc
+  - src/core/lib/security/authorization/rbac_policy.cc
+  - src/core/lib/security/authorization/rbac_translator.cc
+  - test/core/surface/public_headers_must_be_c89.c
+  deps:
+  - grpc_test_util
+- name: resolve_address_using_ares_resolver_posix_test
+  build: test
+  language: c
+  headers: []
+  src:
+  - test/core/iomgr/resolve_address_posix_test.cc
+  deps:
+  - grpc_test_util
+  args:
+  - --resolver=ares
+  platforms:
+  - linux
+  - posix
+  - mac
+- name: resolve_address_using_ares_resolver_test
+  build: test
+  language: c
+  headers: []
+  src:
+  - test/core/iomgr/resolve_address_test.cc
+  deps:
+  - grpc_test_util
+  args:
+  - --resolver=ares
+- name: resolve_address_using_native_resolver_posix_test
+  build: test
+  language: c
+  headers: []
+  src:
+  - test/core/iomgr/resolve_address_posix_test.cc
+  deps:
+  - grpc_test_util
+  args:
+  - --resolver=native
+  platforms:
+  - linux
+  - posix
+  - mac
+- name: resolve_address_using_native_resolver_test
+  build: test
+  language: c
+  headers: []
+  src:
+  - test/core/iomgr/resolve_address_test.cc
+  deps:
+  - grpc_test_util
+  args:
+  - --resolver=native
+- name: resource_quota_test
+  build: test
+  language: c
+  headers: []
+  src:
+  - test/core/iomgr/resource_quota_test.cc
+  deps:
+  - grpc_test_util
+- name: secure_channel_create_test
+  build: test
+  language: c
+  headers: []
+  src:
+  - test/core/surface/secure_channel_create_test.cc
+  deps:
+  - grpc_test_util
+- name: secure_endpoint_test
+  build: test
+  language: c
+  headers:
+  - test/core/iomgr/endpoint_tests.h
+  src:
+  - test/core/iomgr/endpoint_tests.cc
+  - test/core/security/secure_endpoint_test.cc
+  deps:
+  - grpc_test_util
+- name: security_connector_test
+  build: test
+  language: c
+  headers: []
+  src:
+  - test/core/security/security_connector_test.cc
+  deps:
+  - grpc_test_util
+- name: sequential_connectivity_test
+  build: test
+  run: false
+  language: c
+  headers: []
+  src:
+  - test/core/surface/sequential_connectivity_test.cc
+  deps:
+  - grpc_test_util
+- name: server_ssl_test
+  build: test
+  language: c
+  headers:
+  - test/core/handshake/server_ssl_common.h
+  src:
+  - test/core/handshake/server_ssl.cc
+  - test/core/handshake/server_ssl_common.cc
+  deps:
+  - grpc_test_util
+  platforms:
+  - linux
+  - posix
+  - mac
+- name: server_test
+  build: test
+  language: c
+  headers: []
+  src:
+  - test/core/surface/server_test.cc
+  deps:
+  - grpc_test_util
+- name: slice_buffer_test
+  build: test
+  language: c
+  headers: []
+  src:
+  - test/core/slice/slice_buffer_test.cc
+  deps:
+  - grpc_test_util
+  uses_polling: false
+- name: slice_string_helpers_test
+  build: test
+  language: c
+  headers: []
+  src:
+  - test/core/slice/slice_string_helpers_test.cc
+  deps:
+  - grpc_test_util
+  uses_polling: false
+- name: sockaddr_resolver_test
+  build: test
+  language: c
+  headers: []
+  src:
+  - test/core/client_channel/resolvers/sockaddr_resolver_test.cc
+  deps:
+  - grpc_test_util
+- name: socket_utils_test
+  build: test
+  language: c
+  headers: []
+  src:
+  - test/core/iomgr/socket_utils_test.cc
+  deps:
+  - grpc_test_util
+  platforms:
+  - linux
+  - posix
+  - mac
+- name: spinlock_test
+  build: test
+  language: c
+  headers: []
+  src:
+  - test/core/gpr/spinlock_test.cc
+  deps:
+  - grpc_test_util
+  uses_polling: false
+- name: ssl_credentials_test
+  build: test
+  language: c
+  headers: []
+  src:
+  - test/core/security/ssl_credentials_test.cc
+  deps:
+  - grpc_test_util
+- name: ssl_transport_security_test
+  build: test
+  language: c
+  headers:
+  - test/core/tsi/transport_security_test_lib.h
+  src:
+  - test/core/tsi/ssl_transport_security_test.cc
+  - test/core/tsi/transport_security_test_lib.cc
+  deps:
+  - grpc_test_util
+  platforms:
+  - linux
+  - posix
+  - mac
+- name: status_conversion_test
+  build: test
+  language: c
+  headers: []
+  src:
+  - test/core/transport/status_conversion_test.cc
+  deps:
+  - grpc_test_util
+  uses_polling: false
+- name: stream_compression_test
+  build: test
+  language: c
+  headers: []
+  src:
+  - test/core/compression/stream_compression_test.cc
+  deps:
+  - grpc_test_util
+  uses_polling: false
+- name: stream_map_test
+  build: test
+  language: c
+  headers: []
+  src:
+  - test/core/transport/chttp2/stream_map_test.cc
+  deps:
+  - grpc_test_util
+- name: stream_owned_slice_test
+  build: test
+  language: c
+  headers: []
+  src:
+  - test/core/transport/stream_owned_slice_test.cc
+  deps:
+  - grpc_test_util
+  uses_polling: false
+- name: string_test
+  build: test
+  language: c
+  headers: []
+  src:
+  - test/core/gpr/string_test.cc
+  deps:
+  - grpc_test_util
+  uses_polling: false
+- name: sync_test
+  build: test
+  language: c
+  headers: []
+  src:
+  - test/core/gpr/sync_test.cc
+  deps:
+  - grpc_test_util
+  uses_polling: false
+- name: tcp_client_posix_test
+  build: test
+  language: c
+  headers: []
+  src:
+  - test/core/iomgr/tcp_client_posix_test.cc
+  deps:
+  - grpc_test_util
+  platforms:
+  - linux
+  - posix
+  - mac
+- name: tcp_posix_test
+  build: test
+  language: c
+  headers:
+  - test/core/iomgr/endpoint_tests.h
+  src:
+  - test/core/iomgr/endpoint_tests.cc
+  - test/core/iomgr/tcp_posix_test.cc
+  deps:
+  - grpc_test_util
+  platforms:
+  - linux
+  - posix
+- name: tcp_server_posix_test
+  build: test
+  language: c
+  headers: []
+  src:
+  - test/core/iomgr/tcp_server_posix_test.cc
+  deps:
+  - grpc_test_util
+  platforms:
+  - linux
+  - posix
+  - mac
+- name: test_core_gpr_time_test
+  build: test
+  language: c
+  headers: []
+  src:
+  - test/core/gpr/time_test.cc
+  deps:
+  - grpc_test_util
+  uses_polling: false
+- name: test_core_security_credentials_test
+  build: test
+  language: c
+  headers: []
+  src:
+  - test/core/security/credentials_test.cc
+  deps:
+  - grpc_test_util
+- name: test_core_slice_slice_test
+  build: test
+  language: c
+  headers: []
+  src:
+  - test/core/slice/slice_test.cc
+  deps:
+  - grpc_test_util
+  uses_polling: false
+- name: thd_test
+  build: test
+  language: c
+  headers: []
+  src:
+  - test/core/gprpp/thd_test.cc
+  deps:
+  - grpc_test_util
+  uses_polling: false
+- name: threadpool_test
+  build: test
+  language: c
+  headers: []
+  src:
+  - test/core/iomgr/threadpool_test.cc
+  deps:
+  - grpc_test_util
+  uses_polling: false
+- name: time_averaged_stats_test
+  build: test
+  language: c
+  headers: []
+  src:
+  - test/core/iomgr/time_averaged_stats_test.cc
+  deps:
+  - grpc_test_util
+  uses_polling: false
+- name: timeout_encoding_test
+  build: test
+  language: c
+  headers: []
+  src:
+  - test/core/transport/timeout_encoding_test.cc
+  deps:
+  - grpc_test_util
+  uses_polling: false
+- name: timer_heap_test
+  build: test
+  language: c
+  headers: []
+  src:
+  - test/core/iomgr/timer_heap_test.cc
+  deps:
+  - grpc_test_util
+  uses_polling: false
+- name: timer_list_test
+  build: test
+  language: c
+  headers: []
+  src:
+  - test/core/iomgr/timer_list_test.cc
+  deps:
+  - grpc_test_util
+  uses_polling: false
+- name: tls_test
+  build: test
+  language: c
+  headers: []
+  src:
+  - test/core/gpr/tls_test.cc
+  deps:
+  - grpc_test_util
+  uses_polling: false
+- name: transport_security_common_api_test
+  build: test
+  language: c
+  headers: []
+  src:
+  - test/core/tsi/alts/handshaker/transport_security_common_api_test.cc
+  deps:
+  - grpc_test_util
+- name: transport_security_test
+  build: test
+  language: c
+  headers: []
+  src:
+  - test/core/tsi/transport_security_test.cc
+  deps:
+  - grpc_test_util
+- name: udp_server_test
+  build: test
+  language: c
+  headers: []
+  src:
+  - test/core/iomgr/udp_server_test.cc
+  deps:
+  - grpc_test_util
+  platforms:
+  - linux
+  - posix
+  - mac
+- name: useful_test
+  build: test
+  language: c
+  headers: []
+  src:
+  - test/core/gpr/useful_test.cc
+  deps:
+  - grpc_test_util
+  uses_polling: false
+- name: varint_test
+  build: test
+  language: c
+  headers: []
+  src:
+  - test/core/transport/chttp2/varint_test.cc
+  deps:
+  - grpc_test_util
+  uses_polling: false
+- name: activity_test
+  gtest: true
+  build: test
+  language: c++
   headers:
   - src/core/ext/upb-generated/google/api/annotations.upb.h
   - src/core/ext/upb-generated/google/api/expr/v1alpha1/checked.upb.h
@@ -3216,14 +4217,10 @@
   - src/core/lib/gpr/string_windows.h
   - src/core/lib/gpr/time_precise.h
   - src/core/lib/gpr/tls.h
-  - src/core/lib/gpr/tls_gcc.h
-  - src/core/lib/gpr/tls_msvc.h
-  - src/core/lib/gpr/tls_pthread.h
-  - src/core/lib/gpr/tls_stdcpp.h
   - src/core/lib/gpr/tmpfile.h
   - src/core/lib/gpr/useful.h
   - src/core/lib/gprpp/arena.h
-  - src/core/lib/gprpp/atomic.h
+  - src/core/lib/gprpp/atomic_utils.h
   - src/core/lib/gprpp/bitset.h
   - src/core/lib/gprpp/construct_destruct.h
   - src/core/lib/gprpp/debug_location.h
@@ -3251,15 +4248,11 @@
   - src/core/lib/promise/detail/promise_like.h
   - src/core/lib/promise/detail/status.h
   - src/core/lib/promise/detail/switch.h
-  - src/core/lib/promise/for_each.h
-  - src/core/lib/promise/intra_activity_waiter.h
   - src/core/lib/promise/join.h
-  - src/core/lib/promise/latch.h
-  - src/core/lib/promise/pipe.h
   - src/core/lib/promise/poll.h
+  - src/core/lib/promise/promise.h
   - src/core/lib/promise/seq.h
-  - src/core/lib/promise/try_join.h
-  - src/core/lib/promise/try_seq.h
+  - src/core/lib/promise/wait_set.h
   src:
   - src/core/ext/upb-generated/google/api/annotations.upb.c
   - src/core/ext/upb-generated/google/api/expr/v1alpha1/checked.upb.c
@@ -3299,1165 +4292,6 @@
   - src/core/lib/gpr/time_posix.cc
   - src/core/lib/gpr/time_precise.cc
   - src/core/lib/gpr/time_windows.cc
-  - src/core/lib/gpr/tls_pthread.cc
-  - src/core/lib/gpr/tmpfile_msys.cc
-  - src/core/lib/gpr/tmpfile_posix.cc
-  - src/core/lib/gpr/tmpfile_windows.cc
-  - src/core/lib/gpr/wrap_memcpy.cc
-  - src/core/lib/gprpp/arena.cc
-  - src/core/lib/gprpp/examine_stack.cc
-  - src/core/lib/gprpp/fork.cc
-  - src/core/lib/gprpp/global_config_env.cc
-  - src/core/lib/gprpp/host_port.cc
-  - src/core/lib/gprpp/mpscq.cc
-  - src/core/lib/gprpp/stat_posix.cc
-  - src/core/lib/gprpp/stat_windows.cc
-  - src/core/lib/gprpp/status_helper.cc
-  - src/core/lib/gprpp/thd_posix.cc
-  - src/core/lib/gprpp/thd_windows.cc
-  - src/core/lib/gprpp/time_util.cc
-  - src/core/lib/profiling/basic_timers.cc
-  - src/core/lib/profiling/stap_timers.cc
-  - src/core/lib/promise/activity.cc
-  - test/core/promise/benchmark/competition.cc
-  - test/core/promise/benchmark/filter_stack.cc
-  deps:
-  - absl/base:base
-  - absl/memory:memory
-  - absl/status:status
-  - absl/status:statusor
-  - absl/strings:cord
-  - absl/strings:str_format
-  - absl/strings:strings
-  - absl/synchronization:synchronization
-  - absl/time:time
-  - absl/types:optional
-  - absl/types:variant
-  - benchmark
-  - upb
-  benchmark: true
-  defaults: benchmark
-  platforms:
-  - linux
-  - posix
-- name: completion_queue_threading_test
-  build: test
-  run: false
-  language: c
-  headers: []
-  src:
-  - test/core/surface/completion_queue_threading_test.cc
-  deps:
-  - grpc_test_util
-- name: compression_test
-  build: test
-  language: c
-  headers: []
-  src:
-  - test/core/compression/compression_test.cc
-  deps:
-  - grpc_test_util
-  uses_polling: false
-- name: concurrent_connectivity_test
-  build: test
-  language: c
-  headers: []
-  src:
-  - test/core/surface/concurrent_connectivity_test.cc
-  deps:
-  - grpc_test_util
-- name: connection_refused_test
-  build: test
-  language: c
-  headers:
-  - test/core/end2end/cq_verifier.h
-  src:
-  - test/core/end2end/connection_refused_test.cc
-  - test/core/end2end/cq_verifier.cc
-  deps:
-  - grpc_test_util
-- name: cpu_test
-  build: test
-  language: c
-  headers: []
-  src:
-  - test/core/gpr/cpu_test.cc
-  deps:
-  - grpc_test_util
-  uses_polling: false
-- name: dns_resolver_connectivity_using_ares_test
-  build: test
-  language: c
-  headers: []
-  src:
-  - test/core/client_channel/resolvers/dns_resolver_connectivity_test.cc
-  deps:
-  - grpc_test_util
-  args:
-  - --resolver=ares
-- name: dns_resolver_connectivity_using_native_test
-  build: test
-  language: c
-  headers: []
-  src:
-  - test/core/client_channel/resolvers/dns_resolver_connectivity_test.cc
-  deps:
-  - grpc_test_util
-  args:
-  - --resolver=native
-- name: dns_resolver_cooldown_test
-  build: test
-  language: c
-  headers: []
-  src:
-  - test/core/client_channel/resolvers/dns_resolver_cooldown_test.cc
-  deps:
-  - grpc_test_util
-- name: dns_resolver_test
-  build: test
-  language: c
-  headers: []
-  src:
-  - test/core/client_channel/resolvers/dns_resolver_test.cc
-  deps:
-  - grpc_test_util
-- name: dualstack_socket_test
-  build: test
-  language: c
-  headers:
-  - test/core/end2end/cq_verifier.h
-  src:
-  - test/core/end2end/cq_verifier.cc
-  - test/core/end2end/dualstack_socket_test.cc
-  deps:
-  - grpc_test_util
-  platforms:
-  - linux
-  - posix
-  - mac
-- name: endpoint_pair_test
-  build: test
-  language: c
-  headers:
-  - test/core/iomgr/endpoint_tests.h
-  src:
-  - test/core/iomgr/endpoint_pair_test.cc
-  - test/core/iomgr/endpoint_tests.cc
-  deps:
-  - grpc_test_util
-- name: env_test
-  build: test
-  language: c
-  headers: []
-  src:
-  - test/core/gpr/env_test.cc
-  deps:
-  - grpc_test_util
-  uses_polling: false
-- name: error_test
-  build: test
-  language: c
-  headers:
-  - test/core/iomgr/endpoint_tests.h
-  src:
-  - test/core/iomgr/endpoint_tests.cc
-  - test/core/iomgr/error_test.cc
-  deps:
-  - grpc_test_util
-  uses_polling: false
-- name: ev_epollex_linux_test
-  build: test
-  language: c
-  headers: []
-  src:
-  - test/core/iomgr/ev_epollex_linux_test.cc
-  deps:
-  - grpc_test_util
-  platforms:
-  - linux
-  - posix
-  - mac
-- name: fake_resolver_test
-  build: test
-  language: c
-  headers: []
-  src:
-  - test/core/client_channel/resolvers/fake_resolver_test.cc
-  deps:
-  - grpc_test_util
-- name: fake_transport_security_test
-  build: test
-  language: c
-  headers:
-  - test/core/tsi/transport_security_test_lib.h
-  src:
-  - test/core/tsi/fake_transport_security_test.cc
-  - test/core/tsi/transport_security_test_lib.cc
-  deps:
-  - grpc_test_util
-- name: fd_conservation_posix_test
-  build: test
-  language: c
-  headers: []
-  src:
-  - test/core/iomgr/fd_conservation_posix_test.cc
-  deps:
-  - grpc_test_util
-  platforms:
-  - linux
-  - posix
-  - mac
-- name: fd_posix_test
-  build: test
-  language: c
-  headers: []
-  src:
-  - test/core/iomgr/fd_posix_test.cc
-  deps:
-  - grpc_test_util
-  platforms:
-  - linux
-  - posix
-  - mac
-- name: fling_stream_test
-  build: test
-  language: c
-  headers:
-  - test/core/end2end/data/ssl_test_data.h
-  src:
-  - test/core/end2end/data/client_certs.cc
-  - test/core/end2end/data/server1_cert.cc
-  - test/core/end2end/data/server1_key.cc
-  - test/core/end2end/data/test_root_cert.cc
-  - test/core/fling/fling_stream_test.cc
-  deps:
-  - grpc_test_util
-  platforms:
-  - linux
-  - posix
-  - mac
-- name: fling_test
-  build: test
-  language: c
-  headers:
-  - test/core/end2end/data/ssl_test_data.h
-  src:
-  - test/core/end2end/data/client_certs.cc
-  - test/core/end2end/data/server1_cert.cc
-  - test/core/end2end/data/server1_key.cc
-  - test/core/end2end/data/test_root_cert.cc
-  - test/core/fling/fling_test.cc
-  deps:
-  - grpc_test_util
-  platforms:
-  - linux
-  - posix
-  - mac
-- name: fork_test
-  build: test
-  language: c
-  headers: []
-  src:
-  - test/core/gprpp/fork_test.cc
-  deps:
-  - grpc_test_util
-  platforms:
-  - linux
-  - posix
-  - mac
-  uses_polling: false
-- name: format_request_test
-  build: test
-  language: c
-  headers:
-  - test/core/end2end/data/ssl_test_data.h
-  src:
-  - test/core/end2end/data/client_certs.cc
-  - test/core/end2end/data/server1_cert.cc
-  - test/core/end2end/data/server1_key.cc
-  - test/core/end2end/data/test_root_cert.cc
-  - test/core/http/format_request_test.cc
-  deps:
-  - grpc_test_util
-- name: frame_handler_test
-  build: test
-  language: c
-  headers:
-  - test/core/tsi/alts/crypt/gsec_test_util.h
-  src:
-  - test/core/tsi/alts/crypt/gsec_test_util.cc
-  - test/core/tsi/alts/frame_protector/frame_handler_test.cc
-  deps:
-  - grpc_test_util
-- name: goaway_server_test
-  build: test
-  language: c
-  headers:
-  - test/core/end2end/cq_verifier.h
-  src:
-  - test/core/end2end/cq_verifier.cc
-  - test/core/end2end/goaway_server_test.cc
-  deps:
-  - grpc_test_util
-- name: grpc_alts_credentials_options_test
-  build: test
-  language: c
-  headers: []
-  src:
-  - test/core/security/grpc_alts_credentials_options_test.cc
-  deps:
-  - grpc_test_util
-- name: grpc_byte_buffer_reader_test
-  build: test
-  language: c
-  headers: []
-  src:
-  - test/core/surface/byte_buffer_reader_test.cc
-  deps:
-  - grpc_test_util
-  uses_polling: false
-- name: grpc_completion_queue_test
-  build: test
-  language: c
-  headers: []
-  src:
-  - test/core/surface/completion_queue_test.cc
-  deps:
-  - grpc_test_util
-- name: grpc_ipv6_loopback_available_test
-  build: test
-  language: c
-  headers: []
-  src:
-  - test/core/iomgr/grpc_ipv6_loopback_available_test.cc
-  deps:
-  - grpc_test_util
-- name: handshake_server_with_readahead_handshaker_test
-  build: test
-  language: c
-  headers:
-  - test/core/handshake/server_ssl_common.h
-  src:
-  - test/core/handshake/readahead_handshaker_server_ssl.cc
-  - test/core/handshake/server_ssl_common.cc
-  deps:
-  - grpc_test_util
-  platforms:
-  - linux
-  - posix
-  - mac
-- name: histogram_test
-  build: test
-  language: c
-  headers: []
-  src:
-  - test/core/util/histogram_test.cc
-  deps:
-  - grpc_test_util
-  uses_polling: false
-- name: host_port_test
-  build: test
-  language: c
-  headers: []
-  src:
-  - test/core/gprpp/host_port_test.cc
-  deps:
-  - grpc_test_util
-  uses_polling: false
-- name: hpack_encoder_test
-  build: test
-  language: c
-  headers: []
-  src:
-  - test/core/transport/chttp2/hpack_encoder_test.cc
-  deps:
-  - grpc_test_util
-  uses_polling: false
-- name: hpack_parser_test
-  build: test
-  language: c
-  headers: []
-  src:
-  - test/core/transport/chttp2/hpack_parser_test.cc
-  deps:
-  - grpc_test_util
-  uses_polling: false
-- name: hpack_table_test
-  build: test
-  language: c
-  headers: []
-  src:
-  - test/core/transport/chttp2/hpack_table_test.cc
-  deps:
-  - grpc_test_util
-  uses_polling: false
-- name: httpcli_test
-  build: test
-  language: c
-  headers:
-  - test/core/end2end/data/ssl_test_data.h
-  src:
-  - test/core/end2end/data/client_certs.cc
-  - test/core/end2end/data/server1_cert.cc
-  - test/core/end2end/data/server1_key.cc
-  - test/core/end2end/data/test_root_cert.cc
-  - test/core/http/httpcli_test.cc
-  deps:
-  - grpc_test_util
-  platforms:
-  - linux
-  - posix
-  - mac
-- name: httpscli_test
-  build: test
-  language: c
-  headers:
-  - test/core/end2end/data/ssl_test_data.h
-  src:
-  - test/core/end2end/data/client_certs.cc
-  - test/core/end2end/data/server1_cert.cc
-  - test/core/end2end/data/server1_key.cc
-  - test/core/end2end/data/test_root_cert.cc
-  - test/core/http/httpscli_test.cc
-  deps:
-  - grpc_test_util
-  platforms:
-  - linux
-  - posix
-  - mac
-- name: inproc_callback_test
-  build: test
-  language: c
-  headers: []
-  src:
-  - test/core/end2end/inproc_callback_test.cc
-  deps:
-  - end2end_tests
-  uses_polling: false
-- name: invalid_call_argument_test
-  build: test
-  language: c
-  headers:
-  - test/core/end2end/cq_verifier.h
-  src:
-  - test/core/end2end/cq_verifier.cc
-  - test/core/end2end/invalid_call_argument_test.cc
-  deps:
-  - grpc_test_util
-- name: json_token_test
-  build: test
-  language: c
-  headers: []
-  src:
-  - test/core/security/json_token_test.cc
-  deps:
-  - grpc_test_util
-  uses_polling: false
-- name: jwt_verifier_test
-  build: test
-  language: c
-  headers: []
-  src:
-  - test/core/security/jwt_verifier_test.cc
-  deps:
-  - grpc_test_util
-  uses_polling: false
-- name: lame_client_test
-  build: test
-  language: c
-  headers:
-  - test/core/end2end/cq_verifier.h
-  src:
-  - test/core/end2end/cq_verifier.cc
-  - test/core/surface/lame_client_test.cc
-  deps:
-  - grpc_test_util
-- name: load_file_test
-  build: test
-  language: c
-  headers: []
-  src:
-  - test/core/iomgr/load_file_test.cc
-  deps:
-  - grpc_test_util
-  uses_polling: false
-- name: manual_constructor_test
-  build: test
-  language: c
-  headers: []
-  src:
-  - test/core/gprpp/manual_constructor_test.cc
-  deps:
-  - grpc_test_util
-  uses_polling: false
-- name: message_compress_test
-  build: test
-  language: c
-  headers: []
-  src:
-  - test/core/compression/message_compress_test.cc
-  deps:
-  - grpc_test_util
-  uses_polling: false
-- name: metadata_test
-  build: test
-  language: c
-  headers: []
-  src:
-  - test/core/transport/metadata_test.cc
-  deps:
-  - grpc_test_util
-- name: minimal_stack_is_minimal_test
-  build: test
-  language: c
-  headers: []
-  src:
-  - test/core/channel/minimal_stack_is_minimal_test.cc
-  deps:
-  - grpc_test_util
-  uses_polling: false
-- name: mpmcqueue_test
-  build: test
-  language: c
-  headers: []
-  src:
-  - test/core/iomgr/mpmcqueue_test.cc
-  deps:
-  - grpc_test_util
-  uses_polling: false
-- name: mpscq_test
-  build: test
-  language: c
-  headers: []
-  src:
-  - test/core/gprpp/mpscq_test.cc
-  deps:
-  - grpc_test_util
-  platforms:
-  - linux
-  - posix
-  - mac
-  uses_polling: false
-- name: multiple_server_queues_test
-  build: test
-  language: c
-  headers:
-  - test/core/end2end/cq_verifier.h
-  src:
-  - test/core/end2end/cq_verifier.cc
-  - test/core/end2end/multiple_server_queues_test.cc
-  deps:
-  - grpc_test_util
-- name: murmur_hash_test
-  build: test
-  language: c
-  headers: []
-  src:
-  - test/core/gpr/murmur_hash_test.cc
-  deps:
-  - grpc_test_util
-  uses_polling: false
-- name: no_server_test
-  build: test
-  language: c
-  headers:
-  - test/core/end2end/cq_verifier.h
-  src:
-  - test/core/end2end/cq_verifier.cc
-  - test/core/end2end/no_server_test.cc
-  deps:
-  - grpc_test_util
-- name: num_external_connectivity_watchers_test
-  build: test
-  language: c
-  headers: []
-  src:
-  - test/core/surface/num_external_connectivity_watchers_test.cc
-  deps:
-  - grpc_test_util
-- name: parse_address_test
-  build: test
-  language: c
-  headers: []
-  src:
-  - test/core/address_utils/parse_address_test.cc
-  deps:
-  - grpc_test_util
-- name: parse_address_with_named_scope_id_test
-  build: test
-  language: c
-  headers: []
-  src:
-  - test/core/address_utils/parse_address_with_named_scope_id_test.cc
-  deps:
-  - grpc_test_util
-  platforms:
-  - linux
-  - posix
-  - mac
-  uses_polling: false
-- name: parser_test
-  build: test
-  language: c
-  headers:
-  - test/core/end2end/data/ssl_test_data.h
-  src:
-  - test/core/end2end/data/client_certs.cc
-  - test/core/end2end/data/server1_cert.cc
-  - test/core/end2end/data/server1_key.cc
-  - test/core/end2end/data/test_root_cert.cc
-  - test/core/http/parser_test.cc
-  deps:
-  - grpc_test_util
-  uses_polling: false
-- name: percent_encoding_test
-  build: test
-  language: c
-  headers: []
-  src:
-  - test/core/slice/percent_encoding_test.cc
-  deps:
-  - grpc_test_util
-  uses_polling: false
-- name: public_headers_must_be_c89
-  build: test
-  language: c
-  headers:
-  - src/core/lib/security/authorization/grpc_authorization_engine.h
-  - src/core/lib/security/authorization/grpc_authorization_policy_provider.h
-  - src/core/lib/security/authorization/matchers.h
-  - src/core/lib/security/authorization/rbac_policy.h
-  - src/core/lib/security/authorization/rbac_translator.h
-  src:
-  - src/core/lib/security/authorization/grpc_authorization_engine.cc
-  - src/core/lib/security/authorization/grpc_authorization_policy_provider.cc
-  - src/core/lib/security/authorization/matchers.cc
-  - src/core/lib/security/authorization/rbac_policy.cc
-  - src/core/lib/security/authorization/rbac_translator.cc
-  - test/core/surface/public_headers_must_be_c89.c
-  deps:
-  - grpc_test_util
-- name: resolve_address_using_ares_resolver_posix_test
-  build: test
-  language: c
-  headers: []
-  src:
-  - test/core/iomgr/resolve_address_posix_test.cc
-  deps:
-  - grpc_test_util
-  args:
-  - --resolver=ares
-  platforms:
-  - linux
-  - posix
-  - mac
-- name: resolve_address_using_ares_resolver_test
-  build: test
-  language: c
-  headers: []
-  src:
-  - test/core/iomgr/resolve_address_test.cc
-  deps:
-  - grpc_test_util
-  args:
-  - --resolver=ares
-- name: resolve_address_using_native_resolver_posix_test
-  build: test
-  language: c
-  headers: []
-  src:
-  - test/core/iomgr/resolve_address_posix_test.cc
-  deps:
-  - grpc_test_util
-  args:
-  - --resolver=native
-  platforms:
-  - linux
-  - posix
-  - mac
-- name: resolve_address_using_native_resolver_test
-  build: test
-  language: c
-  headers: []
-  src:
-  - test/core/iomgr/resolve_address_test.cc
-  deps:
-  - grpc_test_util
-  args:
-  - --resolver=native
-- name: resource_quota_test
-  build: test
-  language: c
-  headers: []
-  src:
-  - test/core/iomgr/resource_quota_test.cc
-  deps:
-  - grpc_test_util
-- name: secure_channel_create_test
-  build: test
-  language: c
-  headers: []
-  src:
-  - test/core/surface/secure_channel_create_test.cc
-  deps:
-  - grpc_test_util
-- name: secure_endpoint_test
-  build: test
-  language: c
-  headers:
-  - test/core/iomgr/endpoint_tests.h
-  src:
-  - test/core/iomgr/endpoint_tests.cc
-  - test/core/security/secure_endpoint_test.cc
-  deps:
-  - grpc_test_util
-- name: security_connector_test
-  build: test
-  language: c
-  headers: []
-  src:
-  - test/core/security/security_connector_test.cc
-  deps:
-  - grpc_test_util
-- name: sequential_connectivity_test
-  build: test
-  run: false
-  language: c
-  headers: []
-  src:
-  - test/core/surface/sequential_connectivity_test.cc
-  deps:
-  - grpc_test_util
-- name: server_ssl_test
-  build: test
-  language: c
-  headers:
-  - test/core/handshake/server_ssl_common.h
-  src:
-  - test/core/handshake/server_ssl.cc
-  - test/core/handshake/server_ssl_common.cc
-  deps:
-  - grpc_test_util
-  platforms:
-  - linux
-  - posix
-  - mac
-- name: server_test
-  build: test
-  language: c
-  headers: []
-  src:
-  - test/core/surface/server_test.cc
-  deps:
-  - grpc_test_util
-- name: slice_buffer_test
-  build: test
-  language: c
-  headers: []
-  src:
-  - test/core/slice/slice_buffer_test.cc
-  deps:
-  - grpc_test_util
-  uses_polling: false
-- name: slice_string_helpers_test
-  build: test
-  language: c
-  headers: []
-  src:
-  - test/core/slice/slice_string_helpers_test.cc
-  deps:
-  - grpc_test_util
-  uses_polling: false
-- name: sockaddr_resolver_test
-  build: test
-  language: c
-  headers: []
-  src:
-  - test/core/client_channel/resolvers/sockaddr_resolver_test.cc
-  deps:
-  - grpc_test_util
-- name: socket_utils_test
-  build: test
-  language: c
-  headers: []
-  src:
-  - test/core/iomgr/socket_utils_test.cc
-  deps:
-  - grpc_test_util
-  platforms:
-  - linux
-  - posix
-  - mac
-- name: spinlock_test
-  build: test
-  language: c
-  headers: []
-  src:
-  - test/core/gpr/spinlock_test.cc
-  deps:
-  - grpc_test_util
-  uses_polling: false
-- name: ssl_credentials_test
-  build: test
-  language: c
-  headers: []
-  src:
-  - test/core/security/ssl_credentials_test.cc
-  deps:
-  - grpc_test_util
-- name: ssl_transport_security_test
-  build: test
-  language: c
-  headers:
-  - test/core/tsi/transport_security_test_lib.h
-  src:
-  - test/core/tsi/ssl_transport_security_test.cc
-  - test/core/tsi/transport_security_test_lib.cc
-  deps:
-  - grpc_test_util
-  platforms:
-  - linux
-  - posix
-  - mac
-- name: status_conversion_test
-  build: test
-  language: c
-  headers: []
-  src:
-  - test/core/transport/status_conversion_test.cc
-  deps:
-  - grpc_test_util
-  uses_polling: false
-- name: stream_compression_test
-  build: test
-  language: c
-  headers: []
-  src:
-  - test/core/compression/stream_compression_test.cc
-  deps:
-  - grpc_test_util
-  uses_polling: false
-- name: stream_map_test
-  build: test
-  language: c
-  headers: []
-  src:
-  - test/core/transport/chttp2/stream_map_test.cc
-  deps:
-  - grpc_test_util
-- name: stream_owned_slice_test
-  build: test
-  language: c
-  headers: []
-  src:
-  - test/core/transport/stream_owned_slice_test.cc
-  deps:
-  - grpc_test_util
-  uses_polling: false
-- name: string_test
-  build: test
-  language: c
-  headers: []
-  src:
-  - test/core/gpr/string_test.cc
-  deps:
-  - grpc_test_util
-  uses_polling: false
-- name: sync_test
-  build: test
-  language: c
-  headers: []
-  src:
-  - test/core/gpr/sync_test.cc
-  deps:
-  - grpc_test_util
-  uses_polling: false
-- name: tcp_client_posix_test
-  build: test
-  language: c
-  headers: []
-  src:
-  - test/core/iomgr/tcp_client_posix_test.cc
-  deps:
-  - grpc_test_util
-  platforms:
-  - linux
-  - posix
-  - mac
-- name: tcp_posix_test
-  build: test
-  language: c
-  headers:
-  - test/core/iomgr/endpoint_tests.h
-  src:
-  - test/core/iomgr/endpoint_tests.cc
-  - test/core/iomgr/tcp_posix_test.cc
-  deps:
-  - grpc_test_util
-  platforms:
-  - linux
-  - posix
-- name: tcp_server_posix_test
-  build: test
-  language: c
-  headers: []
-  src:
-  - test/core/iomgr/tcp_server_posix_test.cc
-  deps:
-  - grpc_test_util
-  platforms:
-  - linux
-  - posix
-  - mac
-- name: test_core_gpr_time_test
-  build: test
-  language: c
-  headers: []
-  src:
-  - test/core/gpr/time_test.cc
-  deps:
-  - grpc_test_util
-  uses_polling: false
-- name: test_core_security_credentials_test
-  build: test
-  language: c
-  headers: []
-  src:
-  - test/core/security/credentials_test.cc
-  deps:
-  - grpc_test_util
-- name: test_core_slice_slice_test
-  build: test
-  language: c
-  headers: []
-  src:
-  - test/core/slice/slice_test.cc
-  deps:
-  - grpc_test_util
-  uses_polling: false
-- name: thd_test
-  build: test
-  language: c
-  headers: []
-  src:
-  - test/core/gprpp/thd_test.cc
-  deps:
-  - grpc_test_util
-  uses_polling: false
-- name: threadpool_test
-  build: test
-  language: c
-  headers: []
-  src:
-  - test/core/iomgr/threadpool_test.cc
-  deps:
-  - grpc_test_util
-  uses_polling: false
-- name: time_averaged_stats_test
-  build: test
-  language: c
-  headers: []
-  src:
-  - test/core/iomgr/time_averaged_stats_test.cc
-  deps:
-  - grpc_test_util
-  uses_polling: false
-- name: timeout_encoding_test
-  build: test
-  language: c
-  headers: []
-  src:
-  - test/core/transport/timeout_encoding_test.cc
-  deps:
-  - grpc_test_util
-  uses_polling: false
-- name: timer_heap_test
-  build: test
-  language: c
-  headers: []
-  src:
-  - test/core/iomgr/timer_heap_test.cc
-  deps:
-  - grpc_test_util
-  uses_polling: false
-- name: timer_list_test
-  build: test
-  language: c
-  headers: []
-  src:
-  - test/core/iomgr/timer_list_test.cc
-  deps:
-  - grpc_test_util
-  uses_polling: false
-- name: tls_test
-  build: test
-  language: c
-  headers: []
-  src:
-  - test/core/gpr/tls_test.cc
-  deps:
-  - grpc_test_util
-  uses_polling: false
-- name: transport_security_common_api_test
-  build: test
-  language: c
-  headers: []
-  src:
-  - test/core/tsi/alts/handshaker/transport_security_common_api_test.cc
-  deps:
-  - grpc_test_util
-- name: transport_security_test
-  build: test
-  language: c
-  headers: []
-  src:
-  - test/core/tsi/transport_security_test.cc
-  deps:
-  - grpc_test_util
-- name: udp_server_test
-  build: test
-  language: c
-  headers: []
-  src:
-  - test/core/iomgr/udp_server_test.cc
-  deps:
-  - grpc_test_util
-  platforms:
-  - linux
-  - posix
-  - mac
-- name: useful_test
-  build: test
-  language: c
-  headers: []
-  src:
-  - test/core/gpr/useful_test.cc
-  deps:
-  - grpc_test_util
-  uses_polling: false
-- name: varint_test
-  build: test
-  language: c
-  headers: []
-  src:
-  - test/core/transport/chttp2/varint_test.cc
-  deps:
-  - grpc_test_util
-  uses_polling: false
-- name: activity_test
-  gtest: true
-  build: test
-  language: c++
-  headers:
-  - src/core/ext/upb-generated/google/api/annotations.upb.h
-  - src/core/ext/upb-generated/google/api/expr/v1alpha1/checked.upb.h
-  - src/core/ext/upb-generated/google/api/expr/v1alpha1/syntax.upb.h
-  - src/core/ext/upb-generated/google/api/http.upb.h
-  - src/core/ext/upb-generated/google/protobuf/any.upb.h
-  - src/core/ext/upb-generated/google/protobuf/duration.upb.h
-  - src/core/ext/upb-generated/google/protobuf/empty.upb.h
-  - src/core/ext/upb-generated/google/protobuf/struct.upb.h
-  - src/core/ext/upb-generated/google/protobuf/timestamp.upb.h
-  - src/core/ext/upb-generated/google/protobuf/wrappers.upb.h
-  - src/core/ext/upb-generated/google/rpc/status.upb.h
-  - src/core/lib/gpr/alloc.h
-  - src/core/lib/gpr/env.h
-  - src/core/lib/gpr/murmur_hash.h
-  - src/core/lib/gpr/spinlock.h
-  - src/core/lib/gpr/string.h
-  - src/core/lib/gpr/string_windows.h
-  - src/core/lib/gpr/time_precise.h
-  - src/core/lib/gpr/tls.h
-<<<<<<< HEAD
-  - src/core/lib/gpr/tls_gcc.h
-  - src/core/lib/gpr/tls_msvc.h
-  - src/core/lib/gpr/tls_pthread.h
-  - src/core/lib/gpr/tls_stdcpp.h
-  - src/core/lib/gpr/tmpfile.h
-  - src/core/lib/gpr/useful.h
-  - src/core/lib/gprpp/arena.h
-  - src/core/lib/gprpp/atomic.h
-=======
-  - src/core/lib/gpr/tmpfile.h
-  - src/core/lib/gpr/useful.h
-  - src/core/lib/gprpp/arena.h
-  - src/core/lib/gprpp/atomic_utils.h
->>>>>>> cd004c78
-  - src/core/lib/gprpp/bitset.h
-  - src/core/lib/gprpp/construct_destruct.h
-  - src/core/lib/gprpp/debug_location.h
-  - src/core/lib/gprpp/examine_stack.h
-  - src/core/lib/gprpp/fork.h
-  - src/core/lib/gprpp/global_config.h
-  - src/core/lib/gprpp/global_config_custom.h
-  - src/core/lib/gprpp/global_config_env.h
-  - src/core/lib/gprpp/global_config_generic.h
-  - src/core/lib/gprpp/host_port.h
-  - src/core/lib/gprpp/manual_constructor.h
-  - src/core/lib/gprpp/memory.h
-  - src/core/lib/gprpp/mpscq.h
-  - src/core/lib/gprpp/stat.h
-  - src/core/lib/gprpp/status_helper.h
-  - src/core/lib/gprpp/sync.h
-  - src/core/lib/gprpp/thd.h
-  - src/core/lib/gprpp/time_util.h
-  - src/core/lib/profiling/timers.h
-  - src/core/lib/promise/activity.h
-  - src/core/lib/promise/context.h
-  - src/core/lib/promise/detail/basic_join.h
-  - src/core/lib/promise/detail/basic_seq.h
-  - src/core/lib/promise/detail/promise_factory.h
-  - src/core/lib/promise/detail/promise_like.h
-  - src/core/lib/promise/detail/status.h
-  - src/core/lib/promise/detail/switch.h
-  - src/core/lib/promise/join.h
-  - src/core/lib/promise/poll.h
-  - src/core/lib/promise/promise.h
-  - src/core/lib/promise/seq.h
-  - src/core/lib/promise/wait_set.h
-  src:
-  - src/core/ext/upb-generated/google/api/annotations.upb.c
-  - src/core/ext/upb-generated/google/api/expr/v1alpha1/checked.upb.c
-  - src/core/ext/upb-generated/google/api/expr/v1alpha1/syntax.upb.c
-  - src/core/ext/upb-generated/google/api/http.upb.c
-  - src/core/ext/upb-generated/google/protobuf/any.upb.c
-  - src/core/ext/upb-generated/google/protobuf/duration.upb.c
-  - src/core/ext/upb-generated/google/protobuf/empty.upb.c
-  - src/core/ext/upb-generated/google/protobuf/struct.upb.c
-  - src/core/ext/upb-generated/google/protobuf/timestamp.upb.c
-  - src/core/ext/upb-generated/google/protobuf/wrappers.upb.c
-  - src/core/ext/upb-generated/google/rpc/status.upb.c
-  - src/core/lib/gpr/alloc.cc
-  - src/core/lib/gpr/atm.cc
-  - src/core/lib/gpr/cpu_iphone.cc
-  - src/core/lib/gpr/cpu_linux.cc
-  - src/core/lib/gpr/cpu_posix.cc
-  - src/core/lib/gpr/cpu_windows.cc
-  - src/core/lib/gpr/env_linux.cc
-  - src/core/lib/gpr/env_posix.cc
-  - src/core/lib/gpr/env_windows.cc
-  - src/core/lib/gpr/log.cc
-  - src/core/lib/gpr/log_android.cc
-  - src/core/lib/gpr/log_linux.cc
-  - src/core/lib/gpr/log_posix.cc
-  - src/core/lib/gpr/log_windows.cc
-  - src/core/lib/gpr/murmur_hash.cc
-  - src/core/lib/gpr/string.cc
-  - src/core/lib/gpr/string_posix.cc
-  - src/core/lib/gpr/string_util_windows.cc
-  - src/core/lib/gpr/string_windows.cc
-  - src/core/lib/gpr/sync.cc
-  - src/core/lib/gpr/sync_abseil.cc
-  - src/core/lib/gpr/sync_posix.cc
-  - src/core/lib/gpr/sync_windows.cc
-  - src/core/lib/gpr/time.cc
-  - src/core/lib/gpr/time_posix.cc
-  - src/core/lib/gpr/time_precise.cc
-  - src/core/lib/gpr/time_windows.cc
-<<<<<<< HEAD
-  - src/core/lib/gpr/tls_pthread.cc
-=======
->>>>>>> cd004c78
   - src/core/lib/gpr/tmpfile_msys.cc
   - src/core/lib/gpr/tmpfile_posix.cc
   - src/core/lib/gpr/tmpfile_windows.cc
@@ -4480,10 +4314,7 @@
   - test/core/promise/activity_test.cc
   deps:
   - absl/base:base
-<<<<<<< HEAD
-=======
   - absl/base:core_headers
->>>>>>> cd004c78
   - absl/container:flat_hash_set
   - absl/memory:memory
   - absl/status:status
@@ -5433,17 +5264,12 @@
   build: test
   language: c++
   headers:
-<<<<<<< HEAD
-=======
   - src/core/lib/gpr/tls.h
->>>>>>> cd004c78
   - src/core/lib/promise/context.h
   src:
   - test/core/promise/context_test.cc
   deps: []
   uses_polling: false
-<<<<<<< HEAD
-=======
 - name: core_configuration_test
   gtest: true
   build: test
@@ -5455,7 +5281,6 @@
   - test/core/config/core_configuration_test.cc
   deps: []
   uses_polling: false
->>>>>>> cd004c78
 - name: delegating_channel_test
   gtest: true
   build: test
@@ -5622,9 +5447,6 @@
   - test/cpp/end2end/test_service_impl.cc
   deps:
   - grpc++_test_util
-<<<<<<< HEAD
-- name: for_each_test
-=======
 - name: flow_control_test
   gtest: true
   build: test
@@ -5636,150 +5458,6 @@
   - test/core/transport/chttp2/flow_control_test.cc
   deps:
   - grpc_test_util
-- name: generic_end2end_test
->>>>>>> cd004c78
-  gtest: true
-  build: test
-  language: c++
-  headers:
-  - src/core/ext/upb-generated/google/api/annotations.upb.h
-  - src/core/ext/upb-generated/google/api/expr/v1alpha1/checked.upb.h
-  - src/core/ext/upb-generated/google/api/expr/v1alpha1/syntax.upb.h
-  - src/core/ext/upb-generated/google/api/http.upb.h
-  - src/core/ext/upb-generated/google/protobuf/any.upb.h
-  - src/core/ext/upb-generated/google/protobuf/duration.upb.h
-  - src/core/ext/upb-generated/google/protobuf/empty.upb.h
-  - src/core/ext/upb-generated/google/protobuf/struct.upb.h
-  - src/core/ext/upb-generated/google/protobuf/timestamp.upb.h
-  - src/core/ext/upb-generated/google/protobuf/wrappers.upb.h
-  - src/core/ext/upb-generated/google/rpc/status.upb.h
-  - src/core/lib/gpr/alloc.h
-  - src/core/lib/gpr/env.h
-  - src/core/lib/gpr/murmur_hash.h
-  - src/core/lib/gpr/spinlock.h
-  - src/core/lib/gpr/string.h
-  - src/core/lib/gpr/string_windows.h
-  - src/core/lib/gpr/time_precise.h
-  - src/core/lib/gpr/tls.h
-  - src/core/lib/gpr/tls_gcc.h
-  - src/core/lib/gpr/tls_msvc.h
-  - src/core/lib/gpr/tls_pthread.h
-  - src/core/lib/gpr/tls_stdcpp.h
-  - src/core/lib/gpr/tmpfile.h
-  - src/core/lib/gpr/useful.h
-  - src/core/lib/gprpp/arena.h
-  - src/core/lib/gprpp/atomic.h
-  - src/core/lib/gprpp/bitset.h
-  - src/core/lib/gprpp/construct_destruct.h
-  - src/core/lib/gprpp/debug_location.h
-  - src/core/lib/gprpp/examine_stack.h
-  - src/core/lib/gprpp/fork.h
-  - src/core/lib/gprpp/global_config.h
-  - src/core/lib/gprpp/global_config_custom.h
-  - src/core/lib/gprpp/global_config_env.h
-  - src/core/lib/gprpp/global_config_generic.h
-  - src/core/lib/gprpp/host_port.h
-  - src/core/lib/gprpp/manual_constructor.h
-  - src/core/lib/gprpp/memory.h
-  - src/core/lib/gprpp/mpscq.h
-  - src/core/lib/gprpp/stat.h
-  - src/core/lib/gprpp/status_helper.h
-  - src/core/lib/gprpp/sync.h
-  - src/core/lib/gprpp/thd.h
-  - src/core/lib/gprpp/time_util.h
-  - src/core/lib/profiling/timers.h
-  - src/core/lib/promise/activity.h
-  - src/core/lib/promise/context.h
-  - src/core/lib/promise/detail/basic_join.h
-  - src/core/lib/promise/detail/basic_seq.h
-  - src/core/lib/promise/detail/promise_factory.h
-  - src/core/lib/promise/detail/promise_like.h
-  - src/core/lib/promise/detail/status.h
-  - src/core/lib/promise/detail/switch.h
-  - src/core/lib/promise/for_each.h
-  - src/core/lib/promise/intra_activity_waiter.h
-  - src/core/lib/promise/join.h
-  - src/core/lib/promise/map.h
-  - src/core/lib/promise/observable.h
-  - src/core/lib/promise/pipe.h
-  - src/core/lib/promise/poll.h
-  - src/core/lib/promise/seq.h
-  - src/core/lib/promise/wait_set.h
-  src:
-  - src/core/ext/upb-generated/google/api/annotations.upb.c
-  - src/core/ext/upb-generated/google/api/expr/v1alpha1/checked.upb.c
-  - src/core/ext/upb-generated/google/api/expr/v1alpha1/syntax.upb.c
-  - src/core/ext/upb-generated/google/api/http.upb.c
-  - src/core/ext/upb-generated/google/protobuf/any.upb.c
-  - src/core/ext/upb-generated/google/protobuf/duration.upb.c
-  - src/core/ext/upb-generated/google/protobuf/empty.upb.c
-  - src/core/ext/upb-generated/google/protobuf/struct.upb.c
-  - src/core/ext/upb-generated/google/protobuf/timestamp.upb.c
-  - src/core/ext/upb-generated/google/protobuf/wrappers.upb.c
-  - src/core/ext/upb-generated/google/rpc/status.upb.c
-  - src/core/lib/gpr/alloc.cc
-  - src/core/lib/gpr/atm.cc
-  - src/core/lib/gpr/cpu_iphone.cc
-  - src/core/lib/gpr/cpu_linux.cc
-  - src/core/lib/gpr/cpu_posix.cc
-  - src/core/lib/gpr/cpu_windows.cc
-  - src/core/lib/gpr/env_linux.cc
-  - src/core/lib/gpr/env_posix.cc
-  - src/core/lib/gpr/env_windows.cc
-  - src/core/lib/gpr/log.cc
-  - src/core/lib/gpr/log_android.cc
-  - src/core/lib/gpr/log_linux.cc
-  - src/core/lib/gpr/log_posix.cc
-  - src/core/lib/gpr/log_windows.cc
-  - src/core/lib/gpr/murmur_hash.cc
-  - src/core/lib/gpr/string.cc
-  - src/core/lib/gpr/string_posix.cc
-  - src/core/lib/gpr/string_util_windows.cc
-  - src/core/lib/gpr/string_windows.cc
-  - src/core/lib/gpr/sync.cc
-  - src/core/lib/gpr/sync_abseil.cc
-  - src/core/lib/gpr/sync_posix.cc
-  - src/core/lib/gpr/sync_windows.cc
-  - src/core/lib/gpr/time.cc
-  - src/core/lib/gpr/time_posix.cc
-  - src/core/lib/gpr/time_precise.cc
-  - src/core/lib/gpr/time_windows.cc
-  - src/core/lib/gpr/tls_pthread.cc
-  - src/core/lib/gpr/tmpfile_msys.cc
-  - src/core/lib/gpr/tmpfile_posix.cc
-  - src/core/lib/gpr/tmpfile_windows.cc
-  - src/core/lib/gpr/wrap_memcpy.cc
-  - src/core/lib/gprpp/arena.cc
-  - src/core/lib/gprpp/examine_stack.cc
-  - src/core/lib/gprpp/fork.cc
-  - src/core/lib/gprpp/global_config_env.cc
-  - src/core/lib/gprpp/host_port.cc
-  - src/core/lib/gprpp/mpscq.cc
-  - src/core/lib/gprpp/stat_posix.cc
-  - src/core/lib/gprpp/stat_windows.cc
-  - src/core/lib/gprpp/status_helper.cc
-  - src/core/lib/gprpp/thd_posix.cc
-  - src/core/lib/gprpp/thd_windows.cc
-  - src/core/lib/gprpp/time_util.cc
-  - src/core/lib/profiling/basic_timers.cc
-  - src/core/lib/profiling/stap_timers.cc
-  - src/core/lib/promise/activity.cc
-  - test/core/promise/for_each_test.cc
-  deps:
-  - absl/base:base
-  - absl/container:flat_hash_set
-  - absl/memory:memory
-  - absl/status:status
-  - absl/status:statusor
-  - absl/strings:cord
-  - absl/strings:str_format
-  - absl/strings:strings
-  - absl/synchronization:synchronization
-  - absl/time:time
-  - absl/types:optional
-  - absl/types:variant
-  - upb
-  uses_polling: false
 - name: generic_end2end_test
   gtest: true
   build: test
@@ -6316,144 +5994,6 @@
   - test/core/end2end/cq_verifier.cc
   deps:
   - grpc_test_util
-- name: latch_test
-  gtest: true
-  build: test
-  language: c++
-  headers:
-  - src/core/ext/upb-generated/google/api/annotations.upb.h
-  - src/core/ext/upb-generated/google/api/expr/v1alpha1/checked.upb.h
-  - src/core/ext/upb-generated/google/api/expr/v1alpha1/syntax.upb.h
-  - src/core/ext/upb-generated/google/api/http.upb.h
-  - src/core/ext/upb-generated/google/protobuf/any.upb.h
-  - src/core/ext/upb-generated/google/protobuf/duration.upb.h
-  - src/core/ext/upb-generated/google/protobuf/empty.upb.h
-  - src/core/ext/upb-generated/google/protobuf/struct.upb.h
-  - src/core/ext/upb-generated/google/protobuf/timestamp.upb.h
-  - src/core/ext/upb-generated/google/protobuf/wrappers.upb.h
-  - src/core/ext/upb-generated/google/rpc/status.upb.h
-  - src/core/lib/gpr/alloc.h
-  - src/core/lib/gpr/env.h
-  - src/core/lib/gpr/murmur_hash.h
-  - src/core/lib/gpr/spinlock.h
-  - src/core/lib/gpr/string.h
-  - src/core/lib/gpr/string_windows.h
-  - src/core/lib/gpr/time_precise.h
-  - src/core/lib/gpr/tls.h
-  - src/core/lib/gpr/tls_gcc.h
-  - src/core/lib/gpr/tls_msvc.h
-  - src/core/lib/gpr/tls_pthread.h
-  - src/core/lib/gpr/tls_stdcpp.h
-  - src/core/lib/gpr/tmpfile.h
-  - src/core/lib/gpr/useful.h
-  - src/core/lib/gprpp/arena.h
-  - src/core/lib/gprpp/atomic.h
-  - src/core/lib/gprpp/bitset.h
-  - src/core/lib/gprpp/construct_destruct.h
-  - src/core/lib/gprpp/debug_location.h
-  - src/core/lib/gprpp/examine_stack.h
-  - src/core/lib/gprpp/fork.h
-  - src/core/lib/gprpp/global_config.h
-  - src/core/lib/gprpp/global_config_custom.h
-  - src/core/lib/gprpp/global_config_env.h
-  - src/core/lib/gprpp/global_config_generic.h
-  - src/core/lib/gprpp/host_port.h
-  - src/core/lib/gprpp/manual_constructor.h
-  - src/core/lib/gprpp/memory.h
-  - src/core/lib/gprpp/mpscq.h
-  - src/core/lib/gprpp/stat.h
-  - src/core/lib/gprpp/status_helper.h
-  - src/core/lib/gprpp/sync.h
-  - src/core/lib/gprpp/thd.h
-  - src/core/lib/gprpp/time_util.h
-  - src/core/lib/profiling/timers.h
-  - src/core/lib/promise/activity.h
-  - src/core/lib/promise/context.h
-  - src/core/lib/promise/detail/basic_join.h
-  - src/core/lib/promise/detail/basic_seq.h
-  - src/core/lib/promise/detail/promise_factory.h
-  - src/core/lib/promise/detail/promise_like.h
-  - src/core/lib/promise/detail/status.h
-  - src/core/lib/promise/detail/switch.h
-  - src/core/lib/promise/intra_activity_waiter.h
-  - src/core/lib/promise/join.h
-  - src/core/lib/promise/latch.h
-  - src/core/lib/promise/poll.h
-  - src/core/lib/promise/seq.h
-  src:
-  - src/core/ext/upb-generated/google/api/annotations.upb.c
-  - src/core/ext/upb-generated/google/api/expr/v1alpha1/checked.upb.c
-  - src/core/ext/upb-generated/google/api/expr/v1alpha1/syntax.upb.c
-  - src/core/ext/upb-generated/google/api/http.upb.c
-  - src/core/ext/upb-generated/google/protobuf/any.upb.c
-  - src/core/ext/upb-generated/google/protobuf/duration.upb.c
-  - src/core/ext/upb-generated/google/protobuf/empty.upb.c
-  - src/core/ext/upb-generated/google/protobuf/struct.upb.c
-  - src/core/ext/upb-generated/google/protobuf/timestamp.upb.c
-  - src/core/ext/upb-generated/google/protobuf/wrappers.upb.c
-  - src/core/ext/upb-generated/google/rpc/status.upb.c
-  - src/core/lib/gpr/alloc.cc
-  - src/core/lib/gpr/atm.cc
-  - src/core/lib/gpr/cpu_iphone.cc
-  - src/core/lib/gpr/cpu_linux.cc
-  - src/core/lib/gpr/cpu_posix.cc
-  - src/core/lib/gpr/cpu_windows.cc
-  - src/core/lib/gpr/env_linux.cc
-  - src/core/lib/gpr/env_posix.cc
-  - src/core/lib/gpr/env_windows.cc
-  - src/core/lib/gpr/log.cc
-  - src/core/lib/gpr/log_android.cc
-  - src/core/lib/gpr/log_linux.cc
-  - src/core/lib/gpr/log_posix.cc
-  - src/core/lib/gpr/log_windows.cc
-  - src/core/lib/gpr/murmur_hash.cc
-  - src/core/lib/gpr/string.cc
-  - src/core/lib/gpr/string_posix.cc
-  - src/core/lib/gpr/string_util_windows.cc
-  - src/core/lib/gpr/string_windows.cc
-  - src/core/lib/gpr/sync.cc
-  - src/core/lib/gpr/sync_abseil.cc
-  - src/core/lib/gpr/sync_posix.cc
-  - src/core/lib/gpr/sync_windows.cc
-  - src/core/lib/gpr/time.cc
-  - src/core/lib/gpr/time_posix.cc
-  - src/core/lib/gpr/time_precise.cc
-  - src/core/lib/gpr/time_windows.cc
-  - src/core/lib/gpr/tls_pthread.cc
-  - src/core/lib/gpr/tmpfile_msys.cc
-  - src/core/lib/gpr/tmpfile_posix.cc
-  - src/core/lib/gpr/tmpfile_windows.cc
-  - src/core/lib/gpr/wrap_memcpy.cc
-  - src/core/lib/gprpp/arena.cc
-  - src/core/lib/gprpp/examine_stack.cc
-  - src/core/lib/gprpp/fork.cc
-  - src/core/lib/gprpp/global_config_env.cc
-  - src/core/lib/gprpp/host_port.cc
-  - src/core/lib/gprpp/mpscq.cc
-  - src/core/lib/gprpp/stat_posix.cc
-  - src/core/lib/gprpp/stat_windows.cc
-  - src/core/lib/gprpp/status_helper.cc
-  - src/core/lib/gprpp/thd_posix.cc
-  - src/core/lib/gprpp/thd_windows.cc
-  - src/core/lib/gprpp/time_util.cc
-  - src/core/lib/profiling/basic_timers.cc
-  - src/core/lib/profiling/stap_timers.cc
-  - src/core/lib/promise/activity.cc
-  - test/core/promise/latch_test.cc
-  deps:
-  - absl/base:base
-  - absl/memory:memory
-  - absl/status:status
-  - absl/status:statusor
-  - absl/strings:cord
-  - absl/strings:str_format
-  - absl/strings:strings
-  - absl/synchronization:synchronization
-  - absl/time:time
-  - absl/types:optional
-  - absl/types:variant
-  - upb
-  uses_polling: false
 - name: lb_get_cpu_stats_test
   gtest: true
   build: test
@@ -6637,143 +6177,6 @@
   - grpc_test_util
   benchmark: true
   defaults: benchmark
-- name: observable_test
-  gtest: true
-  build: test
-  language: c++
-  headers:
-  - src/core/ext/upb-generated/google/api/annotations.upb.h
-  - src/core/ext/upb-generated/google/api/expr/v1alpha1/checked.upb.h
-  - src/core/ext/upb-generated/google/api/expr/v1alpha1/syntax.upb.h
-  - src/core/ext/upb-generated/google/api/http.upb.h
-  - src/core/ext/upb-generated/google/protobuf/any.upb.h
-  - src/core/ext/upb-generated/google/protobuf/duration.upb.h
-  - src/core/ext/upb-generated/google/protobuf/empty.upb.h
-  - src/core/ext/upb-generated/google/protobuf/struct.upb.h
-  - src/core/ext/upb-generated/google/protobuf/timestamp.upb.h
-  - src/core/ext/upb-generated/google/protobuf/wrappers.upb.h
-  - src/core/ext/upb-generated/google/rpc/status.upb.h
-  - src/core/lib/gpr/alloc.h
-  - src/core/lib/gpr/env.h
-  - src/core/lib/gpr/murmur_hash.h
-  - src/core/lib/gpr/spinlock.h
-  - src/core/lib/gpr/string.h
-  - src/core/lib/gpr/string_windows.h
-  - src/core/lib/gpr/time_precise.h
-  - src/core/lib/gpr/tls.h
-  - src/core/lib/gpr/tls_gcc.h
-  - src/core/lib/gpr/tls_msvc.h
-  - src/core/lib/gpr/tls_pthread.h
-  - src/core/lib/gpr/tls_stdcpp.h
-  - src/core/lib/gpr/tmpfile.h
-  - src/core/lib/gpr/useful.h
-  - src/core/lib/gprpp/arena.h
-  - src/core/lib/gprpp/atomic.h
-  - src/core/lib/gprpp/construct_destruct.h
-  - src/core/lib/gprpp/debug_location.h
-  - src/core/lib/gprpp/examine_stack.h
-  - src/core/lib/gprpp/fork.h
-  - src/core/lib/gprpp/global_config.h
-  - src/core/lib/gprpp/global_config_custom.h
-  - src/core/lib/gprpp/global_config_env.h
-  - src/core/lib/gprpp/global_config_generic.h
-  - src/core/lib/gprpp/host_port.h
-  - src/core/lib/gprpp/manual_constructor.h
-  - src/core/lib/gprpp/memory.h
-  - src/core/lib/gprpp/mpscq.h
-  - src/core/lib/gprpp/stat.h
-  - src/core/lib/gprpp/status_helper.h
-  - src/core/lib/gprpp/sync.h
-  - src/core/lib/gprpp/thd.h
-  - src/core/lib/gprpp/time_util.h
-  - src/core/lib/profiling/timers.h
-  - src/core/lib/promise/activity.h
-  - src/core/lib/promise/context.h
-  - src/core/lib/promise/detail/basic_seq.h
-  - src/core/lib/promise/detail/promise_factory.h
-  - src/core/lib/promise/detail/promise_like.h
-  - src/core/lib/promise/detail/status.h
-  - src/core/lib/promise/detail/switch.h
-  - src/core/lib/promise/observable.h
-  - src/core/lib/promise/poll.h
-  - src/core/lib/promise/promise.h
-  - src/core/lib/promise/seq.h
-  - src/core/lib/promise/wait_set.h
-  src:
-  - src/core/ext/upb-generated/google/api/annotations.upb.c
-  - src/core/ext/upb-generated/google/api/expr/v1alpha1/checked.upb.c
-  - src/core/ext/upb-generated/google/api/expr/v1alpha1/syntax.upb.c
-  - src/core/ext/upb-generated/google/api/http.upb.c
-  - src/core/ext/upb-generated/google/protobuf/any.upb.c
-  - src/core/ext/upb-generated/google/protobuf/duration.upb.c
-  - src/core/ext/upb-generated/google/protobuf/empty.upb.c
-  - src/core/ext/upb-generated/google/protobuf/struct.upb.c
-  - src/core/ext/upb-generated/google/protobuf/timestamp.upb.c
-  - src/core/ext/upb-generated/google/protobuf/wrappers.upb.c
-  - src/core/ext/upb-generated/google/rpc/status.upb.c
-  - src/core/lib/gpr/alloc.cc
-  - src/core/lib/gpr/atm.cc
-  - src/core/lib/gpr/cpu_iphone.cc
-  - src/core/lib/gpr/cpu_linux.cc
-  - src/core/lib/gpr/cpu_posix.cc
-  - src/core/lib/gpr/cpu_windows.cc
-  - src/core/lib/gpr/env_linux.cc
-  - src/core/lib/gpr/env_posix.cc
-  - src/core/lib/gpr/env_windows.cc
-  - src/core/lib/gpr/log.cc
-  - src/core/lib/gpr/log_android.cc
-  - src/core/lib/gpr/log_linux.cc
-  - src/core/lib/gpr/log_posix.cc
-  - src/core/lib/gpr/log_windows.cc
-  - src/core/lib/gpr/murmur_hash.cc
-  - src/core/lib/gpr/string.cc
-  - src/core/lib/gpr/string_posix.cc
-  - src/core/lib/gpr/string_util_windows.cc
-  - src/core/lib/gpr/string_windows.cc
-  - src/core/lib/gpr/sync.cc
-  - src/core/lib/gpr/sync_abseil.cc
-  - src/core/lib/gpr/sync_posix.cc
-  - src/core/lib/gpr/sync_windows.cc
-  - src/core/lib/gpr/time.cc
-  - src/core/lib/gpr/time_posix.cc
-  - src/core/lib/gpr/time_precise.cc
-  - src/core/lib/gpr/time_windows.cc
-  - src/core/lib/gpr/tls_pthread.cc
-  - src/core/lib/gpr/tmpfile_msys.cc
-  - src/core/lib/gpr/tmpfile_posix.cc
-  - src/core/lib/gpr/tmpfile_windows.cc
-  - src/core/lib/gpr/wrap_memcpy.cc
-  - src/core/lib/gprpp/arena.cc
-  - src/core/lib/gprpp/examine_stack.cc
-  - src/core/lib/gprpp/fork.cc
-  - src/core/lib/gprpp/global_config_env.cc
-  - src/core/lib/gprpp/host_port.cc
-  - src/core/lib/gprpp/mpscq.cc
-  - src/core/lib/gprpp/stat_posix.cc
-  - src/core/lib/gprpp/stat_windows.cc
-  - src/core/lib/gprpp/status_helper.cc
-  - src/core/lib/gprpp/thd_posix.cc
-  - src/core/lib/gprpp/thd_windows.cc
-  - src/core/lib/gprpp/time_util.cc
-  - src/core/lib/profiling/basic_timers.cc
-  - src/core/lib/profiling/stap_timers.cc
-  - src/core/lib/promise/activity.cc
-  - test/core/promise/observable_test.cc
-  deps:
-  - absl/base:base
-  - absl/container:flat_hash_set
-  - absl/memory:memory
-  - absl/status:status
-  - absl/status:statusor
-  - absl/strings:cord
-  - absl/strings:str_format
-  - absl/strings:strings
-  - absl/synchronization:synchronization
-  - absl/time:time
-  - absl/types:optional
-  - absl/types:variant
-  - upb
-  uses_polling: false
 - name: orphanable_test
   gtest: true
   build: test
@@ -6843,177 +6246,26 @@
   - test/core/transport/pid_controller_test.cc
   deps:
   - grpc_test_util
-<<<<<<< HEAD
-- name: pipe_test
-=======
 - name: poll_test
->>>>>>> cd004c78
-  gtest: true
-  build: test
-  language: c++
-  headers:
-<<<<<<< HEAD
-  - src/core/ext/upb-generated/google/api/annotations.upb.h
-  - src/core/ext/upb-generated/google/api/expr/v1alpha1/checked.upb.h
-  - src/core/ext/upb-generated/google/api/expr/v1alpha1/syntax.upb.h
-  - src/core/ext/upb-generated/google/api/http.upb.h
-  - src/core/ext/upb-generated/google/protobuf/any.upb.h
-  - src/core/ext/upb-generated/google/protobuf/duration.upb.h
-  - src/core/ext/upb-generated/google/protobuf/empty.upb.h
-  - src/core/ext/upb-generated/google/protobuf/struct.upb.h
-  - src/core/ext/upb-generated/google/protobuf/timestamp.upb.h
-  - src/core/ext/upb-generated/google/protobuf/wrappers.upb.h
-  - src/core/ext/upb-generated/google/rpc/status.upb.h
-  - src/core/lib/gpr/alloc.h
-  - src/core/lib/gpr/env.h
-  - src/core/lib/gpr/murmur_hash.h
-  - src/core/lib/gpr/spinlock.h
-  - src/core/lib/gpr/string.h
-  - src/core/lib/gpr/string_windows.h
-  - src/core/lib/gpr/time_precise.h
-  - src/core/lib/gpr/tls.h
-  - src/core/lib/gpr/tls_gcc.h
-  - src/core/lib/gpr/tls_msvc.h
-  - src/core/lib/gpr/tls_pthread.h
-  - src/core/lib/gpr/tls_stdcpp.h
-  - src/core/lib/gpr/tmpfile.h
-  - src/core/lib/gpr/useful.h
-  - src/core/lib/gprpp/arena.h
-  - src/core/lib/gprpp/atomic.h
-  - src/core/lib/gprpp/bitset.h
-  - src/core/lib/gprpp/construct_destruct.h
-  - src/core/lib/gprpp/debug_location.h
-  - src/core/lib/gprpp/examine_stack.h
-  - src/core/lib/gprpp/fork.h
-  - src/core/lib/gprpp/global_config.h
-  - src/core/lib/gprpp/global_config_custom.h
-  - src/core/lib/gprpp/global_config_env.h
-  - src/core/lib/gprpp/global_config_generic.h
-  - src/core/lib/gprpp/host_port.h
-  - src/core/lib/gprpp/manual_constructor.h
-  - src/core/lib/gprpp/memory.h
-  - src/core/lib/gprpp/mpscq.h
-  - src/core/lib/gprpp/stat.h
-  - src/core/lib/gprpp/status_helper.h
-  - src/core/lib/gprpp/sync.h
-  - src/core/lib/gprpp/thd.h
-  - src/core/lib/gprpp/time_util.h
-  - src/core/lib/profiling/timers.h
-  - src/core/lib/promise/activity.h
-  - src/core/lib/promise/context.h
-  - src/core/lib/promise/detail/basic_join.h
-  - src/core/lib/promise/detail/basic_seq.h
-  - src/core/lib/promise/detail/promise_factory.h
-  - src/core/lib/promise/detail/promise_like.h
-  - src/core/lib/promise/detail/status.h
-  - src/core/lib/promise/detail/switch.h
-  - src/core/lib/promise/intra_activity_waiter.h
-  - src/core/lib/promise/join.h
-  - src/core/lib/promise/pipe.h
+  gtest: true
+  build: test
+  language: c++
+  headers:
   - src/core/lib/promise/poll.h
-  - src/core/lib/promise/promise.h
-  - src/core/lib/promise/seq.h
-  src:
-  - src/core/ext/upb-generated/google/api/annotations.upb.c
-  - src/core/ext/upb-generated/google/api/expr/v1alpha1/checked.upb.c
-  - src/core/ext/upb-generated/google/api/expr/v1alpha1/syntax.upb.c
-  - src/core/ext/upb-generated/google/api/http.upb.c
-  - src/core/ext/upb-generated/google/protobuf/any.upb.c
-  - src/core/ext/upb-generated/google/protobuf/duration.upb.c
-  - src/core/ext/upb-generated/google/protobuf/empty.upb.c
-  - src/core/ext/upb-generated/google/protobuf/struct.upb.c
-  - src/core/ext/upb-generated/google/protobuf/timestamp.upb.c
-  - src/core/ext/upb-generated/google/protobuf/wrappers.upb.c
-  - src/core/ext/upb-generated/google/rpc/status.upb.c
-  - src/core/lib/gpr/alloc.cc
-  - src/core/lib/gpr/atm.cc
-  - src/core/lib/gpr/cpu_iphone.cc
-  - src/core/lib/gpr/cpu_linux.cc
-  - src/core/lib/gpr/cpu_posix.cc
-  - src/core/lib/gpr/cpu_windows.cc
-  - src/core/lib/gpr/env_linux.cc
-  - src/core/lib/gpr/env_posix.cc
-  - src/core/lib/gpr/env_windows.cc
-  - src/core/lib/gpr/log.cc
-  - src/core/lib/gpr/log_android.cc
-  - src/core/lib/gpr/log_linux.cc
-  - src/core/lib/gpr/log_posix.cc
-  - src/core/lib/gpr/log_windows.cc
-  - src/core/lib/gpr/murmur_hash.cc
-  - src/core/lib/gpr/string.cc
-  - src/core/lib/gpr/string_posix.cc
-  - src/core/lib/gpr/string_util_windows.cc
-  - src/core/lib/gpr/string_windows.cc
-  - src/core/lib/gpr/sync.cc
-  - src/core/lib/gpr/sync_abseil.cc
-  - src/core/lib/gpr/sync_posix.cc
-  - src/core/lib/gpr/sync_windows.cc
-  - src/core/lib/gpr/time.cc
-  - src/core/lib/gpr/time_posix.cc
-  - src/core/lib/gpr/time_precise.cc
-  - src/core/lib/gpr/time_windows.cc
-  - src/core/lib/gpr/tls_pthread.cc
-  - src/core/lib/gpr/tmpfile_msys.cc
-  - src/core/lib/gpr/tmpfile_posix.cc
-  - src/core/lib/gpr/tmpfile_windows.cc
-  - src/core/lib/gpr/wrap_memcpy.cc
-  - src/core/lib/gprpp/arena.cc
-  - src/core/lib/gprpp/examine_stack.cc
-  - src/core/lib/gprpp/fork.cc
-  - src/core/lib/gprpp/global_config_env.cc
-  - src/core/lib/gprpp/host_port.cc
-  - src/core/lib/gprpp/mpscq.cc
-  - src/core/lib/gprpp/stat_posix.cc
-  - src/core/lib/gprpp/stat_windows.cc
-  - src/core/lib/gprpp/status_helper.cc
-  - src/core/lib/gprpp/thd_posix.cc
-  - src/core/lib/gprpp/thd_windows.cc
-  - src/core/lib/gprpp/time_util.cc
-  - src/core/lib/profiling/basic_timers.cc
-  - src/core/lib/profiling/stap_timers.cc
-  - src/core/lib/promise/activity.cc
-  - test/core/promise/pipe_test.cc
-  deps:
-  - absl/base:base
-  - absl/memory:memory
-  - absl/status:status
-  - absl/status:statusor
-  - absl/strings:cord
-  - absl/strings:str_format
-  - absl/strings:strings
-  - absl/synchronization:synchronization
-  - absl/time:time
-  - absl/types:optional
+  src:
+  - test/core/promise/poll_test.cc
+  deps:
   - absl/types:variant
-  - upb
-  uses_polling: false
-- name: poll_test
-=======
-  - src/core/lib/promise/poll.h
-  src:
-  - test/core/promise/poll_test.cc
-  deps:
-  - absl/types:variant
   uses_polling: false
 - name: popularity_count_test
->>>>>>> cd004c78
-  gtest: true
-  build: test
-  language: c++
-  headers:
-<<<<<<< HEAD
-  - src/core/lib/promise/poll.h
-  src:
-  - test/core/promise/poll_test.cc
-  deps:
-  - absl/types:variant
-  uses_polling: false
-=======
+  gtest: true
+  build: test
+  language: c++
+  headers:
   - src/core/ext/transport/chttp2/transport/popularity_count.h
   src:
   - test/core/transport/chttp2/popularity_count_test.cc
   deps: []
->>>>>>> cd004c78
 - name: port_sharing_end2end_test
   gtest: true
   build: test
@@ -7046,8 +6298,6 @@
   - absl/types:variant
   - absl/utility:utility
   uses_polling: false
-<<<<<<< HEAD
-=======
 - name: promise_map_test
   gtest: true
   build: test
@@ -7063,7 +6313,6 @@
   - absl/types:optional
   - absl/types:variant
   uses_polling: false
->>>>>>> cd004c78
 - name: promise_test
   gtest: true
   build: test
@@ -7193,11 +6442,6 @@
   build: test
   language: c++
   headers:
-<<<<<<< HEAD
-  - src/core/lib/promise/detail/promise_factory.h
-  - src/core/lib/promise/detail/promise_like.h
-=======
->>>>>>> cd004c78
   - src/core/lib/promise/poll.h
   - src/core/lib/promise/race.h
   src:
@@ -7858,21 +7102,6 @@
   - test/core/uri/uri_parser_test.cc
   deps:
   - grpc_test_util
-- name: visitor_test
-  gtest: true
-  build: test
-  language: c++
-  headers:
-  - src/core/lib/gprpp/overload.h
-  - src/core/lib/promise/detail/promise_factory.h
-  - src/core/lib/promise/detail/promise_like.h
-  - src/core/lib/promise/poll.h
-  - src/core/lib/promise/visitor.h
-  src:
-  - test/core/promise/visitor_test.cc
-  deps:
-  - absl/types:variant
-  uses_polling: false
 - name: window_overflow_bad_client_test
   gtest: true
   build: test
