--- conflicted
+++ resolved
@@ -35,22 +35,6 @@
   - grpc
   - gpr
   uses_polling: false
-<<<<<<< HEAD
-- name: gen_percent_encoding_tables
-  build: tool
-  language: c++
-  src:
-  - tools/codegen/core/gen_percent_encoding_tables.cc
-  deps: []
-  uses_polling: false
-=======
-- name: gen_legal_metadata_characters
-  build: tool
-  language: c++
-  src:
-  - tools/codegen/core/gen_legal_metadata_characters.cc
-  deps: []
->>>>>>> 5dc93179
 configs:
   asan:
     CC: clang
