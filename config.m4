PHP_ARG_ENABLE(grpc, whether to enable grpc support,
[  --enable-grpc           Enable grpc support])

if test "$PHP_GRPC" != "no"; then
  dnl Write more examples of tests here...

  dnl # --with-grpc -> add include path
  PHP_ADD_INCLUDE(PHP_EXT_SRCDIR()/include)
  PHP_ADD_INCLUDE(PHP_EXT_SRCDIR()/src/core/ext/upb-generated)
  PHP_ADD_INCLUDE(PHP_EXT_SRCDIR()/src/core/ext/upbdefs-generated)
  PHP_ADD_INCLUDE(PHP_EXT_SRCDIR()/src/php/ext/grpc)
  PHP_ADD_INCLUDE(PHP_EXT_SRCDIR()/third_party/abseil-cpp)
  PHP_ADD_INCLUDE(PHP_EXT_SRCDIR()/third_party/address_sorting/include)
  PHP_ADD_INCLUDE(PHP_EXT_SRCDIR()/third_party/boringssl-with-bazel/src/include)
  PHP_ADD_INCLUDE(PHP_EXT_SRCDIR()/third_party/re2)
  PHP_ADD_INCLUDE(PHP_EXT_SRCDIR()/third_party/upb)
  PHP_ADD_INCLUDE(PHP_EXT_SRCDIR()/third_party/xxhash)

  LIBS="-lpthread $LIBS"

  CFLAGS="-Wall -Werror -Wno-parentheses-equality -Wno-unused-value -std=c11 -g -O2"
  CXXFLAGS="-std=c++11 -fno-exceptions -fno-rtti -g -O2"
  GRPC_SHARED_LIBADD="-lpthread $GRPC_SHARED_LIBADD"
  PHP_REQUIRE_CXX()
  PHP_ADD_LIBRARY(pthread)
  PHP_ADD_LIBRARY(dl,,GRPC_SHARED_LIBADD)
  PHP_ADD_LIBRARY(dl)

  case $host in
    *darwin*)
      PHP_ADD_LIBRARY(c++,1,GRPC_SHARED_LIBADD)
      ;;
    *)
      PHP_ADD_LIBRARY(stdc++,1,GRPC_SHARED_LIBADD)
      PHP_ADD_LIBRARY(rt,,GRPC_SHARED_LIBADD)
      PHP_ADD_LIBRARY(rt)
      ;;
  esac

  PHP_SUBST(GRPC_SHARED_LIBADD)

  PHP_NEW_EXTENSION(grpc,
    src/core/ext/filters/census/grpc_context.cc \
    src/core/ext/filters/client_channel/backend_metric.cc \
    src/core/ext/filters/client_channel/backup_poller.cc \
    src/core/ext/filters/client_channel/channel_connectivity.cc \
    src/core/ext/filters/client_channel/client_channel.cc \
    src/core/ext/filters/client_channel/client_channel_channelz.cc \
    src/core/ext/filters/client_channel/client_channel_factory.cc \
    src/core/ext/filters/client_channel/client_channel_plugin.cc \
    src/core/ext/filters/client_channel/config_selector.cc \
    src/core/ext/filters/client_channel/dynamic_filters.cc \
    src/core/ext/filters/client_channel/global_subchannel_pool.cc \
    src/core/ext/filters/client_channel/health/health_check_client.cc \
    src/core/ext/filters/client_channel/http_connect_handshaker.cc \
    src/core/ext/filters/client_channel/http_proxy.cc \
    src/core/ext/filters/client_channel/lb_policy.cc \
    src/core/ext/filters/client_channel/lb_policy/address_filtering.cc \
    src/core/ext/filters/client_channel/lb_policy/child_policy_handler.cc \
    src/core/ext/filters/client_channel/lb_policy/grpclb/client_load_reporting_filter.cc \
    src/core/ext/filters/client_channel/lb_policy/grpclb/grpclb.cc \
    src/core/ext/filters/client_channel/lb_policy/grpclb/grpclb_balancer_addresses.cc \
    src/core/ext/filters/client_channel/lb_policy/grpclb/grpclb_channel_secure.cc \
    src/core/ext/filters/client_channel/lb_policy/grpclb/grpclb_client_stats.cc \
    src/core/ext/filters/client_channel/lb_policy/grpclb/load_balancer_api.cc \
    src/core/ext/filters/client_channel/lb_policy/pick_first/pick_first.cc \
    src/core/ext/filters/client_channel/lb_policy/priority/priority.cc \
    src/core/ext/filters/client_channel/lb_policy/ring_hash/ring_hash.cc \
    src/core/ext/filters/client_channel/lb_policy/rls/rls.cc \
    src/core/ext/filters/client_channel/lb_policy/round_robin/round_robin.cc \
    src/core/ext/filters/client_channel/lb_policy/weighted_target/weighted_target.cc \
    src/core/ext/filters/client_channel/lb_policy/xds/cds.cc \
    src/core/ext/filters/client_channel/lb_policy/xds/xds_cluster_impl.cc \
    src/core/ext/filters/client_channel/lb_policy/xds/xds_cluster_manager.cc \
    src/core/ext/filters/client_channel/lb_policy/xds/xds_cluster_resolver.cc \
    src/core/ext/filters/client_channel/lb_policy_registry.cc \
    src/core/ext/filters/client_channel/local_subchannel_pool.cc \
    src/core/ext/filters/client_channel/proxy_mapper_registry.cc \
    src/core/ext/filters/client_channel/resolver.cc \
    src/core/ext/filters/client_channel/resolver/binder/binder_resolver.cc \
    src/core/ext/filters/client_channel/resolver/dns/c_ares/dns_resolver_ares.cc \
    src/core/ext/filters/client_channel/resolver/dns/c_ares/grpc_ares_ev_driver_event_engine.cc \
    src/core/ext/filters/client_channel/resolver/dns/c_ares/grpc_ares_ev_driver_posix.cc \
    src/core/ext/filters/client_channel/resolver/dns/c_ares/grpc_ares_ev_driver_windows.cc \
    src/core/ext/filters/client_channel/resolver/dns/c_ares/grpc_ares_wrapper.cc \
    src/core/ext/filters/client_channel/resolver/dns/c_ares/grpc_ares_wrapper_event_engine.cc \
    src/core/ext/filters/client_channel/resolver/dns/c_ares/grpc_ares_wrapper_posix.cc \
    src/core/ext/filters/client_channel/resolver/dns/c_ares/grpc_ares_wrapper_windows.cc \
    src/core/ext/filters/client_channel/resolver/dns/dns_resolver_selection.cc \
    src/core/ext/filters/client_channel/resolver/dns/native/dns_resolver.cc \
    src/core/ext/filters/client_channel/resolver/fake/fake_resolver.cc \
    src/core/ext/filters/client_channel/resolver/google_c2p/google_c2p_resolver.cc \
    src/core/ext/filters/client_channel/resolver/sockaddr/sockaddr_resolver.cc \
    src/core/ext/filters/client_channel/resolver/xds/xds_resolver.cc \
    src/core/ext/filters/client_channel/resolver_registry.cc \
    src/core/ext/filters/client_channel/resolver_result_parsing.cc \
    src/core/ext/filters/client_channel/retry_filter.cc \
    src/core/ext/filters/client_channel/retry_service_config.cc \
    src/core/ext/filters/client_channel/retry_throttle.cc \
    src/core/ext/filters/client_channel/server_address.cc \
    src/core/ext/filters/client_channel/service_config_channel_arg_filter.cc \
    src/core/ext/filters/client_channel/subchannel.cc \
    src/core/ext/filters/client_channel/subchannel_pool_interface.cc \
    src/core/ext/filters/client_idle/client_idle_filter.cc \
    src/core/ext/filters/client_idle/idle_filter_state.cc \
    src/core/ext/filters/deadline/deadline_filter.cc \
    src/core/ext/filters/fault_injection/fault_injection_filter.cc \
    src/core/ext/filters/fault_injection/service_config_parser.cc \
    src/core/ext/filters/http/client/http_client_filter.cc \
    src/core/ext/filters/http/client_authority_filter.cc \
    src/core/ext/filters/http/http_filters_plugin.cc \
    src/core/ext/filters/http/message_compress/message_compress_filter.cc \
    src/core/ext/filters/http/message_compress/message_decompress_filter.cc \
    src/core/ext/filters/http/server/http_server_filter.cc \
    src/core/ext/filters/max_age/max_age_filter.cc \
    src/core/ext/filters/message_size/message_size_filter.cc \
    src/core/ext/service_config/service_config.cc \
    src/core/ext/service_config/service_config_parser.cc \
    src/core/ext/transport/chttp2/alpn/alpn.cc \
    src/core/ext/transport/chttp2/client/chttp2_connector.cc \
    src/core/ext/transport/chttp2/client/insecure/channel_create.cc \
    src/core/ext/transport/chttp2/client/insecure/channel_create_posix.cc \
    src/core/ext/transport/chttp2/client/secure/secure_channel_create.cc \
    src/core/ext/transport/chttp2/server/chttp2_server.cc \
    src/core/ext/transport/chttp2/server/insecure/server_chttp2.cc \
    src/core/ext/transport/chttp2/server/insecure/server_chttp2_posix.cc \
    src/core/ext/transport/chttp2/server/secure/server_secure_chttp2.cc \
    src/core/ext/transport/chttp2/transport/bin_decoder.cc \
    src/core/ext/transport/chttp2/transport/bin_encoder.cc \
    src/core/ext/transport/chttp2/transport/chttp2_plugin.cc \
    src/core/ext/transport/chttp2/transport/chttp2_transport.cc \
    src/core/ext/transport/chttp2/transport/context_list.cc \
    src/core/ext/transport/chttp2/transport/flow_control.cc \
    src/core/ext/transport/chttp2/transport/frame_data.cc \
    src/core/ext/transport/chttp2/transport/frame_goaway.cc \
    src/core/ext/transport/chttp2/transport/frame_ping.cc \
    src/core/ext/transport/chttp2/transport/frame_rst_stream.cc \
    src/core/ext/transport/chttp2/transport/frame_settings.cc \
    src/core/ext/transport/chttp2/transport/frame_window_update.cc \
    src/core/ext/transport/chttp2/transport/hpack_encoder.cc \
    src/core/ext/transport/chttp2/transport/hpack_encoder_table.cc \
    src/core/ext/transport/chttp2/transport/hpack_parser.cc \
    src/core/ext/transport/chttp2/transport/hpack_parser_table.cc \
    src/core/ext/transport/chttp2/transport/hpack_utils.cc \
    src/core/ext/transport/chttp2/transport/http2_settings.cc \
    src/core/ext/transport/chttp2/transport/huffsyms.cc \
    src/core/ext/transport/chttp2/transport/parsing.cc \
    src/core/ext/transport/chttp2/transport/stream_lists.cc \
    src/core/ext/transport/chttp2/transport/stream_map.cc \
    src/core/ext/transport/chttp2/transport/varint.cc \
    src/core/ext/transport/chttp2/transport/writing.cc \
    src/core/ext/transport/inproc/inproc_plugin.cc \
    src/core/ext/transport/inproc/inproc_transport.cc \
    src/core/ext/upb-generated/envoy/admin/v3/config_dump.upb.c \
    src/core/ext/upb-generated/envoy/annotations/deprecation.upb.c \
    src/core/ext/upb-generated/envoy/annotations/resource.upb.c \
    src/core/ext/upb-generated/envoy/config/accesslog/v3/accesslog.upb.c \
    src/core/ext/upb-generated/envoy/config/bootstrap/v3/bootstrap.upb.c \
    src/core/ext/upb-generated/envoy/config/cluster/v3/circuit_breaker.upb.c \
    src/core/ext/upb-generated/envoy/config/cluster/v3/cluster.upb.c \
    src/core/ext/upb-generated/envoy/config/cluster/v3/filter.upb.c \
    src/core/ext/upb-generated/envoy/config/cluster/v3/outlier_detection.upb.c \
    src/core/ext/upb-generated/envoy/config/core/v3/address.upb.c \
    src/core/ext/upb-generated/envoy/config/core/v3/backoff.upb.c \
    src/core/ext/upb-generated/envoy/config/core/v3/base.upb.c \
    src/core/ext/upb-generated/envoy/config/core/v3/config_source.upb.c \
    src/core/ext/upb-generated/envoy/config/core/v3/event_service_config.upb.c \
    src/core/ext/upb-generated/envoy/config/core/v3/extension.upb.c \
    src/core/ext/upb-generated/envoy/config/core/v3/grpc_service.upb.c \
    src/core/ext/upb-generated/envoy/config/core/v3/health_check.upb.c \
    src/core/ext/upb-generated/envoy/config/core/v3/http_uri.upb.c \
    src/core/ext/upb-generated/envoy/config/core/v3/protocol.upb.c \
    src/core/ext/upb-generated/envoy/config/core/v3/proxy_protocol.upb.c \
    src/core/ext/upb-generated/envoy/config/core/v3/resolver.upb.c \
    src/core/ext/upb-generated/envoy/config/core/v3/socket_option.upb.c \
    src/core/ext/upb-generated/envoy/config/core/v3/substitution_format_string.upb.c \
    src/core/ext/upb-generated/envoy/config/core/v3/udp_socket_config.upb.c \
    src/core/ext/upb-generated/envoy/config/endpoint/v3/endpoint.upb.c \
    src/core/ext/upb-generated/envoy/config/endpoint/v3/endpoint_components.upb.c \
    src/core/ext/upb-generated/envoy/config/endpoint/v3/load_report.upb.c \
    src/core/ext/upb-generated/envoy/config/listener/v3/api_listener.upb.c \
    src/core/ext/upb-generated/envoy/config/listener/v3/listener.upb.c \
    src/core/ext/upb-generated/envoy/config/listener/v3/listener_components.upb.c \
    src/core/ext/upb-generated/envoy/config/listener/v3/quic_config.upb.c \
    src/core/ext/upb-generated/envoy/config/listener/v3/udp_listener_config.upb.c \
    src/core/ext/upb-generated/envoy/config/metrics/v3/stats.upb.c \
    src/core/ext/upb-generated/envoy/config/overload/v3/overload.upb.c \
    src/core/ext/upb-generated/envoy/config/rbac/v3/rbac.upb.c \
    src/core/ext/upb-generated/envoy/config/route/v3/route.upb.c \
    src/core/ext/upb-generated/envoy/config/route/v3/route_components.upb.c \
    src/core/ext/upb-generated/envoy/config/route/v3/scoped_route.upb.c \
    src/core/ext/upb-generated/envoy/config/trace/v3/http_tracer.upb.c \
    src/core/ext/upb-generated/envoy/extensions/clusters/aggregate/v3/cluster.upb.c \
    src/core/ext/upb-generated/envoy/extensions/filters/common/fault/v3/fault.upb.c \
    src/core/ext/upb-generated/envoy/extensions/filters/http/fault/v3/fault.upb.c \
    src/core/ext/upb-generated/envoy/extensions/filters/http/router/v3/router.upb.c \
    src/core/ext/upb-generated/envoy/extensions/filters/network/http_connection_manager/v3/http_connection_manager.upb.c \
    src/core/ext/upb-generated/envoy/extensions/transport_sockets/tls/v3/cert.upb.c \
    src/core/ext/upb-generated/envoy/extensions/transport_sockets/tls/v3/common.upb.c \
    src/core/ext/upb-generated/envoy/extensions/transport_sockets/tls/v3/secret.upb.c \
    src/core/ext/upb-generated/envoy/extensions/transport_sockets/tls/v3/tls.upb.c \
    src/core/ext/upb-generated/envoy/service/cluster/v3/cds.upb.c \
    src/core/ext/upb-generated/envoy/service/discovery/v3/ads.upb.c \
    src/core/ext/upb-generated/envoy/service/discovery/v3/discovery.upb.c \
    src/core/ext/upb-generated/envoy/service/endpoint/v3/eds.upb.c \
    src/core/ext/upb-generated/envoy/service/listener/v3/lds.upb.c \
    src/core/ext/upb-generated/envoy/service/load_stats/v3/lrs.upb.c \
    src/core/ext/upb-generated/envoy/service/route/v3/rds.upb.c \
    src/core/ext/upb-generated/envoy/service/route/v3/srds.upb.c \
    src/core/ext/upb-generated/envoy/service/status/v3/csds.upb.c \
    src/core/ext/upb-generated/envoy/type/http/v3/path_transformation.upb.c \
    src/core/ext/upb-generated/envoy/type/matcher/v3/metadata.upb.c \
    src/core/ext/upb-generated/envoy/type/matcher/v3/node.upb.c \
    src/core/ext/upb-generated/envoy/type/matcher/v3/number.upb.c \
    src/core/ext/upb-generated/envoy/type/matcher/v3/path.upb.c \
    src/core/ext/upb-generated/envoy/type/matcher/v3/regex.upb.c \
    src/core/ext/upb-generated/envoy/type/matcher/v3/string.upb.c \
    src/core/ext/upb-generated/envoy/type/matcher/v3/struct.upb.c \
    src/core/ext/upb-generated/envoy/type/matcher/v3/value.upb.c \
    src/core/ext/upb-generated/envoy/type/metadata/v3/metadata.upb.c \
    src/core/ext/upb-generated/envoy/type/tracing/v3/custom_tag.upb.c \
    src/core/ext/upb-generated/envoy/type/v3/http.upb.c \
    src/core/ext/upb-generated/envoy/type/v3/percent.upb.c \
    src/core/ext/upb-generated/envoy/type/v3/range.upb.c \
    src/core/ext/upb-generated/envoy/type/v3/semantic_version.upb.c \
    src/core/ext/upb-generated/google/api/annotations.upb.c \
    src/core/ext/upb-generated/google/api/expr/v1alpha1/checked.upb.c \
    src/core/ext/upb-generated/google/api/expr/v1alpha1/syntax.upb.c \
    src/core/ext/upb-generated/google/api/http.upb.c \
    src/core/ext/upb-generated/google/protobuf/any.upb.c \
    src/core/ext/upb-generated/google/protobuf/descriptor.upb.c \
    src/core/ext/upb-generated/google/protobuf/duration.upb.c \
    src/core/ext/upb-generated/google/protobuf/empty.upb.c \
    src/core/ext/upb-generated/google/protobuf/struct.upb.c \
    src/core/ext/upb-generated/google/protobuf/timestamp.upb.c \
    src/core/ext/upb-generated/google/protobuf/wrappers.upb.c \
    src/core/ext/upb-generated/google/rpc/status.upb.c \
    src/core/ext/upb-generated/src/proto/grpc/gcp/altscontext.upb.c \
    src/core/ext/upb-generated/src/proto/grpc/gcp/handshaker.upb.c \
    src/core/ext/upb-generated/src/proto/grpc/gcp/transport_security_common.upb.c \
    src/core/ext/upb-generated/src/proto/grpc/health/v1/health.upb.c \
    src/core/ext/upb-generated/src/proto/grpc/lb/v1/load_balancer.upb.c \
    src/core/ext/upb-generated/src/proto/grpc/lookup/v1/rls.upb.c \
    src/core/ext/upb-generated/udpa/annotations/migrate.upb.c \
    src/core/ext/upb-generated/udpa/annotations/security.upb.c \
    src/core/ext/upb-generated/udpa/annotations/sensitive.upb.c \
    src/core/ext/upb-generated/udpa/annotations/status.upb.c \
    src/core/ext/upb-generated/udpa/annotations/versioning.upb.c \
    src/core/ext/upb-generated/validate/validate.upb.c \
    src/core/ext/upb-generated/xds/annotations/v3/status.upb.c \
    src/core/ext/upb-generated/xds/core/v3/authority.upb.c \
    src/core/ext/upb-generated/xds/core/v3/collection_entry.upb.c \
    src/core/ext/upb-generated/xds/core/v3/context_params.upb.c \
    src/core/ext/upb-generated/xds/core/v3/resource.upb.c \
    src/core/ext/upb-generated/xds/core/v3/resource_locator.upb.c \
    src/core/ext/upb-generated/xds/core/v3/resource_name.upb.c \
    src/core/ext/upb-generated/xds/data/orca/v3/orca_load_report.upb.c \
    src/core/ext/upb-generated/xds/type/v3/typed_struct.upb.c \
    src/core/ext/upbdefs-generated/envoy/admin/v3/config_dump.upbdefs.c \
    src/core/ext/upbdefs-generated/envoy/annotations/deprecation.upbdefs.c \
    src/core/ext/upbdefs-generated/envoy/annotations/resource.upbdefs.c \
    src/core/ext/upbdefs-generated/envoy/config/accesslog/v3/accesslog.upbdefs.c \
    src/core/ext/upbdefs-generated/envoy/config/bootstrap/v3/bootstrap.upbdefs.c \
    src/core/ext/upbdefs-generated/envoy/config/cluster/v3/circuit_breaker.upbdefs.c \
    src/core/ext/upbdefs-generated/envoy/config/cluster/v3/cluster.upbdefs.c \
    src/core/ext/upbdefs-generated/envoy/config/cluster/v3/filter.upbdefs.c \
    src/core/ext/upbdefs-generated/envoy/config/cluster/v3/outlier_detection.upbdefs.c \
    src/core/ext/upbdefs-generated/envoy/config/core/v3/address.upbdefs.c \
    src/core/ext/upbdefs-generated/envoy/config/core/v3/backoff.upbdefs.c \
    src/core/ext/upbdefs-generated/envoy/config/core/v3/base.upbdefs.c \
    src/core/ext/upbdefs-generated/envoy/config/core/v3/config_source.upbdefs.c \
    src/core/ext/upbdefs-generated/envoy/config/core/v3/event_service_config.upbdefs.c \
    src/core/ext/upbdefs-generated/envoy/config/core/v3/extension.upbdefs.c \
    src/core/ext/upbdefs-generated/envoy/config/core/v3/grpc_service.upbdefs.c \
    src/core/ext/upbdefs-generated/envoy/config/core/v3/health_check.upbdefs.c \
    src/core/ext/upbdefs-generated/envoy/config/core/v3/http_uri.upbdefs.c \
    src/core/ext/upbdefs-generated/envoy/config/core/v3/protocol.upbdefs.c \
    src/core/ext/upbdefs-generated/envoy/config/core/v3/proxy_protocol.upbdefs.c \
    src/core/ext/upbdefs-generated/envoy/config/core/v3/resolver.upbdefs.c \
    src/core/ext/upbdefs-generated/envoy/config/core/v3/socket_option.upbdefs.c \
    src/core/ext/upbdefs-generated/envoy/config/core/v3/substitution_format_string.upbdefs.c \
    src/core/ext/upbdefs-generated/envoy/config/core/v3/udp_socket_config.upbdefs.c \
    src/core/ext/upbdefs-generated/envoy/config/endpoint/v3/endpoint.upbdefs.c \
    src/core/ext/upbdefs-generated/envoy/config/endpoint/v3/endpoint_components.upbdefs.c \
    src/core/ext/upbdefs-generated/envoy/config/endpoint/v3/load_report.upbdefs.c \
    src/core/ext/upbdefs-generated/envoy/config/listener/v3/api_listener.upbdefs.c \
    src/core/ext/upbdefs-generated/envoy/config/listener/v3/listener.upbdefs.c \
    src/core/ext/upbdefs-generated/envoy/config/listener/v3/listener_components.upbdefs.c \
    src/core/ext/upbdefs-generated/envoy/config/listener/v3/quic_config.upbdefs.c \
    src/core/ext/upbdefs-generated/envoy/config/listener/v3/udp_listener_config.upbdefs.c \
    src/core/ext/upbdefs-generated/envoy/config/metrics/v3/stats.upbdefs.c \
    src/core/ext/upbdefs-generated/envoy/config/overload/v3/overload.upbdefs.c \
    src/core/ext/upbdefs-generated/envoy/config/route/v3/route.upbdefs.c \
    src/core/ext/upbdefs-generated/envoy/config/route/v3/route_components.upbdefs.c \
    src/core/ext/upbdefs-generated/envoy/config/route/v3/scoped_route.upbdefs.c \
    src/core/ext/upbdefs-generated/envoy/config/trace/v3/http_tracer.upbdefs.c \
    src/core/ext/upbdefs-generated/envoy/extensions/clusters/aggregate/v3/cluster.upbdefs.c \
    src/core/ext/upbdefs-generated/envoy/extensions/filters/common/fault/v3/fault.upbdefs.c \
    src/core/ext/upbdefs-generated/envoy/extensions/filters/http/fault/v3/fault.upbdefs.c \
    src/core/ext/upbdefs-generated/envoy/extensions/filters/http/router/v3/router.upbdefs.c \
    src/core/ext/upbdefs-generated/envoy/extensions/filters/network/http_connection_manager/v3/http_connection_manager.upbdefs.c \
    src/core/ext/upbdefs-generated/envoy/extensions/transport_sockets/tls/v3/cert.upbdefs.c \
    src/core/ext/upbdefs-generated/envoy/extensions/transport_sockets/tls/v3/common.upbdefs.c \
    src/core/ext/upbdefs-generated/envoy/extensions/transport_sockets/tls/v3/secret.upbdefs.c \
    src/core/ext/upbdefs-generated/envoy/extensions/transport_sockets/tls/v3/tls.upbdefs.c \
    src/core/ext/upbdefs-generated/envoy/service/cluster/v3/cds.upbdefs.c \
    src/core/ext/upbdefs-generated/envoy/service/discovery/v3/ads.upbdefs.c \
    src/core/ext/upbdefs-generated/envoy/service/discovery/v3/discovery.upbdefs.c \
    src/core/ext/upbdefs-generated/envoy/service/endpoint/v3/eds.upbdefs.c \
    src/core/ext/upbdefs-generated/envoy/service/listener/v3/lds.upbdefs.c \
    src/core/ext/upbdefs-generated/envoy/service/load_stats/v3/lrs.upbdefs.c \
    src/core/ext/upbdefs-generated/envoy/service/route/v3/rds.upbdefs.c \
    src/core/ext/upbdefs-generated/envoy/service/route/v3/srds.upbdefs.c \
    src/core/ext/upbdefs-generated/envoy/service/status/v3/csds.upbdefs.c \
    src/core/ext/upbdefs-generated/envoy/type/http/v3/path_transformation.upbdefs.c \
    src/core/ext/upbdefs-generated/envoy/type/matcher/v3/metadata.upbdefs.c \
    src/core/ext/upbdefs-generated/envoy/type/matcher/v3/node.upbdefs.c \
    src/core/ext/upbdefs-generated/envoy/type/matcher/v3/number.upbdefs.c \
    src/core/ext/upbdefs-generated/envoy/type/matcher/v3/path.upbdefs.c \
    src/core/ext/upbdefs-generated/envoy/type/matcher/v3/regex.upbdefs.c \
    src/core/ext/upbdefs-generated/envoy/type/matcher/v3/string.upbdefs.c \
    src/core/ext/upbdefs-generated/envoy/type/matcher/v3/struct.upbdefs.c \
    src/core/ext/upbdefs-generated/envoy/type/matcher/v3/value.upbdefs.c \
    src/core/ext/upbdefs-generated/envoy/type/metadata/v3/metadata.upbdefs.c \
    src/core/ext/upbdefs-generated/envoy/type/tracing/v3/custom_tag.upbdefs.c \
    src/core/ext/upbdefs-generated/envoy/type/v3/http.upbdefs.c \
    src/core/ext/upbdefs-generated/envoy/type/v3/percent.upbdefs.c \
    src/core/ext/upbdefs-generated/envoy/type/v3/range.upbdefs.c \
    src/core/ext/upbdefs-generated/envoy/type/v3/semantic_version.upbdefs.c \
    src/core/ext/upbdefs-generated/google/api/annotations.upbdefs.c \
    src/core/ext/upbdefs-generated/google/api/http.upbdefs.c \
    src/core/ext/upbdefs-generated/google/protobuf/any.upbdefs.c \
    src/core/ext/upbdefs-generated/google/protobuf/descriptor.upbdefs.c \
    src/core/ext/upbdefs-generated/google/protobuf/duration.upbdefs.c \
    src/core/ext/upbdefs-generated/google/protobuf/empty.upbdefs.c \
    src/core/ext/upbdefs-generated/google/protobuf/struct.upbdefs.c \
    src/core/ext/upbdefs-generated/google/protobuf/timestamp.upbdefs.c \
    src/core/ext/upbdefs-generated/google/protobuf/wrappers.upbdefs.c \
    src/core/ext/upbdefs-generated/google/rpc/status.upbdefs.c \
    src/core/ext/upbdefs-generated/udpa/annotations/migrate.upbdefs.c \
    src/core/ext/upbdefs-generated/udpa/annotations/security.upbdefs.c \
    src/core/ext/upbdefs-generated/udpa/annotations/sensitive.upbdefs.c \
    src/core/ext/upbdefs-generated/udpa/annotations/status.upbdefs.c \
    src/core/ext/upbdefs-generated/udpa/annotations/versioning.upbdefs.c \
    src/core/ext/upbdefs-generated/validate/validate.upbdefs.c \
    src/core/ext/upbdefs-generated/xds/annotations/v3/status.upbdefs.c \
    src/core/ext/upbdefs-generated/xds/core/v3/authority.upbdefs.c \
    src/core/ext/upbdefs-generated/xds/core/v3/collection_entry.upbdefs.c \
    src/core/ext/upbdefs-generated/xds/core/v3/context_params.upbdefs.c \
    src/core/ext/upbdefs-generated/xds/core/v3/resource.upbdefs.c \
    src/core/ext/upbdefs-generated/xds/core/v3/resource_locator.upbdefs.c \
    src/core/ext/upbdefs-generated/xds/core/v3/resource_name.upbdefs.c \
    src/core/ext/upbdefs-generated/xds/type/v3/typed_struct.upbdefs.c \
    src/core/ext/xds/certificate_provider_registry.cc \
    src/core/ext/xds/certificate_provider_store.cc \
    src/core/ext/xds/file_watcher_certificate_provider_factory.cc \
    src/core/ext/xds/xds_api.cc \
    src/core/ext/xds/xds_bootstrap.cc \
    src/core/ext/xds/xds_certificate_provider.cc \
    src/core/ext/xds/xds_channel_stack_modifier.cc \
    src/core/ext/xds/xds_client.cc \
    src/core/ext/xds/xds_client_stats.cc \
    src/core/ext/xds/xds_http_fault_filter.cc \
    src/core/ext/xds/xds_http_filters.cc \
    src/core/ext/xds/xds_server_config_fetcher.cc \
    src/core/lib/address_utils/parse_address.cc \
    src/core/lib/address_utils/sockaddr_utils.cc \
    src/core/lib/avl/avl.cc \
    src/core/lib/backoff/backoff.cc \
    src/core/lib/channel/channel_args.cc \
    src/core/lib/channel/channel_stack.cc \
    src/core/lib/channel/channel_stack_builder.cc \
    src/core/lib/channel/channel_trace.cc \
    src/core/lib/channel/channelz.cc \
    src/core/lib/channel/channelz_registry.cc \
    src/core/lib/channel/connected_channel.cc \
    src/core/lib/channel/handshaker.cc \
    src/core/lib/channel/handshaker_registry.cc \
    src/core/lib/channel/status_util.cc \
    src/core/lib/compression/compression.cc \
    src/core/lib/compression/compression_args.cc \
    src/core/lib/compression/compression_internal.cc \
    src/core/lib/compression/message_compress.cc \
    src/core/lib/compression/stream_compression.cc \
    src/core/lib/compression/stream_compression_gzip.cc \
    src/core/lib/compression/stream_compression_identity.cc \
    src/core/lib/config/core_configuration.cc \
    src/core/lib/debug/stats.cc \
    src/core/lib/debug/stats_data.cc \
    src/core/lib/debug/trace.cc \
    src/core/lib/event_engine/endpoint_config.cc \
    src/core/lib/event_engine/event_engine.cc \
<<<<<<< HEAD
    src/core/lib/event_engine/memory_allocator.cc \
=======
    src/core/lib/event_engine/event_engine_factory.cc \
>>>>>>> 39adc01a
    src/core/lib/event_engine/sockaddr.cc \
    src/core/lib/gpr/alloc.cc \
    src/core/lib/gpr/atm.cc \
    src/core/lib/gpr/cpu_iphone.cc \
    src/core/lib/gpr/cpu_linux.cc \
    src/core/lib/gpr/cpu_posix.cc \
    src/core/lib/gpr/cpu_windows.cc \
    src/core/lib/gpr/env_linux.cc \
    src/core/lib/gpr/env_posix.cc \
    src/core/lib/gpr/env_windows.cc \
    src/core/lib/gpr/log.cc \
    src/core/lib/gpr/log_android.cc \
    src/core/lib/gpr/log_linux.cc \
    src/core/lib/gpr/log_posix.cc \
    src/core/lib/gpr/log_windows.cc \
    src/core/lib/gpr/murmur_hash.cc \
    src/core/lib/gpr/string.cc \
    src/core/lib/gpr/string_posix.cc \
    src/core/lib/gpr/string_util_windows.cc \
    src/core/lib/gpr/string_windows.cc \
    src/core/lib/gpr/sync.cc \
    src/core/lib/gpr/sync_abseil.cc \
    src/core/lib/gpr/sync_posix.cc \
    src/core/lib/gpr/sync_windows.cc \
    src/core/lib/gpr/time.cc \
    src/core/lib/gpr/time_posix.cc \
    src/core/lib/gpr/time_precise.cc \
    src/core/lib/gpr/time_windows.cc \
    src/core/lib/gpr/tmpfile_msys.cc \
    src/core/lib/gpr/tmpfile_posix.cc \
    src/core/lib/gpr/tmpfile_windows.cc \
    src/core/lib/gpr/wrap_memcpy.cc \
    src/core/lib/gprpp/arena.cc \
    src/core/lib/gprpp/examine_stack.cc \
    src/core/lib/gprpp/fork.cc \
    src/core/lib/gprpp/global_config_env.cc \
    src/core/lib/gprpp/host_port.cc \
    src/core/lib/gprpp/mpscq.cc \
    src/core/lib/gprpp/stat_posix.cc \
    src/core/lib/gprpp/stat_windows.cc \
    src/core/lib/gprpp/status_helper.cc \
    src/core/lib/gprpp/thd_posix.cc \
    src/core/lib/gprpp/thd_windows.cc \
    src/core/lib/gprpp/time_util.cc \
    src/core/lib/http/format_request.cc \
    src/core/lib/http/httpcli.cc \
    src/core/lib/http/httpcli_security_connector.cc \
    src/core/lib/http/parser.cc \
    src/core/lib/iomgr/buffer_list.cc \
    src/core/lib/iomgr/call_combiner.cc \
    src/core/lib/iomgr/cfstream_handle.cc \
    src/core/lib/iomgr/combiner.cc \
    src/core/lib/iomgr/dualstack_socket_posix.cc \
    src/core/lib/iomgr/endpoint.cc \
    src/core/lib/iomgr/endpoint_cfstream.cc \
    src/core/lib/iomgr/endpoint_pair_event_engine.cc \
    src/core/lib/iomgr/endpoint_pair_posix.cc \
    src/core/lib/iomgr/endpoint_pair_windows.cc \
    src/core/lib/iomgr/error.cc \
    src/core/lib/iomgr/error_cfstream.cc \
    src/core/lib/iomgr/ev_apple.cc \
    src/core/lib/iomgr/ev_epoll1_linux.cc \
    src/core/lib/iomgr/ev_epollex_linux.cc \
    src/core/lib/iomgr/ev_poll_posix.cc \
    src/core/lib/iomgr/ev_posix.cc \
    src/core/lib/iomgr/ev_windows.cc \
    src/core/lib/iomgr/event_engine/closure.cc \
    src/core/lib/iomgr/event_engine/endpoint.cc \
    src/core/lib/iomgr/event_engine/iomgr.cc \
    src/core/lib/iomgr/event_engine/pollset.cc \
    src/core/lib/iomgr/event_engine/resolved_address_internal.cc \
    src/core/lib/iomgr/event_engine/resolver.cc \
    src/core/lib/iomgr/event_engine/tcp.cc \
    src/core/lib/iomgr/event_engine/timer.cc \
    src/core/lib/iomgr/exec_ctx.cc \
    src/core/lib/iomgr/executor.cc \
    src/core/lib/iomgr/executor/mpmcqueue.cc \
    src/core/lib/iomgr/executor/threadpool.cc \
    src/core/lib/iomgr/fork_posix.cc \
    src/core/lib/iomgr/fork_windows.cc \
    src/core/lib/iomgr/gethostname_fallback.cc \
    src/core/lib/iomgr/gethostname_host_name_max.cc \
    src/core/lib/iomgr/gethostname_sysconf.cc \
    src/core/lib/iomgr/grpc_if_nametoindex_posix.cc \
    src/core/lib/iomgr/grpc_if_nametoindex_unsupported.cc \
    src/core/lib/iomgr/internal_errqueue.cc \
    src/core/lib/iomgr/iocp_windows.cc \
    src/core/lib/iomgr/iomgr.cc \
    src/core/lib/iomgr/iomgr_custom.cc \
    src/core/lib/iomgr/iomgr_internal.cc \
    src/core/lib/iomgr/iomgr_posix.cc \
    src/core/lib/iomgr/iomgr_posix_cfstream.cc \
    src/core/lib/iomgr/iomgr_windows.cc \
    src/core/lib/iomgr/is_epollexclusive_available.cc \
    src/core/lib/iomgr/load_file.cc \
    src/core/lib/iomgr/lockfree_event.cc \
    src/core/lib/iomgr/polling_entity.cc \
    src/core/lib/iomgr/pollset.cc \
    src/core/lib/iomgr/pollset_custom.cc \
    src/core/lib/iomgr/pollset_set.cc \
    src/core/lib/iomgr/pollset_set_custom.cc \
    src/core/lib/iomgr/pollset_set_windows.cc \
    src/core/lib/iomgr/pollset_windows.cc \
    src/core/lib/iomgr/resolve_address.cc \
    src/core/lib/iomgr/resolve_address_custom.cc \
    src/core/lib/iomgr/resolve_address_posix.cc \
    src/core/lib/iomgr/resolve_address_windows.cc \
    src/core/lib/iomgr/socket_factory_posix.cc \
    src/core/lib/iomgr/socket_mutator.cc \
    src/core/lib/iomgr/socket_utils_common_posix.cc \
    src/core/lib/iomgr/socket_utils_linux.cc \
    src/core/lib/iomgr/socket_utils_posix.cc \
    src/core/lib/iomgr/socket_utils_windows.cc \
    src/core/lib/iomgr/socket_windows.cc \
    src/core/lib/iomgr/tcp_client.cc \
    src/core/lib/iomgr/tcp_client_cfstream.cc \
    src/core/lib/iomgr/tcp_client_custom.cc \
    src/core/lib/iomgr/tcp_client_posix.cc \
    src/core/lib/iomgr/tcp_client_windows.cc \
    src/core/lib/iomgr/tcp_custom.cc \
    src/core/lib/iomgr/tcp_posix.cc \
    src/core/lib/iomgr/tcp_server.cc \
    src/core/lib/iomgr/tcp_server_custom.cc \
    src/core/lib/iomgr/tcp_server_posix.cc \
    src/core/lib/iomgr/tcp_server_utils_posix_common.cc \
    src/core/lib/iomgr/tcp_server_utils_posix_ifaddrs.cc \
    src/core/lib/iomgr/tcp_server_utils_posix_noifaddrs.cc \
    src/core/lib/iomgr/tcp_server_windows.cc \
    src/core/lib/iomgr/tcp_windows.cc \
    src/core/lib/iomgr/time_averaged_stats.cc \
    src/core/lib/iomgr/timer.cc \
    src/core/lib/iomgr/timer_custom.cc \
    src/core/lib/iomgr/timer_generic.cc \
    src/core/lib/iomgr/timer_heap.cc \
    src/core/lib/iomgr/timer_manager.cc \
    src/core/lib/iomgr/unix_sockets_posix.cc \
    src/core/lib/iomgr/unix_sockets_posix_noop.cc \
    src/core/lib/iomgr/wakeup_fd_eventfd.cc \
    src/core/lib/iomgr/wakeup_fd_nospecial.cc \
    src/core/lib/iomgr/wakeup_fd_pipe.cc \
    src/core/lib/iomgr/wakeup_fd_posix.cc \
    src/core/lib/iomgr/work_serializer.cc \
    src/core/lib/json/json_reader.cc \
    src/core/lib/json/json_util.cc \
    src/core/lib/json/json_writer.cc \
    src/core/lib/matchers/matchers.cc \
    src/core/lib/profiling/basic_timers.cc \
    src/core/lib/profiling/stap_timers.cc \
    src/core/lib/promise/activity.cc \
    src/core/lib/resource_quota/api.cc \
    src/core/lib/resource_quota/memory_quota.cc \
    src/core/lib/resource_quota/resource_quota.cc \
    src/core/lib/resource_quota/thread_quota.cc \
    src/core/lib/resource_quota/trace.cc \
    src/core/lib/security/authorization/authorization_policy_provider_vtable.cc \
    src/core/lib/security/authorization/evaluate_args.cc \
    src/core/lib/security/authorization/sdk_server_authz_filter.cc \
    src/core/lib/security/context/security_context.cc \
    src/core/lib/security/credentials/alts/alts_credentials.cc \
    src/core/lib/security/credentials/alts/check_gcp_environment.cc \
    src/core/lib/security/credentials/alts/check_gcp_environment_linux.cc \
    src/core/lib/security/credentials/alts/check_gcp_environment_no_op.cc \
    src/core/lib/security/credentials/alts/check_gcp_environment_windows.cc \
    src/core/lib/security/credentials/alts/grpc_alts_credentials_client_options.cc \
    src/core/lib/security/credentials/alts/grpc_alts_credentials_options.cc \
    src/core/lib/security/credentials/alts/grpc_alts_credentials_server_options.cc \
    src/core/lib/security/credentials/composite/composite_credentials.cc \
    src/core/lib/security/credentials/credentials.cc \
    src/core/lib/security/credentials/credentials_metadata.cc \
    src/core/lib/security/credentials/external/aws_external_account_credentials.cc \
    src/core/lib/security/credentials/external/aws_request_signer.cc \
    src/core/lib/security/credentials/external/external_account_credentials.cc \
    src/core/lib/security/credentials/external/file_external_account_credentials.cc \
    src/core/lib/security/credentials/external/url_external_account_credentials.cc \
    src/core/lib/security/credentials/fake/fake_credentials.cc \
    src/core/lib/security/credentials/google_default/credentials_generic.cc \
    src/core/lib/security/credentials/google_default/google_default_credentials.cc \
    src/core/lib/security/credentials/iam/iam_credentials.cc \
    src/core/lib/security/credentials/insecure/insecure_credentials.cc \
    src/core/lib/security/credentials/jwt/json_token.cc \
    src/core/lib/security/credentials/jwt/jwt_credentials.cc \
    src/core/lib/security/credentials/jwt/jwt_verifier.cc \
    src/core/lib/security/credentials/local/local_credentials.cc \
    src/core/lib/security/credentials/oauth2/oauth2_credentials.cc \
    src/core/lib/security/credentials/plugin/plugin_credentials.cc \
    src/core/lib/security/credentials/ssl/ssl_credentials.cc \
    src/core/lib/security/credentials/tls/grpc_tls_certificate_distributor.cc \
    src/core/lib/security/credentials/tls/grpc_tls_certificate_provider.cc \
    src/core/lib/security/credentials/tls/grpc_tls_credentials_options.cc \
    src/core/lib/security/credentials/tls/tls_credentials.cc \
    src/core/lib/security/credentials/tls/tls_utils.cc \
    src/core/lib/security/credentials/xds/xds_credentials.cc \
    src/core/lib/security/security_connector/alts/alts_security_connector.cc \
    src/core/lib/security/security_connector/fake/fake_security_connector.cc \
    src/core/lib/security/security_connector/insecure/insecure_security_connector.cc \
    src/core/lib/security/security_connector/load_system_roots_fallback.cc \
    src/core/lib/security/security_connector/load_system_roots_linux.cc \
    src/core/lib/security/security_connector/local/local_security_connector.cc \
    src/core/lib/security/security_connector/security_connector.cc \
    src/core/lib/security/security_connector/ssl/ssl_security_connector.cc \
    src/core/lib/security/security_connector/ssl_utils.cc \
    src/core/lib/security/security_connector/ssl_utils_config.cc \
    src/core/lib/security/security_connector/tls/tls_security_connector.cc \
    src/core/lib/security/transport/client_auth_filter.cc \
    src/core/lib/security/transport/secure_endpoint.cc \
    src/core/lib/security/transport/security_handshaker.cc \
    src/core/lib/security/transport/server_auth_filter.cc \
    src/core/lib/security/transport/tsi_error.cc \
    src/core/lib/security/util/json_util.cc \
    src/core/lib/slice/b64.cc \
    src/core/lib/slice/percent_encoding.cc \
    src/core/lib/slice/slice.cc \
    src/core/lib/slice/slice_api.cc \
    src/core/lib/slice/slice_buffer.cc \
    src/core/lib/slice/slice_intern.cc \
    src/core/lib/slice/slice_refcount.cc \
    src/core/lib/slice/slice_split.cc \
    src/core/lib/slice/slice_string_helpers.cc \
    src/core/lib/slice/static_slice.cc \
    src/core/lib/surface/api_trace.cc \
    src/core/lib/surface/builtins.cc \
    src/core/lib/surface/byte_buffer.cc \
    src/core/lib/surface/byte_buffer_reader.cc \
    src/core/lib/surface/call.cc \
    src/core/lib/surface/call_details.cc \
    src/core/lib/surface/call_log_batch.cc \
    src/core/lib/surface/channel.cc \
    src/core/lib/surface/channel_init.cc \
    src/core/lib/surface/channel_ping.cc \
    src/core/lib/surface/channel_stack_type.cc \
    src/core/lib/surface/completion_queue.cc \
    src/core/lib/surface/completion_queue_factory.cc \
    src/core/lib/surface/event_string.cc \
    src/core/lib/surface/init.cc \
    src/core/lib/surface/init_secure.cc \
    src/core/lib/surface/lame_client.cc \
    src/core/lib/surface/metadata_array.cc \
    src/core/lib/surface/server.cc \
    src/core/lib/surface/validate_metadata.cc \
    src/core/lib/surface/version.cc \
    src/core/lib/transport/bdp_estimator.cc \
    src/core/lib/transport/byte_stream.cc \
    src/core/lib/transport/connectivity_state.cc \
    src/core/lib/transport/error_utils.cc \
    src/core/lib/transport/metadata.cc \
    src/core/lib/transport/metadata_batch.cc \
    src/core/lib/transport/pid_controller.cc \
    src/core/lib/transport/static_metadata.cc \
    src/core/lib/transport/status_conversion.cc \
    src/core/lib/transport/status_metadata.cc \
    src/core/lib/transport/timeout_encoding.cc \
    src/core/lib/transport/transport.cc \
    src/core/lib/transport/transport_op_string.cc \
    src/core/lib/uri/uri_parser.cc \
    src/core/plugin_registry/grpc_plugin_registry.cc \
    src/core/tsi/alts/crypt/aes_gcm.cc \
    src/core/tsi/alts/crypt/gsec.cc \
    src/core/tsi/alts/frame_protector/alts_counter.cc \
    src/core/tsi/alts/frame_protector/alts_crypter.cc \
    src/core/tsi/alts/frame_protector/alts_frame_protector.cc \
    src/core/tsi/alts/frame_protector/alts_record_protocol_crypter_common.cc \
    src/core/tsi/alts/frame_protector/alts_seal_privacy_integrity_crypter.cc \
    src/core/tsi/alts/frame_protector/alts_unseal_privacy_integrity_crypter.cc \
    src/core/tsi/alts/frame_protector/frame_handler.cc \
    src/core/tsi/alts/handshaker/alts_handshaker_client.cc \
    src/core/tsi/alts/handshaker/alts_shared_resource.cc \
    src/core/tsi/alts/handshaker/alts_tsi_handshaker.cc \
    src/core/tsi/alts/handshaker/alts_tsi_utils.cc \
    src/core/tsi/alts/handshaker/transport_security_common_api.cc \
    src/core/tsi/alts/zero_copy_frame_protector/alts_grpc_integrity_only_record_protocol.cc \
    src/core/tsi/alts/zero_copy_frame_protector/alts_grpc_privacy_integrity_record_protocol.cc \
    src/core/tsi/alts/zero_copy_frame_protector/alts_grpc_record_protocol_common.cc \
    src/core/tsi/alts/zero_copy_frame_protector/alts_iovec_record_protocol.cc \
    src/core/tsi/alts/zero_copy_frame_protector/alts_zero_copy_grpc_protector.cc \
    src/core/tsi/fake_transport_security.cc \
    src/core/tsi/local_transport_security.cc \
    src/core/tsi/ssl/session_cache/ssl_session_boringssl.cc \
    src/core/tsi/ssl/session_cache/ssl_session_cache.cc \
    src/core/tsi/ssl/session_cache/ssl_session_openssl.cc \
    src/core/tsi/ssl_transport_security.cc \
    src/core/tsi/transport_security.cc \
    src/core/tsi/transport_security_grpc.cc \
    src/php/ext/grpc/byte_buffer.c \
    src/php/ext/grpc/call.c \
    src/php/ext/grpc/call_credentials.c \
    src/php/ext/grpc/channel.c \
    src/php/ext/grpc/channel_credentials.c \
    src/php/ext/grpc/completion_queue.c \
    src/php/ext/grpc/php_grpc.c \
    src/php/ext/grpc/server.c \
    src/php/ext/grpc/server_credentials.c \
    src/php/ext/grpc/timeval.c \
    third_party/abseil-cpp/absl/base/internal/cycleclock.cc \
    third_party/abseil-cpp/absl/base/internal/exponential_biased.cc \
    third_party/abseil-cpp/absl/base/internal/low_level_alloc.cc \
    third_party/abseil-cpp/absl/base/internal/raw_logging.cc \
    third_party/abseil-cpp/absl/base/internal/spinlock.cc \
    third_party/abseil-cpp/absl/base/internal/spinlock_wait.cc \
    third_party/abseil-cpp/absl/base/internal/sysinfo.cc \
    third_party/abseil-cpp/absl/base/internal/thread_identity.cc \
    third_party/abseil-cpp/absl/base/internal/throw_delegate.cc \
    third_party/abseil-cpp/absl/base/internal/unscaledcycleclock.cc \
    third_party/abseil-cpp/absl/base/log_severity.cc \
    third_party/abseil-cpp/absl/container/internal/hashtablez_sampler.cc \
    third_party/abseil-cpp/absl/container/internal/hashtablez_sampler_force_weak_definition.cc \
    third_party/abseil-cpp/absl/container/internal/raw_hash_set.cc \
    third_party/abseil-cpp/absl/debugging/internal/address_is_readable.cc \
    third_party/abseil-cpp/absl/debugging/internal/demangle.cc \
    third_party/abseil-cpp/absl/debugging/internal/elf_mem_image.cc \
    third_party/abseil-cpp/absl/debugging/internal/vdso_support.cc \
    third_party/abseil-cpp/absl/debugging/stacktrace.cc \
    third_party/abseil-cpp/absl/debugging/symbolize.cc \
    third_party/abseil-cpp/absl/hash/internal/city.cc \
    third_party/abseil-cpp/absl/hash/internal/hash.cc \
    third_party/abseil-cpp/absl/hash/internal/wyhash.cc \
    third_party/abseil-cpp/absl/numeric/int128.cc \
    third_party/abseil-cpp/absl/status/status.cc \
    third_party/abseil-cpp/absl/status/status_payload_printer.cc \
    third_party/abseil-cpp/absl/status/statusor.cc \
    third_party/abseil-cpp/absl/strings/ascii.cc \
    third_party/abseil-cpp/absl/strings/charconv.cc \
    third_party/abseil-cpp/absl/strings/cord.cc \
    third_party/abseil-cpp/absl/strings/escaping.cc \
    third_party/abseil-cpp/absl/strings/internal/charconv_bigint.cc \
    third_party/abseil-cpp/absl/strings/internal/charconv_parse.cc \
    third_party/abseil-cpp/absl/strings/internal/cord_internal.cc \
    third_party/abseil-cpp/absl/strings/internal/cord_rep_ring.cc \
    third_party/abseil-cpp/absl/strings/internal/escaping.cc \
    third_party/abseil-cpp/absl/strings/internal/memutil.cc \
    third_party/abseil-cpp/absl/strings/internal/ostringstream.cc \
    third_party/abseil-cpp/absl/strings/internal/str_format/arg.cc \
    third_party/abseil-cpp/absl/strings/internal/str_format/bind.cc \
    third_party/abseil-cpp/absl/strings/internal/str_format/extension.cc \
    third_party/abseil-cpp/absl/strings/internal/str_format/float_conversion.cc \
    third_party/abseil-cpp/absl/strings/internal/str_format/output.cc \
    third_party/abseil-cpp/absl/strings/internal/str_format/parser.cc \
    third_party/abseil-cpp/absl/strings/internal/utf8.cc \
    third_party/abseil-cpp/absl/strings/match.cc \
    third_party/abseil-cpp/absl/strings/numbers.cc \
    third_party/abseil-cpp/absl/strings/str_cat.cc \
    third_party/abseil-cpp/absl/strings/str_replace.cc \
    third_party/abseil-cpp/absl/strings/str_split.cc \
    third_party/abseil-cpp/absl/strings/string_view.cc \
    third_party/abseil-cpp/absl/strings/substitute.cc \
    third_party/abseil-cpp/absl/synchronization/barrier.cc \
    third_party/abseil-cpp/absl/synchronization/blocking_counter.cc \
    third_party/abseil-cpp/absl/synchronization/internal/create_thread_identity.cc \
    third_party/abseil-cpp/absl/synchronization/internal/graphcycles.cc \
    third_party/abseil-cpp/absl/synchronization/internal/per_thread_sem.cc \
    third_party/abseil-cpp/absl/synchronization/internal/waiter.cc \
    third_party/abseil-cpp/absl/synchronization/mutex.cc \
    third_party/abseil-cpp/absl/synchronization/notification.cc \
    third_party/abseil-cpp/absl/time/civil_time.cc \
    third_party/abseil-cpp/absl/time/clock.cc \
    third_party/abseil-cpp/absl/time/duration.cc \
    third_party/abseil-cpp/absl/time/format.cc \
    third_party/abseil-cpp/absl/time/internal/cctz/src/civil_time_detail.cc \
    third_party/abseil-cpp/absl/time/internal/cctz/src/time_zone_fixed.cc \
    third_party/abseil-cpp/absl/time/internal/cctz/src/time_zone_format.cc \
    third_party/abseil-cpp/absl/time/internal/cctz/src/time_zone_if.cc \
    third_party/abseil-cpp/absl/time/internal/cctz/src/time_zone_impl.cc \
    third_party/abseil-cpp/absl/time/internal/cctz/src/time_zone_info.cc \
    third_party/abseil-cpp/absl/time/internal/cctz/src/time_zone_libc.cc \
    third_party/abseil-cpp/absl/time/internal/cctz/src/time_zone_lookup.cc \
    third_party/abseil-cpp/absl/time/internal/cctz/src/time_zone_posix.cc \
    third_party/abseil-cpp/absl/time/internal/cctz/src/zone_info_source.cc \
    third_party/abseil-cpp/absl/time/time.cc \
    third_party/abseil-cpp/absl/types/bad_optional_access.cc \
    third_party/abseil-cpp/absl/types/bad_variant_access.cc \
    third_party/address_sorting/address_sorting.c \
    third_party/address_sorting/address_sorting_posix.c \
    third_party/address_sorting/address_sorting_windows.c \
    third_party/boringssl-with-bazel/err_data.c \
    third_party/boringssl-with-bazel/src/crypto/asn1/a_bitstr.c \
    third_party/boringssl-with-bazel/src/crypto/asn1/a_bool.c \
    third_party/boringssl-with-bazel/src/crypto/asn1/a_d2i_fp.c \
    third_party/boringssl-with-bazel/src/crypto/asn1/a_dup.c \
    third_party/boringssl-with-bazel/src/crypto/asn1/a_enum.c \
    third_party/boringssl-with-bazel/src/crypto/asn1/a_gentm.c \
    third_party/boringssl-with-bazel/src/crypto/asn1/a_i2d_fp.c \
    third_party/boringssl-with-bazel/src/crypto/asn1/a_int.c \
    third_party/boringssl-with-bazel/src/crypto/asn1/a_mbstr.c \
    third_party/boringssl-with-bazel/src/crypto/asn1/a_object.c \
    third_party/boringssl-with-bazel/src/crypto/asn1/a_octet.c \
    third_party/boringssl-with-bazel/src/crypto/asn1/a_print.c \
    third_party/boringssl-with-bazel/src/crypto/asn1/a_strex.c \
    third_party/boringssl-with-bazel/src/crypto/asn1/a_strnid.c \
    third_party/boringssl-with-bazel/src/crypto/asn1/a_time.c \
    third_party/boringssl-with-bazel/src/crypto/asn1/a_type.c \
    third_party/boringssl-with-bazel/src/crypto/asn1/a_utctm.c \
    third_party/boringssl-with-bazel/src/crypto/asn1/a_utf8.c \
    third_party/boringssl-with-bazel/src/crypto/asn1/asn1_lib.c \
    third_party/boringssl-with-bazel/src/crypto/asn1/asn1_par.c \
    third_party/boringssl-with-bazel/src/crypto/asn1/asn_pack.c \
    third_party/boringssl-with-bazel/src/crypto/asn1/f_enum.c \
    third_party/boringssl-with-bazel/src/crypto/asn1/f_int.c \
    third_party/boringssl-with-bazel/src/crypto/asn1/f_string.c \
    third_party/boringssl-with-bazel/src/crypto/asn1/tasn_dec.c \
    third_party/boringssl-with-bazel/src/crypto/asn1/tasn_enc.c \
    third_party/boringssl-with-bazel/src/crypto/asn1/tasn_fre.c \
    third_party/boringssl-with-bazel/src/crypto/asn1/tasn_new.c \
    third_party/boringssl-with-bazel/src/crypto/asn1/tasn_typ.c \
    third_party/boringssl-with-bazel/src/crypto/asn1/tasn_utl.c \
    third_party/boringssl-with-bazel/src/crypto/asn1/time_support.c \
    third_party/boringssl-with-bazel/src/crypto/base64/base64.c \
    third_party/boringssl-with-bazel/src/crypto/bio/bio.c \
    third_party/boringssl-with-bazel/src/crypto/bio/bio_mem.c \
    third_party/boringssl-with-bazel/src/crypto/bio/connect.c \
    third_party/boringssl-with-bazel/src/crypto/bio/fd.c \
    third_party/boringssl-with-bazel/src/crypto/bio/file.c \
    third_party/boringssl-with-bazel/src/crypto/bio/hexdump.c \
    third_party/boringssl-with-bazel/src/crypto/bio/pair.c \
    third_party/boringssl-with-bazel/src/crypto/bio/printf.c \
    third_party/boringssl-with-bazel/src/crypto/bio/socket.c \
    third_party/boringssl-with-bazel/src/crypto/bio/socket_helper.c \
    third_party/boringssl-with-bazel/src/crypto/blake2/blake2.c \
    third_party/boringssl-with-bazel/src/crypto/bn_extra/bn_asn1.c \
    third_party/boringssl-with-bazel/src/crypto/bn_extra/convert.c \
    third_party/boringssl-with-bazel/src/crypto/buf/buf.c \
    third_party/boringssl-with-bazel/src/crypto/bytestring/asn1_compat.c \
    third_party/boringssl-with-bazel/src/crypto/bytestring/ber.c \
    third_party/boringssl-with-bazel/src/crypto/bytestring/cbb.c \
    third_party/boringssl-with-bazel/src/crypto/bytestring/cbs.c \
    third_party/boringssl-with-bazel/src/crypto/bytestring/unicode.c \
    third_party/boringssl-with-bazel/src/crypto/chacha/chacha.c \
    third_party/boringssl-with-bazel/src/crypto/cipher_extra/cipher_extra.c \
    third_party/boringssl-with-bazel/src/crypto/cipher_extra/derive_key.c \
    third_party/boringssl-with-bazel/src/crypto/cipher_extra/e_aesccm.c \
    third_party/boringssl-with-bazel/src/crypto/cipher_extra/e_aesctrhmac.c \
    third_party/boringssl-with-bazel/src/crypto/cipher_extra/e_aesgcmsiv.c \
    third_party/boringssl-with-bazel/src/crypto/cipher_extra/e_chacha20poly1305.c \
    third_party/boringssl-with-bazel/src/crypto/cipher_extra/e_null.c \
    third_party/boringssl-with-bazel/src/crypto/cipher_extra/e_rc2.c \
    third_party/boringssl-with-bazel/src/crypto/cipher_extra/e_rc4.c \
    third_party/boringssl-with-bazel/src/crypto/cipher_extra/e_tls.c \
    third_party/boringssl-with-bazel/src/crypto/cipher_extra/tls_cbc.c \
    third_party/boringssl-with-bazel/src/crypto/cmac/cmac.c \
    third_party/boringssl-with-bazel/src/crypto/conf/conf.c \
    third_party/boringssl-with-bazel/src/crypto/cpu-aarch64-fuchsia.c \
    third_party/boringssl-with-bazel/src/crypto/cpu-aarch64-linux.c \
    third_party/boringssl-with-bazel/src/crypto/cpu-aarch64-win.c \
    third_party/boringssl-with-bazel/src/crypto/cpu-arm-linux.c \
    third_party/boringssl-with-bazel/src/crypto/cpu-arm.c \
    third_party/boringssl-with-bazel/src/crypto/cpu-intel.c \
    third_party/boringssl-with-bazel/src/crypto/cpu-ppc64le.c \
    third_party/boringssl-with-bazel/src/crypto/crypto.c \
    third_party/boringssl-with-bazel/src/crypto/curve25519/curve25519.c \
    third_party/boringssl-with-bazel/src/crypto/curve25519/spake25519.c \
    third_party/boringssl-with-bazel/src/crypto/dh_extra/dh_asn1.c \
    third_party/boringssl-with-bazel/src/crypto/dh_extra/params.c \
    third_party/boringssl-with-bazel/src/crypto/digest_extra/digest_extra.c \
    third_party/boringssl-with-bazel/src/crypto/dsa/dsa.c \
    third_party/boringssl-with-bazel/src/crypto/dsa/dsa_asn1.c \
    third_party/boringssl-with-bazel/src/crypto/ec_extra/ec_asn1.c \
    third_party/boringssl-with-bazel/src/crypto/ec_extra/ec_derive.c \
    third_party/boringssl-with-bazel/src/crypto/ec_extra/hash_to_curve.c \
    third_party/boringssl-with-bazel/src/crypto/ecdh_extra/ecdh_extra.c \
    third_party/boringssl-with-bazel/src/crypto/ecdsa_extra/ecdsa_asn1.c \
    third_party/boringssl-with-bazel/src/crypto/engine/engine.c \
    third_party/boringssl-with-bazel/src/crypto/err/err.c \
    third_party/boringssl-with-bazel/src/crypto/evp/digestsign.c \
    third_party/boringssl-with-bazel/src/crypto/evp/evp.c \
    third_party/boringssl-with-bazel/src/crypto/evp/evp_asn1.c \
    third_party/boringssl-with-bazel/src/crypto/evp/evp_ctx.c \
    third_party/boringssl-with-bazel/src/crypto/evp/p_dsa_asn1.c \
    third_party/boringssl-with-bazel/src/crypto/evp/p_ec.c \
    third_party/boringssl-with-bazel/src/crypto/evp/p_ec_asn1.c \
    third_party/boringssl-with-bazel/src/crypto/evp/p_ed25519.c \
    third_party/boringssl-with-bazel/src/crypto/evp/p_ed25519_asn1.c \
    third_party/boringssl-with-bazel/src/crypto/evp/p_rsa.c \
    third_party/boringssl-with-bazel/src/crypto/evp/p_rsa_asn1.c \
    third_party/boringssl-with-bazel/src/crypto/evp/p_x25519.c \
    third_party/boringssl-with-bazel/src/crypto/evp/p_x25519_asn1.c \
    third_party/boringssl-with-bazel/src/crypto/evp/pbkdf.c \
    third_party/boringssl-with-bazel/src/crypto/evp/print.c \
    third_party/boringssl-with-bazel/src/crypto/evp/scrypt.c \
    third_party/boringssl-with-bazel/src/crypto/evp/sign.c \
    third_party/boringssl-with-bazel/src/crypto/ex_data.c \
    third_party/boringssl-with-bazel/src/crypto/fipsmodule/bcm.c \
    third_party/boringssl-with-bazel/src/crypto/fipsmodule/fips_shared_support.c \
    third_party/boringssl-with-bazel/src/crypto/hkdf/hkdf.c \
    third_party/boringssl-with-bazel/src/crypto/hpke/hpke.c \
    third_party/boringssl-with-bazel/src/crypto/hrss/hrss.c \
    third_party/boringssl-with-bazel/src/crypto/lhash/lhash.c \
    third_party/boringssl-with-bazel/src/crypto/mem.c \
    third_party/boringssl-with-bazel/src/crypto/obj/obj.c \
    third_party/boringssl-with-bazel/src/crypto/obj/obj_xref.c \
    third_party/boringssl-with-bazel/src/crypto/pem/pem_all.c \
    third_party/boringssl-with-bazel/src/crypto/pem/pem_info.c \
    third_party/boringssl-with-bazel/src/crypto/pem/pem_lib.c \
    third_party/boringssl-with-bazel/src/crypto/pem/pem_oth.c \
    third_party/boringssl-with-bazel/src/crypto/pem/pem_pk8.c \
    third_party/boringssl-with-bazel/src/crypto/pem/pem_pkey.c \
    third_party/boringssl-with-bazel/src/crypto/pem/pem_x509.c \
    third_party/boringssl-with-bazel/src/crypto/pem/pem_xaux.c \
    third_party/boringssl-with-bazel/src/crypto/pkcs7/pkcs7.c \
    third_party/boringssl-with-bazel/src/crypto/pkcs7/pkcs7_x509.c \
    third_party/boringssl-with-bazel/src/crypto/pkcs8/p5_pbev2.c \
    third_party/boringssl-with-bazel/src/crypto/pkcs8/pkcs8.c \
    third_party/boringssl-with-bazel/src/crypto/pkcs8/pkcs8_x509.c \
    third_party/boringssl-with-bazel/src/crypto/poly1305/poly1305.c \
    third_party/boringssl-with-bazel/src/crypto/poly1305/poly1305_arm.c \
    third_party/boringssl-with-bazel/src/crypto/poly1305/poly1305_vec.c \
    third_party/boringssl-with-bazel/src/crypto/pool/pool.c \
    third_party/boringssl-with-bazel/src/crypto/rand_extra/deterministic.c \
    third_party/boringssl-with-bazel/src/crypto/rand_extra/forkunsafe.c \
    third_party/boringssl-with-bazel/src/crypto/rand_extra/fuchsia.c \
    third_party/boringssl-with-bazel/src/crypto/rand_extra/passive.c \
    third_party/boringssl-with-bazel/src/crypto/rand_extra/rand_extra.c \
    third_party/boringssl-with-bazel/src/crypto/rand_extra/windows.c \
    third_party/boringssl-with-bazel/src/crypto/rc4/rc4.c \
    third_party/boringssl-with-bazel/src/crypto/refcount_c11.c \
    third_party/boringssl-with-bazel/src/crypto/refcount_lock.c \
    third_party/boringssl-with-bazel/src/crypto/rsa_extra/rsa_asn1.c \
    third_party/boringssl-with-bazel/src/crypto/rsa_extra/rsa_print.c \
    third_party/boringssl-with-bazel/src/crypto/siphash/siphash.c \
    third_party/boringssl-with-bazel/src/crypto/stack/stack.c \
    third_party/boringssl-with-bazel/src/crypto/thread.c \
    third_party/boringssl-with-bazel/src/crypto/thread_none.c \
    third_party/boringssl-with-bazel/src/crypto/thread_pthread.c \
    third_party/boringssl-with-bazel/src/crypto/thread_win.c \
    third_party/boringssl-with-bazel/src/crypto/trust_token/pmbtoken.c \
    third_party/boringssl-with-bazel/src/crypto/trust_token/trust_token.c \
    third_party/boringssl-with-bazel/src/crypto/trust_token/voprf.c \
    third_party/boringssl-with-bazel/src/crypto/x509/a_digest.c \
    third_party/boringssl-with-bazel/src/crypto/x509/a_sign.c \
    third_party/boringssl-with-bazel/src/crypto/x509/a_verify.c \
    third_party/boringssl-with-bazel/src/crypto/x509/algorithm.c \
    third_party/boringssl-with-bazel/src/crypto/x509/asn1_gen.c \
    third_party/boringssl-with-bazel/src/crypto/x509/by_dir.c \
    third_party/boringssl-with-bazel/src/crypto/x509/by_file.c \
    third_party/boringssl-with-bazel/src/crypto/x509/i2d_pr.c \
    third_party/boringssl-with-bazel/src/crypto/x509/name_print.c \
    third_party/boringssl-with-bazel/src/crypto/x509/rsa_pss.c \
    third_party/boringssl-with-bazel/src/crypto/x509/t_crl.c \
    third_party/boringssl-with-bazel/src/crypto/x509/t_req.c \
    third_party/boringssl-with-bazel/src/crypto/x509/t_x509.c \
    third_party/boringssl-with-bazel/src/crypto/x509/t_x509a.c \
    third_party/boringssl-with-bazel/src/crypto/x509/x509.c \
    third_party/boringssl-with-bazel/src/crypto/x509/x509_att.c \
    third_party/boringssl-with-bazel/src/crypto/x509/x509_cmp.c \
    third_party/boringssl-with-bazel/src/crypto/x509/x509_d2.c \
    third_party/boringssl-with-bazel/src/crypto/x509/x509_def.c \
    third_party/boringssl-with-bazel/src/crypto/x509/x509_ext.c \
    third_party/boringssl-with-bazel/src/crypto/x509/x509_lu.c \
    third_party/boringssl-with-bazel/src/crypto/x509/x509_obj.c \
    third_party/boringssl-with-bazel/src/crypto/x509/x509_req.c \
    third_party/boringssl-with-bazel/src/crypto/x509/x509_set.c \
    third_party/boringssl-with-bazel/src/crypto/x509/x509_trs.c \
    third_party/boringssl-with-bazel/src/crypto/x509/x509_txt.c \
    third_party/boringssl-with-bazel/src/crypto/x509/x509_v3.c \
    third_party/boringssl-with-bazel/src/crypto/x509/x509_vfy.c \
    third_party/boringssl-with-bazel/src/crypto/x509/x509_vpm.c \
    third_party/boringssl-with-bazel/src/crypto/x509/x509cset.c \
    third_party/boringssl-with-bazel/src/crypto/x509/x509name.c \
    third_party/boringssl-with-bazel/src/crypto/x509/x509rset.c \
    third_party/boringssl-with-bazel/src/crypto/x509/x509spki.c \
    third_party/boringssl-with-bazel/src/crypto/x509/x_algor.c \
    third_party/boringssl-with-bazel/src/crypto/x509/x_all.c \
    third_party/boringssl-with-bazel/src/crypto/x509/x_attrib.c \
    third_party/boringssl-with-bazel/src/crypto/x509/x_crl.c \
    third_party/boringssl-with-bazel/src/crypto/x509/x_exten.c \
    third_party/boringssl-with-bazel/src/crypto/x509/x_info.c \
    third_party/boringssl-with-bazel/src/crypto/x509/x_name.c \
    third_party/boringssl-with-bazel/src/crypto/x509/x_pkey.c \
    third_party/boringssl-with-bazel/src/crypto/x509/x_pubkey.c \
    third_party/boringssl-with-bazel/src/crypto/x509/x_req.c \
    third_party/boringssl-with-bazel/src/crypto/x509/x_sig.c \
    third_party/boringssl-with-bazel/src/crypto/x509/x_spki.c \
    third_party/boringssl-with-bazel/src/crypto/x509/x_val.c \
    third_party/boringssl-with-bazel/src/crypto/x509/x_x509.c \
    third_party/boringssl-with-bazel/src/crypto/x509/x_x509a.c \
    third_party/boringssl-with-bazel/src/crypto/x509v3/pcy_cache.c \
    third_party/boringssl-with-bazel/src/crypto/x509v3/pcy_data.c \
    third_party/boringssl-with-bazel/src/crypto/x509v3/pcy_lib.c \
    third_party/boringssl-with-bazel/src/crypto/x509v3/pcy_map.c \
    third_party/boringssl-with-bazel/src/crypto/x509v3/pcy_node.c \
    third_party/boringssl-with-bazel/src/crypto/x509v3/pcy_tree.c \
    third_party/boringssl-with-bazel/src/crypto/x509v3/v3_akey.c \
    third_party/boringssl-with-bazel/src/crypto/x509v3/v3_akeya.c \
    third_party/boringssl-with-bazel/src/crypto/x509v3/v3_alt.c \
    third_party/boringssl-with-bazel/src/crypto/x509v3/v3_bcons.c \
    third_party/boringssl-with-bazel/src/crypto/x509v3/v3_bitst.c \
    third_party/boringssl-with-bazel/src/crypto/x509v3/v3_conf.c \
    third_party/boringssl-with-bazel/src/crypto/x509v3/v3_cpols.c \
    third_party/boringssl-with-bazel/src/crypto/x509v3/v3_crld.c \
    third_party/boringssl-with-bazel/src/crypto/x509v3/v3_enum.c \
    third_party/boringssl-with-bazel/src/crypto/x509v3/v3_extku.c \
    third_party/boringssl-with-bazel/src/crypto/x509v3/v3_genn.c \
    third_party/boringssl-with-bazel/src/crypto/x509v3/v3_ia5.c \
    third_party/boringssl-with-bazel/src/crypto/x509v3/v3_info.c \
    third_party/boringssl-with-bazel/src/crypto/x509v3/v3_int.c \
    third_party/boringssl-with-bazel/src/crypto/x509v3/v3_lib.c \
    third_party/boringssl-with-bazel/src/crypto/x509v3/v3_ncons.c \
    third_party/boringssl-with-bazel/src/crypto/x509v3/v3_ocsp.c \
    third_party/boringssl-with-bazel/src/crypto/x509v3/v3_pci.c \
    third_party/boringssl-with-bazel/src/crypto/x509v3/v3_pcia.c \
    third_party/boringssl-with-bazel/src/crypto/x509v3/v3_pcons.c \
    third_party/boringssl-with-bazel/src/crypto/x509v3/v3_pmaps.c \
    third_party/boringssl-with-bazel/src/crypto/x509v3/v3_prn.c \
    third_party/boringssl-with-bazel/src/crypto/x509v3/v3_purp.c \
    third_party/boringssl-with-bazel/src/crypto/x509v3/v3_skey.c \
    third_party/boringssl-with-bazel/src/crypto/x509v3/v3_utl.c \
    third_party/boringssl-with-bazel/src/ssl/bio_ssl.cc \
    third_party/boringssl-with-bazel/src/ssl/d1_both.cc \
    third_party/boringssl-with-bazel/src/ssl/d1_lib.cc \
    third_party/boringssl-with-bazel/src/ssl/d1_pkt.cc \
    third_party/boringssl-with-bazel/src/ssl/d1_srtp.cc \
    third_party/boringssl-with-bazel/src/ssl/dtls_method.cc \
    third_party/boringssl-with-bazel/src/ssl/dtls_record.cc \
    third_party/boringssl-with-bazel/src/ssl/encrypted_client_hello.cc \
    third_party/boringssl-with-bazel/src/ssl/extensions.cc \
    third_party/boringssl-with-bazel/src/ssl/handoff.cc \
    third_party/boringssl-with-bazel/src/ssl/handshake.cc \
    third_party/boringssl-with-bazel/src/ssl/handshake_client.cc \
    third_party/boringssl-with-bazel/src/ssl/handshake_server.cc \
    third_party/boringssl-with-bazel/src/ssl/s3_both.cc \
    third_party/boringssl-with-bazel/src/ssl/s3_lib.cc \
    third_party/boringssl-with-bazel/src/ssl/s3_pkt.cc \
    third_party/boringssl-with-bazel/src/ssl/ssl_aead_ctx.cc \
    third_party/boringssl-with-bazel/src/ssl/ssl_asn1.cc \
    third_party/boringssl-with-bazel/src/ssl/ssl_buffer.cc \
    third_party/boringssl-with-bazel/src/ssl/ssl_cert.cc \
    third_party/boringssl-with-bazel/src/ssl/ssl_cipher.cc \
    third_party/boringssl-with-bazel/src/ssl/ssl_file.cc \
    third_party/boringssl-with-bazel/src/ssl/ssl_key_share.cc \
    third_party/boringssl-with-bazel/src/ssl/ssl_lib.cc \
    third_party/boringssl-with-bazel/src/ssl/ssl_privkey.cc \
    third_party/boringssl-with-bazel/src/ssl/ssl_session.cc \
    third_party/boringssl-with-bazel/src/ssl/ssl_stat.cc \
    third_party/boringssl-with-bazel/src/ssl/ssl_transcript.cc \
    third_party/boringssl-with-bazel/src/ssl/ssl_versions.cc \
    third_party/boringssl-with-bazel/src/ssl/ssl_x509.cc \
    third_party/boringssl-with-bazel/src/ssl/t1_enc.cc \
    third_party/boringssl-with-bazel/src/ssl/tls13_both.cc \
    third_party/boringssl-with-bazel/src/ssl/tls13_client.cc \
    third_party/boringssl-with-bazel/src/ssl/tls13_enc.cc \
    third_party/boringssl-with-bazel/src/ssl/tls13_server.cc \
    third_party/boringssl-with-bazel/src/ssl/tls_method.cc \
    third_party/boringssl-with-bazel/src/ssl/tls_record.cc \
    third_party/re2/re2/bitstate.cc \
    third_party/re2/re2/compile.cc \
    third_party/re2/re2/dfa.cc \
    third_party/re2/re2/filtered_re2.cc \
    third_party/re2/re2/mimics_pcre.cc \
    third_party/re2/re2/nfa.cc \
    third_party/re2/re2/onepass.cc \
    third_party/re2/re2/parse.cc \
    third_party/re2/re2/perl_groups.cc \
    third_party/re2/re2/prefilter.cc \
    third_party/re2/re2/prefilter_tree.cc \
    third_party/re2/re2/prog.cc \
    third_party/re2/re2/re2.cc \
    third_party/re2/re2/regexp.cc \
    third_party/re2/re2/set.cc \
    third_party/re2/re2/simplify.cc \
    third_party/re2/re2/stringpiece.cc \
    third_party/re2/re2/tostring.cc \
    third_party/re2/re2/unicode_casefold.cc \
    third_party/re2/re2/unicode_groups.cc \
    third_party/re2/util/pcre.cc \
    third_party/re2/util/rune.cc \
    third_party/re2/util/strutil.cc \
    third_party/upb/upb/decode.c \
    third_party/upb/upb/decode_fast.c \
    third_party/upb/upb/def.c \
    third_party/upb/upb/encode.c \
    third_party/upb/upb/msg.c \
    third_party/upb/upb/reflection.c \
    third_party/upb/upb/table.c \
    third_party/upb/upb/text_encode.c \
    third_party/upb/upb/upb.c \
    , $ext_shared, , -fvisibility=hidden \
    -DOPENSSL_NO_ASM -D_GNU_SOURCE -DWIN32_LEAN_AND_MEAN \
    -D_HAS_EXCEPTIONS=0 -DNOMINMAX -DGRPC_ARES=0 \
    -DGRPC_POSIX_FORK_ALLOW_PTHREAD_ATFORK=1 \
    -DGRPC_XDS_USER_AGENT_NAME_SUFFIX='"\"PHP\""' \
    -DGRPC_XDS_USER_AGENT_VERSION_SUFFIX='"\"1.43.0dev\""')

  PHP_ADD_BUILD_DIR($ext_builddir/src/core/ext/filters/census)
  PHP_ADD_BUILD_DIR($ext_builddir/src/core/ext/filters/client_channel)
  PHP_ADD_BUILD_DIR($ext_builddir/src/core/ext/filters/client_channel/health)
  PHP_ADD_BUILD_DIR($ext_builddir/src/core/ext/filters/client_channel/lb_policy)
  PHP_ADD_BUILD_DIR($ext_builddir/src/core/ext/filters/client_channel/lb_policy/grpclb)
  PHP_ADD_BUILD_DIR($ext_builddir/src/core/ext/filters/client_channel/lb_policy/pick_first)
  PHP_ADD_BUILD_DIR($ext_builddir/src/core/ext/filters/client_channel/lb_policy/priority)
  PHP_ADD_BUILD_DIR($ext_builddir/src/core/ext/filters/client_channel/lb_policy/ring_hash)
  PHP_ADD_BUILD_DIR($ext_builddir/src/core/ext/filters/client_channel/lb_policy/rls)
  PHP_ADD_BUILD_DIR($ext_builddir/src/core/ext/filters/client_channel/lb_policy/round_robin)
  PHP_ADD_BUILD_DIR($ext_builddir/src/core/ext/filters/client_channel/lb_policy/weighted_target)
  PHP_ADD_BUILD_DIR($ext_builddir/src/core/ext/filters/client_channel/lb_policy/xds)
  PHP_ADD_BUILD_DIR($ext_builddir/src/core/ext/filters/client_channel/resolver/binder)
  PHP_ADD_BUILD_DIR($ext_builddir/src/core/ext/filters/client_channel/resolver/dns)
  PHP_ADD_BUILD_DIR($ext_builddir/src/core/ext/filters/client_channel/resolver/dns/c_ares)
  PHP_ADD_BUILD_DIR($ext_builddir/src/core/ext/filters/client_channel/resolver/dns/native)
  PHP_ADD_BUILD_DIR($ext_builddir/src/core/ext/filters/client_channel/resolver/fake)
  PHP_ADD_BUILD_DIR($ext_builddir/src/core/ext/filters/client_channel/resolver/google_c2p)
  PHP_ADD_BUILD_DIR($ext_builddir/src/core/ext/filters/client_channel/resolver/sockaddr)
  PHP_ADD_BUILD_DIR($ext_builddir/src/core/ext/filters/client_channel/resolver/xds)
  PHP_ADD_BUILD_DIR($ext_builddir/src/core/ext/filters/client_idle)
  PHP_ADD_BUILD_DIR($ext_builddir/src/core/ext/filters/deadline)
  PHP_ADD_BUILD_DIR($ext_builddir/src/core/ext/filters/fault_injection)
  PHP_ADD_BUILD_DIR($ext_builddir/src/core/ext/filters/http)
  PHP_ADD_BUILD_DIR($ext_builddir/src/core/ext/filters/http/client)
  PHP_ADD_BUILD_DIR($ext_builddir/src/core/ext/filters/http/message_compress)
  PHP_ADD_BUILD_DIR($ext_builddir/src/core/ext/filters/http/server)
  PHP_ADD_BUILD_DIR($ext_builddir/src/core/ext/filters/max_age)
  PHP_ADD_BUILD_DIR($ext_builddir/src/core/ext/filters/message_size)
  PHP_ADD_BUILD_DIR($ext_builddir/src/core/ext/service_config)
  PHP_ADD_BUILD_DIR($ext_builddir/src/core/ext/transport/chttp2/alpn)
  PHP_ADD_BUILD_DIR($ext_builddir/src/core/ext/transport/chttp2/client)
  PHP_ADD_BUILD_DIR($ext_builddir/src/core/ext/transport/chttp2/client/insecure)
  PHP_ADD_BUILD_DIR($ext_builddir/src/core/ext/transport/chttp2/client/secure)
  PHP_ADD_BUILD_DIR($ext_builddir/src/core/ext/transport/chttp2/server)
  PHP_ADD_BUILD_DIR($ext_builddir/src/core/ext/transport/chttp2/server/insecure)
  PHP_ADD_BUILD_DIR($ext_builddir/src/core/ext/transport/chttp2/server/secure)
  PHP_ADD_BUILD_DIR($ext_builddir/src/core/ext/transport/chttp2/transport)
  PHP_ADD_BUILD_DIR($ext_builddir/src/core/ext/transport/inproc)
  PHP_ADD_BUILD_DIR($ext_builddir/src/core/ext/upb-generated/envoy/admin/v3)
  PHP_ADD_BUILD_DIR($ext_builddir/src/core/ext/upb-generated/envoy/annotations)
  PHP_ADD_BUILD_DIR($ext_builddir/src/core/ext/upb-generated/envoy/config/accesslog/v3)
  PHP_ADD_BUILD_DIR($ext_builddir/src/core/ext/upb-generated/envoy/config/bootstrap/v3)
  PHP_ADD_BUILD_DIR($ext_builddir/src/core/ext/upb-generated/envoy/config/cluster/v3)
  PHP_ADD_BUILD_DIR($ext_builddir/src/core/ext/upb-generated/envoy/config/core/v3)
  PHP_ADD_BUILD_DIR($ext_builddir/src/core/ext/upb-generated/envoy/config/endpoint/v3)
  PHP_ADD_BUILD_DIR($ext_builddir/src/core/ext/upb-generated/envoy/config/listener/v3)
  PHP_ADD_BUILD_DIR($ext_builddir/src/core/ext/upb-generated/envoy/config/metrics/v3)
  PHP_ADD_BUILD_DIR($ext_builddir/src/core/ext/upb-generated/envoy/config/overload/v3)
  PHP_ADD_BUILD_DIR($ext_builddir/src/core/ext/upb-generated/envoy/config/rbac/v3)
  PHP_ADD_BUILD_DIR($ext_builddir/src/core/ext/upb-generated/envoy/config/route/v3)
  PHP_ADD_BUILD_DIR($ext_builddir/src/core/ext/upb-generated/envoy/config/trace/v3)
  PHP_ADD_BUILD_DIR($ext_builddir/src/core/ext/upb-generated/envoy/extensions/clusters/aggregate/v3)
  PHP_ADD_BUILD_DIR($ext_builddir/src/core/ext/upb-generated/envoy/extensions/filters/common/fault/v3)
  PHP_ADD_BUILD_DIR($ext_builddir/src/core/ext/upb-generated/envoy/extensions/filters/http/fault/v3)
  PHP_ADD_BUILD_DIR($ext_builddir/src/core/ext/upb-generated/envoy/extensions/filters/http/router/v3)
  PHP_ADD_BUILD_DIR($ext_builddir/src/core/ext/upb-generated/envoy/extensions/filters/network/http_connection_manager/v3)
  PHP_ADD_BUILD_DIR($ext_builddir/src/core/ext/upb-generated/envoy/extensions/transport_sockets/tls/v3)
  PHP_ADD_BUILD_DIR($ext_builddir/src/core/ext/upb-generated/envoy/service/cluster/v3)
  PHP_ADD_BUILD_DIR($ext_builddir/src/core/ext/upb-generated/envoy/service/discovery/v3)
  PHP_ADD_BUILD_DIR($ext_builddir/src/core/ext/upb-generated/envoy/service/endpoint/v3)
  PHP_ADD_BUILD_DIR($ext_builddir/src/core/ext/upb-generated/envoy/service/listener/v3)
  PHP_ADD_BUILD_DIR($ext_builddir/src/core/ext/upb-generated/envoy/service/load_stats/v3)
  PHP_ADD_BUILD_DIR($ext_builddir/src/core/ext/upb-generated/envoy/service/route/v3)
  PHP_ADD_BUILD_DIR($ext_builddir/src/core/ext/upb-generated/envoy/service/status/v3)
  PHP_ADD_BUILD_DIR($ext_builddir/src/core/ext/upb-generated/envoy/type/http/v3)
  PHP_ADD_BUILD_DIR($ext_builddir/src/core/ext/upb-generated/envoy/type/matcher/v3)
  PHP_ADD_BUILD_DIR($ext_builddir/src/core/ext/upb-generated/envoy/type/metadata/v3)
  PHP_ADD_BUILD_DIR($ext_builddir/src/core/ext/upb-generated/envoy/type/tracing/v3)
  PHP_ADD_BUILD_DIR($ext_builddir/src/core/ext/upb-generated/envoy/type/v3)
  PHP_ADD_BUILD_DIR($ext_builddir/src/core/ext/upb-generated/google/api)
  PHP_ADD_BUILD_DIR($ext_builddir/src/core/ext/upb-generated/google/api/expr/v1alpha1)
  PHP_ADD_BUILD_DIR($ext_builddir/src/core/ext/upb-generated/google/protobuf)
  PHP_ADD_BUILD_DIR($ext_builddir/src/core/ext/upb-generated/google/rpc)
  PHP_ADD_BUILD_DIR($ext_builddir/src/core/ext/upb-generated/src/proto/grpc/gcp)
  PHP_ADD_BUILD_DIR($ext_builddir/src/core/ext/upb-generated/src/proto/grpc/health/v1)
  PHP_ADD_BUILD_DIR($ext_builddir/src/core/ext/upb-generated/src/proto/grpc/lb/v1)
  PHP_ADD_BUILD_DIR($ext_builddir/src/core/ext/upb-generated/src/proto/grpc/lookup/v1)
  PHP_ADD_BUILD_DIR($ext_builddir/src/core/ext/upb-generated/udpa/annotations)
  PHP_ADD_BUILD_DIR($ext_builddir/src/core/ext/upb-generated/validate)
  PHP_ADD_BUILD_DIR($ext_builddir/src/core/ext/upb-generated/xds/annotations/v3)
  PHP_ADD_BUILD_DIR($ext_builddir/src/core/ext/upb-generated/xds/core/v3)
  PHP_ADD_BUILD_DIR($ext_builddir/src/core/ext/upb-generated/xds/data/orca/v3)
  PHP_ADD_BUILD_DIR($ext_builddir/src/core/ext/upb-generated/xds/type/v3)
  PHP_ADD_BUILD_DIR($ext_builddir/src/core/ext/upbdefs-generated/envoy/admin/v3)
  PHP_ADD_BUILD_DIR($ext_builddir/src/core/ext/upbdefs-generated/envoy/annotations)
  PHP_ADD_BUILD_DIR($ext_builddir/src/core/ext/upbdefs-generated/envoy/config/accesslog/v3)
  PHP_ADD_BUILD_DIR($ext_builddir/src/core/ext/upbdefs-generated/envoy/config/bootstrap/v3)
  PHP_ADD_BUILD_DIR($ext_builddir/src/core/ext/upbdefs-generated/envoy/config/cluster/v3)
  PHP_ADD_BUILD_DIR($ext_builddir/src/core/ext/upbdefs-generated/envoy/config/core/v3)
  PHP_ADD_BUILD_DIR($ext_builddir/src/core/ext/upbdefs-generated/envoy/config/endpoint/v3)
  PHP_ADD_BUILD_DIR($ext_builddir/src/core/ext/upbdefs-generated/envoy/config/listener/v3)
  PHP_ADD_BUILD_DIR($ext_builddir/src/core/ext/upbdefs-generated/envoy/config/metrics/v3)
  PHP_ADD_BUILD_DIR($ext_builddir/src/core/ext/upbdefs-generated/envoy/config/overload/v3)
  PHP_ADD_BUILD_DIR($ext_builddir/src/core/ext/upbdefs-generated/envoy/config/route/v3)
  PHP_ADD_BUILD_DIR($ext_builddir/src/core/ext/upbdefs-generated/envoy/config/trace/v3)
  PHP_ADD_BUILD_DIR($ext_builddir/src/core/ext/upbdefs-generated/envoy/extensions/clusters/aggregate/v3)
  PHP_ADD_BUILD_DIR($ext_builddir/src/core/ext/upbdefs-generated/envoy/extensions/filters/common/fault/v3)
  PHP_ADD_BUILD_DIR($ext_builddir/src/core/ext/upbdefs-generated/envoy/extensions/filters/http/fault/v3)
  PHP_ADD_BUILD_DIR($ext_builddir/src/core/ext/upbdefs-generated/envoy/extensions/filters/http/router/v3)
  PHP_ADD_BUILD_DIR($ext_builddir/src/core/ext/upbdefs-generated/envoy/extensions/filters/network/http_connection_manager/v3)
  PHP_ADD_BUILD_DIR($ext_builddir/src/core/ext/upbdefs-generated/envoy/extensions/transport_sockets/tls/v3)
  PHP_ADD_BUILD_DIR($ext_builddir/src/core/ext/upbdefs-generated/envoy/service/cluster/v3)
  PHP_ADD_BUILD_DIR($ext_builddir/src/core/ext/upbdefs-generated/envoy/service/discovery/v3)
  PHP_ADD_BUILD_DIR($ext_builddir/src/core/ext/upbdefs-generated/envoy/service/endpoint/v3)
  PHP_ADD_BUILD_DIR($ext_builddir/src/core/ext/upbdefs-generated/envoy/service/listener/v3)
  PHP_ADD_BUILD_DIR($ext_builddir/src/core/ext/upbdefs-generated/envoy/service/load_stats/v3)
  PHP_ADD_BUILD_DIR($ext_builddir/src/core/ext/upbdefs-generated/envoy/service/route/v3)
  PHP_ADD_BUILD_DIR($ext_builddir/src/core/ext/upbdefs-generated/envoy/service/status/v3)
  PHP_ADD_BUILD_DIR($ext_builddir/src/core/ext/upbdefs-generated/envoy/type/http/v3)
  PHP_ADD_BUILD_DIR($ext_builddir/src/core/ext/upbdefs-generated/envoy/type/matcher/v3)
  PHP_ADD_BUILD_DIR($ext_builddir/src/core/ext/upbdefs-generated/envoy/type/metadata/v3)
  PHP_ADD_BUILD_DIR($ext_builddir/src/core/ext/upbdefs-generated/envoy/type/tracing/v3)
  PHP_ADD_BUILD_DIR($ext_builddir/src/core/ext/upbdefs-generated/envoy/type/v3)
  PHP_ADD_BUILD_DIR($ext_builddir/src/core/ext/upbdefs-generated/google/api)
  PHP_ADD_BUILD_DIR($ext_builddir/src/core/ext/upbdefs-generated/google/protobuf)
  PHP_ADD_BUILD_DIR($ext_builddir/src/core/ext/upbdefs-generated/google/rpc)
  PHP_ADD_BUILD_DIR($ext_builddir/src/core/ext/upbdefs-generated/udpa/annotations)
  PHP_ADD_BUILD_DIR($ext_builddir/src/core/ext/upbdefs-generated/validate)
  PHP_ADD_BUILD_DIR($ext_builddir/src/core/ext/upbdefs-generated/xds/annotations/v3)
  PHP_ADD_BUILD_DIR($ext_builddir/src/core/ext/upbdefs-generated/xds/core/v3)
  PHP_ADD_BUILD_DIR($ext_builddir/src/core/ext/upbdefs-generated/xds/type/v3)
  PHP_ADD_BUILD_DIR($ext_builddir/src/core/ext/xds)
  PHP_ADD_BUILD_DIR($ext_builddir/src/core/lib/address_utils)
  PHP_ADD_BUILD_DIR($ext_builddir/src/core/lib/avl)
  PHP_ADD_BUILD_DIR($ext_builddir/src/core/lib/backoff)
  PHP_ADD_BUILD_DIR($ext_builddir/src/core/lib/channel)
  PHP_ADD_BUILD_DIR($ext_builddir/src/core/lib/compression)
  PHP_ADD_BUILD_DIR($ext_builddir/src/core/lib/config)
  PHP_ADD_BUILD_DIR($ext_builddir/src/core/lib/debug)
  PHP_ADD_BUILD_DIR($ext_builddir/src/core/lib/event_engine)
  PHP_ADD_BUILD_DIR($ext_builddir/src/core/lib/gpr)
  PHP_ADD_BUILD_DIR($ext_builddir/src/core/lib/gprpp)
  PHP_ADD_BUILD_DIR($ext_builddir/src/core/lib/http)
  PHP_ADD_BUILD_DIR($ext_builddir/src/core/lib/iomgr)
  PHP_ADD_BUILD_DIR($ext_builddir/src/core/lib/iomgr/event_engine)
  PHP_ADD_BUILD_DIR($ext_builddir/src/core/lib/iomgr/executor)
  PHP_ADD_BUILD_DIR($ext_builddir/src/core/lib/json)
  PHP_ADD_BUILD_DIR($ext_builddir/src/core/lib/matchers)
  PHP_ADD_BUILD_DIR($ext_builddir/src/core/lib/profiling)
  PHP_ADD_BUILD_DIR($ext_builddir/src/core/lib/promise)
  PHP_ADD_BUILD_DIR($ext_builddir/src/core/lib/resource_quota)
  PHP_ADD_BUILD_DIR($ext_builddir/src/core/lib/security/authorization)
  PHP_ADD_BUILD_DIR($ext_builddir/src/core/lib/security/context)
  PHP_ADD_BUILD_DIR($ext_builddir/src/core/lib/security/credentials)
  PHP_ADD_BUILD_DIR($ext_builddir/src/core/lib/security/credentials/alts)
  PHP_ADD_BUILD_DIR($ext_builddir/src/core/lib/security/credentials/composite)
  PHP_ADD_BUILD_DIR($ext_builddir/src/core/lib/security/credentials/external)
  PHP_ADD_BUILD_DIR($ext_builddir/src/core/lib/security/credentials/fake)
  PHP_ADD_BUILD_DIR($ext_builddir/src/core/lib/security/credentials/google_default)
  PHP_ADD_BUILD_DIR($ext_builddir/src/core/lib/security/credentials/iam)
  PHP_ADD_BUILD_DIR($ext_builddir/src/core/lib/security/credentials/insecure)
  PHP_ADD_BUILD_DIR($ext_builddir/src/core/lib/security/credentials/jwt)
  PHP_ADD_BUILD_DIR($ext_builddir/src/core/lib/security/credentials/local)
  PHP_ADD_BUILD_DIR($ext_builddir/src/core/lib/security/credentials/oauth2)
  PHP_ADD_BUILD_DIR($ext_builddir/src/core/lib/security/credentials/plugin)
  PHP_ADD_BUILD_DIR($ext_builddir/src/core/lib/security/credentials/ssl)
  PHP_ADD_BUILD_DIR($ext_builddir/src/core/lib/security/credentials/tls)
  PHP_ADD_BUILD_DIR($ext_builddir/src/core/lib/security/credentials/xds)
  PHP_ADD_BUILD_DIR($ext_builddir/src/core/lib/security/security_connector)
  PHP_ADD_BUILD_DIR($ext_builddir/src/core/lib/security/security_connector/alts)
  PHP_ADD_BUILD_DIR($ext_builddir/src/core/lib/security/security_connector/fake)
  PHP_ADD_BUILD_DIR($ext_builddir/src/core/lib/security/security_connector/insecure)
  PHP_ADD_BUILD_DIR($ext_builddir/src/core/lib/security/security_connector/local)
  PHP_ADD_BUILD_DIR($ext_builddir/src/core/lib/security/security_connector/ssl)
  PHP_ADD_BUILD_DIR($ext_builddir/src/core/lib/security/security_connector/tls)
  PHP_ADD_BUILD_DIR($ext_builddir/src/core/lib/security/transport)
  PHP_ADD_BUILD_DIR($ext_builddir/src/core/lib/security/util)
  PHP_ADD_BUILD_DIR($ext_builddir/src/core/lib/slice)
  PHP_ADD_BUILD_DIR($ext_builddir/src/core/lib/surface)
  PHP_ADD_BUILD_DIR($ext_builddir/src/core/lib/transport)
  PHP_ADD_BUILD_DIR($ext_builddir/src/core/lib/uri)
  PHP_ADD_BUILD_DIR($ext_builddir/src/core/plugin_registry)
  PHP_ADD_BUILD_DIR($ext_builddir/src/core/tsi)
  PHP_ADD_BUILD_DIR($ext_builddir/src/core/tsi/alts/crypt)
  PHP_ADD_BUILD_DIR($ext_builddir/src/core/tsi/alts/frame_protector)
  PHP_ADD_BUILD_DIR($ext_builddir/src/core/tsi/alts/handshaker)
  PHP_ADD_BUILD_DIR($ext_builddir/src/core/tsi/alts/zero_copy_frame_protector)
  PHP_ADD_BUILD_DIR($ext_builddir/src/core/tsi/ssl/session_cache)
  PHP_ADD_BUILD_DIR($ext_builddir/src/php/ext/grpc)
  PHP_ADD_BUILD_DIR($ext_builddir/third_party/abseil-cpp/absl/base)
  PHP_ADD_BUILD_DIR($ext_builddir/third_party/abseil-cpp/absl/base/internal)
  PHP_ADD_BUILD_DIR($ext_builddir/third_party/abseil-cpp/absl/container/internal)
  PHP_ADD_BUILD_DIR($ext_builddir/third_party/abseil-cpp/absl/debugging)
  PHP_ADD_BUILD_DIR($ext_builddir/third_party/abseil-cpp/absl/debugging/internal)
  PHP_ADD_BUILD_DIR($ext_builddir/third_party/abseil-cpp/absl/hash/internal)
  PHP_ADD_BUILD_DIR($ext_builddir/third_party/abseil-cpp/absl/numeric)
  PHP_ADD_BUILD_DIR($ext_builddir/third_party/abseil-cpp/absl/status)
  PHP_ADD_BUILD_DIR($ext_builddir/third_party/abseil-cpp/absl/strings)
  PHP_ADD_BUILD_DIR($ext_builddir/third_party/abseil-cpp/absl/strings/internal)
  PHP_ADD_BUILD_DIR($ext_builddir/third_party/abseil-cpp/absl/strings/internal/str_format)
  PHP_ADD_BUILD_DIR($ext_builddir/third_party/abseil-cpp/absl/synchronization)
  PHP_ADD_BUILD_DIR($ext_builddir/third_party/abseil-cpp/absl/synchronization/internal)
  PHP_ADD_BUILD_DIR($ext_builddir/third_party/abseil-cpp/absl/time)
  PHP_ADD_BUILD_DIR($ext_builddir/third_party/abseil-cpp/absl/time/internal/cctz/src)
  PHP_ADD_BUILD_DIR($ext_builddir/third_party/abseil-cpp/absl/types)
  PHP_ADD_BUILD_DIR($ext_builddir/third_party/address_sorting)
  PHP_ADD_BUILD_DIR($ext_builddir/third_party/boringssl-with-bazel)
  PHP_ADD_BUILD_DIR($ext_builddir/third_party/boringssl-with-bazel/src/crypto)
  PHP_ADD_BUILD_DIR($ext_builddir/third_party/boringssl-with-bazel/src/crypto/asn1)
  PHP_ADD_BUILD_DIR($ext_builddir/third_party/boringssl-with-bazel/src/crypto/base64)
  PHP_ADD_BUILD_DIR($ext_builddir/third_party/boringssl-with-bazel/src/crypto/bio)
  PHP_ADD_BUILD_DIR($ext_builddir/third_party/boringssl-with-bazel/src/crypto/blake2)
  PHP_ADD_BUILD_DIR($ext_builddir/third_party/boringssl-with-bazel/src/crypto/bn_extra)
  PHP_ADD_BUILD_DIR($ext_builddir/third_party/boringssl-with-bazel/src/crypto/buf)
  PHP_ADD_BUILD_DIR($ext_builddir/third_party/boringssl-with-bazel/src/crypto/bytestring)
  PHP_ADD_BUILD_DIR($ext_builddir/third_party/boringssl-with-bazel/src/crypto/chacha)
  PHP_ADD_BUILD_DIR($ext_builddir/third_party/boringssl-with-bazel/src/crypto/cipher_extra)
  PHP_ADD_BUILD_DIR($ext_builddir/third_party/boringssl-with-bazel/src/crypto/cmac)
  PHP_ADD_BUILD_DIR($ext_builddir/third_party/boringssl-with-bazel/src/crypto/conf)
  PHP_ADD_BUILD_DIR($ext_builddir/third_party/boringssl-with-bazel/src/crypto/curve25519)
  PHP_ADD_BUILD_DIR($ext_builddir/third_party/boringssl-with-bazel/src/crypto/dh_extra)
  PHP_ADD_BUILD_DIR($ext_builddir/third_party/boringssl-with-bazel/src/crypto/digest_extra)
  PHP_ADD_BUILD_DIR($ext_builddir/third_party/boringssl-with-bazel/src/crypto/dsa)
  PHP_ADD_BUILD_DIR($ext_builddir/third_party/boringssl-with-bazel/src/crypto/ec_extra)
  PHP_ADD_BUILD_DIR($ext_builddir/third_party/boringssl-with-bazel/src/crypto/ecdh_extra)
  PHP_ADD_BUILD_DIR($ext_builddir/third_party/boringssl-with-bazel/src/crypto/ecdsa_extra)
  PHP_ADD_BUILD_DIR($ext_builddir/third_party/boringssl-with-bazel/src/crypto/engine)
  PHP_ADD_BUILD_DIR($ext_builddir/third_party/boringssl-with-bazel/src/crypto/err)
  PHP_ADD_BUILD_DIR($ext_builddir/third_party/boringssl-with-bazel/src/crypto/evp)
  PHP_ADD_BUILD_DIR($ext_builddir/third_party/boringssl-with-bazel/src/crypto/fipsmodule)
  PHP_ADD_BUILD_DIR($ext_builddir/third_party/boringssl-with-bazel/src/crypto/hkdf)
  PHP_ADD_BUILD_DIR($ext_builddir/third_party/boringssl-with-bazel/src/crypto/hpke)
  PHP_ADD_BUILD_DIR($ext_builddir/third_party/boringssl-with-bazel/src/crypto/hrss)
  PHP_ADD_BUILD_DIR($ext_builddir/third_party/boringssl-with-bazel/src/crypto/lhash)
  PHP_ADD_BUILD_DIR($ext_builddir/third_party/boringssl-with-bazel/src/crypto/obj)
  PHP_ADD_BUILD_DIR($ext_builddir/third_party/boringssl-with-bazel/src/crypto/pem)
  PHP_ADD_BUILD_DIR($ext_builddir/third_party/boringssl-with-bazel/src/crypto/pkcs7)
  PHP_ADD_BUILD_DIR($ext_builddir/third_party/boringssl-with-bazel/src/crypto/pkcs8)
  PHP_ADD_BUILD_DIR($ext_builddir/third_party/boringssl-with-bazel/src/crypto/poly1305)
  PHP_ADD_BUILD_DIR($ext_builddir/third_party/boringssl-with-bazel/src/crypto/pool)
  PHP_ADD_BUILD_DIR($ext_builddir/third_party/boringssl-with-bazel/src/crypto/rand_extra)
  PHP_ADD_BUILD_DIR($ext_builddir/third_party/boringssl-with-bazel/src/crypto/rc4)
  PHP_ADD_BUILD_DIR($ext_builddir/third_party/boringssl-with-bazel/src/crypto/rsa_extra)
  PHP_ADD_BUILD_DIR($ext_builddir/third_party/boringssl-with-bazel/src/crypto/siphash)
  PHP_ADD_BUILD_DIR($ext_builddir/third_party/boringssl-with-bazel/src/crypto/stack)
  PHP_ADD_BUILD_DIR($ext_builddir/third_party/boringssl-with-bazel/src/crypto/trust_token)
  PHP_ADD_BUILD_DIR($ext_builddir/third_party/boringssl-with-bazel/src/crypto/x509)
  PHP_ADD_BUILD_DIR($ext_builddir/third_party/boringssl-with-bazel/src/crypto/x509v3)
  PHP_ADD_BUILD_DIR($ext_builddir/third_party/boringssl-with-bazel/src/ssl)
  PHP_ADD_BUILD_DIR($ext_builddir/third_party/re2/re2)
  PHP_ADD_BUILD_DIR($ext_builddir/third_party/re2/util)
  PHP_ADD_BUILD_DIR($ext_builddir/third_party/upb/upb)
fi<|MERGE_RESOLUTION|>--- conflicted
+++ resolved
@@ -390,11 +390,8 @@
     src/core/lib/debug/trace.cc \
     src/core/lib/event_engine/endpoint_config.cc \
     src/core/lib/event_engine/event_engine.cc \
-<<<<<<< HEAD
+    src/core/lib/event_engine/event_engine_factory.cc \
     src/core/lib/event_engine/memory_allocator.cc \
-=======
-    src/core/lib/event_engine/event_engine_factory.cc \
->>>>>>> 39adc01a
     src/core/lib/event_engine/sockaddr.cc \
     src/core/lib/gpr/alloc.cc \
     src/core/lib/gpr/atm.cc \
