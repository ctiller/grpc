--- conflicted
+++ resolved
@@ -40,10 +40,7 @@
     src/core/lib/profiling/stap_timers.c \
     src/core/lib/support/alloc.c \
     src/core/lib/support/arena.c \
-<<<<<<< HEAD
-=======
     src/core/lib/support/atm.c \
->>>>>>> 75b69087
     src/core/lib/support/avl.c \
     src/core/lib/support/backoff.c \
     src/core/lib/support/cmdline.c \
