// $Id$
// vim:ft=javascript

ARG_WITH("grpc", "grpc support", "no");

if (PHP_GRPC != "no") {

  EXTENSION("grpc",
    "src\\core\\channelz\\channel_trace.cc " +
    "src\\core\\channelz\\channelz.cc " +
    "src\\core\\channelz\\channelz_registry.cc " +
    "src\\core\\client_channel\\backup_poller.cc " +
<<<<<<< HEAD
=======
    "src\\core\\client_channel\\client_channel.cc " +
    "src\\core\\client_channel\\client_channel_channelz.cc " +
>>>>>>> 513bd21e
    "src\\core\\client_channel\\client_channel_factory.cc " +
    "src\\core\\client_channel\\client_channel_filter.cc " +
    "src\\core\\client_channel\\client_channel_plugin.cc " +
    "src\\core\\client_channel\\client_channel_service_config.cc " +
    "src\\core\\client_channel\\config_selector.cc " +
    "src\\core\\client_channel\\dynamic_filters.cc " +
    "src\\core\\client_channel\\global_subchannel_pool.cc " +
    "src\\core\\client_channel\\local_subchannel_pool.cc " +
    "src\\core\\client_channel\\retry_filter.cc " +
    "src\\core\\client_channel\\retry_filter_legacy_call_data.cc " +
    "src\\core\\client_channel\\retry_service_config.cc " +
    "src\\core\\client_channel\\retry_throttle.cc " +
    "src\\core\\client_channel\\subchannel.cc " +
    "src\\core\\client_channel\\subchannel_pool_interface.cc " +
    "src\\core\\client_channel\\subchannel_stream_client.cc " +
    "src\\core\\ext\\filters\\backend_metrics\\backend_metric_filter.cc " +
    "src\\core\\ext\\filters\\census\\grpc_context.cc " +
    "src\\core\\ext\\filters\\channel_idle\\idle_filter_state.cc " +
    "src\\core\\ext\\filters\\channel_idle\\legacy_channel_idle_filter.cc " +
    "src\\core\\ext\\filters\\fault_injection\\fault_injection_filter.cc " +
    "src\\core\\ext\\filters\\fault_injection\\fault_injection_service_config_parser.cc " +
    "src\\core\\ext\\filters\\http\\client\\http_client_filter.cc " +
    "src\\core\\ext\\filters\\http\\client_authority_filter.cc " +
    "src\\core\\ext\\filters\\http\\http_filters_plugin.cc " +
    "src\\core\\ext\\filters\\http\\message_compress\\compression_filter.cc " +
    "src\\core\\ext\\filters\\http\\server\\http_server_filter.cc " +
    "src\\core\\ext\\filters\\message_size\\message_size_filter.cc " +
    "src\\core\\ext\\filters\\rbac\\rbac_filter.cc " +
    "src\\core\\ext\\filters\\rbac\\rbac_service_config_parser.cc " +
    "src\\core\\ext\\filters\\stateful_session\\stateful_session_filter.cc " +
    "src\\core\\ext\\filters\\stateful_session\\stateful_session_service_config_parser.cc " +
    "src\\core\\ext\\gcp\\metadata_query.cc " +
    "src\\core\\ext\\transport\\chttp2\\alpn\\alpn.cc " +
    "src\\core\\ext\\transport\\chttp2\\client\\chttp2_connector.cc " +
    "src\\core\\ext\\transport\\chttp2\\server\\chttp2_server.cc " +
    "src\\core\\ext\\transport\\chttp2\\transport\\bin_decoder.cc " +
    "src\\core\\ext\\transport\\chttp2\\transport\\bin_encoder.cc " +
    "src\\core\\ext\\transport\\chttp2\\transport\\chttp2_transport.cc " +
    "src\\core\\ext\\transport\\chttp2\\transport\\decode_huff.cc " +
    "src\\core\\ext\\transport\\chttp2\\transport\\flow_control.cc " +
    "src\\core\\ext\\transport\\chttp2\\transport\\frame.cc " +
    "src\\core\\ext\\transport\\chttp2\\transport\\frame_data.cc " +
    "src\\core\\ext\\transport\\chttp2\\transport\\frame_goaway.cc " +
    "src\\core\\ext\\transport\\chttp2\\transport\\frame_ping.cc " +
    "src\\core\\ext\\transport\\chttp2\\transport\\frame_rst_stream.cc " +
    "src\\core\\ext\\transport\\chttp2\\transport\\frame_settings.cc " +
    "src\\core\\ext\\transport\\chttp2\\transport\\frame_window_update.cc " +
    "src\\core\\ext\\transport\\chttp2\\transport\\hpack_encoder.cc " +
    "src\\core\\ext\\transport\\chttp2\\transport\\hpack_encoder_table.cc " +
    "src\\core\\ext\\transport\\chttp2\\transport\\hpack_parse_result.cc " +
    "src\\core\\ext\\transport\\chttp2\\transport\\hpack_parser.cc " +
    "src\\core\\ext\\transport\\chttp2\\transport\\hpack_parser_table.cc " +
    "src\\core\\ext\\transport\\chttp2\\transport\\http2_settings.cc " +
    "src\\core\\ext\\transport\\chttp2\\transport\\http_trace.cc " +
    "src\\core\\ext\\transport\\chttp2\\transport\\huffsyms.cc " +
    "src\\core\\ext\\transport\\chttp2\\transport\\max_concurrent_streams_policy.cc " +
    "src\\core\\ext\\transport\\chttp2\\transport\\parsing.cc " +
    "src\\core\\ext\\transport\\chttp2\\transport\\ping_abuse_policy.cc " +
    "src\\core\\ext\\transport\\chttp2\\transport\\ping_callbacks.cc " +
    "src\\core\\ext\\transport\\chttp2\\transport\\ping_rate_policy.cc " +
    "src\\core\\ext\\transport\\chttp2\\transport\\stream_lists.cc " +
    "src\\core\\ext\\transport\\chttp2\\transport\\varint.cc " +
    "src\\core\\ext\\transport\\chttp2\\transport\\write_size_policy.cc " +
    "src\\core\\ext\\transport\\chttp2\\transport\\writing.cc " +
    "src\\core\\ext\\transport\\inproc\\inproc_plugin.cc " +
    "src\\core\\ext\\transport\\inproc\\inproc_transport.cc " +
    "src\\core\\ext\\transport\\inproc\\legacy_inproc_transport.cc " +
    "src\\core\\ext\\upb-gen\\envoy\\admin\\v3\\certs.upb_minitable.c " +
    "src\\core\\ext\\upb-gen\\envoy\\admin\\v3\\clusters.upb_minitable.c " +
    "src\\core\\ext\\upb-gen\\envoy\\admin\\v3\\config_dump.upb_minitable.c " +
    "src\\core\\ext\\upb-gen\\envoy\\admin\\v3\\config_dump_shared.upb_minitable.c " +
    "src\\core\\ext\\upb-gen\\envoy\\admin\\v3\\init_dump.upb_minitable.c " +
    "src\\core\\ext\\upb-gen\\envoy\\admin\\v3\\listeners.upb_minitable.c " +
    "src\\core\\ext\\upb-gen\\envoy\\admin\\v3\\memory.upb_minitable.c " +
    "src\\core\\ext\\upb-gen\\envoy\\admin\\v3\\metrics.upb_minitable.c " +
    "src\\core\\ext\\upb-gen\\envoy\\admin\\v3\\mutex_stats.upb_minitable.c " +
    "src\\core\\ext\\upb-gen\\envoy\\admin\\v3\\server_info.upb_minitable.c " +
    "src\\core\\ext\\upb-gen\\envoy\\admin\\v3\\tap.upb_minitable.c " +
    "src\\core\\ext\\upb-gen\\envoy\\annotations\\deprecation.upb_minitable.c " +
    "src\\core\\ext\\upb-gen\\envoy\\annotations\\resource.upb_minitable.c " +
    "src\\core\\ext\\upb-gen\\envoy\\config\\accesslog\\v3\\accesslog.upb_minitable.c " +
    "src\\core\\ext\\upb-gen\\envoy\\config\\bootstrap\\v3\\bootstrap.upb_minitable.c " +
    "src\\core\\ext\\upb-gen\\envoy\\config\\cluster\\v3\\circuit_breaker.upb_minitable.c " +
    "src\\core\\ext\\upb-gen\\envoy\\config\\cluster\\v3\\cluster.upb_minitable.c " +
    "src\\core\\ext\\upb-gen\\envoy\\config\\cluster\\v3\\filter.upb_minitable.c " +
    "src\\core\\ext\\upb-gen\\envoy\\config\\cluster\\v3\\outlier_detection.upb_minitable.c " +
    "src\\core\\ext\\upb-gen\\envoy\\config\\common\\matcher\\v3\\matcher.upb_minitable.c " +
    "src\\core\\ext\\upb-gen\\envoy\\config\\core\\v3\\address.upb_minitable.c " +
    "src\\core\\ext\\upb-gen\\envoy\\config\\core\\v3\\backoff.upb_minitable.c " +
    "src\\core\\ext\\upb-gen\\envoy\\config\\core\\v3\\base.upb_minitable.c " +
    "src\\core\\ext\\upb-gen\\envoy\\config\\core\\v3\\config_source.upb_minitable.c " +
    "src\\core\\ext\\upb-gen\\envoy\\config\\core\\v3\\event_service_config.upb_minitable.c " +
    "src\\core\\ext\\upb-gen\\envoy\\config\\core\\v3\\extension.upb_minitable.c " +
    "src\\core\\ext\\upb-gen\\envoy\\config\\core\\v3\\grpc_method_list.upb_minitable.c " +
    "src\\core\\ext\\upb-gen\\envoy\\config\\core\\v3\\grpc_service.upb_minitable.c " +
    "src\\core\\ext\\upb-gen\\envoy\\config\\core\\v3\\health_check.upb_minitable.c " +
    "src\\core\\ext\\upb-gen\\envoy\\config\\core\\v3\\http_service.upb_minitable.c " +
    "src\\core\\ext\\upb-gen\\envoy\\config\\core\\v3\\http_uri.upb_minitable.c " +
    "src\\core\\ext\\upb-gen\\envoy\\config\\core\\v3\\protocol.upb_minitable.c " +
    "src\\core\\ext\\upb-gen\\envoy\\config\\core\\v3\\proxy_protocol.upb_minitable.c " +
    "src\\core\\ext\\upb-gen\\envoy\\config\\core\\v3\\resolver.upb_minitable.c " +
    "src\\core\\ext\\upb-gen\\envoy\\config\\core\\v3\\socket_option.upb_minitable.c " +
    "src\\core\\ext\\upb-gen\\envoy\\config\\core\\v3\\substitution_format_string.upb_minitable.c " +
    "src\\core\\ext\\upb-gen\\envoy\\config\\core\\v3\\udp_socket_config.upb_minitable.c " +
    "src\\core\\ext\\upb-gen\\envoy\\config\\endpoint\\v3\\endpoint.upb_minitable.c " +
    "src\\core\\ext\\upb-gen\\envoy\\config\\endpoint\\v3\\endpoint_components.upb_minitable.c " +
    "src\\core\\ext\\upb-gen\\envoy\\config\\endpoint\\v3\\load_report.upb_minitable.c " +
    "src\\core\\ext\\upb-gen\\envoy\\config\\listener\\v3\\api_listener.upb_minitable.c " +
    "src\\core\\ext\\upb-gen\\envoy\\config\\listener\\v3\\listener.upb_minitable.c " +
    "src\\core\\ext\\upb-gen\\envoy\\config\\listener\\v3\\listener_components.upb_minitable.c " +
    "src\\core\\ext\\upb-gen\\envoy\\config\\listener\\v3\\quic_config.upb_minitable.c " +
    "src\\core\\ext\\upb-gen\\envoy\\config\\listener\\v3\\udp_listener_config.upb_minitable.c " +
    "src\\core\\ext\\upb-gen\\envoy\\config\\metrics\\v3\\metrics_service.upb_minitable.c " +
    "src\\core\\ext\\upb-gen\\envoy\\config\\metrics\\v3\\stats.upb_minitable.c " +
    "src\\core\\ext\\upb-gen\\envoy\\config\\overload\\v3\\overload.upb_minitable.c " +
    "src\\core\\ext\\upb-gen\\envoy\\config\\rbac\\v3\\rbac.upb_minitable.c " +
    "src\\core\\ext\\upb-gen\\envoy\\config\\route\\v3\\route.upb_minitable.c " +
    "src\\core\\ext\\upb-gen\\envoy\\config\\route\\v3\\route_components.upb_minitable.c " +
    "src\\core\\ext\\upb-gen\\envoy\\config\\route\\v3\\scoped_route.upb_minitable.c " +
    "src\\core\\ext\\upb-gen\\envoy\\config\\tap\\v3\\common.upb_minitable.c " +
    "src\\core\\ext\\upb-gen\\envoy\\config\\trace\\v3\\datadog.upb_minitable.c " +
    "src\\core\\ext\\upb-gen\\envoy\\config\\trace\\v3\\dynamic_ot.upb_minitable.c " +
    "src\\core\\ext\\upb-gen\\envoy\\config\\trace\\v3\\http_tracer.upb_minitable.c " +
    "src\\core\\ext\\upb-gen\\envoy\\config\\trace\\v3\\lightstep.upb_minitable.c " +
    "src\\core\\ext\\upb-gen\\envoy\\config\\trace\\v3\\opencensus.upb_minitable.c " +
    "src\\core\\ext\\upb-gen\\envoy\\config\\trace\\v3\\opentelemetry.upb_minitable.c " +
    "src\\core\\ext\\upb-gen\\envoy\\config\\trace\\v3\\service.upb_minitable.c " +
    "src\\core\\ext\\upb-gen\\envoy\\config\\trace\\v3\\skywalking.upb_minitable.c " +
    "src\\core\\ext\\upb-gen\\envoy\\config\\trace\\v3\\trace.upb_minitable.c " +
    "src\\core\\ext\\upb-gen\\envoy\\config\\trace\\v3\\xray.upb_minitable.c " +
    "src\\core\\ext\\upb-gen\\envoy\\config\\trace\\v3\\zipkin.upb_minitable.c " +
    "src\\core\\ext\\upb-gen\\envoy\\data\\accesslog\\v3\\accesslog.upb_minitable.c " +
    "src\\core\\ext\\upb-gen\\envoy\\extensions\\clusters\\aggregate\\v3\\cluster.upb_minitable.c " +
    "src\\core\\ext\\upb-gen\\envoy\\extensions\\filters\\common\\fault\\v3\\fault.upb_minitable.c " +
    "src\\core\\ext\\upb-gen\\envoy\\extensions\\filters\\http\\fault\\v3\\fault.upb_minitable.c " +
    "src\\core\\ext\\upb-gen\\envoy\\extensions\\filters\\http\\rbac\\v3\\rbac.upb_minitable.c " +
    "src\\core\\ext\\upb-gen\\envoy\\extensions\\filters\\http\\router\\v3\\router.upb_minitable.c " +
    "src\\core\\ext\\upb-gen\\envoy\\extensions\\filters\\http\\stateful_session\\v3\\stateful_session.upb_minitable.c " +
    "src\\core\\ext\\upb-gen\\envoy\\extensions\\filters\\network\\http_connection_manager\\v3\\http_connection_manager.upb_minitable.c " +
    "src\\core\\ext\\upb-gen\\envoy\\extensions\\http\\stateful_session\\cookie\\v3\\cookie.upb_minitable.c " +
    "src\\core\\ext\\upb-gen\\envoy\\extensions\\load_balancing_policies\\client_side_weighted_round_robin\\v3\\client_side_weighted_round_robin.upb_minitable.c " +
    "src\\core\\ext\\upb-gen\\envoy\\extensions\\load_balancing_policies\\common\\v3\\common.upb_minitable.c " +
    "src\\core\\ext\\upb-gen\\envoy\\extensions\\load_balancing_policies\\pick_first\\v3\\pick_first.upb_minitable.c " +
    "src\\core\\ext\\upb-gen\\envoy\\extensions\\load_balancing_policies\\ring_hash\\v3\\ring_hash.upb_minitable.c " +
    "src\\core\\ext\\upb-gen\\envoy\\extensions\\load_balancing_policies\\wrr_locality\\v3\\wrr_locality.upb_minitable.c " +
    "src\\core\\ext\\upb-gen\\envoy\\extensions\\transport_sockets\\tls\\v3\\cert.upb_minitable.c " +
    "src\\core\\ext\\upb-gen\\envoy\\extensions\\transport_sockets\\tls\\v3\\common.upb_minitable.c " +
    "src\\core\\ext\\upb-gen\\envoy\\extensions\\transport_sockets\\tls\\v3\\secret.upb_minitable.c " +
    "src\\core\\ext\\upb-gen\\envoy\\extensions\\transport_sockets\\tls\\v3\\tls.upb_minitable.c " +
    "src\\core\\ext\\upb-gen\\envoy\\extensions\\transport_sockets\\tls\\v3\\tls_spiffe_validator_config.upb_minitable.c " +
    "src\\core\\ext\\upb-gen\\envoy\\extensions\\upstreams\\http\\v3\\http_protocol_options.upb_minitable.c " +
    "src\\core\\ext\\upb-gen\\envoy\\service\\discovery\\v3\\ads.upb_minitable.c " +
    "src\\core\\ext\\upb-gen\\envoy\\service\\discovery\\v3\\discovery.upb_minitable.c " +
    "src\\core\\ext\\upb-gen\\envoy\\service\\load_stats\\v3\\lrs.upb_minitable.c " +
    "src\\core\\ext\\upb-gen\\envoy\\service\\status\\v3\\csds.upb_minitable.c " +
    "src\\core\\ext\\upb-gen\\envoy\\type\\http\\v3\\cookie.upb_minitable.c " +
    "src\\core\\ext\\upb-gen\\envoy\\type\\http\\v3\\path_transformation.upb_minitable.c " +
    "src\\core\\ext\\upb-gen\\envoy\\type\\matcher\\v3\\filter_state.upb_minitable.c " +
    "src\\core\\ext\\upb-gen\\envoy\\type\\matcher\\v3\\http_inputs.upb_minitable.c " +
    "src\\core\\ext\\upb-gen\\envoy\\type\\matcher\\v3\\metadata.upb_minitable.c " +
    "src\\core\\ext\\upb-gen\\envoy\\type\\matcher\\v3\\node.upb_minitable.c " +
    "src\\core\\ext\\upb-gen\\envoy\\type\\matcher\\v3\\number.upb_minitable.c " +
    "src\\core\\ext\\upb-gen\\envoy\\type\\matcher\\v3\\path.upb_minitable.c " +
    "src\\core\\ext\\upb-gen\\envoy\\type\\matcher\\v3\\regex.upb_minitable.c " +
    "src\\core\\ext\\upb-gen\\envoy\\type\\matcher\\v3\\status_code_input.upb_minitable.c " +
    "src\\core\\ext\\upb-gen\\envoy\\type\\matcher\\v3\\string.upb_minitable.c " +
    "src\\core\\ext\\upb-gen\\envoy\\type\\matcher\\v3\\struct.upb_minitable.c " +
    "src\\core\\ext\\upb-gen\\envoy\\type\\matcher\\v3\\value.upb_minitable.c " +
    "src\\core\\ext\\upb-gen\\envoy\\type\\metadata\\v3\\metadata.upb_minitable.c " +
    "src\\core\\ext\\upb-gen\\envoy\\type\\tracing\\v3\\custom_tag.upb_minitable.c " +
    "src\\core\\ext\\upb-gen\\envoy\\type\\v3\\hash_policy.upb_minitable.c " +
    "src\\core\\ext\\upb-gen\\envoy\\type\\v3\\http.upb_minitable.c " +
    "src\\core\\ext\\upb-gen\\envoy\\type\\v3\\http_status.upb_minitable.c " +
    "src\\core\\ext\\upb-gen\\envoy\\type\\v3\\percent.upb_minitable.c " +
    "src\\core\\ext\\upb-gen\\envoy\\type\\v3\\range.upb_minitable.c " +
    "src\\core\\ext\\upb-gen\\envoy\\type\\v3\\ratelimit_strategy.upb_minitable.c " +
    "src\\core\\ext\\upb-gen\\envoy\\type\\v3\\ratelimit_unit.upb_minitable.c " +
    "src\\core\\ext\\upb-gen\\envoy\\type\\v3\\semantic_version.upb_minitable.c " +
    "src\\core\\ext\\upb-gen\\envoy\\type\\v3\\token_bucket.upb_minitable.c " +
    "src\\core\\ext\\upb-gen\\google\\api\\annotations.upb_minitable.c " +
    "src\\core\\ext\\upb-gen\\google\\api\\expr\\v1alpha1\\checked.upb_minitable.c " +
    "src\\core\\ext\\upb-gen\\google\\api\\expr\\v1alpha1\\syntax.upb_minitable.c " +
    "src\\core\\ext\\upb-gen\\google\\api\\http.upb_minitable.c " +
    "src\\core\\ext\\upb-gen\\google\\api\\httpbody.upb_minitable.c " +
    "src\\core\\ext\\upb-gen\\google\\protobuf\\any.upb_minitable.c " +
    "src\\core\\ext\\upb-gen\\google\\protobuf\\descriptor.upb_minitable.c " +
    "src\\core\\ext\\upb-gen\\google\\protobuf\\duration.upb_minitable.c " +
    "src\\core\\ext\\upb-gen\\google\\protobuf\\empty.upb_minitable.c " +
    "src\\core\\ext\\upb-gen\\google\\protobuf\\struct.upb_minitable.c " +
    "src\\core\\ext\\upb-gen\\google\\protobuf\\timestamp.upb_minitable.c " +
    "src\\core\\ext\\upb-gen\\google\\protobuf\\wrappers.upb_minitable.c " +
    "src\\core\\ext\\upb-gen\\google\\rpc\\status.upb_minitable.c " +
    "src\\core\\ext\\upb-gen\\opencensus\\proto\\trace\\v1\\trace_config.upb_minitable.c " +
    "src\\core\\ext\\upb-gen\\src\\proto\\grpc\\gcp\\altscontext.upb_minitable.c " +
    "src\\core\\ext\\upb-gen\\src\\proto\\grpc\\gcp\\handshaker.upb_minitable.c " +
    "src\\core\\ext\\upb-gen\\src\\proto\\grpc\\gcp\\transport_security_common.upb_minitable.c " +
    "src\\core\\ext\\upb-gen\\src\\proto\\grpc\\health\\v1\\health.upb_minitable.c " +
    "src\\core\\ext\\upb-gen\\src\\proto\\grpc\\lb\\v1\\load_balancer.upb_minitable.c " +
    "src\\core\\ext\\upb-gen\\src\\proto\\grpc\\lookup\\v1\\rls.upb_minitable.c " +
    "src\\core\\ext\\upb-gen\\src\\proto\\grpc\\lookup\\v1\\rls_config.upb_minitable.c " +
    "src\\core\\ext\\upb-gen\\udpa\\annotations\\migrate.upb_minitable.c " +
    "src\\core\\ext\\upb-gen\\udpa\\annotations\\security.upb_minitable.c " +
    "src\\core\\ext\\upb-gen\\udpa\\annotations\\sensitive.upb_minitable.c " +
    "src\\core\\ext\\upb-gen\\udpa\\annotations\\status.upb_minitable.c " +
    "src\\core\\ext\\upb-gen\\udpa\\annotations\\versioning.upb_minitable.c " +
    "src\\core\\ext\\upb-gen\\validate\\validate.upb_minitable.c " +
    "src\\core\\ext\\upb-gen\\xds\\annotations\\v3\\migrate.upb_minitable.c " +
    "src\\core\\ext\\upb-gen\\xds\\annotations\\v3\\security.upb_minitable.c " +
    "src\\core\\ext\\upb-gen\\xds\\annotations\\v3\\sensitive.upb_minitable.c " +
    "src\\core\\ext\\upb-gen\\xds\\annotations\\v3\\status.upb_minitable.c " +
    "src\\core\\ext\\upb-gen\\xds\\annotations\\v3\\versioning.upb_minitable.c " +
    "src\\core\\ext\\upb-gen\\xds\\core\\v3\\authority.upb_minitable.c " +
    "src\\core\\ext\\upb-gen\\xds\\core\\v3\\cidr.upb_minitable.c " +
    "src\\core\\ext\\upb-gen\\xds\\core\\v3\\collection_entry.upb_minitable.c " +
    "src\\core\\ext\\upb-gen\\xds\\core\\v3\\context_params.upb_minitable.c " +
    "src\\core\\ext\\upb-gen\\xds\\core\\v3\\extension.upb_minitable.c " +
    "src\\core\\ext\\upb-gen\\xds\\core\\v3\\resource.upb_minitable.c " +
    "src\\core\\ext\\upb-gen\\xds\\core\\v3\\resource_locator.upb_minitable.c " +
    "src\\core\\ext\\upb-gen\\xds\\core\\v3\\resource_name.upb_minitable.c " +
    "src\\core\\ext\\upb-gen\\xds\\data\\orca\\v3\\orca_load_report.upb_minitable.c " +
    "src\\core\\ext\\upb-gen\\xds\\service\\orca\\v3\\orca.upb_minitable.c " +
    "src\\core\\ext\\upb-gen\\xds\\type\\matcher\\v3\\cel.upb_minitable.c " +
    "src\\core\\ext\\upb-gen\\xds\\type\\matcher\\v3\\domain.upb_minitable.c " +
    "src\\core\\ext\\upb-gen\\xds\\type\\matcher\\v3\\http_inputs.upb_minitable.c " +
    "src\\core\\ext\\upb-gen\\xds\\type\\matcher\\v3\\ip.upb_minitable.c " +
    "src\\core\\ext\\upb-gen\\xds\\type\\matcher\\v3\\matcher.upb_minitable.c " +
    "src\\core\\ext\\upb-gen\\xds\\type\\matcher\\v3\\range.upb_minitable.c " +
    "src\\core\\ext\\upb-gen\\xds\\type\\matcher\\v3\\regex.upb_minitable.c " +
    "src\\core\\ext\\upb-gen\\xds\\type\\matcher\\v3\\string.upb_minitable.c " +
    "src\\core\\ext\\upb-gen\\xds\\type\\v3\\cel.upb_minitable.c " +
    "src\\core\\ext\\upb-gen\\xds\\type\\v3\\range.upb_minitable.c " +
    "src\\core\\ext\\upb-gen\\xds\\type\\v3\\typed_struct.upb_minitable.c " +
    "src\\core\\ext\\upbdefs-gen\\envoy\\admin\\v3\\certs.upbdefs.c " +
    "src\\core\\ext\\upbdefs-gen\\envoy\\admin\\v3\\clusters.upbdefs.c " +
    "src\\core\\ext\\upbdefs-gen\\envoy\\admin\\v3\\config_dump.upbdefs.c " +
    "src\\core\\ext\\upbdefs-gen\\envoy\\admin\\v3\\config_dump_shared.upbdefs.c " +
    "src\\core\\ext\\upbdefs-gen\\envoy\\admin\\v3\\init_dump.upbdefs.c " +
    "src\\core\\ext\\upbdefs-gen\\envoy\\admin\\v3\\listeners.upbdefs.c " +
    "src\\core\\ext\\upbdefs-gen\\envoy\\admin\\v3\\memory.upbdefs.c " +
    "src\\core\\ext\\upbdefs-gen\\envoy\\admin\\v3\\metrics.upbdefs.c " +
    "src\\core\\ext\\upbdefs-gen\\envoy\\admin\\v3\\mutex_stats.upbdefs.c " +
    "src\\core\\ext\\upbdefs-gen\\envoy\\admin\\v3\\server_info.upbdefs.c " +
    "src\\core\\ext\\upbdefs-gen\\envoy\\admin\\v3\\tap.upbdefs.c " +
    "src\\core\\ext\\upbdefs-gen\\envoy\\annotations\\deprecation.upbdefs.c " +
    "src\\core\\ext\\upbdefs-gen\\envoy\\annotations\\resource.upbdefs.c " +
    "src\\core\\ext\\upbdefs-gen\\envoy\\config\\accesslog\\v3\\accesslog.upbdefs.c " +
    "src\\core\\ext\\upbdefs-gen\\envoy\\config\\bootstrap\\v3\\bootstrap.upbdefs.c " +
    "src\\core\\ext\\upbdefs-gen\\envoy\\config\\cluster\\v3\\circuit_breaker.upbdefs.c " +
    "src\\core\\ext\\upbdefs-gen\\envoy\\config\\cluster\\v3\\cluster.upbdefs.c " +
    "src\\core\\ext\\upbdefs-gen\\envoy\\config\\cluster\\v3\\filter.upbdefs.c " +
    "src\\core\\ext\\upbdefs-gen\\envoy\\config\\cluster\\v3\\outlier_detection.upbdefs.c " +
    "src\\core\\ext\\upbdefs-gen\\envoy\\config\\common\\matcher\\v3\\matcher.upbdefs.c " +
    "src\\core\\ext\\upbdefs-gen\\envoy\\config\\core\\v3\\address.upbdefs.c " +
    "src\\core\\ext\\upbdefs-gen\\envoy\\config\\core\\v3\\backoff.upbdefs.c " +
    "src\\core\\ext\\upbdefs-gen\\envoy\\config\\core\\v3\\base.upbdefs.c " +
    "src\\core\\ext\\upbdefs-gen\\envoy\\config\\core\\v3\\config_source.upbdefs.c " +
    "src\\core\\ext\\upbdefs-gen\\envoy\\config\\core\\v3\\event_service_config.upbdefs.c " +
    "src\\core\\ext\\upbdefs-gen\\envoy\\config\\core\\v3\\extension.upbdefs.c " +
    "src\\core\\ext\\upbdefs-gen\\envoy\\config\\core\\v3\\grpc_method_list.upbdefs.c " +
    "src\\core\\ext\\upbdefs-gen\\envoy\\config\\core\\v3\\grpc_service.upbdefs.c " +
    "src\\core\\ext\\upbdefs-gen\\envoy\\config\\core\\v3\\health_check.upbdefs.c " +
    "src\\core\\ext\\upbdefs-gen\\envoy\\config\\core\\v3\\http_service.upbdefs.c " +
    "src\\core\\ext\\upbdefs-gen\\envoy\\config\\core\\v3\\http_uri.upbdefs.c " +
    "src\\core\\ext\\upbdefs-gen\\envoy\\config\\core\\v3\\protocol.upbdefs.c " +
    "src\\core\\ext\\upbdefs-gen\\envoy\\config\\core\\v3\\proxy_protocol.upbdefs.c " +
    "src\\core\\ext\\upbdefs-gen\\envoy\\config\\core\\v3\\resolver.upbdefs.c " +
    "src\\core\\ext\\upbdefs-gen\\envoy\\config\\core\\v3\\socket_option.upbdefs.c " +
    "src\\core\\ext\\upbdefs-gen\\envoy\\config\\core\\v3\\substitution_format_string.upbdefs.c " +
    "src\\core\\ext\\upbdefs-gen\\envoy\\config\\core\\v3\\udp_socket_config.upbdefs.c " +
    "src\\core\\ext\\upbdefs-gen\\envoy\\config\\endpoint\\v3\\endpoint.upbdefs.c " +
    "src\\core\\ext\\upbdefs-gen\\envoy\\config\\endpoint\\v3\\endpoint_components.upbdefs.c " +
    "src\\core\\ext\\upbdefs-gen\\envoy\\config\\endpoint\\v3\\load_report.upbdefs.c " +
    "src\\core\\ext\\upbdefs-gen\\envoy\\config\\listener\\v3\\api_listener.upbdefs.c " +
    "src\\core\\ext\\upbdefs-gen\\envoy\\config\\listener\\v3\\listener.upbdefs.c " +
    "src\\core\\ext\\upbdefs-gen\\envoy\\config\\listener\\v3\\listener_components.upbdefs.c " +
    "src\\core\\ext\\upbdefs-gen\\envoy\\config\\listener\\v3\\quic_config.upbdefs.c " +
    "src\\core\\ext\\upbdefs-gen\\envoy\\config\\listener\\v3\\udp_listener_config.upbdefs.c " +
    "src\\core\\ext\\upbdefs-gen\\envoy\\config\\metrics\\v3\\metrics_service.upbdefs.c " +
    "src\\core\\ext\\upbdefs-gen\\envoy\\config\\metrics\\v3\\stats.upbdefs.c " +
    "src\\core\\ext\\upbdefs-gen\\envoy\\config\\overload\\v3\\overload.upbdefs.c " +
    "src\\core\\ext\\upbdefs-gen\\envoy\\config\\rbac\\v3\\rbac.upbdefs.c " +
    "src\\core\\ext\\upbdefs-gen\\envoy\\config\\route\\v3\\route.upbdefs.c " +
    "src\\core\\ext\\upbdefs-gen\\envoy\\config\\route\\v3\\route_components.upbdefs.c " +
    "src\\core\\ext\\upbdefs-gen\\envoy\\config\\route\\v3\\scoped_route.upbdefs.c " +
    "src\\core\\ext\\upbdefs-gen\\envoy\\config\\tap\\v3\\common.upbdefs.c " +
    "src\\core\\ext\\upbdefs-gen\\envoy\\config\\trace\\v3\\datadog.upbdefs.c " +
    "src\\core\\ext\\upbdefs-gen\\envoy\\config\\trace\\v3\\dynamic_ot.upbdefs.c " +
    "src\\core\\ext\\upbdefs-gen\\envoy\\config\\trace\\v3\\http_tracer.upbdefs.c " +
    "src\\core\\ext\\upbdefs-gen\\envoy\\config\\trace\\v3\\lightstep.upbdefs.c " +
    "src\\core\\ext\\upbdefs-gen\\envoy\\config\\trace\\v3\\opencensus.upbdefs.c " +
    "src\\core\\ext\\upbdefs-gen\\envoy\\config\\trace\\v3\\opentelemetry.upbdefs.c " +
    "src\\core\\ext\\upbdefs-gen\\envoy\\config\\trace\\v3\\service.upbdefs.c " +
    "src\\core\\ext\\upbdefs-gen\\envoy\\config\\trace\\v3\\skywalking.upbdefs.c " +
    "src\\core\\ext\\upbdefs-gen\\envoy\\config\\trace\\v3\\trace.upbdefs.c " +
    "src\\core\\ext\\upbdefs-gen\\envoy\\config\\trace\\v3\\xray.upbdefs.c " +
    "src\\core\\ext\\upbdefs-gen\\envoy\\config\\trace\\v3\\zipkin.upbdefs.c " +
    "src\\core\\ext\\upbdefs-gen\\envoy\\data\\accesslog\\v3\\accesslog.upbdefs.c " +
    "src\\core\\ext\\upbdefs-gen\\envoy\\extensions\\clusters\\aggregate\\v3\\cluster.upbdefs.c " +
    "src\\core\\ext\\upbdefs-gen\\envoy\\extensions\\filters\\common\\fault\\v3\\fault.upbdefs.c " +
    "src\\core\\ext\\upbdefs-gen\\envoy\\extensions\\filters\\http\\fault\\v3\\fault.upbdefs.c " +
    "src\\core\\ext\\upbdefs-gen\\envoy\\extensions\\filters\\http\\rbac\\v3\\rbac.upbdefs.c " +
    "src\\core\\ext\\upbdefs-gen\\envoy\\extensions\\filters\\http\\router\\v3\\router.upbdefs.c " +
    "src\\core\\ext\\upbdefs-gen\\envoy\\extensions\\filters\\http\\stateful_session\\v3\\stateful_session.upbdefs.c " +
    "src\\core\\ext\\upbdefs-gen\\envoy\\extensions\\filters\\network\\http_connection_manager\\v3\\http_connection_manager.upbdefs.c " +
    "src\\core\\ext\\upbdefs-gen\\envoy\\extensions\\http\\stateful_session\\cookie\\v3\\cookie.upbdefs.c " +
    "src\\core\\ext\\upbdefs-gen\\envoy\\extensions\\transport_sockets\\tls\\v3\\cert.upbdefs.c " +
    "src\\core\\ext\\upbdefs-gen\\envoy\\extensions\\transport_sockets\\tls\\v3\\common.upbdefs.c " +
    "src\\core\\ext\\upbdefs-gen\\envoy\\extensions\\transport_sockets\\tls\\v3\\secret.upbdefs.c " +
    "src\\core\\ext\\upbdefs-gen\\envoy\\extensions\\transport_sockets\\tls\\v3\\tls.upbdefs.c " +
    "src\\core\\ext\\upbdefs-gen\\envoy\\extensions\\transport_sockets\\tls\\v3\\tls_spiffe_validator_config.upbdefs.c " +
    "src\\core\\ext\\upbdefs-gen\\envoy\\extensions\\upstreams\\http\\v3\\http_protocol_options.upbdefs.c " +
    "src\\core\\ext\\upbdefs-gen\\envoy\\service\\discovery\\v3\\ads.upbdefs.c " +
    "src\\core\\ext\\upbdefs-gen\\envoy\\service\\discovery\\v3\\discovery.upbdefs.c " +
    "src\\core\\ext\\upbdefs-gen\\envoy\\service\\load_stats\\v3\\lrs.upbdefs.c " +
    "src\\core\\ext\\upbdefs-gen\\envoy\\service\\status\\v3\\csds.upbdefs.c " +
    "src\\core\\ext\\upbdefs-gen\\envoy\\type\\http\\v3\\cookie.upbdefs.c " +
    "src\\core\\ext\\upbdefs-gen\\envoy\\type\\http\\v3\\path_transformation.upbdefs.c " +
    "src\\core\\ext\\upbdefs-gen\\envoy\\type\\matcher\\v3\\filter_state.upbdefs.c " +
    "src\\core\\ext\\upbdefs-gen\\envoy\\type\\matcher\\v3\\http_inputs.upbdefs.c " +
    "src\\core\\ext\\upbdefs-gen\\envoy\\type\\matcher\\v3\\metadata.upbdefs.c " +
    "src\\core\\ext\\upbdefs-gen\\envoy\\type\\matcher\\v3\\node.upbdefs.c " +
    "src\\core\\ext\\upbdefs-gen\\envoy\\type\\matcher\\v3\\number.upbdefs.c " +
    "src\\core\\ext\\upbdefs-gen\\envoy\\type\\matcher\\v3\\path.upbdefs.c " +
    "src\\core\\ext\\upbdefs-gen\\envoy\\type\\matcher\\v3\\regex.upbdefs.c " +
    "src\\core\\ext\\upbdefs-gen\\envoy\\type\\matcher\\v3\\status_code_input.upbdefs.c " +
    "src\\core\\ext\\upbdefs-gen\\envoy\\type\\matcher\\v3\\string.upbdefs.c " +
    "src\\core\\ext\\upbdefs-gen\\envoy\\type\\matcher\\v3\\struct.upbdefs.c " +
    "src\\core\\ext\\upbdefs-gen\\envoy\\type\\matcher\\v3\\value.upbdefs.c " +
    "src\\core\\ext\\upbdefs-gen\\envoy\\type\\metadata\\v3\\metadata.upbdefs.c " +
    "src\\core\\ext\\upbdefs-gen\\envoy\\type\\tracing\\v3\\custom_tag.upbdefs.c " +
    "src\\core\\ext\\upbdefs-gen\\envoy\\type\\v3\\hash_policy.upbdefs.c " +
    "src\\core\\ext\\upbdefs-gen\\envoy\\type\\v3\\http.upbdefs.c " +
    "src\\core\\ext\\upbdefs-gen\\envoy\\type\\v3\\http_status.upbdefs.c " +
    "src\\core\\ext\\upbdefs-gen\\envoy\\type\\v3\\percent.upbdefs.c " +
    "src\\core\\ext\\upbdefs-gen\\envoy\\type\\v3\\range.upbdefs.c " +
    "src\\core\\ext\\upbdefs-gen\\envoy\\type\\v3\\ratelimit_strategy.upbdefs.c " +
    "src\\core\\ext\\upbdefs-gen\\envoy\\type\\v3\\ratelimit_unit.upbdefs.c " +
    "src\\core\\ext\\upbdefs-gen\\envoy\\type\\v3\\semantic_version.upbdefs.c " +
    "src\\core\\ext\\upbdefs-gen\\envoy\\type\\v3\\token_bucket.upbdefs.c " +
    "src\\core\\ext\\upbdefs-gen\\google\\api\\annotations.upbdefs.c " +
    "src\\core\\ext\\upbdefs-gen\\google\\api\\expr\\v1alpha1\\checked.upbdefs.c " +
    "src\\core\\ext\\upbdefs-gen\\google\\api\\expr\\v1alpha1\\syntax.upbdefs.c " +
    "src\\core\\ext\\upbdefs-gen\\google\\api\\http.upbdefs.c " +
    "src\\core\\ext\\upbdefs-gen\\google\\api\\httpbody.upbdefs.c " +
    "src\\core\\ext\\upbdefs-gen\\google\\protobuf\\any.upbdefs.c " +
    "src\\core\\ext\\upbdefs-gen\\google\\protobuf\\descriptor.upbdefs.c " +
    "src\\core\\ext\\upbdefs-gen\\google\\protobuf\\duration.upbdefs.c " +
    "src\\core\\ext\\upbdefs-gen\\google\\protobuf\\empty.upbdefs.c " +
    "src\\core\\ext\\upbdefs-gen\\google\\protobuf\\struct.upbdefs.c " +
    "src\\core\\ext\\upbdefs-gen\\google\\protobuf\\timestamp.upbdefs.c " +
    "src\\core\\ext\\upbdefs-gen\\google\\protobuf\\wrappers.upbdefs.c " +
    "src\\core\\ext\\upbdefs-gen\\google\\rpc\\status.upbdefs.c " +
    "src\\core\\ext\\upbdefs-gen\\opencensus\\proto\\trace\\v1\\trace_config.upbdefs.c " +
    "src\\core\\ext\\upbdefs-gen\\src\\proto\\grpc\\lookup\\v1\\rls_config.upbdefs.c " +
    "src\\core\\ext\\upbdefs-gen\\udpa\\annotations\\migrate.upbdefs.c " +
    "src\\core\\ext\\upbdefs-gen\\udpa\\annotations\\security.upbdefs.c " +
    "src\\core\\ext\\upbdefs-gen\\udpa\\annotations\\sensitive.upbdefs.c " +
    "src\\core\\ext\\upbdefs-gen\\udpa\\annotations\\status.upbdefs.c " +
    "src\\core\\ext\\upbdefs-gen\\udpa\\annotations\\versioning.upbdefs.c " +
    "src\\core\\ext\\upbdefs-gen\\validate\\validate.upbdefs.c " +
    "src\\core\\ext\\upbdefs-gen\\xds\\annotations\\v3\\migrate.upbdefs.c " +
    "src\\core\\ext\\upbdefs-gen\\xds\\annotations\\v3\\security.upbdefs.c " +
    "src\\core\\ext\\upbdefs-gen\\xds\\annotations\\v3\\sensitive.upbdefs.c " +
    "src\\core\\ext\\upbdefs-gen\\xds\\annotations\\v3\\status.upbdefs.c " +
    "src\\core\\ext\\upbdefs-gen\\xds\\annotations\\v3\\versioning.upbdefs.c " +
    "src\\core\\ext\\upbdefs-gen\\xds\\core\\v3\\authority.upbdefs.c " +
    "src\\core\\ext\\upbdefs-gen\\xds\\core\\v3\\cidr.upbdefs.c " +
    "src\\core\\ext\\upbdefs-gen\\xds\\core\\v3\\collection_entry.upbdefs.c " +
    "src\\core\\ext\\upbdefs-gen\\xds\\core\\v3\\context_params.upbdefs.c " +
    "src\\core\\ext\\upbdefs-gen\\xds\\core\\v3\\extension.upbdefs.c " +
    "src\\core\\ext\\upbdefs-gen\\xds\\core\\v3\\resource.upbdefs.c " +
    "src\\core\\ext\\upbdefs-gen\\xds\\core\\v3\\resource_locator.upbdefs.c " +
    "src\\core\\ext\\upbdefs-gen\\xds\\core\\v3\\resource_name.upbdefs.c " +
    "src\\core\\ext\\upbdefs-gen\\xds\\type\\matcher\\v3\\cel.upbdefs.c " +
    "src\\core\\ext\\upbdefs-gen\\xds\\type\\matcher\\v3\\domain.upbdefs.c " +
    "src\\core\\ext\\upbdefs-gen\\xds\\type\\matcher\\v3\\http_inputs.upbdefs.c " +
    "src\\core\\ext\\upbdefs-gen\\xds\\type\\matcher\\v3\\ip.upbdefs.c " +
    "src\\core\\ext\\upbdefs-gen\\xds\\type\\matcher\\v3\\matcher.upbdefs.c " +
    "src\\core\\ext\\upbdefs-gen\\xds\\type\\matcher\\v3\\range.upbdefs.c " +
    "src\\core\\ext\\upbdefs-gen\\xds\\type\\matcher\\v3\\regex.upbdefs.c " +
    "src\\core\\ext\\upbdefs-gen\\xds\\type\\matcher\\v3\\string.upbdefs.c " +
    "src\\core\\ext\\upbdefs-gen\\xds\\type\\v3\\cel.upbdefs.c " +
    "src\\core\\ext\\upbdefs-gen\\xds\\type\\v3\\range.upbdefs.c " +
    "src\\core\\ext\\upbdefs-gen\\xds\\type\\v3\\typed_struct.upbdefs.c " +
    "src\\core\\handshaker\\endpoint_info\\endpoint_info_handshaker.cc " +
    "src\\core\\handshaker\\handshaker.cc " +
    "src\\core\\handshaker\\handshaker_registry.cc " +
    "src\\core\\handshaker\\http_connect\\http_connect_handshaker.cc " +
    "src\\core\\handshaker\\http_connect\\http_proxy_mapper.cc " +
    "src\\core\\handshaker\\proxy_mapper_registry.cc " +
    "src\\core\\handshaker\\security\\secure_endpoint.cc " +
    "src\\core\\handshaker\\security\\security_handshaker.cc " +
    "src\\core\\handshaker\\security\\tsi_error.cc " +
    "src\\core\\handshaker\\tcp_connect\\tcp_connect_handshaker.cc " +
    "src\\core\\lib\\address_utils\\parse_address.cc " +
    "src\\core\\lib\\address_utils\\sockaddr_utils.cc " +
    "src\\core\\lib\\backoff\\backoff.cc " +
    "src\\core\\lib\\backoff\\random_early_detection.cc " +
    "src\\core\\lib\\channel\\call_tracer.cc " +
    "src\\core\\lib\\channel\\channel_args.cc " +
    "src\\core\\lib\\channel\\channel_args_preconditioning.cc " +
    "src\\core\\lib\\channel\\channel_stack.cc " +
    "src\\core\\lib\\channel\\channel_stack_builder.cc " +
    "src\\core\\lib\\channel\\channel_stack_builder_impl.cc " +
    "src\\core\\lib\\channel\\channel_stack_trace.cc " +
    "src\\core\\lib\\channel\\connected_channel.cc " +
    "src\\core\\lib\\channel\\metrics.cc " +
    "src\\core\\lib\\channel\\promise_based_filter.cc " +
    "src\\core\\lib\\channel\\status_util.cc " +
    "src\\core\\lib\\compression\\compression.cc " +
    "src\\core\\lib\\compression\\compression_internal.cc " +
    "src\\core\\lib\\compression\\message_compress.cc " +
    "src\\core\\lib\\config\\config_vars.cc " +
    "src\\core\\lib\\config\\config_vars_non_generated.cc " +
    "src\\core\\lib\\config\\core_configuration.cc " +
    "src\\core\\lib\\config\\load_config.cc " +
    "src\\core\\lib\\debug\\event_log.cc " +
    "src\\core\\lib\\debug\\histogram_view.cc " +
    "src\\core\\lib\\debug\\stats.cc " +
    "src\\core\\lib\\debug\\stats_data.cc " +
    "src\\core\\lib\\debug\\trace.cc " +
    "src\\core\\lib\\event_engine\\ares_resolver.cc " +
    "src\\core\\lib\\event_engine\\cf_engine\\cf_engine.cc " +
    "src\\core\\lib\\event_engine\\cf_engine\\cfstream_endpoint.cc " +
    "src\\core\\lib\\event_engine\\cf_engine\\dns_service_resolver.cc " +
    "src\\core\\lib\\event_engine\\channel_args_endpoint_config.cc " +
    "src\\core\\lib\\event_engine\\default_event_engine.cc " +
    "src\\core\\lib\\event_engine\\default_event_engine_factory.cc " +
    "src\\core\\lib\\event_engine\\event_engine.cc " +
    "src\\core\\lib\\event_engine\\forkable.cc " +
    "src\\core\\lib\\event_engine\\posix_engine\\ev_epoll1_linux.cc " +
    "src\\core\\lib\\event_engine\\posix_engine\\ev_poll_posix.cc " +
    "src\\core\\lib\\event_engine\\posix_engine\\event_poller_posix_default.cc " +
    "src\\core\\lib\\event_engine\\posix_engine\\internal_errqueue.cc " +
    "src\\core\\lib\\event_engine\\posix_engine\\lockfree_event.cc " +
    "src\\core\\lib\\event_engine\\posix_engine\\native_posix_dns_resolver.cc " +
    "src\\core\\lib\\event_engine\\posix_engine\\posix_endpoint.cc " +
    "src\\core\\lib\\event_engine\\posix_engine\\posix_engine.cc " +
    "src\\core\\lib\\event_engine\\posix_engine\\posix_engine_listener.cc " +
    "src\\core\\lib\\event_engine\\posix_engine\\posix_engine_listener_utils.cc " +
    "src\\core\\lib\\event_engine\\posix_engine\\tcp_socket_utils.cc " +
    "src\\core\\lib\\event_engine\\posix_engine\\timer.cc " +
    "src\\core\\lib\\event_engine\\posix_engine\\timer_heap.cc " +
    "src\\core\\lib\\event_engine\\posix_engine\\timer_manager.cc " +
    "src\\core\\lib\\event_engine\\posix_engine\\traced_buffer_list.cc " +
    "src\\core\\lib\\event_engine\\posix_engine\\wakeup_fd_eventfd.cc " +
    "src\\core\\lib\\event_engine\\posix_engine\\wakeup_fd_pipe.cc " +
    "src\\core\\lib\\event_engine\\posix_engine\\wakeup_fd_posix_default.cc " +
    "src\\core\\lib\\event_engine\\resolved_address.cc " +
    "src\\core\\lib\\event_engine\\shim.cc " +
    "src\\core\\lib\\event_engine\\slice.cc " +
    "src\\core\\lib\\event_engine\\slice_buffer.cc " +
    "src\\core\\lib\\event_engine\\tcp_socket_utils.cc " +
    "src\\core\\lib\\event_engine\\thread_local.cc " +
    "src\\core\\lib\\event_engine\\thread_pool\\thread_count.cc " +
    "src\\core\\lib\\event_engine\\thread_pool\\thread_pool_factory.cc " +
    "src\\core\\lib\\event_engine\\thread_pool\\work_stealing_thread_pool.cc " +
    "src\\core\\lib\\event_engine\\thready_event_engine\\thready_event_engine.cc " +
    "src\\core\\lib\\event_engine\\time_util.cc " +
    "src\\core\\lib\\event_engine\\trace.cc " +
    "src\\core\\lib\\event_engine\\utils.cc " +
    "src\\core\\lib\\event_engine\\windows\\grpc_polled_fd_windows.cc " +
    "src\\core\\lib\\event_engine\\windows\\iocp.cc " +
    "src\\core\\lib\\event_engine\\windows\\native_windows_dns_resolver.cc " +
    "src\\core\\lib\\event_engine\\windows\\win_socket.cc " +
    "src\\core\\lib\\event_engine\\windows\\windows_endpoint.cc " +
    "src\\core\\lib\\event_engine\\windows\\windows_engine.cc " +
    "src\\core\\lib\\event_engine\\windows\\windows_listener.cc " +
    "src\\core\\lib\\event_engine\\work_queue\\basic_work_queue.cc " +
    "src\\core\\lib\\experiments\\config.cc " +
    "src\\core\\lib\\experiments\\experiments.cc " +
    "src\\core\\lib\\gpr\\alloc.cc " +
    "src\\core\\lib\\gpr\\android\\log.cc " +
    "src\\core\\lib\\gpr\\atm.cc " +
    "src\\core\\lib\\gpr\\iphone\\cpu.cc " +
    "src\\core\\lib\\gpr\\linux\\cpu.cc " +
    "src\\core\\lib\\gpr\\linux\\log.cc " +
    "src\\core\\lib\\gpr\\log.cc " +
    "src\\core\\lib\\gpr\\msys\\tmpfile.cc " +
    "src\\core\\lib\\gpr\\posix\\cpu.cc " +
    "src\\core\\lib\\gpr\\posix\\log.cc " +
    "src\\core\\lib\\gpr\\posix\\string.cc " +
    "src\\core\\lib\\gpr\\posix\\sync.cc " +
    "src\\core\\lib\\gpr\\posix\\time.cc " +
    "src\\core\\lib\\gpr\\posix\\tmpfile.cc " +
    "src\\core\\lib\\gpr\\string.cc " +
    "src\\core\\lib\\gpr\\sync.cc " +
    "src\\core\\lib\\gpr\\sync_abseil.cc " +
    "src\\core\\lib\\gpr\\time.cc " +
    "src\\core\\lib\\gpr\\time_precise.cc " +
    "src\\core\\lib\\gpr\\windows\\cpu.cc " +
    "src\\core\\lib\\gpr\\windows\\log.cc " +
    "src\\core\\lib\\gpr\\windows\\string.cc " +
    "src\\core\\lib\\gpr\\windows\\string_util.cc " +
    "src\\core\\lib\\gpr\\windows\\sync.cc " +
    "src\\core\\lib\\gpr\\windows\\time.cc " +
    "src\\core\\lib\\gpr\\windows\\tmpfile.cc " +
    "src\\core\\lib\\gprpp\\crash.cc " +
    "src\\core\\lib\\gprpp\\examine_stack.cc " +
    "src\\core\\lib\\gprpp\\fork.cc " +
    "src\\core\\lib\\gprpp\\host_port.cc " +
    "src\\core\\lib\\gprpp\\linux\\env.cc " +
    "src\\core\\lib\\gprpp\\load_file.cc " +
    "src\\core\\lib\\gprpp\\mpscq.cc " +
    "src\\core\\lib\\gprpp\\per_cpu.cc " +
    "src\\core\\lib\\gprpp\\posix\\directory_reader.cc " +
    "src\\core\\lib\\gprpp\\posix\\env.cc " +
    "src\\core\\lib\\gprpp\\posix\\stat.cc " +
    "src\\core\\lib\\gprpp\\posix\\thd.cc " +
    "src\\core\\lib\\gprpp\\ref_counted_string.cc " +
    "src\\core\\lib\\gprpp\\status_helper.cc " +
    "src\\core\\lib\\gprpp\\strerror.cc " +
    "src\\core\\lib\\gprpp\\tchar.cc " +
    "src\\core\\lib\\gprpp\\time.cc " +
    "src\\core\\lib\\gprpp\\time_averaged_stats.cc " +
    "src\\core\\lib\\gprpp\\time_util.cc " +
    "src\\core\\lib\\gprpp\\uuid_v4.cc " +
    "src\\core\\lib\\gprpp\\validation_errors.cc " +
    "src\\core\\lib\\gprpp\\windows\\directory_reader.cc " +
    "src\\core\\lib\\gprpp\\windows\\env.cc " +
    "src\\core\\lib\\gprpp\\windows\\stat.cc " +
    "src\\core\\lib\\gprpp\\windows\\thd.cc " +
    "src\\core\\lib\\gprpp\\work_serializer.cc " +
    "src\\core\\lib\\http\\format_request.cc " +
    "src\\core\\lib\\http\\httpcli.cc " +
    "src\\core\\lib\\http\\httpcli_security_connector.cc " +
    "src\\core\\lib\\http\\parser.cc " +
    "src\\core\\lib\\iomgr\\buffer_list.cc " +
    "src\\core\\lib\\iomgr\\call_combiner.cc " +
    "src\\core\\lib\\iomgr\\cfstream_handle.cc " +
    "src\\core\\lib\\iomgr\\closure.cc " +
    "src\\core\\lib\\iomgr\\combiner.cc " +
    "src\\core\\lib\\iomgr\\dualstack_socket_posix.cc " +
    "src\\core\\lib\\iomgr\\endpoint.cc " +
    "src\\core\\lib\\iomgr\\endpoint_cfstream.cc " +
    "src\\core\\lib\\iomgr\\endpoint_pair_posix.cc " +
    "src\\core\\lib\\iomgr\\endpoint_pair_windows.cc " +
    "src\\core\\lib\\iomgr\\error.cc " +
    "src\\core\\lib\\iomgr\\error_cfstream.cc " +
    "src\\core\\lib\\iomgr\\ev_apple.cc " +
    "src\\core\\lib\\iomgr\\ev_epoll1_linux.cc " +
    "src\\core\\lib\\iomgr\\ev_poll_posix.cc " +
    "src\\core\\lib\\iomgr\\ev_posix.cc " +
    "src\\core\\lib\\iomgr\\ev_windows.cc " +
    "src\\core\\lib\\iomgr\\event_engine_shims\\closure.cc " +
    "src\\core\\lib\\iomgr\\event_engine_shims\\endpoint.cc " +
    "src\\core\\lib\\iomgr\\event_engine_shims\\tcp_client.cc " +
    "src\\core\\lib\\iomgr\\exec_ctx.cc " +
    "src\\core\\lib\\iomgr\\executor.cc " +
    "src\\core\\lib\\iomgr\\fork_posix.cc " +
    "src\\core\\lib\\iomgr\\fork_windows.cc " +
    "src\\core\\lib\\iomgr\\gethostname_fallback.cc " +
    "src\\core\\lib\\iomgr\\gethostname_host_name_max.cc " +
    "src\\core\\lib\\iomgr\\gethostname_sysconf.cc " +
    "src\\core\\lib\\iomgr\\grpc_if_nametoindex_posix.cc " +
    "src\\core\\lib\\iomgr\\grpc_if_nametoindex_unsupported.cc " +
    "src\\core\\lib\\iomgr\\internal_errqueue.cc " +
    "src\\core\\lib\\iomgr\\iocp_windows.cc " +
    "src\\core\\lib\\iomgr\\iomgr.cc " +
    "src\\core\\lib\\iomgr\\iomgr_internal.cc " +
    "src\\core\\lib\\iomgr\\iomgr_posix.cc " +
    "src\\core\\lib\\iomgr\\iomgr_posix_cfstream.cc " +
    "src\\core\\lib\\iomgr\\iomgr_windows.cc " +
    "src\\core\\lib\\iomgr\\lockfree_event.cc " +
    "src\\core\\lib\\iomgr\\polling_entity.cc " +
    "src\\core\\lib\\iomgr\\pollset.cc " +
    "src\\core\\lib\\iomgr\\pollset_set.cc " +
    "src\\core\\lib\\iomgr\\pollset_set_windows.cc " +
    "src\\core\\lib\\iomgr\\pollset_windows.cc " +
    "src\\core\\lib\\iomgr\\resolve_address.cc " +
    "src\\core\\lib\\iomgr\\resolve_address_posix.cc " +
    "src\\core\\lib\\iomgr\\resolve_address_windows.cc " +
    "src\\core\\lib\\iomgr\\sockaddr_utils_posix.cc " +
    "src\\core\\lib\\iomgr\\socket_factory_posix.cc " +
    "src\\core\\lib\\iomgr\\socket_mutator.cc " +
    "src\\core\\lib\\iomgr\\socket_utils_common_posix.cc " +
    "src\\core\\lib\\iomgr\\socket_utils_linux.cc " +
    "src\\core\\lib\\iomgr\\socket_utils_posix.cc " +
    "src\\core\\lib\\iomgr\\socket_utils_windows.cc " +
    "src\\core\\lib\\iomgr\\socket_windows.cc " +
    "src\\core\\lib\\iomgr\\systemd_utils.cc " +
    "src\\core\\lib\\iomgr\\tcp_client.cc " +
    "src\\core\\lib\\iomgr\\tcp_client_cfstream.cc " +
    "src\\core\\lib\\iomgr\\tcp_client_posix.cc " +
    "src\\core\\lib\\iomgr\\tcp_client_windows.cc " +
    "src\\core\\lib\\iomgr\\tcp_posix.cc " +
    "src\\core\\lib\\iomgr\\tcp_server.cc " +
    "src\\core\\lib\\iomgr\\tcp_server_posix.cc " +
    "src\\core\\lib\\iomgr\\tcp_server_utils_posix_common.cc " +
    "src\\core\\lib\\iomgr\\tcp_server_utils_posix_ifaddrs.cc " +
    "src\\core\\lib\\iomgr\\tcp_server_utils_posix_noifaddrs.cc " +
    "src\\core\\lib\\iomgr\\tcp_server_windows.cc " +
    "src\\core\\lib\\iomgr\\tcp_windows.cc " +
    "src\\core\\lib\\iomgr\\timer.cc " +
    "src\\core\\lib\\iomgr\\timer_generic.cc " +
    "src\\core\\lib\\iomgr\\timer_heap.cc " +
    "src\\core\\lib\\iomgr\\timer_manager.cc " +
    "src\\core\\lib\\iomgr\\unix_sockets_posix.cc " +
    "src\\core\\lib\\iomgr\\unix_sockets_posix_noop.cc " +
    "src\\core\\lib\\iomgr\\vsock.cc " +
    "src\\core\\lib\\iomgr\\wakeup_fd_eventfd.cc " +
    "src\\core\\lib\\iomgr\\wakeup_fd_nospecial.cc " +
    "src\\core\\lib\\iomgr\\wakeup_fd_pipe.cc " +
    "src\\core\\lib\\iomgr\\wakeup_fd_posix.cc " +
    "src\\core\\lib\\json\\json_object_loader.cc " +
    "src\\core\\lib\\json\\json_reader.cc " +
    "src\\core\\lib\\json\\json_util.cc " +
    "src\\core\\lib\\json\\json_writer.cc " +
    "src\\core\\lib\\matchers\\matchers.cc " +
    "src\\core\\lib\\promise\\activity.cc " +
    "src\\core\\lib\\promise\\party.cc " +
    "src\\core\\lib\\promise\\sleep.cc " +
    "src\\core\\lib\\promise\\trace.cc " +
    "src\\core\\lib\\resource_quota\\api.cc " +
    "src\\core\\lib\\resource_quota\\arena.cc " +
    "src\\core\\lib\\resource_quota\\connection_quota.cc " +
    "src\\core\\lib\\resource_quota\\memory_quota.cc " +
    "src\\core\\lib\\resource_quota\\periodic_update.cc " +
    "src\\core\\lib\\resource_quota\\resource_quota.cc " +
    "src\\core\\lib\\resource_quota\\thread_quota.cc " +
    "src\\core\\lib\\resource_quota\\trace.cc " +
    "src\\core\\lib\\security\\authorization\\audit_logging.cc " +
    "src\\core\\lib\\security\\authorization\\authorization_policy_provider_vtable.cc " +
    "src\\core\\lib\\security\\authorization\\evaluate_args.cc " +
    "src\\core\\lib\\security\\authorization\\grpc_authorization_engine.cc " +
    "src\\core\\lib\\security\\authorization\\grpc_server_authz_filter.cc " +
    "src\\core\\lib\\security\\authorization\\matchers.cc " +
    "src\\core\\lib\\security\\authorization\\rbac_policy.cc " +
    "src\\core\\lib\\security\\authorization\\stdout_logger.cc " +
    "src\\core\\lib\\security\\certificate_provider\\certificate_provider_registry.cc " +
    "src\\core\\lib\\security\\context\\security_context.cc " +
    "src\\core\\lib\\security\\credentials\\alts\\alts_credentials.cc " +
    "src\\core\\lib\\security\\credentials\\alts\\check_gcp_environment.cc " +
    "src\\core\\lib\\security\\credentials\\alts\\check_gcp_environment_linux.cc " +
    "src\\core\\lib\\security\\credentials\\alts\\check_gcp_environment_no_op.cc " +
    "src\\core\\lib\\security\\credentials\\alts\\check_gcp_environment_windows.cc " +
    "src\\core\\lib\\security\\credentials\\alts\\grpc_alts_credentials_client_options.cc " +
    "src\\core\\lib\\security\\credentials\\alts\\grpc_alts_credentials_options.cc " +
    "src\\core\\lib\\security\\credentials\\alts\\grpc_alts_credentials_server_options.cc " +
    "src\\core\\lib\\security\\credentials\\call_creds_util.cc " +
    "src\\core\\lib\\security\\credentials\\channel_creds_registry_init.cc " +
    "src\\core\\lib\\security\\credentials\\composite\\composite_credentials.cc " +
    "src\\core\\lib\\security\\credentials\\credentials.cc " +
    "src\\core\\lib\\security\\credentials\\external\\aws_external_account_credentials.cc " +
    "src\\core\\lib\\security\\credentials\\external\\aws_request_signer.cc " +
    "src\\core\\lib\\security\\credentials\\external\\external_account_credentials.cc " +
    "src\\core\\lib\\security\\credentials\\external\\file_external_account_credentials.cc " +
    "src\\core\\lib\\security\\credentials\\external\\url_external_account_credentials.cc " +
    "src\\core\\lib\\security\\credentials\\fake\\fake_credentials.cc " +
    "src\\core\\lib\\security\\credentials\\google_default\\credentials_generic.cc " +
    "src\\core\\lib\\security\\credentials\\google_default\\google_default_credentials.cc " +
    "src\\core\\lib\\security\\credentials\\iam\\iam_credentials.cc " +
    "src\\core\\lib\\security\\credentials\\insecure\\insecure_credentials.cc " +
    "src\\core\\lib\\security\\credentials\\jwt\\json_token.cc " +
    "src\\core\\lib\\security\\credentials\\jwt\\jwt_credentials.cc " +
    "src\\core\\lib\\security\\credentials\\jwt\\jwt_verifier.cc " +
    "src\\core\\lib\\security\\credentials\\local\\local_credentials.cc " +
    "src\\core\\lib\\security\\credentials\\oauth2\\oauth2_credentials.cc " +
    "src\\core\\lib\\security\\credentials\\plugin\\plugin_credentials.cc " +
    "src\\core\\lib\\security\\credentials\\ssl\\ssl_credentials.cc " +
    "src\\core\\lib\\security\\credentials\\tls\\grpc_tls_certificate_distributor.cc " +
    "src\\core\\lib\\security\\credentials\\tls\\grpc_tls_certificate_match.cc " +
    "src\\core\\lib\\security\\credentials\\tls\\grpc_tls_certificate_provider.cc " +
    "src\\core\\lib\\security\\credentials\\tls\\grpc_tls_certificate_verifier.cc " +
    "src\\core\\lib\\security\\credentials\\tls\\grpc_tls_credentials_options.cc " +
    "src\\core\\lib\\security\\credentials\\tls\\grpc_tls_crl_provider.cc " +
    "src\\core\\lib\\security\\credentials\\tls\\tls_credentials.cc " +
    "src\\core\\lib\\security\\credentials\\tls\\tls_utils.cc " +
    "src\\core\\lib\\security\\credentials\\xds\\xds_credentials.cc " +
    "src\\core\\lib\\security\\security_connector\\alts\\alts_security_connector.cc " +
    "src\\core\\lib\\security\\security_connector\\fake\\fake_security_connector.cc " +
    "src\\core\\lib\\security\\security_connector\\insecure\\insecure_security_connector.cc " +
    "src\\core\\lib\\security\\security_connector\\load_system_roots_fallback.cc " +
    "src\\core\\lib\\security\\security_connector\\load_system_roots_supported.cc " +
    "src\\core\\lib\\security\\security_connector\\load_system_roots_windows.cc " +
    "src\\core\\lib\\security\\security_connector\\local\\local_security_connector.cc " +
    "src\\core\\lib\\security\\security_connector\\security_connector.cc " +
    "src\\core\\lib\\security\\security_connector\\ssl\\ssl_security_connector.cc " +
    "src\\core\\lib\\security\\security_connector\\ssl_utils.cc " +
    "src\\core\\lib\\security\\security_connector\\tls\\tls_security_connector.cc " +
    "src\\core\\lib\\security\\transport\\client_auth_filter.cc " +
    "src\\core\\lib\\security\\transport\\server_auth_filter.cc " +
    "src\\core\\lib\\security\\util\\json_util.cc " +
    "src\\core\\lib\\slice\\percent_encoding.cc " +
    "src\\core\\lib\\slice\\slice.cc " +
    "src\\core\\lib\\slice\\slice_buffer.cc " +
    "src\\core\\lib\\slice\\slice_refcount.cc " +
    "src\\core\\lib\\slice\\slice_string_helpers.cc " +
    "src\\core\\lib\\surface\\api_trace.cc " +
    "src\\core\\lib\\surface\\byte_buffer.cc " +
    "src\\core\\lib\\surface\\byte_buffer_reader.cc " +
    "src\\core\\lib\\surface\\call.cc " +
    "src\\core\\lib\\surface\\call_details.cc " +
    "src\\core\\lib\\surface\\call_log_batch.cc " +
    "src\\core\\lib\\surface\\channel.cc " +
    "src\\core\\lib\\surface\\channel_create.cc " +
    "src\\core\\lib\\surface\\channel_init.cc " +
    "src\\core\\lib\\surface\\channel_stack_type.cc " +
    "src\\core\\lib\\surface\\completion_queue.cc " +
    "src\\core\\lib\\surface\\completion_queue_factory.cc " +
    "src\\core\\lib\\surface\\event_string.cc " +
    "src\\core\\lib\\surface\\init.cc " +
    "src\\core\\lib\\surface\\init_internally.cc " +
    "src\\core\\lib\\surface\\lame_client.cc " +
    "src\\core\\lib\\surface\\legacy_channel.cc " +
    "src\\core\\lib\\surface\\metadata_array.cc " +
    "src\\core\\lib\\surface\\validate_metadata.cc " +
    "src\\core\\lib\\surface\\version.cc " +
    "src\\core\\lib\\surface\\wait_for_cq_end_op.cc " +
    "src\\core\\lib\\transport\\batch_builder.cc " +
    "src\\core\\lib\\transport\\bdp_estimator.cc " +
<<<<<<< HEAD
    "src\\core\\lib\\transport\\call_arena_allocator.cc " +
=======
>>>>>>> 513bd21e
    "src\\core\\lib\\transport\\call_filters.cc " +
    "src\\core\\lib\\transport\\call_final_info.cc " +
    "src\\core\\lib\\transport\\call_spine.cc " +
    "src\\core\\lib\\transport\\connectivity_state.cc " +
    "src\\core\\lib\\transport\\error_utils.cc " +
    "src\\core\\lib\\transport\\interception_chain.cc " +
    "src\\core\\lib\\transport\\message.cc " +
    "src\\core\\lib\\transport\\metadata.cc " +
    "src\\core\\lib\\transport\\metadata_batch.cc " +
    "src\\core\\lib\\transport\\metadata_info.cc " +
    "src\\core\\lib\\transport\\parsed_metadata.cc " +
    "src\\core\\lib\\transport\\status_conversion.cc " +
    "src\\core\\lib\\transport\\timeout_encoding.cc " +
    "src\\core\\lib\\transport\\transport.cc " +
    "src\\core\\lib\\transport\\transport_op_string.cc " +
    "src\\core\\lib\\uri\\uri_parser.cc " +
    "src\\core\\load_balancing\\address_filtering.cc " +
    "src\\core\\load_balancing\\backend_metric_parser.cc " +
    "src\\core\\load_balancing\\child_policy_handler.cc " +
    "src\\core\\load_balancing\\endpoint_list.cc " +
    "src\\core\\load_balancing\\grpclb\\client_load_reporting_filter.cc " +
    "src\\core\\load_balancing\\grpclb\\grpclb.cc " +
    "src\\core\\load_balancing\\grpclb\\grpclb_balancer_addresses.cc " +
    "src\\core\\load_balancing\\grpclb\\grpclb_client_stats.cc " +
    "src\\core\\load_balancing\\grpclb\\load_balancer_api.cc " +
    "src\\core\\load_balancing\\health_check_client.cc " +
    "src\\core\\load_balancing\\lb_policy.cc " +
    "src\\core\\load_balancing\\lb_policy_registry.cc " +
    "src\\core\\load_balancing\\oob_backend_metric.cc " +
    "src\\core\\load_balancing\\outlier_detection\\outlier_detection.cc " +
    "src\\core\\load_balancing\\pick_first\\pick_first.cc " +
    "src\\core\\load_balancing\\priority\\priority.cc " +
    "src\\core\\load_balancing\\ring_hash\\ring_hash.cc " +
    "src\\core\\load_balancing\\rls\\rls.cc " +
    "src\\core\\load_balancing\\round_robin\\round_robin.cc " +
    "src\\core\\load_balancing\\weighted_round_robin\\static_stride_scheduler.cc " +
    "src\\core\\load_balancing\\weighted_round_robin\\weighted_round_robin.cc " +
    "src\\core\\load_balancing\\weighted_target\\weighted_target.cc " +
    "src\\core\\load_balancing\\xds\\cds.cc " +
    "src\\core\\load_balancing\\xds\\xds_cluster_impl.cc " +
    "src\\core\\load_balancing\\xds\\xds_cluster_manager.cc " +
    "src\\core\\load_balancing\\xds\\xds_override_host.cc " +
    "src\\core\\load_balancing\\xds\\xds_wrr_locality.cc " +
    "src\\core\\plugin_registry\\grpc_plugin_registry.cc " +
    "src\\core\\plugin_registry\\grpc_plugin_registry_extra.cc " +
    "src\\core\\resolver\\binder\\binder_resolver.cc " +
    "src\\core\\resolver\\dns\\c_ares\\dns_resolver_ares.cc " +
    "src\\core\\resolver\\dns\\c_ares\\grpc_ares_ev_driver_posix.cc " +
    "src\\core\\resolver\\dns\\c_ares\\grpc_ares_ev_driver_windows.cc " +
    "src\\core\\resolver\\dns\\c_ares\\grpc_ares_wrapper.cc " +
    "src\\core\\resolver\\dns\\c_ares\\grpc_ares_wrapper_posix.cc " +
    "src\\core\\resolver\\dns\\c_ares\\grpc_ares_wrapper_windows.cc " +
    "src\\core\\resolver\\dns\\dns_resolver_plugin.cc " +
    "src\\core\\resolver\\dns\\event_engine\\event_engine_client_channel_resolver.cc " +
    "src\\core\\resolver\\dns\\event_engine\\service_config_helper.cc " +
    "src\\core\\resolver\\dns\\native\\dns_resolver.cc " +
    "src\\core\\resolver\\endpoint_addresses.cc " +
    "src\\core\\resolver\\fake\\fake_resolver.cc " +
    "src\\core\\resolver\\google_c2p\\google_c2p_resolver.cc " +
    "src\\core\\resolver\\polling_resolver.cc " +
    "src\\core\\resolver\\resolver.cc " +
    "src\\core\\resolver\\resolver_registry.cc " +
    "src\\core\\resolver\\sockaddr\\sockaddr_resolver.cc " +
    "src\\core\\resolver\\xds\\xds_dependency_manager.cc " +
    "src\\core\\resolver\\xds\\xds_resolver.cc " +
    "src\\core\\resolver\\xds\\xds_resolver_trace.cc " +
    "src\\core\\server\\server.cc " +
    "src\\core\\server\\server_call_tracer_filter.cc " +
    "src\\core\\server\\server_config_selector_filter.cc " +
    "src\\core\\server\\xds_channel_stack_modifier.cc " +
    "src\\core\\server\\xds_server_config_fetcher.cc " +
    "src\\core\\service_config\\service_config_channel_arg_filter.cc " +
    "src\\core\\service_config\\service_config_impl.cc " +
    "src\\core\\service_config\\service_config_parser.cc " +
    "src\\core\\tsi\\alts\\crypt\\aes_gcm.cc " +
    "src\\core\\tsi\\alts\\crypt\\gsec.cc " +
    "src\\core\\tsi\\alts\\frame_protector\\alts_counter.cc " +
    "src\\core\\tsi\\alts\\frame_protector\\alts_crypter.cc " +
    "src\\core\\tsi\\alts\\frame_protector\\alts_frame_protector.cc " +
    "src\\core\\tsi\\alts\\frame_protector\\alts_record_protocol_crypter_common.cc " +
    "src\\core\\tsi\\alts\\frame_protector\\alts_seal_privacy_integrity_crypter.cc " +
    "src\\core\\tsi\\alts\\frame_protector\\alts_unseal_privacy_integrity_crypter.cc " +
    "src\\core\\tsi\\alts\\frame_protector\\frame_handler.cc " +
    "src\\core\\tsi\\alts\\handshaker\\alts_handshaker_client.cc " +
    "src\\core\\tsi\\alts\\handshaker\\alts_shared_resource.cc " +
    "src\\core\\tsi\\alts\\handshaker\\alts_tsi_handshaker.cc " +
    "src\\core\\tsi\\alts\\handshaker\\alts_tsi_utils.cc " +
    "src\\core\\tsi\\alts\\handshaker\\transport_security_common_api.cc " +
    "src\\core\\tsi\\alts\\zero_copy_frame_protector\\alts_grpc_integrity_only_record_protocol.cc " +
    "src\\core\\tsi\\alts\\zero_copy_frame_protector\\alts_grpc_privacy_integrity_record_protocol.cc " +
    "src\\core\\tsi\\alts\\zero_copy_frame_protector\\alts_grpc_record_protocol_common.cc " +
    "src\\core\\tsi\\alts\\zero_copy_frame_protector\\alts_iovec_record_protocol.cc " +
    "src\\core\\tsi\\alts\\zero_copy_frame_protector\\alts_zero_copy_grpc_protector.cc " +
    "src\\core\\tsi\\fake_transport_security.cc " +
    "src\\core\\tsi\\local_transport_security.cc " +
    "src\\core\\tsi\\ssl\\key_logging\\ssl_key_logging.cc " +
    "src\\core\\tsi\\ssl\\session_cache\\ssl_session_boringssl.cc " +
    "src\\core\\tsi\\ssl\\session_cache\\ssl_session_cache.cc " +
    "src\\core\\tsi\\ssl\\session_cache\\ssl_session_openssl.cc " +
    "src\\core\\tsi\\ssl_transport_security.cc " +
    "src\\core\\tsi\\ssl_transport_security_utils.cc " +
    "src\\core\\tsi\\transport_security.cc " +
    "src\\core\\tsi\\transport_security_grpc.cc " +
    "src\\core\\xds\\grpc\\certificate_provider_store.cc " +
    "src\\core\\xds\\grpc\\file_watcher_certificate_provider_factory.cc " +
    "src\\core\\xds\\grpc\\xds_audit_logger_registry.cc " +
    "src\\core\\xds\\grpc\\xds_bootstrap_grpc.cc " +
    "src\\core\\xds\\grpc\\xds_certificate_provider.cc " +
    "src\\core\\xds\\grpc\\xds_client_grpc.cc " +
    "src\\core\\xds\\grpc\\xds_cluster.cc " +
    "src\\core\\xds\\grpc\\xds_cluster_specifier_plugin.cc " +
    "src\\core\\xds\\grpc\\xds_common_types.cc " +
    "src\\core\\xds\\grpc\\xds_endpoint.cc " +
    "src\\core\\xds\\grpc\\xds_health_status.cc " +
    "src\\core\\xds\\grpc\\xds_http_fault_filter.cc " +
    "src\\core\\xds\\grpc\\xds_http_filters.cc " +
    "src\\core\\xds\\grpc\\xds_http_rbac_filter.cc " +
    "src\\core\\xds\\grpc\\xds_http_stateful_session_filter.cc " +
    "src\\core\\xds\\grpc\\xds_lb_policy_registry.cc " +
    "src\\core\\xds\\grpc\\xds_listener.cc " +
    "src\\core\\xds\\grpc\\xds_route_config.cc " +
    "src\\core\\xds\\grpc\\xds_routing.cc " +
    "src\\core\\xds\\grpc\\xds_transport_grpc.cc " +
    "src\\core\\xds\\xds_client\\xds_api.cc " +
    "src\\core\\xds\\xds_client\\xds_bootstrap.cc " +
    "src\\core\\xds\\xds_client\\xds_client.cc " +
    "src\\core\\xds\\xds_client\\xds_client_stats.cc " +
    "src\\php\\ext\\grpc\\byte_buffer.c " +
    "src\\php\\ext\\grpc\\call.c " +
    "src\\php\\ext\\grpc\\call_credentials.c " +
    "src\\php\\ext\\grpc\\channel.c " +
    "src\\php\\ext\\grpc\\channel_credentials.c " +
    "src\\php\\ext\\grpc\\completion_queue.c " +
    "src\\php\\ext\\grpc\\php_grpc.c " +
    "src\\php\\ext\\grpc\\server.c " +
    "src\\php\\ext\\grpc\\server_credentials.c " +
    "src\\php\\ext\\grpc\\timeval.c " +
    "third_party\\abseil-cpp\\absl\\base\\internal\\cycleclock.cc " +
    "third_party\\abseil-cpp\\absl\\base\\internal\\low_level_alloc.cc " +
    "third_party\\abseil-cpp\\absl\\base\\internal\\raw_logging.cc " +
    "third_party\\abseil-cpp\\absl\\base\\internal\\spinlock.cc " +
    "third_party\\abseil-cpp\\absl\\base\\internal\\spinlock_wait.cc " +
    "third_party\\abseil-cpp\\absl\\base\\internal\\strerror.cc " +
    "third_party\\abseil-cpp\\absl\\base\\internal\\sysinfo.cc " +
    "third_party\\abseil-cpp\\absl\\base\\internal\\thread_identity.cc " +
    "third_party\\abseil-cpp\\absl\\base\\internal\\throw_delegate.cc " +
    "third_party\\abseil-cpp\\absl\\base\\internal\\unscaledcycleclock.cc " +
    "third_party\\abseil-cpp\\absl\\base\\log_severity.cc " +
    "third_party\\abseil-cpp\\absl\\container\\internal\\hashtablez_sampler.cc " +
    "third_party\\abseil-cpp\\absl\\container\\internal\\hashtablez_sampler_force_weak_definition.cc " +
    "third_party\\abseil-cpp\\absl\\container\\internal\\raw_hash_set.cc " +
    "third_party\\abseil-cpp\\absl\\crc\\crc32c.cc " +
    "third_party\\abseil-cpp\\absl\\crc\\internal\\cpu_detect.cc " +
    "third_party\\abseil-cpp\\absl\\crc\\internal\\crc.cc " +
    "third_party\\abseil-cpp\\absl\\crc\\internal\\crc_cord_state.cc " +
    "third_party\\abseil-cpp\\absl\\crc\\internal\\crc_memcpy_fallback.cc " +
    "third_party\\abseil-cpp\\absl\\crc\\internal\\crc_memcpy_x86_arm_combined.cc " +
    "third_party\\abseil-cpp\\absl\\crc\\internal\\crc_non_temporal_memcpy.cc " +
    "third_party\\abseil-cpp\\absl\\crc\\internal\\crc_x86_arm_combined.cc " +
    "third_party\\abseil-cpp\\absl\\debugging\\internal\\address_is_readable.cc " +
    "third_party\\abseil-cpp\\absl\\debugging\\internal\\demangle.cc " +
    "third_party\\abseil-cpp\\absl\\debugging\\internal\\elf_mem_image.cc " +
    "third_party\\abseil-cpp\\absl\\debugging\\internal\\examine_stack.cc " +
    "third_party\\abseil-cpp\\absl\\debugging\\internal\\vdso_support.cc " +
    "third_party\\abseil-cpp\\absl\\debugging\\stacktrace.cc " +
    "third_party\\abseil-cpp\\absl\\debugging\\symbolize.cc " +
    "third_party\\abseil-cpp\\absl\\flags\\commandlineflag.cc " +
    "third_party\\abseil-cpp\\absl\\flags\\internal\\commandlineflag.cc " +
    "third_party\\abseil-cpp\\absl\\flags\\internal\\flag.cc " +
    "third_party\\abseil-cpp\\absl\\flags\\internal\\private_handle_accessor.cc " +
    "third_party\\abseil-cpp\\absl\\flags\\internal\\program_name.cc " +
    "third_party\\abseil-cpp\\absl\\flags\\marshalling.cc " +
    "third_party\\abseil-cpp\\absl\\flags\\reflection.cc " +
    "third_party\\abseil-cpp\\absl\\flags\\usage_config.cc " +
    "third_party\\abseil-cpp\\absl\\hash\\internal\\city.cc " +
    "third_party\\abseil-cpp\\absl\\hash\\internal\\hash.cc " +
    "third_party\\abseil-cpp\\absl\\hash\\internal\\low_level_hash.cc " +
    "third_party\\abseil-cpp\\absl\\log\\globals.cc " +
    "third_party\\abseil-cpp\\absl\\log\\internal\\check_op.cc " +
    "third_party\\abseil-cpp\\absl\\log\\internal\\conditions.cc " +
    "third_party\\abseil-cpp\\absl\\log\\internal\\fnmatch.cc " +
    "third_party\\abseil-cpp\\absl\\log\\internal\\globals.cc " +
    "third_party\\abseil-cpp\\absl\\log\\internal\\log_format.cc " +
    "third_party\\abseil-cpp\\absl\\log\\internal\\log_message.cc " +
    "third_party\\abseil-cpp\\absl\\log\\internal\\log_sink_set.cc " +
    "third_party\\abseil-cpp\\absl\\log\\internal\\nullguard.cc " +
    "third_party\\abseil-cpp\\absl\\log\\internal\\proto.cc " +
    "third_party\\abseil-cpp\\absl\\log\\internal\\vlog_config.cc " +
    "third_party\\abseil-cpp\\absl\\log\\log_entry.cc " +
    "third_party\\abseil-cpp\\absl\\log\\log_sink.cc " +
    "third_party\\abseil-cpp\\absl\\numeric\\int128.cc " +
    "third_party\\abseil-cpp\\absl\\profiling\\internal\\exponential_biased.cc " +
    "third_party\\abseil-cpp\\absl\\random\\discrete_distribution.cc " +
    "third_party\\abseil-cpp\\absl\\random\\gaussian_distribution.cc " +
    "third_party\\abseil-cpp\\absl\\random\\internal\\pool_urbg.cc " +
    "third_party\\abseil-cpp\\absl\\random\\internal\\randen.cc " +
    "third_party\\abseil-cpp\\absl\\random\\internal\\randen_detect.cc " +
    "third_party\\abseil-cpp\\absl\\random\\internal\\randen_hwaes.cc " +
    "third_party\\abseil-cpp\\absl\\random\\internal\\randen_round_keys.cc " +
    "third_party\\abseil-cpp\\absl\\random\\internal\\randen_slow.cc " +
    "third_party\\abseil-cpp\\absl\\random\\internal\\seed_material.cc " +
    "third_party\\abseil-cpp\\absl\\random\\seed_gen_exception.cc " +
    "third_party\\abseil-cpp\\absl\\random\\seed_sequences.cc " +
    "third_party\\abseil-cpp\\absl\\status\\internal\\status_internal.cc " +
    "third_party\\abseil-cpp\\absl\\status\\status.cc " +
    "third_party\\abseil-cpp\\absl\\status\\status_payload_printer.cc " +
    "third_party\\abseil-cpp\\absl\\status\\statusor.cc " +
    "third_party\\abseil-cpp\\absl\\strings\\ascii.cc " +
    "third_party\\abseil-cpp\\absl\\strings\\charconv.cc " +
    "third_party\\abseil-cpp\\absl\\strings\\cord.cc " +
    "third_party\\abseil-cpp\\absl\\strings\\cord_analysis.cc " +
    "third_party\\abseil-cpp\\absl\\strings\\cord_buffer.cc " +
    "third_party\\abseil-cpp\\absl\\strings\\escaping.cc " +
    "third_party\\abseil-cpp\\absl\\strings\\internal\\charconv_bigint.cc " +
    "third_party\\abseil-cpp\\absl\\strings\\internal\\charconv_parse.cc " +
    "third_party\\abseil-cpp\\absl\\strings\\internal\\cord_internal.cc " +
    "third_party\\abseil-cpp\\absl\\strings\\internal\\cord_rep_btree.cc " +
    "third_party\\abseil-cpp\\absl\\strings\\internal\\cord_rep_btree_navigator.cc " +
    "third_party\\abseil-cpp\\absl\\strings\\internal\\cord_rep_btree_reader.cc " +
    "third_party\\abseil-cpp\\absl\\strings\\internal\\cord_rep_consume.cc " +
    "third_party\\abseil-cpp\\absl\\strings\\internal\\cord_rep_crc.cc " +
    "third_party\\abseil-cpp\\absl\\strings\\internal\\cordz_functions.cc " +
    "third_party\\abseil-cpp\\absl\\strings\\internal\\cordz_handle.cc " +
    "third_party\\abseil-cpp\\absl\\strings\\internal\\cordz_info.cc " +
    "third_party\\abseil-cpp\\absl\\strings\\internal\\damerau_levenshtein_distance.cc " +
    "third_party\\abseil-cpp\\absl\\strings\\internal\\escaping.cc " +
    "third_party\\abseil-cpp\\absl\\strings\\internal\\memutil.cc " +
    "third_party\\abseil-cpp\\absl\\strings\\internal\\ostringstream.cc " +
    "third_party\\abseil-cpp\\absl\\strings\\internal\\str_format\\arg.cc " +
    "third_party\\abseil-cpp\\absl\\strings\\internal\\str_format\\bind.cc " +
    "third_party\\abseil-cpp\\absl\\strings\\internal\\str_format\\extension.cc " +
    "third_party\\abseil-cpp\\absl\\strings\\internal\\str_format\\float_conversion.cc " +
    "third_party\\abseil-cpp\\absl\\strings\\internal\\str_format\\output.cc " +
    "third_party\\abseil-cpp\\absl\\strings\\internal\\str_format\\parser.cc " +
    "third_party\\abseil-cpp\\absl\\strings\\internal\\stringify_sink.cc " +
    "third_party\\abseil-cpp\\absl\\strings\\internal\\utf8.cc " +
    "third_party\\abseil-cpp\\absl\\strings\\match.cc " +
    "third_party\\abseil-cpp\\absl\\strings\\numbers.cc " +
    "third_party\\abseil-cpp\\absl\\strings\\str_cat.cc " +
    "third_party\\abseil-cpp\\absl\\strings\\str_replace.cc " +
    "third_party\\abseil-cpp\\absl\\strings\\str_split.cc " +
    "third_party\\abseil-cpp\\absl\\strings\\string_view.cc " +
    "third_party\\abseil-cpp\\absl\\strings\\substitute.cc " +
    "third_party\\abseil-cpp\\absl\\synchronization\\barrier.cc " +
    "third_party\\abseil-cpp\\absl\\synchronization\\blocking_counter.cc " +
    "third_party\\abseil-cpp\\absl\\synchronization\\internal\\create_thread_identity.cc " +
    "third_party\\abseil-cpp\\absl\\synchronization\\internal\\futex_waiter.cc " +
    "third_party\\abseil-cpp\\absl\\synchronization\\internal\\graphcycles.cc " +
    "third_party\\abseil-cpp\\absl\\synchronization\\internal\\kernel_timeout.cc " +
    "third_party\\abseil-cpp\\absl\\synchronization\\internal\\per_thread_sem.cc " +
    "third_party\\abseil-cpp\\absl\\synchronization\\internal\\pthread_waiter.cc " +
    "third_party\\abseil-cpp\\absl\\synchronization\\internal\\sem_waiter.cc " +
    "third_party\\abseil-cpp\\absl\\synchronization\\internal\\stdcpp_waiter.cc " +
    "third_party\\abseil-cpp\\absl\\synchronization\\internal\\waiter_base.cc " +
    "third_party\\abseil-cpp\\absl\\synchronization\\internal\\win32_waiter.cc " +
    "third_party\\abseil-cpp\\absl\\synchronization\\mutex.cc " +
    "third_party\\abseil-cpp\\absl\\synchronization\\notification.cc " +
    "third_party\\abseil-cpp\\absl\\time\\civil_time.cc " +
    "third_party\\abseil-cpp\\absl\\time\\clock.cc " +
    "third_party\\abseil-cpp\\absl\\time\\duration.cc " +
    "third_party\\abseil-cpp\\absl\\time\\format.cc " +
    "third_party\\abseil-cpp\\absl\\time\\internal\\cctz\\src\\civil_time_detail.cc " +
    "third_party\\abseil-cpp\\absl\\time\\internal\\cctz\\src\\time_zone_fixed.cc " +
    "third_party\\abseil-cpp\\absl\\time\\internal\\cctz\\src\\time_zone_format.cc " +
    "third_party\\abseil-cpp\\absl\\time\\internal\\cctz\\src\\time_zone_if.cc " +
    "third_party\\abseil-cpp\\absl\\time\\internal\\cctz\\src\\time_zone_impl.cc " +
    "third_party\\abseil-cpp\\absl\\time\\internal\\cctz\\src\\time_zone_info.cc " +
    "third_party\\abseil-cpp\\absl\\time\\internal\\cctz\\src\\time_zone_libc.cc " +
    "third_party\\abseil-cpp\\absl\\time\\internal\\cctz\\src\\time_zone_lookup.cc " +
    "third_party\\abseil-cpp\\absl\\time\\internal\\cctz\\src\\time_zone_posix.cc " +
    "third_party\\abseil-cpp\\absl\\time\\internal\\cctz\\src\\zone_info_source.cc " +
    "third_party\\abseil-cpp\\absl\\time\\time.cc " +
    "third_party\\abseil-cpp\\absl\\types\\bad_optional_access.cc " +
    "third_party\\abseil-cpp\\absl\\types\\bad_variant_access.cc " +
    "third_party\\address_sorting\\address_sorting.c " +
    "third_party\\address_sorting\\address_sorting_posix.c " +
    "third_party\\address_sorting\\address_sorting_windows.c " +
    "third_party\\boringssl-with-bazel\\src\\crypto\\asn1\\a_bitstr.c " +
    "third_party\\boringssl-with-bazel\\src\\crypto\\asn1\\a_bool.c " +
    "third_party\\boringssl-with-bazel\\src\\crypto\\asn1\\a_d2i_fp.c " +
    "third_party\\boringssl-with-bazel\\src\\crypto\\asn1\\a_dup.c " +
    "third_party\\boringssl-with-bazel\\src\\crypto\\asn1\\a_gentm.c " +
    "third_party\\boringssl-with-bazel\\src\\crypto\\asn1\\a_i2d_fp.c " +
    "third_party\\boringssl-with-bazel\\src\\crypto\\asn1\\a_int.c " +
    "third_party\\boringssl-with-bazel\\src\\crypto\\asn1\\a_mbstr.c " +
    "third_party\\boringssl-with-bazel\\src\\crypto\\asn1\\a_object.c " +
    "third_party\\boringssl-with-bazel\\src\\crypto\\asn1\\a_octet.c " +
    "third_party\\boringssl-with-bazel\\src\\crypto\\asn1\\a_strex.c " +
    "third_party\\boringssl-with-bazel\\src\\crypto\\asn1\\a_strnid.c " +
    "third_party\\boringssl-with-bazel\\src\\crypto\\asn1\\a_time.c " +
    "third_party\\boringssl-with-bazel\\src\\crypto\\asn1\\a_type.c " +
    "third_party\\boringssl-with-bazel\\src\\crypto\\asn1\\a_utctm.c " +
    "third_party\\boringssl-with-bazel\\src\\crypto\\asn1\\asn1_lib.c " +
    "third_party\\boringssl-with-bazel\\src\\crypto\\asn1\\asn1_par.c " +
    "third_party\\boringssl-with-bazel\\src\\crypto\\asn1\\asn_pack.c " +
    "third_party\\boringssl-with-bazel\\src\\crypto\\asn1\\f_int.c " +
    "third_party\\boringssl-with-bazel\\src\\crypto\\asn1\\f_string.c " +
    "third_party\\boringssl-with-bazel\\src\\crypto\\asn1\\posix_time.c " +
    "third_party\\boringssl-with-bazel\\src\\crypto\\asn1\\tasn_dec.c " +
    "third_party\\boringssl-with-bazel\\src\\crypto\\asn1\\tasn_enc.c " +
    "third_party\\boringssl-with-bazel\\src\\crypto\\asn1\\tasn_fre.c " +
    "third_party\\boringssl-with-bazel\\src\\crypto\\asn1\\tasn_new.c " +
    "third_party\\boringssl-with-bazel\\src\\crypto\\asn1\\tasn_typ.c " +
    "third_party\\boringssl-with-bazel\\src\\crypto\\asn1\\tasn_utl.c " +
    "third_party\\boringssl-with-bazel\\src\\crypto\\base64\\base64.c " +
    "third_party\\boringssl-with-bazel\\src\\crypto\\bio\\bio.c " +
    "third_party\\boringssl-with-bazel\\src\\crypto\\bio\\bio_mem.c " +
    "third_party\\boringssl-with-bazel\\src\\crypto\\bio\\connect.c " +
    "third_party\\boringssl-with-bazel\\src\\crypto\\bio\\errno.c " +
    "third_party\\boringssl-with-bazel\\src\\crypto\\bio\\fd.c " +
    "third_party\\boringssl-with-bazel\\src\\crypto\\bio\\file.c " +
    "third_party\\boringssl-with-bazel\\src\\crypto\\bio\\hexdump.c " +
    "third_party\\boringssl-with-bazel\\src\\crypto\\bio\\pair.c " +
    "third_party\\boringssl-with-bazel\\src\\crypto\\bio\\printf.c " +
    "third_party\\boringssl-with-bazel\\src\\crypto\\bio\\socket.c " +
    "third_party\\boringssl-with-bazel\\src\\crypto\\bio\\socket_helper.c " +
    "third_party\\boringssl-with-bazel\\src\\crypto\\blake2\\blake2.c " +
    "third_party\\boringssl-with-bazel\\src\\crypto\\bn_extra\\bn_asn1.c " +
    "third_party\\boringssl-with-bazel\\src\\crypto\\bn_extra\\convert.c " +
    "third_party\\boringssl-with-bazel\\src\\crypto\\buf\\buf.c " +
    "third_party\\boringssl-with-bazel\\src\\crypto\\bytestring\\asn1_compat.c " +
    "third_party\\boringssl-with-bazel\\src\\crypto\\bytestring\\ber.c " +
    "third_party\\boringssl-with-bazel\\src\\crypto\\bytestring\\cbb.c " +
    "third_party\\boringssl-with-bazel\\src\\crypto\\bytestring\\cbs.c " +
    "third_party\\boringssl-with-bazel\\src\\crypto\\bytestring\\unicode.c " +
    "third_party\\boringssl-with-bazel\\src\\crypto\\chacha\\chacha.c " +
    "third_party\\boringssl-with-bazel\\src\\crypto\\cipher_extra\\cipher_extra.c " +
    "third_party\\boringssl-with-bazel\\src\\crypto\\cipher_extra\\derive_key.c " +
    "third_party\\boringssl-with-bazel\\src\\crypto\\cipher_extra\\e_aesctrhmac.c " +
    "third_party\\boringssl-with-bazel\\src\\crypto\\cipher_extra\\e_aesgcmsiv.c " +
    "third_party\\boringssl-with-bazel\\src\\crypto\\cipher_extra\\e_chacha20poly1305.c " +
    "third_party\\boringssl-with-bazel\\src\\crypto\\cipher_extra\\e_des.c " +
    "third_party\\boringssl-with-bazel\\src\\crypto\\cipher_extra\\e_null.c " +
    "third_party\\boringssl-with-bazel\\src\\crypto\\cipher_extra\\e_rc2.c " +
    "third_party\\boringssl-with-bazel\\src\\crypto\\cipher_extra\\e_rc4.c " +
    "third_party\\boringssl-with-bazel\\src\\crypto\\cipher_extra\\e_tls.c " +
    "third_party\\boringssl-with-bazel\\src\\crypto\\cipher_extra\\tls_cbc.c " +
    "third_party\\boringssl-with-bazel\\src\\crypto\\conf\\conf.c " +
    "third_party\\boringssl-with-bazel\\src\\crypto\\cpu_aarch64_apple.c " +
    "third_party\\boringssl-with-bazel\\src\\crypto\\cpu_aarch64_fuchsia.c " +
    "third_party\\boringssl-with-bazel\\src\\crypto\\cpu_aarch64_linux.c " +
    "third_party\\boringssl-with-bazel\\src\\crypto\\cpu_aarch64_openbsd.c " +
    "third_party\\boringssl-with-bazel\\src\\crypto\\cpu_aarch64_sysreg.c " +
    "third_party\\boringssl-with-bazel\\src\\crypto\\cpu_aarch64_win.c " +
    "third_party\\boringssl-with-bazel\\src\\crypto\\cpu_arm_freebsd.c " +
    "third_party\\boringssl-with-bazel\\src\\crypto\\cpu_arm_linux.c " +
    "third_party\\boringssl-with-bazel\\src\\crypto\\cpu_intel.c " +
    "third_party\\boringssl-with-bazel\\src\\crypto\\crypto.c " +
    "third_party\\boringssl-with-bazel\\src\\crypto\\curve25519\\curve25519.c " +
    "third_party\\boringssl-with-bazel\\src\\crypto\\curve25519\\curve25519_64_adx.c " +
    "third_party\\boringssl-with-bazel\\src\\crypto\\curve25519\\spake25519.c " +
    "third_party\\boringssl-with-bazel\\src\\crypto\\des\\des.c " +
    "third_party\\boringssl-with-bazel\\src\\crypto\\dh_extra\\dh_asn1.c " +
    "third_party\\boringssl-with-bazel\\src\\crypto\\dh_extra\\params.c " +
    "third_party\\boringssl-with-bazel\\src\\crypto\\digest_extra\\digest_extra.c " +
    "third_party\\boringssl-with-bazel\\src\\crypto\\dsa\\dsa.c " +
    "third_party\\boringssl-with-bazel\\src\\crypto\\dsa\\dsa_asn1.c " +
    "third_party\\boringssl-with-bazel\\src\\crypto\\ec_extra\\ec_asn1.c " +
    "third_party\\boringssl-with-bazel\\src\\crypto\\ec_extra\\ec_derive.c " +
    "third_party\\boringssl-with-bazel\\src\\crypto\\ec_extra\\hash_to_curve.c " +
    "third_party\\boringssl-with-bazel\\src\\crypto\\ecdh_extra\\ecdh_extra.c " +
    "third_party\\boringssl-with-bazel\\src\\crypto\\ecdsa_extra\\ecdsa_asn1.c " +
    "third_party\\boringssl-with-bazel\\src\\crypto\\engine\\engine.c " +
    "third_party\\boringssl-with-bazel\\src\\crypto\\err\\err.c " +
    "third_party\\boringssl-with-bazel\\src\\crypto\\evp\\evp.c " +
    "third_party\\boringssl-with-bazel\\src\\crypto\\evp\\evp_asn1.c " +
    "third_party\\boringssl-with-bazel\\src\\crypto\\evp\\evp_ctx.c " +
    "third_party\\boringssl-with-bazel\\src\\crypto\\evp\\p_dh.c " +
    "third_party\\boringssl-with-bazel\\src\\crypto\\evp\\p_dh_asn1.c " +
    "third_party\\boringssl-with-bazel\\src\\crypto\\evp\\p_dsa_asn1.c " +
    "third_party\\boringssl-with-bazel\\src\\crypto\\evp\\p_ec.c " +
    "third_party\\boringssl-with-bazel\\src\\crypto\\evp\\p_ec_asn1.c " +
    "third_party\\boringssl-with-bazel\\src\\crypto\\evp\\p_ed25519.c " +
    "third_party\\boringssl-with-bazel\\src\\crypto\\evp\\p_ed25519_asn1.c " +
    "third_party\\boringssl-with-bazel\\src\\crypto\\evp\\p_hkdf.c " +
    "third_party\\boringssl-with-bazel\\src\\crypto\\evp\\p_rsa.c " +
    "third_party\\boringssl-with-bazel\\src\\crypto\\evp\\p_rsa_asn1.c " +
    "third_party\\boringssl-with-bazel\\src\\crypto\\evp\\p_x25519.c " +
    "third_party\\boringssl-with-bazel\\src\\crypto\\evp\\p_x25519_asn1.c " +
    "third_party\\boringssl-with-bazel\\src\\crypto\\evp\\pbkdf.c " +
    "third_party\\boringssl-with-bazel\\src\\crypto\\evp\\print.c " +
    "third_party\\boringssl-with-bazel\\src\\crypto\\evp\\scrypt.c " +
    "third_party\\boringssl-with-bazel\\src\\crypto\\evp\\sign.c " +
    "third_party\\boringssl-with-bazel\\src\\crypto\\ex_data.c " +
    "third_party\\boringssl-with-bazel\\src\\crypto\\fipsmodule\\bcm.c " +
    "third_party\\boringssl-with-bazel\\src\\crypto\\fipsmodule\\fips_shared_support.c " +
    "third_party\\boringssl-with-bazel\\src\\crypto\\hpke\\hpke.c " +
    "third_party\\boringssl-with-bazel\\src\\crypto\\hrss\\hrss.c " +
    "third_party\\boringssl-with-bazel\\src\\crypto\\keccak\\keccak.c " +
    "third_party\\boringssl-with-bazel\\src\\crypto\\kyber\\kyber.c " +
    "third_party\\boringssl-with-bazel\\src\\crypto\\lhash\\lhash.c " +
    "third_party\\boringssl-with-bazel\\src\\crypto\\mem.c " +
    "third_party\\boringssl-with-bazel\\src\\crypto\\obj\\obj.c " +
    "third_party\\boringssl-with-bazel\\src\\crypto\\obj\\obj_xref.c " +
    "third_party\\boringssl-with-bazel\\src\\crypto\\pem\\pem_all.c " +
    "third_party\\boringssl-with-bazel\\src\\crypto\\pem\\pem_info.c " +
    "third_party\\boringssl-with-bazel\\src\\crypto\\pem\\pem_lib.c " +
    "third_party\\boringssl-with-bazel\\src\\crypto\\pem\\pem_oth.c " +
    "third_party\\boringssl-with-bazel\\src\\crypto\\pem\\pem_pk8.c " +
    "third_party\\boringssl-with-bazel\\src\\crypto\\pem\\pem_pkey.c " +
    "third_party\\boringssl-with-bazel\\src\\crypto\\pem\\pem_x509.c " +
    "third_party\\boringssl-with-bazel\\src\\crypto\\pem\\pem_xaux.c " +
    "third_party\\boringssl-with-bazel\\src\\crypto\\pkcs7\\pkcs7.c " +
    "third_party\\boringssl-with-bazel\\src\\crypto\\pkcs7\\pkcs7_x509.c " +
    "third_party\\boringssl-with-bazel\\src\\crypto\\pkcs8\\p5_pbev2.c " +
    "third_party\\boringssl-with-bazel\\src\\crypto\\pkcs8\\pkcs8.c " +
    "third_party\\boringssl-with-bazel\\src\\crypto\\pkcs8\\pkcs8_x509.c " +
    "third_party\\boringssl-with-bazel\\src\\crypto\\poly1305\\poly1305.c " +
    "third_party\\boringssl-with-bazel\\src\\crypto\\poly1305\\poly1305_arm.c " +
    "third_party\\boringssl-with-bazel\\src\\crypto\\poly1305\\poly1305_vec.c " +
    "third_party\\boringssl-with-bazel\\src\\crypto\\pool\\pool.c " +
    "third_party\\boringssl-with-bazel\\src\\crypto\\rand_extra\\deterministic.c " +
    "third_party\\boringssl-with-bazel\\src\\crypto\\rand_extra\\forkunsafe.c " +
    "third_party\\boringssl-with-bazel\\src\\crypto\\rand_extra\\getentropy.c " +
    "third_party\\boringssl-with-bazel\\src\\crypto\\rand_extra\\ios.c " +
    "third_party\\boringssl-with-bazel\\src\\crypto\\rand_extra\\passive.c " +
    "third_party\\boringssl-with-bazel\\src\\crypto\\rand_extra\\rand_extra.c " +
    "third_party\\boringssl-with-bazel\\src\\crypto\\rand_extra\\trusty.c " +
    "third_party\\boringssl-with-bazel\\src\\crypto\\rand_extra\\windows.c " +
    "third_party\\boringssl-with-bazel\\src\\crypto\\rc4\\rc4.c " +
    "third_party\\boringssl-with-bazel\\src\\crypto\\refcount.c " +
    "third_party\\boringssl-with-bazel\\src\\crypto\\rsa_extra\\rsa_asn1.c " +
    "third_party\\boringssl-with-bazel\\src\\crypto\\rsa_extra\\rsa_crypt.c " +
    "third_party\\boringssl-with-bazel\\src\\crypto\\rsa_extra\\rsa_print.c " +
    "third_party\\boringssl-with-bazel\\src\\crypto\\siphash\\siphash.c " +
    "third_party\\boringssl-with-bazel\\src\\crypto\\spx\\address.c " +
    "third_party\\boringssl-with-bazel\\src\\crypto\\spx\\fors.c " +
    "third_party\\boringssl-with-bazel\\src\\crypto\\spx\\merkle.c " +
    "third_party\\boringssl-with-bazel\\src\\crypto\\spx\\spx.c " +
    "third_party\\boringssl-with-bazel\\src\\crypto\\spx\\spx_util.c " +
    "third_party\\boringssl-with-bazel\\src\\crypto\\spx\\thash.c " +
    "third_party\\boringssl-with-bazel\\src\\crypto\\spx\\wots.c " +
    "third_party\\boringssl-with-bazel\\src\\crypto\\stack\\stack.c " +
    "third_party\\boringssl-with-bazel\\src\\crypto\\thread.c " +
    "third_party\\boringssl-with-bazel\\src\\crypto\\thread_none.c " +
    "third_party\\boringssl-with-bazel\\src\\crypto\\thread_pthread.c " +
    "third_party\\boringssl-with-bazel\\src\\crypto\\thread_win.c " +
    "third_party\\boringssl-with-bazel\\src\\crypto\\trust_token\\pmbtoken.c " +
    "third_party\\boringssl-with-bazel\\src\\crypto\\trust_token\\trust_token.c " +
    "third_party\\boringssl-with-bazel\\src\\crypto\\trust_token\\voprf.c " +
    "third_party\\boringssl-with-bazel\\src\\crypto\\x509\\a_digest.c " +
    "third_party\\boringssl-with-bazel\\src\\crypto\\x509\\a_sign.c " +
    "third_party\\boringssl-with-bazel\\src\\crypto\\x509\\a_verify.c " +
    "third_party\\boringssl-with-bazel\\src\\crypto\\x509\\algorithm.c " +
    "third_party\\boringssl-with-bazel\\src\\crypto\\x509\\asn1_gen.c " +
    "third_party\\boringssl-with-bazel\\src\\crypto\\x509\\by_dir.c " +
    "third_party\\boringssl-with-bazel\\src\\crypto\\x509\\by_file.c " +
    "third_party\\boringssl-with-bazel\\src\\crypto\\x509\\i2d_pr.c " +
    "third_party\\boringssl-with-bazel\\src\\crypto\\x509\\name_print.c " +
    "third_party\\boringssl-with-bazel\\src\\crypto\\x509\\policy.c " +
    "third_party\\boringssl-with-bazel\\src\\crypto\\x509\\rsa_pss.c " +
    "third_party\\boringssl-with-bazel\\src\\crypto\\x509\\t_crl.c " +
    "third_party\\boringssl-with-bazel\\src\\crypto\\x509\\t_req.c " +
    "third_party\\boringssl-with-bazel\\src\\crypto\\x509\\t_x509.c " +
    "third_party\\boringssl-with-bazel\\src\\crypto\\x509\\t_x509a.c " +
    "third_party\\boringssl-with-bazel\\src\\crypto\\x509\\v3_akey.c " +
    "third_party\\boringssl-with-bazel\\src\\crypto\\x509\\v3_akeya.c " +
    "third_party\\boringssl-with-bazel\\src\\crypto\\x509\\v3_alt.c " +
    "third_party\\boringssl-with-bazel\\src\\crypto\\x509\\v3_bcons.c " +
    "third_party\\boringssl-with-bazel\\src\\crypto\\x509\\v3_bitst.c " +
    "third_party\\boringssl-with-bazel\\src\\crypto\\x509\\v3_conf.c " +
    "third_party\\boringssl-with-bazel\\src\\crypto\\x509\\v3_cpols.c " +
    "third_party\\boringssl-with-bazel\\src\\crypto\\x509\\v3_crld.c " +
    "third_party\\boringssl-with-bazel\\src\\crypto\\x509\\v3_enum.c " +
    "third_party\\boringssl-with-bazel\\src\\crypto\\x509\\v3_extku.c " +
    "third_party\\boringssl-with-bazel\\src\\crypto\\x509\\v3_genn.c " +
    "third_party\\boringssl-with-bazel\\src\\crypto\\x509\\v3_ia5.c " +
    "third_party\\boringssl-with-bazel\\src\\crypto\\x509\\v3_info.c " +
    "third_party\\boringssl-with-bazel\\src\\crypto\\x509\\v3_int.c " +
    "third_party\\boringssl-with-bazel\\src\\crypto\\x509\\v3_lib.c " +
    "third_party\\boringssl-with-bazel\\src\\crypto\\x509\\v3_ncons.c " +
    "third_party\\boringssl-with-bazel\\src\\crypto\\x509\\v3_ocsp.c " +
    "third_party\\boringssl-with-bazel\\src\\crypto\\x509\\v3_pcons.c " +
    "third_party\\boringssl-with-bazel\\src\\crypto\\x509\\v3_pmaps.c " +
    "third_party\\boringssl-with-bazel\\src\\crypto\\x509\\v3_prn.c " +
    "third_party\\boringssl-with-bazel\\src\\crypto\\x509\\v3_purp.c " +
    "third_party\\boringssl-with-bazel\\src\\crypto\\x509\\v3_skey.c " +
    "third_party\\boringssl-with-bazel\\src\\crypto\\x509\\v3_utl.c " +
    "third_party\\boringssl-with-bazel\\src\\crypto\\x509\\x509.c " +
    "third_party\\boringssl-with-bazel\\src\\crypto\\x509\\x509_att.c " +
    "third_party\\boringssl-with-bazel\\src\\crypto\\x509\\x509_cmp.c " +
    "third_party\\boringssl-with-bazel\\src\\crypto\\x509\\x509_d2.c " +
    "third_party\\boringssl-with-bazel\\src\\crypto\\x509\\x509_def.c " +
    "third_party\\boringssl-with-bazel\\src\\crypto\\x509\\x509_ext.c " +
    "third_party\\boringssl-with-bazel\\src\\crypto\\x509\\x509_lu.c " +
    "third_party\\boringssl-with-bazel\\src\\crypto\\x509\\x509_obj.c " +
    "third_party\\boringssl-with-bazel\\src\\crypto\\x509\\x509_req.c " +
    "third_party\\boringssl-with-bazel\\src\\crypto\\x509\\x509_set.c " +
    "third_party\\boringssl-with-bazel\\src\\crypto\\x509\\x509_trs.c " +
    "third_party\\boringssl-with-bazel\\src\\crypto\\x509\\x509_txt.c " +
    "third_party\\boringssl-with-bazel\\src\\crypto\\x509\\x509_v3.c " +
    "third_party\\boringssl-with-bazel\\src\\crypto\\x509\\x509_vfy.c " +
    "third_party\\boringssl-with-bazel\\src\\crypto\\x509\\x509_vpm.c " +
    "third_party\\boringssl-with-bazel\\src\\crypto\\x509\\x509cset.c " +
    "third_party\\boringssl-with-bazel\\src\\crypto\\x509\\x509name.c " +
    "third_party\\boringssl-with-bazel\\src\\crypto\\x509\\x509rset.c " +
    "third_party\\boringssl-with-bazel\\src\\crypto\\x509\\x509spki.c " +
    "third_party\\boringssl-with-bazel\\src\\crypto\\x509\\x_algor.c " +
    "third_party\\boringssl-with-bazel\\src\\crypto\\x509\\x_all.c " +
    "third_party\\boringssl-with-bazel\\src\\crypto\\x509\\x_attrib.c " +
    "third_party\\boringssl-with-bazel\\src\\crypto\\x509\\x_crl.c " +
    "third_party\\boringssl-with-bazel\\src\\crypto\\x509\\x_exten.c " +
    "third_party\\boringssl-with-bazel\\src\\crypto\\x509\\x_name.c " +
    "third_party\\boringssl-with-bazel\\src\\crypto\\x509\\x_pubkey.c " +
    "third_party\\boringssl-with-bazel\\src\\crypto\\x509\\x_req.c " +
    "third_party\\boringssl-with-bazel\\src\\crypto\\x509\\x_sig.c " +
    "third_party\\boringssl-with-bazel\\src\\crypto\\x509\\x_spki.c " +
    "third_party\\boringssl-with-bazel\\src\\crypto\\x509\\x_val.c " +
    "third_party\\boringssl-with-bazel\\src\\crypto\\x509\\x_x509.c " +
    "third_party\\boringssl-with-bazel\\src\\crypto\\x509\\x_x509a.c " +
    "third_party\\boringssl-with-bazel\\src\\gen\\crypto\\err_data.c " +
    "third_party\\boringssl-with-bazel\\src\\ssl\\bio_ssl.cc " +
    "third_party\\boringssl-with-bazel\\src\\ssl\\d1_both.cc " +
    "third_party\\boringssl-with-bazel\\src\\ssl\\d1_lib.cc " +
    "third_party\\boringssl-with-bazel\\src\\ssl\\d1_pkt.cc " +
    "third_party\\boringssl-with-bazel\\src\\ssl\\d1_srtp.cc " +
    "third_party\\boringssl-with-bazel\\src\\ssl\\dtls_method.cc " +
    "third_party\\boringssl-with-bazel\\src\\ssl\\dtls_record.cc " +
    "third_party\\boringssl-with-bazel\\src\\ssl\\encrypted_client_hello.cc " +
    "third_party\\boringssl-with-bazel\\src\\ssl\\extensions.cc " +
    "third_party\\boringssl-with-bazel\\src\\ssl\\handoff.cc " +
    "third_party\\boringssl-with-bazel\\src\\ssl\\handshake.cc " +
    "third_party\\boringssl-with-bazel\\src\\ssl\\handshake_client.cc " +
    "third_party\\boringssl-with-bazel\\src\\ssl\\handshake_server.cc " +
    "third_party\\boringssl-with-bazel\\src\\ssl\\s3_both.cc " +
    "third_party\\boringssl-with-bazel\\src\\ssl\\s3_lib.cc " +
    "third_party\\boringssl-with-bazel\\src\\ssl\\s3_pkt.cc " +
    "third_party\\boringssl-with-bazel\\src\\ssl\\ssl_aead_ctx.cc " +
    "third_party\\boringssl-with-bazel\\src\\ssl\\ssl_asn1.cc " +
    "third_party\\boringssl-with-bazel\\src\\ssl\\ssl_buffer.cc " +
    "third_party\\boringssl-with-bazel\\src\\ssl\\ssl_cert.cc " +
    "third_party\\boringssl-with-bazel\\src\\ssl\\ssl_cipher.cc " +
    "third_party\\boringssl-with-bazel\\src\\ssl\\ssl_credential.cc " +
    "third_party\\boringssl-with-bazel\\src\\ssl\\ssl_file.cc " +
    "third_party\\boringssl-with-bazel\\src\\ssl\\ssl_key_share.cc " +
    "third_party\\boringssl-with-bazel\\src\\ssl\\ssl_lib.cc " +
    "third_party\\boringssl-with-bazel\\src\\ssl\\ssl_privkey.cc " +
    "third_party\\boringssl-with-bazel\\src\\ssl\\ssl_session.cc " +
    "third_party\\boringssl-with-bazel\\src\\ssl\\ssl_stat.cc " +
    "third_party\\boringssl-with-bazel\\src\\ssl\\ssl_transcript.cc " +
    "third_party\\boringssl-with-bazel\\src\\ssl\\ssl_versions.cc " +
    "third_party\\boringssl-with-bazel\\src\\ssl\\ssl_x509.cc " +
    "third_party\\boringssl-with-bazel\\src\\ssl\\t1_enc.cc " +
    "third_party\\boringssl-with-bazel\\src\\ssl\\tls13_both.cc " +
    "third_party\\boringssl-with-bazel\\src\\ssl\\tls13_client.cc " +
    "third_party\\boringssl-with-bazel\\src\\ssl\\tls13_enc.cc " +
    "third_party\\boringssl-with-bazel\\src\\ssl\\tls13_server.cc " +
    "third_party\\boringssl-with-bazel\\src\\ssl\\tls_method.cc " +
    "third_party\\boringssl-with-bazel\\src\\ssl\\tls_record.cc " +
    "third_party\\re2\\re2\\bitstate.cc " +
    "third_party\\re2\\re2\\compile.cc " +
    "third_party\\re2\\re2\\dfa.cc " +
    "third_party\\re2\\re2\\filtered_re2.cc " +
    "third_party\\re2\\re2\\mimics_pcre.cc " +
    "third_party\\re2\\re2\\nfa.cc " +
    "third_party\\re2\\re2\\onepass.cc " +
    "third_party\\re2\\re2\\parse.cc " +
    "third_party\\re2\\re2\\perl_groups.cc " +
    "third_party\\re2\\re2\\prefilter.cc " +
    "third_party\\re2\\re2\\prefilter_tree.cc " +
    "third_party\\re2\\re2\\prog.cc " +
    "third_party\\re2\\re2\\re2.cc " +
    "third_party\\re2\\re2\\regexp.cc " +
    "third_party\\re2\\re2\\set.cc " +
    "third_party\\re2\\re2\\simplify.cc " +
    "third_party\\re2\\re2\\stringpiece.cc " +
    "third_party\\re2\\re2\\tostring.cc " +
    "third_party\\re2\\re2\\unicode_casefold.cc " +
    "third_party\\re2\\re2\\unicode_groups.cc " +
    "third_party\\re2\\util\\rune.cc " +
    "third_party\\re2\\util\\strutil.cc " +
    "third_party\\upb\\upb\\base\\status.c " +
    "third_party\\upb\\upb\\hash\\common.c " +
    "third_party\\upb\\upb\\json\\decode.c " +
    "third_party\\upb\\upb\\json\\encode.c " +
    "third_party\\upb\\upb\\lex\\atoi.c " +
    "third_party\\upb\\upb\\lex\\round_trip.c " +
    "third_party\\upb\\upb\\lex\\strtod.c " +
    "third_party\\upb\\upb\\lex\\unicode.c " +
    "third_party\\upb\\upb\\mem\\alloc.c " +
    "third_party\\upb\\upb\\mem\\arena.c " +
    "third_party\\upb\\upb\\message\\accessors.c " +
    "third_party\\upb\\upb\\message\\array.c " +
    "third_party\\upb\\upb\\message\\compat.c " +
    "third_party\\upb\\upb\\message\\copy.c " +
    "third_party\\upb\\upb\\message\\internal\\extension.c " +
    "third_party\\upb\\upb\\message\\internal\\message.c " +
    "third_party\\upb\\upb\\message\\map.c " +
    "third_party\\upb\\upb\\message\\map_sorter.c " +
    "third_party\\upb\\upb\\message\\message.c " +
    "third_party\\upb\\upb\\mini_descriptor\\build_enum.c " +
    "third_party\\upb\\upb\\mini_descriptor\\decode.c " +
    "third_party\\upb\\upb\\mini_descriptor\\internal\\base92.c " +
    "third_party\\upb\\upb\\mini_descriptor\\internal\\encode.c " +
    "third_party\\upb\\upb\\mini_descriptor\\link.c " +
    "third_party\\upb\\upb\\mini_table\\extension_registry.c " +
    "third_party\\upb\\upb\\mini_table\\internal\\message.c " +
    "third_party\\upb\\upb\\mini_table\\message.c " +
    "third_party\\upb\\upb\\reflection\\def_pool.c " +
    "third_party\\upb\\upb\\reflection\\def_type.c " +
    "third_party\\upb\\upb\\reflection\\desc_state.c " +
    "third_party\\upb\\upb\\reflection\\enum_def.c " +
    "third_party\\upb\\upb\\reflection\\enum_reserved_range.c " +
    "third_party\\upb\\upb\\reflection\\enum_value_def.c " +
    "third_party\\upb\\upb\\reflection\\extension_range.c " +
    "third_party\\upb\\upb\\reflection\\field_def.c " +
    "third_party\\upb\\upb\\reflection\\file_def.c " +
    "third_party\\upb\\upb\\reflection\\internal\\def_builder.c " +
    "third_party\\upb\\upb\\reflection\\internal\\strdup2.c " +
    "third_party\\upb\\upb\\reflection\\message.c " +
    "third_party\\upb\\upb\\reflection\\message_def.c " +
    "third_party\\upb\\upb\\reflection\\message_reserved_range.c " +
    "third_party\\upb\\upb\\reflection\\method_def.c " +
    "third_party\\upb\\upb\\reflection\\oneof_def.c " +
    "third_party\\upb\\upb\\reflection\\service_def.c " +
    "third_party\\upb\\upb\\text\\encode.c " +
    "third_party\\upb\\upb\\wire\\decode.c " +
    "third_party\\upb\\upb\\wire\\encode.c " +
    "third_party\\upb\\upb\\wire\\eps_copy_input_stream.c " +
    "third_party\\upb\\upb\\wire\\internal\\decode_fast.c " +
    "third_party\\upb\\upb\\wire\\reader.c " +
    "third_party\\utf8_range\\utf8_range.c " +
    "third_party\\zlib\\adler32.c " +
    "third_party\\zlib\\compress.c " +
    "third_party\\zlib\\crc32.c " +
    "third_party\\zlib\\deflate.c " +
    "third_party\\zlib\\infback.c " +
    "third_party\\zlib\\inffast.c " +
    "third_party\\zlib\\inflate.c " +
    "third_party\\zlib\\inftrees.c " +
    "third_party\\zlib\\trees.c " +
    "third_party\\zlib\\uncompr.c " +
    "third_party\\zlib\\zutil.c " +
    ""
    , null,
    "/DOPENSSL_NO_ASM /D_GNU_SOURCE /DWIN32_LEAN_AND_MEAN "+
    "/D_HAS_EXCEPTIONS=0 /DNOMINMAX /DGRPC_ARES=0 /D_WIN32_WINNT=0x600 "+
    "/I"+configure_module_dirname+" "+
    "/I"+configure_module_dirname+"\\include "+
    "/I"+configure_module_dirname+"\\src\\core\\ext\\upb-gen "+
    "/I"+configure_module_dirname+"\\src\\core\\ext\\upbdefs-gen "+
    "/I"+configure_module_dirname+"\\src\\php\\ext\\grpc "+
    "/I"+configure_module_dirname+"\\third_party\\abseil-cpp "+
    "/I"+configure_module_dirname+"\\third_party\\address_sorting\\include "+
    "/I"+configure_module_dirname+"\\third_party\\boringssl-with-bazel\\src\\include "+
    "/I"+configure_module_dirname+"\\third_party\\re2 "+
    "/I"+configure_module_dirname+"\\third_party\\upb "+
    "/I"+configure_module_dirname+"\\third_party\\utf8_range "+
    "/I"+configure_module_dirname+"\\third_party\\xxhash "+
    "/I"+configure_module_dirname+"\\third_party\\zlib ");

  base_dir = get_define('BUILD_DIR');
  FSO.CreateFolder(base_dir+"\\ext");
  FSO.CreateFolder(base_dir+"\\ext\\grpc");
  FSO.CreateFolder(base_dir+"\\ext\\grpc\\src");
  FSO.CreateFolder(base_dir+"\\ext\\grpc\\src\\core");
  FSO.CreateFolder(base_dir+"\\ext\\grpc\\src\\core\\channelz");
  FSO.CreateFolder(base_dir+"\\ext\\grpc\\src\\core\\client_channel");
  FSO.CreateFolder(base_dir+"\\ext\\grpc\\src\\core\\ext");
  FSO.CreateFolder(base_dir+"\\ext\\grpc\\src\\core\\ext\\filters");
  FSO.CreateFolder(base_dir+"\\ext\\grpc\\src\\core\\ext\\filters\\backend_metrics");
  FSO.CreateFolder(base_dir+"\\ext\\grpc\\src\\core\\ext\\filters\\census");
  FSO.CreateFolder(base_dir+"\\ext\\grpc\\src\\core\\ext\\filters\\channel_idle");
  FSO.CreateFolder(base_dir+"\\ext\\grpc\\src\\core\\ext\\filters\\fault_injection");
  FSO.CreateFolder(base_dir+"\\ext\\grpc\\src\\core\\ext\\filters\\http");
  FSO.CreateFolder(base_dir+"\\ext\\grpc\\src\\core\\ext\\filters\\http\\client");
  FSO.CreateFolder(base_dir+"\\ext\\grpc\\src\\core\\ext\\filters\\http\\message_compress");
  FSO.CreateFolder(base_dir+"\\ext\\grpc\\src\\core\\ext\\filters\\http\\server");
  FSO.CreateFolder(base_dir+"\\ext\\grpc\\src\\core\\ext\\filters\\message_size");
  FSO.CreateFolder(base_dir+"\\ext\\grpc\\src\\core\\ext\\filters\\rbac");
  FSO.CreateFolder(base_dir+"\\ext\\grpc\\src\\core\\ext\\filters\\stateful_session");
  FSO.CreateFolder(base_dir+"\\ext\\grpc\\src\\core\\ext\\gcp");
  FSO.CreateFolder(base_dir+"\\ext\\grpc\\src\\core\\ext\\transport");
  FSO.CreateFolder(base_dir+"\\ext\\grpc\\src\\core\\ext\\transport\\chttp2");
  FSO.CreateFolder(base_dir+"\\ext\\grpc\\src\\core\\ext\\transport\\chttp2\\alpn");
  FSO.CreateFolder(base_dir+"\\ext\\grpc\\src\\core\\ext\\transport\\chttp2\\client");
  FSO.CreateFolder(base_dir+"\\ext\\grpc\\src\\core\\ext\\transport\\chttp2\\server");
  FSO.CreateFolder(base_dir+"\\ext\\grpc\\src\\core\\ext\\transport\\chttp2\\transport");
  FSO.CreateFolder(base_dir+"\\ext\\grpc\\src\\core\\ext\\transport\\inproc");
  FSO.CreateFolder(base_dir+"\\ext\\grpc\\src\\core\\ext\\upb-gen");
  FSO.CreateFolder(base_dir+"\\ext\\grpc\\src\\core\\ext\\upb-gen\\envoy");
  FSO.CreateFolder(base_dir+"\\ext\\grpc\\src\\core\\ext\\upb-gen\\envoy\\admin");
  FSO.CreateFolder(base_dir+"\\ext\\grpc\\src\\core\\ext\\upb-gen\\envoy\\admin\\v3");
  FSO.CreateFolder(base_dir+"\\ext\\grpc\\src\\core\\ext\\upb-gen\\envoy\\annotations");
  FSO.CreateFolder(base_dir+"\\ext\\grpc\\src\\core\\ext\\upb-gen\\envoy\\config");
  FSO.CreateFolder(base_dir+"\\ext\\grpc\\src\\core\\ext\\upb-gen\\envoy\\config\\accesslog");
  FSO.CreateFolder(base_dir+"\\ext\\grpc\\src\\core\\ext\\upb-gen\\envoy\\config\\accesslog\\v3");
  FSO.CreateFolder(base_dir+"\\ext\\grpc\\src\\core\\ext\\upb-gen\\envoy\\config\\bootstrap");
  FSO.CreateFolder(base_dir+"\\ext\\grpc\\src\\core\\ext\\upb-gen\\envoy\\config\\bootstrap\\v3");
  FSO.CreateFolder(base_dir+"\\ext\\grpc\\src\\core\\ext\\upb-gen\\envoy\\config\\cluster");
  FSO.CreateFolder(base_dir+"\\ext\\grpc\\src\\core\\ext\\upb-gen\\envoy\\config\\cluster\\v3");
  FSO.CreateFolder(base_dir+"\\ext\\grpc\\src\\core\\ext\\upb-gen\\envoy\\config\\common");
  FSO.CreateFolder(base_dir+"\\ext\\grpc\\src\\core\\ext\\upb-gen\\envoy\\config\\common\\matcher");
  FSO.CreateFolder(base_dir+"\\ext\\grpc\\src\\core\\ext\\upb-gen\\envoy\\config\\common\\matcher\\v3");
  FSO.CreateFolder(base_dir+"\\ext\\grpc\\src\\core\\ext\\upb-gen\\envoy\\config\\core");
  FSO.CreateFolder(base_dir+"\\ext\\grpc\\src\\core\\ext\\upb-gen\\envoy\\config\\core\\v3");
  FSO.CreateFolder(base_dir+"\\ext\\grpc\\src\\core\\ext\\upb-gen\\envoy\\config\\endpoint");
  FSO.CreateFolder(base_dir+"\\ext\\grpc\\src\\core\\ext\\upb-gen\\envoy\\config\\endpoint\\v3");
  FSO.CreateFolder(base_dir+"\\ext\\grpc\\src\\core\\ext\\upb-gen\\envoy\\config\\listener");
  FSO.CreateFolder(base_dir+"\\ext\\grpc\\src\\core\\ext\\upb-gen\\envoy\\config\\listener\\v3");
  FSO.CreateFolder(base_dir+"\\ext\\grpc\\src\\core\\ext\\upb-gen\\envoy\\config\\metrics");
  FSO.CreateFolder(base_dir+"\\ext\\grpc\\src\\core\\ext\\upb-gen\\envoy\\config\\metrics\\v3");
  FSO.CreateFolder(base_dir+"\\ext\\grpc\\src\\core\\ext\\upb-gen\\envoy\\config\\overload");
  FSO.CreateFolder(base_dir+"\\ext\\grpc\\src\\core\\ext\\upb-gen\\envoy\\config\\overload\\v3");
  FSO.CreateFolder(base_dir+"\\ext\\grpc\\src\\core\\ext\\upb-gen\\envoy\\config\\rbac");
  FSO.CreateFolder(base_dir+"\\ext\\grpc\\src\\core\\ext\\upb-gen\\envoy\\config\\rbac\\v3");
  FSO.CreateFolder(base_dir+"\\ext\\grpc\\src\\core\\ext\\upb-gen\\envoy\\config\\route");
  FSO.CreateFolder(base_dir+"\\ext\\grpc\\src\\core\\ext\\upb-gen\\envoy\\config\\route\\v3");
  FSO.CreateFolder(base_dir+"\\ext\\grpc\\src\\core\\ext\\upb-gen\\envoy\\config\\tap");
  FSO.CreateFolder(base_dir+"\\ext\\grpc\\src\\core\\ext\\upb-gen\\envoy\\config\\tap\\v3");
  FSO.CreateFolder(base_dir+"\\ext\\grpc\\src\\core\\ext\\upb-gen\\envoy\\config\\trace");
  FSO.CreateFolder(base_dir+"\\ext\\grpc\\src\\core\\ext\\upb-gen\\envoy\\config\\trace\\v3");
  FSO.CreateFolder(base_dir+"\\ext\\grpc\\src\\core\\ext\\upb-gen\\envoy\\data");
  FSO.CreateFolder(base_dir+"\\ext\\grpc\\src\\core\\ext\\upb-gen\\envoy\\data\\accesslog");
  FSO.CreateFolder(base_dir+"\\ext\\grpc\\src\\core\\ext\\upb-gen\\envoy\\data\\accesslog\\v3");
  FSO.CreateFolder(base_dir+"\\ext\\grpc\\src\\core\\ext\\upb-gen\\envoy\\extensions");
  FSO.CreateFolder(base_dir+"\\ext\\grpc\\src\\core\\ext\\upb-gen\\envoy\\extensions\\clusters");
  FSO.CreateFolder(base_dir+"\\ext\\grpc\\src\\core\\ext\\upb-gen\\envoy\\extensions\\clusters\\aggregate");
  FSO.CreateFolder(base_dir+"\\ext\\grpc\\src\\core\\ext\\upb-gen\\envoy\\extensions\\clusters\\aggregate\\v3");
  FSO.CreateFolder(base_dir+"\\ext\\grpc\\src\\core\\ext\\upb-gen\\envoy\\extensions\\filters");
  FSO.CreateFolder(base_dir+"\\ext\\grpc\\src\\core\\ext\\upb-gen\\envoy\\extensions\\filters\\common");
  FSO.CreateFolder(base_dir+"\\ext\\grpc\\src\\core\\ext\\upb-gen\\envoy\\extensions\\filters\\common\\fault");
  FSO.CreateFolder(base_dir+"\\ext\\grpc\\src\\core\\ext\\upb-gen\\envoy\\extensions\\filters\\common\\fault\\v3");
  FSO.CreateFolder(base_dir+"\\ext\\grpc\\src\\core\\ext\\upb-gen\\envoy\\extensions\\filters\\http");
  FSO.CreateFolder(base_dir+"\\ext\\grpc\\src\\core\\ext\\upb-gen\\envoy\\extensions\\filters\\http\\fault");
  FSO.CreateFolder(base_dir+"\\ext\\grpc\\src\\core\\ext\\upb-gen\\envoy\\extensions\\filters\\http\\fault\\v3");
  FSO.CreateFolder(base_dir+"\\ext\\grpc\\src\\core\\ext\\upb-gen\\envoy\\extensions\\filters\\http\\rbac");
  FSO.CreateFolder(base_dir+"\\ext\\grpc\\src\\core\\ext\\upb-gen\\envoy\\extensions\\filters\\http\\rbac\\v3");
  FSO.CreateFolder(base_dir+"\\ext\\grpc\\src\\core\\ext\\upb-gen\\envoy\\extensions\\filters\\http\\router");
  FSO.CreateFolder(base_dir+"\\ext\\grpc\\src\\core\\ext\\upb-gen\\envoy\\extensions\\filters\\http\\router\\v3");
  FSO.CreateFolder(base_dir+"\\ext\\grpc\\src\\core\\ext\\upb-gen\\envoy\\extensions\\filters\\http\\stateful_session");
  FSO.CreateFolder(base_dir+"\\ext\\grpc\\src\\core\\ext\\upb-gen\\envoy\\extensions\\filters\\http\\stateful_session\\v3");
  FSO.CreateFolder(base_dir+"\\ext\\grpc\\src\\core\\ext\\upb-gen\\envoy\\extensions\\filters\\network");
  FSO.CreateFolder(base_dir+"\\ext\\grpc\\src\\core\\ext\\upb-gen\\envoy\\extensions\\filters\\network\\http_connection_manager");
  FSO.CreateFolder(base_dir+"\\ext\\grpc\\src\\core\\ext\\upb-gen\\envoy\\extensions\\filters\\network\\http_connection_manager\\v3");
  FSO.CreateFolder(base_dir+"\\ext\\grpc\\src\\core\\ext\\upb-gen\\envoy\\extensions\\http");
  FSO.CreateFolder(base_dir+"\\ext\\grpc\\src\\core\\ext\\upb-gen\\envoy\\extensions\\http\\stateful_session");
  FSO.CreateFolder(base_dir+"\\ext\\grpc\\src\\core\\ext\\upb-gen\\envoy\\extensions\\http\\stateful_session\\cookie");
  FSO.CreateFolder(base_dir+"\\ext\\grpc\\src\\core\\ext\\upb-gen\\envoy\\extensions\\http\\stateful_session\\cookie\\v3");
  FSO.CreateFolder(base_dir+"\\ext\\grpc\\src\\core\\ext\\upb-gen\\envoy\\extensions\\load_balancing_policies");
  FSO.CreateFolder(base_dir+"\\ext\\grpc\\src\\core\\ext\\upb-gen\\envoy\\extensions\\load_balancing_policies\\client_side_weighted_round_robin");
  FSO.CreateFolder(base_dir+"\\ext\\grpc\\src\\core\\ext\\upb-gen\\envoy\\extensions\\load_balancing_policies\\client_side_weighted_round_robin\\v3");
  FSO.CreateFolder(base_dir+"\\ext\\grpc\\src\\core\\ext\\upb-gen\\envoy\\extensions\\load_balancing_policies\\common");
  FSO.CreateFolder(base_dir+"\\ext\\grpc\\src\\core\\ext\\upb-gen\\envoy\\extensions\\load_balancing_policies\\common\\v3");
  FSO.CreateFolder(base_dir+"\\ext\\grpc\\src\\core\\ext\\upb-gen\\envoy\\extensions\\load_balancing_policies\\pick_first");
  FSO.CreateFolder(base_dir+"\\ext\\grpc\\src\\core\\ext\\upb-gen\\envoy\\extensions\\load_balancing_policies\\pick_first\\v3");
  FSO.CreateFolder(base_dir+"\\ext\\grpc\\src\\core\\ext\\upb-gen\\envoy\\extensions\\load_balancing_policies\\ring_hash");
  FSO.CreateFolder(base_dir+"\\ext\\grpc\\src\\core\\ext\\upb-gen\\envoy\\extensions\\load_balancing_policies\\ring_hash\\v3");
  FSO.CreateFolder(base_dir+"\\ext\\grpc\\src\\core\\ext\\upb-gen\\envoy\\extensions\\load_balancing_policies\\wrr_locality");
  FSO.CreateFolder(base_dir+"\\ext\\grpc\\src\\core\\ext\\upb-gen\\envoy\\extensions\\load_balancing_policies\\wrr_locality\\v3");
  FSO.CreateFolder(base_dir+"\\ext\\grpc\\src\\core\\ext\\upb-gen\\envoy\\extensions\\transport_sockets");
  FSO.CreateFolder(base_dir+"\\ext\\grpc\\src\\core\\ext\\upb-gen\\envoy\\extensions\\transport_sockets\\tls");
  FSO.CreateFolder(base_dir+"\\ext\\grpc\\src\\core\\ext\\upb-gen\\envoy\\extensions\\transport_sockets\\tls\\v3");
  FSO.CreateFolder(base_dir+"\\ext\\grpc\\src\\core\\ext\\upb-gen\\envoy\\extensions\\upstreams");
  FSO.CreateFolder(base_dir+"\\ext\\grpc\\src\\core\\ext\\upb-gen\\envoy\\extensions\\upstreams\\http");
  FSO.CreateFolder(base_dir+"\\ext\\grpc\\src\\core\\ext\\upb-gen\\envoy\\extensions\\upstreams\\http\\v3");
  FSO.CreateFolder(base_dir+"\\ext\\grpc\\src\\core\\ext\\upb-gen\\envoy\\service");
  FSO.CreateFolder(base_dir+"\\ext\\grpc\\src\\core\\ext\\upb-gen\\envoy\\service\\discovery");
  FSO.CreateFolder(base_dir+"\\ext\\grpc\\src\\core\\ext\\upb-gen\\envoy\\service\\discovery\\v3");
  FSO.CreateFolder(base_dir+"\\ext\\grpc\\src\\core\\ext\\upb-gen\\envoy\\service\\load_stats");
  FSO.CreateFolder(base_dir+"\\ext\\grpc\\src\\core\\ext\\upb-gen\\envoy\\service\\load_stats\\v3");
  FSO.CreateFolder(base_dir+"\\ext\\grpc\\src\\core\\ext\\upb-gen\\envoy\\service\\status");
  FSO.CreateFolder(base_dir+"\\ext\\grpc\\src\\core\\ext\\upb-gen\\envoy\\service\\status\\v3");
  FSO.CreateFolder(base_dir+"\\ext\\grpc\\src\\core\\ext\\upb-gen\\envoy\\type");
  FSO.CreateFolder(base_dir+"\\ext\\grpc\\src\\core\\ext\\upb-gen\\envoy\\type\\http");
  FSO.CreateFolder(base_dir+"\\ext\\grpc\\src\\core\\ext\\upb-gen\\envoy\\type\\http\\v3");
  FSO.CreateFolder(base_dir+"\\ext\\grpc\\src\\core\\ext\\upb-gen\\envoy\\type\\matcher");
  FSO.CreateFolder(base_dir+"\\ext\\grpc\\src\\core\\ext\\upb-gen\\envoy\\type\\matcher\\v3");
  FSO.CreateFolder(base_dir+"\\ext\\grpc\\src\\core\\ext\\upb-gen\\envoy\\type\\metadata");
  FSO.CreateFolder(base_dir+"\\ext\\grpc\\src\\core\\ext\\upb-gen\\envoy\\type\\metadata\\v3");
  FSO.CreateFolder(base_dir+"\\ext\\grpc\\src\\core\\ext\\upb-gen\\envoy\\type\\tracing");
  FSO.CreateFolder(base_dir+"\\ext\\grpc\\src\\core\\ext\\upb-gen\\envoy\\type\\tracing\\v3");
  FSO.CreateFolder(base_dir+"\\ext\\grpc\\src\\core\\ext\\upb-gen\\envoy\\type\\v3");
  FSO.CreateFolder(base_dir+"\\ext\\grpc\\src\\core\\ext\\upb-gen\\google");
  FSO.CreateFolder(base_dir+"\\ext\\grpc\\src\\core\\ext\\upb-gen\\google\\api");
  FSO.CreateFolder(base_dir+"\\ext\\grpc\\src\\core\\ext\\upb-gen\\google\\api\\expr");
  FSO.CreateFolder(base_dir+"\\ext\\grpc\\src\\core\\ext\\upb-gen\\google\\api\\expr\\v1alpha1");
  FSO.CreateFolder(base_dir+"\\ext\\grpc\\src\\core\\ext\\upb-gen\\google\\protobuf");
  FSO.CreateFolder(base_dir+"\\ext\\grpc\\src\\core\\ext\\upb-gen\\google\\rpc");
  FSO.CreateFolder(base_dir+"\\ext\\grpc\\src\\core\\ext\\upb-gen\\opencensus");
  FSO.CreateFolder(base_dir+"\\ext\\grpc\\src\\core\\ext\\upb-gen\\opencensus\\proto");
  FSO.CreateFolder(base_dir+"\\ext\\grpc\\src\\core\\ext\\upb-gen\\opencensus\\proto\\trace");
  FSO.CreateFolder(base_dir+"\\ext\\grpc\\src\\core\\ext\\upb-gen\\opencensus\\proto\\trace\\v1");
  FSO.CreateFolder(base_dir+"\\ext\\grpc\\src\\core\\ext\\upb-gen\\src");
  FSO.CreateFolder(base_dir+"\\ext\\grpc\\src\\core\\ext\\upb-gen\\src\\proto");
  FSO.CreateFolder(base_dir+"\\ext\\grpc\\src\\core\\ext\\upb-gen\\src\\proto\\grpc");
  FSO.CreateFolder(base_dir+"\\ext\\grpc\\src\\core\\ext\\upb-gen\\src\\proto\\grpc\\gcp");
  FSO.CreateFolder(base_dir+"\\ext\\grpc\\src\\core\\ext\\upb-gen\\src\\proto\\grpc\\health");
  FSO.CreateFolder(base_dir+"\\ext\\grpc\\src\\core\\ext\\upb-gen\\src\\proto\\grpc\\health\\v1");
  FSO.CreateFolder(base_dir+"\\ext\\grpc\\src\\core\\ext\\upb-gen\\src\\proto\\grpc\\lb");
  FSO.CreateFolder(base_dir+"\\ext\\grpc\\src\\core\\ext\\upb-gen\\src\\proto\\grpc\\lb\\v1");
  FSO.CreateFolder(base_dir+"\\ext\\grpc\\src\\core\\ext\\upb-gen\\src\\proto\\grpc\\lookup");
  FSO.CreateFolder(base_dir+"\\ext\\grpc\\src\\core\\ext\\upb-gen\\src\\proto\\grpc\\lookup\\v1");
  FSO.CreateFolder(base_dir+"\\ext\\grpc\\src\\core\\ext\\upb-gen\\udpa");
  FSO.CreateFolder(base_dir+"\\ext\\grpc\\src\\core\\ext\\upb-gen\\udpa\\annotations");
  FSO.CreateFolder(base_dir+"\\ext\\grpc\\src\\core\\ext\\upb-gen\\validate");
  FSO.CreateFolder(base_dir+"\\ext\\grpc\\src\\core\\ext\\upb-gen\\xds");
  FSO.CreateFolder(base_dir+"\\ext\\grpc\\src\\core\\ext\\upb-gen\\xds\\annotations");
  FSO.CreateFolder(base_dir+"\\ext\\grpc\\src\\core\\ext\\upb-gen\\xds\\annotations\\v3");
  FSO.CreateFolder(base_dir+"\\ext\\grpc\\src\\core\\ext\\upb-gen\\xds\\core");
  FSO.CreateFolder(base_dir+"\\ext\\grpc\\src\\core\\ext\\upb-gen\\xds\\core\\v3");
  FSO.CreateFolder(base_dir+"\\ext\\grpc\\src\\core\\ext\\upb-gen\\xds\\data");
  FSO.CreateFolder(base_dir+"\\ext\\grpc\\src\\core\\ext\\upb-gen\\xds\\data\\orca");
  FSO.CreateFolder(base_dir+"\\ext\\grpc\\src\\core\\ext\\upb-gen\\xds\\data\\orca\\v3");
  FSO.CreateFolder(base_dir+"\\ext\\grpc\\src\\core\\ext\\upb-gen\\xds\\service");
  FSO.CreateFolder(base_dir+"\\ext\\grpc\\src\\core\\ext\\upb-gen\\xds\\service\\orca");
  FSO.CreateFolder(base_dir+"\\ext\\grpc\\src\\core\\ext\\upb-gen\\xds\\service\\orca\\v3");
  FSO.CreateFolder(base_dir+"\\ext\\grpc\\src\\core\\ext\\upb-gen\\xds\\type");
  FSO.CreateFolder(base_dir+"\\ext\\grpc\\src\\core\\ext\\upb-gen\\xds\\type\\matcher");
  FSO.CreateFolder(base_dir+"\\ext\\grpc\\src\\core\\ext\\upb-gen\\xds\\type\\matcher\\v3");
  FSO.CreateFolder(base_dir+"\\ext\\grpc\\src\\core\\ext\\upb-gen\\xds\\type\\v3");
  FSO.CreateFolder(base_dir+"\\ext\\grpc\\src\\core\\ext\\upbdefs-gen");
  FSO.CreateFolder(base_dir+"\\ext\\grpc\\src\\core\\ext\\upbdefs-gen\\envoy");
  FSO.CreateFolder(base_dir+"\\ext\\grpc\\src\\core\\ext\\upbdefs-gen\\envoy\\admin");
  FSO.CreateFolder(base_dir+"\\ext\\grpc\\src\\core\\ext\\upbdefs-gen\\envoy\\admin\\v3");
  FSO.CreateFolder(base_dir+"\\ext\\grpc\\src\\core\\ext\\upbdefs-gen\\envoy\\annotations");
  FSO.CreateFolder(base_dir+"\\ext\\grpc\\src\\core\\ext\\upbdefs-gen\\envoy\\config");
  FSO.CreateFolder(base_dir+"\\ext\\grpc\\src\\core\\ext\\upbdefs-gen\\envoy\\config\\accesslog");
  FSO.CreateFolder(base_dir+"\\ext\\grpc\\src\\core\\ext\\upbdefs-gen\\envoy\\config\\accesslog\\v3");
  FSO.CreateFolder(base_dir+"\\ext\\grpc\\src\\core\\ext\\upbdefs-gen\\envoy\\config\\bootstrap");
  FSO.CreateFolder(base_dir+"\\ext\\grpc\\src\\core\\ext\\upbdefs-gen\\envoy\\config\\bootstrap\\v3");
  FSO.CreateFolder(base_dir+"\\ext\\grpc\\src\\core\\ext\\upbdefs-gen\\envoy\\config\\cluster");
  FSO.CreateFolder(base_dir+"\\ext\\grpc\\src\\core\\ext\\upbdefs-gen\\envoy\\config\\cluster\\v3");
  FSO.CreateFolder(base_dir+"\\ext\\grpc\\src\\core\\ext\\upbdefs-gen\\envoy\\config\\common");
  FSO.CreateFolder(base_dir+"\\ext\\grpc\\src\\core\\ext\\upbdefs-gen\\envoy\\config\\common\\matcher");
  FSO.CreateFolder(base_dir+"\\ext\\grpc\\src\\core\\ext\\upbdefs-gen\\envoy\\config\\common\\matcher\\v3");
  FSO.CreateFolder(base_dir+"\\ext\\grpc\\src\\core\\ext\\upbdefs-gen\\envoy\\config\\core");
  FSO.CreateFolder(base_dir+"\\ext\\grpc\\src\\core\\ext\\upbdefs-gen\\envoy\\config\\core\\v3");
  FSO.CreateFolder(base_dir+"\\ext\\grpc\\src\\core\\ext\\upbdefs-gen\\envoy\\config\\endpoint");
  FSO.CreateFolder(base_dir+"\\ext\\grpc\\src\\core\\ext\\upbdefs-gen\\envoy\\config\\endpoint\\v3");
  FSO.CreateFolder(base_dir+"\\ext\\grpc\\src\\core\\ext\\upbdefs-gen\\envoy\\config\\listener");
  FSO.CreateFolder(base_dir+"\\ext\\grpc\\src\\core\\ext\\upbdefs-gen\\envoy\\config\\listener\\v3");
  FSO.CreateFolder(base_dir+"\\ext\\grpc\\src\\core\\ext\\upbdefs-gen\\envoy\\config\\metrics");
  FSO.CreateFolder(base_dir+"\\ext\\grpc\\src\\core\\ext\\upbdefs-gen\\envoy\\config\\metrics\\v3");
  FSO.CreateFolder(base_dir+"\\ext\\grpc\\src\\core\\ext\\upbdefs-gen\\envoy\\config\\overload");
  FSO.CreateFolder(base_dir+"\\ext\\grpc\\src\\core\\ext\\upbdefs-gen\\envoy\\config\\overload\\v3");
  FSO.CreateFolder(base_dir+"\\ext\\grpc\\src\\core\\ext\\upbdefs-gen\\envoy\\config\\rbac");
  FSO.CreateFolder(base_dir+"\\ext\\grpc\\src\\core\\ext\\upbdefs-gen\\envoy\\config\\rbac\\v3");
  FSO.CreateFolder(base_dir+"\\ext\\grpc\\src\\core\\ext\\upbdefs-gen\\envoy\\config\\route");
  FSO.CreateFolder(base_dir+"\\ext\\grpc\\src\\core\\ext\\upbdefs-gen\\envoy\\config\\route\\v3");
  FSO.CreateFolder(base_dir+"\\ext\\grpc\\src\\core\\ext\\upbdefs-gen\\envoy\\config\\tap");
  FSO.CreateFolder(base_dir+"\\ext\\grpc\\src\\core\\ext\\upbdefs-gen\\envoy\\config\\tap\\v3");
  FSO.CreateFolder(base_dir+"\\ext\\grpc\\src\\core\\ext\\upbdefs-gen\\envoy\\config\\trace");
  FSO.CreateFolder(base_dir+"\\ext\\grpc\\src\\core\\ext\\upbdefs-gen\\envoy\\config\\trace\\v3");
  FSO.CreateFolder(base_dir+"\\ext\\grpc\\src\\core\\ext\\upbdefs-gen\\envoy\\data");
  FSO.CreateFolder(base_dir+"\\ext\\grpc\\src\\core\\ext\\upbdefs-gen\\envoy\\data\\accesslog");
  FSO.CreateFolder(base_dir+"\\ext\\grpc\\src\\core\\ext\\upbdefs-gen\\envoy\\data\\accesslog\\v3");
  FSO.CreateFolder(base_dir+"\\ext\\grpc\\src\\core\\ext\\upbdefs-gen\\envoy\\extensions");
  FSO.CreateFolder(base_dir+"\\ext\\grpc\\src\\core\\ext\\upbdefs-gen\\envoy\\extensions\\clusters");
  FSO.CreateFolder(base_dir+"\\ext\\grpc\\src\\core\\ext\\upbdefs-gen\\envoy\\extensions\\clusters\\aggregate");
  FSO.CreateFolder(base_dir+"\\ext\\grpc\\src\\core\\ext\\upbdefs-gen\\envoy\\extensions\\clusters\\aggregate\\v3");
  FSO.CreateFolder(base_dir+"\\ext\\grpc\\src\\core\\ext\\upbdefs-gen\\envoy\\extensions\\filters");
  FSO.CreateFolder(base_dir+"\\ext\\grpc\\src\\core\\ext\\upbdefs-gen\\envoy\\extensions\\filters\\common");
  FSO.CreateFolder(base_dir+"\\ext\\grpc\\src\\core\\ext\\upbdefs-gen\\envoy\\extensions\\filters\\common\\fault");
  FSO.CreateFolder(base_dir+"\\ext\\grpc\\src\\core\\ext\\upbdefs-gen\\envoy\\extensions\\filters\\common\\fault\\v3");
  FSO.CreateFolder(base_dir+"\\ext\\grpc\\src\\core\\ext\\upbdefs-gen\\envoy\\extensions\\filters\\http");
  FSO.CreateFolder(base_dir+"\\ext\\grpc\\src\\core\\ext\\upbdefs-gen\\envoy\\extensions\\filters\\http\\fault");
  FSO.CreateFolder(base_dir+"\\ext\\grpc\\src\\core\\ext\\upbdefs-gen\\envoy\\extensions\\filters\\http\\fault\\v3");
  FSO.CreateFolder(base_dir+"\\ext\\grpc\\src\\core\\ext\\upbdefs-gen\\envoy\\extensions\\filters\\http\\rbac");
  FSO.CreateFolder(base_dir+"\\ext\\grpc\\src\\core\\ext\\upbdefs-gen\\envoy\\extensions\\filters\\http\\rbac\\v3");
  FSO.CreateFolder(base_dir+"\\ext\\grpc\\src\\core\\ext\\upbdefs-gen\\envoy\\extensions\\filters\\http\\router");
  FSO.CreateFolder(base_dir+"\\ext\\grpc\\src\\core\\ext\\upbdefs-gen\\envoy\\extensions\\filters\\http\\router\\v3");
  FSO.CreateFolder(base_dir+"\\ext\\grpc\\src\\core\\ext\\upbdefs-gen\\envoy\\extensions\\filters\\http\\stateful_session");
  FSO.CreateFolder(base_dir+"\\ext\\grpc\\src\\core\\ext\\upbdefs-gen\\envoy\\extensions\\filters\\http\\stateful_session\\v3");
  FSO.CreateFolder(base_dir+"\\ext\\grpc\\src\\core\\ext\\upbdefs-gen\\envoy\\extensions\\filters\\network");
  FSO.CreateFolder(base_dir+"\\ext\\grpc\\src\\core\\ext\\upbdefs-gen\\envoy\\extensions\\filters\\network\\http_connection_manager");
  FSO.CreateFolder(base_dir+"\\ext\\grpc\\src\\core\\ext\\upbdefs-gen\\envoy\\extensions\\filters\\network\\http_connection_manager\\v3");
  FSO.CreateFolder(base_dir+"\\ext\\grpc\\src\\core\\ext\\upbdefs-gen\\envoy\\extensions\\http");
  FSO.CreateFolder(base_dir+"\\ext\\grpc\\src\\core\\ext\\upbdefs-gen\\envoy\\extensions\\http\\stateful_session");
  FSO.CreateFolder(base_dir+"\\ext\\grpc\\src\\core\\ext\\upbdefs-gen\\envoy\\extensions\\http\\stateful_session\\cookie");
  FSO.CreateFolder(base_dir+"\\ext\\grpc\\src\\core\\ext\\upbdefs-gen\\envoy\\extensions\\http\\stateful_session\\cookie\\v3");
  FSO.CreateFolder(base_dir+"\\ext\\grpc\\src\\core\\ext\\upbdefs-gen\\envoy\\extensions\\transport_sockets");
  FSO.CreateFolder(base_dir+"\\ext\\grpc\\src\\core\\ext\\upbdefs-gen\\envoy\\extensions\\transport_sockets\\tls");
  FSO.CreateFolder(base_dir+"\\ext\\grpc\\src\\core\\ext\\upbdefs-gen\\envoy\\extensions\\transport_sockets\\tls\\v3");
  FSO.CreateFolder(base_dir+"\\ext\\grpc\\src\\core\\ext\\upbdefs-gen\\envoy\\extensions\\upstreams");
  FSO.CreateFolder(base_dir+"\\ext\\grpc\\src\\core\\ext\\upbdefs-gen\\envoy\\extensions\\upstreams\\http");
  FSO.CreateFolder(base_dir+"\\ext\\grpc\\src\\core\\ext\\upbdefs-gen\\envoy\\extensions\\upstreams\\http\\v3");
  FSO.CreateFolder(base_dir+"\\ext\\grpc\\src\\core\\ext\\upbdefs-gen\\envoy\\service");
  FSO.CreateFolder(base_dir+"\\ext\\grpc\\src\\core\\ext\\upbdefs-gen\\envoy\\service\\discovery");
  FSO.CreateFolder(base_dir+"\\ext\\grpc\\src\\core\\ext\\upbdefs-gen\\envoy\\service\\discovery\\v3");
  FSO.CreateFolder(base_dir+"\\ext\\grpc\\src\\core\\ext\\upbdefs-gen\\envoy\\service\\load_stats");
  FSO.CreateFolder(base_dir+"\\ext\\grpc\\src\\core\\ext\\upbdefs-gen\\envoy\\service\\load_stats\\v3");
  FSO.CreateFolder(base_dir+"\\ext\\grpc\\src\\core\\ext\\upbdefs-gen\\envoy\\service\\status");
  FSO.CreateFolder(base_dir+"\\ext\\grpc\\src\\core\\ext\\upbdefs-gen\\envoy\\service\\status\\v3");
  FSO.CreateFolder(base_dir+"\\ext\\grpc\\src\\core\\ext\\upbdefs-gen\\envoy\\type");
  FSO.CreateFolder(base_dir+"\\ext\\grpc\\src\\core\\ext\\upbdefs-gen\\envoy\\type\\http");
  FSO.CreateFolder(base_dir+"\\ext\\grpc\\src\\core\\ext\\upbdefs-gen\\envoy\\type\\http\\v3");
  FSO.CreateFolder(base_dir+"\\ext\\grpc\\src\\core\\ext\\upbdefs-gen\\envoy\\type\\matcher");
  FSO.CreateFolder(base_dir+"\\ext\\grpc\\src\\core\\ext\\upbdefs-gen\\envoy\\type\\matcher\\v3");
  FSO.CreateFolder(base_dir+"\\ext\\grpc\\src\\core\\ext\\upbdefs-gen\\envoy\\type\\metadata");
  FSO.CreateFolder(base_dir+"\\ext\\grpc\\src\\core\\ext\\upbdefs-gen\\envoy\\type\\metadata\\v3");
  FSO.CreateFolder(base_dir+"\\ext\\grpc\\src\\core\\ext\\upbdefs-gen\\envoy\\type\\tracing");
  FSO.CreateFolder(base_dir+"\\ext\\grpc\\src\\core\\ext\\upbdefs-gen\\envoy\\type\\tracing\\v3");
  FSO.CreateFolder(base_dir+"\\ext\\grpc\\src\\core\\ext\\upbdefs-gen\\envoy\\type\\v3");
  FSO.CreateFolder(base_dir+"\\ext\\grpc\\src\\core\\ext\\upbdefs-gen\\google");
  FSO.CreateFolder(base_dir+"\\ext\\grpc\\src\\core\\ext\\upbdefs-gen\\google\\api");
  FSO.CreateFolder(base_dir+"\\ext\\grpc\\src\\core\\ext\\upbdefs-gen\\google\\api\\expr");
  FSO.CreateFolder(base_dir+"\\ext\\grpc\\src\\core\\ext\\upbdefs-gen\\google\\api\\expr\\v1alpha1");
  FSO.CreateFolder(base_dir+"\\ext\\grpc\\src\\core\\ext\\upbdefs-gen\\google\\protobuf");
  FSO.CreateFolder(base_dir+"\\ext\\grpc\\src\\core\\ext\\upbdefs-gen\\google\\rpc");
  FSO.CreateFolder(base_dir+"\\ext\\grpc\\src\\core\\ext\\upbdefs-gen\\opencensus");
  FSO.CreateFolder(base_dir+"\\ext\\grpc\\src\\core\\ext\\upbdefs-gen\\opencensus\\proto");
  FSO.CreateFolder(base_dir+"\\ext\\grpc\\src\\core\\ext\\upbdefs-gen\\opencensus\\proto\\trace");
  FSO.CreateFolder(base_dir+"\\ext\\grpc\\src\\core\\ext\\upbdefs-gen\\opencensus\\proto\\trace\\v1");
  FSO.CreateFolder(base_dir+"\\ext\\grpc\\src\\core\\ext\\upbdefs-gen\\src");
  FSO.CreateFolder(base_dir+"\\ext\\grpc\\src\\core\\ext\\upbdefs-gen\\src\\proto");
  FSO.CreateFolder(base_dir+"\\ext\\grpc\\src\\core\\ext\\upbdefs-gen\\src\\proto\\grpc");
  FSO.CreateFolder(base_dir+"\\ext\\grpc\\src\\core\\ext\\upbdefs-gen\\src\\proto\\grpc\\lookup");
  FSO.CreateFolder(base_dir+"\\ext\\grpc\\src\\core\\ext\\upbdefs-gen\\src\\proto\\grpc\\lookup\\v1");
  FSO.CreateFolder(base_dir+"\\ext\\grpc\\src\\core\\ext\\upbdefs-gen\\udpa");
  FSO.CreateFolder(base_dir+"\\ext\\grpc\\src\\core\\ext\\upbdefs-gen\\udpa\\annotations");
  FSO.CreateFolder(base_dir+"\\ext\\grpc\\src\\core\\ext\\upbdefs-gen\\validate");
  FSO.CreateFolder(base_dir+"\\ext\\grpc\\src\\core\\ext\\upbdefs-gen\\xds");
  FSO.CreateFolder(base_dir+"\\ext\\grpc\\src\\core\\ext\\upbdefs-gen\\xds\\annotations");
  FSO.CreateFolder(base_dir+"\\ext\\grpc\\src\\core\\ext\\upbdefs-gen\\xds\\annotations\\v3");
  FSO.CreateFolder(base_dir+"\\ext\\grpc\\src\\core\\ext\\upbdefs-gen\\xds\\core");
  FSO.CreateFolder(base_dir+"\\ext\\grpc\\src\\core\\ext\\upbdefs-gen\\xds\\core\\v3");
  FSO.CreateFolder(base_dir+"\\ext\\grpc\\src\\core\\ext\\upbdefs-gen\\xds\\type");
  FSO.CreateFolder(base_dir+"\\ext\\grpc\\src\\core\\ext\\upbdefs-gen\\xds\\type\\matcher");
  FSO.CreateFolder(base_dir+"\\ext\\grpc\\src\\core\\ext\\upbdefs-gen\\xds\\type\\matcher\\v3");
  FSO.CreateFolder(base_dir+"\\ext\\grpc\\src\\core\\ext\\upbdefs-gen\\xds\\type\\v3");
  FSO.CreateFolder(base_dir+"\\ext\\grpc\\src\\core\\handshaker");
  FSO.CreateFolder(base_dir+"\\ext\\grpc\\src\\core\\handshaker\\endpoint_info");
  FSO.CreateFolder(base_dir+"\\ext\\grpc\\src\\core\\handshaker\\http_connect");
  FSO.CreateFolder(base_dir+"\\ext\\grpc\\src\\core\\handshaker\\security");
  FSO.CreateFolder(base_dir+"\\ext\\grpc\\src\\core\\handshaker\\tcp_connect");
  FSO.CreateFolder(base_dir+"\\ext\\grpc\\src\\core\\lib");
  FSO.CreateFolder(base_dir+"\\ext\\grpc\\src\\core\\lib\\address_utils");
  FSO.CreateFolder(base_dir+"\\ext\\grpc\\src\\core\\lib\\backoff");
  FSO.CreateFolder(base_dir+"\\ext\\grpc\\src\\core\\lib\\channel");
  FSO.CreateFolder(base_dir+"\\ext\\grpc\\src\\core\\lib\\compression");
  FSO.CreateFolder(base_dir+"\\ext\\grpc\\src\\core\\lib\\config");
  FSO.CreateFolder(base_dir+"\\ext\\grpc\\src\\core\\lib\\debug");
  FSO.CreateFolder(base_dir+"\\ext\\grpc\\src\\core\\lib\\event_engine");
  FSO.CreateFolder(base_dir+"\\ext\\grpc\\src\\core\\lib\\event_engine\\cf_engine");
  FSO.CreateFolder(base_dir+"\\ext\\grpc\\src\\core\\lib\\event_engine\\posix_engine");
  FSO.CreateFolder(base_dir+"\\ext\\grpc\\src\\core\\lib\\event_engine\\thread_pool");
  FSO.CreateFolder(base_dir+"\\ext\\grpc\\src\\core\\lib\\event_engine\\thready_event_engine");
  FSO.CreateFolder(base_dir+"\\ext\\grpc\\src\\core\\lib\\event_engine\\windows");
  FSO.CreateFolder(base_dir+"\\ext\\grpc\\src\\core\\lib\\event_engine\\work_queue");
  FSO.CreateFolder(base_dir+"\\ext\\grpc\\src\\core\\lib\\experiments");
  FSO.CreateFolder(base_dir+"\\ext\\grpc\\src\\core\\lib\\gpr");
  FSO.CreateFolder(base_dir+"\\ext\\grpc\\src\\core\\lib\\gpr\\android");
  FSO.CreateFolder(base_dir+"\\ext\\grpc\\src\\core\\lib\\gpr\\iphone");
  FSO.CreateFolder(base_dir+"\\ext\\grpc\\src\\core\\lib\\gpr\\linux");
  FSO.CreateFolder(base_dir+"\\ext\\grpc\\src\\core\\lib\\gpr\\msys");
  FSO.CreateFolder(base_dir+"\\ext\\grpc\\src\\core\\lib\\gpr\\posix");
  FSO.CreateFolder(base_dir+"\\ext\\grpc\\src\\core\\lib\\gpr\\windows");
  FSO.CreateFolder(base_dir+"\\ext\\grpc\\src\\core\\lib\\gprpp");
  FSO.CreateFolder(base_dir+"\\ext\\grpc\\src\\core\\lib\\gprpp\\linux");
  FSO.CreateFolder(base_dir+"\\ext\\grpc\\src\\core\\lib\\gprpp\\posix");
  FSO.CreateFolder(base_dir+"\\ext\\grpc\\src\\core\\lib\\gprpp\\windows");
  FSO.CreateFolder(base_dir+"\\ext\\grpc\\src\\core\\lib\\http");
  FSO.CreateFolder(base_dir+"\\ext\\grpc\\src\\core\\lib\\iomgr");
  FSO.CreateFolder(base_dir+"\\ext\\grpc\\src\\core\\lib\\iomgr\\event_engine_shims");
  FSO.CreateFolder(base_dir+"\\ext\\grpc\\src\\core\\lib\\json");
  FSO.CreateFolder(base_dir+"\\ext\\grpc\\src\\core\\lib\\matchers");
  FSO.CreateFolder(base_dir+"\\ext\\grpc\\src\\core\\lib\\promise");
  FSO.CreateFolder(base_dir+"\\ext\\grpc\\src\\core\\lib\\resource_quota");
  FSO.CreateFolder(base_dir+"\\ext\\grpc\\src\\core\\lib\\security");
  FSO.CreateFolder(base_dir+"\\ext\\grpc\\src\\core\\lib\\security\\authorization");
  FSO.CreateFolder(base_dir+"\\ext\\grpc\\src\\core\\lib\\security\\certificate_provider");
  FSO.CreateFolder(base_dir+"\\ext\\grpc\\src\\core\\lib\\security\\context");
  FSO.CreateFolder(base_dir+"\\ext\\grpc\\src\\core\\lib\\security\\credentials");
  FSO.CreateFolder(base_dir+"\\ext\\grpc\\src\\core\\lib\\security\\credentials\\alts");
  FSO.CreateFolder(base_dir+"\\ext\\grpc\\src\\core\\lib\\security\\credentials\\composite");
  FSO.CreateFolder(base_dir+"\\ext\\grpc\\src\\core\\lib\\security\\credentials\\external");
  FSO.CreateFolder(base_dir+"\\ext\\grpc\\src\\core\\lib\\security\\credentials\\fake");
  FSO.CreateFolder(base_dir+"\\ext\\grpc\\src\\core\\lib\\security\\credentials\\google_default");
  FSO.CreateFolder(base_dir+"\\ext\\grpc\\src\\core\\lib\\security\\credentials\\iam");
  FSO.CreateFolder(base_dir+"\\ext\\grpc\\src\\core\\lib\\security\\credentials\\insecure");
  FSO.CreateFolder(base_dir+"\\ext\\grpc\\src\\core\\lib\\security\\credentials\\jwt");
  FSO.CreateFolder(base_dir+"\\ext\\grpc\\src\\core\\lib\\security\\credentials\\local");
  FSO.CreateFolder(base_dir+"\\ext\\grpc\\src\\core\\lib\\security\\credentials\\oauth2");
  FSO.CreateFolder(base_dir+"\\ext\\grpc\\src\\core\\lib\\security\\credentials\\plugin");
  FSO.CreateFolder(base_dir+"\\ext\\grpc\\src\\core\\lib\\security\\credentials\\ssl");
  FSO.CreateFolder(base_dir+"\\ext\\grpc\\src\\core\\lib\\security\\credentials\\tls");
  FSO.CreateFolder(base_dir+"\\ext\\grpc\\src\\core\\lib\\security\\credentials\\xds");
  FSO.CreateFolder(base_dir+"\\ext\\grpc\\src\\core\\lib\\security\\security_connector");
  FSO.CreateFolder(base_dir+"\\ext\\grpc\\src\\core\\lib\\security\\security_connector\\alts");
  FSO.CreateFolder(base_dir+"\\ext\\grpc\\src\\core\\lib\\security\\security_connector\\fake");
  FSO.CreateFolder(base_dir+"\\ext\\grpc\\src\\core\\lib\\security\\security_connector\\insecure");
  FSO.CreateFolder(base_dir+"\\ext\\grpc\\src\\core\\lib\\security\\security_connector\\local");
  FSO.CreateFolder(base_dir+"\\ext\\grpc\\src\\core\\lib\\security\\security_connector\\ssl");
  FSO.CreateFolder(base_dir+"\\ext\\grpc\\src\\core\\lib\\security\\security_connector\\tls");
  FSO.CreateFolder(base_dir+"\\ext\\grpc\\src\\core\\lib\\security\\transport");
  FSO.CreateFolder(base_dir+"\\ext\\grpc\\src\\core\\lib\\security\\util");
  FSO.CreateFolder(base_dir+"\\ext\\grpc\\src\\core\\lib\\slice");
  FSO.CreateFolder(base_dir+"\\ext\\grpc\\src\\core\\lib\\surface");
  FSO.CreateFolder(base_dir+"\\ext\\grpc\\src\\core\\lib\\transport");
  FSO.CreateFolder(base_dir+"\\ext\\grpc\\src\\core\\lib\\uri");
  FSO.CreateFolder(base_dir+"\\ext\\grpc\\src\\core\\load_balancing");
  FSO.CreateFolder(base_dir+"\\ext\\grpc\\src\\core\\load_balancing\\grpclb");
  FSO.CreateFolder(base_dir+"\\ext\\grpc\\src\\core\\load_balancing\\outlier_detection");
  FSO.CreateFolder(base_dir+"\\ext\\grpc\\src\\core\\load_balancing\\pick_first");
  FSO.CreateFolder(base_dir+"\\ext\\grpc\\src\\core\\load_balancing\\priority");
  FSO.CreateFolder(base_dir+"\\ext\\grpc\\src\\core\\load_balancing\\ring_hash");
  FSO.CreateFolder(base_dir+"\\ext\\grpc\\src\\core\\load_balancing\\rls");
  FSO.CreateFolder(base_dir+"\\ext\\grpc\\src\\core\\load_balancing\\round_robin");
  FSO.CreateFolder(base_dir+"\\ext\\grpc\\src\\core\\load_balancing\\weighted_round_robin");
  FSO.CreateFolder(base_dir+"\\ext\\grpc\\src\\core\\load_balancing\\weighted_target");
  FSO.CreateFolder(base_dir+"\\ext\\grpc\\src\\core\\load_balancing\\xds");
  FSO.CreateFolder(base_dir+"\\ext\\grpc\\src\\core\\plugin_registry");
  FSO.CreateFolder(base_dir+"\\ext\\grpc\\src\\core\\resolver");
  FSO.CreateFolder(base_dir+"\\ext\\grpc\\src\\core\\resolver\\binder");
  FSO.CreateFolder(base_dir+"\\ext\\grpc\\src\\core\\resolver\\dns");
  FSO.CreateFolder(base_dir+"\\ext\\grpc\\src\\core\\resolver\\dns\\c_ares");
  FSO.CreateFolder(base_dir+"\\ext\\grpc\\src\\core\\resolver\\dns\\event_engine");
  FSO.CreateFolder(base_dir+"\\ext\\grpc\\src\\core\\resolver\\dns\\native");
  FSO.CreateFolder(base_dir+"\\ext\\grpc\\src\\core\\resolver\\fake");
  FSO.CreateFolder(base_dir+"\\ext\\grpc\\src\\core\\resolver\\google_c2p");
  FSO.CreateFolder(base_dir+"\\ext\\grpc\\src\\core\\resolver\\sockaddr");
  FSO.CreateFolder(base_dir+"\\ext\\grpc\\src\\core\\resolver\\xds");
  FSO.CreateFolder(base_dir+"\\ext\\grpc\\src\\core\\server");
  FSO.CreateFolder(base_dir+"\\ext\\grpc\\src\\core\\service_config");
  FSO.CreateFolder(base_dir+"\\ext\\grpc\\src\\core\\tsi");
  FSO.CreateFolder(base_dir+"\\ext\\grpc\\src\\core\\tsi\\alts");
  FSO.CreateFolder(base_dir+"\\ext\\grpc\\src\\core\\tsi\\alts\\crypt");
  FSO.CreateFolder(base_dir+"\\ext\\grpc\\src\\core\\tsi\\alts\\frame_protector");
  FSO.CreateFolder(base_dir+"\\ext\\grpc\\src\\core\\tsi\\alts\\handshaker");
  FSO.CreateFolder(base_dir+"\\ext\\grpc\\src\\core\\tsi\\alts\\zero_copy_frame_protector");
  FSO.CreateFolder(base_dir+"\\ext\\grpc\\src\\core\\tsi\\ssl");
  FSO.CreateFolder(base_dir+"\\ext\\grpc\\src\\core\\tsi\\ssl\\key_logging");
  FSO.CreateFolder(base_dir+"\\ext\\grpc\\src\\core\\tsi\\ssl\\session_cache");
  FSO.CreateFolder(base_dir+"\\ext\\grpc\\src\\core\\xds");
  FSO.CreateFolder(base_dir+"\\ext\\grpc\\src\\core\\xds\\grpc");
  FSO.CreateFolder(base_dir+"\\ext\\grpc\\src\\core\\xds\\xds_client");
  FSO.CreateFolder(base_dir+"\\ext\\grpc\\src\\php");
  FSO.CreateFolder(base_dir+"\\ext\\grpc\\src\\php\\ext");
  FSO.CreateFolder(base_dir+"\\ext\\grpc\\src\\php\\ext\\grpc");
  FSO.CreateFolder(base_dir+"\\ext\\grpc\\third_party");
  FSO.CreateFolder(base_dir+"\\ext\\grpc\\third_party\\abseil-cpp");
  FSO.CreateFolder(base_dir+"\\ext\\grpc\\third_party\\abseil-cpp\\absl");
  FSO.CreateFolder(base_dir+"\\ext\\grpc\\third_party\\abseil-cpp\\absl\\base");
  FSO.CreateFolder(base_dir+"\\ext\\grpc\\third_party\\abseil-cpp\\absl\\base\\internal");
  FSO.CreateFolder(base_dir+"\\ext\\grpc\\third_party\\abseil-cpp\\absl\\container");
  FSO.CreateFolder(base_dir+"\\ext\\grpc\\third_party\\abseil-cpp\\absl\\container\\internal");
  FSO.CreateFolder(base_dir+"\\ext\\grpc\\third_party\\abseil-cpp\\absl\\crc");
  FSO.CreateFolder(base_dir+"\\ext\\grpc\\third_party\\abseil-cpp\\absl\\crc\\internal");
  FSO.CreateFolder(base_dir+"\\ext\\grpc\\third_party\\abseil-cpp\\absl\\debugging");
  FSO.CreateFolder(base_dir+"\\ext\\grpc\\third_party\\abseil-cpp\\absl\\debugging\\internal");
  FSO.CreateFolder(base_dir+"\\ext\\grpc\\third_party\\abseil-cpp\\absl\\flags");
  FSO.CreateFolder(base_dir+"\\ext\\grpc\\third_party\\abseil-cpp\\absl\\flags\\internal");
  FSO.CreateFolder(base_dir+"\\ext\\grpc\\third_party\\abseil-cpp\\absl\\hash");
  FSO.CreateFolder(base_dir+"\\ext\\grpc\\third_party\\abseil-cpp\\absl\\hash\\internal");
  FSO.CreateFolder(base_dir+"\\ext\\grpc\\third_party\\abseil-cpp\\absl\\log");
  FSO.CreateFolder(base_dir+"\\ext\\grpc\\third_party\\abseil-cpp\\absl\\log\\internal");
  FSO.CreateFolder(base_dir+"\\ext\\grpc\\third_party\\abseil-cpp\\absl\\numeric");
  FSO.CreateFolder(base_dir+"\\ext\\grpc\\third_party\\abseil-cpp\\absl\\profiling");
  FSO.CreateFolder(base_dir+"\\ext\\grpc\\third_party\\abseil-cpp\\absl\\profiling\\internal");
  FSO.CreateFolder(base_dir+"\\ext\\grpc\\third_party\\abseil-cpp\\absl\\random");
  FSO.CreateFolder(base_dir+"\\ext\\grpc\\third_party\\abseil-cpp\\absl\\random\\internal");
  FSO.CreateFolder(base_dir+"\\ext\\grpc\\third_party\\abseil-cpp\\absl\\status");
  FSO.CreateFolder(base_dir+"\\ext\\grpc\\third_party\\abseil-cpp\\absl\\status\\internal");
  FSO.CreateFolder(base_dir+"\\ext\\grpc\\third_party\\abseil-cpp\\absl\\strings");
  FSO.CreateFolder(base_dir+"\\ext\\grpc\\third_party\\abseil-cpp\\absl\\strings\\internal");
  FSO.CreateFolder(base_dir+"\\ext\\grpc\\third_party\\abseil-cpp\\absl\\strings\\internal\\str_format");
  FSO.CreateFolder(base_dir+"\\ext\\grpc\\third_party\\abseil-cpp\\absl\\synchronization");
  FSO.CreateFolder(base_dir+"\\ext\\grpc\\third_party\\abseil-cpp\\absl\\synchronization\\internal");
  FSO.CreateFolder(base_dir+"\\ext\\grpc\\third_party\\abseil-cpp\\absl\\time");
  FSO.CreateFolder(base_dir+"\\ext\\grpc\\third_party\\abseil-cpp\\absl\\time\\internal");
  FSO.CreateFolder(base_dir+"\\ext\\grpc\\third_party\\abseil-cpp\\absl\\time\\internal\\cctz");
  FSO.CreateFolder(base_dir+"\\ext\\grpc\\third_party\\abseil-cpp\\absl\\time\\internal\\cctz\\src");
  FSO.CreateFolder(base_dir+"\\ext\\grpc\\third_party\\abseil-cpp\\absl\\types");
  FSO.CreateFolder(base_dir+"\\ext\\grpc\\third_party\\address_sorting");
  FSO.CreateFolder(base_dir+"\\ext\\grpc\\third_party\\boringssl-with-bazel");
  FSO.CreateFolder(base_dir+"\\ext\\grpc\\third_party\\boringssl-with-bazel\\src");
  FSO.CreateFolder(base_dir+"\\ext\\grpc\\third_party\\boringssl-with-bazel\\src\\crypto");
  FSO.CreateFolder(base_dir+"\\ext\\grpc\\third_party\\boringssl-with-bazel\\src\\crypto\\asn1");
  FSO.CreateFolder(base_dir+"\\ext\\grpc\\third_party\\boringssl-with-bazel\\src\\crypto\\base64");
  FSO.CreateFolder(base_dir+"\\ext\\grpc\\third_party\\boringssl-with-bazel\\src\\crypto\\bio");
  FSO.CreateFolder(base_dir+"\\ext\\grpc\\third_party\\boringssl-with-bazel\\src\\crypto\\blake2");
  FSO.CreateFolder(base_dir+"\\ext\\grpc\\third_party\\boringssl-with-bazel\\src\\crypto\\bn_extra");
  FSO.CreateFolder(base_dir+"\\ext\\grpc\\third_party\\boringssl-with-bazel\\src\\crypto\\buf");
  FSO.CreateFolder(base_dir+"\\ext\\grpc\\third_party\\boringssl-with-bazel\\src\\crypto\\bytestring");
  FSO.CreateFolder(base_dir+"\\ext\\grpc\\third_party\\boringssl-with-bazel\\src\\crypto\\chacha");
  FSO.CreateFolder(base_dir+"\\ext\\grpc\\third_party\\boringssl-with-bazel\\src\\crypto\\cipher_extra");
  FSO.CreateFolder(base_dir+"\\ext\\grpc\\third_party\\boringssl-with-bazel\\src\\crypto\\conf");
  FSO.CreateFolder(base_dir+"\\ext\\grpc\\third_party\\boringssl-with-bazel\\src\\crypto\\curve25519");
  FSO.CreateFolder(base_dir+"\\ext\\grpc\\third_party\\boringssl-with-bazel\\src\\crypto\\des");
  FSO.CreateFolder(base_dir+"\\ext\\grpc\\third_party\\boringssl-with-bazel\\src\\crypto\\dh_extra");
  FSO.CreateFolder(base_dir+"\\ext\\grpc\\third_party\\boringssl-with-bazel\\src\\crypto\\digest_extra");
  FSO.CreateFolder(base_dir+"\\ext\\grpc\\third_party\\boringssl-with-bazel\\src\\crypto\\dsa");
  FSO.CreateFolder(base_dir+"\\ext\\grpc\\third_party\\boringssl-with-bazel\\src\\crypto\\ec_extra");
  FSO.CreateFolder(base_dir+"\\ext\\grpc\\third_party\\boringssl-with-bazel\\src\\crypto\\ecdh_extra");
  FSO.CreateFolder(base_dir+"\\ext\\grpc\\third_party\\boringssl-with-bazel\\src\\crypto\\ecdsa_extra");
  FSO.CreateFolder(base_dir+"\\ext\\grpc\\third_party\\boringssl-with-bazel\\src\\crypto\\engine");
  FSO.CreateFolder(base_dir+"\\ext\\grpc\\third_party\\boringssl-with-bazel\\src\\crypto\\err");
  FSO.CreateFolder(base_dir+"\\ext\\grpc\\third_party\\boringssl-with-bazel\\src\\crypto\\evp");
  FSO.CreateFolder(base_dir+"\\ext\\grpc\\third_party\\boringssl-with-bazel\\src\\crypto\\fipsmodule");
  FSO.CreateFolder(base_dir+"\\ext\\grpc\\third_party\\boringssl-with-bazel\\src\\crypto\\hpke");
  FSO.CreateFolder(base_dir+"\\ext\\grpc\\third_party\\boringssl-with-bazel\\src\\crypto\\hrss");
  FSO.CreateFolder(base_dir+"\\ext\\grpc\\third_party\\boringssl-with-bazel\\src\\crypto\\keccak");
  FSO.CreateFolder(base_dir+"\\ext\\grpc\\third_party\\boringssl-with-bazel\\src\\crypto\\kyber");
  FSO.CreateFolder(base_dir+"\\ext\\grpc\\third_party\\boringssl-with-bazel\\src\\crypto\\lhash");
  FSO.CreateFolder(base_dir+"\\ext\\grpc\\third_party\\boringssl-with-bazel\\src\\crypto\\obj");
  FSO.CreateFolder(base_dir+"\\ext\\grpc\\third_party\\boringssl-with-bazel\\src\\crypto\\pem");
  FSO.CreateFolder(base_dir+"\\ext\\grpc\\third_party\\boringssl-with-bazel\\src\\crypto\\pkcs7");
  FSO.CreateFolder(base_dir+"\\ext\\grpc\\third_party\\boringssl-with-bazel\\src\\crypto\\pkcs8");
  FSO.CreateFolder(base_dir+"\\ext\\grpc\\third_party\\boringssl-with-bazel\\src\\crypto\\poly1305");
  FSO.CreateFolder(base_dir+"\\ext\\grpc\\third_party\\boringssl-with-bazel\\src\\crypto\\pool");
  FSO.CreateFolder(base_dir+"\\ext\\grpc\\third_party\\boringssl-with-bazel\\src\\crypto\\rand_extra");
  FSO.CreateFolder(base_dir+"\\ext\\grpc\\third_party\\boringssl-with-bazel\\src\\crypto\\rc4");
  FSO.CreateFolder(base_dir+"\\ext\\grpc\\third_party\\boringssl-with-bazel\\src\\crypto\\rsa_extra");
  FSO.CreateFolder(base_dir+"\\ext\\grpc\\third_party\\boringssl-with-bazel\\src\\crypto\\siphash");
  FSO.CreateFolder(base_dir+"\\ext\\grpc\\third_party\\boringssl-with-bazel\\src\\crypto\\spx");
  FSO.CreateFolder(base_dir+"\\ext\\grpc\\third_party\\boringssl-with-bazel\\src\\crypto\\stack");
  FSO.CreateFolder(base_dir+"\\ext\\grpc\\third_party\\boringssl-with-bazel\\src\\crypto\\trust_token");
  FSO.CreateFolder(base_dir+"\\ext\\grpc\\third_party\\boringssl-with-bazel\\src\\crypto\\x509");
  FSO.CreateFolder(base_dir+"\\ext\\grpc\\third_party\\boringssl-with-bazel\\src\\gen");
  FSO.CreateFolder(base_dir+"\\ext\\grpc\\third_party\\boringssl-with-bazel\\src\\gen\\crypto");
  FSO.CreateFolder(base_dir+"\\ext\\grpc\\third_party\\boringssl-with-bazel\\src\\ssl");
  FSO.CreateFolder(base_dir+"\\ext\\grpc\\third_party\\re2");
  FSO.CreateFolder(base_dir+"\\ext\\grpc\\third_party\\re2\\re2");
  FSO.CreateFolder(base_dir+"\\ext\\grpc\\third_party\\re2\\util");
  FSO.CreateFolder(base_dir+"\\ext\\grpc\\third_party\\upb");
  FSO.CreateFolder(base_dir+"\\ext\\grpc\\third_party\\upb\\upb");
  FSO.CreateFolder(base_dir+"\\ext\\grpc\\third_party\\upb\\upb\\base");
  FSO.CreateFolder(base_dir+"\\ext\\grpc\\third_party\\upb\\upb\\hash");
  FSO.CreateFolder(base_dir+"\\ext\\grpc\\third_party\\upb\\upb\\json");
  FSO.CreateFolder(base_dir+"\\ext\\grpc\\third_party\\upb\\upb\\lex");
  FSO.CreateFolder(base_dir+"\\ext\\grpc\\third_party\\upb\\upb\\mem");
  FSO.CreateFolder(base_dir+"\\ext\\grpc\\third_party\\upb\\upb\\message");
  FSO.CreateFolder(base_dir+"\\ext\\grpc\\third_party\\upb\\upb\\message\\internal");
  FSO.CreateFolder(base_dir+"\\ext\\grpc\\third_party\\upb\\upb\\mini_descriptor");
  FSO.CreateFolder(base_dir+"\\ext\\grpc\\third_party\\upb\\upb\\mini_descriptor\\internal");
  FSO.CreateFolder(base_dir+"\\ext\\grpc\\third_party\\upb\\upb\\mini_table");
  FSO.CreateFolder(base_dir+"\\ext\\grpc\\third_party\\upb\\upb\\mini_table\\internal");
  FSO.CreateFolder(base_dir+"\\ext\\grpc\\third_party\\upb\\upb\\reflection");
  FSO.CreateFolder(base_dir+"\\ext\\grpc\\third_party\\upb\\upb\\reflection\\internal");
  FSO.CreateFolder(base_dir+"\\ext\\grpc\\third_party\\upb\\upb\\text");
  FSO.CreateFolder(base_dir+"\\ext\\grpc\\third_party\\upb\\upb\\wire");
  FSO.CreateFolder(base_dir+"\\ext\\grpc\\third_party\\upb\\upb\\wire\\internal");
  FSO.CreateFolder(base_dir+"\\ext\\grpc\\third_party\\utf8_range");
  FSO.CreateFolder(base_dir+"\\ext\\grpc\\third_party\\zlib");
  _build_dirs = new Array();
  for (i = 0; i < build_dirs.length; i++) {
    if (build_dirs[i].indexOf('grpc') == -1) {
      _build_dirs[_build_dirs.length] = build_dirs[i];
    }
  }
  build_dirs = _build_dirs;
}<|MERGE_RESOLUTION|>--- conflicted
+++ resolved
@@ -10,11 +10,7 @@
     "src\\core\\channelz\\channelz.cc " +
     "src\\core\\channelz\\channelz_registry.cc " +
     "src\\core\\client_channel\\backup_poller.cc " +
-<<<<<<< HEAD
-=======
     "src\\core\\client_channel\\client_channel.cc " +
-    "src\\core\\client_channel\\client_channel_channelz.cc " +
->>>>>>> 513bd21e
     "src\\core\\client_channel\\client_channel_factory.cc " +
     "src\\core\\client_channel\\client_channel_filter.cc " +
     "src\\core\\client_channel\\client_channel_plugin.cc " +
@@ -726,10 +722,7 @@
     "src\\core\\lib\\surface\\wait_for_cq_end_op.cc " +
     "src\\core\\lib\\transport\\batch_builder.cc " +
     "src\\core\\lib\\transport\\bdp_estimator.cc " +
-<<<<<<< HEAD
     "src\\core\\lib\\transport\\call_arena_allocator.cc " +
-=======
->>>>>>> 513bd21e
     "src\\core\\lib\\transport\\call_filters.cc " +
     "src\\core\\lib\\transport\\call_final_info.cc " +
     "src\\core\\lib\\transport\\call_spine.cc " +
