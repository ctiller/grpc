--- conflicted
+++ resolved
@@ -608,17 +608,12 @@
                               'src/core/tsi/transport_security.h',
                               'src/core/tsi/transport_security_interface.h',
                               'src/core/census/aggregation.h',
-<<<<<<< HEAD
-                              'src/core/census/log.h',
+                              'src/core/census/mlog.h',
                               'src/core/census/rpc_metric_id.h',
                               'third_party/nanopb/pb.h',
                               'third_party/nanopb/pb_common.h',
                               'third_party/nanopb/pb_decode.h',
                               'third_party/nanopb/pb_encode.h'
-=======
-                              'src/core/census/mlog.h',
-                              'src/core/census/rpc_metric_id.h'
->>>>>>> 914a2e72
 
     ss.header_mappings_dir = '.'
     # This isn't officially supported in Cocoapods. We've asked for an alternative:
