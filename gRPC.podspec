--- conflicted
+++ resolved
@@ -20,11 +20,7 @@
 
 Pod::Spec.new do |s|
   s.name     = 'gRPC'
-<<<<<<< HEAD
-  version = '1.28.0-dev'
-=======
   version = '1.29.0-dev'
->>>>>>> 8ea36891
   s.version  = version
   s.summary  = 'gRPC client library for iOS/OSX'
   s.homepage = 'https://grpc.io'
