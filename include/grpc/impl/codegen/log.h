/*
 *
 * Copyright 2015 gRPC authors.
 *
 * Licensed under the Apache License, Version 2.0 (the "License");
 * you may not use this file except in compliance with the License.
 * You may obtain a copy of the License at
 *
 *     http://www.apache.org/licenses/LICENSE-2.0
 *
 * Unless required by applicable law or agreed to in writing, software
 * distributed under the License is distributed on an "AS IS" BASIS,
 * WITHOUT WARRANTIES OR CONDITIONS OF ANY KIND, either express or implied.
 * See the License for the specific language governing permissions and
 * limitations under the License.
 *
 */

#ifndef GRPC_IMPL_CODEGEN_LOG_H
#define GRPC_IMPL_CODEGEN_LOG_H

// IWYU pragma: private

#include <grpc/impl/codegen/port_platform.h>

<<<<<<< HEAD
#include <stdarg.h>
#include <stdlib.h> /* for abort() */

#ifdef __cplusplus
extern "C" {
#endif

/** GPR log API.

   Usage (within grpc):

   int argument1 = 3;
   char* argument2 = "hello";
   gpr_log(GPR_DEBUG, "format string %d", argument1);
   gpr_log(GPR_INFO, "hello world");
   gpr_log(GPR_ERROR, "%d %s!!", argument1, argument2); */

/** The severity of a log message - use the #defines below when calling into
   gpr_log to additionally supply file and line data */
typedef enum gpr_log_severity {
  GPR_LOG_SEVERITY_DEBUG,
  GPR_LOG_SEVERITY_INFO,
  GPR_LOG_SEVERITY_ERROR
} gpr_log_severity;

/** Returns a string representation of the log severity */
GPRAPI const char* gpr_log_severity_string(gpr_log_severity severity);

/** Macros to build log contexts at various severity levels */
#define GPR_DEBUG __FILE__, __LINE__, GPR_LOG_SEVERITY_DEBUG
#define GPR_INFO __FILE__, __LINE__, GPR_LOG_SEVERITY_INFO
#define GPR_ERROR __FILE__, __LINE__, GPR_LOG_SEVERITY_ERROR

/** Log a message. It's advised to use GPR_xxx above to generate the context
 * for each message */
GPRAPI void gpr_log(const char* file, int line, gpr_log_severity severity,
                    const char* format, ...) GPR_PRINT_FORMAT_CHECK(4, 5);

GPRAPI int gpr_should_log(gpr_log_severity severity);

GPRAPI void gpr_log_message(const char* file, int line,
                            gpr_log_severity severity, const char* message);

/** Set global log verbosity */
GPRAPI void gpr_set_log_verbosity(gpr_log_severity min_severity_to_print);

GPRAPI void gpr_log_verbosity_init(void);

/** Log overrides: applications can use this API to intercept logging calls
   and use their own implementations */

struct gpr_log_func_args {
  const char* file;
  int line;
  gpr_log_severity severity;
  const char* message;
};

typedef struct gpr_log_func_args gpr_log_func_args;

typedef void (*gpr_log_func)(gpr_log_func_args* args);
GPRAPI void gpr_set_log_function(gpr_log_func func);

GPRAPI void gpr_assertion_failed(const char* filename, int line,
                                 const char* message) GPR_ATTRIBUTE_NORETURN;

/** abort() the process if x is zero, having written a line to the log.

   Intended for internal invariants.  If the error can be recovered from,
   without the possibility of corruption, or might best be reflected via
   an exception in a higher-level language, consider returning error code.  */
#define GPR_ASSERT(x)                               \
  do {                                              \
    if (GPR_UNLIKELY(!(x))) {                       \
      gpr_assertion_failed(__FILE__, __LINE__, #x); \
    }                                               \
  } while (0)

#ifndef NDEBUG
#define GPR_DEBUG_ASSERT(x) GPR_ASSERT(x)
#else
#define GPR_DEBUG_ASSERT(x)
#endif

#ifdef __cplusplus
}
#endif
=======
/// TODO(chengyuc): Remove this file after solving compatibility.
#include <grpc/support/log.h>
>>>>>>> 62680e0a

#endif /* GRPC_IMPL_CODEGEN_LOG_H */<|MERGE_RESOLUTION|>--- conflicted
+++ resolved
@@ -23,97 +23,7 @@
 
 #include <grpc/impl/codegen/port_platform.h>
 
-<<<<<<< HEAD
-#include <stdarg.h>
-#include <stdlib.h> /* for abort() */
-
-#ifdef __cplusplus
-extern "C" {
-#endif
-
-/** GPR log API.
-
-   Usage (within grpc):
-
-   int argument1 = 3;
-   char* argument2 = "hello";
-   gpr_log(GPR_DEBUG, "format string %d", argument1);
-   gpr_log(GPR_INFO, "hello world");
-   gpr_log(GPR_ERROR, "%d %s!!", argument1, argument2); */
-
-/** The severity of a log message - use the #defines below when calling into
-   gpr_log to additionally supply file and line data */
-typedef enum gpr_log_severity {
-  GPR_LOG_SEVERITY_DEBUG,
-  GPR_LOG_SEVERITY_INFO,
-  GPR_LOG_SEVERITY_ERROR
-} gpr_log_severity;
-
-/** Returns a string representation of the log severity */
-GPRAPI const char* gpr_log_severity_string(gpr_log_severity severity);
-
-/** Macros to build log contexts at various severity levels */
-#define GPR_DEBUG __FILE__, __LINE__, GPR_LOG_SEVERITY_DEBUG
-#define GPR_INFO __FILE__, __LINE__, GPR_LOG_SEVERITY_INFO
-#define GPR_ERROR __FILE__, __LINE__, GPR_LOG_SEVERITY_ERROR
-
-/** Log a message. It's advised to use GPR_xxx above to generate the context
- * for each message */
-GPRAPI void gpr_log(const char* file, int line, gpr_log_severity severity,
-                    const char* format, ...) GPR_PRINT_FORMAT_CHECK(4, 5);
-
-GPRAPI int gpr_should_log(gpr_log_severity severity);
-
-GPRAPI void gpr_log_message(const char* file, int line,
-                            gpr_log_severity severity, const char* message);
-
-/** Set global log verbosity */
-GPRAPI void gpr_set_log_verbosity(gpr_log_severity min_severity_to_print);
-
-GPRAPI void gpr_log_verbosity_init(void);
-
-/** Log overrides: applications can use this API to intercept logging calls
-   and use their own implementations */
-
-struct gpr_log_func_args {
-  const char* file;
-  int line;
-  gpr_log_severity severity;
-  const char* message;
-};
-
-typedef struct gpr_log_func_args gpr_log_func_args;
-
-typedef void (*gpr_log_func)(gpr_log_func_args* args);
-GPRAPI void gpr_set_log_function(gpr_log_func func);
-
-GPRAPI void gpr_assertion_failed(const char* filename, int line,
-                                 const char* message) GPR_ATTRIBUTE_NORETURN;
-
-/** abort() the process if x is zero, having written a line to the log.
-
-   Intended for internal invariants.  If the error can be recovered from,
-   without the possibility of corruption, or might best be reflected via
-   an exception in a higher-level language, consider returning error code.  */
-#define GPR_ASSERT(x)                               \
-  do {                                              \
-    if (GPR_UNLIKELY(!(x))) {                       \
-      gpr_assertion_failed(__FILE__, __LINE__, #x); \
-    }                                               \
-  } while (0)
-
-#ifndef NDEBUG
-#define GPR_DEBUG_ASSERT(x) GPR_ASSERT(x)
-#else
-#define GPR_DEBUG_ASSERT(x)
-#endif
-
-#ifdef __cplusplus
-}
-#endif
-=======
 /// TODO(chengyuc): Remove this file after solving compatibility.
 #include <grpc/support/log.h>
->>>>>>> 62680e0a
 
 #endif /* GRPC_IMPL_CODEGEN_LOG_H */