/*
 *
 * Copyright 2015 gRPC authors.
 *
 * Licensed under the Apache License, Version 2.0 (the "License");
 * you may not use this file except in compliance with the License.
 * You may obtain a copy of the License at
 *
 *     http://www.apache.org/licenses/LICENSE-2.0
 *
 * Unless required by applicable law or agreed to in writing, software
 * distributed under the License is distributed on an "AS IS" BASIS,
 * WITHOUT WARRANTIES OR CONDITIONS OF ANY KIND, either express or implied.
 * See the License for the specific language governing permissions and
 * limitations under the License.
 *
 */

/// A ClientContext allows the person implementing a service client to:
///
/// - Add custom metadata key-value pairs that will propagated to the server
/// side.
/// - Control call settings such as compression and authentication.
/// - Initial and trailing metadata coming from the server.
/// - Get performance metrics (ie, census).
///
/// Context settings are only relevant to the call they are invoked with, that
/// is to say, they aren't sticky. Some of these settings, such as the
/// compression options, can be made persistent at channel construction time
/// (see \a grpc::CreateCustomChannel).
///
/// \warning ClientContext instances should \em not be reused across rpcs.

#ifndef GRPCPP_IMPL_CODEGEN_CLIENT_CONTEXT_H
#define GRPCPP_IMPL_CODEGEN_CLIENT_CONTEXT_H

// IWYU pragma: private, include <grpcpp/client_context.h>

#include <map>
#include <memory>
#include <string>

#include <grpc/impl/codegen/compression_types.h>
#include <grpc/impl/codegen/propagation_bits.h>
#include <grpcpp/impl/codegen/client_interceptor.h>
#include <grpcpp/impl/codegen/config.h>
#include <grpcpp/impl/codegen/core_codegen_interface.h>
#include <grpcpp/impl/codegen/create_auth_context.h>
#include <grpcpp/impl/codegen/metadata_map.h>
#include <grpcpp/impl/codegen/rpc_method.h>
#include <grpcpp/impl/codegen/security/auth_context.h>
#include <grpcpp/impl/codegen/slice.h>
#include <grpcpp/impl/codegen/status.h>
#include <grpcpp/impl/codegen/string_ref.h>
#include <grpcpp/impl/codegen/sync.h>
#include <grpcpp/impl/codegen/time.h>

struct census_context;
struct grpc_call;

namespace grpc {
class ServerContext;
class ServerContextBase;
class CallbackServerContext;

namespace internal {
template <class InputMessage, class OutputMessage>
class CallbackUnaryCallImpl;
template <class Request, class Response>
class ClientCallbackReaderWriterImpl;
template <class Response>
class ClientCallbackReaderImpl;
template <class Request>
class ClientCallbackWriterImpl;
class ClientCallbackUnaryImpl;
class ClientContextAccessor;
class ClientAsyncResponseReaderHelper;
}  // namespace internal

template <class R>
class ClientReader;
template <class W>
class ClientWriter;
template <class W, class R>
class ClientReaderWriter;
template <class R>
class ClientAsyncReader;
template <class W>
class ClientAsyncWriter;
template <class W, class R>
class ClientAsyncReaderWriter;
template <class R>
class ClientAsyncResponseReader;

namespace testing {
class InteropClientContextInspector;
class ClientContextTestPeer;
}  // namespace testing

namespace internal {
class RpcMethod;
template <class InputMessage, class OutputMessage>
class BlockingUnaryCallImpl;
class CallOpClientRecvStatus;
class CallOpRecvInitialMetadata;
class ServerContextImpl;
template <class InputMessage, class OutputMessage>
class CallbackUnaryCallImpl;
template <class Request, class Response>
class ClientCallbackReaderWriterImpl;
template <class Response>
class ClientCallbackReaderImpl;
template <class Request>
class ClientCallbackWriterImpl;
class ClientCallbackUnaryImpl;
class ClientContextAccessor;
}  // namespace internal

class CallCredentials;
class Channel;
class ChannelInterface;
class CompletionQueue;

/// Options for \a ClientContext::FromServerContext specifying which traits from
/// the \a ServerContext to propagate (copy) from it into a new \a
/// ClientContext.
///
/// \see ClientContext::FromServerContext
class PropagationOptions {
 public:
  PropagationOptions() : propagate_(GRPC_PROPAGATE_DEFAULTS) {}

  PropagationOptions& enable_deadline_propagation() {
    propagate_ |= GRPC_PROPAGATE_DEADLINE;
    return *this;
  }

  PropagationOptions& disable_deadline_propagation() {
    propagate_ &= ~GRPC_PROPAGATE_DEADLINE;
    return *this;
  }

  PropagationOptions& enable_census_stats_propagation() {
    propagate_ |= GRPC_PROPAGATE_CENSUS_STATS_CONTEXT;
    return *this;
  }

  PropagationOptions& disable_census_stats_propagation() {
    propagate_ &= ~GRPC_PROPAGATE_CENSUS_STATS_CONTEXT;
    return *this;
  }

  PropagationOptions& enable_census_tracing_propagation() {
    propagate_ |= GRPC_PROPAGATE_CENSUS_TRACING_CONTEXT;
    return *this;
  }

  PropagationOptions& disable_census_tracing_propagation() {
    propagate_ &= ~GRPC_PROPAGATE_CENSUS_TRACING_CONTEXT;
    return *this;
  }

  PropagationOptions& enable_cancellation_propagation() {
    propagate_ |= GRPC_PROPAGATE_CANCELLATION;
    return *this;
  }

  PropagationOptions& disable_cancellation_propagation() {
    propagate_ &= ~GRPC_PROPAGATE_CANCELLATION;
    return *this;
  }

  uint32_t c_bitmask() const { return propagate_; }

 private:
  uint32_t propagate_;
};

/// A ClientContext allows the person implementing a service client to:
///
/// - Add custom metadata key-value pairs that will propagated to the server
///   side.
/// - Control call settings such as compression and authentication.
/// - Initial and trailing metadata coming from the server.
/// - Get performance metrics (ie, census).
///
/// Context settings are only relevant to the call they are invoked with, that
/// is to say, they aren't sticky. Some of these settings, such as the
/// compression options, can be made persistent at channel construction time
/// (see \a grpc::CreateCustomChannel).
///
/// \warning ClientContext instances should \em not be reused across rpcs.
/// \warning The ClientContext instance used for creating an rpc must remain
///          alive and valid for the lifetime of the rpc.
class ClientContext {
 public:
  ClientContext();
  ~ClientContext();

  /// Create a new \a ClientContext as a child of an incoming server call,
  /// according to \a options (\see PropagationOptions).
  ///
  /// \param server_context The source server context to use as the basis for
  /// constructing the client context.
  /// \param options The options controlling what to copy from the \a
  /// server_context.
  ///
  /// \return A newly constructed \a ClientContext instance based on \a
  /// server_context, with traits propagated (copied) according to \a options.
  static std::unique_ptr<ClientContext> FromServerContext(
      const grpc::ServerContextBase& server_context,
      PropagationOptions options = PropagationOptions());
  static std::unique_ptr<ClientContext> FromCallbackServerContext(
      const grpc::CallbackServerContext& server_context,
      PropagationOptions options = PropagationOptions());

  /// Add the (\a meta_key, \a meta_value) pair to the metadata associated with
  /// a client call. These are made available at the server side by the \a
  /// grpc::ServerContext::client_metadata() method.
  ///
  /// \warning This method should only be called before invoking the rpc.
  ///
  /// \param meta_key The metadata key. If \a meta_value is binary data, it must
  /// end in "-bin".
  /// \param meta_value The metadata value. If its value is binary, the key name
  /// must end in "-bin".
  ///
  /// Metadata must conform to the following format:
  /**
  \verbatim
  Custom-Metadata -> Binary-Header / ASCII-Header
  Binary-Header -> {Header-Name "-bin" } {binary value}
  ASCII-Header -> Header-Name ASCII-Value
  Header-Name -> 1*( %x30-39 / %x61-7A / "_" / "-" / ".") ; 0-9 a-z _ - .
  ASCII-Value -> 1*( %x20-%x7E ) ; space and printable ASCII
  Custom-Metadata -> Binary-Header / ASCII-Header
  \endverbatim
  **/
  void AddMetadata(const std::string& meta_key, const std::string& meta_value);

  /// Return a collection of initial metadata key-value pairs. Note that keys
  /// may happen more than once (ie, a \a std::multimap is returned).
  ///
  /// \warning This method should only be called after initial metadata has been
  /// received. For streaming calls, see \a
  /// ClientReaderInterface::WaitForInitialMetadata().
  ///
  /// \return A multimap of initial metadata key-value pairs from the server.
  const std::multimap<grpc::string_ref, grpc::string_ref>&
  GetServerInitialMetadata() const {
    GPR_CODEGEN_ASSERT(initial_metadata_received_);
    return *recv_initial_metadata_.map();
  }

  /// Return a collection of trailing metadata key-value pairs. Note that keys
  /// may happen more than once (ie, a \a std::multimap is returned).
  ///
  /// \warning This method is only callable once the stream has finished.
  ///
  /// \return A multimap of metadata trailing key-value pairs from the server.
  const std::multimap<grpc::string_ref, grpc::string_ref>&
  GetServerTrailingMetadata() const {
    // TODO(yangg) check finished
    return *trailing_metadata_.map();
  }

  /// Set the deadline for the client call.
  ///
  /// \warning This method should only be called before invoking the rpc.
  ///
  /// \param deadline the deadline for the client call. Units are determined by
  /// the type used. The deadline is an absolute (not relative) time.
  template <typename T>
  void set_deadline(const T& deadline) {
    grpc::TimePoint<T> deadline_tp(deadline);
    deadline_ = deadline_tp.raw_time();
  }

  /// Trigger wait-for-ready or not on this request.
  /// See https://github.com/grpc/grpc/blob/master/doc/wait-for-ready.md.
  /// If set, if an RPC is made when a channel's connectivity state is
  /// TRANSIENT_FAILURE or CONNECTING, the call will not "fail fast",
  /// and the channel will wait until the channel is READY before making the
  /// call.
  void set_wait_for_ready(bool wait_for_ready) {
    wait_for_ready_ = wait_for_ready;
    wait_for_ready_explicitly_set_ = true;
  }

  /// DEPRECATED: Use set_wait_for_ready() instead.
  void set_fail_fast(bool fail_fast) { set_wait_for_ready(!fail_fast); }

  /// Return the deadline for the client call.
  std::chrono::system_clock::time_point deadline() const {
    return grpc::Timespec2Timepoint(deadline_);
  }

  /// Return a \a gpr_timespec representation of the client call's deadline.
  gpr_timespec raw_deadline() const { return deadline_; }

  /// Set the per call authority header (see
  /// https://tools.ietf.org/html/rfc7540#section-8.1.2.3).
  void set_authority(const std::string& authority) { authority_ = authority; }

  /// Return the authentication context for the associated client call.
  /// It is only valid to call this during the lifetime of the client call.
  ///
  /// \see grpc::AuthContext.
  std::shared_ptr<const grpc::AuthContext> auth_context() const {
    if (auth_context_ == nullptr) {
      auth_context_ = grpc::CreateAuthContext(call_);
    }
    return auth_context_;
  }

  /// Set credentials for the client call.
  ///
  /// A credentials object encapsulates all the state needed by a client to
  /// authenticate with a server and make various assertions, e.g., about the
  /// client’s identity, role, or whether it is authorized to make a particular
  /// call.
  ///
  /// It is legal to call this only before initial metadata is sent.
  ///
  /// \see  https://grpc.io/docs/guides/auth.html
  void set_credentials(const std::shared_ptr<grpc::CallCredentials>& creds);

  /// EXPERIMENTAL debugging API
  ///
  /// Returns the credentials for the client call. This should be used only in
  /// tests and for diagnostic purposes, and should not be used by application
  /// logic.
  std::shared_ptr<grpc::CallCredentials> credentials() { return creds_; }

  /// Return the compression algorithm the client call will request be used.
  /// Note that the gRPC runtime may decide to ignore this request, for example,
  /// due to resource constraints.
  grpc_compression_algorithm compression_algorithm() const {
    return compression_algorithm_;
  }

  /// Set \a algorithm to be the compression algorithm used for the client call.
  ///
  /// \param algorithm The compression algorithm used for the client call.
  void set_compression_algorithm(grpc_compression_algorithm algorithm);

  /// Flag whether the initial metadata should be \a corked
  ///
  /// If \a corked is true, then the initial metadata will be coalesced with the
  /// write of first message in the stream. As a result, any tag set for the
  /// initial metadata operation (starting a client-streaming or bidi-streaming
  /// RPC) will not actually be sent to the completion queue or delivered
  /// via Next.
  ///
  /// \param corked The flag indicating whether the initial metadata is to be
  /// corked or not.
  void set_initial_metadata_corked(bool corked) {
    initial_metadata_corked_ = corked;
  }

  /// Return the peer uri in a string.
  /// It is only valid to call this during the lifetime of the client call.
  ///
  /// \warning This value is never authenticated or subject to any security
  /// related code. It must not be used for any authentication related
  /// functionality. Instead, use auth_context.
  ///
  /// \return The call's peer URI.
  std::string peer() const;

  /// Sets the census context.
  /// It is only valid to call this before the client call is created. A common
  /// place of setting census context is from within the DefaultConstructor
  /// method of GlobalCallbacks.
  void set_census_context(struct census_context* ccp) { census_context_ = ccp; }

  /// Returns the census context that has been set, or nullptr if not set.
  struct census_context* census_context() const {
    return census_context_;
  }

  /// Send a best-effort out-of-band cancel on the call associated with
  /// this client context.  The call could be in any stage; e.g., if it is
  /// already finished, it may still return success.
  ///
  /// There is no guarantee the call will be cancelled.
  ///
  /// Note that TryCancel() does not change any of the tags that are pending
  /// on the completion queue. All pending tags will still be delivered
  /// (though their ok result may reflect the effect of cancellation).
  void TryCancel();

  /// Global Callbacks
  ///
  /// Can be set exactly once per application to install hooks whenever
  /// a client context is constructed and destructed.
  class GlobalCallbacks {
   public:
    virtual ~GlobalCallbacks() {}
    virtual void DefaultConstructor(ClientContext* context) = 0;
    virtual void Destructor(ClientContext* context) = 0;
  };
  static void SetGlobalCallbacks(GlobalCallbacks* callbacks);

  /// Should be used for framework-level extensions only.
  /// Applications never need to call this method.
  grpc_call* c_call() { return call_; }

  /// EXPERIMENTAL debugging API
  ///
  /// if status is not ok() for an RPC, this will return a detailed string
  /// of the gRPC Core error that led to the failure. It should not be relied
  /// upon for anything other than gaining more debug data in failure cases.
  std::string debug_error_string() const { return debug_error_string_; }

 private:
  // Disallow copy and assign.
  ClientContext(const ClientContext&);
  ClientContext& operator=(const ClientContext&);

  friend class grpc::testing::InteropClientContextInspector;
  friend class grpc::testing::ClientContextTestPeer;
  friend class grpc::internal::CallOpClientRecvStatus;
  friend class grpc::internal::CallOpRecvInitialMetadata;
  friend class grpc::Channel;
  template <class R>
  friend class grpc::ClientReader;
  template <class W>
  friend class grpc::ClientWriter;
  template <class W, class R>
  friend class grpc::ClientReaderWriter;
  template <class R>
  friend class grpc::ClientAsyncReader;
  template <class W>
  friend class grpc::ClientAsyncWriter;
  template <class W, class R>
  friend class grpc::ClientAsyncReaderWriter;
  template <class R>
  friend class grpc::ClientAsyncResponseReader;
  friend class grpc::internal::ClientAsyncResponseReaderHelper;
  template <class InputMessage, class OutputMessage>
  friend class grpc::internal::BlockingUnaryCallImpl;
  template <class InputMessage, class OutputMessage>
  friend class grpc::internal::CallbackUnaryCallImpl;
  template <class Request, class Response>
  friend class grpc::internal::ClientCallbackReaderWriterImpl;
  template <class Response>
  friend class grpc::internal::ClientCallbackReaderImpl;
  template <class Request>
  friend class grpc::internal::ClientCallbackWriterImpl;
  friend class grpc::internal::ClientCallbackUnaryImpl;
  friend class grpc::internal::ClientContextAccessor;

  // Used by friend class CallOpClientRecvStatus
  void set_debug_error_string(const std::string& debug_error_string) {
    debug_error_string_ = debug_error_string;
  }

  grpc_call* call() const { return call_; }
  void set_call(grpc_call* call, const std::shared_ptr<grpc::Channel>& channel);

  grpc::experimental::ClientRpcInfo* set_client_rpc_info(
      const char* method, const char* suffix_for_stats,
      grpc::internal::RpcMethod::RpcType type, grpc::ChannelInterface* channel,
      const std::vector<std::unique_ptr<
          grpc::experimental::ClientInterceptorFactoryInterface>>& creators,
      size_t interceptor_pos) {
    rpc_info_ = grpc::experimental::ClientRpcInfo(this, type, method,
                                                  suffix_for_stats, channel);
    rpc_info_.RegisterInterceptors(creators, interceptor_pos);
    return &rpc_info_;
  }

  uint32_t initial_metadata_flags() const {
    return (wait_for_ready_ ? GRPC_INITIAL_METADATA_WAIT_FOR_READY : 0) |
           (wait_for_ready_explicitly_set_
                ? GRPC_INITIAL_METADATA_WAIT_FOR_READY_EXPLICITLY_SET
                : 0) |
           (initial_metadata_corked_ ? GRPC_INITIAL_METADATA_CORKED : 0);
  }

  std::string authority() { return authority_; }

  void SendCancelToInterceptors();

  static std::unique_ptr<ClientContext> FromInternalServerContext(
      const grpc::ServerContextBase& server_context,
      PropagationOptions options);

  bool initial_metadata_received_;
  bool wait_for_ready_;
  bool wait_for_ready_explicitly_set_;
<<<<<<< HEAD
  std::shared_ptr<::grpc::Channel> channel_;
=======
  bool idempotent_;
  bool cacheable_;
  std::shared_ptr<grpc::Channel> channel_;
>>>>>>> ae4b45d7
  grpc::internal::Mutex mu_;
  grpc_call* call_;
  bool call_canceled_;
  gpr_timespec deadline_;
  grpc::string authority_;
  std::shared_ptr<grpc::CallCredentials> creds_;
  mutable std::shared_ptr<const grpc::AuthContext> auth_context_;
  struct census_context* census_context_;
  std::multimap<std::string, std::string> send_initial_metadata_;
  mutable grpc::internal::MetadataMap recv_initial_metadata_;
  mutable grpc::internal::MetadataMap trailing_metadata_;

  grpc_call* propagate_from_call_;
  PropagationOptions propagation_options_;

  grpc_compression_algorithm compression_algorithm_;
  bool initial_metadata_corked_;

  std::string debug_error_string_;

  grpc::experimental::ClientRpcInfo rpc_info_;
};

}  // namespace grpc

#endif  // GRPCPP_IMPL_CODEGEN_CLIENT_CONTEXT_H<|MERGE_RESOLUTION|>--- conflicted
+++ resolved
@@ -490,13 +490,7 @@
   bool initial_metadata_received_;
   bool wait_for_ready_;
   bool wait_for_ready_explicitly_set_;
-<<<<<<< HEAD
-  std::shared_ptr<::grpc::Channel> channel_;
-=======
-  bool idempotent_;
-  bool cacheable_;
   std::shared_ptr<grpc::Channel> channel_;
->>>>>>> ae4b45d7
   grpc::internal::Mutex mu_;
   grpc_call* call_;
   bool call_canceled_;
