--- conflicted
+++ resolved
@@ -125,15 +125,11 @@
     return recv_trailing_metadata_->map();
   }
 
-<<<<<<< HEAD
-  void SetSendMessage(ByteBuffer* buf, bool* fail_send_message) {
-    send_message_ = buf;
-    fail_send_message_ = fail_send_message;
-=======
-  void SetSendMessage(ByteBuffer* buf, const void* msg) {
+  void SetSendMessage(ByteBuffer* buf, const void* msg,
+                      bool* fail_send_message) {
     send_message_ = buf;
     orig_send_message_ = msg;
->>>>>>> 2dda0bb2
+    fail_send_message_ = fail_send_message;
   }
 
   void SetSendInitialMetadata(
@@ -353,11 +349,8 @@
   std::function<void(void)> callback_;
 
   ByteBuffer* send_message_ = nullptr;
-<<<<<<< HEAD
   bool* fail_send_message_ = nullptr;
-=======
   const void* orig_send_message_ = nullptr;
->>>>>>> 2dda0bb2
 
   std::multimap<grpc::string, grpc::string>* send_initial_metadata_;
 
@@ -410,21 +403,20 @@
     return nullptr;
   }
 
-<<<<<<< HEAD
   bool GetSendMessageStatus() override {
     GPR_CODEGEN_ASSERT(
         false &&
         "It is illegal to call GetSendMessageStatus on a method which "
         "has a Cancel notification");
     return false;
-=======
+  }
+
   const void* GetSendMessage() override {
     GPR_CODEGEN_ASSERT(
         false &&
         "It is illegal to call GetOriginalSendMessage on a method which "
         "has a Cancel notification");
     return nullptr;
->>>>>>> 2dda0bb2
   }
 
   std::multimap<grpc::string, grpc::string>* GetSendInitialMetadata() override {
