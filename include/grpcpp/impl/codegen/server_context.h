--- conflicted
+++ resolved
@@ -91,12 +91,9 @@
 class ServerReactor;
 }  // namespace internal
 
-<<<<<<< HEAD
-=======
 class Server;
 class ServerInterface;
 
->>>>>>> ad1a34f9
 namespace testing {
 class InteropServerContextInspector;
 class ServerContextTestSpouse;
