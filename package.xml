--- conflicted
+++ resolved
@@ -265,11 +265,8 @@
     <file baseinstalldir="/" name="src/core/lib/surface/init.h" role="src" />
     <file baseinstalldir="/" name="src/core/lib/surface/lame_client.h" role="src" />
     <file baseinstalldir="/" name="src/core/lib/surface/server.h" role="src" />
-<<<<<<< HEAD
     <file baseinstalldir="/" name="src/core/lib/surface/validate_metadata.h" role="src" />
     <file baseinstalldir="/" name="src/core/lib/transport/bdp_estimator.h" role="src" />
-=======
->>>>>>> 1291fd4b
     <file baseinstalldir="/" name="src/core/lib/transport/byte_stream.h" role="src" />
     <file baseinstalldir="/" name="src/core/lib/transport/connectivity_state.h" role="src" />
     <file baseinstalldir="/" name="src/core/lib/transport/mdstr_hash_table.h" role="src" />
