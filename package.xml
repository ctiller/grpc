<?xml version="1.0" encoding="UTF-8"?>
<package packagerversion="1.9.5" version="2.0" xmlns="http://pear.php.net/dtd/package-2.0" xmlns:tasks="http://pear.php.net/dtd/tasks-1.0" xmlns:xsi="http://www.w3.org/2001/XMLSchema-instance" xsi:schemaLocation="http://pear.php.net/dtd/tasks-1.0 http://pear.php.net/dtd/tasks-1.0.xsd http://pear.php.net/dtd/package-2.0 http://pear.php.net/dtd/package-2.0.xsd">
 <name>grpc</name>
 <channel>pecl.php.net</channel>
 <summary>A high performance, open source, general RPC framework that puts mobile and HTTP/2 first.</summary>
 <description>Remote Procedure Calls (RPCs) provide a useful abstraction for building distributed applications and services. The libraries in this repository provide a concrete implementation of the gRPC protocol, layered over HTTP/2. These libraries enable communication between clients and servers using any combination of the supported languages.</description>
 <lead>
  <name>Stanley Cheung</name>
  <user>stanleycheung</user>
  <email>grpc-packages@google.com</email>
  <active>yes</active>
 </lead>
 <date>2019-09-24</date>
 <time>16:06:07</time>
 <version>
  <release>1.27.0dev</release>
  <api>1.27.0dev</api>
 </version>
 <stability>
  <release>beta</release>
  <api>beta</api>
 </stability>
 <license>Apache 2.0</license>
 <notes>
- gRPC Core 1.27.0 update
 </notes>
 <contents>
  <dir baseinstalldir="/" name="/">
    <file baseinstalldir="/" name="config.m4" role="src" />
    <file baseinstalldir="/" name="config.w32" role="src" />
    <file baseinstalldir="/" name="src/php/README.md" role="src" />
    <file baseinstalldir="/" name="include/grpc/byte_buffer.h" role="src" />
    <file baseinstalldir="/" name="include/grpc/byte_buffer_reader.h" role="src" />
    <file baseinstalldir="/" name="include/grpc/census.h" role="src" />
    <file baseinstalldir="/" name="include/grpc/compression.h" role="src" />
    <file baseinstalldir="/" name="include/grpc/fork.h" role="src" />
    <file baseinstalldir="/" name="include/grpc/grpc.h" role="src" />
    <file baseinstalldir="/" name="include/grpc/grpc_posix.h" role="src" />
    <file baseinstalldir="/" name="include/grpc/grpc_security.h" role="src" />
    <file baseinstalldir="/" name="include/grpc/grpc_security_constants.h" role="src" />
    <file baseinstalldir="/" name="include/grpc/impl/codegen/atm.h" role="src" />
    <file baseinstalldir="/" name="include/grpc/impl/codegen/atm_gcc_atomic.h" role="src" />
    <file baseinstalldir="/" name="include/grpc/impl/codegen/atm_gcc_sync.h" role="src" />
    <file baseinstalldir="/" name="include/grpc/impl/codegen/atm_windows.h" role="src" />
    <file baseinstalldir="/" name="include/grpc/impl/codegen/byte_buffer.h" role="src" />
    <file baseinstalldir="/" name="include/grpc/impl/codegen/byte_buffer_reader.h" role="src" />
    <file baseinstalldir="/" name="include/grpc/impl/codegen/compression_types.h" role="src" />
    <file baseinstalldir="/" name="include/grpc/impl/codegen/connectivity_state.h" role="src" />
    <file baseinstalldir="/" name="include/grpc/impl/codegen/fork.h" role="src" />
    <file baseinstalldir="/" name="include/grpc/impl/codegen/gpr_slice.h" role="src" />
    <file baseinstalldir="/" name="include/grpc/impl/codegen/gpr_types.h" role="src" />
    <file baseinstalldir="/" name="include/grpc/impl/codegen/grpc_types.h" role="src" />
    <file baseinstalldir="/" name="include/grpc/impl/codegen/log.h" role="src" />
    <file baseinstalldir="/" name="include/grpc/impl/codegen/port_platform.h" role="src" />
    <file baseinstalldir="/" name="include/grpc/impl/codegen/propagation_bits.h" role="src" />
    <file baseinstalldir="/" name="include/grpc/impl/codegen/slice.h" role="src" />
    <file baseinstalldir="/" name="include/grpc/impl/codegen/status.h" role="src" />
    <file baseinstalldir="/" name="include/grpc/impl/codegen/sync.h" role="src" />
    <file baseinstalldir="/" name="include/grpc/impl/codegen/sync_custom.h" role="src" />
    <file baseinstalldir="/" name="include/grpc/impl/codegen/sync_generic.h" role="src" />
    <file baseinstalldir="/" name="include/grpc/impl/codegen/sync_posix.h" role="src" />
    <file baseinstalldir="/" name="include/grpc/impl/codegen/sync_windows.h" role="src" />
    <file baseinstalldir="/" name="include/grpc/load_reporting.h" role="src" />
    <file baseinstalldir="/" name="include/grpc/slice.h" role="src" />
    <file baseinstalldir="/" name="include/grpc/slice_buffer.h" role="src" />
    <file baseinstalldir="/" name="include/grpc/status.h" role="src" />
    <file baseinstalldir="/" name="include/grpc/support/alloc.h" role="src" />
    <file baseinstalldir="/" name="include/grpc/support/atm.h" role="src" />
    <file baseinstalldir="/" name="include/grpc/support/atm_gcc_atomic.h" role="src" />
    <file baseinstalldir="/" name="include/grpc/support/atm_gcc_sync.h" role="src" />
    <file baseinstalldir="/" name="include/grpc/support/atm_windows.h" role="src" />
    <file baseinstalldir="/" name="include/grpc/support/cpu.h" role="src" />
    <file baseinstalldir="/" name="include/grpc/support/log.h" role="src" />
    <file baseinstalldir="/" name="include/grpc/support/log_windows.h" role="src" />
    <file baseinstalldir="/" name="include/grpc/support/port_platform.h" role="src" />
    <file baseinstalldir="/" name="include/grpc/support/string_util.h" role="src" />
    <file baseinstalldir="/" name="include/grpc/support/sync.h" role="src" />
    <file baseinstalldir="/" name="include/grpc/support/sync_custom.h" role="src" />
    <file baseinstalldir="/" name="include/grpc/support/sync_generic.h" role="src" />
    <file baseinstalldir="/" name="include/grpc/support/sync_posix.h" role="src" />
    <file baseinstalldir="/" name="include/grpc/support/sync_windows.h" role="src" />
    <file baseinstalldir="/" name="include/grpc/support/thd_id.h" role="src" />
    <file baseinstalldir="/" name="include/grpc/support/time.h" role="src" />
    <file baseinstalldir="/" name="include/grpc/support/workaround_list.h" role="src" />
    <file baseinstalldir="/" name="src/core/ext/filters/census/grpc_context.cc" role="src" />
    <file baseinstalldir="/" name="src/core/ext/filters/client_channel/backend_metric.cc" role="src" />
    <file baseinstalldir="/" name="src/core/ext/filters/client_channel/backend_metric.h" role="src" />
    <file baseinstalldir="/" name="src/core/ext/filters/client_channel/backup_poller.cc" role="src" />
    <file baseinstalldir="/" name="src/core/ext/filters/client_channel/backup_poller.h" role="src" />
    <file baseinstalldir="/" name="src/core/ext/filters/client_channel/channel_connectivity.cc" role="src" />
    <file baseinstalldir="/" name="src/core/ext/filters/client_channel/client_channel.cc" role="src" />
    <file baseinstalldir="/" name="src/core/ext/filters/client_channel/client_channel.h" role="src" />
    <file baseinstalldir="/" name="src/core/ext/filters/client_channel/client_channel_channelz.cc" role="src" />
    <file baseinstalldir="/" name="src/core/ext/filters/client_channel/client_channel_channelz.h" role="src" />
    <file baseinstalldir="/" name="src/core/ext/filters/client_channel/client_channel_factory.cc" role="src" />
    <file baseinstalldir="/" name="src/core/ext/filters/client_channel/client_channel_factory.h" role="src" />
    <file baseinstalldir="/" name="src/core/ext/filters/client_channel/client_channel_plugin.cc" role="src" />
    <file baseinstalldir="/" name="src/core/ext/filters/client_channel/connector.h" role="src" />
    <file baseinstalldir="/" name="src/core/ext/filters/client_channel/global_subchannel_pool.cc" role="src" />
    <file baseinstalldir="/" name="src/core/ext/filters/client_channel/global_subchannel_pool.h" role="src" />
    <file baseinstalldir="/" name="src/core/ext/filters/client_channel/health/health_check_client.cc" role="src" />
    <file baseinstalldir="/" name="src/core/ext/filters/client_channel/health/health_check_client.h" role="src" />
    <file baseinstalldir="/" name="src/core/ext/filters/client_channel/http_connect_handshaker.cc" role="src" />
    <file baseinstalldir="/" name="src/core/ext/filters/client_channel/http_connect_handshaker.h" role="src" />
    <file baseinstalldir="/" name="src/core/ext/filters/client_channel/http_proxy.cc" role="src" />
    <file baseinstalldir="/" name="src/core/ext/filters/client_channel/http_proxy.h" role="src" />
    <file baseinstalldir="/" name="src/core/ext/filters/client_channel/lb_policy.cc" role="src" />
    <file baseinstalldir="/" name="src/core/ext/filters/client_channel/lb_policy.h" role="src" />
    <file baseinstalldir="/" name="src/core/ext/filters/client_channel/lb_policy/grpclb/client_load_reporting_filter.cc" role="src" />
    <file baseinstalldir="/" name="src/core/ext/filters/client_channel/lb_policy/grpclb/client_load_reporting_filter.h" role="src" />
    <file baseinstalldir="/" name="src/core/ext/filters/client_channel/lb_policy/grpclb/grpclb.cc" role="src" />
    <file baseinstalldir="/" name="src/core/ext/filters/client_channel/lb_policy/grpclb/grpclb.h" role="src" />
    <file baseinstalldir="/" name="src/core/ext/filters/client_channel/lb_policy/grpclb/grpclb_channel.h" role="src" />
    <file baseinstalldir="/" name="src/core/ext/filters/client_channel/lb_policy/grpclb/grpclb_channel_secure.cc" role="src" />
    <file baseinstalldir="/" name="src/core/ext/filters/client_channel/lb_policy/grpclb/grpclb_client_stats.cc" role="src" />
    <file baseinstalldir="/" name="src/core/ext/filters/client_channel/lb_policy/grpclb/grpclb_client_stats.h" role="src" />
    <file baseinstalldir="/" name="src/core/ext/filters/client_channel/lb_policy/grpclb/load_balancer_api.cc" role="src" />
    <file baseinstalldir="/" name="src/core/ext/filters/client_channel/lb_policy/grpclb/load_balancer_api.h" role="src" />
    <file baseinstalldir="/" name="src/core/ext/filters/client_channel/lb_policy/pick_first/pick_first.cc" role="src" />
    <file baseinstalldir="/" name="src/core/ext/filters/client_channel/lb_policy/round_robin/round_robin.cc" role="src" />
    <file baseinstalldir="/" name="src/core/ext/filters/client_channel/lb_policy/subchannel_list.h" role="src" />
    <file baseinstalldir="/" name="src/core/ext/filters/client_channel/lb_policy/xds/cds.cc" role="src" />
    <file baseinstalldir="/" name="src/core/ext/filters/client_channel/lb_policy/xds/xds.cc" role="src" />
    <file baseinstalldir="/" name="src/core/ext/filters/client_channel/lb_policy/xds/xds.h" role="src" />
    <file baseinstalldir="/" name="src/core/ext/filters/client_channel/lb_policy_factory.h" role="src" />
    <file baseinstalldir="/" name="src/core/ext/filters/client_channel/lb_policy_registry.cc" role="src" />
    <file baseinstalldir="/" name="src/core/ext/filters/client_channel/lb_policy_registry.h" role="src" />
    <file baseinstalldir="/" name="src/core/ext/filters/client_channel/local_subchannel_pool.cc" role="src" />
    <file baseinstalldir="/" name="src/core/ext/filters/client_channel/local_subchannel_pool.h" role="src" />
    <file baseinstalldir="/" name="src/core/ext/filters/client_channel/parse_address.cc" role="src" />
    <file baseinstalldir="/" name="src/core/ext/filters/client_channel/parse_address.h" role="src" />
    <file baseinstalldir="/" name="src/core/ext/filters/client_channel/proxy_mapper.h" role="src" />
    <file baseinstalldir="/" name="src/core/ext/filters/client_channel/proxy_mapper_registry.cc" role="src" />
    <file baseinstalldir="/" name="src/core/ext/filters/client_channel/proxy_mapper_registry.h" role="src" />
    <file baseinstalldir="/" name="src/core/ext/filters/client_channel/resolver.cc" role="src" />
    <file baseinstalldir="/" name="src/core/ext/filters/client_channel/resolver.h" role="src" />
    <file baseinstalldir="/" name="src/core/ext/filters/client_channel/resolver/dns/c_ares/dns_resolver_ares.cc" role="src" />
    <file baseinstalldir="/" name="src/core/ext/filters/client_channel/resolver/dns/c_ares/grpc_ares_ev_driver.cc" role="src" />
    <file baseinstalldir="/" name="src/core/ext/filters/client_channel/resolver/dns/c_ares/grpc_ares_ev_driver.h" role="src" />
    <file baseinstalldir="/" name="src/core/ext/filters/client_channel/resolver/dns/c_ares/grpc_ares_ev_driver_libuv.cc" role="src" />
    <file baseinstalldir="/" name="src/core/ext/filters/client_channel/resolver/dns/c_ares/grpc_ares_ev_driver_posix.cc" role="src" />
    <file baseinstalldir="/" name="src/core/ext/filters/client_channel/resolver/dns/c_ares/grpc_ares_ev_driver_windows.cc" role="src" />
    <file baseinstalldir="/" name="src/core/ext/filters/client_channel/resolver/dns/c_ares/grpc_ares_wrapper.cc" role="src" />
    <file baseinstalldir="/" name="src/core/ext/filters/client_channel/resolver/dns/c_ares/grpc_ares_wrapper.h" role="src" />
    <file baseinstalldir="/" name="src/core/ext/filters/client_channel/resolver/dns/c_ares/grpc_ares_wrapper_fallback.cc" role="src" />
    <file baseinstalldir="/" name="src/core/ext/filters/client_channel/resolver/dns/c_ares/grpc_ares_wrapper_libuv.cc" role="src" />
    <file baseinstalldir="/" name="src/core/ext/filters/client_channel/resolver/dns/c_ares/grpc_ares_wrapper_posix.cc" role="src" />
    <file baseinstalldir="/" name="src/core/ext/filters/client_channel/resolver/dns/c_ares/grpc_ares_wrapper_windows.cc" role="src" />
    <file baseinstalldir="/" name="src/core/ext/filters/client_channel/resolver/dns/dns_resolver_selection.cc" role="src" />
    <file baseinstalldir="/" name="src/core/ext/filters/client_channel/resolver/dns/dns_resolver_selection.h" role="src" />
    <file baseinstalldir="/" name="src/core/ext/filters/client_channel/resolver/dns/native/dns_resolver.cc" role="src" />
    <file baseinstalldir="/" name="src/core/ext/filters/client_channel/resolver/fake/fake_resolver.cc" role="src" />
    <file baseinstalldir="/" name="src/core/ext/filters/client_channel/resolver/fake/fake_resolver.h" role="src" />
    <file baseinstalldir="/" name="src/core/ext/filters/client_channel/resolver/sockaddr/sockaddr_resolver.cc" role="src" />
    <file baseinstalldir="/" name="src/core/ext/filters/client_channel/resolver/xds/xds_resolver.cc" role="src" />
    <file baseinstalldir="/" name="src/core/ext/filters/client_channel/resolver_factory.h" role="src" />
    <file baseinstalldir="/" name="src/core/ext/filters/client_channel/resolver_registry.cc" role="src" />
    <file baseinstalldir="/" name="src/core/ext/filters/client_channel/resolver_registry.h" role="src" />
    <file baseinstalldir="/" name="src/core/ext/filters/client_channel/resolver_result_parsing.cc" role="src" />
    <file baseinstalldir="/" name="src/core/ext/filters/client_channel/resolver_result_parsing.h" role="src" />
    <file baseinstalldir="/" name="src/core/ext/filters/client_channel/resolving_lb_policy.cc" role="src" />
    <file baseinstalldir="/" name="src/core/ext/filters/client_channel/resolving_lb_policy.h" role="src" />
    <file baseinstalldir="/" name="src/core/ext/filters/client_channel/retry_throttle.cc" role="src" />
    <file baseinstalldir="/" name="src/core/ext/filters/client_channel/retry_throttle.h" role="src" />
    <file baseinstalldir="/" name="src/core/ext/filters/client_channel/server_address.cc" role="src" />
    <file baseinstalldir="/" name="src/core/ext/filters/client_channel/server_address.h" role="src" />
    <file baseinstalldir="/" name="src/core/ext/filters/client_channel/service_config.cc" role="src" />
    <file baseinstalldir="/" name="src/core/ext/filters/client_channel/service_config.h" role="src" />
    <file baseinstalldir="/" name="src/core/ext/filters/client_channel/subchannel.cc" role="src" />
    <file baseinstalldir="/" name="src/core/ext/filters/client_channel/subchannel.h" role="src" />
    <file baseinstalldir="/" name="src/core/ext/filters/client_channel/subchannel_interface.h" role="src" />
    <file baseinstalldir="/" name="src/core/ext/filters/client_channel/subchannel_pool_interface.cc" role="src" />
    <file baseinstalldir="/" name="src/core/ext/filters/client_channel/subchannel_pool_interface.h" role="src" />
    <file baseinstalldir="/" name="src/core/ext/filters/client_channel/xds/xds_api.cc" role="src" />
    <file baseinstalldir="/" name="src/core/ext/filters/client_channel/xds/xds_api.h" role="src" />
    <file baseinstalldir="/" name="src/core/ext/filters/client_channel/xds/xds_bootstrap.cc" role="src" />
    <file baseinstalldir="/" name="src/core/ext/filters/client_channel/xds/xds_bootstrap.h" role="src" />
    <file baseinstalldir="/" name="src/core/ext/filters/client_channel/xds/xds_channel.h" role="src" />
    <file baseinstalldir="/" name="src/core/ext/filters/client_channel/xds/xds_channel_args.h" role="src" />
    <file baseinstalldir="/" name="src/core/ext/filters/client_channel/xds/xds_channel_secure.cc" role="src" />
    <file baseinstalldir="/" name="src/core/ext/filters/client_channel/xds/xds_client.cc" role="src" />
    <file baseinstalldir="/" name="src/core/ext/filters/client_channel/xds/xds_client.h" role="src" />
    <file baseinstalldir="/" name="src/core/ext/filters/client_channel/xds/xds_client_stats.cc" role="src" />
    <file baseinstalldir="/" name="src/core/ext/filters/client_channel/xds/xds_client_stats.h" role="src" />
    <file baseinstalldir="/" name="src/core/ext/filters/client_idle/client_idle_filter.cc" role="src" />
    <file baseinstalldir="/" name="src/core/ext/filters/deadline/deadline_filter.cc" role="src" />
    <file baseinstalldir="/" name="src/core/ext/filters/deadline/deadline_filter.h" role="src" />
    <file baseinstalldir="/" name="src/core/ext/filters/http/client/http_client_filter.cc" role="src" />
    <file baseinstalldir="/" name="src/core/ext/filters/http/client/http_client_filter.h" role="src" />
    <file baseinstalldir="/" name="src/core/ext/filters/http/client_authority_filter.cc" role="src" />
    <file baseinstalldir="/" name="src/core/ext/filters/http/client_authority_filter.h" role="src" />
    <file baseinstalldir="/" name="src/core/ext/filters/http/http_filters_plugin.cc" role="src" />
    <file baseinstalldir="/" name="src/core/ext/filters/http/message_compress/message_compress_filter.cc" role="src" />
    <file baseinstalldir="/" name="src/core/ext/filters/http/message_compress/message_compress_filter.h" role="src" />
    <file baseinstalldir="/" name="src/core/ext/filters/http/server/http_server_filter.cc" role="src" />
    <file baseinstalldir="/" name="src/core/ext/filters/http/server/http_server_filter.h" role="src" />
    <file baseinstalldir="/" name="src/core/ext/filters/max_age/max_age_filter.cc" role="src" />
    <file baseinstalldir="/" name="src/core/ext/filters/max_age/max_age_filter.h" role="src" />
    <file baseinstalldir="/" name="src/core/ext/filters/message_size/message_size_filter.cc" role="src" />
    <file baseinstalldir="/" name="src/core/ext/filters/message_size/message_size_filter.h" role="src" />
    <file baseinstalldir="/" name="src/core/ext/filters/workarounds/workaround_cronet_compression_filter.cc" role="src" />
    <file baseinstalldir="/" name="src/core/ext/filters/workarounds/workaround_cronet_compression_filter.h" role="src" />
    <file baseinstalldir="/" name="src/core/ext/filters/workarounds/workaround_utils.cc" role="src" />
    <file baseinstalldir="/" name="src/core/ext/filters/workarounds/workaround_utils.h" role="src" />
    <file baseinstalldir="/" name="src/core/ext/transport/chttp2/alpn/alpn.cc" role="src" />
    <file baseinstalldir="/" name="src/core/ext/transport/chttp2/alpn/alpn.h" role="src" />
    <file baseinstalldir="/" name="src/core/ext/transport/chttp2/client/authority.cc" role="src" />
    <file baseinstalldir="/" name="src/core/ext/transport/chttp2/client/authority.h" role="src" />
    <file baseinstalldir="/" name="src/core/ext/transport/chttp2/client/chttp2_connector.cc" role="src" />
    <file baseinstalldir="/" name="src/core/ext/transport/chttp2/client/chttp2_connector.h" role="src" />
    <file baseinstalldir="/" name="src/core/ext/transport/chttp2/client/insecure/channel_create.cc" role="src" />
    <file baseinstalldir="/" name="src/core/ext/transport/chttp2/client/insecure/channel_create_posix.cc" role="src" />
    <file baseinstalldir="/" name="src/core/ext/transport/chttp2/client/secure/secure_channel_create.cc" role="src" />
    <file baseinstalldir="/" name="src/core/ext/transport/chttp2/server/chttp2_server.cc" role="src" />
    <file baseinstalldir="/" name="src/core/ext/transport/chttp2/server/chttp2_server.h" role="src" />
    <file baseinstalldir="/" name="src/core/ext/transport/chttp2/server/insecure/server_chttp2.cc" role="src" />
    <file baseinstalldir="/" name="src/core/ext/transport/chttp2/server/insecure/server_chttp2_posix.cc" role="src" />
    <file baseinstalldir="/" name="src/core/ext/transport/chttp2/server/secure/server_secure_chttp2.cc" role="src" />
    <file baseinstalldir="/" name="src/core/ext/transport/chttp2/transport/bin_decoder.cc" role="src" />
    <file baseinstalldir="/" name="src/core/ext/transport/chttp2/transport/bin_decoder.h" role="src" />
    <file baseinstalldir="/" name="src/core/ext/transport/chttp2/transport/bin_encoder.cc" role="src" />
    <file baseinstalldir="/" name="src/core/ext/transport/chttp2/transport/bin_encoder.h" role="src" />
    <file baseinstalldir="/" name="src/core/ext/transport/chttp2/transport/chttp2_plugin.cc" role="src" />
    <file baseinstalldir="/" name="src/core/ext/transport/chttp2/transport/chttp2_transport.cc" role="src" />
    <file baseinstalldir="/" name="src/core/ext/transport/chttp2/transport/chttp2_transport.h" role="src" />
    <file baseinstalldir="/" name="src/core/ext/transport/chttp2/transport/context_list.cc" role="src" />
    <file baseinstalldir="/" name="src/core/ext/transport/chttp2/transport/context_list.h" role="src" />
    <file baseinstalldir="/" name="src/core/ext/transport/chttp2/transport/flow_control.cc" role="src" />
    <file baseinstalldir="/" name="src/core/ext/transport/chttp2/transport/flow_control.h" role="src" />
    <file baseinstalldir="/" name="src/core/ext/transport/chttp2/transport/frame.h" role="src" />
    <file baseinstalldir="/" name="src/core/ext/transport/chttp2/transport/frame_data.cc" role="src" />
    <file baseinstalldir="/" name="src/core/ext/transport/chttp2/transport/frame_data.h" role="src" />
    <file baseinstalldir="/" name="src/core/ext/transport/chttp2/transport/frame_goaway.cc" role="src" />
    <file baseinstalldir="/" name="src/core/ext/transport/chttp2/transport/frame_goaway.h" role="src" />
    <file baseinstalldir="/" name="src/core/ext/transport/chttp2/transport/frame_ping.cc" role="src" />
    <file baseinstalldir="/" name="src/core/ext/transport/chttp2/transport/frame_ping.h" role="src" />
    <file baseinstalldir="/" name="src/core/ext/transport/chttp2/transport/frame_rst_stream.cc" role="src" />
    <file baseinstalldir="/" name="src/core/ext/transport/chttp2/transport/frame_rst_stream.h" role="src" />
    <file baseinstalldir="/" name="src/core/ext/transport/chttp2/transport/frame_settings.cc" role="src" />
    <file baseinstalldir="/" name="src/core/ext/transport/chttp2/transport/frame_settings.h" role="src" />
    <file baseinstalldir="/" name="src/core/ext/transport/chttp2/transport/frame_window_update.cc" role="src" />
    <file baseinstalldir="/" name="src/core/ext/transport/chttp2/transport/frame_window_update.h" role="src" />
    <file baseinstalldir="/" name="src/core/ext/transport/chttp2/transport/hpack_encoder.cc" role="src" />
    <file baseinstalldir="/" name="src/core/ext/transport/chttp2/transport/hpack_encoder.h" role="src" />
    <file baseinstalldir="/" name="src/core/ext/transport/chttp2/transport/hpack_parser.cc" role="src" />
    <file baseinstalldir="/" name="src/core/ext/transport/chttp2/transport/hpack_parser.h" role="src" />
    <file baseinstalldir="/" name="src/core/ext/transport/chttp2/transport/hpack_table.cc" role="src" />
    <file baseinstalldir="/" name="src/core/ext/transport/chttp2/transport/hpack_table.h" role="src" />
    <file baseinstalldir="/" name="src/core/ext/transport/chttp2/transport/http2_settings.cc" role="src" />
    <file baseinstalldir="/" name="src/core/ext/transport/chttp2/transport/http2_settings.h" role="src" />
    <file baseinstalldir="/" name="src/core/ext/transport/chttp2/transport/huffsyms.cc" role="src" />
    <file baseinstalldir="/" name="src/core/ext/transport/chttp2/transport/huffsyms.h" role="src" />
    <file baseinstalldir="/" name="src/core/ext/transport/chttp2/transport/incoming_metadata.cc" role="src" />
    <file baseinstalldir="/" name="src/core/ext/transport/chttp2/transport/incoming_metadata.h" role="src" />
    <file baseinstalldir="/" name="src/core/ext/transport/chttp2/transport/internal.h" role="src" />
    <file baseinstalldir="/" name="src/core/ext/transport/chttp2/transport/parsing.cc" role="src" />
    <file baseinstalldir="/" name="src/core/ext/transport/chttp2/transport/stream_lists.cc" role="src" />
    <file baseinstalldir="/" name="src/core/ext/transport/chttp2/transport/stream_map.cc" role="src" />
    <file baseinstalldir="/" name="src/core/ext/transport/chttp2/transport/stream_map.h" role="src" />
    <file baseinstalldir="/" name="src/core/ext/transport/chttp2/transport/varint.cc" role="src" />
    <file baseinstalldir="/" name="src/core/ext/transport/chttp2/transport/varint.h" role="src" />
    <file baseinstalldir="/" name="src/core/ext/transport/chttp2/transport/writing.cc" role="src" />
    <file baseinstalldir="/" name="src/core/ext/transport/inproc/inproc_plugin.cc" role="src" />
    <file baseinstalldir="/" name="src/core/ext/transport/inproc/inproc_transport.cc" role="src" />
    <file baseinstalldir="/" name="src/core/ext/transport/inproc/inproc_transport.h" role="src" />
    <file baseinstalldir="/" name="src/core/ext/upb-generated/envoy/api/v2/auth/cert.upb.c" role="src" />
    <file baseinstalldir="/" name="src/core/ext/upb-generated/envoy/api/v2/auth/cert.upb.h" role="src" />
    <file baseinstalldir="/" name="src/core/ext/upb-generated/envoy/api/v2/cds.upb.c" role="src" />
    <file baseinstalldir="/" name="src/core/ext/upb-generated/envoy/api/v2/cds.upb.h" role="src" />
    <file baseinstalldir="/" name="src/core/ext/upb-generated/envoy/api/v2/cluster/circuit_breaker.upb.c" role="src" />
    <file baseinstalldir="/" name="src/core/ext/upb-generated/envoy/api/v2/cluster/circuit_breaker.upb.h" role="src" />
    <file baseinstalldir="/" name="src/core/ext/upb-generated/envoy/api/v2/cluster/filter.upb.c" role="src" />
    <file baseinstalldir="/" name="src/core/ext/upb-generated/envoy/api/v2/cluster/filter.upb.h" role="src" />
    <file baseinstalldir="/" name="src/core/ext/upb-generated/envoy/api/v2/cluster/outlier_detection.upb.c" role="src" />
    <file baseinstalldir="/" name="src/core/ext/upb-generated/envoy/api/v2/cluster/outlier_detection.upb.h" role="src" />
    <file baseinstalldir="/" name="src/core/ext/upb-generated/envoy/api/v2/core/address.upb.c" role="src" />
    <file baseinstalldir="/" name="src/core/ext/upb-generated/envoy/api/v2/core/address.upb.h" role="src" />
    <file baseinstalldir="/" name="src/core/ext/upb-generated/envoy/api/v2/core/base.upb.c" role="src" />
    <file baseinstalldir="/" name="src/core/ext/upb-generated/envoy/api/v2/core/base.upb.h" role="src" />
    <file baseinstalldir="/" name="src/core/ext/upb-generated/envoy/api/v2/core/config_source.upb.c" role="src" />
    <file baseinstalldir="/" name="src/core/ext/upb-generated/envoy/api/v2/core/config_source.upb.h" role="src" />
    <file baseinstalldir="/" name="src/core/ext/upb-generated/envoy/api/v2/core/grpc_service.upb.c" role="src" />
    <file baseinstalldir="/" name="src/core/ext/upb-generated/envoy/api/v2/core/grpc_service.upb.h" role="src" />
    <file baseinstalldir="/" name="src/core/ext/upb-generated/envoy/api/v2/core/health_check.upb.c" role="src" />
    <file baseinstalldir="/" name="src/core/ext/upb-generated/envoy/api/v2/core/health_check.upb.h" role="src" />
    <file baseinstalldir="/" name="src/core/ext/upb-generated/envoy/api/v2/core/http_uri.upb.c" role="src" />
    <file baseinstalldir="/" name="src/core/ext/upb-generated/envoy/api/v2/core/http_uri.upb.h" role="src" />
    <file baseinstalldir="/" name="src/core/ext/upb-generated/envoy/api/v2/core/protocol.upb.c" role="src" />
    <file baseinstalldir="/" name="src/core/ext/upb-generated/envoy/api/v2/core/protocol.upb.h" role="src" />
    <file baseinstalldir="/" name="src/core/ext/upb-generated/envoy/api/v2/discovery.upb.c" role="src" />
    <file baseinstalldir="/" name="src/core/ext/upb-generated/envoy/api/v2/discovery.upb.h" role="src" />
    <file baseinstalldir="/" name="src/core/ext/upb-generated/envoy/api/v2/eds.upb.c" role="src" />
    <file baseinstalldir="/" name="src/core/ext/upb-generated/envoy/api/v2/eds.upb.h" role="src" />
    <file baseinstalldir="/" name="src/core/ext/upb-generated/envoy/api/v2/endpoint/endpoint.upb.c" role="src" />
    <file baseinstalldir="/" name="src/core/ext/upb-generated/envoy/api/v2/endpoint/endpoint.upb.h" role="src" />
    <file baseinstalldir="/" name="src/core/ext/upb-generated/envoy/api/v2/endpoint/load_report.upb.c" role="src" />
    <file baseinstalldir="/" name="src/core/ext/upb-generated/envoy/api/v2/endpoint/load_report.upb.h" role="src" />
    <file baseinstalldir="/" name="src/core/ext/upb-generated/envoy/api/v2/lds.upb.c" role="src" />
    <file baseinstalldir="/" name="src/core/ext/upb-generated/envoy/api/v2/lds.upb.h" role="src" />
    <file baseinstalldir="/" name="src/core/ext/upb-generated/envoy/api/v2/listener/listener.upb.c" role="src" />
    <file baseinstalldir="/" name="src/core/ext/upb-generated/envoy/api/v2/listener/listener.upb.h" role="src" />
    <file baseinstalldir="/" name="src/core/ext/upb-generated/envoy/api/v2/listener/udp_listener_config.upb.c" role="src" />
    <file baseinstalldir="/" name="src/core/ext/upb-generated/envoy/api/v2/listener/udp_listener_config.upb.h" role="src" />
    <file baseinstalldir="/" name="src/core/ext/upb-generated/envoy/api/v2/rds.upb.c" role="src" />
    <file baseinstalldir="/" name="src/core/ext/upb-generated/envoy/api/v2/rds.upb.h" role="src" />
    <file baseinstalldir="/" name="src/core/ext/upb-generated/envoy/api/v2/route/route.upb.c" role="src" />
    <file baseinstalldir="/" name="src/core/ext/upb-generated/envoy/api/v2/route/route.upb.h" role="src" />
    <file baseinstalldir="/" name="src/core/ext/upb-generated/envoy/api/v2/srds.upb.c" role="src" />
    <file baseinstalldir="/" name="src/core/ext/upb-generated/envoy/api/v2/srds.upb.h" role="src" />
    <file baseinstalldir="/" name="src/core/ext/upb-generated/envoy/config/filter/accesslog/v2/accesslog.upb.c" role="src" />
    <file baseinstalldir="/" name="src/core/ext/upb-generated/envoy/config/filter/accesslog/v2/accesslog.upb.h" role="src" />
    <file baseinstalldir="/" name="src/core/ext/upb-generated/envoy/config/filter/network/http_connection_manager/v2/http_connection_manager.upb.c" role="src" />
    <file baseinstalldir="/" name="src/core/ext/upb-generated/envoy/config/filter/network/http_connection_manager/v2/http_connection_manager.upb.h" role="src" />
    <file baseinstalldir="/" name="src/core/ext/upb-generated/envoy/config/listener/v2/api_listener.upb.c" role="src" />
    <file baseinstalldir="/" name="src/core/ext/upb-generated/envoy/config/listener/v2/api_listener.upb.h" role="src" />
    <file baseinstalldir="/" name="src/core/ext/upb-generated/envoy/service/discovery/v2/ads.upb.c" role="src" />
    <file baseinstalldir="/" name="src/core/ext/upb-generated/envoy/service/discovery/v2/ads.upb.h" role="src" />
    <file baseinstalldir="/" name="src/core/ext/upb-generated/envoy/service/load_stats/v2/lrs.upb.c" role="src" />
    <file baseinstalldir="/" name="src/core/ext/upb-generated/envoy/service/load_stats/v2/lrs.upb.h" role="src" />
    <file baseinstalldir="/" name="src/core/ext/upb-generated/envoy/type/http.upb.c" role="src" />
    <file baseinstalldir="/" name="src/core/ext/upb-generated/envoy/type/http.upb.h" role="src" />
    <file baseinstalldir="/" name="src/core/ext/upb-generated/envoy/type/matcher/regex.upb.c" role="src" />
    <file baseinstalldir="/" name="src/core/ext/upb-generated/envoy/type/matcher/regex.upb.h" role="src" />
    <file baseinstalldir="/" name="src/core/ext/upb-generated/envoy/type/matcher/string.upb.c" role="src" />
    <file baseinstalldir="/" name="src/core/ext/upb-generated/envoy/type/matcher/string.upb.h" role="src" />
    <file baseinstalldir="/" name="src/core/ext/upb-generated/envoy/type/percent.upb.c" role="src" />
    <file baseinstalldir="/" name="src/core/ext/upb-generated/envoy/type/percent.upb.h" role="src" />
    <file baseinstalldir="/" name="src/core/ext/upb-generated/envoy/type/range.upb.c" role="src" />
    <file baseinstalldir="/" name="src/core/ext/upb-generated/envoy/type/range.upb.h" role="src" />
    <file baseinstalldir="/" name="src/core/ext/upb-generated/gogoproto/gogo.upb.c" role="src" />
    <file baseinstalldir="/" name="src/core/ext/upb-generated/gogoproto/gogo.upb.h" role="src" />
    <file baseinstalldir="/" name="src/core/ext/upb-generated/google/api/annotations.upb.c" role="src" />
    <file baseinstalldir="/" name="src/core/ext/upb-generated/google/api/annotations.upb.h" role="src" />
    <file baseinstalldir="/" name="src/core/ext/upb-generated/google/api/http.upb.c" role="src" />
    <file baseinstalldir="/" name="src/core/ext/upb-generated/google/api/http.upb.h" role="src" />
    <file baseinstalldir="/" name="src/core/ext/upb-generated/google/protobuf/any.upb.c" role="src" />
    <file baseinstalldir="/" name="src/core/ext/upb-generated/google/protobuf/any.upb.h" role="src" />
    <file baseinstalldir="/" name="src/core/ext/upb-generated/google/protobuf/descriptor.upb.c" role="src" />
    <file baseinstalldir="/" name="src/core/ext/upb-generated/google/protobuf/descriptor.upb.h" role="src" />
    <file baseinstalldir="/" name="src/core/ext/upb-generated/google/protobuf/duration.upb.c" role="src" />
    <file baseinstalldir="/" name="src/core/ext/upb-generated/google/protobuf/duration.upb.h" role="src" />
    <file baseinstalldir="/" name="src/core/ext/upb-generated/google/protobuf/empty.upb.c" role="src" />
    <file baseinstalldir="/" name="src/core/ext/upb-generated/google/protobuf/empty.upb.h" role="src" />
    <file baseinstalldir="/" name="src/core/ext/upb-generated/google/protobuf/struct.upb.c" role="src" />
    <file baseinstalldir="/" name="src/core/ext/upb-generated/google/protobuf/struct.upb.h" role="src" />
    <file baseinstalldir="/" name="src/core/ext/upb-generated/google/protobuf/timestamp.upb.c" role="src" />
    <file baseinstalldir="/" name="src/core/ext/upb-generated/google/protobuf/timestamp.upb.h" role="src" />
    <file baseinstalldir="/" name="src/core/ext/upb-generated/google/protobuf/wrappers.upb.c" role="src" />
    <file baseinstalldir="/" name="src/core/ext/upb-generated/google/protobuf/wrappers.upb.h" role="src" />
    <file baseinstalldir="/" name="src/core/ext/upb-generated/google/rpc/status.upb.c" role="src" />
    <file baseinstalldir="/" name="src/core/ext/upb-generated/google/rpc/status.upb.h" role="src" />
    <file baseinstalldir="/" name="src/core/ext/upb-generated/src/proto/grpc/gcp/altscontext.upb.c" role="src" />
    <file baseinstalldir="/" name="src/core/ext/upb-generated/src/proto/grpc/gcp/altscontext.upb.h" role="src" />
    <file baseinstalldir="/" name="src/core/ext/upb-generated/src/proto/grpc/gcp/handshaker.upb.c" role="src" />
    <file baseinstalldir="/" name="src/core/ext/upb-generated/src/proto/grpc/gcp/handshaker.upb.h" role="src" />
    <file baseinstalldir="/" name="src/core/ext/upb-generated/src/proto/grpc/gcp/transport_security_common.upb.c" role="src" />
    <file baseinstalldir="/" name="src/core/ext/upb-generated/src/proto/grpc/gcp/transport_security_common.upb.h" role="src" />
    <file baseinstalldir="/" name="src/core/ext/upb-generated/src/proto/grpc/health/v1/health.upb.c" role="src" />
    <file baseinstalldir="/" name="src/core/ext/upb-generated/src/proto/grpc/health/v1/health.upb.h" role="src" />
    <file baseinstalldir="/" name="src/core/ext/upb-generated/src/proto/grpc/lb/v1/load_balancer.upb.c" role="src" />
    <file baseinstalldir="/" name="src/core/ext/upb-generated/src/proto/grpc/lb/v1/load_balancer.upb.h" role="src" />
    <file baseinstalldir="/" name="src/core/ext/upb-generated/udpa/data/orca/v1/orca_load_report.upb.c" role="src" />
    <file baseinstalldir="/" name="src/core/ext/upb-generated/udpa/data/orca/v1/orca_load_report.upb.h" role="src" />
    <file baseinstalldir="/" name="src/core/ext/upb-generated/validate/validate.upb.c" role="src" />
    <file baseinstalldir="/" name="src/core/ext/upb-generated/validate/validate.upb.h" role="src" />
    <file baseinstalldir="/" name="src/core/lib/avl/avl.cc" role="src" />
    <file baseinstalldir="/" name="src/core/lib/avl/avl.h" role="src" />
    <file baseinstalldir="/" name="src/core/lib/backoff/backoff.cc" role="src" />
    <file baseinstalldir="/" name="src/core/lib/backoff/backoff.h" role="src" />
    <file baseinstalldir="/" name="src/core/lib/channel/channel_args.cc" role="src" />
    <file baseinstalldir="/" name="src/core/lib/channel/channel_args.h" role="src" />
    <file baseinstalldir="/" name="src/core/lib/channel/channel_stack.cc" role="src" />
    <file baseinstalldir="/" name="src/core/lib/channel/channel_stack.h" role="src" />
    <file baseinstalldir="/" name="src/core/lib/channel/channel_stack_builder.cc" role="src" />
    <file baseinstalldir="/" name="src/core/lib/channel/channel_stack_builder.h" role="src" />
    <file baseinstalldir="/" name="src/core/lib/channel/channel_trace.cc" role="src" />
    <file baseinstalldir="/" name="src/core/lib/channel/channel_trace.h" role="src" />
    <file baseinstalldir="/" name="src/core/lib/channel/channelz.cc" role="src" />
    <file baseinstalldir="/" name="src/core/lib/channel/channelz.h" role="src" />
    <file baseinstalldir="/" name="src/core/lib/channel/channelz_registry.cc" role="src" />
    <file baseinstalldir="/" name="src/core/lib/channel/channelz_registry.h" role="src" />
    <file baseinstalldir="/" name="src/core/lib/channel/connected_channel.cc" role="src" />
    <file baseinstalldir="/" name="src/core/lib/channel/connected_channel.h" role="src" />
    <file baseinstalldir="/" name="src/core/lib/channel/context.h" role="src" />
    <file baseinstalldir="/" name="src/core/lib/channel/handshaker.cc" role="src" />
    <file baseinstalldir="/" name="src/core/lib/channel/handshaker.h" role="src" />
    <file baseinstalldir="/" name="src/core/lib/channel/handshaker_factory.h" role="src" />
    <file baseinstalldir="/" name="src/core/lib/channel/handshaker_registry.cc" role="src" />
    <file baseinstalldir="/" name="src/core/lib/channel/handshaker_registry.h" role="src" />
    <file baseinstalldir="/" name="src/core/lib/channel/status_util.cc" role="src" />
    <file baseinstalldir="/" name="src/core/lib/channel/status_util.h" role="src" />
    <file baseinstalldir="/" name="src/core/lib/compression/algorithm_metadata.h" role="src" />
    <file baseinstalldir="/" name="src/core/lib/compression/compression.cc" role="src" />
    <file baseinstalldir="/" name="src/core/lib/compression/compression_args.cc" role="src" />
    <file baseinstalldir="/" name="src/core/lib/compression/compression_args.h" role="src" />
    <file baseinstalldir="/" name="src/core/lib/compression/compression_internal.cc" role="src" />
    <file baseinstalldir="/" name="src/core/lib/compression/compression_internal.h" role="src" />
    <file baseinstalldir="/" name="src/core/lib/compression/message_compress.cc" role="src" />
    <file baseinstalldir="/" name="src/core/lib/compression/message_compress.h" role="src" />
    <file baseinstalldir="/" name="src/core/lib/compression/stream_compression.cc" role="src" />
    <file baseinstalldir="/" name="src/core/lib/compression/stream_compression.h" role="src" />
    <file baseinstalldir="/" name="src/core/lib/compression/stream_compression_gzip.cc" role="src" />
    <file baseinstalldir="/" name="src/core/lib/compression/stream_compression_gzip.h" role="src" />
    <file baseinstalldir="/" name="src/core/lib/compression/stream_compression_identity.cc" role="src" />
    <file baseinstalldir="/" name="src/core/lib/compression/stream_compression_identity.h" role="src" />
    <file baseinstalldir="/" name="src/core/lib/debug/stats.cc" role="src" />
    <file baseinstalldir="/" name="src/core/lib/debug/stats.h" role="src" />
    <file baseinstalldir="/" name="src/core/lib/debug/stats_data.cc" role="src" />
    <file baseinstalldir="/" name="src/core/lib/debug/stats_data.h" role="src" />
    <file baseinstalldir="/" name="src/core/lib/debug/trace.cc" role="src" />
    <file baseinstalldir="/" name="src/core/lib/debug/trace.h" role="src" />
    <file baseinstalldir="/" name="src/core/lib/gpr/alloc.cc" role="src" />
    <file baseinstalldir="/" name="src/core/lib/gpr/alloc.h" role="src" />
    <file baseinstalldir="/" name="src/core/lib/gpr/arena.h" role="src" />
    <file baseinstalldir="/" name="src/core/lib/gpr/atm.cc" role="src" />
    <file baseinstalldir="/" name="src/core/lib/gpr/cpu_iphone.cc" role="src" />
    <file baseinstalldir="/" name="src/core/lib/gpr/cpu_linux.cc" role="src" />
    <file baseinstalldir="/" name="src/core/lib/gpr/cpu_posix.cc" role="src" />
    <file baseinstalldir="/" name="src/core/lib/gpr/cpu_windows.cc" role="src" />
    <file baseinstalldir="/" name="src/core/lib/gpr/env.h" role="src" />
    <file baseinstalldir="/" name="src/core/lib/gpr/env_linux.cc" role="src" />
    <file baseinstalldir="/" name="src/core/lib/gpr/env_posix.cc" role="src" />
    <file baseinstalldir="/" name="src/core/lib/gpr/env_windows.cc" role="src" />
    <file baseinstalldir="/" name="src/core/lib/gpr/log.cc" role="src" />
    <file baseinstalldir="/" name="src/core/lib/gpr/log_android.cc" role="src" />
    <file baseinstalldir="/" name="src/core/lib/gpr/log_linux.cc" role="src" />
    <file baseinstalldir="/" name="src/core/lib/gpr/log_posix.cc" role="src" />
    <file baseinstalldir="/" name="src/core/lib/gpr/log_windows.cc" role="src" />
    <file baseinstalldir="/" name="src/core/lib/gpr/murmur_hash.cc" role="src" />
    <file baseinstalldir="/" name="src/core/lib/gpr/murmur_hash.h" role="src" />
    <file baseinstalldir="/" name="src/core/lib/gpr/spinlock.h" role="src" />
    <file baseinstalldir="/" name="src/core/lib/gpr/string.cc" role="src" />
    <file baseinstalldir="/" name="src/core/lib/gpr/string.h" role="src" />
    <file baseinstalldir="/" name="src/core/lib/gpr/string_posix.cc" role="src" />
    <file baseinstalldir="/" name="src/core/lib/gpr/string_util_windows.cc" role="src" />
    <file baseinstalldir="/" name="src/core/lib/gpr/string_windows.cc" role="src" />
    <file baseinstalldir="/" name="src/core/lib/gpr/string_windows.h" role="src" />
    <file baseinstalldir="/" name="src/core/lib/gpr/sync.cc" role="src" />
    <file baseinstalldir="/" name="src/core/lib/gpr/sync_posix.cc" role="src" />
    <file baseinstalldir="/" name="src/core/lib/gpr/sync_windows.cc" role="src" />
    <file baseinstalldir="/" name="src/core/lib/gpr/time.cc" role="src" />
    <file baseinstalldir="/" name="src/core/lib/gpr/time_posix.cc" role="src" />
    <file baseinstalldir="/" name="src/core/lib/gpr/time_precise.cc" role="src" />
    <file baseinstalldir="/" name="src/core/lib/gpr/time_precise.h" role="src" />
    <file baseinstalldir="/" name="src/core/lib/gpr/time_windows.cc" role="src" />
    <file baseinstalldir="/" name="src/core/lib/gpr/tls.h" role="src" />
    <file baseinstalldir="/" name="src/core/lib/gpr/tls_gcc.h" role="src" />
    <file baseinstalldir="/" name="src/core/lib/gpr/tls_msvc.h" role="src" />
    <file baseinstalldir="/" name="src/core/lib/gpr/tls_pthread.cc" role="src" />
    <file baseinstalldir="/" name="src/core/lib/gpr/tls_pthread.h" role="src" />
    <file baseinstalldir="/" name="src/core/lib/gpr/tmpfile.h" role="src" />
    <file baseinstalldir="/" name="src/core/lib/gpr/tmpfile_msys.cc" role="src" />
    <file baseinstalldir="/" name="src/core/lib/gpr/tmpfile_posix.cc" role="src" />
    <file baseinstalldir="/" name="src/core/lib/gpr/tmpfile_windows.cc" role="src" />
    <file baseinstalldir="/" name="src/core/lib/gpr/useful.h" role="src" />
    <file baseinstalldir="/" name="src/core/lib/gpr/wrap_memcpy.cc" role="src" />
    <file baseinstalldir="/" name="src/core/lib/gprpp/arena.cc" role="src" />
    <file baseinstalldir="/" name="src/core/lib/gprpp/arena.h" role="src" />
    <file baseinstalldir="/" name="src/core/lib/gprpp/atomic.h" role="src" />
    <file baseinstalldir="/" name="src/core/lib/gprpp/debug_location.h" role="src" />
    <file baseinstalldir="/" name="src/core/lib/gprpp/fork.cc" role="src" />
    <file baseinstalldir="/" name="src/core/lib/gprpp/fork.h" role="src" />
    <file baseinstalldir="/" name="src/core/lib/gprpp/global_config.h" role="src" />
    <file baseinstalldir="/" name="src/core/lib/gprpp/global_config_custom.h" role="src" />
    <file baseinstalldir="/" name="src/core/lib/gprpp/global_config_env.cc" role="src" />
    <file baseinstalldir="/" name="src/core/lib/gprpp/global_config_env.h" role="src" />
    <file baseinstalldir="/" name="src/core/lib/gprpp/global_config_generic.h" role="src" />
    <file baseinstalldir="/" name="src/core/lib/gprpp/host_port.cc" role="src" />
    <file baseinstalldir="/" name="src/core/lib/gprpp/host_port.h" role="src" />
    <file baseinstalldir="/" name="src/core/lib/gprpp/inlined_vector.h" role="src" />
    <file baseinstalldir="/" name="src/core/lib/gprpp/manual_constructor.h" role="src" />
    <file baseinstalldir="/" name="src/core/lib/gprpp/map.h" role="src" />
    <file baseinstalldir="/" name="src/core/lib/gprpp/memory.h" role="src" />
    <file baseinstalldir="/" name="src/core/lib/gprpp/mpscq.cc" role="src" />
    <file baseinstalldir="/" name="src/core/lib/gprpp/mpscq.h" role="src" />
    <file baseinstalldir="/" name="src/core/lib/gprpp/optional.h" role="src" />
    <file baseinstalldir="/" name="src/core/lib/gprpp/orphanable.h" role="src" />
    <file baseinstalldir="/" name="src/core/lib/gprpp/ref_counted.h" role="src" />
    <file baseinstalldir="/" name="src/core/lib/gprpp/ref_counted_ptr.h" role="src" />
    <file baseinstalldir="/" name="src/core/lib/gprpp/string_view.h" role="src" />
    <file baseinstalldir="/" name="src/core/lib/gprpp/sync.h" role="src" />
    <file baseinstalldir="/" name="src/core/lib/gprpp/thd.h" role="src" />
    <file baseinstalldir="/" name="src/core/lib/gprpp/thd_posix.cc" role="src" />
    <file baseinstalldir="/" name="src/core/lib/gprpp/thd_windows.cc" role="src" />
    <file baseinstalldir="/" name="src/core/lib/http/format_request.cc" role="src" />
    <file baseinstalldir="/" name="src/core/lib/http/format_request.h" role="src" />
    <file baseinstalldir="/" name="src/core/lib/http/httpcli.cc" role="src" />
    <file baseinstalldir="/" name="src/core/lib/http/httpcli.h" role="src" />
    <file baseinstalldir="/" name="src/core/lib/http/httpcli_security_connector.cc" role="src" />
    <file baseinstalldir="/" name="src/core/lib/http/parser.cc" role="src" />
    <file baseinstalldir="/" name="src/core/lib/http/parser.h" role="src" />
    <file baseinstalldir="/" name="src/core/lib/iomgr/block_annotate.h" role="src" />
    <file baseinstalldir="/" name="src/core/lib/iomgr/buffer_list.cc" role="src" />
    <file baseinstalldir="/" name="src/core/lib/iomgr/buffer_list.h" role="src" />
    <file baseinstalldir="/" name="src/core/lib/iomgr/call_combiner.cc" role="src" />
    <file baseinstalldir="/" name="src/core/lib/iomgr/call_combiner.h" role="src" />
    <file baseinstalldir="/" name="src/core/lib/iomgr/cfstream_handle.cc" role="src" />
    <file baseinstalldir="/" name="src/core/lib/iomgr/cfstream_handle.h" role="src" />
    <file baseinstalldir="/" name="src/core/lib/iomgr/closure.h" role="src" />
    <file baseinstalldir="/" name="src/core/lib/iomgr/combiner.cc" role="src" />
    <file baseinstalldir="/" name="src/core/lib/iomgr/combiner.h" role="src" />
    <file baseinstalldir="/" name="src/core/lib/iomgr/dynamic_annotations.h" role="src" />
    <file baseinstalldir="/" name="src/core/lib/iomgr/endpoint.cc" role="src" />
    <file baseinstalldir="/" name="src/core/lib/iomgr/endpoint.h" role="src" />
    <file baseinstalldir="/" name="src/core/lib/iomgr/endpoint_cfstream.cc" role="src" />
    <file baseinstalldir="/" name="src/core/lib/iomgr/endpoint_cfstream.h" role="src" />
    <file baseinstalldir="/" name="src/core/lib/iomgr/endpoint_pair.h" role="src" />
    <file baseinstalldir="/" name="src/core/lib/iomgr/endpoint_pair_posix.cc" role="src" />
    <file baseinstalldir="/" name="src/core/lib/iomgr/endpoint_pair_uv.cc" role="src" />
    <file baseinstalldir="/" name="src/core/lib/iomgr/endpoint_pair_windows.cc" role="src" />
    <file baseinstalldir="/" name="src/core/lib/iomgr/error.cc" role="src" />
    <file baseinstalldir="/" name="src/core/lib/iomgr/error.h" role="src" />
    <file baseinstalldir="/" name="src/core/lib/iomgr/error_cfstream.cc" role="src" />
    <file baseinstalldir="/" name="src/core/lib/iomgr/error_cfstream.h" role="src" />
    <file baseinstalldir="/" name="src/core/lib/iomgr/error_internal.h" role="src" />
    <file baseinstalldir="/" name="src/core/lib/iomgr/ev_epoll1_linux.cc" role="src" />
    <file baseinstalldir="/" name="src/core/lib/iomgr/ev_epoll1_linux.h" role="src" />
    <file baseinstalldir="/" name="src/core/lib/iomgr/ev_epollex_linux.cc" role="src" />
    <file baseinstalldir="/" name="src/core/lib/iomgr/ev_epollex_linux.h" role="src" />
    <file baseinstalldir="/" name="src/core/lib/iomgr/ev_poll_posix.cc" role="src" />
    <file baseinstalldir="/" name="src/core/lib/iomgr/ev_poll_posix.h" role="src" />
    <file baseinstalldir="/" name="src/core/lib/iomgr/ev_posix.cc" role="src" />
    <file baseinstalldir="/" name="src/core/lib/iomgr/ev_posix.h" role="src" />
    <file baseinstalldir="/" name="src/core/lib/iomgr/ev_windows.cc" role="src" />
    <file baseinstalldir="/" name="src/core/lib/iomgr/exec_ctx.cc" role="src" />
    <file baseinstalldir="/" name="src/core/lib/iomgr/exec_ctx.h" role="src" />
    <file baseinstalldir="/" name="src/core/lib/iomgr/executor.cc" role="src" />
    <file baseinstalldir="/" name="src/core/lib/iomgr/executor.h" role="src" />
    <file baseinstalldir="/" name="src/core/lib/iomgr/executor/mpmcqueue.cc" role="src" />
    <file baseinstalldir="/" name="src/core/lib/iomgr/executor/mpmcqueue.h" role="src" />
    <file baseinstalldir="/" name="src/core/lib/iomgr/executor/threadpool.cc" role="src" />
    <file baseinstalldir="/" name="src/core/lib/iomgr/executor/threadpool.h" role="src" />
    <file baseinstalldir="/" name="src/core/lib/iomgr/fork_posix.cc" role="src" />
    <file baseinstalldir="/" name="src/core/lib/iomgr/fork_windows.cc" role="src" />
    <file baseinstalldir="/" name="src/core/lib/iomgr/gethostname.h" role="src" />
    <file baseinstalldir="/" name="src/core/lib/iomgr/gethostname_fallback.cc" role="src" />
    <file baseinstalldir="/" name="src/core/lib/iomgr/gethostname_host_name_max.cc" role="src" />
    <file baseinstalldir="/" name="src/core/lib/iomgr/gethostname_sysconf.cc" role="src" />
    <file baseinstalldir="/" name="src/core/lib/iomgr/grpc_if_nametoindex.h" role="src" />
    <file baseinstalldir="/" name="src/core/lib/iomgr/grpc_if_nametoindex_posix.cc" role="src" />
    <file baseinstalldir="/" name="src/core/lib/iomgr/grpc_if_nametoindex_unsupported.cc" role="src" />
    <file baseinstalldir="/" name="src/core/lib/iomgr/internal_errqueue.cc" role="src" />
    <file baseinstalldir="/" name="src/core/lib/iomgr/internal_errqueue.h" role="src" />
    <file baseinstalldir="/" name="src/core/lib/iomgr/iocp_windows.cc" role="src" />
    <file baseinstalldir="/" name="src/core/lib/iomgr/iocp_windows.h" role="src" />
    <file baseinstalldir="/" name="src/core/lib/iomgr/iomgr.cc" role="src" />
    <file baseinstalldir="/" name="src/core/lib/iomgr/iomgr.h" role="src" />
    <file baseinstalldir="/" name="src/core/lib/iomgr/iomgr_custom.cc" role="src" />
    <file baseinstalldir="/" name="src/core/lib/iomgr/iomgr_custom.h" role="src" />
    <file baseinstalldir="/" name="src/core/lib/iomgr/iomgr_internal.cc" role="src" />
    <file baseinstalldir="/" name="src/core/lib/iomgr/iomgr_internal.h" role="src" />
    <file baseinstalldir="/" name="src/core/lib/iomgr/iomgr_posix.cc" role="src" />
    <file baseinstalldir="/" name="src/core/lib/iomgr/iomgr_posix.h" role="src" />
    <file baseinstalldir="/" name="src/core/lib/iomgr/iomgr_posix_cfstream.cc" role="src" />
    <file baseinstalldir="/" name="src/core/lib/iomgr/iomgr_uv.cc" role="src" />
    <file baseinstalldir="/" name="src/core/lib/iomgr/iomgr_windows.cc" role="src" />
    <file baseinstalldir="/" name="src/core/lib/iomgr/is_epollexclusive_available.cc" role="src" />
    <file baseinstalldir="/" name="src/core/lib/iomgr/is_epollexclusive_available.h" role="src" />
    <file baseinstalldir="/" name="src/core/lib/iomgr/load_file.cc" role="src" />
    <file baseinstalldir="/" name="src/core/lib/iomgr/load_file.h" role="src" />
    <file baseinstalldir="/" name="src/core/lib/iomgr/lockfree_event.cc" role="src" />
    <file baseinstalldir="/" name="src/core/lib/iomgr/lockfree_event.h" role="src" />
    <file baseinstalldir="/" name="src/core/lib/iomgr/nameser.h" role="src" />
    <file baseinstalldir="/" name="src/core/lib/iomgr/poller/eventmanager_libuv.cc" role="src" />
    <file baseinstalldir="/" name="src/core/lib/iomgr/poller/eventmanager_libuv.h" role="src" />
    <file baseinstalldir="/" name="src/core/lib/iomgr/polling_entity.cc" role="src" />
    <file baseinstalldir="/" name="src/core/lib/iomgr/polling_entity.h" role="src" />
    <file baseinstalldir="/" name="src/core/lib/iomgr/pollset.cc" role="src" />
    <file baseinstalldir="/" name="src/core/lib/iomgr/pollset.h" role="src" />
    <file baseinstalldir="/" name="src/core/lib/iomgr/pollset_custom.cc" role="src" />
    <file baseinstalldir="/" name="src/core/lib/iomgr/pollset_custom.h" role="src" />
    <file baseinstalldir="/" name="src/core/lib/iomgr/pollset_set.cc" role="src" />
    <file baseinstalldir="/" name="src/core/lib/iomgr/pollset_set.h" role="src" />
    <file baseinstalldir="/" name="src/core/lib/iomgr/pollset_set_custom.cc" role="src" />
    <file baseinstalldir="/" name="src/core/lib/iomgr/pollset_set_custom.h" role="src" />
    <file baseinstalldir="/" name="src/core/lib/iomgr/pollset_set_windows.cc" role="src" />
    <file baseinstalldir="/" name="src/core/lib/iomgr/pollset_set_windows.h" role="src" />
    <file baseinstalldir="/" name="src/core/lib/iomgr/pollset_uv.cc" role="src" />
    <file baseinstalldir="/" name="src/core/lib/iomgr/pollset_windows.cc" role="src" />
    <file baseinstalldir="/" name="src/core/lib/iomgr/pollset_windows.h" role="src" />
    <file baseinstalldir="/" name="src/core/lib/iomgr/port.h" role="src" />
    <file baseinstalldir="/" name="src/core/lib/iomgr/resolve_address.cc" role="src" />
    <file baseinstalldir="/" name="src/core/lib/iomgr/resolve_address.h" role="src" />
    <file baseinstalldir="/" name="src/core/lib/iomgr/resolve_address_custom.cc" role="src" />
    <file baseinstalldir="/" name="src/core/lib/iomgr/resolve_address_custom.h" role="src" />
    <file baseinstalldir="/" name="src/core/lib/iomgr/resolve_address_posix.cc" role="src" />
    <file baseinstalldir="/" name="src/core/lib/iomgr/resolve_address_windows.cc" role="src" />
    <file baseinstalldir="/" name="src/core/lib/iomgr/resource_quota.cc" role="src" />
    <file baseinstalldir="/" name="src/core/lib/iomgr/resource_quota.h" role="src" />
    <file baseinstalldir="/" name="src/core/lib/iomgr/sockaddr.h" role="src" />
    <file baseinstalldir="/" name="src/core/lib/iomgr/sockaddr_custom.h" role="src" />
    <file baseinstalldir="/" name="src/core/lib/iomgr/sockaddr_posix.h" role="src" />
    <file baseinstalldir="/" name="src/core/lib/iomgr/sockaddr_utils.cc" role="src" />
    <file baseinstalldir="/" name="src/core/lib/iomgr/sockaddr_utils.h" role="src" />
    <file baseinstalldir="/" name="src/core/lib/iomgr/sockaddr_windows.h" role="src" />
    <file baseinstalldir="/" name="src/core/lib/iomgr/socket_factory_posix.cc" role="src" />
    <file baseinstalldir="/" name="src/core/lib/iomgr/socket_factory_posix.h" role="src" />
    <file baseinstalldir="/" name="src/core/lib/iomgr/socket_mutator.cc" role="src" />
    <file baseinstalldir="/" name="src/core/lib/iomgr/socket_mutator.h" role="src" />
    <file baseinstalldir="/" name="src/core/lib/iomgr/socket_utils.h" role="src" />
    <file baseinstalldir="/" name="src/core/lib/iomgr/socket_utils_common_posix.cc" role="src" />
    <file baseinstalldir="/" name="src/core/lib/iomgr/socket_utils_linux.cc" role="src" />
    <file baseinstalldir="/" name="src/core/lib/iomgr/socket_utils_posix.cc" role="src" />
    <file baseinstalldir="/" name="src/core/lib/iomgr/socket_utils_posix.h" role="src" />
    <file baseinstalldir="/" name="src/core/lib/iomgr/socket_utils_uv.cc" role="src" />
    <file baseinstalldir="/" name="src/core/lib/iomgr/socket_utils_windows.cc" role="src" />
    <file baseinstalldir="/" name="src/core/lib/iomgr/socket_windows.cc" role="src" />
    <file baseinstalldir="/" name="src/core/lib/iomgr/socket_windows.h" role="src" />
    <file baseinstalldir="/" name="src/core/lib/iomgr/sys_epoll_wrapper.h" role="src" />
    <file baseinstalldir="/" name="src/core/lib/iomgr/tcp_client.cc" role="src" />
    <file baseinstalldir="/" name="src/core/lib/iomgr/tcp_client.h" role="src" />
    <file baseinstalldir="/" name="src/core/lib/iomgr/tcp_client_cfstream.cc" role="src" />
    <file baseinstalldir="/" name="src/core/lib/iomgr/tcp_client_custom.cc" role="src" />
    <file baseinstalldir="/" name="src/core/lib/iomgr/tcp_client_posix.cc" role="src" />
    <file baseinstalldir="/" name="src/core/lib/iomgr/tcp_client_posix.h" role="src" />
    <file baseinstalldir="/" name="src/core/lib/iomgr/tcp_client_windows.cc" role="src" />
    <file baseinstalldir="/" name="src/core/lib/iomgr/tcp_custom.cc" role="src" />
    <file baseinstalldir="/" name="src/core/lib/iomgr/tcp_custom.h" role="src" />
    <file baseinstalldir="/" name="src/core/lib/iomgr/tcp_posix.cc" role="src" />
    <file baseinstalldir="/" name="src/core/lib/iomgr/tcp_posix.h" role="src" />
    <file baseinstalldir="/" name="src/core/lib/iomgr/tcp_server.cc" role="src" />
    <file baseinstalldir="/" name="src/core/lib/iomgr/tcp_server.h" role="src" />
    <file baseinstalldir="/" name="src/core/lib/iomgr/tcp_server_custom.cc" role="src" />
    <file baseinstalldir="/" name="src/core/lib/iomgr/tcp_server_posix.cc" role="src" />
    <file baseinstalldir="/" name="src/core/lib/iomgr/tcp_server_utils_posix.h" role="src" />
    <file baseinstalldir="/" name="src/core/lib/iomgr/tcp_server_utils_posix_common.cc" role="src" />
    <file baseinstalldir="/" name="src/core/lib/iomgr/tcp_server_utils_posix_ifaddrs.cc" role="src" />
    <file baseinstalldir="/" name="src/core/lib/iomgr/tcp_server_utils_posix_noifaddrs.cc" role="src" />
    <file baseinstalldir="/" name="src/core/lib/iomgr/tcp_server_windows.cc" role="src" />
    <file baseinstalldir="/" name="src/core/lib/iomgr/tcp_uv.cc" role="src" />
    <file baseinstalldir="/" name="src/core/lib/iomgr/tcp_windows.cc" role="src" />
    <file baseinstalldir="/" name="src/core/lib/iomgr/tcp_windows.h" role="src" />
    <file baseinstalldir="/" name="src/core/lib/iomgr/time_averaged_stats.cc" role="src" />
    <file baseinstalldir="/" name="src/core/lib/iomgr/time_averaged_stats.h" role="src" />
    <file baseinstalldir="/" name="src/core/lib/iomgr/timer.cc" role="src" />
    <file baseinstalldir="/" name="src/core/lib/iomgr/timer.h" role="src" />
    <file baseinstalldir="/" name="src/core/lib/iomgr/timer_custom.cc" role="src" />
    <file baseinstalldir="/" name="src/core/lib/iomgr/timer_custom.h" role="src" />
    <file baseinstalldir="/" name="src/core/lib/iomgr/timer_generic.cc" role="src" />
    <file baseinstalldir="/" name="src/core/lib/iomgr/timer_heap.cc" role="src" />
    <file baseinstalldir="/" name="src/core/lib/iomgr/timer_heap.h" role="src" />
    <file baseinstalldir="/" name="src/core/lib/iomgr/timer_manager.cc" role="src" />
    <file baseinstalldir="/" name="src/core/lib/iomgr/timer_manager.h" role="src" />
    <file baseinstalldir="/" name="src/core/lib/iomgr/timer_uv.cc" role="src" />
    <file baseinstalldir="/" name="src/core/lib/iomgr/udp_server.cc" role="src" />
    <file baseinstalldir="/" name="src/core/lib/iomgr/udp_server.h" role="src" />
    <file baseinstalldir="/" name="src/core/lib/iomgr/unix_sockets_posix.cc" role="src" />
    <file baseinstalldir="/" name="src/core/lib/iomgr/unix_sockets_posix.h" role="src" />
    <file baseinstalldir="/" name="src/core/lib/iomgr/unix_sockets_posix_noop.cc" role="src" />
    <file baseinstalldir="/" name="src/core/lib/iomgr/wakeup_fd_eventfd.cc" role="src" />
    <file baseinstalldir="/" name="src/core/lib/iomgr/wakeup_fd_nospecial.cc" role="src" />
    <file baseinstalldir="/" name="src/core/lib/iomgr/wakeup_fd_pipe.cc" role="src" />
    <file baseinstalldir="/" name="src/core/lib/iomgr/wakeup_fd_pipe.h" role="src" />
    <file baseinstalldir="/" name="src/core/lib/iomgr/wakeup_fd_posix.cc" role="src" />
    <file baseinstalldir="/" name="src/core/lib/iomgr/wakeup_fd_posix.h" role="src" />
    <file baseinstalldir="/" name="src/core/lib/iomgr/work_serializer.cc" role="src" />
    <file baseinstalldir="/" name="src/core/lib/iomgr/work_serializer.h" role="src" />
<<<<<<< HEAD
    <file baseinstalldir="/" name="src/core/lib/json/json.cc" role="src" />
=======
>>>>>>> 26818e2b
    <file baseinstalldir="/" name="src/core/lib/json/json.h" role="src" />
    <file baseinstalldir="/" name="src/core/lib/json/json_reader.cc" role="src" />
    <file baseinstalldir="/" name="src/core/lib/json/json_writer.cc" role="src" />
    <file baseinstalldir="/" name="src/core/lib/profiling/basic_timers.cc" role="src" />
    <file baseinstalldir="/" name="src/core/lib/profiling/stap_timers.cc" role="src" />
    <file baseinstalldir="/" name="src/core/lib/profiling/timers.h" role="src" />
    <file baseinstalldir="/" name="src/core/lib/security/context/security_context.cc" role="src" />
    <file baseinstalldir="/" name="src/core/lib/security/context/security_context.h" role="src" />
    <file baseinstalldir="/" name="src/core/lib/security/credentials/alts/alts_credentials.cc" role="src" />
    <file baseinstalldir="/" name="src/core/lib/security/credentials/alts/alts_credentials.h" role="src" />
    <file baseinstalldir="/" name="src/core/lib/security/credentials/alts/check_gcp_environment.cc" role="src" />
    <file baseinstalldir="/" name="src/core/lib/security/credentials/alts/check_gcp_environment.h" role="src" />
    <file baseinstalldir="/" name="src/core/lib/security/credentials/alts/check_gcp_environment_linux.cc" role="src" />
    <file baseinstalldir="/" name="src/core/lib/security/credentials/alts/check_gcp_environment_no_op.cc" role="src" />
    <file baseinstalldir="/" name="src/core/lib/security/credentials/alts/check_gcp_environment_windows.cc" role="src" />
    <file baseinstalldir="/" name="src/core/lib/security/credentials/alts/grpc_alts_credentials_client_options.cc" role="src" />
    <file baseinstalldir="/" name="src/core/lib/security/credentials/alts/grpc_alts_credentials_options.cc" role="src" />
    <file baseinstalldir="/" name="src/core/lib/security/credentials/alts/grpc_alts_credentials_options.h" role="src" />
    <file baseinstalldir="/" name="src/core/lib/security/credentials/alts/grpc_alts_credentials_server_options.cc" role="src" />
    <file baseinstalldir="/" name="src/core/lib/security/credentials/composite/composite_credentials.cc" role="src" />
    <file baseinstalldir="/" name="src/core/lib/security/credentials/composite/composite_credentials.h" role="src" />
    <file baseinstalldir="/" name="src/core/lib/security/credentials/credentials.cc" role="src" />
    <file baseinstalldir="/" name="src/core/lib/security/credentials/credentials.h" role="src" />
    <file baseinstalldir="/" name="src/core/lib/security/credentials/credentials_metadata.cc" role="src" />
    <file baseinstalldir="/" name="src/core/lib/security/credentials/fake/fake_credentials.cc" role="src" />
    <file baseinstalldir="/" name="src/core/lib/security/credentials/fake/fake_credentials.h" role="src" />
    <file baseinstalldir="/" name="src/core/lib/security/credentials/google_default/credentials_generic.cc" role="src" />
    <file baseinstalldir="/" name="src/core/lib/security/credentials/google_default/google_default_credentials.cc" role="src" />
    <file baseinstalldir="/" name="src/core/lib/security/credentials/google_default/google_default_credentials.h" role="src" />
    <file baseinstalldir="/" name="src/core/lib/security/credentials/iam/iam_credentials.cc" role="src" />
    <file baseinstalldir="/" name="src/core/lib/security/credentials/iam/iam_credentials.h" role="src" />
    <file baseinstalldir="/" name="src/core/lib/security/credentials/jwt/json_token.cc" role="src" />
    <file baseinstalldir="/" name="src/core/lib/security/credentials/jwt/json_token.h" role="src" />
    <file baseinstalldir="/" name="src/core/lib/security/credentials/jwt/jwt_credentials.cc" role="src" />
    <file baseinstalldir="/" name="src/core/lib/security/credentials/jwt/jwt_credentials.h" role="src" />
    <file baseinstalldir="/" name="src/core/lib/security/credentials/jwt/jwt_verifier.cc" role="src" />
    <file baseinstalldir="/" name="src/core/lib/security/credentials/jwt/jwt_verifier.h" role="src" />
    <file baseinstalldir="/" name="src/core/lib/security/credentials/local/local_credentials.cc" role="src" />
    <file baseinstalldir="/" name="src/core/lib/security/credentials/local/local_credentials.h" role="src" />
    <file baseinstalldir="/" name="src/core/lib/security/credentials/oauth2/oauth2_credentials.cc" role="src" />
    <file baseinstalldir="/" name="src/core/lib/security/credentials/oauth2/oauth2_credentials.h" role="src" />
    <file baseinstalldir="/" name="src/core/lib/security/credentials/plugin/plugin_credentials.cc" role="src" />
    <file baseinstalldir="/" name="src/core/lib/security/credentials/plugin/plugin_credentials.h" role="src" />
    <file baseinstalldir="/" name="src/core/lib/security/credentials/ssl/ssl_credentials.cc" role="src" />
    <file baseinstalldir="/" name="src/core/lib/security/credentials/ssl/ssl_credentials.h" role="src" />
    <file baseinstalldir="/" name="src/core/lib/security/credentials/tls/grpc_tls_credentials_options.cc" role="src" />
    <file baseinstalldir="/" name="src/core/lib/security/credentials/tls/grpc_tls_credentials_options.h" role="src" />
    <file baseinstalldir="/" name="src/core/lib/security/credentials/tls/tls_credentials.cc" role="src" />
    <file baseinstalldir="/" name="src/core/lib/security/credentials/tls/tls_credentials.h" role="src" />
    <file baseinstalldir="/" name="src/core/lib/security/security_connector/alts/alts_security_connector.cc" role="src" />
    <file baseinstalldir="/" name="src/core/lib/security/security_connector/alts/alts_security_connector.h" role="src" />
    <file baseinstalldir="/" name="src/core/lib/security/security_connector/fake/fake_security_connector.cc" role="src" />
    <file baseinstalldir="/" name="src/core/lib/security/security_connector/fake/fake_security_connector.h" role="src" />
    <file baseinstalldir="/" name="src/core/lib/security/security_connector/load_system_roots.h" role="src" />
    <file baseinstalldir="/" name="src/core/lib/security/security_connector/load_system_roots_fallback.cc" role="src" />
    <file baseinstalldir="/" name="src/core/lib/security/security_connector/load_system_roots_linux.cc" role="src" />
    <file baseinstalldir="/" name="src/core/lib/security/security_connector/load_system_roots_linux.h" role="src" />
    <file baseinstalldir="/" name="src/core/lib/security/security_connector/local/local_security_connector.cc" role="src" />
    <file baseinstalldir="/" name="src/core/lib/security/security_connector/local/local_security_connector.h" role="src" />
    <file baseinstalldir="/" name="src/core/lib/security/security_connector/security_connector.cc" role="src" />
    <file baseinstalldir="/" name="src/core/lib/security/security_connector/security_connector.h" role="src" />
    <file baseinstalldir="/" name="src/core/lib/security/security_connector/ssl/ssl_security_connector.cc" role="src" />
    <file baseinstalldir="/" name="src/core/lib/security/security_connector/ssl/ssl_security_connector.h" role="src" />
    <file baseinstalldir="/" name="src/core/lib/security/security_connector/ssl_utils.cc" role="src" />
    <file baseinstalldir="/" name="src/core/lib/security/security_connector/ssl_utils.h" role="src" />
    <file baseinstalldir="/" name="src/core/lib/security/security_connector/ssl_utils_config.cc" role="src" />
    <file baseinstalldir="/" name="src/core/lib/security/security_connector/ssl_utils_config.h" role="src" />
    <file baseinstalldir="/" name="src/core/lib/security/security_connector/tls/tls_security_connector.cc" role="src" />
    <file baseinstalldir="/" name="src/core/lib/security/security_connector/tls/tls_security_connector.h" role="src" />
    <file baseinstalldir="/" name="src/core/lib/security/transport/auth_filters.h" role="src" />
    <file baseinstalldir="/" name="src/core/lib/security/transport/client_auth_filter.cc" role="src" />
    <file baseinstalldir="/" name="src/core/lib/security/transport/secure_endpoint.cc" role="src" />
    <file baseinstalldir="/" name="src/core/lib/security/transport/secure_endpoint.h" role="src" />
    <file baseinstalldir="/" name="src/core/lib/security/transport/security_handshaker.cc" role="src" />
    <file baseinstalldir="/" name="src/core/lib/security/transport/security_handshaker.h" role="src" />
    <file baseinstalldir="/" name="src/core/lib/security/transport/server_auth_filter.cc" role="src" />
    <file baseinstalldir="/" name="src/core/lib/security/transport/target_authority_table.cc" role="src" />
    <file baseinstalldir="/" name="src/core/lib/security/transport/target_authority_table.h" role="src" />
    <file baseinstalldir="/" name="src/core/lib/security/transport/tsi_error.cc" role="src" />
    <file baseinstalldir="/" name="src/core/lib/security/transport/tsi_error.h" role="src" />
    <file baseinstalldir="/" name="src/core/lib/security/util/json_util.cc" role="src" />
    <file baseinstalldir="/" name="src/core/lib/security/util/json_util.h" role="src" />
    <file baseinstalldir="/" name="src/core/lib/slice/b64.cc" role="src" />
    <file baseinstalldir="/" name="src/core/lib/slice/b64.h" role="src" />
    <file baseinstalldir="/" name="src/core/lib/slice/percent_encoding.cc" role="src" />
    <file baseinstalldir="/" name="src/core/lib/slice/percent_encoding.h" role="src" />
    <file baseinstalldir="/" name="src/core/lib/slice/slice.cc" role="src" />
    <file baseinstalldir="/" name="src/core/lib/slice/slice_buffer.cc" role="src" />
    <file baseinstalldir="/" name="src/core/lib/slice/slice_hash_table.h" role="src" />
    <file baseinstalldir="/" name="src/core/lib/slice/slice_intern.cc" role="src" />
    <file baseinstalldir="/" name="src/core/lib/slice/slice_internal.h" role="src" />
    <file baseinstalldir="/" name="src/core/lib/slice/slice_string_helpers.cc" role="src" />
    <file baseinstalldir="/" name="src/core/lib/slice/slice_string_helpers.h" role="src" />
    <file baseinstalldir="/" name="src/core/lib/slice/slice_utils.h" role="src" />
    <file baseinstalldir="/" name="src/core/lib/slice/slice_weak_hash_table.h" role="src" />
    <file baseinstalldir="/" name="src/core/lib/surface/api_trace.cc" role="src" />
    <file baseinstalldir="/" name="src/core/lib/surface/api_trace.h" role="src" />
    <file baseinstalldir="/" name="src/core/lib/surface/byte_buffer.cc" role="src" />
    <file baseinstalldir="/" name="src/core/lib/surface/byte_buffer_reader.cc" role="src" />
    <file baseinstalldir="/" name="src/core/lib/surface/call.cc" role="src" />
    <file baseinstalldir="/" name="src/core/lib/surface/call.h" role="src" />
    <file baseinstalldir="/" name="src/core/lib/surface/call_details.cc" role="src" />
    <file baseinstalldir="/" name="src/core/lib/surface/call_log_batch.cc" role="src" />
    <file baseinstalldir="/" name="src/core/lib/surface/call_test_only.h" role="src" />
    <file baseinstalldir="/" name="src/core/lib/surface/channel.cc" role="src" />
    <file baseinstalldir="/" name="src/core/lib/surface/channel.h" role="src" />
    <file baseinstalldir="/" name="src/core/lib/surface/channel_init.cc" role="src" />
    <file baseinstalldir="/" name="src/core/lib/surface/channel_init.h" role="src" />
    <file baseinstalldir="/" name="src/core/lib/surface/channel_ping.cc" role="src" />
    <file baseinstalldir="/" name="src/core/lib/surface/channel_stack_type.cc" role="src" />
    <file baseinstalldir="/" name="src/core/lib/surface/channel_stack_type.h" role="src" />
    <file baseinstalldir="/" name="src/core/lib/surface/completion_queue.cc" role="src" />
    <file baseinstalldir="/" name="src/core/lib/surface/completion_queue.h" role="src" />
    <file baseinstalldir="/" name="src/core/lib/surface/completion_queue_factory.cc" role="src" />
    <file baseinstalldir="/" name="src/core/lib/surface/completion_queue_factory.h" role="src" />
    <file baseinstalldir="/" name="src/core/lib/surface/event_string.cc" role="src" />
    <file baseinstalldir="/" name="src/core/lib/surface/event_string.h" role="src" />
    <file baseinstalldir="/" name="src/core/lib/surface/init.cc" role="src" />
    <file baseinstalldir="/" name="src/core/lib/surface/init.h" role="src" />
    <file baseinstalldir="/" name="src/core/lib/surface/init_secure.cc" role="src" />
    <file baseinstalldir="/" name="src/core/lib/surface/lame_client.cc" role="src" />
    <file baseinstalldir="/" name="src/core/lib/surface/lame_client.h" role="src" />
    <file baseinstalldir="/" name="src/core/lib/surface/metadata_array.cc" role="src" />
    <file baseinstalldir="/" name="src/core/lib/surface/server.cc" role="src" />
    <file baseinstalldir="/" name="src/core/lib/surface/server.h" role="src" />
    <file baseinstalldir="/" name="src/core/lib/surface/validate_metadata.cc" role="src" />
    <file baseinstalldir="/" name="src/core/lib/surface/validate_metadata.h" role="src" />
    <file baseinstalldir="/" name="src/core/lib/surface/version.cc" role="src" />
    <file baseinstalldir="/" name="src/core/lib/transport/bdp_estimator.cc" role="src" />
    <file baseinstalldir="/" name="src/core/lib/transport/bdp_estimator.h" role="src" />
    <file baseinstalldir="/" name="src/core/lib/transport/byte_stream.cc" role="src" />
    <file baseinstalldir="/" name="src/core/lib/transport/byte_stream.h" role="src" />
    <file baseinstalldir="/" name="src/core/lib/transport/connectivity_state.cc" role="src" />
    <file baseinstalldir="/" name="src/core/lib/transport/connectivity_state.h" role="src" />
    <file baseinstalldir="/" name="src/core/lib/transport/error_utils.cc" role="src" />
    <file baseinstalldir="/" name="src/core/lib/transport/error_utils.h" role="src" />
    <file baseinstalldir="/" name="src/core/lib/transport/http2_errors.h" role="src" />
    <file baseinstalldir="/" name="src/core/lib/transport/metadata.cc" role="src" />
    <file baseinstalldir="/" name="src/core/lib/transport/metadata.h" role="src" />
    <file baseinstalldir="/" name="src/core/lib/transport/metadata_batch.cc" role="src" />
    <file baseinstalldir="/" name="src/core/lib/transport/metadata_batch.h" role="src" />
    <file baseinstalldir="/" name="src/core/lib/transport/pid_controller.cc" role="src" />
    <file baseinstalldir="/" name="src/core/lib/transport/pid_controller.h" role="src" />
    <file baseinstalldir="/" name="src/core/lib/transport/static_metadata.cc" role="src" />
    <file baseinstalldir="/" name="src/core/lib/transport/static_metadata.h" role="src" />
    <file baseinstalldir="/" name="src/core/lib/transport/status_conversion.cc" role="src" />
    <file baseinstalldir="/" name="src/core/lib/transport/status_conversion.h" role="src" />
    <file baseinstalldir="/" name="src/core/lib/transport/status_metadata.cc" role="src" />
    <file baseinstalldir="/" name="src/core/lib/transport/status_metadata.h" role="src" />
    <file baseinstalldir="/" name="src/core/lib/transport/timeout_encoding.cc" role="src" />
    <file baseinstalldir="/" name="src/core/lib/transport/timeout_encoding.h" role="src" />
    <file baseinstalldir="/" name="src/core/lib/transport/transport.cc" role="src" />
    <file baseinstalldir="/" name="src/core/lib/transport/transport.h" role="src" />
    <file baseinstalldir="/" name="src/core/lib/transport/transport_impl.h" role="src" />
    <file baseinstalldir="/" name="src/core/lib/transport/transport_op_string.cc" role="src" />
    <file baseinstalldir="/" name="src/core/lib/uri/uri_parser.cc" role="src" />
    <file baseinstalldir="/" name="src/core/lib/uri/uri_parser.h" role="src" />
    <file baseinstalldir="/" name="src/core/plugin_registry/grpc_plugin_registry.cc" role="src" />
    <file baseinstalldir="/" name="src/core/tsi/alts/crypt/aes_gcm.cc" role="src" />
    <file baseinstalldir="/" name="src/core/tsi/alts/crypt/gsec.cc" role="src" />
    <file baseinstalldir="/" name="src/core/tsi/alts/crypt/gsec.h" role="src" />
    <file baseinstalldir="/" name="src/core/tsi/alts/frame_protector/alts_counter.cc" role="src" />
    <file baseinstalldir="/" name="src/core/tsi/alts/frame_protector/alts_counter.h" role="src" />
    <file baseinstalldir="/" name="src/core/tsi/alts/frame_protector/alts_crypter.cc" role="src" />
    <file baseinstalldir="/" name="src/core/tsi/alts/frame_protector/alts_crypter.h" role="src" />
    <file baseinstalldir="/" name="src/core/tsi/alts/frame_protector/alts_frame_protector.cc" role="src" />
    <file baseinstalldir="/" name="src/core/tsi/alts/frame_protector/alts_frame_protector.h" role="src" />
    <file baseinstalldir="/" name="src/core/tsi/alts/frame_protector/alts_record_protocol_crypter_common.cc" role="src" />
    <file baseinstalldir="/" name="src/core/tsi/alts/frame_protector/alts_record_protocol_crypter_common.h" role="src" />
    <file baseinstalldir="/" name="src/core/tsi/alts/frame_protector/alts_seal_privacy_integrity_crypter.cc" role="src" />
    <file baseinstalldir="/" name="src/core/tsi/alts/frame_protector/alts_unseal_privacy_integrity_crypter.cc" role="src" />
    <file baseinstalldir="/" name="src/core/tsi/alts/frame_protector/frame_handler.cc" role="src" />
    <file baseinstalldir="/" name="src/core/tsi/alts/frame_protector/frame_handler.h" role="src" />
    <file baseinstalldir="/" name="src/core/tsi/alts/handshaker/alts_handshaker_client.cc" role="src" />
    <file baseinstalldir="/" name="src/core/tsi/alts/handshaker/alts_handshaker_client.h" role="src" />
    <file baseinstalldir="/" name="src/core/tsi/alts/handshaker/alts_shared_resource.cc" role="src" />
    <file baseinstalldir="/" name="src/core/tsi/alts/handshaker/alts_shared_resource.h" role="src" />
    <file baseinstalldir="/" name="src/core/tsi/alts/handshaker/alts_tsi_handshaker.cc" role="src" />
    <file baseinstalldir="/" name="src/core/tsi/alts/handshaker/alts_tsi_handshaker.h" role="src" />
    <file baseinstalldir="/" name="src/core/tsi/alts/handshaker/alts_tsi_handshaker_private.h" role="src" />
    <file baseinstalldir="/" name="src/core/tsi/alts/handshaker/alts_tsi_utils.cc" role="src" />
    <file baseinstalldir="/" name="src/core/tsi/alts/handshaker/alts_tsi_utils.h" role="src" />
    <file baseinstalldir="/" name="src/core/tsi/alts/handshaker/transport_security_common_api.cc" role="src" />
    <file baseinstalldir="/" name="src/core/tsi/alts/handshaker/transport_security_common_api.h" role="src" />
    <file baseinstalldir="/" name="src/core/tsi/alts/zero_copy_frame_protector/alts_grpc_integrity_only_record_protocol.cc" role="src" />
    <file baseinstalldir="/" name="src/core/tsi/alts/zero_copy_frame_protector/alts_grpc_integrity_only_record_protocol.h" role="src" />
    <file baseinstalldir="/" name="src/core/tsi/alts/zero_copy_frame_protector/alts_grpc_privacy_integrity_record_protocol.cc" role="src" />
    <file baseinstalldir="/" name="src/core/tsi/alts/zero_copy_frame_protector/alts_grpc_privacy_integrity_record_protocol.h" role="src" />
    <file baseinstalldir="/" name="src/core/tsi/alts/zero_copy_frame_protector/alts_grpc_record_protocol.h" role="src" />
    <file baseinstalldir="/" name="src/core/tsi/alts/zero_copy_frame_protector/alts_grpc_record_protocol_common.cc" role="src" />
    <file baseinstalldir="/" name="src/core/tsi/alts/zero_copy_frame_protector/alts_grpc_record_protocol_common.h" role="src" />
    <file baseinstalldir="/" name="src/core/tsi/alts/zero_copy_frame_protector/alts_iovec_record_protocol.cc" role="src" />
    <file baseinstalldir="/" name="src/core/tsi/alts/zero_copy_frame_protector/alts_iovec_record_protocol.h" role="src" />
    <file baseinstalldir="/" name="src/core/tsi/alts/zero_copy_frame_protector/alts_zero_copy_grpc_protector.cc" role="src" />
    <file baseinstalldir="/" name="src/core/tsi/alts/zero_copy_frame_protector/alts_zero_copy_grpc_protector.h" role="src" />
    <file baseinstalldir="/" name="src/core/tsi/fake_transport_security.cc" role="src" />
    <file baseinstalldir="/" name="src/core/tsi/fake_transport_security.h" role="src" />
    <file baseinstalldir="/" name="src/core/tsi/grpc_shadow_boringssl.h" role="src" />
    <file baseinstalldir="/" name="src/core/tsi/local_transport_security.cc" role="src" />
    <file baseinstalldir="/" name="src/core/tsi/local_transport_security.h" role="src" />
    <file baseinstalldir="/" name="src/core/tsi/ssl/session_cache/ssl_session.h" role="src" />
    <file baseinstalldir="/" name="src/core/tsi/ssl/session_cache/ssl_session_boringssl.cc" role="src" />
    <file baseinstalldir="/" name="src/core/tsi/ssl/session_cache/ssl_session_cache.cc" role="src" />
    <file baseinstalldir="/" name="src/core/tsi/ssl/session_cache/ssl_session_cache.h" role="src" />
    <file baseinstalldir="/" name="src/core/tsi/ssl/session_cache/ssl_session_openssl.cc" role="src" />
    <file baseinstalldir="/" name="src/core/tsi/ssl_transport_security.cc" role="src" />
    <file baseinstalldir="/" name="src/core/tsi/ssl_transport_security.h" role="src" />
    <file baseinstalldir="/" name="src/core/tsi/ssl_types.h" role="src" />
    <file baseinstalldir="/" name="src/core/tsi/transport_security.cc" role="src" />
    <file baseinstalldir="/" name="src/core/tsi/transport_security.h" role="src" />
    <file baseinstalldir="/" name="src/core/tsi/transport_security_grpc.cc" role="src" />
    <file baseinstalldir="/" name="src/core/tsi/transport_security_grpc.h" role="src" />
    <file baseinstalldir="/" name="src/core/tsi/transport_security_interface.h" role="src" />
    <file baseinstalldir="/" name="src/php/ext/grpc/byte_buffer.c" role="src" />
    <file baseinstalldir="/" name="src/php/ext/grpc/byte_buffer.h" role="src" />
    <file baseinstalldir="/" name="src/php/ext/grpc/call.c" role="src" />
    <file baseinstalldir="/" name="src/php/ext/grpc/call.h" role="src" />
    <file baseinstalldir="/" name="src/php/ext/grpc/call_credentials.c" role="src" />
    <file baseinstalldir="/" name="src/php/ext/grpc/call_credentials.h" role="src" />
    <file baseinstalldir="/" name="src/php/ext/grpc/channel.c" role="src" />
    <file baseinstalldir="/" name="src/php/ext/grpc/channel.h" role="src" />
    <file baseinstalldir="/" name="src/php/ext/grpc/channel_credentials.c" role="src" />
    <file baseinstalldir="/" name="src/php/ext/grpc/channel_credentials.h" role="src" />
    <file baseinstalldir="/" name="src/php/ext/grpc/completion_queue.c" role="src" />
    <file baseinstalldir="/" name="src/php/ext/grpc/completion_queue.h" role="src" />
    <file baseinstalldir="/" name="src/php/ext/grpc/php7_wrapper.h" role="src" />
    <file baseinstalldir="/" name="src/php/ext/grpc/php_grpc.c" role="src" />
    <file baseinstalldir="/" name="src/php/ext/grpc/php_grpc.h" role="src" />
    <file baseinstalldir="/" name="src/php/ext/grpc/server.c" role="src" />
    <file baseinstalldir="/" name="src/php/ext/grpc/server.h" role="src" />
    <file baseinstalldir="/" name="src/php/ext/grpc/server_credentials.c" role="src" />
    <file baseinstalldir="/" name="src/php/ext/grpc/server_credentials.h" role="src" />
    <file baseinstalldir="/" name="src/php/ext/grpc/timeval.c" role="src" />
    <file baseinstalldir="/" name="src/php/ext/grpc/timeval.h" role="src" />
    <file baseinstalldir="/" name="src/php/ext/grpc/version.h" role="src" />
    <file baseinstalldir="/" name="third_party/abseil-cpp/absl/algorithm/algorithm.h" role="src" />
    <file baseinstalldir="/" name="third_party/abseil-cpp/absl/base/attributes.h" role="src" />
    <file baseinstalldir="/" name="third_party/abseil-cpp/absl/base/call_once.h" role="src" />
    <file baseinstalldir="/" name="third_party/abseil-cpp/absl/base/casts.h" role="src" />
    <file baseinstalldir="/" name="third_party/abseil-cpp/absl/base/config.h" role="src" />
    <file baseinstalldir="/" name="third_party/abseil-cpp/absl/base/const_init.h" role="src" />
    <file baseinstalldir="/" name="third_party/abseil-cpp/absl/base/dynamic_annotations.cc" role="src" />
    <file baseinstalldir="/" name="third_party/abseil-cpp/absl/base/dynamic_annotations.h" role="src" />
    <file baseinstalldir="/" name="third_party/abseil-cpp/absl/base/internal/atomic_hook.h" role="src" />
    <file baseinstalldir="/" name="third_party/abseil-cpp/absl/base/internal/bits.h" role="src" />
    <file baseinstalldir="/" name="third_party/abseil-cpp/absl/base/internal/cycleclock.cc" role="src" />
    <file baseinstalldir="/" name="third_party/abseil-cpp/absl/base/internal/cycleclock.h" role="src" />
    <file baseinstalldir="/" name="third_party/abseil-cpp/absl/base/internal/endian.h" role="src" />
    <file baseinstalldir="/" name="third_party/abseil-cpp/absl/base/internal/hide_ptr.h" role="src" />
    <file baseinstalldir="/" name="third_party/abseil-cpp/absl/base/internal/identity.h" role="src" />
    <file baseinstalldir="/" name="third_party/abseil-cpp/absl/base/internal/inline_variable.h" role="src" />
    <file baseinstalldir="/" name="third_party/abseil-cpp/absl/base/internal/invoke.h" role="src" />
    <file baseinstalldir="/" name="third_party/abseil-cpp/absl/base/internal/low_level_scheduling.h" role="src" />
    <file baseinstalldir="/" name="third_party/abseil-cpp/absl/base/internal/per_thread_tls.h" role="src" />
    <file baseinstalldir="/" name="third_party/abseil-cpp/absl/base/internal/raw_logging.cc" role="src" />
    <file baseinstalldir="/" name="third_party/abseil-cpp/absl/base/internal/raw_logging.h" role="src" />
    <file baseinstalldir="/" name="third_party/abseil-cpp/absl/base/internal/scheduling_mode.h" role="src" />
    <file baseinstalldir="/" name="third_party/abseil-cpp/absl/base/internal/spinlock.cc" role="src" />
    <file baseinstalldir="/" name="third_party/abseil-cpp/absl/base/internal/spinlock.h" role="src" />
    <file baseinstalldir="/" name="third_party/abseil-cpp/absl/base/internal/spinlock_akaros.inc" role="src" />
    <file baseinstalldir="/" name="third_party/abseil-cpp/absl/base/internal/spinlock_linux.inc" role="src" />
    <file baseinstalldir="/" name="third_party/abseil-cpp/absl/base/internal/spinlock_posix.inc" role="src" />
    <file baseinstalldir="/" name="third_party/abseil-cpp/absl/base/internal/spinlock_wait.cc" role="src" />
    <file baseinstalldir="/" name="third_party/abseil-cpp/absl/base/internal/spinlock_wait.h" role="src" />
    <file baseinstalldir="/" name="third_party/abseil-cpp/absl/base/internal/spinlock_win32.inc" role="src" />
    <file baseinstalldir="/" name="third_party/abseil-cpp/absl/base/internal/sysinfo.cc" role="src" />
    <file baseinstalldir="/" name="third_party/abseil-cpp/absl/base/internal/sysinfo.h" role="src" />
    <file baseinstalldir="/" name="third_party/abseil-cpp/absl/base/internal/thread_annotations.h" role="src" />
    <file baseinstalldir="/" name="third_party/abseil-cpp/absl/base/internal/thread_identity.cc" role="src" />
    <file baseinstalldir="/" name="third_party/abseil-cpp/absl/base/internal/thread_identity.h" role="src" />
    <file baseinstalldir="/" name="third_party/abseil-cpp/absl/base/internal/throw_delegate.cc" role="src" />
    <file baseinstalldir="/" name="third_party/abseil-cpp/absl/base/internal/throw_delegate.h" role="src" />
    <file baseinstalldir="/" name="third_party/abseil-cpp/absl/base/internal/tsan_mutex_interface.h" role="src" />
    <file baseinstalldir="/" name="third_party/abseil-cpp/absl/base/internal/unaligned_access.h" role="src" />
    <file baseinstalldir="/" name="third_party/abseil-cpp/absl/base/internal/unscaledcycleclock.cc" role="src" />
    <file baseinstalldir="/" name="third_party/abseil-cpp/absl/base/internal/unscaledcycleclock.h" role="src" />
    <file baseinstalldir="/" name="third_party/abseil-cpp/absl/base/log_severity.cc" role="src" />
    <file baseinstalldir="/" name="third_party/abseil-cpp/absl/base/log_severity.h" role="src" />
    <file baseinstalldir="/" name="third_party/abseil-cpp/absl/base/macros.h" role="src" />
    <file baseinstalldir="/" name="third_party/abseil-cpp/absl/base/optimization.h" role="src" />
    <file baseinstalldir="/" name="third_party/abseil-cpp/absl/base/options.h" role="src" />
    <file baseinstalldir="/" name="third_party/abseil-cpp/absl/base/policy_checks.h" role="src" />
    <file baseinstalldir="/" name="third_party/abseil-cpp/absl/base/port.h" role="src" />
    <file baseinstalldir="/" name="third_party/abseil-cpp/absl/base/thread_annotations.h" role="src" />
    <file baseinstalldir="/" name="third_party/abseil-cpp/absl/container/inlined_vector.h" role="src" />
    <file baseinstalldir="/" name="third_party/abseil-cpp/absl/container/internal/compressed_tuple.h" role="src" />
    <file baseinstalldir="/" name="third_party/abseil-cpp/absl/container/internal/inlined_vector.h" role="src" />
    <file baseinstalldir="/" name="third_party/abseil-cpp/absl/memory/memory.h" role="src" />
    <file baseinstalldir="/" name="third_party/abseil-cpp/absl/meta/type_traits.h" role="src" />
    <file baseinstalldir="/" name="third_party/abseil-cpp/absl/numeric/int128.cc" role="src" />
    <file baseinstalldir="/" name="third_party/abseil-cpp/absl/numeric/int128.h" role="src" />
    <file baseinstalldir="/" name="third_party/abseil-cpp/absl/numeric/int128_have_intrinsic.inc" role="src" />
    <file baseinstalldir="/" name="third_party/abseil-cpp/absl/numeric/int128_no_intrinsic.inc" role="src" />
    <file baseinstalldir="/" name="third_party/abseil-cpp/absl/strings/ascii.cc" role="src" />
    <file baseinstalldir="/" name="third_party/abseil-cpp/absl/strings/ascii.h" role="src" />
    <file baseinstalldir="/" name="third_party/abseil-cpp/absl/strings/charconv.cc" role="src" />
    <file baseinstalldir="/" name="third_party/abseil-cpp/absl/strings/charconv.h" role="src" />
    <file baseinstalldir="/" name="third_party/abseil-cpp/absl/strings/escaping.cc" role="src" />
    <file baseinstalldir="/" name="third_party/abseil-cpp/absl/strings/escaping.h" role="src" />
    <file baseinstalldir="/" name="third_party/abseil-cpp/absl/strings/internal/char_map.h" role="src" />
    <file baseinstalldir="/" name="third_party/abseil-cpp/absl/strings/internal/charconv_bigint.cc" role="src" />
    <file baseinstalldir="/" name="third_party/abseil-cpp/absl/strings/internal/charconv_bigint.h" role="src" />
    <file baseinstalldir="/" name="third_party/abseil-cpp/absl/strings/internal/charconv_parse.cc" role="src" />
    <file baseinstalldir="/" name="third_party/abseil-cpp/absl/strings/internal/charconv_parse.h" role="src" />
    <file baseinstalldir="/" name="third_party/abseil-cpp/absl/strings/internal/escaping.cc" role="src" />
    <file baseinstalldir="/" name="third_party/abseil-cpp/absl/strings/internal/escaping.h" role="src" />
    <file baseinstalldir="/" name="third_party/abseil-cpp/absl/strings/internal/memutil.cc" role="src" />
    <file baseinstalldir="/" name="third_party/abseil-cpp/absl/strings/internal/memutil.h" role="src" />
    <file baseinstalldir="/" name="third_party/abseil-cpp/absl/strings/internal/ostringstream.cc" role="src" />
    <file baseinstalldir="/" name="third_party/abseil-cpp/absl/strings/internal/ostringstream.h" role="src" />
    <file baseinstalldir="/" name="third_party/abseil-cpp/absl/strings/internal/resize_uninitialized.h" role="src" />
    <file baseinstalldir="/" name="third_party/abseil-cpp/absl/strings/internal/stl_type_traits.h" role="src" />
    <file baseinstalldir="/" name="third_party/abseil-cpp/absl/strings/internal/str_join_internal.h" role="src" />
    <file baseinstalldir="/" name="third_party/abseil-cpp/absl/strings/internal/str_split_internal.h" role="src" />
    <file baseinstalldir="/" name="third_party/abseil-cpp/absl/strings/internal/utf8.cc" role="src" />
    <file baseinstalldir="/" name="third_party/abseil-cpp/absl/strings/internal/utf8.h" role="src" />
    <file baseinstalldir="/" name="third_party/abseil-cpp/absl/strings/match.cc" role="src" />
    <file baseinstalldir="/" name="third_party/abseil-cpp/absl/strings/match.h" role="src" />
    <file baseinstalldir="/" name="third_party/abseil-cpp/absl/strings/numbers.cc" role="src" />
    <file baseinstalldir="/" name="third_party/abseil-cpp/absl/strings/numbers.h" role="src" />
    <file baseinstalldir="/" name="third_party/abseil-cpp/absl/strings/str_cat.cc" role="src" />
    <file baseinstalldir="/" name="third_party/abseil-cpp/absl/strings/str_cat.h" role="src" />
    <file baseinstalldir="/" name="third_party/abseil-cpp/absl/strings/str_join.h" role="src" />
    <file baseinstalldir="/" name="third_party/abseil-cpp/absl/strings/str_replace.cc" role="src" />
    <file baseinstalldir="/" name="third_party/abseil-cpp/absl/strings/str_replace.h" role="src" />
    <file baseinstalldir="/" name="third_party/abseil-cpp/absl/strings/str_split.cc" role="src" />
    <file baseinstalldir="/" name="third_party/abseil-cpp/absl/strings/str_split.h" role="src" />
    <file baseinstalldir="/" name="third_party/abseil-cpp/absl/strings/string_view.cc" role="src" />
    <file baseinstalldir="/" name="third_party/abseil-cpp/absl/strings/string_view.h" role="src" />
    <file baseinstalldir="/" name="third_party/abseil-cpp/absl/strings/strip.h" role="src" />
    <file baseinstalldir="/" name="third_party/abseil-cpp/absl/strings/substitute.cc" role="src" />
    <file baseinstalldir="/" name="third_party/abseil-cpp/absl/strings/substitute.h" role="src" />
    <file baseinstalldir="/" name="third_party/abseil-cpp/absl/types/bad_optional_access.cc" role="src" />
    <file baseinstalldir="/" name="third_party/abseil-cpp/absl/types/bad_optional_access.h" role="src" />
    <file baseinstalldir="/" name="third_party/abseil-cpp/absl/types/internal/optional.h" role="src" />
    <file baseinstalldir="/" name="third_party/abseil-cpp/absl/types/internal/span.h" role="src" />
    <file baseinstalldir="/" name="third_party/abseil-cpp/absl/types/optional.h" role="src" />
    <file baseinstalldir="/" name="third_party/abseil-cpp/absl/types/span.h" role="src" />
    <file baseinstalldir="/" name="third_party/abseil-cpp/absl/utility/utility.h" role="src" />
    <file baseinstalldir="/" name="third_party/address_sorting/address_sorting.c" role="src" />
    <file baseinstalldir="/" name="third_party/address_sorting/address_sorting_internal.h" role="src" />
    <file baseinstalldir="/" name="third_party/address_sorting/address_sorting_posix.c" role="src" />
    <file baseinstalldir="/" name="third_party/address_sorting/address_sorting_windows.c" role="src" />
    <file baseinstalldir="/" name="third_party/address_sorting/include/address_sorting/address_sorting.h" role="src" />
    <file baseinstalldir="/" name="third_party/boringssl-with-bazel/err_data.c" role="src" />
    <file baseinstalldir="/" name="third_party/boringssl-with-bazel/src/crypto/asn1/a_bitstr.c" role="src" />
    <file baseinstalldir="/" name="third_party/boringssl-with-bazel/src/crypto/asn1/a_bool.c" role="src" />
    <file baseinstalldir="/" name="third_party/boringssl-with-bazel/src/crypto/asn1/a_d2i_fp.c" role="src" />
    <file baseinstalldir="/" name="third_party/boringssl-with-bazel/src/crypto/asn1/a_dup.c" role="src" />
    <file baseinstalldir="/" name="third_party/boringssl-with-bazel/src/crypto/asn1/a_enum.c" role="src" />
    <file baseinstalldir="/" name="third_party/boringssl-with-bazel/src/crypto/asn1/a_gentm.c" role="src" />
    <file baseinstalldir="/" name="third_party/boringssl-with-bazel/src/crypto/asn1/a_i2d_fp.c" role="src" />
    <file baseinstalldir="/" name="third_party/boringssl-with-bazel/src/crypto/asn1/a_int.c" role="src" />
    <file baseinstalldir="/" name="third_party/boringssl-with-bazel/src/crypto/asn1/a_mbstr.c" role="src" />
    <file baseinstalldir="/" name="third_party/boringssl-with-bazel/src/crypto/asn1/a_object.c" role="src" />
    <file baseinstalldir="/" name="third_party/boringssl-with-bazel/src/crypto/asn1/a_octet.c" role="src" />
    <file baseinstalldir="/" name="third_party/boringssl-with-bazel/src/crypto/asn1/a_print.c" role="src" />
    <file baseinstalldir="/" name="third_party/boringssl-with-bazel/src/crypto/asn1/a_strnid.c" role="src" />
    <file baseinstalldir="/" name="third_party/boringssl-with-bazel/src/crypto/asn1/a_time.c" role="src" />
    <file baseinstalldir="/" name="third_party/boringssl-with-bazel/src/crypto/asn1/a_type.c" role="src" />
    <file baseinstalldir="/" name="third_party/boringssl-with-bazel/src/crypto/asn1/a_utctm.c" role="src" />
    <file baseinstalldir="/" name="third_party/boringssl-with-bazel/src/crypto/asn1/a_utf8.c" role="src" />
    <file baseinstalldir="/" name="third_party/boringssl-with-bazel/src/crypto/asn1/asn1_lib.c" role="src" />
    <file baseinstalldir="/" name="third_party/boringssl-with-bazel/src/crypto/asn1/asn1_locl.h" role="src" />
    <file baseinstalldir="/" name="third_party/boringssl-with-bazel/src/crypto/asn1/asn1_par.c" role="src" />
    <file baseinstalldir="/" name="third_party/boringssl-with-bazel/src/crypto/asn1/asn_pack.c" role="src" />
    <file baseinstalldir="/" name="third_party/boringssl-with-bazel/src/crypto/asn1/f_enum.c" role="src" />
    <file baseinstalldir="/" name="third_party/boringssl-with-bazel/src/crypto/asn1/f_int.c" role="src" />
    <file baseinstalldir="/" name="third_party/boringssl-with-bazel/src/crypto/asn1/f_string.c" role="src" />
    <file baseinstalldir="/" name="third_party/boringssl-with-bazel/src/crypto/asn1/tasn_dec.c" role="src" />
    <file baseinstalldir="/" name="third_party/boringssl-with-bazel/src/crypto/asn1/tasn_enc.c" role="src" />
    <file baseinstalldir="/" name="third_party/boringssl-with-bazel/src/crypto/asn1/tasn_fre.c" role="src" />
    <file baseinstalldir="/" name="third_party/boringssl-with-bazel/src/crypto/asn1/tasn_new.c" role="src" />
    <file baseinstalldir="/" name="third_party/boringssl-with-bazel/src/crypto/asn1/tasn_typ.c" role="src" />
    <file baseinstalldir="/" name="third_party/boringssl-with-bazel/src/crypto/asn1/tasn_utl.c" role="src" />
    <file baseinstalldir="/" name="third_party/boringssl-with-bazel/src/crypto/asn1/time_support.c" role="src" />
    <file baseinstalldir="/" name="third_party/boringssl-with-bazel/src/crypto/base64/base64.c" role="src" />
    <file baseinstalldir="/" name="third_party/boringssl-with-bazel/src/crypto/bio/bio.c" role="src" />
    <file baseinstalldir="/" name="third_party/boringssl-with-bazel/src/crypto/bio/bio_mem.c" role="src" />
    <file baseinstalldir="/" name="third_party/boringssl-with-bazel/src/crypto/bio/connect.c" role="src" />
    <file baseinstalldir="/" name="third_party/boringssl-with-bazel/src/crypto/bio/fd.c" role="src" />
    <file baseinstalldir="/" name="third_party/boringssl-with-bazel/src/crypto/bio/file.c" role="src" />
    <file baseinstalldir="/" name="third_party/boringssl-with-bazel/src/crypto/bio/hexdump.c" role="src" />
    <file baseinstalldir="/" name="third_party/boringssl-with-bazel/src/crypto/bio/internal.h" role="src" />
    <file baseinstalldir="/" name="third_party/boringssl-with-bazel/src/crypto/bio/pair.c" role="src" />
    <file baseinstalldir="/" name="third_party/boringssl-with-bazel/src/crypto/bio/printf.c" role="src" />
    <file baseinstalldir="/" name="third_party/boringssl-with-bazel/src/crypto/bio/socket.c" role="src" />
    <file baseinstalldir="/" name="third_party/boringssl-with-bazel/src/crypto/bio/socket_helper.c" role="src" />
    <file baseinstalldir="/" name="third_party/boringssl-with-bazel/src/crypto/bn_extra/bn_asn1.c" role="src" />
    <file baseinstalldir="/" name="third_party/boringssl-with-bazel/src/crypto/bn_extra/convert.c" role="src" />
    <file baseinstalldir="/" name="third_party/boringssl-with-bazel/src/crypto/buf/buf.c" role="src" />
    <file baseinstalldir="/" name="third_party/boringssl-with-bazel/src/crypto/bytestring/asn1_compat.c" role="src" />
    <file baseinstalldir="/" name="third_party/boringssl-with-bazel/src/crypto/bytestring/ber.c" role="src" />
    <file baseinstalldir="/" name="third_party/boringssl-with-bazel/src/crypto/bytestring/cbb.c" role="src" />
    <file baseinstalldir="/" name="third_party/boringssl-with-bazel/src/crypto/bytestring/cbs.c" role="src" />
    <file baseinstalldir="/" name="third_party/boringssl-with-bazel/src/crypto/bytestring/internal.h" role="src" />
    <file baseinstalldir="/" name="third_party/boringssl-with-bazel/src/crypto/bytestring/unicode.c" role="src" />
    <file baseinstalldir="/" name="third_party/boringssl-with-bazel/src/crypto/chacha/chacha.c" role="src" />
    <file baseinstalldir="/" name="third_party/boringssl-with-bazel/src/crypto/chacha/internal.h" role="src" />
    <file baseinstalldir="/" name="third_party/boringssl-with-bazel/src/crypto/cipher_extra/cipher_extra.c" role="src" />
    <file baseinstalldir="/" name="third_party/boringssl-with-bazel/src/crypto/cipher_extra/derive_key.c" role="src" />
    <file baseinstalldir="/" name="third_party/boringssl-with-bazel/src/crypto/cipher_extra/e_aesccm.c" role="src" />
    <file baseinstalldir="/" name="third_party/boringssl-with-bazel/src/crypto/cipher_extra/e_aesctrhmac.c" role="src" />
    <file baseinstalldir="/" name="third_party/boringssl-with-bazel/src/crypto/cipher_extra/e_aesgcmsiv.c" role="src" />
    <file baseinstalldir="/" name="third_party/boringssl-with-bazel/src/crypto/cipher_extra/e_chacha20poly1305.c" role="src" />
    <file baseinstalldir="/" name="third_party/boringssl-with-bazel/src/crypto/cipher_extra/e_null.c" role="src" />
    <file baseinstalldir="/" name="third_party/boringssl-with-bazel/src/crypto/cipher_extra/e_rc2.c" role="src" />
    <file baseinstalldir="/" name="third_party/boringssl-with-bazel/src/crypto/cipher_extra/e_rc4.c" role="src" />
    <file baseinstalldir="/" name="third_party/boringssl-with-bazel/src/crypto/cipher_extra/e_tls.c" role="src" />
    <file baseinstalldir="/" name="third_party/boringssl-with-bazel/src/crypto/cipher_extra/internal.h" role="src" />
    <file baseinstalldir="/" name="third_party/boringssl-with-bazel/src/crypto/cipher_extra/tls_cbc.c" role="src" />
    <file baseinstalldir="/" name="third_party/boringssl-with-bazel/src/crypto/cmac/cmac.c" role="src" />
    <file baseinstalldir="/" name="third_party/boringssl-with-bazel/src/crypto/conf/conf.c" role="src" />
    <file baseinstalldir="/" name="third_party/boringssl-with-bazel/src/crypto/conf/conf_def.h" role="src" />
    <file baseinstalldir="/" name="third_party/boringssl-with-bazel/src/crypto/conf/internal.h" role="src" />
    <file baseinstalldir="/" name="third_party/boringssl-with-bazel/src/crypto/cpu-aarch64-fuchsia.c" role="src" />
    <file baseinstalldir="/" name="third_party/boringssl-with-bazel/src/crypto/cpu-aarch64-linux.c" role="src" />
    <file baseinstalldir="/" name="third_party/boringssl-with-bazel/src/crypto/cpu-arm-linux.c" role="src" />
    <file baseinstalldir="/" name="third_party/boringssl-with-bazel/src/crypto/cpu-arm-linux.h" role="src" />
    <file baseinstalldir="/" name="third_party/boringssl-with-bazel/src/crypto/cpu-arm.c" role="src" />
    <file baseinstalldir="/" name="third_party/boringssl-with-bazel/src/crypto/cpu-intel.c" role="src" />
    <file baseinstalldir="/" name="third_party/boringssl-with-bazel/src/crypto/cpu-ppc64le.c" role="src" />
    <file baseinstalldir="/" name="third_party/boringssl-with-bazel/src/crypto/crypto.c" role="src" />
    <file baseinstalldir="/" name="third_party/boringssl-with-bazel/src/crypto/curve25519/spake25519.c" role="src" />
    <file baseinstalldir="/" name="third_party/boringssl-with-bazel/src/crypto/dh/check.c" role="src" />
    <file baseinstalldir="/" name="third_party/boringssl-with-bazel/src/crypto/dh/dh.c" role="src" />
    <file baseinstalldir="/" name="third_party/boringssl-with-bazel/src/crypto/dh/dh_asn1.c" role="src" />
    <file baseinstalldir="/" name="third_party/boringssl-with-bazel/src/crypto/dh/params.c" role="src" />
    <file baseinstalldir="/" name="third_party/boringssl-with-bazel/src/crypto/digest_extra/digest_extra.c" role="src" />
    <file baseinstalldir="/" name="third_party/boringssl-with-bazel/src/crypto/dsa/dsa.c" role="src" />
    <file baseinstalldir="/" name="third_party/boringssl-with-bazel/src/crypto/dsa/dsa_asn1.c" role="src" />
    <file baseinstalldir="/" name="third_party/boringssl-with-bazel/src/crypto/ec_extra/ec_asn1.c" role="src" />
    <file baseinstalldir="/" name="third_party/boringssl-with-bazel/src/crypto/ec_extra/ec_derive.c" role="src" />
    <file baseinstalldir="/" name="third_party/boringssl-with-bazel/src/crypto/ecdh_extra/ecdh_extra.c" role="src" />
    <file baseinstalldir="/" name="third_party/boringssl-with-bazel/src/crypto/ecdsa_extra/ecdsa_asn1.c" role="src" />
    <file baseinstalldir="/" name="third_party/boringssl-with-bazel/src/crypto/engine/engine.c" role="src" />
    <file baseinstalldir="/" name="third_party/boringssl-with-bazel/src/crypto/err/err.c" role="src" />
    <file baseinstalldir="/" name="third_party/boringssl-with-bazel/src/crypto/err/internal.h" role="src" />
    <file baseinstalldir="/" name="third_party/boringssl-with-bazel/src/crypto/evp/digestsign.c" role="src" />
    <file baseinstalldir="/" name="third_party/boringssl-with-bazel/src/crypto/evp/evp.c" role="src" />
    <file baseinstalldir="/" name="third_party/boringssl-with-bazel/src/crypto/evp/evp_asn1.c" role="src" />
    <file baseinstalldir="/" name="third_party/boringssl-with-bazel/src/crypto/evp/evp_ctx.c" role="src" />
    <file baseinstalldir="/" name="third_party/boringssl-with-bazel/src/crypto/evp/internal.h" role="src" />
    <file baseinstalldir="/" name="third_party/boringssl-with-bazel/src/crypto/evp/p_dsa_asn1.c" role="src" />
    <file baseinstalldir="/" name="third_party/boringssl-with-bazel/src/crypto/evp/p_ec.c" role="src" />
    <file baseinstalldir="/" name="third_party/boringssl-with-bazel/src/crypto/evp/p_ec_asn1.c" role="src" />
    <file baseinstalldir="/" name="third_party/boringssl-with-bazel/src/crypto/evp/p_ed25519.c" role="src" />
    <file baseinstalldir="/" name="third_party/boringssl-with-bazel/src/crypto/evp/p_ed25519_asn1.c" role="src" />
    <file baseinstalldir="/" name="third_party/boringssl-with-bazel/src/crypto/evp/p_rsa.c" role="src" />
    <file baseinstalldir="/" name="third_party/boringssl-with-bazel/src/crypto/evp/p_rsa_asn1.c" role="src" />
    <file baseinstalldir="/" name="third_party/boringssl-with-bazel/src/crypto/evp/p_x25519.c" role="src" />
    <file baseinstalldir="/" name="third_party/boringssl-with-bazel/src/crypto/evp/p_x25519_asn1.c" role="src" />
    <file baseinstalldir="/" name="third_party/boringssl-with-bazel/src/crypto/evp/pbkdf.c" role="src" />
    <file baseinstalldir="/" name="third_party/boringssl-with-bazel/src/crypto/evp/print.c" role="src" />
    <file baseinstalldir="/" name="third_party/boringssl-with-bazel/src/crypto/evp/scrypt.c" role="src" />
    <file baseinstalldir="/" name="third_party/boringssl-with-bazel/src/crypto/evp/sign.c" role="src" />
    <file baseinstalldir="/" name="third_party/boringssl-with-bazel/src/crypto/ex_data.c" role="src" />
    <file baseinstalldir="/" name="third_party/boringssl-with-bazel/src/crypto/fipsmodule/aes/aes.c" role="src" />
    <file baseinstalldir="/" name="third_party/boringssl-with-bazel/src/crypto/fipsmodule/aes/aes_nohw.c" role="src" />
    <file baseinstalldir="/" name="third_party/boringssl-with-bazel/src/crypto/fipsmodule/aes/internal.h" role="src" />
    <file baseinstalldir="/" name="third_party/boringssl-with-bazel/src/crypto/fipsmodule/aes/key_wrap.c" role="src" />
    <file baseinstalldir="/" name="third_party/boringssl-with-bazel/src/crypto/fipsmodule/aes/mode_wrappers.c" role="src" />
    <file baseinstalldir="/" name="third_party/boringssl-with-bazel/src/crypto/fipsmodule/bcm.c" role="src" />
    <file baseinstalldir="/" name="third_party/boringssl-with-bazel/src/crypto/fipsmodule/bn/add.c" role="src" />
    <file baseinstalldir="/" name="third_party/boringssl-with-bazel/src/crypto/fipsmodule/bn/asm/x86_64-gcc.c" role="src" />
    <file baseinstalldir="/" name="third_party/boringssl-with-bazel/src/crypto/fipsmodule/bn/bn.c" role="src" />
    <file baseinstalldir="/" name="third_party/boringssl-with-bazel/src/crypto/fipsmodule/bn/bytes.c" role="src" />
    <file baseinstalldir="/" name="third_party/boringssl-with-bazel/src/crypto/fipsmodule/bn/cmp.c" role="src" />
    <file baseinstalldir="/" name="third_party/boringssl-with-bazel/src/crypto/fipsmodule/bn/ctx.c" role="src" />
    <file baseinstalldir="/" name="third_party/boringssl-with-bazel/src/crypto/fipsmodule/bn/div.c" role="src" />
    <file baseinstalldir="/" name="third_party/boringssl-with-bazel/src/crypto/fipsmodule/bn/div_extra.c" role="src" />
    <file baseinstalldir="/" name="third_party/boringssl-with-bazel/src/crypto/fipsmodule/bn/exponentiation.c" role="src" />
    <file baseinstalldir="/" name="third_party/boringssl-with-bazel/src/crypto/fipsmodule/bn/gcd.c" role="src" />
    <file baseinstalldir="/" name="third_party/boringssl-with-bazel/src/crypto/fipsmodule/bn/gcd_extra.c" role="src" />
    <file baseinstalldir="/" name="third_party/boringssl-with-bazel/src/crypto/fipsmodule/bn/generic.c" role="src" />
    <file baseinstalldir="/" name="third_party/boringssl-with-bazel/src/crypto/fipsmodule/bn/internal.h" role="src" />
    <file baseinstalldir="/" name="third_party/boringssl-with-bazel/src/crypto/fipsmodule/bn/jacobi.c" role="src" />
    <file baseinstalldir="/" name="third_party/boringssl-with-bazel/src/crypto/fipsmodule/bn/montgomery.c" role="src" />
    <file baseinstalldir="/" name="third_party/boringssl-with-bazel/src/crypto/fipsmodule/bn/montgomery_inv.c" role="src" />
    <file baseinstalldir="/" name="third_party/boringssl-with-bazel/src/crypto/fipsmodule/bn/mul.c" role="src" />
    <file baseinstalldir="/" name="third_party/boringssl-with-bazel/src/crypto/fipsmodule/bn/prime.c" role="src" />
    <file baseinstalldir="/" name="third_party/boringssl-with-bazel/src/crypto/fipsmodule/bn/random.c" role="src" />
    <file baseinstalldir="/" name="third_party/boringssl-with-bazel/src/crypto/fipsmodule/bn/rsaz_exp.c" role="src" />
    <file baseinstalldir="/" name="third_party/boringssl-with-bazel/src/crypto/fipsmodule/bn/rsaz_exp.h" role="src" />
    <file baseinstalldir="/" name="third_party/boringssl-with-bazel/src/crypto/fipsmodule/bn/shift.c" role="src" />
    <file baseinstalldir="/" name="third_party/boringssl-with-bazel/src/crypto/fipsmodule/bn/sqrt.c" role="src" />
    <file baseinstalldir="/" name="third_party/boringssl-with-bazel/src/crypto/fipsmodule/cipher/aead.c" role="src" />
    <file baseinstalldir="/" name="third_party/boringssl-with-bazel/src/crypto/fipsmodule/cipher/cipher.c" role="src" />
    <file baseinstalldir="/" name="third_party/boringssl-with-bazel/src/crypto/fipsmodule/cipher/e_aes.c" role="src" />
    <file baseinstalldir="/" name="third_party/boringssl-with-bazel/src/crypto/fipsmodule/cipher/e_des.c" role="src" />
    <file baseinstalldir="/" name="third_party/boringssl-with-bazel/src/crypto/fipsmodule/cipher/internal.h" role="src" />
    <file baseinstalldir="/" name="third_party/boringssl-with-bazel/src/crypto/fipsmodule/delocate.h" role="src" />
    <file baseinstalldir="/" name="third_party/boringssl-with-bazel/src/crypto/fipsmodule/des/des.c" role="src" />
    <file baseinstalldir="/" name="third_party/boringssl-with-bazel/src/crypto/fipsmodule/des/internal.h" role="src" />
    <file baseinstalldir="/" name="third_party/boringssl-with-bazel/src/crypto/fipsmodule/digest/digest.c" role="src" />
    <file baseinstalldir="/" name="third_party/boringssl-with-bazel/src/crypto/fipsmodule/digest/digests.c" role="src" />
    <file baseinstalldir="/" name="third_party/boringssl-with-bazel/src/crypto/fipsmodule/digest/internal.h" role="src" />
    <file baseinstalldir="/" name="third_party/boringssl-with-bazel/src/crypto/fipsmodule/digest/md32_common.h" role="src" />
    <file baseinstalldir="/" name="third_party/boringssl-with-bazel/src/crypto/fipsmodule/ec/ec.c" role="src" />
    <file baseinstalldir="/" name="third_party/boringssl-with-bazel/src/crypto/fipsmodule/ec/ec_key.c" role="src" />
    <file baseinstalldir="/" name="third_party/boringssl-with-bazel/src/crypto/fipsmodule/ec/ec_montgomery.c" role="src" />
    <file baseinstalldir="/" name="third_party/boringssl-with-bazel/src/crypto/fipsmodule/ec/felem.c" role="src" />
    <file baseinstalldir="/" name="third_party/boringssl-with-bazel/src/crypto/fipsmodule/ec/internal.h" role="src" />
    <file baseinstalldir="/" name="third_party/boringssl-with-bazel/src/crypto/fipsmodule/ec/oct.c" role="src" />
    <file baseinstalldir="/" name="third_party/boringssl-with-bazel/src/crypto/fipsmodule/ec/p224-64.c" role="src" />
    <file baseinstalldir="/" name="third_party/boringssl-with-bazel/src/crypto/fipsmodule/ec/p256-x86_64-table.h" role="src" />
    <file baseinstalldir="/" name="third_party/boringssl-with-bazel/src/crypto/fipsmodule/ec/p256-x86_64.c" role="src" />
    <file baseinstalldir="/" name="third_party/boringssl-with-bazel/src/crypto/fipsmodule/ec/p256-x86_64.h" role="src" />
    <file baseinstalldir="/" name="third_party/boringssl-with-bazel/src/crypto/fipsmodule/ec/scalar.c" role="src" />
    <file baseinstalldir="/" name="third_party/boringssl-with-bazel/src/crypto/fipsmodule/ec/simple.c" role="src" />
    <file baseinstalldir="/" name="third_party/boringssl-with-bazel/src/crypto/fipsmodule/ec/simple_mul.c" role="src" />
    <file baseinstalldir="/" name="third_party/boringssl-with-bazel/src/crypto/fipsmodule/ec/util.c" role="src" />
    <file baseinstalldir="/" name="third_party/boringssl-with-bazel/src/crypto/fipsmodule/ec/wnaf.c" role="src" />
    <file baseinstalldir="/" name="third_party/boringssl-with-bazel/src/crypto/fipsmodule/ecdh/ecdh.c" role="src" />
    <file baseinstalldir="/" name="third_party/boringssl-with-bazel/src/crypto/fipsmodule/ecdsa/ecdsa.c" role="src" />
    <file baseinstalldir="/" name="third_party/boringssl-with-bazel/src/crypto/fipsmodule/fips_shared_support.c" role="src" />
    <file baseinstalldir="/" name="third_party/boringssl-with-bazel/src/crypto/fipsmodule/hmac/hmac.c" role="src" />
    <file baseinstalldir="/" name="third_party/boringssl-with-bazel/src/crypto/fipsmodule/is_fips.c" role="src" />
    <file baseinstalldir="/" name="third_party/boringssl-with-bazel/src/crypto/fipsmodule/md4/md4.c" role="src" />
    <file baseinstalldir="/" name="third_party/boringssl-with-bazel/src/crypto/fipsmodule/md5/internal.h" role="src" />
    <file baseinstalldir="/" name="third_party/boringssl-with-bazel/src/crypto/fipsmodule/md5/md5.c" role="src" />
    <file baseinstalldir="/" name="third_party/boringssl-with-bazel/src/crypto/fipsmodule/modes/cbc.c" role="src" />
    <file baseinstalldir="/" name="third_party/boringssl-with-bazel/src/crypto/fipsmodule/modes/cfb.c" role="src" />
    <file baseinstalldir="/" name="third_party/boringssl-with-bazel/src/crypto/fipsmodule/modes/ctr.c" role="src" />
    <file baseinstalldir="/" name="third_party/boringssl-with-bazel/src/crypto/fipsmodule/modes/gcm.c" role="src" />
    <file baseinstalldir="/" name="third_party/boringssl-with-bazel/src/crypto/fipsmodule/modes/gcm_nohw.c" role="src" />
    <file baseinstalldir="/" name="third_party/boringssl-with-bazel/src/crypto/fipsmodule/modes/internal.h" role="src" />
    <file baseinstalldir="/" name="third_party/boringssl-with-bazel/src/crypto/fipsmodule/modes/ofb.c" role="src" />
    <file baseinstalldir="/" name="third_party/boringssl-with-bazel/src/crypto/fipsmodule/modes/polyval.c" role="src" />
    <file baseinstalldir="/" name="third_party/boringssl-with-bazel/src/crypto/fipsmodule/rand/ctrdrbg.c" role="src" />
    <file baseinstalldir="/" name="third_party/boringssl-with-bazel/src/crypto/fipsmodule/rand/internal.h" role="src" />
    <file baseinstalldir="/" name="third_party/boringssl-with-bazel/src/crypto/fipsmodule/rand/rand.c" role="src" />
    <file baseinstalldir="/" name="third_party/boringssl-with-bazel/src/crypto/fipsmodule/rand/urandom.c" role="src" />
    <file baseinstalldir="/" name="third_party/boringssl-with-bazel/src/crypto/fipsmodule/rsa/blinding.c" role="src" />
    <file baseinstalldir="/" name="third_party/boringssl-with-bazel/src/crypto/fipsmodule/rsa/internal.h" role="src" />
    <file baseinstalldir="/" name="third_party/boringssl-with-bazel/src/crypto/fipsmodule/rsa/padding.c" role="src" />
    <file baseinstalldir="/" name="third_party/boringssl-with-bazel/src/crypto/fipsmodule/rsa/rsa.c" role="src" />
    <file baseinstalldir="/" name="third_party/boringssl-with-bazel/src/crypto/fipsmodule/rsa/rsa_impl.c" role="src" />
    <file baseinstalldir="/" name="third_party/boringssl-with-bazel/src/crypto/fipsmodule/self_check/self_check.c" role="src" />
    <file baseinstalldir="/" name="third_party/boringssl-with-bazel/src/crypto/fipsmodule/sha/internal.h" role="src" />
    <file baseinstalldir="/" name="third_party/boringssl-with-bazel/src/crypto/fipsmodule/sha/sha1-altivec.c" role="src" />
    <file baseinstalldir="/" name="third_party/boringssl-with-bazel/src/crypto/fipsmodule/sha/sha1.c" role="src" />
    <file baseinstalldir="/" name="third_party/boringssl-with-bazel/src/crypto/fipsmodule/sha/sha256.c" role="src" />
    <file baseinstalldir="/" name="third_party/boringssl-with-bazel/src/crypto/fipsmodule/sha/sha512.c" role="src" />
    <file baseinstalldir="/" name="third_party/boringssl-with-bazel/src/crypto/fipsmodule/tls/internal.h" role="src" />
    <file baseinstalldir="/" name="third_party/boringssl-with-bazel/src/crypto/fipsmodule/tls/kdf.c" role="src" />
    <file baseinstalldir="/" name="third_party/boringssl-with-bazel/src/crypto/hkdf/hkdf.c" role="src" />
    <file baseinstalldir="/" name="third_party/boringssl-with-bazel/src/crypto/hrss/hrss.c" role="src" />
    <file baseinstalldir="/" name="third_party/boringssl-with-bazel/src/crypto/hrss/internal.h" role="src" />
    <file baseinstalldir="/" name="third_party/boringssl-with-bazel/src/crypto/internal.h" role="src" />
    <file baseinstalldir="/" name="third_party/boringssl-with-bazel/src/crypto/lhash/lhash.c" role="src" />
    <file baseinstalldir="/" name="third_party/boringssl-with-bazel/src/crypto/mem.c" role="src" />
    <file baseinstalldir="/" name="third_party/boringssl-with-bazel/src/crypto/obj/obj.c" role="src" />
    <file baseinstalldir="/" name="third_party/boringssl-with-bazel/src/crypto/obj/obj_dat.h" role="src" />
    <file baseinstalldir="/" name="third_party/boringssl-with-bazel/src/crypto/obj/obj_xref.c" role="src" />
    <file baseinstalldir="/" name="third_party/boringssl-with-bazel/src/crypto/pem/pem_all.c" role="src" />
    <file baseinstalldir="/" name="third_party/boringssl-with-bazel/src/crypto/pem/pem_info.c" role="src" />
    <file baseinstalldir="/" name="third_party/boringssl-with-bazel/src/crypto/pem/pem_lib.c" role="src" />
    <file baseinstalldir="/" name="third_party/boringssl-with-bazel/src/crypto/pem/pem_oth.c" role="src" />
    <file baseinstalldir="/" name="third_party/boringssl-with-bazel/src/crypto/pem/pem_pk8.c" role="src" />
    <file baseinstalldir="/" name="third_party/boringssl-with-bazel/src/crypto/pem/pem_pkey.c" role="src" />
    <file baseinstalldir="/" name="third_party/boringssl-with-bazel/src/crypto/pem/pem_x509.c" role="src" />
    <file baseinstalldir="/" name="third_party/boringssl-with-bazel/src/crypto/pem/pem_xaux.c" role="src" />
    <file baseinstalldir="/" name="third_party/boringssl-with-bazel/src/crypto/pkcs7/internal.h" role="src" />
    <file baseinstalldir="/" name="third_party/boringssl-with-bazel/src/crypto/pkcs7/pkcs7.c" role="src" />
    <file baseinstalldir="/" name="third_party/boringssl-with-bazel/src/crypto/pkcs7/pkcs7_x509.c" role="src" />
    <file baseinstalldir="/" name="third_party/boringssl-with-bazel/src/crypto/pkcs8/internal.h" role="src" />
    <file baseinstalldir="/" name="third_party/boringssl-with-bazel/src/crypto/pkcs8/p5_pbev2.c" role="src" />
    <file baseinstalldir="/" name="third_party/boringssl-with-bazel/src/crypto/pkcs8/pkcs8.c" role="src" />
    <file baseinstalldir="/" name="third_party/boringssl-with-bazel/src/crypto/pkcs8/pkcs8_x509.c" role="src" />
    <file baseinstalldir="/" name="third_party/boringssl-with-bazel/src/crypto/poly1305/internal.h" role="src" />
    <file baseinstalldir="/" name="third_party/boringssl-with-bazel/src/crypto/poly1305/poly1305.c" role="src" />
    <file baseinstalldir="/" name="third_party/boringssl-with-bazel/src/crypto/poly1305/poly1305_arm.c" role="src" />
    <file baseinstalldir="/" name="third_party/boringssl-with-bazel/src/crypto/poly1305/poly1305_vec.c" role="src" />
    <file baseinstalldir="/" name="third_party/boringssl-with-bazel/src/crypto/pool/internal.h" role="src" />
    <file baseinstalldir="/" name="third_party/boringssl-with-bazel/src/crypto/pool/pool.c" role="src" />
    <file baseinstalldir="/" name="third_party/boringssl-with-bazel/src/crypto/rand_extra/deterministic.c" role="src" />
    <file baseinstalldir="/" name="third_party/boringssl-with-bazel/src/crypto/rand_extra/forkunsafe.c" role="src" />
    <file baseinstalldir="/" name="third_party/boringssl-with-bazel/src/crypto/rand_extra/fuchsia.c" role="src" />
    <file baseinstalldir="/" name="third_party/boringssl-with-bazel/src/crypto/rand_extra/rand_extra.c" role="src" />
    <file baseinstalldir="/" name="third_party/boringssl-with-bazel/src/crypto/rand_extra/windows.c" role="src" />
    <file baseinstalldir="/" name="third_party/boringssl-with-bazel/src/crypto/rc4/rc4.c" role="src" />
    <file baseinstalldir="/" name="third_party/boringssl-with-bazel/src/crypto/refcount_c11.c" role="src" />
    <file baseinstalldir="/" name="third_party/boringssl-with-bazel/src/crypto/refcount_lock.c" role="src" />
    <file baseinstalldir="/" name="third_party/boringssl-with-bazel/src/crypto/rsa_extra/rsa_asn1.c" role="src" />
    <file baseinstalldir="/" name="third_party/boringssl-with-bazel/src/crypto/rsa_extra/rsa_print.c" role="src" />
    <file baseinstalldir="/" name="third_party/boringssl-with-bazel/src/crypto/siphash/siphash.c" role="src" />
    <file baseinstalldir="/" name="third_party/boringssl-with-bazel/src/crypto/stack/stack.c" role="src" />
    <file baseinstalldir="/" name="third_party/boringssl-with-bazel/src/crypto/thread.c" role="src" />
    <file baseinstalldir="/" name="third_party/boringssl-with-bazel/src/crypto/thread_none.c" role="src" />
    <file baseinstalldir="/" name="third_party/boringssl-with-bazel/src/crypto/thread_pthread.c" role="src" />
    <file baseinstalldir="/" name="third_party/boringssl-with-bazel/src/crypto/thread_win.c" role="src" />
    <file baseinstalldir="/" name="third_party/boringssl-with-bazel/src/crypto/x509/a_digest.c" role="src" />
    <file baseinstalldir="/" name="third_party/boringssl-with-bazel/src/crypto/x509/a_sign.c" role="src" />
    <file baseinstalldir="/" name="third_party/boringssl-with-bazel/src/crypto/x509/a_strex.c" role="src" />
    <file baseinstalldir="/" name="third_party/boringssl-with-bazel/src/crypto/x509/a_verify.c" role="src" />
    <file baseinstalldir="/" name="third_party/boringssl-with-bazel/src/crypto/x509/algorithm.c" role="src" />
    <file baseinstalldir="/" name="third_party/boringssl-with-bazel/src/crypto/x509/asn1_gen.c" role="src" />
    <file baseinstalldir="/" name="third_party/boringssl-with-bazel/src/crypto/x509/by_dir.c" role="src" />
    <file baseinstalldir="/" name="third_party/boringssl-with-bazel/src/crypto/x509/by_file.c" role="src" />
    <file baseinstalldir="/" name="third_party/boringssl-with-bazel/src/crypto/x509/charmap.h" role="src" />
    <file baseinstalldir="/" name="third_party/boringssl-with-bazel/src/crypto/x509/i2d_pr.c" role="src" />
    <file baseinstalldir="/" name="third_party/boringssl-with-bazel/src/crypto/x509/internal.h" role="src" />
    <file baseinstalldir="/" name="third_party/boringssl-with-bazel/src/crypto/x509/rsa_pss.c" role="src" />
    <file baseinstalldir="/" name="third_party/boringssl-with-bazel/src/crypto/x509/t_crl.c" role="src" />
    <file baseinstalldir="/" name="third_party/boringssl-with-bazel/src/crypto/x509/t_req.c" role="src" />
    <file baseinstalldir="/" name="third_party/boringssl-with-bazel/src/crypto/x509/t_x509.c" role="src" />
    <file baseinstalldir="/" name="third_party/boringssl-with-bazel/src/crypto/x509/t_x509a.c" role="src" />
    <file baseinstalldir="/" name="third_party/boringssl-with-bazel/src/crypto/x509/vpm_int.h" role="src" />
    <file baseinstalldir="/" name="third_party/boringssl-with-bazel/src/crypto/x509/x509.c" role="src" />
    <file baseinstalldir="/" name="third_party/boringssl-with-bazel/src/crypto/x509/x509_att.c" role="src" />
    <file baseinstalldir="/" name="third_party/boringssl-with-bazel/src/crypto/x509/x509_cmp.c" role="src" />
    <file baseinstalldir="/" name="third_party/boringssl-with-bazel/src/crypto/x509/x509_d2.c" role="src" />
    <file baseinstalldir="/" name="third_party/boringssl-with-bazel/src/crypto/x509/x509_def.c" role="src" />
    <file baseinstalldir="/" name="third_party/boringssl-with-bazel/src/crypto/x509/x509_ext.c" role="src" />
    <file baseinstalldir="/" name="third_party/boringssl-with-bazel/src/crypto/x509/x509_lu.c" role="src" />
    <file baseinstalldir="/" name="third_party/boringssl-with-bazel/src/crypto/x509/x509_obj.c" role="src" />
    <file baseinstalldir="/" name="third_party/boringssl-with-bazel/src/crypto/x509/x509_r2x.c" role="src" />
    <file baseinstalldir="/" name="third_party/boringssl-with-bazel/src/crypto/x509/x509_req.c" role="src" />
    <file baseinstalldir="/" name="third_party/boringssl-with-bazel/src/crypto/x509/x509_set.c" role="src" />
    <file baseinstalldir="/" name="third_party/boringssl-with-bazel/src/crypto/x509/x509_trs.c" role="src" />
    <file baseinstalldir="/" name="third_party/boringssl-with-bazel/src/crypto/x509/x509_txt.c" role="src" />
    <file baseinstalldir="/" name="third_party/boringssl-with-bazel/src/crypto/x509/x509_v3.c" role="src" />
    <file baseinstalldir="/" name="third_party/boringssl-with-bazel/src/crypto/x509/x509_vfy.c" role="src" />
    <file baseinstalldir="/" name="third_party/boringssl-with-bazel/src/crypto/x509/x509_vpm.c" role="src" />
    <file baseinstalldir="/" name="third_party/boringssl-with-bazel/src/crypto/x509/x509cset.c" role="src" />
    <file baseinstalldir="/" name="third_party/boringssl-with-bazel/src/crypto/x509/x509name.c" role="src" />
    <file baseinstalldir="/" name="third_party/boringssl-with-bazel/src/crypto/x509/x509rset.c" role="src" />
    <file baseinstalldir="/" name="third_party/boringssl-with-bazel/src/crypto/x509/x509spki.c" role="src" />
    <file baseinstalldir="/" name="third_party/boringssl-with-bazel/src/crypto/x509/x_algor.c" role="src" />
    <file baseinstalldir="/" name="third_party/boringssl-with-bazel/src/crypto/x509/x_all.c" role="src" />
    <file baseinstalldir="/" name="third_party/boringssl-with-bazel/src/crypto/x509/x_attrib.c" role="src" />
    <file baseinstalldir="/" name="third_party/boringssl-with-bazel/src/crypto/x509/x_crl.c" role="src" />
    <file baseinstalldir="/" name="third_party/boringssl-with-bazel/src/crypto/x509/x_exten.c" role="src" />
    <file baseinstalldir="/" name="third_party/boringssl-with-bazel/src/crypto/x509/x_info.c" role="src" />
    <file baseinstalldir="/" name="third_party/boringssl-with-bazel/src/crypto/x509/x_name.c" role="src" />
    <file baseinstalldir="/" name="third_party/boringssl-with-bazel/src/crypto/x509/x_pkey.c" role="src" />
    <file baseinstalldir="/" name="third_party/boringssl-with-bazel/src/crypto/x509/x_pubkey.c" role="src" />
    <file baseinstalldir="/" name="third_party/boringssl-with-bazel/src/crypto/x509/x_req.c" role="src" />
    <file baseinstalldir="/" name="third_party/boringssl-with-bazel/src/crypto/x509/x_sig.c" role="src" />
    <file baseinstalldir="/" name="third_party/boringssl-with-bazel/src/crypto/x509/x_spki.c" role="src" />
    <file baseinstalldir="/" name="third_party/boringssl-with-bazel/src/crypto/x509/x_val.c" role="src" />
    <file baseinstalldir="/" name="third_party/boringssl-with-bazel/src/crypto/x509/x_x509.c" role="src" />
    <file baseinstalldir="/" name="third_party/boringssl-with-bazel/src/crypto/x509/x_x509a.c" role="src" />
    <file baseinstalldir="/" name="third_party/boringssl-with-bazel/src/crypto/x509v3/ext_dat.h" role="src" />
    <file baseinstalldir="/" name="third_party/boringssl-with-bazel/src/crypto/x509v3/internal.h" role="src" />
    <file baseinstalldir="/" name="third_party/boringssl-with-bazel/src/crypto/x509v3/pcy_cache.c" role="src" />
    <file baseinstalldir="/" name="third_party/boringssl-with-bazel/src/crypto/x509v3/pcy_data.c" role="src" />
    <file baseinstalldir="/" name="third_party/boringssl-with-bazel/src/crypto/x509v3/pcy_int.h" role="src" />
    <file baseinstalldir="/" name="third_party/boringssl-with-bazel/src/crypto/x509v3/pcy_lib.c" role="src" />
    <file baseinstalldir="/" name="third_party/boringssl-with-bazel/src/crypto/x509v3/pcy_map.c" role="src" />
    <file baseinstalldir="/" name="third_party/boringssl-with-bazel/src/crypto/x509v3/pcy_node.c" role="src" />
    <file baseinstalldir="/" name="third_party/boringssl-with-bazel/src/crypto/x509v3/pcy_tree.c" role="src" />
    <file baseinstalldir="/" name="third_party/boringssl-with-bazel/src/crypto/x509v3/v3_akey.c" role="src" />
    <file baseinstalldir="/" name="third_party/boringssl-with-bazel/src/crypto/x509v3/v3_akeya.c" role="src" />
    <file baseinstalldir="/" name="third_party/boringssl-with-bazel/src/crypto/x509v3/v3_alt.c" role="src" />
    <file baseinstalldir="/" name="third_party/boringssl-with-bazel/src/crypto/x509v3/v3_bcons.c" role="src" />
    <file baseinstalldir="/" name="third_party/boringssl-with-bazel/src/crypto/x509v3/v3_bitst.c" role="src" />
    <file baseinstalldir="/" name="third_party/boringssl-with-bazel/src/crypto/x509v3/v3_conf.c" role="src" />
    <file baseinstalldir="/" name="third_party/boringssl-with-bazel/src/crypto/x509v3/v3_cpols.c" role="src" />
    <file baseinstalldir="/" name="third_party/boringssl-with-bazel/src/crypto/x509v3/v3_crld.c" role="src" />
    <file baseinstalldir="/" name="third_party/boringssl-with-bazel/src/crypto/x509v3/v3_enum.c" role="src" />
    <file baseinstalldir="/" name="third_party/boringssl-with-bazel/src/crypto/x509v3/v3_extku.c" role="src" />
    <file baseinstalldir="/" name="third_party/boringssl-with-bazel/src/crypto/x509v3/v3_genn.c" role="src" />
    <file baseinstalldir="/" name="third_party/boringssl-with-bazel/src/crypto/x509v3/v3_ia5.c" role="src" />
    <file baseinstalldir="/" name="third_party/boringssl-with-bazel/src/crypto/x509v3/v3_info.c" role="src" />
    <file baseinstalldir="/" name="third_party/boringssl-with-bazel/src/crypto/x509v3/v3_int.c" role="src" />
    <file baseinstalldir="/" name="third_party/boringssl-with-bazel/src/crypto/x509v3/v3_lib.c" role="src" />
    <file baseinstalldir="/" name="third_party/boringssl-with-bazel/src/crypto/x509v3/v3_ncons.c" role="src" />
    <file baseinstalldir="/" name="third_party/boringssl-with-bazel/src/crypto/x509v3/v3_ocsp.c" role="src" />
    <file baseinstalldir="/" name="third_party/boringssl-with-bazel/src/crypto/x509v3/v3_pci.c" role="src" />
    <file baseinstalldir="/" name="third_party/boringssl-with-bazel/src/crypto/x509v3/v3_pcia.c" role="src" />
    <file baseinstalldir="/" name="third_party/boringssl-with-bazel/src/crypto/x509v3/v3_pcons.c" role="src" />
    <file baseinstalldir="/" name="third_party/boringssl-with-bazel/src/crypto/x509v3/v3_pku.c" role="src" />
    <file baseinstalldir="/" name="third_party/boringssl-with-bazel/src/crypto/x509v3/v3_pmaps.c" role="src" />
    <file baseinstalldir="/" name="third_party/boringssl-with-bazel/src/crypto/x509v3/v3_prn.c" role="src" />
    <file baseinstalldir="/" name="third_party/boringssl-with-bazel/src/crypto/x509v3/v3_purp.c" role="src" />
    <file baseinstalldir="/" name="third_party/boringssl-with-bazel/src/crypto/x509v3/v3_skey.c" role="src" />
    <file baseinstalldir="/" name="third_party/boringssl-with-bazel/src/crypto/x509v3/v3_sxnet.c" role="src" />
    <file baseinstalldir="/" name="third_party/boringssl-with-bazel/src/crypto/x509v3/v3_utl.c" role="src" />
    <file baseinstalldir="/" name="third_party/boringssl-with-bazel/src/include/openssl/aead.h" role="src" />
    <file baseinstalldir="/" name="third_party/boringssl-with-bazel/src/include/openssl/aes.h" role="src" />
    <file baseinstalldir="/" name="third_party/boringssl-with-bazel/src/include/openssl/arm_arch.h" role="src" />
    <file baseinstalldir="/" name="third_party/boringssl-with-bazel/src/include/openssl/asn1.h" role="src" />
    <file baseinstalldir="/" name="third_party/boringssl-with-bazel/src/include/openssl/asn1_mac.h" role="src" />
    <file baseinstalldir="/" name="third_party/boringssl-with-bazel/src/include/openssl/asn1t.h" role="src" />
    <file baseinstalldir="/" name="third_party/boringssl-with-bazel/src/include/openssl/base.h" role="src" />
    <file baseinstalldir="/" name="third_party/boringssl-with-bazel/src/include/openssl/base64.h" role="src" />
    <file baseinstalldir="/" name="third_party/boringssl-with-bazel/src/include/openssl/bio.h" role="src" />
    <file baseinstalldir="/" name="third_party/boringssl-with-bazel/src/include/openssl/blowfish.h" role="src" />
    <file baseinstalldir="/" name="third_party/boringssl-with-bazel/src/include/openssl/bn.h" role="src" />
    <file baseinstalldir="/" name="third_party/boringssl-with-bazel/src/include/openssl/buf.h" role="src" />
    <file baseinstalldir="/" name="third_party/boringssl-with-bazel/src/include/openssl/buffer.h" role="src" />
    <file baseinstalldir="/" name="third_party/boringssl-with-bazel/src/include/openssl/bytestring.h" role="src" />
    <file baseinstalldir="/" name="third_party/boringssl-with-bazel/src/include/openssl/cast.h" role="src" />
    <file baseinstalldir="/" name="third_party/boringssl-with-bazel/src/include/openssl/chacha.h" role="src" />
    <file baseinstalldir="/" name="third_party/boringssl-with-bazel/src/include/openssl/cipher.h" role="src" />
    <file baseinstalldir="/" name="third_party/boringssl-with-bazel/src/include/openssl/cmac.h" role="src" />
    <file baseinstalldir="/" name="third_party/boringssl-with-bazel/src/include/openssl/conf.h" role="src" />
    <file baseinstalldir="/" name="third_party/boringssl-with-bazel/src/include/openssl/cpu.h" role="src" />
    <file baseinstalldir="/" name="third_party/boringssl-with-bazel/src/include/openssl/crypto.h" role="src" />
    <file baseinstalldir="/" name="third_party/boringssl-with-bazel/src/include/openssl/curve25519.h" role="src" />
    <file baseinstalldir="/" name="third_party/boringssl-with-bazel/src/include/openssl/des.h" role="src" />
    <file baseinstalldir="/" name="third_party/boringssl-with-bazel/src/include/openssl/dh.h" role="src" />
    <file baseinstalldir="/" name="third_party/boringssl-with-bazel/src/include/openssl/digest.h" role="src" />
    <file baseinstalldir="/" name="third_party/boringssl-with-bazel/src/include/openssl/dsa.h" role="src" />
    <file baseinstalldir="/" name="third_party/boringssl-with-bazel/src/include/openssl/dtls1.h" role="src" />
    <file baseinstalldir="/" name="third_party/boringssl-with-bazel/src/include/openssl/e_os2.h" role="src" />
    <file baseinstalldir="/" name="third_party/boringssl-with-bazel/src/include/openssl/ec.h" role="src" />
    <file baseinstalldir="/" name="third_party/boringssl-with-bazel/src/include/openssl/ec_key.h" role="src" />
    <file baseinstalldir="/" name="third_party/boringssl-with-bazel/src/include/openssl/ecdh.h" role="src" />
    <file baseinstalldir="/" name="third_party/boringssl-with-bazel/src/include/openssl/ecdsa.h" role="src" />
    <file baseinstalldir="/" name="third_party/boringssl-with-bazel/src/include/openssl/engine.h" role="src" />
    <file baseinstalldir="/" name="third_party/boringssl-with-bazel/src/include/openssl/err.h" role="src" />
    <file baseinstalldir="/" name="third_party/boringssl-with-bazel/src/include/openssl/evp.h" role="src" />
    <file baseinstalldir="/" name="third_party/boringssl-with-bazel/src/include/openssl/ex_data.h" role="src" />
    <file baseinstalldir="/" name="third_party/boringssl-with-bazel/src/include/openssl/hkdf.h" role="src" />
    <file baseinstalldir="/" name="third_party/boringssl-with-bazel/src/include/openssl/hmac.h" role="src" />
    <file baseinstalldir="/" name="third_party/boringssl-with-bazel/src/include/openssl/hrss.h" role="src" />
    <file baseinstalldir="/" name="third_party/boringssl-with-bazel/src/include/openssl/is_boringssl.h" role="src" />
    <file baseinstalldir="/" name="third_party/boringssl-with-bazel/src/include/openssl/lhash.h" role="src" />
    <file baseinstalldir="/" name="third_party/boringssl-with-bazel/src/include/openssl/md4.h" role="src" />
    <file baseinstalldir="/" name="third_party/boringssl-with-bazel/src/include/openssl/md5.h" role="src" />
    <file baseinstalldir="/" name="third_party/boringssl-with-bazel/src/include/openssl/mem.h" role="src" />
    <file baseinstalldir="/" name="third_party/boringssl-with-bazel/src/include/openssl/nid.h" role="src" />
    <file baseinstalldir="/" name="third_party/boringssl-with-bazel/src/include/openssl/obj.h" role="src" />
    <file baseinstalldir="/" name="third_party/boringssl-with-bazel/src/include/openssl/obj_mac.h" role="src" />
    <file baseinstalldir="/" name="third_party/boringssl-with-bazel/src/include/openssl/objects.h" role="src" />
    <file baseinstalldir="/" name="third_party/boringssl-with-bazel/src/include/openssl/opensslconf.h" role="src" />
    <file baseinstalldir="/" name="third_party/boringssl-with-bazel/src/include/openssl/opensslv.h" role="src" />
    <file baseinstalldir="/" name="third_party/boringssl-with-bazel/src/include/openssl/ossl_typ.h" role="src" />
    <file baseinstalldir="/" name="third_party/boringssl-with-bazel/src/include/openssl/pem.h" role="src" />
    <file baseinstalldir="/" name="third_party/boringssl-with-bazel/src/include/openssl/pkcs12.h" role="src" />
    <file baseinstalldir="/" name="third_party/boringssl-with-bazel/src/include/openssl/pkcs7.h" role="src" />
    <file baseinstalldir="/" name="third_party/boringssl-with-bazel/src/include/openssl/pkcs8.h" role="src" />
    <file baseinstalldir="/" name="third_party/boringssl-with-bazel/src/include/openssl/poly1305.h" role="src" />
    <file baseinstalldir="/" name="third_party/boringssl-with-bazel/src/include/openssl/pool.h" role="src" />
    <file baseinstalldir="/" name="third_party/boringssl-with-bazel/src/include/openssl/rand.h" role="src" />
    <file baseinstalldir="/" name="third_party/boringssl-with-bazel/src/include/openssl/rc4.h" role="src" />
    <file baseinstalldir="/" name="third_party/boringssl-with-bazel/src/include/openssl/ripemd.h" role="src" />
    <file baseinstalldir="/" name="third_party/boringssl-with-bazel/src/include/openssl/rsa.h" role="src" />
    <file baseinstalldir="/" name="third_party/boringssl-with-bazel/src/include/openssl/safestack.h" role="src" />
    <file baseinstalldir="/" name="third_party/boringssl-with-bazel/src/include/openssl/sha.h" role="src" />
    <file baseinstalldir="/" name="third_party/boringssl-with-bazel/src/include/openssl/siphash.h" role="src" />
    <file baseinstalldir="/" name="third_party/boringssl-with-bazel/src/include/openssl/span.h" role="src" />
    <file baseinstalldir="/" name="third_party/boringssl-with-bazel/src/include/openssl/srtp.h" role="src" />
    <file baseinstalldir="/" name="third_party/boringssl-with-bazel/src/include/openssl/ssl.h" role="src" />
    <file baseinstalldir="/" name="third_party/boringssl-with-bazel/src/include/openssl/ssl3.h" role="src" />
    <file baseinstalldir="/" name="third_party/boringssl-with-bazel/src/include/openssl/stack.h" role="src" />
    <file baseinstalldir="/" name="third_party/boringssl-with-bazel/src/include/openssl/thread.h" role="src" />
    <file baseinstalldir="/" name="third_party/boringssl-with-bazel/src/include/openssl/tls1.h" role="src" />
    <file baseinstalldir="/" name="third_party/boringssl-with-bazel/src/include/openssl/type_check.h" role="src" />
    <file baseinstalldir="/" name="third_party/boringssl-with-bazel/src/include/openssl/x509.h" role="src" />
    <file baseinstalldir="/" name="third_party/boringssl-with-bazel/src/include/openssl/x509_vfy.h" role="src" />
    <file baseinstalldir="/" name="third_party/boringssl-with-bazel/src/include/openssl/x509v3.h" role="src" />
    <file baseinstalldir="/" name="third_party/boringssl-with-bazel/src/ssl/bio_ssl.cc" role="src" />
    <file baseinstalldir="/" name="third_party/boringssl-with-bazel/src/ssl/d1_both.cc" role="src" />
    <file baseinstalldir="/" name="third_party/boringssl-with-bazel/src/ssl/d1_lib.cc" role="src" />
    <file baseinstalldir="/" name="third_party/boringssl-with-bazel/src/ssl/d1_pkt.cc" role="src" />
    <file baseinstalldir="/" name="third_party/boringssl-with-bazel/src/ssl/d1_srtp.cc" role="src" />
    <file baseinstalldir="/" name="third_party/boringssl-with-bazel/src/ssl/dtls_method.cc" role="src" />
    <file baseinstalldir="/" name="third_party/boringssl-with-bazel/src/ssl/dtls_record.cc" role="src" />
    <file baseinstalldir="/" name="third_party/boringssl-with-bazel/src/ssl/handoff.cc" role="src" />
    <file baseinstalldir="/" name="third_party/boringssl-with-bazel/src/ssl/handshake.cc" role="src" />
    <file baseinstalldir="/" name="third_party/boringssl-with-bazel/src/ssl/handshake_client.cc" role="src" />
    <file baseinstalldir="/" name="third_party/boringssl-with-bazel/src/ssl/handshake_server.cc" role="src" />
    <file baseinstalldir="/" name="third_party/boringssl-with-bazel/src/ssl/internal.h" role="src" />
    <file baseinstalldir="/" name="third_party/boringssl-with-bazel/src/ssl/s3_both.cc" role="src" />
    <file baseinstalldir="/" name="third_party/boringssl-with-bazel/src/ssl/s3_lib.cc" role="src" />
    <file baseinstalldir="/" name="third_party/boringssl-with-bazel/src/ssl/s3_pkt.cc" role="src" />
    <file baseinstalldir="/" name="third_party/boringssl-with-bazel/src/ssl/ssl_aead_ctx.cc" role="src" />
    <file baseinstalldir="/" name="third_party/boringssl-with-bazel/src/ssl/ssl_asn1.cc" role="src" />
    <file baseinstalldir="/" name="third_party/boringssl-with-bazel/src/ssl/ssl_buffer.cc" role="src" />
    <file baseinstalldir="/" name="third_party/boringssl-with-bazel/src/ssl/ssl_cert.cc" role="src" />
    <file baseinstalldir="/" name="third_party/boringssl-with-bazel/src/ssl/ssl_cipher.cc" role="src" />
    <file baseinstalldir="/" name="third_party/boringssl-with-bazel/src/ssl/ssl_file.cc" role="src" />
    <file baseinstalldir="/" name="third_party/boringssl-with-bazel/src/ssl/ssl_key_share.cc" role="src" />
    <file baseinstalldir="/" name="third_party/boringssl-with-bazel/src/ssl/ssl_lib.cc" role="src" />
    <file baseinstalldir="/" name="third_party/boringssl-with-bazel/src/ssl/ssl_privkey.cc" role="src" />
    <file baseinstalldir="/" name="third_party/boringssl-with-bazel/src/ssl/ssl_session.cc" role="src" />
    <file baseinstalldir="/" name="third_party/boringssl-with-bazel/src/ssl/ssl_stat.cc" role="src" />
    <file baseinstalldir="/" name="third_party/boringssl-with-bazel/src/ssl/ssl_transcript.cc" role="src" />
    <file baseinstalldir="/" name="third_party/boringssl-with-bazel/src/ssl/ssl_versions.cc" role="src" />
    <file baseinstalldir="/" name="third_party/boringssl-with-bazel/src/ssl/ssl_x509.cc" role="src" />
    <file baseinstalldir="/" name="third_party/boringssl-with-bazel/src/ssl/t1_enc.cc" role="src" />
    <file baseinstalldir="/" name="third_party/boringssl-with-bazel/src/ssl/t1_lib.cc" role="src" />
    <file baseinstalldir="/" name="third_party/boringssl-with-bazel/src/ssl/tls13_both.cc" role="src" />
    <file baseinstalldir="/" name="third_party/boringssl-with-bazel/src/ssl/tls13_client.cc" role="src" />
    <file baseinstalldir="/" name="third_party/boringssl-with-bazel/src/ssl/tls13_enc.cc" role="src" />
    <file baseinstalldir="/" name="third_party/boringssl-with-bazel/src/ssl/tls13_server.cc" role="src" />
    <file baseinstalldir="/" name="third_party/boringssl-with-bazel/src/ssl/tls_method.cc" role="src" />
    <file baseinstalldir="/" name="third_party/boringssl-with-bazel/src/ssl/tls_record.cc" role="src" />
    <file baseinstalldir="/" name="third_party/boringssl-with-bazel/src/third_party/fiat/curve25519.c" role="src" />
    <file baseinstalldir="/" name="third_party/boringssl-with-bazel/src/third_party/fiat/curve25519_32.h" role="src" />
    <file baseinstalldir="/" name="third_party/boringssl-with-bazel/src/third_party/fiat/curve25519_64.h" role="src" />
    <file baseinstalldir="/" name="third_party/boringssl-with-bazel/src/third_party/fiat/curve25519_tables.h" role="src" />
    <file baseinstalldir="/" name="third_party/boringssl-with-bazel/src/third_party/fiat/internal.h" role="src" />
    <file baseinstalldir="/" name="third_party/boringssl-with-bazel/src/third_party/fiat/p256.c" role="src" />
    <file baseinstalldir="/" name="third_party/boringssl-with-bazel/src/third_party/fiat/p256_32.h" role="src" />
    <file baseinstalldir="/" name="third_party/boringssl-with-bazel/src/third_party/fiat/p256_64.h" role="src" />
    <file baseinstalldir="/" name="third_party/upb/upb/decode.c" role="src" />
    <file baseinstalldir="/" name="third_party/upb/upb/decode.h" role="src" />
    <file baseinstalldir="/" name="third_party/upb/upb/encode.c" role="src" />
    <file baseinstalldir="/" name="third_party/upb/upb/encode.h" role="src" />
    <file baseinstalldir="/" name="third_party/upb/upb/msg.c" role="src" />
    <file baseinstalldir="/" name="third_party/upb/upb/msg.h" role="src" />
    <file baseinstalldir="/" name="third_party/upb/upb/port.c" role="src" />
    <file baseinstalldir="/" name="third_party/upb/upb/port_def.inc" role="src" />
    <file baseinstalldir="/" name="third_party/upb/upb/port_undef.inc" role="src" />
    <file baseinstalldir="/" name="third_party/upb/upb/table.c" role="src" />
    <file baseinstalldir="/" name="third_party/upb/upb/table.int.h" role="src" />
    <file baseinstalldir="/" name="third_party/upb/upb/upb.c" role="src" />
    <file baseinstalldir="/" name="third_party/upb/upb/upb.h" role="src" />
    <file baseinstalldir="/" name="third_party/zlib/adler32.c" role="src" />
    <file baseinstalldir="/" name="third_party/zlib/compress.c" role="src" />
    <file baseinstalldir="/" name="third_party/zlib/crc32.c" role="src" />
    <file baseinstalldir="/" name="third_party/zlib/crc32.h" role="src" />
    <file baseinstalldir="/" name="third_party/zlib/deflate.c" role="src" />
    <file baseinstalldir="/" name="third_party/zlib/deflate.h" role="src" />
    <file baseinstalldir="/" name="third_party/zlib/gzclose.c" role="src" />
    <file baseinstalldir="/" name="third_party/zlib/gzguts.h" role="src" />
    <file baseinstalldir="/" name="third_party/zlib/gzlib.c" role="src" />
    <file baseinstalldir="/" name="third_party/zlib/gzread.c" role="src" />
    <file baseinstalldir="/" name="third_party/zlib/gzwrite.c" role="src" />
    <file baseinstalldir="/" name="third_party/zlib/infback.c" role="src" />
    <file baseinstalldir="/" name="third_party/zlib/inffast.c" role="src" />
    <file baseinstalldir="/" name="third_party/zlib/inffast.h" role="src" />
    <file baseinstalldir="/" name="third_party/zlib/inffixed.h" role="src" />
    <file baseinstalldir="/" name="third_party/zlib/inflate.c" role="src" />
    <file baseinstalldir="/" name="third_party/zlib/inflate.h" role="src" />
    <file baseinstalldir="/" name="third_party/zlib/inftrees.c" role="src" />
    <file baseinstalldir="/" name="third_party/zlib/inftrees.h" role="src" />
    <file baseinstalldir="/" name="third_party/zlib/trees.c" role="src" />
    <file baseinstalldir="/" name="third_party/zlib/trees.h" role="src" />
    <file baseinstalldir="/" name="third_party/zlib/uncompr.c" role="src" />
    <file baseinstalldir="/" name="third_party/zlib/zconf.h" role="src" />
    <file baseinstalldir="/" name="third_party/zlib/zlib.h" role="src" />
    <file baseinstalldir="/" name="third_party/zlib/zutil.c" role="src" />
    <file baseinstalldir="/" name="third_party/zlib/zutil.h" role="src" />
    <file name="LICENSE" role="doc" />
  </dir>
 </contents>
 <dependencies>
  <required>
   <php>
    <min>5.5.0</min>
   </php>
   <pearinstaller>
    <min>1.4.0</min>
   </pearinstaller>
  </required>
 </dependencies>
 <providesextension>grpc</providesextension>
 <extsrcrelease />
 <changelog>
  <release>
   <version>
    <release>0.5.0</release>
    <api>0.5.0</api>
   </version>
   <stability>
    <release>alpha</release>
    <api>alpha</api>
   </stability>
   <date>2015-06-16</date>
   <license>BSD</license>
   <notes>
First alpha release
   </notes>
  </release>
  <release>
   <version>
    <release>0.5.1</release>
    <api>0.5.1</api>
   </version>
   <stability>
    <release>alpha</release>
    <api>alpha</api>
   </stability>
   <date>2015-07-09</date>
   <license>BSD</license>
   <notes>
Update to wrap gRPC C Core version 0.10.0
   </notes>
  </release>
  <release>
   <version>
    <release>0.6.0</release>
    <api>0.6.0</api>
   </version>
   <stability>
    <release>beta</release>
    <api>beta</api>
   </stability>
   <date>2015-09-24</date>
   <license>BSD</license>
   <notes>
- support per message compression disable
- expose per-call host override option
- expose connectivity API
- expose channel target and call peer
- add user-agent
- update to wrap gRPC C core library beta version 0.11.0
   </notes>
  </release>
  <release>
   <version>
    <release>0.6.1</release>
    <api>0.6.0</api>
   </version>
   <stability>
    <release>beta</release>
    <api>beta</api>
   </stability>
   <date>2015-10-21</date>
   <license>BSD</license>
   <notes>
- fixed undefined constant fatal error when run with apache/nginx #2275
   </notes>
  </release>
  <release>
   <version>
    <release>0.7.0</release>
    <api>0.7.0</api>
   </version>
   <stability>
    <release>beta</release>
    <api>beta</api>
   </stability>
   <date>2016-01-13</date>
   <license>BSD</license>
   <notes>
- Breaking change to Credentials class (removed) #3765
- Replaced by ChannelCredentials and CallCredentials class #3765
- New plugin based metadata auth API #4394
- Explicit ChannelCredentials::createInsecure() call
   </notes>
  </release>
  <release>
   <version>
    <release>0.8.0</release>
    <api>0.8.0</api>
   </version>
   <stability>
    <release>beta</release>
    <api>beta</api>
   </stability>
   <date>2016-02-24</date>
   <license>BSD</license>
   <notes>
- Simplify gRPC PHP installation #4517
- Wrap gRPC core library version 0.13
   </notes>
  </release>
  <release>
   <version>
    <release>0.8.1</release>
    <api>0.8.1</api>
   </version>
   <stability>
    <release>beta</release>
    <api>beta</api>
   </stability>
   <date>2016-03-01</date>
   <license>BSD</license>
   <notes>
- Increase unit test code coverage #5225
   </notes>
  </release>
  <release>
   <version>
    <release>0.14.0</release>
    <api>0.14.0</api>
   </version>
   <stability>
    <release>beta</release>
    <api>beta</api>
   </stability>
   <date>2016-04-19</date>
   <license>BSD</license>
   <notes>
- wrap grpc C core version 0.14.0
- destroy grpc_byte_buffer after startBatch #6096
   </notes>
  </release>
  <release>
   <version>
    <release>0.15.0</release>
    <api>0.15.0</api>
   </version>
   <stability>
    <release>beta</release>
    <api>beta</api>
   </stability>
   <date>2016-05-18</date>
   <license>BSD</license>
   <notes>
- Updated functions with TSRM macros for ZTS support #6607
- Load default roots.pem via grpc_set_ssl_roots_override_callback #6848
   </notes>
  </release>
  <release>
   <version>
    <release>1.0.0RC1</release>
    <api>1.0.0RC1</api>
   </version>
   <stability>
    <release>stable</release>
    <api>stable</api>
   </stability>
   <date>2016-07-13</date>
   <license>BSD</license>
   <notes>
- GA release
- Fix shutdown hang problem #4017
   </notes>
  </release>
  <release>
   <version>
    <release>1.0.0RC2</release>
    <api>1.0.0RC2</api>
   </version>
   <stability>
    <release>stable</release>
    <api>stable</api>
   </stability>
   <date>2016-07-21</date>
   <license>BSD</license>
   <notes>
- PHP7 Support #7464
   </notes>
  </release>
  <release>
   <version>
    <release>1.0.0RC3</release>
    <api>1.0.0RC3</api>
   </version>
   <stability>
    <release>stable</release>
    <api>stable</api>
   </stability>
   <date>2016-07-28</date>
   <license>BSD</license>
   <notes>
- PHP7 Support continued, reduce code duplication #7543
   </notes>
  </release>
  <release>
   <version>
    <release>1.0.0RC4</release>
    <api>1.0.0RC4</api>
   </version>
   <stability>
    <release>stable</release>
    <api>stable</api>
   </stability>
   <date>2016-08-09</date>
   <license>BSD</license>
   <notes>
- Fixed Ubuntu compile error #7571, #7642
   </notes>
  </release>
  <release>
   <version>
    <release>1.0.0</release>
    <api>1.0.0</api>
   </version>
   <stability>
    <release>stable</release>
    <api>stable</api>
   </stability>
   <date>2016-08-18</date>
   <license>BSD</license>
   <notes>
- gRPC 1.0.0 release
   </notes>
  </release>
  <release>
   <version>
    <release>1.0.1RC1</release>
    <api>1.0.1RC1</api>
   </version>
   <stability>
    <release>beta</release>
    <api>beta</api>
   </stability>
   <date>2016-10-06</date>
   <license>BSD</license>
   <notes>
- Reject metadata keys which are not legal #7881
   </notes>
  </release>
  <release>
   <version>
    <release>1.0.1</release>
    <api>1.0.1</api>
   </version>
   <stability>
    <release>stable</release>
    <api>stable</api>
   </stability>
   <date>2016-10-27</date>
   <license>BSD</license>
   <notes>
- Reject metadata keys which are not legal #7881
   </notes>
  </release>
  <release>
   <version>
    <release>1.1.0RC1</release>
    <api>1.1.0RC1</api>
   </version>
   <stability>
    <release>beta</release>
    <api>beta</api>
   </stability>
   <date>2017-01-13</date>
   <license>BSD</license>
   <notes>
- PHP Proto3 adoption #8179
- Various bug fixes
   </notes>
  </release>
  <release>
   <version>
    <release>1.1.0</release>
    <api>1.1.0</api>
   </version>
   <stability>
    <release>stable</release>
    <api>stable</api>
   </stability>
   <date>2017-01-31</date>
   <license>BSD</license>
   <notes>
- PHP Proto3 adoption #8179
- Various bug fixes
   </notes>
  </release>
  <release>
   <version>
    <release>1.2.0RC1</release>
    <api>1.2.0RC1</api>
   </version>
   <stability>
    <release>beta</release>
    <api>beta</api>
   </stability>
   <date>2017-03-01</date>
   <license>BSD</license>
   <notes>
- Added arg info macros #9751
- Updated codegen to be consistent with protobuf #9492
   </notes>
  </release>
  <release>
   <version>
    <release>1.2.0</release>
    <api>1.2.0</api>
   </version>
   <stability>
    <release>stable</release>
    <api>stable</api>
   </stability>
   <date>2017-03-20</date>
   <license>BSD</license>
   <notes>
- Added arg info macros #9751
- Updated codegen to be consistent with protobuf #9492
   </notes>
  </release>
 </changelog>
</package><|MERGE_RESOLUTION|>--- conflicted
+++ resolved
@@ -655,10 +655,6 @@
     <file baseinstalldir="/" name="src/core/lib/iomgr/wakeup_fd_posix.h" role="src" />
     <file baseinstalldir="/" name="src/core/lib/iomgr/work_serializer.cc" role="src" />
     <file baseinstalldir="/" name="src/core/lib/iomgr/work_serializer.h" role="src" />
-<<<<<<< HEAD
-    <file baseinstalldir="/" name="src/core/lib/json/json.cc" role="src" />
-=======
->>>>>>> 26818e2b
     <file baseinstalldir="/" name="src/core/lib/json/json.h" role="src" />
     <file baseinstalldir="/" name="src/core/lib/json/json_reader.cc" role="src" />
     <file baseinstalldir="/" name="src/core/lib/json/json_writer.cc" role="src" />
