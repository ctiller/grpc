--- conflicted
+++ resolved
@@ -1284,11 +1284,8 @@
     <file baseinstalldir="/" name="src/core/lib/promise/seq.h" role="src" />
     <file baseinstalldir="/" name="src/core/lib/promise/sleep.cc" role="src" />
     <file baseinstalldir="/" name="src/core/lib/promise/sleep.h" role="src" />
-<<<<<<< HEAD
+    <file baseinstalldir="/" name="src/core/lib/promise/try_concurrently.h" role="src" />
     <file baseinstalldir="/" name="src/core/lib/promise/try_join.h" role="src" />
-=======
-    <file baseinstalldir="/" name="src/core/lib/promise/try_concurrently.h" role="src" />
->>>>>>> beecba89
     <file baseinstalldir="/" name="src/core/lib/promise/try_seq.h" role="src" />
     <file baseinstalldir="/" name="src/core/lib/resolver/resolver.cc" role="src" />
     <file baseinstalldir="/" name="src/core/lib/resolver/resolver.h" role="src" />
