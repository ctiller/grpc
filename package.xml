--- conflicted
+++ resolved
@@ -933,13 +933,10 @@
     <file baseinstalldir="/" name="src/core/lib/config/config_vars_non_generated.cc" role="src" />
     <file baseinstalldir="/" name="src/core/lib/config/core_configuration.cc" role="src" />
     <file baseinstalldir="/" name="src/core/lib/config/core_configuration.h" role="src" />
-<<<<<<< HEAD
     <file baseinstalldir="/" name="src/core/lib/config/load_config.cc" role="src" />
     <file baseinstalldir="/" name="src/core/lib/config/load_config.h" role="src" />
-=======
     <file baseinstalldir="/" name="src/core/lib/debug/event_log.cc" role="src" />
     <file baseinstalldir="/" name="src/core/lib/debug/event_log.h" role="src" />
->>>>>>> 93fdc997
     <file baseinstalldir="/" name="src/core/lib/debug/stats.cc" role="src" />
     <file baseinstalldir="/" name="src/core/lib/debug/stats.h" role="src" />
     <file baseinstalldir="/" name="src/core/lib/debug/stats_data.cc" role="src" />
