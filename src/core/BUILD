--- conflicted
+++ resolved
@@ -7946,12 +7946,17 @@
     hdrs = [
         "ext/transport/chaotic_good/frame_transport.h",
     ],
-    language = "c++",
+    external_deps = ["absl/strings"],
     deps = [
         "1999",
         "chaotic_good_frame",
         "inter_activity_pipe",
         "map",
+        "chaotic_good_frame_header",
+        "event_engine_context",
+        "event_engine_tcp_socket_utils",
+        "grpc_promise_endpoint",
+        "loop",
         "match_promise",
         "mpsc",
         "pipe",
@@ -7967,21 +7972,12 @@
     hdrs = [
         "ext/transport/chaotic_good/tcp_frame_transport.h",
     ],
-<<<<<<< HEAD
-    language = "c++",
-=======
-    external_deps = ["absl/strings"],
->>>>>>> 369a6254
     deps = [
         "chaotic_good_control_endpoint",
         "chaotic_good_data_endpoints",
         "chaotic_good_frame_header",
-<<<<<<< HEAD
         "chaotic_good_frame_transport",
         "chaotic_good_pending_connection",
-=======
-        "event_engine_context",
->>>>>>> 369a6254
         "event_engine_tcp_socket_utils",
         "if",
         "loop",
@@ -8447,10 +8443,7 @@
         "chaotic_good_frame_header",
         "chaotic_good_pending_connection",
         "chaotic_good_server_transport",
-<<<<<<< HEAD
         "chaotic_good_tcp_frame_transport",
-=======
->>>>>>> 369a6254
         "closure",
         "context",
         "error",
@@ -8518,10 +8511,7 @@
         "chaotic_good_frame",
         "chaotic_good_frame_cc_proto",
         "chaotic_good_frame_header",
-<<<<<<< HEAD
         "chaotic_good_tcp_frame_transport",
-=======
->>>>>>> 369a6254
         "closure",
         "context",
         "error",
