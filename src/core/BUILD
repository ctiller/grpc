--- conflicted
+++ resolved
@@ -807,11 +807,8 @@
         "promise_like",
         "promise_status",
         "seq_state",
-<<<<<<< HEAD
         "status_flag",
-=======
         "//:debug_location",
->>>>>>> 7fd3277e
         "//:gpr_platform",
     ],
 )
