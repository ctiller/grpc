--- conflicted
+++ resolved
@@ -3287,13 +3287,7 @@
         "lb_policy",
         "unique_type_name",
         "//:call_tracer",
-<<<<<<< HEAD
-        "//:gpr_public_hdrs",
-        "//:grpc_base",
-=======
-        "//:gpr",
-        "//:legacy_context",
->>>>>>> 8e9fdd3d
+        "//:gpr",
     ],
 )
 
