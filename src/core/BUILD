# Copyright 2022 gRPC authors.
#
# Licensed under the Apache License, Version 2.0 (the "License");
# you may not use this file except in compliance with the License.
# You may obtain a copy of the License at
#
#     http://www.apache.org/licenses/LICENSE-2.0
#
# Unless required by applicable law or agreed to in writing, software
# distributed under the License is distributed on an "AS IS" BASIS,
# WITHOUT WARRANTIES OR CONDITIONS OF ANY KIND, either express or implied.
# See the License for the specific language governing permissions and
# limitations under the License.

load(
    "//bazel:grpc_build_system.bzl",
    "grpc_cc_library",
    "grpc_upb_proto_library",
    "grpc_upb_proto_reflection_library",
)

licenses(["reciprocal"])

package(
    default_visibility = ["//:__subpackages__"],
    features = [
        "layering_check",
    ],
)

# This is needed as a transitionary mechanism to build the src/core targets in
# the top-level BUILD file that have not yet been moved here. Should go away
# once the transition is complete.
exports_files(
    glob(["**"]),
    visibility = ["//:__subpackages__"],
)

grpc_cc_library(
    name = "channel_fwd",
    hdrs = [
        "lib/channel/channel_fwd.h",
    ],
    language = "c++",
)

grpc_cc_library(
    name = "slice_cast",
    hdrs = [
        "//:include/grpc/event_engine/internal/slice_cast.h",
    ],
)

grpc_cc_library(
    name = "event_engine_common",
    srcs = [
        "lib/event_engine/resolved_address.cc",
        "lib/event_engine/slice.cc",
        "lib/event_engine/slice_buffer.cc",
    ],
    deps = [
        "event_engine_interface",
        "slice",
        "slice_refcount",
        "//:gpr",
        "//:gpr_platform",
        "//:grpc_base",
    ],
)

grpc_cc_library(
    name = "event_engine_handle_containers",
    hdrs = [
        "lib/event_engine/handle_containers.h",
    ],
    external_deps = [
        "absl/container:flat_hash_set",
        "absl/hash",
    ],
    deps = [
        "event_engine_interface",
        "//:gpr_platform",
    ],
)

grpc_cc_library(
    name = "event_engine_slice",
    srcs = [
        "lib/event_engine/slice.cc",
    ],
    hdrs = [
        "//:include/grpc/event_engine/slice.h",
    ],
    external_deps = ["absl/strings"],
    deps = [
        "slice",
        "slice_cast",
        "slice_refcount",
        "//:gpr",
        "//:gpr_platform",
    ],
)

grpc_cc_library(
    name = "event_engine_slice_buffer",
    srcs = [
        "lib/event_engine/slice_buffer.cc",
    ],
    hdrs = [
        "//:include/grpc/event_engine/slice_buffer.h",
    ],
    external_deps = [
        "absl/strings",
        "absl/utility",
    ],
    deps = [
        "event_engine_slice",
        "slice",
        "slice_buffer",
        "slice_cast",
        "slice_refcount",
        "//:gpr",
        "//:gpr_platform",
    ],
)

grpc_cc_library(
    name = "transport_fwd",
    hdrs = [
        "lib/transport/transport_fwd.h",
    ],
    language = "c++",
)

grpc_cc_library(
    name = "atomic_utils",
    language = "c++",
    public_hdrs = ["lib/gprpp/atomic_utils.h"],
    deps = ["//:gpr"],
)

grpc_cc_library(
    name = "experiments",
    srcs = [
        "lib/experiments/config.cc",
        "lib/experiments/experiments.cc",
    ],
    hdrs = [
        "lib/experiments/config.h",
        "lib/experiments/experiments.h",
    ],
    external_deps = ["absl/strings"],
    language = "c++",
    deps = [
        "no_destruct",
        "//:gpr",
    ],
)

grpc_cc_library(
    name = "init_internally",
    srcs = ["lib/surface/init_internally.cc"],
    hdrs = ["lib/surface/init_internally.h"],
    deps = ["//:gpr_platform"],
)

grpc_cc_library(
    name = "useful",
    hdrs = ["lib/gpr/useful.h"],
    external_deps = [
        "absl/strings",
        "absl/types:variant",
    ],
    language = "c++",
    deps = ["//:gpr_platform"],
)

grpc_cc_library(
    name = "examine_stack",
    srcs = [
        "lib/gprpp/examine_stack.cc",
    ],
    hdrs = [
        "lib/gprpp/examine_stack.h",
    ],
    external_deps = ["absl/types:optional"],
    deps = ["//:gpr_platform"],
)

grpc_cc_library(
    name = "gpr_atm",
    srcs = [
        "lib/gpr/atm.cc",
    ],
    language = "c++",
    public_hdrs = [
        "//:include/grpc/support/atm.h",
        "//:include/grpc/support/atm_gcc_atomic.h",
        "//:include/grpc/support/atm_gcc_sync.h",
        "//:include/grpc/support/atm_windows.h",
        "//:include/grpc/impl/codegen/atm.h",
        "//:include/grpc/impl/codegen/atm_gcc_atomic.h",
        "//:include/grpc/impl/codegen/atm_gcc_sync.h",
        "//:include/grpc/impl/codegen/atm_windows.h",
    ],
    deps = [
        "useful",
        "//:gpr_platform",
    ],
)

grpc_cc_library(
    name = "gpr_manual_constructor",
    srcs = [],
    hdrs = [
        "lib/gprpp/manual_constructor.h",
    ],
    language = "c++",
    deps = [
        "construct_destruct",
        "//:gpr_platform",
    ],
)

grpc_cc_library(
    name = "gpr_spinlock",
    srcs = [],
    hdrs = [
        "lib/gpr/spinlock.h",
    ],
    language = "c++",
    deps = [
        "gpr_atm",
        "//:gpr_platform",
    ],
)

grpc_cc_library(
    name = "gpr_log_internal",
    hdrs = [
        "lib/gpr/log_internal.h",
    ],
    language = "c++",
    deps = ["//:gpr_platform"],
)

grpc_cc_library(
    name = "env",
    srcs = [
        "lib/gprpp/env_linux.cc",
        "lib/gprpp/env_posix.cc",
        "lib/gprpp/env_windows.cc",
    ],
    hdrs = [
        "lib/gprpp/env.h",
    ],
    external_deps = ["absl/types:optional"],
    deps = [
        "tchar",
        "//:gpr_platform",
    ],
)

grpc_cc_library(
    name = "chunked_vector",
    hdrs = ["lib/gprpp/chunked_vector.h"],
    deps = [
        "arena",
        "gpr_manual_constructor",
        "//:gpr",
    ],
)

grpc_cc_library(
    name = "construct_destruct",
    language = "c++",
    public_hdrs = ["lib/gprpp/construct_destruct.h"],
    deps = ["//:gpr_platform"],
)

grpc_cc_library(
    name = "status_helper",
    srcs = [
        "lib/gprpp/status_helper.cc",
    ],
    hdrs = [
        "lib/gprpp/status_helper.h",
    ],
    external_deps = [
        "absl/status",
        "absl/strings",
        "absl/strings:cord",
        "absl/time",
        "absl/types:optional",
        "upb_lib",
    ],
    language = "c++",
    deps = [
        "percent_encoding",
        "slice",
        "//:debug_location",
        "//:google_rpc_status_upb",
        "//:gpr",
        "//:protobuf_any_upb",
    ],
)

grpc_cc_library(
    name = "unique_type_name",
    hdrs = ["lib/gprpp/unique_type_name.h"],
    external_deps = ["absl/strings"],
    language = "c++",
    deps = [
        "useful",
        "//:gpr_platform",
    ],
)

grpc_cc_library(
    name = "validation_errors",
    srcs = [
        "lib/gprpp/validation_errors.cc",
    ],
    hdrs = [
        "lib/gprpp/validation_errors.h",
    ],
    external_deps = [
        "absl/status",
        "absl/strings",
    ],
    language = "c++",
    deps = ["//:gpr_platform"],
)

grpc_cc_library(
    name = "overload",
    language = "c++",
    public_hdrs = ["lib/gprpp/overload.h"],
    deps = ["//:gpr_platform"],
)

grpc_cc_library(
    name = "match",
    external_deps = ["absl/types:variant"],
    language = "c++",
    public_hdrs = ["lib/gprpp/match.h"],
    deps = [
        "overload",
        "//:gpr_platform",
    ],
)

grpc_cc_library(
    name = "table",
    external_deps = [
        "absl/meta:type_traits",
        "absl/utility",
    ],
    language = "c++",
    public_hdrs = ["lib/gprpp/table.h"],
    deps = [
        "bitset",
        "//:gpr_platform",
    ],
)

grpc_cc_library(
    name = "packed_table",
    hdrs = ["lib/gprpp/packed_table.h"],
    language = "c++",
    deps = [
        "sorted_pack",
        "table",
        "//:gpr_platform",
    ],
)

grpc_cc_library(
    name = "bitset",
    language = "c++",
    public_hdrs = ["lib/gprpp/bitset.h"],
    deps = [
        "useful",
        "//:gpr_platform",
    ],
)

grpc_cc_library(
    name = "no_destruct",
    language = "c++",
    public_hdrs = ["lib/gprpp/no_destruct.h"],
    deps = [
        "construct_destruct",
        "//:gpr_platform",
    ],
)

grpc_cc_library(
    name = "tchar",
    srcs = [
        "lib/gprpp/tchar.cc",
    ],
    hdrs = [
        "lib/gprpp/tchar.h",
    ],
    deps = ["//:gpr_platform"],
)

grpc_cc_library(
    name = "poll",
    external_deps = ["absl/types:variant"],
    language = "c++",
    public_hdrs = [
        "lib/promise/poll.h",
    ],
    deps = ["//:gpr_platform"],
)

grpc_cc_library(
    name = "try_concurrently",
    hdrs = ["lib/promise/try_concurrently.h"],
    external_deps = [
        "absl/status",
        "absl/types:variant",
    ],
    language = "c++",
    public_hdrs = [
        "lib/promise/map_pipe.h",
    ],
    deps = [
        "construct_destruct",
        "for_each",
        "map",
        "pipe",
        "poll",
        "promise_factory",
        "promise_like",
        "promise_status",
        "try_seq",
        "//:gpr",
    ],
)

grpc_cc_library(
    name = "map_pipe",
    external_deps = ["absl/status"],
    language = "c++",
    public_hdrs = [
        "lib/promise/map_pipe.h",
    ],
    deps = [
        "for_each",
        "map",
        "pipe",
        "promise_factory",
        "try_seq",
        "//:gpr_platform",
    ],
)

grpc_cc_library(
    name = "context",
    language = "c++",
    public_hdrs = [
        "lib/promise/context.h",
    ],
    deps = ["//:gpr"],
)

grpc_cc_library(
    name = "map",
    external_deps = ["absl/types:variant"],
    language = "c++",
    public_hdrs = ["lib/promise/map.h"],
    deps = [
        "poll",
        "promise_like",
        "//:gpr_platform",
    ],
)

grpc_cc_library(
    name = "sleep",
    srcs = [
        "lib/promise/sleep.cc",
    ],
    hdrs = [
        "lib/promise/sleep.h",
    ],
    external_deps = ["absl/status"],
    deps = [
        "activity",
        "context",
        "default_event_engine",
        "event_engine_interface",
        "poll",
        "time",
        "//:exec_ctx",
        "//:gpr",
    ],
)

grpc_cc_library(
    name = "arena_promise",
    external_deps = ["absl/meta:type_traits"],
    language = "c++",
    public_hdrs = [
        "lib/promise/arena_promise.h",
    ],
    deps = [
        "arena",
        "construct_destruct",
        "context",
        "poll",
        "//:gpr_platform",
    ],
)

grpc_cc_library(
    name = "promise_like",
    external_deps = ["absl/meta:type_traits"],
    language = "c++",
    public_hdrs = [
        "lib/promise/detail/promise_like.h",
    ],
    deps = [
        "poll",
        "//:gpr_platform",
    ],
)

grpc_cc_library(
    name = "cancel_callback",
    external_deps = ["absl/types:variant"],
    language = "c++",
    public_hdrs = [
        "lib/promise/cancel_callback.h",
    ],
    deps = [
        "poll",
        "promise_like",
        "//:gpr_platform",
    ],
)

grpc_cc_library(
    name = "promise_factory",
    external_deps = ["absl/meta:type_traits"],
    language = "c++",
    public_hdrs = [
        "lib/promise/detail/promise_factory.h",
    ],
    deps = [
        "promise_like",
        "//:gpr_platform",
    ],
)

grpc_cc_library(
    name = "if",
    external_deps = [
        "absl/status:statusor",
        "absl/types:variant",
    ],
    language = "c++",
    public_hdrs = ["lib/promise/if.h"],
    deps = [
        "poll",
        "promise_factory",
        "promise_like",
        "//:gpr_platform",
    ],
)

grpc_cc_library(
    name = "promise_status",
    external_deps = [
        "absl/status",
        "absl/status:statusor",
    ],
    language = "c++",
    public_hdrs = [
        "lib/promise/detail/status.h",
    ],
    deps = ["//:gpr_platform"],
)

grpc_cc_library(
    name = "race",
    external_deps = ["absl/types:variant"],
    language = "c++",
    public_hdrs = ["lib/promise/race.h"],
    deps = [
        "poll",
        "//:gpr_platform",
    ],
)

grpc_cc_library(
    name = "loop",
    external_deps = [
        "absl/status",
        "absl/status:statusor",
        "absl/types:variant",
    ],
    language = "c++",
    public_hdrs = [
        "lib/promise/loop.h",
    ],
    deps = [
        "poll",
        "promise_factory",
        "//:gpr_platform",
    ],
)

grpc_cc_library(
    name = "basic_join",
    external_deps = [
        "absl/types:variant",
        "absl/utility",
    ],
    language = "c++",
    public_hdrs = [
        "lib/promise/detail/basic_join.h",
    ],
    deps = [
        "bitset",
        "construct_destruct",
        "poll",
        "promise_like",
        "//:gpr_platform",
    ],
)

grpc_cc_library(
    name = "join",
    external_deps = ["absl/meta:type_traits"],
    language = "c++",
    public_hdrs = [
        "lib/promise/join.h",
    ],
    deps = [
        "basic_join",
        "//:gpr_platform",
    ],
)

grpc_cc_library(
    name = "try_join",
    external_deps = [
        "absl/meta:type_traits",
        "absl/status",
        "absl/status:statusor",
    ],
    language = "c++",
    public_hdrs = [
        "lib/promise/try_join.h",
    ],
    deps = [
        "basic_join",
        "poll",
        "promise_status",
        "//:gpr_platform",
    ],
)

grpc_cc_library(
    name = "switch",
    language = "c++",
    public_hdrs = [
        "lib/promise/detail/switch.h",
    ],
    deps = ["//:gpr_platform"],
)

grpc_cc_library(
    name = "basic_seq",
    external_deps = [
        "absl/meta:type_traits",
        "absl/types:variant",
        "absl/utility",
    ],
    language = "c++",
    public_hdrs = [
        "lib/promise/detail/basic_seq.h",
    ],
    deps = [
        "construct_destruct",
        "poll",
        "promise_factory",
        "promise_like",
        "switch",
        "//:gpr_platform",
    ],
)

grpc_cc_library(
    name = "seq",
    language = "c++",
    public_hdrs = [
        "lib/promise/seq.h",
    ],
    deps = [
        "basic_seq",
        "poll",
        "promise_like",
        "//:gpr_platform",
    ],
)

grpc_cc_library(
    name = "try_seq",
    external_deps = [
        "absl/meta:type_traits",
        "absl/status",
        "absl/status:statusor",
    ],
    language = "c++",
    public_hdrs = [
        "lib/promise/try_seq.h",
    ],
    deps = [
        "basic_seq",
        "poll",
        "promise_like",
        "promise_status",
        "//:gpr_platform",
    ],
)

grpc_cc_library(
    name = "activity",
    srcs = [
        "lib/promise/activity.cc",
    ],
    external_deps = [
        "absl/base:core_headers",
        "absl/status",
        "absl/strings:str_format",
        "absl/types:optional",
        "absl/types:variant",
        "absl/utility",
    ],
    language = "c++",
    public_hdrs = [
        "lib/promise/activity.h",
    ],
    deps = [
        "atomic_utils",
        "construct_destruct",
        "context",
        "no_destruct",
        "poll",
        "promise_factory",
        "promise_status",
        "//:gpr",
        "//:orphanable",
    ],
)

grpc_cc_library(
    name = "exec_ctx_wakeup_scheduler",
    hdrs = [
        "lib/promise/exec_ctx_wakeup_scheduler.h",
    ],
    external_deps = ["absl/status"],
    language = "c++",
    deps = [
        "closure",
        "error",
        "//:debug_location",
        "//:exec_ctx",
        "//:gpr_platform",
    ],
)

grpc_cc_library(
    name = "event_engine_wakeup_scheduler",
    hdrs = [
        "lib/promise/event_engine_wakeup_scheduler.h",
    ],
    language = "c++",
    deps = [
        "event_engine_interface",
        "//:exec_ctx",
        "//:gpr_platform",
    ],
)

grpc_cc_library(
    name = "wait_set",
    external_deps = [
        "absl/container:flat_hash_set",
        "absl/hash",
    ],
    language = "c++",
    public_hdrs = [
        "lib/promise/wait_set.h",
    ],
    deps = [
        "activity",
        "poll",
        "//:gpr_platform",
    ],
)

grpc_cc_library(
    name = "intra_activity_waiter",
    language = "c++",
    public_hdrs = [
        "lib/promise/intra_activity_waiter.h",
    ],
    deps = [
        "activity",
        "poll",
        "//:gpr_platform",
    ],
)

grpc_cc_library(
    name = "latch",
    language = "c++",
    public_hdrs = [
        "lib/promise/latch.h",
    ],
    deps = [
        "intra_activity_waiter",
        "poll",
        "//:gpr",
    ],
)

grpc_cc_library(
    name = "observable",
    external_deps = [
        "absl/base:core_headers",
        "absl/types:optional",
        "absl/types:variant",
    ],
    language = "c++",
    public_hdrs = [
        "lib/promise/observable.h",
    ],
    deps = [
        "activity",
        "poll",
        "promise_like",
        "wait_set",
        "//:gpr",
    ],
)

grpc_cc_library(
    name = "pipe",
    srcs = [
        "lib/promise/pipe.cc",
    ],
    hdrs = [
        "lib/promise/pipe.h",
    ],
    external_deps = [
        "absl/strings",
        "absl/types:optional",
        "absl/types:variant",
    ],
    language = "c++",
    deps = [
        "activity",
        "arena",
        "context",
        "intra_activity_waiter",
        "poll",
        "//:gpr",
        "//:grpc_trace",
    ],
)

grpc_cc_library(
    name = "mpsc",
    hdrs = [
        "lib/promise/mpsc.h",
    ],
    external_deps = ["absl/base:core_headers"],
    language = "c++",
    deps = [
        "activity",
        "poll",
        "ref_counted",
        "wait_set",
        "//:gpr",
        "//:ref_counted_ptr",
    ],
)

grpc_cc_library(
    name = "for_each",
    external_deps = [
        "absl/status",
        "absl/types:variant",
    ],
    language = "c++",
    public_hdrs = ["lib/promise/for_each.h"],
    deps = [
        "construct_destruct",
        "poll",
        "promise_factory",
        "//:gpr",
        "//:gpr_platform",
    ],
)

grpc_cc_library(
    name = "ref_counted",
    language = "c++",
    public_hdrs = ["lib/gprpp/ref_counted.h"],
    deps = [
        "atomic_utils",
        "//:debug_location",
        "//:gpr",
        "//:ref_counted_ptr",
    ],
)

grpc_cc_library(
    name = "dual_ref_counted",
    language = "c++",
    public_hdrs = ["lib/gprpp/dual_ref_counted.h"],
    deps = [
        "//:debug_location",
        "//:gpr",
        "//:orphanable",
        "//:ref_counted_ptr",
    ],
)

grpc_cc_library(
    name = "handshaker_factory",
    language = "c++",
    public_hdrs = [
        "lib/transport/handshaker_factory.h",
    ],
    deps = [
        "channel_args",
        "iomgr_fwd",
        "//:gpr_platform",
    ],
)

grpc_cc_library(
    name = "handshaker_registry",
    srcs = [
        "lib/transport/handshaker_registry.cc",
    ],
    language = "c++",
    public_hdrs = [
        "lib/transport/handshaker_registry.h",
    ],
    deps = [
        "channel_args",
        "handshaker_factory",
        "iomgr_fwd",
        "//:gpr_platform",
    ],
)

grpc_cc_library(
    name = "tcp_connect_handshaker",
    srcs = [
        "lib/transport/tcp_connect_handshaker.cc",
    ],
    external_deps = [
        "absl/base:core_headers",
        "absl/status",
        "absl/status:statusor",
        "absl/strings",
        "absl/types:optional",
    ],
    language = "c++",
    public_hdrs = [
        "lib/transport/tcp_connect_handshaker.h",
    ],
    deps = [
        "channel_args",
        "channel_args_endpoint_config",
        "closure",
        "error",
        "handshaker_factory",
        "handshaker_registry",
        "iomgr_fwd",
        "pollset_set",
        "resolved_address",
        "slice",
        "//:config",
        "//:debug_location",
        "//:exec_ctx",
        "//:gpr",
        "//:grpc_base",
        "//:handshaker",
        "//:iomgr_endpoint",
        "//:iomgr_tcp_server",
        "//:ref_counted_ptr",
        "//:uri_parser",
    ],
)

grpc_cc_library(
    name = "channel_creds_registry",
    hdrs = [
        "lib/security/credentials/channel_creds_registry.h",
    ],
    external_deps = ["absl/strings"],
    language = "c++",
    deps = [
        "json",
        "//:gpr_platform",
        "//:ref_counted_ptr",
    ],
)

grpc_cc_library(
    name = "event_engine_memory_allocator",
    srcs = [
        "lib/event_engine/memory_allocator.cc",
    ],
    hdrs = [
        "//:include/grpc/event_engine/internal/memory_allocator_impl.h",
        "//:include/grpc/event_engine/memory_allocator.h",
        "//:include/grpc/event_engine/memory_request.h",
    ],
    external_deps = ["absl/strings"],
    language = "c++",
    deps = [
        "slice",
        "slice_refcount",
        "//:gpr_platform",
    ],
)

grpc_cc_library(
    name = "memory_quota",
    srcs = [
        "lib/resource_quota/memory_quota.cc",
    ],
    hdrs = [
        "lib/resource_quota/memory_quota.h",
    ],
    external_deps = [
        "absl/base:core_headers",
        "absl/container:flat_hash_set",
        "absl/status",
        "absl/strings",
        "absl/synchronization",
        "absl/types:optional",
    ],
    deps = [
        "activity",
        "basic_seq",
        "event_engine_memory_allocator",
        "exec_ctx_wakeup_scheduler",
        "experiments",
        "loop",
        "map",
        "periodic_update",
        "poll",
        "race",
        "resource_quota_trace",
        "seq",
        "time",
        "useful",
        "//:gpr",
        "//:grpc_trace",
        "//:orphanable",
        "//:ref_counted_ptr",
    ],
)

grpc_cc_library(
    name = "periodic_update",
    srcs = [
        "lib/resource_quota/periodic_update.cc",
    ],
    hdrs = [
        "lib/resource_quota/periodic_update.h",
    ],
    external_deps = ["absl/functional:function_ref"],
    deps = [
        "time",
        "useful",
        "//:gpr_platform",
    ],
)

grpc_cc_library(
    name = "arena",
    srcs = [
        "lib/resource_quota/arena.cc",
    ],
    hdrs = [
        "lib/resource_quota/arena.h",
    ],
    external_deps = [
        "absl/meta:type_traits",
        "absl/utility",
    ],
    deps = [
        "construct_destruct",
        "context",
        "event_engine_memory_allocator",
        "memory_quota",
        "//:gpr",
    ],
)

grpc_cc_library(
    name = "thread_quota",
    srcs = [
        "lib/resource_quota/thread_quota.cc",
    ],
    hdrs = [
        "lib/resource_quota/thread_quota.h",
    ],
    external_deps = ["absl/base:core_headers"],
    deps = [
        "ref_counted",
        "//:gpr",
        "//:ref_counted_ptr",
    ],
)

grpc_cc_library(
    name = "resource_quota_trace",
    srcs = [
        "lib/resource_quota/trace.cc",
    ],
    hdrs = [
        "lib/resource_quota/trace.h",
    ],
    deps = [
        "//:gpr_platform",
        "//:grpc_trace",
    ],
)

grpc_cc_library(
    name = "resource_quota",
    srcs = [
        "lib/resource_quota/resource_quota.cc",
    ],
    hdrs = [
        "lib/resource_quota/resource_quota.h",
    ],
    external_deps = ["absl/strings"],
    deps = [
        "memory_quota",
        "ref_counted",
        "thread_quota",
        "useful",
        "//:cpp_impl_of",
        "//:gpr_platform",
        "//:grpc_types",
        "//:ref_counted_ptr",
    ],
)

grpc_cc_library(
    name = "slice_refcount",
    hdrs = [
        "lib/slice/slice_refcount.h",
        "//:include/grpc/impl/slice_type.h",
    ],
    public_hdrs = [
        "//:include/grpc/slice.h",
    ],
    deps = [
        "//:gpr",
        "//:grpc_slice_type",
    ],
)

grpc_cc_library(
    name = "slice",
    srcs = [
        "lib/slice/slice.cc",
        "lib/slice/slice_string_helpers.cc",
    ],
    hdrs = [
        "lib/slice/slice.h",
        "lib/slice/slice_internal.h",
        "lib/slice/slice_string_helpers.h",
        "//:include/grpc/slice.h",
    ],
    external_deps = [
        "absl/hash",
        "absl/strings",
    ],
    visibility = ["@grpc:alt_grpc_base_legacy"],
    deps = [
        "slice_cast",
        "slice_refcount",
        "//:gpr",
        "//:grpc_slice_type",
    ],
)

grpc_cc_library(
    name = "slice_buffer",
    srcs = [
        "lib/slice/slice_buffer.cc",
    ],
    hdrs = [
        "lib/slice/slice_buffer.h",
        "//:include/grpc/slice_buffer.h",
    ],
    deps = [
        "slice",
        "slice_refcount",
        "//:gpr",
    ],
)

grpc_cc_library(
    name = "error",
    srcs = [
        "lib/iomgr/error.cc",
    ],
    hdrs = [
        "lib/iomgr/error.h",
    ],
    external_deps = [
        "absl/status",
        "absl/strings:str_format",
    ],
    visibility = ["@grpc:alt_grpc_base_legacy"],
    deps = [
        "gpr_spinlock",
        "slice",
        "slice_refcount",
        "status_helper",
        "strerror",
        "useful",
        "//:gpr",
        "//:grpc_status_enum",
        "//:grpc_trace",
    ],
)

grpc_cc_library(
    name = "closure",
    hdrs = [
        "lib/iomgr/closure.h",
    ],
    visibility = ["@grpc:alt_grpc_base_legacy"],
    deps = [
        "error",
        "gpr_manual_constructor",
        "//:debug_location",
        "//:gpr",
    ],
)

grpc_cc_library(
    name = "time",
    srcs = [
        "lib/gprpp/time.cc",
    ],
    hdrs = [
        "lib/gprpp/time.h",
    ],
    external_deps = [
        "absl/strings:str_format",
        "absl/types:optional",
    ],
    deps = [
        "event_engine_interface",
        "no_destruct",
        "useful",
        "//:gpr",
    ],
)

grpc_cc_library(
    name = "iomgr_port",
    hdrs = [
        "lib/iomgr/port.h",
    ],
    deps = ["//:gpr_platform"],
)

grpc_cc_library(
    name = "iomgr_fwd",
    hdrs = [
        "lib/iomgr/iomgr_fwd.h",
    ],
    deps = ["//:gpr_platform"],
)

grpc_cc_library(
    name = "grpc_sockaddr",
    srcs = [
        "lib/iomgr/sockaddr_utils_posix.cc",
        "lib/iomgr/socket_utils_windows.cc",
    ],
    hdrs = [
        "lib/iomgr/sockaddr.h",
        "lib/iomgr/sockaddr_posix.h",
        "lib/iomgr/sockaddr_windows.h",
        "lib/iomgr/socket_utils.h",
    ],
    deps = [
        "iomgr_port",
        "//:gpr",
    ],
)

grpc_cc_library(
    name = "avl",
    hdrs = [
        "lib/avl/avl.h",
    ],
    deps = [
        "useful",
        "//:gpr_platform",
    ],
)

grpc_cc_library(
    name = "time_averaged_stats",
    srcs = ["lib/gprpp/time_averaged_stats.cc"],
    hdrs = [
        "lib/gprpp/time_averaged_stats.h",
    ],
    deps = ["//:gpr"],
)

grpc_cc_library(
    name = "forkable",
    srcs = [
        "lib/event_engine/forkable.cc",
    ],
    hdrs = [
        "lib/event_engine/forkable.h",
    ],
    external_deps = ["absl/container:flat_hash_set"],
    deps = [
        "no_destruct",
        "//:gpr",
        "//:gpr_platform",
    ],
)

grpc_cc_library(
    name = "event_engine_interface",
    srcs = [
        "lib/event_engine/resolved_address.cc",
    ],
    hdrs = [
        "//:include/grpc/event_engine/endpoint_config.h",
        "//:include/grpc/event_engine/event_engine.h",
        "//:include/grpc/event_engine/port.h",
    ],
    external_deps = [
        "absl/functional:any_invocable",
        "absl/status",
        "absl/status:statusor",
        "absl/strings",
        "absl/types:optional",
    ],
    deps = [
        "event_engine_memory_allocator",
        "event_engine_slice_buffer",
        "//:gpr",
        "//:gpr_platform",
    ],
)

grpc_cc_library(
    name = "event_engine_poller",
    hdrs = [
        "lib/event_engine/poller.h",
    ],
    external_deps = ["absl/functional:function_ref"],
    deps = [
        "event_engine_interface",
        "//:gpr_platform",
    ],
)

grpc_cc_library(
    name = "event_engine_executor",
    hdrs = [
        "lib/event_engine/executor/executor.h",
    ],
    external_deps = ["absl/functional:any_invocable"],
    deps = [
        "event_engine_interface",
        "//:gpr_platform",
    ],
)

grpc_cc_library(
    name = "event_engine_time_util",
    srcs = ["lib/event_engine/time_util.cc"],
    hdrs = ["lib/event_engine/time_util.h"],
    deps = [
        "event_engine_interface",
        "//:gpr_platform",
    ],
)

grpc_cc_library(
    name = "event_engine_work_queue",
    srcs = [
        "lib/event_engine/work_queue.cc",
    ],
    hdrs = [
        "lib/event_engine/work_queue.h",
    ],
    external_deps = [
        "absl/base:core_headers",
        "absl/functional:any_invocable",
        "absl/types:optional",
    ],
    deps = [
        "common_event_engine_closures",
        "event_engine_interface",
        "time",
        "//:gpr",
    ],
)

grpc_cc_library(
    name = "common_event_engine_closures",
    hdrs = ["lib/event_engine/common_closures.h"],
    external_deps = ["absl/functional:any_invocable"],
    deps = [
        "event_engine_interface",
        "//:gpr_platform",
    ],
)

grpc_cc_library(
    name = "posix_event_engine_timer",
    srcs = [
        "lib/event_engine/posix_engine/timer.cc",
        "lib/event_engine/posix_engine/timer_heap.cc",
    ],
    hdrs = [
        "lib/event_engine/posix_engine/timer.h",
        "lib/event_engine/posix_engine/timer_heap.h",
    ],
    external_deps = [
        "absl/base:core_headers",
        "absl/types:optional",
    ],
    deps = [
        "event_engine_interface",
        "time",
        "time_averaged_stats",
        "useful",
        "//:gpr",
    ],
)

grpc_cc_library(
    name = "event_engine_thread_pool",
    srcs = ["lib/event_engine/thread_pool.cc"],
    hdrs = [
        "lib/event_engine/thread_pool.h",
    ],
    external_deps = [
        "absl/base:core_headers",
        "absl/functional:any_invocable",
        "absl/time",
    ],
    deps = [
        "event_engine_executor",
        "event_engine_interface",
        "forkable",
        "time",
        "useful",
        "//:gpr",
    ],
)

grpc_cc_library(
    name = "posix_event_engine_base_hdrs",
    srcs = [],
    hdrs = [
        "lib/event_engine/posix.h",
    ],
    external_deps = [
        "absl/functional:any_invocable",
        "absl/status",
        "absl/status:statusor",
    ],
    deps = [
        "event_engine_interface",
        "event_engine_memory_allocator",
        "event_engine_slice_buffer",
        "//:gpr",
    ],
)

grpc_cc_library(
    name = "posix_event_engine_timer_manager",
    srcs = ["lib/event_engine/posix_engine/timer_manager.cc"],
    hdrs = [
        "lib/event_engine/posix_engine/timer_manager.h",
    ],
    external_deps = [
        "absl/base:core_headers",
        "absl/time",
        "absl/types:optional",
    ],
    deps = [
        "event_engine_interface",
        "event_engine_thread_pool",
        "forkable",
        "notification",
        "posix_event_engine_timer",
        "time",
        "//:gpr",
        "//:grpc_trace",
    ],
)

grpc_cc_library(
    name = "posix_event_engine_event_poller",
    srcs = [],
    hdrs = [
        "lib/event_engine/posix_engine/event_poller.h",
    ],
    external_deps = [
        "absl/functional:any_invocable",
        "absl/status",
        "absl/strings",
    ],
    deps = [
        "event_engine_interface",
        "event_engine_poller",
        "posix_event_engine_closure",
        "//:gpr_platform",
    ],
)

grpc_cc_library(
    name = "posix_event_engine_closure",
    srcs = [],
    hdrs = [
        "lib/event_engine/posix_engine/posix_engine_closure.h",
    ],
    external_deps = [
        "absl/functional:any_invocable",
        "absl/status",
    ],
    deps = [
        "event_engine_interface",
        "//:gpr_platform",
    ],
)

grpc_cc_library(
    name = "posix_event_engine_lockfree_event",
    srcs = [
        "lib/event_engine/posix_engine/lockfree_event.cc",
    ],
    hdrs = [
        "lib/event_engine/posix_engine/lockfree_event.h",
    ],
    external_deps = ["absl/status"],
    deps = [
        "gpr_atm",
        "posix_event_engine_closure",
        "posix_event_engine_event_poller",
        "status_helper",
        "//:gpr",
    ],
)

grpc_cc_library(
    name = "posix_event_engine_wakeup_fd_posix",
    hdrs = [
        "lib/event_engine/posix_engine/wakeup_fd_posix.h",
    ],
    external_deps = ["absl/status"],
    deps = ["//:gpr_platform"],
)

grpc_cc_library(
    name = "posix_event_engine_wakeup_fd_posix_pipe",
    srcs = [
        "lib/event_engine/posix_engine/wakeup_fd_pipe.cc",
    ],
    hdrs = [
        "lib/event_engine/posix_engine/wakeup_fd_pipe.h",
    ],
    external_deps = [
        "absl/status",
        "absl/status:statusor",
        "absl/strings",
    ],
    deps = [
        "iomgr_port",
        "posix_event_engine_wakeup_fd_posix",
        "strerror",
        "//:gpr",
    ],
)

grpc_cc_library(
    name = "posix_event_engine_wakeup_fd_posix_eventfd",
    srcs = [
        "lib/event_engine/posix_engine/wakeup_fd_eventfd.cc",
    ],
    hdrs = [
        "lib/event_engine/posix_engine/wakeup_fd_eventfd.h",
    ],
    external_deps = [
        "absl/status",
        "absl/status:statusor",
        "absl/strings",
    ],
    deps = [
        "iomgr_port",
        "posix_event_engine_wakeup_fd_posix",
        "strerror",
        "//:gpr",
    ],
)

grpc_cc_library(
    name = "posix_event_engine_wakeup_fd_posix_default",
    srcs = [
        "lib/event_engine/posix_engine/wakeup_fd_posix_default.cc",
    ],
    hdrs = [
        "lib/event_engine/posix_engine/wakeup_fd_posix_default.h",
    ],
    external_deps = [
        "absl/status",
        "absl/status:statusor",
    ],
    deps = [
        "iomgr_port",
        "posix_event_engine_wakeup_fd_posix",
        "posix_event_engine_wakeup_fd_posix_eventfd",
        "posix_event_engine_wakeup_fd_posix_pipe",
        "//:gpr_platform",
    ],
)

grpc_cc_library(
    name = "posix_event_engine_poller_posix_epoll1",
    srcs = [
        "lib/event_engine/posix_engine/ev_epoll1_linux.cc",
    ],
    hdrs = [
        "lib/event_engine/posix_engine/ev_epoll1_linux.h",
    ],
    external_deps = [
        "absl/base:core_headers",
        "absl/container:inlined_vector",
        "absl/functional:function_ref",
        "absl/status",
        "absl/status:statusor",
        "absl/strings",
        "absl/strings:str_format",
    ],
    deps = [
        "event_engine_interface",
        "event_engine_poller",
        "event_engine_time_util",
        "iomgr_port",
        "posix_event_engine_closure",
        "posix_event_engine_event_poller",
        "posix_event_engine_internal_errqueue",
        "posix_event_engine_lockfree_event",
        "posix_event_engine_wakeup_fd_posix",
        "posix_event_engine_wakeup_fd_posix_default",
        "status_helper",
        "strerror",
        "//:gpr",
        "//:grpc_status_enum",
    ],
)

grpc_cc_library(
    name = "posix_event_engine_poller_posix_poll",
    srcs = [
        "lib/event_engine/posix_engine/ev_poll_posix.cc",
    ],
    hdrs = [
        "lib/event_engine/posix_engine/ev_poll_posix.h",
    ],
    external_deps = [
        "absl/base:core_headers",
        "absl/container:inlined_vector",
        "absl/functional:any_invocable",
        "absl/functional:function_ref",
        "absl/status",
        "absl/status:statusor",
        "absl/strings",
        "absl/strings:str_format",
    ],
    deps = [
        "common_event_engine_closures",
        "event_engine_interface",
        "event_engine_poller",
        "event_engine_time_util",
        "iomgr_port",
        "posix_event_engine_closure",
        "posix_event_engine_event_poller",
        "posix_event_engine_wakeup_fd_posix",
        "posix_event_engine_wakeup_fd_posix_default",
        "status_helper",
        "strerror",
        "time",
        "//:gpr",
        "//:grpc_status_enum",
    ],
)

grpc_cc_library(
    name = "posix_event_engine_poller_posix_default",
    srcs = [
        "lib/event_engine/posix_engine/event_poller_posix_default.cc",
    ],
    hdrs = [
        "lib/event_engine/posix_engine/event_poller_posix_default.h",
    ],
    external_deps = ["absl/strings"],
    deps = [
        "iomgr_port",
        "posix_event_engine_event_poller",
        "posix_event_engine_poller_posix_epoll1",
        "posix_event_engine_poller_posix_poll",
        "//:gpr",
    ],
)

grpc_cc_library(
    name = "posix_event_engine_internal_errqueue",
    srcs = [
        "lib/event_engine/posix_engine/internal_errqueue.cc",
    ],
    hdrs = [
        "lib/event_engine/posix_engine/internal_errqueue.h",
    ],
    deps = [
        "iomgr_port",
        "strerror",
        "//:gpr",
    ],
)

grpc_cc_library(
    name = "posix_event_engine_traced_buffer_list",
    srcs = [
        "lib/event_engine/posix_engine/traced_buffer_list.cc",
    ],
    hdrs = [
        "lib/event_engine/posix_engine/traced_buffer_list.h",
    ],
    external_deps = [
        "absl/functional:any_invocable",
        "absl/status",
        "absl/types:optional",
    ],
    deps = [
        "iomgr_port",
        "posix_event_engine_internal_errqueue",
        "//:gpr",
    ],
)

grpc_cc_library(
    name = "posix_event_engine_endpoint",
    srcs = [
        "lib/event_engine/posix_engine/posix_endpoint.cc",
    ],
    hdrs = [
        "lib/event_engine/posix_engine/posix_endpoint.h",
    ],
    external_deps = [
        "absl/base:core_headers",
        "absl/container:flat_hash_map",
        "absl/functional:any_invocable",
        "absl/hash",
        "absl/meta:type_traits",
        "absl/status",
        "absl/status:statusor",
        "absl/strings",
        "absl/types:optional",
    ],
    deps = [
        "event_engine_interface",
        "event_engine_memory_allocator",
        "event_engine_slice",
        "event_engine_slice_buffer",
        "event_engine_tcp_socket_utils",
        "experiments",
        "iomgr_port",
        "load_file",
        "memory_quota",
        "posix_event_engine_base_hdrs",
        "posix_event_engine_closure",
        "posix_event_engine_event_poller",
        "posix_event_engine_internal_errqueue",
        "posix_event_engine_tcp_socket_utils",
        "posix_event_engine_traced_buffer_list",
        "ref_counted",
        "resource_quota",
        "slice",
        "slice_cast",
        "status_helper",
        "strerror",
        "time",
<<<<<<< HEAD
        "useful",
=======
        "//:event_engine_base_hdrs",
>>>>>>> 47871b1e
        "//:gpr",
        "//:grpc_status_enum",
        "//:ref_counted_ptr",
    ],
)

grpc_cc_library(
    name = "event_engine_utils",
    srcs = ["lib/event_engine/utils.cc"],
    hdrs = ["lib/event_engine/utils.h"],
    external_deps = ["absl/strings"],
    deps = [
        "event_engine_interface",
        "time",
        "//:gpr_platform",
    ],
)

grpc_cc_library(
    name = "event_engine_socket_notifier",
    hdrs = ["lib/event_engine/socket_notifier.h"],
    external_deps = ["absl/status"],
    deps = [
        "event_engine_interface",
        "//:gpr_platform",
    ],
)

grpc_cc_library(
    name = "posix_event_engine_tcp_socket_utils",
    srcs = [
        "lib/event_engine/posix_engine/tcp_socket_utils.cc",
    ],
    hdrs = [
        "lib/event_engine/posix_engine/tcp_socket_utils.h",
    ],
    external_deps = [
        "absl/cleanup",
        "absl/status",
        "absl/status:statusor",
        "absl/strings",
        "absl/types:optional",
    ],
    deps = [
        "event_engine_interface",
        "event_engine_tcp_socket_utils",
        "iomgr_port",
        "resource_quota",
        "socket_mutator",
        "status_helper",
        "strerror",
        "useful",
        "//:gpr",
        "//:grpc_types",
        "//:ref_counted_ptr",
    ],
)

grpc_cc_library(
    name = "posix_event_engine_listener_utils",
    srcs = [
        "lib/event_engine/posix_engine/posix_engine_listener_utils.cc",
    ],
    hdrs = [
        "lib/event_engine/posix_engine/posix_engine_listener_utils.h",
    ],
    external_deps = [
        "absl/cleanup",
        "absl/status",
        "absl/status:statusor",
        "absl/strings",
    ],
    deps = [
        "event_engine_interface",
        "event_engine_tcp_socket_utils",
        "iomgr_port",
        "posix_event_engine_tcp_socket_utils",
        "socket_mutator",
        "status_helper",
        "//:gpr",
    ],
)

grpc_cc_library(
    name = "posix_event_engine_listener",
    srcs = [
        "lib/event_engine/posix_engine/posix_engine_listener.cc",
    ],
    hdrs = [
        "lib/event_engine/posix_engine/posix_engine_listener.h",
    ],
    external_deps = [
        "absl/base:core_headers",
        "absl/functional:any_invocable",
        "absl/status",
        "absl/status:statusor",
        "absl/strings",
        "absl/synchronization",
        "absl/types:optional",
    ],
    deps = [
        "event_engine_interface",
        "event_engine_memory_allocator",
        "event_engine_slice_buffer",
        "event_engine_tcp_socket_utils",
        "iomgr_port",
        "posix_event_engine_base_hdrs",
        "posix_event_engine_closure",
        "posix_event_engine_endpoint",
        "posix_event_engine_event_poller",
        "posix_event_engine_listener_utils",
        "posix_event_engine_tcp_socket_utils",
        "socket_mutator",
        "status_helper",
        "//:gpr",
    ],
)

grpc_cc_library(
    name = "posix_event_engine",
    srcs = ["lib/event_engine/posix_engine/posix_engine.cc"],
    hdrs = ["lib/event_engine/posix_engine/posix_engine.h"],
    external_deps = [
        "absl/base:core_headers",
        "absl/cleanup",
        "absl/container:flat_hash_map",
        "absl/functional:any_invocable",
        "absl/hash",
        "absl/meta:type_traits",
        "absl/status",
        "absl/status:statusor",
        "absl/strings",
    ],
    deps = [
        "event_engine_handle_containers",
        "event_engine_interface",
        "event_engine_memory_allocator",
        "event_engine_poller",
        "event_engine_slice_buffer",
        "event_engine_tcp_socket_utils",
        "event_engine_thread_pool",
        "event_engine_trace",
        "event_engine_utils",
        "experiments",
        "init_internally",
        "iomgr_port",
        "posix_event_engine_base_hdrs",
        "posix_event_engine_closure",
        "posix_event_engine_endpoint",
        "posix_event_engine_event_poller",
        "posix_event_engine_listener",
        "posix_event_engine_poller_posix_default",
        "posix_event_engine_tcp_socket_utils",
        "posix_event_engine_timer",
        "posix_event_engine_timer_manager",
        "//:gpr",
        "//:grpc_trace",
    ],
)

grpc_cc_library(
    name = "windows_event_engine",
    srcs = ["lib/event_engine/windows/windows_engine.cc"],
    hdrs = ["lib/event_engine/windows/windows_engine.h"],
    external_deps = [
        "absl/status",
        "absl/status:statusor",
        "absl/strings",
    ],
    deps = [
        "channel_args_endpoint_config",
        "common_event_engine_closures",
        "error",
        "event_engine_executor",
        "event_engine_handle_containers",
        "event_engine_interface",
        "event_engine_memory_allocator",
        "event_engine_slice_buffer",
        "event_engine_tcp_socket_utils",
        "event_engine_thread_pool",
        "event_engine_trace",
        "event_engine_utils",
        "init_internally",
        "posix_event_engine_timer_manager",
        "time",
        "windows_endpoint",
        "windows_iocp",
        "//:gpr",
    ],
)

grpc_cc_library(
    name = "windows_iocp",
    srcs = [
        "lib/event_engine/windows/iocp.cc",
        "lib/event_engine/windows/win_socket.cc",
    ],
    hdrs = [
        "lib/event_engine/windows/iocp.h",
        "lib/event_engine/windows/win_socket.h",
    ],
    external_deps = [
        "absl/base:core_headers",
        "absl/functional:any_invocable",
        "absl/status",
        "absl/strings:str_format",
    ],
    deps = [
        "error",
        "event_engine_executor",
        "event_engine_interface",
        "event_engine_poller",
        "event_engine_socket_notifier",
        "event_engine_time_util",
        "event_engine_trace",
        "//:gpr",
        "//:gpr_platform",
    ],
)

grpc_cc_library(
    name = "windows_endpoint",
    srcs = [
        "lib/event_engine/windows/windows_endpoint.cc",
    ],
    hdrs = [
        "lib/event_engine/windows/windows_endpoint.h",
    ],
    external_deps = [
        "absl/cleanup",
        "absl/functional:any_invocable",
        "absl/status",
        "absl/strings:str_format",
    ],
    deps = [
        "error",
        "event_engine_interface",
        "event_engine_memory_allocator",
        "event_engine_tcp_socket_utils",
        "event_engine_trace",
        "status_helper",
        "windows_iocp",
        "//:debug_location",
        "//:gpr",
        "//:gpr_platform",
    ],
)

grpc_cc_library(
    name = "cf_event_engine",
    srcs = ["lib/event_engine/cf_engine/cf_engine.cc"],
    hdrs = ["lib/event_engine/cf_engine/cf_engine.h"],
    deps = [
        "event_engine_handle_containers",
        "event_engine_interface",
        "event_engine_trace",
        "event_engine_utils",
        "init_internally",
        "posix_event_engine_timer_manager",
        "//:gpr",
    ],
)

grpc_cc_library(
    name = "event_engine_tcp_socket_utils",
    srcs = [
        "lib/event_engine/tcp_socket_utils.cc",
    ],
    hdrs = [
        "lib/event_engine/tcp_socket_utils.h",
    ],
    external_deps = [
        "absl/status",
        "absl/status:statusor",
        "absl/strings",
        "absl/strings:str_format",
        "absl/types:optional",
    ],
    deps = [
        "event_engine_interface",
        "iomgr_port",
        "status_helper",
        "//:gpr",
        "//:gpr_platform",
        "//:uri_parser",
    ],
)

grpc_cc_library(
    name = "event_engine_trace",
    srcs = [
        "lib/event_engine/trace.cc",
    ],
    hdrs = [
        "lib/event_engine/trace.h",
    ],
    deps = [
        "//:gpr",
        "//:gpr_platform",
        "//:grpc_trace",
    ],
)

# NOTE: this target gets replaced inside Google's build system to be one that
# integrates with other internal systems better. Please do not rename or fold
# this into other targets.
grpc_cc_library(
    name = "default_event_engine_factory",
    srcs = ["lib/event_engine/default_event_engine_factory.cc"],
    hdrs = ["lib/event_engine/default_event_engine_factory.h"],
    external_deps = ["absl/memory"],
    select_deps = [{
        "//:windows": ["windows_event_engine"],
        "//:windows_msvc": ["windows_event_engine"],
        "//:windows_other": ["windows_event_engine"],
        "//conditions:default": ["posix_event_engine"],
    }],
    deps = [
        "event_engine_interface",
        "//:gpr_platform",
    ],
)

grpc_cc_library(
    name = "channel_args_endpoint_config",
    srcs = [
        "//src/core:lib/event_engine/channel_args_endpoint_config.cc",
    ],
    hdrs = [
        "//src/core:lib/event_engine/channel_args_endpoint_config.h",
    ],
    external_deps = [
        "absl/strings",
        "absl/types:optional",
    ],
    visibility = ["@grpc:alt_grpc_base_legacy"],
    deps = [
        "channel_args",
        "event_engine_interface",
        "//:gpr_platform",
    ],
)

grpc_cc_library(
    name = "default_event_engine",
    srcs = [
        "lib/event_engine/default_event_engine.cc",
    ],
    hdrs = [
        "lib/event_engine/default_event_engine.h",
    ],
    external_deps = ["absl/functional:any_invocable"],
    deps = [
        "channel_args",
        "context",
        "default_event_engine_factory",
        "event_engine_interface",
        "event_engine_trace",
        "no_destruct",
        "//:config",
        "//:gpr",
        "//:grpc_trace",
    ],
)

grpc_cc_library(
    name = "channel_args_preconditioning",
    srcs = [
        "lib/channel/channel_args_preconditioning.cc",
    ],
    hdrs = [
        "lib/channel/channel_args_preconditioning.h",
    ],
    deps = [
        "channel_args",
        "//:gpr_platform",
        "//:grpc_types",
    ],
)

grpc_cc_library(
    name = "pid_controller",
    srcs = [
        "lib/transport/pid_controller.cc",
    ],
    hdrs = [
        "lib/transport/pid_controller.h",
    ],
    deps = [
        "useful",
        "//:gpr_platform",
    ],
)

grpc_cc_library(
    name = "bdp_estimator",
    srcs = [
        "lib/transport/bdp_estimator.cc",
    ],
    hdrs = ["lib/transport/bdp_estimator.h"],
    deps = [
        "time",
        "//:gpr",
        "//:grpc_trace",
    ],
)

grpc_cc_library(
    name = "percent_encoding",
    srcs = [
        "lib/slice/percent_encoding.cc",
    ],
    hdrs = [
        "lib/slice/percent_encoding.h",
    ],
    deps = [
        "bitset",
        "slice",
        "//:gpr",
    ],
)

grpc_cc_library(
    name = "socket_mutator",
    srcs = [
        "lib/iomgr/socket_mutator.cc",
    ],
    hdrs = [
        "lib/iomgr/socket_mutator.h",
    ],
    visibility = ["@grpc:alt_grpc_base_legacy"],
    deps = [
        "channel_args",
        "useful",
        "//:gpr",
        "//:grpc_types",
    ],
)

grpc_cc_library(
    name = "pollset_set",
    srcs = [
        "lib/iomgr/pollset_set.cc",
    ],
    hdrs = [
        "lib/iomgr/pollset_set.h",
    ],
    deps = [
        "iomgr_fwd",
        "//:gpr",
    ],
)

grpc_cc_library(
    name = "pollset",
    srcs = [
        "lib/iomgr/pollset.cc",
    ],
    hdrs = [
        "lib/iomgr/pollset.h",
    ],
    deps = [
        "iomgr_fwd",
        "//:exec_ctx",
        "//:gpr",
    ],
)

grpc_cc_library(
    name = "histogram_view",
    srcs = [
        "lib/debug/histogram_view.cc",
    ],
    hdrs = [
        "lib/debug/histogram_view.h",
    ],
    deps = ["//:gpr"],
)

grpc_cc_library(
    name = "stats_data",
    srcs = [
        "lib/debug/stats_data.cc",
    ],
    hdrs = [
        "lib/debug/stats_data.h",
    ],
    external_deps = ["absl/strings"],
    deps = [
        "histogram_view",
        "per_cpu",
        "//:gpr_platform",
    ],
)

grpc_cc_library(
    name = "per_cpu",
    hdrs = [
        "lib/gprpp/per_cpu.h",
    ],
    deps = [
        "//:exec_ctx",
        "//:gpr",
    ],
)

grpc_cc_library(
    name = "event_log",
    srcs = [
        "lib/debug/event_log.cc",
    ],
    hdrs = [
        "lib/debug/event_log.h",
    ],
    external_deps = [
        "absl/base:core_headers",
        "absl/strings",
        "absl/types:span",
    ],
    deps = [
        "per_cpu",
        "//:gpr",
    ],
)

grpc_cc_library(
    name = "load_file",
    srcs = [
        "lib/gprpp/load_file.cc",
    ],
    hdrs = [
        "lib/gprpp/load_file.h",
    ],
    external_deps = [
        "absl/cleanup",
        "absl/status",
        "absl/status:statusor",
        "absl/strings",
    ],
    language = "c++",
    deps = [
        "slice",
        "//:gpr",
    ],
)

grpc_cc_library(
    name = "http2_errors",
    hdrs = [
        "lib/transport/http2_errors.h",
    ],
)

grpc_cc_library(
    name = "channel_stack_type",
    srcs = [
        "lib/surface/channel_stack_type.cc",
    ],
    hdrs = [
        "lib/surface/channel_stack_type.h",
    ],
    language = "c++",
    deps = ["//:gpr_platform"],
)

grpc_cc_library(
    name = "channel_init",
    srcs = [
        "lib/surface/channel_init.cc",
    ],
    hdrs = [
        "lib/surface/channel_init.h",
    ],
    language = "c++",
    deps = [
        "channel_stack_type",
        "//:channel_stack_builder",
        "//:gpr_platform",
    ],
)

grpc_cc_library(
    name = "single_set_ptr",
    hdrs = [
        "lib/gprpp/single_set_ptr.h",
    ],
    language = "c++",
    deps = ["//:gpr"],
)

grpc_cc_library(
    name = "grpc_service_config",
    hdrs = [
        "lib/service_config/service_config.h",
        "lib/service_config/service_config_call_data.h",
    ],
    external_deps = ["absl/strings"],
    language = "c++",
    deps = [
        "ref_counted",
        "service_config_parser",
        "slice_refcount",
        "unique_type_name",
        "useful",
        "//:gpr_platform",
        "//:ref_counted_ptr",
    ],
)

grpc_cc_library(
    name = "service_config_parser",
    srcs = [
        "lib/service_config/service_config_parser.cc",
    ],
    hdrs = [
        "lib/service_config/service_config_parser.h",
    ],
    external_deps = ["absl/strings"],
    language = "c++",
    deps = [
        "channel_args",
        "json",
        "validation_errors",
        "//:gpr",
    ],
)

grpc_cc_library(
    name = "notification",
    hdrs = [
        "lib/gprpp/notification.h",
    ],
    external_deps = ["absl/time"],
    deps = ["//:gpr"],
)

grpc_cc_library(
    name = "channel_args",
    srcs = [
        "lib/channel/channel_args.cc",
    ],
    hdrs = [
        "lib/channel/channel_args.h",
    ],
    external_deps = [
        "absl/meta:type_traits",
        "absl/strings",
        "absl/strings:str_format",
        "absl/types:optional",
        "absl/types:variant",
    ],
    language = "c++",
    visibility = [
        "@grpc:alt_grpc_base_legacy",
    ],
    deps = [
        "avl",
        "channel_stack_type",
        "dual_ref_counted",
        "event_engine_interface",
        "match",
        "ref_counted",
        "time",
        "useful",
        "//:debug_location",
        "//:gpr",
        "//:grpc_types",
        "//:ref_counted_ptr",
    ],
)

grpc_cc_library(
    name = "resolved_address",
    hdrs = ["lib/iomgr/resolved_address.h"],
    language = "c++",
    deps = [
        "iomgr_port",
        "//:gpr_platform",
    ],
)

grpc_cc_library(
    name = "lb_policy",
    srcs = ["lib/load_balancing/lb_policy.cc"],
    hdrs = ["lib/load_balancing/lb_policy.h"],
    external_deps = [
        "absl/status",
        "absl/status:statusor",
        "absl/strings",
        "absl/types:optional",
        "absl/types:variant",
    ],
    deps = [
        "channel_args",
        "closure",
        "error",
        "event_engine_interface",
        "grpc_backend_metric_data",
        "iomgr_fwd",
        "pollset_set",
        "ref_counted",
        "subchannel_interface",
        "//:debug_location",
        "//:exec_ctx",
        "//:gpr_platform",
        "//:grpc_connectivity_state_enum",
        "//:grpc_trace",
        "//:orphanable",
        "//:ref_counted_ptr",
        "//:server_address",
        "//:work_serializer",
    ],
)

grpc_cc_library(
    name = "lb_policy_factory",
    hdrs = ["lib/load_balancing/lb_policy_factory.h"],
    external_deps = [
        "absl/status:statusor",
        "absl/strings",
    ],
    deps = [
        "json",
        "lb_policy",
        "//:gpr_platform",
        "//:orphanable",
        "//:ref_counted_ptr",
    ],
)

grpc_cc_library(
    name = "lb_policy_registry",
    srcs = ["lib/load_balancing/lb_policy_registry.cc"],
    hdrs = ["lib/load_balancing/lb_policy_registry.h"],
    external_deps = [
        "absl/status",
        "absl/status:statusor",
        "absl/strings",
        "absl/strings:str_format",
    ],
    deps = [
        "json",
        "lb_policy",
        "lb_policy_factory",
        "//:gpr",
        "//:orphanable",
        "//:ref_counted_ptr",
    ],
)

grpc_cc_library(
    name = "subchannel_interface",
    hdrs = ["lib/load_balancing/subchannel_interface.h"],
    external_deps = ["absl/status"],
    deps = [
        "iomgr_fwd",
        "ref_counted",
        "//:gpr_platform",
        "//:grpc_connectivity_state_enum",
        "//:ref_counted_ptr",
    ],
)

grpc_cc_library(
    name = "proxy_mapper",
    hdrs = ["lib/handshaker/proxy_mapper.h"],
    external_deps = [
        "absl/strings",
        "absl/types:optional",
    ],
    deps = [
        "channel_args",
        "resolved_address",
        "//:gpr_platform",
    ],
)

grpc_cc_library(
    name = "proxy_mapper_registry",
    srcs = ["lib/handshaker/proxy_mapper_registry.cc"],
    hdrs = ["lib/handshaker/proxy_mapper_registry.h"],
    external_deps = [
        "absl/strings",
        "absl/types:optional",
    ],
    deps = [
        "channel_args",
        "proxy_mapper",
        "resolved_address",
        "//:gpr_platform",
    ],
)

grpc_cc_library(
    name = "grpc_server_config_selector",
    hdrs = [
        "ext/filters/server_config_selector/server_config_selector.h",
    ],
    external_deps = [
        "absl/status:statusor",
        "absl/strings",
    ],
    language = "c++",
    deps = [
        "dual_ref_counted",
        "grpc_service_config",
        "ref_counted",
        "service_config_parser",
        "useful",
        "//:gpr_platform",
        "//:grpc_base",
        "//:ref_counted_ptr",
    ],
)

grpc_cc_library(
    name = "grpc_server_config_selector_filter",
    srcs = [
        "ext/filters/server_config_selector/server_config_selector_filter.cc",
    ],
    hdrs = [
        "ext/filters/server_config_selector/server_config_selector_filter.h",
    ],
    external_deps = [
        "absl/base:core_headers",
        "absl/status",
        "absl/status:statusor",
        "absl/types:optional",
    ],
    language = "c++",
    deps = [
        "arena",
        "arena_promise",
        "channel_args",
        "channel_fwd",
        "context",
        "grpc_server_config_selector",
        "grpc_service_config",
        "status_helper",
        "//:gpr",
        "//:grpc_base",
        "//:promise",
        "//:ref_counted_ptr",
    ],
)

grpc_cc_library(
    name = "sorted_pack",
    hdrs = [
        "lib/gprpp/sorted_pack.h",
    ],
    language = "c++",
    deps = ["//:gpr_platform"],
)

grpc_cc_library(
    name = "certificate_provider_factory",
    hdrs = [
        "lib/security/certificate_provider/certificate_provider_factory.h",
    ],
    deps = [
        "error",
        "json",
        "ref_counted",
        "//:alts_util",
        "//:gpr",
        "//:ref_counted_ptr",
    ],
)

grpc_cc_library(
    name = "certificate_provider_registry",
    srcs = [
        "lib/security/certificate_provider/certificate_provider_registry.cc",
    ],
    hdrs = [
        "lib/security/certificate_provider/certificate_provider_registry.h",
    ],
    external_deps = ["absl/strings"],
    deps = [
        "certificate_provider_factory",
        "//:gpr",
    ],
)

grpc_cc_library(
    name = "grpc_authorization_base",
    srcs = [
        "lib/security/authorization/authorization_policy_provider_vtable.cc",
        "lib/security/authorization/evaluate_args.cc",
        "lib/security/authorization/grpc_server_authz_filter.cc",
    ],
    hdrs = [
        "lib/security/authorization/authorization_engine.h",
        "lib/security/authorization/authorization_policy_provider.h",
        "lib/security/authorization/evaluate_args.h",
        "lib/security/authorization/grpc_server_authz_filter.h",
    ],
    external_deps = [
        "absl/status",
        "absl/status:statusor",
        "absl/strings",
        "absl/types:optional",
    ],
    language = "c++",
    deps = [
        "arena_promise",
        "channel_args",
        "channel_fwd",
        "dual_ref_counted",
        "ref_counted",
        "resolved_address",
        "slice",
        "useful",
        "//:gpr",
        "//:grpc_base",
        "//:grpc_credentials_util",
        "//:grpc_security_base",
        "//:grpc_trace",
        "//:grpc_types",
        "//:iomgr_endpoint",
        "//:promise",
        "//:ref_counted_ptr",
        "//:uri_parser",
    ],
)

grpc_cc_library(
    name = "grpc_fake_credentials",
    srcs = [
        "lib/security/credentials/fake/fake_credentials.cc",
        "lib/security/security_connector/fake/fake_security_connector.cc",
    ],
    hdrs = [
        "ext/filters/client_channel/lb_policy/grpclb/grpclb.h",
        "lib/security/credentials/fake/fake_credentials.h",
        "lib/security/security_connector/fake/fake_security_connector.h",
    ],
    external_deps = [
        "absl/status",
        "absl/status:statusor",
        "absl/strings",
        "absl/strings:str_format",
        "absl/types:optional",
    ],
    language = "c++",
    deps = [
        "arena_promise",
        "channel_args",
        "closure",
        "error",
        "iomgr_fwd",
        "slice",
        "unique_type_name",
        "useful",
        "//:debug_location",
        "//:exec_ctx",
        "//:gpr",
        "//:grpc_base",
        "//:grpc_security_base",
        "//:grpc_types",
        "//:handshaker",
        "//:iomgr_endpoint",
        "//:promise",
        "//:ref_counted_ptr",
        "//:tsi_base",
        "//:tsi_fake_credentials",
    ],
)

grpc_cc_library(
    name = "grpc_insecure_credentials",
    srcs = [
        "lib/security/credentials/insecure/insecure_credentials.cc",
        "lib/security/security_connector/insecure/insecure_security_connector.cc",
    ],
    hdrs = [
        "lib/security/credentials/insecure/insecure_credentials.h",
        "lib/security/security_connector/insecure/insecure_security_connector.h",
    ],
    external_deps = [
        "absl/status",
        "absl/strings",
    ],
    language = "c++",
    deps = [
        "arena_promise",
        "channel_args",
        "closure",
        "error",
        "iomgr_fwd",
        "tsi_local_credentials",
        "unique_type_name",
        "//:debug_location",
        "//:exec_ctx",
        "//:gpr",
        "//:grpc_base",
        "//:grpc_security_base",
        "//:handshaker",
        "//:iomgr_endpoint",
        "//:promise",
        "//:ref_counted_ptr",
        "//:tsi_base",
    ],
)

grpc_cc_library(
    name = "tsi_local_credentials",
    srcs = [
        "tsi/local_transport_security.cc",
    ],
    hdrs = [
        "tsi/local_transport_security.h",
    ],
    language = "c++",
    deps = [
        "//:exec_ctx",
        "//:gpr",
        "//:grpc_base",
        "//:tsi_base",
    ],
)

grpc_cc_library(
    name = "grpc_local_credentials",
    srcs = [
        "lib/security/credentials/local/local_credentials.cc",
        "lib/security/security_connector/local/local_security_connector.cc",
    ],
    hdrs = [
        "lib/security/credentials/local/local_credentials.h",
        "lib/security/security_connector/local/local_security_connector.h",
    ],
    external_deps = [
        "absl/status",
        "absl/status:statusor",
        "absl/strings",
        "absl/types:optional",
    ],
    language = "c++",
    deps = [
        "arena_promise",
        "channel_args",
        "closure",
        "error",
        "grpc_sockaddr",
        "iomgr_fwd",
        "resolved_address",
        "tsi_local_credentials",
        "unique_type_name",
        "useful",
        "//:debug_location",
        "//:exec_ctx",
        "//:gpr",
        "//:grpc_base",
        "//:grpc_client_channel",
        "//:grpc_security_base",
        "//:handshaker",
        "//:iomgr_endpoint",
        "//:promise",
        "//:ref_counted_ptr",
        "//:sockaddr_utils",
        "//:tsi_base",
        "//:uri_parser",
    ],
)

grpc_cc_library(
    name = "grpc_ssl_credentials",
    srcs = [
        "lib/security/credentials/ssl/ssl_credentials.cc",
        "lib/security/security_connector/ssl/ssl_security_connector.cc",
    ],
    hdrs = [
        "lib/security/credentials/ssl/ssl_credentials.h",
        "lib/security/security_connector/ssl/ssl_security_connector.h",
    ],
    external_deps = [
        "absl/status",
        "absl/strings",
        "absl/strings:str_format",
        "absl/types:optional",
    ],
    language = "c++",
    deps = [
        "arena_promise",
        "channel_args",
        "closure",
        "error",
        "iomgr_fwd",
        "unique_type_name",
        "useful",
        "//:debug_location",
        "//:exec_ctx",
        "//:gpr",
        "//:grpc_base",
        "//:grpc_security_base",
        "//:grpc_trace",
        "//:grpc_types",
        "//:handshaker",
        "//:iomgr_endpoint",
        "//:promise",
        "//:ref_counted_ptr",
        "//:tsi_base",
        "//:tsi_ssl_credentials",
        "//:tsi_ssl_session_cache",
    ],
)

grpc_cc_library(
    name = "grpc_google_default_credentials",
    srcs = [
        "lib/security/credentials/google_default/credentials_generic.cc",
        "lib/security/credentials/google_default/google_default_credentials.cc",
    ],
    hdrs = [
        "ext/filters/client_channel/lb_policy/grpclb/grpclb.h",
        "lib/security/credentials/google_default/google_default_credentials.h",
    ],
    external_deps = [
        "absl/status:statusor",
        "absl/strings",
        "absl/types:optional",
    ],
    language = "c++",
    tags = ["nofixdeps"],
    deps = [
        "channel_args",
        "closure",
        "env",
        "error",
        "grpc_external_account_credentials",
        "grpc_lb_xds_channel_args",
        "grpc_oauth2_credentials",
        "grpc_ssl_credentials",
        "iomgr_fwd",
        "json",
        "pollset",
        "slice",
        "slice_refcount",
        "status_helper",
        "time",
        "unique_type_name",
        "useful",
        "//:alts_util",
        "//:exec_ctx",
        "//:gpr",
        "//:grpc_alts_credentials",
        "//:grpc_base",
        "//:grpc_jwt_credentials",
        "//:grpc_public_hdrs",
        "//:grpc_security_base",
        "//:grpc_trace",
        "//:grpc_types",
        "//:httpcli",
        "//:orphanable",
        "//:ref_counted_ptr",
        "//:uri_parser",
    ],
)

grpc_cc_library(
    name = "strerror",
    srcs = [
        "lib/gprpp/strerror.cc",
    ],
    hdrs = [
        "lib/gprpp/strerror.h",
    ],
    external_deps = ["absl/strings:str_format"],
    deps = ["//:gpr_platform"],
)

grpc_cc_library(
    name = "grpc_tls_credentials",
    srcs = [
        "lib/security/credentials/tls/grpc_tls_certificate_distributor.cc",
        "lib/security/credentials/tls/grpc_tls_certificate_provider.cc",
        "lib/security/credentials/tls/grpc_tls_certificate_verifier.cc",
        "lib/security/credentials/tls/grpc_tls_credentials_options.cc",
        "lib/security/credentials/tls/tls_credentials.cc",
        "lib/security/security_connector/tls/tls_security_connector.cc",
    ],
    hdrs = [
        "lib/security/credentials/tls/grpc_tls_certificate_distributor.h",
        "lib/security/credentials/tls/grpc_tls_certificate_provider.h",
        "lib/security/credentials/tls/grpc_tls_certificate_verifier.h",
        "lib/security/credentials/tls/grpc_tls_credentials_options.h",
        "lib/security/credentials/tls/tls_credentials.h",
        "lib/security/security_connector/tls/tls_security_connector.h",
    ],
    external_deps = [
        "absl/base:core_headers",
        "absl/container:inlined_vector",
        "absl/functional:bind_front",
        "absl/status",
        "absl/status:statusor",
        "absl/strings",
        "absl/types:optional",
        "libcrypto",
        "libssl",
    ],
    language = "c++",
    deps = [
        "arena_promise",
        "channel_args",
        "closure",
        "error",
        "iomgr_fwd",
        "ref_counted",
        "slice",
        "slice_refcount",
        "status_helper",
        "unique_type_name",
        "useful",
        "//:debug_location",
        "//:exec_ctx",
        "//:gpr",
        "//:grpc_base",
        "//:grpc_credentials_util",
        "//:grpc_security_base",
        "//:grpc_status_enum",
        "//:grpc_trace",
        "//:grpc_types",
        "//:handshaker",
        "//:iomgr_endpoint",
        "//:promise",
        "//:ref_counted_ptr",
        "//:tsi_base",
        "//:tsi_ssl_credentials",
        "//:tsi_ssl_session_cache",
    ],
)

grpc_cc_library(
    name = "grpc_iam_credentials",
    srcs = [
        "lib/security/credentials/iam/iam_credentials.cc",
    ],
    hdrs = [
        "lib/security/credentials/iam/iam_credentials.h",
    ],
    external_deps = [
        "absl/status:statusor",
        "absl/strings",
        "absl/strings:str_format",
        "absl/types:optional",
    ],
    language = "c++",
    deps = [
        "arena_promise",
        "slice",
        "unique_type_name",
        "useful",
        "//:exec_ctx",
        "//:gpr",
        "//:grpc_base",
        "//:grpc_security_base",
        "//:grpc_trace",
        "//:promise",
        "//:ref_counted_ptr",
    ],
)

grpc_cc_library(
    name = "grpc_oauth2_credentials",
    srcs = [
        "lib/security/credentials/oauth2/oauth2_credentials.cc",
    ],
    hdrs = [
        "lib/security/credentials/oauth2/oauth2_credentials.h",
    ],
    external_deps = [
        "absl/status",
        "absl/status:statusor",
        "absl/strings",
        "absl/strings:str_format",
        "absl/types:optional",
    ],
    language = "c++",
    deps = [
        "activity",
        "arena_promise",
        "closure",
        "context",
        "error",
        "httpcli_ssl_credentials",
        "json",
        "poll",
        "pollset_set",
        "ref_counted",
        "slice",
        "slice_refcount",
        "status_helper",
        "time",
        "unique_type_name",
        "useful",
        "//:gpr",
        "//:grpc_base",
        "//:grpc_credentials_util",
        "//:grpc_security_base",
        "//:grpc_trace",
        "//:httpcli",
        "//:orphanable",
        "//:promise",
        "//:ref_counted_ptr",
        "//:uri_parser",
    ],
)

grpc_cc_library(
    name = "grpc_external_account_credentials",
    srcs = [
        "lib/security/credentials/external/aws_external_account_credentials.cc",
        "lib/security/credentials/external/aws_request_signer.cc",
        "lib/security/credentials/external/external_account_credentials.cc",
        "lib/security/credentials/external/file_external_account_credentials.cc",
        "lib/security/credentials/external/url_external_account_credentials.cc",
    ],
    hdrs = [
        "lib/security/credentials/external/aws_external_account_credentials.h",
        "lib/security/credentials/external/aws_request_signer.h",
        "lib/security/credentials/external/external_account_credentials.h",
        "lib/security/credentials/external/file_external_account_credentials.h",
        "lib/security/credentials/external/url_external_account_credentials.h",
    ],
    external_deps = [
        "absl/status",
        "absl/status:statusor",
        "absl/strings",
        "absl/strings:str_format",
        "absl/time",
        "absl/types:optional",
        "libcrypto",
    ],
    language = "c++",
    deps = [
        "closure",
        "env",
        "error",
        "grpc_oauth2_credentials",
        "httpcli_ssl_credentials",
        "json",
        "slice",
        "slice_refcount",
        "status_helper",
        "time",
        "//:gpr",
        "//:grpc_base",
        "//:grpc_credentials_util",
        "//:grpc_security_base",
        "//:httpcli",
        "//:orphanable",
        "//:ref_counted_ptr",
        "//:uri_parser",
    ],
)

grpc_cc_library(
    name = "httpcli_ssl_credentials",
    srcs = [
        "lib/http/httpcli_security_connector.cc",
    ],
    hdrs = [
        "lib/http/httpcli_ssl_credentials.h",
    ],
    external_deps = [
        "absl/status",
        "absl/strings",
        "absl/types:optional",
    ],
    language = "c++",
    deps = [
        "arena_promise",
        "channel_args",
        "closure",
        "error",
        "iomgr_fwd",
        "unique_type_name",
        "//:debug_location",
        "//:exec_ctx",
        "//:gpr",
        "//:grpc_base",
        "//:grpc_security_base",
        "//:grpc_types",
        "//:handshaker",
        "//:iomgr_endpoint",
        "//:promise",
        "//:ref_counted_ptr",
        "//:tsi_base",
        "//:tsi_ssl_credentials",
    ],
)

grpc_cc_library(
    name = "tsi_ssl_types",
    hdrs = [
        "tsi/ssl_types.h",
    ],
    external_deps = ["libssl"],
    language = "c++",
    deps = ["//:gpr_platform"],
)

# This target depends on RE2 and should not be linked into grpc by default for binary-size reasons.
grpc_cc_library(
    name = "grpc_matchers",
    srcs = [
        "lib/matchers/matchers.cc",
    ],
    hdrs = [
        "lib/matchers/matchers.h",
    ],
    external_deps = [
        "absl/status",
        "absl/status:statusor",
        "absl/strings",
        "absl/strings:str_format",
        "absl/types:optional",
        "re2",
    ],
    language = "c++",
    deps = ["//:gpr"],
)

# This target pulls in a dependency on RE2 and should not be linked into grpc by default for binary-size reasons.
grpc_cc_library(
    name = "grpc_rbac_engine",
    srcs = [
        "lib/security/authorization/grpc_authorization_engine.cc",
        "lib/security/authorization/matchers.cc",
        "lib/security/authorization/rbac_policy.cc",
    ],
    hdrs = [
        "lib/security/authorization/grpc_authorization_engine.h",
        "lib/security/authorization/matchers.h",
        "lib/security/authorization/rbac_policy.h",
    ],
    external_deps = [
        "absl/status",
        "absl/status:statusor",
        "absl/strings",
        "absl/strings:str_format",
        "absl/types:optional",
    ],
    language = "c++",
    deps = [
        "grpc_authorization_base",
        "grpc_matchers",
        "resolved_address",
        "//:gpr",
        "//:grpc_base",
        "//:sockaddr_utils",
    ],
)

grpc_cc_library(
    name = "json",
    srcs = [
        "lib/json/json_reader.cc",
        "lib/json/json_writer.cc",
    ],
    hdrs = [
        "lib/json/json.h",
    ],
    external_deps = [
        "absl/base:core_headers",
        "absl/status",
        "absl/status:statusor",
        "absl/strings",
        "absl/strings:str_format",
    ],
    deps = ["//:gpr"],
)

grpc_cc_library(
    name = "json_util",
    srcs = ["lib/json/json_util.cc"],
    hdrs = ["lib/json/json_util.h"],
    external_deps = ["absl/strings"],
    deps = [
        "error",
        "json",
        "json_args",
        "json_object_loader",
        "no_destruct",
        "time",
        "validation_errors",
        "//:gpr",
    ],
)

grpc_cc_library(
    name = "json_args",
    hdrs = ["lib/json/json_args.h"],
    external_deps = ["absl/strings"],
    deps = ["//:gpr"],
)

grpc_cc_library(
    name = "json_object_loader",
    srcs = ["lib/json/json_object_loader.cc"],
    hdrs = ["lib/json/json_object_loader.h"],
    external_deps = [
        "absl/meta:type_traits",
        "absl/status:statusor",
        "absl/strings",
        "absl/types:optional",
    ],
    deps = [
        "json",
        "json_args",
        "no_destruct",
        "time",
        "validation_errors",
        "//:gpr",
        "//:ref_counted_ptr",
    ],
)

grpc_cc_library(
    name = "json_channel_args",
    hdrs = ["lib/json/json_channel_args.h"],
    external_deps = [
        "absl/strings",
        "absl/types:optional",
    ],
    deps = [
        "channel_args",
        "json_args",
        "//:gpr",
    ],
)

grpc_cc_library(
    name = "idle_filter_state",
    srcs = [
        "ext/filters/channel_idle/idle_filter_state.cc",
    ],
    hdrs = [
        "ext/filters/channel_idle/idle_filter_state.h",
    ],
    language = "c++",
    deps = ["//:gpr_platform"],
)

grpc_cc_library(
    name = "grpc_channel_idle_filter",
    srcs = [
        "ext/filters/channel_idle/channel_idle_filter.cc",
    ],
    hdrs = [
        "ext/filters/channel_idle/channel_idle_filter.h",
    ],
    external_deps = [
        "absl/status",
        "absl/status:statusor",
        "absl/types:optional",
    ],
    deps = [
        "activity",
        "arena_promise",
        "channel_args",
        "channel_fwd",
        "channel_init",
        "channel_stack_type",
        "closure",
        "error",
        "exec_ctx_wakeup_scheduler",
        "http2_errors",
        "idle_filter_state",
        "loop",
        "poll",
        "single_set_ptr",
        "sleep",
        "status_helper",
        "time",
        "try_seq",
        "//:channel_stack_builder",
        "//:config",
        "//:debug_location",
        "//:exec_ctx",
        "//:gpr",
        "//:grpc_base",
        "//:grpc_connectivity_state_enum",
        "//:grpc_trace",
        "//:grpc_types",
        "//:orphanable",
        "//:promise",
        "//:ref_counted_ptr",
    ],
)

grpc_cc_library(
    name = "grpc_deadline_filter",
    srcs = [
        "ext/filters/deadline/deadline_filter.cc",
    ],
    hdrs = [
        "ext/filters/deadline/deadline_filter.h",
    ],
    external_deps = [
        "absl/status",
        "absl/types:optional",
    ],
    language = "c++",
    deps = [
        "arena",
        "arena_promise",
        "channel_args",
        "channel_fwd",
        "channel_init",
        "channel_stack_type",
        "closure",
        "context",
        "error",
        "status_helper",
        "time",
        "//:channel_stack_builder",
        "//:config",
        "//:debug_location",
        "//:exec_ctx",
        "//:gpr",
        "//:grpc_base",
        "//:grpc_status_enum",
        "//:grpc_types",
        "//:iomgr_timer",
    ],
)

grpc_cc_library(
    name = "grpc_client_authority_filter",
    srcs = [
        "ext/filters/http/client_authority_filter.cc",
    ],
    hdrs = [
        "ext/filters/http/client_authority_filter.h",
    ],
    external_deps = [
        "absl/status",
        "absl/status:statusor",
        "absl/strings",
        "absl/types:optional",
    ],
    language = "c++",
    deps = [
        "arena_promise",
        "channel_args",
        "channel_fwd",
        "channel_stack_type",
        "slice",
        "//:channel_stack_builder",
        "//:config",
        "//:gpr_platform",
        "//:grpc_base",
        "//:grpc_types",
    ],
)

grpc_cc_library(
    name = "grpc_message_size_filter",
    srcs = [
        "ext/filters/message_size/message_size_filter.cc",
    ],
    hdrs = [
        "ext/filters/message_size/message_size_filter.h",
    ],
    external_deps = [
        "absl/status",
        "absl/strings",
        "absl/strings:str_format",
        "absl/types:optional",
    ],
    language = "c++",
    deps = [
        "channel_args",
        "channel_fwd",
        "channel_init",
        "channel_stack_type",
        "closure",
        "error",
        "grpc_service_config",
        "json",
        "json_args",
        "json_object_loader",
        "service_config_parser",
        "slice_buffer",
        "status_helper",
        "validation_errors",
        "//:channel_stack_builder",
        "//:config",
        "//:debug_location",
        "//:gpr",
        "//:grpc_base",
        "//:grpc_status_enum",
        "//:grpc_types",
    ],
)

grpc_cc_library(
    name = "grpc_fault_injection_filter",
    srcs = [
        "ext/filters/fault_injection/fault_injection_filter.cc",
        "ext/filters/fault_injection/fault_injection_service_config_parser.cc",
    ],
    hdrs = [
        "ext/filters/fault_injection/fault_injection_filter.h",
        "ext/filters/fault_injection/fault_injection_service_config_parser.h",
    ],
    external_deps = [
        "absl/base:core_headers",
        "absl/random",
        "absl/status",
        "absl/status:statusor",
        "absl/strings",
        "absl/types:optional",
    ],
    language = "c++",
    deps = [
        "arena_promise",
        "channel_args",
        "channel_fwd",
        "context",
        "grpc_service_config",
        "json",
        "json_args",
        "json_object_loader",
        "service_config_parser",
        "sleep",
        "time",
        "try_seq",
        "validation_errors",
        "//:config",
        "//:gpr",
        "//:grpc_base",
        "//:grpc_status_enum",
        "//:grpc_trace",
    ],
)

grpc_cc_library(
    name = "grpc_rbac_filter",
    srcs = [
        "ext/filters/rbac/rbac_filter.cc",
        "ext/filters/rbac/rbac_service_config_parser.cc",
    ],
    hdrs = [
        "ext/filters/rbac/rbac_filter.h",
        "ext/filters/rbac/rbac_service_config_parser.h",
    ],
    external_deps = [
        "absl/status",
        "absl/status:statusor",
        "absl/strings",
        "absl/types:optional",
    ],
    language = "c++",
    deps = [
        "channel_args",
        "channel_fwd",
        "closure",
        "error",
        "grpc_authorization_base",
        "grpc_matchers",
        "grpc_rbac_engine",
        "grpc_service_config",
        "json",
        "json_args",
        "json_object_loader",
        "service_config_parser",
        "status_helper",
        "transport_fwd",
        "validation_errors",
        "//:config",
        "//:debug_location",
        "//:gpr",
        "//:grpc_base",
        "//:grpc_security_base",
        "//:grpc_status_enum",
    ],
)

grpc_cc_library(
    name = "grpc_stateful_session_filter",
    srcs = [
        "ext/filters/stateful_session/stateful_session_filter.cc",
        "ext/filters/stateful_session/stateful_session_service_config_parser.cc",
    ],
    hdrs = [
        "ext/filters/stateful_session/stateful_session_filter.h",
        "ext/filters/stateful_session/stateful_session_service_config_parser.h",
    ],
    external_deps = [
        "absl/status",
        "absl/status:statusor",
        "absl/strings",
        "absl/types:optional",
    ],
    language = "c++",
    deps = [
        "arena",
        "arena_promise",
        "basic_seq",
        "channel_args",
        "channel_fwd",
        "context",
        "grpc_service_config",
        "json",
        "json_args",
        "json_object_loader",
        "latch",
        "seq",
        "service_config_parser",
        "slice",
        "time",
        "try_concurrently",
        "unique_type_name",
        "validation_errors",
        "//:config",
        "//:gpr",
        "//:grpc_base",
        "//:grpc_trace",
    ],
)

grpc_cc_library(
    name = "grpc_lb_policy_grpclb",
    srcs = [
        "ext/filters/client_channel/lb_policy/grpclb/client_load_reporting_filter.cc",
        "ext/filters/client_channel/lb_policy/grpclb/grpclb.cc",
        "ext/filters/client_channel/lb_policy/grpclb/grpclb_client_stats.cc",
        "ext/filters/client_channel/lb_policy/grpclb/load_balancer_api.cc",
    ],
    hdrs = [
        "ext/filters/client_channel/lb_policy/grpclb/client_load_reporting_filter.h",
        "ext/filters/client_channel/lb_policy/grpclb/grpclb.h",
        "ext/filters/client_channel/lb_policy/grpclb/grpclb_client_stats.h",
        "ext/filters/client_channel/lb_policy/grpclb/load_balancer_api.h",
    ],
    external_deps = [
        "absl/base:core_headers",
        "absl/container:inlined_vector",
        "absl/meta:type_traits",
        "absl/status",
        "absl/status:statusor",
        "absl/strings",
        "absl/strings:str_format",
        "absl/types:optional",
        "absl/types:variant",
        "upb_lib",
    ],
    language = "c++",
    deps = [
        "arena_promise",
        "channel_args",
        "channel_fwd",
        "channel_init",
        "channel_stack_type",
        "closure",
        "error",
        "gpr_atm",
        "grpc_sockaddr",
        "json",
        "json_args",
        "json_object_loader",
        "latch",
        "lb_policy",
        "lb_policy_factory",
        "lb_policy_registry",
        "pollset_set",
        "ref_counted",
        "resolved_address",
        "seq",
        "slice",
        "slice_refcount",
        "status_helper",
        "subchannel_interface",
        "time",
        "useful",
        "validation_errors",
        "//:backoff",
        "//:byte_buffer",
        "//:channel_stack_builder",
        "//:config",
        "//:debug_location",
        "//:exec_ctx",
        "//:gpr",
        "//:grpc_base",
        "//:grpc_client_channel",
        "//:grpc_connectivity_state_enum",
        "//:grpc_grpclb_balancer_addresses",
        "//:grpc_lb_upb",
        "//:grpc_resolver",
        "//:grpc_resolver_fake",
        "//:grpc_security_base",
        "//:grpc_status_enum",
        "//:grpc_trace",
        "//:grpc_types",
        "//:orphanable",
        "//:promise",
        "//:protobuf_duration_upb",
        "//:protobuf_timestamp_upb",
        "//:ref_counted_ptr",
        "//:server_address",
        "//:sockaddr_utils",
        "//:uri_parser",
        "//:work_serializer",
    ],
)

grpc_cc_library(
    name = "grpc_backend_metric_data",
    hdrs = [
        "ext/filters/client_channel/lb_policy/backend_metric_data.h",
    ],
    external_deps = ["absl/strings"],
    language = "c++",
    deps = ["//:gpr_platform"],
)

grpc_cc_library(
    name = "grpc_lb_policy_rls",
    srcs = [
        "ext/filters/client_channel/lb_policy/rls/rls.cc",
    ],
    external_deps = [
        "absl/base:core_headers",
        "absl/hash",
        "absl/status",
        "absl/status:statusor",
        "absl/strings",
        "absl/strings:str_format",
        "absl/types:optional",
        "upb_lib",
    ],
    language = "c++",
    deps = [
        "channel_args",
        "closure",
        "dual_ref_counted",
        "error",
        "grpc_fake_credentials",
        "json",
        "json_args",
        "json_object_loader",
        "lb_policy",
        "lb_policy_factory",
        "lb_policy_registry",
        "pollset_set",
        "slice",
        "slice_refcount",
        "status_helper",
        "subchannel_interface",
        "time",
        "validation_errors",
        "//:backoff",
        "//:byte_buffer",
        "//:config",
        "//:debug_location",
        "//:exec_ctx",
        "//:gpr",
        "//:grpc_base",
        "//:grpc_client_channel",
        "//:grpc_connectivity_state_enum",
        "//:grpc_resolver",
        "//:grpc_security_base",
        "//:grpc_service_config_impl",
        "//:grpc_status_enum",
        "//:grpc_trace",
        "//:grpc_types",
        "//:orphanable",
        "//:ref_counted_ptr",
        "//:rls_upb",
        "//:server_address",
        "//:uri_parser",
        "//:work_serializer",
    ],
)

grpc_cc_library(
    name = "upb_utils",
    hdrs = [
        "ext/xds/upb_utils.h",
    ],
    external_deps = [
        "absl/strings",
        "upb_lib",
    ],
    language = "c++",
    deps = ["//:gpr_platform"],
)

grpc_cc_library(
    name = "grpc_xds_client",
    srcs = [
        "ext/xds/certificate_provider_store.cc",
        "ext/xds/file_watcher_certificate_provider_factory.cc",
        "ext/xds/xds_bootstrap_grpc.cc",
        "ext/xds/xds_certificate_provider.cc",
        "ext/xds/xds_client_grpc.cc",
        "ext/xds/xds_cluster.cc",
        "ext/xds/xds_cluster_specifier_plugin.cc",
        "ext/xds/xds_common_types.cc",
        "ext/xds/xds_endpoint.cc",
        "ext/xds/xds_health_status.cc",
        "ext/xds/xds_http_fault_filter.cc",
        "ext/xds/xds_http_filters.cc",
        "ext/xds/xds_http_rbac_filter.cc",
        "ext/xds/xds_http_stateful_session_filter.cc",
        "ext/xds/xds_lb_policy_registry.cc",
        "ext/xds/xds_listener.cc",
        "ext/xds/xds_route_config.cc",
        "ext/xds/xds_routing.cc",
        "ext/xds/xds_transport_grpc.cc",
        "lib/security/credentials/xds/xds_credentials.cc",
    ],
    hdrs = [
        "ext/xds/certificate_provider_store.h",
        "ext/xds/file_watcher_certificate_provider_factory.h",
        "ext/xds/xds_bootstrap_grpc.h",
        "ext/xds/xds_certificate_provider.h",
        "ext/xds/xds_client_grpc.h",
        "ext/xds/xds_cluster.h",
        "ext/xds/xds_cluster_specifier_plugin.h",
        "ext/xds/xds_common_types.h",
        "ext/xds/xds_endpoint.h",
        "ext/xds/xds_health_status.h",
        "ext/xds/xds_http_fault_filter.h",
        "ext/xds/xds_http_filters.h",
        "ext/xds/xds_http_rbac_filter.h",
        "ext/xds/xds_http_stateful_session_filter.h",
        "ext/xds/xds_lb_policy_registry.h",
        "ext/xds/xds_listener.h",
        "ext/xds/xds_route_config.h",
        "ext/xds/xds_routing.h",
        "ext/xds/xds_transport_grpc.h",
        "lib/security/credentials/xds/xds_credentials.h",
    ],
    external_deps = [
        "absl/base:core_headers",
        "absl/functional:bind_front",
        "absl/memory",
        "absl/status",
        "absl/status:statusor",
        "absl/strings",
        "absl/strings:str_format",
        "absl/synchronization",
        "absl/types:optional",
        "absl/types:variant",
        "upb_lib",
        "upb_textformat_lib",
        "upb_json_lib",
        "re2",
        "upb_reflection",
    ],
    language = "c++",
    tags = ["nofixdeps"],
    deps = [
        "certificate_provider_factory",
        "certificate_provider_registry",
        "channel_args",
        "channel_creds_registry",
        "channel_fwd",
        "closure",
        "default_event_engine",
        "env",
        "envoy_admin_upb",
        "envoy_config_cluster_upb",
        "envoy_config_cluster_upbdefs",
        "envoy_config_core_upb",
        "envoy_config_endpoint_upb",
        "envoy_config_endpoint_upbdefs",
        "envoy_config_listener_upb",
        "envoy_config_listener_upbdefs",
        "envoy_config_rbac_upb",
        "envoy_config_route_upb",
        "envoy_config_route_upbdefs",
        "envoy_extensions_clusters_aggregate_upb",
        "envoy_extensions_clusters_aggregate_upbdefs",
        "envoy_extensions_filters_common_fault_upb",
        "envoy_extensions_filters_http_fault_upb",
        "envoy_extensions_filters_http_fault_upbdefs",
        "envoy_extensions_filters_http_rbac_upb",
        "envoy_extensions_filters_http_rbac_upbdefs",
        "envoy_extensions_filters_http_router_upb",
        "envoy_extensions_filters_http_router_upbdefs",
        "envoy_extensions_filters_http_stateful_session_upb",
        "envoy_extensions_filters_http_stateful_session_upbdefs",
        "envoy_extensions_filters_network_http_connection_manager_upb",
        "envoy_extensions_filters_network_http_connection_manager_upbdefs",
        "envoy_extensions_http_stateful_session_cookie_upb",
        "envoy_extensions_http_stateful_session_cookie_upbdefs",
        "envoy_extensions_load_balancing_policies_ring_hash_upb",
        "envoy_extensions_load_balancing_policies_wrr_locality_upb",
        "envoy_extensions_transport_sockets_tls_upb",
        "envoy_extensions_transport_sockets_tls_upbdefs",
        "envoy_service_discovery_upb",
        "envoy_service_discovery_upbdefs",
        "envoy_service_load_stats_upb",
        "envoy_service_load_stats_upbdefs",
        "envoy_service_status_upb",
        "envoy_service_status_upbdefs",
        "envoy_type_http_upb",
        "envoy_type_matcher_upb",
        "envoy_type_upb",
        "error",
        "google_rpc_status_upb",
        "grpc_fake_credentials",
        "grpc_fault_injection_filter",
        "grpc_lb_xds_channel_args",
        "grpc_matchers",
        "grpc_outlier_detection_header",
        "grpc_rbac_filter",
        "grpc_sockaddr",
        "grpc_stateful_session_filter",
        "grpc_tls_credentials",
        "grpc_transport_chttp2_client_connector",
        "init_internally",
        "iomgr_fwd",
        "json",
        "json_args",
        "json_object_loader",
        "json_util",
        "lb_policy_registry",
        "match",
        "pollset_set",
        "protobuf_any_upb",
        "protobuf_duration_upb",
        "protobuf_struct_upb",
        "protobuf_struct_upbdefs",
        "protobuf_timestamp_upb",
        "protobuf_wrappers_upb",
        "ref_counted",
        "resolved_address",
        "rls_config_upb",
        "rls_config_upbdefs",
        "slice",
        "slice_refcount",
        "status_helper",
        "time",
        "unique_type_name",
        "upb_utils",
        "useful",
        "validation_errors",
        "xds_type_upb",
        "xds_type_upbdefs",
        "//:byte_buffer",
        "//:config",
        "//:debug_location",
        "//:exec_ctx",
        "//:gpr",
        "//:grpc_base",
        "//:grpc_client_channel",
        "//:grpc_connectivity_state_enum",
        "//:grpc_credentials_util",
        "//:grpc_public_hdrs",
        "//:grpc_security_base",
        "//:grpc_status_enum",
        "//:grpc_trace",
        "//:grpc_types",
        "//:iomgr_timer",
        "//:orphanable",
        "//:ref_counted_ptr",
        "//:server_address",
        "//:sockaddr_utils",
        "//:tsi_ssl_credentials",
        "//:uri_parser",
        "//:work_serializer",
        "//:xds_client",
    ],
)

grpc_cc_library(
    name = "grpc_xds_channel_stack_modifier",
    srcs = [
        "ext/xds/xds_channel_stack_modifier.cc",
    ],
    hdrs = [
        "ext/xds/xds_channel_stack_modifier.h",
    ],
    external_deps = ["absl/strings"],
    language = "c++",
    deps = [
        "channel_args",
        "channel_fwd",
        "channel_stack_type",
        "ref_counted",
        "useful",
        "//:channel_stack_builder",
        "//:config",
        "//:gpr_platform",
        "//:grpc_base",
        "//:grpc_types",
        "//:ref_counted_ptr",
    ],
)

grpc_cc_library(
    name = "grpc_xds_server_config_fetcher",
    srcs = [
        "ext/xds/xds_server_config_fetcher.cc",
    ],
    external_deps = [
        "absl/base:core_headers",
        "absl/status",
        "absl/status:statusor",
        "absl/strings",
        "absl/types:optional",
        "absl/types:variant",
    ],
    language = "c++",
    deps = [
        "channel_args",
        "channel_args_preconditioning",
        "channel_fwd",
        "grpc_server_config_selector",
        "grpc_server_config_selector_filter",
        "grpc_service_config",
        "grpc_sockaddr",
        "grpc_tls_credentials",
        "grpc_xds_channel_stack_modifier",
        "grpc_xds_client",
        "iomgr_fwd",
        "match",
        "resolved_address",
        "slice_refcount",
        "unique_type_name",
        "//:config",
        "//:debug_location",
        "//:exec_ctx",
        "//:gpr",
        "//:grpc_base",
        "//:grpc_security_base",
        "//:grpc_service_config_impl",
        "//:grpc_status_enum",
        "//:grpc_trace",
        "//:grpc_types",
        "//:iomgr_endpoint",
        "//:ref_counted_ptr",
        "//:sockaddr_utils",
        "//:uri_parser",
    ],
)

grpc_cc_library(
    name = "channel_creds_registry_init",
    srcs = [
        "lib/security/credentials/channel_creds_registry_init.cc",
    ],
    external_deps = ["absl/strings"],
    language = "c++",
    deps = [
        "channel_creds_registry",
        "grpc_fake_credentials",
        "grpc_google_default_credentials",
        "json",
        "//:config",
        "//:gpr_platform",
        "//:grpc_base",
        "//:grpc_security_base",
        "//:ref_counted_ptr",
    ],
)

grpc_cc_library(
    name = "grpc_google_mesh_ca_certificate_provider_factory",
    srcs = [
        "ext/xds/google_mesh_ca_certificate_provider_factory.cc",
    ],
    hdrs = [
        "ext/xds/google_mesh_ca_certificate_provider_factory.h",
    ],
    language = "c++",
    deps = [
        "certificate_provider_factory",
        "error",
        "grpc_tls_credentials",
        "json",
        "json_util",
        "time",
        "//:alts_util",
        "//:gpr_platform",
        "//:ref_counted_ptr",
    ],
)

grpc_cc_library(
    name = "grpc_lb_policy_cds",
    srcs = [
        "ext/filters/client_channel/lb_policy/xds/cds.cc",
    ],
    external_deps = [
        "absl/status",
        "absl/status:statusor",
        "absl/strings",
        "absl/types:optional",
        "absl/types:variant",
    ],
    language = "c++",
    deps = [
        "channel_args",
        "error",
        "grpc_matchers",
        "grpc_outlier_detection_header",
        "grpc_tls_credentials",
        "grpc_xds_client",
        "json",
        "json_args",
        "json_object_loader",
        "lb_policy",
        "lb_policy_factory",
        "lb_policy_registry",
        "match",
        "pollset_set",
        "subchannel_interface",
        "time",
        "unique_type_name",
        "//:config",
        "//:debug_location",
        "//:gpr",
        "//:grpc_base",
        "//:grpc_connectivity_state_enum",
        "//:grpc_security_base",
        "//:grpc_trace",
        "//:orphanable",
        "//:ref_counted_ptr",
        "//:server_address",
        "//:work_serializer",
    ],
)

grpc_cc_library(
    name = "grpc_lb_xds_channel_args",
    hdrs = [
        "ext/filters/client_channel/lb_policy/xds/xds_channel_args.h",
    ],
    language = "c++",
)

grpc_cc_library(
    name = "grpc_lb_xds_attributes",
    srcs = [
        "ext/filters/client_channel/lb_policy/xds/xds_attributes.cc",
    ],
    hdrs = [
        "ext/filters/client_channel/lb_policy/xds/xds_attributes.h",
    ],
    external_deps = ["absl/strings"],
    language = "c++",
    deps = [
        "useful",
        "//:gpr_platform",
        "//:ref_counted_ptr",
        "//:server_address",
        "//:xds_client",
    ],
)

grpc_cc_library(
    name = "grpc_lb_policy_xds_cluster_resolver",
    srcs = [
        "ext/filters/client_channel/lb_policy/xds/xds_cluster_resolver.cc",
    ],
    external_deps = [
        "absl/status",
        "absl/status:statusor",
        "absl/strings",
        "absl/types:optional",
    ],
    language = "c++",
    deps = [
        "channel_args",
        "grpc_lb_address_filtering",
        "grpc_lb_xds_attributes",
        "grpc_lb_xds_channel_args",
        "grpc_xds_client",
        "json",
        "json_args",
        "json_object_loader",
        "lb_policy",
        "lb_policy_factory",
        "lb_policy_registry",
        "pollset_set",
        "subchannel_interface",
        "validation_errors",
        "//:config",
        "//:debug_location",
        "//:gpr",
        "//:grpc_base",
        "//:grpc_client_channel",
        "//:grpc_connectivity_state_enum",
        "//:grpc_resolver",
        "//:grpc_resolver_fake",
        "//:grpc_trace",
        "//:grpc_types",
        "//:orphanable",
        "//:ref_counted_ptr",
        "//:server_address",
        "//:work_serializer",
        "//:xds_client",
    ],
)

grpc_cc_library(
    name = "grpc_lb_policy_xds_cluster_impl",
    srcs = [
        "ext/filters/client_channel/lb_policy/xds/xds_cluster_impl.cc",
    ],
    external_deps = [
        "absl/base:core_headers",
        "absl/status",
        "absl/status:statusor",
        "absl/strings",
        "absl/types:optional",
        "absl/types:variant",
    ],
    language = "c++",
    deps = [
        "channel_args",
        "grpc_lb_xds_attributes",
        "grpc_lb_xds_channel_args",
        "grpc_xds_client",
        "json",
        "json_args",
        "json_object_loader",
        "lb_policy",
        "lb_policy_factory",
        "lb_policy_registry",
        "pollset_set",
        "ref_counted",
        "subchannel_interface",
        "validation_errors",
        "//:config",
        "//:debug_location",
        "//:gpr",
        "//:grpc_base",
        "//:grpc_client_channel",
        "//:grpc_connectivity_state_enum",
        "//:grpc_trace",
        "//:orphanable",
        "//:ref_counted_ptr",
        "//:server_address",
        "//:xds_client",
    ],
)

grpc_cc_library(
    name = "grpc_lb_policy_xds_cluster_manager",
    srcs = [
        "ext/filters/client_channel/lb_policy/xds/xds_cluster_manager.cc",
    ],
    external_deps = [
        "absl/status",
        "absl/status:statusor",
        "absl/strings",
        "absl/types:optional",
    ],
    language = "c++",
    deps = [
        "channel_args",
        "grpc_resolver_xds_header",
        "json",
        "json_args",
        "json_object_loader",
        "lb_policy",
        "lb_policy_factory",
        "lb_policy_registry",
        "pollset_set",
        "subchannel_interface",
        "time",
        "validation_errors",
        "//:config",
        "//:debug_location",
        "//:exec_ctx",
        "//:gpr",
        "//:gpr_platform",
        "//:grpc_base",
        "//:grpc_client_channel",
        "//:grpc_connectivity_state_enum",
        "//:grpc_trace",
        "//:orphanable",
        "//:ref_counted_ptr",
        "//:server_address",
        "//:work_serializer",
    ],
)

grpc_cc_library(
    name = "grpc_lb_policy_xds_wrr_locality",
    srcs = [
        "ext/filters/client_channel/lb_policy/xds/xds_wrr_locality.cc",
    ],
    external_deps = [
        "absl/status",
        "absl/status:statusor",
        "absl/strings",
    ],
    language = "c++",
    deps = [
        "channel_args",
        "grpc_lb_xds_attributes",
        "json",
        "json_args",
        "json_object_loader",
        "lb_policy",
        "lb_policy_factory",
        "lb_policy_registry",
        "pollset_set",
        "subchannel_interface",
        "validation_errors",
        "//:config",
        "//:debug_location",
        "//:gpr",
        "//:grpc_base",
        "//:grpc_connectivity_state_enum",
        "//:grpc_trace",
        "//:orphanable",
        "//:ref_counted_ptr",
        "//:server_address",
        "//:xds_client",
    ],
)

grpc_cc_library(
    name = "grpc_lb_address_filtering",
    srcs = [
        "ext/filters/client_channel/lb_policy/address_filtering.cc",
    ],
    hdrs = [
        "ext/filters/client_channel/lb_policy/address_filtering.h",
    ],
    external_deps = [
        "absl/status:statusor",
        "absl/strings",
    ],
    language = "c++",
    deps = [
        "//:gpr_platform",
        "//:server_address",
    ],
)

grpc_cc_library(
    name = "grpc_lb_subchannel_list",
    hdrs = [
        "ext/filters/client_channel/lb_policy/subchannel_list.h",
    ],
    external_deps = [
        "absl/status",
        "absl/types:optional",
    ],
    language = "c++",
    deps = [
        "channel_args",
        "dual_ref_counted",
        "gpr_manual_constructor",
        "iomgr_fwd",
        "lb_policy",
        "subchannel_interface",
        "//:debug_location",
        "//:gpr",
        "//:grpc_base",
        "//:grpc_connectivity_state_enum",
        "//:ref_counted_ptr",
        "//:server_address",
    ],
)

grpc_cc_library(
    name = "grpc_lb_policy_pick_first",
    srcs = [
        "ext/filters/client_channel/lb_policy/pick_first/pick_first.cc",
    ],
    external_deps = [
        "absl/status",
        "absl/status:statusor",
        "absl/strings",
        "absl/types:optional",
    ],
    language = "c++",
    deps = [
        "channel_args",
        "grpc_lb_subchannel_list",
        "json",
        "lb_policy",
        "lb_policy_factory",
        "subchannel_interface",
        "//:config",
        "//:debug_location",
        "//:gpr",
        "//:grpc_base",
        "//:grpc_connectivity_state_enum",
        "//:grpc_trace",
        "//:grpc_types",
        "//:orphanable",
        "//:ref_counted_ptr",
        "//:server_address",
    ],
)

grpc_cc_library(
    name = "grpc_lb_policy_ring_hash",
    srcs = [
        "ext/filters/client_channel/lb_policy/ring_hash/ring_hash.cc",
    ],
    hdrs = [
        "ext/filters/client_channel/lb_policy/ring_hash/ring_hash.h",
    ],
    external_deps = [
        "absl/base:core_headers",
        "absl/container:inlined_vector",
        "absl/status",
        "absl/status:statusor",
        "absl/strings",
        "absl/types:optional",
        "xxhash",
    ],
    language = "c++",
    deps = [
        "channel_args",
        "closure",
        "error",
        "grpc_lb_subchannel_list",
        "json",
        "json_args",
        "json_object_loader",
        "lb_policy",
        "lb_policy_factory",
        "subchannel_interface",
        "unique_type_name",
        "validation_errors",
        "//:config",
        "//:debug_location",
        "//:exec_ctx",
        "//:gpr",
        "//:grpc_base",
        "//:grpc_client_channel",
        "//:grpc_connectivity_state_enum",
        "//:grpc_trace",
        "//:grpc_types",
        "//:orphanable",
        "//:ref_counted_ptr",
        "//:server_address",
        "//:sockaddr_utils",
        "//:work_serializer",
    ],
)

grpc_cc_library(
    name = "grpc_lb_policy_round_robin",
    srcs = [
        "ext/filters/client_channel/lb_policy/round_robin/round_robin.cc",
    ],
    external_deps = [
        "absl/status",
        "absl/status:statusor",
        "absl/strings",
        "absl/types:optional",
    ],
    language = "c++",
    deps = [
        "channel_args",
        "grpc_lb_subchannel_list",
        "json",
        "lb_policy",
        "lb_policy_factory",
        "subchannel_interface",
        "//:config",
        "//:debug_location",
        "//:gpr",
        "//:grpc_base",
        "//:grpc_connectivity_state_enum",
        "//:grpc_trace",
        "//:orphanable",
        "//:ref_counted_ptr",
        "//:server_address",
    ],
)

grpc_cc_library(
    name = "static_stride_scheduler",
    srcs = [
        "ext/filters/client_channel/lb_policy/weighted_round_robin/static_stride_scheduler.cc",
    ],
    hdrs = [
        "ext/filters/client_channel/lb_policy/weighted_round_robin/static_stride_scheduler.h",
    ],
    external_deps = [
        "absl/functional:any_invocable",
        "absl/types:optional",
        "absl/types:span",
    ],
    language = "c++",
    deps = ["//:gpr"],
)

grpc_cc_library(
    name = "grpc_outlier_detection_header",
    hdrs = [
        "ext/filters/client_channel/lb_policy/outlier_detection/outlier_detection.h",
    ],
    external_deps = ["absl/types:optional"],
    language = "c++",
    deps = [
        "json",
        "json_args",
        "json_object_loader",
        "time",
        "validation_errors",
        "//:gpr_platform",
    ],
)

grpc_cc_library(
    name = "grpc_lb_policy_outlier_detection",
    srcs = [
        "ext/filters/client_channel/lb_policy/outlier_detection/outlier_detection.cc",
    ],
    external_deps = [
        "absl/random",
        "absl/status",
        "absl/status:statusor",
        "absl/strings",
        "absl/types:variant",
    ],
    language = "c++",
    deps = [
        "channel_args",
        "grpc_outlier_detection_header",
        "iomgr_fwd",
        "json",
        "lb_policy",
        "lb_policy_factory",
        "lb_policy_registry",
        "pollset_set",
        "ref_counted",
        "subchannel_interface",
        "validation_errors",
        "//:config",
        "//:debug_location",
        "//:exec_ctx",
        "//:gpr",
        "//:grpc_base",
        "//:grpc_client_channel",
        "//:grpc_connectivity_state_enum",
        "//:grpc_trace",
        "//:orphanable",
        "//:ref_counted_ptr",
        "//:server_address",
        "//:sockaddr_utils",
        "//:work_serializer",
    ],
)

grpc_cc_library(
    name = "grpc_lb_policy_priority",
    srcs = [
        "ext/filters/client_channel/lb_policy/priority/priority.cc",
    ],
    external_deps = [
        "absl/status",
        "absl/status:statusor",
        "absl/strings",
        "absl/types:optional",
    ],
    language = "c++",
    deps = [
        "channel_args",
        "grpc_lb_address_filtering",
        "json",
        "json_args",
        "json_object_loader",
        "lb_policy",
        "lb_policy_factory",
        "lb_policy_registry",
        "pollset_set",
        "subchannel_interface",
        "time",
        "validation_errors",
        "//:config",
        "//:debug_location",
        "//:exec_ctx",
        "//:gpr",
        "//:grpc_base",
        "//:grpc_client_channel",
        "//:grpc_connectivity_state_enum",
        "//:grpc_trace",
        "//:grpc_types",
        "//:orphanable",
        "//:ref_counted_ptr",
        "//:server_address",
        "//:work_serializer",
    ],
)

grpc_cc_library(
    name = "grpc_lb_policy_weighted_target",
    srcs = [
        "ext/filters/client_channel/lb_policy/weighted_target/weighted_target.cc",
    ],
    external_deps = [
        "absl/random",
        "absl/status",
        "absl/status:statusor",
        "absl/strings",
        "absl/types:optional",
    ],
    language = "c++",
    deps = [
        "channel_args",
        "grpc_lb_address_filtering",
        "json",
        "json_args",
        "json_object_loader",
        "lb_policy",
        "lb_policy_factory",
        "lb_policy_registry",
        "pollset_set",
        "subchannel_interface",
        "time",
        "validation_errors",
        "//:config",
        "//:debug_location",
        "//:exec_ctx",
        "//:gpr",
        "//:grpc_base",
        "//:grpc_client_channel",
        "//:grpc_connectivity_state_enum",
        "//:grpc_trace",
        "//:orphanable",
        "//:ref_counted_ptr",
        "//:server_address",
        "//:work_serializer",
    ],
)

grpc_cc_library(
    name = "grpc_lb_policy_xds_override_host",
    srcs = [
        "ext/filters/client_channel/lb_policy/xds/xds_override_host.cc",
    ],
    hdrs = [
        "ext/filters/client_channel/lb_policy/xds/xds_override_host.h",
    ],
    external_deps = [
        "absl/base:core_headers",
        "absl/status",
        "absl/status:statusor",
        "absl/strings",
        "absl/types:optional",
        "absl/types:variant",
    ],
    language = "c++",
    deps = [
        "channel_args",
        "closure",
        "error",
        "grpc_stateful_session_filter",
        "iomgr_fwd",
        "json",
        "json_args",
        "json_object_loader",
        "lb_policy",
        "lb_policy_factory",
        "lb_policy_registry",
        "pollset_set",
        "subchannel_interface",
        "validation_errors",
        "//:config",
        "//:debug_location",
        "//:exec_ctx",
        "//:gpr",
        "//:grpc_base",
        "//:grpc_client_channel",
        "//:grpc_connectivity_state_enum",
        "//:grpc_trace",
        "//:orphanable",
        "//:ref_counted_ptr",
        "//:server_address",
        "//:sockaddr_utils",
        "//:work_serializer",
    ],
)

grpc_cc_library(
    name = "lb_server_load_reporting_filter",
    srcs = [
        "ext/filters/load_reporting/server_load_reporting_filter.cc",
    ],
    hdrs = [
        "ext/filters/load_reporting/registered_opencensus_objects.h",
        "ext/filters/load_reporting/server_load_reporting_filter.h",
        "//:src/cpp/server/load_reporter/constants.h",
    ],
    external_deps = [
        "absl/meta:type_traits",
        "absl/status",
        "absl/status:statusor",
        "absl/strings",
        "absl/strings:str_format",
        "absl/types:optional",
        "opencensus-stats",
        "opencensus-tags",
    ],
    language = "c++",
    deps = [
        "arena_promise",
        "channel_args",
        "channel_fwd",
        "channel_stack_type",
        "context",
        "grpc_sockaddr",
        "resolved_address",
        "seq",
        "slice",
        "//:channel_stack_builder",
        "//:config",
        "//:gpr",
        "//:gpr_platform",
        "//:grpc_base",
        "//:grpc_security_base",
        "//:grpc_status_enum",
        "//:grpc_types",
        "//:promise",
        "//:uri_parser",
    ],
    alwayslink = 1,
)

grpc_cc_library(
    name = "polling_resolver",
    srcs = [
        "ext/filters/client_channel/resolver/polling_resolver.cc",
    ],
    hdrs = [
        "ext/filters/client_channel/resolver/polling_resolver.h",
    ],
    external_deps = [
        "absl/status",
        "absl/status:statusor",
        "absl/strings",
        "absl/types:optional",
    ],
    language = "c++",
    deps = [
        "channel_args",
        "event_engine_interface",
        "grpc_service_config",
        "iomgr_fwd",
        "time",
        "//:backoff",
        "//:debug_location",
        "//:exec_ctx",
        "//:gpr",
        "//:grpc_resolver",
        "//:grpc_trace",
        "//:orphanable",
        "//:ref_counted_ptr",
        "//:uri_parser",
        "//:work_serializer",
    ],
)

grpc_cc_library(
    name = "grpc_resolver_dns_selection",
    srcs = [
        "ext/filters/client_channel/resolver/dns/dns_resolver_selection.cc",
    ],
    hdrs = [
        "ext/filters/client_channel/resolver/dns/dns_resolver_selection.h",
    ],
    language = "c++",
    deps = ["//:gpr"],
)

grpc_cc_library(
    name = "grpc_resolver_dns_native",
    srcs = [
        "ext/filters/client_channel/resolver/dns/native/dns_resolver.cc",
    ],
    external_deps = [
        "absl/functional:bind_front",
        "absl/status",
        "absl/status:statusor",
        "absl/strings",
        "absl/types:optional",
    ],
    language = "c++",
    deps = [
        "channel_args",
        "grpc_resolver_dns_selection",
        "polling_resolver",
        "resolved_address",
        "time",
        "//:backoff",
        "//:config",
        "//:debug_location",
        "//:gpr",
        "//:grpc_base",
        "//:grpc_resolver",
        "//:grpc_trace",
        "//:grpc_types",
        "//:orphanable",
        "//:ref_counted_ptr",
        "//:server_address",
        "//:uri_parser",
    ],
)

grpc_cc_library(
    name = "grpc_resolver_sockaddr",
    srcs = [
        "ext/filters/client_channel/resolver/sockaddr/sockaddr_resolver.cc",
    ],
    external_deps = [
        "absl/status:statusor",
        "absl/strings",
    ],
    language = "c++",
    deps = [
        "channel_args",
        "iomgr_port",
        "resolved_address",
        "//:config",
        "//:gpr",
        "//:grpc_base",
        "//:grpc_resolver",
        "//:orphanable",
        "//:server_address",
        "//:uri_parser",
    ],
)

grpc_cc_library(
    name = "grpc_resolver_binder",
    srcs = [
        "ext/filters/client_channel/resolver/binder/binder_resolver.cc",
    ],
    external_deps = [
        "absl/status",
        "absl/status:statusor",
        "absl/strings",
    ],
    language = "c++",
    deps = [
        "channel_args",
        "error",
        "iomgr_port",
        "resolved_address",
        "status_helper",
        "//:config",
        "//:gpr",
        "//:grpc_resolver",
        "//:orphanable",
        "//:server_address",
        "//:uri_parser",
    ],
)

grpc_cc_library(
    name = "grpc_resolver_xds_header",
    hdrs = [
        "ext/filters/client_channel/resolver/xds/xds_resolver.h",
    ],
    language = "c++",
    deps = [
        "unique_type_name",
        "//:gpr_platform",
    ],
)

grpc_cc_library(
    name = "grpc_resolver_xds",
    srcs = [
        "ext/filters/client_channel/resolver/xds/xds_resolver.cc",
    ],
    external_deps = [
        "absl/meta:type_traits",
        "absl/random",
        "absl/status",
        "absl/status:statusor",
        "absl/strings",
        "absl/strings:str_format",
        "absl/types:optional",
        "absl/types:variant",
        "re2",
        "xxhash",
    ],
    language = "c++",
    deps = [
        "arena",
        "channel_args",
        "channel_fwd",
        "dual_ref_counted",
        "error",
        "grpc_lb_policy_ring_hash",
        "grpc_service_config",
        "grpc_xds_client",
        "iomgr_fwd",
        "match",
        "pollset_set",
        "slice",
        "time",
        "unique_type_name",
        "//:config",
        "//:debug_location",
        "//:gpr",
        "//:grpc_base",
        "//:grpc_client_channel",
        "//:grpc_resolver",
        "//:grpc_service_config_impl",
        "//:grpc_status_enum",
        "//:grpc_trace",
        "//:grpc_types",
        "//:orphanable",
        "//:ref_counted_ptr",
        "//:server_address",
        "//:uri_parser",
        "//:work_serializer",
        "//:xds_client",
    ],
)

grpc_cc_library(
    name = "grpc_resolver_c2p",
    srcs = [
        "ext/filters/client_channel/resolver/google_c2p/google_c2p_resolver.cc",
    ],
    external_deps = [
        "absl/status",
        "absl/status:statusor",
        "absl/strings",
        "absl/strings:str_format",
        "absl/types:optional",
    ],
    language = "c++",
    deps = [
        "channel_args",
        "closure",
        "env",
        "error",
        "grpc_xds_client",
        "json",
        "resource_quota",
        "status_helper",
        "time",
        "//:alts_util",
        "//:config",
        "//:debug_location",
        "//:gpr",
        "//:grpc_base",
        "//:grpc_resolver",
        "//:grpc_security_base",
        "//:grpc_types",
        "//:httpcli",
        "//:orphanable",
        "//:ref_counted_ptr",
        "//:uri_parser",
        "//:work_serializer",
        "//:xds_client",
    ],
)

grpc_cc_library(
    name = "hpack_constants",
    hdrs = [
        "ext/transport/chttp2/transport/hpack_constants.h",
    ],
    language = "c++",
    deps = ["//:gpr_platform"],
)

grpc_cc_library(
    name = "hpack_encoder_table",
    srcs = [
        "ext/transport/chttp2/transport/hpack_encoder_table.cc",
    ],
    hdrs = [
        "ext/transport/chttp2/transport/hpack_encoder_table.h",
    ],
    external_deps = ["absl/container:inlined_vector"],
    language = "c++",
    deps = [
        "hpack_constants",
        "//:gpr",
    ],
)

grpc_cc_library(
    name = "chttp2_flow_control",
    srcs = [
        "ext/transport/chttp2/transport/flow_control.cc",
    ],
    hdrs = [
        "ext/transport/chttp2/transport/flow_control.h",
    ],
    external_deps = [
        "absl/functional:function_ref",
        "absl/status",
        "absl/strings",
        "absl/strings:str_format",
        "absl/types:optional",
    ],
    deps = [
        "bdp_estimator",
        "experiments",
        "http2_settings",
        "memory_quota",
        "pid_controller",
        "time",
        "useful",
        "//:gpr",
        "//:grpc_trace",
    ],
)

grpc_cc_library(
    name = "huffsyms",
    srcs = [
        "ext/transport/chttp2/transport/huffsyms.cc",
    ],
    hdrs = [
        "ext/transport/chttp2/transport/huffsyms.h",
    ],
    deps = ["//:gpr_platform"],
)

grpc_cc_library(
    name = "decode_huff",
    srcs = [
        "ext/transport/chttp2/transport/decode_huff.cc",
    ],
    hdrs = [
        "ext/transport/chttp2/transport/decode_huff.h",
    ],
    deps = ["//:gpr_platform"],
)

grpc_cc_library(
    name = "http2_settings",
    srcs = [
        "ext/transport/chttp2/transport/http2_settings.cc",
    ],
    hdrs = [
        "ext/transport/chttp2/transport/http2_settings.h",
    ],
    deps = [
        "http2_errors",
        "useful",
        "//:gpr_platform",
    ],
)

grpc_cc_library(
    name = "grpc_transport_chttp2_alpn",
    srcs = [
        "ext/transport/chttp2/alpn/alpn.cc",
    ],
    hdrs = [
        "ext/transport/chttp2/alpn/alpn.h",
    ],
    language = "c++",
    deps = [
        "useful",
        "//:gpr",
    ],
)

grpc_cc_library(
    name = "grpc_transport_chttp2_client_connector",
    srcs = [
        "ext/transport/chttp2/client/chttp2_connector.cc",
    ],
    hdrs = [
        "ext/transport/chttp2/client/chttp2_connector.h",
    ],
    external_deps = [
        "absl/base:core_headers",
        "absl/status",
        "absl/status:statusor",
        "absl/strings:str_format",
        "absl/types:optional",
    ],
    language = "c++",
    deps = [
        "channel_args",
        "channel_args_endpoint_config",
        "channel_args_preconditioning",
        "channel_stack_type",
        "closure",
        "error",
        "grpc_insecure_credentials",
        "handshaker_registry",
        "resolved_address",
        "status_helper",
        "tcp_connect_handshaker",
        "time",
        "transport_fwd",
        "unique_type_name",
        "//:config",
        "//:debug_location",
        "//:exec_ctx",
        "//:gpr",
        "//:grpc_base",
        "//:grpc_client_channel",
        "//:grpc_resolver",
        "//:grpc_security_base",
        "//:grpc_status_enum",
        "//:grpc_trace",
        "//:grpc_transport_chttp2",
        "//:grpc_types",
        "//:handshaker",
        "//:iomgr_endpoint",
        "//:orphanable",
        "//:ref_counted_ptr",
        "//:sockaddr_utils",
    ],
)

grpc_cc_library(
    name = "grpc_transport_chttp2_server",
    srcs = [
        "ext/transport/chttp2/server/chttp2_server.cc",
    ],
    hdrs = [
        "ext/transport/chttp2/server/chttp2_server.h",
    ],
    external_deps = [
        "absl/base:core_headers",
        "absl/status",
        "absl/status:statusor",
        "absl/strings",
        "absl/strings:str_format",
        "absl/types:optional",
    ],
    language = "c++",
    deps = [
        "channel_args",
        "channel_args_endpoint_config",
        "closure",
        "error",
        "grpc_insecure_credentials",
        "handshaker_registry",
        "iomgr_fwd",
        "memory_quota",
        "pollset_set",
        "resolved_address",
        "resource_quota",
        "status_helper",
        "time",
        "transport_fwd",
        "unique_type_name",
        "//:chttp2_frame",
        "//:config",
        "//:debug_location",
        "//:exec_ctx",
        "//:gpr",
        "//:grpc_base",
        "//:grpc_security_base",
        "//:grpc_trace",
        "//:grpc_transport_chttp2",
        "//:grpc_types",
        "//:handshaker",
        "//:iomgr_endpoint",
        "//:iomgr_tcp_server",
        "//:iomgr_timer",
        "//:orphanable",
        "//:ref_counted_ptr",
        "//:sockaddr_utils",
        "//:uri_parser",
    ],
)

grpc_cc_library(
    name = "grpc_transport_inproc",
    srcs = [
        "ext/transport/inproc/inproc_plugin.cc",
        "ext/transport/inproc/inproc_transport.cc",
    ],
    hdrs = [
        "ext/transport/inproc/inproc_transport.h",
    ],
    external_deps = [
        "absl/status",
        "absl/status:statusor",
        "absl/strings",
        "absl/types:optional",
    ],
    language = "c++",
    deps = [
        "arena",
        "channel_args",
        "channel_args_preconditioning",
        "channel_stack_type",
        "closure",
        "error",
        "iomgr_fwd",
        "slice",
        "slice_buffer",
        "status_helper",
        "time",
        "transport_fwd",
        "//:config",
        "//:debug_location",
        "//:exec_ctx",
        "//:gpr",
        "//:grpc_base",
        "//:grpc_connectivity_state_enum",
        "//:grpc_status_enum",
        "//:grpc_trace",
        "//:grpc_types",
        "//:iomgr_endpoint",
        "//:ref_counted_ptr",
    ],
)

grpc_cc_library(
    name = "chaotic_good_frame",
    srcs = [
        "ext/transport/chaotic_good/frame.cc",
    ],
    hdrs = [
        "ext/transport/chaotic_good/frame.h",
    ],
    external_deps = [
        "absl/status",
        "absl/status:statusor",
        "absl/types:variant",
    ],
    deps = [
        "arena",
        "bitset",
        "chaotic_good_frame_header",
        "context",
        "no_destruct",
        "slice",
        "slice_buffer",
        "status_helper",
        "//:gpr",
        "//:gpr_platform",
        "//:grpc_base",
        "//:hpack_encoder",
        "//:hpack_parser",
    ],
)

grpc_cc_library(
    name = "chaotic_good_frame_header",
    srcs = [
        "ext/transport/chaotic_good/frame_header.cc",
    ],
    hdrs = [
        "ext/transport/chaotic_good/frame_header.h",
    ],
    external_deps = [
        "absl/status",
        "absl/status:statusor",
    ],
    deps = [
        "bitset",
        "//:gpr_platform",
    ],
)

### UPB Targets

grpc_upb_proto_library(
    name = "envoy_admin_upb",
    deps = ["@envoy_api//envoy/admin/v3:pkg"],
)

grpc_upb_proto_library(
    name = "envoy_config_cluster_upb",
    deps = ["@envoy_api//envoy/config/cluster/v3:pkg"],
)

grpc_upb_proto_reflection_library(
    name = "envoy_config_cluster_upbdefs",
    deps = ["@envoy_api//envoy/config/cluster/v3:pkg"],
)

grpc_upb_proto_library(
    name = "envoy_config_core_upb",
    deps = ["@envoy_api//envoy/config/core/v3:pkg"],
)

grpc_upb_proto_library(
    name = "envoy_config_endpoint_upb",
    deps = ["@envoy_api//envoy/config/endpoint/v3:pkg"],
)

grpc_upb_proto_reflection_library(
    name = "envoy_config_endpoint_upbdefs",
    deps = ["@envoy_api//envoy/config/endpoint/v3:pkg"],
)

grpc_upb_proto_library(
    name = "envoy_config_listener_upb",
    deps = ["@envoy_api//envoy/config/listener/v3:pkg"],
)

grpc_upb_proto_reflection_library(
    name = "envoy_config_listener_upbdefs",
    deps = ["@envoy_api//envoy/config/listener/v3:pkg"],
)

grpc_upb_proto_library(
    name = "envoy_config_rbac_upb",
    deps = ["@envoy_api//envoy/config/rbac/v3:pkg"],
)

grpc_upb_proto_library(
    name = "envoy_config_route_upb",
    deps = ["@envoy_api//envoy/config/route/v3:pkg"],
)

grpc_upb_proto_reflection_library(
    name = "envoy_config_route_upbdefs",
    deps = ["@envoy_api//envoy/config/route/v3:pkg"],
)

grpc_upb_proto_library(
    name = "envoy_extensions_clusters_aggregate_upb",
    deps = ["@envoy_api//envoy/extensions/clusters/aggregate/v3:pkg"],
)

grpc_upb_proto_reflection_library(
    name = "envoy_extensions_clusters_aggregate_upbdefs",
    deps = ["@envoy_api//envoy/extensions/clusters/aggregate/v3:pkg"],
)

grpc_upb_proto_library(
    name = "envoy_extensions_filters_common_fault_upb",
    deps = ["@envoy_api//envoy/extensions/filters/common/fault/v3:pkg"],
)

grpc_upb_proto_library(
    name = "envoy_extensions_filters_http_fault_upb",
    deps = ["@envoy_api//envoy/extensions/filters/http/fault/v3:pkg"],
)

grpc_upb_proto_reflection_library(
    name = "envoy_extensions_filters_http_fault_upbdefs",
    deps = ["@envoy_api//envoy/extensions/filters/http/fault/v3:pkg"],
)

grpc_upb_proto_library(
    name = "envoy_extensions_filters_http_rbac_upb",
    deps = ["@envoy_api//envoy/extensions/filters/http/rbac/v3:pkg"],
)

grpc_upb_proto_reflection_library(
    name = "envoy_extensions_filters_http_rbac_upbdefs",
    deps = ["@envoy_api//envoy/extensions/filters/http/rbac/v3:pkg"],
)

grpc_upb_proto_library(
    name = "envoy_extensions_filters_http_router_upb",
    deps = ["@envoy_api//envoy/extensions/filters/http/router/v3:pkg"],
)

grpc_upb_proto_reflection_library(
    name = "envoy_extensions_filters_http_router_upbdefs",
    deps = ["@envoy_api//envoy/extensions/filters/http/router/v3:pkg"],
)

grpc_upb_proto_library(
    name = "envoy_extensions_filters_http_stateful_session_upb",
    deps = ["@envoy_api//envoy/extensions/filters/http/stateful_session/v3:pkg"],
)

grpc_upb_proto_reflection_library(
    name = "envoy_extensions_filters_http_stateful_session_upbdefs",
    deps = ["@envoy_api//envoy/extensions/filters/http/stateful_session/v3:pkg"],
)

grpc_upb_proto_library(
    name = "envoy_extensions_http_stateful_session_cookie_upb",
    deps = ["@envoy_api//envoy/extensions/http/stateful_session/cookie/v3:pkg"],
)

grpc_upb_proto_reflection_library(
    name = "envoy_extensions_http_stateful_session_cookie_upbdefs",
    deps = ["@envoy_api//envoy/extensions/http/stateful_session/cookie/v3:pkg"],
)

grpc_upb_proto_library(
    name = "envoy_type_http_upb",
    deps = ["@envoy_api//envoy/type/http/v3:pkg"],
)

grpc_upb_proto_library(
    name = "envoy_extensions_load_balancing_policies_ring_hash_upb",
    deps = ["@envoy_api//envoy/extensions/load_balancing_policies/ring_hash/v3:pkg"],
)

grpc_upb_proto_library(
    name = "envoy_extensions_load_balancing_policies_wrr_locality_upb",
    deps = ["@envoy_api//envoy/extensions/load_balancing_policies/wrr_locality/v3:pkg"],
)

grpc_upb_proto_library(
    name = "envoy_extensions_filters_network_http_connection_manager_upb",
    deps = ["@envoy_api//envoy/extensions/filters/network/http_connection_manager/v3:pkg"],
)

grpc_upb_proto_reflection_library(
    name = "envoy_extensions_filters_network_http_connection_manager_upbdefs",
    deps = ["@envoy_api//envoy/extensions/filters/network/http_connection_manager/v3:pkg"],
)

grpc_upb_proto_library(
    name = "envoy_extensions_transport_sockets_tls_upb",
    deps = ["@envoy_api//envoy/extensions/transport_sockets/tls/v3:pkg"],
)

grpc_upb_proto_reflection_library(
    name = "envoy_extensions_transport_sockets_tls_upbdefs",
    deps = ["@envoy_api//envoy/extensions/transport_sockets/tls/v3:pkg"],
)

grpc_upb_proto_library(
    name = "envoy_service_discovery_upb",
    deps = ["@envoy_api//envoy/service/discovery/v3:pkg"],
)

grpc_upb_proto_reflection_library(
    name = "envoy_service_discovery_upbdefs",
    deps = ["@envoy_api//envoy/service/discovery/v3:pkg"],
)

grpc_upb_proto_library(
    name = "envoy_service_load_stats_upb",
    deps = ["@envoy_api//envoy/service/load_stats/v3:pkg"],
)

grpc_upb_proto_reflection_library(
    name = "envoy_service_load_stats_upbdefs",
    deps = ["@envoy_api//envoy/service/load_stats/v3:pkg"],
)

grpc_upb_proto_library(
    name = "envoy_service_status_upb",
    deps = ["@envoy_api//envoy/service/status/v3:pkg"],
)

grpc_upb_proto_reflection_library(
    name = "envoy_service_status_upbdefs",
    deps = ["@envoy_api//envoy/service/status/v3:pkg"],
)

grpc_upb_proto_library(
    name = "envoy_type_matcher_upb",
    deps = ["@envoy_api//envoy/type/matcher/v3:pkg"],
)

grpc_upb_proto_library(
    name = "envoy_type_upb",
    deps = ["@envoy_api//envoy/type/v3:pkg"],
)

grpc_upb_proto_library(
    name = "xds_type_upb",
    deps = ["@com_github_cncf_udpa//xds/type/v3:pkg"],
)

grpc_upb_proto_reflection_library(
    name = "xds_type_upbdefs",
    deps = ["@com_github_cncf_udpa//xds/type/v3:pkg"],
)

grpc_upb_proto_library(
    name = "xds_orca_upb",
    deps = ["@com_github_cncf_udpa//xds/data/orca/v3:pkg"],
)

grpc_upb_proto_library(
    name = "xds_orca_service_upb",
    deps = ["@com_github_cncf_udpa//xds/service/orca/v3:pkg"],
)

grpc_upb_proto_library(
    name = "grpc_health_upb",
    deps = ["//src/proto/grpc/health/v1:health_proto_descriptor"],
)

grpc_upb_proto_library(
    name = "google_rpc_status_upb",
    deps = ["@com_google_googleapis//google/rpc:status_proto"],
)

grpc_upb_proto_reflection_library(
    name = "google_rpc_status_upbdefs",
    deps = ["@com_google_googleapis//google/rpc:status_proto"],
)

grpc_upb_proto_library(
    name = "google_type_expr_upb",
    deps = ["@com_google_googleapis//google/type:expr_proto"],
)

grpc_upb_proto_library(
    name = "grpc_lb_upb",
    deps = ["//src/proto/grpc/lb/v1:load_balancer_proto_descriptor"],
)

grpc_upb_proto_library(
    name = "alts_upb",
    deps = ["//src/proto/grpc/gcp:alts_handshaker_proto"],
)

grpc_upb_proto_library(
    name = "rls_upb",
    deps = ["//src/proto/grpc/lookup/v1:rls_proto_descriptor"],
)

grpc_upb_proto_library(
    name = "rls_config_upb",
    deps = ["//src/proto/grpc/lookup/v1:rls_config_proto_descriptor"],
)

grpc_upb_proto_reflection_library(
    name = "rls_config_upbdefs",
    deps = ["//src/proto/grpc/lookup/v1:rls_config_proto_descriptor"],
)

WELL_KNOWN_PROTO_TARGETS = [
    "any",
    "duration",
    "empty",
    "struct",
    "timestamp",
    "wrappers",
]

[grpc_upb_proto_library(
    name = "protobuf_" + target + "_upb",
    deps = ["@com_google_protobuf//:" + target + "_proto"],
) for target in WELL_KNOWN_PROTO_TARGETS]

[grpc_upb_proto_reflection_library(
    name = "protobuf_" + target + "_upbdefs",
    deps = ["@com_google_protobuf//:" + target + "_proto"],
) for target in WELL_KNOWN_PROTO_TARGETS]<|MERGE_RESOLUTION|>--- conflicted
+++ resolved
@@ -1816,11 +1816,6 @@
         "status_helper",
         "strerror",
         "time",
-<<<<<<< HEAD
-        "useful",
-=======
-        "//:event_engine_base_hdrs",
->>>>>>> 47871b1e
         "//:gpr",
         "//:grpc_status_enum",
         "//:ref_counted_ptr",
