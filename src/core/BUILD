--- conflicted
+++ resolved
@@ -3732,12 +3732,9 @@
         "channel_args",
         "channel_fwd",
         "dual_ref_counted",
-<<<<<<< HEAD
+        "endpoint_info_handshaker",
         "legacy_channel_stack",
-=======
-        "endpoint_info_handshaker",
         "load_file",
->>>>>>> 0eb35d2b
         "metadata_batch",
         "promise_based_filter",
         "ref_counted",
@@ -7765,7 +7762,6 @@
 )
 
 grpc_cc_library(
-<<<<<<< HEAD
     name = "interception_chain",
     srcs = [
         "lib/transport/interception_chain.cc",
@@ -7785,8 +7781,6 @@
 )
 
 grpc_cc_library(
-=======
->>>>>>> 0eb35d2b
     name = "call_destination",
     hdrs = [
         "lib/transport/call_destination.h",
@@ -7866,12 +7860,9 @@
     ],
     deps = [
         "1999",
-<<<<<<< HEAD
         "call_filters",
         "call_size_estimator",
         "dual_ref_counted",
-=======
->>>>>>> 0eb35d2b
         "for_each",
         "if",
         "latch",
@@ -7883,11 +7874,8 @@
         "try_seq",
         "//:event_engine_base_hdrs",
         "//:gpr",
-<<<<<<< HEAD
         "//:legacy_context",
-=======
         "//:promise",
->>>>>>> 0eb35d2b
     ],
 )
 
