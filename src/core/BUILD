# Copyright 2022 gRPC authors.
#
# Licensed under the Apache License, Version 2.0 (the "License");
# you may not use this file except in compliance with the License.
# You may obtain a copy of the License at
#
#     http://www.apache.org/licenses/LICENSE-2.0
#
# Unless required by applicable law or agreed to in writing, software
# distributed under the License is distributed on an "AS IS" BASIS,
# WITHOUT WARRANTIES OR CONDITIONS OF ANY KIND, either express or implied.
# See the License for the specific language governing permissions and
# limitations under the License.

load(
    "//bazel:grpc_build_system.bzl",
    "grpc_cc_library",
    "grpc_upb_proto_library",
    "grpc_upb_proto_reflection_library",
)

licenses(["reciprocal"])

package(
    default_visibility = ["//:__subpackages__"],
    features = [
        "layering_check",
    ],
)

# This is needed as a transitionary mechanism to build the src/core targets in
# the top-level BUILD file that have not yet been moved here. Should go away
# once the transition is complete.
exports_files(
    glob(["**"]),
    visibility = ["//:__subpackages__"],
)

grpc_cc_library(
    name = "channel_fwd",
    hdrs = [
        "lib/channel/channel_fwd.h",
    ],
    language = "c++",
)

grpc_cc_library(
    name = "slice_cast",
    hdrs = [
        "//:include/grpc/event_engine/internal/slice_cast.h",
    ],
)

grpc_cc_library(
    name = "event_engine_common",
    srcs = [
        "lib/event_engine/event_engine.cc",
        "lib/event_engine/resolved_address.cc",
        "lib/event_engine/slice.cc",
        "lib/event_engine/slice_buffer.cc",
    ],
    hdrs = [
        "lib/event_engine/handle_containers.h",
        "lib/event_engine/resolved_address_internal.h",
        "//:include/grpc/event_engine/slice.h",
        "//:include/grpc/event_engine/slice_buffer.h",
    ],
    external_deps = [
        "absl/container:flat_hash_set",
        "absl/hash",
        "absl/strings",
        "absl/utility",
    ],
    deps = [
        "resolved_address",
        "slice",
        "slice_buffer",
        "slice_cast",
        "slice_refcount",
        "//:event_engine_base_hdrs",
        "//:gpr",
        "//:gpr_platform",
    ],
)

grpc_cc_library(
    name = "transport_fwd",
    hdrs = [
        "lib/transport/transport_fwd.h",
    ],
    language = "c++",
)

grpc_cc_library(
    name = "atomic_utils",
    language = "c++",
    public_hdrs = ["lib/gprpp/atomic_utils.h"],
    deps = ["//:gpr"],
)

grpc_cc_library(
    name = "experiments",
    srcs = [
        "lib/experiments/config.cc",
        "lib/experiments/experiments.cc",
    ],
    hdrs = [
        "lib/experiments/config.h",
        "lib/experiments/experiments.h",
    ],
    defines = select({
        "//:grpc_experiments_are_final": ["GRPC_EXPERIMENTS_ARE_FINAL"],
        "//conditions:default": [],
    }),
    external_deps = ["absl/strings"],
    language = "c++",
    deps = [
        "no_destruct",
        "//:gpr",
    ],
)

grpc_cc_library(
    name = "init_internally",
    srcs = ["lib/surface/init_internally.cc"],
    hdrs = ["lib/surface/init_internally.h"],
    deps = ["//:gpr_platform"],
)

grpc_cc_library(
    name = "useful",
    hdrs = ["lib/gpr/useful.h"],
    external_deps = [
        "absl/strings",
        "absl/types:variant",
    ],
    language = "c++",
    deps = ["//:gpr_platform"],
)

grpc_cc_library(
    name = "examine_stack",
    srcs = [
        "lib/gprpp/examine_stack.cc",
    ],
    hdrs = [
        "lib/gprpp/examine_stack.h",
    ],
    external_deps = ["absl/types:optional"],
    deps = ["//:gpr_platform"],
)

grpc_cc_library(
    name = "gpr_atm",
    srcs = [
        "lib/gpr/atm.cc",
    ],
    language = "c++",
    public_hdrs = [
        "//:include/grpc/support/atm.h",
        "//:include/grpc/support/atm_gcc_atomic.h",
        "//:include/grpc/support/atm_gcc_sync.h",
        "//:include/grpc/support/atm_windows.h",
        "//:include/grpc/impl/codegen/atm.h",
        "//:include/grpc/impl/codegen/atm_gcc_atomic.h",
        "//:include/grpc/impl/codegen/atm_gcc_sync.h",
        "//:include/grpc/impl/codegen/atm_windows.h",
    ],
    deps = [
        "useful",
        "//:gpr_platform",
    ],
)

grpc_cc_library(
    name = "gpr_manual_constructor",
    srcs = [],
    hdrs = [
        "lib/gprpp/manual_constructor.h",
    ],
    language = "c++",
    deps = [
        "construct_destruct",
        "//:gpr_platform",
    ],
)

grpc_cc_library(
    name = "gpr_spinlock",
    srcs = [],
    hdrs = [
        "lib/gpr/spinlock.h",
    ],
    language = "c++",
    deps = [
        "gpr_atm",
        "//:gpr_platform",
    ],
)

grpc_cc_library(
    name = "gpr_log_internal",
    hdrs = [
        "lib/gpr/log_internal.h",
    ],
    language = "c++",
    deps = ["//:gpr_platform"],
)

grpc_cc_library(
    name = "env",
    srcs = [
        "lib/gprpp/linux/env.cc",
        "lib/gprpp/posix/env.cc",
        "lib/gprpp/windows/env.cc",
    ],
    hdrs = [
        "lib/gprpp/env.h",
    ],
    external_deps = ["absl/types:optional"],
    deps = [
        "tchar",
        "//:gpr_platform",
    ],
)

grpc_cc_library(
    name = "chunked_vector",
    hdrs = ["lib/gprpp/chunked_vector.h"],
    deps = [
        "arena",
        "gpr_manual_constructor",
        "//:gpr",
    ],
)

grpc_cc_library(
    name = "construct_destruct",
    language = "c++",
    public_hdrs = ["lib/gprpp/construct_destruct.h"],
    deps = ["//:gpr_platform"],
)

grpc_cc_library(
    name = "status_helper",
    srcs = [
        "lib/gprpp/status_helper.cc",
    ],
    hdrs = [
        "lib/gprpp/status_helper.h",
    ],
    external_deps = [
        "absl/status",
        "absl/strings",
        "absl/strings:cord",
        "absl/time",
        "absl/types:optional",
        "upb_lib",
    ],
    language = "c++",
    deps = [
        "percent_encoding",
        "slice",
        "//:debug_location",
        "//:google_rpc_status_upb",
        "//:gpr",
        "//:protobuf_any_upb",
    ],
)

grpc_cc_library(
    name = "unique_type_name",
    hdrs = ["lib/gprpp/unique_type_name.h"],
    external_deps = ["absl/strings"],
    language = "c++",
    deps = [
        "useful",
        "//:gpr_platform",
    ],
)

grpc_cc_library(
    name = "validation_errors",
    srcs = [
        "lib/gprpp/validation_errors.cc",
    ],
    hdrs = [
        "lib/gprpp/validation_errors.h",
    ],
    external_deps = [
        "absl/status",
        "absl/strings",
    ],
    language = "c++",
    deps = ["//:gpr_platform"],
)

grpc_cc_library(
    name = "overload",
    language = "c++",
    public_hdrs = ["lib/gprpp/overload.h"],
    deps = ["//:gpr_platform"],
)

grpc_cc_library(
    name = "match",
    external_deps = ["absl/types:variant"],
    language = "c++",
    public_hdrs = ["lib/gprpp/match.h"],
    deps = [
        "overload",
        "//:gpr_platform",
    ],
)

grpc_cc_library(
    name = "table",
    external_deps = [
        "absl/meta:type_traits",
        "absl/utility",
    ],
    language = "c++",
    public_hdrs = ["lib/gprpp/table.h"],
    deps = [
        "bitset",
        "//:gpr_platform",
    ],
)

grpc_cc_library(
    name = "packed_table",
    hdrs = ["lib/gprpp/packed_table.h"],
    language = "c++",
    deps = [
        "sorted_pack",
        "table",
        "//:gpr_platform",
    ],
)

grpc_cc_library(
    name = "bitset",
    language = "c++",
    public_hdrs = ["lib/gprpp/bitset.h"],
    deps = [
        "useful",
        "//:gpr_platform",
    ],
)

grpc_cc_library(
    name = "no_destruct",
    language = "c++",
    public_hdrs = ["lib/gprpp/no_destruct.h"],
    deps = [
        "construct_destruct",
        "//:gpr_platform",
    ],
)

grpc_cc_library(
    name = "tchar",
    srcs = [
        "lib/gprpp/tchar.cc",
    ],
    hdrs = [
        "lib/gprpp/tchar.h",
    ],
    deps = ["//:gpr_platform"],
)

grpc_cc_library(
    name = "poll",
    language = "c++",
    public_hdrs = [
        "lib/promise/poll.h",
    ],
    deps = [
        "construct_destruct",
        "//:gpr",
        "//:gpr_platform",
    ],
)

grpc_cc_library(
    name = "map_pipe",
    external_deps = ["absl/status"],
    language = "c++",
    public_hdrs = [
        "lib/promise/map_pipe.h",
    ],
    deps = [
        "for_each",
        "map",
        "pipe",
        "poll",
        "promise_factory",
        "promise_trace",
        "try_seq",
        "//:gpr",
        "//:gpr_platform",
        "//:grpc_trace",
    ],
)

grpc_cc_library(
    name = "1999",
    srcs = [
        "lib/promise/party.cc",
    ],
    hdrs = [
        "lib/promise/party.h",
    ],
    external_deps = [
        "absl/base:core_headers",
        "absl/strings",
        "absl/strings:str_format",
    ],
    language = "c++",
    deps = [
        "activity",
        "arena",
        "construct_destruct",
        "context",
        "promise_factory",
        "promise_trace",
<<<<<<< HEAD
        "//:debug_location",
=======
        "ref_counted",
>>>>>>> 0ac86c0a
        "//:exec_ctx",
        "//:gpr",
        "//:grpc_trace",
        "//:ref_counted_ptr",
    ],
)

grpc_cc_library(
    name = "context",
    language = "c++",
    public_hdrs = [
        "lib/promise/context.h",
    ],
    deps = ["//:gpr"],
)

grpc_cc_library(
    name = "map",
    language = "c++",
    public_hdrs = ["lib/promise/map.h"],
    deps = [
        "poll",
        "promise_like",
        "//:gpr_platform",
    ],
)

grpc_cc_library(
    name = "sleep",
    srcs = [
        "lib/promise/sleep.cc",
    ],
    hdrs = [
        "lib/promise/sleep.h",
    ],
    external_deps = ["absl/status"],
    deps = [
        "activity",
        "context",
        "default_event_engine",
        "poll",
        "time",
        "//:event_engine_base_hdrs",
        "//:exec_ctx",
        "//:gpr",
    ],
)

grpc_cc_library(
    name = "arena_promise",
    external_deps = ["absl/meta:type_traits"],
    language = "c++",
    public_hdrs = [
        "lib/promise/arena_promise.h",
    ],
    deps = [
        "arena",
        "construct_destruct",
        "context",
        "poll",
        "//:gpr_platform",
    ],
)

grpc_cc_library(
    name = "promise_like",
    external_deps = ["absl/meta:type_traits"],
    language = "c++",
    public_hdrs = [
        "lib/promise/detail/promise_like.h",
    ],
    deps = [
        "poll",
        "//:gpr_platform",
    ],
)

grpc_cc_library(
    name = "cancel_callback",
    language = "c++",
    public_hdrs = [
        "lib/promise/cancel_callback.h",
    ],
    deps = [
        "promise_like",
        "//:gpr_platform",
    ],
)

grpc_cc_library(
    name = "promise_factory",
    external_deps = ["absl/meta:type_traits"],
    language = "c++",
    public_hdrs = [
        "lib/promise/detail/promise_factory.h",
    ],
    deps = [
        "promise_like",
        "//:gpr_platform",
    ],
)

grpc_cc_library(
    name = "if",
    external_deps = [
        "absl/status:statusor",
        "absl/types:variant",
    ],
    language = "c++",
    public_hdrs = ["lib/promise/if.h"],
    deps = [
        "construct_destruct",
        "poll",
        "promise_factory",
        "promise_like",
        "//:gpr_platform",
    ],
)

grpc_cc_library(
    name = "promise_status",
    external_deps = [
        "absl/status",
        "absl/status:statusor",
    ],
    language = "c++",
    public_hdrs = [
        "lib/promise/detail/status.h",
    ],
    deps = ["//:gpr_platform"],
)

grpc_cc_library(
    name = "race",
    language = "c++",
    public_hdrs = ["lib/promise/race.h"],
    deps = ["//:gpr_platform"],
)

grpc_cc_library(
    name = "loop",
    external_deps = [
        "absl/status",
        "absl/status:statusor",
        "absl/types:variant",
    ],
    language = "c++",
    public_hdrs = [
        "lib/promise/loop.h",
    ],
    deps = [
        "construct_destruct",
        "poll",
        "promise_factory",
        "//:gpr_platform",
    ],
)

grpc_cc_library(
    name = "basic_join",
    external_deps = ["absl/utility"],
    language = "c++",
    public_hdrs = [
        "lib/promise/detail/basic_join.h",
    ],
    deps = [
        "bitset",
        "construct_destruct",
        "poll",
        "promise_like",
        "//:gpr_platform",
    ],
)

grpc_cc_library(
    name = "join",
    external_deps = ["absl/meta:type_traits"],
    language = "c++",
    public_hdrs = [
        "lib/promise/join.h",
    ],
    deps = [
        "basic_join",
        "//:gpr_platform",
    ],
)

grpc_cc_library(
    name = "try_join",
    external_deps = [
        "absl/meta:type_traits",
        "absl/status",
        "absl/status:statusor",
    ],
    language = "c++",
    public_hdrs = [
        "lib/promise/try_join.h",
    ],
    deps = [
        "basic_join",
        "poll",
        "promise_status",
        "//:gpr_platform",
    ],
)

grpc_cc_library(
    name = "switch",
    language = "c++",
    public_hdrs = [
        "lib/promise/detail/switch.h",
    ],
    deps = ["//:gpr_platform"],
)

grpc_cc_library(
    name = "basic_seq",
    external_deps = [
        "absl/meta:type_traits",
        "absl/utility",
    ],
    language = "c++",
    public_hdrs = [
        "lib/promise/detail/basic_seq.h",
    ],
    deps = [
        "construct_destruct",
        "poll",
        "promise_factory",
        "promise_like",
        "switch",
        "//:gpr_platform",
    ],
)

grpc_cc_library(
    name = "seq",
    language = "c++",
    public_hdrs = [
        "lib/promise/seq.h",
    ],
    deps = [
        "basic_seq",
        "poll",
        "promise_like",
        "//:gpr_platform",
    ],
)

grpc_cc_library(
    name = "try_seq",
    external_deps = [
        "absl/meta:type_traits",
        "absl/status",
        "absl/status:statusor",
    ],
    language = "c++",
    public_hdrs = [
        "lib/promise/try_seq.h",
    ],
    deps = [
        "basic_seq",
        "poll",
        "promise_like",
        "promise_status",
        "//:gpr_platform",
    ],
)

grpc_cc_library(
    name = "activity",
    srcs = [
        "lib/promise/activity.cc",
    ],
    external_deps = [
        "absl/base:core_headers",
        "absl/status",
        "absl/strings",
        "absl/strings:str_format",
        "absl/types:optional",
    ],
    language = "c++",
    public_hdrs = [
        "lib/promise/activity.h",
    ],
    deps = [
        "atomic_utils",
        "construct_destruct",
        "context",
        "no_destruct",
        "poll",
        "promise_factory",
        "promise_status",
        "//:gpr",
        "//:orphanable",
    ],
)

grpc_cc_library(
    name = "exec_ctx_wakeup_scheduler",
    hdrs = [
        "lib/promise/exec_ctx_wakeup_scheduler.h",
    ],
    external_deps = ["absl/status"],
    language = "c++",
    deps = [
        "closure",
        "error",
        "//:debug_location",
        "//:exec_ctx",
        "//:gpr_platform",
    ],
)

grpc_cc_library(
    name = "event_engine_wakeup_scheduler",
    hdrs = [
        "lib/promise/event_engine_wakeup_scheduler.h",
    ],
    language = "c++",
    deps = [
        "//:event_engine_base_hdrs",
        "//:exec_ctx",
        "//:gpr_platform",
    ],
)

grpc_cc_library(
    name = "wait_set",
    external_deps = [
        "absl/container:flat_hash_set",
        "absl/hash",
    ],
    language = "c++",
    public_hdrs = [
        "lib/promise/wait_set.h",
    ],
    deps = [
        "activity",
        "poll",
        "//:gpr_platform",
    ],
)

grpc_cc_library(
    name = "latch",
    external_deps = ["absl/strings"],
    language = "c++",
    public_hdrs = [
        "lib/promise/latch.h",
    ],
    deps = [
        "activity",
        "poll",
        "promise_trace",
        "//:gpr",
        "//:grpc_trace",
    ],
)

grpc_cc_library(
    name = "interceptor_list",
    hdrs = [
        "lib/promise/interceptor_list.h",
    ],
    external_deps = [
        "absl/strings",
        "absl/strings:str_format",
        "absl/types:optional",
    ],
    deps = [
        "arena",
        "construct_destruct",
        "context",
        "poll",
        "promise_factory",
        "promise_trace",
        "//:debug_location",
        "//:gpr",
        "//:grpc_trace",
    ],
)

grpc_cc_library(
    name = "pipe",
    hdrs = [
        "lib/promise/pipe.h",
    ],
    external_deps = [
        "absl/strings",
        "absl/types:optional",
        "absl/types:variant",
    ],
    language = "c++",
    deps = [
        "activity",
        "arena",
        "context",
        "if",
        "interceptor_list",
        "map",
        "poll",
        "promise_trace",
        "seq",
        "//:debug_location",
        "//:gpr",
        "//:grpc_trace",
        "//:ref_counted_ptr",
    ],
)

grpc_cc_library(
    name = "promise_trace",
    srcs = [
        "lib/promise/trace.cc",
    ],
    hdrs = [
        "lib/promise/trace.h",
    ],
    language = "c++",
    deps = [
        "//:gpr_platform",
        "//:grpc_trace",
    ],
)

grpc_cc_library(
    name = "mpsc",
    hdrs = [
        "lib/promise/mpsc.h",
    ],
    external_deps = ["absl/base:core_headers"],
    language = "c++",
    deps = [
        "activity",
        "poll",
        "ref_counted",
        "wait_set",
        "//:gpr",
        "//:ref_counted_ptr",
    ],
)

grpc_cc_library(
    name = "for_each",
    external_deps = [
        "absl/status",
        "absl/strings",
    ],
    language = "c++",
    public_hdrs = ["lib/promise/for_each.h"],
    deps = [
        "activity",
        "construct_destruct",
        "poll",
        "promise_factory",
        "promise_trace",
        "//:gpr",
        "//:gpr_platform",
        "//:grpc_trace",
    ],
)

grpc_cc_library(
    name = "ref_counted",
    language = "c++",
    public_hdrs = ["lib/gprpp/ref_counted.h"],
    deps = [
        "atomic_utils",
        "//:debug_location",
        "//:gpr",
        "//:ref_counted_ptr",
    ],
)

grpc_cc_library(
    name = "dual_ref_counted",
    language = "c++",
    public_hdrs = ["lib/gprpp/dual_ref_counted.h"],
    deps = [
        "//:debug_location",
        "//:gpr",
        "//:orphanable",
        "//:ref_counted_ptr",
    ],
)

grpc_cc_library(
    name = "handshaker_factory",
    language = "c++",
    public_hdrs = [
        "lib/transport/handshaker_factory.h",
    ],
    deps = [
        "channel_args",
        "iomgr_fwd",
        "//:gpr_platform",
    ],
)

grpc_cc_library(
    name = "handshaker_registry",
    srcs = [
        "lib/transport/handshaker_registry.cc",
    ],
    language = "c++",
    public_hdrs = [
        "lib/transport/handshaker_registry.h",
    ],
    deps = [
        "channel_args",
        "handshaker_factory",
        "iomgr_fwd",
        "//:gpr_platform",
    ],
)

grpc_cc_library(
    name = "tcp_connect_handshaker",
    srcs = [
        "lib/transport/tcp_connect_handshaker.cc",
    ],
    external_deps = [
        "absl/base:core_headers",
        "absl/status",
        "absl/status:statusor",
        "absl/strings",
        "absl/types:optional",
    ],
    language = "c++",
    public_hdrs = [
        "lib/transport/tcp_connect_handshaker.h",
    ],
    deps = [
        "channel_args",
        "channel_args_endpoint_config",
        "closure",
        "error",
        "handshaker_factory",
        "handshaker_registry",
        "iomgr_fwd",
        "pollset_set",
        "resolved_address",
        "slice",
        "//:config",
        "//:debug_location",
        "//:exec_ctx",
        "//:gpr",
        "//:grpc_base",
        "//:handshaker",
        "//:parse_address",
        "//:ref_counted_ptr",
        "//:uri_parser",
    ],
)

grpc_cc_library(
    name = "channel_creds_registry",
    hdrs = [
        "lib/security/credentials/channel_creds_registry.h",
    ],
    external_deps = ["absl/strings"],
    language = "c++",
    deps = [
        "json",
        "//:gpr_platform",
        "//:ref_counted_ptr",
    ],
)

grpc_cc_library(
    name = "event_engine_memory_allocator",
    srcs = [
        "lib/event_engine/memory_allocator.cc",
    ],
    hdrs = [
        "//:include/grpc/event_engine/internal/memory_allocator_impl.h",
        "//:include/grpc/event_engine/memory_allocator.h",
        "//:include/grpc/event_engine/memory_request.h",
    ],
    external_deps = ["absl/strings"],
    language = "c++",
    deps = [
        "slice",
        "slice_refcount",
        "//:gpr_platform",
    ],
)

grpc_cc_library(
    name = "memory_quota",
    srcs = [
        "lib/resource_quota/memory_quota.cc",
    ],
    hdrs = [
        "lib/resource_quota/memory_quota.h",
    ],
    external_deps = [
        "absl/base:core_headers",
        "absl/container:flat_hash_set",
        "absl/status",
        "absl/strings",
        "absl/synchronization",
        "absl/types:optional",
    ],
    deps = [
        "activity",
        "basic_seq",
        "event_engine_memory_allocator",
        "exec_ctx_wakeup_scheduler",
        "experiments",
        "loop",
        "map",
        "periodic_update",
        "poll",
        "race",
        "resource_quota_trace",
        "seq",
        "time",
        "useful",
        "//:gpr",
        "//:grpc_trace",
        "//:orphanable",
        "//:ref_counted_ptr",
    ],
)

grpc_cc_library(
    name = "periodic_update",
    srcs = [
        "lib/resource_quota/periodic_update.cc",
    ],
    hdrs = [
        "lib/resource_quota/periodic_update.h",
    ],
    external_deps = ["absl/functional:function_ref"],
    deps = [
        "time",
        "useful",
        "//:gpr_platform",
    ],
)

grpc_cc_library(
    name = "arena",
    srcs = [
        "lib/resource_quota/arena.cc",
    ],
    hdrs = [
        "lib/resource_quota/arena.h",
    ],
    external_deps = [
        "absl/meta:type_traits",
        "absl/utility",
    ],
    deps = [
        "construct_destruct",
        "context",
        "event_engine_memory_allocator",
        "memory_quota",
        "//:gpr",
    ],
)

grpc_cc_library(
    name = "thread_quota",
    srcs = [
        "lib/resource_quota/thread_quota.cc",
    ],
    hdrs = [
        "lib/resource_quota/thread_quota.h",
    ],
    external_deps = ["absl/base:core_headers"],
    deps = [
        "ref_counted",
        "//:gpr",
        "//:ref_counted_ptr",
    ],
)

grpc_cc_library(
    name = "resource_quota_trace",
    srcs = [
        "lib/resource_quota/trace.cc",
    ],
    hdrs = [
        "lib/resource_quota/trace.h",
    ],
    deps = [
        "//:gpr_platform",
        "//:grpc_trace",
    ],
)

grpc_cc_library(
    name = "resource_quota",
    srcs = [
        "lib/resource_quota/resource_quota.cc",
    ],
    hdrs = [
        "lib/resource_quota/resource_quota.h",
    ],
    external_deps = ["absl/strings"],
    deps = [
        "memory_quota",
        "ref_counted",
        "thread_quota",
        "useful",
        "//:cpp_impl_of",
        "//:event_engine_base_hdrs",
        "//:gpr_platform",
        "//:ref_counted_ptr",
    ],
)

grpc_cc_library(
    name = "slice_refcount",
    srcs = [
        "lib/slice/slice_refcount.cc",
    ],
    hdrs = [
        "lib/slice/slice_refcount.h",
    ],
    public_hdrs = [
        "//:include/grpc/slice.h",
    ],
    deps = [
        "//:debug_location",
        "//:event_engine_base_hdrs",
        "//:gpr",
        "//:grpc_trace",
    ],
)

grpc_cc_library(
    name = "slice",
    srcs = [
        "lib/slice/slice.cc",
        "lib/slice/slice_string_helpers.cc",
    ],
    hdrs = [
        "lib/slice/slice.h",
        "lib/slice/slice_internal.h",
        "lib/slice/slice_string_helpers.h",
        "//:include/grpc/slice.h",
    ],
    external_deps = [
        "absl/hash",
        "absl/strings",
    ],
    visibility = ["@grpc:alt_grpc_base_legacy"],
    deps = [
        "slice_cast",
        "slice_refcount",
        "//:debug_location",
        "//:event_engine_base_hdrs",
        "//:gpr",
    ],
)

grpc_cc_library(
    name = "slice_buffer",
    srcs = [
        "lib/slice/slice_buffer.cc",
    ],
    hdrs = [
        "lib/slice/slice_buffer.h",
        "//:include/grpc/slice_buffer.h",
    ],
    deps = [
        "slice",
        "slice_refcount",
        "//:gpr",
    ],
)

grpc_cc_library(
    name = "error",
    srcs = [
        "lib/iomgr/error.cc",
    ],
    hdrs = [
        "lib/iomgr/error.h",
    ],
    external_deps = [
        "absl/status",
        "absl/strings:str_format",
    ],
    visibility = ["@grpc:alt_grpc_base_legacy"],
    deps = [
        "gpr_spinlock",
        "slice",
        "slice_refcount",
        "status_helper",
        "strerror",
        "useful",
        "//:gpr",
        "//:grpc_public_hdrs",
        "//:grpc_trace",
    ],
)

grpc_cc_library(
    name = "closure",
    srcs = [
        "lib/iomgr/closure.cc",
    ],
    hdrs = [
        "lib/iomgr/closure.h",
    ],
    external_deps = ["absl/strings:str_format"],
    visibility = ["@grpc:alt_grpc_base_legacy"],
    deps = [
        "error",
        "gpr_manual_constructor",
        "//:debug_location",
        "//:gpr",
    ],
)

grpc_cc_library(
    name = "time",
    srcs = [
        "lib/gprpp/time.cc",
    ],
    hdrs = [
        "lib/gprpp/time.h",
    ],
    external_deps = [
        "absl/strings:str_format",
        "absl/types:optional",
    ],
    deps = [
        "no_destruct",
        "useful",
        "//:event_engine_base_hdrs",
        "//:gpr",
    ],
)

grpc_cc_library(
    name = "iomgr_port",
    hdrs = [
        "lib/iomgr/port.h",
    ],
    deps = ["//:gpr_platform"],
)

grpc_cc_library(
    name = "iomgr_fwd",
    hdrs = [
        "lib/iomgr/iomgr_fwd.h",
    ],
    deps = ["//:gpr_platform"],
)

grpc_cc_library(
    name = "grpc_sockaddr",
    srcs = [
        "lib/iomgr/sockaddr_utils_posix.cc",
        "lib/iomgr/socket_utils_windows.cc",
    ],
    hdrs = [
        "lib/iomgr/sockaddr.h",
        "lib/iomgr/sockaddr_posix.h",
        "lib/iomgr/sockaddr_windows.h",
        "lib/iomgr/socket_utils.h",
    ],
    deps = [
        "iomgr_port",
        "//:gpr",
    ],
)

grpc_cc_library(
    name = "avl",
    hdrs = [
        "lib/avl/avl.h",
    ],
    deps = [
        "useful",
        "//:gpr_platform",
    ],
)

grpc_cc_library(
    name = "time_averaged_stats",
    srcs = ["lib/gprpp/time_averaged_stats.cc"],
    hdrs = [
        "lib/gprpp/time_averaged_stats.h",
    ],
    deps = ["//:gpr"],
)

grpc_cc_library(
    name = "forkable",
    srcs = [
        "lib/event_engine/forkable.cc",
    ],
    hdrs = [
        "lib/event_engine/forkable.h",
    ],
    external_deps = ["absl/container:flat_hash_set"],
    deps = [
        "no_destruct",
        "//:gpr",
        "//:gpr_platform",
    ],
)

grpc_cc_library(
    name = "event_engine_poller",
    hdrs = [
        "lib/event_engine/poller.h",
    ],
    external_deps = ["absl/functional:function_ref"],
    deps = [
        "//:event_engine_base_hdrs",
        "//:gpr_platform",
    ],
)

grpc_cc_library(
    name = "event_engine_executor",
    hdrs = [
        "lib/event_engine/executor/executor.h",
    ],
    external_deps = ["absl/functional:any_invocable"],
    deps = [
        "//:event_engine_base_hdrs",
        "//:gpr_platform",
    ],
)

grpc_cc_library(
    name = "event_engine_time_util",
    srcs = ["lib/event_engine/time_util.cc"],
    hdrs = ["lib/event_engine/time_util.h"],
    deps = [
        "//:event_engine_base_hdrs",
        "//:gpr_platform",
    ],
)

grpc_cc_library(
    name = "event_engine_work_queue",
    srcs = [
        "lib/event_engine/work_queue.cc",
    ],
    hdrs = [
        "lib/event_engine/work_queue.h",
    ],
    external_deps = [
        "absl/base:core_headers",
        "absl/functional:any_invocable",
        "absl/types:optional",
    ],
    deps = [
        "common_event_engine_closures",
        "time",
        "//:event_engine_base_hdrs",
        "//:gpr",
    ],
)

grpc_cc_library(
    name = "common_event_engine_closures",
    hdrs = ["lib/event_engine/common_closures.h"],
    external_deps = ["absl/functional:any_invocable"],
    deps = [
        "//:event_engine_base_hdrs",
        "//:gpr_platform",
    ],
)

grpc_cc_library(
    name = "posix_event_engine_timer",
    srcs = [
        "lib/event_engine/posix_engine/timer.cc",
        "lib/event_engine/posix_engine/timer_heap.cc",
    ],
    hdrs = [
        "lib/event_engine/posix_engine/timer.h",
        "lib/event_engine/posix_engine/timer_heap.h",
    ],
    external_deps = [
        "absl/base:core_headers",
        "absl/types:optional",
    ],
    deps = [
        "time",
        "time_averaged_stats",
        "useful",
        "//:event_engine_base_hdrs",
        "//:gpr",
    ],
)

grpc_cc_library(
    name = "event_engine_thread_local",
    srcs = ["lib/event_engine/thread_local.cc"],
    hdrs = ["lib/event_engine/thread_local.h"],
    deps = ["//:gpr_platform"],
)

grpc_cc_library(
    name = "event_engine_thread_pool",
    srcs = ["lib/event_engine/thread_pool.cc"],
    hdrs = [
        "lib/event_engine/thread_pool.h",
    ],
    external_deps = [
        "absl/base:core_headers",
        "absl/functional:any_invocable",
        "absl/time",
    ],
    deps = [
        "event_engine_executor",
        "event_engine_thread_local",
        "forkable",
        "time",
        "useful",
        "//:event_engine_base_hdrs",
        "//:gpr",
    ],
)

grpc_cc_library(
    name = "posix_event_engine_base_hdrs",
    srcs = [],
    hdrs = [
        "lib/event_engine/posix.h",
    ],
    external_deps = [
        "absl/functional:any_invocable",
        "absl/status",
        "absl/status:statusor",
    ],
    deps = [
        "//:event_engine_base_hdrs",
        "//:gpr",
    ],
)

grpc_cc_library(
    name = "posix_event_engine_timer_manager",
    srcs = ["lib/event_engine/posix_engine/timer_manager.cc"],
    hdrs = [
        "lib/event_engine/posix_engine/timer_manager.h",
    ],
    external_deps = [
        "absl/base:core_headers",
        "absl/time",
        "absl/types:optional",
    ],
    deps = [
        "event_engine_thread_pool",
        "forkable",
        "notification",
        "posix_event_engine_timer",
        "time",
        "//:event_engine_base_hdrs",
        "//:gpr",
        "//:grpc_trace",
    ],
)

grpc_cc_library(
    name = "posix_event_engine_event_poller",
    srcs = [],
    hdrs = [
        "lib/event_engine/posix_engine/event_poller.h",
    ],
    external_deps = [
        "absl/functional:any_invocable",
        "absl/status",
        "absl/strings",
    ],
    deps = [
        "event_engine_poller",
        "posix_event_engine_closure",
        "//:event_engine_base_hdrs",
        "//:gpr_platform",
    ],
)

grpc_cc_library(
    name = "posix_event_engine_closure",
    srcs = [],
    hdrs = [
        "lib/event_engine/posix_engine/posix_engine_closure.h",
    ],
    external_deps = [
        "absl/functional:any_invocable",
        "absl/status",
    ],
    deps = [
        "//:event_engine_base_hdrs",
        "//:gpr_platform",
    ],
)

grpc_cc_library(
    name = "posix_event_engine_lockfree_event",
    srcs = [
        "lib/event_engine/posix_engine/lockfree_event.cc",
    ],
    hdrs = [
        "lib/event_engine/posix_engine/lockfree_event.h",
    ],
    external_deps = ["absl/status"],
    deps = [
        "gpr_atm",
        "posix_event_engine_closure",
        "posix_event_engine_event_poller",
        "status_helper",
        "//:gpr",
    ],
)

grpc_cc_library(
    name = "posix_event_engine_wakeup_fd_posix",
    hdrs = [
        "lib/event_engine/posix_engine/wakeup_fd_posix.h",
    ],
    external_deps = ["absl/status"],
    deps = ["//:gpr_platform"],
)

grpc_cc_library(
    name = "posix_event_engine_wakeup_fd_posix_pipe",
    srcs = [
        "lib/event_engine/posix_engine/wakeup_fd_pipe.cc",
    ],
    hdrs = [
        "lib/event_engine/posix_engine/wakeup_fd_pipe.h",
    ],
    external_deps = [
        "absl/status",
        "absl/status:statusor",
        "absl/strings",
    ],
    deps = [
        "iomgr_port",
        "posix_event_engine_wakeup_fd_posix",
        "strerror",
        "//:gpr",
    ],
)

grpc_cc_library(
    name = "posix_event_engine_wakeup_fd_posix_eventfd",
    srcs = [
        "lib/event_engine/posix_engine/wakeup_fd_eventfd.cc",
    ],
    hdrs = [
        "lib/event_engine/posix_engine/wakeup_fd_eventfd.h",
    ],
    external_deps = [
        "absl/status",
        "absl/status:statusor",
        "absl/strings",
    ],
    deps = [
        "iomgr_port",
        "posix_event_engine_wakeup_fd_posix",
        "strerror",
        "//:gpr",
    ],
)

grpc_cc_library(
    name = "posix_event_engine_wakeup_fd_posix_default",
    srcs = [
        "lib/event_engine/posix_engine/wakeup_fd_posix_default.cc",
    ],
    hdrs = [
        "lib/event_engine/posix_engine/wakeup_fd_posix_default.h",
    ],
    external_deps = [
        "absl/status",
        "absl/status:statusor",
    ],
    deps = [
        "iomgr_port",
        "posix_event_engine_wakeup_fd_posix",
        "posix_event_engine_wakeup_fd_posix_eventfd",
        "posix_event_engine_wakeup_fd_posix_pipe",
        "//:gpr_platform",
    ],
)

grpc_cc_library(
    name = "posix_event_engine_poller_posix_epoll1",
    srcs = [
        "lib/event_engine/posix_engine/ev_epoll1_linux.cc",
    ],
    hdrs = [
        "lib/event_engine/posix_engine/ev_epoll1_linux.h",
    ],
    external_deps = [
        "absl/base:core_headers",
        "absl/container:inlined_vector",
        "absl/functional:function_ref",
        "absl/status",
        "absl/status:statusor",
        "absl/strings",
        "absl/strings:str_format",
    ],
    deps = [
        "event_engine_poller",
        "event_engine_time_util",
        "forkable",
        "iomgr_port",
        "posix_event_engine_closure",
        "posix_event_engine_event_poller",
        "posix_event_engine_internal_errqueue",
        "posix_event_engine_lockfree_event",
        "posix_event_engine_wakeup_fd_posix",
        "posix_event_engine_wakeup_fd_posix_default",
        "status_helper",
        "strerror",
        "//:event_engine_base_hdrs",
        "//:gpr",
        "//:grpc_public_hdrs",
    ],
)

grpc_cc_library(
    name = "posix_event_engine_poller_posix_poll",
    srcs = [
        "lib/event_engine/posix_engine/ev_poll_posix.cc",
    ],
    hdrs = [
        "lib/event_engine/posix_engine/ev_poll_posix.h",
    ],
    external_deps = [
        "absl/base:core_headers",
        "absl/container:inlined_vector",
        "absl/functional:any_invocable",
        "absl/functional:function_ref",
        "absl/status",
        "absl/status:statusor",
        "absl/strings",
        "absl/strings:str_format",
    ],
    deps = [
        "common_event_engine_closures",
        "event_engine_poller",
        "event_engine_time_util",
        "iomgr_port",
        "posix_event_engine_closure",
        "posix_event_engine_event_poller",
        "posix_event_engine_wakeup_fd_posix",
        "posix_event_engine_wakeup_fd_posix_default",
        "status_helper",
        "strerror",
        "time",
        "//:event_engine_base_hdrs",
        "//:gpr",
        "//:grpc_public_hdrs",
    ],
)

grpc_cc_library(
    name = "posix_event_engine_poller_posix_default",
    srcs = [
        "lib/event_engine/posix_engine/event_poller_posix_default.cc",
    ],
    hdrs = [
        "lib/event_engine/posix_engine/event_poller_posix_default.h",
    ],
    external_deps = ["absl/strings"],
    deps = [
        "iomgr_port",
        "posix_event_engine_event_poller",
        "posix_event_engine_poller_posix_epoll1",
        "posix_event_engine_poller_posix_poll",
        "//:gpr",
    ],
)

grpc_cc_library(
    name = "posix_event_engine_internal_errqueue",
    srcs = [
        "lib/event_engine/posix_engine/internal_errqueue.cc",
    ],
    hdrs = [
        "lib/event_engine/posix_engine/internal_errqueue.h",
    ],
    deps = [
        "iomgr_port",
        "strerror",
        "//:gpr",
    ],
)

grpc_cc_library(
    name = "posix_event_engine_traced_buffer_list",
    srcs = [
        "lib/event_engine/posix_engine/traced_buffer_list.cc",
    ],
    hdrs = [
        "lib/event_engine/posix_engine/traced_buffer_list.h",
    ],
    external_deps = [
        "absl/functional:any_invocable",
        "absl/status",
        "absl/types:optional",
    ],
    deps = [
        "iomgr_port",
        "posix_event_engine_internal_errqueue",
        "//:gpr",
    ],
)

grpc_cc_library(
    name = "posix_event_engine_endpoint",
    srcs = [
        "lib/event_engine/posix_engine/posix_endpoint.cc",
    ],
    hdrs = [
        "lib/event_engine/posix_engine/posix_endpoint.h",
    ],
    external_deps = [
        "absl/base:core_headers",
        "absl/container:flat_hash_map",
        "absl/functional:any_invocable",
        "absl/hash",
        "absl/meta:type_traits",
        "absl/status",
        "absl/status:statusor",
        "absl/strings",
        "absl/types:optional",
    ],
    deps = [
        "event_engine_common",
        "event_engine_tcp_socket_utils",
        "experiments",
        "iomgr_port",
        "load_file",
        "memory_quota",
        "posix_event_engine_base_hdrs",
        "posix_event_engine_closure",
        "posix_event_engine_event_poller",
        "posix_event_engine_internal_errqueue",
        "posix_event_engine_tcp_socket_utils",
        "posix_event_engine_traced_buffer_list",
        "ref_counted",
        "resource_quota",
        "slice",
        "status_helper",
        "strerror",
        "time",
        "//:debug_location",
        "//:event_engine_base_hdrs",
        "//:gpr",
        "//:grpc_public_hdrs",
        "//:ref_counted_ptr",
    ],
)

grpc_cc_library(
    name = "event_engine_utils",
    srcs = ["lib/event_engine/utils.cc"],
    hdrs = ["lib/event_engine/utils.h"],
    external_deps = ["absl/strings"],
    deps = [
        "time",
        "//:event_engine_base_hdrs",
        "//:gpr_platform",
    ],
)

grpc_cc_library(
    name = "posix_event_engine_tcp_socket_utils",
    srcs = [
        "lib/event_engine/posix_engine/tcp_socket_utils.cc",
    ],
    hdrs = [
        "lib/event_engine/posix_engine/tcp_socket_utils.h",
    ],
    external_deps = [
        "absl/cleanup",
        "absl/status",
        "absl/status:statusor",
        "absl/strings",
        "absl/types:optional",
    ],
    deps = [
        "event_engine_tcp_socket_utils",
        "iomgr_port",
        "resource_quota",
        "socket_mutator",
        "status_helper",
        "strerror",
        "time",
        "useful",
        "//:event_engine_base_hdrs",
        "//:gpr",
        "//:ref_counted_ptr",
    ],
)

grpc_cc_library(
    name = "posix_event_engine_listener_utils",
    srcs = [
        "lib/event_engine/posix_engine/posix_engine_listener_utils.cc",
    ],
    hdrs = [
        "lib/event_engine/posix_engine/posix_engine_listener_utils.h",
    ],
    external_deps = [
        "absl/cleanup",
        "absl/status",
        "absl/status:statusor",
        "absl/strings",
    ],
    deps = [
        "event_engine_tcp_socket_utils",
        "iomgr_port",
        "posix_event_engine_tcp_socket_utils",
        "socket_mutator",
        "status_helper",
        "//:event_engine_base_hdrs",
        "//:gpr",
    ],
)

grpc_cc_library(
    name = "posix_event_engine_listener",
    srcs = [
        "lib/event_engine/posix_engine/posix_engine_listener.cc",
    ],
    hdrs = [
        "lib/event_engine/posix_engine/posix_engine_listener.h",
    ],
    external_deps = [
        "absl/base:core_headers",
        "absl/functional:any_invocable",
        "absl/status",
        "absl/status:statusor",
        "absl/strings",
        "absl/synchronization",
        "absl/types:optional",
    ],
    deps = [
        "event_engine_tcp_socket_utils",
        "iomgr_port",
        "posix_event_engine_base_hdrs",
        "posix_event_engine_closure",
        "posix_event_engine_endpoint",
        "posix_event_engine_event_poller",
        "posix_event_engine_listener_utils",
        "posix_event_engine_tcp_socket_utils",
        "socket_mutator",
        "status_helper",
        "//:event_engine_base_hdrs",
        "//:gpr",
    ],
)

grpc_cc_library(
    name = "posix_event_engine",
    srcs = ["lib/event_engine/posix_engine/posix_engine.cc"],
    hdrs = ["lib/event_engine/posix_engine/posix_engine.h"],
    external_deps = [
        "absl/base:core_headers",
        "absl/cleanup",
        "absl/container:flat_hash_map",
        "absl/functional:any_invocable",
        "absl/hash",
        "absl/meta:type_traits",
        "absl/status",
        "absl/status:statusor",
        "absl/strings",
    ],
    deps = [
        "event_engine_common",
        "event_engine_poller",
        "event_engine_shim",
        "event_engine_tcp_socket_utils",
        "event_engine_thread_pool",
        "event_engine_trace",
        "event_engine_utils",
        "init_internally",
        "iomgr_port",
        "posix_event_engine_base_hdrs",
        "posix_event_engine_closure",
        "posix_event_engine_endpoint",
        "posix_event_engine_event_poller",
        "posix_event_engine_listener",
        "posix_event_engine_poller_posix_default",
        "posix_event_engine_tcp_socket_utils",
        "posix_event_engine_timer",
        "posix_event_engine_timer_manager",
        "//:event_engine_base_hdrs",
        "//:gpr",
        "//:grpc_trace",
    ],
)

grpc_cc_library(
    name = "windows_event_engine",
    srcs = ["lib/event_engine/windows/windows_engine.cc"],
    hdrs = ["lib/event_engine/windows/windows_engine.h"],
    external_deps = [
        "absl/status",
        "absl/status:statusor",
        "absl/strings",
    ],
    deps = [
        "channel_args_endpoint_config",
        "common_event_engine_closures",
        "error",
        "event_engine_common",
        "event_engine_executor",
        "event_engine_tcp_socket_utils",
        "event_engine_thread_pool",
        "event_engine_trace",
        "event_engine_utils",
        "init_internally",
        "posix_event_engine_timer_manager",
        "time",
        "windows_endpoint",
        "windows_event_engine_listener",
        "windows_iocp",
        "//:event_engine_base_hdrs",
        "//:gpr",
    ],
)

grpc_cc_library(
    name = "windows_iocp",
    srcs = [
        "lib/event_engine/windows/iocp.cc",
        "lib/event_engine/windows/win_socket.cc",
    ],
    hdrs = [
        "lib/event_engine/windows/iocp.h",
        "lib/event_engine/windows/win_socket.h",
    ],
    external_deps = [
        "absl/base:core_headers",
        "absl/functional:any_invocable",
        "absl/status",
        "absl/strings:str_format",
    ],
    deps = [
        "error",
        "event_engine_executor",
        "event_engine_poller",
        "event_engine_tcp_socket_utils",
        "event_engine_time_util",
        "event_engine_trace",
        "//:debug_location",
        "//:event_engine_base_hdrs",
        "//:gpr",
        "//:gpr_platform",
    ],
)

grpc_cc_library(
    name = "windows_endpoint",
    srcs = [
        "lib/event_engine/windows/windows_endpoint.cc",
    ],
    hdrs = [
        "lib/event_engine/windows/windows_endpoint.h",
    ],
    external_deps = [
        "absl/cleanup",
        "absl/functional:any_invocable",
        "absl/status",
        "absl/strings:str_format",
    ],
    deps = [
        "error",
        "event_engine_tcp_socket_utils",
        "event_engine_trace",
        "status_helper",
        "windows_iocp",
        "//:debug_location",
        "//:event_engine_base_hdrs",
        "//:gpr",
        "//:gpr_platform",
    ],
)

grpc_cc_library(
    name = "windows_event_engine_listener",
    srcs = [
        "lib/event_engine/windows/windows_listener.cc",
    ],
    hdrs = [
        "lib/event_engine/windows/windows_listener.h",
    ],
    external_deps = [
        "absl/base:core_headers",
        "absl/status",
        "absl/status:statusor",
        "absl/strings:str_format",
    ],
    deps = [
        "common_event_engine_closures",
        "error",
        "event_engine_tcp_socket_utils",
        "event_engine_trace",
        "windows_endpoint",
        "windows_iocp",
        "//:event_engine_base_hdrs",
        "//:gpr",
        "//:gpr_platform",
    ],
)

grpc_cc_library(
    name = "cf_event_engine",
    srcs = ["lib/event_engine/cf_engine/cf_engine.cc"],
    hdrs = ["lib/event_engine/cf_engine/cf_engine.h"],
    deps = [
        "event_engine_common",
        "event_engine_trace",
        "event_engine_utils",
        "init_internally",
        "posix_event_engine_timer_manager",
        "//:event_engine_base_hdrs",
        "//:gpr",
    ],
)

grpc_cc_library(
    name = "event_engine_tcp_socket_utils",
    srcs = [
        "lib/event_engine/tcp_socket_utils.cc",
    ],
    hdrs = [
        "lib/event_engine/tcp_socket_utils.h",
    ],
    external_deps = [
        "absl/status",
        "absl/status:statusor",
        "absl/strings",
        "absl/strings:str_format",
        "absl/types:optional",
    ],
    deps = [
        "iomgr_port",
        "resolved_address",
        "status_helper",
        "//:event_engine_base_hdrs",
        "//:gpr",
        "//:gpr_platform",
        "//:parse_address",
        "//:uri_parser",
    ],
)

grpc_cc_library(
    name = "event_engine_trace",
    srcs = [
        "lib/event_engine/trace.cc",
    ],
    hdrs = [
        "lib/event_engine/trace.h",
    ],
    deps = [
        "//:gpr",
        "//:gpr_platform",
        "//:grpc_trace",
    ],
)

grpc_cc_library(
    name = "event_engine_shim",
    srcs = [
        "lib/event_engine/shim.cc",
    ],
    hdrs = [
        "lib/event_engine/shim.h",
    ],
    deps = [
        "experiments",
        "iomgr_port",
        "//:gpr_platform",
    ],
)

# NOTE: this target gets replaced inside Google's build system to be one that
# integrates with other internal systems better. Please do not rename or fold
# this into other targets.
grpc_cc_library(
    name = "default_event_engine_factory",
    srcs = ["lib/event_engine/default_event_engine_factory.cc"],
    hdrs = ["lib/event_engine/default_event_engine_factory.h"],
    external_deps = ["absl/memory"],
    select_deps = [{
        "//:windows": ["windows_event_engine"],
        "//:windows_msvc": ["windows_event_engine"],
        "//:windows_other": ["windows_event_engine"],
        "//conditions:default": ["posix_event_engine"],
    }],
    deps = [
        "//:event_engine_base_hdrs",
        "//:gpr_platform",
    ],
)

grpc_cc_library(
    name = "channel_args_endpoint_config",
    srcs = [
        "//src/core:lib/event_engine/channel_args_endpoint_config.cc",
    ],
    hdrs = [
        "//src/core:lib/event_engine/channel_args_endpoint_config.h",
    ],
    external_deps = [
        "absl/strings",
        "absl/types:optional",
    ],
    visibility = ["@grpc:alt_grpc_base_legacy"],
    deps = [
        "channel_args",
        "//:event_engine_base_hdrs",
        "//:gpr_platform",
    ],
)

grpc_cc_library(
    name = "default_event_engine",
    srcs = [
        "lib/event_engine/default_event_engine.cc",
    ],
    hdrs = [
        "lib/event_engine/default_event_engine.h",
    ],
    external_deps = ["absl/functional:any_invocable"],
    deps = [
        "channel_args",
        "context",
        "default_event_engine_factory",
        "event_engine_trace",
        "no_destruct",
        "//:config",
        "//:debug_location",
        "//:event_engine_base_hdrs",
        "//:gpr",
        "//:grpc_trace",
    ],
)

grpc_cc_library(
    name = "channel_args_preconditioning",
    srcs = [
        "lib/channel/channel_args_preconditioning.cc",
    ],
    hdrs = [
        "lib/channel/channel_args_preconditioning.h",
    ],
    deps = [
        "channel_args",
        "//:event_engine_base_hdrs",
        "//:gpr_platform",
    ],
)

grpc_cc_library(
    name = "pid_controller",
    srcs = [
        "lib/transport/pid_controller.cc",
    ],
    hdrs = [
        "lib/transport/pid_controller.h",
    ],
    deps = [
        "useful",
        "//:gpr_platform",
    ],
)

grpc_cc_library(
    name = "bdp_estimator",
    srcs = [
        "lib/transport/bdp_estimator.cc",
    ],
    hdrs = ["lib/transport/bdp_estimator.h"],
    external_deps = ["absl/strings"],
    deps = [
        "time",
        "//:gpr",
        "//:grpc_trace",
    ],
)

grpc_cc_library(
    name = "percent_encoding",
    srcs = [
        "lib/slice/percent_encoding.cc",
    ],
    hdrs = [
        "lib/slice/percent_encoding.h",
    ],
    deps = [
        "bitset",
        "slice",
        "//:gpr",
    ],
)

grpc_cc_library(
    name = "socket_mutator",
    srcs = [
        "lib/iomgr/socket_mutator.cc",
    ],
    hdrs = [
        "lib/iomgr/socket_mutator.h",
    ],
    visibility = ["@grpc:alt_grpc_base_legacy"],
    deps = [
        "channel_args",
        "useful",
        "//:event_engine_base_hdrs",
        "//:gpr",
    ],
)

grpc_cc_library(
    name = "pollset_set",
    srcs = [
        "lib/iomgr/pollset_set.cc",
    ],
    hdrs = [
        "lib/iomgr/pollset_set.h",
    ],
    deps = [
        "iomgr_fwd",
        "//:gpr",
    ],
)

grpc_cc_library(
    name = "histogram_view",
    srcs = [
        "lib/debug/histogram_view.cc",
    ],
    hdrs = [
        "lib/debug/histogram_view.h",
    ],
    deps = ["//:gpr"],
)

grpc_cc_library(
    name = "stats_data",
    srcs = [
        "lib/debug/stats_data.cc",
    ],
    hdrs = [
        "lib/debug/stats_data.h",
    ],
    external_deps = ["absl/strings"],
    deps = [
        "histogram_view",
        "per_cpu",
        "//:gpr_platform",
    ],
)

grpc_cc_library(
    name = "per_cpu",
    hdrs = [
        "lib/gprpp/per_cpu.h",
    ],
    deps = [
        "//:exec_ctx",
        "//:gpr",
    ],
)

grpc_cc_library(
    name = "event_log",
    srcs = [
        "lib/debug/event_log.cc",
    ],
    hdrs = [
        "lib/debug/event_log.h",
    ],
    external_deps = [
        "absl/base:core_headers",
        "absl/strings",
        "absl/types:span",
    ],
    deps = [
        "per_cpu",
        "//:gpr",
    ],
)

grpc_cc_library(
    name = "load_file",
    srcs = [
        "lib/gprpp/load_file.cc",
    ],
    hdrs = [
        "lib/gprpp/load_file.h",
    ],
    external_deps = [
        "absl/cleanup",
        "absl/status",
        "absl/status:statusor",
        "absl/strings",
    ],
    language = "c++",
    deps = [
        "slice",
        "//:gpr",
    ],
)

grpc_cc_library(
    name = "http2_errors",
    hdrs = [
        "lib/transport/http2_errors.h",
    ],
)

grpc_cc_library(
    name = "channel_stack_type",
    srcs = [
        "lib/surface/channel_stack_type.cc",
    ],
    hdrs = [
        "lib/surface/channel_stack_type.h",
    ],
    language = "c++",
    deps = ["//:gpr_platform"],
)

grpc_cc_library(
    name = "channel_init",
    srcs = [
        "lib/surface/channel_init.cc",
    ],
    hdrs = [
        "lib/surface/channel_init.h",
    ],
    language = "c++",
    deps = [
        "channel_stack_type",
        "//:channel_stack_builder",
        "//:gpr_platform",
    ],
)

grpc_cc_library(
    name = "single_set_ptr",
    hdrs = [
        "lib/gprpp/single_set_ptr.h",
    ],
    language = "c++",
    deps = ["//:gpr"],
)

grpc_cc_library(
    name = "grpc_service_config",
    hdrs = [
        "lib/service_config/service_config.h",
        "lib/service_config/service_config_call_data.h",
    ],
    external_deps = ["absl/strings"],
    language = "c++",
    deps = [
        "ref_counted",
        "service_config_parser",
        "slice_refcount",
        "unique_type_name",
        "useful",
        "//:gpr_platform",
        "//:ref_counted_ptr",
    ],
)

grpc_cc_library(
    name = "service_config_parser",
    srcs = [
        "lib/service_config/service_config_parser.cc",
    ],
    hdrs = [
        "lib/service_config/service_config_parser.h",
    ],
    external_deps = ["absl/strings"],
    language = "c++",
    deps = [
        "channel_args",
        "json",
        "validation_errors",
        "//:gpr",
    ],
)

grpc_cc_library(
    name = "notification",
    hdrs = [
        "lib/gprpp/notification.h",
    ],
    external_deps = ["absl/time"],
    deps = ["//:gpr"],
)

grpc_cc_library(
    name = "channel_args",
    srcs = [
        "lib/channel/channel_args.cc",
    ],
    hdrs = [
        "lib/channel/channel_args.h",
    ],
    external_deps = [
        "absl/meta:type_traits",
        "absl/strings",
        "absl/strings:str_format",
        "absl/types:optional",
        "absl/types:variant",
    ],
    language = "c++",
    visibility = [
        "@grpc:alt_grpc_base_legacy",
    ],
    deps = [
        "avl",
        "channel_stack_type",
        "dual_ref_counted",
        "match",
        "ref_counted",
        "time",
        "useful",
        "//:debug_location",
        "//:event_engine_base_hdrs",
        "//:gpr",
        "//:ref_counted_ptr",
    ],
)

grpc_cc_library(
    name = "resolved_address",
    hdrs = ["lib/iomgr/resolved_address.h"],
    language = "c++",
    deps = [
        "iomgr_port",
        "//:gpr_platform",
    ],
)

grpc_cc_library(
    name = "lb_policy",
    srcs = ["lib/load_balancing/lb_policy.cc"],
    hdrs = ["lib/load_balancing/lb_policy.h"],
    external_deps = [
        "absl/base:core_headers",
        "absl/status",
        "absl/status:statusor",
        "absl/strings",
        "absl/types:optional",
        "absl/types:variant",
    ],
    deps = [
        "channel_args",
        "closure",
        "dual_ref_counted",
        "error",
        "grpc_backend_metric_data",
        "iomgr_fwd",
        "pollset_set",
        "ref_counted",
        "subchannel_interface",
        "//:debug_location",
        "//:event_engine_base_hdrs",
        "//:exec_ctx",
        "//:gpr",
        "//:gpr_platform",
        "//:grpc_trace",
        "//:orphanable",
        "//:ref_counted_ptr",
        "//:server_address",
        "//:work_serializer",
    ],
)

grpc_cc_library(
    name = "lb_policy_factory",
    hdrs = ["lib/load_balancing/lb_policy_factory.h"],
    external_deps = [
        "absl/status:statusor",
        "absl/strings",
    ],
    deps = [
        "json",
        "lb_policy",
        "//:gpr_platform",
        "//:orphanable",
        "//:ref_counted_ptr",
    ],
)

grpc_cc_library(
    name = "lb_policy_registry",
    srcs = ["lib/load_balancing/lb_policy_registry.cc"],
    hdrs = ["lib/load_balancing/lb_policy_registry.h"],
    external_deps = [
        "absl/status",
        "absl/status:statusor",
        "absl/strings",
        "absl/strings:str_format",
    ],
    deps = [
        "json",
        "lb_policy",
        "lb_policy_factory",
        "//:gpr",
        "//:orphanable",
        "//:ref_counted_ptr",
    ],
)

grpc_cc_library(
    name = "subchannel_interface",
    hdrs = ["lib/load_balancing/subchannel_interface.h"],
    external_deps = ["absl/status"],
    deps = [
        "dual_ref_counted",
        "iomgr_fwd",
        "//:event_engine_base_hdrs",
        "//:gpr_platform",
        "//:ref_counted_ptr",
    ],
)

grpc_cc_library(
    name = "proxy_mapper",
    hdrs = ["lib/handshaker/proxy_mapper.h"],
    external_deps = [
        "absl/strings",
        "absl/types:optional",
    ],
    deps = [
        "channel_args",
        "resolved_address",
        "//:gpr_platform",
    ],
)

grpc_cc_library(
    name = "proxy_mapper_registry",
    srcs = ["lib/handshaker/proxy_mapper_registry.cc"],
    hdrs = ["lib/handshaker/proxy_mapper_registry.h"],
    external_deps = [
        "absl/strings",
        "absl/types:optional",
    ],
    deps = [
        "channel_args",
        "proxy_mapper",
        "resolved_address",
        "//:gpr_platform",
    ],
)

grpc_cc_library(
    name = "grpc_server_config_selector",
    hdrs = [
        "ext/filters/server_config_selector/server_config_selector.h",
    ],
    external_deps = [
        "absl/status:statusor",
        "absl/strings",
    ],
    language = "c++",
    deps = [
        "dual_ref_counted",
        "grpc_service_config",
        "ref_counted",
        "service_config_parser",
        "useful",
        "//:gpr_platform",
        "//:grpc_base",
        "//:ref_counted_ptr",
    ],
)

grpc_cc_library(
    name = "grpc_server_config_selector_filter",
    srcs = [
        "ext/filters/server_config_selector/server_config_selector_filter.cc",
    ],
    hdrs = [
        "ext/filters/server_config_selector/server_config_selector_filter.h",
    ],
    external_deps = [
        "absl/base:core_headers",
        "absl/status",
        "absl/status:statusor",
        "absl/types:optional",
    ],
    language = "c++",
    deps = [
        "arena",
        "arena_promise",
        "channel_args",
        "channel_fwd",
        "context",
        "grpc_server_config_selector",
        "grpc_service_config",
        "status_helper",
        "//:gpr",
        "//:grpc_base",
        "//:promise",
        "//:ref_counted_ptr",
    ],
)

grpc_cc_library(
    name = "sorted_pack",
    hdrs = [
        "lib/gprpp/sorted_pack.h",
    ],
    language = "c++",
    deps = ["//:gpr_platform"],
)

grpc_cc_library(
    name = "certificate_provider_factory",
    hdrs = [
        "lib/security/certificate_provider/certificate_provider_factory.h",
    ],
    deps = [
        "error",
        "json",
        "ref_counted",
        "//:alts_util",
        "//:gpr",
        "//:ref_counted_ptr",
    ],
)

grpc_cc_library(
    name = "certificate_provider_registry",
    srcs = [
        "lib/security/certificate_provider/certificate_provider_registry.cc",
    ],
    hdrs = [
        "lib/security/certificate_provider/certificate_provider_registry.h",
    ],
    external_deps = ["absl/strings"],
    deps = [
        "certificate_provider_factory",
        "//:gpr",
    ],
)

grpc_cc_library(
    name = "grpc_authorization_base",
    srcs = [
        "lib/security/authorization/authorization_policy_provider_vtable.cc",
        "lib/security/authorization/evaluate_args.cc",
        "lib/security/authorization/grpc_server_authz_filter.cc",
    ],
    hdrs = [
        "lib/security/authorization/authorization_engine.h",
        "lib/security/authorization/authorization_policy_provider.h",
        "lib/security/authorization/evaluate_args.h",
        "lib/security/authorization/grpc_server_authz_filter.h",
    ],
    external_deps = [
        "absl/status",
        "absl/status:statusor",
        "absl/strings",
        "absl/types:optional",
    ],
    language = "c++",
    deps = [
        "arena_promise",
        "channel_args",
        "channel_fwd",
        "dual_ref_counted",
        "ref_counted",
        "resolved_address",
        "slice",
        "useful",
        "//:gpr",
        "//:grpc_base",
        "//:grpc_credentials_util",
        "//:grpc_security_base",
        "//:grpc_trace",
        "//:parse_address",
        "//:promise",
        "//:ref_counted_ptr",
        "//:uri_parser",
    ],
)

grpc_cc_library(
    name = "grpc_fake_credentials",
    srcs = [
        "lib/security/credentials/fake/fake_credentials.cc",
        "lib/security/security_connector/fake/fake_security_connector.cc",
    ],
    hdrs = [
        "ext/filters/client_channel/lb_policy/grpclb/grpclb.h",
        "lib/security/credentials/fake/fake_credentials.h",
        "lib/security/security_connector/fake/fake_security_connector.h",
    ],
    external_deps = [
        "absl/status",
        "absl/status:statusor",
        "absl/strings",
        "absl/strings:str_format",
        "absl/types:optional",
    ],
    language = "c++",
    deps = [
        "arena_promise",
        "channel_args",
        "closure",
        "error",
        "iomgr_fwd",
        "slice",
        "unique_type_name",
        "useful",
        "//:debug_location",
        "//:exec_ctx",
        "//:gpr",
        "//:grpc_base",
        "//:grpc_security_base",
        "//:handshaker",
        "//:promise",
        "//:ref_counted_ptr",
        "//:tsi_base",
        "//:tsi_fake_credentials",
    ],
)

grpc_cc_library(
    name = "grpc_insecure_credentials",
    srcs = [
        "lib/security/credentials/insecure/insecure_credentials.cc",
        "lib/security/security_connector/insecure/insecure_security_connector.cc",
    ],
    hdrs = [
        "lib/security/credentials/insecure/insecure_credentials.h",
        "lib/security/security_connector/insecure/insecure_security_connector.h",
    ],
    external_deps = [
        "absl/status",
        "absl/strings",
    ],
    language = "c++",
    deps = [
        "arena_promise",
        "channel_args",
        "closure",
        "error",
        "iomgr_fwd",
        "tsi_local_credentials",
        "unique_type_name",
        "//:debug_location",
        "//:exec_ctx",
        "//:gpr",
        "//:grpc_base",
        "//:grpc_security_base",
        "//:handshaker",
        "//:promise",
        "//:ref_counted_ptr",
        "//:tsi_base",
    ],
)

grpc_cc_library(
    name = "tsi_local_credentials",
    srcs = [
        "tsi/local_transport_security.cc",
    ],
    hdrs = [
        "tsi/local_transport_security.h",
    ],
    language = "c++",
    deps = [
        "//:event_engine_base_hdrs",
        "//:exec_ctx",
        "//:gpr",
        "//:tsi_base",
    ],
)

grpc_cc_library(
    name = "grpc_local_credentials",
    srcs = [
        "lib/security/credentials/local/local_credentials.cc",
        "lib/security/security_connector/local/local_security_connector.cc",
    ],
    hdrs = [
        "lib/security/credentials/local/local_credentials.h",
        "lib/security/security_connector/local/local_security_connector.h",
    ],
    external_deps = [
        "absl/status",
        "absl/status:statusor",
        "absl/strings",
        "absl/types:optional",
    ],
    language = "c++",
    deps = [
        "arena_promise",
        "channel_args",
        "closure",
        "error",
        "grpc_sockaddr",
        "iomgr_fwd",
        "resolved_address",
        "tsi_local_credentials",
        "unique_type_name",
        "useful",
        "//:debug_location",
        "//:exec_ctx",
        "//:gpr",
        "//:grpc_base",
        "//:grpc_client_channel",
        "//:grpc_security_base",
        "//:handshaker",
        "//:parse_address",
        "//:promise",
        "//:ref_counted_ptr",
        "//:sockaddr_utils",
        "//:tsi_base",
        "//:uri_parser",
    ],
)

grpc_cc_library(
    name = "grpc_ssl_credentials",
    srcs = [
        "lib/security/credentials/ssl/ssl_credentials.cc",
        "lib/security/security_connector/ssl/ssl_security_connector.cc",
    ],
    hdrs = [
        "lib/security/credentials/ssl/ssl_credentials.h",
        "lib/security/security_connector/ssl/ssl_security_connector.h",
    ],
    external_deps = [
        "absl/status",
        "absl/strings",
        "absl/strings:str_format",
        "absl/types:optional",
    ],
    language = "c++",
    deps = [
        "arena_promise",
        "channel_args",
        "closure",
        "error",
        "iomgr_fwd",
        "unique_type_name",
        "useful",
        "//:debug_location",
        "//:exec_ctx",
        "//:gpr",
        "//:grpc_base",
        "//:grpc_security_base",
        "//:grpc_trace",
        "//:handshaker",
        "//:promise",
        "//:ref_counted_ptr",
        "//:tsi_base",
        "//:tsi_ssl_credentials",
        "//:tsi_ssl_session_cache",
    ],
)

grpc_cc_library(
    name = "grpc_google_default_credentials",
    srcs = [
        "lib/security/credentials/google_default/credentials_generic.cc",
        "lib/security/credentials/google_default/google_default_credentials.cc",
    ],
    hdrs = [
        "ext/filters/client_channel/lb_policy/grpclb/grpclb.h",
        "lib/security/credentials/google_default/google_default_credentials.h",
    ],
    external_deps = [
        "absl/status:statusor",
        "absl/strings",
        "absl/types:optional",
    ],
    language = "c++",
    tags = ["nofixdeps"],
    deps = [
        "channel_args",
        "closure",
        "env",
        "error",
        "grpc_external_account_credentials",
        "grpc_lb_xds_channel_args",
        "grpc_oauth2_credentials",
        "grpc_ssl_credentials",
        "iomgr_fwd",
        "json",
        "slice",
        "slice_refcount",
        "status_helper",
        "time",
        "unique_type_name",
        "useful",
        "//:alts_util",
        "//:exec_ctx",
        "//:gpr",
        "//:grpc_alts_credentials",
        "//:grpc_base",
        "//:grpc_jwt_credentials",
        "//:grpc_public_hdrs",
        "//:grpc_security_base",
        "//:grpc_trace",
        "//:httpcli",
        "//:orphanable",
        "//:ref_counted_ptr",
        "//:uri_parser",
    ],
)

grpc_cc_library(
    name = "strerror",
    srcs = [
        "lib/gprpp/strerror.cc",
    ],
    hdrs = [
        "lib/gprpp/strerror.h",
    ],
    external_deps = ["absl/strings:str_format"],
    deps = ["//:gpr_platform"],
)

grpc_cc_library(
    name = "grpc_tls_credentials",
    srcs = [
        "lib/security/credentials/tls/grpc_tls_certificate_distributor.cc",
        "lib/security/credentials/tls/grpc_tls_certificate_provider.cc",
        "lib/security/credentials/tls/grpc_tls_certificate_verifier.cc",
        "lib/security/credentials/tls/grpc_tls_credentials_options.cc",
        "lib/security/credentials/tls/tls_credentials.cc",
        "lib/security/security_connector/tls/tls_security_connector.cc",
    ],
    hdrs = [
        "lib/security/credentials/tls/grpc_tls_certificate_distributor.h",
        "lib/security/credentials/tls/grpc_tls_certificate_provider.h",
        "lib/security/credentials/tls/grpc_tls_certificate_verifier.h",
        "lib/security/credentials/tls/grpc_tls_credentials_options.h",
        "lib/security/credentials/tls/tls_credentials.h",
        "lib/security/security_connector/tls/tls_security_connector.h",
    ],
    external_deps = [
        "absl/base:core_headers",
        "absl/container:inlined_vector",
        "absl/functional:bind_front",
        "absl/status",
        "absl/status:statusor",
        "absl/strings",
        "absl/types:optional",
        "libcrypto",
        "libssl",
    ],
    language = "c++",
    deps = [
        "arena_promise",
        "channel_args",
        "closure",
        "error",
        "iomgr_fwd",
        "ref_counted",
        "slice",
        "slice_refcount",
        "status_helper",
        "unique_type_name",
        "useful",
        "//:debug_location",
        "//:exec_ctx",
        "//:gpr",
        "//:grpc_base",
        "//:grpc_credentials_util",
        "//:grpc_public_hdrs",
        "//:grpc_security_base",
        "//:grpc_trace",
        "//:handshaker",
        "//:promise",
        "//:ref_counted_ptr",
        "//:tsi_base",
        "//:tsi_ssl_credentials",
        "//:tsi_ssl_session_cache",
    ],
)

grpc_cc_library(
    name = "grpc_iam_credentials",
    srcs = [
        "lib/security/credentials/iam/iam_credentials.cc",
    ],
    hdrs = [
        "lib/security/credentials/iam/iam_credentials.h",
    ],
    external_deps = [
        "absl/status:statusor",
        "absl/strings",
        "absl/strings:str_format",
        "absl/types:optional",
    ],
    language = "c++",
    deps = [
        "arena_promise",
        "slice",
        "unique_type_name",
        "useful",
        "//:exec_ctx",
        "//:gpr",
        "//:grpc_base",
        "//:grpc_security_base",
        "//:grpc_trace",
        "//:promise",
        "//:ref_counted_ptr",
    ],
)

grpc_cc_library(
    name = "grpc_oauth2_credentials",
    srcs = [
        "lib/security/credentials/oauth2/oauth2_credentials.cc",
    ],
    hdrs = [
        "lib/security/credentials/oauth2/oauth2_credentials.h",
    ],
    external_deps = [
        "absl/status",
        "absl/status:statusor",
        "absl/strings",
        "absl/strings:str_format",
        "absl/types:optional",
    ],
    language = "c++",
    deps = [
        "activity",
        "arena_promise",
        "closure",
        "context",
        "error",
        "httpcli_ssl_credentials",
        "json",
        "poll",
        "pollset_set",
        "ref_counted",
        "slice",
        "slice_refcount",
        "status_helper",
        "time",
        "unique_type_name",
        "useful",
        "//:gpr",
        "//:grpc_base",
        "//:grpc_credentials_util",
        "//:grpc_security_base",
        "//:grpc_trace",
        "//:httpcli",
        "//:orphanable",
        "//:promise",
        "//:ref_counted_ptr",
        "//:uri_parser",
    ],
)

grpc_cc_library(
    name = "grpc_external_account_credentials",
    srcs = [
        "lib/security/credentials/external/aws_external_account_credentials.cc",
        "lib/security/credentials/external/aws_request_signer.cc",
        "lib/security/credentials/external/external_account_credentials.cc",
        "lib/security/credentials/external/file_external_account_credentials.cc",
        "lib/security/credentials/external/url_external_account_credentials.cc",
    ],
    hdrs = [
        "lib/security/credentials/external/aws_external_account_credentials.h",
        "lib/security/credentials/external/aws_request_signer.h",
        "lib/security/credentials/external/external_account_credentials.h",
        "lib/security/credentials/external/file_external_account_credentials.h",
        "lib/security/credentials/external/url_external_account_credentials.h",
    ],
    external_deps = [
        "absl/status",
        "absl/status:statusor",
        "absl/strings",
        "absl/strings:str_format",
        "absl/time",
        "absl/types:optional",
        "libcrypto",
    ],
    language = "c++",
    deps = [
        "closure",
        "env",
        "error",
        "grpc_oauth2_credentials",
        "httpcli_ssl_credentials",
        "json",
        "slice",
        "slice_refcount",
        "status_helper",
        "time",
        "//:gpr",
        "//:grpc_base",
        "//:grpc_credentials_util",
        "//:grpc_security_base",
        "//:httpcli",
        "//:orphanable",
        "//:ref_counted_ptr",
        "//:uri_parser",
    ],
)

grpc_cc_library(
    name = "httpcli_ssl_credentials",
    srcs = [
        "lib/http/httpcli_security_connector.cc",
    ],
    hdrs = [
        "lib/http/httpcli_ssl_credentials.h",
    ],
    external_deps = [
        "absl/status",
        "absl/strings",
        "absl/types:optional",
    ],
    language = "c++",
    deps = [
        "arena_promise",
        "channel_args",
        "closure",
        "error",
        "iomgr_fwd",
        "unique_type_name",
        "//:debug_location",
        "//:exec_ctx",
        "//:gpr",
        "//:grpc_base",
        "//:grpc_security_base",
        "//:handshaker",
        "//:promise",
        "//:ref_counted_ptr",
        "//:tsi_base",
        "//:tsi_ssl_credentials",
    ],
)

grpc_cc_library(
    name = "tsi_ssl_types",
    hdrs = [
        "tsi/ssl_types.h",
    ],
    external_deps = ["libssl"],
    language = "c++",
    deps = ["//:gpr_platform"],
)

# This target depends on RE2 and should not be linked into grpc by default for binary-size reasons.
grpc_cc_library(
    name = "grpc_matchers",
    srcs = [
        "lib/matchers/matchers.cc",
    ],
    hdrs = [
        "lib/matchers/matchers.h",
    ],
    external_deps = [
        "absl/status",
        "absl/status:statusor",
        "absl/strings",
        "absl/strings:str_format",
        "absl/types:optional",
        "re2",
    ],
    language = "c++",
    deps = ["//:gpr"],
)

# This target pulls in a dependency on RE2 and should not be linked into grpc by default for binary-size reasons.
grpc_cc_library(
    name = "grpc_rbac_engine",
    srcs = [
        "lib/security/authorization/grpc_authorization_engine.cc",
        "lib/security/authorization/matchers.cc",
        "lib/security/authorization/rbac_policy.cc",
    ],
    hdrs = [
        "lib/security/authorization/grpc_authorization_engine.h",
        "lib/security/authorization/matchers.h",
        "lib/security/authorization/rbac_policy.h",
    ],
    external_deps = [
        "absl/status",
        "absl/status:statusor",
        "absl/strings",
        "absl/strings:str_format",
        "absl/types:optional",
    ],
    language = "c++",
    deps = [
        "grpc_authorization_base",
        "grpc_matchers",
        "resolved_address",
        "//:gpr",
        "//:grpc_base",
        "//:parse_address",
        "//:sockaddr_utils",
    ],
)

grpc_cc_library(
    name = "json",
    srcs = [
        "lib/json/json_reader.cc",
        "lib/json/json_writer.cc",
    ],
    hdrs = [
        "lib/json/json.h",
    ],
    external_deps = [
        "absl/base:core_headers",
        "absl/status",
        "absl/status:statusor",
        "absl/strings",
        "absl/strings:str_format",
    ],
    deps = ["//:gpr"],
)

grpc_cc_library(
    name = "json_util",
    srcs = ["lib/json/json_util.cc"],
    hdrs = ["lib/json/json_util.h"],
    external_deps = ["absl/strings"],
    deps = [
        "error",
        "json",
        "json_args",
        "json_object_loader",
        "no_destruct",
        "time",
        "validation_errors",
        "//:gpr",
    ],
)

grpc_cc_library(
    name = "json_args",
    hdrs = ["lib/json/json_args.h"],
    external_deps = ["absl/strings"],
    deps = ["//:gpr"],
)

grpc_cc_library(
    name = "json_object_loader",
    srcs = ["lib/json/json_object_loader.cc"],
    hdrs = ["lib/json/json_object_loader.h"],
    external_deps = [
        "absl/meta:type_traits",
        "absl/status:statusor",
        "absl/strings",
        "absl/types:optional",
    ],
    deps = [
        "json",
        "json_args",
        "no_destruct",
        "time",
        "validation_errors",
        "//:gpr",
        "//:ref_counted_ptr",
    ],
)

grpc_cc_library(
    name = "json_channel_args",
    hdrs = ["lib/json/json_channel_args.h"],
    external_deps = [
        "absl/strings",
        "absl/types:optional",
    ],
    deps = [
        "channel_args",
        "json_args",
        "//:gpr",
    ],
)

grpc_cc_library(
    name = "idle_filter_state",
    srcs = [
        "ext/filters/channel_idle/idle_filter_state.cc",
    ],
    hdrs = [
        "ext/filters/channel_idle/idle_filter_state.h",
    ],
    language = "c++",
    deps = ["//:gpr_platform"],
)

grpc_cc_library(
    name = "grpc_channel_idle_filter",
    srcs = [
        "ext/filters/channel_idle/channel_idle_filter.cc",
    ],
    hdrs = [
        "ext/filters/channel_idle/channel_idle_filter.h",
    ],
    external_deps = [
        "absl/status",
        "absl/status:statusor",
        "absl/types:optional",
    ],
    deps = [
        "activity",
        "arena_promise",
        "channel_args",
        "channel_fwd",
        "channel_init",
        "channel_stack_type",
        "closure",
        "error",
        "exec_ctx_wakeup_scheduler",
        "http2_errors",
        "idle_filter_state",
        "loop",
        "poll",
        "single_set_ptr",
        "sleep",
        "status_helper",
        "time",
        "try_seq",
        "//:channel_stack_builder",
        "//:config",
        "//:debug_location",
        "//:exec_ctx",
        "//:gpr",
        "//:grpc_base",
        "//:grpc_trace",
        "//:orphanable",
        "//:promise",
        "//:ref_counted_ptr",
    ],
)

grpc_cc_library(
    name = "grpc_deadline_filter",
    srcs = [
        "ext/filters/deadline/deadline_filter.cc",
    ],
    hdrs = [
        "ext/filters/deadline/deadline_filter.h",
    ],
    external_deps = [
        "absl/status",
        "absl/types:optional",
    ],
    language = "c++",
    deps = [
        "arena",
        "arena_promise",
        "channel_args",
        "channel_fwd",
        "channel_init",
        "channel_stack_type",
        "closure",
        "context",
        "error",
        "status_helper",
        "time",
        "//:channel_stack_builder",
        "//:config",
        "//:debug_location",
        "//:exec_ctx",
        "//:gpr",
        "//:grpc_base",
        "//:grpc_public_hdrs",
        "//:iomgr_timer",
    ],
)

grpc_cc_library(
    name = "grpc_client_authority_filter",
    srcs = [
        "ext/filters/http/client_authority_filter.cc",
    ],
    hdrs = [
        "ext/filters/http/client_authority_filter.h",
    ],
    external_deps = [
        "absl/status",
        "absl/status:statusor",
        "absl/strings",
        "absl/types:optional",
    ],
    language = "c++",
    deps = [
        "arena_promise",
        "channel_args",
        "channel_fwd",
        "channel_stack_type",
        "slice",
        "//:channel_stack_builder",
        "//:config",
        "//:gpr_platform",
        "//:grpc_base",
    ],
)

grpc_cc_library(
    name = "grpc_message_size_filter",
    srcs = [
        "ext/filters/message_size/message_size_filter.cc",
    ],
    hdrs = [
        "ext/filters/message_size/message_size_filter.h",
    ],
    external_deps = [
        "absl/status:statusor",
        "absl/strings",
        "absl/strings:str_format",
        "absl/types:optional",
    ],
    language = "c++",
    deps = [
        "activity",
        "arena",
        "arena_promise",
        "channel_args",
        "channel_fwd",
        "channel_init",
        "channel_stack_type",
        "context",
        "grpc_service_config",
        "json",
        "json_args",
        "json_object_loader",
        "latch",
        "poll",
        "race",
        "service_config_parser",
        "slice",
        "slice_buffer",
        "validation_errors",
        "//:channel_stack_builder",
        "//:config",
        "//:gpr",
        "//:grpc_base",
        "//:grpc_public_hdrs",
        "//:grpc_trace",
    ],
)

grpc_cc_library(
    name = "grpc_fault_injection_filter",
    srcs = [
        "ext/filters/fault_injection/fault_injection_filter.cc",
        "ext/filters/fault_injection/fault_injection_service_config_parser.cc",
    ],
    hdrs = [
        "ext/filters/fault_injection/fault_injection_filter.h",
        "ext/filters/fault_injection/fault_injection_service_config_parser.h",
    ],
    external_deps = [
        "absl/base:core_headers",
        "absl/random",
        "absl/status",
        "absl/status:statusor",
        "absl/strings",
        "absl/types:optional",
    ],
    language = "c++",
    deps = [
        "arena_promise",
        "channel_args",
        "channel_fwd",
        "context",
        "grpc_service_config",
        "json",
        "json_args",
        "json_object_loader",
        "service_config_parser",
        "sleep",
        "time",
        "try_seq",
        "validation_errors",
        "//:config",
        "//:gpr",
        "//:grpc_base",
        "//:grpc_public_hdrs",
        "//:grpc_trace",
    ],
)

grpc_cc_library(
    name = "grpc_rbac_filter",
    srcs = [
        "ext/filters/rbac/rbac_filter.cc",
        "ext/filters/rbac/rbac_service_config_parser.cc",
    ],
    hdrs = [
        "ext/filters/rbac/rbac_filter.h",
        "ext/filters/rbac/rbac_service_config_parser.h",
    ],
    external_deps = [
        "absl/status",
        "absl/status:statusor",
        "absl/strings",
        "absl/types:optional",
    ],
    language = "c++",
    deps = [
        "channel_args",
        "channel_fwd",
        "closure",
        "error",
        "grpc_authorization_base",
        "grpc_matchers",
        "grpc_rbac_engine",
        "grpc_service_config",
        "json",
        "json_args",
        "json_object_loader",
        "service_config_parser",
        "status_helper",
        "transport_fwd",
        "validation_errors",
        "//:config",
        "//:debug_location",
        "//:gpr",
        "//:grpc_base",
        "//:grpc_public_hdrs",
        "//:grpc_security_base",
    ],
)

grpc_cc_library(
    name = "grpc_stateful_session_filter",
    srcs = [
        "ext/filters/stateful_session/stateful_session_filter.cc",
        "ext/filters/stateful_session/stateful_session_service_config_parser.cc",
    ],
    hdrs = [
        "ext/filters/stateful_session/stateful_session_filter.h",
        "ext/filters/stateful_session/stateful_session_service_config_parser.h",
    ],
    external_deps = [
        "absl/status:statusor",
        "absl/strings",
        "absl/types:optional",
    ],
    language = "c++",
    deps = [
        "arena",
        "arena_promise",
        "channel_args",
        "channel_fwd",
        "context",
        "grpc_service_config",
        "json",
        "json_args",
        "json_object_loader",
        "map",
        "pipe",
        "poll",
        "service_config_parser",
        "slice",
        "time",
        "unique_type_name",
        "validation_errors",
        "//:config",
        "//:gpr",
        "//:grpc_base",
        "//:grpc_trace",
    ],
)

grpc_cc_library(
    name = "grpc_lb_policy_grpclb",
    srcs = [
        "ext/filters/client_channel/lb_policy/grpclb/client_load_reporting_filter.cc",
        "ext/filters/client_channel/lb_policy/grpclb/grpclb.cc",
        "ext/filters/client_channel/lb_policy/grpclb/grpclb_client_stats.cc",
        "ext/filters/client_channel/lb_policy/grpclb/load_balancer_api.cc",
    ],
    hdrs = [
        "ext/filters/client_channel/lb_policy/grpclb/client_load_reporting_filter.h",
        "ext/filters/client_channel/lb_policy/grpclb/grpclb.h",
        "ext/filters/client_channel/lb_policy/grpclb/grpclb_client_stats.h",
        "ext/filters/client_channel/lb_policy/grpclb/load_balancer_api.h",
    ],
    external_deps = [
        "absl/base:core_headers",
        "absl/container:inlined_vector",
        "absl/meta:type_traits",
        "absl/status",
        "absl/status:statusor",
        "absl/strings",
        "absl/strings:str_format",
        "absl/types:optional",
        "absl/types:variant",
        "upb_lib",
    ],
    language = "c++",
    deps = [
        "arena",
        "arena_promise",
        "channel_args",
        "channel_fwd",
        "channel_init",
        "channel_stack_type",
        "closure",
        "context",
        "error",
        "gpr_atm",
        "grpc_sockaddr",
        "json",
        "json_args",
        "json_object_loader",
        "lb_policy",
        "lb_policy_factory",
        "lb_policy_registry",
        "map",
        "pipe",
        "poll",
        "pollset_set",
        "ref_counted",
        "resolved_address",
        "slice",
        "slice_refcount",
        "status_helper",
        "subchannel_interface",
        "time",
        "useful",
        "validation_errors",
        "//:backoff",
        "//:channel_stack_builder",
        "//:config",
        "//:debug_location",
        "//:exec_ctx",
        "//:gpr",
        "//:grpc_base",
        "//:grpc_client_channel",
        "//:grpc_grpclb_balancer_addresses",
        "//:grpc_lb_upb",
        "//:grpc_public_hdrs",
        "//:grpc_resolver",
        "//:grpc_resolver_fake",
        "//:grpc_security_base",
        "//:grpc_trace",
        "//:orphanable",
        "//:protobuf_duration_upb",
        "//:protobuf_timestamp_upb",
        "//:ref_counted_ptr",
        "//:server_address",
        "//:sockaddr_utils",
        "//:uri_parser",
        "//:work_serializer",
    ],
)

grpc_cc_library(
    name = "random_early_detection",
    srcs = [
        "lib/backoff/random_early_detection.cc",
    ],
    hdrs = [
        "lib/backoff/random_early_detection.h",
    ],
    external_deps = ["absl/random"],
    deps = ["//:gpr_platform"],
)

grpc_cc_library(
    name = "grpc_backend_metric_data",
    hdrs = [
        "ext/filters/client_channel/lb_policy/backend_metric_data.h",
    ],
    external_deps = ["absl/strings"],
    language = "c++",
    deps = ["//:gpr_platform"],
)

grpc_cc_library(
    name = "grpc_backend_metric_provider",
    hdrs = [
        "ext/filters/backend_metrics/backend_metric_provider.h",
    ],
    language = "c++",
)

grpc_cc_library(
    name = "grpc_lb_policy_rls",
    srcs = [
        "ext/filters/client_channel/lb_policy/rls/rls.cc",
    ],
    external_deps = [
        "absl/base:core_headers",
        "absl/hash",
        "absl/status",
        "absl/status:statusor",
        "absl/strings",
        "absl/strings:str_format",
        "absl/types:optional",
        "upb_lib",
    ],
    language = "c++",
    deps = [
        "channel_args",
        "closure",
        "dual_ref_counted",
        "error",
        "grpc_fake_credentials",
        "json",
        "json_args",
        "json_object_loader",
        "lb_policy",
        "lb_policy_factory",
        "lb_policy_registry",
        "pollset_set",
        "slice",
        "slice_refcount",
        "status_helper",
        "subchannel_interface",
        "time",
        "validation_errors",
        "//:backoff",
        "//:config",
        "//:debug_location",
        "//:exec_ctx",
        "//:gpr",
        "//:grpc_base",
        "//:grpc_client_channel",
        "//:grpc_public_hdrs",
        "//:grpc_resolver",
        "//:grpc_security_base",
        "//:grpc_service_config_impl",
        "//:grpc_trace",
        "//:orphanable",
        "//:ref_counted_ptr",
        "//:rls_upb",
        "//:server_address",
        "//:uri_parser",
        "//:work_serializer",
    ],
)

grpc_cc_library(
    name = "upb_utils",
    hdrs = [
        "ext/xds/upb_utils.h",
    ],
    external_deps = [
        "absl/strings",
        "upb_lib",
    ],
    language = "c++",
    deps = ["//:gpr_platform"],
)

grpc_cc_library(
    name = "grpc_xds_client",
    srcs = [
        "ext/xds/certificate_provider_store.cc",
        "ext/xds/file_watcher_certificate_provider_factory.cc",
        "ext/xds/xds_bootstrap_grpc.cc",
        "ext/xds/xds_certificate_provider.cc",
        "ext/xds/xds_client_grpc.cc",
        "ext/xds/xds_cluster.cc",
        "ext/xds/xds_cluster_specifier_plugin.cc",
        "ext/xds/xds_common_types.cc",
        "ext/xds/xds_endpoint.cc",
        "ext/xds/xds_health_status.cc",
        "ext/xds/xds_http_fault_filter.cc",
        "ext/xds/xds_http_filters.cc",
        "ext/xds/xds_http_rbac_filter.cc",
        "ext/xds/xds_http_stateful_session_filter.cc",
        "ext/xds/xds_lb_policy_registry.cc",
        "ext/xds/xds_listener.cc",
        "ext/xds/xds_route_config.cc",
        "ext/xds/xds_routing.cc",
        "ext/xds/xds_transport_grpc.cc",
        "lib/security/credentials/xds/xds_credentials.cc",
    ],
    hdrs = [
        "ext/xds/certificate_provider_store.h",
        "ext/xds/file_watcher_certificate_provider_factory.h",
        "ext/xds/xds_bootstrap_grpc.h",
        "ext/xds/xds_certificate_provider.h",
        "ext/xds/xds_client_grpc.h",
        "ext/xds/xds_cluster.h",
        "ext/xds/xds_cluster_specifier_plugin.h",
        "ext/xds/xds_common_types.h",
        "ext/xds/xds_endpoint.h",
        "ext/xds/xds_health_status.h",
        "ext/xds/xds_http_fault_filter.h",
        "ext/xds/xds_http_filters.h",
        "ext/xds/xds_http_rbac_filter.h",
        "ext/xds/xds_http_stateful_session_filter.h",
        "ext/xds/xds_lb_policy_registry.h",
        "ext/xds/xds_listener.h",
        "ext/xds/xds_route_config.h",
        "ext/xds/xds_routing.h",
        "ext/xds/xds_transport_grpc.h",
        "lib/security/credentials/xds/xds_credentials.h",
    ],
    external_deps = [
        "absl/base:core_headers",
        "absl/functional:bind_front",
        "absl/memory",
        "absl/random",
        "absl/status",
        "absl/status:statusor",
        "absl/strings",
        "absl/strings:str_format",
        "absl/synchronization",
        "absl/types:optional",
        "absl/types:span",
        "absl/types:variant",
        "upb_lib",
        "upb_textformat_lib",
        "upb_json_lib",
        "re2",
        "upb_reflection",
    ],
    language = "c++",
    tags = ["nofixdeps"],
    deps = [
        "certificate_provider_factory",
        "certificate_provider_registry",
        "channel_args",
        "channel_creds_registry",
        "channel_fwd",
        "closure",
        "default_event_engine",
        "env",
        "envoy_admin_upb",
        "envoy_config_cluster_upb",
        "envoy_config_cluster_upbdefs",
        "envoy_config_core_upb",
        "envoy_config_endpoint_upb",
        "envoy_config_endpoint_upbdefs",
        "envoy_config_listener_upb",
        "envoy_config_listener_upbdefs",
        "envoy_config_rbac_upb",
        "envoy_config_route_upb",
        "envoy_config_route_upbdefs",
        "envoy_extensions_clusters_aggregate_upb",
        "envoy_extensions_clusters_aggregate_upbdefs",
        "envoy_extensions_filters_common_fault_upb",
        "envoy_extensions_filters_http_fault_upb",
        "envoy_extensions_filters_http_fault_upbdefs",
        "envoy_extensions_filters_http_rbac_upb",
        "envoy_extensions_filters_http_rbac_upbdefs",
        "envoy_extensions_filters_http_router_upb",
        "envoy_extensions_filters_http_router_upbdefs",
        "envoy_extensions_filters_http_stateful_session_upb",
        "envoy_extensions_filters_http_stateful_session_upbdefs",
        "envoy_extensions_filters_network_http_connection_manager_upb",
        "envoy_extensions_filters_network_http_connection_manager_upbdefs",
        "envoy_extensions_http_stateful_session_cookie_upb",
        "envoy_extensions_http_stateful_session_cookie_upbdefs",
        "envoy_extensions_load_balancing_policies_client_side_weighted_round_robin_upb",
        "envoy_extensions_load_balancing_policies_ring_hash_upb",
        "envoy_extensions_load_balancing_policies_wrr_locality_upb",
        "envoy_extensions_transport_sockets_tls_upb",
        "envoy_extensions_transport_sockets_tls_upbdefs",
        "envoy_service_discovery_upb",
        "envoy_service_discovery_upbdefs",
        "envoy_service_load_stats_upb",
        "envoy_service_load_stats_upbdefs",
        "envoy_service_status_upb",
        "envoy_service_status_upbdefs",
        "envoy_type_http_upb",
        "envoy_type_matcher_upb",
        "envoy_type_upb",
        "error",
        "google_rpc_status_upb",
        "grpc_fake_credentials",
        "grpc_fault_injection_filter",
        "grpc_lb_xds_channel_args",
        "grpc_matchers",
        "grpc_outlier_detection_header",
        "grpc_rbac_filter",
        "grpc_sockaddr",
        "grpc_stateful_session_filter",
        "grpc_tls_credentials",
        "grpc_transport_chttp2_client_connector",
        "init_internally",
        "iomgr_fwd",
        "json",
        "json_args",
        "json_object_loader",
        "json_util",
        "lb_policy_registry",
        "match",
        "pollset_set",
        "protobuf_any_upb",
        "protobuf_duration_upb",
        "protobuf_struct_upb",
        "protobuf_struct_upbdefs",
        "protobuf_timestamp_upb",
        "protobuf_wrappers_upb",
        "ref_counted",
        "resolved_address",
        "rls_config_upb",
        "rls_config_upbdefs",
        "slice",
        "slice_refcount",
        "status_helper",
        "time",
        "unique_type_name",
        "upb_utils",
        "useful",
        "validation_errors",
        "xds_type_upb",
        "xds_type_upbdefs",
        "//:config",
        "//:debug_location",
        "//:exec_ctx",
        "//:gpr",
        "//:grpc_base",
        "//:grpc_client_channel",
        "//:grpc_credentials_util",
        "//:grpc_public_hdrs",
        "//:grpc_security_base",
        "//:grpc_trace",
        "//:iomgr_timer",
        "//:orphanable",
        "//:parse_address",
        "//:ref_counted_ptr",
        "//:server_address",
        "//:sockaddr_utils",
        "//:tsi_ssl_credentials",
        "//:uri_parser",
        "//:work_serializer",
        "//:xds_client",
    ],
)

grpc_cc_library(
    name = "grpc_xds_channel_stack_modifier",
    srcs = [
        "ext/xds/xds_channel_stack_modifier.cc",
    ],
    hdrs = [
        "ext/xds/xds_channel_stack_modifier.h",
    ],
    external_deps = ["absl/strings"],
    language = "c++",
    deps = [
        "channel_args",
        "channel_fwd",
        "channel_stack_type",
        "ref_counted",
        "useful",
        "//:channel_stack_builder",
        "//:config",
        "//:gpr_platform",
        "//:grpc_base",
        "//:ref_counted_ptr",
    ],
)

grpc_cc_library(
    name = "grpc_xds_server_config_fetcher",
    srcs = [
        "ext/xds/xds_server_config_fetcher.cc",
    ],
    external_deps = [
        "absl/base:core_headers",
        "absl/status",
        "absl/status:statusor",
        "absl/strings",
        "absl/types:optional",
        "absl/types:variant",
    ],
    language = "c++",
    deps = [
        "channel_args",
        "channel_args_preconditioning",
        "channel_fwd",
        "grpc_server_config_selector",
        "grpc_server_config_selector_filter",
        "grpc_service_config",
        "grpc_sockaddr",
        "grpc_tls_credentials",
        "grpc_xds_channel_stack_modifier",
        "grpc_xds_client",
        "iomgr_fwd",
        "match",
        "resolved_address",
        "slice_refcount",
        "unique_type_name",
        "//:config",
        "//:debug_location",
        "//:exec_ctx",
        "//:gpr",
        "//:grpc_base",
        "//:grpc_public_hdrs",
        "//:grpc_security_base",
        "//:grpc_service_config_impl",
        "//:grpc_trace",
        "//:parse_address",
        "//:ref_counted_ptr",
        "//:sockaddr_utils",
        "//:uri_parser",
    ],
)

grpc_cc_library(
    name = "channel_creds_registry_init",
    srcs = [
        "lib/security/credentials/channel_creds_registry_init.cc",
    ],
    external_deps = ["absl/strings"],
    language = "c++",
    deps = [
        "channel_creds_registry",
        "grpc_fake_credentials",
        "grpc_google_default_credentials",
        "json",
        "//:config",
        "//:gpr_platform",
        "//:grpc_security_base",
        "//:ref_counted_ptr",
    ],
)

grpc_cc_library(
    name = "grpc_google_mesh_ca_certificate_provider_factory",
    srcs = [
        "ext/xds/google_mesh_ca_certificate_provider_factory.cc",
    ],
    hdrs = [
        "ext/xds/google_mesh_ca_certificate_provider_factory.h",
    ],
    language = "c++",
    deps = [
        "certificate_provider_factory",
        "error",
        "grpc_tls_credentials",
        "json",
        "json_util",
        "time",
        "//:alts_util",
        "//:gpr_platform",
        "//:ref_counted_ptr",
    ],
)

grpc_cc_library(
    name = "grpc_lb_policy_cds",
    srcs = [
        "ext/filters/client_channel/lb_policy/xds/cds.cc",
    ],
    external_deps = [
        "absl/status",
        "absl/status:statusor",
        "absl/strings",
        "absl/types:optional",
        "absl/types:variant",
    ],
    language = "c++",
    deps = [
        "channel_args",
        "grpc_matchers",
        "grpc_outlier_detection_header",
        "grpc_tls_credentials",
        "grpc_xds_client",
        "json",
        "json_args",
        "json_object_loader",
        "lb_policy",
        "lb_policy_factory",
        "lb_policy_registry",
        "match",
        "pollset_set",
        "subchannel_interface",
        "time",
        "unique_type_name",
        "//:config",
        "//:debug_location",
        "//:gpr",
        "//:grpc_base",
        "//:grpc_security_base",
        "//:grpc_trace",
        "//:orphanable",
        "//:ref_counted_ptr",
        "//:server_address",
        "//:work_serializer",
    ],
)

grpc_cc_library(
    name = "grpc_lb_xds_channel_args",
    hdrs = [
        "ext/filters/client_channel/lb_policy/xds/xds_channel_args.h",
    ],
    language = "c++",
)

grpc_cc_library(
    name = "grpc_lb_xds_attributes",
    srcs = [
        "ext/filters/client_channel/lb_policy/xds/xds_attributes.cc",
    ],
    hdrs = [
        "ext/filters/client_channel/lb_policy/xds/xds_attributes.h",
    ],
    external_deps = ["absl/strings"],
    language = "c++",
    deps = [
        "useful",
        "//:gpr_platform",
        "//:ref_counted_ptr",
        "//:server_address",
        "//:xds_client",
    ],
)

grpc_cc_library(
    name = "grpc_lb_policy_xds_cluster_resolver",
    srcs = [
        "ext/filters/client_channel/lb_policy/xds/xds_cluster_resolver.cc",
    ],
    external_deps = [
        "absl/status",
        "absl/status:statusor",
        "absl/strings",
        "absl/types:optional",
    ],
    language = "c++",
    deps = [
        "channel_args",
        "grpc_lb_address_filtering",
        "grpc_lb_xds_attributes",
        "grpc_lb_xds_channel_args",
        "grpc_xds_client",
        "json",
        "json_args",
        "json_object_loader",
        "lb_policy",
        "lb_policy_factory",
        "lb_policy_registry",
        "pollset_set",
        "subchannel_interface",
        "validation_errors",
        "//:config",
        "//:debug_location",
        "//:gpr",
        "//:grpc_base",
        "//:grpc_client_channel",
        "//:grpc_resolver",
        "//:grpc_resolver_fake",
        "//:grpc_trace",
        "//:orphanable",
        "//:ref_counted_ptr",
        "//:server_address",
        "//:work_serializer",
        "//:xds_client",
    ],
)

grpc_cc_library(
    name = "grpc_lb_policy_xds_cluster_impl",
    srcs = [
        "ext/filters/client_channel/lb_policy/xds/xds_cluster_impl.cc",
    ],
    external_deps = [
        "absl/base:core_headers",
        "absl/status",
        "absl/status:statusor",
        "absl/strings",
        "absl/types:optional",
        "absl/types:variant",
    ],
    language = "c++",
    deps = [
        "channel_args",
        "grpc_lb_xds_attributes",
        "grpc_lb_xds_channel_args",
        "grpc_xds_client",
        "json",
        "json_args",
        "json_object_loader",
        "lb_policy",
        "lb_policy_factory",
        "lb_policy_registry",
        "pollset_set",
        "ref_counted",
        "subchannel_interface",
        "validation_errors",
        "//:config",
        "//:debug_location",
        "//:gpr",
        "//:grpc_base",
        "//:grpc_client_channel",
        "//:grpc_trace",
        "//:orphanable",
        "//:ref_counted_ptr",
        "//:server_address",
        "//:xds_client",
    ],
)

grpc_cc_library(
    name = "grpc_lb_policy_xds_cluster_manager",
    srcs = [
        "ext/filters/client_channel/lb_policy/xds/xds_cluster_manager.cc",
    ],
    external_deps = [
        "absl/status",
        "absl/status:statusor",
        "absl/strings",
        "absl/types:optional",
    ],
    language = "c++",
    deps = [
        "channel_args",
        "grpc_resolver_xds_header",
        "json",
        "json_args",
        "json_object_loader",
        "lb_policy",
        "lb_policy_factory",
        "lb_policy_registry",
        "pollset_set",
        "subchannel_interface",
        "time",
        "validation_errors",
        "//:config",
        "//:debug_location",
        "//:exec_ctx",
        "//:gpr",
        "//:gpr_platform",
        "//:grpc_base",
        "//:grpc_client_channel",
        "//:grpc_trace",
        "//:orphanable",
        "//:ref_counted_ptr",
        "//:server_address",
        "//:work_serializer",
    ],
)

grpc_cc_library(
    name = "grpc_lb_policy_xds_wrr_locality",
    srcs = [
        "ext/filters/client_channel/lb_policy/xds/xds_wrr_locality.cc",
    ],
    external_deps = [
        "absl/status",
        "absl/status:statusor",
        "absl/strings",
    ],
    language = "c++",
    deps = [
        "channel_args",
        "grpc_lb_xds_attributes",
        "json",
        "json_args",
        "json_object_loader",
        "lb_policy",
        "lb_policy_factory",
        "lb_policy_registry",
        "pollset_set",
        "subchannel_interface",
        "validation_errors",
        "//:config",
        "//:debug_location",
        "//:gpr",
        "//:grpc_base",
        "//:grpc_trace",
        "//:orphanable",
        "//:ref_counted_ptr",
        "//:server_address",
        "//:xds_client",
    ],
)

grpc_cc_library(
    name = "grpc_lb_address_filtering",
    srcs = [
        "ext/filters/client_channel/lb_policy/address_filtering.cc",
    ],
    hdrs = [
        "ext/filters/client_channel/lb_policy/address_filtering.h",
    ],
    external_deps = [
        "absl/status:statusor",
        "absl/strings",
    ],
    language = "c++",
    deps = [
        "//:gpr_platform",
        "//:server_address",
    ],
)

grpc_cc_library(
    name = "grpc_lb_subchannel_list",
    hdrs = [
        "ext/filters/client_channel/lb_policy/subchannel_list.h",
    ],
    external_deps = [
        "absl/status",
        "absl/types:optional",
    ],
    language = "c++",
    deps = [
        "channel_args",
        "dual_ref_counted",
        "gpr_manual_constructor",
        "iomgr_fwd",
        "lb_policy",
        "subchannel_interface",
        "//:debug_location",
        "//:gpr",
        "//:grpc_base",
        "//:ref_counted_ptr",
        "//:server_address",
    ],
)

grpc_cc_library(
    name = "grpc_lb_policy_pick_first",
    srcs = [
        "ext/filters/client_channel/lb_policy/pick_first/pick_first.cc",
    ],
    external_deps = [
        "absl/status",
        "absl/status:statusor",
        "absl/strings",
        "absl/types:optional",
    ],
    language = "c++",
    deps = [
        "channel_args",
        "grpc_lb_subchannel_list",
        "json",
        "lb_policy",
        "lb_policy_factory",
        "subchannel_interface",
        "//:config",
        "//:debug_location",
        "//:gpr",
        "//:grpc_base",
        "//:grpc_trace",
        "//:orphanable",
        "//:ref_counted_ptr",
        "//:server_address",
    ],
)

grpc_cc_library(
    name = "grpc_lb_policy_ring_hash",
    srcs = [
        "ext/filters/client_channel/lb_policy/ring_hash/ring_hash.cc",
    ],
    hdrs = [
        "ext/filters/client_channel/lb_policy/ring_hash/ring_hash.h",
    ],
    external_deps = [
        "absl/base:core_headers",
        "absl/container:inlined_vector",
        "absl/status",
        "absl/status:statusor",
        "absl/strings",
        "absl/types:optional",
        "xxhash",
    ],
    language = "c++",
    deps = [
        "channel_args",
        "closure",
        "error",
        "grpc_lb_subchannel_list",
        "json",
        "json_args",
        "json_object_loader",
        "lb_policy",
        "lb_policy_factory",
        "ref_counted",
        "subchannel_interface",
        "unique_type_name",
        "validation_errors",
        "//:config",
        "//:debug_location",
        "//:exec_ctx",
        "//:gpr",
        "//:grpc_base",
        "//:grpc_client_channel",
        "//:grpc_trace",
        "//:orphanable",
        "//:ref_counted_ptr",
        "//:server_address",
        "//:sockaddr_utils",
        "//:work_serializer",
    ],
)

grpc_cc_library(
    name = "grpc_lb_policy_round_robin",
    srcs = [
        "ext/filters/client_channel/lb_policy/round_robin/round_robin.cc",
    ],
    external_deps = [
        "absl/random",
        "absl/status",
        "absl/status:statusor",
        "absl/strings",
        "absl/types:optional",
    ],
    language = "c++",
    deps = [
        "channel_args",
        "grpc_lb_subchannel_list",
        "json",
        "lb_policy",
        "lb_policy_factory",
        "subchannel_interface",
        "//:config",
        "//:debug_location",
        "//:gpr",
        "//:grpc_base",
        "//:grpc_trace",
        "//:orphanable",
        "//:ref_counted_ptr",
        "//:server_address",
    ],
)

grpc_cc_library(
    name = "static_stride_scheduler",
    srcs = [
        "ext/filters/client_channel/lb_policy/weighted_round_robin/static_stride_scheduler.cc",
    ],
    hdrs = [
        "ext/filters/client_channel/lb_policy/weighted_round_robin/static_stride_scheduler.h",
    ],
    external_deps = [
        "absl/functional:any_invocable",
        "absl/types:optional",
        "absl/types:span",
    ],
    language = "c++",
    deps = ["//:gpr"],
)

grpc_cc_library(
    name = "grpc_lb_policy_weighted_round_robin",
    srcs = [
        "ext/filters/client_channel/lb_policy/weighted_round_robin/weighted_round_robin.cc",
    ],
    external_deps = [
        "absl/base:core_headers",
        "absl/random",
        "absl/status",
        "absl/status:statusor",
        "absl/strings",
        "absl/types:optional",
    ],
    language = "c++",
    deps = [
        "channel_args",
        "grpc_backend_metric_data",
        "grpc_lb_subchannel_list",
        "json",
        "json_args",
        "json_object_loader",
        "lb_policy",
        "lb_policy_factory",
        "ref_counted",
        "resolved_address",
        "static_stride_scheduler",
        "subchannel_interface",
        "time",
        "validation_errors",
        "//:config",
        "//:debug_location",
        "//:exec_ctx",
        "//:gpr",
        "//:grpc_base",
        "//:grpc_client_channel",
        "//:grpc_trace",
        "//:orphanable",
        "//:ref_counted_ptr",
        "//:server_address",
        "//:sockaddr_utils",
    ],
)

grpc_cc_library(
    name = "grpc_outlier_detection_header",
    hdrs = [
        "ext/filters/client_channel/lb_policy/outlier_detection/outlier_detection.h",
    ],
    external_deps = ["absl/types:optional"],
    language = "c++",
    deps = [
        "json",
        "json_args",
        "json_object_loader",
        "time",
        "validation_errors",
        "//:gpr_platform",
    ],
)

grpc_cc_library(
    name = "grpc_lb_policy_outlier_detection",
    srcs = [
        "ext/filters/client_channel/lb_policy/outlier_detection/outlier_detection.cc",
    ],
    external_deps = [
        "absl/random",
        "absl/status",
        "absl/status:statusor",
        "absl/strings",
        "absl/types:variant",
    ],
    language = "c++",
    deps = [
        "channel_args",
        "grpc_outlier_detection_header",
        "iomgr_fwd",
        "json",
        "lb_policy",
        "lb_policy_factory",
        "lb_policy_registry",
        "pollset_set",
        "ref_counted",
        "subchannel_interface",
        "validation_errors",
        "//:config",
        "//:debug_location",
        "//:exec_ctx",
        "//:gpr",
        "//:grpc_base",
        "//:grpc_client_channel",
        "//:grpc_trace",
        "//:orphanable",
        "//:ref_counted_ptr",
        "//:server_address",
        "//:sockaddr_utils",
        "//:work_serializer",
    ],
)

grpc_cc_library(
    name = "grpc_lb_policy_priority",
    srcs = [
        "ext/filters/client_channel/lb_policy/priority/priority.cc",
    ],
    external_deps = [
        "absl/status",
        "absl/status:statusor",
        "absl/strings",
        "absl/types:optional",
    ],
    language = "c++",
    deps = [
        "channel_args",
        "grpc_lb_address_filtering",
        "json",
        "json_args",
        "json_object_loader",
        "lb_policy",
        "lb_policy_factory",
        "lb_policy_registry",
        "pollset_set",
        "subchannel_interface",
        "time",
        "validation_errors",
        "//:config",
        "//:debug_location",
        "//:exec_ctx",
        "//:gpr",
        "//:grpc_base",
        "//:grpc_client_channel",
        "//:grpc_trace",
        "//:orphanable",
        "//:ref_counted_ptr",
        "//:server_address",
        "//:work_serializer",
    ],
)

grpc_cc_library(
    name = "grpc_lb_policy_weighted_target",
    srcs = [
        "ext/filters/client_channel/lb_policy/weighted_target/weighted_target.cc",
    ],
    external_deps = [
        "absl/base:core_headers",
        "absl/random",
        "absl/status",
        "absl/status:statusor",
        "absl/strings",
        "absl/types:optional",
    ],
    language = "c++",
    deps = [
        "channel_args",
        "grpc_lb_address_filtering",
        "json",
        "json_args",
        "json_object_loader",
        "lb_policy",
        "lb_policy_factory",
        "lb_policy_registry",
        "pollset_set",
        "subchannel_interface",
        "time",
        "validation_errors",
        "//:config",
        "//:debug_location",
        "//:exec_ctx",
        "//:gpr",
        "//:grpc_base",
        "//:grpc_client_channel",
        "//:grpc_trace",
        "//:orphanable",
        "//:ref_counted_ptr",
        "//:server_address",
        "//:work_serializer",
    ],
)

grpc_cc_library(
    name = "grpc_lb_policy_xds_override_host",
    srcs = [
        "ext/filters/client_channel/lb_policy/xds/xds_override_host.cc",
    ],
    hdrs = [
        "ext/filters/client_channel/lb_policy/xds/xds_override_host.h",
    ],
    external_deps = [
        "absl/base:core_headers",
        "absl/status",
        "absl/status:statusor",
        "absl/strings",
        "absl/types:optional",
        "absl/types:variant",
    ],
    language = "c++",
    deps = [
        "channel_args",
        "closure",
        "error",
        "grpc_stateful_session_filter",
        "grpc_xds_client",
        "iomgr_fwd",
        "json",
        "json_args",
        "json_object_loader",
        "lb_policy",
        "lb_policy_factory",
        "lb_policy_registry",
        "match",
        "pollset_set",
        "subchannel_interface",
        "validation_errors",
        "//:config",
        "//:debug_location",
        "//:exec_ctx",
        "//:gpr",
        "//:grpc_base",
        "//:grpc_client_channel",
        "//:grpc_trace",
        "//:orphanable",
        "//:ref_counted_ptr",
        "//:server_address",
        "//:sockaddr_utils",
        "//:work_serializer",
    ],
)

grpc_cc_library(
    name = "lb_server_load_reporting_filter",
    srcs = [
        "ext/filters/load_reporting/server_load_reporting_filter.cc",
    ],
    hdrs = [
        "ext/filters/load_reporting/registered_opencensus_objects.h",
        "ext/filters/load_reporting/server_load_reporting_filter.h",
        "//:src/cpp/server/load_reporter/constants.h",
    ],
    external_deps = [
        "absl/meta:type_traits",
        "absl/status",
        "absl/status:statusor",
        "absl/strings",
        "absl/strings:str_format",
        "absl/types:optional",
        "opencensus-stats",
        "opencensus-tags",
    ],
    language = "c++",
    deps = [
        "arena_promise",
        "channel_args",
        "channel_fwd",
        "channel_stack_type",
        "context",
        "grpc_sockaddr",
        "resolved_address",
        "seq",
        "slice",
        "//:channel_stack_builder",
        "//:config",
        "//:gpr",
        "//:gpr_platform",
        "//:grpc_base",
        "//:grpc_public_hdrs",
        "//:grpc_security_base",
        "//:parse_address",
        "//:promise",
        "//:uri_parser",
    ],
    alwayslink = 1,
)

grpc_cc_library(
    name = "grpc_backend_metric_filter",
    srcs = [
        "ext/filters/backend_metrics/backend_metric_filter.cc",
    ],
    hdrs = [
        "ext/filters/backend_metrics/backend_metric_filter.h",
    ],
    external_deps = [
        "absl/status:statusor",
        "absl/strings",
        "absl/types:optional",
        "upb_lib",
    ],
    language = "c++",
    deps = [
        "arena_promise",
        "channel_args",
        "channel_fwd",
        "channel_stack_type",
        "context",
        "grpc_backend_metric_data",
        "grpc_backend_metric_provider",
        "map",
        "slice",
        "//:channel_stack_builder",
        "//:config",
        "//:gpr",
        "//:gpr_platform",
        "//:grpc_base",
        "//:grpc_trace",
        "//:xds_orca_upb",
    ],
)

grpc_cc_library(
    name = "polling_resolver",
    srcs = [
        "ext/filters/client_channel/resolver/polling_resolver.cc",
    ],
    hdrs = [
        "ext/filters/client_channel/resolver/polling_resolver.h",
    ],
    external_deps = [
        "absl/status",
        "absl/status:statusor",
        "absl/strings",
        "absl/types:optional",
    ],
    language = "c++",
    deps = [
        "channel_args",
        "grpc_service_config",
        "iomgr_fwd",
        "time",
        "//:backoff",
        "//:debug_location",
        "//:event_engine_base_hdrs",
        "//:exec_ctx",
        "//:gpr",
        "//:grpc_resolver",
        "//:grpc_trace",
        "//:orphanable",
        "//:ref_counted_ptr",
        "//:uri_parser",
        "//:work_serializer",
    ],
)

grpc_cc_library(
    name = "grpc_resolver_dns_selection",
    srcs = [
        "ext/filters/client_channel/resolver/dns/dns_resolver_selection.cc",
    ],
    hdrs = [
        "ext/filters/client_channel/resolver/dns/dns_resolver_selection.h",
    ],
    language = "c++",
    deps = ["//:gpr"],
)

grpc_cc_library(
    name = "grpc_resolver_dns_native",
    srcs = [
        "ext/filters/client_channel/resolver/dns/native/dns_resolver.cc",
    ],
    external_deps = [
        "absl/functional:bind_front",
        "absl/status",
        "absl/status:statusor",
        "absl/strings",
        "absl/types:optional",
    ],
    language = "c++",
    deps = [
        "channel_args",
        "grpc_resolver_dns_selection",
        "polling_resolver",
        "resolved_address",
        "time",
        "//:backoff",
        "//:config",
        "//:debug_location",
        "//:gpr",
        "//:grpc_base",
        "//:grpc_resolver",
        "//:grpc_trace",
        "//:orphanable",
        "//:ref_counted_ptr",
        "//:server_address",
        "//:uri_parser",
    ],
)

grpc_cc_library(
    name = "grpc_resolver_sockaddr",
    srcs = [
        "ext/filters/client_channel/resolver/sockaddr/sockaddr_resolver.cc",
    ],
    external_deps = [
        "absl/status:statusor",
        "absl/strings",
    ],
    language = "c++",
    deps = [
        "channel_args",
        "iomgr_port",
        "resolved_address",
        "//:config",
        "//:gpr",
        "//:grpc_resolver",
        "//:orphanable",
        "//:parse_address",
        "//:server_address",
        "//:uri_parser",
    ],
)

grpc_cc_library(
    name = "grpc_resolver_binder",
    srcs = [
        "ext/filters/client_channel/resolver/binder/binder_resolver.cc",
    ],
    external_deps = [
        "absl/status",
        "absl/status:statusor",
        "absl/strings",
    ],
    language = "c++",
    deps = [
        "channel_args",
        "error",
        "iomgr_port",
        "resolved_address",
        "status_helper",
        "//:config",
        "//:gpr",
        "//:grpc_resolver",
        "//:orphanable",
        "//:server_address",
        "//:uri_parser",
    ],
)

grpc_cc_library(
    name = "grpc_resolver_xds_header",
    hdrs = [
        "ext/filters/client_channel/resolver/xds/xds_resolver.h",
    ],
    language = "c++",
    deps = [
        "unique_type_name",
        "//:gpr_platform",
    ],
)

grpc_cc_library(
    name = "grpc_resolver_xds",
    srcs = [
        "ext/filters/client_channel/resolver/xds/xds_resolver.cc",
    ],
    external_deps = [
        "absl/meta:type_traits",
        "absl/random",
        "absl/status",
        "absl/status:statusor",
        "absl/strings",
        "absl/strings:str_format",
        "absl/types:optional",
        "absl/types:variant",
        "re2",
        "xxhash",
    ],
    language = "c++",
    deps = [
        "arena",
        "channel_args",
        "channel_fwd",
        "dual_ref_counted",
        "grpc_lb_policy_ring_hash",
        "grpc_service_config",
        "grpc_xds_client",
        "iomgr_fwd",
        "match",
        "pollset_set",
        "slice",
        "time",
        "unique_type_name",
        "//:config",
        "//:debug_location",
        "//:gpr",
        "//:grpc_base",
        "//:grpc_client_channel",
        "//:grpc_public_hdrs",
        "//:grpc_resolver",
        "//:grpc_service_config_impl",
        "//:grpc_trace",
        "//:orphanable",
        "//:ref_counted_ptr",
        "//:server_address",
        "//:uri_parser",
        "//:work_serializer",
        "//:xds_client",
    ],
)

grpc_cc_library(
    name = "grpc_resolver_c2p",
    srcs = [
        "ext/filters/client_channel/resolver/google_c2p/google_c2p_resolver.cc",
    ],
    external_deps = [
        "absl/status:statusor",
        "absl/strings",
        "absl/types:optional",
    ],
    language = "c++",
    deps = [
        "channel_args",
        "env",
        "gcp_metadata_query",
        "grpc_xds_client",
        "json",
        "resource_quota",
        "time",
        "//:alts_util",
        "//:config",
        "//:debug_location",
        "//:gpr",
        "//:grpc_base",
        "//:grpc_resolver",
        "//:orphanable",
        "//:ref_counted_ptr",
        "//:uri_parser",
        "//:work_serializer",
        "//:xds_client",
    ],
)

grpc_cc_library(
    name = "hpack_constants",
    hdrs = [
        "ext/transport/chttp2/transport/hpack_constants.h",
    ],
    language = "c++",
    deps = ["//:gpr_platform"],
)

grpc_cc_library(
    name = "hpack_encoder_table",
    srcs = [
        "ext/transport/chttp2/transport/hpack_encoder_table.cc",
    ],
    hdrs = [
        "ext/transport/chttp2/transport/hpack_encoder_table.h",
    ],
    external_deps = ["absl/container:inlined_vector"],
    language = "c++",
    deps = [
        "hpack_constants",
        "//:gpr",
    ],
)

grpc_cc_library(
    name = "chttp2_flow_control",
    srcs = [
        "ext/transport/chttp2/transport/flow_control.cc",
    ],
    hdrs = [
        "ext/transport/chttp2/transport/flow_control.h",
    ],
    external_deps = [
        "absl/functional:function_ref",
        "absl/status",
        "absl/strings",
        "absl/strings:str_format",
        "absl/types:optional",
    ],
    deps = [
        "bdp_estimator",
        "experiments",
        "http2_settings",
        "memory_quota",
        "pid_controller",
        "time",
        "useful",
        "//:gpr",
        "//:grpc_trace",
    ],
)

grpc_cc_library(
    name = "huffsyms",
    srcs = [
        "ext/transport/chttp2/transport/huffsyms.cc",
    ],
    hdrs = [
        "ext/transport/chttp2/transport/huffsyms.h",
    ],
    deps = ["//:gpr_platform"],
)

grpc_cc_library(
    name = "decode_huff",
    srcs = [
        "ext/transport/chttp2/transport/decode_huff.cc",
    ],
    hdrs = [
        "ext/transport/chttp2/transport/decode_huff.h",
    ],
    deps = ["//:gpr_platform"],
)

grpc_cc_library(
    name = "http2_settings",
    srcs = [
        "ext/transport/chttp2/transport/http2_settings.cc",
    ],
    hdrs = [
        "ext/transport/chttp2/transport/http2_settings.h",
    ],
    deps = [
        "http2_errors",
        "useful",
        "//:gpr_platform",
    ],
)

grpc_cc_library(
    name = "grpc_transport_chttp2_alpn",
    srcs = [
        "ext/transport/chttp2/alpn/alpn.cc",
    ],
    hdrs = [
        "ext/transport/chttp2/alpn/alpn.h",
    ],
    language = "c++",
    deps = [
        "useful",
        "//:gpr",
    ],
)

grpc_cc_library(
    name = "grpc_transport_chttp2_client_connector",
    srcs = [
        "ext/transport/chttp2/client/chttp2_connector.cc",
    ],
    hdrs = [
        "ext/transport/chttp2/client/chttp2_connector.h",
    ],
    external_deps = [
        "absl/base:core_headers",
        "absl/status",
        "absl/status:statusor",
        "absl/strings:str_format",
        "absl/types:optional",
    ],
    language = "c++",
    deps = [
        "channel_args",
        "channel_args_endpoint_config",
        "channel_args_preconditioning",
        "channel_stack_type",
        "closure",
        "error",
        "grpc_insecure_credentials",
        "handshaker_registry",
        "resolved_address",
        "status_helper",
        "tcp_connect_handshaker",
        "time",
        "transport_fwd",
        "unique_type_name",
        "//:config",
        "//:debug_location",
        "//:exec_ctx",
        "//:gpr",
        "//:grpc_base",
        "//:grpc_client_channel",
        "//:grpc_public_hdrs",
        "//:grpc_resolver",
        "//:grpc_security_base",
        "//:grpc_trace",
        "//:grpc_transport_chttp2",
        "//:handshaker",
        "//:orphanable",
        "//:ref_counted_ptr",
        "//:sockaddr_utils",
    ],
)

grpc_cc_library(
    name = "grpc_transport_chttp2_server",
    srcs = [
        "ext/transport/chttp2/server/chttp2_server.cc",
    ],
    hdrs = [
        "ext/transport/chttp2/server/chttp2_server.h",
    ],
    external_deps = [
        "absl/base:core_headers",
        "absl/status",
        "absl/status:statusor",
        "absl/strings",
        "absl/strings:str_format",
        "absl/types:optional",
    ],
    language = "c++",
    deps = [
        "channel_args",
        "channel_args_endpoint_config",
        "closure",
        "error",
        "grpc_insecure_credentials",
        "handshaker_registry",
        "iomgr_fwd",
        "memory_quota",
        "pollset_set",
        "resolved_address",
        "resource_quota",
        "status_helper",
        "time",
        "transport_fwd",
        "unique_type_name",
        "//:chttp2_frame",
        "//:config",
        "//:debug_location",
        "//:exec_ctx",
        "//:gpr",
        "//:grpc_base",
        "//:grpc_security_base",
        "//:grpc_trace",
        "//:grpc_transport_chttp2",
        "//:handshaker",
        "//:orphanable",
        "//:ref_counted_ptr",
        "//:sockaddr_utils",
        "//:uri_parser",
    ],
)

grpc_cc_library(
    name = "grpc_transport_inproc",
    srcs = [
        "ext/transport/inproc/inproc_plugin.cc",
        "ext/transport/inproc/inproc_transport.cc",
    ],
    hdrs = [
        "ext/transport/inproc/inproc_transport.h",
    ],
    external_deps = [
        "absl/status",
        "absl/status:statusor",
        "absl/strings",
        "absl/types:optional",
    ],
    language = "c++",
    deps = [
        "arena",
        "channel_args",
        "channel_args_preconditioning",
        "channel_stack_type",
        "closure",
        "error",
        "iomgr_fwd",
        "slice",
        "slice_buffer",
        "status_helper",
        "time",
        "transport_fwd",
        "//:config",
        "//:debug_location",
        "//:exec_ctx",
        "//:gpr",
        "//:grpc_base",
        "//:grpc_public_hdrs",
        "//:grpc_trace",
        "//:ref_counted_ptr",
    ],
)

grpc_cc_library(
    name = "chaotic_good_frame",
    srcs = [
        "ext/transport/chaotic_good/frame.cc",
    ],
    hdrs = [
        "ext/transport/chaotic_good/frame.h",
    ],
    external_deps = [
        "absl/status",
        "absl/status:statusor",
        "absl/types:variant",
    ],
    deps = [
        "arena",
        "bitset",
        "chaotic_good_frame_header",
        "context",
        "no_destruct",
        "slice",
        "slice_buffer",
        "status_helper",
        "//:gpr",
        "//:gpr_platform",
        "//:grpc_base",
        "//:hpack_encoder",
        "//:hpack_parser",
    ],
)

grpc_cc_library(
    name = "chaotic_good_frame_header",
    srcs = [
        "ext/transport/chaotic_good/frame_header.cc",
    ],
    hdrs = [
        "ext/transport/chaotic_good/frame_header.h",
    ],
    external_deps = [
        "absl/status",
        "absl/status:statusor",
    ],
    deps = [
        "bitset",
        "//:gpr_platform",
    ],
)

grpc_cc_library(
    name = "gcp_metadata_query",
    srcs = [
        "ext/gcp/metadata_query.cc",
    ],
    hdrs = [
        "ext/gcp/metadata_query.h",
    ],
    external_deps = [
        "absl/functional:any_invocable",
        "absl/status",
        "absl/status:statusor",
        "absl/strings",
        "absl/strings:str_format",
    ],
    deps = [
        "closure",
        "error",
        "status_helper",
        "time",
        "//:gpr",
        "//:gpr_platform",
        "//:grpc_base",
        "//:grpc_security_base",
        "//:grpc_trace",
        "//:httpcli",
        "//:orphanable",
        "//:ref_counted_ptr",
        "//:uri_parser",
    ],
)

grpc_cc_library(
    name = "logging_sink",
    hdrs = [
        "ext/filters/logging/logging_sink.h",
    ],
    external_deps = ["absl/strings"],
    language = "c++",
    visibility = [
        "//src/cpp/ext/gcp:__subpackages__",
        "//test:__subpackages__",
    ],
    deps = [
        "time",
        "//:gpr_platform",
    ],
)

grpc_cc_library(
    name = "logging_filter",
    srcs = [
        "ext/filters/logging/logging_filter.cc",
    ],
    hdrs = [
        "ext/filters/logging/logging_filter.h",
    ],
    external_deps = [
        "absl/random",
        "absl/status:statusor",
        "absl/strings",
        "absl/types:optional",
    ],
    language = "c++",
    visibility = [
        "//src/cpp/ext/gcp:__subpackages__",
        "//test:__subpackages__",
    ],
    deps = [
        "arena",
        "arena_promise",
        "cancel_callback",
        "channel_args",
        "channel_fwd",
        "channel_stack_type",
        "context",
        "logging_sink",
        "map",
        "pipe",
        "poll",
        "slice",
        "slice_buffer",
        "time",
        "//:channel_stack_builder",
        "//:config",
        "//:gpr",
        "//:gpr_platform",
        "//:grpc_base",
        "//:grpc_client_channel",
        "//:grpc_public_hdrs",
        "//:grpc_resolver",
        "//:uri_parser",
    ],
)

### UPB Targets

grpc_upb_proto_library(
    name = "envoy_admin_upb",
    deps = ["@envoy_api//envoy/admin/v3:pkg"],
)

grpc_upb_proto_library(
    name = "envoy_config_cluster_upb",
    deps = ["@envoy_api//envoy/config/cluster/v3:pkg"],
)

grpc_upb_proto_reflection_library(
    name = "envoy_config_cluster_upbdefs",
    deps = ["@envoy_api//envoy/config/cluster/v3:pkg"],
)

grpc_upb_proto_library(
    name = "envoy_config_core_upb",
    deps = ["@envoy_api//envoy/config/core/v3:pkg"],
)

grpc_upb_proto_library(
    name = "envoy_config_endpoint_upb",
    deps = ["@envoy_api//envoy/config/endpoint/v3:pkg"],
)

grpc_upb_proto_reflection_library(
    name = "envoy_config_endpoint_upbdefs",
    deps = ["@envoy_api//envoy/config/endpoint/v3:pkg"],
)

grpc_upb_proto_library(
    name = "envoy_config_listener_upb",
    deps = ["@envoy_api//envoy/config/listener/v3:pkg"],
)

grpc_upb_proto_reflection_library(
    name = "envoy_config_listener_upbdefs",
    deps = ["@envoy_api//envoy/config/listener/v3:pkg"],
)

grpc_upb_proto_library(
    name = "envoy_config_rbac_upb",
    deps = ["@envoy_api//envoy/config/rbac/v3:pkg"],
)

grpc_upb_proto_library(
    name = "envoy_config_route_upb",
    deps = ["@envoy_api//envoy/config/route/v3:pkg"],
)

grpc_upb_proto_reflection_library(
    name = "envoy_config_route_upbdefs",
    deps = ["@envoy_api//envoy/config/route/v3:pkg"],
)

grpc_upb_proto_library(
    name = "envoy_extensions_clusters_aggregate_upb",
    deps = ["@envoy_api//envoy/extensions/clusters/aggregate/v3:pkg"],
)

grpc_upb_proto_reflection_library(
    name = "envoy_extensions_clusters_aggregate_upbdefs",
    deps = ["@envoy_api//envoy/extensions/clusters/aggregate/v3:pkg"],
)

grpc_upb_proto_library(
    name = "envoy_extensions_filters_common_fault_upb",
    deps = ["@envoy_api//envoy/extensions/filters/common/fault/v3:pkg"],
)

grpc_upb_proto_library(
    name = "envoy_extensions_filters_http_fault_upb",
    deps = ["@envoy_api//envoy/extensions/filters/http/fault/v3:pkg"],
)

grpc_upb_proto_reflection_library(
    name = "envoy_extensions_filters_http_fault_upbdefs",
    deps = ["@envoy_api//envoy/extensions/filters/http/fault/v3:pkg"],
)

grpc_upb_proto_library(
    name = "envoy_extensions_filters_http_rbac_upb",
    deps = ["@envoy_api//envoy/extensions/filters/http/rbac/v3:pkg"],
)

grpc_upb_proto_reflection_library(
    name = "envoy_extensions_filters_http_rbac_upbdefs",
    deps = ["@envoy_api//envoy/extensions/filters/http/rbac/v3:pkg"],
)

grpc_upb_proto_library(
    name = "envoy_extensions_filters_http_router_upb",
    deps = ["@envoy_api//envoy/extensions/filters/http/router/v3:pkg"],
)

grpc_upb_proto_reflection_library(
    name = "envoy_extensions_filters_http_router_upbdefs",
    deps = ["@envoy_api//envoy/extensions/filters/http/router/v3:pkg"],
)

grpc_upb_proto_library(
    name = "envoy_extensions_filters_http_stateful_session_upb",
    deps = ["@envoy_api//envoy/extensions/filters/http/stateful_session/v3:pkg"],
)

grpc_upb_proto_reflection_library(
    name = "envoy_extensions_filters_http_stateful_session_upbdefs",
    deps = ["@envoy_api//envoy/extensions/filters/http/stateful_session/v3:pkg"],
)

grpc_upb_proto_library(
    name = "envoy_extensions_http_stateful_session_cookie_upb",
    deps = ["@envoy_api//envoy/extensions/http/stateful_session/cookie/v3:pkg"],
)

grpc_upb_proto_reflection_library(
    name = "envoy_extensions_http_stateful_session_cookie_upbdefs",
    deps = ["@envoy_api//envoy/extensions/http/stateful_session/cookie/v3:pkg"],
)

grpc_upb_proto_library(
    name = "envoy_type_http_upb",
    deps = ["@envoy_api//envoy/type/http/v3:pkg"],
)

grpc_upb_proto_library(
    name = "envoy_extensions_load_balancing_policies_client_side_weighted_round_robin_upb",
    deps = ["@envoy_api//envoy/extensions/load_balancing_policies/client_side_weighted_round_robin/v3:pkg"],
)

grpc_upb_proto_library(
    name = "envoy_extensions_load_balancing_policies_ring_hash_upb",
    deps = ["@envoy_api//envoy/extensions/load_balancing_policies/ring_hash/v3:pkg"],
)

grpc_upb_proto_library(
    name = "envoy_extensions_load_balancing_policies_wrr_locality_upb",
    deps = ["@envoy_api//envoy/extensions/load_balancing_policies/wrr_locality/v3:pkg"],
)

grpc_upb_proto_library(
    name = "envoy_extensions_filters_network_http_connection_manager_upb",
    deps = ["@envoy_api//envoy/extensions/filters/network/http_connection_manager/v3:pkg"],
)

grpc_upb_proto_reflection_library(
    name = "envoy_extensions_filters_network_http_connection_manager_upbdefs",
    deps = ["@envoy_api//envoy/extensions/filters/network/http_connection_manager/v3:pkg"],
)

grpc_upb_proto_library(
    name = "envoy_extensions_transport_sockets_tls_upb",
    deps = ["@envoy_api//envoy/extensions/transport_sockets/tls/v3:pkg"],
)

grpc_upb_proto_reflection_library(
    name = "envoy_extensions_transport_sockets_tls_upbdefs",
    deps = ["@envoy_api//envoy/extensions/transport_sockets/tls/v3:pkg"],
)

grpc_upb_proto_library(
    name = "envoy_service_discovery_upb",
    deps = ["@envoy_api//envoy/service/discovery/v3:pkg"],
)

grpc_upb_proto_reflection_library(
    name = "envoy_service_discovery_upbdefs",
    deps = ["@envoy_api//envoy/service/discovery/v3:pkg"],
)

grpc_upb_proto_library(
    name = "envoy_service_load_stats_upb",
    deps = ["@envoy_api//envoy/service/load_stats/v3:pkg"],
)

grpc_upb_proto_reflection_library(
    name = "envoy_service_load_stats_upbdefs",
    deps = ["@envoy_api//envoy/service/load_stats/v3:pkg"],
)

grpc_upb_proto_library(
    name = "envoy_service_status_upb",
    deps = ["@envoy_api//envoy/service/status/v3:pkg"],
)

grpc_upb_proto_reflection_library(
    name = "envoy_service_status_upbdefs",
    deps = ["@envoy_api//envoy/service/status/v3:pkg"],
)

grpc_upb_proto_library(
    name = "envoy_type_matcher_upb",
    deps = ["@envoy_api//envoy/type/matcher/v3:pkg"],
)

grpc_upb_proto_library(
    name = "envoy_type_upb",
    deps = ["@envoy_api//envoy/type/v3:pkg"],
)

grpc_upb_proto_library(
    name = "xds_type_upb",
    deps = ["@com_github_cncf_udpa//xds/type/v3:pkg"],
)

grpc_upb_proto_reflection_library(
    name = "xds_type_upbdefs",
    deps = ["@com_github_cncf_udpa//xds/type/v3:pkg"],
)

grpc_upb_proto_library(
    name = "xds_orca_upb",
    deps = ["@com_github_cncf_udpa//xds/data/orca/v3:pkg"],
)

grpc_upb_proto_library(
    name = "xds_orca_service_upb",
    deps = ["@com_github_cncf_udpa//xds/service/orca/v3:pkg"],
)

grpc_upb_proto_library(
    name = "grpc_health_upb",
    deps = ["//src/proto/grpc/health/v1:health_proto_descriptor"],
)

grpc_upb_proto_library(
    name = "google_rpc_status_upb",
    deps = ["@com_google_googleapis//google/rpc:status_proto"],
)

grpc_upb_proto_reflection_library(
    name = "google_rpc_status_upbdefs",
    deps = ["@com_google_googleapis//google/rpc:status_proto"],
)

grpc_upb_proto_library(
    name = "google_type_expr_upb",
    deps = ["@com_google_googleapis//google/type:expr_proto"],
)

grpc_upb_proto_library(
    name = "grpc_lb_upb",
    deps = ["//src/proto/grpc/lb/v1:load_balancer_proto_descriptor"],
)

grpc_upb_proto_library(
    name = "alts_upb",
    deps = ["//src/proto/grpc/gcp:alts_handshaker_proto"],
)

grpc_upb_proto_library(
    name = "rls_upb",
    deps = ["//src/proto/grpc/lookup/v1:rls_proto_descriptor"],
)

grpc_upb_proto_library(
    name = "rls_config_upb",
    deps = ["//src/proto/grpc/lookup/v1:rls_config_proto_descriptor"],
)

grpc_upb_proto_reflection_library(
    name = "rls_config_upbdefs",
    deps = ["//src/proto/grpc/lookup/v1:rls_config_proto_descriptor"],
)

WELL_KNOWN_PROTO_TARGETS = [
    "any",
    "duration",
    "empty",
    "struct",
    "timestamp",
    "wrappers",
]

[grpc_upb_proto_library(
    name = "protobuf_" + target + "_upb",
    deps = ["@com_google_protobuf//:" + target + "_proto"],
) for target in WELL_KNOWN_PROTO_TARGETS]

[grpc_upb_proto_reflection_library(
    name = "protobuf_" + target + "_upbdefs",
    deps = ["@com_google_protobuf//:" + target + "_proto"],
) for target in WELL_KNOWN_PROTO_TARGETS]<|MERGE_RESOLUTION|>--- conflicted
+++ resolved
@@ -424,11 +424,8 @@
         "context",
         "promise_factory",
         "promise_trace",
-<<<<<<< HEAD
         "//:debug_location",
-=======
         "ref_counted",
->>>>>>> 0ac86c0a
         "//:exec_ctx",
         "//:gpr",
         "//:grpc_trace",
