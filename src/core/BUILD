# Copyright 2022 gRPC authors.
#
# Licensed under the Apache License, Version 2.0 (the "License");
# you may not use this file except in compliance with the License.
# You may obtain a copy of the License at
#
#     http://www.apache.org/licenses/LICENSE-2.0
#
# Unless required by applicable law or agreed to in writing, software
# distributed under the License is distributed on an "AS IS" BASIS,
# WITHOUT WARRANTIES OR CONDITIONS OF ANY KIND, either express or implied.
# See the License for the specific language governing permissions and
# limitations under the License.

load(
    "//bazel:grpc_build_system.bzl",
    "grpc_cc_library",
    "grpc_generate_one_off_internal_targets",
    "grpc_upb_proto_library",
    "grpc_upb_proto_reflection_library",
)

licenses(["reciprocal"])

package(
    default_visibility = ["//:__subpackages__"],
    features = [
        "layering_check",
    ],
)

# This is needed as a transitionary mechanism to build the src/core targets in
# the top-level BUILD file that have not yet been moved here. Should go away
# once the transition is complete.
exports_files(
    glob(
        ["**"],
        exclude = ["ext/transport/binder/java/**"],
    ),
    visibility = ["//:__subpackages__"],
)

grpc_cc_library(
    name = "channel_fwd",
    hdrs = [
        "lib/channel/channel_fwd.h",
    ],
    language = "c++",
)

grpc_cc_library(
    name = "slice_cast",
    hdrs = [
        "//:include/grpc/event_engine/internal/slice_cast.h",
    ],
)

grpc_cc_library(
    name = "event_engine_common",
    srcs = [
        "lib/event_engine/event_engine.cc",
        "lib/event_engine/resolved_address.cc",
        "lib/event_engine/slice.cc",
        "lib/event_engine/slice_buffer.cc",
    ],
    hdrs = [
        "lib/event_engine/handle_containers.h",
        "lib/event_engine/resolved_address_internal.h",
        "//:include/grpc/event_engine/slice.h",
        "//:include/grpc/event_engine/slice_buffer.h",
    ],
    external_deps = [
        "absl/container:flat_hash_set",
        "absl/hash",
        "absl/strings",
        "absl/utility",
    ],
    deps = [
        "resolved_address",
        "slice",
        "slice_buffer",
        "slice_cast",
        "slice_refcount",
        "//:event_engine_base_hdrs",
        "//:gpr",
        "//:gpr_platform",
    ],
)

grpc_cc_library(
    name = "transport_fwd",
    hdrs = [
        "lib/transport/transport_fwd.h",
    ],
    language = "c++",
)

grpc_cc_library(
    name = "atomic_utils",
    language = "c++",
    public_hdrs = ["lib/gprpp/atomic_utils.h"],
    deps = ["//:gpr"],
)

grpc_cc_library(
    name = "metadata_compression_traits",
    hdrs = [
        "lib/transport/metadata_compression_traits.h",
    ],
    deps = ["//:gpr_platform"],
)

grpc_cc_library(
    name = "experiments",
    srcs = [
        "lib/experiments/config.cc",
        "lib/experiments/experiments.cc",
    ],
    hdrs = [
        "lib/experiments/config.h",
        "lib/experiments/experiments.h",
    ],
    defines = select(
        {
            "//:grpc_experiments_are_final": ["GRPC_EXPERIMENTS_ARE_FINAL"],
            "//conditions:default": [],
        },
    ),
    external_deps = [
        "absl/functional:any_invocable",
        "absl/strings",
    ],
    language = "c++",
    tags = ["nofixdeps"],
    visibility = ["@grpc:grpc_experiments"],
    deps = [
        "no_destruct",
        "//:config_vars",
        "//:gpr",
    ],
)

grpc_cc_library(
    name = "init_internally",
    srcs = ["lib/surface/init_internally.cc"],
    hdrs = ["lib/surface/init_internally.h"],
    deps = ["//:gpr_platform"],
)

grpc_cc_library(
    name = "useful",
    hdrs = ["lib/gpr/useful.h"],
    external_deps = [
        "absl/strings",
        "absl/types:variant",
    ],
    language = "c++",
    visibility = ["@grpc:useful"],
    deps = ["//:gpr_platform"],
)

grpc_cc_library(
    name = "examine_stack",
    srcs = [
        "lib/gprpp/examine_stack.cc",
    ],
    hdrs = [
        "lib/gprpp/examine_stack.h",
    ],
    external_deps = ["absl/types:optional"],
    deps = ["//:gpr_platform"],
)

grpc_cc_library(
    name = "gpr_atm",
    srcs = [
        "lib/gpr/atm.cc",
    ],
    language = "c++",
    public_hdrs = [
        "//:include/grpc/support/atm.h",
        "//:include/grpc/support/atm_gcc_atomic.h",
        "//:include/grpc/support/atm_gcc_sync.h",
        "//:include/grpc/support/atm_windows.h",
        "//:include/grpc/impl/codegen/atm.h",
        "//:include/grpc/impl/codegen/atm_gcc_atomic.h",
        "//:include/grpc/impl/codegen/atm_gcc_sync.h",
        "//:include/grpc/impl/codegen/atm_windows.h",
    ],
    deps = [
        "useful",
        "//:gpr_platform",
    ],
)

grpc_cc_library(
    name = "gpr_manual_constructor",
    srcs = [],
    hdrs = [
        "lib/gprpp/manual_constructor.h",
    ],
    language = "c++",
    deps = [
        "construct_destruct",
        "//:gpr_platform",
    ],
)

grpc_cc_library(
    name = "gpr_spinlock",
    srcs = [],
    hdrs = [
        "lib/gpr/spinlock.h",
    ],
    language = "c++",
    deps = [
        "gpr_atm",
        "//:gpr_platform",
    ],
)

grpc_cc_library(
    name = "gpr_log_internal",
    hdrs = [
        "lib/gpr/log_internal.h",
    ],
    language = "c++",
    deps = ["//:gpr_platform"],
)

grpc_cc_library(
    name = "env",
    srcs = [
        "lib/gprpp/linux/env.cc",
        "lib/gprpp/posix/env.cc",
        "lib/gprpp/windows/env.cc",
    ],
    hdrs = [
        "lib/gprpp/env.h",
    ],
    external_deps = ["absl/types:optional"],
    deps = [
        "tchar",
        "//:gpr_platform",
    ],
)

grpc_cc_library(
    name = "directory_reader",
    srcs = [
        "lib/gprpp/posix/directory_reader.cc",
        "lib/gprpp/windows/directory_reader.cc",
    ],
    hdrs = [
        "lib/gprpp/directory_reader.h",
    ],
    external_deps = [
        "absl/functional:function_ref",
        "absl/status",
        "absl/status:statusor",
        "absl/strings",
    ],
    deps = [
        "//:gpr",
        "//:gpr_platform",
    ],
)

grpc_cc_library(
    name = "chunked_vector",
    hdrs = ["lib/gprpp/chunked_vector.h"],
    deps = [
        "arena",
        "gpr_manual_constructor",
        "//:gpr",
    ],
)

grpc_cc_library(
    name = "construct_destruct",
    language = "c++",
    public_hdrs = ["lib/gprpp/construct_destruct.h"],
    deps = ["//:gpr_platform"],
)

grpc_cc_library(
    name = "status_helper",
    srcs = [
        "lib/gprpp/status_helper.cc",
    ],
    hdrs = [
        "lib/gprpp/status_helper.h",
    ],
    external_deps = [
        "absl/status",
        "absl/strings",
        "absl/strings:cord",
        "absl/time",
        "absl/types:optional",
        "upb_base_lib",
        "upb_lib",
        "upb_mem_lib",
    ],
    language = "c++",
    deps = [
        "percent_encoding",
        "slice",
        "//:debug_location",
        "//:google_rpc_status_upb",
        "//:gpr",
        "//:protobuf_any_upb",
    ],
)

grpc_cc_library(
    name = "unique_type_name",
    hdrs = ["lib/gprpp/unique_type_name.h"],
    external_deps = ["absl/strings"],
    language = "c++",
    deps = [
        "useful",
        "//:gpr_platform",
    ],
)

grpc_cc_library(
    name = "validation_errors",
    srcs = [
        "lib/gprpp/validation_errors.cc",
    ],
    hdrs = [
        "lib/gprpp/validation_errors.h",
    ],
    external_deps = [
        "absl/status",
        "absl/strings",
    ],
    language = "c++",
    deps = ["//:gpr_platform"],
)

grpc_cc_library(
    name = "overload",
    language = "c++",
    public_hdrs = ["lib/gprpp/overload.h"],
    deps = ["//:gpr_platform"],
)

grpc_cc_library(
    name = "match",
    external_deps = ["absl/types:variant"],
    language = "c++",
    public_hdrs = ["lib/gprpp/match.h"],
    deps = [
        "overload",
        "//:gpr_platform",
    ],
)

grpc_cc_library(
    name = "table",
    external_deps = [
        "absl/meta:type_traits",
        "absl/utility",
    ],
    language = "c++",
    public_hdrs = ["lib/gprpp/table.h"],
    deps = [
        "bitset",
        "//:gpr_platform",
    ],
)

grpc_cc_library(
    name = "packed_table",
    hdrs = ["lib/gprpp/packed_table.h"],
    language = "c++",
    deps = [
        "sorted_pack",
        "table",
        "//:gpr_platform",
    ],
)

grpc_cc_library(
    name = "bitset",
    language = "c++",
    public_hdrs = ["lib/gprpp/bitset.h"],
    deps = [
        "useful",
        "//:gpr_platform",
    ],
)

grpc_cc_library(
    name = "no_destruct",
    language = "c++",
    public_hdrs = ["lib/gprpp/no_destruct.h"],
    deps = [
        "construct_destruct",
        "//:gpr_platform",
    ],
)

grpc_cc_library(
    name = "tchar",
    srcs = [
        "lib/gprpp/tchar.cc",
    ],
    hdrs = [
        "lib/gprpp/tchar.h",
    ],
    deps = ["//:gpr_platform"],
)

grpc_cc_library(
    name = "poll",
    language = "c++",
    public_hdrs = [
        "lib/promise/poll.h",
    ],
    deps = [
        "construct_destruct",
        "//:gpr",
        "//:gpr_platform",
    ],
)

grpc_cc_library(
    name = "status_flag",
    external_deps = [
        "absl/status",
        "absl/status:statusor",
        "absl/types:optional",
    ],
    language = "c++",
    public_hdrs = [
        "lib/promise/status_flag.h",
    ],
    deps = [
        "promise_status",
        "//:gpr",
        "//:gpr_platform",
    ],
)

grpc_cc_library(
    name = "map_pipe",
    external_deps = ["absl/status"],
    language = "c++",
    public_hdrs = [
        "lib/promise/map_pipe.h",
    ],
    deps = [
        "for_each",
        "map",
        "pipe",
        "poll",
        "promise_factory",
        "promise_trace",
        "try_seq",
        "//:gpr",
        "//:gpr_platform",
    ],
)

grpc_cc_library(
    name = "1999",
    srcs = [
        "lib/promise/party.cc",
    ],
    hdrs = [
        "lib/promise/party.h",
    ],
    external_deps = [
        "absl/base:core_headers",
        "absl/strings",
        "absl/strings:str_format",
    ],
    language = "c++",
    deps = [
        "activity",
        "arena",
        "construct_destruct",
        "context",
        "poll",
        "promise_factory",
        "promise_trace",
        "ref_counted",
        "//:event_engine_base_hdrs",
        "//:exec_ctx",
        "//:gpr",
        "//:ref_counted_ptr",
    ],
)

grpc_cc_library(
    name = "context",
    language = "c++",
    public_hdrs = [
        "lib/promise/context.h",
    ],
    deps = ["//:gpr"],
)

grpc_cc_library(
    name = "map",
    language = "c++",
    public_hdrs = ["lib/promise/map.h"],
    deps = [
        "poll",
        "promise_like",
        "//:gpr_platform",
    ],
)

grpc_cc_library(
    name = "sleep",
    srcs = [
        "lib/promise/sleep.cc",
    ],
    hdrs = [
        "lib/promise/sleep.h",
    ],
    external_deps = ["absl/status"],
    deps = [
        "activity",
        "context",
        "default_event_engine",
        "poll",
        "time",
        "//:event_engine_base_hdrs",
        "//:exec_ctx",
        "//:gpr",
    ],
)

grpc_cc_library(
    name = "wait_for_callback",
    hdrs = [
        "lib/promise/wait_for_callback.h",
    ],
    external_deps = ["absl/base:core_headers"],
    deps = [
        "activity",
        "poll",
        "//:gpr",
    ],
)

grpc_cc_library(
    name = "arena_promise",
    external_deps = ["absl/meta:type_traits"],
    language = "c++",
    public_hdrs = [
        "lib/promise/arena_promise.h",
    ],
    deps = [
        "arena",
        "construct_destruct",
        "context",
        "poll",
        "//:gpr_platform",
    ],
)

grpc_cc_library(
    name = "promise_like",
    external_deps = ["absl/meta:type_traits"],
    language = "c++",
    public_hdrs = [
        "lib/promise/detail/promise_like.h",
    ],
    deps = [
        "poll",
        "//:gpr_platform",
    ],
)

grpc_cc_library(
    name = "cancel_callback",
    language = "c++",
    public_hdrs = [
        "lib/promise/cancel_callback.h",
    ],
    deps = [
        "promise_like",
        "//:gpr_platform",
    ],
)

grpc_cc_library(
    name = "promise_factory",
    external_deps = ["absl/meta:type_traits"],
    language = "c++",
    public_hdrs = [
        "lib/promise/detail/promise_factory.h",
    ],
    deps = [
        "promise_like",
        "//:gpr_platform",
    ],
)

grpc_cc_library(
    name = "if",
    external_deps = [
        "absl/status:statusor",
        "absl/types:variant",
    ],
    language = "c++",
    public_hdrs = ["lib/promise/if.h"],
    deps = [
        "construct_destruct",
        "poll",
        "promise_factory",
        "promise_like",
        "//:gpr_platform",
    ],
)

grpc_cc_library(
    name = "switch",
    language = "c++",
    public_hdrs = ["lib/promise/switch.h"],
    deps = [
        "if",
        "promise_factory",
        "//:gpr_platform",
    ],
)

grpc_cc_library(
    name = "promise_status",
    external_deps = [
        "absl/status",
        "absl/status:statusor",
    ],
    language = "c++",
    public_hdrs = [
        "lib/promise/detail/status.h",
    ],
    deps = ["//:gpr_platform"],
)

grpc_cc_library(
    name = "race",
    language = "c++",
    public_hdrs = ["lib/promise/race.h"],
    deps = ["//:gpr_platform"],
)

grpc_cc_library(
    name = "prioritized_race",
    language = "c++",
    public_hdrs = ["lib/promise/prioritized_race.h"],
    deps = ["//:gpr_platform"],
)

grpc_cc_library(
    name = "loop",
    external_deps = [
        "absl/status",
        "absl/status:statusor",
        "absl/types:variant",
    ],
    language = "c++",
    public_hdrs = [
        "lib/promise/loop.h",
    ],
    deps = [
        "construct_destruct",
        "poll",
        "promise_factory",
        "//:gpr_platform",
    ],
)

grpc_cc_library(
    name = "join_state",
    language = "c++",
    public_hdrs = [
        "lib/promise/detail/join_state.h",
    ],
    deps = [
        "bitset",
        "construct_destruct",
        "poll",
        "promise_like",
        "promise_trace",
        "//:gpr",
        "//:gpr_platform",
    ],
)

grpc_cc_library(
    name = "join",
    external_deps = ["absl/meta:type_traits"],
    language = "c++",
    public_hdrs = [
        "lib/promise/join.h",
    ],
    deps = [
        "join_state",
        "map",
        "//:gpr_platform",
    ],
)

grpc_cc_library(
    name = "try_join",
    external_deps = [
        "absl/meta:type_traits",
        "absl/status",
        "absl/status:statusor",
    ],
    language = "c++",
    public_hdrs = [
        "lib/promise/try_join.h",
    ],
    deps = [
        "join_state",
        "map",
        "poll",
        "status_flag",
        "//:gpr_platform",
    ],
)

grpc_cc_library(
    name = "all_ok",
    external_deps = [
        "absl/meta:type_traits",
        "absl/status",
        "absl/status:statusor",
    ],
    language = "c++",
    public_hdrs = [
        "lib/promise/all_ok.h",
    ],
    deps = [
        "join_state",
        "map",
        "poll",
        "status_flag",
        "//:gpr_platform",
    ],
)

grpc_cc_library(
    name = "basic_seq",
    language = "c++",
    public_hdrs = [
        "lib/promise/detail/basic_seq.h",
    ],
    deps = [
        "construct_destruct",
        "poll",
        "//:gpr_platform",
    ],
)

grpc_cc_library(
    name = "seq_state",
    external_deps = [
        "absl/base:core_headers",
        "absl/strings",
    ],
    language = "c++",
    public_hdrs = [
        "lib/promise/detail/seq_state.h",
    ],
    deps = [
        "construct_destruct",
        "poll",
        "promise_factory",
        "promise_like",
        "promise_trace",
        "//:debug_location",
        "//:gpr",
    ],
)

grpc_cc_library(
    name = "seq",
    language = "c++",
    public_hdrs = [
        "lib/promise/seq.h",
    ],
    deps = [
        "basic_seq",
        "poll",
        "promise_like",
        "seq_state",
        "//:debug_location",
        "//:gpr_platform",
    ],
)

grpc_cc_library(
    name = "try_seq",
    external_deps = [
        "absl/meta:type_traits",
        "absl/status",
        "absl/status:statusor",
    ],
    language = "c++",
    public_hdrs = [
        "lib/promise/try_seq.h",
    ],
    deps = [
        "basic_seq",
        "poll",
        "promise_like",
        "promise_status",
        "seq_state",
        "status_flag",
        "//:debug_location",
        "//:gpr_platform",
    ],
)

grpc_cc_library(
    name = "activity",
    srcs = [
        "lib/promise/activity.cc",
    ],
    external_deps = [
        "absl/base:core_headers",
        "absl/status",
        "absl/strings",
        "absl/strings:str_format",
        "absl/types:optional",
    ],
    language = "c++",
    public_hdrs = [
        "lib/promise/activity.h",
    ],
    deps = [
        "atomic_utils",
        "construct_destruct",
        "context",
        "no_destruct",
        "poll",
        "promise_factory",
        "promise_status",
        "//:gpr",
        "//:orphanable",
    ],
)

grpc_cc_library(
    name = "exec_ctx_wakeup_scheduler",
    hdrs = [
        "lib/promise/exec_ctx_wakeup_scheduler.h",
    ],
    external_deps = ["absl/status"],
    language = "c++",
    deps = [
        "closure",
        "error",
        "//:debug_location",
        "//:exec_ctx",
        "//:gpr_platform",
    ],
)

grpc_cc_library(
    name = "event_engine_wakeup_scheduler",
    hdrs = [
        "lib/promise/event_engine_wakeup_scheduler.h",
    ],
    language = "c++",
    deps = [
        "//:event_engine_base_hdrs",
        "//:exec_ctx",
        "//:gpr_platform",
    ],
)

grpc_cc_library(
    name = "wait_set",
    external_deps = [
        "absl/container:flat_hash_set",
        "absl/hash",
    ],
    language = "c++",
    public_hdrs = [
        "lib/promise/wait_set.h",
    ],
    deps = [
        "activity",
        "poll",
        "//:gpr_platform",
    ],
)

grpc_cc_library(
    name = "latch",
    external_deps = ["absl/strings"],
    language = "c++",
    public_hdrs = [
        "lib/promise/latch.h",
    ],
    deps = [
        "activity",
        "poll",
        "promise_trace",
        "//:gpr",
    ],
)

grpc_cc_library(
    name = "inter_activity_latch",
    external_deps = [
        "absl/base:core_headers",
        "absl/strings",
    ],
    language = "c++",
    public_hdrs = [
        "lib/promise/inter_activity_latch.h",
    ],
    deps = [
        "activity",
        "poll",
        "promise_trace",
        "wait_set",
        "//:gpr",
    ],
)

grpc_cc_library(
    name = "interceptor_list",
    hdrs = [
        "lib/promise/interceptor_list.h",
    ],
    external_deps = [
        "absl/strings",
        "absl/strings:str_format",
        "absl/types:optional",
    ],
    deps = [
        "arena",
        "construct_destruct",
        "context",
        "poll",
        "promise_factory",
        "promise_trace",
        "//:debug_location",
        "//:gpr",
    ],
)

grpc_cc_library(
    name = "pipe",
    hdrs = [
        "lib/promise/pipe.h",
    ],
    external_deps = [
        "absl/strings",
        "absl/types:optional",
        "absl/types:variant",
    ],
    language = "c++",
    deps = [
        "activity",
        "arena",
        "context",
        "if",
        "interceptor_list",
        "map",
        "poll",
        "promise_trace",
        "seq",
        "//:debug_location",
        "//:gpr",
        "//:ref_counted_ptr",
    ],
)

grpc_cc_library(
    name = "promise_mutex",
    hdrs = [
        "lib/promise/promise_mutex.h",
    ],
    language = "c++",
    deps = [
        "activity",
        "poll",
        "//:gpr",
    ],
)

grpc_cc_library(
    name = "inter_activity_pipe",
    hdrs = [
        "lib/promise/inter_activity_pipe.h",
    ],
    external_deps = [
        "absl/base:core_headers",
        "absl/types:optional",
    ],
    language = "c++",
    deps = [
        "activity",
        "poll",
        "ref_counted",
        "//:gpr",
        "//:ref_counted_ptr",
    ],
)

grpc_cc_library(
    name = "promise_trace",
    srcs = [
        "lib/promise/trace.cc",
    ],
    hdrs = [
        "lib/promise/trace.h",
    ],
    language = "c++",
    deps = [
        "//:gpr_platform",
        "//:grpc_trace",
    ],
)

grpc_cc_library(
    name = "mpsc",
    hdrs = [
        "lib/promise/mpsc.h",
    ],
    external_deps = ["absl/base:core_headers"],
    language = "c++",
    deps = [
        "activity",
        "poll",
        "ref_counted",
        "wait_set",
        "//:gpr",
        "//:ref_counted_ptr",
    ],
)

grpc_cc_library(
    name = "for_each",
    external_deps = [
        "absl/status",
        "absl/strings",
    ],
    language = "c++",
    public_hdrs = ["lib/promise/for_each.h"],
    deps = [
        "activity",
        "construct_destruct",
        "poll",
        "promise_factory",
        "promise_status",
        "promise_trace",
        "status_flag",
        "//:gpr",
        "//:gpr_platform",
    ],
)

grpc_cc_library(
    name = "ref_counted",
    language = "c++",
    public_hdrs = ["lib/gprpp/ref_counted.h"],
    deps = [
        "atomic_utils",
        "//:debug_location",
        "//:gpr",
        "//:ref_counted_ptr",
    ],
)

grpc_cc_library(
    name = "dual_ref_counted",
    language = "c++",
    public_hdrs = ["lib/gprpp/dual_ref_counted.h"],
    deps = [
        "//:debug_location",
        "//:gpr",
        "//:orphanable",
        "//:ref_counted_ptr",
    ],
)

grpc_cc_library(
    name = "ref_counted_string",
    srcs = [
        "lib/gprpp/ref_counted_string.cc",
    ],
    hdrs = [
        "lib/gprpp/ref_counted_string.h",
    ],
    external_deps = ["absl/strings"],
    language = "c++",
    deps = [
        "ref_counted",
        "//:gpr",
        "//:ref_counted_ptr",
    ],
)

grpc_cc_library(
    name = "uuid_v4",
    srcs = ["lib/gprpp/uuid_v4.cc"],
    external_deps = ["absl/strings:str_format"],
    language = "c++",
    public_hdrs = ["lib/gprpp/uuid_v4.h"],
    deps = ["//:gpr"],
)

grpc_cc_library(
    name = "handshaker_factory",
    language = "c++",
    public_hdrs = [
        "lib/transport/handshaker_factory.h",
    ],
    deps = [
        "channel_args",
        "iomgr_fwd",
        "//:gpr_platform",
    ],
)

grpc_cc_library(
    name = "handshaker_registry",
    srcs = [
        "lib/transport/handshaker_registry.cc",
    ],
    language = "c++",
    public_hdrs = [
        "lib/transport/handshaker_registry.h",
    ],
    deps = [
        "channel_args",
        "handshaker_factory",
        "iomgr_fwd",
        "//:gpr_platform",
    ],
)

grpc_cc_library(
    name = "tcp_connect_handshaker",
    srcs = [
        "lib/transport/tcp_connect_handshaker.cc",
    ],
    external_deps = [
        "absl/base:core_headers",
        "absl/status",
        "absl/status:statusor",
        "absl/types:optional",
    ],
    language = "c++",
    public_hdrs = [
        "lib/transport/tcp_connect_handshaker.h",
    ],
    deps = [
        "channel_args",
        "channel_args_endpoint_config",
        "closure",
        "error",
        "handshaker_factory",
        "handshaker_registry",
        "iomgr_fwd",
        "pollset_set",
        "resolved_address",
        "slice",
        "//:config",
        "//:debug_location",
        "//:exec_ctx",
        "//:gpr",
        "//:grpc_base",
        "//:handshaker",
        "//:parse_address",
        "//:ref_counted_ptr",
        "//:uri_parser",
    ],
)

grpc_cc_library(
    name = "channel_creds_registry",
    hdrs = [
        "lib/security/credentials/channel_creds_registry.h",
    ],
    external_deps = ["absl/strings"],
    language = "c++",
    deps = [
        "json",
        "json_args",
        "ref_counted",
        "validation_errors",
        "//:gpr_platform",
        "//:ref_counted_ptr",
    ],
)

grpc_cc_library(
    name = "event_engine_memory_allocator",
    hdrs = [
        "//:include/grpc/event_engine/internal/memory_allocator_impl.h",
        "//:include/grpc/event_engine/memory_allocator.h",
        "//:include/grpc/event_engine/memory_request.h",
    ],
    external_deps = ["absl/strings"],
    language = "c++",
    deps = [
        "slice",
        "//:gpr_platform",
    ],
)

grpc_cc_library(
    name = "event_engine_memory_allocator_factory",
    hdrs = [
        "lib/event_engine/memory_allocator_factory.h",
    ],
    external_deps = ["absl/strings"],
    language = "c++",
    deps = [
        "event_engine_memory_allocator",
        "memory_quota",
        "//:gpr_platform",
    ],
)

grpc_cc_library(
    name = "memory_quota",
    srcs = [
        "lib/resource_quota/memory_quota.cc",
    ],
    hdrs = [
        "lib/resource_quota/memory_quota.h",
    ],
    external_deps = [
        "absl/base:core_headers",
        "absl/container:flat_hash_set",
        "absl/status",
        "absl/strings",
        "absl/types:optional",
    ],
    deps = [
        "activity",
        "event_engine_memory_allocator",
        "exec_ctx_wakeup_scheduler",
        "experiments",
        "loop",
        "map",
        "periodic_update",
        "poll",
        "race",
        "resource_quota_trace",
        "seq",
        "slice_refcount",
        "time",
        "useful",
        "//:gpr",
        "//:grpc_trace",
        "//:orphanable",
        "//:ref_counted_ptr",
    ],
)

grpc_cc_library(
    name = "periodic_update",
    srcs = [
        "lib/resource_quota/periodic_update.cc",
    ],
    hdrs = [
        "lib/resource_quota/periodic_update.h",
    ],
    external_deps = ["absl/functional:function_ref"],
    deps = [
        "time",
        "useful",
        "//:gpr_platform",
    ],
)

grpc_cc_library(
    name = "arena",
    srcs = [
        "lib/resource_quota/arena.cc",
    ],
    hdrs = [
        "lib/resource_quota/arena.h",
    ],
    visibility = [
        "@grpc:alt_grpc_base_legacy",
    ],
    deps = [
        "construct_destruct",
        "context",
        "event_engine_memory_allocator",
        "memory_quota",
        "//:gpr",
    ],
)

grpc_cc_library(
    name = "thread_quota",
    srcs = [
        "lib/resource_quota/thread_quota.cc",
    ],
    hdrs = [
        "lib/resource_quota/thread_quota.h",
    ],
    external_deps = ["absl/base:core_headers"],
    deps = [
        "ref_counted",
        "//:gpr",
        "//:ref_counted_ptr",
    ],
)

grpc_cc_library(
    name = "resource_quota_trace",
    srcs = [
        "lib/resource_quota/trace.cc",
    ],
    hdrs = [
        "lib/resource_quota/trace.h",
    ],
    deps = [
        "//:gpr_platform",
        "//:grpc_trace",
    ],
)

grpc_cc_library(
    name = "resource_quota",
    srcs = [
        "lib/resource_quota/resource_quota.cc",
    ],
    hdrs = [
        "lib/resource_quota/resource_quota.h",
    ],
    external_deps = ["absl/strings"],
    visibility = [
        "@grpc:alt_grpc_base_legacy",
    ],
    deps = [
        "memory_quota",
        "ref_counted",
        "thread_quota",
        "useful",
        "//:channel_arg_names",
        "//:cpp_impl_of",
        "//:event_engine_base_hdrs",
        "//:gpr_platform",
        "//:ref_counted_ptr",
    ],
)

grpc_cc_library(
    name = "slice_refcount",
    srcs = [
        "lib/slice/slice_refcount.cc",
    ],
    hdrs = [
        "lib/slice/slice_refcount.h",
    ],
    public_hdrs = [
        "//:include/grpc/slice.h",
    ],
    deps = [
        "//:debug_location",
        "//:event_engine_base_hdrs",
        "//:gpr",
        "//:grpc_trace",
    ],
)

grpc_cc_library(
    name = "slice",
    srcs = [
        "lib/slice/slice.cc",
        "lib/slice/slice_string_helpers.cc",
    ],
    hdrs = [
        "lib/slice/slice.h",
        "lib/slice/slice_internal.h",
        "lib/slice/slice_string_helpers.h",
        "//:include/grpc/slice.h",
    ],
    external_deps = [
        "absl/hash",
        "absl/strings",
    ],
    visibility = ["@grpc:alt_grpc_base_legacy"],
    deps = [
        "slice_cast",
        "slice_refcount",
        "//:debug_location",
        "//:event_engine_base_hdrs",
        "//:gpr",
    ],
)

grpc_cc_library(
    name = "slice_buffer",
    srcs = [
        "lib/slice/slice_buffer.cc",
    ],
    hdrs = [
        "lib/slice/slice_buffer.h",
        "//:include/grpc/slice_buffer.h",
    ],
    deps = [
        "slice",
        "slice_refcount",
        "//:gpr",
    ],
)

grpc_cc_library(
    name = "error",
    srcs = [
        "lib/iomgr/error.cc",
    ],
    hdrs = [
        "lib/iomgr/error.h",
    ],
    external_deps = [
        "absl/status",
        "absl/strings:str_format",
    ],
    visibility = ["@grpc:alt_grpc_base_legacy"],
    deps = [
        "gpr_spinlock",
        "slice",
        "slice_refcount",
        "status_helper",
        "strerror",
        "useful",
        "//:gpr",
        "//:grpc_public_hdrs",
        "//:grpc_trace",
    ],
)

grpc_cc_library(
    name = "closure",
    srcs = [
        "lib/iomgr/closure.cc",
    ],
    hdrs = [
        "lib/iomgr/closure.h",
    ],
    external_deps = ["absl/strings:str_format"],
    visibility = ["@grpc:alt_grpc_base_legacy"],
    deps = [
        "error",
        "gpr_manual_constructor",
        "//:debug_location",
        "//:gpr",
    ],
)

grpc_cc_library(
    name = "time",
    srcs = [
        "lib/gprpp/time.cc",
    ],
    hdrs = [
        "lib/gprpp/time.h",
    ],
    external_deps = [
        "absl/strings:str_format",
        "absl/types:optional",
    ],
    deps = [
        "no_destruct",
        "useful",
        "//:event_engine_base_hdrs",
        "//:gpr",
    ],
)

grpc_cc_library(
    name = "iomgr_port",
    hdrs = [
        "lib/iomgr/port.h",
    ],
    deps = ["//:gpr_platform"],
)

grpc_cc_library(
    name = "iomgr_fwd",
    hdrs = [
        "lib/iomgr/iomgr_fwd.h",
    ],
    deps = ["//:gpr_platform"],
)

grpc_cc_library(
    name = "grpc_sockaddr",
    srcs = [
        "lib/iomgr/sockaddr_utils_posix.cc",
        "lib/iomgr/socket_utils_windows.cc",
    ],
    hdrs = [
        "lib/iomgr/sockaddr.h",
        "lib/iomgr/sockaddr_posix.h",
        "lib/iomgr/sockaddr_windows.h",
        "lib/iomgr/socket_utils.h",
    ],
    deps = [
        "iomgr_port",
        "//:gpr",
    ],
)

grpc_cc_library(
    name = "avl",
    hdrs = [
        "lib/avl/avl.h",
    ],
    deps = [
        "ref_counted",
        "useful",
        "//:gpr_platform",
        "//:ref_counted_ptr",
    ],
)

grpc_cc_library(
    name = "time_averaged_stats",
    srcs = ["lib/gprpp/time_averaged_stats.cc"],
    hdrs = [
        "lib/gprpp/time_averaged_stats.h",
    ],
    deps = ["//:gpr"],
)

grpc_cc_library(
    name = "forkable",
    srcs = [
        "lib/event_engine/forkable.cc",
    ],
    hdrs = [
        "lib/event_engine/forkable.h",
    ],
    deps = [
        "//:config_vars",
        "//:gpr",
        "//:gpr_platform",
        "//:grpc_trace",
    ],
)

grpc_cc_library(
    name = "event_engine_poller",
    hdrs = [
        "lib/event_engine/poller.h",
    ],
    external_deps = ["absl/functional:function_ref"],
    deps = [
        "//:event_engine_base_hdrs",
        "//:gpr_platform",
    ],
)

grpc_cc_library(
    name = "event_engine_time_util",
    srcs = ["lib/event_engine/time_util.cc"],
    hdrs = ["lib/event_engine/time_util.h"],
    deps = [
        "//:event_engine_base_hdrs",
        "//:gpr_platform",
    ],
)

grpc_cc_library(
    name = "event_engine_query_extensions",
    hdrs = [
        "lib/event_engine/query_extensions.h",
    ],
    external_deps = ["absl/strings"],
    deps = [
        "//:event_engine_base_hdrs",
        "//:gpr_platform",
    ],
)

grpc_cc_library(
    name = "event_engine_work_queue",
    hdrs = [
        "lib/event_engine/work_queue/work_queue.h",
    ],
    external_deps = ["absl/functional:any_invocable"],
    deps = [
        "//:event_engine_base_hdrs",
        "//:gpr",
    ],
)

grpc_cc_library(
    name = "event_engine_basic_work_queue",
    srcs = [
        "lib/event_engine/work_queue/basic_work_queue.cc",
    ],
    hdrs = [
        "lib/event_engine/work_queue/basic_work_queue.h",
    ],
    external_deps = [
        "absl/base:core_headers",
        "absl/functional:any_invocable",
    ],
    deps = [
        "common_event_engine_closures",
        "event_engine_work_queue",
        "//:event_engine_base_hdrs",
        "//:gpr",
    ],
)

grpc_cc_library(
    name = "common_event_engine_closures",
    hdrs = ["lib/event_engine/common_closures.h"],
    external_deps = ["absl/functional:any_invocable"],
    deps = [
        "//:event_engine_base_hdrs",
        "//:gpr_platform",
    ],
)

grpc_cc_library(
    name = "posix_event_engine_timer",
    srcs = [
        "lib/event_engine/posix_engine/timer.cc",
        "lib/event_engine/posix_engine/timer_heap.cc",
    ],
    hdrs = [
        "lib/event_engine/posix_engine/timer.h",
        "lib/event_engine/posix_engine/timer_heap.h",
    ],
    external_deps = [
        "absl/base:core_headers",
        "absl/types:optional",
    ],
    deps = [
        "time",
        "time_averaged_stats",
        "useful",
        "//:event_engine_base_hdrs",
        "//:gpr",
    ],
)

grpc_cc_library(
    name = "event_engine_thread_local",
    srcs = ["lib/event_engine/thread_local.cc"],
    hdrs = ["lib/event_engine/thread_local.h"],
    deps = ["//:gpr_platform"],
)

grpc_cc_library(
    name = "event_engine_thread_count",
    srcs = [
        "lib/event_engine/thread_pool/thread_count.cc",
    ],
    hdrs = ["lib/event_engine/thread_pool/thread_count.h"],
    external_deps = [
        "absl/base:core_headers",
        "absl/time",
    ],
    deps = [
        "time",
        "useful",
        "//:gpr",
    ],
)

grpc_cc_library(
    name = "event_engine_thread_pool",
    srcs = [
        "lib/event_engine/thread_pool/thread_pool_factory.cc",
        "lib/event_engine/thread_pool/work_stealing_thread_pool.cc",
    ],
    hdrs = [
        "lib/event_engine/thread_pool/thread_pool.h",
        "lib/event_engine/thread_pool/work_stealing_thread_pool.h",
    ],
    external_deps = [
        "absl/base:core_headers",
        "absl/container:flat_hash_set",
        "absl/functional:any_invocable",
        "absl/time",
    ],
    deps = [
        "common_event_engine_closures",
        "event_engine_basic_work_queue",
        "event_engine_thread_count",
        "event_engine_thread_local",
        "event_engine_trace",
        "event_engine_work_queue",
        "forkable",
        "no_destruct",
        "notification",
        "time",
        "//:backoff",
        "//:event_engine_base_hdrs",
        "//:gpr",
        "//:grpc_trace",
    ],
)

grpc_cc_library(
    name = "posix_event_engine_base_hdrs",
    srcs = [],
    hdrs = [
        "lib/event_engine/posix.h",
    ],
    external_deps = [
        "absl/functional:any_invocable",
        "absl/status",
        "absl/status:statusor",
    ],
    deps = [
        "//:event_engine_base_hdrs",
        "//:gpr",
    ],
)

grpc_cc_library(
    name = "posix_event_engine_timer_manager",
    srcs = ["lib/event_engine/posix_engine/timer_manager.cc"],
    hdrs = [
        "lib/event_engine/posix_engine/timer_manager.h",
    ],
    external_deps = [
        "absl/base:core_headers",
        "absl/time",
        "absl/types:optional",
    ],
    deps = [
        "event_engine_thread_pool",
        "forkable",
        "notification",
        "posix_event_engine_timer",
        "time",
        "//:event_engine_base_hdrs",
        "//:gpr",
        "//:grpc_trace",
    ],
)

grpc_cc_library(
    name = "posix_event_engine_event_poller",
    srcs = [],
    hdrs = [
        "lib/event_engine/posix_engine/event_poller.h",
    ],
    external_deps = [
        "absl/functional:any_invocable",
        "absl/status",
        "absl/strings",
    ],
    deps = [
        "event_engine_poller",
        "forkable",
        "posix_event_engine_closure",
        "//:event_engine_base_hdrs",
        "//:gpr_platform",
    ],
)

grpc_cc_library(
    name = "posix_event_engine_closure",
    srcs = [],
    hdrs = [
        "lib/event_engine/posix_engine/posix_engine_closure.h",
    ],
    external_deps = [
        "absl/functional:any_invocable",
        "absl/status",
    ],
    deps = [
        "//:event_engine_base_hdrs",
        "//:gpr_platform",
    ],
)

grpc_cc_library(
    name = "posix_event_engine_lockfree_event",
    srcs = [
        "lib/event_engine/posix_engine/lockfree_event.cc",
    ],
    hdrs = [
        "lib/event_engine/posix_engine/lockfree_event.h",
    ],
    external_deps = ["absl/status"],
    deps = [
        "gpr_atm",
        "posix_event_engine_closure",
        "posix_event_engine_event_poller",
        "status_helper",
        "//:gpr",
    ],
)

grpc_cc_library(
    name = "posix_event_engine_wakeup_fd_posix",
    hdrs = [
        "lib/event_engine/posix_engine/wakeup_fd_posix.h",
    ],
    external_deps = ["absl/status"],
    deps = ["//:gpr_platform"],
)

grpc_cc_library(
    name = "posix_event_engine_wakeup_fd_posix_pipe",
    srcs = [
        "lib/event_engine/posix_engine/wakeup_fd_pipe.cc",
    ],
    hdrs = [
        "lib/event_engine/posix_engine/wakeup_fd_pipe.h",
    ],
    external_deps = [
        "absl/status",
        "absl/status:statusor",
        "absl/strings",
    ],
    deps = [
        "iomgr_port",
        "posix_event_engine_wakeup_fd_posix",
        "strerror",
        "//:gpr",
    ],
)

grpc_cc_library(
    name = "posix_event_engine_wakeup_fd_posix_eventfd",
    srcs = [
        "lib/event_engine/posix_engine/wakeup_fd_eventfd.cc",
    ],
    hdrs = [
        "lib/event_engine/posix_engine/wakeup_fd_eventfd.h",
    ],
    external_deps = [
        "absl/status",
        "absl/status:statusor",
        "absl/strings",
    ],
    deps = [
        "iomgr_port",
        "posix_event_engine_wakeup_fd_posix",
        "strerror",
        "//:gpr",
    ],
)

grpc_cc_library(
    name = "posix_event_engine_wakeup_fd_posix_default",
    srcs = [
        "lib/event_engine/posix_engine/wakeup_fd_posix_default.cc",
    ],
    hdrs = [
        "lib/event_engine/posix_engine/wakeup_fd_posix_default.h",
    ],
    external_deps = [
        "absl/status",
        "absl/status:statusor",
    ],
    deps = [
        "iomgr_port",
        "posix_event_engine_wakeup_fd_posix",
        "posix_event_engine_wakeup_fd_posix_eventfd",
        "posix_event_engine_wakeup_fd_posix_pipe",
        "//:gpr_platform",
    ],
)

grpc_cc_library(
    name = "posix_event_engine_poller_posix_epoll1",
    srcs = [
        "lib/event_engine/posix_engine/ev_epoll1_linux.cc",
    ],
    hdrs = [
        "lib/event_engine/posix_engine/ev_epoll1_linux.h",
    ],
    external_deps = [
        "absl/base:core_headers",
        "absl/container:inlined_vector",
        "absl/functional:function_ref",
        "absl/status",
        "absl/status:statusor",
        "absl/strings",
        "absl/strings:str_format",
    ],
    deps = [
        "event_engine_poller",
        "event_engine_time_util",
        "iomgr_port",
        "posix_event_engine_closure",
        "posix_event_engine_event_poller",
        "posix_event_engine_internal_errqueue",
        "posix_event_engine_lockfree_event",
        "posix_event_engine_wakeup_fd_posix",
        "posix_event_engine_wakeup_fd_posix_default",
        "status_helper",
        "strerror",
        "//:event_engine_base_hdrs",
        "//:gpr",
        "//:grpc_public_hdrs",
    ],
)

grpc_cc_library(
    name = "posix_event_engine_poller_posix_poll",
    srcs = [
        "lib/event_engine/posix_engine/ev_poll_posix.cc",
    ],
    hdrs = [
        "lib/event_engine/posix_engine/ev_poll_posix.h",
    ],
    external_deps = [
        "absl/base:core_headers",
        "absl/container:inlined_vector",
        "absl/functional:any_invocable",
        "absl/functional:function_ref",
        "absl/status",
        "absl/status:statusor",
        "absl/strings",
        "absl/strings:str_format",
    ],
    deps = [
        "common_event_engine_closures",
        "event_engine_poller",
        "event_engine_time_util",
        "iomgr_port",
        "posix_event_engine_closure",
        "posix_event_engine_event_poller",
        "posix_event_engine_wakeup_fd_posix",
        "posix_event_engine_wakeup_fd_posix_default",
        "status_helper",
        "strerror",
        "time",
        "//:event_engine_base_hdrs",
        "//:gpr",
        "//:grpc_public_hdrs",
    ],
)

grpc_cc_library(
    name = "posix_event_engine_poller_posix_default",
    srcs = [
        "lib/event_engine/posix_engine/event_poller_posix_default.cc",
    ],
    hdrs = [
        "lib/event_engine/posix_engine/event_poller_posix_default.h",
    ],
    external_deps = ["absl/strings"],
    deps = [
        "forkable",
        "iomgr_port",
        "no_destruct",
        "posix_event_engine_event_poller",
        "posix_event_engine_poller_posix_epoll1",
        "posix_event_engine_poller_posix_poll",
        "//:config_vars",
        "//:gpr",
    ],
)

grpc_cc_library(
    name = "posix_event_engine_internal_errqueue",
    srcs = [
        "lib/event_engine/posix_engine/internal_errqueue.cc",
    ],
    hdrs = [
        "lib/event_engine/posix_engine/internal_errqueue.h",
    ],
    deps = [
        "iomgr_port",
        "strerror",
        "//:gpr",
    ],
)

grpc_cc_library(
    name = "posix_event_engine_traced_buffer_list",
    srcs = [
        "lib/event_engine/posix_engine/traced_buffer_list.cc",
    ],
    hdrs = [
        "lib/event_engine/posix_engine/traced_buffer_list.h",
    ],
    external_deps = [
        "absl/functional:any_invocable",
        "absl/status",
        "absl/types:optional",
    ],
    deps = [
        "iomgr_port",
        "posix_event_engine_internal_errqueue",
        "//:gpr",
    ],
)

grpc_cc_library(
    name = "posix_event_engine_endpoint",
    srcs = [
        "lib/event_engine/posix_engine/posix_endpoint.cc",
    ],
    hdrs = [
        "lib/event_engine/posix_engine/posix_endpoint.h",
    ],
    external_deps = [
        "absl/base:core_headers",
        "absl/container:flat_hash_map",
        "absl/functional:any_invocable",
        "absl/hash",
        "absl/status",
        "absl/status:statusor",
        "absl/strings",
        "absl/types:optional",
    ],
    deps = [
        "event_engine_common",
        "event_engine_tcp_socket_utils",
        "experiments",
        "iomgr_port",
        "load_file",
        "memory_quota",
        "posix_event_engine_base_hdrs",
        "posix_event_engine_closure",
        "posix_event_engine_event_poller",
        "posix_event_engine_internal_errqueue",
        "posix_event_engine_tcp_socket_utils",
        "posix_event_engine_traced_buffer_list",
        "ref_counted",
        "resource_quota",
        "slice",
        "status_helper",
        "strerror",
        "time",
        "//:debug_location",
        "//:event_engine_base_hdrs",
        "//:exec_ctx",
        "//:gpr",
        "//:grpc_public_hdrs",
        "//:ref_counted_ptr",
    ],
)

grpc_cc_library(
    name = "event_engine_utils",
    srcs = ["lib/event_engine/utils.cc"],
    hdrs = ["lib/event_engine/utils.h"],
    external_deps = ["absl/strings"],
    deps = [
        "time",
        "//:event_engine_base_hdrs",
        "//:gpr_platform",
    ],
)

grpc_cc_library(
    name = "posix_event_engine_tcp_socket_utils",
    srcs = [
        "lib/event_engine/posix_engine/tcp_socket_utils.cc",
    ],
    hdrs = [
        "lib/event_engine/posix_engine/tcp_socket_utils.h",
    ],
    external_deps = [
        "absl/cleanup",
        "absl/status",
        "absl/status:statusor",
        "absl/strings",
        "absl/types:optional",
    ],
    deps = [
        "event_engine_tcp_socket_utils",
        "iomgr_port",
        "resource_quota",
        "socket_mutator",
        "status_helper",
        "strerror",
        "time",
        "useful",
        "//:channel_arg_names",
        "//:event_engine_base_hdrs",
        "//:gpr",
        "//:ref_counted_ptr",
    ],
)

grpc_cc_library(
    name = "posix_event_engine_listener_utils",
    srcs = [
        "lib/event_engine/posix_engine/posix_engine_listener_utils.cc",
    ],
    hdrs = [
        "lib/event_engine/posix_engine/posix_engine_listener_utils.h",
    ],
    external_deps = [
        "absl/cleanup",
        "absl/status",
        "absl/status:statusor",
        "absl/strings",
    ],
    deps = [
        "event_engine_tcp_socket_utils",
        "iomgr_port",
        "posix_event_engine_tcp_socket_utils",
        "socket_mutator",
        "status_helper",
        "//:event_engine_base_hdrs",
        "//:gpr",
    ],
)

grpc_cc_library(
    name = "posix_event_engine_listener",
    srcs = [
        "lib/event_engine/posix_engine/posix_engine_listener.cc",
    ],
    hdrs = [
        "lib/event_engine/posix_engine/posix_engine_listener.h",
    ],
    external_deps = [
        "absl/base:core_headers",
        "absl/functional:any_invocable",
        "absl/status",
        "absl/status:statusor",
        "absl/strings",
        "absl/types:optional",
    ],
    deps = [
        "event_engine_tcp_socket_utils",
        "iomgr_port",
        "posix_event_engine_base_hdrs",
        "posix_event_engine_closure",
        "posix_event_engine_endpoint",
        "posix_event_engine_event_poller",
        "posix_event_engine_listener_utils",
        "posix_event_engine_tcp_socket_utils",
        "socket_mutator",
        "status_helper",
        "time",
        "//:event_engine_base_hdrs",
        "//:exec_ctx",
        "//:gpr",
    ],
)

grpc_cc_library(
    name = "posix_event_engine",
    srcs = ["lib/event_engine/posix_engine/posix_engine.cc"],
    hdrs = ["lib/event_engine/posix_engine/posix_engine.h"],
    external_deps = [
        "absl/base:core_headers",
        "absl/cleanup",
        "absl/container:flat_hash_map",
        "absl/functional:any_invocable",
        "absl/hash",
        "absl/status",
        "absl/status:statusor",
        "absl/strings",
    ],
    deps = [
        "ares_resolver",
        "event_engine_common",
        "event_engine_poller",
        "event_engine_tcp_socket_utils",
        "event_engine_thread_pool",
        "event_engine_trace",
        "event_engine_utils",
        "forkable",
        "init_internally",
        "iomgr_port",
        "native_posix_dns_resolver",
        "no_destruct",
        "posix_event_engine_base_hdrs",
        "posix_event_engine_closure",
        "posix_event_engine_endpoint",
        "posix_event_engine_event_poller",
        "posix_event_engine_listener",
        "posix_event_engine_poller_posix_default",
        "posix_event_engine_tcp_socket_utils",
        "posix_event_engine_timer",
        "posix_event_engine_timer_manager",
        "ref_counted_dns_resolver_interface",
        "useful",
        "//:config_vars",
        "//:event_engine_base_hdrs",
        "//:gpr",
        "//:grpc_trace",
        "//:orphanable",
    ],
)

grpc_cc_library(
    name = "windows_event_engine",
    srcs = ["lib/event_engine/windows/windows_engine.cc"],
    hdrs = ["lib/event_engine/windows/windows_engine.h"],
    external_deps = [
        "absl/status",
        "absl/status:statusor",
        "absl/strings",
    ],
    deps = [
        "ares_resolver",
        "channel_args_endpoint_config",
        "common_event_engine_closures",
        "error",
        "event_engine_common",
        "event_engine_tcp_socket_utils",
        "event_engine_thread_pool",
        "event_engine_trace",
        "event_engine_utils",
        "init_internally",
        "iomgr_port",
        "posix_event_engine_timer_manager",
        "time",
        "windows_endpoint",
        "windows_event_engine_listener",
        "windows_iocp",
        "windows_native_resolver",
        "//:event_engine_base_hdrs",
        "//:gpr",
    ],
)

grpc_cc_library(
    name = "windows_native_resolver",
    srcs = ["lib/event_engine/windows/native_windows_dns_resolver.cc"],
    hdrs = ["lib/event_engine/windows/native_windows_dns_resolver.h"],
    external_deps = ["absl/strings:str_format"],
    deps = [
        "error",
        "status_helper",
        "//:event_engine_base_hdrs",
        "//:gpr",
    ],
)

grpc_cc_library(
    name = "windows_iocp",
    srcs = [
        "lib/event_engine/windows/iocp.cc",
        "lib/event_engine/windows/win_socket.cc",
    ],
    hdrs = [
        "lib/event_engine/windows/iocp.h",
        "lib/event_engine/windows/win_socket.h",
    ],
    external_deps = [
        "absl/base:core_headers",
        "absl/functional:any_invocable",
        "absl/status",
        "absl/strings:str_format",
    ],
    deps = [
        "error",
        "event_engine_poller",
        "event_engine_tcp_socket_utils",
        "event_engine_thread_pool",
        "event_engine_time_util",
        "event_engine_trace",
        "//:debug_location",
        "//:event_engine_base_hdrs",
        "//:gpr",
        "//:gpr_platform",
    ],
)

grpc_cc_library(
    name = "windows_endpoint",
    srcs = [
        "lib/event_engine/windows/windows_endpoint.cc",
    ],
    hdrs = [
        "lib/event_engine/windows/windows_endpoint.h",
    ],
    external_deps = [
        "absl/cleanup",
        "absl/functional:any_invocable",
        "absl/status",
        "absl/strings:str_format",
    ],
    deps = [
        "error",
        "event_engine_tcp_socket_utils",
        "event_engine_thread_pool",
        "event_engine_trace",
        "status_helper",
        "windows_iocp",
        "//:debug_location",
        "//:event_engine_base_hdrs",
        "//:gpr",
        "//:gpr_platform",
    ],
)

grpc_cc_library(
    name = "windows_event_engine_listener",
    srcs = [
        "lib/event_engine/windows/windows_listener.cc",
    ],
    hdrs = [
        "lib/event_engine/windows/windows_listener.h",
    ],
    external_deps = [
        "absl/base:core_headers",
        "absl/status",
        "absl/status:statusor",
        "absl/strings:str_format",
    ],
    deps = [
        "common_event_engine_closures",
        "error",
        "event_engine_tcp_socket_utils",
        "event_engine_thread_pool",
        "event_engine_trace",
        "windows_endpoint",
        "windows_iocp",
        "//:event_engine_base_hdrs",
        "//:gpr",
        "//:gpr_platform",
    ],
)

grpc_cc_library(
    name = "cf_event_engine",
    srcs = [
        "lib/event_engine/cf_engine/cf_engine.cc",
        "lib/event_engine/cf_engine/cfstream_endpoint.cc",
        "lib/event_engine/cf_engine/dns_service_resolver.cc",
    ],
    hdrs = [
        "lib/event_engine/cf_engine/cf_engine.h",
        "lib/event_engine/cf_engine/cfstream_endpoint.h",
        "lib/event_engine/cf_engine/cftype_unique_ref.h",
        "lib/event_engine/cf_engine/dns_service_resolver.h",
    ],
    external_deps = [
        "absl/container:flat_hash_map",
        "absl/strings",
        "absl/strings:str_format",
    ],
    deps = [
        "event_engine_common",
        "event_engine_tcp_socket_utils",
        "event_engine_thread_pool",
        "event_engine_trace",
        "event_engine_utils",
        "init_internally",
        "posix_event_engine_closure",
        "posix_event_engine_event_poller",
        "posix_event_engine_lockfree_event",
        "posix_event_engine_timer_manager",
        "ref_counted",
        "strerror",
        "//:event_engine_base_hdrs",
        "//:gpr",
        "//:parse_address",
        "//:ref_counted_ptr",
        "//:sockaddr_utils",
    ],
)

grpc_cc_library(
    name = "event_engine_tcp_socket_utils",
    srcs = [
        "lib/event_engine/tcp_socket_utils.cc",
    ],
    hdrs = [
        "lib/event_engine/tcp_socket_utils.h",
    ],
    external_deps = [
        "absl/status",
        "absl/status:statusor",
        "absl/strings",
        "absl/strings:str_format",
        "absl/types:optional",
    ],
    deps = [
        "iomgr_port",
        "resolved_address",
        "status_helper",
        "//:event_engine_base_hdrs",
        "//:gpr",
        "//:gpr_platform",
        "//:parse_address",
        "//:uri_parser",
    ],
)

grpc_cc_library(
    name = "event_engine_trace",
    srcs = [
        "lib/event_engine/trace.cc",
    ],
    hdrs = [
        "lib/event_engine/trace.h",
    ],
    deps = [
        "//:gpr",
        "//:gpr_platform",
        "//:grpc_trace",
    ],
)

grpc_cc_library(
    name = "event_engine_shim",
    srcs = [
        "lib/event_engine/shim.cc",
    ],
    hdrs = [
        "lib/event_engine/shim.h",
    ],
    deps = [
        "experiments",
        "iomgr_port",
        "//:gpr_platform",
    ],
)

# NOTE: this target gets replaced inside Google's build system to be one that
# integrates with other internal systems better. Please do not rename or fold
# this into other targets.
grpc_cc_library(
    name = "default_event_engine_factory",
    srcs = ["lib/event_engine/default_event_engine_factory.cc"],
    hdrs = ["lib/event_engine/default_event_engine_factory.h"],
    external_deps = ["absl/memory"],
    select_deps = [
        {
            "//:windows": ["windows_event_engine"],
            "//:windows_msvc": ["windows_event_engine"],
            "//:windows_other": ["windows_event_engine"],
            "//:mac": [
                "posix_event_engine",
                "cf_event_engine",
            ],
            "//:mac_x86_64": [
                "posix_event_engine",
                "cf_event_engine",
            ],
            "//:mac_arm64": [
                "posix_event_engine",
                "cf_event_engine",
            ],
            "//:ios": ["cf_event_engine"],
            "//:tvos": ["cf_event_engine"],
            "//:watchos": ["cf_event_engine"],
            "//conditions:default": ["posix_event_engine"],
        },
    ],
    deps = [
        "//:event_engine_base_hdrs",
        "//:gpr_platform",
    ],
)

grpc_cc_library(
    name = "channel_args_endpoint_config",
    srcs = [
        "//src/core:lib/event_engine/channel_args_endpoint_config.cc",
    ],
    hdrs = [
        "//src/core:lib/event_engine/channel_args_endpoint_config.h",
    ],
    external_deps = [
        "absl/strings",
        "absl/types:optional",
    ],
    visibility = ["@grpc:alt_grpc_base_legacy"],
    deps = [
        "channel_args",
        "//:event_engine_base_hdrs",
        "//:gpr_platform",
    ],
)

grpc_cc_library(
    name = "thready_event_engine",
    srcs = ["lib/event_engine/thready_event_engine/thready_event_engine.cc"],
    hdrs = ["lib/event_engine/thready_event_engine/thready_event_engine.h"],
    external_deps = [
        "absl/functional:any_invocable",
        "absl/status",
        "absl/status:statusor",
        "absl/strings",
    ],
    deps = [
        "//:event_engine_base_hdrs",
        "//:gpr",
    ],
)

grpc_cc_library(
    name = "default_event_engine",
    srcs = [
        "lib/event_engine/default_event_engine.cc",
    ],
    hdrs = [
        "lib/event_engine/default_event_engine.h",
    ],
    external_deps = ["absl/functional:any_invocable"],
    visibility = [
        "@grpc:alt_grpc_base_legacy",
    ],
    deps = [
        "channel_args",
        "context",
        "default_event_engine_factory",
        "event_engine_trace",
        "no_destruct",
        "thready_event_engine",
        "//:config",
        "//:debug_location",
        "//:event_engine_base_hdrs",
        "//:gpr",
        "//:grpc_trace",
    ],
)

grpc_cc_library(
    name = "ref_counted_dns_resolver_interface",
    hdrs = ["lib/event_engine/ref_counted_dns_resolver_interface.h"],
    external_deps = ["absl/strings"],
    deps = [
        "//:event_engine_base_hdrs",
        "//:gpr_platform",
        "//:orphanable",
    ],
)

grpc_cc_library(
    name = "native_posix_dns_resolver",
    srcs = [
        "lib/event_engine/posix_engine/native_posix_dns_resolver.cc",
    ],
    hdrs = [
        "lib/event_engine/posix_engine/native_posix_dns_resolver.h",
    ],
    external_deps = [
        "absl/functional:any_invocable",
        "absl/status",
        "absl/status:statusor",
        "absl/strings",
        "absl/strings:str_format",
    ],
    deps = [
        "iomgr_port",
        "ref_counted_dns_resolver_interface",
        "useful",
        "//:event_engine_base_hdrs",
        "//:gpr",
    ],
)

grpc_cc_library(
    name = "ares_resolver",
    srcs = [
        "lib/event_engine/ares_resolver.cc",
        "lib/event_engine/windows/grpc_polled_fd_windows.cc",
    ],
    hdrs = [
        "lib/event_engine/ares_resolver.h",
        "lib/event_engine/grpc_polled_fd.h",
        "lib/event_engine/nameser.h",
        "lib/event_engine/posix_engine/grpc_polled_fd_posix.h",
        "lib/event_engine/windows/grpc_polled_fd_windows.h",
    ],
    external_deps = [
        "absl/base:core_headers",
        "absl/container:flat_hash_map",
        "absl/functional:any_invocable",
        "absl/hash",
        "absl/status",
        "absl/status:statusor",
        "absl/strings",
        "absl/strings:str_format",
        "absl/types:optional",
        "absl/types:variant",
        "cares",
    ],
    deps = [
        "common_event_engine_closures",
        "error",
        "event_engine_time_util",
        "grpc_sockaddr",
        "iomgr_port",
        "posix_event_engine_closure",
        "posix_event_engine_event_poller",
        "posix_event_engine_tcp_socket_utils",
        "ref_counted_dns_resolver_interface",
        "resolved_address",
        "slice",
        "windows_iocp",
        "//:debug_location",
        "//:event_engine_base_hdrs",
        "//:gpr",
        "//:grpc_trace",
        "//:orphanable",
        "//:parse_address",
        "//:ref_counted_ptr",
        "//:sockaddr_utils",
    ],
)

grpc_cc_library(
    name = "channel_args_preconditioning",
    srcs = [
        "lib/channel/channel_args_preconditioning.cc",
    ],
    hdrs = [
        "lib/channel/channel_args_preconditioning.h",
    ],
    deps = [
        "channel_args",
        "//:event_engine_base_hdrs",
        "//:gpr_platform",
    ],
)

grpc_cc_library(
    name = "bdp_estimator",
    srcs = [
        "lib/transport/bdp_estimator.cc",
    ],
    hdrs = ["lib/transport/bdp_estimator.h"],
    external_deps = ["absl/strings"],
    deps = [
        "time",
        "//:gpr",
        "//:grpc_trace",
    ],
)

grpc_cc_library(
    name = "percent_encoding",
    srcs = [
        "lib/slice/percent_encoding.cc",
    ],
    hdrs = [
        "lib/slice/percent_encoding.h",
    ],
    deps = [
        "bitset",
        "slice",
        "//:gpr",
    ],
)

grpc_cc_library(
    name = "socket_mutator",
    srcs = [
        "lib/iomgr/socket_mutator.cc",
    ],
    hdrs = [
        "lib/iomgr/socket_mutator.h",
    ],
    visibility = ["@grpc:alt_grpc_base_legacy"],
    deps = [
        "channel_args",
        "useful",
        "//:event_engine_base_hdrs",
        "//:gpr",
    ],
)

grpc_cc_library(
    name = "pollset_set",
    srcs = [
        "lib/iomgr/pollset_set.cc",
    ],
    hdrs = [
        "lib/iomgr/pollset_set.h",
    ],
    deps = [
        "iomgr_fwd",
        "//:gpr",
    ],
)

grpc_cc_library(
    name = "histogram_view",
    srcs = [
        "lib/debug/histogram_view.cc",
    ],
    hdrs = [
        "lib/debug/histogram_view.h",
    ],
    deps = ["//:gpr"],
)

grpc_cc_library(
    name = "stats_data",
    srcs = [
        "lib/debug/stats_data.cc",
    ],
    hdrs = [
        "lib/debug/stats_data.h",
    ],
    external_deps = ["absl/strings"],
    deps = [
        "histogram_view",
        "per_cpu",
        "//:gpr_platform",
    ],
)

grpc_cc_library(
    name = "per_cpu",
    srcs = [
        "lib/gprpp/per_cpu.cc",
    ],
    hdrs = [
        "lib/gprpp/per_cpu.h",
    ],
    deps = [
        "useful",
        "//:gpr",
    ],
)

grpc_cc_library(
    name = "event_log",
    srcs = [
        "lib/debug/event_log.cc",
    ],
    hdrs = [
        "lib/debug/event_log.h",
    ],
    external_deps = [
        "absl/base:core_headers",
        "absl/strings",
        "absl/types:span",
    ],
    deps = [
        "per_cpu",
        "//:gpr",
    ],
)

grpc_cc_library(
    name = "load_file",
    srcs = [
        "lib/gprpp/load_file.cc",
    ],
    hdrs = [
        "lib/gprpp/load_file.h",
    ],
    external_deps = [
        "absl/cleanup",
        "absl/status",
        "absl/status:statusor",
        "absl/strings",
    ],
    language = "c++",
    deps = [
        "slice",
        "//:gpr",
    ],
)

grpc_cc_library(
    name = "http2_errors",
    hdrs = [
        "lib/transport/http2_errors.h",
    ],
)

grpc_cc_library(
    name = "channel_stack_type",
    srcs = [
        "lib/surface/channel_stack_type.cc",
    ],
    hdrs = [
        "lib/surface/channel_stack_type.h",
    ],
    language = "c++",
    deps = ["//:gpr_platform"],
)

grpc_cc_library(
    name = "channel_stack_trace",
    srcs = [
        "lib/channel/channel_stack_trace.cc",
    ],
    hdrs = [
        "lib/channel/channel_stack_trace.h",
    ],
    language = "c++",
    deps = [
        "//:gpr_platform",
        "//:grpc_trace",
    ],
)

grpc_cc_library(
    name = "channel_init",
    srcs = [
        "lib/surface/channel_init.cc",
    ],
    hdrs = [
        "lib/surface/channel_init.h",
    ],
    external_deps = [
        "absl/functional:any_invocable",
        "absl/strings",
        "absl/types:optional",
    ],
    language = "c++",
    deps = [
        "channel_args",
        "channel_fwd",
        "channel_stack_trace",
        "channel_stack_type",
        "//:channel_stack_builder",
        "//:debug_location",
        "//:gpr",
        "//:gpr_platform",
        "//:grpc_trace",
    ],
)

grpc_cc_library(
    name = "single_set_ptr",
    hdrs = [
        "lib/gprpp/single_set_ptr.h",
    ],
    language = "c++",
    deps = ["//:gpr"],
)

grpc_cc_library(
    name = "grpc_service_config",
    hdrs = [
        "lib/service_config/service_config.h",
        "lib/service_config/service_config_call_data.h",
    ],
    external_deps = ["absl/strings"],
    language = "c++",
    deps = [
        "arena",
        "chunked_vector",
        "ref_counted",
        "service_config_parser",
        "slice_refcount",
        "unique_type_name",
        "useful",
        "//:gpr_platform",
        "//:legacy_context",
        "//:ref_counted_ptr",
    ],
)

grpc_cc_library(
    name = "service_config_parser",
    srcs = [
        "lib/service_config/service_config_parser.cc",
    ],
    hdrs = [
        "lib/service_config/service_config_parser.h",
    ],
    external_deps = ["absl/strings"],
    language = "c++",
    deps = [
        "channel_args",
        "json",
        "validation_errors",
        "//:gpr",
    ],
)

grpc_cc_library(
    name = "notification",
    hdrs = [
        "lib/gprpp/notification.h",
    ],
    external_deps = ["absl/time"],
    deps = ["//:gpr"],
)

grpc_cc_library(
    name = "channel_args",
    srcs = [
        "lib/channel/channel_args.cc",
    ],
    hdrs = [
        "lib/channel/channel_args.h",
    ],
    external_deps = [
        "absl/meta:type_traits",
        "absl/strings",
        "absl/strings:str_format",
        "absl/types:optional",
    ],
    language = "c++",
    visibility = [
        "@grpc:alt_grpc_base_legacy",
    ],
    deps = [
        "avl",
        "channel_stack_type",
        "dual_ref_counted",
        "ref_counted",
        "ref_counted_string",
        "time",
        "useful",
        "//:channel_arg_names",
        "//:debug_location",
        "//:event_engine_base_hdrs",
        "//:gpr",
        "//:ref_counted_ptr",
    ],
)

grpc_cc_library(
    name = "resolved_address",
    hdrs = ["lib/iomgr/resolved_address.h"],
    language = "c++",
    deps = [
        "iomgr_port",
        "//:gpr_platform",
    ],
)

grpc_cc_library(
    name = "lb_policy",
    srcs = ["lib/load_balancing/lb_policy.cc"],
    hdrs = ["lib/load_balancing/lb_policy.h"],
    external_deps = [
        "absl/base:core_headers",
        "absl/status",
        "absl/status:statusor",
        "absl/strings",
        "absl/types:optional",
        "absl/types:variant",
    ],
    deps = [
        "channel_args",
        "closure",
        "dual_ref_counted",
        "error",
        "grpc_backend_metric_data",
        "iomgr_fwd",
        "pollset_set",
        "ref_counted",
        "resolved_address",
        "subchannel_interface",
        "//:debug_location",
        "//:endpoint_addresses",
        "//:event_engine_base_hdrs",
        "//:exec_ctx",
        "//:gpr",
        "//:gpr_platform",
        "//:grpc_trace",
        "//:orphanable",
        "//:ref_counted_ptr",
        "//:work_serializer",
    ],
)

grpc_cc_library(
    name = "lb_policy_factory",
    hdrs = ["lib/load_balancing/lb_policy_factory.h"],
    external_deps = [
        "absl/status:statusor",
        "absl/strings",
    ],
    deps = [
        "json",
        "lb_policy",
        "//:gpr_platform",
        "//:orphanable",
        "//:ref_counted_ptr",
    ],
)

grpc_cc_library(
    name = "lb_policy_registry",
    srcs = ["lib/load_balancing/lb_policy_registry.cc"],
    hdrs = ["lib/load_balancing/lb_policy_registry.h"],
    external_deps = [
        "absl/status",
        "absl/status:statusor",
        "absl/strings",
        "absl/strings:str_format",
    ],
    deps = [
        "json",
        "lb_policy",
        "lb_policy_factory",
        "//:gpr",
        "//:orphanable",
        "//:ref_counted_ptr",
    ],
)

grpc_cc_library(
    name = "subchannel_interface",
    hdrs = ["lib/load_balancing/subchannel_interface.h"],
    external_deps = ["absl/status"],
    deps = [
        "dual_ref_counted",
        "iomgr_fwd",
        "//:event_engine_base_hdrs",
        "//:gpr_platform",
        "//:ref_counted_ptr",
    ],
)

grpc_cc_library(
    name = "delegating_helper",
    hdrs = ["lib/load_balancing/delegating_helper.h"],
    external_deps = [
        "absl/status",
        "absl/strings",
    ],
    deps = [
        "channel_args",
        "lb_policy",
        "resolved_address",
        "subchannel_interface",
        "//:debug_location",
        "//:event_engine_base_hdrs",
        "//:gpr_platform",
        "//:grpc_security_base",
        "//:ref_counted_ptr",
    ],
)

grpc_cc_library(
    name = "proxy_mapper",
    hdrs = ["lib/handshaker/proxy_mapper.h"],
    external_deps = [
        "absl/strings",
        "absl/types:optional",
    ],
    deps = [
        "channel_args",
        "resolved_address",
        "//:gpr_platform",
    ],
)

grpc_cc_library(
    name = "proxy_mapper_registry",
    srcs = ["lib/handshaker/proxy_mapper_registry.cc"],
    hdrs = ["lib/handshaker/proxy_mapper_registry.h"],
    external_deps = [
        "absl/strings",
        "absl/types:optional",
    ],
    deps = [
        "channel_args",
        "proxy_mapper",
        "resolved_address",
        "//:gpr_platform",
    ],
)

grpc_cc_library(
    name = "grpc_server_config_selector",
    hdrs = [
        "ext/filters/server_config_selector/server_config_selector.h",
    ],
    external_deps = [
        "absl/status:statusor",
        "absl/strings",
    ],
    language = "c++",
    deps = [
        "dual_ref_counted",
        "grpc_service_config",
        "metadata_batch",
        "ref_counted",
        "service_config_parser",
        "useful",
        "//:gpr_platform",
        "//:grpc_base",
        "//:ref_counted_ptr",
    ],
)

grpc_cc_library(
    name = "grpc_server_config_selector_filter",
    srcs = [
        "ext/filters/server_config_selector/server_config_selector_filter.cc",
    ],
    hdrs = [
        "ext/filters/server_config_selector/server_config_selector_filter.h",
    ],
    external_deps = [
        "absl/base:core_headers",
        "absl/status",
        "absl/status:statusor",
        "absl/types:optional",
    ],
    language = "c++",
    deps = [
        "arena",
        "arena_promise",
        "channel_args",
        "channel_fwd",
        "context",
        "grpc_server_config_selector",
        "grpc_service_config",
        "metadata_batch",
        "status_helper",
        "//:gpr",
        "//:grpc_base",
        "//:legacy_context",
        "//:promise",
        "//:ref_counted_ptr",
    ],
)

grpc_cc_library(
    name = "sorted_pack",
    hdrs = [
        "lib/gprpp/sorted_pack.h",
    ],
    language = "c++",
    deps = [
        "type_list",
        "//:gpr_platform",
    ],
)

grpc_cc_library(
    name = "type_list",
    hdrs = [
        "lib/gprpp/type_list.h",
    ],
    language = "c++",
)

grpc_cc_library(
    name = "if_list",
    hdrs = [
        "lib/gprpp/if_list.h",
    ],
    language = "c++",
    deps = ["//:gpr_platform"],
)

grpc_cc_library(
    name = "certificate_provider_factory",
    hdrs = [
        "lib/security/certificate_provider/certificate_provider_factory.h",
    ],
    external_deps = ["absl/strings"],
    deps = [
        "json",
        "json_args",
        "ref_counted",
        "validation_errors",
        "//:alts_util",
        "//:gpr",
        "//:ref_counted_ptr",
    ],
)

grpc_cc_library(
    name = "certificate_provider_registry",
    srcs = [
        "lib/security/certificate_provider/certificate_provider_registry.cc",
    ],
    hdrs = [
        "lib/security/certificate_provider/certificate_provider_registry.h",
    ],
    external_deps = ["absl/strings"],
    deps = [
        "certificate_provider_factory",
        "//:gpr",
    ],
)

grpc_cc_library(
    name = "grpc_audit_logging",
    srcs = [
        "lib/security/authorization/audit_logging.cc",
        "lib/security/authorization/stdout_logger.cc",
    ],
    hdrs = [
        "lib/security/authorization/audit_logging.h",
        "lib/security/authorization/stdout_logger.h",
    ],
    external_deps = [
        "absl/base:core_headers",
        "absl/status",
        "absl/status:statusor",
        "absl/strings",
        "absl/strings:str_format",
        "absl/time",
    ],
    deps = [
        "//:gpr",
        "//:grpc_base",
    ],
)

grpc_cc_library(
    name = "grpc_authorization_base",
    srcs = [
        "lib/security/authorization/authorization_policy_provider_vtable.cc",
        "lib/security/authorization/evaluate_args.cc",
        "lib/security/authorization/grpc_server_authz_filter.cc",
    ],
    hdrs = [
        "lib/security/authorization/authorization_engine.h",
        "lib/security/authorization/authorization_policy_provider.h",
        "lib/security/authorization/evaluate_args.h",
        "lib/security/authorization/grpc_server_authz_filter.h",
    ],
    external_deps = [
        "absl/status",
        "absl/status:statusor",
        "absl/strings",
        "absl/types:optional",
    ],
    language = "c++",
    deps = [
        "arena_promise",
        "channel_args",
        "channel_fwd",
        "dual_ref_counted",
        "metadata_batch",
        "ref_counted",
        "resolved_address",
        "slice",
        "useful",
        "//:channel_arg_names",
        "//:gpr",
        "//:grpc_base",
        "//:grpc_credentials_util",
        "//:grpc_security_base",
        "//:grpc_trace",
        "//:parse_address",
        "//:promise",
        "//:ref_counted_ptr",
        "//:uri_parser",
    ],
)

grpc_cc_library(
    name = "grpc_crl_provider",
    srcs = [
        "lib/security/credentials/tls/grpc_tls_crl_provider.cc",
    ],
    hdrs = [
        "lib/security/credentials/tls/grpc_tls_crl_provider.h",
    ],
    external_deps = [
        "absl/base:core_headers",
        "absl/container:flat_hash_map",
        "absl/status",
        "absl/status:statusor",
        "absl/strings",
        "absl/types:optional",
        "absl/types:span",
        "libcrypto",
        "libssl",
    ],
    deps = [
        "default_event_engine",
        "directory_reader",
        "load_file",
        "slice",
        "time",
        "//:exec_ctx",
        "//:gpr",
        "//:grpc_base",
    ],
)

grpc_cc_library(
    name = "grpc_fake_credentials",
    srcs = [
        "lib/security/credentials/fake/fake_credentials.cc",
        "lib/security/security_connector/fake/fake_security_connector.cc",
    ],
    hdrs = [
        "ext/filters/client_channel/lb_policy/grpclb/grpclb.h",
        "lib/security/credentials/fake/fake_credentials.h",
        "lib/security/security_connector/fake/fake_security_connector.h",
    ],
    external_deps = [
        "absl/status",
        "absl/status:statusor",
        "absl/strings",
        "absl/strings:str_format",
        "absl/types:optional",
    ],
    language = "c++",
    deps = [
        "arena_promise",
        "channel_args",
        "closure",
        "error",
        "iomgr_fwd",
        "metadata_batch",
        "slice",
        "unique_type_name",
        "useful",
        "//:channel_arg_names",
        "//:debug_location",
        "//:exec_ctx",
        "//:gpr",
        "//:grpc_base",
        "//:grpc_security_base",
        "//:handshaker",
        "//:promise",
        "//:ref_counted_ptr",
        "//:tsi_base",
        "//:tsi_fake_credentials",
    ],
)

grpc_cc_library(
    name = "grpc_insecure_credentials",
    srcs = [
        "lib/security/credentials/insecure/insecure_credentials.cc",
        "lib/security/security_connector/insecure/insecure_security_connector.cc",
    ],
    hdrs = [
        "lib/security/credentials/insecure/insecure_credentials.h",
        "lib/security/security_connector/insecure/insecure_security_connector.h",
    ],
    external_deps = [
        "absl/status",
        "absl/strings",
    ],
    language = "c++",
    deps = [
        "arena_promise",
        "channel_args",
        "closure",
        "error",
        "iomgr_fwd",
        "tsi_local_credentials",
        "unique_type_name",
        "//:debug_location",
        "//:exec_ctx",
        "//:gpr",
        "//:grpc_base",
        "//:grpc_security_base",
        "//:handshaker",
        "//:promise",
        "//:ref_counted_ptr",
        "//:tsi_base",
    ],
)

grpc_cc_library(
    name = "tsi_local_credentials",
    srcs = [
        "tsi/local_transport_security.cc",
    ],
    hdrs = [
        "tsi/local_transport_security.h",
    ],
    language = "c++",
    deps = [
        "//:event_engine_base_hdrs",
        "//:exec_ctx",
        "//:gpr",
        "//:tsi_base",
    ],
)

grpc_cc_library(
    name = "grpc_local_credentials",
    srcs = [
        "lib/security/credentials/local/local_credentials.cc",
        "lib/security/security_connector/local/local_security_connector.cc",
    ],
    hdrs = [
        "lib/security/credentials/local/local_credentials.h",
        "lib/security/security_connector/local/local_security_connector.h",
    ],
    external_deps = [
        "absl/status",
        "absl/status:statusor",
        "absl/strings",
        "absl/types:optional",
    ],
    language = "c++",
    deps = [
        "arena_promise",
        "channel_args",
        "closure",
        "error",
        "grpc_sockaddr",
        "iomgr_fwd",
        "resolved_address",
        "tsi_local_credentials",
        "unique_type_name",
        "useful",
        "//:debug_location",
        "//:exec_ctx",
        "//:gpr",
        "//:grpc_base",
        "//:grpc_client_channel",
        "//:grpc_security_base",
        "//:handshaker",
        "//:parse_address",
        "//:promise",
        "//:ref_counted_ptr",
        "//:sockaddr_utils",
        "//:tsi_base",
        "//:uri_parser",
    ],
)

grpc_cc_library(
    name = "grpc_ssl_credentials",
    srcs = [
        "lib/security/credentials/ssl/ssl_credentials.cc",
        "lib/security/security_connector/ssl/ssl_security_connector.cc",
    ],
    hdrs = [
        "lib/security/credentials/ssl/ssl_credentials.h",
        "lib/security/security_connector/ssl/ssl_security_connector.h",
    ],
    external_deps = [
        "absl/status",
        "absl/strings",
        "absl/strings:str_format",
        "absl/types:optional",
    ],
    language = "c++",
    deps = [
        "arena_promise",
        "channel_args",
        "closure",
        "error",
        "iomgr_fwd",
        "unique_type_name",
        "useful",
        "//:channel_arg_names",
        "//:debug_location",
        "//:exec_ctx",
        "//:gpr",
        "//:grpc_base",
        "//:grpc_security_base",
        "//:grpc_trace",
        "//:handshaker",
        "//:promise",
        "//:ref_counted_ptr",
        "//:tsi_base",
        "//:tsi_ssl_credentials",
        "//:tsi_ssl_session_cache",
    ],
)

grpc_cc_library(
    name = "grpc_google_default_credentials",
    srcs = [
        "lib/security/credentials/google_default/credentials_generic.cc",
        "lib/security/credentials/google_default/google_default_credentials.cc",
    ],
    hdrs = [
        "ext/filters/client_channel/lb_policy/grpclb/grpclb.h",
        "lib/security/credentials/google_default/google_default_credentials.h",
    ],
    external_deps = [
        "absl/status:statusor",
        "absl/strings",
        "absl/types:optional",
    ],
    language = "c++",
    tags = ["nofixdeps"],
    deps = [
        "channel_args",
        "closure",
        "env",
        "error",
        "grpc_external_account_credentials",
        "grpc_lb_xds_channel_args",
        "grpc_oauth2_credentials",
        "grpc_ssl_credentials",
        "iomgr_fwd",
        "json",
        "json_reader",
        "slice",
        "slice_refcount",
        "status_helper",
        "time",
        "unique_type_name",
        "useful",
        "//:alts_util",
        "//:channel_arg_names",
        "//:exec_ctx",
        "//:gpr",
        "//:grpc_alts_credentials",
        "//:grpc_base",
        "//:grpc_jwt_credentials",
        "//:grpc_public_hdrs",
        "//:grpc_security_base",
        "//:grpc_trace",
        "//:httpcli",
        "//:orphanable",
        "//:ref_counted_ptr",
        "//:uri_parser",
    ],
)

grpc_cc_library(
    name = "strerror",
    srcs = [
        "lib/gprpp/strerror.cc",
    ],
    hdrs = [
        "lib/gprpp/strerror.h",
    ],
    external_deps = ["absl/strings:str_format"],
    deps = ["//:gpr_platform"],
)

grpc_cc_library(
    name = "grpc_tls_credentials",
    srcs = [
        "lib/security/credentials/tls/grpc_tls_certificate_distributor.cc",
        "lib/security/credentials/tls/grpc_tls_certificate_match.cc",
        "lib/security/credentials/tls/grpc_tls_certificate_provider.cc",
        "lib/security/credentials/tls/grpc_tls_certificate_verifier.cc",
        "lib/security/credentials/tls/grpc_tls_credentials_options.cc",
        "lib/security/credentials/tls/tls_credentials.cc",
        "lib/security/security_connector/tls/tls_security_connector.cc",
    ],
    hdrs = [
        "lib/security/credentials/tls/grpc_tls_certificate_distributor.h",
        "lib/security/credentials/tls/grpc_tls_certificate_provider.h",
        "lib/security/credentials/tls/grpc_tls_certificate_verifier.h",
        "lib/security/credentials/tls/grpc_tls_credentials_options.h",
        "lib/security/credentials/tls/tls_credentials.h",
        "lib/security/security_connector/tls/tls_security_connector.h",
    ],
    external_deps = [
        "absl/base:core_headers",
        "absl/container:inlined_vector",
        "absl/functional:bind_front",
        "absl/status",
        "absl/status:statusor",
        "absl/strings",
        "absl/types:optional",
        "libcrypto",
        "libssl",
    ],
    language = "c++",
    deps = [
        "arena_promise",
        "channel_args",
        "closure",
        "error",
        "iomgr_fwd",
        "ref_counted",
        "slice",
        "slice_refcount",
        "status_helper",
        "unique_type_name",
        "useful",
        "//:channel_arg_names",
        "//:debug_location",
        "//:exec_ctx",
        "//:gpr",
        "//:grpc_base",
        "//:grpc_credentials_util",
        "//:grpc_public_hdrs",
        "//:grpc_security_base",
        "//:grpc_trace",
        "//:handshaker",
        "//:promise",
        "//:ref_counted_ptr",
        "//:tsi_base",
        "//:tsi_ssl_credentials",
        "//:tsi_ssl_session_cache",
    ],
)

grpc_cc_library(
    name = "grpc_iam_credentials",
    srcs = [
        "lib/security/credentials/iam/iam_credentials.cc",
    ],
    hdrs = [
        "lib/security/credentials/iam/iam_credentials.h",
    ],
    external_deps = [
        "absl/status:statusor",
        "absl/strings",
        "absl/strings:str_format",
        "absl/types:optional",
    ],
    language = "c++",
    deps = [
        "arena_promise",
        "metadata_batch",
        "slice",
        "unique_type_name",
        "useful",
        "//:exec_ctx",
        "//:gpr",
        "//:grpc_base",
        "//:grpc_security_base",
        "//:grpc_trace",
        "//:promise",
        "//:ref_counted_ptr",
    ],
)

grpc_cc_library(
    name = "grpc_oauth2_credentials",
    srcs = [
        "lib/security/credentials/oauth2/oauth2_credentials.cc",
    ],
    hdrs = [
        "lib/security/credentials/oauth2/oauth2_credentials.h",
    ],
    external_deps = [
        "absl/status",
        "absl/status:statusor",
        "absl/strings",
        "absl/strings:str_format",
        "absl/types:optional",
    ],
    language = "c++",
    deps = [
        "activity",
        "arena_promise",
        "closure",
        "context",
        "error",
        "httpcli_ssl_credentials",
        "json",
        "json_reader",
        "metadata_batch",
        "poll",
        "pollset_set",
        "ref_counted",
        "slice",
        "slice_refcount",
        "status_helper",
        "time",
        "unique_type_name",
        "useful",
        "//:gpr",
        "//:grpc_base",
        "//:grpc_credentials_util",
        "//:grpc_security_base",
        "//:grpc_trace",
        "//:httpcli",
        "//:orphanable",
        "//:promise",
        "//:ref_counted_ptr",
        "//:uri_parser",
    ],
)

grpc_cc_library(
    name = "grpc_external_account_credentials",
    srcs = [
        "lib/security/credentials/external/aws_external_account_credentials.cc",
        "lib/security/credentials/external/aws_request_signer.cc",
        "lib/security/credentials/external/external_account_credentials.cc",
        "lib/security/credentials/external/file_external_account_credentials.cc",
        "lib/security/credentials/external/url_external_account_credentials.cc",
    ],
    hdrs = [
        "lib/security/credentials/external/aws_external_account_credentials.h",
        "lib/security/credentials/external/aws_request_signer.h",
        "lib/security/credentials/external/external_account_credentials.h",
        "lib/security/credentials/external/file_external_account_credentials.h",
        "lib/security/credentials/external/url_external_account_credentials.h",
    ],
    external_deps = [
        "absl/status",
        "absl/status:statusor",
        "absl/strings",
        "absl/strings:str_format",
        "absl/time",
        "absl/types:optional",
        "libcrypto",
    ],
    language = "c++",
    deps = [
        "closure",
        "env",
        "error",
        "grpc_oauth2_credentials",
        "httpcli_ssl_credentials",
        "json",
        "json_reader",
        "json_writer",
        "slice",
        "slice_refcount",
        "status_helper",
        "time",
        "//:gpr",
        "//:grpc_base",
        "//:grpc_credentials_util",
        "//:grpc_security_base",
        "//:httpcli",
        "//:orphanable",
        "//:ref_counted_ptr",
        "//:uri_parser",
    ],
)

grpc_cc_library(
    name = "httpcli_ssl_credentials",
    srcs = [
        "lib/http/httpcli_security_connector.cc",
    ],
    hdrs = [
        "lib/http/httpcli_ssl_credentials.h",
    ],
    external_deps = [
        "absl/status",
        "absl/strings",
        "absl/types:optional",
    ],
    language = "c++",
    deps = [
        "arena_promise",
        "channel_args",
        "closure",
        "error",
        "iomgr_fwd",
        "unique_type_name",
        "//:channel_arg_names",
        "//:debug_location",
        "//:exec_ctx",
        "//:gpr",
        "//:grpc_base",
        "//:grpc_security_base",
        "//:handshaker",
        "//:promise",
        "//:ref_counted_ptr",
        "//:tsi_base",
        "//:tsi_ssl_credentials",
    ],
)

grpc_cc_library(
    name = "tsi_ssl_types",
    hdrs = [
        "tsi/ssl_types.h",
    ],
    external_deps = ["libssl"],
    language = "c++",
    deps = ["//:gpr_platform"],
)

# This target depends on RE2 and should not be linked into grpc by default for binary-size reasons.
grpc_cc_library(
    name = "grpc_matchers",
    srcs = [
        "lib/matchers/matchers.cc",
    ],
    hdrs = [
        "lib/matchers/matchers.h",
    ],
    external_deps = [
        "absl/status",
        "absl/status:statusor",
        "absl/strings",
        "absl/strings:str_format",
        "absl/types:optional",
        "re2",
    ],
    language = "c++",
    deps = ["//:gpr"],
)

# This target pulls in a dependency on RE2 and should not be linked into grpc by default for binary-size reasons.
grpc_cc_library(
    name = "grpc_rbac_engine",
    srcs = [
        "lib/security/authorization/grpc_authorization_engine.cc",
        "lib/security/authorization/matchers.cc",
        "lib/security/authorization/rbac_policy.cc",
    ],
    hdrs = [
        "lib/security/authorization/grpc_authorization_engine.h",
        "lib/security/authorization/matchers.h",
        "lib/security/authorization/rbac_policy.h",
    ],
    external_deps = [
        "absl/status",
        "absl/status:statusor",
        "absl/strings",
        "absl/strings:str_format",
        "absl/types:optional",
    ],
    language = "c++",
    deps = [
        "grpc_audit_logging",
        "grpc_authorization_base",
        "grpc_matchers",
        "resolved_address",
        "//:gpr",
        "//:grpc_base",
        "//:parse_address",
        "//:sockaddr_utils",
    ],
)

grpc_cc_library(
    name = "json",
    hdrs = [
        "lib/json/json.h",
    ],
    deps = ["//:gpr"],
)

grpc_cc_library(
    name = "json_reader",
    srcs = [
        "lib/json/json_reader.cc",
    ],
    hdrs = [
        "lib/json/json_reader.h",
    ],
    external_deps = [
        "absl/base:core_headers",
        "absl/status",
        "absl/status:statusor",
        "absl/strings",
        "absl/strings:str_format",
        "absl/types:variant",
    ],
    visibility = ["@grpc:json_reader_legacy"],
    deps = [
        "json",
        "match",
        "//:gpr",
    ],
)

grpc_cc_library(
    name = "json_writer",
    srcs = [
        "lib/json/json_writer.cc",
    ],
    hdrs = [
        "lib/json/json_writer.h",
    ],
    external_deps = ["absl/strings"],
    deps = [
        "json",
        "//:gpr",
    ],
)

grpc_cc_library(
    name = "json_util",
    srcs = ["lib/json/json_util.cc"],
    hdrs = ["lib/json/json_util.h"],
    external_deps = ["absl/strings"],
    deps = [
        "error",
        "json",
        "json_args",
        "json_object_loader",
        "no_destruct",
        "time",
        "validation_errors",
        "//:gpr",
    ],
)

grpc_cc_library(
    name = "json_args",
    hdrs = ["lib/json/json_args.h"],
    external_deps = ["absl/strings"],
    deps = ["//:gpr"],
)

grpc_cc_library(
    name = "json_object_loader",
    srcs = ["lib/json/json_object_loader.cc"],
    hdrs = ["lib/json/json_object_loader.h"],
    external_deps = [
        "absl/meta:type_traits",
        "absl/status",
        "absl/status:statusor",
        "absl/strings",
        "absl/types:optional",
    ],
    deps = [
        "json",
        "json_args",
        "no_destruct",
        "time",
        "validation_errors",
        "//:gpr",
        "//:ref_counted_ptr",
    ],
)

grpc_cc_library(
    name = "json_channel_args",
    hdrs = ["lib/json/json_channel_args.h"],
    external_deps = [
        "absl/strings",
        "absl/types:optional",
    ],
    deps = [
        "channel_args",
        "json_args",
        "//:gpr",
    ],
)

grpc_cc_library(
    name = "idle_filter_state",
    srcs = [
        "ext/filters/channel_idle/idle_filter_state.cc",
    ],
    hdrs = [
        "ext/filters/channel_idle/idle_filter_state.h",
    ],
    language = "c++",
    deps = ["//:gpr_platform"],
)

grpc_cc_library(
    name = "grpc_channel_idle_filter",
    srcs = [
        "ext/filters/channel_idle/channel_idle_filter.cc",
        "ext/filters/channel_idle/legacy_channel_idle_filter.cc",
    ],
    hdrs = [
        "ext/filters/channel_idle/channel_idle_filter.h",
        "ext/filters/channel_idle/legacy_channel_idle_filter.h",
    ],
    external_deps = [
        "absl/base:core_headers",
        "absl/meta:type_traits",
        "absl/random",
        "absl/status",
        "absl/status:statusor",
        "absl/types:optional",
    ],
    deps = [
        "activity",
        "arena_promise",
        "channel_args",
        "channel_fwd",
        "channel_stack_type",
        "closure",
        "error",
        "exec_ctx_wakeup_scheduler",
        "experiments",
        "http2_errors",
        "idle_filter_state",
        "loop",
        "metadata_batch",
        "no_destruct",
        "per_cpu",
        "poll",
        "single_set_ptr",
        "sleep",
        "status_helper",
        "time",
        "try_seq",
        "//:channel_arg_names",
        "//:config",
        "//:debug_location",
        "//:exec_ctx",
        "//:gpr",
        "//:grpc_base",
        "//:grpc_trace",
        "//:orphanable",
        "//:promise",
        "//:ref_counted_ptr",
    ],
)

grpc_cc_library(
    name = "grpc_deadline_filter",
    srcs = [
        "ext/filters/deadline/deadline_filter.cc",
    ],
    hdrs = [
        "ext/filters/deadline/deadline_filter.h",
    ],
    external_deps = [
        "absl/status",
        "absl/types:optional",
    ],
    language = "c++",
    deps = [
        "arena",
        "arena_promise",
        "channel_fwd",
        "channel_stack_type",
        "closure",
        "context",
        "error",
        "metadata_batch",
        "status_helper",
        "time",
        "//:channel_arg_names",
        "//:config",
        "//:debug_location",
        "//:exec_ctx",
        "//:gpr",
        "//:grpc_base",
        "//:grpc_public_hdrs",
        "//:iomgr_timer",
    ],
)

grpc_cc_library(
    name = "grpc_client_authority_filter",
    srcs = [
        "ext/filters/http/client_authority_filter.cc",
    ],
    hdrs = [
        "ext/filters/http/client_authority_filter.h",
    ],
    external_deps = [
        "absl/status",
        "absl/status:statusor",
        "absl/strings",
        "absl/types:optional",
    ],
    language = "c++",
    deps = [
        "arena_promise",
        "channel_args",
        "channel_fwd",
        "channel_stack_type",
        "metadata_batch",
        "slice",
        "//:channel_arg_names",
        "//:config",
        "//:gpr_platform",
        "//:grpc_base",
        "//:grpc_security_base",
    ],
)

grpc_cc_library(
    name = "grpc_message_size_filter",
    srcs = [
        "ext/filters/message_size/message_size_filter.cc",
    ],
    hdrs = [
        "ext/filters/message_size/message_size_filter.h",
    ],
    external_deps = [
        "absl/status:statusor",
        "absl/strings",
        "absl/strings:str_format",
        "absl/types:optional",
    ],
    language = "c++",
    deps = [
        "activity",
        "arena",
        "arena_promise",
        "channel_args",
        "channel_fwd",
        "channel_stack_type",
        "context",
        "grpc_deadline_filter",
        "grpc_service_config",
        "json",
        "json_args",
        "json_object_loader",
        "latch",
        "metadata_batch",
        "race",
        "service_config_parser",
        "slice",
        "slice_buffer",
        "validation_errors",
        "//:channel_arg_names",
        "//:config",
        "//:gpr",
        "//:grpc_base",
        "//:grpc_public_hdrs",
        "//:grpc_trace",
        "//:legacy_context",
    ],
)

grpc_cc_library(
    name = "grpc_fault_injection_filter",
    srcs = [
        "ext/filters/fault_injection/fault_injection_filter.cc",
        "ext/filters/fault_injection/fault_injection_service_config_parser.cc",
    ],
    hdrs = [
        "ext/filters/fault_injection/fault_injection_filter.h",
        "ext/filters/fault_injection/fault_injection_service_config_parser.h",
    ],
    external_deps = [
        "absl/base:core_headers",
        "absl/meta:type_traits",
        "absl/random",
        "absl/status",
        "absl/status:statusor",
        "absl/strings",
        "absl/types:optional",
    ],
    language = "c++",
    deps = [
        "arena_promise",
        "channel_args",
        "channel_fwd",
        "context",
        "grpc_service_config",
        "json",
        "json_args",
        "json_object_loader",
        "metadata_batch",
        "service_config_parser",
        "sleep",
        "time",
        "try_seq",
        "validation_errors",
        "//:config",
        "//:gpr",
        "//:grpc_base",
        "//:grpc_public_hdrs",
        "//:grpc_trace",
        "//:legacy_context",
    ],
)

grpc_cc_library(
    name = "grpc_rbac_filter",
    srcs = [
        "ext/filters/rbac/rbac_filter.cc",
        "ext/filters/rbac/rbac_service_config_parser.cc",
    ],
    hdrs = [
        "ext/filters/rbac/rbac_filter.h",
        "ext/filters/rbac/rbac_service_config_parser.h",
    ],
    external_deps = [
        "absl/status",
        "absl/status:statusor",
        "absl/strings",
        "absl/types:optional",
    ],
    language = "c++",
    deps = [
        "arena_promise",
        "channel_args",
        "channel_fwd",
        "context",
        "error",
        "grpc_audit_logging",
        "grpc_authorization_base",
        "grpc_matchers",
        "grpc_rbac_engine",
        "grpc_service_config",
        "json",
        "json_args",
        "json_object_loader",
        "metadata_batch",
        "service_config_parser",
        "validation_errors",
        "//:config",
        "//:gpr",
        "//:grpc_base",
        "//:grpc_security_base",
        "//:legacy_context",
        "//:promise",
    ],
)

grpc_cc_library(
    name = "grpc_stateful_session_filter",
    srcs = [
        "ext/filters/stateful_session/stateful_session_filter.cc",
        "ext/filters/stateful_session/stateful_session_service_config_parser.cc",
    ],
    hdrs = [
        "ext/filters/stateful_session/stateful_session_filter.h",
        "ext/filters/stateful_session/stateful_session_service_config_parser.h",
    ],
    external_deps = [
        "absl/status:statusor",
        "absl/strings",
        "absl/types:optional",
    ],
    language = "c++",
    deps = [
        "arena",
        "arena_promise",
        "channel_args",
        "channel_fwd",
        "context",
        "grpc_resolver_xds_attributes",
        "grpc_service_config",
        "json",
        "json_args",
        "json_object_loader",
        "map",
        "metadata_batch",
        "pipe",
        "ref_counted_string",
        "service_config_parser",
        "slice",
        "time",
        "unique_type_name",
        "validation_errors",
        "//:config",
        "//:gpr",
        "//:grpc_base",
        "//:grpc_trace",
        "//:legacy_context",
    ],
)

grpc_cc_library(
    name = "grpc_lb_policy_grpclb",
    srcs = [
        "ext/filters/client_channel/lb_policy/grpclb/client_load_reporting_filter.cc",
        "ext/filters/client_channel/lb_policy/grpclb/grpclb.cc",
        "ext/filters/client_channel/lb_policy/grpclb/grpclb_client_stats.cc",
        "ext/filters/client_channel/lb_policy/grpclb/load_balancer_api.cc",
    ],
    hdrs = [
        "ext/filters/client_channel/lb_policy/grpclb/client_load_reporting_filter.h",
        "ext/filters/client_channel/lb_policy/grpclb/grpclb.h",
        "ext/filters/client_channel/lb_policy/grpclb/grpclb_client_stats.h",
        "ext/filters/client_channel/lb_policy/grpclb/load_balancer_api.h",
    ],
    external_deps = [
        "absl/base:core_headers",
        "absl/container:inlined_vector",
        "absl/functional:function_ref",
        "absl/status",
        "absl/status:statusor",
        "absl/strings",
        "absl/strings:str_format",
        "absl/types:optional",
        "absl/types:variant",
        "upb_base_lib",
        "upb_lib",
        "upb_mem_lib",
    ],
    language = "c++",
    deps = [
        "arena",
        "arena_promise",
        "channel_args",
        "channel_fwd",
        "channel_stack_type",
        "closure",
        "context",
        "delegating_helper",
        "error",
        "experiments",
        "gpr_atm",
        "grpc_sockaddr",
        "json",
        "json_args",
        "json_object_loader",
        "lb_policy",
        "lb_policy_factory",
        "lb_policy_registry",
        "map",
        "metadata_batch",
        "pipe",
        "pollset_set",
        "ref_counted",
        "resolved_address",
        "slice",
        "slice_refcount",
        "status_helper",
        "subchannel_interface",
        "time",
        "useful",
        "validation_errors",
        "//:backoff",
        "//:channel_arg_names",
        "//:config",
        "//:debug_location",
        "//:endpoint_addresses",
        "//:exec_ctx",
        "//:gpr",
        "//:grpc_base",
        "//:grpc_client_channel",
        "//:grpc_grpclb_balancer_addresses",
        "//:grpc_lb_upb",
        "//:grpc_public_hdrs",
        "//:grpc_resolver",
        "//:grpc_resolver_fake",
        "//:grpc_security_base",
        "//:grpc_trace",
        "//:orphanable",
        "//:protobuf_duration_upb",
        "//:protobuf_timestamp_upb",
        "//:ref_counted_ptr",
        "//:sockaddr_utils",
        "//:work_serializer",
    ],
)

grpc_cc_library(
    name = "random_early_detection",
    srcs = [
        "lib/backoff/random_early_detection.cc",
    ],
    hdrs = [
        "lib/backoff/random_early_detection.h",
    ],
    external_deps = [
        "absl/random:bit_gen_ref",
        "absl/random:distributions",
    ],
    deps = ["//:gpr_platform"],
)

grpc_cc_library(
    name = "grpc_backend_metric_data",
    hdrs = [
        "ext/filters/client_channel/lb_policy/backend_metric_data.h",
    ],
    external_deps = ["absl/strings"],
    language = "c++",
    deps = ["//:gpr_platform"],
)

grpc_cc_library(
    name = "grpc_backend_metric_provider",
    hdrs = [
        "ext/filters/backend_metrics/backend_metric_provider.h",
    ],
    language = "c++",
)

grpc_cc_library(
    name = "grpc_lb_policy_rls",
    srcs = [
        "ext/filters/client_channel/lb_policy/rls/rls.cc",
    ],
    external_deps = [
        "absl/base:core_headers",
        "absl/hash",
        "absl/status",
        "absl/status:statusor",
        "absl/strings",
        "absl/strings:str_format",
        "absl/types:optional",
        "upb_base_lib",
        "upb_lib",
    ],
    language = "c++",
    deps = [
        "channel_args",
        "closure",
        "delegating_helper",
        "dual_ref_counted",
        "error",
        "grpc_fake_credentials",
        "json",
        "json_args",
        "json_object_loader",
        "json_writer",
        "lb_policy",
        "lb_policy_factory",
        "lb_policy_registry",
        "pollset_set",
        "slice",
        "slice_refcount",
        "status_helper",
        "time",
        "validation_errors",
        "//:backoff",
        "//:channel_arg_names",
        "//:config",
        "//:debug_location",
        "//:endpoint_addresses",
        "//:exec_ctx",
        "//:gpr",
        "//:grpc_base",
        "//:grpc_client_channel",
        "//:grpc_public_hdrs",
        "//:grpc_resolver",
        "//:grpc_security_base",
        "//:grpc_service_config_impl",
        "//:grpc_trace",
        "//:orphanable",
        "//:ref_counted_ptr",
        "//:rls_upb",
        "//:work_serializer",
    ],
)

grpc_cc_library(
    name = "upb_utils",
    hdrs = [
        "ext/xds/upb_utils.h",
    ],
    external_deps = [
        "absl/strings",
        "upb_base_lib",
    ],
    language = "c++",
    deps = ["//:gpr_platform"],
)

grpc_cc_library(
    name = "xds_enabled_server",
    hdrs = [
        "ext/xds/xds_enabled_server.h",
    ],
    language = "c++",
)

grpc_cc_library(
    name = "grpc_xds_client",
    srcs = [
        "ext/xds/certificate_provider_store.cc",
        "ext/xds/file_watcher_certificate_provider_factory.cc",
        "ext/xds/xds_audit_logger_registry.cc",
        "ext/xds/xds_bootstrap_grpc.cc",
        "ext/xds/xds_certificate_provider.cc",
        "ext/xds/xds_client_grpc.cc",
        "ext/xds/xds_cluster.cc",
        "ext/xds/xds_cluster_specifier_plugin.cc",
        "ext/xds/xds_common_types.cc",
        "ext/xds/xds_endpoint.cc",
        "ext/xds/xds_health_status.cc",
        "ext/xds/xds_http_fault_filter.cc",
        "ext/xds/xds_http_filters.cc",
        "ext/xds/xds_http_rbac_filter.cc",
        "ext/xds/xds_http_stateful_session_filter.cc",
        "ext/xds/xds_lb_policy_registry.cc",
        "ext/xds/xds_listener.cc",
        "ext/xds/xds_route_config.cc",
        "ext/xds/xds_routing.cc",
        "ext/xds/xds_transport_grpc.cc",
        "lib/security/credentials/xds/xds_credentials.cc",
    ],
    hdrs = [
        "ext/xds/certificate_provider_store.h",
        "ext/xds/file_watcher_certificate_provider_factory.h",
        "ext/xds/xds_audit_logger_registry.h",
        "ext/xds/xds_bootstrap_grpc.h",
        "ext/xds/xds_certificate_provider.h",
        "ext/xds/xds_client_grpc.h",
        "ext/xds/xds_cluster.h",
        "ext/xds/xds_cluster_specifier_plugin.h",
        "ext/xds/xds_common_types.h",
        "ext/xds/xds_endpoint.h",
        "ext/xds/xds_health_status.h",
        "ext/xds/xds_http_fault_filter.h",
        "ext/xds/xds_http_filters.h",
        "ext/xds/xds_http_rbac_filter.h",
        "ext/xds/xds_http_stateful_session_filter.h",
        "ext/xds/xds_lb_policy_registry.h",
        "ext/xds/xds_listener.h",
        "ext/xds/xds_route_config.h",
        "ext/xds/xds_routing.h",
        "ext/xds/xds_transport_grpc.h",
        "lib/security/credentials/xds/xds_credentials.h",
    ],
    external_deps = [
        "absl/base:core_headers",
        "absl/cleanup",
        "absl/functional:bind_front",
        "absl/memory",
        "absl/random",
        "absl/status",
        "absl/status:statusor",
        "absl/strings",
        "absl/strings:str_format",
        "absl/synchronization",
        "absl/types:optional",
        "absl/types:span",
        "absl/types:variant",
        "upb_base_lib",
        "upb_lib",
        "upb_mem_lib",
        "upb_textformat_lib",
        "upb_json_lib",
        "re2",
        "upb_reflection",
        "upb_collections_lib",
    ],
    language = "c++",
    tags = ["nofixdeps"],
    deps = [
        "certificate_provider_factory",
        "certificate_provider_registry",
        "channel_args",
        "channel_creds_registry",
        "channel_fwd",
        "closure",
        "default_event_engine",
        "env",
        "envoy_admin_upb",
        "envoy_config_cluster_upb",
        "envoy_config_cluster_upbdefs",
        "envoy_config_core_upb",
        "envoy_config_endpoint_upb",
        "envoy_config_endpoint_upbdefs",
        "envoy_config_listener_upb",
        "envoy_config_listener_upbdefs",
        "envoy_config_rbac_upb",
        "envoy_config_route_upb",
        "envoy_config_route_upbdefs",
        "envoy_extensions_clusters_aggregate_upb",
        "envoy_extensions_clusters_aggregate_upbdefs",
        "envoy_extensions_filters_common_fault_upb",
        "envoy_extensions_filters_http_fault_upb",
        "envoy_extensions_filters_http_fault_upbdefs",
        "envoy_extensions_filters_http_rbac_upb",
        "envoy_extensions_filters_http_rbac_upbdefs",
        "envoy_extensions_filters_http_router_upb",
        "envoy_extensions_filters_http_router_upbdefs",
        "envoy_extensions_filters_http_stateful_session_upb",
        "envoy_extensions_filters_http_stateful_session_upbdefs",
        "envoy_extensions_filters_network_http_connection_manager_upb",
        "envoy_extensions_filters_network_http_connection_manager_upbdefs",
        "envoy_extensions_http_stateful_session_cookie_upb",
        "envoy_extensions_http_stateful_session_cookie_upbdefs",
        "envoy_extensions_load_balancing_policies_client_side_weighted_round_robin_upb",
        "envoy_extensions_load_balancing_policies_pick_first_upb",
        "envoy_extensions_load_balancing_policies_ring_hash_upb",
        "envoy_extensions_load_balancing_policies_wrr_locality_upb",
        "envoy_extensions_transport_sockets_tls_upb",
        "envoy_extensions_transport_sockets_tls_upbdefs",
        "envoy_extensions_upstreams_http_upb",
        "envoy_extensions_upstreams_http_upbdefs",
        "envoy_service_discovery_upb",
        "envoy_service_discovery_upbdefs",
        "envoy_service_load_stats_upb",
        "envoy_service_load_stats_upbdefs",
        "envoy_service_status_upb",
        "envoy_service_status_upbdefs",
        "envoy_type_http_upb",
        "envoy_type_matcher_upb",
        "envoy_type_upb",
        "error",
        "google_rpc_status_upb",
        "grpc_audit_logging",
        "grpc_fake_credentials",
        "grpc_fault_injection_filter",
        "grpc_lb_policy_pick_first",
        "grpc_lb_xds_channel_args",
        "grpc_matchers",
        "grpc_outlier_detection_header",
        "grpc_rbac_filter",
        "grpc_sockaddr",
        "grpc_stateful_session_filter",
        "grpc_tls_credentials",
        "grpc_transport_chttp2_client_connector",
        "init_internally",
        "iomgr_fwd",
        "json",
        "json_args",
        "json_object_loader",
        "json_reader",
        "json_util",
        "json_writer",
        "lb_policy_registry",
        "match",
        "metadata_batch",
        "pollset_set",
        "protobuf_any_upb",
        "protobuf_duration_upb",
        "protobuf_struct_upb",
        "protobuf_struct_upbdefs",
        "protobuf_timestamp_upb",
        "protobuf_wrappers_upb",
        "ref_counted",
        "resolved_address",
        "rls_config_upb",
        "rls_config_upbdefs",
        "slice",
        "slice_refcount",
        "status_helper",
        "time",
        "unique_type_name",
        "upb_utils",
        "useful",
        "validation_errors",
        "xds_type_upb",
        "xds_type_upbdefs",
        "//:channel_arg_names",
        "//:config",
        "//:debug_location",
        "//:endpoint_addresses",
        "//:exec_ctx",
        "//:gpr",
        "//:grpc_base",
        "//:grpc_client_channel",
        "//:grpc_credentials_util",
        "//:grpc_public_hdrs",
        "//:grpc_security_base",
        "//:grpc_trace",
        "//:iomgr_timer",
        "//:orphanable",
        "//:parse_address",
        "//:ref_counted_ptr",
        "//:sockaddr_utils",
        "//:tsi_ssl_credentials",
        "//:uri_parser",
        "//:work_serializer",
        "//:xds_client",
    ],
)

grpc_cc_library(
    name = "grpc_xds_channel_stack_modifier",
    srcs = [
        "ext/xds/xds_channel_stack_modifier.cc",
    ],
    hdrs = [
        "ext/xds/xds_channel_stack_modifier.h",
    ],
    external_deps = ["absl/strings"],
    language = "c++",
    deps = [
        "channel_args",
        "channel_fwd",
        "channel_init",
        "channel_stack_type",
        "ref_counted",
        "useful",
        "//:channel_stack_builder",
        "//:config",
        "//:gpr_platform",
        "//:grpc_base",
        "//:ref_counted_ptr",
    ],
)

grpc_cc_library(
    name = "grpc_xds_server_config_fetcher",
    srcs = [
        "ext/xds/xds_server_config_fetcher.cc",
    ],
    external_deps = [
        "absl/base:core_headers",
        "absl/status",
        "absl/status:statusor",
        "absl/strings",
        "absl/types:optional",
        "absl/types:variant",
    ],
    language = "c++",
    deps = [
        "channel_args",
        "channel_args_preconditioning",
        "channel_fwd",
        "grpc_server_config_selector",
        "grpc_server_config_selector_filter",
        "grpc_service_config",
        "grpc_sockaddr",
        "grpc_tls_credentials",
        "grpc_xds_channel_stack_modifier",
        "grpc_xds_client",
        "iomgr_fwd",
        "match",
        "metadata_batch",
        "resolved_address",
        "slice_refcount",
        "unique_type_name",
        "//:config",
        "//:debug_location",
        "//:exec_ctx",
        "//:gpr",
        "//:grpc_base",
        "//:grpc_public_hdrs",
        "//:grpc_security_base",
        "//:grpc_service_config_impl",
        "//:grpc_trace",
        "//:parse_address",
        "//:ref_counted_ptr",
        "//:sockaddr_utils",
        "//:uri_parser",
        "//:xds_client",
    ],
)

grpc_cc_library(
    name = "channel_creds_registry_init",
    srcs = [
        "lib/security/credentials/channel_creds_registry_init.cc",
    ],
    external_deps = ["absl/strings"],
    language = "c++",
    deps = [
        "channel_creds_registry",
        "grpc_fake_credentials",
        "grpc_google_default_credentials",
        "grpc_tls_credentials",
        "json",
        "json_args",
        "json_object_loader",
        "time",
        "validation_errors",
        "//:config",
        "//:gpr",
        "//:gpr_platform",
        "//:grpc_security_base",
        "//:ref_counted_ptr",
    ],
)

grpc_cc_library(
    name = "grpc_lb_policy_cds",
    srcs = [
        "ext/filters/client_channel/lb_policy/xds/cds.cc",
    ],
    external_deps = [
        "absl/status",
        "absl/status:statusor",
        "absl/strings",
        "absl/types:optional",
        "absl/types:variant",
    ],
    language = "c++",
    deps = [
        "channel_args",
        "delegating_helper",
        "grpc_lb_address_filtering",
        "grpc_lb_xds_channel_args",
        "grpc_outlier_detection_header",
        "grpc_xds_client",
        "json",
        "json_args",
        "json_object_loader",
        "json_writer",
        "lb_policy",
        "lb_policy_factory",
        "lb_policy_registry",
        "match",
        "pollset_set",
        "time",
        "unique_type_name",
        "xds_dependency_manager",
        "//:config",
        "//:debug_location",
        "//:gpr",
        "//:grpc_base",
        "//:grpc_security_base",
        "//:grpc_trace",
        "//:orphanable",
        "//:ref_counted_ptr",
        "//:work_serializer",
        "//:xds_client",
    ],
)

grpc_cc_library(
    name = "grpc_lb_xds_channel_args",
    hdrs = [
        "ext/filters/client_channel/lb_policy/xds/xds_channel_args.h",
    ],
    language = "c++",
    deps = [
        "//:endpoint_addresses",
        "//:gpr_platform",
    ],
)

grpc_cc_library(
    name = "grpc_lb_policy_xds_cluster_impl",
    srcs = [
        "ext/filters/client_channel/lb_policy/xds/xds_cluster_impl.cc",
    ],
    external_deps = [
        "absl/base:core_headers",
        "absl/status",
        "absl/status:statusor",
        "absl/strings",
        "absl/types:optional",
        "absl/types:variant",
    ],
    language = "c++",
    deps = [
        "channel_args",
        "delegating_helper",
        "grpc_backend_metric_data",
        "grpc_lb_xds_channel_args",
        "grpc_xds_client",
        "json",
        "json_args",
        "json_object_loader",
        "lb_policy",
        "lb_policy_factory",
        "lb_policy_registry",
        "pollset_set",
        "ref_counted",
        "resolved_address",
        "subchannel_interface",
        "validation_errors",
        "xds_dependency_manager",
        "//:config",
        "//:debug_location",
        "//:endpoint_addresses",
        "//:gpr",
        "//:grpc_base",
        "//:grpc_client_channel",
        "//:grpc_trace",
        "//:orphanable",
        "//:ref_counted_ptr",
        "//:xds_client",
    ],
)

grpc_cc_library(
    name = "grpc_lb_policy_xds_cluster_manager",
    srcs = [
        "ext/filters/client_channel/lb_policy/xds/xds_cluster_manager.cc",
    ],
    external_deps = [
        "absl/status",
        "absl/status:statusor",
        "absl/strings",
        "absl/types:optional",
    ],
    language = "c++",
    deps = [
        "channel_args",
        "delegating_helper",
        "grpc_resolver_xds_attributes",
        "json",
        "json_args",
        "json_object_loader",
        "lb_policy",
        "lb_policy_factory",
        "lb_policy_registry",
        "pollset_set",
        "time",
        "validation_errors",
        "//:config",
        "//:debug_location",
        "//:endpoint_addresses",
        "//:exec_ctx",
        "//:gpr",
        "//:gpr_platform",
        "//:grpc_base",
        "//:grpc_client_channel",
        "//:grpc_trace",
        "//:orphanable",
        "//:ref_counted_ptr",
        "//:work_serializer",
    ],
)

grpc_cc_library(
    name = "grpc_lb_policy_xds_wrr_locality",
    srcs = [
        "ext/filters/client_channel/lb_policy/xds/xds_wrr_locality.cc",
    ],
    external_deps = [
        "absl/status",
        "absl/status:statusor",
        "absl/strings",
        "absl/types:optional",
    ],
    language = "c++",
    deps = [
        "channel_args",
        "delegating_helper",
        "grpc_lb_xds_channel_args",
        "json",
        "json_args",
        "json_object_loader",
        "json_writer",
        "lb_policy",
        "lb_policy_factory",
        "lb_policy_registry",
        "pollset_set",
        "validation_errors",
        "//:config",
        "//:debug_location",
        "//:endpoint_addresses",
        "//:gpr",
        "//:grpc_base",
        "//:grpc_trace",
        "//:orphanable",
        "//:ref_counted_ptr",
        "//:xds_client",
    ],
)

grpc_cc_library(
    name = "grpc_lb_address_filtering",
    srcs = [
        "ext/filters/client_channel/lb_policy/address_filtering.cc",
    ],
    hdrs = [
        "ext/filters/client_channel/lb_policy/address_filtering.h",
    ],
    external_deps = [
        "absl/functional:function_ref",
        "absl/status:statusor",
        "absl/strings",
    ],
    language = "c++",
    deps = [
        "channel_args",
        "ref_counted",
        "ref_counted_string",
        "resolved_address",
        "//:endpoint_addresses",
        "//:gpr_platform",
        "//:ref_counted_ptr",
    ],
)

grpc_cc_library(
    name = "health_check_client",
    srcs = [
        "ext/filters/client_channel/lb_policy/health_check_client.cc",
    ],
    hdrs = [
        "ext/filters/client_channel/lb_policy/health_check_client.h",
        "ext/filters/client_channel/lb_policy/health_check_client_internal.h",
    ],
    external_deps = [
        "absl/base:core_headers",
        "absl/status",
        "absl/status:statusor",
        "absl/strings",
        "absl/types:optional",
        "upb_base_lib",
        "upb_lib",
    ],
    language = "c++",
    deps = [
        "channel_args",
        "closure",
        "error",
        "iomgr_fwd",
        "pollset_set",
        "slice",
        "subchannel_interface",
        "unique_type_name",
        "//:channel_arg_names",
        "//:debug_location",
        "//:exec_ctx",
        "//:gpr",
        "//:grpc_base",
        "//:grpc_client_channel",
        "//:grpc_health_upb",
        "//:grpc_public_hdrs",
        "//:grpc_trace",
        "//:orphanable",
        "//:ref_counted_ptr",
        "//:sockaddr_utils",
        "//:work_serializer",
    ],
)

grpc_cc_library(
    name = "grpc_lb_subchannel_list",
    hdrs = [
        "ext/filters/client_channel/lb_policy/subchannel_list.h",
    ],
    external_deps = [
        "absl/status",
        "absl/types:optional",
    ],
    language = "c++",
    deps = [
        "channel_args",
        "dual_ref_counted",
        "gpr_manual_constructor",
        "health_check_client",
        "iomgr_fwd",
        "lb_policy",
        "subchannel_interface",
        "//:debug_location",
        "//:endpoint_addresses",
        "//:gpr",
        "//:grpc_base",
        "//:ref_counted_ptr",
        "//:server_address",
        "//:work_serializer",
    ],
)

grpc_cc_library(
    name = "lb_endpoint_list",
    srcs = [
        "ext/filters/client_channel/lb_policy/endpoint_list.cc",
    ],
    hdrs = [
        "ext/filters/client_channel/lb_policy/endpoint_list.h",
    ],
    external_deps = [
        "absl/functional:function_ref",
        "absl/status",
        "absl/status:statusor",
        "absl/types:optional",
    ],
    language = "c++",
    deps = [
        "channel_args",
        "delegating_helper",
        "grpc_lb_policy_pick_first",
        "json",
        "lb_policy",
        "lb_policy_registry",
        "pollset_set",
        "resolved_address",
        "subchannel_interface",
        "//:config",
        "//:debug_location",
        "//:endpoint_addresses",
        "//:gpr",
        "//:grpc_base",
        "//:orphanable",
        "//:ref_counted_ptr",
        "//:work_serializer",
    ],
)

grpc_cc_library(
    name = "grpc_lb_policy_pick_first",
    srcs = [
        "ext/filters/client_channel/lb_policy/pick_first/pick_first.cc",
    ],
    hdrs = [
        "ext/filters/client_channel/lb_policy/pick_first/pick_first.h",
    ],
    external_deps = [
        "absl/algorithm:container",
        "absl/random",
        "absl/status",
        "absl/status:statusor",
        "absl/strings",
        "absl/types:optional",
    ],
    language = "c++",
    deps = [
        "channel_args",
        "experiments",
        "health_check_client",
        "iomgr_fwd",
        "json",
        "json_args",
        "json_object_loader",
        "lb_policy",
        "lb_policy_factory",
        "resolved_address",
        "subchannel_interface",
        "time",
        "useful",
        "//:channel_arg_names",
        "//:config",
        "//:debug_location",
        "//:endpoint_addresses",
        "//:exec_ctx",
        "//:gpr",
        "//:grpc_base",
        "//:grpc_trace",
        "//:orphanable",
        "//:ref_counted_ptr",
        "//:sockaddr_utils",
        "//:work_serializer",
    ],
)

grpc_cc_library(
    name = "xxhash_inline",
    hdrs = ["lib/gprpp/xxhash_inline.h"],
    external_deps = ["xxhash"],
    language = "c++",
    deps = ["//:gpr_platform"],
)

grpc_cc_library(
    name = "grpc_lb_policy_ring_hash",
    srcs = [
        "ext/filters/client_channel/lb_policy/ring_hash/ring_hash.cc",
    ],
    hdrs = [
        "ext/filters/client_channel/lb_policy/ring_hash/ring_hash.h",
    ],
    external_deps = [
        "absl/base:core_headers",
        "absl/container:inlined_vector",
        "absl/status",
        "absl/status:statusor",
        "absl/strings",
        "absl/types:optional",
    ],
    language = "c++",
    deps = [
        "channel_args",
        "closure",
        "delegating_helper",
        "error",
        "grpc_lb_policy_pick_first",
        "grpc_service_config",
        "json",
        "json_args",
        "json_object_loader",
        "lb_policy",
        "lb_policy_factory",
        "lb_policy_registry",
        "pollset_set",
        "ref_counted",
        "resolved_address",
        "unique_type_name",
        "validation_errors",
        "xxhash_inline",
        "//:channel_arg_names",
        "//:config",
        "//:debug_location",
        "//:endpoint_addresses",
        "//:exec_ctx",
        "//:gpr",
        "//:grpc_base",
        "//:grpc_client_channel",
        "//:grpc_trace",
        "//:orphanable",
        "//:ref_counted_ptr",
        "//:sockaddr_utils",
        "//:work_serializer",
    ],
)

grpc_cc_library(
    name = "grpc_lb_policy_round_robin",
    srcs = [
        "ext/filters/client_channel/lb_policy/round_robin/round_robin.cc",
    ],
    external_deps = [
        "absl/meta:type_traits",
        "absl/random",
        "absl/status",
        "absl/status:statusor",
        "absl/strings",
        "absl/types:optional",
    ],
    language = "c++",
    deps = [
        "channel_args",
        "experiments",
        "grpc_lb_subchannel_list",
        "json",
        "lb_endpoint_list",
        "lb_policy",
        "lb_policy_factory",
        "subchannel_interface",
        "//:config",
        "//:debug_location",
        "//:endpoint_addresses",
        "//:gpr",
        "//:grpc_base",
        "//:grpc_trace",
        "//:orphanable",
        "//:ref_counted_ptr",
        "//:server_address",
        "//:work_serializer",
    ],
)

grpc_cc_library(
    name = "static_stride_scheduler",
    srcs = [
        "ext/filters/client_channel/lb_policy/weighted_round_robin/static_stride_scheduler.cc",
    ],
    hdrs = [
        "ext/filters/client_channel/lb_policy/weighted_round_robin/static_stride_scheduler.h",
    ],
    external_deps = [
        "absl/functional:any_invocable",
        "absl/types:optional",
        "absl/types:span",
    ],
    language = "c++",
    deps = ["//:gpr"],
)

grpc_cc_library(
    name = "grpc_lb_policy_weighted_round_robin",
    srcs = [
        "ext/filters/client_channel/lb_policy/weighted_round_robin/weighted_round_robin.cc",
    ],
    external_deps = [
        "absl/base:core_headers",
        "absl/meta:type_traits",
        "absl/random",
        "absl/status",
        "absl/status:statusor",
        "absl/strings",
        "absl/types:optional",
        "absl/types:variant",
    ],
    language = "c++",
    deps = [
        "channel_args",
        "experiments",
        "grpc_backend_metric_data",
        "grpc_lb_subchannel_list",
        "json",
        "json_args",
        "json_object_loader",
        "lb_endpoint_list",
        "lb_policy",
        "lb_policy_factory",
        "ref_counted",
        "resolved_address",
        "static_stride_scheduler",
        "stats_data",
        "subchannel_interface",
        "time",
        "validation_errors",
        "//:config",
        "//:debug_location",
        "//:endpoint_addresses",
        "//:exec_ctx",
        "//:gpr",
        "//:grpc_base",
        "//:grpc_client_channel",
        "//:grpc_trace",
        "//:orphanable",
        "//:ref_counted_ptr",
        "//:server_address",
        "//:sockaddr_utils",
        "//:stats",
        "//:work_serializer",
    ],
)

grpc_cc_library(
    name = "grpc_outlier_detection_header",
    hdrs = [
        "ext/filters/client_channel/lb_policy/outlier_detection/outlier_detection.h",
    ],
    external_deps = ["absl/types:optional"],
    language = "c++",
    deps = [
        "json",
        "json_args",
        "json_object_loader",
        "time",
        "validation_errors",
        "//:gpr_platform",
    ],
)

grpc_cc_library(
    name = "grpc_lb_policy_outlier_detection",
    srcs = [
        "ext/filters/client_channel/lb_policy/outlier_detection/outlier_detection.cc",
    ],
    external_deps = [
        "absl/base:core_headers",
        "absl/meta:type_traits",
        "absl/random",
        "absl/status",
        "absl/status:statusor",
        "absl/strings",
        "absl/types:variant",
    ],
    language = "c++",
    deps = [
        "channel_args",
        "delegating_helper",
        "experiments",
        "grpc_outlier_detection_header",
        "health_check_client",
        "iomgr_fwd",
        "json",
        "lb_policy",
        "lb_policy_factory",
        "lb_policy_registry",
        "pollset_set",
        "ref_counted",
        "resolved_address",
        "subchannel_interface",
        "unique_type_name",
        "validation_errors",
        "//:config",
        "//:debug_location",
        "//:endpoint_addresses",
        "//:exec_ctx",
        "//:gpr",
        "//:grpc_base",
        "//:grpc_client_channel",
        "//:grpc_trace",
        "//:orphanable",
        "//:ref_counted_ptr",
        "//:sockaddr_utils",
        "//:work_serializer",
    ],
)

grpc_cc_library(
    name = "grpc_lb_policy_priority",
    srcs = [
        "ext/filters/client_channel/lb_policy/priority/priority.cc",
    ],
    external_deps = [
        "absl/status",
        "absl/status:statusor",
        "absl/strings",
        "absl/types:optional",
    ],
    language = "c++",
    deps = [
        "channel_args",
        "delegating_helper",
        "grpc_lb_address_filtering",
        "json",
        "json_args",
        "json_object_loader",
        "lb_policy",
        "lb_policy_factory",
        "lb_policy_registry",
        "pollset_set",
        "ref_counted_string",
        "time",
        "validation_errors",
        "//:channel_arg_names",
        "//:config",
        "//:debug_location",
        "//:endpoint_addresses",
        "//:exec_ctx",
        "//:gpr",
        "//:grpc_base",
        "//:grpc_client_channel",
        "//:grpc_trace",
        "//:orphanable",
        "//:ref_counted_ptr",
        "//:work_serializer",
    ],
)

grpc_cc_library(
    name = "grpc_lb_policy_weighted_target",
    srcs = [
        "ext/filters/client_channel/lb_policy/weighted_target/weighted_target.cc",
    ],
    external_deps = [
        "absl/base:core_headers",
        "absl/meta:type_traits",
        "absl/random",
        "absl/status",
        "absl/status:statusor",
        "absl/strings",
        "absl/types:optional",
    ],
    language = "c++",
    deps = [
        "channel_args",
        "delegating_helper",
        "grpc_lb_address_filtering",
        "json",
        "json_args",
        "json_object_loader",
        "lb_policy",
        "lb_policy_factory",
        "lb_policy_registry",
        "pollset_set",
        "time",
        "validation_errors",
        "//:config",
        "//:debug_location",
        "//:endpoint_addresses",
        "//:exec_ctx",
        "//:gpr",
        "//:grpc_base",
        "//:grpc_client_channel",
        "//:grpc_trace",
        "//:orphanable",
        "//:ref_counted_ptr",
        "//:work_serializer",
    ],
)

grpc_cc_library(
    name = "grpc_lb_policy_xds_override_host",
    srcs = [
        "ext/filters/client_channel/lb_policy/xds/xds_override_host.cc",
    ],
    hdrs = [
        "ext/filters/client_channel/lb_policy/xds/xds_override_host.h",
    ],
    external_deps = [
        "absl/base:core_headers",
        "absl/functional:function_ref",
        "absl/status",
        "absl/status:statusor",
        "absl/strings",
        "absl/types:optional",
        "absl/types:span",
        "absl/types:variant",
    ],
    language = "c++",
    deps = [
        "channel_args",
        "closure",
        "delegating_helper",
        "error",
        "experiments",
        "grpc_stateful_session_filter",
        "grpc_xds_client",
        "iomgr_fwd",
        "json",
        "json_args",
        "json_object_loader",
        "lb_policy",
        "lb_policy_factory",
        "lb_policy_registry",
        "match",
        "pollset_set",
        "ref_counted_string",
        "resolved_address",
        "subchannel_interface",
        "validation_errors",
        "xds_dependency_manager",
        "//:config",
        "//:debug_location",
        "//:endpoint_addresses",
        "//:exec_ctx",
        "//:gpr",
        "//:grpc_base",
        "//:grpc_client_channel",
        "//:grpc_trace",
        "//:orphanable",
        "//:parse_address",
        "//:ref_counted_ptr",
        "//:sockaddr_utils",
        "//:work_serializer",
    ],
)

grpc_cc_library(
    name = "lb_server_load_reporting_filter",
    srcs = [
        "ext/filters/load_reporting/server_load_reporting_filter.cc",
    ],
    hdrs = [
        "ext/filters/load_reporting/registered_opencensus_objects.h",
        "ext/filters/load_reporting/server_load_reporting_filter.h",
        "//:src/cpp/server/load_reporter/constants.h",
    ],
    external_deps = [
        "absl/container:inlined_vector",
        "absl/status",
        "absl/status:statusor",
        "absl/strings",
        "absl/strings:str_format",
        "absl/types:optional",
        "opencensus-stats",
        "opencensus-tags",
    ],
    language = "c++",
    deps = [
        "arena_promise",
        "channel_args",
        "channel_fwd",
        "channel_stack_type",
        "context",
        "grpc_sockaddr",
        "metadata_batch",
        "resolved_address",
        "seq",
        "slice",
        "//:channel_arg_names",
        "//:config",
        "//:gpr",
        "//:gpr_platform",
        "//:grpc_base",
        "//:grpc_public_hdrs",
        "//:grpc_security_base",
        "//:parse_address",
        "//:promise",
        "//:uri_parser",
    ],
    alwayslink = 1,
)

grpc_cc_library(
    name = "grpc_backend_metric_filter",
    srcs = [
        "ext/filters/backend_metrics/backend_metric_filter.cc",
    ],
    hdrs = [
        "ext/filters/backend_metrics/backend_metric_filter.h",
    ],
    external_deps = [
        "absl/status:statusor",
        "absl/strings",
        "absl/types:optional",
        "upb_base_lib",
        "upb_lib",
    ],
    language = "c++",
    deps = [
        "arena_promise",
        "channel_args",
        "channel_fwd",
        "channel_stack_type",
        "context",
        "experiments",
        "grpc_backend_metric_data",
        "grpc_backend_metric_provider",
        "map",
        "metadata_batch",
        "slice",
        "//:channel_arg_names",
        "//:config",
        "//:gpr",
        "//:gpr_platform",
        "//:grpc_base",
        "//:grpc_trace",
        "//:legacy_context",
        "//:xds_orca_upb",
    ],
)

grpc_cc_library(
    name = "polling_resolver",
    srcs = [
        "ext/filters/client_channel/resolver/polling_resolver.cc",
    ],
    hdrs = [
        "ext/filters/client_channel/resolver/polling_resolver.h",
    ],
    external_deps = [
        "absl/status",
        "absl/status:statusor",
        "absl/strings",
        "absl/types:optional",
    ],
    language = "c++",
    deps = [
        "channel_args",
        "grpc_service_config",
        "iomgr_fwd",
        "time",
        "//:backoff",
        "//:debug_location",
        "//:endpoint_addresses",
        "//:event_engine_base_hdrs",
        "//:exec_ctx",
        "//:gpr",
        "//:grpc_resolver",
        "//:grpc_trace",
        "//:orphanable",
        "//:ref_counted_ptr",
        "//:uri_parser",
        "//:work_serializer",
    ],
)

grpc_cc_library(
    name = "service_config_helper",
    srcs = [
        "ext/filters/client_channel/resolver/dns/event_engine/service_config_helper.cc",
    ],
    hdrs = [
        "ext/filters/client_channel/resolver/dns/event_engine/service_config_helper.h",
    ],
    external_deps = [
        "absl/status:statusor",
        "absl/strings",
    ],
    language = "c++",
    deps = [
        "json",
        "json_args",
        "json_object_loader",
        "json_reader",
        "json_writer",
        "status_helper",
        "//:gpr_platform",
        "//:grpc_base",
    ],
)

grpc_cc_library(
    name = "grpc_resolver_dns_event_engine",
    srcs = [
        "ext/filters/client_channel/resolver/dns/event_engine/event_engine_client_channel_resolver.cc",
    ],
    hdrs = [
        "ext/filters/client_channel/resolver/dns/event_engine/event_engine_client_channel_resolver.h",
    ],
    external_deps = [
        "absl/base:core_headers",
        "absl/cleanup",
        "absl/status",
        "absl/status:statusor",
        "absl/strings",
        "absl/types:optional",
    ],
    language = "c++",
    deps = [
        "channel_args",
        "event_engine_common",
        "grpc_service_config",
        "polling_resolver",
        "service_config_helper",
        "time",
        "validation_errors",
        "//:backoff",
        "//:channel_arg_names",
        "//:debug_location",
        "//:endpoint_addresses",
        "//:exec_ctx",
        "//:gpr",
        "//:gpr_platform",
        "//:grpc_base",
        "//:grpc_grpclb_balancer_addresses",
        "//:grpc_resolver",
        "//:grpc_service_config_impl",
        "//:grpc_trace",
        "//:orphanable",
        "//:ref_counted_ptr",
        "//:uri_parser",
    ],
)

grpc_cc_library(
    name = "grpc_resolver_dns_plugin",
    srcs = [
        "ext/filters/client_channel/resolver/dns/dns_resolver_plugin.cc",
    ],
    hdrs = [
        "ext/filters/client_channel/resolver/dns/dns_resolver_plugin.h",
    ],
    external_deps = ["absl/strings"],
    language = "c++",
    deps = [
        "experiments",
        "grpc_resolver_dns_event_engine",
        "grpc_resolver_dns_native",
        "//:config",
        "//:config_vars",
        "//:gpr",
        "//:grpc_resolver",
        "//:grpc_resolver_dns_ares",
    ],
)

grpc_cc_library(
    name = "grpc_resolver_dns_native",
    srcs = [
        "ext/filters/client_channel/resolver/dns/native/dns_resolver.cc",
    ],
    hdrs = [
        "ext/filters/client_channel/resolver/dns/native/dns_resolver.h",
    ],
    external_deps = [
        "absl/functional:bind_front",
        "absl/status",
        "absl/status:statusor",
        "absl/strings",
        "absl/types:optional",
    ],
    language = "c++",
    deps = [
        "channel_args",
        "polling_resolver",
        "resolved_address",
        "time",
        "//:backoff",
        "//:channel_arg_names",
        "//:config",
        "//:debug_location",
        "//:endpoint_addresses",
        "//:gpr",
        "//:grpc_base",
        "//:grpc_resolver",
        "//:grpc_trace",
        "//:orphanable",
        "//:ref_counted_ptr",
        "//:uri_parser",
    ],
)

grpc_cc_library(
    name = "grpc_resolver_sockaddr",
    srcs = [
        "ext/filters/client_channel/resolver/sockaddr/sockaddr_resolver.cc",
    ],
    external_deps = [
        "absl/status:statusor",
        "absl/strings",
    ],
    language = "c++",
    deps = [
        "channel_args",
        "iomgr_port",
        "resolved_address",
        "//:config",
        "//:endpoint_addresses",
        "//:gpr",
        "//:grpc_resolver",
        "//:orphanable",
        "//:parse_address",
        "//:uri_parser",
    ],
)

grpc_cc_library(
    name = "grpc_resolver_binder",
    srcs = [
        "ext/filters/client_channel/resolver/binder/binder_resolver.cc",
    ],
    external_deps = [
        "absl/status",
        "absl/status:statusor",
        "absl/strings",
    ],
    language = "c++",
    deps = [
        "channel_args",
        "error",
        "iomgr_port",
        "resolved_address",
        "status_helper",
        "//:config",
        "//:endpoint_addresses",
        "//:gpr",
        "//:grpc_resolver",
        "//:orphanable",
        "//:uri_parser",
    ],
)

grpc_cc_library(
    name = "grpc_resolver_xds_attributes",
    hdrs = [
        "ext/filters/client_channel/resolver/xds/xds_resolver_attributes.h",
    ],
    external_deps = ["absl/strings"],
    language = "c++",
    deps = [
        "grpc_service_config",
        "unique_type_name",
        "//:gpr_platform",
    ],
)

grpc_cc_library(
    name = "grpc_resolver_xds_trace",
    srcs = [
        "ext/filters/client_channel/resolver/xds/xds_resolver_trace.cc",
    ],
    hdrs = [
        "ext/filters/client_channel/resolver/xds/xds_resolver_trace.h",
    ],
    language = "c++",
    deps = [
        "//:gpr_platform",
        "//:grpc_trace",
    ],
)

grpc_cc_library(
    name = "xds_dependency_manager",
    srcs = [
        "ext/filters/client_channel/resolver/xds/xds_dependency_manager.cc",
    ],
    hdrs = [
        "ext/filters/client_channel/resolver/xds/xds_dependency_manager.h",
    ],
    external_deps = [
        "absl/container:flat_hash_map",
        "absl/container:flat_hash_set",
        "absl/strings",
    ],
    language = "c++",
    deps = [
        "grpc_lb_xds_channel_args",
        "grpc_resolver_xds_trace",
        "grpc_xds_client",
        "match",
        "ref_counted",
        "//:config",
        "//:gpr",
        "//:grpc_resolver",
        "//:grpc_resolver_fake",
    ],
)

grpc_cc_library(
    name = "grpc_resolver_xds",
    srcs = [
        "ext/filters/client_channel/resolver/xds/xds_resolver.cc",
    ],
    external_deps = [
        "absl/meta:type_traits",
        "absl/random",
        "absl/status",
        "absl/status:statusor",
        "absl/strings",
        "absl/strings:str_format",
        "absl/types:optional",
        "absl/types:variant",
        "re2",
    ],
    language = "c++",
    deps = [
        "arena",
        "arena_promise",
        "channel_args",
        "channel_fwd",
        "context",
        "dual_ref_counted",
        "experiments",
        "grpc_lb_policy_ring_hash",
        "grpc_resolver_xds_attributes",
        "grpc_resolver_xds_trace",
        "grpc_service_config",
        "grpc_xds_client",
        "iomgr_fwd",
        "match",
        "metadata_batch",
        "pollset_set",
        "ref_counted",
        "slice",
        "time",
        "xds_dependency_manager",
        "xxhash_inline",
        "//:channel_arg_names",
        "//:config",
        "//:debug_location",
        "//:endpoint_addresses",
        "//:gpr",
        "//:grpc_base",
        "//:grpc_client_channel",
        "//:grpc_public_hdrs",
        "//:grpc_resolver",
        "//:grpc_service_config_impl",
        "//:grpc_trace",
        "//:legacy_context",
        "//:orphanable",
        "//:ref_counted_ptr",
        "//:uri_parser",
        "//:work_serializer",
        "//:xds_client",
    ],
)

grpc_cc_library(
    name = "grpc_resolver_c2p",
    srcs = [
        "ext/filters/client_channel/resolver/google_c2p/google_c2p_resolver.cc",
    ],
    external_deps = [
        "absl/status:statusor",
        "absl/strings",
        "absl/types:optional",
    ],
    language = "c++",
    deps = [
        "channel_args",
        "env",
        "gcp_metadata_query",
        "grpc_xds_client",
        "json",
        "json_writer",
        "resource_quota",
        "time",
        "//:alts_util",
        "//:config",
        "//:debug_location",
        "//:gpr",
        "//:grpc_base",
        "//:grpc_resolver",
        "//:orphanable",
        "//:ref_counted_ptr",
        "//:uri_parser",
        "//:work_serializer",
        "//:xds_client",
    ],
)

grpc_cc_library(
    name = "hpack_constants",
    hdrs = [
        "ext/transport/chttp2/transport/hpack_constants.h",
    ],
    language = "c++",
    deps = ["//:gpr_platform"],
)

grpc_cc_library(
    name = "hpack_encoder_table",
    srcs = [
        "ext/transport/chttp2/transport/hpack_encoder_table.cc",
    ],
    hdrs = [
        "ext/transport/chttp2/transport/hpack_encoder_table.h",
    ],
    language = "c++",
    deps = [
        "hpack_constants",
        "//:gpr",
    ],
)

grpc_cc_library(
    name = "chttp2_flow_control",
    srcs = [
        "ext/transport/chttp2/transport/flow_control.cc",
    ],
    hdrs = [
        "ext/transport/chttp2/transport/flow_control.h",
    ],
    external_deps = [
        "absl/functional:function_ref",
        "absl/status",
        "absl/strings",
        "absl/strings:str_format",
        "absl/types:optional",
    ],
    deps = [
        "bdp_estimator",
        "experiments",
        "http2_settings",
        "memory_quota",
        "time",
        "useful",
        "//:gpr",
        "//:grpc_trace",
    ],
)

grpc_cc_library(
    name = "ping_abuse_policy",
    srcs = [
        "ext/transport/chttp2/transport/ping_abuse_policy.cc",
    ],
    hdrs = [
        "ext/transport/chttp2/transport/ping_abuse_policy.h",
    ],
    external_deps = [
        "absl/strings",
        "absl/types:optional",
    ],
    deps = [
        "channel_args",
        "time",
        "//:channel_arg_names",
        "//:gpr_platform",
    ],
)

grpc_cc_library(
    name = "ping_callbacks",
    srcs = [
        "ext/transport/chttp2/transport/ping_callbacks.cc",
    ],
    hdrs = [
        "ext/transport/chttp2/transport/ping_callbacks.h",
    ],
    external_deps = [
        "absl/container:flat_hash_map",
        "absl/functional:any_invocable",
        "absl/hash",
        "absl/meta:type_traits",
        "absl/random:bit_gen_ref",
        "absl/random:distributions",
        "absl/types:optional",
    ],
    deps = [
        "time",
        "//:event_engine_base_hdrs",
        "//:gpr",
        "//:gpr_platform",
        "//:grpc_trace",
    ],
)

grpc_cc_library(
    name = "write_size_policy",
    srcs = [
        "ext/transport/chttp2/transport/write_size_policy.cc",
    ],
    hdrs = [
        "ext/transport/chttp2/transport/write_size_policy.h",
    ],
    deps = [
        "time",
        "//:gpr",
        "//:gpr_platform",
    ],
)

grpc_cc_library(
    name = "ping_rate_policy",
    srcs = [
        "ext/transport/chttp2/transport/ping_rate_policy.cc",
    ],
    hdrs = [
        "ext/transport/chttp2/transport/ping_rate_policy.h",
    ],
    external_deps = [
        "absl/strings",
        "absl/types:optional",
        "absl/types:variant",
    ],
    deps = [
        "channel_args",
        "experiments",
        "match",
        "time",
        "//:channel_arg_names",
        "//:gpr_platform",
    ],
)

grpc_cc_library(
    name = "max_concurrent_streams_policy",
    srcs = [
        "ext/transport/chttp2/transport/max_concurrent_streams_policy.cc",
    ],
    hdrs = [
        "ext/transport/chttp2/transport/max_concurrent_streams_policy.h",
    ],
    deps = [
        "//:gpr",
        "//:gpr_platform",
    ],
)

grpc_cc_library(
    name = "huffsyms",
    srcs = [
        "ext/transport/chttp2/transport/huffsyms.cc",
    ],
    hdrs = [
        "ext/transport/chttp2/transport/huffsyms.h",
    ],
    deps = ["//:gpr_platform"],
)

grpc_cc_library(
    name = "decode_huff",
    srcs = [
        "ext/transport/chttp2/transport/decode_huff.cc",
    ],
    hdrs = [
        "ext/transport/chttp2/transport/decode_huff.h",
    ],
    deps = ["//:gpr_platform"],
)

grpc_cc_library(
    name = "http2_settings",
    srcs = [
        "ext/transport/chttp2/transport/http2_settings.cc",
    ],
    hdrs = [
        "ext/transport/chttp2/transport/http2_settings.h",
    ],
    deps = [
        "http2_errors",
        "useful",
        "//:gpr_platform",
    ],
)

grpc_cc_library(
    name = "grpc_transport_chttp2_alpn",
    srcs = [
        "ext/transport/chttp2/alpn/alpn.cc",
    ],
    hdrs = [
        "ext/transport/chttp2/alpn/alpn.h",
    ],
    language = "c++",
    deps = [
        "useful",
        "//:gpr",
    ],
)

grpc_cc_library(
    name = "grpc_transport_chttp2_client_connector",
    srcs = [
        "ext/transport/chttp2/client/chttp2_connector.cc",
    ],
    hdrs = [
        "ext/transport/chttp2/client/chttp2_connector.h",
    ],
    external_deps = [
        "absl/base:core_headers",
        "absl/status",
        "absl/status:statusor",
        "absl/strings:str_format",
        "absl/types:optional",
    ],
    language = "c++",
    deps = [
        "channel_args",
        "channel_args_endpoint_config",
        "channel_args_preconditioning",
        "channel_stack_type",
        "closure",
        "error",
        "grpc_insecure_credentials",
        "handshaker_registry",
        "resolved_address",
        "status_helper",
        "tcp_connect_handshaker",
        "time",
        "unique_type_name",
        "//:channel_arg_names",
        "//:config",
        "//:debug_location",
        "//:exec_ctx",
        "//:gpr",
        "//:grpc_base",
        "//:grpc_client_channel",
        "//:grpc_public_hdrs",
        "//:grpc_resolver",
        "//:grpc_security_base",
        "//:grpc_trace",
        "//:grpc_transport_chttp2",
        "//:handshaker",
        "//:orphanable",
        "//:ref_counted_ptr",
        "//:sockaddr_utils",
    ],
)

grpc_cc_library(
    name = "grpc_transport_chttp2_server",
    srcs = [
        "ext/transport/chttp2/server/chttp2_server.cc",
    ],
    hdrs = [
        "ext/transport/chttp2/server/chttp2_server.h",
    ],
    external_deps = [
        "absl/base:core_headers",
        "absl/status",
        "absl/status:statusor",
        "absl/strings",
        "absl/strings:str_format",
        "absl/types:optional",
    ],
    language = "c++",
    deps = [
        "channel_args",
        "channel_args_endpoint_config",
        "closure",
        "error",
        "grpc_insecure_credentials",
        "handshaker_registry",
        "iomgr_fwd",
        "memory_quota",
        "pollset_set",
        "resolved_address",
        "resource_quota",
        "status_helper",
        "time",
        "unique_type_name",
        "//:channel_arg_names",
        "//:chttp2_legacy_frame",
        "//:config",
        "//:debug_location",
        "//:exec_ctx",
        "//:gpr",
        "//:grpc_base",
        "//:grpc_security_base",
        "//:grpc_trace",
        "//:grpc_transport_chttp2",
        "//:handshaker",
        "//:orphanable",
        "//:ref_counted_ptr",
        "//:sockaddr_utils",
        "//:uri_parser",
    ],
)

grpc_cc_library(
    name = "grpc_transport_inproc",
    srcs = [
        "ext/transport/inproc/inproc_plugin.cc",
        "ext/transport/inproc/inproc_transport.cc",
        "ext/transport/inproc/legacy_inproc_transport.cc",
    ],
    hdrs = [
        "ext/transport/inproc/inproc_transport.h",
        "ext/transport/inproc/legacy_inproc_transport.h",
    ],
    external_deps = [
        "absl/status",
        "absl/status:statusor",
        "absl/strings",
        "absl/types:optional",
    ],
    language = "c++",
    deps = [
        "arena",
        "channel_args",
        "channel_args_preconditioning",
        "channel_stack_type",
        "closure",
        "error",
        "experiments",
        "iomgr_fwd",
        "metadata_batch",
        "slice",
        "slice_buffer",
        "status_helper",
        "time",
        "try_seq",
        "//:channel_arg_names",
        "//:config",
        "//:debug_location",
        "//:exec_ctx",
        "//:gpr",
        "//:grpc_base",
        "//:grpc_public_hdrs",
        "//:grpc_trace",
        "//:promise",
        "//:ref_counted_ptr",
    ],
)

grpc_cc_library(
    name = "chaotic_good_frame",
    srcs = [
        "ext/transport/chaotic_good/frame.cc",
    ],
    hdrs = [
        "ext/transport/chaotic_good/frame.h",
    ],
    external_deps = [
        "absl/random:bit_gen_ref",
        "absl/status",
        "absl/status:statusor",
        "absl/types:variant",
    ],
    deps = [
        "arena",
        "bitset",
        "chaotic_good_frame_header",
        "context",
        "match",
        "metadata_batch",
        "no_destruct",
        "slice",
        "slice_buffer",
        "status_helper",
        "//:gpr",
        "//:gpr_platform",
        "//:grpc_base",
        "//:hpack_encoder",
        "//:hpack_parser",
    ],
)

grpc_cc_library(
    name = "chaotic_good_frame_header",
    srcs = [
        "ext/transport/chaotic_good/frame_header.cc",
    ],
    hdrs = [
        "ext/transport/chaotic_good/frame_header.h",
    ],
    external_deps = [
        "absl/status",
        "absl/status:statusor",
        "absl/strings",
    ],
    deps = [
        "bitset",
        "//:gpr",
        "//:gpr_platform",
    ],
)

grpc_cc_library(
    name = "gcp_metadata_query",
    srcs = [
        "ext/gcp/metadata_query.cc",
    ],
    hdrs = [
        "ext/gcp/metadata_query.h",
    ],
    external_deps = [
        "absl/functional:any_invocable",
        "absl/status",
        "absl/status:statusor",
        "absl/strings",
        "absl/strings:str_format",
    ],
    deps = [
        "closure",
        "error",
        "status_helper",
        "time",
        "//:gpr",
        "//:gpr_platform",
        "//:grpc_base",
        "//:grpc_security_base",
        "//:grpc_trace",
        "//:httpcli",
        "//:orphanable",
        "//:ref_counted_ptr",
        "//:uri_parser",
    ],
)

grpc_cc_library(
    name = "logging_sink",
    hdrs = [
        "ext/filters/logging/logging_sink.h",
    ],
    external_deps = [
        "absl/numeric:int128",
        "absl/strings",
    ],
    language = "c++",
    visibility = [
        "//src/cpp/ext/gcp:__subpackages__",
        "//test:__subpackages__",
    ],
    deps = [
        "time",
        "//:gpr_platform",
    ],
)

grpc_cc_library(
    name = "logging_filter",
    srcs = [
        "ext/filters/logging/logging_filter.cc",
    ],
    hdrs = [
        "ext/filters/logging/logging_filter.h",
    ],
    external_deps = [
        "absl/numeric:int128",
        "absl/random",
        "absl/random:distributions",
        "absl/status:statusor",
        "absl/strings",
        "absl/types:optional",
    ],
    language = "c++",
    deps = [
        "arena",
        "arena_promise",
        "cancel_callback",
        "channel_args",
        "channel_fwd",
        "channel_stack_type",
        "context",
        "logging_sink",
        "map",
        "metadata_batch",
        "pipe",
        "slice",
        "slice_buffer",
        "time",
        "//:channel_arg_names",
        "//:config",
        "//:gpr",
        "//:gpr_platform",
        "//:grpc_base",
        "//:grpc_client_channel",
        "//:grpc_public_hdrs",
        "//:grpc_resolver",
        "//:legacy_context",
        "//:uri_parser",
    ],
)

grpc_cc_library(
    name = "grpc_promise_endpoint",
    srcs = [
        "lib/transport/promise_endpoint.cc",
    ],
    external_deps = [
        "absl/base:core_headers",
        "absl/status",
        "absl/status:statusor",
        "absl/types:optional",
    ],
    language = "c++",
    public_hdrs = [
        "lib/transport/promise_endpoint.h",
    ],
    deps = [
        "activity",
        "event_engine_common",
        "if",
        "map",
        "poll",
        "slice",
        "slice_buffer",
        "//:event_engine_base_hdrs",
        "//:gpr",
    ],
)

grpc_cc_library(
    name = "chaotic_good_transport",
    srcs = [
        "ext/transport/chaotic_good/chaotic_good_transport.cc",
    ],
    hdrs = [
        "ext/transport/chaotic_good/chaotic_good_transport.h",
    ],
    external_deps = ["absl/random"],
    language = "c++",
    deps = [
        "chaotic_good_frame",
        "chaotic_good_frame_header",
        "grpc_promise_endpoint",
        "if",
        "try_join",
        "try_seq",
        "//:gpr_platform",
        "//:hpack_encoder",
        "//:promise",
    ],
)

grpc_cc_library(
    name = "chaotic_good_client_transport",
    srcs = [
        "ext/transport/chaotic_good/client_transport.cc",
    ],
    hdrs = [
        "ext/transport/chaotic_good/client_transport.h",
    ],
    external_deps = [
        "absl/base:core_headers",
        "absl/container:flat_hash_map",
        "absl/random",
        "absl/random:bit_gen_ref",
        "absl/status",
        "absl/status:statusor",
        "absl/types:optional",
        "absl/types:variant",
    ],
    language = "c++",
    deps = [
        "activity",
        "all_ok",
        "arena",
        "chaotic_good_frame",
        "chaotic_good_frame_header",
        "chaotic_good_transport",
        "context",
        "event_engine_wakeup_scheduler",
        "for_each",
        "grpc_promise_endpoint",
        "if",
        "inter_activity_pipe",
        "loop",
        "map",
        "match",
        "memory_quota",
        "metadata_batch",
        "mpsc",
        "pipe",
        "poll",
        "resource_quota",
        "slice",
        "slice_buffer",
        "try_join",
        "try_seq",
        "//:exec_ctx",
        "//:gpr",
        "//:gpr_platform",
        "//:grpc_base",
        "//:hpack_encoder",
        "//:hpack_parser",
        "//:promise",
        "//:ref_counted_ptr",
    ],
)

grpc_cc_library(
    name = "chaotic_good_server_transport",
    srcs = [
        "ext/transport/chaotic_good/server_transport.cc",
    ],
    hdrs = [
        "ext/transport/chaotic_good/server_transport.h",
    ],
    external_deps = [
        "absl/base:core_headers",
        "absl/container:flat_hash_map",
        "absl/functional:any_invocable",
        "absl/random",
        "absl/random:bit_gen_ref",
        "absl/status",
        "absl/status:statusor",
        "absl/types:optional",
        "absl/types:variant",
    ],
    language = "c++",
    deps = [
        "1999",
        "activity",
        "arena",
        "chaotic_good_frame",
        "chaotic_good_frame_header",
        "chaotic_good_transport",
        "context",
        "default_event_engine",
        "event_engine_wakeup_scheduler",
        "for_each",
        "grpc_promise_endpoint",
        "if",
        "inter_activity_pipe",
        "loop",
        "memory_quota",
        "metadata_batch",
        "mpsc",
        "pipe",
        "poll",
        "resource_quota",
        "seq",
        "slice",
        "slice_buffer",
        "switch",
        "try_join",
        "try_seq",
        "//:exec_ctx",
        "//:gpr",
        "//:gpr_platform",
        "//:grpc_base",
        "//:hpack_encoder",
        "//:hpack_parser",
        "//:ref_counted_ptr",
    ],
)

grpc_cc_library(
<<<<<<< HEAD
    name = "call_filters",
    srcs = [
        "lib/transport/call_filters.cc",
    ],
    hdrs = [
        "lib/transport/call_filters.h",
    ],
    deps = [
        "ref_counted",
        "//:grpc_base",
        "//:ref_counted_ptr",
    ],
)

grpc_cc_library(
=======
>>>>>>> 2794078c
    name = "parsed_metadata",
    srcs = [
        "lib/transport/parsed_metadata.cc",
    ],
    hdrs = [
        "lib/transport/parsed_metadata.h",
    ],
    external_deps = [
        "absl/functional:function_ref",
        "absl/meta:type_traits",
        "absl/strings",
    ],
    deps = [
        "slice",
        "time",
        "//:gpr_platform",
    ],
)

grpc_cc_library(
    name = "metadata_batch",
    srcs = [
        "lib/transport/metadata_batch.cc",
    ],
    hdrs = [
        "lib/transport/custom_metadata.h",
        "lib/transport/metadata_batch.h",
        "lib/transport/simple_slice_based_metadata.h",
    ],
    external_deps = [
        "absl/container:inlined_vector",
        "absl/functional:function_ref",
        "absl/meta:type_traits",
        "absl/strings",
        "absl/strings:str_format",
        "absl/types:optional",
    ],
    deps = [
        "arena",
        "chunked_vector",
        "compression_internal",
        "experiments",
        "if_list",
        "metadata_compression_traits",
        "packed_table",
        "parsed_metadata",
        "poll",
        "slice",
        "time",
        "timeout_encoding",
        "type_list",
        "//:gpr",
        "//:grpc_public_hdrs",
    ],
)

grpc_cc_library(
    name = "timeout_encoding",
    srcs = [
        "lib/transport/timeout_encoding.cc",
    ],
    hdrs = [
        "lib/transport/timeout_encoding.h",
    ],
    external_deps = [
        "absl/base:core_headers",
        "absl/types:optional",
    ],
    deps = [
        "slice",
        "time",
        "//:gpr",
    ],
)

grpc_cc_library(
    name = "compression_internal",
    srcs = [
        "lib/compression/compression_internal.cc",
    ],
    hdrs = [
        "lib/compression/compression_internal.h",
    ],
    external_deps = [
        "absl/container:inlined_vector",
        "absl/strings",
        "absl/strings:str_format",
        "absl/types:optional",
    ],
    deps = [
        "bitset",
        "channel_args",
        "ref_counted_string",
        "slice",
        "//:gpr",
        "//:grpc_public_hdrs",
        "//:grpc_trace",
        "//:ref_counted_ptr",
    ],
)

### UPB Targets

grpc_upb_proto_library(
    name = "envoy_admin_upb",
    deps = ["@envoy_api//envoy/admin/v3:pkg"],
)

grpc_upb_proto_library(
    name = "envoy_config_cluster_upb",
    deps = ["@envoy_api//envoy/config/cluster/v3:pkg"],
)

grpc_upb_proto_reflection_library(
    name = "envoy_config_cluster_upbdefs",
    deps = ["@envoy_api//envoy/config/cluster/v3:pkg"],
)

grpc_upb_proto_library(
    name = "envoy_config_core_upb",
    deps = ["@envoy_api//envoy/config/core/v3:pkg"],
)

grpc_upb_proto_library(
    name = "envoy_config_endpoint_upb",
    deps = ["@envoy_api//envoy/config/endpoint/v3:pkg"],
)

grpc_upb_proto_reflection_library(
    name = "envoy_config_endpoint_upbdefs",
    deps = ["@envoy_api//envoy/config/endpoint/v3:pkg"],
)

grpc_upb_proto_library(
    name = "envoy_config_listener_upb",
    deps = ["@envoy_api//envoy/config/listener/v3:pkg"],
)

grpc_upb_proto_reflection_library(
    name = "envoy_config_listener_upbdefs",
    deps = ["@envoy_api//envoy/config/listener/v3:pkg"],
)

grpc_upb_proto_library(
    name = "envoy_config_rbac_upb",
    deps = ["@envoy_api//envoy/config/rbac/v3:pkg"],
)

grpc_upb_proto_library(
    name = "envoy_config_route_upb",
    deps = ["@envoy_api//envoy/config/route/v3:pkg"],
)

grpc_upb_proto_reflection_library(
    name = "envoy_config_route_upbdefs",
    deps = ["@envoy_api//envoy/config/route/v3:pkg"],
)

grpc_upb_proto_library(
    name = "envoy_extensions_clusters_aggregate_upb",
    deps = ["@envoy_api//envoy/extensions/clusters/aggregate/v3:pkg"],
)

grpc_upb_proto_reflection_library(
    name = "envoy_extensions_clusters_aggregate_upbdefs",
    deps = ["@envoy_api//envoy/extensions/clusters/aggregate/v3:pkg"],
)

grpc_upb_proto_library(
    name = "envoy_extensions_filters_common_fault_upb",
    deps = ["@envoy_api//envoy/extensions/filters/common/fault/v3:pkg"],
)

grpc_upb_proto_library(
    name = "envoy_extensions_filters_http_fault_upb",
    deps = ["@envoy_api//envoy/extensions/filters/http/fault/v3:pkg"],
)

grpc_upb_proto_reflection_library(
    name = "envoy_extensions_filters_http_fault_upbdefs",
    deps = ["@envoy_api//envoy/extensions/filters/http/fault/v3:pkg"],
)

grpc_upb_proto_library(
    name = "envoy_extensions_filters_http_rbac_upb",
    deps = ["@envoy_api//envoy/extensions/filters/http/rbac/v3:pkg"],
)

grpc_upb_proto_reflection_library(
    name = "envoy_extensions_filters_http_rbac_upbdefs",
    deps = ["@envoy_api//envoy/extensions/filters/http/rbac/v3:pkg"],
)

grpc_upb_proto_library(
    name = "envoy_extensions_filters_http_router_upb",
    deps = ["@envoy_api//envoy/extensions/filters/http/router/v3:pkg"],
)

grpc_upb_proto_reflection_library(
    name = "envoy_extensions_filters_http_router_upbdefs",
    deps = ["@envoy_api//envoy/extensions/filters/http/router/v3:pkg"],
)

grpc_upb_proto_library(
    name = "envoy_extensions_filters_http_stateful_session_upb",
    deps = ["@envoy_api//envoy/extensions/filters/http/stateful_session/v3:pkg"],
)

grpc_upb_proto_reflection_library(
    name = "envoy_extensions_filters_http_stateful_session_upbdefs",
    deps = ["@envoy_api//envoy/extensions/filters/http/stateful_session/v3:pkg"],
)

grpc_upb_proto_library(
    name = "envoy_extensions_http_stateful_session_cookie_upb",
    deps = ["@envoy_api//envoy/extensions/http/stateful_session/cookie/v3:pkg"],
)

grpc_upb_proto_reflection_library(
    name = "envoy_extensions_http_stateful_session_cookie_upbdefs",
    deps = ["@envoy_api//envoy/extensions/http/stateful_session/cookie/v3:pkg"],
)

grpc_upb_proto_library(
    name = "envoy_type_http_upb",
    deps = ["@envoy_api//envoy/type/http/v3:pkg"],
)

grpc_upb_proto_library(
    name = "envoy_extensions_load_balancing_policies_client_side_weighted_round_robin_upb",
    deps = [
        "@envoy_api//envoy/extensions/load_balancing_policies/client_side_weighted_round_robin/v3:pkg",
    ],
)

grpc_upb_proto_library(
    name = "envoy_extensions_load_balancing_policies_ring_hash_upb",
    deps = ["@envoy_api//envoy/extensions/load_balancing_policies/ring_hash/v3:pkg"],
)

grpc_upb_proto_library(
    name = "envoy_extensions_load_balancing_policies_wrr_locality_upb",
    deps = ["@envoy_api//envoy/extensions/load_balancing_policies/wrr_locality/v3:pkg"],
)

grpc_upb_proto_library(
    name = "envoy_extensions_load_balancing_policies_pick_first_upb",
    deps = ["@envoy_api//envoy/extensions/load_balancing_policies/pick_first/v3:pkg"],
)

grpc_upb_proto_library(
    name = "envoy_extensions_filters_network_http_connection_manager_upb",
    deps = [
        "@envoy_api//envoy/extensions/filters/network/http_connection_manager/v3:pkg",
    ],
)

grpc_upb_proto_reflection_library(
    name = "envoy_extensions_filters_network_http_connection_manager_upbdefs",
    deps = [
        "@envoy_api//envoy/extensions/filters/network/http_connection_manager/v3:pkg",
    ],
)

grpc_upb_proto_library(
    name = "envoy_extensions_transport_sockets_tls_upb",
    deps = ["@envoy_api//envoy/extensions/transport_sockets/tls/v3:pkg"],
)

grpc_upb_proto_reflection_library(
    name = "envoy_extensions_transport_sockets_tls_upbdefs",
    deps = ["@envoy_api//envoy/extensions/transport_sockets/tls/v3:pkg"],
)

grpc_upb_proto_library(
    name = "envoy_extensions_upstreams_http_upb",
    deps = ["@envoy_api//envoy/extensions/upstreams/http/v3:pkg"],
)

grpc_upb_proto_reflection_library(
    name = "envoy_extensions_upstreams_http_upbdefs",
    deps = ["@envoy_api//envoy/extensions/upstreams/http/v3:pkg"],
)

grpc_upb_proto_library(
    name = "envoy_service_discovery_upb",
    deps = ["@envoy_api//envoy/service/discovery/v3:pkg"],
)

grpc_upb_proto_reflection_library(
    name = "envoy_service_discovery_upbdefs",
    deps = ["@envoy_api//envoy/service/discovery/v3:pkg"],
)

grpc_upb_proto_library(
    name = "envoy_service_load_stats_upb",
    deps = ["@envoy_api//envoy/service/load_stats/v3:pkg"],
)

grpc_upb_proto_reflection_library(
    name = "envoy_service_load_stats_upbdefs",
    deps = ["@envoy_api//envoy/service/load_stats/v3:pkg"],
)

grpc_upb_proto_library(
    name = "envoy_service_status_upb",
    deps = ["@envoy_api//envoy/service/status/v3:pkg"],
)

grpc_upb_proto_reflection_library(
    name = "envoy_service_status_upbdefs",
    deps = ["@envoy_api//envoy/service/status/v3:pkg"],
)

grpc_upb_proto_library(
    name = "envoy_type_matcher_upb",
    deps = ["@envoy_api//envoy/type/matcher/v3:pkg"],
)

grpc_upb_proto_library(
    name = "envoy_type_upb",
    deps = ["@envoy_api//envoy/type/v3:pkg"],
)

grpc_upb_proto_library(
    name = "xds_type_upb",
    deps = ["@com_github_cncf_udpa//xds/type/v3:pkg"],
)

grpc_upb_proto_reflection_library(
    name = "xds_type_upbdefs",
    deps = ["@com_github_cncf_udpa//xds/type/v3:pkg"],
)

grpc_upb_proto_library(
    name = "xds_orca_upb",
    deps = ["@com_github_cncf_udpa//xds/data/orca/v3:pkg"],
)

grpc_upb_proto_library(
    name = "xds_orca_service_upb",
    deps = ["@com_github_cncf_udpa//xds/service/orca/v3:pkg"],
)

grpc_upb_proto_library(
    name = "grpc_health_upb",
    deps = ["//src/proto/grpc/health/v1:health_proto_descriptor"],
)

grpc_upb_proto_library(
    name = "google_rpc_status_upb",
    deps = ["@com_google_googleapis//google/rpc:status_proto"],
)

grpc_upb_proto_reflection_library(
    name = "google_rpc_status_upbdefs",
    deps = ["@com_google_googleapis//google/rpc:status_proto"],
)

grpc_upb_proto_library(
    name = "google_type_expr_upb",
    deps = ["@com_google_googleapis//google/type:expr_proto"],
)

grpc_upb_proto_library(
    name = "grpc_lb_upb",
    deps = ["//src/proto/grpc/lb/v1:load_balancer_proto_descriptor"],
)

grpc_upb_proto_library(
    name = "alts_upb",
    deps = ["//src/proto/grpc/gcp:alts_handshaker_proto"],
)

grpc_upb_proto_library(
    name = "rls_upb",
    deps = ["//src/proto/grpc/lookup/v1:rls_proto_descriptor"],
)

grpc_upb_proto_library(
    name = "rls_config_upb",
    deps = ["//src/proto/grpc/lookup/v1:rls_config_proto_descriptor"],
)

grpc_upb_proto_reflection_library(
    name = "rls_config_upbdefs",
    deps = ["//src/proto/grpc/lookup/v1:rls_config_proto_descriptor"],
)

WELL_KNOWN_PROTO_TARGETS = [
    "any",
    "duration",
    "empty",
    "struct",
    "timestamp",
    "wrappers",
]

[
    grpc_upb_proto_library(
        name = "protobuf_" + target + "_upb",
        deps = ["@com_google_protobuf//:" + target + "_proto"],
    )
    for target in WELL_KNOWN_PROTO_TARGETS
]

[
    grpc_upb_proto_reflection_library(
        name = "protobuf_" + target + "_upbdefs",
        deps = ["@com_google_protobuf//:" + target + "_proto"],
    )
    for target in WELL_KNOWN_PROTO_TARGETS
]

grpc_generate_one_off_internal_targets()<|MERGE_RESOLUTION|>--- conflicted
+++ resolved
@@ -6546,7 +6546,6 @@
 )
 
 grpc_cc_library(
-<<<<<<< HEAD
     name = "call_filters",
     srcs = [
         "lib/transport/call_filters.cc",
@@ -6562,8 +6561,6 @@
 )
 
 grpc_cc_library(
-=======
->>>>>>> 2794078c
     name = "parsed_metadata",
     srcs = [
         "lib/transport/parsed_metadata.cc",
