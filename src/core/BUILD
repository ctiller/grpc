# Copyright 2022 gRPC authors.
#
# Licensed under the Apache License, Version 2.0 (the "License");
# you may not use this file except in compliance with the License.
# You may obtain a copy of the License at
#
#     http://www.apache.org/licenses/LICENSE-2.0
#
# Unless required by applicable law or agreed to in writing, software
# distributed under the License is distributed on an "AS IS" BASIS,
# WITHOUT WARRANTIES OR CONDITIONS OF ANY KIND, either express or implied.
# See the License for the specific language governing permissions and
# limitations under the License.

load(
    "//bazel:grpc_build_system.bzl",
    "grpc_cc_library",
    "grpc_generate_one_off_internal_targets",
    "grpc_upb_proto_library",
    "grpc_upb_proto_reflection_library",
)

licenses(["reciprocal"])

package(
    default_visibility = ["//:__subpackages__"],
    features = [
        "layering_check",
    ],
)

# This is needed as a transitionary mechanism to build the src/core targets in
# the top-level BUILD file that have not yet been moved here. Should go away
# once the transition is complete.
exports_files(
    glob(
        ["**"],
        exclude = ["ext/transport/binder/java/**"],
    ),
    visibility = ["//:__subpackages__"],
)

grpc_cc_library(
    name = "channel_fwd",
    hdrs = [
        "lib/channel/channel_fwd.h",
    ],
    language = "c++",
)

grpc_cc_library(
    name = "slice_cast",
    hdrs = [
        "//:include/grpc/event_engine/internal/slice_cast.h",
    ],
)

grpc_cc_library(
    name = "event_engine_extensions",
    hdrs = [
        "lib/event_engine/extensions/can_track_errors.h",
        "lib/event_engine/extensions/supports_fd.h",
    ],
    external_deps = [
        "absl/status:statusor",
        "absl/functional:any_invocable",
        "absl/strings",
    ],
    deps = [
        "//:event_engine_base_hdrs",
        "//:gpr_platform",
    ],
)

grpc_cc_library(
    name = "event_engine_common",
    srcs = [
        "lib/event_engine/event_engine.cc",
        "lib/event_engine/resolved_address.cc",
        "lib/event_engine/slice.cc",
        "lib/event_engine/slice_buffer.cc",
    ],
    hdrs = [
        "lib/event_engine/extensions/can_track_errors.h",
        "lib/event_engine/handle_containers.h",
        "lib/event_engine/resolved_address_internal.h",
        "//:include/grpc/event_engine/slice.h",
        "//:include/grpc/event_engine/slice_buffer.h",
    ],
    external_deps = [
        "absl/container:flat_hash_set",
        "absl/hash",
        "absl/strings",
        "absl/utility",
    ],
    deps = [
        "resolved_address",
        "slice",
        "slice_buffer",
        "slice_cast",
        "slice_refcount",
        "//:event_engine_base_hdrs",
        "//:gpr",
        "//:gpr_platform",
    ],
)

grpc_cc_library(
    name = "transport_fwd",
    hdrs = [
        "lib/transport/transport_fwd.h",
    ],
    language = "c++",
)

grpc_cc_library(
    name = "atomic_utils",
    language = "c++",
    public_hdrs = ["lib/gprpp/atomic_utils.h"],
    deps = ["//:gpr"],
)

grpc_cc_library(
    name = "metadata_compression_traits",
    hdrs = [
        "lib/transport/metadata_compression_traits.h",
    ],
    deps = ["//:gpr_platform"],
)

grpc_cc_library(
    name = "experiments",
    srcs = [
        "lib/experiments/config.cc",
        "lib/experiments/experiments.cc",
    ],
    hdrs = [
        "lib/experiments/config.h",
        "lib/experiments/experiments.h",
    ],
    defines = select(
        {
            "//:grpc_experiments_are_final": ["GRPC_EXPERIMENTS_ARE_FINAL"],
            "//conditions:default": [],
        },
    ),
    external_deps = [
        "absl/functional:any_invocable",
        "absl/strings",
    ],
    language = "c++",
    tags = ["nofixdeps"],
    visibility = ["@grpc:grpc_experiments"],
    deps = [
        "no_destruct",
        "//:config_vars",
        "//:gpr",
    ],
)

grpc_cc_library(
    name = "init_internally",
    srcs = ["lib/surface/init_internally.cc"],
    hdrs = ["lib/surface/init_internally.h"],
    deps = ["//:gpr_platform"],
)

grpc_cc_library(
    name = "useful",
    hdrs = ["lib/gpr/useful.h"],
    external_deps = [
        "absl/strings",
        "absl/types:variant",
    ],
    language = "c++",
    visibility = ["@grpc:useful"],
    deps = ["//:gpr_platform"],
)

grpc_cc_library(
    name = "examine_stack",
    srcs = [
        "lib/gprpp/examine_stack.cc",
    ],
    hdrs = [
        "lib/gprpp/examine_stack.h",
    ],
    external_deps = ["absl/types:optional"],
    deps = ["//:gpr_platform"],
)

grpc_cc_library(
    name = "gpr_atm",
    srcs = [
        "lib/gpr/atm.cc",
    ],
    language = "c++",
    public_hdrs = [
        "//:include/grpc/support/atm.h",
        "//:include/grpc/support/atm_gcc_atomic.h",
        "//:include/grpc/support/atm_gcc_sync.h",
        "//:include/grpc/support/atm_windows.h",
        "//:include/grpc/impl/codegen/atm.h",
        "//:include/grpc/impl/codegen/atm_gcc_atomic.h",
        "//:include/grpc/impl/codegen/atm_gcc_sync.h",
        "//:include/grpc/impl/codegen/atm_windows.h",
    ],
    deps = [
        "useful",
        "//:gpr_platform",
    ],
)

grpc_cc_library(
    name = "gpr_manual_constructor",
    srcs = [],
    hdrs = [
        "lib/gprpp/manual_constructor.h",
    ],
    language = "c++",
    deps = [
        "construct_destruct",
        "//:gpr_platform",
    ],
)

grpc_cc_library(
    name = "gpr_spinlock",
    srcs = [],
    hdrs = [
        "lib/gpr/spinlock.h",
    ],
    language = "c++",
    deps = [
        "gpr_atm",
        "//:gpr_platform",
    ],
)

grpc_cc_library(
    name = "gpr_log_internal",
    hdrs = [
        "lib/gpr/log_internal.h",
    ],
    language = "c++",
    deps = ["//:gpr_platform"],
)

grpc_cc_library(
    name = "env",
    srcs = [
        "lib/gprpp/linux/env.cc",
        "lib/gprpp/posix/env.cc",
        "lib/gprpp/windows/env.cc",
    ],
    hdrs = [
        "lib/gprpp/env.h",
    ],
    external_deps = ["absl/types:optional"],
    deps = [
        "tchar",
        "//:gpr_platform",
    ],
)

grpc_cc_library(
    name = "directory_reader",
    srcs = [
        "lib/gprpp/posix/directory_reader.cc",
        "lib/gprpp/windows/directory_reader.cc",
    ],
    hdrs = [
        "lib/gprpp/directory_reader.h",
    ],
    external_deps = [
        "absl/functional:function_ref",
        "absl/status",
        "absl/status:statusor",
        "absl/strings",
    ],
    deps = [
        "//:gpr",
        "//:gpr_platform",
    ],
)

grpc_cc_library(
    name = "chunked_vector",
    hdrs = ["lib/gprpp/chunked_vector.h"],
    deps = [
        "arena",
        "gpr_manual_constructor",
        "//:gpr",
    ],
)

grpc_cc_library(
    name = "construct_destruct",
    language = "c++",
    public_hdrs = ["lib/gprpp/construct_destruct.h"],
    deps = ["//:gpr_platform"],
)

grpc_cc_library(
    name = "status_helper",
    srcs = [
        "lib/gprpp/status_helper.cc",
    ],
    hdrs = [
        "lib/gprpp/status_helper.h",
    ],
    external_deps = [
        "absl/status",
        "absl/strings",
        "absl/strings:cord",
        "absl/time",
        "absl/types:optional",
        "upb_base_lib",
        "upb_mem_lib",
    ],
    language = "c++",
    deps = [
        "percent_encoding",
        "slice",
        "//:debug_location",
        "//:google_rpc_status_upb",
        "//:gpr",
        "//:protobuf_any_upb",
    ],
)

grpc_cc_library(
    name = "unique_type_name",
    hdrs = ["lib/gprpp/unique_type_name.h"],
    external_deps = ["absl/strings"],
    language = "c++",
    deps = [
        "useful",
        "//:gpr_platform",
    ],
)

grpc_cc_library(
    name = "validation_errors",
    srcs = [
        "lib/gprpp/validation_errors.cc",
    ],
    hdrs = [
        "lib/gprpp/validation_errors.h",
    ],
    external_deps = [
        "absl/status",
        "absl/strings",
    ],
    language = "c++",
    deps = ["//:gpr_platform"],
)

grpc_cc_library(
    name = "overload",
    language = "c++",
    public_hdrs = ["lib/gprpp/overload.h"],
    deps = ["//:gpr_platform"],
)

grpc_cc_library(
    name = "match",
    external_deps = ["absl/types:variant"],
    language = "c++",
    public_hdrs = ["lib/gprpp/match.h"],
    deps = [
        "overload",
        "//:gpr_platform",
    ],
)

grpc_cc_library(
    name = "table",
    external_deps = [
        "absl/meta:type_traits",
        "absl/utility",
    ],
    language = "c++",
    public_hdrs = ["lib/gprpp/table.h"],
    deps = [
        "bitset",
        "//:gpr_platform",
    ],
)

grpc_cc_library(
    name = "packed_table",
    hdrs = ["lib/gprpp/packed_table.h"],
    language = "c++",
    deps = [
        "sorted_pack",
        "table",
        "//:gpr_platform",
    ],
)

grpc_cc_library(
    name = "bitset",
    language = "c++",
    public_hdrs = ["lib/gprpp/bitset.h"],
    deps = [
        "useful",
        "//:gpr_platform",
    ],
)

grpc_cc_library(
    name = "no_destruct",
    language = "c++",
    public_hdrs = ["lib/gprpp/no_destruct.h"],
    deps = [
        "construct_destruct",
        "//:gpr_platform",
    ],
)

grpc_cc_library(
    name = "tchar",
    srcs = [
        "lib/gprpp/tchar.cc",
    ],
    hdrs = [
        "lib/gprpp/tchar.h",
    ],
    deps = ["//:gpr_platform"],
)

grpc_cc_library(
    name = "poll",
    language = "c++",
    public_hdrs = [
        "lib/promise/poll.h",
    ],
    deps = [
        "construct_destruct",
        "//:gpr",
        "//:gpr_platform",
    ],
)

grpc_cc_library(
    name = "status_flag",
    external_deps = [
        "absl/status",
        "absl/status:statusor",
        "absl/types:optional",
    ],
    language = "c++",
    public_hdrs = [
        "lib/promise/status_flag.h",
    ],
    deps = [
        "promise_status",
        "//:gpr",
        "//:gpr_platform",
    ],
)

grpc_cc_library(
    name = "map_pipe",
    external_deps = ["absl/status"],
    language = "c++",
    public_hdrs = [
        "lib/promise/map_pipe.h",
    ],
    deps = [
        "for_each",
        "map",
        "pipe",
        "poll",
        "promise_factory",
        "promise_trace",
        "try_seq",
        "//:gpr",
        "//:gpr_platform",
    ],
)

grpc_cc_library(
    name = "1999",
    srcs = [
        "lib/promise/party.cc",
    ],
    hdrs = [
        "lib/promise/party.h",
    ],
    external_deps = [
        "absl/base:core_headers",
        "absl/strings",
        "absl/strings:str_format",
    ],
    language = "c++",
    deps = [
        "activity",
        "arena",
        "construct_destruct",
        "context",
        "poll",
        "promise_factory",
        "promise_trace",
        "ref_counted",
        "//:event_engine_base_hdrs",
        "//:exec_ctx",
        "//:gpr",
        "//:ref_counted_ptr",
    ],
)

grpc_cc_library(
    name = "context",
    external_deps = ["absl/meta:type_traits"],
    language = "c++",
    public_hdrs = [
        "lib/promise/context.h",
    ],
    deps = [
        "down_cast",
        "//:gpr",
    ],
)

grpc_cc_library(
    name = "map",
    language = "c++",
    public_hdrs = ["lib/promise/map.h"],
    deps = [
        "poll",
        "promise_like",
        "//:gpr_platform",
    ],
)

grpc_cc_library(
    name = "sleep",
    srcs = [
        "lib/promise/sleep.cc",
    ],
    hdrs = [
        "lib/promise/sleep.h",
    ],
    external_deps = ["absl/status"],
    deps = [
        "activity",
        "context",
        "default_event_engine",
        "poll",
        "time",
        "//:event_engine_base_hdrs",
        "//:exec_ctx",
        "//:gpr",
    ],
)

grpc_cc_library(
    name = "wait_for_callback",
    hdrs = [
        "lib/promise/wait_for_callback.h",
    ],
    external_deps = ["absl/base:core_headers"],
    deps = [
        "activity",
        "poll",
        "//:gpr",
    ],
)

grpc_cc_library(
    name = "arena_promise",
    external_deps = ["absl/meta:type_traits"],
    language = "c++",
    public_hdrs = [
        "lib/promise/arena_promise.h",
    ],
    deps = [
        "arena",
        "construct_destruct",
        "context",
        "poll",
        "//:gpr_platform",
    ],
)

grpc_cc_library(
    name = "promise_like",
    external_deps = ["absl/meta:type_traits"],
    language = "c++",
    public_hdrs = [
        "lib/promise/detail/promise_like.h",
    ],
    deps = [
        "poll",
        "//:gpr_platform",
    ],
)

grpc_cc_library(
    name = "cancel_callback",
    language = "c++",
    public_hdrs = [
        "lib/promise/cancel_callback.h",
    ],
    deps = [
        "promise_like",
        "//:gpr_platform",
    ],
)

grpc_cc_library(
    name = "promise_factory",
    external_deps = ["absl/meta:type_traits"],
    language = "c++",
    public_hdrs = [
        "lib/promise/detail/promise_factory.h",
    ],
    deps = [
        "promise_like",
        "//:gpr_platform",
    ],
)

grpc_cc_library(
    name = "if",
    external_deps = [
        "absl/status:statusor",
        "absl/types:variant",
    ],
    language = "c++",
    public_hdrs = ["lib/promise/if.h"],
    deps = [
        "construct_destruct",
        "poll",
        "promise_factory",
        "promise_like",
        "//:gpr_platform",
    ],
)

grpc_cc_library(
    name = "switch",
    language = "c++",
    public_hdrs = ["lib/promise/switch.h"],
    deps = [
        "if",
        "promise_factory",
        "//:gpr_platform",
    ],
)

grpc_cc_library(
    name = "promise_status",
    external_deps = [
        "absl/status",
        "absl/status:statusor",
    ],
    language = "c++",
    public_hdrs = [
        "lib/promise/detail/status.h",
    ],
    deps = ["//:gpr_platform"],
)

grpc_cc_library(
    name = "race",
    language = "c++",
    public_hdrs = ["lib/promise/race.h"],
    deps = ["//:gpr_platform"],
)

grpc_cc_library(
    name = "prioritized_race",
    language = "c++",
    public_hdrs = ["lib/promise/prioritized_race.h"],
    deps = ["//:gpr_platform"],
)

grpc_cc_library(
    name = "loop",
    external_deps = [
        "absl/status",
        "absl/status:statusor",
        "absl/types:variant",
    ],
    language = "c++",
    public_hdrs = [
        "lib/promise/loop.h",
    ],
    deps = [
        "construct_destruct",
        "poll",
        "promise_factory",
        "//:gpr_platform",
    ],
)

grpc_cc_library(
    name = "join_state",
    language = "c++",
    public_hdrs = [
        "lib/promise/detail/join_state.h",
    ],
    deps = [
        "bitset",
        "construct_destruct",
        "poll",
        "promise_like",
        "promise_trace",
        "//:gpr",
        "//:gpr_platform",
    ],
)

grpc_cc_library(
    name = "join",
    external_deps = ["absl/meta:type_traits"],
    language = "c++",
    public_hdrs = [
        "lib/promise/join.h",
    ],
    deps = [
        "join_state",
        "map",
        "//:gpr_platform",
    ],
)

grpc_cc_library(
    name = "try_join",
    external_deps = [
        "absl/meta:type_traits",
        "absl/status",
        "absl/status:statusor",
    ],
    language = "c++",
    public_hdrs = [
        "lib/promise/try_join.h",
    ],
    deps = [
        "join_state",
        "map",
        "poll",
        "status_flag",
        "//:gpr_platform",
    ],
)

grpc_cc_library(
    name = "all_ok",
    external_deps = [
        "absl/meta:type_traits",
        "absl/status",
        "absl/status:statusor",
    ],
    language = "c++",
    public_hdrs = [
        "lib/promise/all_ok.h",
    ],
    deps = [
        "join_state",
        "map",
        "poll",
        "status_flag",
        "//:gpr_platform",
    ],
)

grpc_cc_library(
    name = "basic_seq",
    language = "c++",
    public_hdrs = [
        "lib/promise/detail/basic_seq.h",
    ],
    deps = [
        "construct_destruct",
        "poll",
        "//:gpr_platform",
    ],
)

grpc_cc_library(
    name = "seq_state",
    external_deps = [
        "absl/base:core_headers",
        "absl/strings",
    ],
    language = "c++",
    public_hdrs = [
        "lib/promise/detail/seq_state.h",
    ],
    deps = [
        "construct_destruct",
        "poll",
        "promise_factory",
        "promise_like",
        "promise_trace",
        "//:debug_location",
        "//:gpr",
    ],
)

grpc_cc_library(
    name = "seq",
    language = "c++",
    public_hdrs = [
        "lib/promise/seq.h",
    ],
    deps = [
        "basic_seq",
        "poll",
        "promise_like",
        "seq_state",
        "//:debug_location",
        "//:gpr_platform",
    ],
)

grpc_cc_library(
    name = "try_seq",
    external_deps = [
        "absl/meta:type_traits",
        "absl/status",
        "absl/status:statusor",
    ],
    language = "c++",
    public_hdrs = [
        "lib/promise/try_seq.h",
    ],
    deps = [
        "basic_seq",
        "poll",
        "promise_like",
        "promise_status",
        "seq_state",
        "status_flag",
        "//:debug_location",
        "//:gpr_platform",
    ],
)

grpc_cc_library(
    name = "activity",
    srcs = [
        "lib/promise/activity.cc",
    ],
    external_deps = [
        "absl/base:core_headers",
        "absl/status",
        "absl/strings",
        "absl/strings:str_format",
        "absl/types:optional",
    ],
    language = "c++",
    public_hdrs = [
        "lib/promise/activity.h",
    ],
    deps = [
        "atomic_utils",
        "construct_destruct",
        "context",
        "no_destruct",
        "poll",
        "promise_factory",
        "promise_status",
        "//:gpr",
        "//:orphanable",
    ],
)

grpc_cc_library(
    name = "exec_ctx_wakeup_scheduler",
    hdrs = [
        "lib/promise/exec_ctx_wakeup_scheduler.h",
    ],
    external_deps = ["absl/status"],
    language = "c++",
    deps = [
        "closure",
        "error",
        "//:debug_location",
        "//:exec_ctx",
        "//:gpr_platform",
    ],
)

grpc_cc_library(
    name = "event_engine_wakeup_scheduler",
    hdrs = [
        "lib/promise/event_engine_wakeup_scheduler.h",
    ],
    language = "c++",
    deps = [
        "//:event_engine_base_hdrs",
        "//:exec_ctx",
        "//:gpr_platform",
    ],
)

grpc_cc_library(
    name = "wait_set",
    external_deps = [
        "absl/container:flat_hash_set",
        "absl/hash",
    ],
    language = "c++",
    public_hdrs = [
        "lib/promise/wait_set.h",
    ],
    deps = [
        "activity",
        "poll",
        "//:gpr_platform",
    ],
)

grpc_cc_library(
    name = "latch",
    external_deps = ["absl/strings"],
    language = "c++",
    public_hdrs = [
        "lib/promise/latch.h",
    ],
    deps = [
        "activity",
        "poll",
        "promise_trace",
        "//:gpr",
    ],
)

grpc_cc_library(
    name = "inter_activity_latch",
    external_deps = [
        "absl/base:core_headers",
        "absl/strings",
    ],
    language = "c++",
    public_hdrs = [
        "lib/promise/inter_activity_latch.h",
    ],
    deps = [
        "activity",
        "poll",
        "promise_trace",
        "wait_set",
        "//:gpr",
    ],
)

grpc_cc_library(
    name = "interceptor_list",
    hdrs = [
        "lib/promise/interceptor_list.h",
    ],
    external_deps = [
        "absl/strings",
        "absl/strings:str_format",
        "absl/types:optional",
    ],
    deps = [
        "arena",
        "construct_destruct",
        "context",
        "poll",
        "promise_factory",
        "promise_trace",
        "//:debug_location",
        "//:gpr",
    ],
)

grpc_cc_library(
    name = "pipe",
    hdrs = [
        "lib/promise/pipe.h",
    ],
    external_deps = [
        "absl/strings",
        "absl/types:optional",
        "absl/types:variant",
    ],
    language = "c++",
    deps = [
        "activity",
        "arena",
        "context",
        "if",
        "interceptor_list",
        "map",
        "poll",
        "promise_trace",
        "seq",
        "//:debug_location",
        "//:gpr",
        "//:ref_counted_ptr",
    ],
)

grpc_cc_library(
    name = "promise_mutex",
    hdrs = [
        "lib/promise/promise_mutex.h",
    ],
    language = "c++",
    deps = [
        "activity",
        "poll",
        "//:gpr",
    ],
)

grpc_cc_library(
    name = "inter_activity_pipe",
    hdrs = [
        "lib/promise/inter_activity_pipe.h",
    ],
    external_deps = [
        "absl/base:core_headers",
        "absl/types:optional",
    ],
    language = "c++",
    deps = [
        "activity",
        "poll",
        "ref_counted",
        "//:gpr",
        "//:ref_counted_ptr",
    ],
)

grpc_cc_library(
    name = "promise_trace",
    srcs = [
        "lib/promise/trace.cc",
    ],
    hdrs = [
        "lib/promise/trace.h",
    ],
    language = "c++",
    deps = [
        "//:gpr_platform",
        "//:grpc_trace",
    ],
)

grpc_cc_library(
    name = "mpsc",
    hdrs = [
        "lib/promise/mpsc.h",
    ],
    external_deps = ["absl/base:core_headers"],
    language = "c++",
    deps = [
        "activity",
        "poll",
        "ref_counted",
        "wait_set",
        "//:gpr",
        "//:ref_counted_ptr",
    ],
)

grpc_cc_library(
    name = "observable",
    hdrs = [
        "lib/promise/observable.h",
    ],
    external_deps = [
        "absl/container:flat_hash_set",
        "absl/functional:any_invocable",
    ],
    language = "c++",
    deps = [
        "activity",
        "poll",
        "//:gpr",
    ],
)

grpc_cc_library(
    name = "for_each",
    external_deps = [
        "absl/status",
        "absl/strings",
    ],
    language = "c++",
    public_hdrs = ["lib/promise/for_each.h"],
    deps = [
        "activity",
        "construct_destruct",
        "poll",
        "promise_factory",
        "promise_status",
        "promise_trace",
        "status_flag",
        "//:gpr",
        "//:gpr_platform",
    ],
)

grpc_cc_library(
    name = "ref_counted",
    language = "c++",
    public_hdrs = ["lib/gprpp/ref_counted.h"],
    deps = [
        "atomic_utils",
        "//:debug_location",
        "//:gpr",
        "//:ref_counted_ptr",
    ],
)

grpc_cc_library(
    name = "dual_ref_counted",
    language = "c++",
    public_hdrs = ["lib/gprpp/dual_ref_counted.h"],
    deps = [
        "//:debug_location",
        "//:gpr",
        "//:orphanable",
        "//:ref_counted_ptr",
    ],
)

grpc_cc_library(
    name = "ref_counted_string",
    srcs = [
        "lib/gprpp/ref_counted_string.cc",
    ],
    hdrs = [
        "lib/gprpp/ref_counted_string.h",
    ],
    external_deps = ["absl/strings"],
    language = "c++",
    deps = [
        "ref_counted",
        "//:gpr",
        "//:ref_counted_ptr",
    ],
)

grpc_cc_library(
    name = "uuid_v4",
    srcs = ["lib/gprpp/uuid_v4.cc"],
    external_deps = ["absl/strings:str_format"],
    language = "c++",
    public_hdrs = ["lib/gprpp/uuid_v4.h"],
    deps = ["//:gpr"],
)

grpc_cc_library(
    name = "handshaker_factory",
    language = "c++",
    public_hdrs = [
        "lib/transport/handshaker_factory.h",
    ],
    deps = [
        "channel_args",
        "iomgr_fwd",
        "//:gpr_platform",
    ],
)

grpc_cc_library(
    name = "handshaker_registry",
    srcs = [
        "lib/transport/handshaker_registry.cc",
    ],
    language = "c++",
    public_hdrs = [
        "lib/transport/handshaker_registry.h",
    ],
    deps = [
        "channel_args",
        "handshaker_factory",
        "iomgr_fwd",
        "//:gpr_platform",
    ],
)

grpc_cc_library(
    name = "tcp_connect_handshaker",
    srcs = [
        "lib/transport/tcp_connect_handshaker.cc",
    ],
    external_deps = [
        "absl/base:core_headers",
        "absl/status",
        "absl/status:statusor",
        "absl/types:optional",
    ],
    language = "c++",
    public_hdrs = [
        "lib/transport/tcp_connect_handshaker.h",
    ],
    deps = [
        "channel_args",
        "channel_args_endpoint_config",
        "closure",
        "error",
        "handshaker_factory",
        "handshaker_registry",
        "iomgr_fwd",
        "pollset_set",
        "resolved_address",
        "slice",
        "//:config",
        "//:debug_location",
        "//:exec_ctx",
        "//:gpr",
        "//:grpc_base",
        "//:handshaker",
        "//:iomgr",
        "//:parse_address",
        "//:ref_counted_ptr",
        "//:uri_parser",
    ],
)

grpc_cc_library(
    name = "channel_creds_registry",
    hdrs = [
        "lib/security/credentials/channel_creds_registry.h",
    ],
    external_deps = ["absl/strings"],
    language = "c++",
    deps = [
        "json",
        "json_args",
        "ref_counted",
        "validation_errors",
        "//:gpr_platform",
        "//:ref_counted_ptr",
    ],
)

grpc_cc_library(
    name = "event_engine_memory_allocator",
    hdrs = [
        "//:include/grpc/event_engine/internal/memory_allocator_impl.h",
        "//:include/grpc/event_engine/memory_allocator.h",
        "//:include/grpc/event_engine/memory_request.h",
    ],
    external_deps = ["absl/strings"],
    language = "c++",
    deps = [
        "slice",
        "//:gpr_platform",
    ],
)

grpc_cc_library(
    name = "event_engine_memory_allocator_factory",
    hdrs = [
        "lib/event_engine/memory_allocator_factory.h",
    ],
    external_deps = ["absl/strings"],
    language = "c++",
    deps = [
        "event_engine_memory_allocator",
        "memory_quota",
        "//:gpr_platform",
    ],
)

grpc_cc_library(
    name = "memory_quota",
    srcs = [
        "lib/resource_quota/memory_quota.cc",
    ],
    hdrs = [
        "lib/resource_quota/memory_quota.h",
    ],
    external_deps = [
        "absl/base:core_headers",
        "absl/container:flat_hash_set",
        "absl/status",
        "absl/strings",
        "absl/types:optional",
    ],
    deps = [
        "activity",
        "event_engine_memory_allocator",
        "exec_ctx_wakeup_scheduler",
        "experiments",
        "loop",
        "map",
        "periodic_update",
        "poll",
        "race",
        "resource_quota_trace",
        "seq",
        "slice_refcount",
        "time",
        "useful",
        "//:gpr",
        "//:grpc_trace",
        "//:orphanable",
        "//:ref_counted_ptr",
    ],
)

grpc_cc_library(
    name = "periodic_update",
    srcs = [
        "lib/resource_quota/periodic_update.cc",
    ],
    hdrs = [
        "lib/resource_quota/periodic_update.h",
    ],
    external_deps = ["absl/functional:function_ref"],
    deps = [
        "time",
        "useful",
        "//:gpr_platform",
    ],
)

grpc_cc_library(
    name = "arena",
    srcs = [
        "lib/resource_quota/arena.cc",
    ],
    hdrs = [
        "lib/resource_quota/arena.h",
    ],
    visibility = [
        "@grpc:alt_grpc_base_legacy",
    ],
    deps = [
        "construct_destruct",
        "context",
        "event_engine_memory_allocator",
        "memory_quota",
        "//:gpr",
    ],
)

grpc_cc_library(
    name = "thread_quota",
    srcs = [
        "lib/resource_quota/thread_quota.cc",
    ],
    hdrs = [
        "lib/resource_quota/thread_quota.h",
    ],
    external_deps = ["absl/base:core_headers"],
    deps = [
        "ref_counted",
        "//:gpr",
        "//:ref_counted_ptr",
    ],
)

grpc_cc_library(
    name = "resource_quota_trace",
    srcs = [
        "lib/resource_quota/trace.cc",
    ],
    hdrs = [
        "lib/resource_quota/trace.h",
    ],
    deps = [
        "//:gpr_platform",
        "//:grpc_trace",
    ],
)

grpc_cc_library(
    name = "resource_quota",
    srcs = [
        "lib/resource_quota/resource_quota.cc",
    ],
    hdrs = [
        "lib/resource_quota/resource_quota.h",
    ],
    external_deps = ["absl/strings"],
    visibility = [
        "@grpc:alt_grpc_base_legacy",
    ],
    deps = [
        "memory_quota",
        "ref_counted",
        "thread_quota",
        "useful",
        "//:channel_arg_names",
        "//:cpp_impl_of",
        "//:event_engine_base_hdrs",
        "//:gpr_platform",
        "//:ref_counted_ptr",
    ],
)

grpc_cc_library(
    name = "slice_refcount",
    srcs = [
        "lib/slice/slice_refcount.cc",
    ],
    hdrs = [
        "lib/slice/slice_refcount.h",
    ],
    public_hdrs = [
        "//:include/grpc/slice.h",
    ],
    deps = [
        "//:debug_location",
        "//:event_engine_base_hdrs",
        "//:gpr",
        "//:grpc_trace",
    ],
)

grpc_cc_library(
    name = "slice",
    srcs = [
        "lib/slice/slice.cc",
        "lib/slice/slice_string_helpers.cc",
    ],
    hdrs = [
        "lib/slice/slice.h",
        "lib/slice/slice_internal.h",
        "lib/slice/slice_string_helpers.h",
        "//:include/grpc/slice.h",
    ],
    external_deps = [
        "absl/hash",
        "absl/strings",
    ],
    visibility = ["@grpc:alt_grpc_base_legacy"],
    deps = [
        "slice_cast",
        "slice_refcount",
        "//:debug_location",
        "//:event_engine_base_hdrs",
        "//:gpr",
    ],
)

grpc_cc_library(
    name = "slice_buffer",
    srcs = [
        "lib/slice/slice_buffer.cc",
    ],
    hdrs = [
        "lib/slice/slice_buffer.h",
        "//:include/grpc/slice_buffer.h",
    ],
    deps = [
        "slice",
        "slice_refcount",
        "//:gpr",
    ],
)

grpc_cc_library(
    name = "error",
    srcs = [
        "lib/iomgr/error.cc",
    ],
    hdrs = [
        "lib/iomgr/error.h",
    ],
    external_deps = [
        "absl/status",
        "absl/strings:str_format",
    ],
    visibility = ["@grpc:alt_grpc_base_legacy"],
    deps = [
        "gpr_spinlock",
        "slice",
        "slice_refcount",
        "status_helper",
        "strerror",
        "useful",
        "//:gpr",
        "//:grpc_public_hdrs",
        "//:grpc_trace",
    ],
)

grpc_cc_library(
    name = "closure",
    srcs = [
        "lib/iomgr/closure.cc",
    ],
    hdrs = [
        "lib/iomgr/closure.h",
    ],
    external_deps = ["absl/strings:str_format"],
    visibility = ["@grpc:alt_grpc_base_legacy"],
    deps = [
        "error",
        "gpr_manual_constructor",
        "//:debug_location",
        "//:gpr",
    ],
)

grpc_cc_library(
    name = "time",
    srcs = [
        "lib/gprpp/time.cc",
    ],
    hdrs = [
        "lib/gprpp/time.h",
    ],
    external_deps = [
        "absl/strings:str_format",
        "absl/types:optional",
    ],
    deps = [
        "no_destruct",
        "useful",
        "//:event_engine_base_hdrs",
        "//:gpr",
    ],
)

grpc_cc_library(
    name = "iomgr_port",
    hdrs = [
        "lib/iomgr/port.h",
    ],
    deps = ["//:gpr_platform"],
)

grpc_cc_library(
    name = "iomgr_fwd",
    hdrs = [
        "lib/iomgr/iomgr_fwd.h",
    ],
    deps = ["//:gpr_platform"],
)

grpc_cc_library(
    name = "grpc_sockaddr",
    srcs = [
        "lib/iomgr/sockaddr_utils_posix.cc",
        "lib/iomgr/socket_utils_windows.cc",
    ],
    hdrs = [
        "lib/iomgr/sockaddr.h",
        "lib/iomgr/sockaddr_posix.h",
        "lib/iomgr/sockaddr_windows.h",
        "lib/iomgr/socket_utils.h",
    ],
    deps = [
        "iomgr_port",
        "//:gpr",
    ],
)

grpc_cc_library(
    name = "avl",
    hdrs = [
        "lib/avl/avl.h",
    ],
    deps = [
        "ref_counted",
        "useful",
        "//:gpr_platform",
        "//:ref_counted_ptr",
    ],
)

grpc_cc_library(
    name = "time_averaged_stats",
    srcs = ["lib/gprpp/time_averaged_stats.cc"],
    hdrs = [
        "lib/gprpp/time_averaged_stats.h",
    ],
    deps = ["//:gpr"],
)

grpc_cc_library(
    name = "forkable",
    srcs = [
        "lib/event_engine/forkable.cc",
    ],
    hdrs = [
        "lib/event_engine/forkable.h",
    ],
    deps = [
        "//:config_vars",
        "//:gpr",
        "//:gpr_platform",
        "//:grpc_trace",
    ],
)

grpc_cc_library(
    name = "event_engine_poller",
    hdrs = [
        "lib/event_engine/poller.h",
    ],
    external_deps = ["absl/functional:function_ref"],
    deps = [
        "//:event_engine_base_hdrs",
        "//:gpr_platform",
    ],
)

grpc_cc_library(
    name = "event_engine_time_util",
    srcs = ["lib/event_engine/time_util.cc"],
    hdrs = ["lib/event_engine/time_util.h"],
    deps = [
        "//:event_engine_base_hdrs",
        "//:gpr_platform",
    ],
)

grpc_cc_library(
    name = "event_engine_query_extensions",
    hdrs = [
        "lib/event_engine/query_extensions.h",
    ],
    external_deps = ["absl/strings"],
    deps = [
        "//:event_engine_base_hdrs",
        "//:gpr_platform",
    ],
)

grpc_cc_library(
    name = "event_engine_work_queue",
    hdrs = [
        "lib/event_engine/work_queue/work_queue.h",
    ],
    external_deps = ["absl/functional:any_invocable"],
    deps = [
        "//:event_engine_base_hdrs",
        "//:gpr",
    ],
)

grpc_cc_library(
    name = "event_engine_basic_work_queue",
    srcs = [
        "lib/event_engine/work_queue/basic_work_queue.cc",
    ],
    hdrs = [
        "lib/event_engine/work_queue/basic_work_queue.h",
    ],
    external_deps = [
        "absl/base:core_headers",
        "absl/functional:any_invocable",
    ],
    deps = [
        "common_event_engine_closures",
        "event_engine_work_queue",
        "//:event_engine_base_hdrs",
        "//:gpr",
    ],
)

grpc_cc_library(
    name = "common_event_engine_closures",
    hdrs = ["lib/event_engine/common_closures.h"],
    external_deps = ["absl/functional:any_invocable"],
    deps = [
        "//:event_engine_base_hdrs",
        "//:gpr_platform",
    ],
)

grpc_cc_library(
    name = "posix_event_engine_timer",
    srcs = [
        "lib/event_engine/posix_engine/timer.cc",
        "lib/event_engine/posix_engine/timer_heap.cc",
    ],
    hdrs = [
        "lib/event_engine/posix_engine/timer.h",
        "lib/event_engine/posix_engine/timer_heap.h",
    ],
    external_deps = [
        "absl/base:core_headers",
        "absl/types:optional",
    ],
    deps = [
        "time",
        "time_averaged_stats",
        "useful",
        "//:event_engine_base_hdrs",
        "//:gpr",
    ],
)

grpc_cc_library(
    name = "event_engine_thread_local",
    srcs = ["lib/event_engine/thread_local.cc"],
    hdrs = ["lib/event_engine/thread_local.h"],
    deps = ["//:gpr_platform"],
)

grpc_cc_library(
    name = "event_engine_thread_count",
    srcs = [
        "lib/event_engine/thread_pool/thread_count.cc",
    ],
    hdrs = ["lib/event_engine/thread_pool/thread_count.h"],
    external_deps = [
        "absl/base:core_headers",
        "absl/time",
        "absl/status",
        "absl/strings:str_format",
    ],
    deps = [
        "time",
        "useful",
        "//:gpr",
    ],
)

grpc_cc_library(
    name = "event_engine_thread_pool",
    srcs = [
        "lib/event_engine/thread_pool/thread_pool_factory.cc",
        "lib/event_engine/thread_pool/work_stealing_thread_pool.cc",
    ],
    hdrs = [
        "lib/event_engine/thread_pool/thread_pool.h",
        "lib/event_engine/thread_pool/work_stealing_thread_pool.h",
    ],
    external_deps = [
        "absl/base:core_headers",
        "absl/container:flat_hash_set",
        "absl/functional:any_invocable",
        "absl/time",
        "absl/types:optional",
    ],
    deps = [
        "common_event_engine_closures",
        "env",
        "event_engine_basic_work_queue",
        "event_engine_thread_count",
        "event_engine_thread_local",
        "event_engine_trace",
        "event_engine_work_queue",
        "examine_stack",
        "forkable",
        "no_destruct",
        "notification",
        "time",
        "//:backoff",
        "//:event_engine_base_hdrs",
        "//:gpr",
    ],
)

grpc_cc_library(
    name = "posix_event_engine_base_hdrs",
    srcs = [],
    hdrs = [
        "lib/event_engine/posix.h",
    ],
    external_deps = [
        "absl/functional:any_invocable",
        "absl/status",
        "absl/status:statusor",
    ],
    deps = [
        "event_engine_extensions",
        "event_engine_query_extensions",
        "//:event_engine_base_hdrs",
        "//:gpr",
    ],
)

grpc_cc_library(
    name = "posix_event_engine_timer_manager",
    srcs = ["lib/event_engine/posix_engine/timer_manager.cc"],
    hdrs = [
        "lib/event_engine/posix_engine/timer_manager.h",
    ],
    external_deps = [
        "absl/base:core_headers",
        "absl/time",
        "absl/types:optional",
    ],
    deps = [
        "event_engine_thread_pool",
        "forkable",
        "notification",
        "posix_event_engine_timer",
        "time",
        "//:event_engine_base_hdrs",
        "//:gpr",
        "//:grpc_trace",
    ],
)

grpc_cc_library(
    name = "posix_event_engine_event_poller",
    srcs = [],
    hdrs = [
        "lib/event_engine/posix_engine/event_poller.h",
    ],
    external_deps = [
        "absl/functional:any_invocable",
        "absl/status",
        "absl/strings",
    ],
    deps = [
        "event_engine_poller",
        "forkable",
        "posix_event_engine_closure",
        "//:event_engine_base_hdrs",
        "//:gpr_platform",
    ],
)

grpc_cc_library(
    name = "posix_event_engine_closure",
    srcs = [],
    hdrs = [
        "lib/event_engine/posix_engine/posix_engine_closure.h",
    ],
    external_deps = [
        "absl/functional:any_invocable",
        "absl/status",
    ],
    deps = [
        "//:event_engine_base_hdrs",
        "//:gpr_platform",
    ],
)

grpc_cc_library(
    name = "posix_event_engine_lockfree_event",
    srcs = [
        "lib/event_engine/posix_engine/lockfree_event.cc",
    ],
    hdrs = [
        "lib/event_engine/posix_engine/lockfree_event.h",
    ],
    external_deps = ["absl/status"],
    deps = [
        "gpr_atm",
        "posix_event_engine_closure",
        "posix_event_engine_event_poller",
        "status_helper",
        "//:gpr",
    ],
)

grpc_cc_library(
    name = "posix_event_engine_wakeup_fd_posix",
    hdrs = [
        "lib/event_engine/posix_engine/wakeup_fd_posix.h",
    ],
    external_deps = ["absl/status"],
    deps = ["//:gpr_platform"],
)

grpc_cc_library(
    name = "posix_event_engine_wakeup_fd_posix_pipe",
    srcs = [
        "lib/event_engine/posix_engine/wakeup_fd_pipe.cc",
    ],
    hdrs = [
        "lib/event_engine/posix_engine/wakeup_fd_pipe.h",
    ],
    external_deps = [
        "absl/status",
        "absl/status:statusor",
        "absl/strings",
    ],
    deps = [
        "iomgr_port",
        "posix_event_engine_wakeup_fd_posix",
        "strerror",
        "//:gpr",
    ],
)

grpc_cc_library(
    name = "posix_event_engine_wakeup_fd_posix_eventfd",
    srcs = [
        "lib/event_engine/posix_engine/wakeup_fd_eventfd.cc",
    ],
    hdrs = [
        "lib/event_engine/posix_engine/wakeup_fd_eventfd.h",
    ],
    external_deps = [
        "absl/status",
        "absl/status:statusor",
        "absl/strings",
    ],
    deps = [
        "iomgr_port",
        "posix_event_engine_wakeup_fd_posix",
        "strerror",
        "//:gpr",
    ],
)

grpc_cc_library(
    name = "posix_event_engine_wakeup_fd_posix_default",
    srcs = [
        "lib/event_engine/posix_engine/wakeup_fd_posix_default.cc",
    ],
    hdrs = [
        "lib/event_engine/posix_engine/wakeup_fd_posix_default.h",
    ],
    external_deps = [
        "absl/status",
        "absl/status:statusor",
    ],
    deps = [
        "iomgr_port",
        "posix_event_engine_wakeup_fd_posix",
        "posix_event_engine_wakeup_fd_posix_eventfd",
        "posix_event_engine_wakeup_fd_posix_pipe",
        "//:gpr_platform",
    ],
)

grpc_cc_library(
    name = "posix_event_engine_poller_posix_epoll1",
    srcs = [
        "lib/event_engine/posix_engine/ev_epoll1_linux.cc",
    ],
    hdrs = [
        "lib/event_engine/posix_engine/ev_epoll1_linux.h",
    ],
    external_deps = [
        "absl/base:core_headers",
        "absl/container:inlined_vector",
        "absl/functional:function_ref",
        "absl/status",
        "absl/status:statusor",
        "absl/strings",
        "absl/strings:str_format",
    ],
    deps = [
        "event_engine_poller",
        "event_engine_time_util",
        "iomgr_port",
        "posix_event_engine_closure",
        "posix_event_engine_event_poller",
        "posix_event_engine_internal_errqueue",
        "posix_event_engine_lockfree_event",
        "posix_event_engine_wakeup_fd_posix",
        "posix_event_engine_wakeup_fd_posix_default",
        "status_helper",
        "strerror",
        "//:event_engine_base_hdrs",
        "//:gpr",
        "//:grpc_public_hdrs",
    ],
)

grpc_cc_library(
    name = "posix_event_engine_poller_posix_poll",
    srcs = [
        "lib/event_engine/posix_engine/ev_poll_posix.cc",
    ],
    hdrs = [
        "lib/event_engine/posix_engine/ev_poll_posix.h",
    ],
    external_deps = [
        "absl/base:core_headers",
        "absl/container:inlined_vector",
        "absl/functional:any_invocable",
        "absl/functional:function_ref",
        "absl/status",
        "absl/status:statusor",
        "absl/strings",
        "absl/strings:str_format",
    ],
    deps = [
        "common_event_engine_closures",
        "event_engine_poller",
        "event_engine_time_util",
        "iomgr_port",
        "posix_event_engine_closure",
        "posix_event_engine_event_poller",
        "posix_event_engine_wakeup_fd_posix",
        "posix_event_engine_wakeup_fd_posix_default",
        "status_helper",
        "strerror",
        "time",
        "//:event_engine_base_hdrs",
        "//:gpr",
        "//:grpc_public_hdrs",
    ],
)

grpc_cc_library(
    name = "posix_event_engine_poller_posix_default",
    srcs = [
        "lib/event_engine/posix_engine/event_poller_posix_default.cc",
    ],
    hdrs = [
        "lib/event_engine/posix_engine/event_poller_posix_default.h",
    ],
    external_deps = ["absl/strings"],
    deps = [
        "forkable",
        "iomgr_port",
        "no_destruct",
        "posix_event_engine_event_poller",
        "posix_event_engine_poller_posix_epoll1",
        "posix_event_engine_poller_posix_poll",
        "//:config_vars",
        "//:gpr",
    ],
)

grpc_cc_library(
    name = "posix_event_engine_internal_errqueue",
    srcs = [
        "lib/event_engine/posix_engine/internal_errqueue.cc",
    ],
    hdrs = [
        "lib/event_engine/posix_engine/internal_errqueue.h",
    ],
    deps = [
        "iomgr_port",
        "strerror",
        "//:gpr",
    ],
)

grpc_cc_library(
    name = "posix_event_engine_traced_buffer_list",
    srcs = [
        "lib/event_engine/posix_engine/traced_buffer_list.cc",
    ],
    hdrs = [
        "lib/event_engine/posix_engine/traced_buffer_list.h",
    ],
    external_deps = [
        "absl/functional:any_invocable",
        "absl/status",
        "absl/types:optional",
    ],
    deps = [
        "iomgr_port",
        "posix_event_engine_internal_errqueue",
        "//:gpr",
    ],
)

grpc_cc_library(
    name = "posix_event_engine_endpoint",
    srcs = [
        "lib/event_engine/posix_engine/posix_endpoint.cc",
    ],
    hdrs = [
        "lib/event_engine/posix_engine/posix_endpoint.h",
    ],
    external_deps = [
        "absl/base:core_headers",
        "absl/container:flat_hash_map",
        "absl/functional:any_invocable",
        "absl/hash",
        "absl/status",
        "absl/status:statusor",
        "absl/strings",
        "absl/types:optional",
    ],
    deps = [
        "event_engine_common",
        "event_engine_extensions",
        "event_engine_tcp_socket_utils",
        "event_engine_trace",
        "experiments",
        "iomgr_port",
        "load_file",
        "memory_quota",
        "posix_event_engine_base_hdrs",
        "posix_event_engine_closure",
        "posix_event_engine_event_poller",
        "posix_event_engine_internal_errqueue",
        "posix_event_engine_tcp_socket_utils",
        "posix_event_engine_traced_buffer_list",
        "ref_counted",
        "resource_quota",
        "slice",
        "status_helper",
        "strerror",
        "time",
        "//:debug_location",
        "//:event_engine_base_hdrs",
        "//:exec_ctx",
        "//:gpr",
        "//:grpc_public_hdrs",
        "//:ref_counted_ptr",
    ],
)

grpc_cc_library(
    name = "event_engine_utils",
    srcs = ["lib/event_engine/utils.cc"],
    hdrs = ["lib/event_engine/utils.h"],
    external_deps = ["absl/strings"],
    deps = [
        "time",
        "//:event_engine_base_hdrs",
        "//:gpr_platform",
    ],
)

grpc_cc_library(
    name = "posix_event_engine_tcp_socket_utils",
    srcs = [
        "lib/event_engine/posix_engine/tcp_socket_utils.cc",
    ],
    hdrs = [
        "lib/event_engine/posix_engine/tcp_socket_utils.h",
    ],
    external_deps = [
        "absl/cleanup",
        "absl/status",
        "absl/status:statusor",
        "absl/strings",
        "absl/types:optional",
    ],
    deps = [
        "event_engine_tcp_socket_utils",
        "iomgr_port",
        "resource_quota",
        "socket_mutator",
        "status_helper",
        "strerror",
        "time",
        "useful",
        "//:channel_arg_names",
        "//:event_engine_base_hdrs",
        "//:gpr",
        "//:ref_counted_ptr",
    ],
)

grpc_cc_library(
    name = "posix_event_engine_listener_utils",
    srcs = [
        "lib/event_engine/posix_engine/posix_engine_listener_utils.cc",
    ],
    hdrs = [
        "lib/event_engine/posix_engine/posix_engine_listener_utils.h",
    ],
    external_deps = [
        "absl/cleanup",
        "absl/status",
        "absl/status:statusor",
        "absl/strings",
    ],
    deps = [
        "event_engine_tcp_socket_utils",
        "iomgr_port",
        "posix_event_engine_tcp_socket_utils",
        "socket_mutator",
        "status_helper",
        "//:event_engine_base_hdrs",
        "//:gpr",
    ],
)

grpc_cc_library(
    name = "posix_event_engine_listener",
    srcs = [
        "lib/event_engine/posix_engine/posix_engine_listener.cc",
    ],
    hdrs = [
        "lib/event_engine/posix_engine/posix_engine_listener.h",
    ],
    external_deps = [
        "absl/base:core_headers",
        "absl/functional:any_invocable",
        "absl/status",
        "absl/status:statusor",
        "absl/strings",
        "absl/types:optional",
    ],
    deps = [
        "event_engine_tcp_socket_utils",
        "event_engine_trace",
        "iomgr_port",
        "posix_event_engine_base_hdrs",
        "posix_event_engine_closure",
        "posix_event_engine_endpoint",
        "posix_event_engine_event_poller",
        "posix_event_engine_listener_utils",
        "posix_event_engine_tcp_socket_utils",
        "socket_mutator",
        "status_helper",
        "strerror",
        "time",
        "//:event_engine_base_hdrs",
        "//:exec_ctx",
        "//:gpr",
    ],
)

grpc_cc_library(
    name = "posix_event_engine",
    srcs = ["lib/event_engine/posix_engine/posix_engine.cc"],
    hdrs = ["lib/event_engine/posix_engine/posix_engine.h"],
    external_deps = [
        "absl/base:core_headers",
        "absl/cleanup",
        "absl/container:flat_hash_map",
        "absl/functional:any_invocable",
        "absl/hash",
        "absl/status",
        "absl/status:statusor",
        "absl/strings",
    ],
    deps = [
        "ares_resolver",
        "event_engine_common",
        "event_engine_poller",
        "event_engine_tcp_socket_utils",
        "event_engine_thread_pool",
        "event_engine_trace",
        "event_engine_utils",
        "forkable",
        "init_internally",
        "iomgr_port",
        "native_posix_dns_resolver",
        "no_destruct",
        "posix_event_engine_base_hdrs",
        "posix_event_engine_closure",
        "posix_event_engine_endpoint",
        "posix_event_engine_event_poller",
        "posix_event_engine_listener",
        "posix_event_engine_poller_posix_default",
        "posix_event_engine_tcp_socket_utils",
        "posix_event_engine_timer",
        "posix_event_engine_timer_manager",
        "ref_counted_dns_resolver_interface",
        "useful",
        "//:config_vars",
        "//:event_engine_base_hdrs",
        "//:gpr",
        "//:grpc_trace",
        "//:orphanable",
    ],
)

grpc_cc_library(
    name = "windows_event_engine",
    srcs = ["lib/event_engine/windows/windows_engine.cc"],
    hdrs = ["lib/event_engine/windows/windows_engine.h"],
    external_deps = [
        "absl/status",
        "absl/status:statusor",
        "absl/strings",
    ],
    deps = [
        "ares_resolver",
        "channel_args_endpoint_config",
        "common_event_engine_closures",
        "error",
        "event_engine_common",
        "event_engine_tcp_socket_utils",
        "event_engine_thread_pool",
        "event_engine_trace",
        "event_engine_utils",
        "init_internally",
        "iomgr_port",
        "posix_event_engine_timer_manager",
        "time",
        "windows_endpoint",
        "windows_event_engine_listener",
        "windows_iocp",
        "windows_native_resolver",
        "//:event_engine_base_hdrs",
        "//:gpr",
    ],
)

grpc_cc_library(
    name = "windows_native_resolver",
    srcs = ["lib/event_engine/windows/native_windows_dns_resolver.cc"],
    hdrs = ["lib/event_engine/windows/native_windows_dns_resolver.h"],
    external_deps = ["absl/strings:str_format"],
    deps = [
        "error",
        "status_helper",
        "//:event_engine_base_hdrs",
        "//:gpr",
    ],
)

grpc_cc_library(
    name = "windows_iocp",
    srcs = [
        "lib/event_engine/windows/iocp.cc",
        "lib/event_engine/windows/win_socket.cc",
    ],
    hdrs = [
        "lib/event_engine/windows/iocp.h",
        "lib/event_engine/windows/win_socket.h",
    ],
    external_deps = [
        "absl/base:core_headers",
        "absl/functional:any_invocable",
        "absl/status",
        "absl/strings:str_format",
    ],
    deps = [
        "error",
        "event_engine_poller",
        "event_engine_tcp_socket_utils",
        "event_engine_thread_pool",
        "event_engine_time_util",
        "event_engine_trace",
        "//:debug_location",
        "//:event_engine_base_hdrs",
        "//:gpr",
        "//:gpr_platform",
    ],
)

grpc_cc_library(
    name = "windows_endpoint",
    srcs = [
        "lib/event_engine/windows/windows_endpoint.cc",
    ],
    hdrs = [
        "lib/event_engine/windows/windows_endpoint.h",
    ],
    external_deps = [
        "absl/cleanup",
        "absl/functional:any_invocable",
        "absl/status",
        "absl/strings:str_format",
    ],
    deps = [
        "error",
        "event_engine_tcp_socket_utils",
        "event_engine_thread_pool",
        "event_engine_trace",
        "status_helper",
        "windows_iocp",
        "//:debug_location",
        "//:event_engine_base_hdrs",
        "//:gpr",
        "//:gpr_platform",
    ],
)

grpc_cc_library(
    name = "windows_event_engine_listener",
    srcs = [
        "lib/event_engine/windows/windows_listener.cc",
    ],
    hdrs = [
        "lib/event_engine/windows/windows_listener.h",
    ],
    external_deps = [
        "absl/base:core_headers",
        "absl/status",
        "absl/status:statusor",
        "absl/strings:str_format",
    ],
    deps = [
        "common_event_engine_closures",
        "error",
        "event_engine_tcp_socket_utils",
        "event_engine_thread_pool",
        "event_engine_trace",
        "windows_endpoint",
        "windows_iocp",
        "//:event_engine_base_hdrs",
        "//:gpr",
        "//:gpr_platform",
    ],
)

grpc_cc_library(
    name = "cf_event_engine",
    srcs = [
        "lib/event_engine/cf_engine/cf_engine.cc",
        "lib/event_engine/cf_engine/cfstream_endpoint.cc",
        "lib/event_engine/cf_engine/dns_service_resolver.cc",
    ],
    hdrs = [
        "lib/event_engine/cf_engine/cf_engine.h",
        "lib/event_engine/cf_engine/cfstream_endpoint.h",
        "lib/event_engine/cf_engine/cftype_unique_ref.h",
        "lib/event_engine/cf_engine/dns_service_resolver.h",
    ],
    external_deps = [
        "absl/container:flat_hash_map",
        "absl/strings",
        "absl/strings:str_format",
    ],
    deps = [
        "event_engine_common",
        "event_engine_tcp_socket_utils",
        "event_engine_thread_pool",
        "event_engine_trace",
        "event_engine_utils",
        "init_internally",
        "posix_event_engine_closure",
        "posix_event_engine_event_poller",
        "posix_event_engine_lockfree_event",
        "posix_event_engine_timer_manager",
        "ref_counted",
        "strerror",
        "//:event_engine_base_hdrs",
        "//:gpr",
        "//:parse_address",
        "//:ref_counted_ptr",
        "//:sockaddr_utils",
    ],
)

grpc_cc_library(
    name = "event_engine_tcp_socket_utils",
    srcs = [
        "lib/event_engine/tcp_socket_utils.cc",
    ],
    hdrs = [
        "lib/event_engine/tcp_socket_utils.h",
    ],
    external_deps = [
        "absl/status",
        "absl/status:statusor",
        "absl/strings",
        "absl/strings:str_format",
        "absl/types:optional",
    ],
    deps = [
        "iomgr_port",
        "resolved_address",
        "status_helper",
        "//:event_engine_base_hdrs",
        "//:gpr",
        "//:gpr_platform",
        "//:parse_address",
        "//:uri_parser",
    ],
)

grpc_cc_library(
    name = "event_engine_trace",
    srcs = [
        "lib/event_engine/trace.cc",
    ],
    hdrs = [
        "lib/event_engine/trace.h",
    ],
    deps = [
        "//:gpr",
        "//:gpr_platform",
        "//:grpc_trace",
    ],
)

grpc_cc_library(
    name = "event_engine_shim",
    srcs = [
        "lib/event_engine/shim.cc",
    ],
    hdrs = [
        "lib/event_engine/shim.h",
    ],
    deps = [
        "experiments",
        "iomgr_port",
        "//:gpr_platform",
    ],
)

# NOTE: this target gets replaced inside Google's build system to be one that
# integrates with other internal systems better. Please do not rename or fold
# this into other targets.
grpc_cc_library(
    name = "default_event_engine_factory",
    srcs = ["lib/event_engine/default_event_engine_factory.cc"],
    hdrs = ["lib/event_engine/default_event_engine_factory.h"],
    external_deps = ["absl/memory"],
    select_deps = [
        {
            "//:windows": ["windows_event_engine"],
            "//:windows_msvc": ["windows_event_engine"],
            "//:windows_other": ["windows_event_engine"],
            "//:mac": [
                "posix_event_engine",
                "cf_event_engine",
            ],
            "//:mac_x86_64": [
                "posix_event_engine",
                "cf_event_engine",
            ],
            "//:mac_arm64": [
                "posix_event_engine",
                "cf_event_engine",
            ],
            "//:ios": ["cf_event_engine"],
            "//:tvos": ["cf_event_engine"],
            "//:watchos": ["cf_event_engine"],
            "//conditions:default": ["posix_event_engine"],
        },
    ],
    deps = [
        "//:event_engine_base_hdrs",
        "//:gpr_platform",
    ],
)

grpc_cc_library(
    name = "channel_args_endpoint_config",
    srcs = [
        "//src/core:lib/event_engine/channel_args_endpoint_config.cc",
    ],
    hdrs = [
        "//src/core:lib/event_engine/channel_args_endpoint_config.h",
    ],
    external_deps = [
        "absl/strings",
        "absl/types:optional",
    ],
    visibility = ["@grpc:alt_grpc_base_legacy"],
    deps = [
        "channel_args",
        "//:event_engine_base_hdrs",
        "//:gpr_platform",
    ],
)

grpc_cc_library(
    name = "thready_event_engine",
    srcs = ["lib/event_engine/thready_event_engine/thready_event_engine.cc"],
    hdrs = ["lib/event_engine/thready_event_engine/thready_event_engine.h"],
    external_deps = [
        "absl/functional:any_invocable",
        "absl/status",
        "absl/status:statusor",
        "absl/strings",
    ],
    deps = [
        "//:event_engine_base_hdrs",
        "//:gpr",
    ],
)

grpc_cc_library(
    name = "default_event_engine",
    srcs = [
        "lib/event_engine/default_event_engine.cc",
    ],
    hdrs = [
        "lib/event_engine/default_event_engine.h",
    ],
    external_deps = ["absl/functional:any_invocable"],
    visibility = [
        "@grpc:alt_grpc_base_legacy",
    ],
    deps = [
        "channel_args",
        "context",
        "default_event_engine_factory",
        "event_engine_trace",
        "no_destruct",
        "thready_event_engine",
        "//:config",
        "//:debug_location",
        "//:event_engine_base_hdrs",
        "//:gpr",
        "//:grpc_trace",
    ],
)

grpc_cc_library(
    name = "ref_counted_dns_resolver_interface",
    hdrs = ["lib/event_engine/ref_counted_dns_resolver_interface.h"],
    external_deps = ["absl/strings"],
    deps = [
        "//:event_engine_base_hdrs",
        "//:gpr_platform",
        "//:orphanable",
    ],
)

grpc_cc_library(
    name = "native_posix_dns_resolver",
    srcs = [
        "lib/event_engine/posix_engine/native_posix_dns_resolver.cc",
    ],
    hdrs = [
        "lib/event_engine/posix_engine/native_posix_dns_resolver.h",
    ],
    external_deps = [
        "absl/functional:any_invocable",
        "absl/status",
        "absl/status:statusor",
        "absl/strings",
        "absl/strings:str_format",
    ],
    deps = [
        "iomgr_port",
        "useful",
        "//:event_engine_base_hdrs",
        "//:gpr",
    ],
)

grpc_cc_library(
    name = "ares_resolver",
    srcs = [
        "lib/event_engine/ares_resolver.cc",
        "lib/event_engine/windows/grpc_polled_fd_windows.cc",
    ],
    hdrs = [
        "lib/event_engine/ares_resolver.h",
        "lib/event_engine/grpc_polled_fd.h",
        "lib/event_engine/nameser.h",
        "lib/event_engine/posix_engine/grpc_polled_fd_posix.h",
        "lib/event_engine/windows/grpc_polled_fd_windows.h",
    ],
    external_deps = [
        "absl/base:core_headers",
        "absl/container:flat_hash_map",
        "absl/functional:any_invocable",
        "absl/hash",
        "absl/status",
        "absl/status:statusor",
        "absl/strings",
        "absl/strings:str_format",
        "absl/types:optional",
        "absl/types:variant",
        "address_sorting",
        "cares",
    ],
    deps = [
        "common_event_engine_closures",
        "error",
        "event_engine_time_util",
        "grpc_sockaddr",
        "iomgr_port",
        "posix_event_engine_closure",
        "posix_event_engine_event_poller",
        "posix_event_engine_tcp_socket_utils",
        "ref_counted_dns_resolver_interface",
        "resolved_address",
        "slice",
        "windows_iocp",
        "//:debug_location",
        "//:event_engine_base_hdrs",
        "//:gpr",
        "//:grpc_trace",
        "//:orphanable",
        "//:parse_address",
        "//:ref_counted_ptr",
        "//:sockaddr_utils",
    ],
)

grpc_cc_library(
    name = "channel_args_preconditioning",
    srcs = [
        "lib/channel/channel_args_preconditioning.cc",
    ],
    hdrs = [
        "lib/channel/channel_args_preconditioning.h",
    ],
    deps = [
        "channel_args",
        "//:event_engine_base_hdrs",
        "//:gpr_platform",
    ],
)

grpc_cc_library(
    name = "bdp_estimator",
    srcs = [
        "lib/transport/bdp_estimator.cc",
    ],
    hdrs = ["lib/transport/bdp_estimator.h"],
    external_deps = ["absl/strings"],
    deps = [
        "time",
        "//:gpr",
        "//:grpc_trace",
    ],
)

grpc_cc_library(
    name = "percent_encoding",
    srcs = [
        "lib/slice/percent_encoding.cc",
    ],
    hdrs = [
        "lib/slice/percent_encoding.h",
    ],
    deps = [
        "bitset",
        "slice",
        "//:gpr",
    ],
)

grpc_cc_library(
    name = "socket_mutator",
    srcs = [
        "lib/iomgr/socket_mutator.cc",
    ],
    hdrs = [
        "lib/iomgr/socket_mutator.h",
    ],
    visibility = ["@grpc:alt_grpc_base_legacy"],
    deps = [
        "channel_args",
        "useful",
        "//:event_engine_base_hdrs",
        "//:gpr",
    ],
)

grpc_cc_library(
    name = "pollset_set",
    srcs = [
        "lib/iomgr/pollset_set.cc",
    ],
    hdrs = [
        "lib/iomgr/pollset_set.h",
    ],
    deps = [
        "iomgr_fwd",
        "//:gpr",
    ],
)

grpc_cc_library(
    name = "histogram_view",
    srcs = [
        "lib/debug/histogram_view.cc",
    ],
    hdrs = [
        "lib/debug/histogram_view.h",
    ],
    deps = ["//:gpr"],
)

grpc_cc_library(
    name = "stats_data",
    srcs = [
        "lib/debug/stats_data.cc",
    ],
    hdrs = [
        "lib/debug/stats_data.h",
    ],
    external_deps = ["absl/strings"],
    deps = [
        "histogram_view",
        "per_cpu",
        "//:gpr_platform",
    ],
)

grpc_cc_library(
    name = "per_cpu",
    srcs = [
        "lib/gprpp/per_cpu.cc",
    ],
    hdrs = [
        "lib/gprpp/per_cpu.h",
    ],
    deps = [
        "useful",
        "//:gpr",
    ],
)

grpc_cc_library(
    name = "event_log",
    srcs = [
        "lib/debug/event_log.cc",
    ],
    hdrs = [
        "lib/debug/event_log.h",
    ],
    external_deps = [
        "absl/base:core_headers",
        "absl/strings",
        "absl/types:span",
    ],
    deps = [
        "per_cpu",
        "//:gpr",
    ],
)

grpc_cc_library(
    name = "load_file",
    srcs = [
        "lib/gprpp/load_file.cc",
    ],
    hdrs = [
        "lib/gprpp/load_file.h",
    ],
    external_deps = [
        "absl/cleanup",
        "absl/status",
        "absl/status:statusor",
        "absl/strings",
    ],
    language = "c++",
    deps = [
        "slice",
        "//:gpr",
    ],
)

grpc_cc_library(
    name = "http2_errors",
    hdrs = [
        "lib/transport/http2_errors.h",
    ],
)

grpc_cc_library(
    name = "channel_stack_type",
    srcs = [
        "lib/surface/channel_stack_type.cc",
    ],
    hdrs = [
        "lib/surface/channel_stack_type.h",
    ],
    language = "c++",
    deps = ["//:gpr_platform"],
)

grpc_cc_library(
    name = "channel_stack_trace",
    srcs = [
        "lib/channel/channel_stack_trace.cc",
    ],
    hdrs = [
        "lib/channel/channel_stack_trace.h",
    ],
    language = "c++",
    deps = [
        "//:gpr_platform",
        "//:grpc_trace",
    ],
)

grpc_cc_library(
    name = "channel_init",
    srcs = [
        "lib/surface/channel_init.cc",
    ],
    hdrs = [
        "lib/surface/channel_init.h",
    ],
    external_deps = [
        "absl/functional:any_invocable",
        "absl/strings",
        "absl/types:optional",
    ],
    language = "c++",
    deps = [
        "call_filters",
        "channel_args",
        "channel_fwd",
        "channel_stack_trace",
        "channel_stack_type",
        "//:channel_stack_builder",
        "//:debug_location",
        "//:gpr",
        "//:gpr_platform",
        "//:grpc_trace",
    ],
)

grpc_cc_library(
    name = "single_set_ptr",
    hdrs = [
        "lib/gprpp/single_set_ptr.h",
    ],
    language = "c++",
    deps = ["//:gpr"],
)

grpc_cc_library(
    name = "grpc_service_config",
    hdrs = [
        "service_config/service_config.h",
        "service_config/service_config_call_data.h",
    ],
    external_deps = ["absl/strings"],
    language = "c++",
    deps = [
        "arena",
        "chunked_vector",
        "ref_counted",
        "service_config_parser",
        "slice_refcount",
        "unique_type_name",
        "useful",
        "//:gpr_platform",
        "//:legacy_context",
        "//:ref_counted_ptr",
    ],
)

grpc_cc_library(
    name = "service_config_parser",
    srcs = [
        "service_config/service_config_parser.cc",
    ],
    hdrs = [
        "service_config/service_config_parser.h",
    ],
    external_deps = ["absl/strings"],
    language = "c++",
    deps = [
        "channel_args",
        "json",
        "validation_errors",
        "//:gpr",
    ],
)

grpc_cc_library(
    name = "notification",
    hdrs = [
        "lib/gprpp/notification.h",
    ],
    external_deps = ["absl/time"],
    deps = ["//:gpr"],
)

grpc_cc_library(
    name = "channel_args",
    srcs = [
        "lib/channel/channel_args.cc",
    ],
    hdrs = [
        "lib/channel/channel_args.h",
    ],
    external_deps = [
        "absl/meta:type_traits",
        "absl/strings",
        "absl/strings:str_format",
        "absl/types:optional",
    ],
    language = "c++",
    visibility = [
        "@grpc:alt_grpc_base_legacy",
    ],
    deps = [
        "avl",
        "channel_stack_type",
        "dual_ref_counted",
        "ref_counted",
        "ref_counted_string",
        "time",
        "useful",
        "//:channel_arg_names",
        "//:debug_location",
        "//:event_engine_base_hdrs",
        "//:gpr",
        "//:ref_counted_ptr",
    ],
)

grpc_cc_library(
    name = "resolved_address",
    hdrs = ["lib/iomgr/resolved_address.h"],
    language = "c++",
    deps = [
        "iomgr_port",
        "//:gpr_platform",
    ],
)

grpc_cc_library(
    name = "client_channel_internal_header",
    hdrs = [
        "client_channel/client_channel_internal.h",
    ],
    external_deps = [
        "absl/functional:any_invocable",
    ],
    language = "c++",
    deps = [
        "arena",
        "grpc_service_config",
        "lb_policy",
        "unique_type_name",
        "//:gpr_public_hdrs",
        "//:grpc_base",
        "//:legacy_context",
    ],
)

grpc_cc_library(
    name = "subchannel_connector",
    hdrs = [
        "client_channel/connector.h",
    ],
    language = "c++",
    deps = [
        "channel_args",
        "closure",
        "error",
        "iomgr_fwd",
        "resolved_address",
        "time",
        "//:channelz",
        "//:gpr_platform",
        "//:grpc_base",
        "//:iomgr",
        "//:orphanable",
        "//:ref_counted_ptr",
    ],
)

grpc_cc_library(
    name = "subchannel_pool_interface",
    srcs = [
        "client_channel/subchannel_pool_interface.cc",
    ],
    hdrs = [
        "client_channel/subchannel_pool_interface.h",
    ],
    external_deps = [
        "absl/status",
        "absl/status:statusor",
        "absl/strings",
    ],
    language = "c++",
    deps = [
        "channel_args",
        "ref_counted",
        "resolved_address",
        "useful",
        "//:gpr_platform",
        "//:grpc_trace",
        "//:ref_counted_ptr",
        "//:sockaddr_utils",
    ],
)

grpc_cc_library(
    name = "config_selector",
    srcs = [
        "client_channel/config_selector.cc",
    ],
    hdrs = [
        "client_channel/config_selector.h",
    ],
    external_deps = [
        "absl/status",
        "absl/strings",
    ],
    language = "c++",
    deps = [
        "arena",
        "channel_args",
        "channel_fwd",
        "client_channel_internal_header",
        "grpc_service_config",
        "metadata_batch",
        "ref_counted",
        "slice",
        "useful",
        "//:gpr_public_hdrs",
        "//:grpc_public_hdrs",
        "//:ref_counted_ptr",
    ],
)

grpc_cc_library(
    name = "client_channel_service_config",
    srcs = [
        "client_channel/client_channel_service_config.cc",
    ],
    hdrs = [
        "client_channel/client_channel_service_config.h",
    ],
    external_deps = [
        "absl/status",
        "absl/status:statusor",
        "absl/strings",
        "absl/types:optional",
    ],
    language = "c++",
    deps = [
        "channel_args",
        "json",
        "json_args",
        "json_object_loader",
        "lb_policy",
        "lb_policy_registry",
        "service_config_parser",
        "time",
        "validation_errors",
        "//:config",
        "//:gpr_platform",
        "//:ref_counted_ptr",
    ],
)

grpc_cc_library(
    name = "retry_service_config",
    srcs = [
        "client_channel/retry_service_config.cc",
    ],
    hdrs = [
        "client_channel/retry_service_config.h",
    ],
    external_deps = [
        "absl/strings",
        "absl/types:optional",
    ],
    language = "c++",
    deps = [
        "channel_args",
        "json",
        "json_args",
        "json_channel_args",
        "json_object_loader",
        "service_config_parser",
        "time",
        "validation_errors",
        "//:channel_arg_names",
        "//:config",
        "//:gpr_public_hdrs",
        "//:grpc_base",
        "//:grpc_public_hdrs",
    ],
)

grpc_cc_library(
    name = "retry_throttle",
    srcs = [
        "client_channel/retry_throttle.cc",
    ],
    hdrs = [
        "client_channel/retry_throttle.h",
    ],
    external_deps = [
        "absl/base:core_headers",
    ],
    language = "c++",
    deps = [
        "gpr_atm",
        "ref_counted",
        "//:gpr",
        "//:ref_counted_ptr",
    ],
)

grpc_cc_library(
    name = "client_channel_backup_poller",
    srcs = [
        "client_channel/backup_poller.cc",
    ],
    hdrs = [
        "client_channel/backup_poller.h",
    ],
    external_deps = [
        "absl/status",
    ],
    language = "c++",
    deps = [
        "closure",
        "error",
        "iomgr_fwd",
        "pollset_set",
        "time",
        "//:config_vars",
        "//:gpr",
        "//:gpr_platform",
        "//:iomgr",
        "//:iomgr_timer",
    ],
)

grpc_cc_library(
    name = "client_channel_channelz",
    srcs = [
        "client_channel/client_channel_channelz.cc",
    ],
    hdrs = [
        "client_channel/client_channel_channelz.h",
    ],
    external_deps = [
        "absl/base:core_headers",
        "absl/strings",
    ],
    language = "c++",
    deps = [
        "connectivity_state",
        "json",
        "//:channelz",
        "//:gpr",
        "//:grpc_public_hdrs",
        "//:ref_counted_ptr",
    ],
)

grpc_cc_library(
    name = "service_config_channel_arg_filter",
    srcs = [
        "service_config/service_config_channel_arg_filter.cc",
    ],
    external_deps = [
        "absl/status",
        "absl/status:statusor",
        "absl/types:optional",
    ],
    language = "c++",
    deps = [
        "arena",
        "arena_promise",
        "channel_args",
        "channel_fwd",
        "channel_stack_type",
        "context",
        "grpc_message_size_filter",
        "grpc_service_config",
        "metadata_batch",
        "service_config_parser",
        "//:channel_arg_names",
        "//:config",
        "//:gpr_platform",
        "//:gpr_public_hdrs",
        "//:grpc_base",
        "//:grpc_service_config_impl",
        "//:legacy_context",
        "//:ref_counted_ptr",
    ],
)

grpc_cc_library(
    name = "lb_policy",
    srcs = ["load_balancing/lb_policy.cc"],
    hdrs = ["load_balancing/lb_policy.h"],
    external_deps = [
        "absl/base:core_headers",
        "absl/status",
        "absl/status:statusor",
        "absl/strings",
        "absl/types:optional",
        "absl/types:variant",
    ],
    deps = [
        "channel_args",
        "closure",
        "dual_ref_counted",
        "error",
        "grpc_backend_metric_data",
        "iomgr_fwd",
        "pollset_set",
        "ref_counted",
        "resolved_address",
        "subchannel_interface",
        "//:debug_location",
        "//:endpoint_addresses",
        "//:event_engine_base_hdrs",
        "//:exec_ctx",
        "//:gpr",
        "//:gpr_platform",
        "//:grpc_trace",
        "//:orphanable",
        "//:ref_counted_ptr",
        "//:work_serializer",
    ],
)

grpc_cc_library(
    name = "lb_policy_factory",
    hdrs = ["load_balancing/lb_policy_factory.h"],
    external_deps = [
        "absl/status:statusor",
        "absl/strings",
    ],
    deps = [
        "json",
        "lb_policy",
        "//:gpr_platform",
        "//:orphanable",
        "//:ref_counted_ptr",
    ],
)

grpc_cc_library(
    name = "lb_policy_registry",
    srcs = ["load_balancing/lb_policy_registry.cc"],
    hdrs = ["load_balancing/lb_policy_registry.h"],
    external_deps = [
        "absl/status",
        "absl/status:statusor",
        "absl/strings",
        "absl/strings:str_format",
    ],
    deps = [
        "json",
        "lb_policy",
        "lb_policy_factory",
        "//:gpr",
        "//:orphanable",
        "//:ref_counted_ptr",
    ],
)

grpc_cc_library(
    name = "subchannel_interface",
    hdrs = ["load_balancing/subchannel_interface.h"],
    external_deps = ["absl/status"],
    deps = [
        "dual_ref_counted",
        "iomgr_fwd",
        "//:event_engine_base_hdrs",
        "//:gpr_platform",
        "//:ref_counted_ptr",
    ],
)

grpc_cc_library(
    name = "delegating_helper",
    hdrs = ["load_balancing/delegating_helper.h"],
    external_deps = [
        "absl/status",
        "absl/strings",
    ],
    deps = [
        "channel_args",
        "lb_policy",
        "resolved_address",
        "subchannel_interface",
        "//:debug_location",
        "//:event_engine_base_hdrs",
        "//:gpr_platform",
        "//:grpc_security_base",
        "//:ref_counted_ptr",
    ],
)

grpc_cc_library(
    name = "backend_metric_parser",
    srcs = [
        "load_balancing/backend_metric_parser.cc",
    ],
    hdrs = [
        "load_balancing/backend_metric_parser.h",
    ],
    external_deps = [
        "absl/strings",
        "upb_base_lib",
        "upb_mem_lib",
        "upb_message_lib",
    ],
    language = "c++",
    deps = [
        "grpc_backend_metric_data",
        "xds_orca_upb",
        "//:gpr_platform",
    ],
)

grpc_cc_library(
    name = "proxy_mapper",
    hdrs = ["lib/handshaker/proxy_mapper.h"],
    external_deps = [
        "absl/strings",
        "absl/types:optional",
    ],
    deps = [
        "channel_args",
        "resolved_address",
        "//:gpr_platform",
    ],
)

grpc_cc_library(
    name = "proxy_mapper_registry",
    srcs = ["lib/handshaker/proxy_mapper_registry.cc"],
    hdrs = ["lib/handshaker/proxy_mapper_registry.h"],
    external_deps = [
        "absl/strings",
        "absl/types:optional",
    ],
    deps = [
        "channel_args",
        "proxy_mapper",
        "resolved_address",
        "//:gpr_platform",
    ],
)

grpc_cc_library(
    name = "http_proxy_mapper",
    srcs = [
        "client_channel/http_proxy_mapper.cc",
    ],
    hdrs = [
        "client_channel/http_proxy_mapper.h",
    ],
    external_deps = [
        "absl/status",
        "absl/status:statusor",
        "absl/strings",
        "absl/types:optional",
    ],
    language = "c++",
    deps = [
        "channel_args",
        "env",
        "experiments",
        "proxy_mapper",
        "resolved_address",
        "//:channel_arg_names",
        "//:config",
        "//:gpr",
        "//:grpc_base",
        "//:http_connect_handshaker",
        "//:iomgr",
        "//:parse_address",
        "//:sockaddr_utils",
        "//:uri_parser",
    ],
)

grpc_cc_library(
    name = "grpc_server_config_selector",
    hdrs = [
        "ext/filters/server_config_selector/server_config_selector.h",
    ],
    external_deps = [
        "absl/status:statusor",
        "absl/strings",
    ],
    language = "c++",
    deps = [
        "dual_ref_counted",
        "grpc_service_config",
        "metadata_batch",
        "ref_counted",
        "service_config_parser",
        "useful",
        "//:gpr_platform",
        "//:grpc_base",
        "//:ref_counted_ptr",
    ],
)

grpc_cc_library(
    name = "grpc_server_config_selector_filter",
    srcs = [
        "ext/filters/server_config_selector/server_config_selector_filter.cc",
    ],
    hdrs = [
        "ext/filters/server_config_selector/server_config_selector_filter.h",
    ],
    external_deps = [
        "absl/base:core_headers",
        "absl/status",
        "absl/status:statusor",
        "absl/types:optional",
    ],
    language = "c++",
    deps = [
        "arena",
        "arena_promise",
        "channel_args",
        "channel_fwd",
        "context",
        "grpc_server_config_selector",
        "grpc_service_config",
        "metadata_batch",
        "status_helper",
        "//:gpr",
        "//:grpc_base",
        "//:legacy_context",
        "//:promise",
        "//:ref_counted_ptr",
    ],
)

grpc_cc_library(
    name = "sorted_pack",
    hdrs = [
        "lib/gprpp/sorted_pack.h",
    ],
    language = "c++",
    deps = [
        "type_list",
        "//:gpr_platform",
    ],
)

grpc_cc_library(
    name = "type_list",
    hdrs = [
        "lib/gprpp/type_list.h",
    ],
    language = "c++",
)

grpc_cc_library(
    name = "if_list",
    hdrs = [
        "lib/gprpp/if_list.h",
    ],
    language = "c++",
    deps = ["//:gpr_platform"],
)

grpc_cc_library(
    name = "certificate_provider_factory",
    hdrs = [
        "lib/security/certificate_provider/certificate_provider_factory.h",
    ],
    external_deps = ["absl/strings"],
    deps = [
        "json",
        "json_args",
        "ref_counted",
        "validation_errors",
        "//:alts_util",
        "//:gpr",
        "//:ref_counted_ptr",
    ],
)

grpc_cc_library(
    name = "certificate_provider_registry",
    srcs = [
        "lib/security/certificate_provider/certificate_provider_registry.cc",
    ],
    hdrs = [
        "lib/security/certificate_provider/certificate_provider_registry.h",
    ],
    external_deps = ["absl/strings"],
    deps = [
        "certificate_provider_factory",
        "//:gpr",
    ],
)

grpc_cc_library(
    name = "grpc_audit_logging",
    srcs = [
        "lib/security/authorization/audit_logging.cc",
        "lib/security/authorization/stdout_logger.cc",
    ],
    hdrs = [
        "lib/security/authorization/audit_logging.h",
        "lib/security/authorization/stdout_logger.h",
    ],
    external_deps = [
        "absl/base:core_headers",
        "absl/status",
        "absl/status:statusor",
        "absl/strings",
        "absl/strings:str_format",
        "absl/time",
    ],
    deps = [
        "//:gpr",
        "//:grpc_base",
    ],
)

grpc_cc_library(
    name = "grpc_authorization_base",
    srcs = [
        "lib/security/authorization/authorization_policy_provider_vtable.cc",
        "lib/security/authorization/evaluate_args.cc",
        "lib/security/authorization/grpc_server_authz_filter.cc",
    ],
    hdrs = [
        "lib/security/authorization/authorization_engine.h",
        "lib/security/authorization/authorization_policy_provider.h",
        "lib/security/authorization/evaluate_args.h",
        "lib/security/authorization/grpc_server_authz_filter.h",
    ],
    external_deps = [
        "absl/status",
        "absl/status:statusor",
        "absl/strings",
        "absl/types:optional",
    ],
    language = "c++",
    deps = [
        "arena_promise",
        "channel_args",
        "channel_fwd",
        "dual_ref_counted",
        "load_file",
        "metadata_batch",
        "ref_counted",
        "resolved_address",
        "slice",
        "useful",
        "//:channel_arg_names",
        "//:gpr",
        "//:grpc_base",
        "//:grpc_credentials_util",
        "//:grpc_security_base",
        "//:grpc_trace",
        "//:iomgr",
        "//:parse_address",
        "//:promise",
        "//:ref_counted_ptr",
        "//:uri_parser",
    ],
)

grpc_cc_library(
    name = "grpc_crl_provider",
    srcs = [
        "lib/security/credentials/tls/grpc_tls_crl_provider.cc",
    ],
    hdrs = [
        "lib/security/credentials/tls/grpc_tls_crl_provider.h",
    ],
    external_deps = [
        "absl/base:core_headers",
        "absl/container:flat_hash_map",
        "absl/status",
        "absl/status:statusor",
        "absl/strings",
        "absl/types:optional",
        "absl/types:span",
        "libcrypto",
        "libssl",
    ],
    deps = [
        "default_event_engine",
        "directory_reader",
        "load_file",
        "slice",
        "time",
        "//:exec_ctx",
        "//:gpr",
        "//:grpc_base",
    ],
)

grpc_cc_library(
    name = "grpc_fake_credentials",
    srcs = [
        "lib/security/credentials/fake/fake_credentials.cc",
        "lib/security/security_connector/fake/fake_security_connector.cc",
    ],
    hdrs = [
        "lib/security/credentials/fake/fake_credentials.h",
        "lib/security/security_connector/fake/fake_security_connector.h",
        "load_balancing/grpclb/grpclb.h",
    ],
    external_deps = [
        "absl/status",
        "absl/status:statusor",
        "absl/strings",
        "absl/strings:str_format",
        "absl/types:optional",
    ],
    language = "c++",
    deps = [
        "arena_promise",
        "channel_args",
        "closure",
        "error",
        "iomgr_fwd",
        "metadata_batch",
        "slice",
        "unique_type_name",
        "useful",
        "//:channel_arg_names",
        "//:debug_location",
        "//:exec_ctx",
        "//:gpr",
        "//:grpc_base",
        "//:grpc_security_base",
        "//:handshaker",
        "//:iomgr",
        "//:promise",
        "//:ref_counted_ptr",
        "//:resource_quota_api",
        "//:tsi_base",
        "//:tsi_fake_credentials",
    ],
)

grpc_cc_library(
    name = "grpc_insecure_credentials",
    srcs = [
        "lib/security/credentials/insecure/insecure_credentials.cc",
        "lib/security/security_connector/insecure/insecure_security_connector.cc",
    ],
    hdrs = [
        "lib/security/credentials/insecure/insecure_credentials.h",
        "lib/security/security_connector/insecure/insecure_security_connector.h",
    ],
    external_deps = [
        "absl/status",
        "absl/strings",
    ],
    language = "c++",
    deps = [
        "arena_promise",
        "channel_args",
        "closure",
        "error",
        "iomgr_fwd",
        "tsi_local_credentials",
        "unique_type_name",
        "//:debug_location",
        "//:exec_ctx",
        "//:gpr",
        "//:grpc_base",
        "//:grpc_security_base",
        "//:handshaker",
        "//:iomgr",
        "//:promise",
        "//:ref_counted_ptr",
        "//:tsi_base",
    ],
)

grpc_cc_library(
    name = "tsi_local_credentials",
    srcs = [
        "tsi/local_transport_security.cc",
    ],
    hdrs = [
        "tsi/local_transport_security.h",
    ],
    language = "c++",
    deps = [
        "//:event_engine_base_hdrs",
        "//:exec_ctx",
        "//:gpr",
        "//:tsi_base",
    ],
)

grpc_cc_library(
    name = "grpc_local_credentials",
    srcs = [
        "lib/security/credentials/local/local_credentials.cc",
        "lib/security/security_connector/local/local_security_connector.cc",
    ],
    hdrs = [
        "lib/security/credentials/local/local_credentials.h",
        "lib/security/security_connector/local/local_security_connector.h",
    ],
    external_deps = [
        "absl/status",
        "absl/status:statusor",
        "absl/strings",
        "absl/types:optional",
    ],
    language = "c++",
    deps = [
        "arena_promise",
        "channel_args",
        "closure",
        "error",
        "grpc_sockaddr",
        "iomgr_fwd",
        "resolved_address",
        "tsi_local_credentials",
        "unique_type_name",
        "useful",
        "//:debug_location",
        "//:exec_ctx",
        "//:gpr",
        "//:grpc_base",
        "//:grpc_client_channel",
        "//:grpc_security_base",
        "//:handshaker",
        "//:iomgr",
        "//:parse_address",
        "//:promise",
        "//:ref_counted_ptr",
        "//:sockaddr_utils",
        "//:tsi_base",
        "//:uri_parser",
    ],
)

grpc_cc_library(
    name = "grpc_ssl_credentials",
    srcs = [
        "lib/security/credentials/ssl/ssl_credentials.cc",
        "lib/security/security_connector/ssl/ssl_security_connector.cc",
    ],
    hdrs = [
        "lib/security/credentials/ssl/ssl_credentials.h",
        "lib/security/security_connector/ssl/ssl_security_connector.h",
    ],
    external_deps = [
        "absl/status",
        "absl/strings",
        "absl/strings:str_format",
        "absl/types:optional",
    ],
    language = "c++",
    deps = [
        "arena_promise",
        "channel_args",
        "closure",
        "error",
        "iomgr_fwd",
        "unique_type_name",
        "useful",
        "//:channel_arg_names",
        "//:debug_location",
        "//:exec_ctx",
        "//:gpr",
        "//:grpc_base",
        "//:grpc_security_base",
        "//:grpc_trace",
        "//:handshaker",
        "//:iomgr",
        "//:promise",
        "//:ref_counted_ptr",
        "//:tsi_base",
        "//:tsi_ssl_credentials",
        "//:tsi_ssl_session_cache",
    ],
)

grpc_cc_library(
    name = "grpc_google_default_credentials",
    srcs = [
        "lib/security/credentials/google_default/credentials_generic.cc",
        "lib/security/credentials/google_default/google_default_credentials.cc",
    ],
    hdrs = [
        "lib/security/credentials/google_default/google_default_credentials.h",
        "load_balancing/grpclb/grpclb.h",
    ],
    external_deps = [
        "absl/status:statusor",
        "absl/strings",
        "absl/types:optional",
    ],
    language = "c++",
    tags = ["nofixdeps"],
    deps = [
        "channel_args",
        "closure",
        "env",
        "error",
        "error_utils",
        "grpc_external_account_credentials",
        "grpc_lb_xds_channel_args",
        "grpc_oauth2_credentials",
        "grpc_ssl_credentials",
        "iomgr_fwd",
        "json",
        "json_reader",
        "load_file",
        "slice",
        "slice_refcount",
        "status_helper",
        "time",
        "unique_type_name",
        "useful",
        "//:alts_util",
        "//:channel_arg_names",
        "//:exec_ctx",
        "//:gpr",
        "//:grpc_alts_credentials",
        "//:grpc_base",
        "//:grpc_jwt_credentials",
        "//:grpc_public_hdrs",
        "//:grpc_security_base",
        "//:grpc_trace",
        "//:httpcli",
        "//:iomgr",
        "//:orphanable",
        "//:ref_counted_ptr",
        "//:uri_parser",
    ],
)

grpc_cc_library(
    name = "strerror",
    srcs = [
        "lib/gprpp/strerror.cc",
    ],
    hdrs = [
        "lib/gprpp/strerror.h",
    ],
    external_deps = ["absl/strings:str_format"],
    deps = ["//:gpr_platform"],
)

grpc_cc_library(
    name = "grpc_tls_credentials",
    srcs = [
        "lib/security/credentials/tls/grpc_tls_certificate_distributor.cc",
        "lib/security/credentials/tls/grpc_tls_certificate_match.cc",
        "lib/security/credentials/tls/grpc_tls_certificate_provider.cc",
        "lib/security/credentials/tls/grpc_tls_certificate_verifier.cc",
        "lib/security/credentials/tls/grpc_tls_credentials_options.cc",
        "lib/security/credentials/tls/tls_credentials.cc",
        "lib/security/security_connector/tls/tls_security_connector.cc",
    ],
    hdrs = [
        "lib/security/credentials/tls/grpc_tls_certificate_distributor.h",
        "lib/security/credentials/tls/grpc_tls_certificate_provider.h",
        "lib/security/credentials/tls/grpc_tls_certificate_verifier.h",
        "lib/security/credentials/tls/grpc_tls_credentials_options.h",
        "lib/security/credentials/tls/tls_credentials.h",
        "lib/security/security_connector/tls/tls_security_connector.h",
    ],
    external_deps = [
        "absl/base:core_headers",
        "absl/container:inlined_vector",
        "absl/functional:bind_front",
        "absl/status",
        "absl/status:statusor",
        "absl/strings",
        "absl/types:optional",
        "libcrypto",
        "libssl",
    ],
    language = "c++",
    deps = [
        "arena_promise",
        "channel_args",
        "closure",
        "error",
        "iomgr_fwd",
        "load_file",
        "ref_counted",
        "slice",
        "slice_refcount",
        "status_helper",
        "unique_type_name",
        "useful",
        "//:channel_arg_names",
        "//:debug_location",
        "//:exec_ctx",
        "//:gpr",
        "//:grpc_base",
        "//:grpc_credentials_util",
        "//:grpc_public_hdrs",
        "//:grpc_security_base",
        "//:grpc_trace",
        "//:handshaker",
        "//:iomgr",
        "//:promise",
        "//:ref_counted_ptr",
        "//:tsi_base",
        "//:tsi_ssl_credentials",
        "//:tsi_ssl_session_cache",
    ],
)

grpc_cc_library(
    name = "grpc_iam_credentials",
    srcs = [
        "lib/security/credentials/iam/iam_credentials.cc",
    ],
    hdrs = [
        "lib/security/credentials/iam/iam_credentials.h",
    ],
    external_deps = [
        "absl/status:statusor",
        "absl/strings",
        "absl/strings:str_format",
        "absl/types:optional",
    ],
    language = "c++",
    deps = [
        "arena_promise",
        "metadata_batch",
        "slice",
        "unique_type_name",
        "useful",
        "//:exec_ctx",
        "//:gpr",
        "//:grpc_base",
        "//:grpc_security_base",
        "//:grpc_trace",
        "//:promise",
        "//:ref_counted_ptr",
    ],
)

grpc_cc_library(
    name = "grpc_oauth2_credentials",
    srcs = [
        "lib/security/credentials/oauth2/oauth2_credentials.cc",
    ],
    hdrs = [
        "lib/security/credentials/oauth2/oauth2_credentials.h",
    ],
    external_deps = [
        "absl/status",
        "absl/status:statusor",
        "absl/strings",
        "absl/strings:str_format",
        "absl/types:optional",
    ],
    language = "c++",
    deps = [
        "activity",
        "arena_promise",
        "closure",
        "context",
        "error",
        "error_utils",
        "httpcli_ssl_credentials",
        "json",
        "json_reader",
        "load_file",
        "metadata_batch",
        "poll",
        "pollset_set",
        "ref_counted",
        "slice",
        "slice_refcount",
        "status_helper",
        "time",
        "unique_type_name",
        "useful",
        "//:gpr",
        "//:grpc_base",
        "//:grpc_credentials_util",
        "//:grpc_security_base",
        "//:grpc_trace",
        "//:httpcli",
        "//:iomgr",
        "//:orphanable",
        "//:promise",
        "//:ref_counted_ptr",
        "//:uri_parser",
    ],
)

grpc_cc_library(
    name = "grpc_external_account_credentials",
    srcs = [
        "lib/security/credentials/external/aws_external_account_credentials.cc",
        "lib/security/credentials/external/aws_request_signer.cc",
        "lib/security/credentials/external/external_account_credentials.cc",
        "lib/security/credentials/external/file_external_account_credentials.cc",
        "lib/security/credentials/external/url_external_account_credentials.cc",
    ],
    hdrs = [
        "lib/security/credentials/external/aws_external_account_credentials.h",
        "lib/security/credentials/external/aws_request_signer.h",
        "lib/security/credentials/external/external_account_credentials.h",
        "lib/security/credentials/external/file_external_account_credentials.h",
        "lib/security/credentials/external/url_external_account_credentials.h",
    ],
    external_deps = [
        "absl/status",
        "absl/status:statusor",
        "absl/strings",
        "absl/strings:str_format",
        "absl/time",
        "absl/types:optional",
        "libcrypto",
    ],
    language = "c++",
    deps = [
        "closure",
        "env",
        "error",
        "error_utils",
        "grpc_oauth2_credentials",
        "httpcli_ssl_credentials",
        "json",
        "json_reader",
        "json_writer",
        "load_file",
        "slice",
        "slice_refcount",
        "status_helper",
        "time",
        "//:gpr",
        "//:grpc_base",
        "//:grpc_credentials_util",
        "//:grpc_security_base",
        "//:httpcli",
        "//:iomgr",
        "//:orphanable",
        "//:ref_counted_ptr",
        "//:uri_parser",
    ],
)

grpc_cc_library(
    name = "httpcli_ssl_credentials",
    srcs = [
        "lib/http/httpcli_security_connector.cc",
    ],
    hdrs = [
        "lib/http/httpcli_ssl_credentials.h",
    ],
    external_deps = [
        "absl/status",
        "absl/strings",
        "absl/types:optional",
    ],
    language = "c++",
    deps = [
        "arena_promise",
        "channel_args",
        "closure",
        "error",
        "iomgr_fwd",
        "unique_type_name",
        "//:channel_arg_names",
        "//:debug_location",
        "//:exec_ctx",
        "//:gpr",
        "//:grpc_base",
        "//:grpc_security_base",
        "//:handshaker",
        "//:iomgr",
        "//:promise",
        "//:ref_counted_ptr",
        "//:tsi_base",
        "//:tsi_ssl_credentials",
    ],
)

grpc_cc_library(
    name = "tsi_ssl_types",
    hdrs = [
        "tsi/ssl_types.h",
    ],
    external_deps = ["libssl"],
    language = "c++",
    deps = ["//:gpr_platform"],
)

# This target depends on RE2 and should not be linked into grpc by default for binary-size reasons.
grpc_cc_library(
    name = "grpc_matchers",
    srcs = [
        "lib/matchers/matchers.cc",
    ],
    hdrs = [
        "lib/matchers/matchers.h",
    ],
    external_deps = [
        "absl/status",
        "absl/status:statusor",
        "absl/strings",
        "absl/strings:str_format",
        "absl/types:optional",
        "re2",
    ],
    language = "c++",
    deps = ["//:gpr"],
)

# This target pulls in a dependency on RE2 and should not be linked into grpc by default for binary-size reasons.
grpc_cc_library(
    name = "grpc_rbac_engine",
    srcs = [
        "lib/security/authorization/grpc_authorization_engine.cc",
        "lib/security/authorization/matchers.cc",
        "lib/security/authorization/rbac_policy.cc",
    ],
    hdrs = [
        "lib/security/authorization/grpc_authorization_engine.h",
        "lib/security/authorization/matchers.h",
        "lib/security/authorization/rbac_policy.h",
    ],
    external_deps = [
        "absl/status",
        "absl/status:statusor",
        "absl/strings",
        "absl/strings:str_format",
        "absl/types:optional",
    ],
    language = "c++",
    deps = [
        "grpc_audit_logging",
        "grpc_authorization_base",
        "grpc_matchers",
        "resolved_address",
        "//:gpr",
        "//:grpc_base",
        "//:parse_address",
        "//:sockaddr_utils",
    ],
)

grpc_cc_library(
    name = "json",
    hdrs = [
        "lib/json/json.h",
    ],
    deps = ["//:gpr"],
)

grpc_cc_library(
    name = "json_reader",
    srcs = [
        "lib/json/json_reader.cc",
    ],
    hdrs = [
        "lib/json/json_reader.h",
    ],
    external_deps = [
        "absl/base:core_headers",
        "absl/status",
        "absl/status:statusor",
        "absl/strings",
        "absl/strings:str_format",
        "absl/types:variant",
    ],
    visibility = ["@grpc:json_reader_legacy"],
    deps = [
        "json",
        "match",
        "//:gpr",
    ],
)

grpc_cc_library(
    name = "json_writer",
    srcs = [
        "lib/json/json_writer.cc",
    ],
    hdrs = [
        "lib/json/json_writer.h",
    ],
    external_deps = ["absl/strings"],
    deps = [
        "json",
        "//:gpr",
    ],
)

grpc_cc_library(
    name = "json_util",
    srcs = ["lib/json/json_util.cc"],
    hdrs = ["lib/json/json_util.h"],
    external_deps = ["absl/strings"],
    deps = [
        "error",
        "json",
        "json_args",
        "json_object_loader",
        "no_destruct",
        "time",
        "validation_errors",
        "//:gpr",
    ],
)

grpc_cc_library(
    name = "json_args",
    hdrs = ["lib/json/json_args.h"],
    external_deps = ["absl/strings"],
    deps = ["//:gpr"],
)

grpc_cc_library(
    name = "json_object_loader",
    srcs = ["lib/json/json_object_loader.cc"],
    hdrs = ["lib/json/json_object_loader.h"],
    external_deps = [
        "absl/meta:type_traits",
        "absl/status",
        "absl/status:statusor",
        "absl/strings",
        "absl/types:optional",
    ],
    deps = [
        "json",
        "json_args",
        "no_destruct",
        "time",
        "validation_errors",
        "//:gpr",
        "//:ref_counted_ptr",
    ],
)

grpc_cc_library(
    name = "json_channel_args",
    hdrs = ["lib/json/json_channel_args.h"],
    external_deps = [
        "absl/strings",
        "absl/types:optional",
    ],
    deps = [
        "channel_args",
        "json_args",
        "//:gpr",
    ],
)

grpc_cc_library(
    name = "idle_filter_state",
    srcs = [
        "ext/filters/channel_idle/idle_filter_state.cc",
    ],
    hdrs = [
        "ext/filters/channel_idle/idle_filter_state.h",
    ],
    language = "c++",
    deps = ["//:gpr_platform"],
)

grpc_cc_library(
    name = "grpc_channel_idle_filter",
    srcs = [
        "ext/filters/channel_idle/channel_idle_filter.cc",
        "ext/filters/channel_idle/legacy_channel_idle_filter.cc",
    ],
    hdrs = [
        "ext/filters/channel_idle/channel_idle_filter.h",
        "ext/filters/channel_idle/legacy_channel_idle_filter.h",
    ],
    external_deps = [
        "absl/base:core_headers",
        "absl/meta:type_traits",
        "absl/random",
        "absl/status",
        "absl/status:statusor",
        "absl/types:optional",
    ],
    deps = [
        "activity",
        "arena_promise",
        "channel_args",
        "channel_fwd",
        "channel_stack_type",
        "closure",
        "connectivity_state",
        "error",
        "exec_ctx_wakeup_scheduler",
        "experiments",
        "http2_errors",
        "idle_filter_state",
        "loop",
        "metadata_batch",
        "no_destruct",
        "per_cpu",
        "poll",
        "single_set_ptr",
        "sleep",
        "status_helper",
        "time",
        "try_seq",
        "//:channel_arg_names",
        "//:config",
        "//:debug_location",
        "//:exec_ctx",
        "//:gpr",
        "//:grpc_base",
        "//:grpc_trace",
        "//:orphanable",
        "//:promise",
        "//:ref_counted_ptr",
    ],
)

grpc_cc_library(
    name = "grpc_deadline_filter",
    srcs = [
        "ext/filters/deadline/deadline_filter.cc",
    ],
    hdrs = [
        "ext/filters/deadline/deadline_filter.h",
    ],
    external_deps = [
        "absl/status",
        "absl/types:optional",
    ],
    language = "c++",
    deps = [
        "arena",
        "arena_promise",
        "channel_fwd",
        "channel_stack_type",
        "closure",
        "context",
        "error",
        "metadata_batch",
        "status_helper",
        "time",
        "//:call_combiner",
        "//:channel_arg_names",
        "//:config",
        "//:debug_location",
        "//:exec_ctx",
        "//:gpr",
        "//:grpc_base",
        "//:grpc_public_hdrs",
        "//:iomgr_timer",
    ],
)

grpc_cc_library(
    name = "grpc_client_authority_filter",
    srcs = [
        "ext/filters/http/client_authority_filter.cc",
    ],
    hdrs = [
        "ext/filters/http/client_authority_filter.h",
    ],
    external_deps = [
        "absl/status",
        "absl/status:statusor",
        "absl/strings",
        "absl/types:optional",
    ],
    language = "c++",
    deps = [
        "arena_promise",
        "channel_args",
        "channel_fwd",
        "channel_stack_type",
        "metadata_batch",
        "slice",
        "//:channel_arg_names",
        "//:config",
        "//:gpr_platform",
        "//:grpc_base",
        "//:grpc_security_base",
    ],
)

grpc_cc_library(
    name = "grpc_message_size_filter",
    srcs = [
        "ext/filters/message_size/message_size_filter.cc",
    ],
    hdrs = [
        "ext/filters/message_size/message_size_filter.h",
    ],
    external_deps = [
        "absl/status:statusor",
        "absl/strings",
        "absl/strings:str_format",
        "absl/types:optional",
    ],
    language = "c++",
    deps = [
        "activity",
        "arena",
        "arena_promise",
        "channel_args",
        "channel_fwd",
        "channel_stack_type",
        "context",
        "grpc_deadline_filter",
        "grpc_service_config",
        "json",
        "json_args",
        "json_object_loader",
        "latch",
        "metadata_batch",
        "race",
        "service_config_parser",
        "slice",
        "slice_buffer",
        "validation_errors",
        "//:call_trace",
        "//:channel_arg_names",
        "//:config",
        "//:gpr",
        "//:grpc_base",
        "//:grpc_public_hdrs",
        "//:grpc_trace",
        "//:legacy_context",
    ],
)

grpc_cc_library(
    name = "grpc_fault_injection_filter",
    srcs = [
        "ext/filters/fault_injection/fault_injection_filter.cc",
        "ext/filters/fault_injection/fault_injection_service_config_parser.cc",
    ],
    hdrs = [
        "ext/filters/fault_injection/fault_injection_filter.h",
        "ext/filters/fault_injection/fault_injection_service_config_parser.h",
    ],
    external_deps = [
        "absl/base:core_headers",
        "absl/meta:type_traits",
        "absl/random",
        "absl/status",
        "absl/status:statusor",
        "absl/strings",
        "absl/types:optional",
    ],
    language = "c++",
    deps = [
        "arena_promise",
        "channel_args",
        "channel_fwd",
        "context",
        "grpc_service_config",
        "json",
        "json_args",
        "json_object_loader",
        "metadata_batch",
        "service_config_parser",
        "sleep",
        "time",
        "try_seq",
        "validation_errors",
        "//:config",
        "//:gpr",
        "//:grpc_base",
        "//:grpc_public_hdrs",
        "//:grpc_trace",
        "//:legacy_context",
    ],
)

grpc_cc_library(
    name = "grpc_rbac_filter",
    srcs = [
        "ext/filters/rbac/rbac_filter.cc",
        "ext/filters/rbac/rbac_service_config_parser.cc",
    ],
    hdrs = [
        "ext/filters/rbac/rbac_filter.h",
        "ext/filters/rbac/rbac_service_config_parser.h",
    ],
    external_deps = [
        "absl/status",
        "absl/status:statusor",
        "absl/strings",
        "absl/types:optional",
    ],
    language = "c++",
    deps = [
        "arena_promise",
        "channel_args",
        "channel_fwd",
        "context",
        "error",
        "grpc_audit_logging",
        "grpc_authorization_base",
        "grpc_matchers",
        "grpc_rbac_engine",
        "grpc_service_config",
        "json",
        "json_args",
        "json_object_loader",
        "metadata_batch",
        "service_config_parser",
        "validation_errors",
        "//:config",
        "//:gpr",
        "//:grpc_base",
        "//:grpc_security_base",
        "//:legacy_context",
        "//:promise",
    ],
)

grpc_cc_library(
    name = "grpc_stateful_session_filter",
    srcs = [
        "ext/filters/stateful_session/stateful_session_filter.cc",
        "ext/filters/stateful_session/stateful_session_service_config_parser.cc",
    ],
    hdrs = [
        "ext/filters/stateful_session/stateful_session_filter.h",
        "ext/filters/stateful_session/stateful_session_service_config_parser.h",
    ],
    external_deps = [
        "absl/status:statusor",
        "absl/strings",
        "absl/types:optional",
    ],
    language = "c++",
    deps = [
        "arena",
        "arena_promise",
        "channel_args",
        "channel_fwd",
        "context",
        "grpc_resolver_xds_attributes",
        "grpc_service_config",
        "json",
        "json_args",
        "json_object_loader",
        "map",
        "metadata_batch",
        "pipe",
        "ref_counted_string",
        "service_config_parser",
        "slice",
        "time",
        "unique_type_name",
        "validation_errors",
        "//:config",
        "//:gpr",
        "//:grpc_base",
        "//:grpc_trace",
        "//:legacy_context",
    ],
)

grpc_cc_library(
    name = "grpc_lb_policy_grpclb",
    srcs = [
        "load_balancing/grpclb/client_load_reporting_filter.cc",
        "load_balancing/grpclb/grpclb.cc",
        "load_balancing/grpclb/grpclb_client_stats.cc",
        "load_balancing/grpclb/load_balancer_api.cc",
    ],
    hdrs = [
        "load_balancing/grpclb/client_load_reporting_filter.h",
        "load_balancing/grpclb/grpclb.h",
        "load_balancing/grpclb/grpclb_client_stats.h",
        "load_balancing/grpclb/load_balancer_api.h",
    ],
    external_deps = [
        "absl/base:core_headers",
        "absl/container:inlined_vector",
        "absl/functional:function_ref",
        "absl/status",
        "absl/status:statusor",
        "absl/strings",
        "absl/strings:str_format",
        "absl/types:optional",
        "absl/types:variant",
        "upb_base_lib",
        "upb_mem_lib",
    ],
    language = "c++",
    deps = [
        "arena",
        "arena_promise",
        "channel_args",
        "channel_fwd",
        "channel_stack_type",
        "closure",
        "connectivity_state",
        "context",
        "delegating_helper",
        "error",
        "experiments",
        "gpr_atm",
        "grpc_sockaddr",
        "json",
        "json_args",
        "json_object_loader",
        "lb_policy",
        "lb_policy_factory",
        "lb_policy_registry",
        "map",
        "metadata_batch",
        "pipe",
        "pollset_set",
        "ref_counted",
        "resolved_address",
        "slice",
        "slice_refcount",
        "status_helper",
        "subchannel_interface",
        "time",
        "useful",
        "validation_errors",
        "//:backoff",
        "//:channel_arg_names",
        "//:channelz",
        "//:config",
        "//:debug_location",
        "//:endpoint_addresses",
        "//:exec_ctx",
        "//:gpr",
        "//:grpc_base",
        "//:grpc_client_channel",
        "//:grpc_grpclb_balancer_addresses",
        "//:grpc_lb_upb",
        "//:grpc_public_hdrs",
        "//:grpc_resolver",
        "//:grpc_resolver_fake",
        "//:grpc_security_base",
        "//:grpc_trace",
        "//:lb_child_policy_handler",
        "//:orphanable",
        "//:protobuf_duration_upb",
        "//:protobuf_timestamp_upb",
        "//:ref_counted_ptr",
        "//:sockaddr_utils",
        "//:work_serializer",
    ],
)

grpc_cc_library(
    name = "random_early_detection",
    srcs = [
        "lib/backoff/random_early_detection.cc",
    ],
    hdrs = [
        "lib/backoff/random_early_detection.h",
    ],
    external_deps = [
        "absl/random:bit_gen_ref",
        "absl/random:distributions",
    ],
    deps = ["//:gpr_platform"],
)

grpc_cc_library(
    name = "grpc_backend_metric_data",
    hdrs = [
        "load_balancing/backend_metric_data.h",
    ],
    external_deps = ["absl/strings"],
    language = "c++",
    deps = ["//:gpr_platform"],
)

grpc_cc_library(
    name = "grpc_backend_metric_provider",
    hdrs = [
        "ext/filters/backend_metrics/backend_metric_provider.h",
    ],
    language = "c++",
)

grpc_cc_library(
    name = "grpc_lb_policy_rls",
    srcs = [
        "load_balancing/rls/rls.cc",
    ],
    external_deps = [
        "absl/base:core_headers",
        "absl/hash",
        "absl/status",
        "absl/status:statusor",
        "absl/strings",
        "absl/strings:str_format",
        "absl/types:optional",
        "upb_base_lib",
        "upb_mem_lib",
    ],
    language = "c++",
    deps = [
        "channel_args",
        "closure",
        "connectivity_state",
        "delegating_helper",
        "dual_ref_counted",
        "error",
        "error_utils",
        "grpc_fake_credentials",
        "json",
        "json_args",
        "json_object_loader",
        "json_writer",
        "lb_policy",
        "lb_policy_factory",
        "lb_policy_registry",
        "pollset_set",
        "slice",
        "slice_refcount",
        "status_helper",
        "time",
        "validation_errors",
        "//:backoff",
        "//:channel_arg_names",
        "//:channelz",
        "//:config",
        "//:debug_location",
        "//:endpoint_addresses",
        "//:exec_ctx",
        "//:gpr",
        "//:grpc_base",
        "//:grpc_client_channel",
        "//:grpc_public_hdrs",
        "//:grpc_resolver",
        "//:grpc_security_base",
        "//:grpc_service_config_impl",
        "//:grpc_trace",
        "//:lb_child_policy_handler",
        "//:orphanable",
        "//:ref_counted_ptr",
        "//:rls_upb",
        "//:work_serializer",
    ],
)

grpc_cc_library(
    name = "upb_utils",
    hdrs = [
        "ext/xds/upb_utils.h",
    ],
    external_deps = [
        "absl/strings",
        "upb_base_lib",
    ],
    language = "c++",
    deps = ["//:gpr_platform"],
)

grpc_cc_library(
    name = "xds_enabled_server",
    hdrs = [
        "ext/xds/xds_enabled_server.h",
    ],
    language = "c++",
)

grpc_cc_library(
    name = "grpc_xds_client",
    srcs = [
        "ext/xds/certificate_provider_store.cc",
        "ext/xds/file_watcher_certificate_provider_factory.cc",
        "ext/xds/xds_audit_logger_registry.cc",
        "ext/xds/xds_bootstrap_grpc.cc",
        "ext/xds/xds_certificate_provider.cc",
        "ext/xds/xds_client_grpc.cc",
        "ext/xds/xds_cluster.cc",
        "ext/xds/xds_cluster_specifier_plugin.cc",
        "ext/xds/xds_common_types.cc",
        "ext/xds/xds_endpoint.cc",
        "ext/xds/xds_health_status.cc",
        "ext/xds/xds_http_fault_filter.cc",
        "ext/xds/xds_http_filters.cc",
        "ext/xds/xds_http_rbac_filter.cc",
        "ext/xds/xds_http_stateful_session_filter.cc",
        "ext/xds/xds_lb_policy_registry.cc",
        "ext/xds/xds_listener.cc",
        "ext/xds/xds_route_config.cc",
        "ext/xds/xds_routing.cc",
        "ext/xds/xds_transport_grpc.cc",
        "lib/security/credentials/xds/xds_credentials.cc",
    ],
    hdrs = [
        "ext/xds/certificate_provider_store.h",
        "ext/xds/file_watcher_certificate_provider_factory.h",
        "ext/xds/xds_audit_logger_registry.h",
        "ext/xds/xds_bootstrap_grpc.h",
        "ext/xds/xds_certificate_provider.h",
        "ext/xds/xds_client_grpc.h",
        "ext/xds/xds_cluster.h",
        "ext/xds/xds_cluster_specifier_plugin.h",
        "ext/xds/xds_common_types.h",
        "ext/xds/xds_endpoint.h",
        "ext/xds/xds_health_status.h",
        "ext/xds/xds_http_fault_filter.h",
        "ext/xds/xds_http_filters.h",
        "ext/xds/xds_http_rbac_filter.h",
        "ext/xds/xds_http_stateful_session_filter.h",
        "ext/xds/xds_lb_policy_registry.h",
        "ext/xds/xds_listener.h",
        "ext/xds/xds_route_config.h",
        "ext/xds/xds_routing.h",
        "ext/xds/xds_transport_grpc.h",
        "lib/security/credentials/xds/xds_credentials.h",
    ],
    external_deps = [
        "absl/base:core_headers",
        "absl/cleanup",
        "absl/functional:bind_front",
        "absl/memory",
        "absl/random",
        "absl/status",
        "absl/status:statusor",
        "absl/strings",
        "absl/strings:str_format",
        "absl/synchronization",
        "absl/types:optional",
        "absl/types:span",
        "absl/types:variant",
        "upb_base_lib",
        "upb_mem_lib",
        "upb_textformat_lib",
        "upb_json_lib",
        "re2",
        "upb_reflection",
        "upb_message_lib",
    ],
    language = "c++",
    tags = ["nofixdeps"],
    deps = [
        "certificate_provider_factory",
        "certificate_provider_registry",
        "channel_args",
        "channel_creds_registry",
        "channel_fwd",
        "closure",
        "connectivity_state",
        "default_event_engine",
        "env",
        "envoy_admin_upb",
        "envoy_config_cluster_upb",
        "envoy_config_cluster_upbdefs",
        "envoy_config_core_upb",
        "envoy_config_endpoint_upb",
        "envoy_config_endpoint_upbdefs",
        "envoy_config_listener_upb",
        "envoy_config_listener_upbdefs",
        "envoy_config_rbac_upb",
        "envoy_config_route_upb",
        "envoy_config_route_upbdefs",
        "envoy_extensions_clusters_aggregate_upb",
        "envoy_extensions_clusters_aggregate_upbdefs",
        "envoy_extensions_filters_common_fault_upb",
        "envoy_extensions_filters_http_fault_upb",
        "envoy_extensions_filters_http_fault_upbdefs",
        "envoy_extensions_filters_http_rbac_upb",
        "envoy_extensions_filters_http_rbac_upbdefs",
        "envoy_extensions_filters_http_router_upb",
        "envoy_extensions_filters_http_router_upbdefs",
        "envoy_extensions_filters_http_stateful_session_upb",
        "envoy_extensions_filters_http_stateful_session_upbdefs",
        "envoy_extensions_filters_network_http_connection_manager_upb",
        "envoy_extensions_filters_network_http_connection_manager_upbdefs",
        "envoy_extensions_http_stateful_session_cookie_upb",
        "envoy_extensions_http_stateful_session_cookie_upbdefs",
        "envoy_extensions_load_balancing_policies_client_side_weighted_round_robin_upb",
        "envoy_extensions_load_balancing_policies_pick_first_upb",
        "envoy_extensions_load_balancing_policies_ring_hash_upb",
        "envoy_extensions_load_balancing_policies_wrr_locality_upb",
        "envoy_extensions_transport_sockets_tls_upb",
        "envoy_extensions_transport_sockets_tls_upbdefs",
        "envoy_extensions_upstreams_http_upb",
        "envoy_extensions_upstreams_http_upbdefs",
        "envoy_service_discovery_upb",
        "envoy_service_discovery_upbdefs",
        "envoy_service_load_stats_upb",
        "envoy_service_load_stats_upbdefs",
        "envoy_service_status_upb",
        "envoy_service_status_upbdefs",
        "envoy_type_http_upb",
        "envoy_type_matcher_upb",
        "envoy_type_upb",
        "error",
        "error_utils",
        "google_rpc_status_upb",
        "grpc_audit_logging",
        "grpc_fake_credentials",
        "grpc_fault_injection_filter",
        "grpc_lb_policy_pick_first",
        "grpc_lb_xds_channel_args",
        "grpc_matchers",
        "grpc_outlier_detection_header",
        "grpc_rbac_filter",
        "grpc_sockaddr",
        "grpc_stateful_session_filter",
        "grpc_tls_credentials",
        "grpc_transport_chttp2_client_connector",
        "init_internally",
        "iomgr_fwd",
        "json",
        "json_args",
        "json_object_loader",
        "json_reader",
        "json_util",
        "json_writer",
        "lb_policy_registry",
        "load_file",
        "match",
        "metadata_batch",
        "pollset_set",
        "protobuf_any_upb",
        "protobuf_duration_upb",
        "protobuf_struct_upb",
        "protobuf_struct_upbdefs",
        "protobuf_timestamp_upb",
        "protobuf_wrappers_upb",
        "ref_counted",
        "resolved_address",
        "rls_config_upb",
        "rls_config_upbdefs",
        "slice",
        "slice_refcount",
        "status_conversion",
        "status_helper",
        "time",
        "unique_type_name",
        "upb_utils",
        "useful",
        "validation_errors",
        "xds_type_upb",
        "xds_type_upbdefs",
        "//:channel_arg_names",
        "//:config",
        "//:debug_location",
        "//:endpoint_addresses",
        "//:exec_ctx",
        "//:gpr",
        "//:grpc_base",
        "//:grpc_client_channel",
        "//:grpc_credentials_util",
        "//:grpc_public_hdrs",
        "//:grpc_security_base",
        "//:grpc_trace",
        "//:iomgr",
        "//:iomgr_timer",
        "//:orphanable",
        "//:parse_address",
        "//:ref_counted_ptr",
        "//:sockaddr_utils",
        "//:tsi_ssl_credentials",
        "//:uri_parser",
        "//:work_serializer",
        "//:xds_client",
    ],
)

grpc_cc_library(
    name = "grpc_xds_channel_stack_modifier",
    srcs = [
        "ext/xds/xds_channel_stack_modifier.cc",
    ],
    hdrs = [
        "ext/xds/xds_channel_stack_modifier.h",
    ],
    external_deps = ["absl/strings"],
    language = "c++",
    deps = [
        "channel_args",
        "channel_fwd",
        "channel_init",
        "channel_stack_type",
        "ref_counted",
        "useful",
        "//:channel_stack_builder",
        "//:config",
        "//:gpr_platform",
        "//:grpc_base",
        "//:ref_counted_ptr",
    ],
)

grpc_cc_library(
    name = "grpc_xds_server_config_fetcher",
    srcs = [
        "ext/xds/xds_server_config_fetcher.cc",
    ],
    external_deps = [
        "absl/base:core_headers",
        "absl/status",
        "absl/status:statusor",
        "absl/strings",
        "absl/types:optional",
        "absl/types:variant",
    ],
    language = "c++",
    deps = [
        "channel_args",
        "channel_args_preconditioning",
        "channel_fwd",
        "grpc_server_config_selector",
        "grpc_server_config_selector_filter",
        "grpc_service_config",
        "grpc_sockaddr",
        "grpc_tls_credentials",
        "grpc_xds_channel_stack_modifier",
        "grpc_xds_client",
        "iomgr_fwd",
        "match",
        "metadata_batch",
        "resolved_address",
        "slice_refcount",
        "unique_type_name",
        "//:config",
        "//:debug_location",
        "//:exec_ctx",
        "//:gpr",
        "//:grpc_base",
        "//:grpc_public_hdrs",
        "//:grpc_security_base",
        "//:grpc_service_config_impl",
        "//:grpc_trace",
        "//:iomgr",
        "//:parse_address",
        "//:ref_counted_ptr",
        "//:sockaddr_utils",
        "//:uri_parser",
        "//:xds_client",
    ],
)

grpc_cc_library(
    name = "channel_creds_registry_init",
    srcs = [
        "lib/security/credentials/channel_creds_registry_init.cc",
    ],
    external_deps = ["absl/strings"],
    language = "c++",
    deps = [
        "channel_creds_registry",
        "grpc_fake_credentials",
        "grpc_google_default_credentials",
        "grpc_tls_credentials",
        "json",
        "json_args",
        "json_object_loader",
        "time",
        "validation_errors",
        "//:config",
        "//:gpr",
        "//:gpr_platform",
        "//:grpc_security_base",
        "//:ref_counted_ptr",
    ],
)

grpc_cc_library(
    name = "grpc_lb_policy_cds",
    srcs = [
        "load_balancing/xds/cds.cc",
    ],
    external_deps = [
        "absl/status",
        "absl/status:statusor",
        "absl/strings",
        "absl/types:optional",
        "absl/types:variant",
    ],
    language = "c++",
    deps = [
        "channel_args",
        "delegating_helper",
        "env",
        "grpc_lb_address_filtering",
        "grpc_lb_xds_channel_args",
        "grpc_outlier_detection_header",
        "grpc_xds_client",
        "json",
        "json_args",
        "json_object_loader",
        "json_writer",
        "lb_policy",
        "lb_policy_factory",
        "lb_policy_registry",
        "match",
        "pollset_set",
        "time",
        "unique_type_name",
        "xds_dependency_manager",
        "//:config",
        "//:debug_location",
        "//:gpr",
        "//:grpc_base",
        "//:grpc_security_base",
        "//:grpc_trace",
        "//:orphanable",
        "//:ref_counted_ptr",
        "//:work_serializer",
        "//:xds_client",
    ],
)

grpc_cc_library(
    name = "grpc_lb_xds_channel_args",
    hdrs = [
        "load_balancing/xds/xds_channel_args.h",
    ],
    language = "c++",
    deps = [
        "//:endpoint_addresses",
        "//:gpr_platform",
    ],
)

grpc_cc_library(
    name = "grpc_lb_policy_xds_cluster_impl",
    srcs = [
        "load_balancing/xds/xds_cluster_impl.cc",
    ],
    external_deps = [
        "absl/base:core_headers",
        "absl/status",
        "absl/status:statusor",
        "absl/strings",
        "absl/types:optional",
        "absl/types:variant",
    ],
    language = "c++",
    deps = [
        "channel_args",
        "client_channel_internal_header",
        "connectivity_state",
        "delegating_helper",
        "grpc_backend_metric_data",
        "grpc_lb_xds_channel_args",
        "grpc_xds_client",
        "json",
        "json_args",
        "json_object_loader",
        "lb_policy",
        "lb_policy_factory",
        "lb_policy_registry",
        "pollset_set",
        "ref_counted",
        "resolved_address",
        "subchannel_interface",
        "validation_errors",
        "xds_dependency_manager",
        "//:config",
        "//:debug_location",
        "//:endpoint_addresses",
        "//:gpr",
        "//:grpc_base",
        "//:grpc_client_channel",
        "//:grpc_trace",
        "//:lb_child_policy_handler",
        "//:orphanable",
        "//:ref_counted_ptr",
        "//:xds_client",
    ],
)

grpc_cc_library(
    name = "grpc_lb_policy_xds_cluster_manager",
    srcs = [
        "load_balancing/xds/xds_cluster_manager.cc",
    ],
    external_deps = [
        "absl/status",
        "absl/status:statusor",
        "absl/strings",
        "absl/types:optional",
    ],
    language = "c++",
    deps = [
        "channel_args",
        "client_channel_internal_header",
        "connectivity_state",
        "delegating_helper",
        "grpc_resolver_xds_attributes",
        "json",
        "json_args",
        "json_object_loader",
        "lb_policy",
        "lb_policy_factory",
        "lb_policy_registry",
        "pollset_set",
        "time",
        "validation_errors",
        "//:config",
        "//:debug_location",
        "//:endpoint_addresses",
        "//:exec_ctx",
        "//:gpr",
        "//:gpr_platform",
        "//:grpc_base",
        "//:grpc_client_channel",
        "//:grpc_trace",
        "//:lb_child_policy_handler",
        "//:orphanable",
        "//:ref_counted_ptr",
        "//:work_serializer",
    ],
)

grpc_cc_library(
    name = "grpc_lb_policy_xds_wrr_locality",
    srcs = [
        "load_balancing/xds/xds_wrr_locality.cc",
    ],
    external_deps = [
        "absl/status",
        "absl/status:statusor",
        "absl/strings",
        "absl/types:optional",
    ],
    language = "c++",
    deps = [
        "channel_args",
        "delegating_helper",
        "grpc_lb_xds_channel_args",
        "json",
        "json_args",
        "json_object_loader",
        "json_writer",
        "lb_policy",
        "lb_policy_factory",
        "lb_policy_registry",
        "pollset_set",
        "validation_errors",
        "//:config",
        "//:debug_location",
        "//:endpoint_addresses",
        "//:gpr",
        "//:grpc_base",
        "//:grpc_trace",
        "//:orphanable",
        "//:ref_counted_ptr",
        "//:xds_client",
    ],
)

grpc_cc_library(
    name = "grpc_lb_address_filtering",
    srcs = [
        "load_balancing/address_filtering.cc",
    ],
    hdrs = [
        "load_balancing/address_filtering.h",
    ],
    external_deps = [
        "absl/functional:function_ref",
        "absl/status:statusor",
        "absl/strings",
    ],
    language = "c++",
    deps = [
        "channel_args",
        "ref_counted",
        "ref_counted_string",
        "resolved_address",
        "//:endpoint_addresses",
        "//:gpr_platform",
        "//:ref_counted_ptr",
    ],
)

grpc_cc_library(
    name = "health_check_client",
    srcs = [
        "load_balancing/health_check_client.cc",
    ],
    hdrs = [
        "load_balancing/health_check_client.h",
        "load_balancing/health_check_client_internal.h",
    ],
    external_deps = [
        "absl/base:core_headers",
        "absl/status",
        "absl/status:statusor",
        "absl/strings",
        "absl/types:optional",
        "upb_base_lib",
        "upb_mem_lib",
    ],
    language = "c++",
    deps = [
        "channel_args",
        "client_channel_channelz",
        "client_channel_internal_header",
        "closure",
        "connectivity_state",
        "error",
        "iomgr_fwd",
        "pollset_set",
        "slice",
        "subchannel_interface",
        "unique_type_name",
        "//:channel_arg_names",
        "//:channelz",
        "//:debug_location",
        "//:exec_ctx",
        "//:gpr",
        "//:grpc_base",
        "//:grpc_client_channel",
        "//:grpc_health_upb",
        "//:grpc_public_hdrs",
        "//:grpc_trace",
        "//:orphanable",
        "//:ref_counted_ptr",
        "//:sockaddr_utils",
        "//:work_serializer",
    ],
)

grpc_cc_library(
    name = "grpc_lb_subchannel_list",
    hdrs = [
        "load_balancing/subchannel_list.h",
    ],
    external_deps = [
        "absl/status",
        "absl/types:optional",
    ],
    language = "c++",
    deps = [
        "channel_args",
        "connectivity_state",
        "dual_ref_counted",
        "gpr_manual_constructor",
        "health_check_client",
        "iomgr_fwd",
        "lb_policy",
        "subchannel_interface",
        "//:debug_location",
        "//:endpoint_addresses",
        "//:gpr",
        "//:grpc_base",
        "//:ref_counted_ptr",
        "//:server_address",
        "//:work_serializer",
    ],
)

grpc_cc_library(
    name = "lb_endpoint_list",
    srcs = [
        "load_balancing/endpoint_list.cc",
    ],
    hdrs = [
        "load_balancing/endpoint_list.h",
    ],
    external_deps = [
        "absl/functional:function_ref",
        "absl/status",
        "absl/status:statusor",
        "absl/types:optional",
    ],
    language = "c++",
    deps = [
        "channel_args",
        "delegating_helper",
        "grpc_lb_policy_pick_first",
        "json",
        "lb_policy",
        "lb_policy_registry",
        "pollset_set",
        "resolved_address",
        "subchannel_interface",
        "//:config",
        "//:debug_location",
        "//:endpoint_addresses",
        "//:gpr",
        "//:grpc_base",
        "//:orphanable",
        "//:ref_counted_ptr",
        "//:work_serializer",
    ],
)

grpc_cc_library(
    name = "grpc_lb_policy_pick_first",
    srcs = [
        "load_balancing/pick_first/pick_first.cc",
    ],
    hdrs = [
        "load_balancing/pick_first/pick_first.h",
    ],
    external_deps = [
        "absl/algorithm:container",
        "absl/random",
        "absl/status",
        "absl/status:statusor",
        "absl/strings",
        "absl/types:optional",
    ],
    language = "c++",
    deps = [
        "channel_args",
        "connectivity_state",
        "experiments",
        "health_check_client",
        "iomgr_fwd",
        "json",
        "json_args",
        "json_object_loader",
        "lb_policy",
        "lb_policy_factory",
        "resolved_address",
        "subchannel_interface",
        "time",
        "useful",
        "//:channel_arg_names",
        "//:config",
        "//:debug_location",
        "//:endpoint_addresses",
        "//:exec_ctx",
        "//:gpr",
        "//:grpc_base",
        "//:grpc_trace",
        "//:orphanable",
        "//:ref_counted_ptr",
        "//:sockaddr_utils",
        "//:work_serializer",
    ],
)

grpc_cc_library(
    name = "down_cast",
    hdrs = ["lib/gprpp/down_cast.h"],
    external_deps = ["absl/base:config"],
    deps = ["//:gpr"],
)

grpc_cc_library(
    name = "status_conversion",
    srcs = ["lib/transport/status_conversion.cc"],
    hdrs = ["lib/transport/status_conversion.h"],
    deps = [
        "http2_errors",
        "time",
        "//:gpr_platform",
        "//:grpc_public_hdrs",
    ],
)

grpc_cc_library(
    name = "error_utils",
    srcs = ["lib/transport/error_utils.cc"],
    hdrs = [
        "lib/transport/error_utils.h",
    ],
    external_deps = ["absl/status"],
    deps = [
        "error",
        "http2_errors",
        "status_conversion",
        "status_helper",
        "time",
        "//:gpr",
        "//:grpc_public_hdrs",
    ],
)

grpc_cc_library(
    name = "connectivity_state",
    srcs = [
        "lib/transport/connectivity_state.cc",
    ],
    hdrs = [
        "lib/transport/connectivity_state.h",
    ],
    external_deps = ["absl/status"],
    deps = [
        "closure",
        "error",
        "//:debug_location",
        "//:exec_ctx",
        "//:gpr",
        "//:grpc_public_hdrs",
        "//:grpc_trace",
        "//:orphanable",
        "//:ref_counted_ptr",
        "//:work_serializer",
    ],
)

grpc_cc_library(
    name = "xxhash_inline",
    hdrs = ["lib/gprpp/xxhash_inline.h"],
    external_deps = ["xxhash"],
    language = "c++",
    deps = ["//:gpr_platform"],
)

grpc_cc_library(
    name = "grpc_lb_policy_ring_hash",
    srcs = [
        "load_balancing/ring_hash/ring_hash.cc",
    ],
    hdrs = [
        "load_balancing/ring_hash/ring_hash.h",
    ],
    external_deps = [
        "absl/base:core_headers",
        "absl/container:inlined_vector",
        "absl/status",
        "absl/status:statusor",
        "absl/strings",
        "absl/types:optional",
    ],
    language = "c++",
    deps = [
        "channel_args",
        "client_channel_internal_header",
        "closure",
        "connectivity_state",
        "delegating_helper",
        "error",
        "grpc_lb_policy_pick_first",
        "grpc_service_config",
        "json",
        "json_args",
        "json_object_loader",
        "lb_policy",
        "lb_policy_factory",
        "lb_policy_registry",
        "pollset_set",
        "ref_counted",
        "resolved_address",
        "unique_type_name",
        "validation_errors",
        "xxhash_inline",
        "//:channel_arg_names",
        "//:config",
        "//:debug_location",
        "//:endpoint_addresses",
        "//:exec_ctx",
        "//:gpr",
        "//:grpc_base",
        "//:grpc_client_channel",
        "//:grpc_trace",
        "//:orphanable",
        "//:ref_counted_ptr",
        "//:sockaddr_utils",
        "//:work_serializer",
    ],
)

grpc_cc_library(
    name = "grpc_lb_policy_round_robin",
    srcs = [
        "load_balancing/round_robin/round_robin.cc",
    ],
    external_deps = [
        "absl/meta:type_traits",
        "absl/random",
        "absl/status",
        "absl/status:statusor",
        "absl/strings",
        "absl/types:optional",
    ],
    language = "c++",
    deps = [
        "channel_args",
        "connectivity_state",
        "experiments",
        "grpc_lb_subchannel_list",
        "json",
        "lb_endpoint_list",
        "lb_policy",
        "lb_policy_factory",
        "subchannel_interface",
        "//:config",
        "//:debug_location",
        "//:endpoint_addresses",
        "//:gpr",
        "//:grpc_base",
        "//:grpc_trace",
        "//:orphanable",
        "//:ref_counted_ptr",
        "//:server_address",
        "//:work_serializer",
    ],
)

grpc_cc_library(
    name = "static_stride_scheduler",
    srcs = [
        "load_balancing/weighted_round_robin/static_stride_scheduler.cc",
    ],
    hdrs = [
        "load_balancing/weighted_round_robin/static_stride_scheduler.h",
    ],
    external_deps = [
        "absl/functional:any_invocable",
        "absl/types:optional",
        "absl/types:span",
    ],
    language = "c++",
    deps = ["//:gpr"],
)

grpc_cc_library(
    name = "grpc_lb_policy_weighted_round_robin",
    srcs = [
        "load_balancing/weighted_round_robin/weighted_round_robin.cc",
    ],
    external_deps = [
        "absl/base:core_headers",
        "absl/meta:type_traits",
        "absl/random",
        "absl/status",
        "absl/status:statusor",
        "absl/strings",
        "absl/types:optional",
        "absl/types:variant",
    ],
    language = "c++",
    deps = [
        "channel_args",
        "connectivity_state",
        "experiments",
        "grpc_backend_metric_data",
        "grpc_lb_subchannel_list",
        "json",
        "json_args",
        "json_object_loader",
        "lb_endpoint_list",
        "lb_policy",
        "lb_policy_factory",
        "ref_counted",
        "resolved_address",
        "static_stride_scheduler",
        "stats_data",
        "subchannel_interface",
        "time",
        "validation_errors",
        "//:config",
        "//:debug_location",
        "//:endpoint_addresses",
        "//:exec_ctx",
        "//:gpr",
        "//:grpc_base",
        "//:grpc_client_channel",
        "//:grpc_trace",
        "//:oob_backend_metric",
        "//:orphanable",
        "//:ref_counted_ptr",
        "//:server_address",
        "//:sockaddr_utils",
        "//:stats",
        "//:work_serializer",
    ],
)

grpc_cc_library(
    name = "grpc_outlier_detection_header",
    hdrs = [
        "load_balancing/outlier_detection/outlier_detection.h",
    ],
    external_deps = ["absl/types:optional"],
    language = "c++",
    deps = [
        "json",
        "json_args",
        "json_object_loader",
        "time",
        "validation_errors",
        "//:gpr_platform",
    ],
)

grpc_cc_library(
    name = "grpc_lb_policy_outlier_detection",
    srcs = [
        "load_balancing/outlier_detection/outlier_detection.cc",
    ],
    external_deps = [
        "absl/base:core_headers",
        "absl/meta:type_traits",
        "absl/random",
        "absl/status",
        "absl/status:statusor",
        "absl/strings",
        "absl/types:variant",
    ],
    language = "c++",
    deps = [
        "channel_args",
        "connectivity_state",
        "delegating_helper",
        "experiments",
        "grpc_outlier_detection_header",
        "health_check_client",
        "iomgr_fwd",
        "json",
        "lb_policy",
        "lb_policy_factory",
        "lb_policy_registry",
        "pollset_set",
        "ref_counted",
        "resolved_address",
        "subchannel_interface",
        "unique_type_name",
        "validation_errors",
        "//:config",
        "//:debug_location",
        "//:endpoint_addresses",
        "//:exec_ctx",
        "//:gpr",
        "//:grpc_base",
        "//:grpc_client_channel",
        "//:grpc_trace",
        "//:lb_child_policy_handler",
        "//:orphanable",
        "//:ref_counted_ptr",
        "//:sockaddr_utils",
        "//:work_serializer",
    ],
)

grpc_cc_library(
    name = "grpc_lb_policy_priority",
    srcs = [
        "load_balancing/priority/priority.cc",
    ],
    external_deps = [
        "absl/status",
        "absl/status:statusor",
        "absl/strings",
        "absl/types:optional",
    ],
    language = "c++",
    deps = [
        "channel_args",
        "connectivity_state",
        "delegating_helper",
        "grpc_lb_address_filtering",
        "json",
        "json_args",
        "json_object_loader",
        "lb_policy",
        "lb_policy_factory",
        "lb_policy_registry",
        "pollset_set",
        "ref_counted_string",
        "time",
        "validation_errors",
        "//:channel_arg_names",
        "//:config",
        "//:debug_location",
        "//:endpoint_addresses",
        "//:exec_ctx",
        "//:gpr",
        "//:grpc_base",
        "//:grpc_client_channel",
        "//:grpc_trace",
        "//:lb_child_policy_handler",
        "//:orphanable",
        "//:ref_counted_ptr",
        "//:work_serializer",
    ],
)

grpc_cc_library(
    name = "grpc_lb_policy_weighted_target",
    srcs = [
        "load_balancing/weighted_target/weighted_target.cc",
    ],
    external_deps = [
        "absl/base:core_headers",
        "absl/meta:type_traits",
        "absl/random",
        "absl/status",
        "absl/status:statusor",
        "absl/strings",
        "absl/types:optional",
    ],
    language = "c++",
    deps = [
        "channel_args",
        "connectivity_state",
        "delegating_helper",
        "grpc_lb_address_filtering",
        "json",
        "json_args",
        "json_object_loader",
        "lb_policy",
        "lb_policy_factory",
        "lb_policy_registry",
        "pollset_set",
        "time",
        "validation_errors",
        "//:config",
        "//:debug_location",
        "//:endpoint_addresses",
        "//:exec_ctx",
        "//:gpr",
        "//:grpc_base",
        "//:grpc_client_channel",
        "//:grpc_trace",
        "//:lb_child_policy_handler",
        "//:orphanable",
        "//:ref_counted_ptr",
        "//:work_serializer",
    ],
)

grpc_cc_library(
    name = "grpc_lb_policy_xds_override_host",
    srcs = [
        "load_balancing/xds/xds_override_host.cc",
    ],
    hdrs = [
        "load_balancing/xds/xds_override_host.h",
    ],
    external_deps = [
        "absl/base:core_headers",
        "absl/functional:function_ref",
        "absl/status",
        "absl/status:statusor",
        "absl/strings",
        "absl/types:optional",
        "absl/types:span",
        "absl/types:variant",
    ],
    language = "c++",
    deps = [
        "channel_args",
        "client_channel_internal_header",
        "closure",
        "connectivity_state",
        "delegating_helper",
        "error",
        "experiments",
        "grpc_stateful_session_filter",
        "grpc_xds_client",
        "iomgr_fwd",
        "json",
        "json_args",
        "json_object_loader",
        "lb_policy",
        "lb_policy_factory",
        "lb_policy_registry",
        "match",
        "pollset_set",
        "ref_counted_string",
        "resolved_address",
        "subchannel_interface",
        "validation_errors",
        "xds_dependency_manager",
        "//:config",
        "//:debug_location",
        "//:endpoint_addresses",
        "//:exec_ctx",
        "//:gpr",
        "//:grpc_base",
        "//:grpc_client_channel",
        "//:grpc_trace",
        "//:lb_child_policy_handler",
        "//:orphanable",
        "//:parse_address",
        "//:ref_counted_ptr",
        "//:sockaddr_utils",
        "//:work_serializer",
    ],
)

grpc_cc_library(
    name = "lb_server_load_reporting_filter",
    srcs = [
        "ext/filters/load_reporting/server_load_reporting_filter.cc",
    ],
    hdrs = [
        "ext/filters/load_reporting/registered_opencensus_objects.h",
        "ext/filters/load_reporting/server_load_reporting_filter.h",
        "//:src/cpp/server/load_reporter/constants.h",
    ],
    external_deps = [
        "absl/container:inlined_vector",
        "absl/status",
        "absl/status:statusor",
        "absl/strings",
        "absl/strings:str_format",
        "absl/types:optional",
        "opencensus-stats",
        "opencensus-tags",
    ],
    language = "c++",
    deps = [
        "arena_promise",
        "channel_args",
        "channel_fwd",
        "channel_stack_type",
        "context",
        "grpc_sockaddr",
        "metadata_batch",
        "resolved_address",
        "seq",
        "slice",
        "//:channel_arg_names",
        "//:config",
        "//:gpr",
        "//:gpr_platform",
        "//:grpc_base",
        "//:grpc_public_hdrs",
        "//:grpc_security_base",
        "//:parse_address",
        "//:promise",
        "//:uri_parser",
    ],
    alwayslink = 1,
)

grpc_cc_library(
    name = "grpc_backend_metric_filter",
    srcs = [
        "ext/filters/backend_metrics/backend_metric_filter.cc",
    ],
    hdrs = [
        "ext/filters/backend_metrics/backend_metric_filter.h",
    ],
    external_deps = [
        "absl/status:statusor",
        "absl/strings",
        "absl/types:optional",
        "upb_base_lib",
        "upb_mem_lib",
    ],
    language = "c++",
    deps = [
        "arena_promise",
        "channel_args",
        "channel_fwd",
        "channel_stack_type",
        "context",
        "experiments",
        "grpc_backend_metric_data",
        "grpc_backend_metric_provider",
        "map",
        "metadata_batch",
        "slice",
        "//:channel_arg_names",
        "//:config",
        "//:gpr",
        "//:gpr_platform",
        "//:grpc_base",
        "//:grpc_trace",
        "//:legacy_context",
        "//:xds_orca_upb",
    ],
)

grpc_cc_library(
    name = "polling_resolver",
    srcs = [
        "resolver/polling_resolver.cc",
    ],
    hdrs = [
        "resolver/polling_resolver.h",
    ],
    external_deps = [
        "absl/status",
        "absl/status:statusor",
        "absl/strings",
        "absl/types:optional",
    ],
    language = "c++",
    deps = [
        "channel_args",
        "grpc_service_config",
        "iomgr_fwd",
        "time",
        "//:backoff",
        "//:debug_location",
        "//:endpoint_addresses",
        "//:event_engine_base_hdrs",
        "//:exec_ctx",
        "//:gpr",
        "//:grpc_resolver",
        "//:grpc_trace",
        "//:orphanable",
        "//:ref_counted_ptr",
        "//:uri_parser",
        "//:work_serializer",
    ],
)

grpc_cc_library(
    name = "service_config_helper",
    srcs = [
        "resolver/dns/event_engine/service_config_helper.cc",
    ],
    hdrs = [
        "resolver/dns/event_engine/service_config_helper.h",
    ],
    external_deps = [
        "absl/status:statusor",
        "absl/strings",
    ],
    language = "c++",
    deps = [
        "json",
        "json_args",
        "json_object_loader",
        "json_reader",
        "json_writer",
        "status_helper",
        "//:gpr_platform",
        "//:grpc_base",
        "//:iomgr",
    ],
)

grpc_cc_library(
    name = "grpc_resolver_dns_event_engine",
    srcs = [
        "resolver/dns/event_engine/event_engine_client_channel_resolver.cc",
    ],
    hdrs = [
        "resolver/dns/event_engine/event_engine_client_channel_resolver.h",
    ],
    external_deps = [
        "absl/base:core_headers",
        "absl/cleanup",
        "absl/status",
        "absl/status:statusor",
        "absl/strings",
        "absl/types:optional",
    ],
    language = "c++",
    deps = [
        "channel_args",
        "event_engine_common",
        "grpc_service_config",
        "polling_resolver",
        "service_config_helper",
        "time",
        "validation_errors",
        "//:backoff",
        "//:channel_arg_names",
        "//:debug_location",
        "//:endpoint_addresses",
        "//:exec_ctx",
        "//:gpr",
        "//:gpr_platform",
        "//:grpc_base",
        "//:grpc_grpclb_balancer_addresses",
        "//:grpc_resolver",
        "//:grpc_service_config_impl",
        "//:grpc_trace",
        "//:iomgr",
        "//:orphanable",
        "//:ref_counted_ptr",
        "//:uri_parser",
    ],
)

grpc_cc_library(
    name = "grpc_resolver_dns_plugin",
    srcs = [
        "resolver/dns/dns_resolver_plugin.cc",
    ],
    hdrs = [
        "resolver/dns/dns_resolver_plugin.h",
    ],
    external_deps = ["absl/strings"],
    language = "c++",
    deps = [
        "experiments",
        "grpc_resolver_dns_event_engine",
        "grpc_resolver_dns_native",
        "//:config",
        "//:config_vars",
        "//:gpr",
        "//:grpc_resolver",
        "//:grpc_resolver_dns_ares",
    ],
)

grpc_cc_library(
    name = "grpc_resolver_dns_native",
    srcs = [
        "resolver/dns/native/dns_resolver.cc",
    ],
    hdrs = [
        "resolver/dns/native/dns_resolver.h",
    ],
    external_deps = [
        "absl/functional:bind_front",
        "absl/status",
        "absl/status:statusor",
        "absl/strings",
        "absl/types:optional",
    ],
    language = "c++",
    deps = [
        "channel_args",
        "polling_resolver",
        "resolved_address",
        "time",
        "//:backoff",
        "//:channel_arg_names",
        "//:config",
        "//:debug_location",
        "//:endpoint_addresses",
        "//:gpr",
        "//:grpc_base",
        "//:grpc_resolver",
        "//:grpc_trace",
        "//:iomgr",
        "//:orphanable",
        "//:ref_counted_ptr",
        "//:uri_parser",
    ],
)

grpc_cc_library(
    name = "grpc_resolver_sockaddr",
    srcs = [
        "resolver/sockaddr/sockaddr_resolver.cc",
    ],
    external_deps = [
        "absl/status:statusor",
        "absl/strings",
    ],
    language = "c++",
    deps = [
        "channel_args",
        "iomgr_port",
        "resolved_address",
        "//:config",
        "//:endpoint_addresses",
        "//:gpr",
        "//:grpc_resolver",
        "//:orphanable",
        "//:parse_address",
        "//:uri_parser",
    ],
)

grpc_cc_library(
    name = "grpc_resolver_binder",
    srcs = [
        "resolver/binder/binder_resolver.cc",
    ],
    external_deps = [
        "absl/status",
        "absl/status:statusor",
        "absl/strings",
    ],
    language = "c++",
    deps = [
        "channel_args",
        "error",
        "iomgr_port",
        "resolved_address",
        "status_helper",
        "//:config",
        "//:endpoint_addresses",
        "//:gpr",
        "//:grpc_resolver",
        "//:orphanable",
        "//:uri_parser",
    ],
)

grpc_cc_library(
    name = "grpc_resolver_xds_attributes",
    hdrs = [
        "resolver/xds/xds_resolver_attributes.h",
    ],
    external_deps = ["absl/strings"],
    language = "c++",
    deps = [
        "grpc_service_config",
        "unique_type_name",
        "//:gpr_platform",
    ],
)

grpc_cc_library(
    name = "grpc_resolver_xds_trace",
    srcs = [
        "resolver/xds/xds_resolver_trace.cc",
    ],
    hdrs = [
        "resolver/xds/xds_resolver_trace.h",
    ],
    language = "c++",
    deps = [
        "//:gpr_platform",
        "//:grpc_trace",
    ],
)

grpc_cc_library(
    name = "xds_dependency_manager",
    srcs = [
        "resolver/xds/xds_dependency_manager.cc",
    ],
    hdrs = [
        "resolver/xds/xds_dependency_manager.h",
    ],
    external_deps = [
        "absl/container:flat_hash_map",
        "absl/container:flat_hash_set",
        "absl/strings",
    ],
    language = "c++",
    deps = [
        "grpc_lb_xds_channel_args",
        "grpc_resolver_xds_trace",
        "grpc_xds_client",
        "match",
        "ref_counted",
        "//:config",
        "//:gpr",
        "//:grpc_resolver",
        "//:grpc_resolver_fake",
    ],
)

grpc_cc_library(
    name = "grpc_resolver_xds",
    srcs = [
        "resolver/xds/xds_resolver.cc",
    ],
    external_deps = [
        "absl/meta:type_traits",
        "absl/random",
        "absl/status",
        "absl/status:statusor",
        "absl/strings",
        "absl/strings:str_format",
        "absl/types:optional",
        "absl/types:variant",
        "re2",
    ],
    language = "c++",
    deps = [
        "arena",
        "arena_promise",
        "channel_args",
        "channel_fwd",
        "client_channel_internal_header",
        "config_selector",
        "context",
        "dual_ref_counted",
        "experiments",
        "grpc_lb_policy_ring_hash",
        "grpc_resolver_xds_attributes",
        "grpc_resolver_xds_trace",
        "grpc_service_config",
        "grpc_xds_client",
        "iomgr_fwd",
        "match",
        "metadata_batch",
        "pollset_set",
        "ref_counted",
        "slice",
        "time",
        "xds_dependency_manager",
        "xxhash_inline",
        "//:channel_arg_names",
        "//:config",
        "//:debug_location",
        "//:endpoint_addresses",
        "//:gpr",
        "//:grpc_base",
        "//:grpc_client_channel",
        "//:grpc_public_hdrs",
        "//:grpc_resolver",
        "//:grpc_service_config_impl",
        "//:grpc_trace",
        "//:legacy_context",
        "//:orphanable",
        "//:ref_counted_ptr",
        "//:uri_parser",
        "//:work_serializer",
        "//:xds_client",
    ],
)

grpc_cc_library(
    name = "grpc_resolver_c2p",
    srcs = [
        "resolver/google_c2p/google_c2p_resolver.cc",
    ],
    external_deps = [
        "absl/status:statusor",
        "absl/strings",
        "absl/types:optional",
    ],
    language = "c++",
    deps = [
        "channel_args",
        "env",
        "gcp_metadata_query",
        "grpc_xds_client",
        "json",
        "json_writer",
        "resource_quota",
        "time",
        "//:alts_util",
        "//:config",
        "//:debug_location",
        "//:gpr",
        "//:grpc_base",
        "//:grpc_resolver",
        "//:iomgr",
        "//:orphanable",
        "//:ref_counted_ptr",
        "//:uri_parser",
        "//:work_serializer",
        "//:xds_client",
    ],
)

grpc_cc_library(
    name = "hpack_constants",
    hdrs = [
        "ext/transport/chttp2/transport/hpack_constants.h",
    ],
    language = "c++",
    deps = ["//:gpr_platform"],
)

grpc_cc_library(
    name = "hpack_encoder_table",
    srcs = [
        "ext/transport/chttp2/transport/hpack_encoder_table.cc",
    ],
    hdrs = [
        "ext/transport/chttp2/transport/hpack_encoder_table.h",
    ],
    language = "c++",
    deps = [
        "hpack_constants",
        "//:gpr",
    ],
)

grpc_cc_library(
    name = "chttp2_flow_control",
    srcs = [
        "ext/transport/chttp2/transport/flow_control.cc",
    ],
    hdrs = [
        "ext/transport/chttp2/transport/flow_control.h",
    ],
    external_deps = [
        "absl/functional:function_ref",
        "absl/status",
        "absl/strings",
        "absl/strings:str_format",
        "absl/types:optional",
    ],
    deps = [
        "bdp_estimator",
        "experiments",
        "http2_settings",
        "memory_quota",
        "time",
        "useful",
        "//:gpr",
        "//:grpc_trace",
    ],
)

grpc_cc_library(
    name = "ping_abuse_policy",
    srcs = [
        "ext/transport/chttp2/transport/ping_abuse_policy.cc",
    ],
    hdrs = [
        "ext/transport/chttp2/transport/ping_abuse_policy.h",
    ],
    external_deps = [
        "absl/strings",
        "absl/types:optional",
    ],
    deps = [
        "channel_args",
        "time",
        "//:channel_arg_names",
        "//:gpr_platform",
    ],
)

grpc_cc_library(
    name = "ping_callbacks",
    srcs = [
        "ext/transport/chttp2/transport/ping_callbacks.cc",
    ],
    hdrs = [
        "ext/transport/chttp2/transport/ping_callbacks.h",
    ],
    external_deps = [
        "absl/container:flat_hash_map",
        "absl/functional:any_invocable",
        "absl/hash",
        "absl/meta:type_traits",
        "absl/random:bit_gen_ref",
        "absl/random:distributions",
        "absl/types:optional",
    ],
    deps = [
        "time",
        "//:event_engine_base_hdrs",
        "//:gpr",
        "//:gpr_platform",
        "//:grpc_trace",
    ],
)

grpc_cc_library(
    name = "write_size_policy",
    srcs = [
        "ext/transport/chttp2/transport/write_size_policy.cc",
    ],
    hdrs = [
        "ext/transport/chttp2/transport/write_size_policy.h",
    ],
    deps = [
        "time",
        "//:gpr",
        "//:gpr_platform",
    ],
)

grpc_cc_library(
    name = "ping_rate_policy",
    srcs = [
        "ext/transport/chttp2/transport/ping_rate_policy.cc",
    ],
    hdrs = [
        "ext/transport/chttp2/transport/ping_rate_policy.h",
    ],
    external_deps = [
        "absl/strings",
        "absl/types:optional",
        "absl/types:variant",
    ],
    deps = [
        "channel_args",
        "experiments",
        "match",
        "time",
        "//:channel_arg_names",
        "//:gpr_platform",
    ],
)

grpc_cc_library(
    name = "max_concurrent_streams_policy",
    srcs = [
        "ext/transport/chttp2/transport/max_concurrent_streams_policy.cc",
    ],
    hdrs = [
        "ext/transport/chttp2/transport/max_concurrent_streams_policy.h",
    ],
    deps = [
        "//:gpr",
        "//:gpr_platform",
    ],
)

grpc_cc_library(
    name = "huffsyms",
    srcs = [
        "ext/transport/chttp2/transport/huffsyms.cc",
    ],
    hdrs = [
        "ext/transport/chttp2/transport/huffsyms.h",
    ],
    deps = ["//:gpr_platform"],
)

grpc_cc_library(
    name = "decode_huff",
    srcs = [
        "ext/transport/chttp2/transport/decode_huff.cc",
    ],
    hdrs = [
        "ext/transport/chttp2/transport/decode_huff.h",
    ],
    deps = ["//:gpr_platform"],
)

grpc_cc_library(
    name = "http2_settings",
    srcs = [
        "ext/transport/chttp2/transport/http2_settings.cc",
    ],
    hdrs = [
        "ext/transport/chttp2/transport/http2_settings.h",
    ],
    external_deps = [
        "absl/functional:function_ref",
        "absl/strings",
        "absl/types:optional",
    ],
    deps = [
        "http2_errors",
        "useful",
        "//:chttp2_frame",
        "//:gpr_platform",
    ],
)

grpc_cc_library(
    name = "grpc_transport_chttp2_alpn",
    srcs = [
        "ext/transport/chttp2/alpn/alpn.cc",
    ],
    hdrs = [
        "ext/transport/chttp2/alpn/alpn.h",
    ],
    language = "c++",
    deps = [
        "useful",
        "//:gpr",
    ],
)

grpc_cc_library(
    name = "grpc_transport_chttp2_client_connector",
    srcs = [
        "ext/transport/chttp2/client/chttp2_connector.cc",
    ],
    hdrs = [
        "ext/transport/chttp2/client/chttp2_connector.h",
    ],
    external_deps = [
        "absl/base:core_headers",
        "absl/status",
        "absl/status:statusor",
        "absl/strings:str_format",
        "absl/types:optional",
    ],
    language = "c++",
    deps = [
        "channel_args",
        "channel_args_endpoint_config",
        "channel_args_preconditioning",
        "channel_stack_type",
        "closure",
        "error",
        "error_utils",
        "grpc_insecure_credentials",
        "handshaker_registry",
        "resolved_address",
        "status_helper",
        "subchannel_connector",
        "tcp_connect_handshaker",
        "time",
        "unique_type_name",
        "//:channel_arg_names",
        "//:channelz",
        "//:config",
        "//:debug_location",
        "//:exec_ctx",
        "//:gpr",
        "//:grpc_base",
        "//:grpc_client_channel",
        "//:grpc_public_hdrs",
        "//:grpc_resolver",
        "//:grpc_security_base",
        "//:grpc_trace",
        "//:grpc_transport_chttp2",
        "//:handshaker",
        "//:iomgr",
        "//:orphanable",
        "//:ref_counted_ptr",
        "//:sockaddr_utils",
    ],
)

grpc_cc_library(
    name = "grpc_transport_chttp2_server",
    srcs = [
        "ext/transport/chttp2/server/chttp2_server.cc",
    ],
    hdrs = [
        "ext/transport/chttp2/server/chttp2_server.h",
    ],
    external_deps = [
        "absl/base:core_headers",
        "absl/status",
        "absl/status:statusor",
        "absl/strings",
        "absl/strings:str_format",
        "absl/types:optional",
    ],
    language = "c++",
    deps = [
        "channel_args",
        "channel_args_endpoint_config",
        "closure",
        "error",
        "error_utils",
        "grpc_insecure_credentials",
        "handshaker_registry",
        "iomgr_fwd",
        "memory_quota",
        "pollset_set",
        "resolved_address",
        "resource_quota",
        "status_helper",
        "time",
        "unique_type_name",
        "//:channel_arg_names",
        "//:channelz",
        "//:chttp2_legacy_frame",
        "//:config",
        "//:debug_location",
        "//:exec_ctx",
        "//:gpr",
        "//:grpc_base",
        "//:grpc_security_base",
        "//:grpc_trace",
        "//:grpc_transport_chttp2",
        "//:handshaker",
        "//:iomgr",
        "//:orphanable",
        "//:ref_counted_ptr",
        "//:sockaddr_utils",
        "//:uri_parser",
    ],
)

grpc_cc_library(
    name = "grpc_transport_inproc",
    srcs = [
        "ext/transport/inproc/inproc_plugin.cc",
        "ext/transport/inproc/inproc_transport.cc",
        "ext/transport/inproc/legacy_inproc_transport.cc",
    ],
    hdrs = [
        "ext/transport/inproc/inproc_transport.h",
        "ext/transport/inproc/legacy_inproc_transport.h",
    ],
    external_deps = [
        "absl/status",
        "absl/status:statusor",
        "absl/strings",
        "absl/types:optional",
    ],
    language = "c++",
    deps = [
        "arena",
        "channel_args",
        "channel_args_preconditioning",
        "channel_stack_type",
        "closure",
        "connectivity_state",
        "error",
        "experiments",
        "iomgr_fwd",
        "metadata_batch",
        "slice",
        "slice_buffer",
        "status_helper",
        "time",
        "try_seq",
        "//:channel_arg_names",
        "//:channelz",
        "//:config",
        "//:debug_location",
        "//:exec_ctx",
        "//:gpr",
        "//:grpc_base",
        "//:grpc_public_hdrs",
        "//:grpc_trace",
        "//:iomgr",
        "//:promise",
        "//:ref_counted_ptr",
    ],
)

grpc_cc_library(
    name = "chaotic_good_frame",
    srcs = [
        "ext/transport/chaotic_good/frame.cc",
    ],
    hdrs = [
        "ext/transport/chaotic_good/frame.h",
    ],
    external_deps = [
        "absl/random:bit_gen_ref",
        "absl/status",
        "absl/status:statusor",
        "absl/types:variant",
    ],
    deps = [
        "arena",
        "bitset",
        "chaotic_good_frame_header",
        "context",
        "match",
        "metadata_batch",
        "no_destruct",
        "slice",
        "slice_buffer",
        "status_helper",
        "//:gpr",
        "//:gpr_platform",
        "//:grpc_base",
        "//:hpack_encoder",
        "//:hpack_parser",
    ],
)

grpc_cc_library(
    name = "chaotic_good_settings_metadata",
    srcs = [
        "ext/transport/chaotic_good/settings_metadata.cc",
    ],
    hdrs = [
        "ext/transport/chaotic_good/settings_metadata.h",
    ],
    external_deps = [
        "absl/status",
        "absl/types:optional",
    ],
    deps = [
        "arena",
        "metadata_batch",
        "//:gpr",
    ],
)

grpc_cc_library(
    name = "chaotic_good_frame_header",
    srcs = [
        "ext/transport/chaotic_good/frame_header.cc",
    ],
    hdrs = [
        "ext/transport/chaotic_good/frame_header.h",
    ],
    external_deps = [
        "absl/status",
        "absl/status:statusor",
        "absl/strings",
    ],
    deps = [
        "bitset",
        "//:gpr",
        "//:gpr_platform",
    ],
)

grpc_cc_library(
    name = "gcp_metadata_query",
    srcs = [
        "ext/gcp/metadata_query.cc",
    ],
    hdrs = [
        "ext/gcp/metadata_query.h",
    ],
    external_deps = [
        "absl/functional:any_invocable",
        "absl/status",
        "absl/status:statusor",
        "absl/strings",
        "absl/strings:str_format",
    ],
    deps = [
        "closure",
        "error",
        "status_helper",
        "time",
        "//:gpr",
        "//:gpr_platform",
        "//:grpc_base",
        "//:grpc_security_base",
        "//:grpc_trace",
        "//:httpcli",
        "//:iomgr",
        "//:orphanable",
        "//:ref_counted_ptr",
        "//:uri_parser",
    ],
)

grpc_cc_library(
    name = "logging_sink",
    hdrs = [
        "ext/filters/logging/logging_sink.h",
    ],
    external_deps = [
        "absl/numeric:int128",
        "absl/strings",
    ],
    language = "c++",
    visibility = [
        "//src/cpp/ext/gcp:__subpackages__",
        "//test:__subpackages__",
    ],
    deps = [
        "time",
        "//:gpr_platform",
    ],
)

grpc_cc_library(
    name = "logging_filter",
    srcs = [
        "ext/filters/logging/logging_filter.cc",
    ],
    hdrs = [
        "ext/filters/logging/logging_filter.h",
    ],
    external_deps = [
        "absl/numeric:int128",
        "absl/random",
        "absl/random:distributions",
        "absl/status:statusor",
        "absl/strings",
        "absl/types:optional",
    ],
    language = "c++",
    deps = [
        "arena",
        "arena_promise",
        "cancel_callback",
        "channel_args",
        "channel_fwd",
        "channel_stack_type",
        "context",
        "logging_sink",
        "map",
        "metadata_batch",
        "pipe",
        "slice",
        "slice_buffer",
        "time",
        "//:channel_arg_names",
        "//:config",
        "//:gpr",
        "//:gpr_platform",
        "//:grpc_base",
        "//:grpc_client_channel",
        "//:grpc_public_hdrs",
        "//:grpc_resolver",
        "//:legacy_context",
        "//:uri_parser",
    ],
)

grpc_cc_library(
    name = "grpc_promise_endpoint",
    srcs = [
        "lib/transport/promise_endpoint.cc",
    ],
    external_deps = [
        "absl/base:core_headers",
        "absl/status",
        "absl/status:statusor",
        "absl/types:optional",
    ],
    language = "c++",
    public_hdrs = [
        "lib/transport/promise_endpoint.h",
    ],
    deps = [
        "activity",
        "cancel_callback",
        "event_engine_common",
        "if",
        "map",
        "poll",
        "slice",
        "slice_buffer",
        "//:event_engine_base_hdrs",
        "//:exec_ctx",
        "//:gpr",
    ],
)

grpc_cc_library(
    name = "chaotic_good_transport",
    srcs = [
        "ext/transport/chaotic_good/chaotic_good_transport.cc",
    ],
    hdrs = [
        "ext/transport/chaotic_good/chaotic_good_transport.h",
    ],
    external_deps = ["absl/random"],
    language = "c++",
    deps = [
        "chaotic_good_frame",
        "chaotic_good_frame_header",
        "event_engine_tcp_socket_utils",
        "grpc_promise_endpoint",
        "if",
        "try_join",
        "try_seq",
        "//:gpr_platform",
        "//:grpc_trace",
        "//:hpack_encoder",
        "//:promise",
    ],
)

grpc_cc_library(
    name = "chaotic_good_client_transport",
    srcs = [
        "ext/transport/chaotic_good/client_transport.cc",
    ],
    hdrs = [
        "ext/transport/chaotic_good/client_transport.h",
    ],
    external_deps = [
        "absl/base:core_headers",
        "absl/container:flat_hash_map",
        "absl/random",
        "absl/random:bit_gen_ref",
        "absl/status",
        "absl/status:statusor",
        "absl/types:optional",
        "absl/types:variant",
    ],
    language = "c++",
    deps = [
        "activity",
        "all_ok",
        "arena",
        "chaotic_good_frame",
        "chaotic_good_frame_header",
        "chaotic_good_transport",
        "context",
        "event_engine_wakeup_scheduler",
        "for_each",
        "grpc_promise_endpoint",
        "if",
        "inter_activity_pipe",
        "loop",
        "map",
        "match",
        "memory_quota",
        "metadata_batch",
        "mpsc",
        "pipe",
        "poll",
        "resource_quota",
        "slice",
        "slice_buffer",
        "try_join",
        "try_seq",
        "//:exec_ctx",
        "//:gpr",
        "//:gpr_platform",
        "//:grpc_base",
        "//:hpack_encoder",
        "//:hpack_parser",
        "//:promise",
        "//:ref_counted_ptr",
    ],
)

grpc_cc_library(
    name = "chaotic_good_server_transport",
    srcs = [
        "ext/transport/chaotic_good/server_transport.cc",
    ],
    hdrs = [
        "ext/transport/chaotic_good/server_transport.h",
    ],
    external_deps = [
        "absl/base:core_headers",
        "absl/container:flat_hash_map",
        "absl/functional:any_invocable",
        "absl/random",
        "absl/random:bit_gen_ref",
        "absl/status",
        "absl/status:statusor",
        "absl/types:optional",
        "absl/types:variant",
    ],
    language = "c++",
    deps = [
        "1999",
        "activity",
        "arena",
        "chaotic_good_frame",
        "chaotic_good_frame_header",
        "chaotic_good_transport",
        "context",
        "default_event_engine",
        "event_engine_wakeup_scheduler",
        "for_each",
        "grpc_promise_endpoint",
        "if",
        "inter_activity_latch",
        "inter_activity_pipe",
        "loop",
        "memory_quota",
        "metadata_batch",
        "mpsc",
        "pipe",
        "poll",
        "resource_quota",
        "seq",
        "slice",
        "slice_buffer",
        "switch",
        "try_join",
        "try_seq",
        "//:exec_ctx",
        "//:gpr",
        "//:gpr_platform",
        "//:grpc_base",
        "//:hpack_encoder",
        "//:hpack_parser",
        "//:ref_counted_ptr",
    ],
)

grpc_cc_library(
    name = "call_final_info",
    srcs = [
        "lib/transport/call_final_info.cc",
    ],
    hdrs = [
        "lib/transport/call_final_info.h",
    ],
    deps = [
        "//:gpr",
        "//:grpc_public_hdrs",
    ],
)

grpc_cc_library(
    name = "call_filters",
    srcs = [
        "lib/transport/call_filters.cc",
    ],
    hdrs = [
        "lib/transport/call_filters.h",
    ],
    deps = [
        "call_final_info",
        "latch",
        "map",
        "message",
        "metadata",
        "ref_counted",
        "status_flag",
        "//:gpr",
        "//:promise",
        "//:ref_counted_ptr",
    ],
)

grpc_cc_library(
    name = "call_factory",
    srcs = [
        "lib/transport/call_factory.cc",
    ],
    hdrs = [
        "lib/transport/call_factory.h",
    ],
    deps = [
        "arena",
        "call_size_estimator",
        "call_spine",
        "channel_args",
        "dual_ref_counted",
        "resource_quota",
        "//:gpr_platform",
        "//:stats",
    ],
)

grpc_cc_library(
    name = "call_destination",
    hdrs = [
        "lib/transport/call_destination.h",
    ],
    deps = [
        "arena",
        "call_size_estimator",
        "call_spine",
        "channel_args",
        "metadata",
        "ref_counted",
        "//:gpr_platform",
    ],
)

grpc_cc_library(
    name = "parsed_metadata",
    srcs = [
        "lib/transport/parsed_metadata.cc",
    ],
    hdrs = [
        "lib/transport/parsed_metadata.h",
    ],
    external_deps = [
        "absl/functional:function_ref",
        "absl/meta:type_traits",
        "absl/strings",
    ],
    deps = [
        "slice",
        "time",
        "//:gpr_platform",
    ],
)

grpc_cc_library(
    name = "metadata",
    srcs = [
        "lib/transport/metadata.cc",
    ],
    hdrs = [
        "lib/transport/metadata.h",
    ],
    deps = [
        "error_utils",
        "metadata_batch",
        "//:gpr_platform",
    ],
)

grpc_cc_library(
    name = "message",
    srcs = [
        "lib/transport/message.cc",
    ],
    hdrs = [
        "lib/transport/message.h",
    ],
    external_deps = [
        "absl/strings",
    ],
    deps = [
        "arena",
        "slice_buffer",
        "//:gpr_platform",
        "//:grpc_public_hdrs",
    ],
)

grpc_cc_library(
    name = "call_spine",
    srcs = [
        "lib/transport/call_spine.cc",
    ],
    hdrs = [
        "lib/transport/call_spine.h",
    ],
    deps = [
        "1999",
<<<<<<< HEAD
        "call_filters",
        "default_event_engine",
=======
        "call_final_info",
>>>>>>> 571da7be
        "for_each",
        "if",
        "latch",
        "message",
        "metadata",
        "promise_status",
        "seq",
        "status_flag",
        "try_seq",
        "//:event_engine_base_hdrs",
        "//:gpr",
        "//:legacy_context",
    ],
)

grpc_cc_library(
    name = "metadata_batch",
    srcs = [
        "lib/transport/metadata_batch.cc",
    ],
    hdrs = [
        "lib/transport/custom_metadata.h",
        "lib/transport/metadata_batch.h",
        "lib/transport/simple_slice_based_metadata.h",
    ],
    external_deps = [
        "absl/container:inlined_vector",
        "absl/functional:function_ref",
        "absl/meta:type_traits",
        "absl/strings",
        "absl/strings:str_format",
        "absl/types:optional",
    ],
    deps = [
        "arena",
        "chunked_vector",
        "compression_internal",
        "experiments",
        "if_list",
        "metadata_compression_traits",
        "packed_table",
        "parsed_metadata",
        "poll",
        "slice",
        "time",
        "timeout_encoding",
        "type_list",
        "//:gpr",
        "//:grpc_public_hdrs",
    ],
)

grpc_cc_library(
    name = "timeout_encoding",
    srcs = [
        "lib/transport/timeout_encoding.cc",
    ],
    hdrs = [
        "lib/transport/timeout_encoding.h",
    ],
    external_deps = [
        "absl/base:core_headers",
        "absl/types:optional",
    ],
    deps = [
        "slice",
        "time",
        "//:gpr",
    ],
)

grpc_cc_library(
    name = "call_size_estimator",
    srcs = [
        "lib/transport/call_size_estimator.cc",
    ],
    hdrs = [
        "lib/transport/call_size_estimator.h",
    ],
    deps = ["//:gpr_platform"],
)

grpc_cc_library(
    name = "compression_internal",
    srcs = [
        "lib/compression/compression_internal.cc",
    ],
    hdrs = [
        "lib/compression/compression_internal.h",
    ],
    external_deps = [
        "absl/container:inlined_vector",
        "absl/strings",
        "absl/strings:str_format",
        "absl/types:optional",
    ],
    deps = [
        "bitset",
        "channel_args",
        "ref_counted_string",
        "slice",
        "//:gpr",
        "//:grpc_public_hdrs",
        "//:grpc_trace",
        "//:ref_counted_ptr",
    ],
)

grpc_cc_library(
    name = "chaotic_good_server",
    srcs = [
        "ext/transport/chaotic_good/server/chaotic_good_server.cc",
    ],
    hdrs = [
        "ext/transport/chaotic_good/server/chaotic_good_server.h",
    ],
    external_deps = [
        "absl/container:flat_hash_map",
        "absl/random",
        "absl/random:bit_gen_ref",
        "absl/status",
        "absl/status:statusor",
    ],
    language = "c++",
    deps = [
        "activity",
        "arena",
        "channel_args",
        "channel_args_endpoint_config",
        "chaotic_good_frame",
        "chaotic_good_frame_header",
        "chaotic_good_server_transport",
        "chaotic_good_settings_metadata",
        "closure",
        "context",
        "default_event_engine",
        "error",
        "error_utils",
        "event_engine_common",
        "event_engine_tcp_socket_utils",
        "event_engine_wakeup_scheduler",
        "grpc_promise_endpoint",
        "if",
        "inter_activity_latch",
        "iomgr_fwd",
        "latch",
        "memory_quota",
        "metadata",
        "metadata_batch",
        "race",
        "resource_quota",
        "sleep",
        "slice",
        "slice_buffer",
        "status_helper",
        "time",
        "try_seq",
        "//:channelz",
        "//:gpr",
        "//:gpr_platform",
        "//:grpc_base",
        "//:handshaker",
        "//:hpack_encoder",
        "//:hpack_parser",
        "//:iomgr",
        "//:orphanable",
        "//:ref_counted_ptr",
    ],
)

grpc_cc_library(
    name = "chaotic_good_connector",
    srcs = [
        "ext/transport/chaotic_good/client/chaotic_good_connector.cc",
    ],
    hdrs = [
        "ext/transport/chaotic_good/client/chaotic_good_connector.h",
    ],
    external_deps = [
        "absl/random",
        "absl/random:bit_gen_ref",
        "absl/status",
        "absl/status:statusor",
    ],
    language = "c++",
    deps = [
        "activity",
        "arena",
        "channel_args",
        "channel_args_endpoint_config",
        "chaotic_good_client_transport",
        "chaotic_good_frame",
        "chaotic_good_frame_header",
        "chaotic_good_settings_metadata",
        "closure",
        "context",
        "default_event_engine",
        "error",
        "error_utils",
        "event_engine_tcp_socket_utils",
        "event_engine_wakeup_scheduler",
        "grpc_promise_endpoint",
        "inter_activity_latch",
        "latch",
        "memory_quota",
        "no_destruct",
        "notification",
        "race",
        "resource_quota",
        "sleep",
        "slice",
        "slice_buffer",
        "subchannel_connector",
        "time",
        "try_seq",
        "wait_for_callback",
        "//:debug_location",
        "//:exec_ctx",
        "//:gpr",
        "//:gpr_platform",
        "//:grpc_base",
        "//:grpc_client_channel",
        "//:handshaker",
        "//:hpack_encoder",
        "//:hpack_parser",
        "//:iomgr",
        "//:ref_counted_ptr",
    ],
)

grpc_cc_library(
    name = "metrics",
    srcs = [
        "lib/channel/metrics.cc",
    ],
    hdrs = [
        "lib/channel/metrics.h",
    ],
    external_deps = [
        "absl/container:flat_hash_map",
        "absl/functional:function_ref",
        "absl/strings",
        "absl/types:span",
    ],
    language = "c++",
    deps = [
        "channel_args",
        "no_destruct",
        "//:gpr",
    ],
)

### UPB Targets

grpc_upb_proto_library(
    name = "envoy_admin_upb",
    deps = ["@envoy_api//envoy/admin/v3:pkg"],
)

grpc_upb_proto_library(
    name = "envoy_config_cluster_upb",
    deps = ["@envoy_api//envoy/config/cluster/v3:pkg"],
)

grpc_upb_proto_reflection_library(
    name = "envoy_config_cluster_upbdefs",
    deps = ["@envoy_api//envoy/config/cluster/v3:pkg"],
)

grpc_upb_proto_library(
    name = "envoy_config_core_upb",
    deps = ["@envoy_api//envoy/config/core/v3:pkg"],
)

grpc_upb_proto_library(
    name = "envoy_config_endpoint_upb",
    deps = ["@envoy_api//envoy/config/endpoint/v3:pkg"],
)

grpc_upb_proto_reflection_library(
    name = "envoy_config_endpoint_upbdefs",
    deps = ["@envoy_api//envoy/config/endpoint/v3:pkg"],
)

grpc_upb_proto_library(
    name = "envoy_config_listener_upb",
    deps = ["@envoy_api//envoy/config/listener/v3:pkg"],
)

grpc_upb_proto_reflection_library(
    name = "envoy_config_listener_upbdefs",
    deps = ["@envoy_api//envoy/config/listener/v3:pkg"],
)

grpc_upb_proto_library(
    name = "envoy_config_rbac_upb",
    deps = ["@envoy_api//envoy/config/rbac/v3:pkg"],
)

grpc_upb_proto_library(
    name = "envoy_config_route_upb",
    deps = ["@envoy_api//envoy/config/route/v3:pkg"],
)

grpc_upb_proto_reflection_library(
    name = "envoy_config_route_upbdefs",
    deps = ["@envoy_api//envoy/config/route/v3:pkg"],
)

grpc_upb_proto_library(
    name = "envoy_extensions_clusters_aggregate_upb",
    deps = ["@envoy_api//envoy/extensions/clusters/aggregate/v3:pkg"],
)

grpc_upb_proto_reflection_library(
    name = "envoy_extensions_clusters_aggregate_upbdefs",
    deps = ["@envoy_api//envoy/extensions/clusters/aggregate/v3:pkg"],
)

grpc_upb_proto_library(
    name = "envoy_extensions_filters_common_fault_upb",
    deps = ["@envoy_api//envoy/extensions/filters/common/fault/v3:pkg"],
)

grpc_upb_proto_library(
    name = "envoy_extensions_filters_http_fault_upb",
    deps = ["@envoy_api//envoy/extensions/filters/http/fault/v3:pkg"],
)

grpc_upb_proto_reflection_library(
    name = "envoy_extensions_filters_http_fault_upbdefs",
    deps = ["@envoy_api//envoy/extensions/filters/http/fault/v3:pkg"],
)

grpc_upb_proto_library(
    name = "envoy_extensions_filters_http_rbac_upb",
    deps = ["@envoy_api//envoy/extensions/filters/http/rbac/v3:pkg"],
)

grpc_upb_proto_reflection_library(
    name = "envoy_extensions_filters_http_rbac_upbdefs",
    deps = ["@envoy_api//envoy/extensions/filters/http/rbac/v3:pkg"],
)

grpc_upb_proto_library(
    name = "envoy_extensions_filters_http_router_upb",
    deps = ["@envoy_api//envoy/extensions/filters/http/router/v3:pkg"],
)

grpc_upb_proto_reflection_library(
    name = "envoy_extensions_filters_http_router_upbdefs",
    deps = ["@envoy_api//envoy/extensions/filters/http/router/v3:pkg"],
)

grpc_upb_proto_library(
    name = "envoy_extensions_filters_http_stateful_session_upb",
    deps = ["@envoy_api//envoy/extensions/filters/http/stateful_session/v3:pkg"],
)

grpc_upb_proto_reflection_library(
    name = "envoy_extensions_filters_http_stateful_session_upbdefs",
    deps = ["@envoy_api//envoy/extensions/filters/http/stateful_session/v3:pkg"],
)

grpc_upb_proto_library(
    name = "envoy_extensions_http_stateful_session_cookie_upb",
    deps = ["@envoy_api//envoy/extensions/http/stateful_session/cookie/v3:pkg"],
)

grpc_upb_proto_reflection_library(
    name = "envoy_extensions_http_stateful_session_cookie_upbdefs",
    deps = ["@envoy_api//envoy/extensions/http/stateful_session/cookie/v3:pkg"],
)

grpc_upb_proto_library(
    name = "envoy_type_http_upb",
    deps = ["@envoy_api//envoy/type/http/v3:pkg"],
)

grpc_upb_proto_library(
    name = "envoy_extensions_load_balancing_policies_client_side_weighted_round_robin_upb",
    deps = [
        "@envoy_api//envoy/extensions/load_balancing_policies/client_side_weighted_round_robin/v3:pkg",
    ],
)

grpc_upb_proto_library(
    name = "envoy_extensions_load_balancing_policies_ring_hash_upb",
    deps = ["@envoy_api//envoy/extensions/load_balancing_policies/ring_hash/v3:pkg"],
)

grpc_upb_proto_library(
    name = "envoy_extensions_load_balancing_policies_wrr_locality_upb",
    deps = ["@envoy_api//envoy/extensions/load_balancing_policies/wrr_locality/v3:pkg"],
)

grpc_upb_proto_library(
    name = "envoy_extensions_load_balancing_policies_pick_first_upb",
    deps = ["@envoy_api//envoy/extensions/load_balancing_policies/pick_first/v3:pkg"],
)

grpc_upb_proto_library(
    name = "envoy_extensions_filters_network_http_connection_manager_upb",
    deps = [
        "@envoy_api//envoy/extensions/filters/network/http_connection_manager/v3:pkg",
    ],
)

grpc_upb_proto_reflection_library(
    name = "envoy_extensions_filters_network_http_connection_manager_upbdefs",
    deps = [
        "@envoy_api//envoy/extensions/filters/network/http_connection_manager/v3:pkg",
    ],
)

grpc_upb_proto_library(
    name = "envoy_extensions_transport_sockets_tls_upb",
    deps = ["@envoy_api//envoy/extensions/transport_sockets/tls/v3:pkg"],
)

grpc_upb_proto_reflection_library(
    name = "envoy_extensions_transport_sockets_tls_upbdefs",
    deps = ["@envoy_api//envoy/extensions/transport_sockets/tls/v3:pkg"],
)

grpc_upb_proto_library(
    name = "envoy_extensions_upstreams_http_upb",
    deps = ["@envoy_api//envoy/extensions/upstreams/http/v3:pkg"],
)

grpc_upb_proto_reflection_library(
    name = "envoy_extensions_upstreams_http_upbdefs",
    deps = ["@envoy_api//envoy/extensions/upstreams/http/v3:pkg"],
)

grpc_upb_proto_library(
    name = "envoy_service_discovery_upb",
    deps = ["@envoy_api//envoy/service/discovery/v3:pkg"],
)

grpc_upb_proto_reflection_library(
    name = "envoy_service_discovery_upbdefs",
    deps = ["@envoy_api//envoy/service/discovery/v3:pkg"],
)

grpc_upb_proto_library(
    name = "envoy_service_load_stats_upb",
    deps = ["@envoy_api//envoy/service/load_stats/v3:pkg"],
)

grpc_upb_proto_reflection_library(
    name = "envoy_service_load_stats_upbdefs",
    deps = ["@envoy_api//envoy/service/load_stats/v3:pkg"],
)

grpc_upb_proto_library(
    name = "envoy_service_status_upb",
    deps = ["@envoy_api//envoy/service/status/v3:pkg"],
)

grpc_upb_proto_reflection_library(
    name = "envoy_service_status_upbdefs",
    deps = ["@envoy_api//envoy/service/status/v3:pkg"],
)

grpc_upb_proto_library(
    name = "envoy_type_matcher_upb",
    deps = ["@envoy_api//envoy/type/matcher/v3:pkg"],
)

grpc_upb_proto_library(
    name = "envoy_type_upb",
    deps = ["@envoy_api//envoy/type/v3:pkg"],
)

grpc_upb_proto_library(
    name = "xds_type_upb",
    deps = ["@com_github_cncf_xds//xds/type/v3:pkg"],
)

grpc_upb_proto_reflection_library(
    name = "xds_type_upbdefs",
    deps = ["@com_github_cncf_xds//xds/type/v3:pkg"],
)

grpc_upb_proto_library(
    name = "xds_orca_upb",
    deps = ["@com_github_cncf_xds//xds/data/orca/v3:pkg"],
)

grpc_upb_proto_library(
    name = "xds_orca_service_upb",
    deps = ["@com_github_cncf_xds//xds/service/orca/v3:pkg"],
)

grpc_upb_proto_library(
    name = "grpc_health_upb",
    deps = ["//src/proto/grpc/health/v1:health_proto_descriptor"],
)

grpc_upb_proto_library(
    name = "google_rpc_status_upb",
    deps = ["@com_google_googleapis//google/rpc:status_proto"],
)

grpc_upb_proto_reflection_library(
    name = "google_rpc_status_upbdefs",
    deps = ["@com_google_googleapis//google/rpc:status_proto"],
)

grpc_upb_proto_library(
    name = "google_type_expr_upb",
    deps = ["@com_google_googleapis//google/type:expr_proto"],
)

grpc_upb_proto_library(
    name = "grpc_lb_upb",
    deps = ["//src/proto/grpc/lb/v1:load_balancer_proto_descriptor"],
)

grpc_upb_proto_library(
    name = "alts_upb",
    deps = ["//src/proto/grpc/gcp:alts_handshaker_proto"],
)

grpc_upb_proto_library(
    name = "rls_upb",
    deps = ["//src/proto/grpc/lookup/v1:rls_proto_descriptor"],
)

grpc_upb_proto_library(
    name = "rls_config_upb",
    deps = ["//src/proto/grpc/lookup/v1:rls_config_proto_descriptor"],
)

grpc_upb_proto_reflection_library(
    name = "rls_config_upbdefs",
    deps = ["//src/proto/grpc/lookup/v1:rls_config_proto_descriptor"],
)

WELL_KNOWN_PROTO_TARGETS = [
    "any",
    "duration",
    "empty",
    "struct",
    "timestamp",
    "wrappers",
]

[
    grpc_upb_proto_library(
        name = "protobuf_" + target + "_upb",
        deps = ["@com_google_protobuf//:" + target + "_proto"],
    )
    for target in WELL_KNOWN_PROTO_TARGETS
]

[
    grpc_upb_proto_reflection_library(
        name = "protobuf_" + target + "_upbdefs",
        deps = ["@com_google_protobuf//:" + target + "_proto"],
    )
    for target in WELL_KNOWN_PROTO_TARGETS
]

grpc_generate_one_off_internal_targets()<|MERGE_RESOLUTION|>--- conflicted
+++ resolved
@@ -7213,12 +7213,9 @@
     ],
     deps = [
         "1999",
-<<<<<<< HEAD
         "call_filters",
         "default_event_engine",
-=======
         "call_final_info",
->>>>>>> 571da7be
         "for_each",
         "if",
         "latch",
