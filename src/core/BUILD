# Copyright 2022 gRPC authors.
#
# Licensed under the Apache License, Version 2.0 (the "License");
# you may not use this file except in compliance with the License.
# You may obtain a copy of the License at
#
#     http://www.apache.org/licenses/LICENSE-2.0
#
# Unless required by applicable law or agreed to in writing, software
# distributed under the License is distributed on an "AS IS" BASIS,
# WITHOUT WARRANTIES OR CONDITIONS OF ANY KIND, either express or implied.
# See the License for the specific language governing permissions and
# limitations under the License.

load(
    "//bazel:grpc_build_system.bzl",
    "grpc_cc_library",
    "grpc_cc_proto_library",
    "grpc_generate_one_off_internal_targets",
    "grpc_internal_proto_library",
    "grpc_upb_proto_library",
    "grpc_upb_proto_reflection_library",
)

licenses(["reciprocal"])

package(
    default_visibility = ["//:__subpackages__"],
    features = [
        "layering_check",
    ],
)

config_setting(
    name = "enable_latent_see",
    values = {"define": "GRPC_ENABLE_LATENT_SEE=1"},
)

# This is needed as a transitionary mechanism to build the src/core targets in
# the top-level BUILD file that have not yet been moved here. Should go away
# once the transition is complete.
exports_files(
    glob(["**"]),
    visibility = ["//:__subpackages__"],
)

grpc_cc_library(
    name = "channel_fwd",
    hdrs = [
        "lib/channel/channel_fwd.h",
    ],
    language = "c++",
)

grpc_cc_library(
    name = "dump_args",
    srcs = [
        "util/dump_args.cc",
    ],
    hdrs = [
        "util/dump_args.h",
    ],
    external_deps = [
        "absl/functional:any_invocable",
        "absl/log:check",
        "absl/strings",
        "absl/strings:str_format",
    ],
    language = "c++",
)

grpc_cc_library(
    name = "slice_cast",
    hdrs = [
        "//:include/grpc/event_engine/internal/slice_cast.h",
    ],
)

grpc_cc_library(
    name = "event_engine_extensions",
    hdrs = [
        "lib/event_engine/extensions/can_track_errors.h",
        "lib/event_engine/extensions/chaotic_good_extension.h",
        "lib/event_engine/extensions/supports_fd.h",
        "lib/event_engine/extensions/tcp_trace.h",
    ],
    external_deps = [
        "absl/status:statusor",
        "absl/functional:any_invocable",
        "absl/strings",
    ],
    visibility = [
        "@grpc:event_engine_base_hdrs",
    ],
    deps = [
        ":memory_quota",
        "//:event_engine_base_hdrs",
        "//:gpr_platform",
        "//:tcp_tracer",
    ],
)

grpc_cc_library(
    name = "event_engine_common",
    srcs = [
        "lib/event_engine/event_engine.cc",
        "lib/event_engine/resolved_address.cc",
        "lib/event_engine/slice.cc",
        "lib/event_engine/slice_buffer.cc",
    ],
    hdrs = [
        "lib/event_engine/extensions/can_track_errors.h",
        "lib/event_engine/handle_containers.h",
        "lib/event_engine/resolved_address_internal.h",
        "//:include/grpc/event_engine/slice.h",
        "//:include/grpc/event_engine/slice_buffer.h",
    ],
    external_deps = [
        "absl/container:flat_hash_set",
        "absl/hash",
        "absl/log:check",
        "absl/strings",
        "absl/utility",
    ],
    deps = [
        "resolved_address",
        "slice",
        "slice_buffer",
        "slice_cast",
        "slice_refcount",
        "//:event_engine_base_hdrs",
        "//:gpr",
        "//:gpr_platform",
    ],
)

grpc_cc_library(
    name = "latent_see",
    srcs = [
        "util/latent_see.cc",
    ],
    hdrs = [
        "util/latent_see.h",
    ],
    defines = select({
        ":enable_latent_see": ["GRPC_ENABLE_LATENT_SEE"],
        "//conditions:default": [],
    }),
    external_deps = [
        "absl/base:core_headers",
        "absl/functional:any_invocable",
        "absl/functional:function_ref",
        "absl/log",
        "absl/strings",
        "absl/types:optional",
    ],
    visibility = ["@grpc:latent_see"],
    deps = [
        "per_cpu",
        "ring_buffer",
        "//:gpr",
    ],
)

grpc_cc_library(
    name = "ring_buffer",
    srcs = [],
    hdrs = [
        "util/ring_buffer.h",
    ],
    external_deps = [
        "absl/types:optional",
    ],
    deps = [
        "//:gpr_platform",
    ],
)

grpc_cc_library(
    name = "transport_fwd",
    hdrs = [
        "lib/transport/transport_fwd.h",
    ],
    language = "c++",
)

grpc_cc_library(
    name = "server_call_tracer_filter",
    srcs = [
        "server/server_call_tracer_filter.cc",
    ],
    hdrs = [
        "server/server_call_tracer_filter.h",
    ],
    external_deps = [
        "absl/status",
        "absl/status:statusor",
    ],
    language = "c++",
    visibility = ["@grpc:alt_grpc_base_legacy"],
    deps = [
        "arena_promise",
        "call_finalization",
        "cancel_callback",
        "channel_args",
        "channel_fwd",
        "channel_stack_type",
        "context",
        "latent_see",
        "map",
        "pipe",
        "//:call_tracer",
        "//:config",
        "//:gpr_platform",
        "//:grpc_base",
    ],
)

grpc_cc_library(
    name = "atomic_utils",
    language = "c++",
    public_hdrs = ["util/atomic_utils.h"],
    deps = ["//:gpr"],
)

grpc_cc_library(
    name = "metadata_compression_traits",
    hdrs = [
        "lib/transport/metadata_compression_traits.h",
    ],
    deps = ["//:gpr_platform"],
)

grpc_cc_library(
    name = "metadata_info",
    srcs = ["lib/transport/metadata_info.cc"],
    hdrs = ["lib/transport/metadata_info.h"],
    deps = [
        "channel_args",
        "hpack_constants",
        "metadata_batch",
        "slice",
        "//:call_tracer",
        "//:gpr_platform",
        "//:grpc_base",
    ],
)

grpc_cc_library(
    name = "experiments",
    srcs = [
        "lib/experiments/config.cc",
        "lib/experiments/experiments.cc",
    ],
    hdrs = [
        "lib/experiments/config.h",
        "lib/experiments/experiments.h",
    ],
    defines = select(
        {
            "//:grpc_experiments_are_final": ["GRPC_EXPERIMENTS_ARE_FINAL"],
            "//conditions:default": [],
        },
    ),
    external_deps = [
        "absl/functional:any_invocable",
        "absl/log:check",
        "absl/log:log",
        "absl/strings",
    ],
    language = "c++",
    tags = ["nofixdeps"],
    visibility = ["@grpc:grpc_experiments"],
    deps = [
        "no_destruct",
        "//:config_vars",
        "//:gpr",
    ],
)

grpc_cc_library(
    name = "init_internally",
    srcs = ["lib/surface/init_internally.cc"],
    hdrs = ["lib/surface/init_internally.h"],
    deps = ["//:gpr_platform"],
)

grpc_cc_library(
    name = "useful",
    hdrs = ["util/useful.h"],
    external_deps = [
        "absl/log:check",
        "absl/numeric:bits",
        "absl/strings",
        "absl/types:variant",
    ],
    language = "c++",
    visibility = ["@grpc:useful"],
    deps = ["//:gpr_platform"],
)

grpc_cc_library(
    name = "unique_ptr_with_bitset",
    hdrs = ["util/unique_ptr_with_bitset.h"],
    external_deps = [
        "absl/log:check",
        "absl/numeric:bits",
    ],
    language = "c++",
    deps = ["//:gpr_platform"],
)

grpc_cc_library(
    name = "examine_stack",
    srcs = [
        "util/examine_stack.cc",
    ],
    hdrs = [
        "util/examine_stack.h",
    ],
    external_deps = ["absl/types:optional"],
    deps = ["//:gpr_platform"],
)

grpc_cc_library(
    name = "gpr_atm",
    srcs = [
        "util/atm.cc",
    ],
    language = "c++",
    public_hdrs = [
        "//:include/grpc/support/atm.h",
        "//:include/grpc/support/atm_gcc_atomic.h",
        "//:include/grpc/support/atm_gcc_sync.h",
        "//:include/grpc/support/atm_windows.h",
        "//:include/grpc/impl/codegen/atm.h",
        "//:include/grpc/impl/codegen/atm_gcc_atomic.h",
        "//:include/grpc/impl/codegen/atm_gcc_sync.h",
        "//:include/grpc/impl/codegen/atm_windows.h",
    ],
    deps = [
        "useful",
        "//:gpr_platform",
    ],
)

grpc_cc_library(
    name = "gpr_manual_constructor",
    srcs = [],
    hdrs = [
        "util/manual_constructor.h",
    ],
    language = "c++",
    deps = [
        "construct_destruct",
        "//:gpr_platform",
    ],
)

grpc_cc_library(
    name = "gpr_spinlock",
    srcs = [],
    hdrs = [
        "util/spinlock.h",
    ],
    language = "c++",
    deps = [
        "gpr_atm",
        "//:gpr_platform",
    ],
)

grpc_cc_library(
    name = "env",
    srcs = [
        "util/linux/env.cc",
        "util/posix/env.cc",
        "util/windows/env.cc",
    ],
    hdrs = [
        "util/env.h",
    ],
    external_deps = ["absl/types:optional"],
    deps = [
        "tchar",
        "//:gpr_platform",
    ],
)

grpc_cc_library(
    name = "directory_reader",
    srcs = [
        "util/posix/directory_reader.cc",
        "util/windows/directory_reader.cc",
    ],
    hdrs = [
        "util/directory_reader.h",
    ],
    external_deps = [
        "absl/functional:function_ref",
        "absl/status",
        "absl/status:statusor",
        "absl/strings",
    ],
    deps = [
        "//:gpr",
        "//:gpr_platform",
    ],
)

grpc_cc_library(
    name = "chunked_vector",
    hdrs = ["util/chunked_vector.h"],
    external_deps = [
        "absl/log:check",
    ],
    deps = [
        "arena",
        "gpr_manual_constructor",
        "//:gpr",
    ],
)

grpc_cc_library(
    name = "construct_destruct",
    language = "c++",
    public_hdrs = ["util/construct_destruct.h"],
    deps = ["//:gpr_platform"],
)

grpc_cc_library(
    name = "status_helper",
    srcs = [
        "util/status_helper.cc",
    ],
    hdrs = [
        "util/status_helper.h",
    ],
    external_deps = [
        "absl/log:check",
        "absl/status",
        "absl/strings",
        "absl/strings:cord",
        "absl/time",
        "absl/types:optional",
        "@com_google_protobuf//upb:base",
        "@com_google_protobuf//upb:mem",
    ],
    language = "c++",
    deps = [
        "percent_encoding",
        "slice",
        "//:debug_location",
        "//:google_rpc_status_upb",
        "//:gpr",
        "//:protobuf_any_upb",
    ],
)

grpc_cc_library(
    name = "unique_type_name",
    hdrs = ["util/unique_type_name.h"],
    external_deps = ["absl/strings"],
    language = "c++",
    deps = [
        "useful",
        "//:gpr_platform",
    ],
)

grpc_cc_library(
    name = "validation_errors",
    srcs = [
        "util/validation_errors.cc",
    ],
    hdrs = [
        "util/validation_errors.h",
    ],
    external_deps = [
        "absl/log:log",
        "absl/status",
        "absl/strings",
    ],
    language = "c++",
    deps = ["//:gpr"],
)

grpc_cc_library(
    name = "overload",
    language = "c++",
    public_hdrs = ["util/overload.h"],
    deps = ["//:gpr_platform"],
)

grpc_cc_library(
    name = "match",
    external_deps = ["absl/types:variant"],
    language = "c++",
    public_hdrs = ["util/match.h"],
    deps = [
        "overload",
        "//:gpr_platform",
    ],
)

grpc_cc_library(
    name = "table",
    external_deps = [
        "absl/meta:type_traits",
        "absl/utility",
    ],
    language = "c++",
    public_hdrs = ["util/table.h"],
    deps = [
        "bitset",
        "//:gpr_platform",
    ],
)

grpc_cc_library(
    name = "packed_table",
    hdrs = ["util/packed_table.h"],
    language = "c++",
    deps = [
        "sorted_pack",
        "table",
        "//:gpr_platform",
    ],
)

grpc_cc_library(
    name = "bitset",
    language = "c++",
    public_hdrs = ["util/bitset.h"],
    deps = [
        "useful",
        "//:gpr_platform",
    ],
)

grpc_cc_library(
    name = "no_destruct",
    language = "c++",
    public_hdrs = ["util/no_destruct.h"],
    deps = [
        "construct_destruct",
        "//:gpr_platform",
    ],
)

grpc_cc_library(
    name = "tchar",
    srcs = [
        "util/tchar.cc",
    ],
    hdrs = [
        "util/tchar.h",
    ],
    deps = ["//:gpr_platform"],
)

grpc_cc_library(
    name = "poll",
    external_deps = [
        "absl/log:check",
        "absl/strings:str_format",
        "absl/types:optional",
    ],
    language = "c++",
    public_hdrs = [
        "lib/promise/poll.h",
    ],
    deps = [
        "construct_destruct",
        "//:gpr",
        "//:gpr_platform",
    ],
)

grpc_cc_library(
    name = "status_flag",
    external_deps = [
        "absl/log:check",
        "absl/status",
        "absl/status:statusor",
        "absl/strings",
        "absl/types:optional",
    ],
    language = "c++",
    public_hdrs = [
        "lib/promise/status_flag.h",
    ],
    deps = [
        "promise_status",
        "//:gpr",
        "//:gpr_platform",
    ],
)

grpc_cc_library(
    name = "map_pipe",
    external_deps = [
        "absl/log:log",
        "absl/status",
    ],
    language = "c++",
    public_hdrs = [
        "lib/promise/map_pipe.h",
    ],
    deps = [
        "for_each",
        "map",
        "pipe",
        "poll",
        "promise_factory",
        "try_seq",
        "//:gpr",
        "//:gpr_platform",
    ],
)

grpc_cc_library(
    name = "1999",
    srcs = [
        "lib/promise/party.cc",
    ],
    hdrs = [
        "lib/promise/party.h",
    ],
    external_deps = [
        "absl/base:core_headers",
        "absl/log:check",
        "absl/log:log",
        "absl/strings",
        "absl/strings:str_format",
    ],
    language = "c++",
    deps = [
        "activity",
        "arena",
        "construct_destruct",
        "context",
        "event_engine_context",
        "latent_see",
        "poll",
        "promise_factory",
        "ref_counted",
        "useful",
        "//:event_engine_base_hdrs",
        "//:exec_ctx",
        "//:gpr",
        "//:grpc_trace",
        "//:ref_counted_ptr",
    ],
)

grpc_cc_library(
    name = "context",
    external_deps = [
        "absl/log:check",
        "absl/meta:type_traits",
    ],
    language = "c++",
    public_hdrs = [
        "lib/promise/context.h",
    ],
    deps = [
        "down_cast",
        "//:gpr",
    ],
)

grpc_cc_library(
    name = "map",
    language = "c++",
    public_hdrs = ["lib/promise/map.h"],
    deps = [
        "poll",
        "promise_like",
        "//:gpr_platform",
    ],
)

grpc_cc_library(
    name = "promise_variant",
    external_deps = [
        "absl/types:variant",
    ],
    language = "c++",
    public_hdrs = ["lib/promise/detail/promise_variant.h"],
    deps = [
    ],
)

grpc_cc_library(
    name = "match_promise",
    external_deps = [
        "absl/strings",
        "absl/types:variant",
    ],
    language = "c++",
    public_hdrs = ["lib/promise/match_promise.h"],
    deps = [
        "overload",
        "poll",
        "promise_factory",
        "promise_like",
        "promise_variant",
        "//:gpr_platform",
    ],
)

grpc_cc_library(
    name = "sleep",
    srcs = [
        "lib/promise/sleep.cc",
    ],
    hdrs = [
        "lib/promise/sleep.h",
    ],
    external_deps = ["absl/status"],
    deps = [
        "activity",
        "context",
        "event_engine_context",
        "poll",
        "time",
        "//:event_engine_base_hdrs",
        "//:exec_ctx",
        "//:gpr",
    ],
)

grpc_cc_library(
    name = "wait_for_callback",
    hdrs = [
        "lib/promise/wait_for_callback.h",
    ],
    external_deps = ["absl/base:core_headers"],
    deps = [
        "activity",
        "poll",
        "//:gpr",
    ],
)

grpc_cc_library(
    name = "arena_promise",
    external_deps = ["absl/meta:type_traits"],
    language = "c++",
    public_hdrs = [
        "lib/promise/arena_promise.h",
    ],
    deps = [
        "arena",
        "construct_destruct",
        "context",
        "poll",
        "//:gpr_platform",
    ],
)

grpc_cc_library(
    name = "promise_like",
    external_deps = [
        "absl/functional:any_invocable",
        "absl/meta:type_traits",
    ],
    language = "c++",
    public_hdrs = [
        "lib/promise/detail/promise_like.h",
    ],
    deps = [
        "poll",
        "//:gpr_platform",
    ],
)

grpc_cc_library(
    name = "cancel_callback",
    language = "c++",
    public_hdrs = [
        "lib/promise/cancel_callback.h",
    ],
    deps = [
        "arena",
        "context",
        "promise_like",
        "//:gpr_platform",
    ],
)

grpc_cc_library(
    name = "promise_factory",
    external_deps = ["absl/meta:type_traits"],
    language = "c++",
    public_hdrs = [
        "lib/promise/detail/promise_factory.h",
    ],
    deps = [
        "promise_like",
        "//:gpr_platform",
    ],
)

grpc_cc_library(
    name = "if",
    external_deps = [
        "absl/status:statusor",
        "absl/types:variant",
    ],
    language = "c++",
    public_hdrs = ["lib/promise/if.h"],
    deps = [
        "construct_destruct",
        "poll",
        "promise_factory",
        "promise_like",
        "//:gpr_platform",
    ],
)

grpc_cc_library(
    name = "switch",
    language = "c++",
    public_hdrs = ["lib/promise/switch.h"],
    deps = [
        "if",
        "promise_factory",
        "promise_variant",
        "//:gpr",
        "//:gpr_platform",
    ],
)

grpc_cc_library(
    name = "promise_status",
    external_deps = [
        "absl/log:check",
        "absl/status",
        "absl/status:statusor",
    ],
    language = "c++",
    public_hdrs = [
        "lib/promise/detail/status.h",
    ],
    deps = ["//:gpr_platform"],
)

grpc_cc_library(
    name = "race",
    language = "c++",
    public_hdrs = ["lib/promise/race.h"],
    deps = ["//:gpr_platform"],
)

grpc_cc_library(
    name = "prioritized_race",
    language = "c++",
    public_hdrs = ["lib/promise/prioritized_race.h"],
    deps = ["//:gpr_platform"],
)

grpc_cc_library(
    name = "loop",
    external_deps = [
        "absl/status",
        "absl/status:statusor",
        "absl/types:variant",
    ],
    language = "c++",
    public_hdrs = [
        "lib/promise/loop.h",
    ],
    deps = [
        "construct_destruct",
        "poll",
        "promise_factory",
        "//:gpr_platform",
    ],
)

grpc_cc_library(
    name = "join_state",
    external_deps = [
        "absl/log:check",
        "absl/log:log",
    ],
    language = "c++",
    public_hdrs = [
        "lib/promise/detail/join_state.h",
    ],
    deps = [
        "bitset",
        "construct_destruct",
        "poll",
        "promise_like",
        "//:gpr",
        "//:grpc_trace",
    ],
)

grpc_cc_library(
    name = "join",
    external_deps = ["absl/meta:type_traits"],
    language = "c++",
    public_hdrs = [
        "lib/promise/join.h",
    ],
    deps = [
        "join_state",
        "map",
        "//:gpr_platform",
    ],
)

grpc_cc_library(
    name = "try_join",
    external_deps = [
        "absl/log:check",
        "absl/meta:type_traits",
        "absl/status",
        "absl/status:statusor",
    ],
    language = "c++",
    public_hdrs = [
        "lib/promise/try_join.h",
    ],
    deps = [
        "join_state",
        "map",
        "poll",
        "status_flag",
        "//:gpr_platform",
    ],
)

grpc_cc_library(
    name = "all_ok",
    external_deps = [
        "absl/meta:type_traits",
        "absl/status",
        "absl/status:statusor",
    ],
    language = "c++",
    public_hdrs = [
        "lib/promise/all_ok.h",
    ],
    deps = [
        "join_state",
        "map",
        "poll",
        "status_flag",
        "//:gpr_platform",
    ],
)

grpc_cc_library(
    name = "basic_seq",
    language = "c++",
    public_hdrs = [
        "lib/promise/detail/basic_seq.h",
    ],
    deps = [
        "construct_destruct",
        "poll",
        "//:gpr_platform",
    ],
)

grpc_cc_library(
    name = "seq_state",
    external_deps = [
        "absl/base:core_headers",
        "absl/log:check",
        "absl/log:log",
        "absl/strings",
    ],
    language = "c++",
    public_hdrs = [
        "lib/promise/detail/seq_state.h",
    ],
    deps = [
        "construct_destruct",
        "poll",
        "promise_factory",
        "promise_like",
        "//:debug_location",
        "//:gpr",
        "//:grpc_trace",
    ],
)

grpc_cc_library(
    name = "seq",
    external_deps = ["absl/log:log"],
    language = "c++",
    public_hdrs = [
        "lib/promise/seq.h",
    ],
    deps = [
        "basic_seq",
        "poll",
        "promise_like",
        "seq_state",
        "//:debug_location",
        "//:gpr_platform",
    ],
)

grpc_cc_library(
    name = "try_seq",
    external_deps = [
        "absl/log:check",
        "absl/meta:type_traits",
        "absl/status",
        "absl/status:statusor",
    ],
    language = "c++",
    public_hdrs = [
        "lib/promise/try_seq.h",
    ],
    deps = [
        "basic_seq",
        "poll",
        "promise_like",
        "promise_status",
        "seq_state",
        "status_flag",
        "//:debug_location",
        "//:gpr_platform",
    ],
)

grpc_cc_library(
    name = "activity",
    srcs = [
        "lib/promise/activity.cc",
    ],
    external_deps = [
        "absl/base:core_headers",
        "absl/log:check",
        "absl/status",
        "absl/strings",
        "absl/strings:str_format",
        "absl/types:optional",
    ],
    language = "c++",
    public_hdrs = [
        "lib/promise/activity.h",
    ],
    deps = [
        "atomic_utils",
        "construct_destruct",
        "context",
        "dump_args",
        "latent_see",
        "no_destruct",
        "poll",
        "promise_factory",
        "promise_status",
        "//:gpr",
        "//:grpc_trace",
        "//:orphanable",
    ],
)

grpc_cc_library(
    name = "exec_ctx_wakeup_scheduler",
    hdrs = [
        "lib/promise/exec_ctx_wakeup_scheduler.h",
    ],
    external_deps = ["absl/status"],
    language = "c++",
    deps = [
        "closure",
        "error",
        "//:debug_location",
        "//:exec_ctx",
        "//:gpr_platform",
    ],
)

grpc_cc_library(
    name = "event_engine_wakeup_scheduler",
    hdrs = [
        "lib/promise/event_engine_wakeup_scheduler.h",
    ],
    external_deps = ["absl/log:check"],
    language = "c++",
    deps = [
        "//:event_engine_base_hdrs",
        "//:exec_ctx",
        "//:gpr_platform",
    ],
)

grpc_cc_library(
    name = "wait_set",
    external_deps = [
        "absl/container:flat_hash_set",
        "absl/hash",
    ],
    language = "c++",
    public_hdrs = [
        "lib/promise/wait_set.h",
    ],
    deps = [
        "activity",
        "poll",
        "//:gpr_platform",
    ],
)

grpc_cc_library(
    name = "latch",
    external_deps = [
        "absl/log:check",
        "absl/log:log",
        "absl/strings",
    ],
    language = "c++",
    public_hdrs = [
        "lib/promise/latch.h",
    ],
    deps = [
        "activity",
        "poll",
        "//:gpr",
        "//:grpc_trace",
    ],
)

grpc_cc_library(
    name = "inter_activity_latch",
    external_deps = [
        "absl/base:core_headers",
        "absl/log:log",
        "absl/strings",
    ],
    language = "c++",
    public_hdrs = [
        "lib/promise/inter_activity_latch.h",
    ],
    deps = [
        "activity",
        "poll",
        "wait_set",
        "//:gpr",
        "//:grpc_trace",
    ],
)

grpc_cc_library(
    name = "interceptor_list",
    hdrs = [
        "lib/promise/interceptor_list.h",
    ],
    external_deps = [
        "absl/log:check",
        "absl/log:log",
        "absl/strings",
        "absl/strings:str_format",
        "absl/types:optional",
    ],
    deps = [
        "arena",
        "construct_destruct",
        "context",
        "poll",
        "promise_factory",
        "//:debug_location",
        "//:gpr",
    ],
)

grpc_cc_library(
    name = "pipe",
    hdrs = [
        "lib/promise/pipe.h",
    ],
    external_deps = [
        "absl/log:check",
        "absl/log:log",
        "absl/strings",
        "absl/types:optional",
        "absl/types:variant",
    ],
    language = "c++",
    deps = [
        "activity",
        "arena",
        "context",
        "if",
        "interceptor_list",
        "map",
        "poll",
        "seq",
        "//:debug_location",
        "//:gpr",
        "//:ref_counted_ptr",
    ],
)

grpc_cc_library(
    name = "promise_mutex",
    hdrs = [
        "lib/promise/promise_mutex.h",
    ],
    external_deps = ["absl/log:check"],
    language = "c++",
    deps = [
        "activity",
        "poll",
        "//:gpr",
    ],
)

grpc_cc_library(
    name = "inter_activity_pipe",
    hdrs = [
        "lib/promise/inter_activity_pipe.h",
    ],
    external_deps = [
        "absl/base:core_headers",
        "absl/types:optional",
    ],
    language = "c++",
    deps = [
        "activity",
        "poll",
        "ref_counted",
        "//:gpr",
        "//:ref_counted_ptr",
    ],
)

grpc_cc_library(
    name = "mpsc",
    hdrs = [
        "lib/promise/mpsc.h",
    ],
    external_deps = [
        "absl/base:core_headers",
        "absl/log:check",
    ],
    language = "c++",
    deps = [
        "activity",
        "poll",
        "ref_counted",
        "wait_set",
        "//:gpr",
        "//:ref_counted_ptr",
    ],
)

grpc_cc_library(
    name = "observable",
    hdrs = [
        "lib/promise/observable.h",
    ],
    external_deps = [
        "absl/container:flat_hash_set",
        "absl/functional:any_invocable",
        "absl/log:check",
    ],
    language = "c++",
    deps = [
        "activity",
        "poll",
        "//:gpr",
    ],
)

grpc_cc_library(
    name = "for_each",
    external_deps = [
        "absl/log:check",
        "absl/log:log",
        "absl/status",
        "absl/strings",
    ],
    language = "c++",
    public_hdrs = ["lib/promise/for_each.h"],
    deps = [
        "activity",
        "construct_destruct",
        "poll",
        "promise_factory",
        "promise_status",
        "status_flag",
        "//:gpr",
        "//:gpr_platform",
        "//:grpc_trace",
    ],
)

grpc_cc_library(
    name = "ref_counted",
    external_deps = [
        "absl/log:check",
        "absl/log:log",
    ],
    language = "c++",
    public_hdrs = ["util/ref_counted.h"],
    deps = [
        "atomic_utils",
        "down_cast",
        "//:debug_location",
        "//:gpr",
        "//:ref_counted_ptr",
    ],
)

grpc_cc_library(
    name = "dual_ref_counted",
    external_deps = [
        "absl/log:check",
        "absl/log:log",
    ],
    language = "c++",
    public_hdrs = ["util/dual_ref_counted.h"],
    deps = [
        "down_cast",
        "ref_counted",
        "//:debug_location",
        "//:gpr",
        "//:orphanable",
        "//:ref_counted_ptr",
    ],
)

grpc_cc_library(
    name = "ref_counted_string",
    srcs = [
        "util/ref_counted_string.cc",
    ],
    hdrs = [
        "util/ref_counted_string.h",
    ],
    external_deps = ["absl/strings"],
    language = "c++",
    deps = [
        "ref_counted",
        "//:gpr",
        "//:ref_counted_ptr",
    ],
)

grpc_cc_library(
    name = "uuid_v4",
    srcs = ["util/uuid_v4.cc"],
    external_deps = ["absl/strings:str_format"],
    language = "c++",
    public_hdrs = ["util/uuid_v4.h"],
    deps = ["//:gpr"],
)

grpc_cc_library(
    name = "handshaker_factory",
    language = "c++",
    public_hdrs = [
        "handshaker/handshaker_factory.h",
    ],
    visibility = ["@grpc:alt_grpc_base_legacy"],
    deps = [
        "channel_args",
        "iomgr_fwd",
        "//:gpr_platform",
    ],
)

grpc_cc_library(
    name = "handshaker_registry",
    srcs = [
        "handshaker/handshaker_registry.cc",
    ],
    language = "c++",
    public_hdrs = [
        "handshaker/handshaker_registry.h",
    ],
    visibility = ["@grpc:alt_grpc_base_legacy"],
    deps = [
        "channel_args",
        "handshaker_factory",
        "iomgr_fwd",
        "//:gpr_platform",
    ],
)

grpc_cc_library(
    name = "tcp_connect_handshaker",
    srcs = [
        "handshaker/tcp_connect/tcp_connect_handshaker.cc",
    ],
    external_deps = [
        "absl/base:core_headers",
        "absl/functional:any_invocable",
        "absl/log:check",
        "absl/status",
        "absl/status:statusor",
        "absl/types:optional",
    ],
    language = "c++",
    public_hdrs = [
        "handshaker/tcp_connect/tcp_connect_handshaker.h",
    ],
    deps = [
        "channel_args",
        "channel_args_endpoint_config",
        "closure",
        "error",
        "handshaker_factory",
        "handshaker_registry",
        "iomgr_fwd",
        "pollset_set",
        "resolved_address",
        "slice",
        "//:config",
        "//:debug_location",
        "//:exec_ctx",
        "//:gpr",
        "//:grpc_base",
        "//:handshaker",
        "//:iomgr",
        "//:parse_address",
        "//:ref_counted_ptr",
        "//:uri",
    ],
)

grpc_cc_library(
    name = "endpoint_info_handshaker",
    srcs = [
        "handshaker/endpoint_info/endpoint_info_handshaker.cc",
    ],
    hdrs = [
        "handshaker/endpoint_info/endpoint_info_handshaker.h",
    ],
    external_deps = [
        "absl/functional:any_invocable",
        "absl/status",
    ],
    language = "c++",
    deps = [
        "channel_args",
        "closure",
        "handshaker_factory",
        "handshaker_registry",
        "//:config",
        "//:debug_location",
        "//:exec_ctx",
        "//:gpr",
        "//:handshaker",
        "//:iomgr",
        "//:ref_counted_ptr",
    ],
)

grpc_cc_library(
    name = "channel_creds_registry",
    hdrs = [
        "lib/security/credentials/channel_creds_registry.h",
    ],
    external_deps = ["absl/strings"],
    language = "c++",
    deps = [
        "json",
        "json_args",
        "ref_counted",
        "validation_errors",
        "//:gpr_platform",
        "//:ref_counted_ptr",
    ],
)

grpc_cc_library(
    name = "event_engine_memory_allocator",
    hdrs = [
        "//:include/grpc/event_engine/internal/memory_allocator_impl.h",
        "//:include/grpc/event_engine/memory_allocator.h",
        "//:include/grpc/event_engine/memory_request.h",
    ],
    external_deps = ["absl/strings"],
    language = "c++",
    deps = [
        "slice",
        "//:gpr_platform",
    ],
)

grpc_cc_library(
    name = "event_engine_memory_allocator_factory",
    hdrs = [
        "lib/event_engine/memory_allocator_factory.h",
    ],
    external_deps = ["absl/strings"],
    language = "c++",
    deps = [
        "event_engine_memory_allocator",
        "memory_quota",
        "//:gpr_platform",
    ],
)

grpc_cc_library(
    name = "memory_quota",
    srcs = [
        "lib/resource_quota/memory_quota.cc",
    ],
    hdrs = [
        "lib/resource_quota/memory_quota.h",
    ],
    external_deps = [
        "absl/base:core_headers",
        "absl/container:flat_hash_set",
        "absl/log:check",
        "absl/log:log",
        "absl/status",
        "absl/strings",
        "absl/types:optional",
    ],
    deps = [
        "activity",
        "event_engine_memory_allocator",
        "exec_ctx_wakeup_scheduler",
        "experiments",
        "loop",
        "map",
        "periodic_update",
        "poll",
        "race",
        "seq",
        "slice_refcount",
        "time",
        "useful",
        "//:gpr",
        "//:grpc_trace",
        "//:orphanable",
        "//:ref_counted_ptr",
    ],
)

grpc_cc_library(
    name = "periodic_update",
    srcs = [
        "lib/resource_quota/periodic_update.cc",
    ],
    hdrs = [
        "lib/resource_quota/periodic_update.h",
    ],
    external_deps = ["absl/functional:function_ref"],
    deps = [
        "time",
        "useful",
        "//:gpr_platform",
    ],
)

grpc_cc_library(
    name = "arena",
    srcs = [
        "lib/resource_quota/arena.cc",
    ],
    hdrs = [
        "lib/resource_quota/arena.h",
    ],
    external_deps = [
        "absl/log:log",
    ],
    visibility = [
        "@grpc:alt_grpc_base_legacy",
    ],
    deps = [
        "construct_destruct",
        "context",
        "event_engine_memory_allocator",
        "memory_quota",
        "resource_quota",
        "//:gpr",
    ],
)

grpc_cc_library(
    name = "thread_quota",
    srcs = [
        "lib/resource_quota/thread_quota.cc",
    ],
    hdrs = [
        "lib/resource_quota/thread_quota.h",
    ],
    external_deps = [
        "absl/base:core_headers",
        "absl/log:check",
    ],
    deps = [
        "ref_counted",
        "//:gpr",
        "//:ref_counted_ptr",
    ],
)

grpc_cc_library(
    name = "connection_quota",
    srcs = [
        "lib/resource_quota/connection_quota.cc",
    ],
    hdrs = [
        "lib/resource_quota/connection_quota.h",
    ],
    external_deps = [
        "absl/base:core_headers",
        "absl/log:check",
    ],
    deps = [
        "memory_quota",
        "ref_counted",
        "//:gpr",
        "//:ref_counted_ptr",
    ],
)

grpc_cc_library(
    name = "resource_quota",
    srcs = [
        "lib/resource_quota/resource_quota.cc",
    ],
    hdrs = [
        "lib/resource_quota/resource_quota.h",
    ],
    external_deps = ["absl/strings"],
    visibility = [
        "@grpc:alt_grpc_base_legacy",
    ],
    deps = [
        "connection_quota",
        "memory_quota",
        "ref_counted",
        "thread_quota",
        "useful",
        "//:channel_arg_names",
        "//:cpp_impl_of",
        "//:event_engine_base_hdrs",
        "//:gpr_platform",
        "//:ref_counted_ptr",
    ],
)

grpc_cc_library(
    name = "request_buffer",
    srcs = [
        "call/request_buffer.cc",
    ],
    hdrs = [
        "call/request_buffer.h",
    ],
    external_deps = ["absl/types:optional"],
    deps = [
        "call_spine",
        "message",
        "metadata",
        "wait_set",
    ],
)

grpc_cc_library(
    name = "slice_refcount",
    hdrs = [
        "lib/slice/slice_refcount.h",
    ],
    external_deps = [
        "absl/log:log",
    ],
    public_hdrs = [
        "//:include/grpc/slice.h",
    ],
    deps = [
        "//:debug_location",
        "//:event_engine_base_hdrs",
        "//:gpr",
        "//:grpc_trace",
    ],
)

grpc_cc_library(
    name = "slice",
    srcs = [
        "lib/slice/slice.cc",
        "lib/slice/slice_string_helpers.cc",
    ],
    hdrs = [
        "lib/slice/slice.h",
        "lib/slice/slice_internal.h",
        "lib/slice/slice_string_helpers.h",
        "//:include/grpc/slice.h",
    ],
    external_deps = [
        "absl/hash",
        "absl/log:check",
        "absl/strings",
    ],
    visibility = ["@grpc:alt_grpc_base_legacy"],
    deps = [
        "slice_cast",
        "slice_refcount",
        "//:debug_location",
        "//:event_engine_base_hdrs",
        "//:gpr",
    ],
)

grpc_cc_library(
    name = "slice_buffer",
    srcs = [
        "lib/slice/slice_buffer.cc",
    ],
    hdrs = [
        "lib/slice/slice_buffer.h",
        "//:include/grpc/slice_buffer.h",
    ],
    external_deps = [
        "absl/log:check",
    ],
    deps = [
        "slice",
        "slice_refcount",
        "//:gpr",
    ],
)

grpc_cc_library(
    name = "error",
    srcs = [
        "lib/iomgr/error.cc",
    ],
    hdrs = [
        "lib/iomgr/error.h",
    ],
    external_deps = [
        "absl/log:check",
        "absl/log:log",
        "absl/status",
        "absl/strings",
        "absl/strings:str_format",
    ],
    visibility = ["@grpc:alt_grpc_base_legacy"],
    deps = [
        "gpr_spinlock",
        "slice",
        "slice_refcount",
        "status_helper",
        "strerror",
        "useful",
        "//:gpr",
        "//:grpc_public_hdrs",
        "//:grpc_trace",
    ],
)

grpc_cc_library(
    name = "closure",
    srcs = [
        "lib/iomgr/closure.cc",
    ],
    hdrs = [
        "lib/iomgr/closure.h",
    ],
    external_deps = [
        "absl/log:check",
        "absl/log:log",
        "absl/strings:str_format",
    ],
    visibility = ["@grpc:alt_grpc_base_legacy"],
    deps = [
        "error",
        "gpr_manual_constructor",
        "//:debug_location",
        "//:gpr",
    ],
)

grpc_cc_library(
    name = "time",
    srcs = [
        "util/time.cc",
    ],
    hdrs = [
        "util/time.h",
    ],
    external_deps = [
        "absl/log:check",
        "absl/log:log",
        "absl/strings:str_format",
        "absl/types:optional",
    ],
    deps = [
        "no_destruct",
        "useful",
        "//:event_engine_base_hdrs",
        "//:gpr",
    ],
)

grpc_cc_library(
    name = "iomgr_port",
    hdrs = [
        "lib/iomgr/port.h",
    ],
    deps = ["//:gpr_platform"],
)

grpc_cc_library(
    name = "iomgr_fwd",
    hdrs = [
        "lib/iomgr/iomgr_fwd.h",
    ],
    visibility = ["@grpc:alt_grpc_base_legacy"],
    deps = ["//:gpr_platform"],
)

grpc_cc_library(
    name = "grpc_sockaddr",
    srcs = [
        "lib/iomgr/sockaddr_utils_posix.cc",
        "lib/iomgr/socket_utils_windows.cc",
    ],
    hdrs = [
        "lib/iomgr/sockaddr.h",
        "lib/iomgr/sockaddr_posix.h",
        "lib/iomgr/sockaddr_windows.h",
        "lib/iomgr/socket_utils.h",
    ],
    external_deps = [
        "absl/log:check",
    ],
    deps = [
        "iomgr_port",
        "//:gpr",
    ],
)

grpc_cc_library(
    name = "avl",
    hdrs = [
        "util/avl.h",
    ],
    deps = [
        "ref_counted",
        "useful",
        "//:gpr_platform",
        "//:ref_counted_ptr",
    ],
)

grpc_cc_library(
    name = "time_averaged_stats",
    srcs = ["util/time_averaged_stats.cc"],
    hdrs = [
        "util/time_averaged_stats.h",
    ],
    deps = ["//:gpr"],
)

grpc_cc_library(
    name = "forkable",
    srcs = [
        "lib/event_engine/forkable.cc",
    ],
    hdrs = [
        "lib/event_engine/forkable.h",
    ],
    external_deps = [
        "absl/log:check",
        "absl/log:log",
    ],
    deps = [
        "//:config_vars",
        "//:gpr",
        "//:gpr_platform",
        "//:grpc_trace",
    ],
)

grpc_cc_library(
    name = "event_engine_poller",
    hdrs = [
        "lib/event_engine/poller.h",
    ],
    external_deps = ["absl/functional:function_ref"],
    deps = [
        "//:event_engine_base_hdrs",
        "//:gpr_platform",
    ],
)

grpc_cc_library(
    name = "event_engine_time_util",
    srcs = ["lib/event_engine/time_util.cc"],
    hdrs = ["lib/event_engine/time_util.h"],
    deps = [
        "//:event_engine_base_hdrs",
        "//:gpr_platform",
    ],
)

grpc_cc_library(
    name = "event_engine_query_extensions",
    hdrs = [
        "lib/event_engine/query_extensions.h",
    ],
    external_deps = ["absl/strings"],
    deps = [
        "//:event_engine_base_hdrs",
        "//:gpr_platform",
    ],
)

grpc_cc_library(
    name = "event_engine_work_queue",
    hdrs = [
        "lib/event_engine/work_queue/work_queue.h",
    ],
    external_deps = ["absl/functional:any_invocable"],
    deps = [
        "//:event_engine_base_hdrs",
        "//:gpr",
    ],
)

grpc_cc_library(
    name = "event_engine_basic_work_queue",
    srcs = [
        "lib/event_engine/work_queue/basic_work_queue.cc",
    ],
    hdrs = [
        "lib/event_engine/work_queue/basic_work_queue.h",
    ],
    external_deps = [
        "absl/base:core_headers",
        "absl/functional:any_invocable",
    ],
    deps = [
        "common_event_engine_closures",
        "event_engine_work_queue",
        "//:event_engine_base_hdrs",
        "//:gpr",
    ],
)

grpc_cc_library(
    name = "common_event_engine_closures",
    hdrs = ["lib/event_engine/common_closures.h"],
    external_deps = ["absl/functional:any_invocable"],
    deps = [
        "//:event_engine_base_hdrs",
        "//:gpr_platform",
    ],
)

grpc_cc_library(
    name = "posix_event_engine_timer",
    srcs = [
        "lib/event_engine/posix_engine/timer.cc",
        "lib/event_engine/posix_engine/timer_heap.cc",
    ],
    hdrs = [
        "lib/event_engine/posix_engine/timer.h",
        "lib/event_engine/posix_engine/timer_heap.h",
    ],
    external_deps = [
        "absl/base:core_headers",
        "absl/types:optional",
    ],
    deps = [
        "time",
        "time_averaged_stats",
        "useful",
        "//:event_engine_base_hdrs",
        "//:gpr",
    ],
)

grpc_cc_library(
    name = "event_engine_thread_local",
    srcs = ["lib/event_engine/thread_local.cc"],
    hdrs = ["lib/event_engine/thread_local.h"],
    deps = ["//:gpr_platform"],
)

grpc_cc_library(
    name = "event_engine_thread_count",
    srcs = [
        "lib/event_engine/thread_pool/thread_count.cc",
    ],
    hdrs = ["lib/event_engine/thread_pool/thread_count.h"],
    external_deps = [
        "absl/log:log",
        "absl/base:core_headers",
        "absl/time",
        "absl/status",
        "absl/strings:str_format",
    ],
    deps = [
        "time",
        "useful",
        "//:gpr",
    ],
)

grpc_cc_library(
    name = "event_engine_thread_pool",
    srcs = [
        "lib/event_engine/thread_pool/thread_pool_factory.cc",
        "lib/event_engine/thread_pool/work_stealing_thread_pool.cc",
    ],
    hdrs = [
        "lib/event_engine/thread_pool/thread_pool.h",
        "lib/event_engine/thread_pool/work_stealing_thread_pool.h",
    ],
    external_deps = [
        "absl/base:core_headers",
        "absl/container:flat_hash_set",
        "absl/functional:any_invocable",
        "absl/log",
        "absl/log:check",
        "absl/time",
        "absl/types:optional",
    ],
    deps = [
        "common_event_engine_closures",
        "env",
        "event_engine_basic_work_queue",
        "event_engine_thread_count",
        "event_engine_thread_local",
        "event_engine_work_queue",
        "examine_stack",
        "forkable",
        "no_destruct",
        "notification",
        "time",
        "//:backoff",
        "//:event_engine_base_hdrs",
        "//:gpr",
        "//:grpc_trace",
    ],
)

grpc_cc_library(
    name = "posix_event_engine_base_hdrs",
    srcs = [],
    hdrs = [
        "lib/event_engine/posix.h",
    ],
    external_deps = [
        "absl/functional:any_invocable",
        "absl/status",
        "absl/status:statusor",
    ],
    deps = [
        "event_engine_extensions",
        "event_engine_query_extensions",
        "//:event_engine_base_hdrs",
        "//:gpr",
    ],
)

grpc_cc_library(
    name = "posix_event_engine_timer_manager",
    srcs = ["lib/event_engine/posix_engine/timer_manager.cc"],
    hdrs = [
        "lib/event_engine/posix_engine/timer_manager.h",
    ],
    external_deps = [
        "absl/base:core_headers",
        "absl/log:check",
        "absl/log:log",
        "absl/time",
        "absl/types:optional",
    ],
    deps = [
        "event_engine_thread_pool",
        "forkable",
        "notification",
        "posix_event_engine_timer",
        "time",
        "//:event_engine_base_hdrs",
        "//:gpr",
        "//:grpc_trace",
    ],
)

grpc_cc_library(
    name = "posix_event_engine_event_poller",
    srcs = [],
    hdrs = [
        "lib/event_engine/posix_engine/event_poller.h",
    ],
    external_deps = [
        "absl/functional:any_invocable",
        "absl/status",
        "absl/strings",
    ],
    deps = [
        "event_engine_poller",
        "forkable",
        "posix_event_engine_closure",
        "//:event_engine_base_hdrs",
        "//:gpr_platform",
    ],
)

grpc_cc_library(
    name = "posix_event_engine_closure",
    srcs = [],
    hdrs = [
        "lib/event_engine/posix_engine/posix_engine_closure.h",
    ],
    external_deps = [
        "absl/functional:any_invocable",
        "absl/status",
    ],
    deps = [
        "//:event_engine_base_hdrs",
        "//:gpr_platform",
    ],
)

grpc_cc_library(
    name = "posix_event_engine_lockfree_event",
    srcs = [
        "lib/event_engine/posix_engine/lockfree_event.cc",
    ],
    hdrs = [
        "lib/event_engine/posix_engine/lockfree_event.h",
    ],
    external_deps = [
        "absl/log:check",
        "absl/status",
    ],
    deps = [
        "gpr_atm",
        "posix_event_engine_closure",
        "posix_event_engine_event_poller",
        "status_helper",
        "//:gpr",
    ],
)

grpc_cc_library(
    name = "posix_event_engine_wakeup_fd_posix",
    hdrs = [
        "lib/event_engine/posix_engine/wakeup_fd_posix.h",
    ],
    external_deps = ["absl/status"],
    deps = ["//:gpr_platform"],
)

grpc_cc_library(
    name = "posix_event_engine_wakeup_fd_posix_pipe",
    srcs = [
        "lib/event_engine/posix_engine/wakeup_fd_pipe.cc",
    ],
    hdrs = [
        "lib/event_engine/posix_engine/wakeup_fd_pipe.h",
    ],
    external_deps = [
        "absl/status",
        "absl/status:statusor",
        "absl/strings",
    ],
    deps = [
        "iomgr_port",
        "posix_event_engine_wakeup_fd_posix",
        "strerror",
        "//:gpr",
    ],
)

grpc_cc_library(
    name = "posix_event_engine_wakeup_fd_posix_eventfd",
    srcs = [
        "lib/event_engine/posix_engine/wakeup_fd_eventfd.cc",
    ],
    hdrs = [
        "lib/event_engine/posix_engine/wakeup_fd_eventfd.h",
    ],
    external_deps = [
        "absl/status",
        "absl/status:statusor",
        "absl/strings",
    ],
    deps = [
        "iomgr_port",
        "posix_event_engine_wakeup_fd_posix",
        "strerror",
        "//:gpr",
    ],
)

grpc_cc_library(
    name = "posix_event_engine_wakeup_fd_posix_default",
    srcs = [
        "lib/event_engine/posix_engine/wakeup_fd_posix_default.cc",
    ],
    hdrs = [
        "lib/event_engine/posix_engine/wakeup_fd_posix_default.h",
    ],
    external_deps = [
        "absl/status",
        "absl/status:statusor",
    ],
    deps = [
        "iomgr_port",
        "posix_event_engine_wakeup_fd_posix",
        "posix_event_engine_wakeup_fd_posix_eventfd",
        "posix_event_engine_wakeup_fd_posix_pipe",
        "//:gpr_platform",
    ],
)

grpc_cc_library(
    name = "posix_event_engine_poller_posix_epoll1",
    srcs = [
        "lib/event_engine/posix_engine/ev_epoll1_linux.cc",
    ],
    hdrs = [
        "lib/event_engine/posix_engine/ev_epoll1_linux.h",
    ],
    external_deps = [
        "absl/base:core_headers",
        "absl/container:inlined_vector",
        "absl/functional:function_ref",
        "absl/log:check",
        "absl/log:log",
        "absl/status",
        "absl/status:statusor",
        "absl/strings",
        "absl/strings:str_format",
    ],
    deps = [
        "event_engine_poller",
        "event_engine_time_util",
        "iomgr_port",
        "posix_event_engine_closure",
        "posix_event_engine_event_poller",
        "posix_event_engine_internal_errqueue",
        "posix_event_engine_lockfree_event",
        "posix_event_engine_wakeup_fd_posix",
        "posix_event_engine_wakeup_fd_posix_default",
        "status_helper",
        "strerror",
        "//:event_engine_base_hdrs",
        "//:gpr",
        "//:grpc_public_hdrs",
    ],
)

grpc_cc_library(
    name = "posix_event_engine_poller_posix_poll",
    srcs = [
        "lib/event_engine/posix_engine/ev_poll_posix.cc",
    ],
    hdrs = [
        "lib/event_engine/posix_engine/ev_poll_posix.h",
    ],
    external_deps = [
        "absl/base:core_headers",
        "absl/container:inlined_vector",
        "absl/functional:any_invocable",
        "absl/functional:function_ref",
        "absl/log:check",
        "absl/status",
        "absl/status:statusor",
        "absl/strings",
        "absl/strings:str_format",
    ],
    deps = [
        "common_event_engine_closures",
        "event_engine_poller",
        "event_engine_time_util",
        "iomgr_port",
        "posix_event_engine_closure",
        "posix_event_engine_event_poller",
        "posix_event_engine_wakeup_fd_posix",
        "posix_event_engine_wakeup_fd_posix_default",
        "status_helper",
        "strerror",
        "time",
        "//:event_engine_base_hdrs",
        "//:gpr",
        "//:grpc_public_hdrs",
    ],
)

grpc_cc_library(
    name = "posix_event_engine_poller_posix_default",
    srcs = [
        "lib/event_engine/posix_engine/event_poller_posix_default.cc",
    ],
    hdrs = [
        "lib/event_engine/posix_engine/event_poller_posix_default.h",
    ],
    external_deps = ["absl/strings"],
    deps = [
        "forkable",
        "iomgr_port",
        "no_destruct",
        "posix_event_engine_event_poller",
        "posix_event_engine_poller_posix_epoll1",
        "posix_event_engine_poller_posix_poll",
        "//:config_vars",
        "//:gpr",
    ],
)

grpc_cc_library(
    name = "posix_event_engine_internal_errqueue",
    srcs = [
        "lib/event_engine/posix_engine/internal_errqueue.cc",
    ],
    hdrs = [
        "lib/event_engine/posix_engine/internal_errqueue.h",
    ],
    external_deps = [
        "absl/log:log",
    ],
    deps = [
        "iomgr_port",
        "strerror",
        "//:gpr",
    ],
)

grpc_cc_library(
    name = "posix_event_engine_traced_buffer_list",
    srcs = [
        "lib/event_engine/posix_engine/traced_buffer_list.cc",
    ],
    hdrs = [
        "lib/event_engine/posix_engine/traced_buffer_list.h",
    ],
    external_deps = [
        "absl/functional:any_invocable",
        "absl/log:log",
        "absl/status",
        "absl/types:optional",
    ],
    deps = [
        "iomgr_port",
        "posix_event_engine_internal_errqueue",
        "//:gpr",
    ],
)

grpc_cc_library(
    name = "posix_event_engine_endpoint",
    srcs = [
        "lib/event_engine/posix_engine/posix_endpoint.cc",
    ],
    hdrs = [
        "lib/event_engine/posix_engine/posix_endpoint.h",
    ],
    external_deps = [
        "absl/base:core_headers",
        "absl/container:flat_hash_map",
        "absl/functional:any_invocable",
        "absl/hash",
        "absl/log:log",
        "absl/log:check",
        "absl/status",
        "absl/status:statusor",
        "absl/strings",
        "absl/types:optional",
    ],
    deps = [
        "event_engine_common",
        "event_engine_extensions",
        "event_engine_tcp_socket_utils",
        "experiments",
        "iomgr_port",
        "load_file",
        "memory_quota",
        "posix_event_engine_base_hdrs",
        "posix_event_engine_closure",
        "posix_event_engine_event_poller",
        "posix_event_engine_internal_errqueue",
        "posix_event_engine_tcp_socket_utils",
        "posix_event_engine_traced_buffer_list",
        "ref_counted",
        "resource_quota",
        "slice",
        "status_helper",
        "strerror",
        "time",
        "//:debug_location",
        "//:event_engine_base_hdrs",
        "//:exec_ctx",
        "//:gpr",
        "//:grpc_public_hdrs",
        "//:grpc_trace",
        "//:ref_counted_ptr",
    ],
)

grpc_cc_library(
    name = "event_engine_utils",
    srcs = ["lib/event_engine/utils.cc"],
    hdrs = ["lib/event_engine/utils.h"],
    external_deps = [
        "absl/log:check",
        "absl/status:statusor",
        "absl/strings",
    ],
    deps = [
        "notification",
        "time",
        "//:event_engine_base_hdrs",
        "//:gpr_platform",
    ],
)

grpc_cc_library(
    name = "posix_event_engine_tcp_socket_utils",
    srcs = [
        "lib/event_engine/posix_engine/tcp_socket_utils.cc",
    ],
    hdrs = [
        "lib/event_engine/posix_engine/tcp_socket_utils.h",
    ],
    external_deps = [
        "absl/cleanup",
        "absl/log:check",
        "absl/log:log",
        "absl/status",
        "absl/status:statusor",
        "absl/strings",
        "absl/types:optional",
    ],
    deps = [
        "event_engine_tcp_socket_utils",
        "iomgr_port",
        "resource_quota",
        "socket_mutator",
        "status_helper",
        "strerror",
        "time",
        "useful",
        "//:channel_arg_names",
        "//:event_engine_base_hdrs",
        "//:gpr",
        "//:ref_counted_ptr",
    ],
)

grpc_cc_library(
    name = "posix_event_engine_listener_utils",
    srcs = [
        "lib/event_engine/posix_engine/posix_engine_listener_utils.cc",
    ],
    hdrs = [
        "lib/event_engine/posix_engine/posix_engine_listener_utils.h",
    ],
    external_deps = [
        "absl/cleanup",
        "absl/log:check",
        "absl/log:log",
        "absl/status",
        "absl/status:statusor",
        "absl/strings",
    ],
    deps = [
        "event_engine_tcp_socket_utils",
        "iomgr_port",
        "posix_event_engine_tcp_socket_utils",
        "socket_mutator",
        "status_helper",
        "//:event_engine_base_hdrs",
        "//:gpr",
    ],
)

grpc_cc_library(
    name = "posix_event_engine_listener",
    srcs = [
        "lib/event_engine/posix_engine/posix_engine_listener.cc",
    ],
    hdrs = [
        "lib/event_engine/posix_engine/posix_engine_listener.h",
    ],
    external_deps = [
        "absl/base:core_headers",
        "absl/functional:any_invocable",
        "absl/log",
        "absl/log:check",
        "absl/status",
        "absl/status:statusor",
        "absl/strings",
        "absl/types:optional",
    ],
    deps = [
        "event_engine_tcp_socket_utils",
        "iomgr_port",
        "posix_event_engine_base_hdrs",
        "posix_event_engine_closure",
        "posix_event_engine_endpoint",
        "posix_event_engine_event_poller",
        "posix_event_engine_listener_utils",
        "posix_event_engine_tcp_socket_utils",
        "socket_mutator",
        "status_helper",
        "strerror",
        "time",
        "//:event_engine_base_hdrs",
        "//:exec_ctx",
        "//:gpr",
        "//:grpc_trace",
    ],
)

grpc_cc_library(
    name = "posix_event_engine",
    srcs = ["lib/event_engine/posix_engine/posix_engine.cc"],
    hdrs = ["lib/event_engine/posix_engine/posix_engine.h"],
    external_deps = [
        "absl/base:core_headers",
        "absl/cleanup",
        "absl/container:flat_hash_map",
        "absl/functional:any_invocable",
        "absl/hash",
        "absl/log:check",
        "absl/log:log",
        "absl/status",
        "absl/status:statusor",
        "absl/strings",
    ],
    deps = [
        "ares_resolver",
        "event_engine_common",
        "event_engine_poller",
        "event_engine_tcp_socket_utils",
        "event_engine_thread_pool",
        "event_engine_utils",
        "forkable",
        "init_internally",
        "iomgr_port",
        "native_posix_dns_resolver",
        "no_destruct",
        "posix_event_engine_base_hdrs",
        "posix_event_engine_closure",
        "posix_event_engine_endpoint",
        "posix_event_engine_event_poller",
        "posix_event_engine_listener",
        "posix_event_engine_poller_posix_default",
        "posix_event_engine_tcp_socket_utils",
        "posix_event_engine_timer",
        "posix_event_engine_timer_manager",
        "ref_counted_dns_resolver_interface",
        "useful",
        "//:event_engine_base_hdrs",
        "//:gpr",
        "//:grpc_trace",
        "//:orphanable",
    ],
)

grpc_cc_library(
    name = "windows_event_engine",
    srcs = ["lib/event_engine/windows/windows_engine.cc"],
    hdrs = ["lib/event_engine/windows/windows_engine.h"],
    external_deps = [
        "absl/log:check",
        "absl/log:log",
        "absl/status",
        "absl/status:statusor",
        "absl/strings",
    ],
    deps = [
        "ares_resolver",
        "channel_args_endpoint_config",
        "common_event_engine_closures",
        "dump_args",
        "error",
        "event_engine_common",
        "event_engine_tcp_socket_utils",
        "event_engine_thread_pool",
        "event_engine_utils",
        "init_internally",
        "iomgr_port",
        "posix_event_engine_timer_manager",
        "time",
        "windows_endpoint",
        "windows_event_engine_listener",
        "windows_iocp",
        "windows_native_resolver",
        "//:event_engine_base_hdrs",
        "//:gpr",
    ],
)

grpc_cc_library(
    name = "windows_native_resolver",
    srcs = ["lib/event_engine/windows/native_windows_dns_resolver.cc"],
    hdrs = ["lib/event_engine/windows/native_windows_dns_resolver.h"],
    external_deps = ["absl/strings:str_format"],
    deps = [
        "error",
        "status_helper",
        "//:event_engine_base_hdrs",
        "//:gpr",
    ],
)

grpc_cc_library(
    name = "windows_iocp",
    srcs = [
        "lib/event_engine/windows/iocp.cc",
        "lib/event_engine/windows/win_socket.cc",
    ],
    hdrs = [
        "lib/event_engine/windows/iocp.h",
        "lib/event_engine/windows/win_socket.h",
    ],
    external_deps = [
        "absl/base:core_headers",
        "absl/functional:any_invocable",
        "absl/log:check",
        "absl/log:log",
        "absl/status",
        "absl/strings:str_format",
    ],
    deps = [
        "error",
        "event_engine_poller",
        "event_engine_tcp_socket_utils",
        "event_engine_thread_pool",
        "event_engine_time_util",
        "//:debug_location",
        "//:event_engine_base_hdrs",
        "//:gpr",
        "//:gpr_platform",
    ],
)

grpc_cc_library(
    name = "windows_endpoint",
    srcs = [
        "lib/event_engine/windows/windows_endpoint.cc",
    ],
    hdrs = [
        "lib/event_engine/windows/windows_endpoint.h",
    ],
    external_deps = [
        "absl/cleanup",
        "absl/functional:any_invocable",
        "absl/log:check",
        "absl/log:log",
        "absl/status",
        "absl/strings:str_format",
    ],
    deps = [
        "error",
        "event_engine_tcp_socket_utils",
        "event_engine_thread_pool",
        "status_helper",
        "windows_iocp",
        "//:debug_location",
        "//:event_engine_base_hdrs",
        "//:gpr",
        "//:gpr_platform",
    ],
)

grpc_cc_library(
    name = "windows_event_engine_listener",
    srcs = [
        "lib/event_engine/windows/windows_listener.cc",
    ],
    hdrs = [
        "lib/event_engine/windows/windows_listener.h",
    ],
    external_deps = [
        "absl/base:core_headers",
        "absl/log:check",
        "absl/log:log",
        "absl/status",
        "absl/status:statusor",
        "absl/strings:str_format",
    ],
    deps = [
        "common_event_engine_closures",
        "error",
        "event_engine_tcp_socket_utils",
        "event_engine_thread_pool",
        "windows_endpoint",
        "windows_iocp",
        "//:event_engine_base_hdrs",
        "//:gpr",
        "//:gpr_platform",
    ],
)

grpc_cc_library(
    name = "cf_event_engine",
    srcs = [
        "lib/event_engine/cf_engine/cf_engine.cc",
        "lib/event_engine/cf_engine/cfstream_endpoint.cc",
        "lib/event_engine/cf_engine/dns_service_resolver.cc",
    ],
    hdrs = [
        "lib/event_engine/cf_engine/cf_engine.h",
        "lib/event_engine/cf_engine/cfstream_endpoint.h",
        "lib/event_engine/cf_engine/cftype_unique_ref.h",
        "lib/event_engine/cf_engine/dns_service_resolver.h",
    ],
    external_deps = [
        "absl/container:flat_hash_map",
        "absl/log:check",
        "absl/log:log",
        "absl/strings",
        "absl/strings:str_format",
    ],
    deps = [
        "event_engine_common",
        "event_engine_tcp_socket_utils",
        "event_engine_thread_pool",
        "event_engine_utils",
        "init_internally",
        "posix_event_engine_closure",
        "posix_event_engine_event_poller",
        "posix_event_engine_lockfree_event",
        "posix_event_engine_timer_manager",
        "ref_counted",
        "strerror",
        "//:event_engine_base_hdrs",
        "//:gpr",
        "//:parse_address",
        "//:ref_counted_ptr",
        "//:sockaddr_utils",
    ],
)

grpc_cc_library(
    name = "event_engine_tcp_socket_utils",
    srcs = [
        "lib/event_engine/tcp_socket_utils.cc",
    ],
    hdrs = [
        "lib/event_engine/tcp_socket_utils.h",
    ],
    external_deps = [
        "absl/log:check",
        "absl/log:log",
        "absl/status",
        "absl/status:statusor",
        "absl/strings",
        "absl/strings:str_format",
        "absl/types:optional",
    ],
    deps = [
        "iomgr_port",
        "resolved_address",
        "status_helper",
        "//:event_engine_base_hdrs",
        "//:gpr",
        "//:gpr_platform",
        "//:parse_address",
        "//:uri",
    ],
)

grpc_cc_library(
    name = "event_engine_shim",
    srcs = [
        "lib/event_engine/shim.cc",
    ],
    hdrs = [
        "lib/event_engine/shim.h",
    ],
    deps = [
        "experiments",
        "iomgr_port",
        "//:gpr_platform",
    ],
)

# NOTE: this target gets replaced inside Google's build system to be one that
# integrates with other internal systems better. Please do not rename or fold
# this into other targets.
grpc_cc_library(
    name = "default_event_engine_factory",
    srcs = ["lib/event_engine/default_event_engine_factory.cc"],
    hdrs = ["lib/event_engine/default_event_engine_factory.h"],
    external_deps = ["absl/memory"],
    select_deps = [
        {
            "//:windows": ["windows_event_engine"],
            "//:windows_msvc": ["windows_event_engine"],
            "//:windows_clang": ["windows_event_engine"],
            "//:windows_other": ["windows_event_engine"],
            "//:mac": [
                "posix_event_engine",
                "cf_event_engine",
            ],
            "//:mac_x86_64": [
                "posix_event_engine",
                "cf_event_engine",
            ],
            "//:mac_arm64": [
                "posix_event_engine",
                "cf_event_engine",
            ],
            "//:ios": ["cf_event_engine"],
            "//:tvos": ["cf_event_engine"],
            "//:visionos": ["cf_event_engine"],
            "//:watchos": ["cf_event_engine"],
            "//conditions:default": ["posix_event_engine"],
        },
    ],
    deps = [
        "//:event_engine_base_hdrs",
        "//:gpr_platform",
    ],
)

grpc_cc_library(
    name = "channel_args_endpoint_config",
    srcs = [
        "lib/event_engine/channel_args_endpoint_config.cc",
    ],
    hdrs = [
        "lib/event_engine/channel_args_endpoint_config.h",
    ],
    external_deps = [
        "absl/strings",
        "absl/types:optional",
    ],
    visibility = ["@grpc:alt_grpc_base_legacy"],
    deps = [
        "channel_args",
        "//:event_engine_base_hdrs",
        "//:gpr_platform",
    ],
)

grpc_cc_library(
    name = "thready_event_engine",
    srcs = ["lib/event_engine/thready_event_engine/thready_event_engine.cc"],
    hdrs = ["lib/event_engine/thready_event_engine/thready_event_engine.h"],
    external_deps = [
        "absl/functional:any_invocable",
        "absl/status",
        "absl/status:statusor",
        "absl/strings",
    ],
    deps = [
        "//:event_engine_base_hdrs",
        "//:gpr",
    ],
)

grpc_cc_library(
    name = "event_engine_context",
    hdrs = [
        "lib/event_engine/event_engine_context.h",
    ],
    visibility = [
        "@grpc:alt_grpc_base_legacy",
    ],
    deps = [
        "arena",
        "//:event_engine_base_hdrs",
        "//:gpr",
    ],
)

grpc_cc_library(
    name = "default_event_engine",
    srcs = [
        "lib/event_engine/default_event_engine.cc",
    ],
    hdrs = [
        "lib/event_engine/default_event_engine.h",
    ],
    external_deps = ["absl/functional:any_invocable"],
    visibility = [
        "@grpc:alt_grpc_base_legacy",
    ],
    deps = [
        "channel_args",
        "default_event_engine_factory",
        "no_destruct",
        "thready_event_engine",
        "//:config",
        "//:debug_location",
        "//:event_engine_base_hdrs",
        "//:gpr",
        "//:grpc_trace",
    ],
)

grpc_cc_library(
    name = "ref_counted_dns_resolver_interface",
    hdrs = ["lib/event_engine/ref_counted_dns_resolver_interface.h"],
    external_deps = ["absl/strings"],
    deps = [
        "//:event_engine_base_hdrs",
        "//:gpr_platform",
        "//:orphanable",
    ],
)

grpc_cc_library(
    name = "native_posix_dns_resolver",
    srcs = [
        "lib/event_engine/posix_engine/native_posix_dns_resolver.cc",
    ],
    hdrs = [
        "lib/event_engine/posix_engine/native_posix_dns_resolver.h",
    ],
    external_deps = [
        "absl/functional:any_invocable",
        "absl/status",
        "absl/status:statusor",
        "absl/strings",
        "absl/strings:str_format",
    ],
    deps = [
        "iomgr_port",
        "useful",
        "//:event_engine_base_hdrs",
        "//:gpr",
    ],
)

grpc_cc_library(
    name = "ares_resolver",
    srcs = [
        "lib/event_engine/ares_resolver.cc",
        "lib/event_engine/windows/grpc_polled_fd_windows.cc",
    ],
    hdrs = [
        "lib/event_engine/ares_resolver.h",
        "lib/event_engine/grpc_polled_fd.h",
        "lib/event_engine/nameser.h",
        "lib/event_engine/posix_engine/grpc_polled_fd_posix.h",
        "lib/event_engine/windows/grpc_polled_fd_windows.h",
    ],
    external_deps = [
        "absl/base:core_headers",
        "absl/container:flat_hash_map",
        "absl/functional:any_invocable",
        "absl/hash",
        "absl/log:check",
        "absl/log:log",
        "absl/status",
        "absl/status:statusor",
        "absl/strings",
        "absl/strings:str_format",
        "absl/types:optional",
        "absl/types:variant",
        "address_sorting",
        "cares",
    ],
    deps = [
        "common_event_engine_closures",
        "error",
        "event_engine_time_util",
        "grpc_sockaddr",
        "iomgr_port",
        "posix_event_engine_closure",
        "posix_event_engine_event_poller",
        "posix_event_engine_tcp_socket_utils",
        "ref_counted_dns_resolver_interface",
        "resolved_address",
        "slice",
        "windows_iocp",
        "//:config_vars",
        "//:debug_location",
        "//:event_engine_base_hdrs",
        "//:gpr",
        "//:grpc_trace",
        "//:orphanable",
        "//:parse_address",
        "//:ref_counted_ptr",
        "//:sockaddr_utils",
    ],
)

grpc_cc_library(
    name = "channel_args_preconditioning",
    srcs = [
        "lib/channel/channel_args_preconditioning.cc",
    ],
    hdrs = [
        "lib/channel/channel_args_preconditioning.h",
    ],
    deps = [
        "channel_args",
        "//:event_engine_base_hdrs",
        "//:gpr_platform",
    ],
)

grpc_cc_library(
    name = "bdp_estimator",
    srcs = [
        "lib/transport/bdp_estimator.cc",
    ],
    hdrs = ["lib/transport/bdp_estimator.h"],
    external_deps = [
        "absl/log:check",
        "absl/log:log",
        "absl/strings",
    ],
    deps = [
        "time",
        "//:gpr",
        "//:grpc_trace",
    ],
)

grpc_cc_library(
    name = "percent_encoding",
    srcs = [
        "lib/slice/percent_encoding.cc",
    ],
    hdrs = [
        "lib/slice/percent_encoding.h",
    ],
    external_deps = [
        "absl/log:check",
    ],
    deps = [
        "bitset",
        "slice",
        "//:gpr",
    ],
)

grpc_cc_library(
    name = "socket_mutator",
    srcs = [
        "lib/iomgr/socket_mutator.cc",
    ],
    hdrs = [
        "lib/iomgr/socket_mutator.h",
    ],
    visibility = ["@grpc:alt_grpc_base_legacy"],
    deps = [
        "channel_args",
        "useful",
        "//:event_engine_base_hdrs",
        "//:gpr",
    ],
)

grpc_cc_library(
    name = "pollset_set",
    srcs = [
        "lib/iomgr/pollset_set.cc",
    ],
    hdrs = [
        "lib/iomgr/pollset_set.h",
    ],
    deps = [
        "iomgr_fwd",
        "//:gpr",
    ],
)

grpc_cc_library(
    name = "histogram_view",
    srcs = [
        "telemetry/histogram_view.cc",
    ],
    hdrs = [
        "telemetry/histogram_view.h",
    ],
    deps = ["//:gpr"],
)

grpc_cc_library(
    name = "stats_data",
    srcs = [
        "telemetry/stats_data.cc",
    ],
    hdrs = [
        "telemetry/stats_data.h",
    ],
    external_deps = ["absl/strings"],
    deps = [
        "histogram_view",
        "per_cpu",
        "//:gpr_platform",
    ],
)

grpc_cc_library(
    name = "per_cpu",
    srcs = [
        "util/per_cpu.cc",
    ],
    hdrs = [
        "util/per_cpu.h",
    ],
    deps = [
        "useful",
        "//:gpr",
    ],
)

grpc_cc_library(
    name = "event_log",
    srcs = [
        "util/event_log.cc",
    ],
    hdrs = [
        "util/event_log.h",
    ],
    external_deps = [
        "absl/base:core_headers",
        "absl/log:check",
        "absl/strings",
        "absl/types:span",
    ],
    deps = [
        "per_cpu",
        "//:gpr",
    ],
)

grpc_cc_library(
    name = "load_file",
    srcs = [
        "util/load_file.cc",
    ],
    hdrs = [
        "util/load_file.h",
    ],
    external_deps = [
        "absl/cleanup",
        "absl/status",
        "absl/status:statusor",
        "absl/strings",
    ],
    language = "c++",
    deps = [
        "slice",
        "//:gpr",
    ],
)

grpc_cc_library(
    name = "http2_errors",
    hdrs = [
        "lib/transport/http2_errors.h",
    ],
)

grpc_cc_library(
    name = "channel_stack_type",
    srcs = [
        "lib/surface/channel_stack_type.cc",
    ],
    hdrs = [
        "lib/surface/channel_stack_type.h",
    ],
    language = "c++",
    deps = ["//:gpr_platform"],
)

grpc_cc_library(
    name = "channel_init",
    srcs = [
        "lib/surface/channel_init.cc",
    ],
    hdrs = [
        "lib/surface/channel_init.h",
    ],
    external_deps = [
        "absl/functional:any_invocable",
        "absl/log:check",
        "absl/log:log",
        "absl/strings",
        "absl/types:optional",
    ],
    language = "c++",
    deps = [
        "call_filters",
        "channel_args",
        "channel_fwd",
        "channel_stack_type",
        "interception_chain",
        "unique_type_name",
        "//:channel_stack_builder",
        "//:debug_location",
        "//:gpr",
        "//:gpr_platform",
        "//:grpc_trace",
    ],
)

grpc_cc_library(
    name = "server_interface",
    hdrs = [
        "server/server_interface.h",
    ],
    language = "c++",
    deps = [
        "channel_args",
        "//:channelz",
        "//:event_engine_base_hdrs",
        "//:gpr_platform",
    ],
)

grpc_cc_library(
    name = "single_set_ptr",
    hdrs = [
        "util/single_set_ptr.h",
    ],
    external_deps = [
        "absl/log:check",
    ],
    language = "c++",
    deps = ["//:gpr"],
)

grpc_cc_library(
    name = "grpc_service_config",
    hdrs = [
        "service_config/service_config.h",
        "service_config/service_config_call_data.h",
    ],
    external_deps = [
        "absl/log:check",
        "absl/strings",
    ],
    language = "c++",
    deps = [
        "arena",
        "chunked_vector",
        "down_cast",
        "ref_counted",
        "service_config_parser",
        "slice_refcount",
        "unique_type_name",
        "useful",
        "//:gpr_platform",
        "//:ref_counted_ptr",
    ],
)

grpc_cc_library(
    name = "service_config_parser",
    srcs = [
        "service_config/service_config_parser.cc",
    ],
    hdrs = [
        "service_config/service_config_parser.h",
    ],
    external_deps = [
        "absl/log:log",
        "absl/strings",
    ],
    language = "c++",
    deps = [
        "channel_args",
        "json",
        "validation_errors",
        "//:gpr",
    ],
)

grpc_cc_library(
    name = "notification",
    hdrs = [
        "util/notification.h",
    ],
    external_deps = ["absl/time"],
    deps = ["//:gpr"],
)

grpc_cc_library(
    name = "channel_args",
    srcs = [
        "lib/channel/channel_args.cc",
    ],
    hdrs = [
        "lib/channel/channel_args.h",
    ],
    external_deps = [
        "absl/log:check",
        "absl/log:log",
        "absl/meta:type_traits",
        "absl/strings",
        "absl/strings:str_format",
        "absl/types:optional",
    ],
    language = "c++",
    visibility = [
        "@grpc:alt_grpc_base_legacy",
    ],
    deps = [
        "avl",
        "channel_stack_type",
        "dual_ref_counted",
        "ref_counted",
        "ref_counted_string",
        "time",
        "useful",
        "//:channel_arg_names",
        "//:debug_location",
        "//:event_engine_base_hdrs",
        "//:gpr",
        "//:ref_counted_ptr",
    ],
)

grpc_cc_library(
    name = "resolved_address",
    hdrs = ["lib/iomgr/resolved_address.h"],
    language = "c++",
    deps = [
        "iomgr_port",
        "//:gpr_platform",
    ],
)

grpc_cc_library(
    name = "client_channel_internal_header",
    hdrs = [
        "client_channel/client_channel_internal.h",
    ],
    external_deps = [
        "absl/functional:any_invocable",
        "absl/log:check",
    ],
    language = "c++",
    deps = [
        "arena",
        "call_destination",
        "down_cast",
        "grpc_service_config",
        "lb_policy",
        "unique_type_name",
        "//:call_tracer",
        "//:gpr",
    ],
)

grpc_cc_library(
    name = "blackboard",
    srcs = [
        "filter/blackboard.cc",
    ],
    hdrs = [
        "filter/blackboard.h",
    ],
    external_deps = [
        "absl/container:flat_hash_map",
        "absl/strings",
    ],
    language = "c++",
    deps = [
        "ref_counted",
        "unique_type_name",
        "useful",
        "//:debug_location",
        "//:endpoint_addresses",
        "//:ref_counted_ptr",
    ],
)

grpc_cc_library(
    name = "subchannel_connector",
    hdrs = [
        "client_channel/connector.h",
    ],
    language = "c++",
    deps = [
        "channel_args",
        "closure",
        "error",
        "iomgr_fwd",
        "resolved_address",
        "time",
        "//:channelz",
        "//:gpr_platform",
        "//:grpc_base",
        "//:iomgr",
        "//:orphanable",
        "//:ref_counted_ptr",
    ],
)

grpc_cc_library(
    name = "subchannel_pool_interface",
    srcs = [
        "client_channel/subchannel_pool_interface.cc",
    ],
    hdrs = [
        "client_channel/subchannel_pool_interface.h",
    ],
    external_deps = [
        "absl/status",
        "absl/status:statusor",
        "absl/strings",
    ],
    language = "c++",
    deps = [
        "channel_args",
        "ref_counted",
        "resolved_address",
        "useful",
        "//:gpr_platform",
        "//:grpc_trace",
        "//:ref_counted_ptr",
        "//:sockaddr_utils",
    ],
)

grpc_cc_library(
    name = "config_selector",
    hdrs = [
        "client_channel/config_selector.h",
    ],
    external_deps = [
        "absl/log:check",
        "absl/status",
        "absl/strings",
    ],
    language = "c++",
    deps = [
        "arena",
        "channel_args",
        "channel_fwd",
        "client_channel_internal_header",
        "grpc_service_config",
        "interception_chain",
        "metadata_batch",
        "ref_counted",
        "slice",
        "unique_type_name",
        "useful",
        "//:gpr_public_hdrs",
        "//:grpc_public_hdrs",
        "//:ref_counted_ptr",
    ],
)

grpc_cc_library(
    name = "client_channel_service_config",
    srcs = [
        "client_channel/client_channel_service_config.cc",
    ],
    hdrs = [
        "client_channel/client_channel_service_config.h",
    ],
    external_deps = [
        "absl/status",
        "absl/status:statusor",
        "absl/strings",
        "absl/types:optional",
    ],
    language = "c++",
    deps = [
        "channel_args",
        "json",
        "json_args",
        "json_object_loader",
        "lb_policy",
        "lb_policy_registry",
        "service_config_parser",
        "time",
        "validation_errors",
        "//:config",
        "//:gpr_platform",
        "//:ref_counted_ptr",
    ],
)

grpc_cc_library(
    name = "retry_service_config",
    srcs = [
        "client_channel/retry_service_config.cc",
    ],
    hdrs = [
        "client_channel/retry_service_config.h",
    ],
    external_deps = [
        "absl/log:log",
        "absl/strings",
        "absl/types:optional",
    ],
    language = "c++",
    deps = [
        "channel_args",
        "json",
        "json_args",
        "json_channel_args",
        "json_object_loader",
        "service_config_parser",
        "time",
        "validation_errors",
        "//:channel_arg_names",
        "//:config",
        "//:gpr_public_hdrs",
        "//:grpc_base",
        "//:grpc_public_hdrs",
    ],
)

grpc_cc_library(
    name = "retry_throttle",
    srcs = [
        "client_channel/retry_throttle.cc",
    ],
    hdrs = [
        "client_channel/retry_throttle.h",
    ],
    external_deps = [
        "absl/base:core_headers",
    ],
    language = "c++",
    deps = [
        "gpr_atm",
        "ref_counted",
        "//:gpr",
        "//:ref_counted_ptr",
    ],
)

grpc_cc_library(
    name = "client_channel_backup_poller",
    srcs = [
        "client_channel/backup_poller.cc",
    ],
    hdrs = [
        "client_channel/backup_poller.h",
    ],
    external_deps = [
        "absl/log:log",
        "absl/status",
    ],
    language = "c++",
    deps = [
        "closure",
        "error",
        "iomgr_fwd",
        "pollset_set",
        "time",
        "//:config_vars",
        "//:gpr",
        "//:gpr_platform",
        "//:iomgr",
        "//:iomgr_timer",
    ],
)

grpc_cc_library(
    name = "service_config_channel_arg_filter",
    srcs = [
        "service_config/service_config_channel_arg_filter.cc",
    ],
    external_deps = [
        "absl/log:log",
        "absl/status",
        "absl/status:statusor",
        "absl/types:optional",
    ],
    language = "c++",
    deps = [
        "arena",
        "arena_promise",
        "channel_args",
        "channel_fwd",
        "channel_stack_type",
        "context",
        "grpc_message_size_filter",
        "grpc_service_config",
        "latent_see",
        "metadata_batch",
        "service_config_parser",
        "//:channel_arg_names",
        "//:config",
        "//:gpr_platform",
        "//:gpr_public_hdrs",
        "//:grpc_base",
        "//:grpc_service_config_impl",
        "//:ref_counted_ptr",
    ],
)

grpc_cc_library(
    name = "lb_policy",
    srcs = ["load_balancing/lb_policy.cc"],
    hdrs = ["load_balancing/lb_policy.h"],
    external_deps = [
        "absl/base:core_headers",
        "absl/container:inlined_vector",
        "absl/status",
        "absl/status:statusor",
        "absl/strings",
        "absl/types:optional",
        "absl/types:variant",
    ],
    deps = [
        "channel_args",
        "closure",
        "dual_ref_counted",
        "error",
        "grpc_backend_metric_data",
        "iomgr_fwd",
        "metrics",
        "pollset_set",
        "ref_counted",
        "resolved_address",
        "subchannel_interface",
        "//:debug_location",
        "//:endpoint_addresses",
        "//:event_engine_base_hdrs",
        "//:exec_ctx",
        "//:gpr",
        "//:gpr_platform",
        "//:grpc_trace",
        "//:orphanable",
        "//:ref_counted_ptr",
        "//:work_serializer",
    ],
)

grpc_cc_library(
    name = "lb_policy_factory",
    hdrs = ["load_balancing/lb_policy_factory.h"],
    external_deps = [
        "absl/status:statusor",
        "absl/strings",
    ],
    deps = [
        "json",
        "lb_policy",
        "//:gpr_platform",
        "//:orphanable",
        "//:ref_counted_ptr",
    ],
)

grpc_cc_library(
    name = "lb_policy_registry",
    srcs = ["load_balancing/lb_policy_registry.cc"],
    hdrs = ["load_balancing/lb_policy_registry.h"],
    external_deps = [
        "absl/log:check",
        "absl/log:log",
        "absl/status",
        "absl/status:statusor",
        "absl/strings",
        "absl/strings:str_format",
    ],
    deps = [
        "json",
        "lb_policy",
        "lb_policy_factory",
        "//:gpr",
        "//:orphanable",
        "//:ref_counted_ptr",
    ],
)

grpc_cc_library(
    name = "lb_metadata",
    srcs = ["client_channel/lb_metadata.cc"],
    hdrs = ["client_channel/lb_metadata.h"],
    external_deps = [
        "absl/log:log",
        "absl/strings",
        "absl/types:optional",
    ],
    deps = [
        "event_engine_common",
        "lb_policy",
        "metadata_batch",
    ],
)

grpc_cc_library(
    name = "connection_context",
    srcs = ["lib/surface/connection_context.cc"],
    hdrs = ["lib/surface/connection_context.h"],
    deps = [
        "//:gpr",
        "//:gpr_platform",
        "//:orphanable",
    ],
)

grpc_cc_library(
    name = "subchannel_interface",
    hdrs = ["load_balancing/subchannel_interface.h"],
    external_deps = [
        "absl/status",
        "absl/strings",
    ],
    deps = [
        "dual_ref_counted",
        "iomgr_fwd",
        "//:event_engine_base_hdrs",
        "//:gpr_platform",
        "//:ref_counted_ptr",
    ],
)

grpc_cc_library(
    name = "delegating_helper",
    hdrs = ["load_balancing/delegating_helper.h"],
    external_deps = [
        "absl/status",
        "absl/strings",
    ],
    deps = [
        "channel_args",
        "lb_policy",
        "resolved_address",
        "subchannel_interface",
        "//:debug_location",
        "//:event_engine_base_hdrs",
        "//:gpr_platform",
        "//:grpc_security_base",
        "//:ref_counted_ptr",
    ],
)

grpc_cc_library(
    name = "backend_metric_parser",
    srcs = [
        "load_balancing/backend_metric_parser.cc",
    ],
    hdrs = [
        "load_balancing/backend_metric_parser.h",
    ],
    external_deps = [
        "absl/strings",
        "@com_google_protobuf//upb:base",
        "@com_google_protobuf//upb:mem",
        "@com_google_protobuf//upb:message",
    ],
    language = "c++",
    deps = [
        "grpc_backend_metric_data",
        "xds_orca_upb",
        "//:gpr_platform",
    ],
)

grpc_cc_library(
    name = "proxy_mapper",
    hdrs = ["handshaker/proxy_mapper.h"],
    external_deps = [
        "absl/strings",
        "absl/types:optional",
    ],
    deps = [
        "channel_args",
        "resolved_address",
        "//:gpr_platform",
    ],
)

grpc_cc_library(
    name = "proxy_mapper_registry",
    srcs = ["handshaker/proxy_mapper_registry.cc"],
    hdrs = ["handshaker/proxy_mapper_registry.h"],
    external_deps = [
        "absl/strings",
        "absl/types:optional",
    ],
    deps = [
        "channel_args",
        "proxy_mapper",
        "resolved_address",
        "//:gpr_platform",
    ],
)

grpc_cc_library(
    name = "http_proxy_mapper",
    srcs = [
        "handshaker/http_connect/http_proxy_mapper.cc",
    ],
    hdrs = [
        "handshaker/http_connect/http_proxy_mapper.h",
    ],
    external_deps = [
        "absl/log:check",
        "absl/log:log",
        "absl/status",
        "absl/status:statusor",
        "absl/strings",
        "absl/types:optional",
    ],
    language = "c++",
    deps = [
        "channel_args",
        "env",
        "experiments",
        "proxy_mapper",
        "resolved_address",
        "//:channel_arg_names",
        "//:config",
        "//:gpr",
        "//:grpc_base",
        "//:http_connect_handshaker",
        "//:iomgr",
        "//:parse_address",
        "//:sockaddr_utils",
        "//:uri",
    ],
)

grpc_cc_library(
    name = "xds_http_proxy_mapper",
    srcs = [
        "handshaker/http_connect/xds_http_proxy_mapper.cc",
    ],
    hdrs = [
        "handshaker/http_connect/xds_http_proxy_mapper.h",
    ],
    external_deps = [
        "absl/log:log",
        "absl/strings",
        "absl/types:optional",
    ],
    language = "c++",
    deps = [
        "channel_args",
        "proxy_mapper",
        "resolved_address",
        "xds_endpoint",
        "//:config",
        "//:grpc_base",
        "//:http_connect_handshaker",
        "//:parse_address",
        "//:sockaddr_utils",
    ],
)

grpc_cc_library(
    name = "grpc_server_config_selector",
    hdrs = [
        "server/server_config_selector.h",
    ],
    external_deps = [
        "absl/status:statusor",
        "absl/strings",
    ],
    language = "c++",
    deps = [
        "dual_ref_counted",
        "grpc_service_config",
        "metadata_batch",
        "ref_counted",
        "service_config_parser",
        "useful",
        "//:gpr_platform",
        "//:grpc_base",
        "//:ref_counted_ptr",
    ],
)

grpc_cc_library(
    name = "grpc_server_config_selector_filter",
    srcs = [
        "server/server_config_selector_filter.cc",
    ],
    hdrs = [
        "server/server_config_selector_filter.h",
    ],
    external_deps = [
        "absl/base:core_headers",
        "absl/log:check",
        "absl/status",
        "absl/status:statusor",
        "absl/types:optional",
    ],
    language = "c++",
    deps = [
        "arena",
        "arena_promise",
        "channel_args",
        "channel_fwd",
        "context",
        "event_engine_context",
        "grpc_server_config_selector",
        "grpc_service_config",
        "latent_see",
        "metadata_batch",
        "status_helper",
        "//:gpr",
        "//:grpc_base",
        "//:promise",
        "//:ref_counted_ptr",
    ],
)

grpc_cc_library(
    name = "sorted_pack",
    hdrs = [
        "util/sorted_pack.h",
    ],
    language = "c++",
    deps = [
        "type_list",
        "//:gpr_platform",
    ],
)

grpc_cc_library(
    name = "type_list",
    hdrs = [
        "util/type_list.h",
    ],
    language = "c++",
)

grpc_cc_library(
    name = "if_list",
    hdrs = [
        "util/if_list.h",
    ],
    language = "c++",
    deps = ["//:gpr_platform"],
)

grpc_cc_library(
    name = "certificate_provider_factory",
    hdrs = [
        "lib/security/certificate_provider/certificate_provider_factory.h",
    ],
    external_deps = ["absl/strings"],
    deps = [
        "json",
        "json_args",
        "ref_counted",
        "validation_errors",
        "//:alts_util",
        "//:gpr",
        "//:grpc_core_credentials_header",
        "//:ref_counted_ptr",
    ],
)

grpc_cc_library(
    name = "certificate_provider_registry",
    srcs = [
        "lib/security/certificate_provider/certificate_provider_registry.cc",
    ],
    hdrs = [
        "lib/security/certificate_provider/certificate_provider_registry.h",
    ],
    external_deps = [
        "absl/log:check",
        "absl/log:log",
        "absl/strings",
    ],
    deps = [
        "certificate_provider_factory",
        "//:gpr",
    ],
)

grpc_cc_library(
    name = "grpc_audit_logging",
    srcs = [
        "lib/security/authorization/audit_logging.cc",
        "lib/security/authorization/stdout_logger.cc",
    ],
    hdrs = [
        "lib/security/authorization/audit_logging.h",
        "lib/security/authorization/stdout_logger.h",
    ],
    external_deps = [
        "absl/base:core_headers",
        "absl/log:check",
        "absl/status",
        "absl/status:statusor",
        "absl/strings",
        "absl/strings:str_format",
        "absl/time",
    ],
    deps = [
        "//:gpr",
        "//:grpc_base",
    ],
)

grpc_cc_library(
    name = "grpc_authorization_base",
    srcs = [
        "lib/security/authorization/authorization_policy_provider_vtable.cc",
        "lib/security/authorization/evaluate_args.cc",
        "lib/security/authorization/grpc_server_authz_filter.cc",
    ],
    hdrs = [
        "lib/security/authorization/authorization_engine.h",
        "lib/security/authorization/authorization_policy_provider.h",
        "lib/security/authorization/evaluate_args.h",
        "lib/security/authorization/grpc_server_authz_filter.h",
    ],
    external_deps = [
        "absl/log:log",
        "absl/status",
        "absl/status:statusor",
        "absl/strings",
        "absl/types:optional",
    ],
    language = "c++",
    deps = [
        "arena_promise",
        "channel_args",
        "channel_fwd",
        "dual_ref_counted",
        "endpoint_info_handshaker",
        "latent_see",
        "load_file",
        "metadata_batch",
        "ref_counted",
        "resolved_address",
        "slice",
        "useful",
        "//:channel_arg_names",
        "//:gpr",
        "//:grpc_base",
        "//:grpc_credentials_util",
        "//:grpc_security_base",
        "//:grpc_trace",
        "//:parse_address",
        "//:promise",
        "//:ref_counted_ptr",
        "//:uri",
    ],
)

grpc_cc_library(
    name = "grpc_crl_provider",
    srcs = [
        "lib/security/credentials/tls/grpc_tls_crl_provider.cc",
    ],
    hdrs = [
        "lib/security/credentials/tls/grpc_tls_crl_provider.h",
    ],
    external_deps = [
        "absl/base:core_headers",
        "absl/container:flat_hash_map",
        "absl/log:log",
        "absl/status",
        "absl/status:statusor",
        "absl/strings",
        "absl/types:optional",
        "absl/types:span",
        "libcrypto",
        "libssl",
    ],
    deps = [
        "default_event_engine",
        "directory_reader",
        "load_file",
        "slice",
        "time",
        "//:exec_ctx",
        "//:gpr",
        "//:grpc_base",
    ],
)

grpc_cc_library(
    name = "grpc_fake_credentials",
    srcs = [
        "lib/security/credentials/fake/fake_credentials.cc",
        "lib/security/security_connector/fake/fake_security_connector.cc",
    ],
    hdrs = [
        "lib/security/credentials/fake/fake_credentials.h",
        "lib/security/security_connector/fake/fake_security_connector.h",
        "load_balancing/grpclb/grpclb.h",
    ],
    external_deps = [
        "absl/log:check",
        "absl/log:log",
        "absl/status",
        "absl/status:statusor",
        "absl/strings",
        "absl/strings:str_format",
        "absl/types:optional",
    ],
    language = "c++",
    deps = [
        "arena_promise",
        "channel_args",
        "closure",
        "error",
        "iomgr_fwd",
        "metadata_batch",
        "slice",
        "unique_type_name",
        "useful",
        "//:channel_arg_names",
        "//:debug_location",
        "//:exec_ctx",
        "//:gpr",
        "//:grpc_base",
        "//:grpc_core_credentials_header",
        "//:grpc_security_base",
        "//:handshaker",
        "//:iomgr",
        "//:promise",
        "//:ref_counted_ptr",
        "//:resource_quota_api",
        "//:tsi_base",
        "//:tsi_fake_credentials",
    ],
)

grpc_cc_library(
    name = "grpc_insecure_credentials",
    srcs = [
        "lib/security/credentials/insecure/insecure_credentials.cc",
        "lib/security/security_connector/insecure/insecure_security_connector.cc",
    ],
    hdrs = [
        "lib/security/credentials/insecure/insecure_credentials.h",
        "lib/security/security_connector/insecure/insecure_security_connector.h",
    ],
    external_deps = [
        "absl/log:check",
        "absl/status",
        "absl/strings",
    ],
    language = "c++",
    deps = [
        "arena_promise",
        "channel_args",
        "closure",
        "error",
        "iomgr_fwd",
        "tsi_local_credentials",
        "unique_type_name",
        "//:debug_location",
        "//:exec_ctx",
        "//:gpr",
        "//:grpc_base",
        "//:grpc_core_credentials_header",
        "//:grpc_security_base",
        "//:handshaker",
        "//:iomgr",
        "//:promise",
        "//:ref_counted_ptr",
        "//:tsi_base",
    ],
)

grpc_cc_library(
    name = "tsi_local_credentials",
    srcs = [
        "tsi/local_transport_security.cc",
    ],
    hdrs = [
        "tsi/local_transport_security.h",
    ],
    external_deps = [
        "absl/log:log",
    ],
    language = "c++",
    deps = [
        "//:event_engine_base_hdrs",
        "//:exec_ctx",
        "//:gpr",
        "//:tsi_base",
    ],
)

grpc_cc_library(
    name = "grpc_local_credentials",
    srcs = [
        "lib/security/credentials/local/local_credentials.cc",
        "lib/security/security_connector/local/local_security_connector.cc",
    ],
    hdrs = [
        "lib/security/credentials/local/local_credentials.h",
        "lib/security/security_connector/local/local_security_connector.h",
    ],
    external_deps = [
        "absl/log:check",
        "absl/log:log",
        "absl/status",
        "absl/status:statusor",
        "absl/strings",
        "absl/types:optional",
    ],
    language = "c++",
    deps = [
        "arena_promise",
        "channel_args",
        "closure",
        "error",
        "experiments",
        "grpc_sockaddr",
        "iomgr_fwd",
        "resolved_address",
        "tsi_local_credentials",
        "unique_type_name",
        "useful",
        "//:debug_location",
        "//:exec_ctx",
        "//:gpr",
        "//:grpc_base",
        "//:grpc_client_channel",
        "//:grpc_core_credentials_header",
        "//:grpc_security_base",
        "//:handshaker",
        "//:iomgr",
        "//:parse_address",
        "//:promise",
        "//:ref_counted_ptr",
        "//:sockaddr_utils",
        "//:tsi_base",
        "//:uri",
    ],
)

grpc_cc_library(
    name = "grpc_ssl_credentials",
    srcs = [
        "lib/security/credentials/ssl/ssl_credentials.cc",
        "lib/security/security_connector/ssl/ssl_security_connector.cc",
    ],
    hdrs = [
        "lib/security/credentials/ssl/ssl_credentials.h",
        "lib/security/security_connector/ssl/ssl_security_connector.h",
    ],
    external_deps = [
        "absl/log:check",
        "absl/log:log",
        "absl/status",
        "absl/strings",
        "absl/strings:str_format",
        "absl/types:optional",
    ],
    language = "c++",
    deps = [
        "arena_promise",
        "channel_args",
        "closure",
        "error",
        "iomgr_fwd",
        "unique_type_name",
        "useful",
        "//:channel_arg_names",
        "//:debug_location",
        "//:exec_ctx",
        "//:gpr",
        "//:grpc_base",
        "//:grpc_core_credentials_header",
        "//:grpc_security_base",
        "//:grpc_trace",
        "//:handshaker",
        "//:iomgr",
        "//:promise",
        "//:ref_counted_ptr",
        "//:tsi_base",
        "//:tsi_ssl_credentials",
        "//:tsi_ssl_session_cache",
    ],
)

grpc_cc_library(
    name = "grpc_google_default_credentials",
    srcs = [
        "lib/security/credentials/google_default/credentials_generic.cc",
        "lib/security/credentials/google_default/google_default_credentials.cc",
    ],
    hdrs = [
        "lib/security/credentials/google_default/google_default_credentials.h",
        "load_balancing/grpclb/grpclb.h",
    ],
    external_deps = [
        "absl/log:check",
        "absl/log:log",
        "absl/status:statusor",
        "absl/strings",
        "absl/types:optional",
    ],
    language = "c++",
    tags = ["nofixdeps"],
    deps = [
        "channel_args",
        "closure",
        "env",
        "error",
        "error_utils",
        "grpc_external_account_credentials",
        "grpc_lb_xds_channel_args",
        "grpc_oauth2_credentials",
        "grpc_ssl_credentials",
        "iomgr_fwd",
        "json",
        "json_reader",
        "load_file",
        "slice",
        "slice_refcount",
        "status_helper",
        "time",
        "unique_type_name",
        "useful",
        "//:alts_util",
        "//:channel_arg_names",
        "//:exec_ctx",
        "//:gpr",
        "//:grpc_alts_credentials",
        "//:grpc_base",
        "//:grpc_core_credentials_header",
        "//:grpc_jwt_credentials",
        "//:grpc_public_hdrs",
        "//:grpc_security_base",
        "//:grpc_trace",
        "//:httpcli",
        "//:iomgr",
        "//:orphanable",
        "//:ref_counted_ptr",
        "//:uri",
    ],
)

grpc_cc_library(
    name = "strerror",
    srcs = [
        "util/strerror.cc",
    ],
    hdrs = [
        "util/strerror.h",
    ],
    external_deps = ["absl/strings:str_format"],
    deps = ["//:gpr_platform"],
)

grpc_cc_library(
    name = "grpc_tls_credentials",
    srcs = [
        "lib/security/credentials/tls/grpc_tls_certificate_distributor.cc",
        "lib/security/credentials/tls/grpc_tls_certificate_match.cc",
        "lib/security/credentials/tls/grpc_tls_certificate_provider.cc",
        "lib/security/credentials/tls/grpc_tls_certificate_verifier.cc",
        "lib/security/credentials/tls/grpc_tls_credentials_options.cc",
        "lib/security/credentials/tls/tls_credentials.cc",
        "lib/security/security_connector/tls/tls_security_connector.cc",
    ],
    hdrs = [
        "lib/security/credentials/tls/grpc_tls_certificate_distributor.h",
        "lib/security/credentials/tls/grpc_tls_certificate_provider.h",
        "lib/security/credentials/tls/grpc_tls_certificate_verifier.h",
        "lib/security/credentials/tls/grpc_tls_credentials_options.h",
        "lib/security/credentials/tls/tls_credentials.h",
        "lib/security/security_connector/tls/tls_security_connector.h",
    ],
    external_deps = [
        "absl/base:core_headers",
        "absl/container:inlined_vector",
        "absl/functional:bind_front",
        "absl/log:check",
        "absl/log:log",
        "absl/status",
        "absl/status:statusor",
        "absl/strings",
        "absl/types:optional",
        "libcrypto",
        "libssl",
    ],
    language = "c++",
    deps = [
        "arena_promise",
        "channel_args",
        "closure",
        "error",
        "iomgr_fwd",
        "load_file",
        "ref_counted",
        "slice",
        "slice_refcount",
        "status_helper",
        "unique_type_name",
        "useful",
        "//:channel_arg_names",
        "//:debug_location",
        "//:exec_ctx",
        "//:gpr",
        "//:grpc_base",
        "//:grpc_core_credentials_header",
        "//:grpc_credentials_util",
        "//:grpc_public_hdrs",
        "//:grpc_security_base",
        "//:grpc_trace",
        "//:handshaker",
        "//:iomgr",
        "//:promise",
        "//:ref_counted_ptr",
        "//:tsi_base",
        "//:tsi_ssl_credentials",
        "//:tsi_ssl_session_cache",
    ],
)

grpc_cc_library(
    name = "grpc_iam_credentials",
    srcs = [
        "lib/security/credentials/iam/iam_credentials.cc",
    ],
    hdrs = [
        "lib/security/credentials/iam/iam_credentials.h",
    ],
    external_deps = [
        "absl/log:check",
        "absl/status:statusor",
        "absl/strings",
        "absl/strings:str_format",
        "absl/types:optional",
    ],
    language = "c++",
    deps = [
        "arena_promise",
        "metadata_batch",
        "slice",
        "unique_type_name",
        "useful",
        "//:exec_ctx",
        "//:gpr",
        "//:grpc_base",
        "//:grpc_core_credentials_header",
        "//:grpc_security_base",
        "//:grpc_trace",
        "//:promise",
        "//:ref_counted_ptr",
    ],
)

grpc_cc_library(
    name = "token_fetcher_credentials",
    srcs = [
        "lib/security/credentials/token_fetcher/token_fetcher_credentials.cc",
    ],
    hdrs = [
        "lib/security/credentials/token_fetcher/token_fetcher_credentials.h",
    ],
    external_deps = [
        "absl/container:flat_hash_set",
        "absl/functional:any_invocable",
        "absl/status:statusor",
        "absl/types:variant",
    ],
    language = "c++",
    deps = [
        "arena_promise",
        "context",
        "default_event_engine",
        "metadata",
        "poll",
        "pollset_set",
        "ref_counted",
        "time",
        "useful",
        "//:backoff",
        "//:gpr",
        "//:grpc_security_base",
        "//:grpc_trace",
        "//:httpcli",
        "//:iomgr",
        "//:orphanable",
        "//:promise",
        "//:ref_counted_ptr",
    ],
)

grpc_cc_library(
    name = "gcp_service_account_identity_credentials",
    srcs = [
        "lib/security/credentials/gcp_service_account_identity/gcp_service_account_identity_credentials.cc",
    ],
    hdrs = [
        "lib/security/credentials/gcp_service_account_identity/gcp_service_account_identity_credentials.h",
    ],
    external_deps = [
        "absl/functional:any_invocable",
        "absl/status",
        "absl/status:statusor",
        "absl/strings",
    ],
    language = "c++",
    deps = [
        "activity",
        "arena_promise",
        "closure",
        "error",
        "json",
        "json_args",
        "json_object_loader",
        "json_reader",
        "metadata",
        "pollset_set",
        "ref_counted",
        "slice",
        "status_conversion",
        "status_helper",
        "time",
        "token_fetcher_credentials",
        "unique_type_name",
        "//:gpr",
        "//:grpc_base",
        "//:grpc_core_credentials_header",
        "//:grpc_security_base",
        "//:httpcli",
        "//:iomgr",
        "//:orphanable",
        "//:promise",
        "//:ref_counted_ptr",
        "//:uri",
    ],
)

grpc_cc_library(
    name = "grpc_oauth2_credentials",
    srcs = [
        "lib/security/credentials/oauth2/oauth2_credentials.cc",
    ],
    hdrs = [
        "lib/security/credentials/oauth2/oauth2_credentials.h",
    ],
    external_deps = [
        "absl/log:check",
        "absl/log:log",
        "absl/status",
        "absl/status:statusor",
        "absl/strings",
        "absl/strings:str_format",
        "absl/types:optional",
    ],
    language = "c++",
    deps = [
        "activity",
        "arena_promise",
        "closure",
        "context",
        "error",
        "error_utils",
        "httpcli_ssl_credentials",
        "json",
        "json_reader",
        "load_file",
        "metadata_batch",
        "poll",
        "pollset_set",
        "ref_counted",
        "slice",
        "slice_refcount",
        "status_helper",
        "time",
        "token_fetcher_credentials",
        "unique_type_name",
        "useful",
        "//:gpr",
        "//:grpc_base",
        "//:grpc_core_credentials_header",
        "//:grpc_credentials_util",
        "//:grpc_security_base",
        "//:grpc_trace",
        "//:httpcli",
        "//:iomgr",
        "//:orphanable",
        "//:promise",
        "//:ref_counted_ptr",
        "//:uri",
    ],
)

grpc_cc_library(
    name = "grpc_external_account_credentials",
    srcs = [
        "lib/security/credentials/external/aws_external_account_credentials.cc",
        "lib/security/credentials/external/aws_request_signer.cc",
        "lib/security/credentials/external/external_account_credentials.cc",
        "lib/security/credentials/external/file_external_account_credentials.cc",
        "lib/security/credentials/external/url_external_account_credentials.cc",
    ],
    hdrs = [
        "lib/security/credentials/external/aws_external_account_credentials.h",
        "lib/security/credentials/external/aws_request_signer.h",
        "lib/security/credentials/external/external_account_credentials.h",
        "lib/security/credentials/external/file_external_account_credentials.h",
        "lib/security/credentials/external/url_external_account_credentials.h",
    ],
    external_deps = [
        "absl/log:check",
        "absl/log:log",
        "absl/status",
        "absl/status:statusor",
        "absl/strings",
        "absl/strings:str_format",
        "absl/time",
        "absl/types:optional",
        "libcrypto",
    ],
    language = "c++",
    deps = [
        "closure",
        "env",
        "error",
        "error_utils",
        "grpc_oauth2_credentials",
        "httpcli_ssl_credentials",
        "json",
        "json_reader",
        "json_writer",
        "load_file",
        "slice",
        "slice_refcount",
        "status_helper",
        "time",
        "token_fetcher_credentials",
        "//:gpr",
        "//:grpc_base",
        "//:grpc_core_credentials_header",
        "//:grpc_credentials_util",
        "//:grpc_security_base",
        "//:httpcli",
        "//:iomgr",
        "//:orphanable",
        "//:ref_counted_ptr",
        "//:uri",
    ],
)

grpc_cc_library(
    name = "httpcli_ssl_credentials",
    srcs = [
        "util/http_client/httpcli_security_connector.cc",
    ],
    hdrs = [
        "util/http_client/httpcli_ssl_credentials.h",
    ],
    external_deps = [
        "absl/log:log",
        "absl/status",
        "absl/strings",
        "absl/types:optional",
    ],
    language = "c++",
    deps = [
        "arena_promise",
        "channel_args",
        "closure",
        "error",
        "iomgr_fwd",
        "unique_type_name",
        "//:channel_arg_names",
        "//:debug_location",
        "//:exec_ctx",
        "//:gpr",
        "//:grpc_base",
        "//:grpc_core_credentials_header",
        "//:grpc_security_base",
        "//:handshaker",
        "//:iomgr",
        "//:promise",
        "//:ref_counted_ptr",
        "//:tsi_base",
        "//:tsi_ssl_credentials",
    ],
)

grpc_cc_library(
    name = "tsi_ssl_types",
    hdrs = [
        "tsi/ssl_types.h",
    ],
    external_deps = ["libssl"],
    language = "c++",
    deps = ["//:gpr_platform"],
)

# This target depends on RE2 and should not be linked into grpc by default for binary-size reasons.
grpc_cc_library(
    name = "grpc_matchers",
    srcs = [
        "util/matchers.cc",
    ],
    hdrs = [
        "util/matchers.h",
    ],
    external_deps = [
        "absl/status",
        "absl/status:statusor",
        "absl/strings",
        "absl/strings:str_format",
        "absl/types:optional",
        "re2",
    ],
    language = "c++",
    deps = ["//:gpr"],
)

# This target pulls in a dependency on RE2 and should not be linked into grpc by default for binary-size reasons.
grpc_cc_library(
    name = "grpc_rbac_engine",
    srcs = [
        "lib/security/authorization/grpc_authorization_engine.cc",
        "lib/security/authorization/matchers.cc",
        "lib/security/authorization/rbac_policy.cc",
    ],
    hdrs = [
        "lib/security/authorization/grpc_authorization_engine.h",
        "lib/security/authorization/matchers.h",
        "lib/security/authorization/rbac_policy.h",
    ],
    external_deps = [
        "absl/log:check",
        "absl/log:log",
        "absl/status",
        "absl/status:statusor",
        "absl/strings",
        "absl/strings:str_format",
        "absl/types:optional",
    ],
    language = "c++",
    deps = [
        "grpc_audit_logging",
        "grpc_authorization_base",
        "grpc_matchers",
        "resolved_address",
        "//:gpr",
        "//:grpc_base",
        "//:parse_address",
        "//:sockaddr_utils",
    ],
)

grpc_cc_library(
    name = "json",
    hdrs = [
        "util/json/json.h",
    ],
    deps = ["//:gpr"],
)

grpc_cc_library(
    name = "json_reader",
    srcs = [
        "util/json/json_reader.cc",
    ],
    hdrs = [
        "util/json/json_reader.h",
    ],
    external_deps = [
        "absl/base:core_headers",
        "absl/log:check",
        "absl/status",
        "absl/status:statusor",
        "absl/strings",
        "absl/strings:str_format",
        "absl/types:variant",
    ],
    visibility = ["@grpc:json_reader_legacy"],
    deps = [
        "json",
        "match",
        "//:gpr",
    ],
)

grpc_cc_library(
    name = "json_writer",
    srcs = [
        "util/json/json_writer.cc",
    ],
    hdrs = [
        "util/json/json_writer.h",
    ],
    external_deps = ["absl/strings"],
    deps = [
        "json",
        "//:gpr",
    ],
)

grpc_cc_library(
    name = "json_util",
    srcs = ["util/json/json_util.cc"],
    hdrs = ["util/json/json_util.h"],
    external_deps = ["absl/strings"],
    deps = [
        "error",
        "json",
        "json_args",
        "json_object_loader",
        "no_destruct",
        "time",
        "validation_errors",
        "//:gpr",
    ],
)

grpc_cc_library(
    name = "json_args",
    hdrs = ["util/json/json_args.h"],
    external_deps = ["absl/strings"],
    deps = ["//:gpr"],
)

grpc_cc_library(
    name = "json_object_loader",
    srcs = ["util/json/json_object_loader.cc"],
    hdrs = ["util/json/json_object_loader.h"],
    external_deps = [
        "absl/meta:type_traits",
        "absl/status",
        "absl/status:statusor",
        "absl/strings",
        "absl/types:optional",
    ],
    deps = [
        "json",
        "json_args",
        "no_destruct",
        "time",
        "validation_errors",
        "//:gpr",
        "//:ref_counted_ptr",
    ],
)

grpc_cc_library(
    name = "json_channel_args",
    hdrs = ["util/json/json_channel_args.h"],
    external_deps = [
        "absl/strings",
        "absl/types:optional",
    ],
    deps = [
        "channel_args",
        "json_args",
        "//:gpr",
    ],
)

grpc_cc_library(
    name = "idle_filter_state",
    srcs = [
        "ext/filters/channel_idle/idle_filter_state.cc",
    ],
    hdrs = [
        "ext/filters/channel_idle/idle_filter_state.h",
    ],
    language = "c++",
    deps = ["//:gpr_platform"],
)

grpc_cc_library(
    name = "grpc_channel_idle_filter",
    srcs = [
        "ext/filters/channel_idle/legacy_channel_idle_filter.cc",
    ],
    hdrs = [
        "ext/filters/channel_idle/legacy_channel_idle_filter.h",
    ],
    external_deps = [
        "absl/base:core_headers",
        "absl/meta:type_traits",
        "absl/random",
        "absl/status",
        "absl/status:statusor",
        "absl/types:optional",
    ],
    deps = [
        "activity",
        "arena",
        "arena_promise",
        "channel_args",
        "channel_fwd",
        "channel_stack_type",
        "closure",
        "connectivity_state",
        "error",
        "exec_ctx_wakeup_scheduler",
        "experiments",
        "http2_errors",
        "idle_filter_state",
        "loop",
        "metadata_batch",
        "no_destruct",
        "per_cpu",
        "poll",
        "single_set_ptr",
        "sleep",
        "status_helper",
        "time",
        "try_seq",
        "//:channel_arg_names",
        "//:config",
        "//:debug_location",
        "//:exec_ctx",
        "//:gpr",
        "//:grpc_base",
        "//:grpc_trace",
        "//:orphanable",
        "//:promise",
        "//:ref_counted_ptr",
    ],
)

grpc_cc_library(
    name = "grpc_client_authority_filter",
    srcs = [
        "ext/filters/http/client_authority_filter.cc",
    ],
    hdrs = [
        "ext/filters/http/client_authority_filter.h",
    ],
    external_deps = [
        "absl/status",
        "absl/status:statusor",
        "absl/strings",
        "absl/types:optional",
    ],
    language = "c++",
    deps = [
        "arena_promise",
        "channel_args",
        "channel_fwd",
        "channel_stack_type",
        "latent_see",
        "metadata_batch",
        "slice",
        "//:channel_arg_names",
        "//:config",
        "//:gpr_platform",
        "//:grpc_base",
        "//:grpc_security_base",
    ],
)

grpc_cc_library(
    name = "grpc_message_size_filter",
    srcs = [
        "ext/filters/message_size/message_size_filter.cc",
    ],
    hdrs = [
        "ext/filters/message_size/message_size_filter.h",
    ],
    external_deps = [
        "absl/log:log",
        "absl/status:statusor",
        "absl/strings",
        "absl/strings:str_format",
        "absl/types:optional",
    ],
    language = "c++",
    deps = [
        "activity",
        "arena",
        "arena_promise",
        "channel_args",
        "channel_fwd",
        "channel_stack_type",
        "context",
        "grpc_service_config",
        "json",
        "json_args",
        "json_object_loader",
        "latch",
        "latent_see",
        "metadata_batch",
        "race",
        "service_config_parser",
        "slice",
        "slice_buffer",
        "validation_errors",
        "//:channel_arg_names",
        "//:config",
        "//:gpr",
        "//:grpc_base",
        "//:grpc_public_hdrs",
        "//:grpc_trace",
    ],
)

grpc_cc_library(
    name = "grpc_fault_injection_filter",
    srcs = [
        "ext/filters/fault_injection/fault_injection_filter.cc",
        "ext/filters/fault_injection/fault_injection_service_config_parser.cc",
    ],
    hdrs = [
        "ext/filters/fault_injection/fault_injection_filter.h",
        "ext/filters/fault_injection/fault_injection_service_config_parser.h",
    ],
    external_deps = [
        "absl/base:core_headers",
        "absl/log:log",
        "absl/meta:type_traits",
        "absl/random",
        "absl/status",
        "absl/status:statusor",
        "absl/strings",
        "absl/types:optional",
    ],
    language = "c++",
    deps = [
        "arena_promise",
        "channel_args",
        "channel_fwd",
        "context",
        "grpc_service_config",
        "json",
        "json_args",
        "json_object_loader",
        "metadata_batch",
        "service_config_parser",
        "sleep",
        "time",
        "try_seq",
        "validation_errors",
        "//:config",
        "//:gpr",
        "//:grpc_base",
        "//:grpc_public_hdrs",
        "//:grpc_trace",
    ],
)

grpc_cc_library(
    name = "grpc_rbac_filter",
    srcs = [
        "ext/filters/rbac/rbac_filter.cc",
        "ext/filters/rbac/rbac_service_config_parser.cc",
    ],
    hdrs = [
        "ext/filters/rbac/rbac_filter.h",
        "ext/filters/rbac/rbac_service_config_parser.h",
    ],
    external_deps = [
        "absl/status",
        "absl/status:statusor",
        "absl/strings",
        "absl/types:optional",
    ],
    language = "c++",
    deps = [
        "arena_promise",
        "channel_args",
        "channel_fwd",
        "context",
        "error",
        "grpc_audit_logging",
        "grpc_authorization_base",
        "grpc_matchers",
        "grpc_rbac_engine",
        "grpc_service_config",
        "json",
        "json_args",
        "json_object_loader",
        "latent_see",
        "metadata_batch",
        "service_config_parser",
        "validation_errors",
        "//:config",
        "//:gpr",
        "//:grpc_base",
        "//:grpc_security_base",
        "//:promise",
    ],
)

grpc_cc_library(
    name = "grpc_stateful_session_filter",
    srcs = [
        "ext/filters/stateful_session/stateful_session_filter.cc",
        "ext/filters/stateful_session/stateful_session_service_config_parser.cc",
    ],
    hdrs = [
        "ext/filters/stateful_session/stateful_session_filter.h",
        "ext/filters/stateful_session/stateful_session_service_config_parser.h",
    ],
    external_deps = [
        "absl/log:check",
        "absl/status:statusor",
        "absl/strings",
        "absl/types:optional",
    ],
    language = "c++",
    deps = [
        "arena",
        "arena_promise",
        "channel_args",
        "channel_fwd",
        "context",
        "grpc_resolver_xds_attributes",
        "grpc_service_config",
        "json",
        "json_args",
        "json_object_loader",
        "latent_see",
        "map",
        "metadata_batch",
        "pipe",
        "ref_counted_string",
        "service_config_parser",
        "slice",
        "time",
        "unique_type_name",
        "validation_errors",
        "//:config",
        "//:gpr",
        "//:grpc_base",
        "//:grpc_trace",
    ],
)

grpc_cc_library(
    name = "gcp_authentication_filter",
    srcs = [
        "ext/filters/gcp_authentication/gcp_authentication_filter.cc",
        "ext/filters/gcp_authentication/gcp_authentication_service_config_parser.cc",
    ],
    hdrs = [
        "ext/filters/gcp_authentication/gcp_authentication_filter.h",
        "ext/filters/gcp_authentication/gcp_authentication_service_config_parser.h",
    ],
    external_deps = [
        "absl/log:check",
        "absl/status",
        "absl/status:statusor",
        "absl/strings",
        "absl/types:optional",
    ],
    language = "c++",
    deps = [
        "arena",
        "blackboard",
        "channel_args",
        "channel_fwd",
        "context",
        "gcp_service_account_identity_credentials",
        "grpc_resolver_xds_attributes",
        "grpc_service_config",
        "json",
        "json_args",
        "json_object_loader",
        "lru_cache",
        "service_config_parser",
        "validation_errors",
        "xds_config",
        "//:config",
        "//:gpr",
        "//:grpc_base",
        "//:grpc_security_base",
        "//:grpc_trace",
        "//:ref_counted_ptr",
    ],
)

grpc_cc_library(
    name = "grpc_lb_policy_grpclb",
    srcs = [
        "load_balancing/grpclb/client_load_reporting_filter.cc",
        "load_balancing/grpclb/grpclb.cc",
        "load_balancing/grpclb/grpclb_client_stats.cc",
        "load_balancing/grpclb/load_balancer_api.cc",
    ],
    hdrs = [
        "load_balancing/grpclb/client_load_reporting_filter.h",
        "load_balancing/grpclb/grpclb.h",
        "load_balancing/grpclb/grpclb_client_stats.h",
        "load_balancing/grpclb/load_balancer_api.h",
    ],
    external_deps = [
        "absl/base:core_headers",
        "absl/container:inlined_vector",
        "absl/functional:function_ref",
        "absl/log:check",
        "absl/log:globals",
        "absl/log:log",
        "absl/status",
        "absl/status:statusor",
        "absl/strings",
        "absl/strings:str_format",
        "absl/types:optional",
        "absl/types:variant",
        "@com_google_protobuf//upb:base",
        "@com_google_protobuf//upb:mem",
    ],
    language = "c++",
    deps = [
        "arena",
        "arena_promise",
        "channel_args",
        "channel_fwd",
        "channel_stack_type",
        "closure",
        "connectivity_state",
        "context",
        "delegating_helper",
        "error",
        "experiments",
        "gpr_atm",
        "grpc_sockaddr",
        "json",
        "json_args",
        "json_object_loader",
        "latent_see",
        "lb_policy",
        "lb_policy_factory",
        "lb_policy_registry",
        "map",
        "metadata_batch",
        "pipe",
        "pollset_set",
        "ref_counted",
        "resolved_address",
        "slice",
        "slice_refcount",
        "status_helper",
        "subchannel_interface",
        "time",
        "useful",
        "validation_errors",
        "//:backoff",
        "//:channel",
        "//:channel_arg_names",
        "//:channel_create",
        "//:channelz",
        "//:config",
        "//:debug_location",
        "//:endpoint_addresses",
        "//:exec_ctx",
        "//:gpr",
        "//:grpc_base",
        "//:grpc_client_channel",
        "//:grpc_grpclb_balancer_addresses",
        "//:grpc_lb_upb",
        "//:grpc_public_hdrs",
        "//:grpc_resolver",
        "//:grpc_resolver_fake",
        "//:grpc_security_base",
        "//:grpc_trace",
        "//:lb_child_policy_handler",
        "//:orphanable",
        "//:protobuf_duration_upb",
        "//:protobuf_timestamp_upb",
        "//:ref_counted_ptr",
        "//:sockaddr_utils",
        "//:work_serializer",
    ],
)

grpc_cc_library(
    name = "random_early_detection",
    srcs = [
        "util/random_early_detection.cc",
    ],
    hdrs = [
        "util/random_early_detection.h",
    ],
    external_deps = [
        "absl/random:bit_gen_ref",
        "absl/random:distributions",
    ],
    deps = ["//:gpr_platform"],
)

grpc_cc_library(
    name = "grpc_backend_metric_data",
    hdrs = [
        "load_balancing/backend_metric_data.h",
    ],
    external_deps = ["absl/strings"],
    language = "c++",
    deps = ["//:gpr_platform"],
)

grpc_cc_library(
    name = "grpc_backend_metric_provider",
    hdrs = [
        "ext/filters/backend_metrics/backend_metric_provider.h",
    ],
    language = "c++",
    deps = ["arena"],
)

grpc_cc_library(
    name = "grpc_lb_policy_rls",
    srcs = [
        "load_balancing/rls/rls.cc",
    ],
    hdrs = [
        "load_balancing/rls/rls.h",
    ],
    external_deps = [
        "absl/base:core_headers",
        "absl/hash",
        "absl/log:check",
        "absl/log:log",
        "absl/random",
        "absl/status",
        "absl/status:statusor",
        "absl/strings",
        "absl/strings:str_format",
        "absl/types:optional",
        "@com_google_protobuf//upb:base",
        "@com_google_protobuf//upb:mem",
    ],
    language = "c++",
    deps = [
        "channel_args",
        "closure",
        "connectivity_state",
        "delegating_helper",
        "dual_ref_counted",
        "error",
        "error_utils",
        "grpc_fake_credentials",
        "json",
        "json_args",
        "json_object_loader",
        "json_writer",
        "lb_policy",
        "lb_policy_factory",
        "lb_policy_registry",
        "match",
        "metrics",
        "pollset_set",
        "slice",
        "slice_refcount",
        "status_helper",
        "time",
        "upb_utils",
        "uuid_v4",
        "validation_errors",
        "//:backoff",
        "//:channel",
        "//:channel_arg_names",
        "//:channel_create",
        "//:channelz",
        "//:config",
        "//:debug_location",
        "//:endpoint_addresses",
        "//:exec_ctx",
        "//:gpr",
        "//:grpc_base",
        "//:grpc_client_channel",
        "//:grpc_public_hdrs",
        "//:grpc_resolver",
        "//:grpc_security_base",
        "//:grpc_service_config_impl",
        "//:grpc_trace",
        "//:lb_child_policy_handler",
        "//:orphanable",
        "//:ref_counted_ptr",
        "//:rls_upb",
        "//:work_serializer",
    ],
)

grpc_cc_library(
    name = "lru_cache",
    hdrs = [
        "util/lru_cache.h",
    ],
    external_deps = [
        "absl/container:flat_hash_map",
        "absl/functional:any_invocable",
        "absl/log:check",
        "absl/types:optional",
    ],
    language = "c++",
    # TODO(roth): Remove this unnecessary dependency once
    # yaqs/eng/q/6510477728410501120 is resolved.
    deps = ["//:grpc_public_hdrs"],
)

grpc_cc_library(
    name = "upb_utils",
    hdrs = [
        "util/upb_utils.h",
    ],
    external_deps = [
        "absl/strings",
        "@com_google_protobuf//upb:base",
    ],
    language = "c++",
)

grpc_cc_library(
    name = "xds_enabled_server",
    hdrs = [
        "xds/grpc/xds_enabled_server.h",
    ],
    language = "c++",
)

grpc_cc_library(
    name = "xds_certificate_provider",
    srcs = [
        "xds/grpc/xds_certificate_provider.cc",
    ],
    hdrs = [
        "xds/grpc/xds_certificate_provider.h",
    ],
    external_deps = [
        "absl/base:core_headers",
        "absl/functional:bind_front",
        "absl/log:check",
        "absl/log:log",
        "absl/strings",
        "absl/types:optional",
    ],
    language = "c++",
    tags = ["nofixdeps"],
    deps = [
        "channel_args",
        "error",
        "grpc_matchers",
        "grpc_tls_credentials",
        "unique_type_name",
        "useful",
        "//:gpr",
        "//:grpc_base",
        "//:ref_counted_ptr",
        "//:tsi_ssl_credentials",
    ],
)

grpc_cc_library(
    name = "xds_certificate_provider_store",
    srcs = [
        "xds/grpc/certificate_provider_store.cc",
    ],
    hdrs = [
        "xds/grpc/certificate_provider_store.h",
    ],
    external_deps = [
        "absl/base:core_headers",
        "absl/log:log",
        "absl/strings",
    ],
    language = "c++",
    tags = ["nofixdeps"],
    deps = [
        "certificate_provider_factory",
        "certificate_provider_registry",
        "grpc_tls_credentials",
        "json",
        "json_args",
        "json_object_loader",
        "unique_type_name",
        "useful",
        "validation_errors",
        "//:config",
        "//:gpr",
        "//:grpc_base",
        "//:orphanable",
        "//:ref_counted_ptr",
    ],
)

grpc_cc_library(
    name = "xds_credentials",
    srcs = [
        "lib/security/credentials/xds/xds_credentials.cc",
    ],
    hdrs = [
        "lib/security/credentials/xds/xds_credentials.h",
    ],
    external_deps = [
        "absl/status",
        "absl/log:check",
        "absl/log:log",
        "absl/types:optional",
    ],
    language = "c++",
    tags = ["nofixdeps"],
    deps = [
        "channel_args",
        "grpc_lb_xds_channel_args",
        "grpc_matchers",
        "grpc_tls_credentials",
        "unique_type_name",
        "useful",
        "xds_certificate_provider",
        "//:channel_arg_names",
        "//:gpr",
        "//:grpc_base",
        "//:grpc_core_credentials_header",
        "//:grpc_credentials_util",
        "//:grpc_security_base",
        "//:ref_counted_ptr",
    ],
)

grpc_cc_library(
    name = "xds_file_watcher_certificate_provider_factory",
    srcs = [
        "xds/grpc/file_watcher_certificate_provider_factory.cc",
    ],
    hdrs = [
        "xds/grpc/file_watcher_certificate_provider_factory.h",
    ],
    external_deps = [
        "absl/log:log",
        "absl/strings",
        "absl/strings:str_format",
    ],
    language = "c++",
    tags = ["nofixdeps"],
    deps = [
        "certificate_provider_factory",
        "grpc_tls_credentials",
        "json",
        "json_args",
        "json_object_loader",
        "time",
        "validation_errors",
        "//:config",
        "//:gpr",
        "//:grpc_base",
        "//:ref_counted_ptr",
    ],
)

grpc_cc_library(
    name = "xds_common_types",
    srcs = [
        "xds/grpc/xds_common_types.cc",
    ],
    hdrs = [
        "xds/grpc/xds_common_types.h",
    ],
    external_deps = [
        "absl/strings",
        "absl/strings:str_format",
        "absl/types:variant",
    ],
    language = "c++",
    tags = ["nofixdeps"],
    deps = [
        "grpc_matchers",
        "json",
        "match",
        "validation_errors",
    ],
)

grpc_cc_library(
    name = "xds_http_filter",
    hdrs = [
        "xds/grpc/xds_http_filter.h",
    ],
    external_deps = [
        "absl/status:statusor",
        "absl/strings",
        "absl/types:optional",
        "@com_google_protobuf//upb:reflection",
    ],
    language = "c++",
    tags = ["nofixdeps"],
    deps = [
        "channel_args",
        "channel_fwd",
        "interception_chain",
        "json",
        "json_writer",
        "validation_errors",
        "xds_common_types",
        "//:xds_client",
    ],
)

grpc_cc_library(
    name = "xds_route_config",
    srcs = [
        "xds/grpc/xds_route_config.cc",
    ],
    hdrs = [
        "xds/grpc/xds_route_config.h",
    ],
    external_deps = [
        "absl/strings",
        "absl/strings:str_format",
        "absl/types:optional",
        "absl/types:variant",
        "re2",
    ],
    language = "c++",
    tags = ["nofixdeps"],
    deps = [
        "grpc_matchers",
        "match",
        "time",
        "xds_http_filter",
        "//:grpc_base",
        "//:xds_client",
    ],
)

grpc_cc_library(
    name = "xds_listener",
    srcs = [
        "xds/grpc/xds_listener.cc",
    ],
    hdrs = [
        "xds/grpc/xds_listener.h",
    ],
    external_deps = [
        "absl/strings",
        "absl/strings:str_format",
        "absl/types:optional",
        "absl/types:variant",
    ],
    language = "c++",
    tags = ["nofixdeps"],
    deps = [
        "match",
        "resolved_address",
        "time",
        "xds_common_types",
        "xds_http_filter",
        "xds_route_config",
        "//:sockaddr_utils",
        "//:xds_client",
    ],
)

grpc_cc_library(
    name = "xds_health_status",
    srcs = [
        "xds/grpc/xds_health_status.cc",
    ],
    hdrs = [
        "xds/grpc/xds_health_status.h",
    ],
    external_deps = [
        "absl/strings",
        "absl/types:optional",
        "absl/types:span",
    ],
    language = "c++",
    tags = ["nofixdeps"],
    deps = [
        "envoy_config_core_upb",
        "//:endpoint_addresses",
    ],
)

grpc_cc_library(
    name = "xds_server_grpc",
    srcs = [
        "xds/grpc/xds_server_grpc.cc",
    ],
    hdrs = [
        "xds/grpc/xds_server_grpc.h",
    ],
    external_deps = [
        "absl/strings",
    ],
    language = "c++",
    tags = ["nofixdeps"],
    deps = [
        "channel_creds_registry",
        "json",
        "json_args",
        "json_object_loader",
        "json_reader",
        "json_writer",
        "validation_errors",
        "//:config",
        "//:ref_counted_ptr",
        "//:xds_client",
    ],
)

grpc_cc_library(
    name = "xds_metadata",
    srcs = [
        "xds/grpc/xds_metadata.cc",
    ],
    hdrs = [
        "xds/grpc/xds_metadata.h",
    ],
    external_deps = [
        "absl/log:check",
        "absl/container:flat_hash_map",
        "absl/strings",
    ],
    language = "c++",
    tags = ["nofixdeps"],
    deps = [
        "down_cast",
        "json",
        "json_writer",
        "validation_errors",
    ],
)

grpc_cc_library(
    name = "xds_cluster",
    srcs = [
        "xds/grpc/xds_cluster.cc",
    ],
    hdrs = [
        "xds/grpc/xds_cluster.h",
    ],
    external_deps = [
        "absl/container:flat_hash_map",
        "absl/strings",
        "absl/types:optional",
        "absl/types:variant",
    ],
    language = "c++",
    tags = ["nofixdeps"],
    deps = [
        "grpc_outlier_detection_header",
        "json",
        "json_writer",
        "match",
        "time",
        "xds_backend_metric_propagation",
        "xds_common_types",
        "xds_health_status",
        "xds_metadata",
        "xds_server_grpc",
        "//:xds_client",
    ],
)

grpc_cc_library(
    name = "xds_endpoint",
    srcs = [
        "xds/grpc/xds_endpoint.cc",
    ],
    hdrs = [
        "xds/grpc/xds_endpoint.h",
    ],
    external_deps = [
        "absl/base:core_headers",
        "absl/random",
        "absl/strings",
    ],
    language = "c++",
    tags = ["nofixdeps"],
    deps = [
        "ref_counted",
        "//:endpoint_addresses",
        "//:gpr",
        "//:ref_counted_ptr",
        "//:xds_client",
    ],
)

grpc_cc_library(
    name = "xds_backend_metric_propagation",
    srcs = [
        "xds/xds_client/xds_backend_metric_propagation.cc",
    ],
    hdrs = [
        "xds/xds_client/xds_backend_metric_propagation.h",
    ],
    external_deps = [
        "absl/container:flat_hash_set",
        "absl/strings",
    ],
    language = "c++",
    tags = ["nofixdeps"],
    visibility = ["@grpc:xds_client_core"],
    deps = [
        "ref_counted",
        "useful",
        "//:ref_counted_ptr",
    ],
)

# TODO(roth): Split this up into individual targets.
grpc_cc_library(
    name = "grpc_xds_client",
    srcs = [
        "xds/grpc/xds_audit_logger_registry.cc",
        "xds/grpc/xds_bootstrap_grpc.cc",
        "xds/grpc/xds_client_grpc.cc",
        "xds/grpc/xds_cluster_parser.cc",
        "xds/grpc/xds_cluster_specifier_plugin.cc",
        "xds/grpc/xds_common_types_parser.cc",
        "xds/grpc/xds_endpoint_parser.cc",
        "xds/grpc/xds_http_fault_filter.cc",
        "xds/grpc/xds_http_filter_registry.cc",
        "xds/grpc/xds_http_gcp_authn_filter.cc",
        "xds/grpc/xds_http_rbac_filter.cc",
        "xds/grpc/xds_http_stateful_session_filter.cc",
        "xds/grpc/xds_lb_policy_registry.cc",
        "xds/grpc/xds_listener_parser.cc",
        "xds/grpc/xds_metadata_parser.cc",
        "xds/grpc/xds_route_config_parser.cc",
        "xds/grpc/xds_routing.cc",
        "xds/grpc/xds_transport_grpc.cc",
    ],
    hdrs = [
        "xds/grpc/xds_audit_logger_registry.h",
        "xds/grpc/xds_bootstrap_grpc.h",
        "xds/grpc/xds_client_grpc.h",
        "xds/grpc/xds_cluster_parser.h",
        "xds/grpc/xds_cluster_specifier_plugin.h",
        "xds/grpc/xds_common_types_parser.h",
        "xds/grpc/xds_endpoint_parser.h",
        "xds/grpc/xds_http_fault_filter.h",
        "xds/grpc/xds_http_filter_registry.h",
        "xds/grpc/xds_http_gcp_authn_filter.h",
        "xds/grpc/xds_http_rbac_filter.h",
        "xds/grpc/xds_http_stateful_session_filter.h",
        "xds/grpc/xds_lb_policy_registry.h",
        "xds/grpc/xds_listener_parser.h",
        "xds/grpc/xds_metadata_parser.h",
        "xds/grpc/xds_route_config_parser.h",
        "xds/grpc/xds_routing.h",
        "xds/grpc/xds_transport_grpc.h",
    ],
    external_deps = [
        "absl/base:core_headers",
        "absl/cleanup",
        "absl/container:flat_hash_map",
        "absl/functional:bind_front",
        "absl/log:check",
        "absl/log:log",
        "absl/memory",
        "absl/random",
        "absl/status",
        "absl/status:statusor",
        "absl/strings",
        "absl/strings:str_format",
        "absl/synchronization",
        "absl/types:optional",
        "absl/types:span",
        "absl/types:variant",
        "@com_google_protobuf//upb:base",
        "@com_google_protobuf//upb:mem",
        "@com_google_protobuf//upb:text",
        "@com_google_protobuf//upb:json",
        "re2",
        "@com_google_protobuf//upb:reflection",
        "@com_google_protobuf//upb:message",
    ],
    language = "c++",
    tags = ["nofixdeps"],
    deps = [
        "certificate_provider_factory",
        "certificate_provider_registry",
        "channel_args",
        "channel_args_endpoint_config",
        "channel_creds_registry",
        "channel_fwd",
        "closure",
        "connectivity_state",
        "default_event_engine",
        "down_cast",
        "env",
        "envoy_admin_upb",
        "envoy_config_cluster_upb",
        "envoy_config_cluster_upbdefs",
        "envoy_config_core_upb",
        "envoy_config_core_upbdefs",
        "envoy_config_endpoint_upb",
        "envoy_config_endpoint_upbdefs",
        "envoy_config_listener_upb",
        "envoy_config_listener_upbdefs",
        "envoy_config_rbac_upb",
        "envoy_config_route_upb",
        "envoy_config_route_upbdefs",
        "envoy_extensions_clusters_aggregate_upb",
        "envoy_extensions_clusters_aggregate_upbdefs",
        "envoy_extensions_filters_common_fault_upb",
        "envoy_extensions_filters_http_fault_upb",
        "envoy_extensions_filters_http_fault_upbdefs",
        "envoy_extensions_filters_http_gcp_authn_upb",
        "envoy_extensions_filters_http_gcp_authn_upbdefs",
        "envoy_extensions_filters_http_rbac_upb",
        "envoy_extensions_filters_http_rbac_upbdefs",
        "envoy_extensions_filters_http_router_upb",
        "envoy_extensions_filters_http_router_upbdefs",
        "envoy_extensions_filters_http_stateful_session_upb",
        "envoy_extensions_filters_http_stateful_session_upbdefs",
        "envoy_extensions_filters_network_http_connection_manager_upb",
        "envoy_extensions_filters_network_http_connection_manager_upbdefs",
        "envoy_extensions_http_stateful_session_cookie_upb",
        "envoy_extensions_http_stateful_session_cookie_upbdefs",
        "envoy_extensions_load_balancing_policies_client_side_weighted_round_robin_upb",
        "envoy_extensions_load_balancing_policies_pick_first_upb",
        "envoy_extensions_load_balancing_policies_ring_hash_upb",
        "envoy_extensions_load_balancing_policies_wrr_locality_upb",
        "envoy_extensions_transport_sockets_http_11_proxy_upb",
        "envoy_extensions_transport_sockets_http_11_proxy_upbdefs",
        "envoy_extensions_transport_sockets_tls_upb",
        "envoy_extensions_transport_sockets_tls_upbdefs",
        "envoy_extensions_upstreams_http_upb",
        "envoy_extensions_upstreams_http_upbdefs",
        "envoy_service_discovery_upb",
        "envoy_service_discovery_upbdefs",
        "envoy_service_load_stats_upb",
        "envoy_service_load_stats_upbdefs",
        "envoy_service_status_upb",
        "envoy_service_status_upbdefs",
        "envoy_type_http_upb",
        "envoy_type_matcher_upb",
        "envoy_type_upb",
        "error",
        "error_utils",
        "gcp_authentication_filter",
        "google_rpc_status_upb",
        "grpc_audit_logging",
        "grpc_fake_credentials",
        "grpc_fault_injection_filter",
        "grpc_lb_policy_pick_first",
        "grpc_lb_xds_channel_args",
        "grpc_matchers",
        "grpc_outlier_detection_header",
        "grpc_rbac_filter",
        "grpc_sockaddr",
        "grpc_stateful_session_filter",
        "grpc_tls_credentials",
        "grpc_transport_chttp2_client_connector",
        "init_internally",
        "interception_chain",
        "iomgr_fwd",
        "json",
        "json_args",
        "json_object_loader",
        "json_reader",
        "json_util",
        "json_writer",
        "lb_policy_registry",
        "load_file",
        "match",
        "metadata_batch",
        "metrics",
        "pollset_set",
        "protobuf_any_upb",
        "protobuf_duration_upb",
        "protobuf_struct_upb",
        "protobuf_struct_upbdefs",
        "protobuf_timestamp_upb",
        "protobuf_wrappers_upb",
        "ref_counted",
        "resolved_address",
        "rls_config_upb",
        "rls_config_upbdefs",
        "slice",
        "slice_refcount",
        "status_conversion",
        "status_helper",
        "time",
        "unique_type_name",
        "upb_utils",
        "useful",
        "validation_errors",
        "xds_backend_metric_propagation",
        "xds_certificate_provider",
        "xds_certificate_provider_store",
        "xds_cluster",
        "xds_common_types",
        "xds_credentials",
        "xds_endpoint",
        "xds_file_watcher_certificate_provider_factory",
        "xds_health_status",
        "xds_http_filter",
        "xds_listener",
        "xds_metadata",
        "xds_route_config",
        "xds_server_grpc",
        "xds_type_upb",
        "xds_type_upbdefs",
        "//:channel",
        "//:channel_arg_names",
        "//:channel_create",
        "//:config",
        "//:debug_location",
        "//:endpoint_addresses",
        "//:exec_ctx",
        "//:gpr",
        "//:grpc_base",
        "//:grpc_client_channel",
        "//:grpc_core_credentials_header",
        "//:grpc_credentials_util",
        "//:grpc_public_hdrs",
        "//:grpc_security_base",
        "//:grpc_trace",
        "//:iomgr",
        "//:iomgr_timer",
        "//:orphanable",
        "//:parse_address",
        "//:ref_counted_ptr",
        "//:sockaddr_utils",
        "//:tsi_ssl_credentials",
        "//:uri",
        "//:work_serializer",
        "//:xds_client",
    ],
)

grpc_cc_library(
    name = "grpc_xds_channel_stack_modifier",
    srcs = [
        "server/xds_channel_stack_modifier.cc",
    ],
    hdrs = [
        "server/xds_channel_stack_modifier.h",
    ],
    external_deps = ["absl/strings"],
    language = "c++",
    deps = [
        "channel_args",
        "channel_fwd",
        "channel_init",
        "channel_stack_type",
        "ref_counted",
        "useful",
        "//:channel_stack_builder",
        "//:config",
        "//:gpr_platform",
        "//:grpc_base",
        "//:ref_counted_ptr",
    ],
)

grpc_cc_library(
    name = "grpc_xds_server_config_fetcher",
    srcs = [
        "server/xds_server_config_fetcher.cc",
    ],
    external_deps = [
        "absl/base:core_headers",
        "absl/log:check",
        "absl/log:log",
        "absl/status",
        "absl/status:statusor",
        "absl/strings",
        "absl/types:optional",
        "absl/types:variant",
    ],
    language = "c++",
    deps = [
        "channel_args",
        "channel_args_preconditioning",
        "channel_fwd",
        "grpc_server_config_selector",
        "grpc_server_config_selector_filter",
        "grpc_service_config",
        "grpc_sockaddr",
        "grpc_tls_credentials",
        "grpc_xds_channel_stack_modifier",
        "grpc_xds_client",
        "iomgr_fwd",
        "match",
        "metadata_batch",
        "resolved_address",
        "slice_refcount",
        "unique_type_name",
        "xds_certificate_provider",
        "xds_certificate_provider_store",
        "xds_common_types",
        "xds_credentials",
        "xds_http_filter",
        "xds_listener",
        "xds_route_config",
        "//:config",
        "//:debug_location",
        "//:exec_ctx",
        "//:gpr",
        "//:grpc_base",
        "//:grpc_core_credentials_header",
        "//:grpc_public_hdrs",
        "//:grpc_security_base",
        "//:grpc_service_config_impl",
        "//:grpc_trace",
        "//:iomgr",
        "//:parse_address",
        "//:ref_counted_ptr",
        "//:server",
        "//:sockaddr_utils",
        "//:uri",
        "//:xds_client",
    ],
)

grpc_cc_library(
    name = "channel_creds_registry_init",
    srcs = [
        "lib/security/credentials/channel_creds_registry_init.cc",
    ],
    external_deps = ["absl/strings"],
    language = "c++",
    deps = [
        "channel_creds_registry",
        "grpc_fake_credentials",
        "grpc_google_default_credentials",
        "grpc_tls_credentials",
        "json",
        "json_args",
        "json_object_loader",
        "time",
        "validation_errors",
        "//:config",
        "//:gpr",
        "//:gpr_platform",
        "//:grpc_core_credentials_header",
        "//:grpc_security_base",
        "//:ref_counted_ptr",
    ],
)

grpc_cc_library(
    name = "grpc_lb_policy_cds",
    srcs = [
        "load_balancing/xds/cds.cc",
    ],
    external_deps = [
        "absl/log:check",
        "absl/log:log",
        "absl/status",
        "absl/status:statusor",
        "absl/strings",
        "absl/types:optional",
        "absl/types:variant",
    ],
    language = "c++",
    deps = [
        "channel_args",
        "delegating_helper",
        "env",
        "grpc_lb_address_filtering",
        "grpc_lb_xds_channel_args",
        "grpc_outlier_detection_header",
        "grpc_xds_client",
        "json",
        "json_args",
        "json_object_loader",
        "json_writer",
        "lb_policy",
        "lb_policy_factory",
        "lb_policy_registry",
        "match",
        "pollset_set",
        "time",
        "unique_type_name",
        "xds_cluster",
        "xds_common_types",
        "xds_config",
        "xds_dependency_manager",
        "xds_health_status",
        "//:config",
        "//:debug_location",
        "//:gpr",
        "//:grpc_base",
        "//:grpc_security_base",
        "//:grpc_trace",
        "//:orphanable",
        "//:ref_counted_ptr",
        "//:work_serializer",
        "//:xds_client",
    ],
)

grpc_cc_library(
    name = "grpc_lb_xds_channel_args",
    hdrs = [
        "load_balancing/xds/xds_channel_args.h",
    ],
    language = "c++",
    deps = [
        "//:endpoint_addresses",
        "//:gpr_platform",
    ],
)

grpc_cc_library(
    name = "grpc_lb_policy_xds_cluster_impl",
    srcs = [
        "load_balancing/xds/xds_cluster_impl.cc",
    ],
    external_deps = [
        "absl/base:core_headers",
        "absl/log:check",
        "absl/log:log",
        "absl/status",
        "absl/status:statusor",
        "absl/strings",
        "absl/types:optional",
        "absl/types:variant",
    ],
    language = "c++",
    deps = [
        "channel_args",
        "client_channel_internal_header",
        "connectivity_state",
        "delegating_helper",
        "grpc_backend_metric_data",
        "grpc_lb_xds_channel_args",
        "grpc_resolver_xds_attributes",
        "grpc_xds_client",
        "json",
        "json_args",
        "json_object_loader",
        "lb_policy",
        "lb_policy_factory",
        "lb_policy_registry",
        "match",
        "pollset_set",
        "ref_counted",
        "ref_counted_string",
        "resolved_address",
        "subchannel_interface",
        "validation_errors",
        "xds_config",
        "xds_credentials",
        "xds_endpoint",
        "//:call_tracer",
        "//:config",
        "//:debug_location",
        "//:endpoint_addresses",
        "//:gpr",
        "//:grpc_base",
        "//:grpc_client_channel",
        "//:grpc_trace",
        "//:lb_child_policy_handler",
        "//:orphanable",
        "//:ref_counted_ptr",
        "//:xds_client",
    ],
)

grpc_cc_library(
    name = "grpc_lb_policy_xds_cluster_manager",
    srcs = [
        "load_balancing/xds/xds_cluster_manager.cc",
    ],
    external_deps = [
        "absl/log:log",
        "absl/status",
        "absl/status:statusor",
        "absl/strings",
        "absl/types:optional",
    ],
    language = "c++",
    deps = [
        "channel_args",
        "client_channel_internal_header",
        "connectivity_state",
        "delegating_helper",
        "grpc_resolver_xds_attributes",
        "json",
        "json_args",
        "json_object_loader",
        "lb_policy",
        "lb_policy_factory",
        "lb_policy_registry",
        "pollset_set",
        "time",
        "validation_errors",
        "//:config",
        "//:debug_location",
        "//:endpoint_addresses",
        "//:exec_ctx",
        "//:gpr",
        "//:gpr_platform",
        "//:grpc_base",
        "//:grpc_client_channel",
        "//:grpc_trace",
        "//:lb_child_policy_handler",
        "//:orphanable",
        "//:ref_counted_ptr",
        "//:work_serializer",
    ],
)

grpc_cc_library(
    name = "grpc_lb_policy_xds_wrr_locality",
    srcs = [
        "load_balancing/xds/xds_wrr_locality.cc",
    ],
    external_deps = [
        "absl/log:log",
        "absl/status",
        "absl/status:statusor",
        "absl/strings",
        "absl/types:optional",
    ],
    language = "c++",
    deps = [
        "channel_args",
        "delegating_helper",
        "grpc_lb_xds_channel_args",
        "json",
        "json_args",
        "json_object_loader",
        "json_writer",
        "lb_policy",
        "lb_policy_factory",
        "lb_policy_registry",
        "pollset_set",
        "ref_counted_string",
        "validation_errors",
        "//:config",
        "//:debug_location",
        "//:endpoint_addresses",
        "//:gpr",
        "//:grpc_base",
        "//:grpc_trace",
        "//:orphanable",
        "//:ref_counted_ptr",
        "//:xds_client",
    ],
)

grpc_cc_library(
    name = "grpc_lb_address_filtering",
    srcs = [
        "load_balancing/address_filtering.cc",
    ],
    hdrs = [
        "load_balancing/address_filtering.h",
    ],
    external_deps = [
        "absl/functional:function_ref",
        "absl/status:statusor",
        "absl/strings",
    ],
    language = "c++",
    deps = [
        "channel_args",
        "ref_counted",
        "ref_counted_string",
        "resolved_address",
        "//:endpoint_addresses",
        "//:gpr_platform",
        "//:ref_counted_ptr",
    ],
)

grpc_cc_library(
    name = "health_check_client",
    srcs = [
        "load_balancing/health_check_client.cc",
    ],
    hdrs = [
        "load_balancing/health_check_client.h",
        "load_balancing/health_check_client_internal.h",
    ],
    external_deps = [
        "absl/base:core_headers",
        "absl/log:check",
        "absl/log:log",
        "absl/status",
        "absl/status:statusor",
        "absl/strings",
        "absl/types:optional",
        "@com_google_protobuf//upb:base",
        "@com_google_protobuf//upb:mem",
    ],
    language = "c++",
    deps = [
        "channel_args",
        "client_channel_internal_header",
        "closure",
        "connectivity_state",
        "error",
        "iomgr_fwd",
        "pollset_set",
        "slice",
        "subchannel_interface",
        "unique_type_name",
        "//:channel_arg_names",
        "//:channelz",
        "//:debug_location",
        "//:exec_ctx",
        "//:gpr",
        "//:grpc_base",
        "//:grpc_client_channel",
        "//:grpc_health_upb",
        "//:grpc_public_hdrs",
        "//:grpc_trace",
        "//:orphanable",
        "//:ref_counted_ptr",
        "//:sockaddr_utils",
        "//:work_serializer",
    ],
)

grpc_cc_library(
    name = "lb_endpoint_list",
    srcs = [
        "load_balancing/endpoint_list.cc",
    ],
    hdrs = [
        "load_balancing/endpoint_list.h",
    ],
    external_deps = [
        "absl/functional:function_ref",
        "absl/log:check",
        "absl/log:log",
        "absl/status",
        "absl/status:statusor",
        "absl/types:optional",
    ],
    language = "c++",
    deps = [
        "channel_args",
        "delegating_helper",
        "grpc_lb_policy_pick_first",
        "json",
        "lb_policy",
        "lb_policy_registry",
        "pollset_set",
        "resolved_address",
        "subchannel_interface",
        "//:config",
        "//:debug_location",
        "//:endpoint_addresses",
        "//:gpr",
        "//:grpc_base",
        "//:orphanable",
        "//:ref_counted_ptr",
        "//:work_serializer",
    ],
)

grpc_cc_library(
    name = "grpc_lb_policy_pick_first",
    srcs = [
        "load_balancing/pick_first/pick_first.cc",
    ],
    hdrs = [
        "load_balancing/pick_first/pick_first.h",
    ],
    external_deps = [
        "absl/algorithm:container",
        "absl/log:check",
        "absl/log:log",
        "absl/random",
        "absl/status",
        "absl/status:statusor",
        "absl/strings",
        "absl/types:optional",
    ],
    language = "c++",
    deps = [
        "channel_args",
        "connectivity_state",
        "experiments",
        "health_check_client",
        "iomgr_fwd",
        "json",
        "json_args",
        "json_object_loader",
        "lb_policy",
        "lb_policy_factory",
        "metrics",
        "resolved_address",
        "subchannel_interface",
        "time",
        "useful",
        "//:channel_arg_names",
        "//:config",
        "//:debug_location",
        "//:endpoint_addresses",
        "//:exec_ctx",
        "//:gpr",
        "//:grpc_base",
        "//:grpc_trace",
        "//:orphanable",
        "//:ref_counted_ptr",
        "//:sockaddr_utils",
        "//:work_serializer",
    ],
)

grpc_cc_library(
    name = "down_cast",
    hdrs = ["util/down_cast.h"],
    external_deps = [
        "absl/base:config",
        "absl/log:check",
    ],
    deps = ["//:gpr"],
)

grpc_cc_library(
    name = "glob",
    srcs = ["util/glob.cc"],
    hdrs = ["util/glob.h"],
    external_deps = ["absl/strings"],
)

grpc_cc_library(
    name = "status_conversion",
    srcs = ["lib/transport/status_conversion.cc"],
    hdrs = ["lib/transport/status_conversion.h"],
    deps = [
        "http2_errors",
        "time",
        "//:gpr_platform",
        "//:grpc_public_hdrs",
    ],
)

grpc_cc_library(
    name = "error_utils",
    srcs = ["lib/transport/error_utils.cc"],
    hdrs = [
        "lib/transport/error_utils.h",
    ],
    external_deps = ["absl/status"],
    deps = [
        "error",
        "http2_errors",
        "status_conversion",
        "status_helper",
        "time",
        "//:gpr",
        "//:grpc_public_hdrs",
    ],
)

grpc_cc_library(
    name = "connectivity_state",
    srcs = [
        "lib/transport/connectivity_state.cc",
    ],
    hdrs = [
        "lib/transport/connectivity_state.h",
    ],
    external_deps = [
        "absl/log:log",
        "absl/status",
    ],
    deps = [
        "closure",
        "error",
        "//:debug_location",
        "//:exec_ctx",
        "//:gpr",
        "//:grpc_public_hdrs",
        "//:grpc_trace",
        "//:orphanable",
        "//:ref_counted_ptr",
        "//:work_serializer",
    ],
)

grpc_cc_library(
    name = "xxhash_inline",
    hdrs = ["util/xxhash_inline.h"],
    external_deps = ["xxhash"],
    language = "c++",
    deps = ["//:gpr_platform"],
)

grpc_cc_library(
    name = "grpc_lb_policy_ring_hash",
    srcs = [
        "load_balancing/ring_hash/ring_hash.cc",
    ],
    hdrs = [
        "load_balancing/ring_hash/ring_hash.h",
    ],
    external_deps = [
        "absl/base:core_headers",
        "absl/container:inlined_vector",
        "absl/log:check",
        "absl/log:log",
        "absl/status",
        "absl/status:statusor",
        "absl/strings",
        "absl/types:optional",
    ],
    language = "c++",
    deps = [
        "channel_args",
        "client_channel_internal_header",
        "closure",
        "connectivity_state",
        "delegating_helper",
        "error",
        "grpc_lb_policy_pick_first",
        "grpc_service_config",
        "json",
        "json_args",
        "json_object_loader",
        "lb_policy",
        "lb_policy_factory",
        "lb_policy_registry",
        "pollset_set",
        "ref_counted",
        "resolved_address",
        "unique_type_name",
        "validation_errors",
        "xxhash_inline",
        "//:channel_arg_names",
        "//:config",
        "//:debug_location",
        "//:endpoint_addresses",
        "//:exec_ctx",
        "//:gpr",
        "//:grpc_base",
        "//:grpc_client_channel",
        "//:grpc_trace",
        "//:orphanable",
        "//:ref_counted_ptr",
        "//:sockaddr_utils",
        "//:work_serializer",
    ],
)

grpc_cc_library(
    name = "grpc_lb_policy_round_robin",
    srcs = [
        "load_balancing/round_robin/round_robin.cc",
    ],
    external_deps = [
        "absl/log:check",
        "absl/log:log",
        "absl/meta:type_traits",
        "absl/random",
        "absl/status",
        "absl/status:statusor",
        "absl/strings",
        "absl/types:optional",
    ],
    language = "c++",
    deps = [
        "channel_args",
        "connectivity_state",
        "json",
        "lb_endpoint_list",
        "lb_policy",
        "lb_policy_factory",
        "//:config",
        "//:debug_location",
        "//:endpoint_addresses",
        "//:gpr",
        "//:grpc_base",
        "//:grpc_trace",
        "//:orphanable",
        "//:ref_counted_ptr",
        "//:work_serializer",
    ],
)

grpc_cc_library(
    name = "static_stride_scheduler",
    srcs = [
        "load_balancing/weighted_round_robin/static_stride_scheduler.cc",
    ],
    hdrs = [
        "load_balancing/weighted_round_robin/static_stride_scheduler.h",
    ],
    external_deps = [
        "absl/functional:any_invocable",
        "absl/log:check",
        "absl/types:optional",
        "absl/types:span",
    ],
    language = "c++",
    deps = ["//:gpr"],
)

grpc_cc_library(
    name = "grpc_lb_policy_weighted_round_robin",
    srcs = [
        "load_balancing/weighted_round_robin/weighted_round_robin.cc",
    ],
    external_deps = [
        "absl/base:core_headers",
        "absl/log:check",
        "absl/log:log",
        "absl/meta:type_traits",
        "absl/random",
        "absl/status",
        "absl/status:statusor",
        "absl/strings",
        "absl/types:optional",
        "absl/types:variant",
    ],
    language = "c++",
    deps = [
        "channel_args",
        "connectivity_state",
        "experiments",
        "grpc_backend_metric_data",
        "grpc_lb_policy_weighted_target",
        "json",
        "json_args",
        "json_object_loader",
        "lb_endpoint_list",
        "lb_policy",
        "lb_policy_factory",
        "metrics",
        "ref_counted",
        "resolved_address",
        "static_stride_scheduler",
        "stats_data",
        "subchannel_interface",
        "time",
        "validation_errors",
        "//:config",
        "//:debug_location",
        "//:endpoint_addresses",
        "//:exec_ctx",
        "//:gpr",
        "//:grpc_base",
        "//:grpc_client_channel",
        "//:grpc_trace",
        "//:oob_backend_metric",
        "//:orphanable",
        "//:ref_counted_ptr",
        "//:stats",
        "//:work_serializer",
    ],
)

grpc_cc_library(
    name = "grpc_outlier_detection_header",
    hdrs = [
        "load_balancing/outlier_detection/outlier_detection.h",
    ],
    external_deps = ["absl/types:optional"],
    language = "c++",
    deps = [
        "json",
        "json_args",
        "json_object_loader",
        "time",
        "validation_errors",
        "//:gpr_platform",
    ],
)

grpc_cc_library(
    name = "grpc_lb_policy_outlier_detection",
    srcs = [
        "load_balancing/outlier_detection/outlier_detection.cc",
    ],
    external_deps = [
        "absl/base:core_headers",
        "absl/log:check",
        "absl/log:log",
        "absl/meta:type_traits",
        "absl/random",
        "absl/status",
        "absl/status:statusor",
        "absl/strings",
        "absl/types:variant",
    ],
    language = "c++",
    deps = [
        "channel_args",
        "connectivity_state",
        "delegating_helper",
        "experiments",
        "grpc_outlier_detection_header",
        "health_check_client",
        "iomgr_fwd",
        "json",
        "lb_policy",
        "lb_policy_factory",
        "lb_policy_registry",
        "pollset_set",
        "ref_counted",
        "resolved_address",
        "subchannel_interface",
        "unique_type_name",
        "validation_errors",
        "//:config",
        "//:debug_location",
        "//:endpoint_addresses",
        "//:exec_ctx",
        "//:gpr",
        "//:grpc_base",
        "//:grpc_client_channel",
        "//:grpc_trace",
        "//:lb_child_policy_handler",
        "//:orphanable",
        "//:ref_counted_ptr",
        "//:sockaddr_utils",
        "//:work_serializer",
    ],
)

grpc_cc_library(
    name = "grpc_lb_policy_priority",
    srcs = [
        "load_balancing/priority/priority.cc",
    ],
    external_deps = [
        "absl/log:check",
        "absl/log:log",
        "absl/status",
        "absl/status:statusor",
        "absl/strings",
        "absl/types:optional",
    ],
    language = "c++",
    deps = [
        "channel_args",
        "connectivity_state",
        "delegating_helper",
        "grpc_lb_address_filtering",
        "json",
        "json_args",
        "json_object_loader",
        "lb_policy",
        "lb_policy_factory",
        "lb_policy_registry",
        "pollset_set",
        "ref_counted_string",
        "time",
        "validation_errors",
        "//:channel_arg_names",
        "//:config",
        "//:debug_location",
        "//:endpoint_addresses",
        "//:exec_ctx",
        "//:gpr",
        "//:grpc_base",
        "//:grpc_client_channel",
        "//:grpc_trace",
        "//:lb_child_policy_handler",
        "//:orphanable",
        "//:ref_counted_ptr",
        "//:work_serializer",
    ],
)

grpc_cc_library(
    name = "grpc_lb_policy_weighted_target",
    srcs = [
        "load_balancing/weighted_target/weighted_target.cc",
    ],
    hdrs = [
        "load_balancing/weighted_target/weighted_target.h",
    ],
    external_deps = [
        "absl/base:core_headers",
        "absl/log:check",
        "absl/log:log",
        "absl/meta:type_traits",
        "absl/random",
        "absl/status",
        "absl/status:statusor",
        "absl/strings",
        "absl/types:optional",
    ],
    language = "c++",
    deps = [
        "channel_args",
        "connectivity_state",
        "delegating_helper",
        "grpc_lb_address_filtering",
        "json",
        "json_args",
        "json_object_loader",
        "lb_policy",
        "lb_policy_factory",
        "lb_policy_registry",
        "pollset_set",
        "time",
        "validation_errors",
        "//:config",
        "//:debug_location",
        "//:endpoint_addresses",
        "//:exec_ctx",
        "//:gpr",
        "//:grpc_base",
        "//:grpc_client_channel",
        "//:grpc_trace",
        "//:lb_child_policy_handler",
        "//:orphanable",
        "//:ref_counted_ptr",
        "//:work_serializer",
    ],
)

grpc_cc_library(
    name = "grpc_lb_policy_xds_override_host",
    srcs = [
        "load_balancing/xds/xds_override_host.cc",
    ],
    hdrs = [
        "load_balancing/xds/xds_override_host.h",
    ],
    external_deps = [
        "absl/base:core_headers",
        "absl/functional:function_ref",
        "absl/log:check",
        "absl/log:log",
        "absl/status",
        "absl/status:statusor",
        "absl/strings",
        "absl/types:optional",
        "absl/types:span",
        "absl/types:variant",
    ],
    language = "c++",
    deps = [
        "channel_args",
        "client_channel_internal_header",
        "closure",
        "connectivity_state",
        "delegating_helper",
        "error",
        "experiments",
        "grpc_stateful_session_filter",
        "grpc_xds_client",
        "iomgr_fwd",
        "json",
        "json_args",
        "json_object_loader",
        "lb_policy",
        "lb_policy_factory",
        "lb_policy_registry",
        "match",
        "pollset_set",
        "ref_counted_string",
        "resolved_address",
        "subchannel_interface",
        "validation_errors",
        "xds_config",
        "xds_health_status",
        "//:config",
        "//:debug_location",
        "//:endpoint_addresses",
        "//:exec_ctx",
        "//:gpr",
        "//:grpc_base",
        "//:grpc_client_channel",
        "//:grpc_trace",
        "//:lb_child_policy_handler",
        "//:orphanable",
        "//:parse_address",
        "//:ref_counted_ptr",
        "//:sockaddr_utils",
        "//:work_serializer",
    ],
)

grpc_cc_library(
    name = "lb_server_load_reporting_filter",
    srcs = [
        "ext/filters/load_reporting/server_load_reporting_filter.cc",
    ],
    hdrs = [
        "ext/filters/load_reporting/registered_opencensus_objects.h",
        "ext/filters/load_reporting/server_load_reporting_filter.h",
        "//:src/cpp/server/load_reporter/constants.h",
    ],
    external_deps = [
        "absl/container:inlined_vector",
        "absl/log:log",
        "absl/status",
        "absl/status:statusor",
        "absl/strings",
        "absl/strings:str_format",
        "absl/types:optional",
        "opencensus-stats",
        "opencensus-tags",
    ],
    language = "c++",
    deps = [
        "arena_promise",
        "call_finalization",
        "channel_args",
        "channel_fwd",
        "channel_stack_type",
        "context",
        "grpc_sockaddr",
        "latent_see",
        "metadata_batch",
        "resolved_address",
        "seq",
        "slice",
        "//:channel_arg_names",
        "//:config",
        "//:gpr",
        "//:gpr_platform",
        "//:grpc_base",
        "//:grpc_public_hdrs",
        "//:grpc_security_base",
        "//:parse_address",
        "//:promise",
        "//:uri",
    ],
    alwayslink = 1,
)

grpc_cc_library(
    name = "grpc_backend_metric_filter",
    srcs = [
        "ext/filters/backend_metrics/backend_metric_filter.cc",
    ],
    hdrs = [
        "ext/filters/backend_metrics/backend_metric_filter.h",
    ],
    external_deps = [
        "absl/log:log",
        "absl/status:statusor",
        "absl/strings",
        "absl/types:optional",
        "@com_google_protobuf//upb:base",
        "@com_google_protobuf//upb:mem",
    ],
    language = "c++",
    deps = [
        "arena_promise",
        "channel_args",
        "channel_fwd",
        "channel_stack_type",
        "context",
        "experiments",
        "grpc_backend_metric_data",
        "grpc_backend_metric_provider",
        "latent_see",
        "map",
        "metadata_batch",
        "slice",
        "//:channel_arg_names",
        "//:config",
        "//:gpr",
        "//:gpr_platform",
        "//:grpc_base",
        "//:grpc_trace",
        "//:xds_orca_upb",
    ],
)

grpc_cc_library(
    name = "polling_resolver",
    srcs = [
        "resolver/polling_resolver.cc",
    ],
    hdrs = [
        "resolver/polling_resolver.h",
    ],
    external_deps = [
        "absl/log:check",
        "absl/log:log",
        "absl/status",
        "absl/status:statusor",
        "absl/strings",
        "absl/types:optional",
    ],
    language = "c++",
    deps = [
        "channel_args",
        "grpc_service_config",
        "iomgr_fwd",
        "time",
        "//:backoff",
        "//:debug_location",
        "//:endpoint_addresses",
        "//:event_engine_base_hdrs",
        "//:exec_ctx",
        "//:gpr",
        "//:grpc_resolver",
        "//:grpc_trace",
        "//:orphanable",
        "//:ref_counted_ptr",
        "//:uri",
        "//:work_serializer",
    ],
)

grpc_cc_library(
    name = "service_config_helper",
    srcs = [
        "resolver/dns/event_engine/service_config_helper.cc",
    ],
    hdrs = [
        "resolver/dns/event_engine/service_config_helper.h",
    ],
    external_deps = [
        "absl/status:statusor",
        "absl/strings",
    ],
    language = "c++",
    deps = [
        "json",
        "json_args",
        "json_object_loader",
        "json_reader",
        "json_writer",
        "status_helper",
        "//:gpr_platform",
        "//:grpc_base",
        "//:iomgr",
    ],
)

grpc_cc_library(
    name = "grpc_resolver_dns_event_engine",
    srcs = [
        "resolver/dns/event_engine/event_engine_client_channel_resolver.cc",
    ],
    hdrs = [
        "resolver/dns/event_engine/event_engine_client_channel_resolver.h",
    ],
    external_deps = [
        "absl/base:core_headers",
        "absl/cleanup",
        "absl/log:check",
        "absl/log:log",
        "absl/status",
        "absl/status:statusor",
        "absl/strings",
        "absl/types:optional",
    ],
    language = "c++",
    deps = [
        "channel_args",
        "event_engine_common",
        "grpc_service_config",
        "polling_resolver",
        "service_config_helper",
        "time",
        "validation_errors",
        "//:backoff",
        "//:channel_arg_names",
        "//:debug_location",
        "//:endpoint_addresses",
        "//:exec_ctx",
        "//:gpr",
        "//:gpr_platform",
        "//:grpc_base",
        "//:grpc_grpclb_balancer_addresses",
        "//:grpc_resolver",
        "//:grpc_service_config_impl",
        "//:grpc_trace",
        "//:iomgr",
        "//:orphanable",
        "//:ref_counted_ptr",
        "//:uri",
    ],
)

grpc_cc_library(
    name = "grpc_resolver_dns_plugin",
    srcs = [
        "resolver/dns/dns_resolver_plugin.cc",
    ],
    hdrs = [
        "resolver/dns/dns_resolver_plugin.h",
    ],
    external_deps = [
        "absl/log:log",
        "absl/strings",
    ],
    language = "c++",
    deps = [
        "experiments",
        "grpc_resolver_dns_event_engine",
        "grpc_resolver_dns_native",
        "//:config",
        "//:config_vars",
        "//:gpr",
        "//:grpc_resolver",
        "//:grpc_resolver_dns_ares",
    ],
)

grpc_cc_library(
    name = "grpc_resolver_dns_native",
    srcs = [
        "resolver/dns/native/dns_resolver.cc",
    ],
    hdrs = [
        "resolver/dns/native/dns_resolver.h",
    ],
    external_deps = [
        "absl/functional:bind_front",
        "absl/log:log",
        "absl/status",
        "absl/status:statusor",
        "absl/strings",
        "absl/types:optional",
    ],
    language = "c++",
    deps = [
        "channel_args",
        "polling_resolver",
        "resolved_address",
        "time",
        "//:backoff",
        "//:channel_arg_names",
        "//:config",
        "//:debug_location",
        "//:endpoint_addresses",
        "//:gpr",
        "//:grpc_base",
        "//:grpc_resolver",
        "//:grpc_trace",
        "//:iomgr",
        "//:orphanable",
        "//:ref_counted_ptr",
        "//:uri",
    ],
)

grpc_cc_library(
    name = "grpc_resolver_sockaddr",
    srcs = [
        "resolver/sockaddr/sockaddr_resolver.cc",
    ],
    external_deps = [
        "absl/log:log",
        "absl/status:statusor",
        "absl/strings",
    ],
    language = "c++",
    deps = [
        "channel_args",
        "iomgr_port",
        "resolved_address",
        "//:config",
        "//:endpoint_addresses",
        "//:gpr",
        "//:grpc_resolver",
        "//:orphanable",
        "//:parse_address",
        "//:uri",
    ],
)

grpc_cc_library(
    name = "grpc_resolver_xds_attributes",
    hdrs = [
        "resolver/xds/xds_resolver_attributes.h",
    ],
    external_deps = ["absl/strings"],
    language = "c++",
    deps = [
        "grpc_service_config",
        "unique_type_name",
        "xds_route_config",
        "//:gpr_platform",
    ],
)

grpc_cc_library(
    name = "xds_config",
    srcs = [
        "resolver/xds/xds_config.cc",
    ],
    hdrs = [
        "resolver/xds/xds_config.h",
    ],
    external_deps = [
        "absl/container:flat_hash_map",
        "absl/status:statusor",
        "absl/strings",
        "absl/types:variant",
    ],
    language = "c++",
    deps = [
        "match",
        "ref_counted",
        "xds_cluster",
        "xds_endpoint",
        "xds_listener",
        "xds_route_config",
    ],
)

grpc_cc_library(
    name = "xds_dependency_manager",
    srcs = [
        "resolver/xds/xds_dependency_manager.cc",
    ],
    hdrs = [
        "resolver/xds/xds_dependency_manager.h",
    ],
    external_deps = [
        "absl/container:flat_hash_map",
        "absl/container:flat_hash_set",
        "absl/log:check",
        "absl/log:log",
        "absl/strings",
    ],
    language = "c++",
    deps = [
        "grpc_lb_xds_channel_args",
        "grpc_xds_client",
        "match",
        "ref_counted",
        "xds_cluster",
        "xds_config",
        "xds_endpoint",
        "xds_listener",
        "xds_route_config",
        "//:config",
        "//:gpr",
        "//:grpc_resolver",
        "//:grpc_resolver_fake",
    ],
)

grpc_cc_library(
    name = "grpc_resolver_xds",
    srcs = [
        "resolver/xds/xds_resolver.cc",
    ],
    external_deps = [
        "absl/log:check",
        "absl/log:log",
        "absl/meta:type_traits",
        "absl/random",
        "absl/status",
        "absl/status:statusor",
        "absl/strings",
        "absl/strings:str_format",
        "absl/types:optional",
        "absl/types:variant",
        "re2",
    ],
    language = "c++",
    deps = [
        "arena",
        "arena_promise",
        "channel_args",
        "channel_fwd",
        "client_channel_internal_header",
        "config_selector",
        "context",
        "dual_ref_counted",
        "experiments",
        "grpc_lb_policy_ring_hash",
        "grpc_resolver_xds_attributes",
        "grpc_service_config",
        "grpc_xds_client",
        "iomgr_fwd",
        "match",
        "metadata_batch",
        "pollset_set",
        "ref_counted",
        "slice",
        "time",
        "xds_config",
        "xds_dependency_manager",
        "xds_http_filter",
        "xds_listener",
        "xds_route_config",
        "xxhash_inline",
        "//:channel_arg_names",
        "//:config",
        "//:debug_location",
        "//:endpoint_addresses",
        "//:gpr",
        "//:grpc_base",
        "//:grpc_public_hdrs",
        "//:grpc_resolver",
        "//:grpc_service_config_impl",
        "//:grpc_trace",
        "//:orphanable",
        "//:ref_counted_ptr",
        "//:uri",
        "//:work_serializer",
        "//:xds_client",
    ],
)

grpc_cc_library(
    name = "grpc_resolver_c2p",
    srcs = [
        "resolver/google_c2p/google_c2p_resolver.cc",
    ],
    external_deps = [
        "absl/log:check",
        "absl/log:log",
        "absl/status:statusor",
        "absl/strings",
        "absl/types:optional",
    ],
    language = "c++",
    deps = [
        "channel_args",
        "env",
        "gcp_metadata_query",
        "grpc_xds_client",
        "json",
        "json_writer",
        "resource_quota",
        "time",
        "//:alts_util",
        "//:config",
        "//:debug_location",
        "//:gpr",
        "//:grpc_base",
        "//:grpc_resolver",
        "//:iomgr",
        "//:orphanable",
        "//:ref_counted_ptr",
        "//:uri",
        "//:work_serializer",
        "//:xds_client",
    ],
)

grpc_cc_library(
    name = "hpack_constants",
    hdrs = [
        "ext/transport/chttp2/transport/hpack_constants.h",
    ],
    language = "c++",
    deps = ["//:gpr_platform"],
)

grpc_cc_library(
    name = "hpack_encoder_table",
    srcs = [
        "ext/transport/chttp2/transport/hpack_encoder_table.cc",
    ],
    hdrs = [
        "ext/transport/chttp2/transport/hpack_encoder_table.h",
    ],
    external_deps = [
        "absl/log:check",
    ],
    language = "c++",
    deps = [
        "hpack_constants",
        "//:gpr",
    ],
)

grpc_cc_library(
    name = "chttp2_flow_control",
    srcs = [
        "ext/transport/chttp2/transport/flow_control.cc",
    ],
    hdrs = [
        "ext/transport/chttp2/transport/flow_control.h",
    ],
    external_deps = [
        "absl/functional:function_ref",
        "absl/log:check",
        "absl/log:log",
        "absl/status",
        "absl/strings",
        "absl/strings:str_format",
        "absl/types:optional",
    ],
    deps = [
        "bdp_estimator",
        "experiments",
        "http2_settings",
        "memory_quota",
        "time",
        "useful",
        "//:gpr",
        "//:grpc_trace",
    ],
)

grpc_cc_library(
    name = "ping_abuse_policy",
    srcs = [
        "ext/transport/chttp2/transport/ping_abuse_policy.cc",
    ],
    hdrs = [
        "ext/transport/chttp2/transport/ping_abuse_policy.h",
    ],
    external_deps = [
        "absl/strings",
        "absl/types:optional",
    ],
    deps = [
        "channel_args",
        "time",
        "//:channel_arg_names",
        "//:gpr_platform",
    ],
)

grpc_cc_library(
    name = "ping_callbacks",
    srcs = [
        "ext/transport/chttp2/transport/ping_callbacks.cc",
    ],
    hdrs = [
        "ext/transport/chttp2/transport/ping_callbacks.h",
    ],
    external_deps = [
        "absl/container:flat_hash_map",
        "absl/functional:any_invocable",
        "absl/hash",
        "absl/log:check",
        "absl/meta:type_traits",
        "absl/random:bit_gen_ref",
        "absl/random:distributions",
        "absl/types:optional",
    ],
    deps = [
        "time",
        "//:event_engine_base_hdrs",
        "//:gpr",
        "//:gpr_platform",
        "//:grpc_trace",
    ],
)

grpc_cc_library(
    name = "write_size_policy",
    srcs = [
        "ext/transport/chttp2/transport/write_size_policy.cc",
    ],
    hdrs = [
        "ext/transport/chttp2/transport/write_size_policy.h",
    ],
    external_deps = [
        "absl/log:check",
    ],
    deps = [
        "time",
        "//:gpr",
        "//:gpr_platform",
    ],
)

grpc_cc_library(
    name = "ping_rate_policy",
    srcs = [
        "ext/transport/chttp2/transport/ping_rate_policy.cc",
    ],
    hdrs = [
        "ext/transport/chttp2/transport/ping_rate_policy.h",
    ],
    external_deps = [
        "absl/strings",
        "absl/types:optional",
        "absl/types:variant",
    ],
    deps = [
        "channel_args",
        "experiments",
        "match",
        "time",
        "//:channel_arg_names",
        "//:gpr_platform",
    ],
)

grpc_cc_library(
    name = "huffsyms",
    srcs = [
        "ext/transport/chttp2/transport/huffsyms.cc",
    ],
    hdrs = [
        "ext/transport/chttp2/transport/huffsyms.h",
    ],
    deps = ["//:gpr_platform"],
)

grpc_cc_library(
    name = "decode_huff",
    srcs = [
        "ext/transport/chttp2/transport/decode_huff.cc",
    ],
    hdrs = [
        "ext/transport/chttp2/transport/decode_huff.h",
    ],
    deps = ["//:gpr_platform"],
)

grpc_cc_library(
    name = "http2_settings",
    srcs = [
        "ext/transport/chttp2/transport/http2_settings.cc",
    ],
    hdrs = [
        "ext/transport/chttp2/transport/http2_settings.h",
    ],
    external_deps = [
        "absl/functional:function_ref",
        "absl/strings",
        "absl/types:optional",
    ],
    deps = [
        "http2_errors",
        "useful",
        "//:chttp2_frame",
        "//:gpr_platform",
    ],
)

grpc_cc_library(
    name = "grpc_transport_chttp2_alpn",
    srcs = [
        "ext/transport/chttp2/alpn/alpn.cc",
    ],
    hdrs = [
        "ext/transport/chttp2/alpn/alpn.h",
    ],
    external_deps = [
        "absl/log:check",
    ],
    language = "c++",
    deps = [
        "useful",
        "//:gpr",
    ],
)

grpc_cc_library(
    name = "grpc_transport_chttp2_client_connector",
    srcs = [
        "ext/transport/chttp2/client/chttp2_connector.cc",
    ],
    hdrs = [
        "ext/transport/chttp2/client/chttp2_connector.h",
    ],
    external_deps = [
        "absl/base:core_headers",
        "absl/log:check",
        "absl/log:log",
        "absl/status",
        "absl/status:statusor",
        "absl/strings:str_format",
        "absl/types:optional",
    ],
    language = "c++",
    deps = [
        "channel_args",
        "channel_args_endpoint_config",
        "channel_args_preconditioning",
        "channel_stack_type",
        "closure",
        "error",
        "error_utils",
        "grpc_insecure_credentials",
        "handshaker_registry",
        "resolved_address",
        "status_helper",
        "subchannel_connector",
        "tcp_connect_handshaker",
        "time",
        "unique_type_name",
        "//:channel",
        "//:channel_arg_names",
        "//:channel_create",
        "//:channelz",
        "//:config",
        "//:debug_location",
        "//:exec_ctx",
        "//:gpr",
        "//:grpc_base",
        "//:grpc_client_channel",
        "//:grpc_public_hdrs",
        "//:grpc_resolver",
        "//:grpc_security_base",
        "//:grpc_trace",
        "//:grpc_transport_chttp2",
        "//:handshaker",
        "//:iomgr",
        "//:orphanable",
        "//:ref_counted_ptr",
        "//:sockaddr_utils",
    ],
)

grpc_cc_library(
    name = "grpc_transport_chttp2_server",
    srcs = [
        "ext/transport/chttp2/server/chttp2_server.cc",
    ],
    hdrs = [
        "ext/transport/chttp2/server/chttp2_server.h",
    ],
    external_deps = [
        "absl/base:core_headers",
        "absl/log:check",
        "absl/log:log",
        "absl/status",
        "absl/status:statusor",
        "absl/strings",
        "absl/strings:str_format",
        "absl/types:optional",
    ],
    language = "c++",
    deps = [
        "channel_args",
        "channel_args_endpoint_config",
        "closure",
        "connection_quota",
        "error",
        "error_utils",
        "event_engine_common",
        "event_engine_extensions",
        "event_engine_query_extensions",
        "event_engine_tcp_socket_utils",
        "event_engine_utils",
        "grpc_insecure_credentials",
        "handshaker_registry",
        "iomgr_fwd",
        "memory_quota",
        "pollset_set",
        "resolved_address",
        "resource_quota",
        "status_helper",
        "time",
        "unique_type_name",
        "//:channel_arg_names",
        "//:channelz",
        "//:chttp2_legacy_frame",
        "//:config",
        "//:debug_location",
        "//:exec_ctx",
        "//:gpr",
        "//:grpc_base",
        "//:grpc_security_base",
        "//:grpc_trace",
        "//:grpc_transport_chttp2",
        "//:handshaker",
        "//:iomgr",
        "//:orphanable",
        "//:ref_counted_ptr",
        "//:server",
        "//:sockaddr_utils",
        "//:uri",
    ],
)

grpc_cc_library(
    name = "grpc_transport_inproc",
    srcs = [
        "ext/transport/inproc/inproc_transport.cc",
        "ext/transport/inproc/legacy_inproc_transport.cc",
    ],
    hdrs = [
        "ext/transport/inproc/inproc_transport.h",
        "ext/transport/inproc/legacy_inproc_transport.h",
    ],
    external_deps = [
        "absl/log:log",
        "absl/log:check",
        "absl/status",
        "absl/status:statusor",
        "absl/strings",
        "absl/types:optional",
    ],
    language = "c++",
    deps = [
        "arena",
        "channel_args",
        "channel_args_preconditioning",
        "channel_stack_type",
        "closure",
        "connectivity_state",
        "error",
        "event_engine_context",
        "experiments",
        "iomgr_fwd",
        "metadata",
        "metadata_batch",
        "resource_quota",
        "slice",
        "slice_buffer",
        "status_helper",
        "time",
        "try_seq",
        "//:channel",
        "//:channel_arg_names",
        "//:channel_create",
        "//:channelz",
        "//:config",
        "//:debug_location",
        "//:exec_ctx",
        "//:gpr",
        "//:grpc_base",
        "//:grpc_public_hdrs",
        "//:grpc_trace",
        "//:iomgr",
        "//:promise",
        "//:ref_counted_ptr",
        "//:server",
    ],
)

grpc_internal_proto_library(
    name = "chaotic_good_frame_proto",
    srcs = ["ext/transport/chaotic_good/chaotic_good_frame.proto"],
    has_services = False,
)

grpc_cc_proto_library(
    name = "chaotic_good_frame_cc_proto",
    deps = ["chaotic_good_frame_proto"],
)

grpc_cc_library(
    name = "chaotic_good_frame",
    srcs = [
        "ext/transport/chaotic_good/frame.cc",
    ],
    hdrs = [
        "ext/transport/chaotic_good/frame.h",
    ],
    external_deps = [
        "absl/log:check",
        "absl/random:bit_gen_ref",
        "absl/status",
        "absl/status:statusor",
        "absl/types:variant",
    ],
    deps = [
        "arena",
        "bitset",
        "chaotic_good_frame_cc_proto",
        "chaotic_good_frame_header",
        "context",
        "match",
        "message",
        "metadata",
        "metadata_batch",
        "no_destruct",
        "slice",
        "slice_buffer",
        "status_helper",
        "//:gpr_platform",
        "//:grpc_base",
    ],
)

grpc_cc_library(
    name = "chaotic_good_frame_header",
    srcs = [
        "ext/transport/chaotic_good/frame_header.cc",
    ],
    hdrs = [
        "ext/transport/chaotic_good/frame_header.h",
    ],
    external_deps = [
        "absl/status",
        "absl/status:statusor",
        "absl/strings",
    ],
    deps = [
        "bitset",
        "//:gpr",
        "//:gpr_platform",
    ],
)

grpc_cc_library(
    name = "chaotic_good_legacy_frame",
    srcs = [
        "ext/transport/chaotic_good_legacy/frame.cc",
    ],
    hdrs = [
        "ext/transport/chaotic_good_legacy/frame.h",
    ],
    external_deps = [
        "absl/log:check",
        "absl/random:bit_gen_ref",
        "absl/status",
        "absl/status:statusor",
        "absl/types:variant",
    ],
    deps = [
        "arena",
        "bitset",
        "chaotic_good_legacy_frame_header",
        "context",
        "match",
        "metadata_batch",
        "no_destruct",
        "slice",
        "slice_buffer",
        "status_helper",
        "//:gpr",
        "//:gpr_platform",
        "//:grpc_base",
        "//:hpack_encoder",
        "//:hpack_parser",
    ],
)

grpc_cc_library(
    name = "chaotic_good_legacy_settings_metadata",
    srcs = [
        "ext/transport/chaotic_good_legacy/settings_metadata.cc",
    ],
    hdrs = [
        "ext/transport/chaotic_good_legacy/settings_metadata.h",
    ],
    external_deps = [
        "absl/status",
        "absl/types:optional",
    ],
    deps = [
        "arena",
        "metadata_batch",
        "//:gpr",
    ],
)

grpc_cc_library(
    name = "chaotic_good_legacy_frame_header",
    srcs = [
        "ext/transport/chaotic_good_legacy/frame_header.cc",
    ],
    hdrs = [
        "ext/transport/chaotic_good_legacy/frame_header.h",
    ],
    external_deps = [
        "absl/status",
        "absl/status:statusor",
        "absl/strings",
    ],
    deps = [
        "bitset",
        "//:gpr",
        "//:gpr_platform",
    ],
)

grpc_cc_library(
    name = "gcp_metadata_query",
    srcs = [
        "util/gcp_metadata_query.cc",
    ],
    hdrs = [
        "util/gcp_metadata_query.h",
    ],
    external_deps = [
        "absl/functional:any_invocable",
        "absl/log:check",
        "absl/log:log",
        "absl/status",
        "absl/status:statusor",
        "absl/strings",
        "absl/strings:str_format",
    ],
    deps = [
        "closure",
        "error",
        "status_helper",
        "time",
        "//:gpr",
        "//:gpr_platform",
        "//:grpc_base",
        "//:grpc_core_credentials_header",
        "//:grpc_security_base",
        "//:grpc_trace",
        "//:httpcli",
        "//:iomgr",
        "//:orphanable",
        "//:ref_counted_ptr",
        "//:uri",
    ],
)

grpc_cc_library(
    name = "logging_sink",
    hdrs = [
        "ext/filters/logging/logging_sink.h",
    ],
    external_deps = [
        "absl/numeric:int128",
        "absl/strings",
    ],
    language = "c++",
    visibility = [
        "//src/cpp/ext/gcp:__subpackages__",
        "//test:__subpackages__",
    ],
    deps = [
        "time",
        "//:gpr_platform",
    ],
)

grpc_cc_library(
    name = "logging_filter",
    srcs = [
        "ext/filters/logging/logging_filter.cc",
    ],
    hdrs = [
        "ext/filters/logging/logging_filter.h",
    ],
    external_deps = [
        "absl/log:log",
        "absl/numeric:int128",
        "absl/random",
        "absl/random:distributions",
        "absl/status:statusor",
        "absl/strings",
        "absl/types:optional",
    ],
    language = "c++",
    deps = [
        "arena",
        "arena_promise",
        "cancel_callback",
        "channel_args",
        "channel_fwd",
        "channel_stack_type",
        "context",
        "latent_see",
        "logging_sink",
        "map",
        "metadata_batch",
        "pipe",
        "slice",
        "slice_buffer",
        "time",
        "//:call_tracer",
        "//:channel_arg_names",
        "//:config",
        "//:gpr",
        "//:gpr_platform",
        "//:grpc_base",
        "//:grpc_client_channel",
        "//:grpc_public_hdrs",
        "//:grpc_resolver",
        "//:uri",
    ],
)

grpc_cc_library(
    name = "grpc_promise_endpoint",
    srcs = [
        "lib/transport/promise_endpoint.cc",
    ],
    external_deps = [
        "absl/base:core_headers",
        "absl/log:check",
        "absl/status",
        "absl/status:statusor",
        "absl/types:optional",
    ],
    language = "c++",
    public_hdrs = [
        "lib/transport/promise_endpoint.h",
    ],
    deps = [
        "activity",
        "cancel_callback",
        "event_engine_common",
        "event_engine_extensions",
        "event_engine_query_extensions",
        "if",
        "map",
        "poll",
        "slice",
        "slice_buffer",
        "//:event_engine_base_hdrs",
        "//:exec_ctx",
        "//:gpr",
    ],
)

grpc_cc_library(
    name = "chaotic_good_transport",
    hdrs = [
        "ext/transport/chaotic_good/chaotic_good_transport.h",
    ],
    external_deps = [
        "absl/log:log",
        "absl/random",
    ],
    language = "c++",
    deps = [
        "chaotic_good_frame",
        "chaotic_good_frame_header",
        "event_engine_tcp_socket_utils",
        "grpc_promise_endpoint",
        "if",
        "try_join",
        "try_seq",
        "//:gpr_platform",
        "//:grpc_trace",
        "//:promise",
    ],
)

grpc_cc_library(
    name = "chaotic_good_client_transport",
    srcs = [
        "ext/transport/chaotic_good/client_transport.cc",
    ],
    hdrs = [
        "ext/transport/chaotic_good/client_transport.h",
    ],
    external_deps = [
        "absl/base:core_headers",
        "absl/container:flat_hash_map",
        "absl/log:check",
        "absl/log",
        "absl/random",
        "absl/random:bit_gen_ref",
        "absl/status",
        "absl/status:statusor",
        "absl/types:optional",
        "absl/types:variant",
    ],
    language = "c++",
    deps = [
        "activity",
        "arena",
        "chaotic_good_frame",
        "chaotic_good_frame_header",
        "chaotic_good_transport",
        "context",
        "event_engine_context",
        "event_engine_extensions",
        "event_engine_query_extensions",
        "for_each",
        "grpc_promise_endpoint",
        "if",
        "inter_activity_pipe",
        "latent_see",
        "loop",
        "map",
        "memory_quota",
        "metadata_batch",
        "mpsc",
        "pipe",
        "poll",
        "resource_quota",
        "slice",
        "slice_buffer",
        "switch",
        "try_join",
        "try_seq",
        "//:exec_ctx",
        "//:gpr",
        "//:gpr_platform",
        "//:grpc_base",
        "//:ref_counted_ptr",
    ],
)

grpc_cc_library(
    name = "chaotic_good_server_transport",
    srcs = [
        "ext/transport/chaotic_good/server_transport.cc",
    ],
    hdrs = [
        "ext/transport/chaotic_good/server_transport.h",
    ],
    external_deps = [
        "absl/base:core_headers",
        "absl/container:flat_hash_map",
        "absl/functional:any_invocable",
        "absl/log:check",
        "absl/log:log",
        "absl/random",
        "absl/random:bit_gen_ref",
        "absl/status",
        "absl/status:statusor",
        "absl/types:optional",
        "absl/types:variant",
    ],
    language = "c++",
    deps = [
        "1999",
        "activity",
        "arena",
        "chaotic_good_frame",
        "chaotic_good_frame_header",
        "chaotic_good_transport",
        "context",
        "default_event_engine",
        "event_engine_context",
        "event_engine_wakeup_scheduler",
        "for_each",
        "grpc_promise_endpoint",
        "if",
        "inter_activity_latch",
        "inter_activity_pipe",
        "loop",
        "memory_quota",
        "metadata_batch",
        "mpsc",
        "pipe",
        "poll",
        "resource_quota",
        "seq",
        "slice",
        "slice_buffer",
        "switch",
        "try_join",
        "try_seq",
        "//:exec_ctx",
        "//:gpr",
        "//:gpr_platform",
        "//:grpc_base",
        "//:ref_counted_ptr",
    ],
)

grpc_cc_library(
    name = "chaotic_good_legacy_transport",
    hdrs = [
        "ext/transport/chaotic_good_legacy/chaotic_good_transport.h",
    ],
    external_deps = [
        "absl/log:log",
        "absl/random",
    ],
    language = "c++",
    deps = [
        "chaotic_good_legacy_frame",
        "chaotic_good_legacy_frame_header",
        "event_engine_tcp_socket_utils",
        "grpc_promise_endpoint",
        "if",
        "try_join",
        "try_seq",
        "//:gpr_platform",
        "//:grpc_trace",
        "//:hpack_encoder",
        "//:promise",
    ],
)

grpc_cc_library(
    name = "chaotic_good_legacy_client_transport",
    srcs = [
        "ext/transport/chaotic_good_legacy/client_transport.cc",
    ],
    hdrs = [
        "ext/transport/chaotic_good_legacy/client_transport.h",
    ],
    external_deps = [
        "absl/base:core_headers",
        "absl/container:flat_hash_map",
        "absl/log:check",
        "absl/log",
        "absl/random",
        "absl/random:bit_gen_ref",
        "absl/status",
        "absl/status:statusor",
        "absl/types:optional",
        "absl/types:variant",
    ],
    language = "c++",
    deps = [
        "activity",
        "arena",
        "chaotic_good_legacy_frame",
        "chaotic_good_legacy_frame_header",
        "chaotic_good_legacy_transport",
        "context",
        "event_engine_context",
        "event_engine_extensions",
        "event_engine_query_extensions",
        "for_each",
        "grpc_promise_endpoint",
        "if",
        "inter_activity_pipe",
        "loop",
        "map",
        "memory_quota",
        "metadata_batch",
        "mpsc",
        "pipe",
        "poll",
        "resource_quota",
        "slice",
        "slice_buffer",
        "try_join",
        "try_seq",
        "//:exec_ctx",
        "//:gpr",
        "//:gpr_platform",
        "//:grpc_base",
        "//:hpack_encoder",
        "//:hpack_parser",
        "//:ref_counted_ptr",
    ],
)

grpc_cc_library(
    name = "chaotic_good_legacy_server_transport",
    srcs = [
        "ext/transport/chaotic_good_legacy/server_transport.cc",
    ],
    hdrs = [
        "ext/transport/chaotic_good_legacy/server_transport.h",
    ],
    external_deps = [
        "absl/base:core_headers",
        "absl/container:flat_hash_map",
        "absl/functional:any_invocable",
        "absl/log:check",
        "absl/log:log",
        "absl/random",
        "absl/random:bit_gen_ref",
        "absl/status",
        "absl/status:statusor",
        "absl/types:optional",
        "absl/types:variant",
    ],
    language = "c++",
    deps = [
        "1999",
        "activity",
        "arena",
        "chaotic_good_legacy_frame",
        "chaotic_good_legacy_frame_header",
        "chaotic_good_legacy_transport",
        "context",
        "default_event_engine",
        "event_engine_context",
        "event_engine_wakeup_scheduler",
        "for_each",
        "grpc_promise_endpoint",
        "if",
        "inter_activity_latch",
        "inter_activity_pipe",
        "loop",
        "memory_quota",
        "metadata_batch",
        "mpsc",
        "pipe",
        "poll",
        "resource_quota",
        "seq",
        "slice",
        "slice_buffer",
        "switch",
        "try_join",
        "try_seq",
        "//:exec_ctx",
        "//:gpr",
        "//:gpr_platform",
        "//:grpc_base",
        "//:hpack_encoder",
        "//:hpack_parser",
        "//:ref_counted_ptr",
    ],
)

grpc_cc_library(
    name = "call_final_info",
    srcs = [
        "lib/transport/call_final_info.cc",
    ],
    hdrs = [
        "lib/transport/call_final_info.h",
    ],
    deps = [
        "//:gpr",
        "//:grpc_public_hdrs",
    ],
)

grpc_cc_library(
    name = "call_finalization",
    hdrs = [
        "lib/channel/call_finalization.h",
    ],
    language = "c++",
    visibility = ["@grpc:alt_grpc_base_legacy"],
    deps = [
        "arena",
        "call_final_info",
        "context",
        "//:gpr_platform",
    ],
)

grpc_cc_library(
    name = "call_state",
    srcs = [
        "lib/transport/call_state.cc",
    ],
    hdrs = [
        "lib/transport/call_state.h",
    ],
    external_deps = ["absl/types:optional"],
    deps = [
        "activity",
        "poll",
        "status_flag",
        "//:gpr",
        "//:grpc_trace",
    ],
)

grpc_cc_library(
    name = "call_filters",
    srcs = [
        "lib/transport/call_filters.cc",
    ],
    hdrs = [
        "lib/transport/call_filters.h",
    ],
    external_deps = [
        "absl/log:check",
        "absl/log:log",
    ],
    deps = [
        "call_final_info",
        "call_state",
        "dump_args",
        "for_each",
        "if",
        "latch",
        "map",
        "message",
        "metadata",
        "ref_counted",
        "seq",
        "status_flag",
        "try_seq",
        "//:gpr",
        "//:promise",
        "//:ref_counted_ptr",
    ],
)

grpc_cc_library(
    name = "interception_chain",
    srcs = [
        "lib/transport/interception_chain.cc",
    ],
    hdrs = [
        "lib/transport/interception_chain.h",
    ],
    deps = [
        "call_destination",
        "call_filters",
        "call_spine",
        "match",
        "metadata",
        "ref_counted",
        "//:gpr_platform",
    ],
)

grpc_cc_library(
    name = "call_destination",
    hdrs = [
        "lib/transport/call_destination.h",
    ],
    deps = [
        "call_spine",
        "//:gpr_platform",
        "//:orphanable",
    ],
)

grpc_cc_library(
    name = "parsed_metadata",
    srcs = [
        "lib/transport/parsed_metadata.cc",
    ],
    hdrs = [
        "lib/transport/parsed_metadata.h",
    ],
    external_deps = [
        "absl/functional:function_ref",
        "absl/meta:type_traits",
        "absl/strings",
    ],
    deps = [
        "slice",
        "time",
        "//:gpr_platform",
    ],
)

grpc_cc_library(
    name = "metadata",
    srcs = [
        "lib/transport/metadata.cc",
    ],
    hdrs = [
        "lib/transport/metadata.h",
    ],
    deps = [
        "error_utils",
        "metadata_batch",
        "//:gpr_platform",
    ],
)

grpc_cc_library(
    name = "message",
    srcs = [
        "lib/transport/message.cc",
    ],
    hdrs = [
        "lib/transport/message.h",
    ],
    external_deps = [
        "absl/strings",
    ],
    deps = [
        "arena",
        "slice_buffer",
        "//:gpr_platform",
        "//:grpc_public_hdrs",
    ],
)

grpc_cc_library(
    name = "call_spine",
    srcs = [
        "lib/transport/call_spine.cc",
    ],
    hdrs = [
        "lib/transport/call_spine.h",
    ],
    external_deps = [
        "absl/functional:any_invocable",
        "absl/log:check",
    ],
    deps = [
        "1999",
        "call_arena_allocator",
        "call_filters",
        "dual_ref_counted",
        "event_engine_context",
        "for_each",
        "if",
        "latch",
        "message",
        "metadata",
        "pipe",
        "prioritized_race",
        "promise_status",
        "status_flag",
        "try_seq",
        "//:gpr",
        "//:promise",
    ],
)

grpc_cc_library(
    name = "direct_channel",
    srcs = [
        "client_channel/direct_channel.cc",
    ],
    hdrs = [
        "client_channel/direct_channel.h",
    ],
    deps = [
        "channel_stack_type",
        "event_engine_context",
        "interception_chain",
        "//:channel",
        "//:config",
        "//:grpc_base",
        "//:orphanable",
    ],
)

grpc_cc_library(
    name = "metadata_batch",
    srcs = [
        "lib/transport/metadata_batch.cc",
    ],
    hdrs = [
        "lib/transport/custom_metadata.h",
        "lib/transport/metadata_batch.h",
        "lib/transport/simple_slice_based_metadata.h",
    ],
    external_deps = [
        "absl/base:no_destructor",
        "absl/container:flat_hash_set",
        "absl/container:inlined_vector",
        "absl/functional:function_ref",
        "absl/log:check",
        "absl/meta:type_traits",
        "absl/strings",
        "absl/strings:str_format",
        "absl/types:optional",
    ],
    deps = [
        "arena",
        "chunked_vector",
        "compression",
        "experiments",
        "if_list",
        "metadata_compression_traits",
        "packed_table",
        "parsed_metadata",
        "poll",
        "slice",
        "time",
        "timeout_encoding",
        "type_list",
        "//:gpr",
        "//:grpc_public_hdrs",
    ],
)

grpc_cc_library(
    name = "timeout_encoding",
    srcs = [
        "lib/transport/timeout_encoding.cc",
    ],
    hdrs = [
        "lib/transport/timeout_encoding.h",
    ],
    external_deps = [
        "absl/base:core_headers",
        "absl/log:check",
        "absl/types:optional",
    ],
    deps = [
        "slice",
        "time",
        "//:gpr",
    ],
)

grpc_cc_library(
    name = "call_arena_allocator",
    srcs = [
        "lib/transport/call_arena_allocator.cc",
    ],
    hdrs = [
        "lib/transport/call_arena_allocator.h",
    ],
    deps = [
        "arena",
        "memory_quota",
        "ref_counted",
        "//:gpr_platform",
    ],
)

grpc_cc_library(
    name = "compression",
    srcs = [
        "lib/compression/compression.cc",
        "lib/compression/compression_internal.cc",
    ],
    hdrs = [
        "lib/compression/compression_internal.h",
    ],
    external_deps = [
        "absl/container:inlined_vector",
        "absl/log:check",
        "absl/strings",
        "absl/strings:str_format",
        "absl/types:optional",
    ],
    deps = [
        "bitset",
        "channel_args",
        "ref_counted_string",
        "slice",
        "useful",
        "//:gpr",
        "//:grpc_public_hdrs",
        "//:grpc_trace",
        "//:ref_counted_ptr",
    ],
)

grpc_cc_library(
    name = "chaotic_good_server",
    srcs = [
        "ext/transport/chaotic_good/server/chaotic_good_server.cc",
    ],
    hdrs = [
        "ext/transport/chaotic_good/server/chaotic_good_server.h",
    ],
    external_deps = [
        "absl/container:flat_hash_map",
        "absl/log:check",
        "absl/log:log",
        "absl/random",
        "absl/random:bit_gen_ref",
        "absl/status",
        "absl/status:statusor",
    ],
    language = "c++",
    deps = [
        "activity",
        "arena",
        "channel_args",
        "channel_args_endpoint_config",
        "chaotic_good_frame",
        "chaotic_good_frame_header",
        "chaotic_good_legacy_server",
        "chaotic_good_server_transport",
        "closure",
        "context",
        "error",
        "error_utils",
        "event_engine_common",
        "event_engine_context",
        "event_engine_extensions",
        "event_engine_query_extensions",
        "event_engine_tcp_socket_utils",
        "event_engine_wakeup_scheduler",
        "grpc_promise_endpoint",
        "if",
        "inter_activity_latch",
        "iomgr_fwd",
        "latch",
        "memory_quota",
        "metadata",
        "metadata_batch",
        "race",
        "resource_quota",
        "sleep",
        "slice",
        "slice_buffer",
        "status_helper",
        "time",
        "try_seq",
        "//:channelz",
        "//:gpr",
        "//:gpr_platform",
        "//:grpc_base",
        "//:handshaker",
        "//:iomgr",
        "//:orphanable",
        "//:ref_counted_ptr",
        "//:server",
    ],
)

grpc_cc_library(
    name = "chaotic_good_legacy_server",
    srcs = [
        "ext/transport/chaotic_good_legacy/server/chaotic_good_server.cc",
    ],
    hdrs = [
        "ext/transport/chaotic_good_legacy/server/chaotic_good_server.h",
    ],
    external_deps = [
        "absl/container:flat_hash_map",
        "absl/log:check",
        "absl/log:log",
        "absl/random",
        "absl/random:bit_gen_ref",
        "absl/status",
        "absl/status:statusor",
    ],
    language = "c++",
    deps = [
        "activity",
        "arena",
        "channel_args",
        "channel_args_endpoint_config",
        "chaotic_good_legacy_frame",
        "chaotic_good_legacy_frame_header",
        "chaotic_good_legacy_server_transport",
        "chaotic_good_legacy_settings_metadata",
        "closure",
        "context",
        "error",
        "error_utils",
        "event_engine_common",
        "event_engine_context",
        "event_engine_extensions",
        "event_engine_query_extensions",
        "event_engine_tcp_socket_utils",
        "event_engine_wakeup_scheduler",
        "grpc_promise_endpoint",
        "if",
        "inter_activity_latch",
        "iomgr_fwd",
        "latch",
        "memory_quota",
        "metadata",
        "metadata_batch",
        "race",
        "resource_quota",
        "sleep",
        "slice",
        "slice_buffer",
        "status_helper",
        "time",
        "try_seq",
        "//:channelz",
        "//:gpr",
        "//:gpr_platform",
        "//:grpc_base",
        "//:handshaker",
        "//:hpack_encoder",
        "//:hpack_parser",
        "//:iomgr",
        "//:orphanable",
        "//:ref_counted_ptr",
        "//:server",
    ],
)

grpc_cc_library(
    name = "chaotic_good_connector",
    srcs = [
        "ext/transport/chaotic_good/client/chaotic_good_connector.cc",
    ],
    hdrs = [
        "ext/transport/chaotic_good/client/chaotic_good_connector.h",
    ],
    external_deps = [
        "absl/log:check",
        "absl/log:log",
        "absl/random",
        "absl/random:bit_gen_ref",
        "absl/status",
        "absl/status:statusor",
    ],
    language = "c++",
    deps = [
        "activity",
        "arena",
        "channel_args",
        "channel_args_endpoint_config",
        "chaotic_good_client_transport",
        "chaotic_good_frame",
        "chaotic_good_frame_cc_proto",
        "chaotic_good_frame_header",
<<<<<<< HEAD
=======
        "chaotic_good_legacy_connector",
        "chaotic_good_settings_metadata",
>>>>>>> cb57a049
        "closure",
        "context",
        "error",
        "error_utils",
        "event_engine_context",
        "event_engine_extensions",
        "event_engine_query_extensions",
        "event_engine_tcp_socket_utils",
        "event_engine_wakeup_scheduler",
        "grpc_promise_endpoint",
        "inter_activity_latch",
        "latch",
        "memory_quota",
        "no_destruct",
        "notification",
        "race",
        "resource_quota",
        "sleep",
        "slice",
        "slice_buffer",
        "subchannel_connector",
        "time",
        "try_seq",
        "wait_for_callback",
        "//:channel",
        "//:channel_create",
        "//:config",
        "//:debug_location",
        "//:exec_ctx",
        "//:gpr",
        "//:gpr_platform",
        "//:grpc_base",
        "//:grpc_client_channel",
        "//:handshaker",
        "//:iomgr",
        "//:ref_counted_ptr",
    ],
)

grpc_cc_library(
    name = "chaotic_good_legacy_connector",
    srcs = [
        "ext/transport/chaotic_good_legacy/client/chaotic_good_connector.cc",
    ],
    hdrs = [
        "ext/transport/chaotic_good_legacy/client/chaotic_good_connector.h",
    ],
    external_deps = [
        "absl/log:check",
        "absl/log:log",
        "absl/random",
        "absl/random:bit_gen_ref",
        "absl/status",
        "absl/status:statusor",
    ],
    language = "c++",
    deps = [
        "activity",
        "arena",
        "channel_args",
        "channel_args_endpoint_config",
        "chaotic_good_legacy_client_transport",
        "chaotic_good_legacy_frame",
        "chaotic_good_legacy_frame_header",
        "chaotic_good_legacy_settings_metadata",
        "closure",
        "context",
        "error",
        "error_utils",
        "event_engine_context",
        "event_engine_extensions",
        "event_engine_query_extensions",
        "event_engine_tcp_socket_utils",
        "event_engine_wakeup_scheduler",
        "grpc_promise_endpoint",
        "inter_activity_latch",
        "latch",
        "memory_quota",
        "no_destruct",
        "notification",
        "race",
        "resource_quota",
        "sleep",
        "slice",
        "slice_buffer",
        "subchannel_connector",
        "time",
        "try_seq",
        "wait_for_callback",
        "//:channel",
        "//:channel_create",
        "//:config",
        "//:debug_location",
        "//:exec_ctx",
        "//:gpr",
        "//:gpr_platform",
        "//:grpc_base",
        "//:grpc_client_channel",
        "//:handshaker",
        "//:hpack_encoder",
        "//:hpack_parser",
        "//:iomgr",
        "//:ref_counted_ptr",
    ],
)

grpc_cc_library(
    name = "metrics",
    srcs = [
        "telemetry/metrics.cc",
    ],
    hdrs = [
        "telemetry/metrics.h",
    ],
    external_deps = [
        "absl/container:flat_hash_map",
        "absl/functional:any_invocable",
        "absl/functional:function_ref",
        "absl/log:check",
        "absl/strings",
        "absl/types:optional",
        "absl/types:span",
    ],
    language = "c++",
    deps = [
        "arena",
        "channel_args",
        "no_destruct",
        "slice",
        "time",
        "//:call_tracer",
        "//:gpr",
    ],
)

### UPB Targets

grpc_upb_proto_library(
    name = "envoy_admin_upb",
    deps = ["@envoy_api//envoy/admin/v3:pkg"],
)

grpc_upb_proto_library(
    name = "envoy_config_cluster_upb",
    deps = ["@envoy_api//envoy/config/cluster/v3:pkg"],
)

grpc_upb_proto_reflection_library(
    name = "envoy_config_cluster_upbdefs",
    deps = ["@envoy_api//envoy/config/cluster/v3:pkg"],
)

grpc_upb_proto_library(
    name = "envoy_config_core_upb",
    deps = ["@envoy_api//envoy/config/core/v3:pkg"],
)

grpc_upb_proto_reflection_library(
    name = "envoy_config_core_upbdefs",
    deps = ["@envoy_api//envoy/config/core/v3:pkg"],
)

grpc_upb_proto_library(
    name = "envoy_config_endpoint_upb",
    deps = ["@envoy_api//envoy/config/endpoint/v3:pkg"],
)

grpc_upb_proto_reflection_library(
    name = "envoy_config_endpoint_upbdefs",
    deps = ["@envoy_api//envoy/config/endpoint/v3:pkg"],
)

grpc_upb_proto_library(
    name = "envoy_config_listener_upb",
    deps = ["@envoy_api//envoy/config/listener/v3:pkg"],
)

grpc_upb_proto_reflection_library(
    name = "envoy_config_listener_upbdefs",
    deps = ["@envoy_api//envoy/config/listener/v3:pkg"],
)

grpc_upb_proto_library(
    name = "envoy_config_rbac_upb",
    deps = ["@envoy_api//envoy/config/rbac/v3:pkg"],
)

grpc_upb_proto_library(
    name = "envoy_config_route_upb",
    deps = ["@envoy_api//envoy/config/route/v3:pkg"],
)

grpc_upb_proto_reflection_library(
    name = "envoy_config_route_upbdefs",
    deps = ["@envoy_api//envoy/config/route/v3:pkg"],
)

grpc_upb_proto_library(
    name = "envoy_extensions_clusters_aggregate_upb",
    deps = ["@envoy_api//envoy/extensions/clusters/aggregate/v3:pkg"],
)

grpc_upb_proto_reflection_library(
    name = "envoy_extensions_clusters_aggregate_upbdefs",
    deps = ["@envoy_api//envoy/extensions/clusters/aggregate/v3:pkg"],
)

grpc_upb_proto_library(
    name = "envoy_extensions_filters_common_fault_upb",
    deps = ["@envoy_api//envoy/extensions/filters/common/fault/v3:pkg"],
)

grpc_upb_proto_library(
    name = "envoy_extensions_filters_http_fault_upb",
    deps = ["@envoy_api//envoy/extensions/filters/http/fault/v3:pkg"],
)

grpc_upb_proto_reflection_library(
    name = "envoy_extensions_filters_http_fault_upbdefs",
    deps = ["@envoy_api//envoy/extensions/filters/http/fault/v3:pkg"],
)

grpc_upb_proto_library(
    name = "envoy_extensions_filters_http_gcp_authn_upb",
    deps = ["@envoy_api//envoy/extensions/filters/http/gcp_authn/v3:pkg"],
)

grpc_upb_proto_reflection_library(
    name = "envoy_extensions_filters_http_gcp_authn_upbdefs",
    deps = ["@envoy_api//envoy/extensions/filters/http/gcp_authn/v3:pkg"],
)

grpc_upb_proto_library(
    name = "envoy_extensions_filters_http_rbac_upb",
    deps = ["@envoy_api//envoy/extensions/filters/http/rbac/v3:pkg"],
)

grpc_upb_proto_reflection_library(
    name = "envoy_extensions_filters_http_rbac_upbdefs",
    deps = ["@envoy_api//envoy/extensions/filters/http/rbac/v3:pkg"],
)

grpc_upb_proto_library(
    name = "envoy_extensions_filters_http_router_upb",
    deps = ["@envoy_api//envoy/extensions/filters/http/router/v3:pkg"],
)

grpc_upb_proto_reflection_library(
    name = "envoy_extensions_filters_http_router_upbdefs",
    deps = ["@envoy_api//envoy/extensions/filters/http/router/v3:pkg"],
)

grpc_upb_proto_library(
    name = "envoy_extensions_filters_http_stateful_session_upb",
    deps = ["@envoy_api//envoy/extensions/filters/http/stateful_session/v3:pkg"],
)

grpc_upb_proto_reflection_library(
    name = "envoy_extensions_filters_http_stateful_session_upbdefs",
    deps = ["@envoy_api//envoy/extensions/filters/http/stateful_session/v3:pkg"],
)

grpc_upb_proto_library(
    name = "envoy_extensions_http_stateful_session_cookie_upb",
    deps = ["@envoy_api//envoy/extensions/http/stateful_session/cookie/v3:pkg"],
)

grpc_upb_proto_reflection_library(
    name = "envoy_extensions_http_stateful_session_cookie_upbdefs",
    deps = ["@envoy_api//envoy/extensions/http/stateful_session/cookie/v3:pkg"],
)

grpc_upb_proto_library(
    name = "envoy_type_http_upb",
    deps = ["@envoy_api//envoy/type/http/v3:pkg"],
)

grpc_upb_proto_library(
    name = "envoy_extensions_load_balancing_policies_client_side_weighted_round_robin_upb",
    deps = [
        "@envoy_api//envoy/extensions/load_balancing_policies/client_side_weighted_round_robin/v3:pkg",
    ],
)

grpc_upb_proto_library(
    name = "envoy_extensions_load_balancing_policies_ring_hash_upb",
    deps = ["@envoy_api//envoy/extensions/load_balancing_policies/ring_hash/v3:pkg"],
)

grpc_upb_proto_library(
    name = "envoy_extensions_load_balancing_policies_wrr_locality_upb",
    deps = ["@envoy_api//envoy/extensions/load_balancing_policies/wrr_locality/v3:pkg"],
)

grpc_upb_proto_library(
    name = "envoy_extensions_load_balancing_policies_pick_first_upb",
    deps = ["@envoy_api//envoy/extensions/load_balancing_policies/pick_first/v3:pkg"],
)

grpc_upb_proto_library(
    name = "envoy_extensions_filters_network_http_connection_manager_upb",
    deps = [
        "@envoy_api//envoy/extensions/filters/network/http_connection_manager/v3:pkg",
    ],
)

grpc_upb_proto_reflection_library(
    name = "envoy_extensions_filters_network_http_connection_manager_upbdefs",
    deps = [
        "@envoy_api//envoy/extensions/filters/network/http_connection_manager/v3:pkg",
    ],
)

grpc_upb_proto_library(
    name = "envoy_extensions_transport_sockets_tls_upb",
    deps = ["@envoy_api//envoy/extensions/transport_sockets/tls/v3:pkg"],
)

grpc_upb_proto_reflection_library(
    name = "envoy_extensions_transport_sockets_tls_upbdefs",
    deps = ["@envoy_api//envoy/extensions/transport_sockets/tls/v3:pkg"],
)

grpc_upb_proto_library(
    name = "envoy_extensions_transport_sockets_http_11_proxy_upb",
    deps = ["@envoy_api//envoy/extensions/transport_sockets/http_11_proxy/v3:pkg"],
)

grpc_upb_proto_reflection_library(
    name = "envoy_extensions_transport_sockets_http_11_proxy_upbdefs",
    deps = ["@envoy_api//envoy/extensions/transport_sockets/http_11_proxy/v3:pkg"],
)

grpc_upb_proto_library(
    name = "envoy_extensions_upstreams_http_upb",
    deps = ["@envoy_api//envoy/extensions/upstreams/http/v3:pkg"],
)

grpc_upb_proto_reflection_library(
    name = "envoy_extensions_upstreams_http_upbdefs",
    deps = ["@envoy_api//envoy/extensions/upstreams/http/v3:pkg"],
)

grpc_upb_proto_library(
    name = "envoy_service_discovery_upb",
    deps = ["@envoy_api//envoy/service/discovery/v3:pkg"],
)

grpc_upb_proto_reflection_library(
    name = "envoy_service_discovery_upbdefs",
    deps = ["@envoy_api//envoy/service/discovery/v3:pkg"],
)

grpc_upb_proto_library(
    name = "envoy_service_load_stats_upb",
    deps = ["@envoy_api//envoy/service/load_stats/v3:pkg"],
)

grpc_upb_proto_reflection_library(
    name = "envoy_service_load_stats_upbdefs",
    deps = ["@envoy_api//envoy/service/load_stats/v3:pkg"],
)

grpc_upb_proto_library(
    name = "envoy_service_status_upb",
    deps = ["@envoy_api//envoy/service/status/v3:pkg"],
)

grpc_upb_proto_reflection_library(
    name = "envoy_service_status_upbdefs",
    deps = ["@envoy_api//envoy/service/status/v3:pkg"],
)

grpc_upb_proto_library(
    name = "envoy_type_matcher_upb",
    deps = ["@envoy_api//envoy/type/matcher/v3:pkg"],
)

grpc_upb_proto_library(
    name = "envoy_type_upb",
    deps = ["@envoy_api//envoy/type/v3:pkg"],
)

grpc_upb_proto_library(
    name = "xds_type_upb",
    deps = ["@com_github_cncf_xds//xds/type/v3:pkg"],
)

grpc_upb_proto_reflection_library(
    name = "xds_type_upbdefs",
    deps = ["@com_github_cncf_xds//xds/type/v3:pkg"],
)

grpc_upb_proto_library(
    name = "xds_orca_upb",
    deps = ["@com_github_cncf_xds//xds/data/orca/v3:pkg"],
)

grpc_upb_proto_library(
    name = "xds_orca_service_upb",
    deps = ["@com_github_cncf_xds//xds/service/orca/v3:pkg"],
)

grpc_upb_proto_library(
    name = "grpc_health_upb",
    deps = ["//src/proto/grpc/health/v1:health_proto"],
)

grpc_upb_proto_library(
    name = "google_rpc_status_upb",
    deps = ["@com_google_googleapis//google/rpc:status_proto"],
)

grpc_upb_proto_reflection_library(
    name = "google_rpc_status_upbdefs",
    deps = ["@com_google_googleapis//google/rpc:status_proto"],
)

grpc_upb_proto_library(
    name = "google_type_expr_upb",
    deps = ["@com_google_googleapis//google/type:expr_proto"],
)

grpc_upb_proto_library(
    name = "grpc_lb_upb",
    deps = ["//src/proto/grpc/lb/v1:load_balancer_proto"],
)

grpc_upb_proto_library(
    name = "alts_upb",
    deps = ["//src/proto/grpc/gcp:alts_handshaker_proto"],
)

grpc_upb_proto_library(
    name = "rls_upb",
    deps = ["//src/proto/grpc/lookup/v1:rls_proto"],
)

grpc_upb_proto_library(
    name = "rls_config_upb",
    deps = ["//src/proto/grpc/lookup/v1:rls_config_proto"],
)

grpc_upb_proto_reflection_library(
    name = "rls_config_upbdefs",
    deps = ["//src/proto/grpc/lookup/v1:rls_config_proto"],
)

WELL_KNOWN_PROTO_TARGETS = [
    "any",
    "duration",
    "empty",
    "struct",
    "timestamp",
    "wrappers",
]

[
    grpc_upb_proto_library(
        name = "protobuf_" + target + "_upb",
        deps = ["@com_google_protobuf//:" + target + "_proto"],
    )
    for target in WELL_KNOWN_PROTO_TARGETS
]

[
    grpc_upb_proto_reflection_library(
        name = "protobuf_" + target + "_upbdefs",
        deps = ["@com_google_protobuf//:" + target + "_proto"],
    )
    for target in WELL_KNOWN_PROTO_TARGETS
]

grpc_generate_one_off_internal_targets()<|MERGE_RESOLUTION|>--- conflicted
+++ resolved
@@ -8830,11 +8830,7 @@
         "chaotic_good_frame",
         "chaotic_good_frame_cc_proto",
         "chaotic_good_frame_header",
-<<<<<<< HEAD
-=======
         "chaotic_good_legacy_connector",
-        "chaotic_good_settings_metadata",
->>>>>>> cb57a049
         "closure",
         "context",
         "error",
