--- conflicted
+++ resolved
@@ -4864,19 +4864,13 @@
         "//:config",
         "//:debug_location",
         "//:endpoint_addresses",
-<<<<<<< HEAD
         "//:exec_ctx",
-=======
->>>>>>> 9832797c
         "//:gpr",
         "//:grpc_base",
         "//:grpc_trace",
         "//:orphanable",
         "//:ref_counted_ptr",
-<<<<<<< HEAD
         "//:work_serializer",
-=======
->>>>>>> 9832797c
     ],
 )
 
