// Copyright 2015 gRPC authors.
//
// Licensed under the Apache License, Version 2.0 (the "License");
// you may not use this file except in compliance with the License.
// You may obtain a copy of the License at
//
//     http://www.apache.org/licenses/LICENSE-2.0
//
// Unless required by applicable law or agreed to in writing, software
// distributed under the License is distributed on an "AS IS" BASIS,
// WITHOUT WARRANTIES OR CONDITIONS OF ANY KIND, either express or implied.
// See the License for the specific language governing permissions and
// limitations under the License.

#include <grpc/support/port_platform.h>

#include "src/core/client_channel/client_channel.h"

#include <inttypes.h>
#include <limits.h>

#include <algorithm>
#include <functional>
#include <new>
#include <set>
#include <type_traits>
#include <utility>
#include <vector>

#include "absl/cleanup/cleanup.h"
#include "absl/status/status.h"
#include "absl/status/statusor.h"
#include "absl/strings/cord.h"
#include "absl/strings/numbers.h"
#include "absl/strings/str_cat.h"
#include "absl/strings/str_join.h"
#include "absl/strings/string_view.h"
#include "absl/types/optional.h"
#include "absl/types/variant.h"

#include <grpc/event_engine/event_engine.h>
#include <grpc/impl/channel_arg_names.h>
#include <grpc/slice.h>
#include <grpc/status.h>
#include <grpc/support/json.h>
#include <grpc/support/log.h>
#include <grpc/support/metrics.h>
#include <grpc/support/string_util.h>
#include <grpc/support/time.h>

#include "src/core/client_channel/client_channel_internal.h"
#include "src/core/client_channel/client_channel_service_config.h"
#include "src/core/client_channel/config_selector.h"
#include "src/core/client_channel/dynamic_filters.h"
#include "src/core/client_channel/global_subchannel_pool.h"
#include "src/core/client_channel/local_subchannel_pool.h"
#include "src/core/client_channel/subchannel.h"
#include "src/core/client_channel/subchannel_interface_internal.h"
#include "src/core/ext/filters/channel_idle/legacy_channel_idle_filter.h"
#include "src/core/lib/channel/channel_args.h"
#include "src/core/lib/channel/channel_stack.h"
#include "src/core/lib/channel/promise_based_filter.h"
#include "src/core/lib/channel/status_util.h"
#include "src/core/lib/config/core_configuration.h"
#include "src/core/lib/debug/trace.h"
#include "src/core/lib/experiments/experiments.h"
#include "src/core/lib/gprpp/crash.h"
#include "src/core/lib/gprpp/debug_location.h"
#include "src/core/lib/gprpp/sync.h"
#include "src/core/lib/gprpp/work_serializer.h"
#include "src/core/lib/iomgr/resolved_address.h"
#include "src/core/lib/promise/cancel_callback.h"
#include "src/core/lib/promise/context.h"
#include "src/core/lib/promise/exec_ctx_wakeup_scheduler.h"
#include "src/core/lib/promise/map.h"
#include "src/core/lib/promise/poll.h"
#include "src/core/lib/promise/sleep.h"
#include "src/core/lib/promise/try_seq.h"
#include "src/core/lib/resource_quota/resource_quota.h"
#include "src/core/lib/security/credentials/credentials.h"
#include "src/core/lib/slice/slice.h"
#include "src/core/lib/slice/slice_internal.h"
#include "src/core/lib/surface/call.h"
#include "src/core/lib/surface/channel.h"
#include "src/core/lib/surface/completion_queue.h"
#include "src/core/lib/transport/call_spine.h"
#include "src/core/lib/transport/connectivity_state.h"
#include "src/core/lib/transport/metadata_batch.h"
#include "src/core/load_balancing/child_policy_handler.h"
#include "src/core/load_balancing/lb_policy.h"
#include "src/core/load_balancing/lb_policy_registry.h"
#include "src/core/load_balancing/subchannel_interface.h"
#include "src/core/resolver/endpoint_addresses.h"
#include "src/core/resolver/resolver_registry.h"
#include "src/core/service_config/service_config_impl.h"
#include "src/core/telemetry/metrics.h"
#include "src/core/util/json/json.h"
#include "src/core/util/useful.h"

namespace grpc_core {

using grpc_event_engine::experimental::EventEngine;

using internal::ClientChannelMethodParsedConfig;

// Defined in legacy client channel filter.
// TODO(roth): Move these here when we remove the legacy filter.
extern TraceFlag grpc_client_channel_trace;
extern TraceFlag grpc_client_channel_call_trace;
extern TraceFlag grpc_client_channel_lb_call_trace;

//
// ClientChannel::ResolverResultHandler
//

class ClientChannel::ResolverResultHandler : public Resolver::ResultHandler {
 public:
  explicit ResolverResultHandler(
      WeakRefCountedPtr<ClientChannel> client_channel)
      : client_channel_(std::move(client_channel)) {}

  ~ResolverResultHandler() override {
    if (GRPC_TRACE_FLAG_ENABLED(grpc_client_channel_trace)) {
      gpr_log(GPR_INFO, "client_channel=%p: resolver shutdown complete",
              client_channel_.get());
    }
  }

  void ReportResult(Resolver::Result result) override
      ABSL_EXCLUSIVE_LOCKS_REQUIRED(*client_channel_->work_serializer_) {
    client_channel_->OnResolverResultChangedLocked(std::move(result));
  }

 private:
  WeakRefCountedPtr<ClientChannel> client_channel_;
};

//
// ClientChannel::SubchannelWrapper
//

// This wrapper provides a bridge between the internal Subchannel API
// and the SubchannelInterface API that we expose to LB policies.
// It implements Subchannel::ConnectivityStateWatcherInterface and wraps
// the instance of SubchannelInterface::ConnectivityStateWatcherInterface
// that was passed in by the LB policy.  We pass an instance of this
// class to the underlying Subchannel, and when we get updates from
// the subchannel, we pass those on to the wrapped watcher to return
// the update to the LB policy.
//
// This class handles things like hopping into the WorkSerializer
// before passing notifications to the LB policy and propagating
// keepalive information betwen subchannels.
class ClientChannel::SubchannelWrapper::WatcherWrapper
    : public Subchannel::ConnectivityStateWatcherInterface {
 public:
  WatcherWrapper(
      std::unique_ptr<SubchannelInterface::ConnectivityStateWatcherInterface>
          watcher,
      RefCountedPtr<SubchannelWrapper> subchannel_wrapper)
      : watcher_(std::move(watcher)),
        subchannel_wrapper_(std::move(subchannel_wrapper)) {}

  ~WatcherWrapper() override {
    subchannel_wrapper_.reset(DEBUG_LOCATION, "WatcherWrapper");
  }

  void OnConnectivityStateChange(
      RefCountedPtr<ConnectivityStateWatcherInterface> self,
      grpc_connectivity_state state, const absl::Status& status) override {
    if (GRPC_TRACE_FLAG_ENABLED(grpc_client_channel_trace)) {
      gpr_log(GPR_INFO,
              "client_channel=%p: connectivity change for subchannel "
              "wrapper %p subchannel %p; hopping into work_serializer",
              subchannel_wrapper_->client_channel_.get(),
              subchannel_wrapper_.get(),
              subchannel_wrapper_->subchannel_.get());
    }
    self.release();  // Held by callback.
    subchannel_wrapper_->client_channel_->work_serializer_->Run(
        [this, state, status]() ABSL_EXCLUSIVE_LOCKS_REQUIRED(
            *subchannel_wrapper_->client_channel_->work_serializer_) {
          ApplyUpdateInControlPlaneWorkSerializer(state, status);
          Unref();
        },
        DEBUG_LOCATION);
  }

  grpc_pollset_set* interested_parties() override { return nullptr; }

 private:
  void ApplyUpdateInControlPlaneWorkSerializer(grpc_connectivity_state state,
                                               const absl::Status& status)
      ABSL_EXCLUSIVE_LOCKS_REQUIRED(
          *subchannel_wrapper_->client_channel_->work_serializer_) {
    if (GRPC_TRACE_FLAG_ENABLED(grpc_client_channel_trace)) {
      gpr_log(GPR_INFO,
              "client_channel=%p: processing connectivity change in work "
              "serializer for subchannel wrapper %p subchannel %p watcher=%p "
              "state=%s status=%s",
              subchannel_wrapper_->client_channel_.get(),
              subchannel_wrapper_.get(), subchannel_wrapper_->subchannel_.get(),
              watcher_.get(), ConnectivityStateName(state),
              status.ToString().c_str());
    }
    absl::optional<absl::Cord> keepalive_throttling =
        status.GetPayload(kKeepaliveThrottlingKey);
    if (keepalive_throttling.has_value()) {
      int new_keepalive_time = -1;
      if (absl::SimpleAtoi(std::string(keepalive_throttling.value()),
                           &new_keepalive_time)) {
        if (new_keepalive_time >
            subchannel_wrapper_->client_channel_->keepalive_time_) {
          subchannel_wrapper_->client_channel_->keepalive_time_ =
              new_keepalive_time;
          if (GRPC_TRACE_FLAG_ENABLED(grpc_client_channel_trace)) {
            gpr_log(GPR_INFO,
                    "client_channel=%p: throttling keepalive time to %d",
                    subchannel_wrapper_->client_channel_.get(),
                    subchannel_wrapper_->client_channel_->keepalive_time_);
          }
          // Propagate the new keepalive time to all subchannels. This is so
          // that new transports created by any subchannel (and not just the
          // subchannel that received the GOAWAY), use the new keepalive time.
          for (auto* subchannel_wrapper :
               subchannel_wrapper_->client_channel_->subchannel_wrappers_) {
            subchannel_wrapper->ThrottleKeepaliveTime(new_keepalive_time);
          }
        }
      } else {
        gpr_log(GPR_ERROR,
                "client_channel=%p: Illegal keepalive throttling value %s",
                subchannel_wrapper_->client_channel_.get(),
                std::string(keepalive_throttling.value()).c_str());
      }
    }
    // Propagate status only in state TF.
    // We specifically want to avoid propagating the status for
    // state IDLE that the real subchannel gave us only for the
    // purpose of keepalive propagation.
    watcher_->OnConnectivityStateChange(
        state,
        state == GRPC_CHANNEL_TRANSIENT_FAILURE ? status : absl::OkStatus());
  }

  std::unique_ptr<SubchannelInterface::ConnectivityStateWatcherInterface>
      watcher_;
  RefCountedPtr<SubchannelWrapper> subchannel_wrapper_;
};

ClientChannel::SubchannelWrapper::SubchannelWrapper(
    WeakRefCountedPtr<ClientChannel> client_channel,
    RefCountedPtr<Subchannel> subchannel)
    : SubchannelInterfaceWithCallDestination(
          GRPC_TRACE_FLAG_ENABLED(grpc_client_channel_trace)
              ? "SubchannelWrapper"
              : nullptr),
      client_channel_(std::move(client_channel)),
      subchannel_(std::move(subchannel)) {
  if (GRPC_TRACE_FLAG_ENABLED(grpc_client_channel_trace)) {
    gpr_log(
        GPR_INFO,
        "client_channel=%p: creating subchannel wrapper %p for subchannel %p",
        client_channel_.get(), this, subchannel_.get());
  }
#ifndef NDEBUG
  DCHECK(client_channel_->work_serializer_->RunningInWorkSerializer());
#endif
  if (client_channel_->channelz_node_ != nullptr) {
    auto* subchannel_node = subchannel_->channelz_node();
    if (subchannel_node != nullptr) {
      auto it =
          client_channel_->subchannel_refcount_map_.find(subchannel_.get());
      if (it == client_channel_->subchannel_refcount_map_.end()) {
        client_channel_->channelz_node_->AddChildSubchannel(
            subchannel_node->uuid());
        it = client_channel_->subchannel_refcount_map_
                 .emplace(subchannel_.get(), 0)
                 .first;
      }
      ++it->second;
    }
  }
  client_channel_->subchannel_wrappers_.insert(this);
}

ClientChannel::SubchannelWrapper::~SubchannelWrapper() {
  if (GRPC_TRACE_FLAG_ENABLED(grpc_client_channel_trace)) {
    gpr_log(GPR_INFO,
            "client_channel=%p: destroying subchannel wrapper %p "
            "for subchannel %p",
            client_channel_.get(), this, subchannel_.get());
  }
}

void ClientChannel::SubchannelWrapper::Orphaned() {
  // Make sure we clean up the channel's subchannel maps inside the
  // WorkSerializer.
  auto self = WeakRefAsSubclass<SubchannelWrapper>(DEBUG_LOCATION,
                                                   "subchannel map cleanup");
  client_channel_->work_serializer_->Run(
      [self]() ABSL_EXCLUSIVE_LOCKS_REQUIRED(
          *self->client_channel_->work_serializer_) {
        self->client_channel_->subchannel_wrappers_.erase(self.get());
        if (self->client_channel_->channelz_node_ != nullptr) {
          auto* subchannel_node = self->subchannel_->channelz_node();
          if (subchannel_node != nullptr) {
            auto it = self->client_channel_->subchannel_refcount_map_.find(
                self->subchannel_.get());
            CHECK(it != self->client_channel_->subchannel_refcount_map_.end());
            --it->second;
            if (it->second == 0) {
              self->client_channel_->channelz_node_->RemoveChildSubchannel(
                  subchannel_node->uuid());
              self->client_channel_->subchannel_refcount_map_.erase(it);
            }
          }
        }
      },
      DEBUG_LOCATION);
}

void ClientChannel::SubchannelWrapper::WatchConnectivityState(
    std::unique_ptr<ConnectivityStateWatcherInterface> watcher) {
  auto& watcher_wrapper = watcher_map_[watcher.get()];
  CHECK(watcher_wrapper == nullptr);
  watcher_wrapper = new WatcherWrapper(
      std::move(watcher),
      RefAsSubclass<SubchannelWrapper>(DEBUG_LOCATION, "WatcherWrapper"));
  subchannel_->WatchConnectivityState(
      RefCountedPtr<Subchannel::ConnectivityStateWatcherInterface>(
          watcher_wrapper));
}

void ClientChannel::SubchannelWrapper::CancelConnectivityStateWatch(
    ConnectivityStateWatcherInterface* watcher) {
  auto it = watcher_map_.find(watcher);
  CHECK(it != watcher_map_.end());
  subchannel_->CancelConnectivityStateWatch(it->second);
  watcher_map_.erase(it);
}

void ClientChannel::SubchannelWrapper::AddDataWatcher(
    std::unique_ptr<DataWatcherInterface> watcher) {
  static_cast<InternalSubchannelDataWatcherInterface*>(watcher.get())
      ->SetSubchannel(subchannel_.get());
  CHECK(data_watchers_.insert(std::move(watcher)).second);
}

void ClientChannel::SubchannelWrapper::CancelDataWatcher(
    DataWatcherInterface* watcher) {
  auto it = data_watchers_.find(watcher);
  if (it != data_watchers_.end()) data_watchers_.erase(it);
}

void ClientChannel::SubchannelWrapper::ThrottleKeepaliveTime(
    int new_keepalive_time) {
  subchannel_->ThrottleKeepaliveTime(new_keepalive_time);
}

//
// ClientChannel::ClientChannelControlHelper
//

class ClientChannel::ClientChannelControlHelper
    : public LoadBalancingPolicy::ChannelControlHelper {
 public:
  explicit ClientChannelControlHelper(
      WeakRefCountedPtr<ClientChannel> client_channel)
      : client_channel_(std::move(client_channel)) {}

  ~ClientChannelControlHelper() override {
    client_channel_.reset(DEBUG_LOCATION, "ClientChannelControlHelper");
  }

  RefCountedPtr<SubchannelInterface> CreateSubchannel(
      const grpc_resolved_address& address, const ChannelArgs& per_address_args,
      const ChannelArgs& args) override
      ABSL_EXCLUSIVE_LOCKS_REQUIRED(*client_channel_->work_serializer_) {
    // If shutting down, do nothing.
    if (client_channel_->resolver_ == nullptr) return nullptr;
    ChannelArgs subchannel_args = Subchannel::MakeSubchannelArgs(
        args, per_address_args, client_channel_->subchannel_pool_,
        client_channel_->default_authority_);
    // Create subchannel.
    RefCountedPtr<Subchannel> subchannel =
        client_channel_->client_channel_factory_->CreateSubchannel(
            address, subchannel_args);
    if (subchannel == nullptr) return nullptr;
    // Make sure the subchannel has updated keepalive time.
    subchannel->ThrottleKeepaliveTime(client_channel_->keepalive_time_);
    // Create and return wrapper for the subchannel.
    return MakeRefCounted<SubchannelWrapper>(client_channel_,
                                             std::move(subchannel));
  }

  void UpdateState(
      grpc_connectivity_state state, const absl::Status& status,
      RefCountedPtr<LoadBalancingPolicy::SubchannelPicker> picker) override
      ABSL_EXCLUSIVE_LOCKS_REQUIRED(*client_channel_->work_serializer_) {
    if (client_channel_->resolver_ == nullptr) return;  // Shutting down.
    if (GRPC_TRACE_FLAG_ENABLED(grpc_client_channel_trace)) {
      const char* extra = client_channel_->disconnect_error_.ok()
                              ? ""
                              : " (ignoring -- channel shutting down)";
      gpr_log(GPR_INFO,
              "client_channel=%p: update: state=%s status=(%s) picker=%p%s",
              client_channel_.get(), ConnectivityStateName(state),
              status.ToString().c_str(), picker.get(), extra);
    }
    // Do update only if not shutting down.
    if (client_channel_->disconnect_error_.ok()) {
      client_channel_->UpdateStateAndPickerLocked(state, status, "helper",
                                                  std::move(picker));
    }
  }

  void RequestReresolution() override
      ABSL_EXCLUSIVE_LOCKS_REQUIRED(*client_channel_->work_serializer_) {
    if (client_channel_->resolver_ == nullptr) return;  // Shutting down.
    if (GRPC_TRACE_FLAG_ENABLED(grpc_client_channel_trace)) {
      gpr_log(GPR_INFO, "client_channel=%p: started name re-resolving",
              client_channel_.get());
    }
    client_channel_->resolver_->RequestReresolutionLocked();
  }

  absl::string_view GetTarget() override { return client_channel_->target(); }

  absl::string_view GetAuthority() override {
    return client_channel_->default_authority_;
  }

  RefCountedPtr<grpc_channel_credentials> GetChannelCredentials() override {
    return client_channel_->channel_args_.GetObject<grpc_channel_credentials>()
        ->duplicate_without_call_credentials();
  }

  RefCountedPtr<grpc_channel_credentials> GetUnsafeChannelCredentials()
      override {
    return client_channel_->channel_args_.GetObject<grpc_channel_credentials>()
        ->Ref();
  }

  EventEngine* GetEventEngine() override {
    return client_channel_->event_engine();
  }

  GlobalStatsPluginRegistry::StatsPluginGroup& GetStatsPluginGroup() override {
    return client_channel_->stats_plugin_group_;
  }

  void AddTraceEvent(TraceSeverity severity, absl::string_view message) override
      ABSL_EXCLUSIVE_LOCKS_REQUIRED(*client_channel_->work_serializer_) {
    if (client_channel_->resolver_ == nullptr) return;  // Shutting down.
    if (client_channel_->channelz_node_ != nullptr) {
      client_channel_->channelz_node_->AddTraceEvent(
          ConvertSeverityEnum(severity),
          grpc_slice_from_copied_buffer(message.data(), message.size()));
    }
  }

 private:
  static channelz::ChannelTrace::Severity ConvertSeverityEnum(
      TraceSeverity severity) {
    if (severity == TRACE_INFO) return channelz::ChannelTrace::Info;
    if (severity == TRACE_WARNING) return channelz::ChannelTrace::Warning;
    return channelz::ChannelTrace::Error;
  }

  WeakRefCountedPtr<ClientChannel> client_channel_;
};

//
// ClientChannel implementation
//

namespace {

RefCountedPtr<SubchannelPoolInterface> GetSubchannelPool(
    const ChannelArgs& args) {
  if (args.GetBool(GRPC_ARG_USE_LOCAL_SUBCHANNEL_POOL).value_or(false)) {
    return MakeRefCounted<LocalSubchannelPool>();
  }
  return GlobalSubchannelPool::instance();
}

}  // namespace

absl::StatusOr<RefCountedPtr<Channel>> ClientChannel::Create(
    std::string target, ChannelArgs channel_args) {
  gpr_log(GPR_ERROR, "ARGS: %s", channel_args.ToString().c_str());
  // Get URI to resolve, using proxy mapper if needed.
  if (target.empty()) {
    return absl::InternalError("target URI is empty in client channel");
  }
  std::string uri_to_resolve = CoreConfiguration::Get()
                                   .proxy_mapper_registry()
                                   .MapName(target, &channel_args)
                                   .value_or(target);
  // Make sure the URI to resolve is valid, so that we know that
  // resolver creation will succeed later.
  if (!CoreConfiguration::Get().resolver_registry().IsValidTarget(
          uri_to_resolve)) {
    return absl::InvalidArgumentError(
        absl::StrCat("invalid target URI: ", uri_to_resolve));
  }
  // Get default service config.  If none is specified via the client API,
  // we use an empty config.
  absl::optional<absl::string_view> service_config_json =
      channel_args.GetString(GRPC_ARG_SERVICE_CONFIG);
  if (!service_config_json.has_value()) service_config_json = "{}";
  auto default_service_config =
      ServiceConfigImpl::Create(channel_args, *service_config_json);
  if (!default_service_config.ok()) return default_service_config.status();
  // Strip out service config channel arg, so that it doesn't affect
  // subchannel uniqueness when the args flow down to that layer.
  channel_args = channel_args.Remove(GRPC_ARG_SERVICE_CONFIG);
  // Check client channel factory.
  auto* client_channel_factory = channel_args.GetObject<ClientChannelFactory>();
  if (client_channel_factory == nullptr) {
    return absl::InternalError(
        "Missing client channel factory in args for client channel");
  }
  auto* call_destination_factory =
      channel_args.GetObject<CallDestinationFactory>();
  if (call_destination_factory == nullptr) {
    return absl::InternalError(
        "Missing call destination factory in args for client channel");
  }
  if (channel_args.GetObject<EventEngine>() == nullptr) {
    return absl::InternalError(
        "Missing event engine in args for client channel");
  }
  // Success.  Construct channel.
  return MakeRefCounted<ClientChannel>(
      std::move(target), std::move(channel_args), std::move(uri_to_resolve),
      std::move(*default_service_config), client_channel_factory,
      call_destination_factory);
}

namespace {
std::string GetDefaultAuthorityFromChannelArgs(const ChannelArgs& channel_args,
                                               absl::string_view target) {
  absl::optional<std::string> default_authority =
      channel_args.GetOwnedString(GRPC_ARG_DEFAULT_AUTHORITY);
  if (!default_authority.has_value()) {
    return CoreConfiguration::Get().resolver_registry().GetDefaultAuthority(
        target);
  } else {
    return std::move(*default_authority);
  }
}
}  // namespace

ClientChannel::ClientChannel(
    std::string target, ChannelArgs channel_args, std::string uri_to_resolve,
    RefCountedPtr<ServiceConfig> default_service_config,
    ClientChannelFactory* client_channel_factory,
    CallDestinationFactory* call_destination_factory)
    : Channel(std::move(target), channel_args),
      channel_args_(std::move(channel_args)),
      event_engine_(channel_args_.GetObjectRef<EventEngine>()),
      uri_to_resolve_(std::move(uri_to_resolve)),
      service_config_parser_index_(
          internal::ClientChannelServiceConfigParser::ParserIndex()),
      default_service_config_(std::move(default_service_config)),
      client_channel_factory_(client_channel_factory),
      default_authority_(
          GetDefaultAuthorityFromChannelArgs(channel_args_, this->target())),
      channelz_node_(channel_args_.GetObject<channelz::ChannelNode>()),
      call_arena_allocator_(MakeRefCounted<CallArenaAllocator>(
          channel_args_.GetObject<ResourceQuota>()
              ->memory_quota()
              ->CreateMemoryAllocator("client_channel"),
          1024)),
      idle_timeout_(GetClientIdleTimeout(channel_args_)),
      resolver_data_for_calls_(ResolverDataForCalls{}),
      picker_(nullptr),
      call_destination_(
          call_destination_factory->CreateCallDestination(picker_)),
      work_serializer_(std::make_shared<WorkSerializer>(event_engine_)),
      state_tracker_("client_channel", GRPC_CHANNEL_IDLE),
      subchannel_pool_(GetSubchannelPool(channel_args_)) {
  if (GRPC_TRACE_FLAG_ENABLED(grpc_client_channel_trace)) {
    gpr_log(GPR_INFO, "client_channel=%p: creating client_channel", this);
  }
  // Set initial keepalive time.
  auto keepalive_arg = channel_args_.GetInt(GRPC_ARG_KEEPALIVE_TIME_MS);
  if (keepalive_arg.has_value()) {
    keepalive_time_ = Clamp(*keepalive_arg, 1, INT_MAX);
  } else {
    keepalive_time_ = -1;  // unset
  }
  // Get stats plugins for channel.
  experimental::StatsPluginChannelScope scope(this->target(),
                                              default_authority_);
  stats_plugin_group_ =
      GlobalStatsPluginRegistry::GetStatsPluginsForChannel(scope);
}

ClientChannel::~ClientChannel() {
  if (GRPC_TRACE_FLAG_ENABLED(grpc_client_channel_trace)) {
    gpr_log(GPR_INFO, "client_channel=%p: destroying", this);
  }
}

void ClientChannel::Orphaned() {
  if (GRPC_TRACE_FLAG_ENABLED(grpc_client_channel_trace)) {
    gpr_log(GPR_INFO, "client_channel=%p: shutting down", this);
  }
  // Weird capture then copy needed to satisfy thread safety analysis,
  // otherwise it seems to fail to recognize the correct lock is taken in the
  // lambda.
  auto self = WeakRefAsSubclass<ClientChannel>();
  work_serializer_->Run(
      [self]() ABSL_EXCLUSIVE_LOCKS_REQUIRED(*self->work_serializer_) {
        self->DestroyResolverAndLbPolicyLocked();
      },
      DEBUG_LOCATION);
  // IncreaseCallCount() introduces a phony call and prevents the idle
  // timer from being reset by other threads.
  idle_state_.IncreaseCallCount();
  idle_activity_.Reset();
}

grpc_connectivity_state ClientChannel::CheckConnectivityState(
    bool try_to_connect) {
  // state_tracker_ is guarded by work_serializer_, which we're not
  // holding here.  But the one method of state_tracker_ that *is*
  // thread-safe to call without external synchronization is the state()
  // method, so we can disable thread-safety analysis for this one read.
  grpc_connectivity_state state =
      ABSL_TS_UNCHECKED_READ(state_tracker_).state();
  if (state == GRPC_CHANNEL_IDLE && try_to_connect) {
    auto self = WeakRefAsSubclass<ClientChannel>();  // Held by callback.
    work_serializer_->Run(
        [self]() ABSL_EXCLUSIVE_LOCKS_REQUIRED(*self->work_serializer_) {
          self->TryToConnectLocked();
        },
        DEBUG_LOCATION);
  }
  return state;
}

void ClientChannel::WatchConnectivityState(grpc_connectivity_state, Timestamp,
                                           grpc_completion_queue*, void*) {
  // FIXME: implement
  Crash("not implemented");
}

void ClientChannel::AddConnectivityWatcher(
    grpc_connectivity_state,
    OrphanablePtr<AsyncConnectivityStateWatcherInterface>) {
  Crash("not implemented");
  // FIXME: to make this work, need to change WorkSerializer to use
  // absl::AnyInvocable<> instead of std::function<>
  //  work_serializer_->Run(
  //      [self = RefAsSubclass<ClientChannel>(), initial_state,
  //       watcher = std::move(watcher)]()
  //            ABSL_EXCLUSIVE_LOCKS_REQUIRED(*work_serializer_) {
  //        self->state_tracker_.AddWatcher(initial_state,
  //        std::move(watcher));
  //      },
  //      DEBUG_LOCATION);
}

void ClientChannel::RemoveConnectivityWatcher(
    AsyncConnectivityStateWatcherInterface* watcher) {
  auto self = RefAsSubclass<ClientChannel>();  // Held by callback.
  work_serializer_->Run(
      [self, watcher]() ABSL_EXCLUSIVE_LOCKS_REQUIRED(*self->work_serializer_) {
        self->state_tracker_.RemoveWatcher(watcher);
      },
      DEBUG_LOCATION);
}

void ClientChannel::GetInfo(const grpc_channel_info* info) {
  MutexLock lock(&info_mu_);
  if (info->lb_policy_name != nullptr) {
    *info->lb_policy_name = gpr_strdup(info_lb_policy_name_.c_str());
  }
  if (info->service_config_json != nullptr) {
    *info->service_config_json = gpr_strdup(info_service_config_json_.c_str());
  }
}

void ClientChannel::ResetConnectionBackoff() {
  auto self = RefAsSubclass<ClientChannel>();
  work_serializer_->Run(
      [self]() ABSL_EXCLUSIVE_LOCKS_REQUIRED(*self->work_serializer_) {
        if (self->lb_policy_ != nullptr) self->lb_policy_->ResetBackoffLocked();
      },
      DEBUG_LOCATION);
}

namespace {

// A class to handle CQ completion for a ping.
class PingRequest {
 public:
  PingRequest(grpc_completion_queue* cq, void* tag) : cq_(cq), tag_(tag) {
    grpc_cq_begin_op(cq, tag);
  }

  // Triggers CQ completion and eventually deletes the PingRequest object.
  void Complete(grpc_error_handle error) {
    grpc_cq_end_op(cq_, tag_, error, Destroy, this, &completion_storage_);
  }

 private:
  static void Destroy(void* arg, grpc_cq_completion* /*storage*/) {
    delete static_cast<PingRequest*>(arg);
  }

  grpc_completion_queue* cq_;
  void* tag_;
  grpc_cq_completion completion_storage_;
};

}  // namespace

void ClientChannel::Ping(grpc_completion_queue*, void*) {
  Crash("not implemented");
}

<<<<<<< HEAD
grpc_call* ClientChannel::CreateCall(
    grpc_call* parent_call, uint32_t propagation_mask,
    grpc_completion_queue* cq, grpc_pollset_set* /*pollset_set_alternative*/,
    Slice path, absl::optional<Slice> authority, Timestamp deadline,
    bool registered_method) {
  return MakeClientCall(parent_call, propagation_mask, cq, std::move(path),
                        std::move(authority), false, deadline,
                        compression_options(), event_engine_.get(),
                        call_arena_allocator_->MakeArena(), Ref());
=======
grpc_call* ClientChannel::CreateCall(grpc_call*, uint32_t,
                                     grpc_completion_queue*, grpc_pollset_set*,
                                     Slice, absl::optional<Slice>, Timestamp,
                                     bool) {
  Crash("not implemented");
  // FIXME: code to convert from C-core batch API to v3 call, then invoke
  // CreateCall(client_initial_metadata, arena)
  // FIXME: make sure call holds a ref to ClientChannel for its entire lifetime
  return nullptr;
>>>>>>> 5adcfe27
}

void ClientChannel::StartCall(UnstartedCallHandler unstarted_handler) {
  // Increment call count.
  if (idle_timeout_ != Duration::Zero()) idle_state_.IncreaseCallCount();
  // Exit IDLE if needed.
  CheckConnectivityState(/*try_to_connect=*/true);
  // Spawn a promise to wait for the resolver result.
  // This will eventually start the call.
  unstarted_handler.SpawnGuardedUntilCallCompletes(
      "wait-for-name-resolution",
      [self = RefAsSubclass<ClientChannel>(), unstarted_handler]() mutable {
        const bool wait_for_ready =
            unstarted_handler.UnprocessedClientInitialMetadata()
                .GetOrCreatePointer(WaitForReady())
                ->value;
        return Map(
            // Wait for the resolver result.
            CheckDelayed(self->resolver_data_for_calls_.NextWhen(
                [wait_for_ready](
                    const absl::StatusOr<ResolverDataForCalls> result) {
                  bool got_result = false;
                  // If the resolver reports an error but the call is
                  // wait_for_ready, keep waiting for the next result
                  // instead of failing the call.
                  if (!result.ok()) {
                    got_result = !wait_for_ready;
                  } else {
                    // Not an error.  Make sure we actually have a result.
                    got_result = result->config_selector != nullptr;
                  }
                  return got_result;
                })),
            // Handle resolver result.
            [self, unstarted_handler](
                std::tuple<absl::StatusOr<ResolverDataForCalls>, bool>
                    result_and_delayed) mutable {
              auto& resolver_data = std::get<0>(result_and_delayed);
              const bool was_queued = std::get<1>(result_and_delayed);
              if (!resolver_data.ok()) return resolver_data.status();
              // Apply service config to call.
              absl::Status status = self->ApplyServiceConfigToCall(
                  *resolver_data->config_selector,
                  unstarted_handler.UnprocessedClientInitialMetadata());
              if (!status.ok()) return status;
              // If the call was queued, add trace annotation.
              if (was_queued) {
                auto* call_tracer =
                    MaybeGetContext<CallTracerAnnotationInterface>();
                if (call_tracer != nullptr) {
                  call_tracer->RecordAnnotation(
                      "Delayed name resolution complete.");
                }
              }
              // Start the call on the destination provided by the
              // resolver.
              resolver_data->call_destination->StartCall(
                  std::move(unstarted_handler));
              return absl::OkStatus();
            });
      });
}

void ClientChannel::CreateResolverLocked() {
  if (GRPC_TRACE_FLAG_ENABLED(grpc_client_channel_trace)) {
    gpr_log(GPR_INFO, "client_channel=%p: starting name resolution for %s",
            this, uri_to_resolve_.c_str());
  }
  resolver_ = CoreConfiguration::Get().resolver_registry().CreateResolver(
      uri_to_resolve_, channel_args_, nullptr, work_serializer_,
      std::make_unique<ResolverResultHandler>(
          WeakRefAsSubclass<ClientChannel>()));
  // Since the validity of the args was checked when the channel was created,
  // CreateResolver() must return a non-null result.
  CHECK(resolver_ != nullptr);
  UpdateStateLocked(GRPC_CHANNEL_CONNECTING, absl::Status(),
                    "started resolving");
  resolver_->StartLocked();
  if (GRPC_TRACE_FLAG_ENABLED(grpc_client_channel_trace)) {
    gpr_log(GPR_INFO, "client_channel=%p: created resolver=%p", this,
            resolver_.get());
  }
}

void ClientChannel::DestroyResolverAndLbPolicyLocked() {
  if (resolver_ != nullptr) {
    if (GRPC_TRACE_FLAG_ENABLED(grpc_client_channel_trace)) {
      gpr_log(GPR_INFO, "client_channel=%p: shutting down resolver=%p", this,
              resolver_.get());
    }
    resolver_.reset();
    saved_service_config_.reset();
    saved_config_selector_.reset();
    resolver_data_for_calls_.Set(ResolverDataForCalls{nullptr, nullptr});
    // Clear LB policy if set.
    if (lb_policy_ != nullptr) {
      if (GRPC_TRACE_FLAG_ENABLED(grpc_client_channel_trace)) {
        gpr_log(GPR_INFO, "client_channel=%p: shutting down lb_policy=%p", this,
                lb_policy_.get());
      }
      lb_policy_.reset();
      picker_.Set(nullptr);
    }
  }
}

void ClientChannel::TryToConnectLocked() {
  if (disconnect_error_.ok()) {
    if (lb_policy_ != nullptr) {
      lb_policy_->ExitIdleLocked();
    } else if (resolver_ == nullptr) {
      CreateResolverLocked();
    }
  }
}

namespace {

RefCountedPtr<LoadBalancingPolicy::Config> ChooseLbPolicy(
    const Resolver::Result& resolver_result,
    const internal::ClientChannelGlobalParsedConfig* parsed_service_config) {
  // Prefer the LB policy config found in the service config.
  if (parsed_service_config->parsed_lb_config() != nullptr) {
    return parsed_service_config->parsed_lb_config();
  }
  // Try the deprecated LB policy name from the service config.
  // If not, try the setting from channel args.
  absl::optional<absl::string_view> policy_name;
  if (!parsed_service_config->parsed_deprecated_lb_policy().empty()) {
    policy_name = parsed_service_config->parsed_deprecated_lb_policy();
  } else {
    policy_name = resolver_result.args.GetString(GRPC_ARG_LB_POLICY_NAME);
    bool requires_config = false;
    if (policy_name.has_value() &&
        (!CoreConfiguration::Get()
              .lb_policy_registry()
              .LoadBalancingPolicyExists(*policy_name, &requires_config) ||
         requires_config)) {
      if (requires_config) {
        gpr_log(GPR_ERROR,
                "LB policy: %s passed through channel_args must not "
                "require a config. Using pick_first instead.",
                std::string(*policy_name).c_str());
      } else {
        gpr_log(GPR_ERROR,
                "LB policy: %s passed through channel_args does not exist. "
                "Using pick_first instead.",
                std::string(*policy_name).c_str());
      }
      policy_name = "pick_first";
    }
  }
  // Use pick_first if nothing was specified and we didn't select grpclb
  // above.
  if (!policy_name.has_value()) policy_name = "pick_first";
  // Now that we have the policy name, construct an empty config for it.
  Json config_json = Json::FromArray({Json::FromObject({
      {std::string(*policy_name), Json::FromObject({})},
  })});
  auto lb_policy_config =
      CoreConfiguration::Get().lb_policy_registry().ParseLoadBalancingConfig(
          config_json);
  // The policy name came from one of three places:
  // - The deprecated loadBalancingPolicy field in the service config,
  //   in which case the code in ClientChannelServiceConfigParser
  //   already verified that the policy does not require a config.
  // - One of the hard-coded values here, all of which are known to not
  //   require a config.
  // - A channel arg, in which case we check that the specified policy exists
  //   and accepts an empty config. If not, we revert to using pick_first
  //   lb_policy
  CHECK_OK(lb_policy_config);
  return std::move(*lb_policy_config);
}

}  // namespace

void ClientChannel::OnResolverResultChangedLocked(Resolver::Result result) {
  // Handle race conditions.
  if (resolver_ == nullptr) return;
  if (GRPC_TRACE_FLAG_ENABLED(grpc_client_channel_trace)) {
    gpr_log(GPR_INFO, "client_channel=%p: got resolver result", this);
  }
  // Grab resolver result health callback.
  auto resolver_callback = std::move(result.result_health_callback);
  absl::Status resolver_result_status;
  // We only want to trace the address resolution in the follow cases:
  // (a) Address resolution resulted in service config change.
  // (b) Address resolution that causes number of backends to go from
  //     zero to non-zero.
  // (c) Address resolution that causes number of backends to go from
  //     non-zero to zero.
  // (d) Address resolution that causes a new LB policy to be created.
  //
  // We track a list of strings to eventually be concatenated and traced.
  std::vector<const char*> trace_strings;
  const bool resolution_contains_addresses =
      result.addresses.ok() && !result.addresses->empty();
  if (!resolution_contains_addresses &&
      previous_resolution_contained_addresses_) {
    trace_strings.push_back("Address list became empty");
  } else if (resolution_contains_addresses &&
             !previous_resolution_contained_addresses_) {
    trace_strings.push_back("Address list became non-empty");
  }
  previous_resolution_contained_addresses_ = resolution_contains_addresses;
  std::string service_config_error_string_storage;
  if (!result.service_config.ok()) {
    service_config_error_string_storage =
        result.service_config.status().ToString();
    trace_strings.push_back(service_config_error_string_storage.c_str());
  }
  // Choose the service config.
  RefCountedPtr<ServiceConfig> service_config;
  RefCountedPtr<ConfigSelector> config_selector;
  if (!result.service_config.ok()) {
    if (GRPC_TRACE_FLAG_ENABLED(grpc_client_channel_trace)) {
      gpr_log(GPR_INFO,
              "client_channel=%p: resolver returned service config error: %s",
              this, result.service_config.status().ToString().c_str());
    }
    // If the service config was invalid, then fallback to the
    // previously returned service config, if any.
    if (saved_service_config_ != nullptr) {
      if (GRPC_TRACE_FLAG_ENABLED(grpc_client_channel_trace)) {
        gpr_log(GPR_INFO,
                "client_channel=%p: resolver returned invalid service config; "
                "continuing to use previous service config",
                this);
      }
      service_config = saved_service_config_;
      config_selector = saved_config_selector_;
    } else {
      // We received a service config error and we don't have a
      // previous service config to fall back to.  Put the channel into
      // TRANSIENT_FAILURE.
      OnResolverErrorLocked(result.service_config.status());
      trace_strings.push_back("no valid service config");
      resolver_result_status =
          absl::UnavailableError("no valid service config");
    }
  } else if (*result.service_config == nullptr) {
    // Resolver did not return any service config.
    if (GRPC_TRACE_FLAG_ENABLED(grpc_client_channel_trace)) {
      gpr_log(GPR_INFO,
              "client_channel=%p: resolver returned no service config; "
              "using default service config for channel",
              this);
    }
    service_config = default_service_config_;
  } else {
    // Use ServiceConfig and ConfigSelector returned by resolver.
    service_config = std::move(*result.service_config);
    config_selector = result.args.GetObjectRef<ConfigSelector>();
  }
  // Note: The only case in which service_config is null here is if the
  // resolver returned a service config error and we don't have a previous
  // service config to fall back to.
  if (service_config != nullptr) {
    // Extract global config for client channel.
    const internal::ClientChannelGlobalParsedConfig* parsed_service_config =
        static_cast<const internal::ClientChannelGlobalParsedConfig*>(
            service_config->GetGlobalParsedConfig(
                service_config_parser_index_));
    // Choose LB policy config.
    RefCountedPtr<LoadBalancingPolicy::Config> lb_policy_config =
        ChooseLbPolicy(result, parsed_service_config);
    // Check if the ServiceConfig has changed.
    const bool service_config_changed =
        saved_service_config_ == nullptr ||
        service_config->json_string() != saved_service_config_->json_string();
    // Check if the ConfigSelector has changed.
    const bool config_selector_changed = !ConfigSelector::Equals(
        saved_config_selector_.get(), config_selector.get());
    // If either has changed, apply the global parameters now.
    if (service_config_changed || config_selector_changed) {
      // Update service config in control plane.
      UpdateServiceConfigInControlPlaneLocked(
          std::move(service_config), std::move(config_selector),
          std::string(lb_policy_config->name()));
      // TODO(ncteisen): might be worth somehow including a snippet of the
      // config in the trace, at the risk of bloating the trace logs.
      trace_strings.push_back("Service config changed");
    } else if (GRPC_TRACE_FLAG_ENABLED(grpc_client_channel_trace)) {
      gpr_log(GPR_INFO, "client_channel=%p: service config not changed", this);
    }
    // Create or update LB policy, as needed.
    resolver_result_status = CreateOrUpdateLbPolicyLocked(
        std::move(lb_policy_config),
        parsed_service_config->health_check_service_name(), std::move(result));
    // Start using new service config for calls.
    // This needs to happen after the LB policy has been updated, since
    // the ConfigSelector may need the LB policy to know about new
    // destinations before it can send RPCs to those destinations.
    if (service_config_changed || config_selector_changed) {
      UpdateServiceConfigInDataPlaneLocked();
    }
  }
  // Invoke resolver callback if needed.
  if (resolver_callback != nullptr) {
    resolver_callback(std::move(resolver_result_status));
  }
  // Add channel trace event.
  if (!trace_strings.empty()) {
    std::string message =
        absl::StrCat("Resolution event: ", absl::StrJoin(trace_strings, ", "));
    if (channelz_node_ != nullptr) {
      channelz_node_->AddTraceEvent(channelz::ChannelTrace::Severity::Info,
                                    grpc_slice_from_cpp_string(message));
    }
  }
}

void ClientChannel::OnResolverErrorLocked(absl::Status status) {
  if (resolver_ == nullptr) return;
  if (GRPC_TRACE_FLAG_ENABLED(grpc_client_channel_trace)) {
    gpr_log(GPR_INFO, "client_channel=%p: resolver transient failure: %s", this,
            status.ToString().c_str());
  }
  // If we already have an LB policy from a previous resolution
  // result, then we continue to let it set the connectivity state.
  // Otherwise, we go into TRANSIENT_FAILURE.
  if (lb_policy_ == nullptr) {
    // Update connectivity state.
    UpdateStateLocked(GRPC_CHANNEL_TRANSIENT_FAILURE, status,
                      "resolver failure");
    // Send updated resolver result.
    resolver_data_for_calls_.Set(
        MaybeRewriteIllegalStatusCode(status, "resolver"));
  }
}

absl::Status ClientChannel::CreateOrUpdateLbPolicyLocked(
    RefCountedPtr<LoadBalancingPolicy::Config> lb_policy_config,
    const absl::optional<std::string>& health_check_service_name,
    Resolver::Result result) {
  // Construct update.
  LoadBalancingPolicy::UpdateArgs update_args;
  if (!result.addresses.ok()) {
    update_args.addresses = result.addresses.status();
  } else {
    update_args.addresses = std::make_shared<EndpointAddressesListIterator>(
        std::move(*result.addresses));
  }
  update_args.config = std::move(lb_policy_config);
  update_args.resolution_note = std::move(result.resolution_note);
  // Remove the config selector from channel args so that we're not holding
  // unnecessary refs that cause it to be destroyed somewhere other than in
  // the WorkSerializer.
  update_args.args = result.args.Remove(GRPC_ARG_CONFIG_SELECTOR);
  // Add health check service name to channel args.
  if (health_check_service_name.has_value()) {
    update_args.args = update_args.args.Set(GRPC_ARG_HEALTH_CHECK_SERVICE_NAME,
                                            *health_check_service_name);
  }
  // Create policy if needed.
  if (lb_policy_ == nullptr) {
    lb_policy_ = CreateLbPolicyLocked(update_args.args);
  }
  // Update the policy.
  if (GRPC_TRACE_FLAG_ENABLED(grpc_client_channel_trace)) {
    gpr_log(GPR_INFO, "client_channel=%p: Updating child policy %p", this,
            lb_policy_.get());
  }
  return lb_policy_->UpdateLocked(std::move(update_args));
}

// Creates a new LB policy.
OrphanablePtr<LoadBalancingPolicy> ClientChannel::CreateLbPolicyLocked(
    const ChannelArgs& args) {
  // The LB policy will start in state CONNECTING but will not
  // necessarily send us an update synchronously, so set state to
  // CONNECTING (in case the resolver had previously failed and put the
  // channel into TRANSIENT_FAILURE) and make sure we have a queueing picker.
  UpdateStateAndPickerLocked(
      GRPC_CHANNEL_CONNECTING, absl::Status(), "started resolving",
      MakeRefCounted<LoadBalancingPolicy::QueuePicker>(nullptr));
  // Now create the LB policy.
  LoadBalancingPolicy::Args lb_policy_args;
  lb_policy_args.work_serializer = work_serializer_;
  lb_policy_args.channel_control_helper =
      std::make_unique<ClientChannelControlHelper>(
          WeakRefAsSubclass<ClientChannel>());
  lb_policy_args.args = args;
  OrphanablePtr<LoadBalancingPolicy> lb_policy =
      MakeOrphanable<ChildPolicyHandler>(std::move(lb_policy_args),
                                         &grpc_client_channel_trace);
  if (GRPC_TRACE_FLAG_ENABLED(grpc_client_channel_trace)) {
    gpr_log(GPR_INFO, "client_channel=%p: created new LB policy %p", this,
            lb_policy.get());
  }
  return lb_policy;
}

void ClientChannel::UpdateServiceConfigInControlPlaneLocked(
    RefCountedPtr<ServiceConfig> service_config,
    RefCountedPtr<ConfigSelector> config_selector, std::string lb_policy_name) {
  std::string service_config_json(service_config->json_string());
  // Update service config.
  if (GRPC_TRACE_FLAG_ENABLED(grpc_client_channel_trace)) {
    gpr_log(GPR_INFO, "client_channel=%p: using service config: \"%s\"", this,
            service_config_json.c_str());
  }
  saved_service_config_ = std::move(service_config);
  // Update config selector.
  if (GRPC_TRACE_FLAG_ENABLED(grpc_client_channel_trace)) {
    gpr_log(GPR_INFO, "client_channel=%p: using ConfigSelector %p", this,
            config_selector.get());
  }
  saved_config_selector_ = std::move(config_selector);
  // Update the data used by GetChannelInfo().
  {
    MutexLock lock(&info_mu_);
    info_lb_policy_name_ = std::move(lb_policy_name);
    info_service_config_json_ = std::move(service_config_json);
  }
}

void ClientChannel::UpdateServiceConfigInDataPlaneLocked() {
  if (GRPC_TRACE_FLAG_ENABLED(grpc_client_channel_trace)) {
    gpr_log(GPR_INFO, "client_channel=%p: switching to ConfigSelector %p", this,
            saved_config_selector_.get());
  }
  // Use default config selector if resolver didn't supply one.
  RefCountedPtr<ConfigSelector> config_selector = saved_config_selector_;
  if (config_selector == nullptr) {
    config_selector =
        MakeRefCounted<DefaultConfigSelector>(saved_service_config_);
  }
  // Construct filter stack.
  // TODO(roth): Add service_config to channel_args_.
  InterceptionChainBuilder builder(channel_args_.SetObject(this));
  if (idle_timeout_ != Duration::Zero()) {
    builder.AddOnServerTrailingMetadata([this](ServerMetadata&) {
      if (idle_state_.DecreaseCallCount()) StartIdleTimer();
    });
  }
  CoreConfiguration::Get().channel_init().AddToInterceptionChainBuilder(
      GRPC_CLIENT_CHANNEL, builder);
// FIXME: add filters returned by config selector
#if 0
  std::vector<const grpc_channel_filter*> filters =
      config_selector->GetFilters();
  ChannelArgs new_args =
      channel_args_.SetObject(this).SetObject(service_config);
  RefCountedPtr<DynamicFilters> dynamic_filters =
      DynamicFilters::Create(new_args, std::move(filters));
  CHECK(dynamic_filters != nullptr);
#endif
  // Create call destination.
  const bool enable_retries =
      !channel_args_.WantMinimalStack() &&
      channel_args_.GetBool(GRPC_ARG_ENABLE_RETRIES).value_or(true);
  if (enable_retries) {
    Crash("call v3 stack does not yet support retries");
  }
  auto filter_stack = builder.Build(call_destination_);
  // Send result to data plane.
  if (!filter_stack.ok()) {
    resolver_data_for_calls_.Set(MaybeRewriteIllegalStatusCode(
        filter_stack.status(), "channel construction"));
  } else {
    resolver_data_for_calls_.Set(ResolverDataForCalls{
        std::move(config_selector), std::move(*filter_stack)});
  }
}

void ClientChannel::UpdateStateLocked(grpc_connectivity_state state,
                                      const absl::Status& status,
                                      const char* reason) {
  if (state != GRPC_CHANNEL_SHUTDOWN &&
      state_tracker_.state() == GRPC_CHANNEL_SHUTDOWN) {
    Crash("Illegal transition SHUTDOWN -> anything");
  }
  state_tracker_.SetState(state, status, reason);
  if (channelz_node_ != nullptr) {
    channelz_node_->SetConnectivityState(state);
    channelz_node_->AddTraceEvent(
        channelz::ChannelTrace::Severity::Info,
        grpc_slice_from_static_string(
            channelz::ChannelNode::GetChannelConnectivityStateChangeString(
                state)));
  }
}

void ClientChannel::UpdateStateAndPickerLocked(
    grpc_connectivity_state state, const absl::Status& status,
    const char* reason,
    RefCountedPtr<LoadBalancingPolicy::SubchannelPicker> picker) {
  UpdateStateLocked(state, status, reason);
  picker_.Set(std::move(picker));
}

void ClientChannel::StartIdleTimer() {
  if (GRPC_TRACE_FLAG_ENABLED(grpc_client_channel_trace)) {
    gpr_log(GPR_INFO, "client_channel=%p: idle timer started", this);
  }
  auto self = WeakRefAsSubclass<ClientChannel>();
  auto promise = Loop([self]() {
    return TrySeq(Sleep(Timestamp::Now() + self->idle_timeout_),
                  [self]() -> Poll<LoopCtl<absl::Status>> {
                    if (self->idle_state_.CheckTimer()) {
                      return Continue{};
                    } else {
                      return absl::OkStatus();
                    }
                  });
  });
  idle_activity_.Set(MakeActivity(
      std::move(promise), ExecCtxWakeupScheduler{},
      [self = std::move(self)](absl::Status status) mutable {
        if (status.ok()) {
          self->work_serializer_->Run(
              [self]() ABSL_EXCLUSIVE_LOCKS_REQUIRED(*self->work_serializer_) {
                self->DestroyResolverAndLbPolicyLocked();
                self->UpdateStateAndPickerLocked(
                    GRPC_CHANNEL_IDLE, absl::OkStatus(),
                    "channel entering IDLE", nullptr);
                // TODO(roth): In case there's a race condition, we
                // might need to check for any calls that are queued
                // waiting for a resolver result or an LB pick.
              },
              DEBUG_LOCATION);
        }
      },
      GetContext<EventEngine>()));
}

absl::Status ClientChannel::ApplyServiceConfigToCall(
    ConfigSelector& config_selector,
    ClientMetadata& client_initial_metadata) const {
  if (GRPC_TRACE_FLAG_ENABLED(grpc_client_channel_call_trace)) {
    gpr_log(GPR_INFO, "client_channel=%p: %sapplying service config to call",
            this, GetContext<Activity>()->DebugTag().c_str());
  }
  // Create a ClientChannelServiceConfigCallData for the call.  This stores
  // a ref to the ServiceConfig and caches the right set of parsed configs
  // to use for the call.  The ClientChannelServiceConfigCallData will store
  // itself in the call context, so that it can be accessed by filters
  // below us in the stack, and it will be cleaned up when the call ends.
  auto* service_config_call_data =
      GetContext<Arena>()->New<ClientChannelServiceConfigCallData>(
          GetContext<Arena>(), GetContext<grpc_call_context_element>());
  // Use the ConfigSelector to determine the config for the call.
  absl::Status call_config_status = config_selector.GetCallConfig(
      {&client_initial_metadata, GetContext<Arena>(),
       service_config_call_data});
  if (!call_config_status.ok()) {
    return MaybeRewriteIllegalStatusCode(call_config_status, "ConfigSelector");
  }
  // Apply our own method params to the call.
  auto* method_params = DownCast<ClientChannelMethodParsedConfig*>(
      service_config_call_data->GetMethodParsedConfig(
          service_config_parser_index_));
  if (method_params != nullptr) {
    // If the service config specifies a deadline, update the call's
    // deadline timer.
    if (method_params->timeout() != Duration::Zero()) {
      Call* call = GetContext<Call>();
      const Timestamp per_method_deadline =
          Timestamp::FromCycleCounterRoundUp(call->start_time()) +
          method_params->timeout();
      call->UpdateDeadline(per_method_deadline);
    }
    // If the service config set wait_for_ready and the application
    // did not explicitly set it, use the value from the service config.
    auto* wait_for_ready =
        client_initial_metadata.GetOrCreatePointer(WaitForReady());
    if (method_params->wait_for_ready().has_value() &&
        !wait_for_ready->explicitly_set) {
      wait_for_ready->value = method_params->wait_for_ready().value();
    }
  }
  return absl::OkStatus();
}

}  // namespace grpc_core<|MERGE_RESOLUTION|>--- conflicted
+++ resolved
@@ -724,7 +724,6 @@
   Crash("not implemented");
 }
 
-<<<<<<< HEAD
 grpc_call* ClientChannel::CreateCall(
     grpc_call* parent_call, uint32_t propagation_mask,
     grpc_completion_queue* cq, grpc_pollset_set* /*pollset_set_alternative*/,
@@ -734,17 +733,6 @@
                         std::move(authority), false, deadline,
                         compression_options(), event_engine_.get(),
                         call_arena_allocator_->MakeArena(), Ref());
-=======
-grpc_call* ClientChannel::CreateCall(grpc_call*, uint32_t,
-                                     grpc_completion_queue*, grpc_pollset_set*,
-                                     Slice, absl::optional<Slice>, Timestamp,
-                                     bool) {
-  Crash("not implemented");
-  // FIXME: code to convert from C-core batch API to v3 call, then invoke
-  // CreateCall(client_initial_metadata, arena)
-  // FIXME: make sure call holds a ref to ClientChannel for its entire lifetime
-  return nullptr;
->>>>>>> 5adcfe27
 }
 
 void ClientChannel::StartCall(UnstartedCallHandler unstarted_handler) {
