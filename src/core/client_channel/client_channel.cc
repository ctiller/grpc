--- conflicted
+++ resolved
@@ -72,11 +72,8 @@
 #include "src/core/lib/promise/cancel_callback.h"
 #include "src/core/lib/promise/context.h"
 #include "src/core/lib/promise/exec_ctx_wakeup_scheduler.h"
-<<<<<<< HEAD
-=======
 #include "src/core/lib/promise/latch.h"
 #include "src/core/lib/promise/loop.h"
->>>>>>> ace6010f
 #include "src/core/lib/promise/map.h"
 #include "src/core/lib/promise/poll.h"
 #include "src/core/lib/promise/sleep.h"
@@ -121,7 +118,7 @@
 class ClientChannel::SubchannelWrapper
     : public SubchannelInterfaceWithCallDestination {
  public:
-  SubchannelWrapper(RefCountedPtr<ClientChannel> client_channel,
+  SubchannelWrapper(WeakRefCountedPtr<ClientChannel> client_channel,
                     RefCountedPtr<Subchannel> subchannel);
   ~SubchannelWrapper() override;
 
@@ -134,7 +131,7 @@
       ABSL_EXCLUSIVE_LOCKS_REQUIRED(*client_channel_->work_serializer_);
 
   RefCountedPtr<UnstartedCallDestination> call_destination() override {
-    return subchannel_->call_destination();
+    return subchannel_->connected_subchannel()->unstarted_call_destination();
   }
 
   void RequestConnection() override { subchannel_->RequestConnection(); }
@@ -168,7 +165,7 @@
     }
   };
 
-  RefCountedPtr<ClientChannel> client_channel_;
+  WeakRefCountedPtr<ClientChannel> client_channel_;
   RefCountedPtr<Subchannel> subchannel_;
   // Maps from the address of the watcher passed to us by the LB policy
   // to the address of the WrapperWatcher that we passed to the underlying
@@ -808,13 +805,6 @@
   if (idle_timeout_ != Duration::Zero()) idle_state_.IncreaseCallCount();
   // Exit IDLE if needed.
   CheckConnectivityState(/*try_to_connect=*/true);
-<<<<<<< HEAD
-=======
-  // Create an initiator/unstarted-handler pair.
-  auto call =
-      MakeCallPair(std::move(client_initial_metadata), event_engine_.get(),
-                   call_arena_allocator()->MakeArena());
->>>>>>> ace6010f
   // Spawn a promise to wait for the resolver result.
   // This will eventually start the call.
   unstarted_handler.SpawnGuardedUntilCallCompletes(
