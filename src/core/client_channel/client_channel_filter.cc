--- conflicted
+++ resolved
@@ -311,99 +311,6 @@
   grpc_error_handle cancel_error_;
 };
 
-<<<<<<< HEAD
-=======
-class ClientChannelFilter::PromiseBasedCallData final
-    : public ClientChannelFilter::CallData {
- public:
-  explicit PromiseBasedCallData(ClientChannelFilter* chand) : chand_(chand) {}
-
-  ~PromiseBasedCallData() override {
-    if (was_queued_ && client_initial_metadata_ != nullptr) {
-      MutexLock lock(&chand_->resolution_mu_);
-      RemoveCallFromResolverQueuedCallsLocked();
-      chand_->resolver_queued_calls_.erase(this);
-    }
-  }
-
-  ArenaPromise<absl::StatusOr<CallArgs>> MakeNameResolutionPromise(
-      CallArgs call_args) {
-    pollent_ = NowOrNever(call_args.polling_entity->WaitAndCopy()).value();
-    client_initial_metadata_ = std::move(call_args.client_initial_metadata);
-    // If we're still in IDLE, we need to start resolving.
-    if (GPR_UNLIKELY(chand_->CheckConnectivityState(false) ==
-                     GRPC_CHANNEL_IDLE)) {
-      if (GRPC_TRACE_FLAG_ENABLED(grpc_client_channel_call_trace)) {
-        gpr_log(GPR_INFO, "chand=%p calld=%p: %striggering exit idle", chand_,
-                this, GetContext<Activity>()->DebugTag().c_str());
-      }
-      // Bounce into the control plane work serializer to start resolving.
-      GRPC_CHANNEL_STACK_REF(chand_->owning_stack_, "ExitIdle");
-      chand_->work_serializer_->Run(
-          [chand = chand_]()
-              ABSL_EXCLUSIVE_LOCKS_REQUIRED(*chand_->work_serializer_) {
-                chand->CheckConnectivityState(/*try_to_connect=*/true);
-                GRPC_CHANNEL_STACK_UNREF(chand->owning_stack_, "ExitIdle");
-              },
-          DEBUG_LOCATION);
-    }
-    return [this, call_args = std::move(
-                      call_args)]() mutable -> Poll<absl::StatusOr<CallArgs>> {
-      auto result = CheckResolution(was_queued_);
-      if (GRPC_TRACE_FLAG_ENABLED(grpc_client_channel_call_trace)) {
-        gpr_log(GPR_INFO, "chand=%p calld=%p: %sCheckResolution returns %s",
-                chand_, this, GetContext<Activity>()->DebugTag().c_str(),
-                result.has_value() ? result->ToString().c_str() : "Pending");
-      }
-      if (!result.has_value()) return Pending{};
-      if (!result->ok()) return *result;
-      call_args.client_initial_metadata = std::move(client_initial_metadata_);
-      return std::move(call_args);
-    };
-  }
-
- private:
-  ClientChannelFilter* chand() const override { return chand_; }
-  Arena* arena() const override { return GetContext<Arena>(); }
-  grpc_polling_entity* pollent() override { return &pollent_; }
-  grpc_metadata_batch* send_initial_metadata() override {
-    return client_initial_metadata_.get();
-  }
-  grpc_call_context_element* call_context() const override {
-    return GetContext<grpc_call_context_element>();
-  }
-
-  void OnAddToQueueLocked() override
-      ABSL_EXCLUSIVE_LOCKS_REQUIRED(&ClientChannelFilter::resolution_mu_) {
-    waker_ = GetContext<Activity>()->MakeNonOwningWaker();
-    was_queued_ = true;
-  }
-
-  void RetryCheckResolutionLocked() ABSL_EXCLUSIVE_LOCKS_REQUIRED(
-      &ClientChannelFilter::resolution_mu_) override {
-    if (GRPC_TRACE_FLAG_ENABLED(grpc_client_channel_call_trace)) {
-      gpr_log(GPR_INFO, "chand=%p calld=%p: RetryCheckResolutionLocked(): %s",
-              chand_, this, waker_.ActivityDebugTag().c_str());
-    }
-    waker_.WakeupAsync();
-  }
-
-  void ResetDeadline(Duration timeout) override {
-    CallContext* call_context = GetContext<CallContext>();
-    const Timestamp per_method_deadline =
-        Timestamp::FromCycleCounterRoundUp(call_context->call_start_time()) +
-        timeout;
-    call_context->UpdateDeadline(per_method_deadline);
-  }
-
-  ClientChannelFilter* chand_;
-  grpc_polling_entity pollent_;
-  ClientMetadataHandle client_initial_metadata_;
-  bool was_queued_ = false;
-  Waker waker_ ABSL_GUARDED_BY(&ClientChannelFilter::resolution_mu_);
-};
-
->>>>>>> da43a613
 //
 // Filter vtable
 //
