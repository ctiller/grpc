// Copyright 2015 gRPC authors.
//
// Licensed under the Apache License, Version 2.0 (the "License");
// you may not use this file except in compliance with the License.
// You may obtain a copy of the License at
//
//     http://www.apache.org/licenses/LICENSE-2.0
//
// Unless required by applicable law or agreed to in writing, software
// distributed under the License is distributed on an "AS IS" BASIS,
// WITHOUT WARRANTIES OR CONDITIONS OF ANY KIND, either express or implied.
// See the License for the specific language governing permissions and
// limitations under the License.

#include <grpc/support/port_platform.h>

#include "src/core/client_channel/subchannel.h"

#include <inttypes.h>
#include <limits.h>

#include <algorithm>
#include <memory>
#include <new>
#include <utility>

#include "absl/status/statusor.h"
#include "absl/strings/cord.h"
#include "absl/strings/str_cat.h"
#include "absl/strings/string_view.h"
#include "absl/types/optional.h"

#include <grpc/impl/channel_arg_names.h>
#include <grpc/slice.h>
#include <grpc/status.h>
#include <grpc/support/log.h>

#include "src/core/client_channel/client_channel_internal.h"
#include "src/core/client_channel/subchannel_pool_interface.h"
#include "src/core/lib/address_utils/sockaddr_utils.h"
#include "src/core/lib/backoff/backoff.h"
#include "src/core/lib/channel/channel_args.h"
#include "src/core/lib/channel/channel_stack.h"
#include "src/core/lib/channel/channel_stack_builder_impl.h"
#include "src/core/lib/channel/channel_trace.h"
#include "src/core/lib/channel/channelz.h"
#include "src/core/lib/config/core_configuration.h"
#include "src/core/lib/debug/stats.h"
#include "src/core/lib/debug/stats_data.h"
#include "src/core/lib/debug/trace.h"
#include "src/core/lib/experiments/experiments.h"
#include "src/core/lib/gpr/alloc.h"
#include "src/core/lib/gpr/useful.h"
#include "src/core/lib/gprpp/debug_location.h"
#include "src/core/lib/gprpp/ref_counted_ptr.h"
#include "src/core/lib/gprpp/status_helper.h"
#include "src/core/lib/gprpp/sync.h"
#include "src/core/lib/handshaker/proxy_mapper_registry.h"
#include "src/core/lib/iomgr/exec_ctx.h"
#include "src/core/lib/iomgr/pollset_set.h"
#include "src/core/lib/promise/cancel_callback.h"
#include "src/core/lib/promise/seq.h"
#include "src/core/lib/slice/slice_internal.h"
#include "src/core/lib/surface/channel_init.h"
#include "src/core/lib/surface/channel_stack_type.h"
#include "src/core/lib/surface/init_internally.h"
#include "src/core/lib/transport/connectivity_state.h"
#include "src/core/lib/transport/error_utils.h"
#include "src/core/lib/transport/transport.h"

// Backoff parameters.
#define GRPC_SUBCHANNEL_INITIAL_CONNECT_BACKOFF_SECONDS 1
#define GRPC_SUBCHANNEL_RECONNECT_BACKOFF_MULTIPLIER 1.6
#define GRPC_SUBCHANNEL_RECONNECT_MIN_TIMEOUT_SECONDS 20
#define GRPC_SUBCHANNEL_RECONNECT_MAX_BACKOFF_SECONDS 120
#define GRPC_SUBCHANNEL_RECONNECT_JITTER 0.2

// Conversion between subchannel call and call stack.
#define SUBCHANNEL_CALL_TO_CALL_STACK(call) \
  (grpc_call_stack*)((char*)(call) +        \
                     GPR_ROUND_UP_TO_ALIGNMENT_SIZE(sizeof(SubchannelCall)))
#define CALL_STACK_TO_SUBCHANNEL_CALL(callstack) \
  (SubchannelCall*)(((char*)(call_stack)) -      \
                    GPR_ROUND_UP_TO_ALIGNMENT_SIZE(sizeof(SubchannelCall)))

namespace grpc_core {

using ::grpc_event_engine::experimental::EventEngine;

TraceFlag grpc_trace_subchannel(false, "subchannel");
DebugOnlyTraceFlag grpc_trace_subchannel_refcount(false, "subchannel_refcount");

//
// ConnectedSubchannel
//

ConnectedSubchannel::ConnectedSubchannel(
    const ChannelArgs& args,
    RefCountedPtr<channelz::SubchannelNode> channelz_subchannel)
    : RefCounted<ConnectedSubchannel>(
          GRPC_TRACE_FLAG_ENABLED(grpc_trace_subchannel_refcount)
              ? "ConnectedSubchannel"
              : nullptr),
      args_(args),
      channelz_subchannel_(std::move(channelz_subchannel)) {}

<<<<<<< HEAD
ConnectedSubchannel::~ConnectedSubchannel() {
  GRPC_CHANNEL_STACK_UNREF(channel_stack_, "connected_subchannel_dtor");
}

void ConnectedSubchannel::StartWatch(
    grpc_pollset_set* interested_parties,
    OrphanablePtr<ConnectivityStateWatcherInterface> watcher) {
  grpc_transport_op* op = grpc_make_transport_op(nullptr);
  op->start_connectivity_watch = std::move(watcher);
  op->start_connectivity_watch_state = GRPC_CHANNEL_READY;
  op->bind_pollset_set = interested_parties;
  grpc_channel_element* elem = grpc_channel_stack_element(channel_stack_, 0);
  elem->filter->start_transport_op(elem, op);
}

void ConnectedSubchannel::Ping(grpc_closure* on_initiate,
                               grpc_closure* on_ack) {
  grpc_transport_op* op = grpc_make_transport_op(nullptr);
  grpc_channel_element* elem;
  op->send_ping.on_initiate = on_initiate;
  op->send_ping.on_ack = on_ack;
  elem = grpc_channel_stack_element(channel_stack_, 0);
  elem->filter->start_transport_op(elem, op);
}

size_t ConnectedSubchannel::GetInitialCallSizeEstimate() const {
  return GPR_ROUND_UP_TO_ALIGNMENT_SIZE(sizeof(SubchannelCall)) +
         channel_stack_->call_stack_size;
}
=======
//
// LegacyConnectedSubchannel
//

class LegacyConnectedSubchannel : public ConnectedSubchannel {
 public:
  LegacyConnectedSubchannel(
      RefCountedPtr<grpc_channel_stack> channel_stack, const ChannelArgs& args,
      RefCountedPtr<channelz::SubchannelNode> channelz_subchannel)
      : ConnectedSubchannel(args, std::move(channelz_subchannel)),
        channel_stack_(std::move(channel_stack)) {}

  ~LegacyConnectedSubchannel() override {
    channel_stack_.reset(DEBUG_LOCATION, "ConnectedSubchannel");
  }

  void StartWatch(
      grpc_pollset_set* interested_parties,
      OrphanablePtr<ConnectivityStateWatcherInterface> watcher) override {
    grpc_transport_op* op = grpc_make_transport_op(nullptr);
    op->start_connectivity_watch = std::move(watcher);
    op->start_connectivity_watch_state = GRPC_CHANNEL_READY;
    op->bind_pollset_set = interested_parties;
    grpc_channel_element* elem =
        grpc_channel_stack_element(channel_stack_.get(), 0);
    elem->filter->start_transport_op(elem, op);
  }

  void Ping(absl::AnyInvocable<void(absl::Status)> on_ack) override {
    Crash("call v3 ping method called in legacy impl");
  }

  void StartCall(UnstartedCallHandler) override {
    Crash("call v3 StartCall() method called in legacy impl");
  }

  grpc_channel_stack* channel_stack() const override {
    return channel_stack_.get();
  }

  size_t GetInitialCallSizeEstimate() const override {
    return GPR_ROUND_UP_TO_ALIGNMENT_SIZE(sizeof(SubchannelCall)) +
           channel_stack_->call_stack_size;
  }

  ArenaPromise<ServerMetadataHandle> MakeCallPromise(
      CallArgs call_args) override {
    // If not using channelz, we just need to call the channel stack.
    if (channelz_subchannel() == nullptr) {
      return channel_stack_->MakeClientCallPromise(std::move(call_args));
    }
    // Otherwise, we need to wrap the channel stack promise with code that
    // handles the channelz updates.
    return OnCancel(
        Seq(channel_stack_->MakeClientCallPromise(std::move(call_args)),
            [self = Ref()](ServerMetadataHandle metadata) {
              channelz::SubchannelNode* channelz_subchannel =
                  self->channelz_subchannel();
              GPR_ASSERT(channelz_subchannel != nullptr);
              if (metadata->get(GrpcStatusMetadata())
                      .value_or(GRPC_STATUS_UNKNOWN) != GRPC_STATUS_OK) {
                channelz_subchannel->RecordCallFailed();
              } else {
                channelz_subchannel->RecordCallSucceeded();
              }
              return metadata;
            }),
        [self = Ref()]() {
          channelz::SubchannelNode* channelz_subchannel =
              self->channelz_subchannel();
          GPR_ASSERT(channelz_subchannel != nullptr);
          channelz_subchannel->RecordCallFailed();
        });
  }

  void Ping(grpc_closure* on_initiate, grpc_closure* on_ack) override {
    grpc_transport_op* op = grpc_make_transport_op(nullptr);
    op->send_ping.on_initiate = on_initiate;
    op->send_ping.on_ack = on_ack;
    grpc_channel_element* elem =
        grpc_channel_stack_element(channel_stack_.get(), 0);
    elem->filter->start_transport_op(elem, op);
  }

 private:
  RefCountedPtr<grpc_channel_stack> channel_stack_;
};

//
// NewConnectedSubchannel
//

class NewConnectedSubchannel : public ConnectedSubchannel {
 public:
  NewConnectedSubchannel(
      RefCountedPtr<CallFilters::Stack> filter_stack,
      OrphanablePtr<Transport> transport, const ChannelArgs& args,
      RefCountedPtr<channelz::SubchannelNode> channelz_subchannel)
      : ConnectedSubchannel(args, std::move(channelz_subchannel)),
        filter_stack_(std::move(filter_stack)),
        transport_(std::move(transport)) {}

  void StartWatch(
      grpc_pollset_set* interested_parties,
      OrphanablePtr<ConnectivityStateWatcherInterface> watcher) override {
// FIXME: add new transport API for this in v3 stack
  }

  void Ping(absl::AnyInvocable<void(absl::Status)> on_ack) override {
// FIXME: add new transport API for this in v3 stack
  }

  void StartCall(UnstartedCallHandler unstarted_handler) override {
    auto handler = unstarted_handler.StartCall(filter_stack_);
    transport_->client_transport()->StartCall(std::move(handler));
  }

  grpc_channel_stack* channel_stack() const override { return nullptr; }

  size_t GetInitialCallSizeEstimate() const override { return 0; }

  ArenaPromise<ServerMetadataHandle> MakeCallPromise(
      CallArgs call_args) override {
    Crash("legacy MakeCallPromise() method called in call v3 impl");
  }

  void Ping(grpc_closure* on_initiate, grpc_closure* on_ack) override {
    Crash("legacy ping method called in call v3 impl");
  }

 private:
  RefCountedPtr<CallFilters::Stack> filter_stack_;
  OrphanablePtr<Transport> transport_;
};
>>>>>>> 513bd21e

//
// SubchannelCall
//

RefCountedPtr<SubchannelCall> SubchannelCall::Create(Args args,
                                                     grpc_error_handle* error) {
  const size_t allocation_size =
      args.connected_subchannel->GetInitialCallSizeEstimate();
  Arena* arena = args.arena;
  return RefCountedPtr<SubchannelCall>(new (
      arena->Alloc(allocation_size)) SubchannelCall(std::move(args), error));
}

SubchannelCall::SubchannelCall(Args args, grpc_error_handle* error)
    : connected_subchannel_(std::move(args.connected_subchannel)),
      deadline_(args.deadline) {
  grpc_call_stack* callstk = SUBCHANNEL_CALL_TO_CALL_STACK(this);
  const grpc_call_element_args call_args = {
      callstk,              // call_stack
      nullptr,              // server_transport_data
      args.context,         // context
      args.path.c_slice(),  // path
      args.start_time,      // start_time
      args.deadline,        // deadline
      args.arena,           // arena
      args.call_combiner    // call_combiner
  };
  *error = grpc_call_stack_init(connected_subchannel_->channel_stack(), 1,
                                SubchannelCall::Destroy, this, &call_args);
  if (GPR_UNLIKELY(!error->ok())) {
    gpr_log(GPR_ERROR, "error: %s", StatusToString(*error).c_str());
    return;
  }
  grpc_call_stack_set_pollset_or_pollset_set(callstk, args.pollent);
  auto* channelz_node = connected_subchannel_->channelz_subchannel();
  if (channelz_node != nullptr) {
    channelz_node->RecordCallStarted();
  }
}

void SubchannelCall::StartTransportStreamOpBatch(
    grpc_transport_stream_op_batch* batch) {
  MaybeInterceptRecvTrailingMetadata(batch);
  grpc_call_stack* call_stack = SUBCHANNEL_CALL_TO_CALL_STACK(this);
  grpc_call_element* top_elem = grpc_call_stack_element(call_stack, 0);
  GRPC_CALL_LOG_OP(GPR_INFO, top_elem, batch);
  top_elem->filter->start_transport_stream_op_batch(top_elem, batch);
}

grpc_call_stack* SubchannelCall::GetCallStack() {
  return SUBCHANNEL_CALL_TO_CALL_STACK(this);
}

void SubchannelCall::SetAfterCallStackDestroy(grpc_closure* closure) {
  GPR_ASSERT(after_call_stack_destroy_ == nullptr);
  GPR_ASSERT(closure != nullptr);
  after_call_stack_destroy_ = closure;
}

RefCountedPtr<SubchannelCall> SubchannelCall::Ref() {
  IncrementRefCount();
  return RefCountedPtr<SubchannelCall>(this);
}

RefCountedPtr<SubchannelCall> SubchannelCall::Ref(const DebugLocation& location,
                                                  const char* reason) {
  IncrementRefCount(location, reason);
  return RefCountedPtr<SubchannelCall>(this);
}

void SubchannelCall::Unref() {
  GRPC_CALL_STACK_UNREF(SUBCHANNEL_CALL_TO_CALL_STACK(this), "");
}

void SubchannelCall::Unref(const DebugLocation& /*location*/,
                           const char* reason) {
  GRPC_CALL_STACK_UNREF(SUBCHANNEL_CALL_TO_CALL_STACK(this), reason);
}

void SubchannelCall::Destroy(void* arg, grpc_error_handle /*error*/) {
  SubchannelCall* self = static_cast<SubchannelCall*>(arg);
  // Keep some members before destroying the subchannel call.
  grpc_closure* after_call_stack_destroy = self->after_call_stack_destroy_;
  RefCountedPtr<ConnectedSubchannel> connected_subchannel =
      std::move(self->connected_subchannel_);
  // Destroy the subchannel call.
  self->~SubchannelCall();
  // Destroy the call stack. This should be after destroying the subchannel
  // call, because call->after_call_stack_destroy(), if not null, will free the
  // call arena.
  grpc_call_stack_destroy(SUBCHANNEL_CALL_TO_CALL_STACK(self), nullptr,
                          after_call_stack_destroy);
  // Automatically reset connected_subchannel. This should be after destroying
  // the call stack, because destroying call stack needs access to the channel
  // stack.
}

void SubchannelCall::MaybeInterceptRecvTrailingMetadata(
    grpc_transport_stream_op_batch* batch) {
  // only intercept payloads with recv trailing.
  if (!batch->recv_trailing_metadata) {
    return;
  }
  // only add interceptor is channelz is enabled.
  if (connected_subchannel_->channelz_subchannel() == nullptr) {
    return;
  }
  GRPC_CLOSURE_INIT(&recv_trailing_metadata_ready_, RecvTrailingMetadataReady,
                    this, grpc_schedule_on_exec_ctx);
  // save some state needed for the interception callback.
  GPR_ASSERT(recv_trailing_metadata_ == nullptr);
  recv_trailing_metadata_ =
      batch->payload->recv_trailing_metadata.recv_trailing_metadata;
  original_recv_trailing_metadata_ =
      batch->payload->recv_trailing_metadata.recv_trailing_metadata_ready;
  batch->payload->recv_trailing_metadata.recv_trailing_metadata_ready =
      &recv_trailing_metadata_ready_;
}

namespace {

// Sets *status based on the rest of the parameters.
void GetCallStatus(grpc_status_code* status, Timestamp deadline,
                   grpc_metadata_batch* md_batch, grpc_error_handle error) {
  if (!error.ok()) {
    grpc_error_get_status(error, deadline, status, nullptr, nullptr, nullptr);
  } else {
    *status = md_batch->get(GrpcStatusMetadata()).value_or(GRPC_STATUS_UNKNOWN);
  }
}

}  // namespace

void SubchannelCall::RecvTrailingMetadataReady(void* arg,
                                               grpc_error_handle error) {
  SubchannelCall* call = static_cast<SubchannelCall*>(arg);
  GPR_ASSERT(call->recv_trailing_metadata_ != nullptr);
  grpc_status_code status = GRPC_STATUS_OK;
  GetCallStatus(&status, call->deadline_, call->recv_trailing_metadata_, error);
  channelz::SubchannelNode* channelz_subchannel =
      call->connected_subchannel_->channelz_subchannel();
  GPR_ASSERT(channelz_subchannel != nullptr);
  if (status == GRPC_STATUS_OK) {
    channelz_subchannel->RecordCallSucceeded();
  } else {
    channelz_subchannel->RecordCallFailed();
  }
  Closure::Run(DEBUG_LOCATION, call->original_recv_trailing_metadata_, error);
}

void SubchannelCall::IncrementRefCount() {
  GRPC_CALL_STACK_REF(SUBCHANNEL_CALL_TO_CALL_STACK(this), "");
}

void SubchannelCall::IncrementRefCount(const DebugLocation& /*location*/,
                                       const char* reason) {
  GRPC_CALL_STACK_REF(SUBCHANNEL_CALL_TO_CALL_STACK(this), reason);
}

//
// Subchannel::ConnectedSubchannelStateWatcher
//

class Subchannel::ConnectedSubchannelStateWatcher
    : public AsyncConnectivityStateWatcherInterface {
 public:
  // Must be instantiated while holding c->mu.
  explicit ConnectedSubchannelStateWatcher(WeakRefCountedPtr<Subchannel> c)
      : subchannel_(std::move(c)) {}

  ~ConnectedSubchannelStateWatcher() override {
    subchannel_.reset(DEBUG_LOCATION, "state_watcher");
  }

 private:
  void OnConnectivityStateChange(grpc_connectivity_state new_state,
                                 const absl::Status& status) override {
    Subchannel* c = subchannel_.get();
    {
      MutexLock lock(&c->mu_);
      // If we're either shutting down or have already seen this connection
      // failure (i.e., c->connected_subchannel_ is null), do nothing.
      //
      // The transport reports TRANSIENT_FAILURE upon GOAWAY but SHUTDOWN
      // upon connection close.  So if the server gracefully shuts down,
      // we will see TRANSIENT_FAILURE followed by SHUTDOWN, but if not, we
      // will see only SHUTDOWN.  Either way, we react to the first one we
      // see, ignoring anything that happens after that.
      if (c->connected_subchannel_ == nullptr) return;
      if (new_state == GRPC_CHANNEL_TRANSIENT_FAILURE ||
          new_state == GRPC_CHANNEL_SHUTDOWN) {
        if (GRPC_TRACE_FLAG_ENABLED(grpc_trace_subchannel)) {
          gpr_log(GPR_INFO,
                  "subchannel %p %s: Connected subchannel %p reports %s: %s", c,
                  c->key_.ToString().c_str(), c->connected_subchannel_.get(),
                  ConnectivityStateName(new_state), status.ToString().c_str());
        }
        c->connected_subchannel_.reset();
        if (c->channelz_node() != nullptr) {
          c->channelz_node()->SetChildSocket(nullptr);
        }
        // Even though we're reporting IDLE instead of TRANSIENT_FAILURE here,
        // pass along the status from the transport, since it may have
        // keepalive info attached to it that the channel needs.
        // TODO(roth): Consider whether there's a cleaner way to do this.
        c->SetConnectivityStateLocked(GRPC_CHANNEL_IDLE, status);
        c->backoff_.Reset();
      }
    }
    // Drain any connectivity state notifications after releasing the mutex.
    c->work_serializer_.DrainQueue();
  }

  WeakRefCountedPtr<Subchannel> subchannel_;
};

//
// Subchannel::ConnectivityStateWatcherList
//

void Subchannel::ConnectivityStateWatcherList::AddWatcherLocked(
    RefCountedPtr<ConnectivityStateWatcherInterface> watcher) {
  watchers_.insert(std::make_pair(watcher.get(), std::move(watcher)));
}

void Subchannel::ConnectivityStateWatcherList::RemoveWatcherLocked(
    ConnectivityStateWatcherInterface* watcher) {
  watchers_.erase(watcher);
}

void Subchannel::ConnectivityStateWatcherList::NotifyLocked(
    grpc_connectivity_state state, const absl::Status& status) {
  for (const auto& p : watchers_) {
    subchannel_->work_serializer_.Schedule(
        [watcher = p.second->Ref(), state, status]() mutable {
          auto* watcher_ptr = watcher.get();
          watcher_ptr->OnConnectivityStateChange(std::move(watcher), state,
                                                 status);
        },
        DEBUG_LOCATION);
  }
}

//
// Subchannel
//

namespace {

BackOff::Options ParseArgsForBackoffValues(const ChannelArgs& args,
                                           Duration* min_connect_timeout) {
  const absl::optional<Duration> fixed_reconnect_backoff =
      args.GetDurationFromIntMillis("grpc.testing.fixed_reconnect_backoff_ms");
  if (fixed_reconnect_backoff.has_value()) {
    const Duration backoff =
        std::max(Duration::Milliseconds(100), *fixed_reconnect_backoff);
    *min_connect_timeout = backoff;
    return BackOff::Options()
        .set_initial_backoff(backoff)
        .set_multiplier(1.0)
        .set_jitter(0.0)
        .set_max_backoff(backoff);
  }
  const Duration initial_backoff = std::max(
      Duration::Milliseconds(100),
      args.GetDurationFromIntMillis(GRPC_ARG_INITIAL_RECONNECT_BACKOFF_MS)
          .value_or(Duration::Seconds(
              GRPC_SUBCHANNEL_INITIAL_CONNECT_BACKOFF_SECONDS)));
  *min_connect_timeout =
      std::max(Duration::Milliseconds(100),
               args.GetDurationFromIntMillis(GRPC_ARG_MIN_RECONNECT_BACKOFF_MS)
                   .value_or(Duration::Seconds(
                       GRPC_SUBCHANNEL_RECONNECT_MIN_TIMEOUT_SECONDS)));
  const Duration max_backoff =
      std::max(Duration::Milliseconds(100),
               args.GetDurationFromIntMillis(GRPC_ARG_MAX_RECONNECT_BACKOFF_MS)
                   .value_or(Duration::Seconds(
                       GRPC_SUBCHANNEL_RECONNECT_MAX_BACKOFF_SECONDS)));
  return BackOff::Options()
      .set_initial_backoff(initial_backoff)
      .set_multiplier(GRPC_SUBCHANNEL_RECONNECT_BACKOFF_MULTIPLIER)
      .set_jitter(GRPC_SUBCHANNEL_RECONNECT_JITTER)
      .set_max_backoff(max_backoff);
}

}  // namespace

Subchannel::Subchannel(SubchannelKey key,
                       OrphanablePtr<SubchannelConnector> connector,
                       const ChannelArgs& args)
    : DualRefCounted<Subchannel>(
          GRPC_TRACE_FLAG_ENABLED(grpc_trace_subchannel_refcount) ? "Subchannel"
                                                                  : nullptr),
      key_(std::move(key)),
      args_(args),
      pollset_set_(grpc_pollset_set_create()),
      connector_(std::move(connector)),
      watcher_list_(this),
      work_serializer_(args_.GetObjectRef<EventEngine>()),
      backoff_(ParseArgsForBackoffValues(args_, &min_connect_timeout_)),
      event_engine_(args_.GetObjectRef<EventEngine>()) {
  // A grpc_init is added here to ensure that grpc_shutdown does not happen
  // until the subchannel is destroyed. Subchannels can persist longer than
  // channels because they maybe reused/shared among multiple channels. As a
  // result the subchannel destruction happens asynchronously to channel
  // destruction. If the last channel destruction triggers a grpc_shutdown
  // before the last subchannel destruction, then there maybe race conditions
  // triggering segmentation faults. To prevent this issue, we call a grpc_init
  // here and a grpc_shutdown in the subchannel destructor.
  InitInternally();
  global_stats().IncrementClientSubchannelsCreated();
  GRPC_CLOSURE_INIT(&on_connecting_finished_, OnConnectingFinished, this,
                    grpc_schedule_on_exec_ctx);
  // Check proxy mapper to determine address to connect to and channel
  // args to use.
  address_for_connect_ = CoreConfiguration::Get()
                             .proxy_mapper_registry()
                             .MapAddress(key_.address(), &args_)
                             .value_or(key_.address());
  // Initialize channelz.
  const bool channelz_enabled = args_.GetBool(GRPC_ARG_ENABLE_CHANNELZ)
                                    .value_or(GRPC_ENABLE_CHANNELZ_DEFAULT);
  if (channelz_enabled) {
    const size_t channel_tracer_max_memory = Clamp(
        args_.GetInt(GRPC_ARG_MAX_CHANNEL_TRACE_EVENT_MEMORY_PER_NODE)
            .value_or(GRPC_MAX_CHANNEL_TRACE_EVENT_MEMORY_PER_NODE_DEFAULT),
        0, INT_MAX);
    channelz_node_ = MakeRefCounted<channelz::SubchannelNode>(
        grpc_sockaddr_to_uri(&key_.address())
            .value_or("<unknown address type>"),
        channel_tracer_max_memory);
    channelz_node_->AddTraceEvent(
        channelz::ChannelTrace::Severity::Info,
        grpc_slice_from_static_string("subchannel created"));
  }
}

Subchannel::~Subchannel() {
  if (channelz_node_ != nullptr) {
    channelz_node_->AddTraceEvent(
        channelz::ChannelTrace::Severity::Info,
        grpc_slice_from_static_string("Subchannel destroyed"));
    channelz_node_->UpdateConnectivityState(GRPC_CHANNEL_SHUTDOWN);
  }
  connector_.reset();
  grpc_pollset_set_destroy(pollset_set_);
  // grpc_shutdown is called here because grpc_init is called in the ctor.
  ShutdownInternally();
}

RefCountedPtr<Subchannel> Subchannel::Create(
    OrphanablePtr<SubchannelConnector> connector,
    const grpc_resolved_address& address, const ChannelArgs& args) {
  SubchannelKey key(address, args);
  auto* subchannel_pool = args.GetObject<SubchannelPoolInterface>();
  GPR_ASSERT(subchannel_pool != nullptr);
  RefCountedPtr<Subchannel> c = subchannel_pool->FindSubchannel(key);
  if (c != nullptr) {
    return c;
  }
  c = MakeRefCounted<Subchannel>(std::move(key), std::move(connector), args);
  // Try to register the subchannel before setting the subchannel pool.
  // Otherwise, in case of a registration race, unreffing c in
  // RegisterSubchannel() will cause c to be tried to be unregistered, while
  // its key maps to a different subchannel.
  RefCountedPtr<Subchannel> registered =
      subchannel_pool->RegisterSubchannel(c->key_, c);
  if (registered == c) c->subchannel_pool_ = subchannel_pool->Ref();
  return registered;
}

void Subchannel::ThrottleKeepaliveTime(int new_keepalive_time) {
  MutexLock lock(&mu_);
  // Only update the value if the new keepalive time is larger.
  if (new_keepalive_time > keepalive_time_) {
    keepalive_time_ = new_keepalive_time;
    if (GRPC_TRACE_FLAG_ENABLED(grpc_trace_subchannel)) {
      gpr_log(GPR_INFO, "subchannel %p %s: throttling keepalive time to %d",
              this, key_.ToString().c_str(), new_keepalive_time);
    }
    args_ = args_.Set(GRPC_ARG_KEEPALIVE_TIME_MS, new_keepalive_time);
  }
}

channelz::SubchannelNode* Subchannel::channelz_node() {
  return channelz_node_.get();
}

void Subchannel::WatchConnectivityState(
    RefCountedPtr<ConnectivityStateWatcherInterface> watcher) {
  {
    MutexLock lock(&mu_);
    grpc_pollset_set* interested_parties = watcher->interested_parties();
    if (interested_parties != nullptr) {
      grpc_pollset_set_add_pollset_set(pollset_set_, interested_parties);
    }
    work_serializer_.Schedule(
        [watcher = watcher->Ref(), state = state_, status = status_]() mutable {
          auto* watcher_ptr = watcher.get();
          watcher_ptr->OnConnectivityStateChange(std::move(watcher), state,
                                                 status);
        },
        DEBUG_LOCATION);
    watcher_list_.AddWatcherLocked(std::move(watcher));
  }
  // Drain any connectivity state notifications after releasing the mutex.
  work_serializer_.DrainQueue();
}

void Subchannel::CancelConnectivityStateWatch(
    ConnectivityStateWatcherInterface* watcher) {
  {
    MutexLock lock(&mu_);
    grpc_pollset_set* interested_parties = watcher->interested_parties();
    if (interested_parties != nullptr) {
      grpc_pollset_set_del_pollset_set(pollset_set_, interested_parties);
    }
    watcher_list_.RemoveWatcherLocked(watcher);
  }
  // Drain any connectivity state notifications after releasing the mutex.
  // (Shouldn't actually be necessary in this case, but better safe than sorry.)
  work_serializer_.DrainQueue();
}

void Subchannel::RequestConnection() {
  {
    MutexLock lock(&mu_);
    if (state_ == GRPC_CHANNEL_IDLE) {
      StartConnectingLocked();
    }
  }
  // Drain any connectivity state notifications after releasing the mutex.
  work_serializer_.DrainQueue();
}

void Subchannel::ResetBackoff() {
  // Hold a ref to ensure cancellation and subsequent deletion of the closure
  // does not eliminate the last ref and destroy the Subchannel before the
  // method returns.
  auto self = WeakRef(DEBUG_LOCATION, "ResetBackoff");
  {
    MutexLock lock(&mu_);
    backoff_.Reset();
    if (state_ == GRPC_CHANNEL_TRANSIENT_FAILURE &&
        event_engine_->Cancel(retry_timer_handle_)) {
      OnRetryTimerLocked();
    } else if (state_ == GRPC_CHANNEL_CONNECTING) {
      next_attempt_time_ = Timestamp::Now();
    }
  }
  // Drain any connectivity state notifications after releasing the mutex.
  work_serializer_.DrainQueue();
}

void Subchannel::Orphan() {
  // The subchannel_pool is only used once here in this subchannel, so the
  // access can be outside of the lock.
  if (subchannel_pool_ != nullptr) {
    subchannel_pool_->UnregisterSubchannel(key_, this);
    subchannel_pool_.reset();
  }
  {
    MutexLock lock(&mu_);
    GPR_ASSERT(!shutdown_);
    shutdown_ = true;
    connector_.reset();
    connected_subchannel_.reset();
  }
  // Drain any connectivity state notifications after releasing the mutex.
  work_serializer_.DrainQueue();
}

void Subchannel::GetOrAddDataProducer(
    UniqueTypeName type,
    std::function<void(DataProducerInterface**)> get_or_add) {
  MutexLock lock(&mu_);
  auto it = data_producer_map_.emplace(type, nullptr).first;
  get_or_add(&it->second);
}

void Subchannel::RemoveDataProducer(DataProducerInterface* data_producer) {
  MutexLock lock(&mu_);
  auto it = data_producer_map_.find(data_producer->type());
  if (it != data_producer_map_.end() && it->second == data_producer) {
    data_producer_map_.erase(it);
  }
}

// Note: Must be called with a state that is different from the current state.
void Subchannel::SetConnectivityStateLocked(grpc_connectivity_state state,
                                            const absl::Status& status) {
  state_ = state;
  if (status.ok()) {
    status_ = status;
  } else {
    // Augment status message to include IP address.
    status_ = absl::Status(status.code(),
                           absl::StrCat(grpc_sockaddr_to_uri(&key_.address())
                                            .value_or("<unknown address type>"),
                                        ": ", status.message()));
    status.ForEachPayload(
        [this](absl::string_view key, const absl::Cord& value)
        // Want to use ABSL_EXCLUSIVE_LOCKS_REQUIRED(&mu_) here,
        // but that won't work, because we can't pass the lock
        // annotation through absl::Status::ForEachPayload().
        ABSL_NO_THREAD_SAFETY_ANALYSIS { status_.SetPayload(key, value); });
  }
  if (channelz_node_ != nullptr) {
    channelz_node_->UpdateConnectivityState(state);
    channelz_node_->AddTraceEvent(
        channelz::ChannelTrace::Severity::Info,
        grpc_slice_from_cpp_string(absl::StrCat(
            "Subchannel connectivity state changed to ",
            ConnectivityStateName(state),
            status.ok() ? "" : absl::StrCat(": ", status_.ToString()))));
  }
  // Notify watchers.
  watcher_list_.NotifyLocked(state, status_);
}

void Subchannel::OnRetryTimer() {
  {
    MutexLock lock(&mu_);
    OnRetryTimerLocked();
  }
  // Drain any connectivity state notifications after releasing the mutex.
  work_serializer_.DrainQueue();
}

void Subchannel::OnRetryTimerLocked() {
  if (shutdown_) return;
  gpr_log(GPR_INFO, "subchannel %p %s: backoff delay elapsed, reporting IDLE",
          this, key_.ToString().c_str());
  SetConnectivityStateLocked(GRPC_CHANNEL_IDLE, absl::OkStatus());
}

void Subchannel::StartConnectingLocked() {
  // Set next attempt time.
  const Timestamp min_deadline = min_connect_timeout_ + Timestamp::Now();
  next_attempt_time_ = backoff_.NextAttemptTime();
  // Report CONNECTING.
  SetConnectivityStateLocked(GRPC_CHANNEL_CONNECTING, absl::OkStatus());
  // Start connection attempt.
  SubchannelConnector::Args args;
  args.address = &address_for_connect_;
  args.interested_parties = pollset_set_;
  args.deadline = std::max(next_attempt_time_, min_deadline);
  args.channel_args = args_;
  WeakRef(DEBUG_LOCATION, "Connect").release();  // Ref held by callback.
  connector_->Connect(args, &connecting_result_, &on_connecting_finished_);
}

void Subchannel::OnConnectingFinished(void* arg, grpc_error_handle error) {
  WeakRefCountedPtr<Subchannel> c(static_cast<Subchannel*>(arg));
  {
    MutexLock lock(&c->mu_);
    c->OnConnectingFinishedLocked(error);
  }
  // Drain any connectivity state notifications after releasing the mutex.
  c->work_serializer_.DrainQueue();
  c.reset(DEBUG_LOCATION, "Connect");
}

void Subchannel::OnConnectingFinishedLocked(grpc_error_handle error) {
  if (shutdown_) {
    connecting_result_.Reset();
    return;
  }
  // If we didn't get a transport or we fail to publish it, report
  // TRANSIENT_FAILURE and start the retry timer.
  // Note that if the connection attempt took longer than the backoff
  // time, then the timer will fire immediately, and we will quickly
  // transition back to IDLE.
  if (connecting_result_.transport == nullptr || !PublishTransportLocked()) {
    const Duration time_until_next_attempt =
        next_attempt_time_ - Timestamp::Now();
    gpr_log(GPR_INFO,
            "subchannel %p %s: connect failed (%s), backing off for %" PRId64
            " ms",
            this, key_.ToString().c_str(), StatusToString(error).c_str(),
            time_until_next_attempt.millis());
    SetConnectivityStateLocked(GRPC_CHANNEL_TRANSIENT_FAILURE,
                               grpc_error_to_absl_status(error));
    retry_timer_handle_ = event_engine_->RunAfter(
        time_until_next_attempt,
        [self = WeakRef(DEBUG_LOCATION, "RetryTimer")]() mutable {
          {
            ApplicationCallbackExecCtx callback_exec_ctx;
            ExecCtx exec_ctx;
            self->OnRetryTimer();
            // Subchannel deletion might require an active ExecCtx. So if
            // self.reset() is not called here, the WeakRefCountedPtr destructor
            // may run after the ExecCtx declared in the callback is destroyed.
            // Since subchannel may get destroyed when the WeakRefCountedPtr
            // destructor runs, it may not have an active ExecCtx - thus leading
            // to crashes.
            self.reset();
          }
        });
  }
}

bool Subchannel::PublishTransportLocked() {
  auto socket_node = std::move(connecting_result_.socket_node);
  if (!IsCallV3Enabled()) {
    // Construct channel stack.
    // Builder takes ownership of transport.
    ChannelStackBuilderImpl builder(
        "subchannel", GRPC_CLIENT_SUBCHANNEL,
        connecting_result_.channel_args.SetObject(
            std::exchange(connecting_result_.transport, nullptr)));
    if (!CoreConfiguration::Get().channel_init().CreateStack(&builder)) {
      return false;
    }
    absl::StatusOr<RefCountedPtr<grpc_channel_stack>> stack = builder.Build();
    if (!stack.ok()) {
      connecting_result_.Reset();
      gpr_log(GPR_ERROR,
              "subchannel %p %s: error initializing subchannel stack: %s", this,
              key_.ToString().c_str(), stack.status().ToString().c_str());
      return false;
    }
    connected_subchannel_ = MakeRefCounted<LegacyConnectedSubchannel>(
        std::move(*stack), args_, channelz_node_);
  } else {
    // Call v3 stack.
    CallFilters::StackBuilder builder;
// FIXME: add filters registered for CLIENT_SUBCHANNEL
    auto filter_stack = builder.Build();
    connected_subchannel_ = MakeRefCounted<NewConnectedSubchannel>(
        std::move(filter_stack),
        OrphanablePtr<Transport>(
            std::exchange(connecting_result_.transport, nullptr)),
        args_, channelz_node_);
  }
  connecting_result_.Reset();
  // Publish.
  if (GRPC_TRACE_FLAG_ENABLED(grpc_trace_subchannel)) {
    gpr_log(GPR_INFO, "subchannel %p %s: new connected subchannel at %p", this,
            key_.ToString().c_str(), connected_subchannel_.get());
  }
  if (channelz_node_ != nullptr) {
    channelz_node_->SetChildSocket(std::move(socket_node));
  }
  // Start watching connected subchannel.
  connected_subchannel_->StartWatch(
      pollset_set_, MakeOrphanable<ConnectedSubchannelStateWatcher>(
                        WeakRef(DEBUG_LOCATION, "state_watcher")));
  // Report initial state.
  SetConnectivityStateLocked(GRPC_CHANNEL_READY, absl::Status());
  return true;
}

ChannelArgs Subchannel::MakeSubchannelArgs(
    const ChannelArgs& channel_args, const ChannelArgs& address_args,
    const RefCountedPtr<SubchannelPoolInterface>& subchannel_pool,
    const std::string& channel_default_authority) {
  // Note that we start with the channel-level args and then apply the
  // per-address args, so that if a value is present in both, the one
  // in the channel-level args is used.  This is particularly important
  // for the GRPC_ARG_DEFAULT_AUTHORITY arg, which we want to allow
  // resolvers to set on a per-address basis only if the application
  // did not explicitly set it at the channel level.
  return channel_args.UnionWith(address_args)
      .SetObject(subchannel_pool)
      // If we haven't already set the default authority arg (i.e., it
      // was not explicitly set by the application nor overridden by
      // the resolver), add it from the channel's default.
      .SetIfUnset(GRPC_ARG_DEFAULT_AUTHORITY, channel_default_authority)
      // Remove channel args that should not affect subchannel
      // uniqueness.
      .Remove(GRPC_ARG_HEALTH_CHECK_SERVICE_NAME)
      .Remove(GRPC_ARG_INHIBIT_HEALTH_CHECKING)
      .Remove(GRPC_ARG_CHANNELZ_CHANNEL_NODE)
      // Remove all keys with the no-subchannel prefix.
      .RemoveAllKeysWithPrefix(GRPC_ARG_NO_SUBCHANNEL_PREFIX);
}

}  // namespace grpc_core<|MERGE_RESOLUTION|>--- conflicted
+++ resolved
@@ -104,37 +104,6 @@
       args_(args),
       channelz_subchannel_(std::move(channelz_subchannel)) {}
 
-<<<<<<< HEAD
-ConnectedSubchannel::~ConnectedSubchannel() {
-  GRPC_CHANNEL_STACK_UNREF(channel_stack_, "connected_subchannel_dtor");
-}
-
-void ConnectedSubchannel::StartWatch(
-    grpc_pollset_set* interested_parties,
-    OrphanablePtr<ConnectivityStateWatcherInterface> watcher) {
-  grpc_transport_op* op = grpc_make_transport_op(nullptr);
-  op->start_connectivity_watch = std::move(watcher);
-  op->start_connectivity_watch_state = GRPC_CHANNEL_READY;
-  op->bind_pollset_set = interested_parties;
-  grpc_channel_element* elem = grpc_channel_stack_element(channel_stack_, 0);
-  elem->filter->start_transport_op(elem, op);
-}
-
-void ConnectedSubchannel::Ping(grpc_closure* on_initiate,
-                               grpc_closure* on_ack) {
-  grpc_transport_op* op = grpc_make_transport_op(nullptr);
-  grpc_channel_element* elem;
-  op->send_ping.on_initiate = on_initiate;
-  op->send_ping.on_ack = on_ack;
-  elem = grpc_channel_stack_element(channel_stack_, 0);
-  elem->filter->start_transport_op(elem, op);
-}
-
-size_t ConnectedSubchannel::GetInitialCallSizeEstimate() const {
-  return GPR_ROUND_UP_TO_ALIGNMENT_SIZE(sizeof(SubchannelCall)) +
-         channel_stack_->call_stack_size;
-}
-=======
 //
 // LegacyConnectedSubchannel
 //
@@ -180,36 +149,6 @@
            channel_stack_->call_stack_size;
   }
 
-  ArenaPromise<ServerMetadataHandle> MakeCallPromise(
-      CallArgs call_args) override {
-    // If not using channelz, we just need to call the channel stack.
-    if (channelz_subchannel() == nullptr) {
-      return channel_stack_->MakeClientCallPromise(std::move(call_args));
-    }
-    // Otherwise, we need to wrap the channel stack promise with code that
-    // handles the channelz updates.
-    return OnCancel(
-        Seq(channel_stack_->MakeClientCallPromise(std::move(call_args)),
-            [self = Ref()](ServerMetadataHandle metadata) {
-              channelz::SubchannelNode* channelz_subchannel =
-                  self->channelz_subchannel();
-              GPR_ASSERT(channelz_subchannel != nullptr);
-              if (metadata->get(GrpcStatusMetadata())
-                      .value_or(GRPC_STATUS_UNKNOWN) != GRPC_STATUS_OK) {
-                channelz_subchannel->RecordCallFailed();
-              } else {
-                channelz_subchannel->RecordCallSucceeded();
-              }
-              return metadata;
-            }),
-        [self = Ref()]() {
-          channelz::SubchannelNode* channelz_subchannel =
-              self->channelz_subchannel();
-          GPR_ASSERT(channelz_subchannel != nullptr);
-          channelz_subchannel->RecordCallFailed();
-        });
-  }
-
   void Ping(grpc_closure* on_initiate, grpc_closure* on_ack) override {
     grpc_transport_op* op = grpc_make_transport_op(nullptr);
     op->send_ping.on_initiate = on_initiate;
@@ -240,11 +179,11 @@
   void StartWatch(
       grpc_pollset_set* interested_parties,
       OrphanablePtr<ConnectivityStateWatcherInterface> watcher) override {
-// FIXME: add new transport API for this in v3 stack
+    // FIXME: add new transport API for this in v3 stack
   }
 
   void Ping(absl::AnyInvocable<void(absl::Status)> on_ack) override {
-// FIXME: add new transport API for this in v3 stack
+    // FIXME: add new transport API for this in v3 stack
   }
 
   void StartCall(UnstartedCallHandler unstarted_handler) override {
@@ -269,7 +208,6 @@
   RefCountedPtr<CallFilters::Stack> filter_stack_;
   OrphanablePtr<Transport> transport_;
 };
->>>>>>> 513bd21e
 
 //
 // SubchannelCall
@@ -898,7 +836,7 @@
   } else {
     // Call v3 stack.
     CallFilters::StackBuilder builder;
-// FIXME: add filters registered for CLIENT_SUBCHANNEL
+    // FIXME: add filters registered for CLIENT_SUBCHANNEL
     auto filter_stack = builder.Build();
     connected_subchannel_ = MakeRefCounted<NewConnectedSubchannel>(
         std::move(filter_stack),
