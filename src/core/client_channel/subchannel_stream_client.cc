--- conflicted
+++ resolved
@@ -172,12 +172,7 @@
     grpc_pollset_set* interested_parties)
     : subchannel_stream_client_(std::move(health_check_client)),
       pollent_(grpc_polling_entity_create_from_pollset_set(interested_parties)),
-<<<<<<< HEAD
-      arena_(subchannel_stream_client_->call_allocator_->MakeArena()),
-      payload_{} {}
-=======
       arena_(subchannel_stream_client_->call_allocator_->MakeArena()) {}
->>>>>>> 5bf4c34c
 
 SubchannelStreamClient::CallState::~CallState() {
   if (GPR_UNLIKELY(subchannel_stream_client_->tracer_ != nullptr)) {
