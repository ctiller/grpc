--- conflicted
+++ resolved
@@ -634,15 +634,10 @@
     int r;
     GRPC_LB_POLICY_REF(lb_policy, "pick_subchannel");
     gpr_mu_unlock(&chand->mu);
-<<<<<<< HEAD
-    const grpc_lb_policy_pick_args inputs = {
-        initial_metadata, initial_metadata_flags, &calld->lb_token_mdelem};
-=======
     // TODO(dgq): make this deadline configurable somehow.
     const grpc_lb_policy_pick_args inputs = {
-        calld->pollent, initial_metadata, initial_metadata_flags,
-        &calld->lb_token_mdelem, gpr_inf_future(GPR_CLOCK_MONOTONIC)};
->>>>>>> a2e50c5b
+        initial_metadata, initial_metadata_flags, &calld->lb_token_mdelem,
+        gpr_inf_future(GPR_CLOCK_MONOTONIC)};
     r = grpc_lb_policy_pick(exec_ctx, lb_policy, &inputs, connected_subchannel,
                             NULL, on_ready);
     GRPC_LB_POLICY_UNREF(exec_ctx, lb_policy, "pick_subchannel");
