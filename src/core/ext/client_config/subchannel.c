--- conflicted
+++ resolved
@@ -481,20 +481,12 @@
   /* if we failed just leave this closure */
   if (sw->connectivity_state == GRPC_CHANNEL_TRANSIENT_FAILURE) {
     /* any errors on a subchannel ==> we're done, create a new one */
-<<<<<<< HEAD
-    sw->connectivity_state = GRPC_CHANNEL_FATAL_FAILURE;
-=======
     sw->connectivity_state = GRPC_CHANNEL_SHUTDOWN;
->>>>>>> a5596db1
   }
   grpc_connectivity_state_set(exec_ctx, &c->state_tracker,
                               sw->connectivity_state, GRPC_ERROR_REF(error),
                               "reflect_child");
-<<<<<<< HEAD
-  if (sw->connectivity_state != GRPC_CHANNEL_FATAL_FAILURE) {
-=======
   if (sw->connectivity_state != GRPC_CHANNEL_SHUTDOWN) {
->>>>>>> a5596db1
     grpc_connected_subchannel_notify_on_state_change(
         exec_ctx, GET_CONNECTED_SUBCHANNEL(c, no_barrier), NULL,
         &sw->connectivity_state, &sw->closure);
@@ -647,11 +639,6 @@
         "connect_failed");
     gpr_timespec time_til_next = gpr_time_sub(c->next_attempt, now);
     const char *errmsg = grpc_error_string(error);
-<<<<<<< HEAD
-    gpr_log(GPR_INFO, "Connect failed, retry in %d.%09d seconds: %s",
-            time_til_next.tv_sec, time_til_next.tv_nsec, errmsg);
-    grpc_error_free_string(errmsg);
-=======
     gpr_log(GPR_INFO, "Connect failed: %s", errmsg);
     if (gpr_time_cmp(time_til_next, gpr_time_0(time_til_next.clock_type)) <=
         0) {
@@ -660,7 +647,6 @@
       gpr_log(GPR_INFO, "Retry in %" PRId64 ".%09d seconds",
               time_til_next.tv_sec, time_til_next.tv_nsec);
     }
->>>>>>> a5596db1
     grpc_timer_init(exec_ctx, &c->alarm, c->next_attempt, on_alarm, c, now);
     grpc_error_free_string(errmsg);
   }
