//
// Copyright 2015 gRPC authors.
//
// Licensed under the Apache License, Version 2.0 (the "License");
// you may not use this file except in compliance with the License.
// You may obtain a copy of the License at
//
//     http://www.apache.org/licenses/LICENSE-2.0
//
// Unless required by applicable law or agreed to in writing, software
// distributed under the License is distributed on an "AS IS" BASIS,
// WITHOUT WARRANTIES OR CONDITIONS OF ANY KIND, either express or implied.
// See the License for the specific language governing permissions and
// limitations under the License.
//

#include <grpc/support/port_platform.h>

#include <grpc/support/log.h>

#include "src/core/ext/filters/client_channel/client_channel.h"
#include "src/core/lib/iomgr/timer.h"
#include "src/core/lib/surface/api_trace.h"
#include "src/core/lib/surface/channel.h"
#include "src/core/lib/surface/completion_queue.h"
#include "src/core/lib/surface/lame_client.h"

namespace {

bool IsLameChannel(grpc_channel* channel) {
  grpc_channel_element* elem =
      grpc_channel_stack_last_element(grpc_channel_get_channel_stack(channel));
  return elem->filter == &grpc_lame_filter;
}

}  // namespace

grpc_connectivity_state grpc_channel_check_connectivity_state(
    grpc_channel* channel, int try_to_connect) {
  grpc_core::ApplicationCallbackExecCtx callback_exec_ctx;
  grpc_core::ExecCtx exec_ctx;
  GRPC_API_TRACE(
      "grpc_channel_check_connectivity_state(channel=%p, try_to_connect=%d)", 2,
      (channel, try_to_connect));
  // Forward through to the underlying client channel.
  grpc_core::ClientChannel* client_channel =
      grpc_core::ClientChannel::GetFromChannel(channel);
  if (GPR_UNLIKELY(client_channel == nullptr)) {
    if (IsLameChannel(channel)) return GRPC_CHANNEL_TRANSIENT_FAILURE;
    gpr_log(GPR_ERROR,
            "grpc_channel_check_connectivity_state called on something that is "
            "not a client channel");
    return GRPC_CHANNEL_SHUTDOWN;
  }
  return client_channel->CheckConnectivityState(try_to_connect);
}

int grpc_channel_num_external_connectivity_watchers(grpc_channel* channel) {
  grpc_core::ClientChannel* client_channel =
      grpc_core::ClientChannel::GetFromChannel(channel);
  if (client_channel == nullptr) {
    if (!IsLameChannel(channel)) {
      gpr_log(GPR_ERROR,
              "grpc_channel_num_external_connectivity_watchers called on "
              "something that is not a client channel");
    }
    return 0;
  }
  return client_channel->NumExternalConnectivityWatchers();
}

int grpc_channel_support_connectivity_watcher(grpc_channel* channel) {
  return grpc_core::ClientChannel::GetFromChannel(channel) != nullptr;
}

namespace grpc_core {
namespace {

class StateWatcher : public DualRefCounted<StateWatcher> {
 public:
  StateWatcher(grpc_channel* channel, grpc_completion_queue* cq, void* tag,
               grpc_connectivity_state last_observed_state,
               gpr_timespec deadline)
      : channel_(channel), cq_(cq), tag_(tag), state_(last_observed_state) {
    GPR_ASSERT(grpc_cq_begin_op(cq, tag));
    GRPC_CHANNEL_INTERNAL_REF(channel, "watch_channel_connectivity");
    GRPC_CLOSURE_INIT(&on_complete_, WatchComplete, this, nullptr);
    GRPC_CLOSURE_INIT(&on_timeout_, TimeoutComplete, this, nullptr);
    ClientChannel* client_channel = ClientChannel::GetFromChannel(channel);
    if (client_channel == nullptr) {
      // If the target URI used to create the channel was invalid, channel
      // stack initialization failed, and that caused us to create a lame
      // channel.  In that case, connectivity state will never change (it
      // will always be TRANSIENT_FAILURE), so we don't actually start a
      // watch, but we are hiding that fact from the application.
      if (IsLameChannel(channel)) {
        // Ref from object creation is held by timer callback.
<<<<<<< HEAD
        StartTimer(Timestamp(deadline));
=======
        StartTimer(Timestamp::FromTimespecRoundUp(deadline));
>>>>>>> 918b8a75
        return;
      }
      gpr_log(GPR_ERROR,
              "grpc_channel_watch_connectivity_state called on "
              "something that is not a client channel");
      GPR_ASSERT(false);
    }
    // Take an addition ref, so we have two (the first one is from the
    // creation of this object).  One will be held by the timer callback,
    // the other by the watcher callback.
    Ref().release();
<<<<<<< HEAD
    auto* watcher_timer_init_state =
        new WatcherTimerInitState(this, Timestamp(deadline));
=======
    auto* watcher_timer_init_state = new WatcherTimerInitState(
        this, Timestamp::FromTimespecRoundUp(deadline));
>>>>>>> 918b8a75
    client_channel->AddExternalConnectivityWatcher(
        grpc_polling_entity_create_from_pollset(grpc_cq_pollset(cq)), &state_,
        &on_complete_, watcher_timer_init_state->closure());
  }

  ~StateWatcher() override {
    GRPC_CHANNEL_INTERNAL_UNREF(channel_, "watch_channel_connectivity");
  }

 private:
  // A fire-and-forget object used to delay starting the timer until the
  // ClientChannel actually starts the watch.
  class WatcherTimerInitState {
   public:
    WatcherTimerInitState(StateWatcher* state_watcher, Timestamp deadline)
        : state_watcher_(state_watcher), deadline_(deadline) {
      GRPC_CLOSURE_INIT(&closure_, WatcherTimerInit, this, nullptr);
    }

    grpc_closure* closure() { return &closure_; }

   private:
    static void WatcherTimerInit(void* arg, grpc_error_handle /*error*/) {
      auto* self = static_cast<WatcherTimerInitState*>(arg);
      self->state_watcher_->StartTimer(self->deadline_);
      delete self;
    }

    StateWatcher* state_watcher_;
    Timestamp deadline_;
    grpc_closure closure_;
  };

  void StartTimer(Timestamp deadline) {
    grpc_timer_init(&timer_, deadline, &on_timeout_);
  }

  static void WatchComplete(void* arg, grpc_error_handle error) {
    auto* self = static_cast<StateWatcher*>(arg);
    if (GRPC_TRACE_FLAG_ENABLED(grpc_trace_operation_failures)) {
      GRPC_LOG_IF_ERROR("watch_completion_error", GRPC_ERROR_REF(error));
    }
    grpc_timer_cancel(&self->timer_);
    self->Unref();
  }

  static void TimeoutComplete(void* arg, grpc_error_handle error) {
    auto* self = static_cast<StateWatcher*>(arg);
    self->timer_fired_ = error == GRPC_ERROR_NONE;
    // If this is a client channel (not a lame channel), cancel the watch.
    ClientChannel* client_channel =
        ClientChannel::GetFromChannel(self->channel_);
    if (client_channel != nullptr) {
      client_channel->CancelExternalConnectivityWatcher(&self->on_complete_);
    }
    self->Unref();
  }

  // Invoked when both strong refs are released.
  void Orphan() override {
    WeakRef().release();  // Take a weak ref until completion is finished.
    grpc_error_handle error =
        timer_fired_ ? GRPC_ERROR_CREATE_FROM_STATIC_STRING(
                           "Timed out waiting for connection state change")
                     : GRPC_ERROR_NONE;
    grpc_cq_end_op(cq_, tag_, error, FinishedCompletion, this,
                   &completion_storage_);
  }

  // Called when the completion is returned to the CQ.
  static void FinishedCompletion(void* arg, grpc_cq_completion* /*ignored*/) {
    auto* self = static_cast<StateWatcher*>(arg);
    self->WeakUnref();
  }

  grpc_channel* channel_;
  grpc_completion_queue* cq_;
  void* tag_;

  grpc_connectivity_state state_;

  grpc_cq_completion completion_storage_;

  grpc_closure on_complete_;
  grpc_timer timer_;
  grpc_closure on_timeout_;

  bool timer_fired_ = false;
};

}  // namespace
}  // namespace grpc_core

void grpc_channel_watch_connectivity_state(
    grpc_channel* channel, grpc_connectivity_state last_observed_state,
    gpr_timespec deadline, grpc_completion_queue* cq, void* tag) {
  grpc_core::ApplicationCallbackExecCtx callback_exec_ctx;
  grpc_core::ExecCtx exec_ctx;
  GRPC_API_TRACE(
      "grpc_channel_watch_connectivity_state("
      "channel=%p, last_observed_state=%d, "
      "deadline=gpr_timespec { tv_sec: %" PRId64
      ", tv_nsec: %d, clock_type: %d }, "
      "cq=%p, tag=%p)",
      7,
      (channel, (int)last_observed_state, deadline.tv_sec, deadline.tv_nsec,
       (int)deadline.clock_type, cq, tag));
  new grpc_core::StateWatcher(channel, cq, tag, last_observed_state, deadline);
}<|MERGE_RESOLUTION|>--- conflicted
+++ resolved
@@ -95,11 +95,7 @@
       // watch, but we are hiding that fact from the application.
       if (IsLameChannel(channel)) {
         // Ref from object creation is held by timer callback.
-<<<<<<< HEAD
-        StartTimer(Timestamp(deadline));
-=======
         StartTimer(Timestamp::FromTimespecRoundUp(deadline));
->>>>>>> 918b8a75
         return;
       }
       gpr_log(GPR_ERROR,
@@ -111,13 +107,8 @@
     // creation of this object).  One will be held by the timer callback,
     // the other by the watcher callback.
     Ref().release();
-<<<<<<< HEAD
-    auto* watcher_timer_init_state =
-        new WatcherTimerInitState(this, Timestamp(deadline));
-=======
     auto* watcher_timer_init_state = new WatcherTimerInitState(
         this, Timestamp::FromTimespecRoundUp(deadline));
->>>>>>> 918b8a75
     client_channel->AddExternalConnectivityWatcher(
         grpc_polling_entity_create_from_pollset(grpc_cq_pollset(cq)), &state_,
         &on_complete_, watcher_timer_init_state->closure());
