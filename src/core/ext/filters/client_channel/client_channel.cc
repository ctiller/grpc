--- conflicted
+++ resolved
@@ -85,17 +85,11 @@
 #include "src/core/lib/promise/cancel_callback.h"
 #include "src/core/lib/promise/context.h"
 #include "src/core/lib/promise/latch.h"
-<<<<<<< HEAD
+#include "src/core/lib/promise/map.h"
 #include "src/core/lib/promise/pipe.h"
 #include "src/core/lib/promise/poll.h"
 #include "src/core/lib/promise/promise.h"
 #include "src/core/lib/promise/seq.h"
-=======
-#include "src/core/lib/promise/map.h"
-#include "src/core/lib/promise/pipe.h"
-#include "src/core/lib/promise/poll.h"
-#include "src/core/lib/promise/promise.h"
->>>>>>> 2d2e9893
 #include "src/core/lib/promise/try_seq.h"
 #include "src/core/lib/resolver/resolver_registry.h"
 #include "src/core/lib/resolver/server_address.h"
@@ -235,7 +229,8 @@
   void PendingBatchesAdd(grpc_transport_stream_op_batch* batch);
   static void FailPendingBatchInCallCombiner(void* arg,
                                              grpc_error_handle error);
-  // A predicate type and some useful implementations for PendingBatchesFail().
+  // A predicate type and some useful implementations for
+  // PendingBatchesFail().
   typedef bool (*YieldCallCombinerPredicate)(
       const CallCombinerClosureList& closures);
   static bool YieldCallCombiner(const CallCombinerClosureList& /*closures*/) {
@@ -795,7 +790,8 @@
             }
             // Propagate the new keepalive time to all subchannels. This is so
             // that new transports created by any subchannel (and not just the
-            // subchannel that received the GOAWAY), use the new keepalive time.
+            // subchannel that received the GOAWAY), use the new keepalive
+            // time.
             for (auto* subchannel_wrapper :
                  parent_->chand_->subchannel_wrappers_) {
               subchannel_wrapper->ThrottleKeepaliveTime(new_keepalive_time);
@@ -961,7 +957,8 @@
 
 void ClientChannel::ExternalConnectivityWatcher::AddWatcherLocked() {
   Closure::Run(DEBUG_LOCATION, watcher_timer_init_, absl::OkStatus());
-  // Add new watcher. Pass the ref of the object from creation to OrphanablePtr.
+  // Add new watcher. Pass the ref of the object from creation to
+  // OrphanablePtr.
   chand_->state_tracker_.AddWatcher(
       initial_state_, OrphanablePtr<ConnectivityStateWatcherInterface>(this));
 }
@@ -1475,9 +1472,9 @@
     service_config = std::move(*result.service_config);
     config_selector = result.args.GetObjectRef<ConfigSelector>();
   }
-  // Note: The only case in which service_config is null here is if the resolver
-  // returned a service config error and we don't have a previous service
-  // config to fall back to.
+  // Note: The only case in which service_config is null here is if the
+  // resolver returned a service config error and we don't have a previous
+  // service config to fall back to.
   if (service_config != nullptr) {
     // Extract global config for client channel.
     const internal::ClientChannelGlobalParsedConfig* parsed_service_config =
@@ -1566,8 +1563,8 @@
   update_args.config = std::move(lb_policy_config);
   update_args.resolution_note = std::move(result.resolution_note);
   // Remove the config selector from channel args so that we're not holding
-  // unnecessary refs that cause it to be destroyed somewhere other than in the
-  // WorkSerializer.
+  // unnecessary refs that cause it to be destroyed somewhere other than in
+  // the WorkSerializer.
   update_args.args = result.args.Remove(GRPC_ARG_CONFIG_SELECTOR);
   // Add health check service name to channel args.
   if (health_check_service_name.has_value()) {
@@ -2207,7 +2204,8 @@
   }
   // If we already have a dynamic call, pass the batch down to it.
   // Note that once we have done so, we do not need to acquire the channel's
-  // resolution mutex, which is more efficient (especially for streaming calls).
+  // resolution mutex, which is more efficient (especially for streaming
+  // calls).
   if (calld->dynamic_call_ != nullptr) {
     if (GRPC_TRACE_FLAG_ENABLED(grpc_client_channel_call_trace)) {
       gpr_log(GPR_INFO, "chand=%p calld=%p: starting batch on dynamic_call=%p",
@@ -2558,7 +2556,8 @@
   void Add(absl::string_view key, absl::string_view value) override {
     if (batch_ == nullptr) return;
     // Gross, egregious hack to support legacy grpclb behavior.
-    // TODO(ctiller): Use a promise context for this once that plumbing is done.
+    // TODO(ctiller): Use a promise context for this once that plumbing is
+    // done.
     if (key == GrpcLbClientStatsMetadata::key()) {
       batch_->Set(
           GrpcLbClientStatsMetadata(),
@@ -3419,7 +3418,8 @@
   if (call_attempt_tracer() != nullptr) {
     call_attempt_tracer()->RecordSendInitialMetadata(
         call_args.client_initial_metadata.get());
-    // TODO(ctiller): Find a way to do this without registering a no-op mapper.
+    // TODO(ctiller): Find a way to do this without registering a no-op
+    // mapper.
     call_args.client_to_server_messages->InterceptAndMapWithHalfClose(
         [](MessageHandle message) { return message; },  // No-op.
         [this]() {
@@ -3441,16 +3441,9 @@
       });
   client_initial_metadata_ = std::move(call_args.client_initial_metadata);
   return OnCancel(
-<<<<<<< HEAD
-      Seq(TrySeq(
-              // LB pick.
-              [this, call_args = std::move(call_args)]() mutable
-              -> Poll<absl::StatusOr<CallArgs>> {
-=======
       Map(TrySeq(
               // LB pick.
               [this]() -> Poll<absl::Status> {
->>>>>>> 2d2e9893
                 auto result = PickSubchannel(was_queued_);
                 if (GRPC_TRACE_FLAG_ENABLED(
                         grpc_client_channel_lb_call_trace)) {
@@ -3461,18 +3454,6 @@
                           result.has_value() ? result->ToString().c_str()
                                              : "Pending");
                 }
-<<<<<<< HEAD
-                if (!result.has_value()) return Pending{};
-                if (!result->ok()) return *result;
-                call_args.client_initial_metadata =
-                    std::move(client_initial_metadata_);
-                return std::move(call_args);
-              },
-              // Start call on subchannel.
-              // TODO(roth): Is there a way to combine this with the
-              // lambda above?
-              [this](CallArgs call_args) {
-=======
                 if (result == absl::nullopt) return Pending{};
                 return std::move(*result);
               },
@@ -3480,7 +3461,6 @@
               -> ArenaPromise<ServerMetadataHandle> {
                 call_args.client_initial_metadata =
                     std::move(client_initial_metadata_);
->>>>>>> 2d2e9893
                 return connected_subchannel()->MakeCallPromise(
                     std::move(call_args));
               }),
