--- conflicted
+++ resolved
@@ -3012,26 +3012,7 @@
   }
 }
 
-<<<<<<< HEAD
-void ClientChannel::LoadBalancedCall::RecvInitialMetadataReady(
-=======
-void ClientChannel::FilterBasedLoadBalancedCall::SendInitialMetadataOnComplete(
-    void* arg, grpc_error_handle error) {
-  auto* self = static_cast<FilterBasedLoadBalancedCall*>(arg);
-  if (GRPC_TRACE_FLAG_ENABLED(grpc_client_channel_lb_call_trace)) {
-    gpr_log(GPR_INFO,
-            "chand=%p lb_call=%p: got on_complete for send_initial_metadata: "
-            "error=%s",
-            self->chand(), self, StatusToString(error).c_str());
-  }
-  self->call_attempt_tracer()->RecordOnDoneSendInitialMetadata(
-      self->peer_string_);
-  Closure::Run(DEBUG_LOCATION,
-               self->original_send_initial_metadata_on_complete_, error);
-}
-
 void ClientChannel::FilterBasedLoadBalancedCall::RecvInitialMetadataReady(
->>>>>>> 3013c7e9
     void* arg, grpc_error_handle error) {
   auto* self = static_cast<FilterBasedLoadBalancedCall*>(arg);
   if (GRPC_TRACE_FLAG_ENABLED(grpc_client_channel_lb_call_trace)) {
@@ -3098,10 +3079,14 @@
         status = absl::Status(static_cast<absl::StatusCode>(code), message);
       }
     }
-    const char* peer_string =
-        self->peer_string_ != nullptr
-            ? reinterpret_cast<char*>(gpr_atm_acq_load(self->peer_string_))
-            : "";
+    absl::string_view peer_string;
+    if (self->recv_initial_metadata_ != nullptr) {
+      Slice* peer_string_slice =
+          self->recv_initial_metadata_->get_pointer(PeerString());
+      if (peer_string_slice != nullptr) {
+        peer_string = peer_string_slice->as_string_view();
+      }
+    }
     self->RecordCallCompletion(status, self->recv_trailing_metadata_,
                                self->transport_stream_stats_, peer_string);
   }
@@ -3114,61 +3099,6 @@
                error);
 }
 
-<<<<<<< HEAD
-void ClientChannel::LoadBalancedCall::RecordCallCompletion(
-    absl::Status status) {
-  // If we have a tracer, notify it.
-  if (call_attempt_tracer_ != nullptr) {
-    call_attempt_tracer_->RecordReceivedTrailingMetadata(
-        status, recv_trailing_metadata_, transport_stream_stats_);
-  }
-  // If the LB policy requested a callback for trailing metadata, invoke
-  // the callback.
-  if (lb_subchannel_call_tracker_ != nullptr) {
-    Metadata trailing_metadata(recv_trailing_metadata_);
-    BackendMetricAccessor backend_metric_accessor(this);
-    absl::string_view peer_string;
-    if (recv_initial_metadata_ != nullptr) {
-      Slice* peer_string_slice =
-          recv_initial_metadata_->get_pointer(PeerString());
-      if (peer_string_slice != nullptr) {
-        peer_string = peer_string_slice->as_string_view();
-      }
-    }
-    LoadBalancingPolicy::SubchannelCallTrackerInterface::FinishArgs args = {
-        peer_string, status, &trailing_metadata, &backend_metric_accessor};
-    lb_subchannel_call_tracker_->Finish(args);
-    lb_subchannel_call_tracker_.reset();
-  }
-}
-
-void ClientChannel::LoadBalancedCall::CreateSubchannelCall() {
-  SubchannelCall::Args call_args = {
-      std::move(connected_subchannel_), pollent_, path_.Ref(), /*start_time=*/0,
-      deadline_, arena_,
-      // TODO(roth): When we implement hedging support, we will probably
-      // need to use a separate call context for each subchannel call.
-      call_context_, call_combiner_};
-  grpc_error_handle error;
-  subchannel_call_ = SubchannelCall::Create(std::move(call_args), &error);
-  if (GRPC_TRACE_FLAG_ENABLED(grpc_client_channel_lb_call_trace)) {
-    gpr_log(GPR_INFO,
-            "chand=%p lb_call=%p: create subchannel_call=%p: error=%s", chand_,
-            this, subchannel_call_.get(), StatusToString(error).c_str());
-  }
-  if (on_call_destruction_complete_ != nullptr) {
-    subchannel_call_->SetAfterCallStackDestroy(on_call_destruction_complete_);
-    on_call_destruction_complete_ = nullptr;
-  }
-  if (GPR_UNLIKELY(!error.ok())) {
-    PendingBatchesFail(error, YieldCallCombiner);
-  } else {
-    PendingBatchesResume();
-  }
-}
-
-=======
->>>>>>> 3013c7e9
 // A class to handle the call combiner cancellation callback for a
 // queued pick.
 // TODO(roth): When we implement hedging support, we won't be able to
