//
// Copyright 2015 gRPC authors.
//
// Licensed under the Apache License, Version 2.0 (the "License");
// you may not use this file except in compliance with the License.
// You may obtain a copy of the License at
//
//     http://www.apache.org/licenses/LICENSE-2.0
//
// Unless required by applicable law or agreed to in writing, software
// distributed under the License is distributed on an "AS IS" BASIS,
// WITHOUT WARRANTIES OR CONDITIONS OF ANY KIND, either express or implied.
// See the License for the specific language governing permissions and
// limitations under the License.
//

#include <grpc/support/port_platform.h>

#include "src/core/ext/filters/client_channel/client_channel.h"

#include <inttypes.h>
#include <limits.h>
#include <stdbool.h>
#include <stdio.h>
#include <string.h>

#include <set>

#include "absl/strings/numbers.h"
#include "absl/strings/str_cat.h"
#include "absl/strings/str_join.h"
#include "absl/strings/string_view.h"

#include <grpc/support/alloc.h>
#include <grpc/support/log.h>
#include <grpc/support/string_util.h>
#include <grpc/support/sync.h>

#include "absl/container/inlined_vector.h"
#include "absl/types/optional.h"

#include "src/core/ext/filters/client_channel/backend_metric.h"
#include "src/core/ext/filters/client_channel/backup_poller.h"
#include "src/core/ext/filters/client_channel/config_selector.h"
#include "src/core/ext/filters/client_channel/dynamic_filters.h"
#include "src/core/ext/filters/client_channel/global_subchannel_pool.h"
#include "src/core/ext/filters/client_channel/http_connect_handshaker.h"
#include "src/core/ext/filters/client_channel/lb_policy/child_policy_handler.h"
#include "src/core/ext/filters/client_channel/lb_policy_registry.h"
#include "src/core/ext/filters/client_channel/local_subchannel_pool.h"
#include "src/core/ext/filters/client_channel/proxy_mapper_registry.h"
#include "src/core/ext/filters/client_channel/resolver_registry.h"
#include "src/core/ext/filters/client_channel/resolver_result_parsing.h"
#include "src/core/ext/filters/client_channel/retry_filter.h"
#include "src/core/ext/filters/client_channel/service_config.h"
#include "src/core/ext/filters/client_channel/service_config_call_data.h"
#include "src/core/ext/filters/client_channel/subchannel.h"
#include "src/core/ext/filters/deadline/deadline_filter.h"
#include "src/core/lib/backoff/backoff.h"
#include "src/core/lib/channel/channel_args.h"
#include "src/core/lib/channel/connected_channel.h"
#include "src/core/lib/channel/status_util.h"
#include "src/core/lib/gpr/string.h"
#include "src/core/lib/gprpp/sync.h"
#include "src/core/lib/iomgr/iomgr.h"
#include "src/core/lib/iomgr/polling_entity.h"
#include "src/core/lib/iomgr/work_serializer.h"
#include "src/core/lib/profiling/timers.h"
#include "src/core/lib/slice/slice_internal.h"
#include "src/core/lib/slice/slice_string_helpers.h"
#include "src/core/lib/surface/channel.h"
#include "src/core/lib/transport/connectivity_state.h"
#include "src/core/lib/transport/error_utils.h"
#include "src/core/lib/transport/metadata.h"
#include "src/core/lib/transport/metadata_batch.h"
#include "src/core/lib/transport/static_metadata.h"
#include "src/core/lib/transport/status_metadata.h"

//
// Client channel filter
//

namespace grpc_core {

using internal::ClientChannelGlobalParsedConfig;
using internal::ClientChannelMethodParsedConfig;
using internal::ClientChannelServiceConfigParser;

TraceFlag grpc_client_channel_call_trace(false, "client_channel_call");
TraceFlag grpc_client_channel_routing_trace(false, "client_channel_routing");

//
// ClientChannel::CallData definition
//

class ClientChannel::CallData {
 public:
  static grpc_error* Init(grpc_call_element* elem,
                          const grpc_call_element_args* args);
  static void Destroy(grpc_call_element* elem,
                      const grpc_call_final_info* final_info,
                      grpc_closure* then_schedule_closure);
  static void StartTransportStreamOpBatch(
      grpc_call_element* elem, grpc_transport_stream_op_batch* batch);
  static void SetPollent(grpc_call_element* elem, grpc_polling_entity* pollent);

  // Invoked by channel for queued calls when name resolution is completed.
  static void CheckResolution(void* arg, grpc_error* error);
  // Helper function for applying the service config to a call while
  // holding ClientChannel::resolution_mu_.
  // Returns true if the service config has been applied to the call, in which
  // case the caller must invoke ResolutionDone() or AsyncResolutionDone()
  // with the returned error.
  bool CheckResolutionLocked(grpc_call_element* elem, grpc_error** error)
      ABSL_EXCLUSIVE_LOCKS_REQUIRED(&ClientChannel::resolution_mu_);
  // Schedules a callback to continue processing the call once
  // resolution is complete.  The callback will not run until after this
  // method returns.
  void AsyncResolutionDone(grpc_call_element* elem, grpc_error* error);

 private:
  CallData(grpc_call_element* elem, const ClientChannel& chand,
           const grpc_call_element_args& args);
  ~CallData();

  // Returns the index into pending_batches_ to be used for batch.
  static size_t GetBatchIndex(grpc_transport_stream_op_batch* batch);
  void PendingBatchesAdd(grpc_call_element* elem,
                         grpc_transport_stream_op_batch* batch);
  static void FailPendingBatchInCallCombiner(void* arg, grpc_error* error);
  // A predicate type and some useful implementations for PendingBatchesFail().
  typedef bool (*YieldCallCombinerPredicate)(
      const CallCombinerClosureList& closures);
  static bool YieldCallCombiner(const CallCombinerClosureList& /*closures*/) {
    return true;
  }
  static bool NoYieldCallCombiner(const CallCombinerClosureList& /*closures*/) {
    return false;
  }
  static bool YieldCallCombinerIfPendingBatchesFound(
      const CallCombinerClosureList& closures) {
    return closures.size() > 0;
  }
  // Fails all pending batches.
  // If yield_call_combiner_predicate returns true, assumes responsibility for
  // yielding the call combiner.
  void PendingBatchesFail(
      grpc_call_element* elem, grpc_error* error,
      YieldCallCombinerPredicate yield_call_combiner_predicate);
  static void ResumePendingBatchInCallCombiner(void* arg, grpc_error* ignored);
  // Resumes all pending batches on lb_call_.
  void PendingBatchesResume(grpc_call_element* elem);

  // Applies service config to the call.  Must be invoked once we know
  // that the resolver has returned results to the channel.
  // If an error is returned, the error indicates the status with which
  // the call should be failed.
  grpc_error* ApplyServiceConfigToCallLocked(
      grpc_call_element* elem, grpc_metadata_batch* initial_metadata)
      ABSL_EXCLUSIVE_LOCKS_REQUIRED(&ClientChannel::resolution_mu_);
  // Invoked when the resolver result is applied to the caller, on both
  // success or failure.
  static void ResolutionDone(void* arg, grpc_error* error);
  // Removes the call (if present) from the channel's list of calls queued
  // for name resolution.
  void MaybeRemoveCallFromResolverQueuedCallsLocked(grpc_call_element* elem)
      ABSL_EXCLUSIVE_LOCKS_REQUIRED(&ClientChannel::resolution_mu_);
  // Adds the call (if not already present) to the channel's list of
  // calls queued for name resolution.
  void MaybeAddCallToResolverQueuedCallsLocked(grpc_call_element* elem)
      ABSL_EXCLUSIVE_LOCKS_REQUIRED(&ClientChannel::resolution_mu_);

  static void RecvInitialMetadataReadyForConfigSelectorCommitCallback(
      void* arg, grpc_error* error);
  void InjectRecvInitialMetadataReadyForConfigSelectorCommitCallback(
      grpc_transport_stream_op_batch* batch);

  void CreateDynamicCall(grpc_call_element* elem);

  // State for handling deadlines.
  // The code in deadline_filter.c requires this to be the first field.
  // TODO(roth): This is slightly sub-optimal in that grpc_deadline_state
  // and this struct both independently store pointers to the call stack
  // and call combiner.  If/when we have time, find a way to avoid this
  // without breaking the grpc_deadline_state abstraction.
  grpc_deadline_state deadline_state_;

  grpc_slice path_;  // Request path.
  gpr_cycle_counter call_start_time_;
  grpc_millis deadline_;
  Arena* arena_;
  grpc_call_stack* owning_call_;
  CallCombiner* call_combiner_;
  grpc_call_context_element* call_context_;

  grpc_polling_entity* pollent_ = nullptr;

  grpc_closure pick_closure_;

// FIXME: lock annotations (in a separate PR)
  // Accessed while holding ClientChannel::resolution_mu_.
<<<<<<< HEAD
  bool service_config_applied_ = false;
  bool queued_pending_resolver_result_ = false;
  ClientChannel::ResolverQueuedCall resolver_queued_call_;
=======
  bool service_config_applied_ ABSL_GUARDED_BY(&ClientChannel::resolution_mu_) =
      false;
  bool queued_pending_resolver_result_
      ABSL_GUARDED_BY(&ClientChannel::resolution_mu_) = false;
  ClientChannel::ResolverQueuedCall resolver_queued_call_
      ABSL_GUARDED_BY(&ClientChannel::resolution_mu_);
  ResolverQueuedCallCanceller* resolver_call_canceller_
      ABSL_GUARDED_BY(&ClientChannel::resolution_mu_) = nullptr;
>>>>>>> 918ac21c

  std::function<void()> on_call_committed_;

  grpc_closure* original_recv_initial_metadata_ready_ = nullptr;
  grpc_closure recv_initial_metadata_ready_;

  RefCountedPtr<DynamicFilters> dynamic_filters_;
  RefCountedPtr<DynamicFilters::Call> dynamic_call_;
  Mutex dynamic_call_creation_mu_;
  bool dynamic_call_pre_cancelled_ ABSL_GUARDED_BY(dynamic_call_creation_mu_) =
      false;

  // Batches are added to this list when received from above.
  // They are removed when we are done handling the batch (i.e., when
  // either we have invoked all of the batch's callbacks or we have
  // passed the batch down to the LB call and are not intercepting any of
  // its callbacks).
  grpc_transport_stream_op_batch* pending_batches_[MAX_PENDING_BATCHES] = {};

  // Set when we get a cancel_stream op.
  grpc_error* cancel_error_ = GRPC_ERROR_NONE;
};

//
// Filter vtable
//

const grpc_channel_filter ClientChannel::kFilterVtable = {
    ClientChannel::CallData::StartTransportStreamOpBatch,
    ClientChannel::StartTransportOp,
    sizeof(ClientChannel::CallData),
    ClientChannel::CallData::Init,
    ClientChannel::CallData::SetPollent,
    ClientChannel::CallData::Destroy,
    ClientChannel::CallData::PreCancel,
    sizeof(ClientChannel),
    ClientChannel::Init,
    ClientChannel::Destroy,
    ClientChannel::GetChannelInfo,
    "client-channel",
};

//
// dynamic termination filter
//

namespace {

// Channel arg pointer vtable for GRPC_ARG_CLIENT_CHANNEL.
void* ClientChannelArgCopy(void* p) { return p; }
void ClientChannelArgDestroy(void* /*p*/) {}
int ClientChannelArgCmp(void* p, void* q) { return GPR_ICMP(p, q); }
const grpc_arg_pointer_vtable kClientChannelArgPointerVtable = {
    ClientChannelArgCopy, ClientChannelArgDestroy, ClientChannelArgCmp};

// Channel arg pointer vtable for GRPC_ARG_SERVICE_CONFIG_OBJ.
void* ServiceConfigObjArgCopy(void* p) {
  auto* service_config = static_cast<ServiceConfig*>(p);
  service_config->Ref().release();
  return p;
}
void ServiceConfigObjArgDestroy(void* p) {
  auto* service_config = static_cast<ServiceConfig*>(p);
  service_config->Unref();
}
int ServiceConfigObjArgCmp(void* p, void* q) { return GPR_ICMP(p, q); }
const grpc_arg_pointer_vtable kServiceConfigObjArgPointerVtable = {
    ServiceConfigObjArgCopy, ServiceConfigObjArgDestroy,
    ServiceConfigObjArgCmp};

class DynamicTerminationFilter {
 public:
  class CallData;

  static const grpc_channel_filter kFilterVtable;

  static grpc_error* Init(grpc_channel_element* elem,
                          grpc_channel_element_args* args) {
    GPR_ASSERT(args->is_last);
    GPR_ASSERT(elem->filter == &kFilterVtable);
    new (elem->channel_data) DynamicTerminationFilter(args->channel_args);
    return GRPC_ERROR_NONE;
  }

  static void Destroy(grpc_channel_element* elem) {
    auto* chand = static_cast<DynamicTerminationFilter*>(elem->channel_data);
    chand->~DynamicTerminationFilter();
  }

  // Will never be called.
  static void StartTransportOp(grpc_channel_element* /*elem*/,
                               grpc_transport_op* /*op*/) {}
  static void GetChannelInfo(grpc_channel_element* /*elem*/,
                             const grpc_channel_info* /*info*/) {}

 private:
  explicit DynamicTerminationFilter(const grpc_channel_args* args)
      : chand_(grpc_channel_args_find_pointer<ClientChannel>(
            args, GRPC_ARG_CLIENT_CHANNEL)) {}

  ClientChannel* chand_;
};

class DynamicTerminationFilter::CallData {
 public:
  static grpc_error* Init(grpc_call_element* elem,
                          const grpc_call_element_args* args) {
    new (elem->call_data) CallData(*args);
    return GRPC_ERROR_NONE;
  }

  static void Destroy(grpc_call_element* elem,
                      const grpc_call_final_info* /*final_info*/,
                      grpc_closure* then_schedule_closure) {
    auto* calld = static_cast<CallData*>(elem->call_data);
    RefCountedPtr<SubchannelCall> subchannel_call;
    if (GPR_LIKELY(calld->lb_call_ != nullptr)) {
      subchannel_call = calld->lb_call_->subchannel_call();
    }
    calld->~CallData();
    if (GPR_LIKELY(subchannel_call != nullptr)) {
      subchannel_call->SetAfterCallStackDestroy(then_schedule_closure);
    } else {
      // TODO(yashkt) : This can potentially be a Closure::Run
      ExecCtx::Run(DEBUG_LOCATION, then_schedule_closure, GRPC_ERROR_NONE);
    }
  }

  static void StartTransportStreamOpBatch(
      grpc_call_element* elem, grpc_transport_stream_op_batch* batch) {
    auto* calld = static_cast<CallData*>(elem->call_data);
    calld->lb_call_->StartTransportStreamOpBatch(batch);
  }

  static void PreCancel(grpc_call_element* elem, grpc_error* error) {
    auto* calld = static_cast<CallData*>(elem->call_data);
    calld->lb_call_->PreCancel(error);
  }

  static void SetPollent(grpc_call_element* elem,
                         grpc_polling_entity* pollent) {
    auto* calld = static_cast<CallData*>(elem->call_data);
    auto* chand = static_cast<DynamicTerminationFilter*>(elem->channel_data);
    ClientChannel* client_channel = chand->chand_;
    grpc_call_element_args args = {
        calld->owning_call_,     nullptr,
        calld->call_context_,    calld->path_,
        calld->call_start_time_, calld->deadline_,
        calld->arena_,           calld->call_combiner_};
    calld->lb_call_ = client_channel->CreateLoadBalancedCall(args, pollent);
    if (GRPC_TRACE_FLAG_ENABLED(grpc_client_channel_routing_trace)) {
      gpr_log(GPR_INFO,
              "chand=%p dynamic_termination_calld=%p: create lb_call=%p", chand,
              client_channel, calld->lb_call_.get());
    }
  }

 private:
  explicit CallData(const grpc_call_element_args& args)
      : path_(grpc_slice_ref_internal(args.path)),
        call_start_time_(args.start_time),
        deadline_(args.deadline),
        arena_(args.arena),
        owning_call_(args.call_stack),
        call_combiner_(args.call_combiner),
        call_context_(args.context) {}

  ~CallData() { grpc_slice_unref_internal(path_); }

  grpc_slice path_;  // Request path.
  gpr_cycle_counter call_start_time_;
  grpc_millis deadline_;
  Arena* arena_;
  grpc_call_stack* owning_call_;
  CallCombiner* call_combiner_;
  grpc_call_context_element* call_context_;

  RefCountedPtr<ClientChannel::LoadBalancedCall> lb_call_;
};

const grpc_channel_filter DynamicTerminationFilter::kFilterVtable = {
    DynamicTerminationFilter::CallData::StartTransportStreamOpBatch,
    DynamicTerminationFilter::StartTransportOp,
    sizeof(DynamicTerminationFilter::CallData),
    DynamicTerminationFilter::CallData::Init,
    DynamicTerminationFilter::CallData::SetPollent,
    DynamicTerminationFilter::CallData::Destroy,
    DynamicTerminationFilter::CallData::PreCancel,
    sizeof(DynamicTerminationFilter),
    DynamicTerminationFilter::Init,
    DynamicTerminationFilter::Destroy,
    DynamicTerminationFilter::GetChannelInfo,
    "dynamic_filter_termination",
};

}  // namespace

//
// ClientChannel::ResolverResultHandler
//

class ClientChannel::ResolverResultHandler : public Resolver::ResultHandler {
 public:
  explicit ResolverResultHandler(ClientChannel* chand) : chand_(chand) {
    GRPC_CHANNEL_STACK_REF(chand_->owning_stack_, "ResolverResultHandler");
  }

  ~ResolverResultHandler() override {
    if (GRPC_TRACE_FLAG_ENABLED(grpc_client_channel_routing_trace)) {
      gpr_log(GPR_INFO, "chand=%p: resolver shutdown complete", chand_);
    }
    GRPC_CHANNEL_STACK_UNREF(chand_->owning_stack_, "ResolverResultHandler");
  }

  void ReturnResult(Resolver::Result result) override {
    chand_->OnResolverResultChangedLocked(std::move(result));
  }

  void ReturnError(grpc_error* error) override {
    chand_->OnResolverErrorLocked(error);
  }

 private:
  ClientChannel* chand_;
};

//
// ClientChannel::SubchannelWrapper
//

// This class is a wrapper for Subchannel that hides details of the
// channel's implementation (such as the health check service name and
// connected subchannel) from the LB policy API.
//
// Note that no synchronization is needed here, because even if the
// underlying subchannel is shared between channels, this wrapper will only
// be used within one channel, so it will always be synchronized by the
// control plane work_serializer.
class ClientChannel::SubchannelWrapper : public SubchannelInterface {
 public:
  SubchannelWrapper(ClientChannel* chand, RefCountedPtr<Subchannel> subchannel,
                    absl::optional<std::string> health_check_service_name)
      : SubchannelInterface(
            GRPC_TRACE_FLAG_ENABLED(grpc_client_channel_routing_trace)
                ? "SubchannelWrapper"
                : nullptr),
        chand_(chand),
        subchannel_(std::move(subchannel)),
        health_check_service_name_(std::move(health_check_service_name)) {
    if (GRPC_TRACE_FLAG_ENABLED(grpc_client_channel_routing_trace)) {
      gpr_log(GPR_INFO,
              "chand=%p: creating subchannel wrapper %p for subchannel %p",
              chand, this, subchannel_.get());
    }
    GRPC_CHANNEL_STACK_REF(chand_->owning_stack_, "SubchannelWrapper");
    auto* subchannel_node = subchannel_->channelz_node();
    if (subchannel_node != nullptr) {
      auto it = chand_->subchannel_refcount_map_.find(subchannel_.get());
      if (it == chand_->subchannel_refcount_map_.end()) {
        chand_->channelz_node_->AddChildSubchannel(subchannel_node->uuid());
        it = chand_->subchannel_refcount_map_.emplace(subchannel_.get(), 0)
                 .first;
      }
      ++it->second;
    }
    chand_->subchannel_wrappers_.insert(this);
  }

  ~SubchannelWrapper() override {
    if (GRPC_TRACE_FLAG_ENABLED(grpc_client_channel_routing_trace)) {
      gpr_log(GPR_INFO,
              "chand=%p: destroying subchannel wrapper %p for subchannel %p",
              chand_, this, subchannel_.get());
    }
    chand_->subchannel_wrappers_.erase(this);
    auto* subchannel_node = subchannel_->channelz_node();
    if (subchannel_node != nullptr) {
      auto it = chand_->subchannel_refcount_map_.find(subchannel_.get());
      GPR_ASSERT(it != chand_->subchannel_refcount_map_.end());
      --it->second;
      if (it->second == 0) {
        chand_->channelz_node_->RemoveChildSubchannel(subchannel_node->uuid());
        chand_->subchannel_refcount_map_.erase(it);
      }
    }
    GRPC_CHANNEL_STACK_UNREF(chand_->owning_stack_, "SubchannelWrapper");
  }

  grpc_connectivity_state CheckConnectivityState() override {
    RefCountedPtr<ConnectedSubchannel> connected_subchannel;
    grpc_connectivity_state connectivity_state =
        subchannel_->CheckConnectivityState(health_check_service_name_,
                                            &connected_subchannel);
    MaybeUpdateConnectedSubchannel(std::move(connected_subchannel));
    return connectivity_state;
  }

  void WatchConnectivityState(
      grpc_connectivity_state initial_state,
      std::unique_ptr<ConnectivityStateWatcherInterface> watcher) override {
    auto& watcher_wrapper = watcher_map_[watcher.get()];
    GPR_ASSERT(watcher_wrapper == nullptr);
    watcher_wrapper = new WatcherWrapper(std::move(watcher),
                                         Ref(DEBUG_LOCATION, "WatcherWrapper"),
                                         initial_state);
    subchannel_->WatchConnectivityState(
        initial_state, health_check_service_name_,
        RefCountedPtr<Subchannel::ConnectivityStateWatcherInterface>(
            watcher_wrapper));
  }

  void CancelConnectivityStateWatch(
      ConnectivityStateWatcherInterface* watcher) override {
    auto it = watcher_map_.find(watcher);
    GPR_ASSERT(it != watcher_map_.end());
    subchannel_->CancelConnectivityStateWatch(health_check_service_name_,
                                              it->second);
    watcher_map_.erase(it);
  }

  void AttemptToConnect() override { subchannel_->AttemptToConnect(); }

  void ResetBackoff() override { subchannel_->ResetBackoff(); }

  const grpc_channel_args* channel_args() override {
    return subchannel_->channel_args();
  }

  void ThrottleKeepaliveTime(int new_keepalive_time) {
    subchannel_->ThrottleKeepaliveTime(new_keepalive_time);
  }

  void UpdateHealthCheckServiceName(
      absl::optional<std::string> health_check_service_name) {
    if (GRPC_TRACE_FLAG_ENABLED(grpc_client_channel_routing_trace)) {
      gpr_log(GPR_INFO,
              "chand=%p: subchannel wrapper %p: updating health check service "
              "name from \"%s\" to \"%s\"",
              chand_, this, health_check_service_name_->c_str(),
              health_check_service_name->c_str());
    }
    for (auto& p : watcher_map_) {
      WatcherWrapper*& watcher_wrapper = p.second;
      // Cancel the current watcher and create a new one using the new
      // health check service name.
      // TODO(roth): If there is not already an existing health watch
      // call for the new name, then the watcher will initially report
      // state CONNECTING.  If the LB policy is currently reporting
      // state READY, this may cause it to switch to CONNECTING before
      // switching back to READY.  This could cause a small delay for
      // RPCs being started on the channel.  If/when this becomes a
      // problem, we may be able to handle it by waiting for the new
      // watcher to report READY before we use it to replace the old one.
      WatcherWrapper* replacement = watcher_wrapper->MakeReplacement();
      subchannel_->CancelConnectivityStateWatch(health_check_service_name_,
                                                watcher_wrapper);
      watcher_wrapper = replacement;
      subchannel_->WatchConnectivityState(
          replacement->last_seen_state(), health_check_service_name,
          RefCountedPtr<Subchannel::ConnectivityStateWatcherInterface>(
              replacement));
    }
    // Save the new health check service name.
    health_check_service_name_ = std::move(health_check_service_name);
  }

  // Caller must be holding the control-plane work_serializer.
  ConnectedSubchannel* connected_subchannel() const {
    return connected_subchannel_.get();
  }

  // Caller must be holding the data-plane mutex.
  ConnectedSubchannel* connected_subchannel_in_data_plane() const
      ABSL_EXCLUSIVE_LOCKS_REQUIRED(&ClientChannel::data_plane_mu_) {
    return connected_subchannel_in_data_plane_.get();
  }
  void set_connected_subchannel_in_data_plane(
      RefCountedPtr<ConnectedSubchannel> connected_subchannel)
      ABSL_EXCLUSIVE_LOCKS_REQUIRED(&ClientChannel::data_plane_mu_) {
    connected_subchannel_in_data_plane_ = std::move(connected_subchannel);
  }

 private:
  // Subchannel and SubchannelInterface have different interfaces for
  // their respective ConnectivityStateWatcherInterface classes.
  // The one in Subchannel updates the ConnectedSubchannel along with
  // the state, whereas the one in SubchannelInterface does not expose
  // the ConnectedSubchannel.
  //
  // This wrapper provides a bridge between the two.  It implements
  // Subchannel::ConnectivityStateWatcherInterface and wraps
  // the instance of SubchannelInterface::ConnectivityStateWatcherInterface
  // that was passed in by the LB policy.  We pass an instance of this
  // class to the underlying Subchannel, and when we get updates from
  // the subchannel, we pass those on to the wrapped watcher to return
  // the update to the LB policy.  This allows us to set the connected
  // subchannel before passing the result back to the LB policy.
  class WatcherWrapper : public Subchannel::ConnectivityStateWatcherInterface {
   public:
    WatcherWrapper(
        std::unique_ptr<SubchannelInterface::ConnectivityStateWatcherInterface>
            watcher,
        RefCountedPtr<SubchannelWrapper> parent,
        grpc_connectivity_state initial_state)
        : watcher_(std::move(watcher)),
          parent_(std::move(parent)),
          last_seen_state_(initial_state) {}

    ~WatcherWrapper() override {
      auto* parent = parent_.release();  // ref owned by lambda
      parent->chand_->work_serializer_->Run(
          [parent]() { parent->Unref(DEBUG_LOCATION, "WatcherWrapper"); },
          DEBUG_LOCATION);
    }

    void OnConnectivityStateChange() override {
      if (GRPC_TRACE_FLAG_ENABLED(grpc_client_channel_routing_trace)) {
        gpr_log(GPR_INFO,
                "chand=%p: connectivity change for subchannel wrapper %p "
                "subchannel %p; hopping into work_serializer",
                parent_->chand_, parent_.get(), parent_->subchannel_.get());
      }
      Ref().release();  // ref owned by lambda
      parent_->chand_->work_serializer_->Run(
          [this]() {
            ApplyUpdateInControlPlaneWorkSerializer();
            Unref();
          },
          DEBUG_LOCATION);
    }

    grpc_pollset_set* interested_parties() override {
      SubchannelInterface::ConnectivityStateWatcherInterface* watcher =
          watcher_.get();
      if (watcher_ == nullptr) watcher = replacement_->watcher_.get();
      return watcher->interested_parties();
    }

    WatcherWrapper* MakeReplacement() {
      auto* replacement =
          new WatcherWrapper(std::move(watcher_), parent_, last_seen_state_);
      replacement_ = replacement;
      return replacement;
    }

    grpc_connectivity_state last_seen_state() const { return last_seen_state_; }

   private:
    void ApplyUpdateInControlPlaneWorkSerializer() {
      if (GRPC_TRACE_FLAG_ENABLED(grpc_client_channel_routing_trace)) {
        gpr_log(GPR_INFO,
                "chand=%p: processing connectivity change in work serializer "
                "for subchannel wrapper %p subchannel %p "
                "watcher=%p",
                parent_->chand_, parent_.get(), parent_->subchannel_.get(),
                watcher_.get());
      }
      ConnectivityStateChange state_change = PopConnectivityStateChange();
      absl::optional<absl::Cord> keepalive_throttling =
          state_change.status.GetPayload(kKeepaliveThrottlingKey);
      if (keepalive_throttling.has_value()) {
        int new_keepalive_time = -1;
        if (absl::SimpleAtoi(std::string(keepalive_throttling.value()),
                             &new_keepalive_time)) {
          if (new_keepalive_time > parent_->chand_->keepalive_time_) {
            parent_->chand_->keepalive_time_ = new_keepalive_time;
            if (GRPC_TRACE_FLAG_ENABLED(grpc_client_channel_routing_trace)) {
              gpr_log(GPR_INFO, "chand=%p: throttling keepalive time to %d",
                      parent_->chand_, parent_->chand_->keepalive_time_);
            }
            // Propagate the new keepalive time to all subchannels. This is so
            // that new transports created by any subchannel (and not just the
            // subchannel that received the GOAWAY), use the new keepalive time.
            for (auto* subchannel_wrapper :
                 parent_->chand_->subchannel_wrappers_) {
              subchannel_wrapper->ThrottleKeepaliveTime(new_keepalive_time);
            }
          }
        } else {
          gpr_log(GPR_ERROR, "chand=%p: Illegal keepalive throttling value %s",
                  parent_->chand_,
                  std::string(keepalive_throttling.value()).c_str());
        }
      }
      // Ignore update if the parent WatcherWrapper has been replaced
      // since this callback was scheduled.
      if (watcher_ != nullptr) {
        last_seen_state_ = state_change.state;
        parent_->MaybeUpdateConnectedSubchannel(
            std::move(state_change.connected_subchannel));
        watcher_->OnConnectivityStateChange(state_change.state);
      }
    }

    std::unique_ptr<SubchannelInterface::ConnectivityStateWatcherInterface>
        watcher_;
    RefCountedPtr<SubchannelWrapper> parent_;
    grpc_connectivity_state last_seen_state_;
    WatcherWrapper* replacement_ = nullptr;
  };

  void MaybeUpdateConnectedSubchannel(
      RefCountedPtr<ConnectedSubchannel> connected_subchannel) {
    // Update the connected subchannel only if the channel is not shutting
    // down.  This is because once the channel is shutting down, we
    // ignore picker updates from the LB policy, which means that
    // UpdateStateAndPickerLocked() will never process the entries
    // in chand_->pending_subchannel_updates_.  So we don't want to add
    // entries there that will never be processed, since that would
    // leave dangling refs to the channel and prevent its destruction.
    grpc_error* disconnect_error = chand_->disconnect_error();
    if (disconnect_error != GRPC_ERROR_NONE) return;
    // Not shutting down, so do the update.
    if (connected_subchannel_ != connected_subchannel) {
      connected_subchannel_ = std::move(connected_subchannel);
      // Record the new connected subchannel so that it can be updated
      // in the data plane mutex the next time the picker is updated.
      chand_->pending_subchannel_updates_[Ref(
          DEBUG_LOCATION, "ConnectedSubchannelUpdate")] = connected_subchannel_;
    }
  }

  ClientChannel* chand_;
  RefCountedPtr<Subchannel> subchannel_;
  absl::optional<std::string> health_check_service_name_;
  // Maps from the address of the watcher passed to us by the LB policy
  // to the address of the WrapperWatcher that we passed to the underlying
  // subchannel.  This is needed so that when the LB policy calls
  // CancelConnectivityStateWatch() with its watcher, we know the
  // corresponding WrapperWatcher to cancel on the underlying subchannel.
  std::map<ConnectivityStateWatcherInterface*, WatcherWrapper*> watcher_map_;
  // To be accessed only in the control plane work_serializer.
  RefCountedPtr<ConnectedSubchannel> connected_subchannel_;
  // To be accessed only in the data plane mutex.
  RefCountedPtr<ConnectedSubchannel> connected_subchannel_in_data_plane_
      ABSL_GUARDED_BY(&ClientChannel::data_plane_mu_);
};

//
// ClientChannel::ExternalConnectivityWatcher
//

ClientChannel::ExternalConnectivityWatcher::ExternalConnectivityWatcher(
    ClientChannel* chand, grpc_polling_entity pollent,
    grpc_connectivity_state* state, grpc_closure* on_complete,
    grpc_closure* watcher_timer_init)
    : chand_(chand),
      pollent_(pollent),
      initial_state_(*state),
      state_(state),
      on_complete_(on_complete),
      watcher_timer_init_(watcher_timer_init) {
  grpc_polling_entity_add_to_pollset_set(&pollent_,
                                         chand_->interested_parties_);
  GRPC_CHANNEL_STACK_REF(chand_->owning_stack_, "ExternalConnectivityWatcher");
  {
    MutexLock lock(&chand_->external_watchers_mu_);
    // Will be deleted when the watch is complete.
    GPR_ASSERT(chand->external_watchers_[on_complete] == nullptr);
    // Store a ref to the watcher in the external_watchers_ map.
    chand->external_watchers_[on_complete] =
        Ref(DEBUG_LOCATION, "AddWatcherToExternalWatchersMapLocked");
  }
  // Pass the ref from creating the object to Start().
  chand_->work_serializer_->Run(
      [this]() {
        // The ref is passed to AddWatcherLocked().
        AddWatcherLocked();
      },
      DEBUG_LOCATION);
}

ClientChannel::ExternalConnectivityWatcher::~ExternalConnectivityWatcher() {
  grpc_polling_entity_del_from_pollset_set(&pollent_,
                                           chand_->interested_parties_);
  GRPC_CHANNEL_STACK_UNREF(chand_->owning_stack_,
                           "ExternalConnectivityWatcher");
}

void ClientChannel::ExternalConnectivityWatcher::
    RemoveWatcherFromExternalWatchersMap(ClientChannel* chand,
                                         grpc_closure* on_complete,
                                         bool cancel) {
  RefCountedPtr<ExternalConnectivityWatcher> watcher;
  {
    MutexLock lock(&chand->external_watchers_mu_);
    auto it = chand->external_watchers_.find(on_complete);
    if (it != chand->external_watchers_.end()) {
      watcher = std::move(it->second);
      chand->external_watchers_.erase(it);
    }
  }
  // watcher->Cancel() will hop into the WorkSerializer, so we have to unlock
  // the mutex before calling it.
  if (watcher != nullptr && cancel) watcher->Cancel();
}

void ClientChannel::ExternalConnectivityWatcher::Notify(
    grpc_connectivity_state state, const absl::Status& /* status */) {
  bool done = false;
  if (!done_.CompareExchangeStrong(&done, true, MemoryOrder::RELAXED,
                                   MemoryOrder::RELAXED)) {
    return;  // Already done.
  }
  // Remove external watcher.
  ExternalConnectivityWatcher::RemoveWatcherFromExternalWatchersMap(
      chand_, on_complete_, /*cancel=*/false);
  // Report new state to the user.
  *state_ = state;
  ExecCtx::Run(DEBUG_LOCATION, on_complete_, GRPC_ERROR_NONE);
  // Hop back into the work_serializer to clean up.
  // Not needed in state SHUTDOWN, because the tracker will
  // automatically remove all watchers in that case.
  if (state != GRPC_CHANNEL_SHUTDOWN) {
    chand_->work_serializer_->Run([this]() { RemoveWatcherLocked(); },
                                  DEBUG_LOCATION);
  }
}

void ClientChannel::ExternalConnectivityWatcher::Cancel() {
  bool done = false;
  if (!done_.CompareExchangeStrong(&done, true, MemoryOrder::RELAXED,
                                   MemoryOrder::RELAXED)) {
    return;  // Already done.
  }
  ExecCtx::Run(DEBUG_LOCATION, on_complete_, GRPC_ERROR_CANCELLED);
  // Hop back into the work_serializer to clean up.
  chand_->work_serializer_->Run([this]() { RemoveWatcherLocked(); },
                                DEBUG_LOCATION);
}

void ClientChannel::ExternalConnectivityWatcher::AddWatcherLocked() {
  Closure::Run(DEBUG_LOCATION, watcher_timer_init_, GRPC_ERROR_NONE);
  // Add new watcher. Pass the ref of the object from creation to OrphanablePtr.
  chand_->state_tracker_.AddWatcher(
      initial_state_, OrphanablePtr<ConnectivityStateWatcherInterface>(this));
}

void ClientChannel::ExternalConnectivityWatcher::RemoveWatcherLocked() {
  chand_->state_tracker_.RemoveWatcher(this);
}

//
// ClientChannel::ConnectivityWatcherAdder
//

class ClientChannel::ConnectivityWatcherAdder {
 public:
  ConnectivityWatcherAdder(
      ClientChannel* chand, grpc_connectivity_state initial_state,
      OrphanablePtr<AsyncConnectivityStateWatcherInterface> watcher)
      : chand_(chand),
        initial_state_(initial_state),
        watcher_(std::move(watcher)) {
    GRPC_CHANNEL_STACK_REF(chand_->owning_stack_, "ConnectivityWatcherAdder");
    chand_->work_serializer_->Run([this]() { AddWatcherLocked(); },
                                  DEBUG_LOCATION);
  }

 private:
  void AddWatcherLocked() {
    chand_->state_tracker_.AddWatcher(initial_state_, std::move(watcher_));
    GRPC_CHANNEL_STACK_UNREF(chand_->owning_stack_, "ConnectivityWatcherAdder");
    delete this;
  }

  ClientChannel* chand_;
  grpc_connectivity_state initial_state_;
  OrphanablePtr<AsyncConnectivityStateWatcherInterface> watcher_;
};

//
// ClientChannel::ConnectivityWatcherRemover
//

class ClientChannel::ConnectivityWatcherRemover {
 public:
  ConnectivityWatcherRemover(ClientChannel* chand,
                             AsyncConnectivityStateWatcherInterface* watcher)
      : chand_(chand), watcher_(watcher) {
    GRPC_CHANNEL_STACK_REF(chand_->owning_stack_, "ConnectivityWatcherRemover");
    chand_->work_serializer_->Run([this]() { RemoveWatcherLocked(); },
                                  DEBUG_LOCATION);
  }

 private:
  void RemoveWatcherLocked() {
    chand_->state_tracker_.RemoveWatcher(watcher_);
    GRPC_CHANNEL_STACK_UNREF(chand_->owning_stack_,
                             "ConnectivityWatcherRemover");
    delete this;
  }

  ClientChannel* chand_;
  AsyncConnectivityStateWatcherInterface* watcher_;
};

//
// ClientChannel::ClientChannelControlHelper
//

class ClientChannel::ClientChannelControlHelper
    : public LoadBalancingPolicy::ChannelControlHelper {
 public:
  explicit ClientChannelControlHelper(ClientChannel* chand) : chand_(chand) {
    GRPC_CHANNEL_STACK_REF(chand_->owning_stack_, "ClientChannelControlHelper");
  }

  ~ClientChannelControlHelper() override {
    GRPC_CHANNEL_STACK_UNREF(chand_->owning_stack_,
                             "ClientChannelControlHelper");
  }

  RefCountedPtr<SubchannelInterface> CreateSubchannel(
      ServerAddress address, const grpc_channel_args& args) override {
    if (chand_->resolver_ == nullptr) return nullptr;  // Shutting down.
    // Determine health check service name.
    bool inhibit_health_checking = grpc_channel_args_find_bool(
        &args, GRPC_ARG_INHIBIT_HEALTH_CHECKING, false);
    absl::optional<std::string> health_check_service_name;
    if (!inhibit_health_checking) {
      health_check_service_name = chand_->health_check_service_name_;
    }
    // Remove channel args that should not affect subchannel uniqueness.
    static const char* args_to_remove[] = {
        GRPC_ARG_INHIBIT_HEALTH_CHECKING,
        GRPC_ARG_CHANNELZ_CHANNEL_NODE,
    };
    // Add channel args needed for the subchannel.
    absl::InlinedVector<grpc_arg, 3> args_to_add = {
        Subchannel::CreateSubchannelAddressArg(&address.address()),
        SubchannelPoolInterface::CreateChannelArg(
            chand_->subchannel_pool_.get()),
    };
    if (address.args() != nullptr) {
      for (size_t j = 0; j < address.args()->num_args; ++j) {
        args_to_add.emplace_back(address.args()->args[j]);
      }
    }
    grpc_channel_args* new_args = grpc_channel_args_copy_and_add_and_remove(
        &args, args_to_remove, GPR_ARRAY_SIZE(args_to_remove),
        args_to_add.data(), args_to_add.size());
    gpr_free(args_to_add[0].value.string);
    // Create subchannel.
    RefCountedPtr<Subchannel> subchannel =
        chand_->client_channel_factory_->CreateSubchannel(new_args);
    grpc_channel_args_destroy(new_args);
    if (subchannel == nullptr) return nullptr;
    // Make sure the subchannel has updated keepalive time.
    subchannel->ThrottleKeepaliveTime(chand_->keepalive_time_);
    // Create and return wrapper for the subchannel.
    return MakeRefCounted<SubchannelWrapper>(
        chand_, std::move(subchannel), std::move(health_check_service_name));
  }

  void UpdateState(
      grpc_connectivity_state state, const absl::Status& status,
      std::unique_ptr<LoadBalancingPolicy::SubchannelPicker> picker) override {
    if (chand_->resolver_ == nullptr) return;  // Shutting down.
    grpc_error* disconnect_error = chand_->disconnect_error();
    if (GRPC_TRACE_FLAG_ENABLED(grpc_client_channel_routing_trace)) {
      const char* extra = disconnect_error == GRPC_ERROR_NONE
                              ? ""
                              : " (ignoring -- channel shutting down)";
      gpr_log(GPR_INFO, "chand=%p: update: state=%s status=(%s) picker=%p%s",
              chand_, ConnectivityStateName(state), status.ToString().c_str(),
              picker.get(), extra);
    }
    // Do update only if not shutting down.
    if (disconnect_error == GRPC_ERROR_NONE) {
      chand_->UpdateStateAndPickerLocked(state, status, "helper",
                                         std::move(picker));
    }
  }

  void RequestReresolution() override {
    if (chand_->resolver_ == nullptr) return;  // Shutting down.
    if (GRPC_TRACE_FLAG_ENABLED(grpc_client_channel_routing_trace)) {
      gpr_log(GPR_INFO, "chand=%p: started name re-resolving", chand_);
    }
    chand_->resolver_->RequestReresolutionLocked();
  }

  void AddTraceEvent(TraceSeverity severity,
                     absl::string_view message) override {
    if (chand_->resolver_ == nullptr) return;  // Shutting down.
    if (chand_->channelz_node_ != nullptr) {
      chand_->channelz_node_->AddTraceEvent(
          ConvertSeverityEnum(severity),
          grpc_slice_from_copied_buffer(message.data(), message.size()));
    }
  }

 private:
  static channelz::ChannelTrace::Severity ConvertSeverityEnum(
      TraceSeverity severity) {
    if (severity == TRACE_INFO) return channelz::ChannelTrace::Info;
    if (severity == TRACE_WARNING) return channelz::ChannelTrace::Warning;
    return channelz::ChannelTrace::Error;
  }

  ClientChannel* chand_;
};

//
// ClientChannel implementation
//

ClientChannel* ClientChannel::GetFromChannel(grpc_channel* channel) {
  grpc_channel_element* elem =
      grpc_channel_stack_last_element(grpc_channel_get_channel_stack(channel));
  if (elem->filter != &kFilterVtable) return nullptr;
  return static_cast<ClientChannel*>(elem->channel_data);
}

grpc_error* ClientChannel::Init(grpc_channel_element* elem,
                                grpc_channel_element_args* args) {
  GPR_ASSERT(args->is_last);
  GPR_ASSERT(elem->filter == &kFilterVtable);
  grpc_error* error = GRPC_ERROR_NONE;
  new (elem->channel_data) ClientChannel(args, &error);
  return error;
}

void ClientChannel::Destroy(grpc_channel_element* elem) {
  ClientChannel* chand = static_cast<ClientChannel*>(elem->channel_data);
  chand->~ClientChannel();
}

namespace {

bool GetEnableRetries(const grpc_channel_args* args) {
  return grpc_channel_args_find_bool(args, GRPC_ARG_ENABLE_RETRIES, false);
}

RefCountedPtr<SubchannelPoolInterface> GetSubchannelPool(
    const grpc_channel_args* args) {
  const bool use_local_subchannel_pool = grpc_channel_args_find_bool(
      args, GRPC_ARG_USE_LOCAL_SUBCHANNEL_POOL, false);
  if (use_local_subchannel_pool) {
    return MakeRefCounted<LocalSubchannelPool>();
  }
  return GlobalSubchannelPool::instance();
}

channelz::ChannelNode* GetChannelzNode(const grpc_channel_args* args) {
  return grpc_channel_args_find_pointer<channelz::ChannelNode>(
      args, GRPC_ARG_CHANNELZ_CHANNEL_NODE);
}

}  // namespace

ClientChannel::ClientChannel(grpc_channel_element_args* args,
                             grpc_error** error)
    : deadline_checking_enabled_(
          grpc_deadline_checking_enabled(args->channel_args)),
      enable_retries_(GetEnableRetries(args->channel_args)),
      owning_stack_(args->channel_stack),
      client_channel_factory_(
          ClientChannelFactory::GetFromChannelArgs(args->channel_args)),
      channelz_node_(GetChannelzNode(args->channel_args)),
      work_serializer_(std::make_shared<WorkSerializer>()),
      interested_parties_(grpc_pollset_set_create()),
      state_tracker_("client_channel", GRPC_CHANNEL_IDLE),
      subchannel_pool_(GetSubchannelPool(args->channel_args)),
      disconnect_error_(GRPC_ERROR_NONE) {
  if (GRPC_TRACE_FLAG_ENABLED(grpc_client_channel_routing_trace)) {
    gpr_log(GPR_INFO, "chand=%p: creating client_channel for channel stack %p",
            this, owning_stack_);
  }
  // Start backup polling.
  grpc_client_channel_start_backup_polling(interested_parties_);
  // Check client channel factory.
  if (client_channel_factory_ == nullptr) {
    *error = GRPC_ERROR_CREATE_FROM_STATIC_STRING(
        "Missing client channel factory in args for client channel filter");
    return;
  }
  // Get server name to resolve, using proxy mapper if needed.
  const char* server_uri =
      grpc_channel_args_find_string(args->channel_args, GRPC_ARG_SERVER_URI);
  if (server_uri == nullptr) {
    *error = GRPC_ERROR_CREATE_FROM_STATIC_STRING(
        "server URI channel arg missing or wrong type in client channel "
        "filter");
    return;
  }
  // Get default service config.  If none is specified via the client API,
  // we use an empty config.
  const char* service_config_json = grpc_channel_args_find_string(
      args->channel_args, GRPC_ARG_SERVICE_CONFIG);
  if (service_config_json == nullptr) service_config_json = "{}";
  *error = GRPC_ERROR_NONE;
  default_service_config_ =
      ServiceConfig::Create(args->channel_args, service_config_json, error);
  if (*error != GRPC_ERROR_NONE) {
    default_service_config_.reset();
    return;
  }
  absl::StatusOr<URI> uri = URI::Parse(server_uri);
  if (uri.ok() && !uri->path().empty()) {
    server_name_ = std::string(absl::StripPrefix(uri->path(), "/"));
  }
  char* proxy_name = nullptr;
  grpc_channel_args* new_args = nullptr;
  ProxyMapperRegistry::MapName(server_uri, args->channel_args, &proxy_name,
                               &new_args);
  target_uri_.reset(proxy_name != nullptr ? proxy_name
                                          : gpr_strdup(server_uri));
  // Strip out service config channel arg, so that it doesn't affect
  // subchannel uniqueness when the args flow down to that layer.
  const char* arg_to_remove = GRPC_ARG_SERVICE_CONFIG;
  channel_args_ = grpc_channel_args_copy_and_remove(
      new_args != nullptr ? new_args : args->channel_args, &arg_to_remove, 1);
  grpc_channel_args_destroy(new_args);
  keepalive_time_ = grpc_channel_args_find_integer(
      channel_args_, GRPC_ARG_KEEPALIVE_TIME_MS,
      {-1 /* default value, unset */, 1, INT_MAX});
  if (!ResolverRegistry::IsValidTarget(target_uri_.get())) {
    std::string error_message =
        absl::StrCat("the target uri is not valid: ", target_uri_.get());
    *error = GRPC_ERROR_CREATE_FROM_COPIED_STRING(error_message.c_str());
    return;
  }
  *error = GRPC_ERROR_NONE;
}

ClientChannel::~ClientChannel() {
  if (GRPC_TRACE_FLAG_ENABLED(grpc_client_channel_routing_trace)) {
    gpr_log(GPR_INFO, "chand=%p: destroying channel", this);
  }
  DestroyResolverAndLbPolicyLocked();
  grpc_channel_args_destroy(channel_args_);
  GRPC_ERROR_UNREF(resolver_transient_failure_error_);
  // Stop backup polling.
  grpc_client_channel_stop_backup_polling(interested_parties_);
  grpc_pollset_set_destroy(interested_parties_);
  GRPC_ERROR_UNREF(disconnect_error_.Load(MemoryOrder::RELAXED));
}

RefCountedPtr<ClientChannel::LoadBalancedCall>
ClientChannel::CreateLoadBalancedCall(const grpc_call_element_args& args,
                                      grpc_polling_entity* pollent) {
  return args.arena->New<LoadBalancedCall>(this, args, pollent);
}

namespace {

RefCountedPtr<LoadBalancingPolicy::Config> ChooseLbPolicy(
    const Resolver::Result& resolver_result,
    const internal::ClientChannelGlobalParsedConfig* parsed_service_config) {
  // Prefer the LB policy config found in the service config.
  if (parsed_service_config->parsed_lb_config() != nullptr) {
    return parsed_service_config->parsed_lb_config();
  }
  // Try the deprecated LB policy name from the service config.
  // If not, try the setting from channel args.
  const char* policy_name = nullptr;
  if (!parsed_service_config->parsed_deprecated_lb_policy().empty()) {
    policy_name = parsed_service_config->parsed_deprecated_lb_policy().c_str();
  } else {
    policy_name = grpc_channel_args_find_string(resolver_result.args,
                                                GRPC_ARG_LB_POLICY_NAME);
  }
  // Use pick_first if nothing was specified and we didn't select grpclb
  // above.
  if (policy_name == nullptr) policy_name = "pick_first";
  // Now that we have the policy name, construct an empty config for it.
  Json config_json = Json::Array{Json::Object{
      {policy_name, Json::Object{}},
  }};
  grpc_error* parse_error = GRPC_ERROR_NONE;
  auto lb_policy_config = LoadBalancingPolicyRegistry::ParseLoadBalancingConfig(
      config_json, &parse_error);
  // The policy name came from one of three places:
  // - The deprecated loadBalancingPolicy field in the service config,
  //   in which case the code in ClientChannelServiceConfigParser
  //   already verified that the policy does not require a config.
  // - One of the hard-coded values here, all of which are known to not
  //   require a config.
  // - A channel arg, in which case the application did something that
  //   is a misuse of our API.
  // In the first two cases, these assertions will always be true.  In
  // the last case, this is probably fine for now.
  // TODO(roth): If the last case becomes a problem, add better error
  // handling here.
  GPR_ASSERT(lb_policy_config != nullptr);
  GPR_ASSERT(parse_error == GRPC_ERROR_NONE);
  return lb_policy_config;
}

}  // namespace

void ClientChannel::OnResolverResultChangedLocked(Resolver::Result result) {
  // Handle race conditions.
  if (resolver_ == nullptr) return;
  if (GRPC_TRACE_FLAG_ENABLED(grpc_client_channel_routing_trace)) {
    gpr_log(GPR_INFO, "chand=%p: got resolver result", this);
  }
  // We only want to trace the address resolution in the follow cases:
  // (a) Address resolution resulted in service config change.
  // (b) Address resolution that causes number of backends to go from
  //     zero to non-zero.
  // (c) Address resolution that causes number of backends to go from
  //     non-zero to zero.
  // (d) Address resolution that causes a new LB policy to be created.
  //
  // We track a list of strings to eventually be concatenated and traced.
  absl::InlinedVector<const char*, 3> trace_strings;
  if (result.addresses.empty() && previous_resolution_contained_addresses_) {
    trace_strings.push_back("Address list became empty");
  } else if (!result.addresses.empty() &&
             !previous_resolution_contained_addresses_) {
    trace_strings.push_back("Address list became non-empty");
  }
  previous_resolution_contained_addresses_ = !result.addresses.empty();
  // The result of grpc_error_string() is owned by the error itself.
  // We're storing that string in trace_strings, so we need to make sure
  // that the error lives until we're done with the string.
  grpc_error* service_config_error =
      GRPC_ERROR_REF(result.service_config_error);
  if (service_config_error != GRPC_ERROR_NONE) {
    trace_strings.push_back(grpc_error_string(service_config_error));
  }
  // Choose the service config.
  RefCountedPtr<ServiceConfig> service_config;
  RefCountedPtr<ConfigSelector> config_selector;
  if (service_config_error != GRPC_ERROR_NONE) {
    if (GRPC_TRACE_FLAG_ENABLED(grpc_client_channel_routing_trace)) {
      gpr_log(GPR_INFO, "chand=%p: resolver returned service config error: %s",
              this, grpc_error_string(service_config_error));
    }
    // If the service config was invalid, then fallback to the
    // previously returned service config.
    if (saved_service_config_ != nullptr) {
      if (GRPC_TRACE_FLAG_ENABLED(grpc_client_channel_routing_trace)) {
        gpr_log(GPR_INFO,
                "chand=%p: resolver returned invalid service config. "
                "Continuing to use previous service config.",
                this);
      }
      service_config = saved_service_config_;
      config_selector = saved_config_selector_;
    } else {
      // We received an invalid service config and we don't have a
      // previous service config to fall back to.  Put the channel into
      // TRANSIENT_FAILURE.
      OnResolverErrorLocked(GRPC_ERROR_REF(service_config_error));
      trace_strings.push_back("no valid service config");
    }
  } else if (result.service_config == nullptr) {
    // Resolver did not return any service config.
    if (GRPC_TRACE_FLAG_ENABLED(grpc_client_channel_routing_trace)) {
      gpr_log(GPR_INFO,
              "chand=%p: resolver returned no service config. Using default "
              "service config for channel.",
              this);
    }
    service_config = default_service_config_;
  } else {
    // Use ServiceConfig and ConfigSelector returned by resolver.
    service_config = result.service_config;
    config_selector = ConfigSelector::GetFromChannelArgs(*result.args);
  }
  if (service_config != nullptr) {
    // Extract global config for client channel.
    const internal::ClientChannelGlobalParsedConfig* parsed_service_config =
        static_cast<const internal::ClientChannelGlobalParsedConfig*>(
            service_config->GetGlobalParsedConfig(
                internal::ClientChannelServiceConfigParser::ParserIndex()));
    // Choose LB policy config.
    RefCountedPtr<LoadBalancingPolicy::Config> lb_policy_config =
        ChooseLbPolicy(result, parsed_service_config);
    // Check if the ServiceConfig has changed.
    const bool service_config_changed =
        saved_service_config_ == nullptr ||
        service_config->json_string() != saved_service_config_->json_string();
    // Check if the ConfigSelector has changed.
    const bool config_selector_changed = !ConfigSelector::Equals(
        saved_config_selector_.get(), config_selector.get());
    // If either has changed, apply the global parameters now.
    if (service_config_changed || config_selector_changed) {
      // Update service config in control plane.
      UpdateServiceConfigInControlPlaneLocked(
          std::move(service_config), std::move(config_selector),
          parsed_service_config, lb_policy_config->name());
    } else if (GRPC_TRACE_FLAG_ENABLED(grpc_client_channel_routing_trace)) {
      gpr_log(GPR_INFO, "chand=%p: service config not changed", this);
    }
    // Create or update LB policy, as needed.
    CreateOrUpdateLbPolicyLocked(std::move(lb_policy_config),
                                 std::move(result));
    if (service_config_changed || config_selector_changed) {
      // Start using new service config for calls.
      // This needs to happen after the LB policy has been updated, since
      // the ConfigSelector may need the LB policy to know about new
      // destinations before it can send RPCs to those destinations.
      UpdateServiceConfigInDataPlaneLocked();
      // TODO(ncteisen): might be worth somehow including a snippet of the
      // config in the trace, at the risk of bloating the trace logs.
      trace_strings.push_back("Service config changed");
    }
  }
  // Add channel trace event.
  if (!trace_strings.empty()) {
    std::string message =
        absl::StrCat("Resolution event: ", absl::StrJoin(trace_strings, ", "));
    if (channelz_node_ != nullptr) {
      channelz_node_->AddTraceEvent(channelz::ChannelTrace::Severity::Info,
                                    grpc_slice_from_cpp_string(message));
    }
  }
  GRPC_ERROR_UNREF(service_config_error);
}

void ClientChannel::OnResolverErrorLocked(grpc_error* error) {
  if (resolver_ == nullptr) {
    GRPC_ERROR_UNREF(error);
    return;
  }
  if (GRPC_TRACE_FLAG_ENABLED(grpc_client_channel_routing_trace)) {
    gpr_log(GPR_INFO, "chand=%p: resolver transient failure: %s", this,
            grpc_error_string(error));
  }
  // If we already have an LB policy from a previous resolution
  // result, then we continue to let it set the connectivity state.
  // Otherwise, we go into TRANSIENT_FAILURE.
  if (lb_policy_ == nullptr) {
    grpc_error* state_error = GRPC_ERROR_CREATE_REFERENCING_FROM_STATIC_STRING(
        "Resolver transient failure", &error, 1);
    {
      MutexLock lock(&resolution_mu_);
      // Update resolver transient failure.
      GRPC_ERROR_UNREF(resolver_transient_failure_error_);
      resolver_transient_failure_error_ = GRPC_ERROR_REF(state_error);
      // Process calls that were queued waiting for the resolver result.
      for (ResolverQueuedCall* call = resolver_queued_calls_; call != nullptr;
           call = call->next) {
        grpc_call_element* elem = call->elem;
        CallData* calld = static_cast<CallData*>(elem->call_data);
        grpc_error* error = GRPC_ERROR_NONE;
        if (calld->CheckResolutionLocked(elem, &error)) {
          calld->AsyncResolutionDone(elem, error);
        }
      }
    }
    // Update connectivity state.
    UpdateStateAndPickerLocked(
        GRPC_CHANNEL_TRANSIENT_FAILURE, grpc_error_to_absl_status(state_error),
        "resolver failure",
        absl::make_unique<LoadBalancingPolicy::TransientFailurePicker>(
            state_error));
  }
  GRPC_ERROR_UNREF(error);
}

void ClientChannel::CreateOrUpdateLbPolicyLocked(
    RefCountedPtr<LoadBalancingPolicy::Config> lb_policy_config,
    Resolver::Result result) {
  // Construct update.
  LoadBalancingPolicy::UpdateArgs update_args;
  update_args.addresses = std::move(result.addresses);
  update_args.config = std::move(lb_policy_config);
  // Remove the config selector from channel args so that we're not holding
  // unnecessary refs that cause it to be destroyed somewhere other than in the
  // WorkSerializer.
  const char* arg_name = GRPC_ARG_CONFIG_SELECTOR;
  update_args.args =
      grpc_channel_args_copy_and_remove(result.args, &arg_name, 1);
  // Create policy if needed.
  if (lb_policy_ == nullptr) {
    lb_policy_ = CreateLbPolicyLocked(*update_args.args);
  }
  // Update the policy.
  if (GRPC_TRACE_FLAG_ENABLED(grpc_client_channel_routing_trace)) {
    gpr_log(GPR_INFO, "chand=%p: Updating child policy %p", this,
            lb_policy_.get());
  }
  lb_policy_->UpdateLocked(std::move(update_args));
}

// Creates a new LB policy.
OrphanablePtr<LoadBalancingPolicy> ClientChannel::CreateLbPolicyLocked(
    const grpc_channel_args& args) {
  LoadBalancingPolicy::Args lb_policy_args;
  lb_policy_args.work_serializer = work_serializer_;
  lb_policy_args.channel_control_helper =
      absl::make_unique<ClientChannelControlHelper>(this);
  lb_policy_args.args = &args;
  OrphanablePtr<LoadBalancingPolicy> lb_policy =
      MakeOrphanable<ChildPolicyHandler>(std::move(lb_policy_args),
                                         &grpc_client_channel_routing_trace);
  if (GRPC_TRACE_FLAG_ENABLED(grpc_client_channel_routing_trace)) {
    gpr_log(GPR_INFO, "chand=%p: created new LB policy %p", this,
            lb_policy.get());
  }
  grpc_pollset_set_add_pollset_set(lb_policy->interested_parties(),
                                   interested_parties_);
  return lb_policy;
}

void ClientChannel::AddResolverQueuedCall(ResolverQueuedCall* call,
                                          grpc_polling_entity* pollent) {
  // Add call to queued calls list.
  call->next = resolver_queued_calls_;
  resolver_queued_calls_ = call;
  // Add call's pollent to channel's interested_parties, so that I/O
  // can be done under the call's CQ.
  grpc_polling_entity_add_to_pollset_set(pollent, interested_parties_);
}

void ClientChannel::RemoveResolverQueuedCall(ResolverQueuedCall* to_remove,
                                             grpc_polling_entity* pollent) {
  // Remove call's pollent from channel's interested_parties.
  grpc_polling_entity_del_from_pollset_set(pollent, interested_parties_);
  // Remove from queued calls list.
  for (ResolverQueuedCall** call = &resolver_queued_calls_; *call != nullptr;
       call = &(*call)->next) {
    if (*call == to_remove) {
      *call = to_remove->next;
      return;
    }
  }
}

void ClientChannel::UpdateServiceConfigInControlPlaneLocked(
    RefCountedPtr<ServiceConfig> service_config,
    RefCountedPtr<ConfigSelector> config_selector,
    const internal::ClientChannelGlobalParsedConfig* parsed_service_config,
    const char* lb_policy_name) {
  UniquePtr<char> service_config_json(
      gpr_strdup(service_config->json_string().c_str()));
  if (GRPC_TRACE_FLAG_ENABLED(grpc_client_channel_routing_trace)) {
    gpr_log(GPR_INFO,
            "chand=%p: resolver returned updated service config: \"%s\"", this,
            service_config_json.get());
  }
  // Save service config.
  saved_service_config_ = std::move(service_config);
  // Update health check service name if needed.
  if (health_check_service_name_ !=
      parsed_service_config->health_check_service_name()) {
    health_check_service_name_ =
        parsed_service_config->health_check_service_name();
    // Update health check service name used by existing subchannel wrappers.
    for (auto* subchannel_wrapper : subchannel_wrappers_) {
      subchannel_wrapper->UpdateHealthCheckServiceName(
          health_check_service_name_);
    }
  }
  // Swap out the data used by GetChannelInfo().
  UniquePtr<char> lb_policy_name_owned(gpr_strdup(lb_policy_name));
  {
    MutexLock lock(&info_mu_);
    info_lb_policy_name_ = std::move(lb_policy_name_owned);
    info_service_config_json_ = std::move(service_config_json);
  }
  // Save config selector.
  saved_config_selector_ = std::move(config_selector);
  if (GRPC_TRACE_FLAG_ENABLED(grpc_client_channel_routing_trace)) {
    gpr_log(GPR_INFO, "chand=%p: using ConfigSelector %p", this,
            saved_config_selector_.get());
  }
}

void ClientChannel::UpdateServiceConfigInDataPlaneLocked() {
  // Grab ref to service config.
  RefCountedPtr<ServiceConfig> service_config = saved_service_config_;
  // Grab ref to config selector.  Use default if resolver didn't supply one.
  RefCountedPtr<ConfigSelector> config_selector = saved_config_selector_;
  if (GRPC_TRACE_FLAG_ENABLED(grpc_client_channel_routing_trace)) {
    gpr_log(GPR_INFO, "chand=%p: switching to ConfigSelector %p", this,
            saved_config_selector_.get());
  }
  if (config_selector == nullptr) {
    config_selector =
        MakeRefCounted<DefaultConfigSelector>(saved_service_config_);
  }
  // Construct dynamic filter stack.
  std::vector<const grpc_channel_filter*> filters =
      config_selector->GetFilters();
  if (enable_retries_) {
    filters.push_back(&kRetryFilterVtable);
  } else {
    filters.push_back(&DynamicTerminationFilter::kFilterVtable);
  }
  absl::InlinedVector<grpc_arg, 2> args_to_add = {
      grpc_channel_arg_pointer_create(
          const_cast<char*>(GRPC_ARG_CLIENT_CHANNEL), this,
          &kClientChannelArgPointerVtable),
      grpc_channel_arg_pointer_create(
          const_cast<char*>(GRPC_ARG_SERVICE_CONFIG_OBJ), service_config.get(),
          &kServiceConfigObjArgPointerVtable),
  };
  grpc_channel_args* new_args = grpc_channel_args_copy_and_add(
      channel_args_, args_to_add.data(), args_to_add.size());
  new_args = config_selector->ModifyChannelArgs(new_args);
  RefCountedPtr<DynamicFilters> dynamic_filters =
      DynamicFilters::Create(new_args, std::move(filters));
  GPR_ASSERT(dynamic_filters != nullptr);
  grpc_channel_args_destroy(new_args);
  // Grab data plane lock to update service config.
  //
  // We defer unreffing the old values (and deallocating memory) until
  // after releasing the lock to keep the critical section small.
  std::set<grpc_call_element*> calls_pending_resolver_result;
  {
    MutexLock lock(&resolution_mu_);
    GRPC_ERROR_UNREF(resolver_transient_failure_error_);
    resolver_transient_failure_error_ = GRPC_ERROR_NONE;
    // Update service config.
    received_service_config_data_ = true;
    // Old values will be unreffed after lock is released.
    service_config_.swap(service_config);
    config_selector_.swap(config_selector);
    dynamic_filters_.swap(dynamic_filters);
    // Process calls that were queued waiting for the resolver result.
    for (ResolverQueuedCall* call = resolver_queued_calls_; call != nullptr;
         call = call->next) {
      grpc_call_element* elem = call->elem;
      CallData* calld = static_cast<CallData*>(elem->call_data);
      grpc_error* error = GRPC_ERROR_NONE;
      if (calld->CheckResolutionLocked(elem, &error)) {
        calld->AsyncResolutionDone(elem, error);
      }
    }
  }
  // Old values will be unreffed after lock is released when they go out
  // of scope.
}

void ClientChannel::CreateResolverLocked() {
  if (GRPC_TRACE_FLAG_ENABLED(grpc_client_channel_routing_trace)) {
    gpr_log(GPR_INFO, "chand=%p: starting name resolution", this);
  }
  resolver_ = ResolverRegistry::CreateResolver(
      target_uri_.get(), channel_args_, interested_parties_, work_serializer_,
      absl::make_unique<ResolverResultHandler>(this));
  // Since the validity of the args was checked when the channel was created,
  // CreateResolver() must return a non-null result.
  GPR_ASSERT(resolver_ != nullptr);
  UpdateStateAndPickerLocked(
      GRPC_CHANNEL_CONNECTING, absl::Status(), "started resolving",
      absl::make_unique<LoadBalancingPolicy::QueuePicker>(nullptr));
  resolver_->StartLocked();
  if (GRPC_TRACE_FLAG_ENABLED(grpc_client_channel_routing_trace)) {
    gpr_log(GPR_INFO, "chand=%p: created resolver=%p", this, resolver_.get());
  }
}

void ClientChannel::DestroyResolverAndLbPolicyLocked() {
  if (resolver_ != nullptr) {
    if (GRPC_TRACE_FLAG_ENABLED(grpc_client_channel_routing_trace)) {
      gpr_log(GPR_INFO, "chand=%p: shutting down resolver=%p", this,
              resolver_.get());
    }
    resolver_.reset();
    if (lb_policy_ != nullptr) {
      if (GRPC_TRACE_FLAG_ENABLED(grpc_client_channel_routing_trace)) {
        gpr_log(GPR_INFO, "chand=%p: shutting down lb_policy=%p", this,
                lb_policy_.get());
      }
      grpc_pollset_set_del_pollset_set(lb_policy_->interested_parties(),
                                       interested_parties_);
      lb_policy_.reset();
    }
  }
}

void ClientChannel::UpdateStateAndPickerLocked(
    grpc_connectivity_state state, const absl::Status& status,
    const char* reason,
    std::unique_ptr<LoadBalancingPolicy::SubchannelPicker> picker) {
  // Special case for IDLE and SHUTDOWN states.
  if (picker == nullptr || state == GRPC_CHANNEL_SHUTDOWN) {
    saved_service_config_.reset();
    saved_config_selector_.reset();
    // Acquire resolution lock to update config selector and associated state.
    // To minimize lock contention, we wait to unref these objects until
    // after we release the lock.
    RefCountedPtr<ServiceConfig> service_config_to_unref;
    RefCountedPtr<ConfigSelector> config_selector_to_unref;
    RefCountedPtr<DynamicFilters> dynamic_filters_to_unref;
    {
      MutexLock lock(&resolution_mu_);
      received_service_config_data_ = false;
      service_config_to_unref = std::move(service_config_);
      config_selector_to_unref = std::move(config_selector_);
      dynamic_filters_to_unref = std::move(dynamic_filters_);
    }
  }
  // Update connectivity state.
  state_tracker_.SetState(state, status, reason);
  if (channelz_node_ != nullptr) {
    channelz_node_->SetConnectivityState(state);
    channelz_node_->AddTraceEvent(
        channelz::ChannelTrace::Severity::Info,
        grpc_slice_from_static_string(
            channelz::ChannelNode::GetChannelConnectivityStateChangeString(
                state)));
  }
  // Grab data plane lock to do subchannel updates and update the picker.
  //
  // Note that we want to minimize the work done while holding the data
  // plane lock, to keep the critical section small.  So, for all of the
  // objects that we might wind up unreffing here, we actually hold onto
  // the refs until after we release the lock, and then unref them at
  // that point.  This includes the following:
  // - refs to subchannel wrappers in the keys of pending_subchannel_updates_
  // - ownership of the existing picker in picker_
  {
    MutexLock lock(&data_plane_mu_);
    // Handle subchannel updates.
    for (auto& p : pending_subchannel_updates_) {
      if (GRPC_TRACE_FLAG_ENABLED(grpc_client_channel_routing_trace)) {
        gpr_log(GPR_INFO,
                "chand=%p: updating subchannel wrapper %p data plane "
                "connected_subchannel to %p",
                this, p.first.get(), p.second.get());
      }
      // Note: We do not remove the entry from pending_subchannel_updates_
      // here, since this would unref the subchannel wrapper; instead,
      // we wait until we've released the lock to clear the map.
      p.first->set_connected_subchannel_in_data_plane(std::move(p.second));
    }
    // Swap out the picker.
    // Note: Original value will be destroyed after the lock is released.
    picker_.swap(picker);
    // Re-process queued picks.
    for (LbQueuedCall* call = lb_queued_calls_; call != nullptr;
         call = call->next) {
      grpc_error* error = GRPC_ERROR_NONE;
      if (call->lb_call->PickSubchannelLocked(&error)) {
        call->lb_call->AsyncPickDone(error);
      }
    }
  }
  // Clear the pending update map after releasing the lock, to keep the
  // critical section small.
  pending_subchannel_updates_.clear();
}

grpc_error* ClientChannel::DoPingLocked(grpc_transport_op* op) {
  if (state_tracker_.state() != GRPC_CHANNEL_READY) {
    return GRPC_ERROR_CREATE_FROM_STATIC_STRING("channel not connected");
  }
  LoadBalancingPolicy::PickResult result;
  {
    MutexLock lock(&data_plane_mu_);
    result = picker_->Pick(LoadBalancingPolicy::PickArgs());
  }
  ConnectedSubchannel* connected_subchannel = nullptr;
  if (result.subchannel != nullptr) {
    SubchannelWrapper* subchannel =
        static_cast<SubchannelWrapper*>(result.subchannel.get());
    connected_subchannel = subchannel->connected_subchannel();
  }
  if (connected_subchannel != nullptr) {
    connected_subchannel->Ping(op->send_ping.on_initiate, op->send_ping.on_ack);
  } else {
    if (result.error == GRPC_ERROR_NONE) {
      result.error = GRPC_ERROR_CREATE_FROM_STATIC_STRING(
          "LB policy dropped call on ping");
    }
  }
  return result.error;
}

void ClientChannel::StartTransportOpLocked(grpc_transport_op* op) {
  // Connectivity watch.
  if (op->start_connectivity_watch != nullptr) {
    state_tracker_.AddWatcher(op->start_connectivity_watch_state,
                              std::move(op->start_connectivity_watch));
  }
  if (op->stop_connectivity_watch != nullptr) {
    state_tracker_.RemoveWatcher(op->stop_connectivity_watch);
  }
  // Ping.
  if (op->send_ping.on_initiate != nullptr || op->send_ping.on_ack != nullptr) {
    grpc_error* error = DoPingLocked(op);
    if (error != GRPC_ERROR_NONE) {
      ExecCtx::Run(DEBUG_LOCATION, op->send_ping.on_initiate,
                   GRPC_ERROR_REF(error));
      ExecCtx::Run(DEBUG_LOCATION, op->send_ping.on_ack, error);
    }
    op->bind_pollset = nullptr;
    op->send_ping.on_initiate = nullptr;
    op->send_ping.on_ack = nullptr;
  }
  // Reset backoff.
  if (op->reset_connect_backoff) {
    if (lb_policy_ != nullptr) {
      lb_policy_->ResetBackoffLocked();
    }
  }
  // Disconnect or enter IDLE.
  if (op->disconnect_with_error != GRPC_ERROR_NONE) {
    if (GRPC_TRACE_FLAG_ENABLED(grpc_client_channel_call_trace)) {
      gpr_log(GPR_INFO, "chand=%p: disconnect_with_error: %s", this,
              grpc_error_string(op->disconnect_with_error));
    }
    DestroyResolverAndLbPolicyLocked();
    intptr_t value;
    if (grpc_error_get_int(op->disconnect_with_error,
                           GRPC_ERROR_INT_CHANNEL_CONNECTIVITY_STATE, &value) &&
        static_cast<grpc_connectivity_state>(value) == GRPC_CHANNEL_IDLE) {
      if (disconnect_error() == GRPC_ERROR_NONE) {
        // Enter IDLE state.
        UpdateStateAndPickerLocked(GRPC_CHANNEL_IDLE, absl::Status(),
                                   "channel entering IDLE", nullptr);
      }
      GRPC_ERROR_UNREF(op->disconnect_with_error);
    } else {
      // Disconnect.
      GPR_ASSERT(disconnect_error_.Load(MemoryOrder::RELAXED) ==
                 GRPC_ERROR_NONE);
      disconnect_error_.Store(op->disconnect_with_error, MemoryOrder::RELEASE);
      UpdateStateAndPickerLocked(
          GRPC_CHANNEL_SHUTDOWN, absl::Status(), "shutdown from API",
          absl::make_unique<LoadBalancingPolicy::TransientFailurePicker>(
              GRPC_ERROR_REF(op->disconnect_with_error)));
    }
  }
  GRPC_CHANNEL_STACK_UNREF(owning_stack_, "start_transport_op");
  ExecCtx::Run(DEBUG_LOCATION, op->on_consumed, GRPC_ERROR_NONE);
}

void ClientChannel::StartTransportOp(grpc_channel_element* elem,
                                     grpc_transport_op* op) {
  ClientChannel* chand = static_cast<ClientChannel*>(elem->channel_data);
  GPR_ASSERT(op->set_accept_stream == false);
  // Handle bind_pollset.
  if (op->bind_pollset != nullptr) {
    grpc_pollset_set_add_pollset(chand->interested_parties_, op->bind_pollset);
  }
  // Pop into control plane work_serializer for remaining ops.
  GRPC_CHANNEL_STACK_REF(chand->owning_stack_, "start_transport_op");
  chand->work_serializer_->Run(
      [chand, op]() { chand->StartTransportOpLocked(op); }, DEBUG_LOCATION);
}

void ClientChannel::GetChannelInfo(grpc_channel_element* elem,
                                   const grpc_channel_info* info) {
  ClientChannel* chand = static_cast<ClientChannel*>(elem->channel_data);
  MutexLock lock(&chand->info_mu_);
  if (info->lb_policy_name != nullptr) {
    *info->lb_policy_name = gpr_strdup(chand->info_lb_policy_name_.get());
  }
  if (info->service_config_json != nullptr) {
    *info->service_config_json =
        gpr_strdup(chand->info_service_config_json_.get());
  }
}

void ClientChannel::AddLbQueuedCall(LbQueuedCall* call,
                                    grpc_polling_entity* pollent) {
  // Add call to queued picks list.
  call->next = lb_queued_calls_;
  lb_queued_calls_ = call;
  // Add call's pollent to channel's interested_parties, so that I/O
  // can be done under the call's CQ.
  grpc_polling_entity_add_to_pollset_set(pollent, interested_parties_);
}

void ClientChannel::RemoveLbQueuedCall(LbQueuedCall* to_remove,
                                       grpc_polling_entity* pollent) {
  // Remove call's pollent from channel's interested_parties.
  grpc_polling_entity_del_from_pollset_set(pollent, interested_parties_);
  // Remove from queued picks list.
  for (LbQueuedCall** call = &lb_queued_calls_; *call != nullptr;
       call = &(*call)->next) {
    if (*call == to_remove) {
      *call = to_remove->next;
      return;
    }
  }
}

RefCountedPtr<ConnectedSubchannel>
ClientChannel::GetConnectedSubchannelInDataPlane(
    SubchannelInterface* subchannel) const {
  SubchannelWrapper* subchannel_wrapper =
      static_cast<SubchannelWrapper*>(subchannel);
  ConnectedSubchannel* connected_subchannel =
      subchannel_wrapper->connected_subchannel_in_data_plane();
  if (connected_subchannel == nullptr) return nullptr;
  return connected_subchannel->Ref();
}

void ClientChannel::TryToConnectLocked() {
  if (lb_policy_ != nullptr) {
    lb_policy_->ExitIdleLocked();
  } else if (resolver_ == nullptr) {
    CreateResolverLocked();
  }
  GRPC_CHANNEL_STACK_UNREF(owning_stack_, "TryToConnect");
}

grpc_connectivity_state ClientChannel::CheckConnectivityState(
    bool try_to_connect) {
  grpc_connectivity_state out = state_tracker_.state();
  if (out == GRPC_CHANNEL_IDLE && try_to_connect) {
    GRPC_CHANNEL_STACK_REF(owning_stack_, "TryToConnect");
    work_serializer_->Run([this]() { TryToConnectLocked(); }, DEBUG_LOCATION);
  }
  return out;
}

void ClientChannel::AddConnectivityWatcher(
    grpc_connectivity_state initial_state,
    OrphanablePtr<AsyncConnectivityStateWatcherInterface> watcher) {
  new ConnectivityWatcherAdder(this, initial_state, std::move(watcher));
}

void ClientChannel::RemoveConnectivityWatcher(
    AsyncConnectivityStateWatcherInterface* watcher) {
  new ConnectivityWatcherRemover(this, watcher);
}

//
// CallData implementation
//

ClientChannel::CallData::CallData(grpc_call_element* elem,
                                  const ClientChannel& chand,
                                  const grpc_call_element_args& args)
    : deadline_state_(elem, args,
                      GPR_LIKELY(chand.deadline_checking_enabled_)
                          ? args.deadline
                          : GRPC_MILLIS_INF_FUTURE),
      path_(grpc_slice_ref_internal(args.path)),
      call_start_time_(args.start_time),
      deadline_(args.deadline),
      arena_(args.arena),
      owning_call_(args.call_stack),
      call_combiner_(args.call_combiner),
      call_context_(args.context) {
  if (GRPC_TRACE_FLAG_ENABLED(grpc_client_channel_call_trace)) {
    gpr_log(GPR_INFO, "chand=%p calld=%p: created call", &chand, this);
  }
}

ClientChannel::CallData::~CallData() {
  grpc_slice_unref_internal(path_);
  GRPC_ERROR_UNREF(cancel_error_);
  // Make sure there are no remaining pending batches.
  for (size_t i = 0; i < GPR_ARRAY_SIZE(pending_batches_); ++i) {
    GPR_ASSERT(pending_batches_[i] == nullptr);
  }
}

grpc_error* ClientChannel::CallData::Init(grpc_call_element* elem,
                                          const grpc_call_element_args* args) {
  ClientChannel* chand = static_cast<ClientChannel*>(elem->channel_data);
  new (elem->call_data) CallData(elem, *chand, *args);
  return GRPC_ERROR_NONE;
}

void ClientChannel::CallData::Destroy(
    grpc_call_element* elem, const grpc_call_final_info* /*final_info*/,
    grpc_closure* then_schedule_closure) {
  CallData* calld = static_cast<CallData*>(elem->call_data);
  RefCountedPtr<DynamicFilters::Call> dynamic_call =
      std::move(calld->dynamic_call_);
  calld->~CallData();
  if (GPR_LIKELY(dynamic_call != nullptr)) {
    dynamic_call->SetAfterCallStackDestroy(then_schedule_closure);
  } else {
    // TODO(yashkt) : This can potentially be a Closure::Run
    ExecCtx::Run(DEBUG_LOCATION, then_schedule_closure, GRPC_ERROR_NONE);
  }
}

void ClientChannel::CallData::PreCancel(grpc_call_element* elem,
                                        grpc_error* error) {
  auto* calld = static_cast<CallData*>(elem->call_data);
  auto* chand = static_cast<ClientChannel*>(elem->channel_data);
  // Check if we're queued pending a resolver result.
  {
    MutexLock lock(&chand->resolution_mu_);
    if (queued_pending_resolver_result_) {
      if (GRPC_TRACE_FLAG_ENABLED(grpc_client_channel_routing_trace)) {
        gpr_log(GPR_INFO,
                "chand=%p calld=%p: cancelling resolver queued pick: %s", chand,
                calld, grpc_error_string(error));
      }
      // Remove pick from list of queued picks.
      calld->MaybeRemoveCallFromResolverQueuedCallsLocked(elem);
      // Fail pending batches on the call.
      calld->PendingBatchesFail(elem, error,
                                YieldCallCombinerIfPendingBatchesFound);
      return;
    }
  }
  // Not pending resolver result, so check if we have a dynamic call.
  MutexLock lock(&dynamic_call_creation_mu_);
  if (dynamic_call_ != nullptr) {
    dynamic_call_->PreCancel(error);
  } else {
    dynamic_call_pre_cancelled_ = true;
  }
}

void ClientChannel::CallData::StartTransportStreamOpBatch(
    grpc_call_element* elem, grpc_transport_stream_op_batch* batch) {
  GPR_TIMER_SCOPE("cc_start_transport_stream_op_batch", 0);
  CallData* calld = static_cast<CallData*>(elem->call_data);
  ClientChannel* chand = static_cast<ClientChannel*>(elem->channel_data);
  if (GPR_LIKELY(chand->deadline_checking_enabled_)) {
    grpc_deadline_state_client_start_transport_stream_op_batch(elem, batch);
  }
  // Intercept recv_initial_metadata for config selector on-committed callback.
  if (batch->recv_initial_metadata) {
    calld->InjectRecvInitialMetadataReadyForConfigSelectorCommitCallback(batch);
  }
  // If we've previously been cancelled, immediately fail any new batches.
  if (GPR_UNLIKELY(calld->cancel_error_ != GRPC_ERROR_NONE)) {
    if (GRPC_TRACE_FLAG_ENABLED(grpc_client_channel_call_trace)) {
      gpr_log(GPR_INFO, "chand=%p calld=%p: failing batch with error: %s",
              chand, calld, grpc_error_string(calld->cancel_error_));
    }
    // Note: This will release the call combiner.
    grpc_transport_stream_op_batch_finish_with_failure(
        batch, GRPC_ERROR_REF(calld->cancel_error_), calld->call_combiner_);
    return;
  }
  // Handle cancellation.
  if (GPR_UNLIKELY(batch->cancel_stream)) {
    // Stash a copy of cancel_error in our call data, so that we can use
    // it for subsequent operations.  This ensures that if the call is
    // cancelled before any batches are passed down (e.g., if the deadline
    // is in the past when the call starts), we can return the right
    // error to the caller when the first batch does get passed down.
    GRPC_ERROR_UNREF(calld->cancel_error_);
    calld->cancel_error_ =
        GRPC_ERROR_REF(batch->payload->cancel_stream.cancel_error);
    if (GRPC_TRACE_FLAG_ENABLED(grpc_client_channel_call_trace)) {
      gpr_log(GPR_INFO, "chand=%p calld=%p: recording cancel_error=%s", chand,
              calld, grpc_error_string(calld->cancel_error_));
    }
    // If we do not have a dynamic call (i.e., name resolution has not
    // yet completed), fail all pending batches.  Otherwise, send the
    // cancellation down to the dynamic call.
    if (calld->dynamic_call_ == nullptr) {
      calld->PendingBatchesFail(elem, GRPC_ERROR_REF(calld->cancel_error_),
                                NoYieldCallCombiner);
      // Note: This will release the call combiner.
      grpc_transport_stream_op_batch_finish_with_failure(
          batch, GRPC_ERROR_REF(calld->cancel_error_), calld->call_combiner_);
    } else {
      // Note: This will release the call combiner.
      calld->dynamic_call_->StartTransportStreamOpBatch(batch);
    }
    return;
  }
  // Add the batch to the pending list.
  calld->PendingBatchesAdd(elem, batch);
  // Check if we've already created a dynamic call.
  // Note that once we have done so, we do not need to acquire the channel's
  // resolution mutex, which is more efficient (especially for streaming calls).
  if (calld->dynamic_call_ != nullptr) {
    if (GRPC_TRACE_FLAG_ENABLED(grpc_client_channel_call_trace)) {
      gpr_log(GPR_INFO, "chand=%p calld=%p: starting batch on dynamic_call=%p",
              chand, calld, calld->dynamic_call_.get());
    }
    calld->PendingBatchesResume(elem);
    return;
  }
  // We do not yet have a dynamic call.
  // For batches containing a send_initial_metadata op, acquire the
  // channel's resolution mutex to apply the service config to the call,
  // after which we will create a dynamic call.
  if (GPR_LIKELY(batch->send_initial_metadata)) {
    if (GRPC_TRACE_FLAG_ENABLED(grpc_client_channel_call_trace)) {
      gpr_log(GPR_INFO,
              "chand=%p calld=%p: grabbing resolution mutex to apply service "
              "config",
              chand, calld);
    }
    CheckResolution(elem, GRPC_ERROR_NONE);
  } else {
    // For all other batches, release the call combiner.
    if (GRPC_TRACE_FLAG_ENABLED(grpc_client_channel_call_trace)) {
      gpr_log(GPR_INFO,
              "chand=%p calld=%p: saved batch, yielding call combiner", chand,
              calld);
    }
    GRPC_CALL_COMBINER_STOP(calld->call_combiner_,
                            "batch does not include send_initial_metadata");
  }
}

void ClientChannel::CallData::SetPollent(grpc_call_element* elem,
                                         grpc_polling_entity* pollent) {
  CallData* calld = static_cast<CallData*>(elem->call_data);
  calld->pollent_ = pollent;
}

//
// pending_batches management
//

size_t ClientChannel::CallData::GetBatchIndex(
    grpc_transport_stream_op_batch* batch) {
  // Note: It is important the send_initial_metadata be the first entry
  // here, since the code in ApplyServiceConfigToCallLocked() and
  // CheckResolutionLocked() assumes it will be.
  if (batch->send_initial_metadata) return 0;
  if (batch->send_message) return 1;
  if (batch->send_trailing_metadata) return 2;
  if (batch->recv_initial_metadata) return 3;
  if (batch->recv_message) return 4;
  if (batch->recv_trailing_metadata) return 5;
  GPR_UNREACHABLE_CODE(return (size_t)-1);
}

// This is called via the call combiner, so access to calld is synchronized.
void ClientChannel::CallData::PendingBatchesAdd(
    grpc_call_element* elem, grpc_transport_stream_op_batch* batch) {
  ClientChannel* chand = static_cast<ClientChannel*>(elem->channel_data);
  const size_t idx = GetBatchIndex(batch);
  if (GRPC_TRACE_FLAG_ENABLED(grpc_client_channel_call_trace)) {
    gpr_log(GPR_INFO,
            "chand=%p calld=%p: adding pending batch at index %" PRIuPTR, chand,
            this, idx);
  }
  grpc_transport_stream_op_batch*& pending = pending_batches_[idx];
  GPR_ASSERT(pending == nullptr);
  pending = batch;
}

// This is called via the call combiner, so access to calld is synchronized.
void ClientChannel::CallData::FailPendingBatchInCallCombiner(
    void* arg, grpc_error* error) {
  grpc_transport_stream_op_batch* batch =
      static_cast<grpc_transport_stream_op_batch*>(arg);
  CallData* calld = static_cast<CallData*>(batch->handler_private.extra_arg);
  // Note: This will release the call combiner.
  grpc_transport_stream_op_batch_finish_with_failure(
      batch, GRPC_ERROR_REF(error), calld->call_combiner_);
}

// This is called via the call combiner, so access to calld is synchronized.
void ClientChannel::CallData::PendingBatchesFail(
    grpc_call_element* elem, grpc_error* error,
    YieldCallCombinerPredicate yield_call_combiner_predicate) {
  GPR_ASSERT(error != GRPC_ERROR_NONE);
  if (GRPC_TRACE_FLAG_ENABLED(grpc_client_channel_call_trace)) {
    size_t num_batches = 0;
    for (size_t i = 0; i < GPR_ARRAY_SIZE(pending_batches_); ++i) {
      if (pending_batches_[i] != nullptr) ++num_batches;
    }
    gpr_log(GPR_INFO,
            "chand=%p calld=%p: failing %" PRIuPTR " pending batches: %s",
            elem->channel_data, this, num_batches, grpc_error_string(error));
  }
  CallCombinerClosureList closures;
  for (size_t i = 0; i < GPR_ARRAY_SIZE(pending_batches_); ++i) {
    grpc_transport_stream_op_batch*& batch = pending_batches_[i];
    if (batch != nullptr) {
      batch->handler_private.extra_arg = this;
      GRPC_CLOSURE_INIT(&batch->handler_private.closure,
                        FailPendingBatchInCallCombiner, batch,
                        grpc_schedule_on_exec_ctx);
      closures.Add(&batch->handler_private.closure, GRPC_ERROR_REF(error),
                   "PendingBatchesFail");
      batch = nullptr;
    }
  }
  if (yield_call_combiner_predicate(closures)) {
    closures.RunClosures(call_combiner_);
  } else {
    closures.RunClosuresWithoutYielding(call_combiner_);
  }
  GRPC_ERROR_UNREF(error);
}

// This is called via the call combiner, so access to calld is synchronized.
void ClientChannel::CallData::ResumePendingBatchInCallCombiner(
    void* arg, grpc_error* /*ignored*/) {
  grpc_transport_stream_op_batch* batch =
      static_cast<grpc_transport_stream_op_batch*>(arg);
  auto* elem =
      static_cast<grpc_call_element*>(batch->handler_private.extra_arg);
  auto* calld = static_cast<CallData*>(elem->call_data);
  // Note: This will release the call combiner.
  calld->dynamic_call_->StartTransportStreamOpBatch(batch);
}

// This is called via the call combiner, so access to calld is synchronized.
void ClientChannel::CallData::PendingBatchesResume(grpc_call_element* elem) {
  ClientChannel* chand = static_cast<ClientChannel*>(elem->channel_data);
  // Retries not enabled; send down batches as-is.
  if (GRPC_TRACE_FLAG_ENABLED(grpc_client_channel_call_trace)) {
    size_t num_batches = 0;
    for (size_t i = 0; i < GPR_ARRAY_SIZE(pending_batches_); ++i) {
      if (pending_batches_[i] != nullptr) ++num_batches;
    }
    gpr_log(GPR_INFO,
            "chand=%p calld=%p: starting %" PRIuPTR
            " pending batches on dynamic_call=%p",
            chand, this, num_batches, dynamic_call_.get());
  }
  CallCombinerClosureList closures;
  for (size_t i = 0; i < GPR_ARRAY_SIZE(pending_batches_); ++i) {
    grpc_transport_stream_op_batch*& batch = pending_batches_[i];
    if (batch != nullptr) {
      batch->handler_private.extra_arg = elem;
      GRPC_CLOSURE_INIT(&batch->handler_private.closure,
                        ResumePendingBatchInCallCombiner, batch, nullptr);
      closures.Add(&batch->handler_private.closure, GRPC_ERROR_NONE,
                   "PendingBatchesResume");
      batch = nullptr;
    }
  }
  // Note: This will release the call combiner.
  closures.RunClosures(call_combiner_);
}

//
// name resolution
//

void ClientChannel::CallData::MaybeRemoveCallFromResolverQueuedCallsLocked(
    grpc_call_element* elem) {
  if (!queued_pending_resolver_result_) return;
  auto* chand = static_cast<ClientChannel*>(elem->channel_data);
  if (GRPC_TRACE_FLAG_ENABLED(grpc_client_channel_routing_trace)) {
    gpr_log(GPR_INFO,
            "chand=%p calld=%p: removing from resolver queued picks list",
            chand, this);
  }
  chand->RemoveResolverQueuedCall(&resolver_queued_call_, pollent_);
  queued_pending_resolver_result_ = false;
}

void ClientChannel::CallData::MaybeAddCallToResolverQueuedCallsLocked(
    grpc_call_element* elem) {
  if (queued_pending_resolver_result_) return;
  auto* chand = static_cast<ClientChannel*>(elem->channel_data);
  if (GRPC_TRACE_FLAG_ENABLED(grpc_client_channel_routing_trace)) {
    gpr_log(GPR_INFO, "chand=%p calld=%p: adding to resolver queued picks list",
            chand, this);
  }
  queued_pending_resolver_result_ = true;
  resolver_queued_call_.elem = elem;
  chand->AddResolverQueuedCall(&resolver_queued_call_, pollent_);
}

grpc_error* ClientChannel::CallData::ApplyServiceConfigToCallLocked(
    grpc_call_element* elem, grpc_metadata_batch* initial_metadata) {
  ClientChannel* chand = static_cast<ClientChannel*>(elem->channel_data);
  if (GRPC_TRACE_FLAG_ENABLED(grpc_client_channel_routing_trace)) {
    gpr_log(GPR_INFO, "chand=%p calld=%p: applying service config to call",
            chand, this);
  }
  ConfigSelector* config_selector = chand->config_selector_.get();
  if (config_selector != nullptr) {
    // Use the ConfigSelector to determine the config for the call.
    ConfigSelector::CallConfig call_config =
        config_selector->GetCallConfig({&path_, initial_metadata, arena_});
    if (call_config.error != GRPC_ERROR_NONE) return call_config.error;
    on_call_committed_ = std::move(call_config.on_call_committed);
    // Create a ServiceConfigCallData for the call.  This stores a ref to the
    // ServiceConfig and caches the right set of parsed configs to use for
    // the call.  The MethodConfig will store itself in the call context,
    // so that it can be accessed by filters in the subchannel, and it
    // will be cleaned up when the call ends.
    auto* service_config_call_data = arena_->New<ServiceConfigCallData>(
        std::move(call_config.service_config), call_config.method_configs,
        std::move(call_config.call_attributes), call_context_);
    // Apply our own method params to the call.
    auto* method_params = static_cast<ClientChannelMethodParsedConfig*>(
        service_config_call_data->GetMethodParsedConfig(
            internal::ClientChannelServiceConfigParser::ParserIndex()));
    if (method_params != nullptr) {
      // If the deadline from the service config is shorter than the one
      // from the client API, reset the deadline timer.
      if (chand->deadline_checking_enabled_ && method_params->timeout() != 0) {
        const grpc_millis per_method_deadline =
            grpc_cycle_counter_to_millis_round_up(call_start_time_) +
            method_params->timeout();
        if (per_method_deadline < deadline_) {
          deadline_ = per_method_deadline;
          grpc_deadline_state_reset(elem, deadline_);
        }
      }
      // If the service config set wait_for_ready and the application
      // did not explicitly set it, use the value from the service config.
      uint32_t* send_initial_metadata_flags =
          &pending_batches_[0]
               ->payload->send_initial_metadata.send_initial_metadata_flags;
      if (method_params->wait_for_ready().has_value() &&
          !(*send_initial_metadata_flags &
            GRPC_INITIAL_METADATA_WAIT_FOR_READY_EXPLICITLY_SET)) {
        if (method_params->wait_for_ready().value()) {
          *send_initial_metadata_flags |= GRPC_INITIAL_METADATA_WAIT_FOR_READY;
        } else {
          *send_initial_metadata_flags &= ~GRPC_INITIAL_METADATA_WAIT_FOR_READY;
        }
      }
    }
    // Set the dynamic filter stack.
    dynamic_filters_ = chand->dynamic_filters_;
  }
  return GRPC_ERROR_NONE;
}

void ClientChannel::CallData::
    RecvInitialMetadataReadyForConfigSelectorCommitCallback(void* arg,
                                                            grpc_error* error) {
  auto* self = static_cast<CallData*>(arg);
  if (self->on_call_committed_ != nullptr) {
    self->on_call_committed_();
    self->on_call_committed_ = nullptr;
  }
  // Chain to original callback.
  Closure::Run(DEBUG_LOCATION, self->original_recv_initial_metadata_ready_,
               GRPC_ERROR_REF(error));
}

// TODO(roth): Consider not intercepting this callback unless we
// actually need to, if this causes a performance problem.
void ClientChannel::CallData::
    InjectRecvInitialMetadataReadyForConfigSelectorCommitCallback(
        grpc_transport_stream_op_batch* batch) {
  original_recv_initial_metadata_ready_ =
      batch->payload->recv_initial_metadata.recv_initial_metadata_ready;
  GRPC_CLOSURE_INIT(&recv_initial_metadata_ready_,
                    RecvInitialMetadataReadyForConfigSelectorCommitCallback,
                    this, nullptr);
  batch->payload->recv_initial_metadata.recv_initial_metadata_ready =
      &recv_initial_metadata_ready_;
}

void ClientChannel::CallData::AsyncResolutionDone(grpc_call_element* elem,
                                                  grpc_error* error) {
  GRPC_CLOSURE_INIT(&pick_closure_, ResolutionDone, elem, nullptr);
  ExecCtx::Run(DEBUG_LOCATION, &pick_closure_, error);
}

void ClientChannel::CallData::ResolutionDone(void* arg, grpc_error* error) {
  grpc_call_element* elem = static_cast<grpc_call_element*>(arg);
  ClientChannel* chand = static_cast<ClientChannel*>(elem->channel_data);
  CallData* calld = static_cast<CallData*>(elem->call_data);
  if (error != GRPC_ERROR_NONE) {
    if (GRPC_TRACE_FLAG_ENABLED(grpc_client_channel_routing_trace)) {
      gpr_log(GPR_INFO,
              "chand=%p calld=%p: error applying config to call: error=%s",
              chand, calld, grpc_error_string(error));
    }
    calld->PendingBatchesFail(elem, GRPC_ERROR_REF(error), YieldCallCombiner);
    return;
  }
  calld->CreateDynamicCall(elem);
}

void ClientChannel::CallData::CheckResolution(void* arg, grpc_error* error) {
  grpc_call_element* elem = static_cast<grpc_call_element*>(arg);
  CallData* calld = static_cast<CallData*>(elem->call_data);
  ClientChannel* chand = static_cast<ClientChannel*>(elem->channel_data);
  bool resolution_complete;
  {
    MutexLock lock(&chand->resolution_mu_);
    resolution_complete = calld->CheckResolutionLocked(elem, &error);
  }
  if (resolution_complete) {
    ResolutionDone(elem, error);
    GRPC_ERROR_UNREF(error);
  }
}

bool ClientChannel::CallData::CheckResolutionLocked(grpc_call_element* elem,
                                                    grpc_error** error) {
  ClientChannel* chand = static_cast<ClientChannel*>(elem->channel_data);
  // If we're still in IDLE, we need to start resolving.
  if (GPR_UNLIKELY(chand->CheckConnectivityState(false) == GRPC_CHANNEL_IDLE)) {
    // Bounce into the control plane work serializer to start resolving,
    // in case we are still in IDLE state.  Since we are holding on to the
    // resolution mutex here, we offload it on the ExecCtx so that we don't
    // deadlock with ourselves.
    GRPC_CHANNEL_STACK_REF(chand->owning_stack_, "CheckResolutionLocked");
    ExecCtx::Run(
        DEBUG_LOCATION,
        GRPC_CLOSURE_CREATE(
            [](void* arg, grpc_error* /*error*/) {
              auto* chand = static_cast<ClientChannel*>(arg);
              chand->work_serializer_->Run(
                  [chand]() {
                    chand->CheckConnectivityState(/*try_to_connect=*/true);
                    GRPC_CHANNEL_STACK_UNREF(chand->owning_stack_,
                                             "CheckResolutionLocked");
                  },
                  DEBUG_LOCATION);
            },
            chand, nullptr),
        GRPC_ERROR_NONE);
  }
  // Get send_initial_metadata batch and flags.
  auto& send_initial_metadata =
      pending_batches_[0]->payload->send_initial_metadata;
  grpc_metadata_batch* initial_metadata_batch =
      send_initial_metadata.send_initial_metadata;
  const uint32_t send_initial_metadata_flags =
      send_initial_metadata.send_initial_metadata_flags;
  // If we don't yet have a resolver result, we need to queue the call
  // until we get one.
  if (GPR_UNLIKELY(!chand->received_service_config_data_)) {
    // If the resolver returned transient failure before returning the
    // first service config, fail any non-wait_for_ready calls.
    grpc_error* resolver_error = chand->resolver_transient_failure_error_;
    if (resolver_error != GRPC_ERROR_NONE &&
        (send_initial_metadata_flags & GRPC_INITIAL_METADATA_WAIT_FOR_READY) ==
            0) {
      MaybeRemoveCallFromResolverQueuedCallsLocked(elem);
      *error = GRPC_ERROR_REF(resolver_error);
      return true;
    }
    // Either the resolver has not yet returned a result, or it has
    // returned transient failure but the call is wait_for_ready.  In
    // either case, queue the call.
    MaybeAddCallToResolverQueuedCallsLocked(elem);
    return false;
  }
  // Apply service config to call if not yet applied.
  if (GPR_LIKELY(!service_config_applied_)) {
    service_config_applied_ = true;
    *error = ApplyServiceConfigToCallLocked(elem, initial_metadata_batch);
  }
  MaybeRemoveCallFromResolverQueuedCallsLocked(elem);
  return true;
}

void ClientChannel::CallData::CreateDynamicCall(grpc_call_element* elem) {
  auto* chand = static_cast<ClientChannel*>(elem->channel_data);
  DynamicFilters::Call::Args args = {std::move(dynamic_filters_),
                                     pollent_,
                                     path_,
                                     call_start_time_,
                                     deadline_,
                                     arena_,
                                     call_context_,
                                     call_combiner_};
  grpc_error* error = GRPC_ERROR_NONE;
  DynamicFilters* channel_stack = args.channel_stack.get();
  if (GRPC_TRACE_FLAG_ENABLED(grpc_client_channel_routing_trace)) {
    gpr_log(
        GPR_INFO,
        "chand=%p calld=%p: creating dynamic call stack on channel_stack=%p",
        chand, this, channel_stack);
  }
  {
    MutexLock lock(dynamic_call_creation_mu_);
    if (dynamic_call_pre_cancelled_) {
      error = GRPC_ERROR_CREATE_FROM_STATIC_STRING("call pre_cancel seen");
    } else {
      dynamic_call_ = channel_stack->CreateCall(std::move(args), &error);
    }
  }
  if (error != GRPC_ERROR_NONE) {
    if (GRPC_TRACE_FLAG_ENABLED(grpc_client_channel_routing_trace)) {
      gpr_log(GPR_INFO,
              "chand=%p calld=%p: failed to create dynamic call: error=%s",
              chand, this, grpc_error_string(error));
    }
    PendingBatchesFail(elem, error, YieldCallCombiner);
    return;
  }
  PendingBatchesResume(elem);
}

//
// ClientChannel::LoadBalancedCall::Metadata
//

class ClientChannel::LoadBalancedCall::Metadata
    : public LoadBalancingPolicy::MetadataInterface {
 public:
  Metadata(LoadBalancedCall* lb_call, grpc_metadata_batch* batch)
      : lb_call_(lb_call), batch_(batch) {}

  void Add(absl::string_view key, absl::string_view value) override {
    grpc_linked_mdelem* linked_mdelem = static_cast<grpc_linked_mdelem*>(
        lb_call_->arena_->Alloc(sizeof(grpc_linked_mdelem)));
    linked_mdelem->md = grpc_mdelem_from_slices(
        ExternallyManagedSlice(key.data(), key.size()),
        ExternallyManagedSlice(value.data(), value.size()));
    GPR_ASSERT(grpc_metadata_batch_link_tail(batch_, linked_mdelem) ==
               GRPC_ERROR_NONE);
  }

  iterator begin() const override {
    static_assert(sizeof(grpc_linked_mdelem*) <= sizeof(intptr_t),
                  "iterator size too large");
    return iterator(
        this, reinterpret_cast<intptr_t>(MaybeSkipEntry(batch_->list.head)));
  }
  iterator end() const override {
    static_assert(sizeof(grpc_linked_mdelem*) <= sizeof(intptr_t),
                  "iterator size too large");
    return iterator(this, 0);
  }

  iterator erase(iterator it) override {
    grpc_linked_mdelem* linked_mdelem =
        reinterpret_cast<grpc_linked_mdelem*>(GetIteratorHandle(it));
    intptr_t handle = reinterpret_cast<intptr_t>(linked_mdelem->next);
    grpc_metadata_batch_remove(batch_, linked_mdelem);
    return iterator(this, handle);
  }

 private:
  grpc_linked_mdelem* MaybeSkipEntry(grpc_linked_mdelem* entry) const {
    if (entry != nullptr && batch_->idx.named.path == entry) {
      return entry->next;
    }
    return entry;
  }

  intptr_t IteratorHandleNext(intptr_t handle) const override {
    grpc_linked_mdelem* linked_mdelem =
        reinterpret_cast<grpc_linked_mdelem*>(handle);
    return reinterpret_cast<intptr_t>(MaybeSkipEntry(linked_mdelem->next));
  }

  std::pair<absl::string_view, absl::string_view> IteratorHandleGet(
      intptr_t handle) const override {
    grpc_linked_mdelem* linked_mdelem =
        reinterpret_cast<grpc_linked_mdelem*>(handle);
    return std::make_pair(StringViewFromSlice(GRPC_MDKEY(linked_mdelem->md)),
                          StringViewFromSlice(GRPC_MDVALUE(linked_mdelem->md)));
  }

  LoadBalancedCall* lb_call_;
  grpc_metadata_batch* batch_;
};

//
// ClientChannel::LoadBalancedCall::LbCallState
//

class ClientChannel::LoadBalancedCall::LbCallState
    : public LoadBalancingPolicy::CallState {
 public:
  explicit LbCallState(LoadBalancedCall* lb_call) : lb_call_(lb_call) {}

  void* Alloc(size_t size) override { return lb_call_->arena_->Alloc(size); }

  const LoadBalancingPolicy::BackendMetricData* GetBackendMetricData()
      override {
    if (lb_call_->backend_metric_data_ == nullptr) {
      grpc_linked_mdelem* md = lb_call_->recv_trailing_metadata_->idx.named
                                   .x_endpoint_load_metrics_bin;
      if (md != nullptr) {
        lb_call_->backend_metric_data_ =
            ParseBackendMetricData(GRPC_MDVALUE(md->md), lb_call_->arena_);
      }
    }
    return lb_call_->backend_metric_data_;
  }

  absl::string_view ExperimentalGetCallAttribute(const char* key) override {
    auto* service_config_call_data = static_cast<ServiceConfigCallData*>(
        lb_call_->call_context_[GRPC_CONTEXT_SERVICE_CONFIG_CALL_DATA].value);
    auto& call_attributes = service_config_call_data->call_attributes();
    auto it = call_attributes.find(key);
    if (it == call_attributes.end()) return absl::string_view();
    return it->second;
  }

 private:
  LoadBalancedCall* lb_call_;
};

//
// LoadBalancedCall
//

ClientChannel::LoadBalancedCall::LoadBalancedCall(
    ClientChannel* chand, const grpc_call_element_args& args,
    grpc_polling_entity* pollent)
    : RefCounted(GRPC_TRACE_FLAG_ENABLED(grpc_client_channel_routing_trace)
                     ? "LoadBalancedCall"
                     : nullptr),
      chand_(chand),
      path_(grpc_slice_ref_internal(args.path)),
      call_start_time_(args.start_time),
      deadline_(args.deadline),
      arena_(args.arena),
      owning_call_(args.call_stack),
      call_combiner_(args.call_combiner),
      call_context_(args.context),
      pollent_(pollent) {}

ClientChannel::LoadBalancedCall::~LoadBalancedCall() {
  grpc_slice_unref_internal(path_);
  GRPC_ERROR_UNREF(cancel_error_);
  GRPC_ERROR_UNREF(failure_error_);
  if (backend_metric_data_ != nullptr) {
    backend_metric_data_
        ->LoadBalancingPolicy::BackendMetricData::~BackendMetricData();
  }
  // Make sure there are no remaining pending batches.
  for (size_t i = 0; i < GPR_ARRAY_SIZE(pending_batches_); ++i) {
    GPR_ASSERT(pending_batches_[i] == nullptr);
  }
}

size_t ClientChannel::LoadBalancedCall::GetBatchIndex(
    grpc_transport_stream_op_batch* batch) {
  // Note: It is important the send_initial_metadata be the first entry
  // here, since the code in PickSubchannelLocked() assumes it will be.
  if (batch->send_initial_metadata) return 0;
  if (batch->send_message) return 1;
  if (batch->send_trailing_metadata) return 2;
  if (batch->recv_initial_metadata) return 3;
  if (batch->recv_message) return 4;
  if (batch->recv_trailing_metadata) return 5;
  GPR_UNREACHABLE_CODE(return (size_t)-1);
}

// This is called via the call combiner, so access to calld is synchronized.
void ClientChannel::LoadBalancedCall::PendingBatchesAdd(
    grpc_transport_stream_op_batch* batch) {
  const size_t idx = GetBatchIndex(batch);
  if (GRPC_TRACE_FLAG_ENABLED(grpc_client_channel_call_trace)) {
    gpr_log(GPR_INFO,
            "chand=%p lb_call=%p: adding pending batch at index %" PRIuPTR,
            chand_, this, idx);
  }
  GPR_ASSERT(pending_batches_[idx] == nullptr);
  pending_batches_[idx] = batch;
}

// This is called via the call combiner, so access to calld is synchronized.
void ClientChannel::LoadBalancedCall::FailPendingBatchInCallCombiner(
    void* arg, grpc_error* error) {
  grpc_transport_stream_op_batch* batch =
      static_cast<grpc_transport_stream_op_batch*>(arg);
  auto* self = static_cast<LoadBalancedCall*>(batch->handler_private.extra_arg);
  // Note: This will release the call combiner.
  grpc_transport_stream_op_batch_finish_with_failure(
      batch, GRPC_ERROR_REF(error), self->call_combiner_);
}

// This is called via the call combiner, so access to calld is synchronized.
void ClientChannel::LoadBalancedCall::PendingBatchesFail(
    grpc_error* error,
    YieldCallCombinerPredicate yield_call_combiner_predicate) {
  GPR_ASSERT(error != GRPC_ERROR_NONE);
  GRPC_ERROR_UNREF(failure_error_);
  failure_error_ = error;
  if (GRPC_TRACE_FLAG_ENABLED(grpc_client_channel_call_trace)) {
    size_t num_batches = 0;
    for (size_t i = 0; i < GPR_ARRAY_SIZE(pending_batches_); ++i) {
      if (pending_batches_[i] != nullptr) ++num_batches;
    }
    gpr_log(GPR_INFO,
            "chand=%p lb_call=%p: failing %" PRIuPTR " pending batches: %s",
            chand_, this, num_batches, grpc_error_string(error));
  }
  CallCombinerClosureList closures;
  for (size_t i = 0; i < GPR_ARRAY_SIZE(pending_batches_); ++i) {
    grpc_transport_stream_op_batch*& batch = pending_batches_[i];
    if (batch != nullptr) {
      batch->handler_private.extra_arg = this;
      GRPC_CLOSURE_INIT(&batch->handler_private.closure,
                        FailPendingBatchInCallCombiner, batch,
                        grpc_schedule_on_exec_ctx);
      closures.Add(&batch->handler_private.closure, GRPC_ERROR_REF(error),
                   "PendingBatchesFail");
      batch = nullptr;
    }
  }
  if (yield_call_combiner_predicate(closures)) {
    closures.RunClosures(call_combiner_);
  } else {
    closures.RunClosuresWithoutYielding(call_combiner_);
  }
}

// This is called via the call combiner, so access to calld is synchronized.
void ClientChannel::LoadBalancedCall::ResumePendingBatchInCallCombiner(
    void* arg, grpc_error* /*ignored*/) {
  grpc_transport_stream_op_batch* batch =
      static_cast<grpc_transport_stream_op_batch*>(arg);
  SubchannelCall* subchannel_call =
      static_cast<SubchannelCall*>(batch->handler_private.extra_arg);
  // Note: This will release the call combiner.
  subchannel_call->StartTransportStreamOpBatch(batch);
}

// This is called via the call combiner, so access to calld is synchronized.
void ClientChannel::LoadBalancedCall::PendingBatchesResume() {
  if (GRPC_TRACE_FLAG_ENABLED(grpc_client_channel_call_trace)) {
    size_t num_batches = 0;
    for (size_t i = 0; i < GPR_ARRAY_SIZE(pending_batches_); ++i) {
      if (pending_batches_[i] != nullptr) ++num_batches;
    }
    gpr_log(GPR_INFO,
            "chand=%p lb_call=%p: starting %" PRIuPTR
            " pending batches on subchannel_call=%p",
            chand_, this, num_batches, subchannel_call_.get());
  }
  CallCombinerClosureList closures;
  for (size_t i = 0; i < GPR_ARRAY_SIZE(pending_batches_); ++i) {
    grpc_transport_stream_op_batch*& batch = pending_batches_[i];
    if (batch != nullptr) {
      batch->handler_private.extra_arg = subchannel_call_.get();
      GRPC_CLOSURE_INIT(&batch->handler_private.closure,
                        ResumePendingBatchInCallCombiner, batch,
                        grpc_schedule_on_exec_ctx);
      closures.Add(&batch->handler_private.closure, GRPC_ERROR_NONE,
                   "PendingBatchesResume");
      batch = nullptr;
    }
  }
  // Note: This will release the call combiner.
  closures.RunClosures(call_combiner_);
}

void ClientChannel::LoadBalancedCall::StartTransportStreamOpBatch(
    grpc_transport_stream_op_batch* batch) {
  // Intercept recv_trailing_metadata_ready for LB callback.
  if (batch->recv_trailing_metadata) {
    InjectRecvTrailingMetadataReadyForLoadBalancingPolicy(batch);
  }
  // If we've previously been cancelled, immediately fail any new batches.
  if (GPR_UNLIKELY(cancel_error_ != GRPC_ERROR_NONE)) {
    if (GRPC_TRACE_FLAG_ENABLED(grpc_client_channel_call_trace)) {
      gpr_log(GPR_INFO, "chand=%p lb_call=%p: failing batch with error: %s",
              chand_, this, grpc_error_string(cancel_error_));
    }
    // Note: This will release the call combiner.
    grpc_transport_stream_op_batch_finish_with_failure(
        batch, GRPC_ERROR_REF(cancel_error_), call_combiner_);
    return;
  }
  // Handle cancellation.
  if (GPR_UNLIKELY(batch->cancel_stream)) {
    // Stash a copy of cancel_error in our call data, so that we can use
    // it for subsequent operations.  This ensures that if the call is
    // cancelled before any batches are passed down (e.g., if the deadline
    // is in the past when the call starts), we can return the right
    // error to the caller when the first batch does get passed down.
    GRPC_ERROR_UNREF(cancel_error_);
    cancel_error_ = GRPC_ERROR_REF(batch->payload->cancel_stream.cancel_error);
    if (GRPC_TRACE_FLAG_ENABLED(grpc_client_channel_call_trace)) {
      gpr_log(GPR_INFO, "chand=%p lb_call=%p: recording cancel_error=%s",
              chand_, this, grpc_error_string(cancel_error_));
    }
    // If we do not have a subchannel call (i.e., a pick has not yet
    // been started), fail all pending batches.  Otherwise, send the
    // cancellation down to the subchannel call.
    if (subchannel_call_ == nullptr) {
      PendingBatchesFail(GRPC_ERROR_REF(cancel_error_), NoYieldCallCombiner);
      // Note: This will release the call combiner.
      grpc_transport_stream_op_batch_finish_with_failure(
          batch, GRPC_ERROR_REF(cancel_error_), call_combiner_);
    } else {
      // Note: This will release the call combiner.
      subchannel_call_->StartTransportStreamOpBatch(batch);
    }
    return;
  }
  // Add the batch to the pending list.
  PendingBatchesAdd(batch);
  // Check if we've already gotten a subchannel call.
  // Note that once we have picked a subchannel, we do not need to acquire
  // the channel's data plane mutex, which is more efficient (especially for
  // streaming calls).
  if (subchannel_call_ != nullptr) {
    if (GRPC_TRACE_FLAG_ENABLED(grpc_client_channel_call_trace)) {
      gpr_log(GPR_INFO,
              "chand=%p lb_call=%p: starting batch on subchannel_call=%p",
              chand_, this, subchannel_call_.get());
    }
    PendingBatchesResume();
    return;
  }
  // We do not yet have a subchannel call.
  // For batches containing a send_initial_metadata op, acquire the
  // channel's data plane mutex to pick a subchannel.
  if (GPR_LIKELY(batch->send_initial_metadata)) {
    if (GRPC_TRACE_FLAG_ENABLED(grpc_client_channel_call_trace)) {
      gpr_log(GPR_INFO,
              "chand=%p lb_call=%p: grabbing data plane mutex to perform pick",
              chand_, this);
    }
    PickSubchannel(this, GRPC_ERROR_NONE);
  } else {
    // For all other batches, release the call combiner.
    if (GRPC_TRACE_FLAG_ENABLED(grpc_client_channel_call_trace)) {
      gpr_log(GPR_INFO,
              "chand=%p lb_call=%p: saved batch, yielding call combiner",
              chand_, this);
    }
    GRPC_CALL_COMBINER_STOP(call_combiner_,
                            "batch does not include send_initial_metadata");
  }
}

void ClientChannel::LoadBalancedCall::PreCancel(grpc_error* error) {
  // Check if we're queued pending an LB pick.
  {
    MutexLock lock(&chand_->data_plane_mu_);
    if (queued_pending_lb_pick_) {
      if (GRPC_TRACE_FLAG_ENABLED(grpc_client_channel_routing_trace)) {
        gpr_log(GPR_INFO, "chand=%p lb_call=%p: cancelling queued pick: %s",
                chand_, this, grpc_error_string(error));
      }
      // Remove pick from list of queued picks.
      MaybeRemoveCallFromLbQueuedCallsLocked();
      // Fail pending batches on the call.
      PendingBatchesFail(error, YieldCallCombinerIfPendingBatchesFound);
      return;
    }
  }
  // Check if we have a subchannel call.
  MutexLock lock(&subchannel_call_creation_mu_);
  if (subchannel_call_ != nullptr) {
    subchannel_call_->PreCancel(error);
  } else {
    subchannel_call_pre_cancelled_ = true;
  }
}

void ClientChannel::LoadBalancedCall::
    RecvTrailingMetadataReadyForLoadBalancingPolicy(void* arg,
                                                    grpc_error* error) {
  auto* self = static_cast<LoadBalancedCall*>(arg);
  if (self->lb_recv_trailing_metadata_ready_ != nullptr) {
    // Set error if call did not succeed.
    grpc_error* error_for_lb = GRPC_ERROR_NONE;
    if (error != GRPC_ERROR_NONE) {
      error_for_lb = error;
    } else {
      const auto& fields = self->recv_trailing_metadata_->idx.named;
      GPR_ASSERT(fields.grpc_status != nullptr);
      grpc_status_code status =
          grpc_get_status_code_from_metadata(fields.grpc_status->md);
      std::string msg;
      if (status != GRPC_STATUS_OK) {
        error_for_lb = grpc_error_set_int(
            GRPC_ERROR_CREATE_FROM_STATIC_STRING("call failed"),
            GRPC_ERROR_INT_GRPC_STATUS, status);
        if (fields.grpc_message != nullptr) {
          error_for_lb = grpc_error_set_str(
              error_for_lb, GRPC_ERROR_STR_GRPC_MESSAGE,
              grpc_slice_ref_internal(GRPC_MDVALUE(fields.grpc_message->md)));
        }
      }
    }
    // Invoke callback to LB policy.
    Metadata trailing_metadata(self, self->recv_trailing_metadata_);
    LbCallState lb_call_state(self);
    self->lb_recv_trailing_metadata_ready_(error_for_lb, &trailing_metadata,
                                           &lb_call_state);
    if (error == GRPC_ERROR_NONE) GRPC_ERROR_UNREF(error_for_lb);
  }
  // Chain to original callback.
  if (self->failure_error_ != GRPC_ERROR_NONE) {
    error = self->failure_error_;
    self->failure_error_ = GRPC_ERROR_NONE;
  } else {
    error = GRPC_ERROR_REF(error);
  }
  Closure::Run(DEBUG_LOCATION, self->original_recv_trailing_metadata_ready_,
               error);
}

void ClientChannel::LoadBalancedCall::
    InjectRecvTrailingMetadataReadyForLoadBalancingPolicy(
        grpc_transport_stream_op_batch* batch) {
  recv_trailing_metadata_ =
      batch->payload->recv_trailing_metadata.recv_trailing_metadata;
  original_recv_trailing_metadata_ready_ =
      batch->payload->recv_trailing_metadata.recv_trailing_metadata_ready;
  GRPC_CLOSURE_INIT(&recv_trailing_metadata_ready_,
                    RecvTrailingMetadataReadyForLoadBalancingPolicy, this,
                    grpc_schedule_on_exec_ctx);
  batch->payload->recv_trailing_metadata.recv_trailing_metadata_ready =
      &recv_trailing_metadata_ready_;
}

void ClientChannel::LoadBalancedCall::CreateSubchannelCall() {
  SubchannelCall::Args call_args = {
      std::move(connected_subchannel_), pollent_, path_, call_start_time_,
      deadline_, arena_,
      // TODO(roth): When we implement hedging support, we will probably
      // need to use a separate call context for each subchannel call.
      call_context_, call_combiner_};
  grpc_error* error = GRPC_ERROR_NONE;
  subchannel_call_ = SubchannelCall::Create(std::move(call_args), &error);
  if (GRPC_TRACE_FLAG_ENABLED(grpc_client_channel_routing_trace)) {
    gpr_log(GPR_INFO,
            "chand=%p lb_call=%p: create subchannel_call=%p: error=%s", chand_,
            this, subchannel_call_.get(), grpc_error_string(error));
  }
  if (GPR_UNLIKELY(error != GRPC_ERROR_NONE)) {
    PendingBatchesFail(error, YieldCallCombiner);
  } else {
    PendingBatchesResume();
  }
}

void ClientChannel::LoadBalancedCall::MaybeRemoveCallFromLbQueuedCallsLocked() {
  if (!queued_pending_lb_pick_) return;
  if (GRPC_TRACE_FLAG_ENABLED(grpc_client_channel_routing_trace)) {
    gpr_log(GPR_INFO, "chand=%p lb_call=%p: removing from queued picks list",
            chand_, this);
  }
  chand_->RemoveLbQueuedCall(&queued_call_, pollent_);
  queued_pending_lb_pick_ = false;
}

void ClientChannel::LoadBalancedCall::MaybeAddCallToLbQueuedCallsLocked() {
  if (queued_pending_lb_pick_) return;
  if (GRPC_TRACE_FLAG_ENABLED(grpc_client_channel_routing_trace)) {
    gpr_log(GPR_INFO, "chand=%p lb_call=%p: adding to queued picks list",
            chand_, this);
  }
  queued_pending_lb_pick_ = true;
  queued_call_.lb_call = this;
  chand_->AddLbQueuedCall(&queued_call_, pollent_);
}

void ClientChannel::LoadBalancedCall::AsyncPickDone(grpc_error* error) {
  GRPC_CLOSURE_INIT(&pick_closure_, PickDone, this, grpc_schedule_on_exec_ctx);
  ExecCtx::Run(DEBUG_LOCATION, &pick_closure_, error);
}

void ClientChannel::LoadBalancedCall::PickDone(void* arg, grpc_error* error) {
  auto* self = static_cast<LoadBalancedCall*>(arg);
  if (error != GRPC_ERROR_NONE) {
    if (GRPC_TRACE_FLAG_ENABLED(grpc_client_channel_routing_trace)) {
      gpr_log(GPR_INFO,
              "chand=%p lb_call=%p: failed to pick subchannel: error=%s",
              self->chand_, self, grpc_error_string(error));
    }
    self->PendingBatchesFail(GRPC_ERROR_REF(error), YieldCallCombiner);
    return;
  }
  self->CreateSubchannelCall();
}

namespace {

const char* PickResultTypeName(
    LoadBalancingPolicy::PickResult::ResultType type) {
  switch (type) {
    case LoadBalancingPolicy::PickResult::PICK_COMPLETE:
      return "COMPLETE";
    case LoadBalancingPolicy::PickResult::PICK_QUEUE:
      return "QUEUE";
    case LoadBalancingPolicy::PickResult::PICK_FAILED:
      return "FAILED";
  }
  GPR_UNREACHABLE_CODE(return "UNKNOWN");
}

}  // namespace

void ClientChannel::LoadBalancedCall::PickSubchannel(void* arg,
                                                     grpc_error* error) {
  auto* self = static_cast<LoadBalancedCall*>(arg);
  bool pick_complete;
  {
    MutexLock lock(&self->chand_->data_plane_mu_);
    pick_complete = self->PickSubchannelLocked(&error);
  }
  if (pick_complete) {
    PickDone(self, error);
    GRPC_ERROR_UNREF(error);
  }
}

bool ClientChannel::LoadBalancedCall::PickSubchannelLocked(grpc_error** error) {
  GPR_ASSERT(connected_subchannel_ == nullptr);
  GPR_ASSERT(subchannel_call_ == nullptr);
  // Grab initial metadata.
  auto& send_initial_metadata =
      pending_batches_[0]->payload->send_initial_metadata;
  grpc_metadata_batch* initial_metadata_batch =
      send_initial_metadata.send_initial_metadata;
  const uint32_t send_initial_metadata_flags =
      send_initial_metadata.send_initial_metadata_flags;
  // Perform LB pick.
  LoadBalancingPolicy::PickArgs pick_args;
  pick_args.path = StringViewFromSlice(path_);
  LbCallState lb_call_state(this);
  pick_args.call_state = &lb_call_state;
  Metadata initial_metadata(this, initial_metadata_batch);
  pick_args.initial_metadata = &initial_metadata;
  auto result = chand_->picker_->Pick(pick_args);
  if (GRPC_TRACE_FLAG_ENABLED(grpc_client_channel_routing_trace)) {
    gpr_log(
        GPR_INFO,
        "chand=%p lb_call=%p: LB pick returned %s (subchannel=%p, error=%s)",
        chand_, this, PickResultTypeName(result.type), result.subchannel.get(),
        grpc_error_string(result.error));
  }
  switch (result.type) {
    case LoadBalancingPolicy::PickResult::PICK_FAILED: {
      // If we're shutting down, fail all RPCs.
      grpc_error* disconnect_error = chand_->disconnect_error();
      if (disconnect_error != GRPC_ERROR_NONE) {
        GRPC_ERROR_UNREF(result.error);
        MaybeRemoveCallFromLbQueuedCallsLocked();
        *error = GRPC_ERROR_REF(disconnect_error);
        return true;
      }
      // If wait_for_ready is false, then the error indicates the RPC
      // attempt's final status.
      if ((send_initial_metadata_flags &
           GRPC_INITIAL_METADATA_WAIT_FOR_READY) == 0) {
        grpc_error* new_error =
            GRPC_ERROR_CREATE_REFERENCING_FROM_STATIC_STRING(
                "Failed to pick subchannel", &result.error, 1);
        GRPC_ERROR_UNREF(result.error);
        *error = new_error;
        MaybeRemoveCallFromLbQueuedCallsLocked();
        return true;
      }
      // If wait_for_ready is true, then queue to retry when we get a new
      // picker.
      GRPC_ERROR_UNREF(result.error);
    }
    // Fallthrough
    case LoadBalancingPolicy::PickResult::PICK_QUEUE:
      MaybeAddCallToLbQueuedCallsLocked();
      return false;
    default:  // PICK_COMPLETE
      MaybeRemoveCallFromLbQueuedCallsLocked();
      // Handle drops.
      if (GPR_UNLIKELY(result.subchannel == nullptr)) {
        result.error = grpc_error_set_int(
            grpc_error_set_int(GRPC_ERROR_CREATE_FROM_STATIC_STRING(
                                   "Call dropped by load balancing policy"),
                               GRPC_ERROR_INT_GRPC_STATUS,
                               GRPC_STATUS_UNAVAILABLE),
            GRPC_ERROR_INT_LB_POLICY_DROP, 1);
      } else {
        // Grab a ref to the connected subchannel while we're still
        // holding the data plane mutex.
        connected_subchannel_ =
            chand_->GetConnectedSubchannelInDataPlane(result.subchannel.get());
        GPR_ASSERT(connected_subchannel_ != nullptr);
      }
      lb_recv_trailing_metadata_ready_ = result.recv_trailing_metadata_ready;
      *error = result.error;
      return true;
  }
}

}  // namespace grpc_core<|MERGE_RESOLUTION|>--- conflicted
+++ resolved
@@ -197,22 +197,13 @@
 
   grpc_closure pick_closure_;
 
-// FIXME: lock annotations (in a separate PR)
   // Accessed while holding ClientChannel::resolution_mu_.
-<<<<<<< HEAD
-  bool service_config_applied_ = false;
-  bool queued_pending_resolver_result_ = false;
-  ClientChannel::ResolverQueuedCall resolver_queued_call_;
-=======
   bool service_config_applied_ ABSL_GUARDED_BY(&ClientChannel::resolution_mu_) =
       false;
   bool queued_pending_resolver_result_
       ABSL_GUARDED_BY(&ClientChannel::resolution_mu_) = false;
   ClientChannel::ResolverQueuedCall resolver_queued_call_
       ABSL_GUARDED_BY(&ClientChannel::resolution_mu_);
-  ResolverQueuedCallCanceller* resolver_call_canceller_
-      ABSL_GUARDED_BY(&ClientChannel::resolution_mu_) = nullptr;
->>>>>>> 918ac21c
 
   std::function<void()> on_call_committed_;
 
