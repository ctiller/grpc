--- conflicted
+++ resolved
@@ -2444,24 +2444,16 @@
     void Encode(grpc_mdelem md) {
       auto key = StringViewFromSlice(GRPC_MDKEY(md));
       if (key != ":path") {
-<<<<<<< HEAD
-        out_.emplace_back(key, StringViewFromSlice(GRPC_MDVALUE(md)));
-=======
         out_.emplace_back(std::string(key),
                           std::string(StringViewFromSlice(GRPC_MDVALUE(md))));
->>>>>>> f76aa0d6
       }
     }
 
     template <class Which>
     void Encode(Which, const typename Which::ValueType& value) {
       auto value_slice = Which::Encode(value);
-<<<<<<< HEAD
-      out_.emplace_back(Which::key(), value_slice.as_string_view());
-=======
       out_.emplace_back(std::string(Which::key()),
                         std::string(value_slice.as_string_view()));
->>>>>>> f76aa0d6
     }
 
     void Encode(GrpcTimeoutMetadata, grpc_millis) {}
