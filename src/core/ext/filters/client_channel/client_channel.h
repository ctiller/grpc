--- conflicted
+++ resolved
@@ -67,11 +67,7 @@
 #include "src/core/lib/resolver/resolver.h"
 #include "src/core/lib/resource_quota/arena.h"
 #include "src/core/lib/service_config/service_config.h"
-<<<<<<< HEAD
 #include "src/core/lib/slice/slice.h"
-#include "src/core/lib/slice/slice_buffer.h"
-=======
->>>>>>> ec2a7668
 #include "src/core/lib/surface/channel.h"
 #include "src/core/lib/transport/connectivity_state.h"
 #include "src/core/lib/transport/metadata_batch.h"
@@ -447,7 +443,7 @@
 
   virtual Arena* arena() const = 0;
   virtual grpc_call_context_element* call_context() const = 0;
-  virtual grpc_polling_entity* pollent() const = 0;
+  virtual grpc_polling_entity* pollent() = 0;
   virtual grpc_metadata_batch* send_initial_metadata() const = 0;
 
   // Helper function for performing an LB pick with a specified picker.
@@ -511,7 +507,7 @@
   grpc_call_context_element* call_context() const override {
     return call_context_;
   }
-  grpc_polling_entity* pollent() const override { return pollent_; }
+  grpc_polling_entity* pollent() override { return pollent_; }
   grpc_metadata_batch* send_initial_metadata() const override {
     return pending_batches_[0]
         ->payload->send_initial_metadata.send_initial_metadata;
@@ -616,11 +612,12 @@
  private:
   Arena* arena() const override;
   grpc_call_context_element* call_context() const override;
-  grpc_polling_entity* pollent() const override;
+  grpc_polling_entity* pollent() override { return &pollent_; }
   grpc_metadata_batch* send_initial_metadata() const override;
 
   void RetryPickLocked() override;
 
+  grpc_polling_entity pollent_;
   ClientMetadataHandle client_initial_metadata_;
   Waker waker_;
   bool was_queued_ = false;
