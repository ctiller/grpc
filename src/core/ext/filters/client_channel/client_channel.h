--- conflicted
+++ resolved
@@ -447,13 +447,8 @@
   // TODO(roth): Instead of duplicating these fields in every filter
   // that uses any one of them, we should store them in the call
   // context.  This will save per-call memory overhead.
-<<<<<<< HEAD
-  grpc_slice path_;  // Request path.
+  Slice path_;  // Request path.
   Timestamp deadline_;
-=======
-  Slice path_;  // Request path.
-  grpc_millis deadline_;
->>>>>>> 10b2b505
   Arena* arena_;
   grpc_call_stack* owning_call_;
   CallCombiner* call_combiner_;
