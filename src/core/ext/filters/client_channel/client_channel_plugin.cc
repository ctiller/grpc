//
//
// Copyright 2015 gRPC authors.
//
// Licensed under the Apache License, Version 2.0 (the "License");
// you may not use this file except in compliance with the License.
// You may obtain a copy of the License at
//
//     http://www.apache.org/licenses/LICENSE-2.0
//
// Unless required by applicable law or agreed to in writing, software
// distributed under the License is distributed on an "AS IS" BASIS,
// WITHOUT WARRANTIES OR CONDITIONS OF ANY KIND, either express or implied.
// See the License for the specific language governing permissions and
// limitations under the License.
//
//

#include <grpc/support/port_platform.h>

#include "absl/types/optional.h"

#include <grpc/impl/channel_arg_names.h>

#include "src/core/ext/filters/client_channel/client_channel.h"
#include "src/core/ext/filters/client_channel/client_channel_service_config.h"
#include "src/core/ext/filters/client_channel/retry_service_config.h"
<<<<<<< HEAD
=======
#include "src/core/lib/channel/channel_args.h"
#include "src/core/lib/channel/channel_stack_builder.h"
>>>>>>> c9df0ca4
#include "src/core/lib/config/core_configuration.h"
#include "src/core/lib/surface/channel_stack_type.h"

namespace grpc_core {

namespace {
bool IsEverythingBelowClientChannelPromiseSafe(const ChannelArgs& args) {
  return !args.GetBool(GRPC_ARG_ENABLE_RETRIES).value_or(true);
}
}  // namespace

void BuildClientChannelConfiguration(CoreConfiguration::Builder* builder) {
  internal::ClientChannelServiceConfigParser::Register(builder);
  internal::RetryServiceConfigParser::Register(builder);
<<<<<<< HEAD
  builder->channel_init()
      ->RegisterFilter(GRPC_CLIENT_CHANNEL, &ClientChannel::kFilterVtable)
      .Terminal();
=======
  builder->channel_init()->RegisterStage(
      GRPC_CLIENT_CHANNEL, GRPC_CHANNEL_INIT_BUILTIN_PRIORITY,
      [](ChannelStackBuilder* builder) {
        builder->AppendFilter(
            IsEverythingBelowClientChannelPromiseSafe(builder->channel_args())
                ? &ClientChannel::kFilterVtableWithPromises
                : &ClientChannel::kFilterVtableWithoutPromises);
        return true;
      });
>>>>>>> c9df0ca4
}

}  // namespace grpc_core<|MERGE_RESOLUTION|>--- conflicted
+++ resolved
@@ -25,11 +25,7 @@
 #include "src/core/ext/filters/client_channel/client_channel.h"
 #include "src/core/ext/filters/client_channel/client_channel_service_config.h"
 #include "src/core/ext/filters/client_channel/retry_service_config.h"
-<<<<<<< HEAD
-=======
 #include "src/core/lib/channel/channel_args.h"
-#include "src/core/lib/channel/channel_stack_builder.h"
->>>>>>> c9df0ca4
 #include "src/core/lib/config/core_configuration.h"
 #include "src/core/lib/surface/channel_stack_type.h"
 
@@ -44,21 +40,16 @@
 void BuildClientChannelConfiguration(CoreConfiguration::Builder* builder) {
   internal::ClientChannelServiceConfigParser::Register(builder);
   internal::RetryServiceConfigParser::Register(builder);
-<<<<<<< HEAD
   builder->channel_init()
-      ->RegisterFilter(GRPC_CLIENT_CHANNEL, &ClientChannel::kFilterVtable)
+      ->RegisterFilter(GRPC_CLIENT_CHANNEL,
+                       &ClientChannel::kFilterVtableWithPromises)
+      .If(IsEverythingBelowClientChannelPromiseSafe)
       .Terminal();
-=======
-  builder->channel_init()->RegisterStage(
-      GRPC_CLIENT_CHANNEL, GRPC_CHANNEL_INIT_BUILTIN_PRIORITY,
-      [](ChannelStackBuilder* builder) {
-        builder->AppendFilter(
-            IsEverythingBelowClientChannelPromiseSafe(builder->channel_args())
-                ? &ClientChannel::kFilterVtableWithPromises
-                : &ClientChannel::kFilterVtableWithoutPromises);
-        return true;
-      });
->>>>>>> c9df0ca4
+  builder->channel_init()
+      ->RegisterFilter(GRPC_CLIENT_CHANNEL,
+                       &ClientChannel::kFilterVtableWithoutPromises)
+      .IfNot(IsEverythingBelowClientChannelPromiseSafe)
+      .Terminal();
 }
 
 }  // namespace grpc_core