--- conflicted
+++ resolved
@@ -76,13 +76,8 @@
   }
 
   absl::Status RecvMessageReadyLocked(
-<<<<<<< HEAD
-      SubchannelStreamClient* client, absl::string_view serialized_message)
-          override {
-=======
       SubchannelStreamClient* client,
       absl::string_view serialized_message) override {
->>>>>>> 70fa5515
     auto healthy = DecodeResponse(serialized_message);
     if (!healthy.ok()) {
       SetHealthStatusLocked(client, GRPC_CHANNEL_TRANSIENT_FAILURE,
