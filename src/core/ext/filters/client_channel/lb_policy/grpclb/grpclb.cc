--- conflicted
+++ resolved
@@ -61,11 +61,8 @@
 #include <string.h>
 
 #include <algorithm>
-<<<<<<< HEAD
 #include <atomic>
-=======
 #include <initializer_list>
->>>>>>> 905df9de
 #include <map>
 #include <memory>
 #include <string>
