--- conflicted
+++ resolved
@@ -152,18 +152,6 @@
 void HealthProducer::HealthChecker::OnHealthWatchStatusChange(
     grpc_connectivity_state state, const absl::Status& status) {
   if (state == GRPC_CHANNEL_SHUTDOWN) return;
-<<<<<<< HEAD
-  work_serializer_->Run([self = Ref(), state, status]() {
-    MutexLock lock(&self->producer_->mu_);
-    if (self->stream_client_ != nullptr) {
-      self->state_ = state;
-      self->status_ = status;
-      for (HealthWatcher* watcher : self->watchers_) {
-        watcher->Notify(state, self->status_);
-      }
-    }
-  });
-=======
   // Prepend the subchannel's address to the status if needed.
   absl::Status use_status;
   if (!status.ok()) {
@@ -173,7 +161,7 @@
     use_status = absl::Status(
         status.code(), absl::StrCat(address_str, ": ", status.message()));
   }
-  work_serializer_->Schedule(
+  work_serializer_->Run(
       [self = Ref(), state, status = std::move(use_status)]() mutable {
         MutexLock lock(&self->producer_->mu_);
         if (self->stream_client_ != nullptr) {
@@ -185,8 +173,6 @@
         }
       },
       DEBUG_LOCATION);
-  new AsyncWorkSerializerDrainer(work_serializer_);
->>>>>>> 5bab2976
 }
 
 //
