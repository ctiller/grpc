//
// Copyright 2015 gRPC authors.
//
// Licensed under the Apache License, Version 2.0 (the "License");
// you may not use this file except in compliance with the License.
// You may obtain a copy of the License at
//
//     http://www.apache.org/licenses/LICENSE-2.0
//
// Unless required by applicable law or agreed to in writing, software
// distributed under the License is distributed on an "AS IS" BASIS,
// WITHOUT WARRANTIES OR CONDITIONS OF ANY KIND, either express or implied.
// See the License for the specific language governing permissions and
// limitations under the License.
//

#include <grpc/support/port_platform.h>

#include "src/core/ext/filters/client_channel/lb_policy/pick_first/pick_first.h"

#include <inttypes.h>
#include <string.h>

#include <algorithm>
#include <memory>
#include <set>
#include <string>
#include <type_traits>
#include <utility>
#include <vector>

#include "absl/algorithm/container.h"
#include "absl/random/random.h"
#include "absl/status/status.h"
#include "absl/status/statusor.h"
#include "absl/strings/str_cat.h"
#include "absl/strings/string_view.h"
#include "absl/types/optional.h"

#include <grpc/event_engine/event_engine.h>
#include <grpc/impl/channel_arg_names.h>
#include <grpc/impl/connectivity_state.h>
#include <grpc/support/log.h>

#include "src/core/ext/filters/client_channel/lb_policy/health_check_client.h"
#include "src/core/lib/address_utils/sockaddr_utils.h"
#include "src/core/lib/channel/channel_args.h"
#include "src/core/lib/config/core_configuration.h"
#include "src/core/lib/debug/trace.h"
#include "src/core/lib/experiments/experiments.h"
#include "src/core/lib/gpr/useful.h"
#include "src/core/lib/gprpp/crash.h"
#include "src/core/lib/gprpp/debug_location.h"
#include "src/core/lib/gprpp/orphanable.h"
#include "src/core/lib/gprpp/ref_counted_ptr.h"
#include "src/core/lib/gprpp/time.h"
#include "src/core/lib/gprpp/work_serializer.h"
#include "src/core/lib/iomgr/exec_ctx.h"
#include "src/core/lib/iomgr/iomgr_fwd.h"
#include "src/core/lib/iomgr/resolved_address.h"
#include "src/core/lib/json/json.h"
#include "src/core/lib/json/json_args.h"
#include "src/core/lib/json/json_object_loader.h"
#include "src/core/lib/load_balancing/lb_policy.h"
#include "src/core/lib/load_balancing/lb_policy_factory.h"
#include "src/core/lib/load_balancing/subchannel_interface.h"
#include "src/core/lib/resolver/endpoint_addresses.h"
#include "src/core/lib/transport/connectivity_state.h"

namespace grpc_core {

TraceFlag grpc_lb_pick_first_trace(false, "pick_first");

namespace {

//
// pick_first LB policy
//

constexpr absl::string_view kPickFirst = "pick_first";

class PickFirstConfig : public LoadBalancingPolicy::Config {
 public:
  absl::string_view name() const override { return kPickFirst; }
  bool shuffle_addresses() const { return shuffle_addresses_; }

  static const JsonLoaderInterface* JsonLoader(const JsonArgs&) {
    static const auto kJsonLoader =
        JsonObjectLoader<PickFirstConfig>()
            .OptionalField("shuffleAddressList",
                           &PickFirstConfig::shuffle_addresses_)
            .Finish();
    return kJsonLoader;
  }

 private:
  bool shuffle_addresses_ = false;
};

class PickFirst : public LoadBalancingPolicy {
 public:
  explicit PickFirst(Args args);

  absl::string_view name() const override { return kPickFirst; }

  absl::Status UpdateLocked(UpdateArgs args) override;
  void ExitIdleLocked() override;
  void ResetBackoffLocked() override;

 private:
  ~PickFirst() override;

  // A list of subchannels that we will attempt connections on.
  class SubchannelList : public InternallyRefCounted<SubchannelList> {
   public:
    // Data about the subchannel that is needed only while attempting to
    // connect.
    class SubchannelData {
     public:
      // Stores the subchannel and its watcher.  This is the state that
      // is retained once a subchannel is chosen.
      class SubchannelState : public InternallyRefCounted<SubchannelState> {
       public:
        SubchannelState(SubchannelData* subchannel_data,
                        RefCountedPtr<SubchannelInterface> subchannel);

        void Orphan() override;

        SubchannelInterface* subchannel() const { return subchannel_.get(); }

        void RequestConnection() { subchannel_->RequestConnection(); }

        void ResetBackoffLocked() { subchannel_->ResetBackoff(); }

       private:
        // Watcher for subchannel connectivity state.
        class Watcher
            : public SubchannelInterface::ConnectivityStateWatcherInterface {
         public:
          explicit Watcher(RefCountedPtr<SubchannelState> subchannel_state)
              : subchannel_state_(std::move(subchannel_state)) {}

          ~Watcher() override {
            subchannel_state_.reset(DEBUG_LOCATION, "Watcher dtor");
          }

          void OnConnectivityStateChange(grpc_connectivity_state new_state,
                                         absl::Status status) override {
            subchannel_state_->OnConnectivityStateChange(new_state,
                                                         std::move(status));
          }

          grpc_pollset_set* interested_parties() override {
            return subchannel_state_->pick_first_->interested_parties();
          }

         private:
          RefCountedPtr<SubchannelState> subchannel_state_;
        };

        // Selects this subchannel.  Called when the subchannel reports READY.
        void Select();

        // This method will be invoked once soon after instantiation to report
        // the current connectivity state, and it will then be invoked again
        // whenever the connectivity state changes.
        void OnConnectivityStateChange(grpc_connectivity_state new_state,
                                       absl::Status status);

        // If non-null, then we are still part of a subchannel list
        // trying to connect.
        SubchannelData* subchannel_data_;

        // TODO(roth): Once we remove pollset_set, we should no longer
        // need to hold a ref to PickFirst.  Instead, we can make this a
        // raw pointer and put it in an absl::variant with subchannel_data_.
        RefCountedPtr<PickFirst> pick_first_;

        RefCountedPtr<SubchannelInterface> subchannel_;
        SubchannelInterface::ConnectivityStateWatcherInterface* watcher_ =
            nullptr;
      };

      SubchannelData(SubchannelList* subchannel_list, size_t index,
                     RefCountedPtr<SubchannelInterface> subchannel);

      absl::optional<grpc_connectivity_state> connectivity_state() const {
        return connectivity_state_;
      }
      const absl::Status& connectivity_status() const {
        return connectivity_status_;
      }

      void RequestConnection() { subchannel_state_->RequestConnection(); }

      // Resets the connection backoff.
      void ResetBackoffLocked() { subchannel_state_->ResetBackoffLocked(); }

      // Requests a connection attempt to start on this subchannel,
      // with appropriate Connection Attempt Delay.
      // Used only during the Happy Eyeballs pass.
      void RequestConnectionWithTimer();

      bool seen_transient_failure() const { return seen_transient_failure_; }

     private:
      // This method will be invoked once soon after instantiation to report
      // the current connectivity state, and it will then be invoked again
      // whenever the connectivity state changes.
      void OnConnectivityStateChange(grpc_connectivity_state new_state,
                                     absl::Status status);

      // Reacts to the current connectivity state while trying to connect.
      // TODO(roth): Remove this when we remove the Happy Eyeballs experiment.
      void ReactToConnectivityStateLocked();

      // Backpointer to owning subchannel list.  Not owned.
      SubchannelList* subchannel_list_;
      // Our index within subchannel_list_.
      const size_t index_;
      // Subchannel state.
      OrphanablePtr<SubchannelState> subchannel_state_;
      // Data updated by the watcher.
      absl::optional<grpc_connectivity_state> connectivity_state_;
      absl::Status connectivity_status_;
      bool seen_transient_failure_ = false;
    };

    SubchannelList(RefCountedPtr<PickFirst> policy,
                   EndpointAddressesList addresses, const ChannelArgs& args);

    ~SubchannelList() override;

    void Orphan() override;

    // The number of subchannels in the list.
    size_t size() const { return subchannels_.size(); }

    // Resets connection backoff of all subchannels.
    void ResetBackoffLocked();

    bool IsHappyEyeballsPassComplete() const {
      // Checking attempting_index_ here is just an optimization -- if
      // we haven't actually tried all subchannels yet, then we don't
      // need to iterate.
      if (attempting_index_ < size()) return false;
      for (const auto& sd : subchannels_) {
        if (!sd->seen_transient_failure()) return false;
      }
      return true;
    }

   private:
    // Returns true if all subchannels have seen their initial
    // connectivity state notifications.
    bool AllSubchannelsSeenInitialState();

    // Looks through subchannels_ starting from attempting_index_ to
    // find the first one not currently in TRANSIENT_FAILURE, then
    // triggers a connection attempt for that subchannel.  If there are
    // no more subchannels not in TRANSIENT_FAILURE, calls
    // MaybeFinishHappyEyeballsPass().
    void StartConnectingNextSubchannel();

    // Checks to see if the initial Happy Eyeballs pass is complete --
    // i.e., all subchannels have seen TRANSIENT_FAILURE state at least once.
    // If so, transitions to a mode where we try to connect to all subchannels
    // in parallel and returns true.
    void MaybeFinishHappyEyeballsPass();

    // Backpointer to owning policy.
    RefCountedPtr<PickFirst> policy_;

    ChannelArgs args_;

    // The list of subchannels.
    std::vector<std::unique_ptr<SubchannelData>> subchannels_;

    // Is this list shutting down? This may be true due to the shutdown of the
    // policy itself or because a newer update has arrived while this one hadn't
    // finished processing.
    bool shutting_down_ = false;

    // TODO(roth): Remove this when we remove the Happy Eyeballs experiment.
    bool in_transient_failure_ = false;

    // The index into subchannels_ to which we are currently attempting
    // to connect during the initial Happy Eyeballs pass.  Once the
    // initial pass is over, this will be equal to size().
    size_t attempting_index_ = 0;
    // Happy Eyeballs timer handle.
    absl::optional<grpc_event_engine::experimental::EventEngine::TaskHandle>
        timer_handle_;

    // After the initial Happy Eyeballs pass, the number of failures
    // we've seen.  Every size() failures, we trigger re-resolution.
    size_t num_failures_ = 0;

    // The status from the last subchannel that reported TRANSIENT_FAILURE.
    absl::Status last_failure_;
  };

  class HealthWatcher
      : public SubchannelInterface::ConnectivityStateWatcherInterface {
   public:
    explicit HealthWatcher(RefCountedPtr<PickFirst> policy)
        : policy_(std::move(policy)) {}

    ~HealthWatcher() override {
      policy_.reset(DEBUG_LOCATION, "HealthWatcher dtor");
    }

    void OnConnectivityStateChange(grpc_connectivity_state new_state,
                                   absl::Status status) override;

    grpc_pollset_set* interested_parties() override {
      return policy_->interested_parties();
    }

   private:
    RefCountedPtr<PickFirst> policy_;
  };

  class Picker : public SubchannelPicker {
   public:
    explicit Picker(RefCountedPtr<SubchannelInterface> subchannel)
        : subchannel_(std::move(subchannel)) {}

    PickResult Pick(PickArgs /*args*/) override {
      return PickResult::Complete(subchannel_);
    }

   private:
    RefCountedPtr<SubchannelInterface> subchannel_;
  };

  void ShutdownLocked() override;

  void UpdateState(grpc_connectivity_state state, const absl::Status& status,
                   RefCountedPtr<SubchannelPicker> picker);

  void AttemptToConnectUsingLatestUpdateArgsLocked();

  void UnsetSelectedSubchannel();

<<<<<<< HEAD
  void GoIdle();
=======
  // When ExitIdleLocked() is called, we create a subchannel_list_ and start
  // trying to connect, but we don't actually change state_ until the first
  // subchannel reports CONNECTING.  So in order to know if we're really
  // idle, we need to check both state_ and subchannel_list_.
  bool IsIdle() const {
    return state_ == GRPC_CHANNEL_IDLE && subchannel_list_ == nullptr;
  }
>>>>>>> d3828ebf

  // Whether we should enable health watching.
  const bool enable_health_watch_;
  // Whether we should omit our status message prefix.
  const bool omit_status_message_prefix_;
  // Connection Attempt Delay for Happy Eyeballs.
  const Duration connection_attempt_delay_;

  // Lateset update args.
  UpdateArgs latest_update_args_;
  // The list of subchannels that we're currently trying to connect to.
  // Will generally be null when selected_ is set, except when we get a
  // resolver update and need to check initial connectivity states for
  // the new list to decide whether we keep using the existing
  // connection or go IDLE.
  OrphanablePtr<SubchannelList> subchannel_list_;
  // Selected subchannel.  Will generally be null when subchannel_list_
  // is non-null, with the exception mentioned above.
  OrphanablePtr<SubchannelList::SubchannelData::SubchannelState> selected_;
  // Health watcher for the selected subchannel.
  SubchannelInterface::ConnectivityStateWatcherInterface* health_watcher_ =
      nullptr;
  SubchannelInterface::DataWatcherInterface* health_data_watcher_ = nullptr;
  // Current connectivity state.
  grpc_connectivity_state state_ = GRPC_CHANNEL_CONNECTING;
  // Are we shut down?
  bool shutdown_ = false;
  // Random bit generator used for shuffling addresses if configured
  absl::BitGen bit_gen_;
};

PickFirst::PickFirst(Args args)
    : LoadBalancingPolicy(std::move(args)),
      enable_health_watch_(
          channel_args()
              .GetBool(GRPC_ARG_INTERNAL_PICK_FIRST_ENABLE_HEALTH_CHECKING)
              .value_or(false)),
      omit_status_message_prefix_(
          channel_args()
              .GetBool(GRPC_ARG_INTERNAL_PICK_FIRST_OMIT_STATUS_MESSAGE_PREFIX)
              .value_or(false)),
      connection_attempt_delay_(Duration::Milliseconds(
          Clamp(channel_args()
                    .GetInt(GRPC_ARG_HAPPY_EYEBALLS_CONNECTION_ATTEMPT_DELAY_MS)
                    .value_or(250),
                100, 2000))) {
  if (GRPC_TRACE_FLAG_ENABLED(grpc_lb_pick_first_trace)) {
    gpr_log(GPR_INFO, "Pick First %p created.", this);
  }
}

PickFirst::~PickFirst() {
  if (GRPC_TRACE_FLAG_ENABLED(grpc_lb_pick_first_trace)) {
    gpr_log(GPR_INFO, "Destroying Pick First %p", this);
  }
  GPR_ASSERT(subchannel_list_ == nullptr);
}

void PickFirst::ShutdownLocked() {
  if (GRPC_TRACE_FLAG_ENABLED(grpc_lb_pick_first_trace)) {
    gpr_log(GPR_INFO, "Pick First %p Shutting down", this);
  }
  shutdown_ = true;
  UnsetSelectedSubchannel();
  subchannel_list_.reset();
}

void PickFirst::ExitIdleLocked() {
  if (shutdown_) return;
  if (IsIdle()) {
    if (GRPC_TRACE_FLAG_ENABLED(grpc_lb_pick_first_trace)) {
      gpr_log(GPR_INFO, "Pick First %p exiting idle", this);
    }
    AttemptToConnectUsingLatestUpdateArgsLocked();
  }
}

void PickFirst::ResetBackoffLocked() {
  if (subchannel_list_ != nullptr) subchannel_list_->ResetBackoffLocked();
}

void PickFirst::AttemptToConnectUsingLatestUpdateArgsLocked() {
  // Create a subchannel list from latest_update_args_.
  EndpointAddressesList addresses;
  if (latest_update_args_.addresses.ok()) {
    addresses = *latest_update_args_.addresses;
  }
  // Replace subchannel_list_.
  if (GRPC_TRACE_FLAG_ENABLED(grpc_lb_pick_first_trace) &&
      subchannel_list_ != nullptr) {
    gpr_log(GPR_INFO, "[PF %p] Shutting down previous subchannel list %p", this,
            subchannel_list_.get());
  }
  subchannel_list_ = MakeOrphanable<SubchannelList>(
      Ref(DEBUG_LOCATION, "SubchannelList"), std::move(addresses),
      latest_update_args_.args);
  // Empty update or no valid subchannels.  Put the channel in
  // TRANSIENT_FAILURE and request re-resolution.  Also unset the
  // current selected subchannel.
  if (subchannel_list_->size() == 0) {
    channel_control_helper()->RequestReresolution();
    absl::Status status =
        latest_update_args_.addresses.ok()
            ? absl::UnavailableError(absl::StrCat(
                  "empty address list: ", latest_update_args_.resolution_note))
            : latest_update_args_.addresses.status();
    UpdateState(GRPC_CHANNEL_TRANSIENT_FAILURE, status,
                MakeRefCounted<TransientFailurePicker>(status));
    UnsetSelectedSubchannel();
  }
}

absl::string_view GetAddressFamily(const grpc_resolved_address& address) {
  const char* uri_scheme = grpc_sockaddr_get_uri_scheme(&address);
  return absl::string_view(uri_scheme == nullptr ? "other" : uri_scheme);
};

// An endpoint list iterator that returns only entries for a specific
// address family, as indicated by the URI scheme.
class AddressFamilyIterator {
 public:
  AddressFamilyIterator(absl::string_view scheme, size_t index)
      : scheme_(scheme), index_(index) {}

  EndpointAddresses* Next(EndpointAddressesList& endpoints,
                          std::vector<bool>* endpoints_moved) {
    for (; index_ < endpoints.size(); ++index_) {
      if (!(*endpoints_moved)[index_] &&
          GetAddressFamily(endpoints[index_].address()) == scheme_) {
        (*endpoints_moved)[index_] = true;
        return &endpoints[index_++];
      }
    }
    return nullptr;
  }

 private:
  absl::string_view scheme_;
  size_t index_;
};

absl::Status PickFirst::UpdateLocked(UpdateArgs args) {
  if (GRPC_TRACE_FLAG_ENABLED(grpc_lb_pick_first_trace)) {
    if (args.addresses.ok()) {
      gpr_log(GPR_INFO,
              "Pick First %p received update with %" PRIuPTR " addresses", this,
              args.addresses->size());
    } else {
      gpr_log(GPR_INFO, "Pick First %p received update with address error: %s",
              this, args.addresses.status().ToString().c_str());
    }
  }
  // Set return status based on the address list.
  absl::Status status;
  if (!args.addresses.ok()) {
    status = args.addresses.status();
  } else if (args.addresses->empty()) {
    status = absl::UnavailableError("address list must not be empty");
  } else {
    // Shuffle the list if needed.
    auto config = static_cast<PickFirstConfig*>(args.config.get());
    if (config->shuffle_addresses()) {
      absl::c_shuffle(*args.addresses, bit_gen_);
    }
    // Flatten the list so that we have one address per endpoint.
    // While we're iterating, also determine the desired address family
    // order and the index of the first element of each family, for use in
    // the interleaving below.
    std::set<absl::string_view> address_families;
    std::vector<AddressFamilyIterator> address_family_order;
    EndpointAddressesList endpoints;
    for (const auto& endpoint : *args.addresses) {
      for (const auto& address : endpoint.addresses()) {
        endpoints.emplace_back(address, endpoint.args());
        if (IsPickFirstHappyEyeballsEnabled()) {
          absl::string_view scheme = GetAddressFamily(address);
          bool inserted = address_families.insert(scheme).second;
          if (inserted) {
            address_family_order.emplace_back(scheme, endpoints.size() - 1);
          }
        }
      }
    }
    // Interleave addresses as per RFC-8305 section 4.
    if (IsPickFirstHappyEyeballsEnabled()) {
      EndpointAddressesList interleaved_endpoints;
      interleaved_endpoints.reserve(endpoints.size());
      std::vector<bool> endpoints_moved(endpoints.size());
      size_t scheme_index = 0;
      for (size_t i = 0; i < endpoints.size(); ++i) {
        EndpointAddresses* endpoint;
        do {
          auto& iterator = address_family_order[scheme_index++ %
                                                address_family_order.size()];
          endpoint = iterator.Next(endpoints, &endpoints_moved);
        } while (endpoint == nullptr);
        interleaved_endpoints.emplace_back(std::move(*endpoint));
      }
      args.addresses = std::move(interleaved_endpoints);
    } else {
      args.addresses = std::move(endpoints);
    }
  }
  // If the update contains a resolver error and we have a previous update
  // that was not a resolver error, keep using the previous addresses.
  if (!args.addresses.ok() && latest_update_args_.config != nullptr) {
    args.addresses = std::move(latest_update_args_.addresses);
  }
  // Update latest_update_args_.
  latest_update_args_ = std::move(args);
  // If we are not in idle, start connection attempt immediately.
  // Otherwise, we defer the attempt into ExitIdleLocked().
  if (!IsIdle()) {
    AttemptToConnectUsingLatestUpdateArgsLocked();
  }
  return status;
}

void PickFirst::UpdateState(grpc_connectivity_state state,
                            const absl::Status& status,
                            RefCountedPtr<SubchannelPicker> picker) {
  state_ = state;
  channel_control_helper()->UpdateState(state, status, std::move(picker));
}

void PickFirst::UnsetSelectedSubchannel() {
  if (selected_ != nullptr && health_data_watcher_ != nullptr) {
    selected_->subchannel()->CancelDataWatcher(health_data_watcher_);
  }
  selected_.reset();
  health_watcher_ = nullptr;
  health_data_watcher_ = nullptr;
}

void PickFirst::GoIdle() {
  // Unset the selected subchannel.
  UnsetSelectedSubchannel();
  // Drop the current subchannel list, if any.
  subchannel_list_.reset();
  // Request a re-resolution.
  // TODO(qianchengz): We may want to request re-resolution in
  // ExitIdleLocked() instead.
  channel_control_helper()->RequestReresolution();
  // Enter idle.
  UpdateState(GRPC_CHANNEL_IDLE, absl::Status(),
              MakeRefCounted<QueuePicker>(Ref(DEBUG_LOCATION, "QueuePicker")));
}

//
// PickFirst::HealthWatcher
//

void PickFirst::HealthWatcher::OnConnectivityStateChange(
    grpc_connectivity_state new_state, absl::Status status) {
  if (policy_->health_watcher_ != this) return;
  if (GRPC_TRACE_FLAG_ENABLED(grpc_lb_pick_first_trace)) {
    gpr_log(GPR_INFO, "[PF %p] health watch state update: %s (%s)",
            policy_.get(), ConnectivityStateName(new_state),
            status.ToString().c_str());
  }
  switch (new_state) {
    case GRPC_CHANNEL_READY:
      policy_->channel_control_helper()->UpdateState(
          GRPC_CHANNEL_READY, absl::OkStatus(),
          MakeRefCounted<Picker>(policy_->selected_->subchannel()->Ref()));
      break;
    case GRPC_CHANNEL_IDLE:
      // If the subchannel becomes disconnected, the health watcher
      // might happen to see the change before the raw connectivity
      // state watcher does.  In this case, ignore it, since the raw
      // connectivity state watcher will handle it shortly.
      break;
    case GRPC_CHANNEL_CONNECTING:
      policy_->channel_control_helper()->UpdateState(
          new_state, absl::OkStatus(),
          MakeRefCounted<QueuePicker>(policy_->Ref()));
      break;
    case GRPC_CHANNEL_TRANSIENT_FAILURE:
      policy_->channel_control_helper()->UpdateState(
          GRPC_CHANNEL_TRANSIENT_FAILURE, status,
          MakeRefCounted<TransientFailurePicker>(status));
      break;
    case GRPC_CHANNEL_SHUTDOWN:
      Crash("health watcher reported state SHUTDOWN");
  }
}

//
// PickFirst::SubchannelList::SubchannelData::SubchannelState
//

PickFirst::SubchannelList::SubchannelData::SubchannelState::SubchannelState(
    SubchannelData* subchannel_data,
    RefCountedPtr<SubchannelInterface> subchannel)
    : subchannel_data_(subchannel_data),
      pick_first_(subchannel_data_->subchannel_list_->policy_),
      subchannel_(std::move(subchannel)) {
  if (GRPC_TRACE_FLAG_ENABLED(grpc_lb_pick_first_trace)) {
    gpr_log(GPR_INFO,
            "[PF %p] subchannel state %p (subchannel %p): starting watch",
            pick_first_.get(), this, subchannel_.get());
  }
  auto watcher = std::make_unique<Watcher>(Ref(DEBUG_LOCATION, "Watcher"));
  watcher_ = watcher.get();
  subchannel_->WatchConnectivityState(std::move(watcher));
}

void PickFirst::SubchannelList::SubchannelData::SubchannelState::Orphan() {
  if (GRPC_TRACE_FLAG_ENABLED(grpc_lb_pick_first_trace)) {
    gpr_log(GPR_INFO,
            "[PF %p] subchannel state %p (subchannel %p): "
            "cancelling watch and unreffing subchannel",
            pick_first_.get(), this, subchannel_.get());
  }
  subchannel_data_ = nullptr;
  subchannel_->CancelConnectivityStateWatch(watcher_);
  watcher_ = nullptr;
  subchannel_.reset();
}

void PickFirst::SubchannelList::SubchannelData::SubchannelState::Select() {
  if (GRPC_TRACE_FLAG_ENABLED(grpc_lb_pick_first_trace)) {
    gpr_log(GPR_INFO, "Pick First %p selected subchannel %p", pick_first_.get(),
            subchannel_.get());
  }
  pick_first_->selected_ = std::move(subchannel_data_->subchannel_state_);
  // If health checking is enabled, start the health watch, but don't
  // report a new picker -- we want to stay in CONNECTING while we wait
  // for the health status notification.
  // If health checking is NOT enabled, report READY.
  if (pick_first_->enable_health_watch_) {
    if (GRPC_TRACE_FLAG_ENABLED(grpc_lb_pick_first_trace)) {
      gpr_log(GPR_INFO, "[PF %p] starting health watch", pick_first_.get());
    }
    auto watcher = std::make_unique<HealthWatcher>(
        pick_first_->Ref(DEBUG_LOCATION, "HealthWatcher"));
    pick_first_->health_watcher_ = watcher.get();
    auto health_data_watcher = MakeHealthCheckWatcher(
        pick_first_->work_serializer(),
        subchannel_data_->subchannel_list_->args_, std::move(watcher));
    pick_first_->health_data_watcher_ = health_data_watcher.get();
    subchannel_->AddDataWatcher(std::move(health_data_watcher));
  } else {
    pick_first_->UpdateState(GRPC_CHANNEL_READY, absl::Status(),
                             MakeRefCounted<Picker>(subchannel_));
  }
  // Drop our pointer to subchannel_data_, so that we know not to
  // interact with it on subsequent connectivity state updates.
  subchannel_data_ = nullptr;
  // Clean up subchannel list.
  pick_first_->subchannel_list_.reset();
}

void PickFirst::SubchannelList::SubchannelData::SubchannelState::
    OnConnectivityStateChange(grpc_connectivity_state new_state,
                              absl::Status status) {
  if (GRPC_TRACE_FLAG_ENABLED(grpc_lb_pick_first_trace)) {
    gpr_log(GPR_INFO,
            "[PF %p] subchannel state %p (subchannel %p): connectivity "
            "changed: new_state=%s, status=%s, watcher=%p, "
            "subchannel_data_=%p, pick_first_->selected_=%p",
            pick_first_.get(), this, subchannel_.get(),
            ConnectivityStateName(new_state), status.ToString().c_str(),
            watcher_, subchannel_data_, pick_first_->selected_.get());
  }
  if (watcher_ == nullptr) return;
  // If we're still part of a subchannel list trying to connect, check
  // if we're connected.
  if (subchannel_data_ != nullptr) {
    // If the subchannel is READY, use it.
    // Otherwise, tell the subchannel list to keep trying.
    if (new_state == GRPC_CHANNEL_READY) {
      Select();
    } else {
      subchannel_data_->OnConnectivityStateChange(new_state, std::move(status));
    }
    return;
  }
  // We aren't trying to connect, so we must be the selected subchannel.
  GPR_ASSERT(pick_first_->selected_.get() == this);
  if (GRPC_TRACE_FLAG_ENABLED(grpc_lb_pick_first_trace)) {
    gpr_log(GPR_INFO,
            "Pick First %p selected subchannel connectivity changed to %s",
            pick_first_.get(), ConnectivityStateName(new_state));
  }
  // Any state change is considered to be a failure of the existing
  // connection, so we report IDLE.
  pick_first_->GoIdle();
}

//
// PickFirst::SubchannelList::SubchannelData
//

PickFirst::SubchannelList::SubchannelData::SubchannelData(
    SubchannelList* subchannel_list, size_t index,
    RefCountedPtr<SubchannelInterface> subchannel)
    : subchannel_list_(subchannel_list), index_(index) {
  if (GRPC_TRACE_FLAG_ENABLED(grpc_lb_pick_first_trace)) {
    gpr_log(GPR_INFO,
            "[PF %p] subchannel list %p index %" PRIuPTR
            ": creating subchannel data",
            subchannel_list_->policy_.get(), subchannel_list_, index_);
  }
  subchannel_state_ =
      MakeOrphanable<SubchannelState>(this, std::move(subchannel));
}

void PickFirst::SubchannelList::SubchannelData::OnConnectivityStateChange(
    grpc_connectivity_state new_state, absl::Status status) {
  PickFirst* p = subchannel_list_->policy_.get();
  if (GRPC_TRACE_FLAG_ENABLED(grpc_lb_pick_first_trace)) {
    gpr_log(
        GPR_INFO,
        "[PF %p] subchannel list %p index %" PRIuPTR " of %" PRIuPTR
        " (subchannel_state %p): connectivity changed: old_state=%s, "
        "new_state=%s, status=%s, seen_transient_failure=%d, p->selected_=%p, "
        "p->subchannel_list_=%p",
        p, subchannel_list_, index_, subchannel_list_->size(),
        subchannel_state_.get(),
        (connectivity_state_.has_value()
             ? ConnectivityStateName(*connectivity_state_)
             : "N/A"),
        ConnectivityStateName(new_state), status.ToString().c_str(),
        seen_transient_failure_, p->selected_.get(), p->subchannel_list_.get());
  }
  // The notification must be for a subchannel in the current list.
  GPR_ASSERT(subchannel_list_ == p->subchannel_list_.get());
  // SHUTDOWN should never happen.
  GPR_ASSERT(new_state != GRPC_CHANNEL_SHUTDOWN);
  // READY should be caught by SubchannelState, in which case it will
  // not call us in the first place.
  GPR_ASSERT(new_state != GRPC_CHANNEL_READY);
  // Update state.
  absl::optional<grpc_connectivity_state> old_state = connectivity_state_;
  connectivity_state_ = new_state;
  connectivity_status_ = std::move(status);
  // Make sure we note when a subchannel has seen TRANSIENT_FAILURE.
  bool prev_seen_transient_failure = seen_transient_failure_;
  if (new_state == GRPC_CHANNEL_TRANSIENT_FAILURE) {
    seen_transient_failure_ = true;
    subchannel_list_->last_failure_ = connectivity_status_;
  }
  // If we haven't yet seen the initial connectivity state notification
  // for all subchannels, do nothing.
  if (!subchannel_list_->AllSubchannelsSeenInitialState()) return;
  // If we're still here and this is the initial connectivity state
  // notification for this subchannel, that means it was the last one to
  // see its initial notification.  So we now have enough state to
  // figure out how to proceed.
  if (!old_state.has_value()) {
    // If we already have a selected subchannel and we got here, that
    // means that none of the subchannels on the new list are in READY
    // state, which means that the address we're currently connected to
    // is not in the new list.  In that case, we drop the current
    // connection and report IDLE.
    if (p->selected_ != nullptr) {
      if (GRPC_TRACE_FLAG_ENABLED(grpc_lb_pick_first_trace)) {
        gpr_log(GPR_INFO,
                "[PF %p] subchannel list %p: new update has no subchannels in "
                "state READY; dropping existing connection and going IDLE",
                p, subchannel_list_);
      }
      p->GoIdle();
    } else {
      // Start trying to connect, starting with the first subchannel.
      if (!IsPickFirstHappyEyeballsEnabled()) {
        subchannel_list_->subchannels_.front()
            ->ReactToConnectivityStateLocked();
        return;
      }
      subchannel_list_->StartConnectingNextSubchannel();
    }
    return;
  }
  if (!IsPickFirstHappyEyeballsEnabled()) {
    // Ignore any other updates for subchannels we're not currently trying to
    // connect to.
    if (index_ != subchannel_list_->attempting_index_) return;
    // React to the connectivity state.
    ReactToConnectivityStateLocked();
    return;
  }
  // Otherwise, process connectivity state change.
  switch (*connectivity_state_) {
    case GRPC_CHANNEL_TRANSIENT_FAILURE: {
      // If this is the first failure we've seen on this subchannel,
      // then we're still in the Happy Eyeballs pass.
      if (!prev_seen_transient_failure && seen_transient_failure_) {
        // If a connection attempt fails before the timer fires, then
        // cancel the timer and start connecting on the next subchannel.
        if (index_ == subchannel_list_->attempting_index_) {
          if (subchannel_list_->timer_handle_.has_value()) {
            p->channel_control_helper()->GetEventEngine()->Cancel(
                *subchannel_list_->timer_handle_);
          }
          ++subchannel_list_->attempting_index_;
          subchannel_list_->StartConnectingNextSubchannel();
        } else {
          // If this was the last subchannel to fail, check if the Happy
          // Eyeballs pass is complete.
          subchannel_list_->MaybeFinishHappyEyeballsPass();
        }
      } else if (subchannel_list_->IsHappyEyeballsPassComplete()) {
        // We're done with the initial Happy Eyeballs pass and in a mode
        // where we're attempting to connect to every subchannel in
        // parallel.  We count the number of failed connection attempts,
        // and when that is equal to the number of subchannels, request
        // re-resolution and report TRANSIENT_FAILURE again, so that the
        // caller has the most recent status message.  Note that this
        // isn't necessarily the same as saying that we've seen one
        // failure for each subchannel in the list, because the backoff
        // state may be different in each subchannel, so we may have seen
        // one subchannel fail more than once and another subchannel not
        // fail at all.  But it's a good enough heuristic.
        ++subchannel_list_->num_failures_;
        if (subchannel_list_->num_failures_ % subchannel_list_->size() == 0) {
          p->channel_control_helper()->RequestReresolution();
          status = absl::UnavailableError(absl::StrCat(
              (p->omit_status_message_prefix_
                   ? ""
                   : "failed to connect to all addresses; last error: "),
              connectivity_status_.ToString()));
          p->UpdateState(GRPC_CHANNEL_TRANSIENT_FAILURE, status,
                         MakeRefCounted<TransientFailurePicker>(status));
        }
      }
      break;
    }
    case GRPC_CHANNEL_IDLE:
      // If we've finished the first Happy Eyeballs pass, then we go
      // into a mode where we immediately try to connect to every
      // subchannel in parallel.
      if (subchannel_list_->IsHappyEyeballsPassComplete()) {
        subchannel_state_->RequestConnection();
      }
      break;
    case GRPC_CHANNEL_CONNECTING:
      // Only update connectivity state if we're not already in
      // TRANSIENT_FAILURE.
      // TODO(roth): Squelch duplicate CONNECTING updates.
      if (p->state_ != GRPC_CHANNEL_TRANSIENT_FAILURE) {
        p->UpdateState(GRPC_CHANNEL_CONNECTING, absl::Status(),
                       MakeRefCounted<QueuePicker>(nullptr));
      }
      break;
    default:
      // We handled READY above, and we should never see SHUTDOWN.
      GPR_UNREACHABLE_CODE(break);
  }
}

void PickFirst::SubchannelList::SubchannelData::
    ReactToConnectivityStateLocked() {
  PickFirst* p = subchannel_list_->policy_.get();
  // Otherwise, process connectivity state.
  switch (connectivity_state_.value()) {
    case GRPC_CHANNEL_READY:
      // Already handled this case above, so this should not happen.
      GPR_UNREACHABLE_CODE(break);
    case GRPC_CHANNEL_TRANSIENT_FAILURE: {
      // Find the next subchannel not in state TRANSIENT_FAILURE.
      // We skip subchannels in state TRANSIENT_FAILURE to avoid a
      // large recursion that could overflow the stack.
      SubchannelData* found_subchannel = nullptr;
      for (size_t next_index = index_ + 1;
           next_index < subchannel_list_->size(); ++next_index) {
        SubchannelData* sc = subchannel_list_->subchannels_[next_index].get();
        GPR_ASSERT(sc->connectivity_state_.has_value());
        if (sc->connectivity_state_ != GRPC_CHANNEL_TRANSIENT_FAILURE) {
          subchannel_list_->attempting_index_ = next_index;
          found_subchannel = sc;
          break;
        }
      }
      // If we found another subchannel in the list not in state
      // TRANSIENT_FAILURE, trigger the right behavior for that subchannel.
      if (found_subchannel != nullptr) {
        found_subchannel->ReactToConnectivityStateLocked();
        break;
      }
      // We didn't find another subchannel not in state TRANSIENT_FAILURE,
      // so report TRANSIENT_FAILURE and wait for the first subchannel
      // in the list to report IDLE before continuing.
      if (GRPC_TRACE_FLAG_ENABLED(grpc_lb_pick_first_trace)) {
        gpr_log(GPR_INFO,
                "Pick First %p subchannel list %p failed to connect to "
                "all subchannels",
                p, subchannel_list_);
      }
      subchannel_list_->attempting_index_ = 0;
      subchannel_list_->in_transient_failure_ = true;
      // Re-resolve and report TRANSIENT_FAILURE.
      p->channel_control_helper()->RequestReresolution();
      absl::Status status = absl::UnavailableError(absl::StrCat(
          (p->omit_status_message_prefix_
               ? ""
               : "failed to connect to all addresses; last error: "),
          connectivity_status_.ToString()));
      p->UpdateState(GRPC_CHANNEL_TRANSIENT_FAILURE, status,
                     MakeRefCounted<TransientFailurePicker>(status));
      // Drop the existing (working) connection, if any.  This may be
      // sub-optimal, but we can't ignore what the control plane told us.
      p->UnsetSelectedSubchannel();
      // If the first subchannel is already IDLE, trigger the next connection
      // attempt immediately. Otherwise, we'll wait for it to report
      // its own connectivity state change.
      auto& subchannel0 = subchannel_list_->subchannels_.front();
      if (subchannel0->connectivity_state_ == GRPC_CHANNEL_IDLE) {
        subchannel0->subchannel_state_->RequestConnection();
      }
      break;
    }
    case GRPC_CHANNEL_IDLE:
      subchannel_state_->RequestConnection();
      break;
    case GRPC_CHANNEL_CONNECTING:
      // Only update connectivity state only if we're not already in
      // TRANSIENT_FAILURE.
      // TODO(roth): Squelch duplicate CONNECTING updates.
      if (p->state_ != GRPC_CHANNEL_TRANSIENT_FAILURE) {
        p->UpdateState(GRPC_CHANNEL_CONNECTING, absl::Status(),
                       MakeRefCounted<QueuePicker>(nullptr));
      }
      break;
    case GRPC_CHANNEL_SHUTDOWN:
      GPR_UNREACHABLE_CODE(break);
  }
}

void PickFirst::SubchannelList::SubchannelData::RequestConnectionWithTimer() {
  GPR_ASSERT(connectivity_state_.has_value());
  if (connectivity_state_ == GRPC_CHANNEL_IDLE) {
    subchannel_state_->RequestConnection();
  } else {
    GPR_ASSERT(connectivity_state_ == GRPC_CHANNEL_CONNECTING);
  }
  // If this is not the last subchannel in the list, start the timer.
  if (index_ != subchannel_list_->size() - 1) {
    PickFirst* p = subchannel_list_->policy_.get();
    if (GRPC_TRACE_FLAG_ENABLED(grpc_lb_pick_first_trace)) {
      gpr_log(GPR_INFO,
              "Pick First %p subchannel list %p: starting Connection "
              "Attempt Delay timer for %" PRId64 "ms for index %" PRIuPTR,
              p, subchannel_list_, p->connection_attempt_delay_.millis(),
              index_);
    }
    subchannel_list_->timer_handle_ =
        p->channel_control_helper()->GetEventEngine()->RunAfter(
            p->connection_attempt_delay_,
            [subchannel_list =
                 subchannel_list_->Ref(DEBUG_LOCATION, "timer")]() mutable {
              ApplicationCallbackExecCtx application_exec_ctx;
              ExecCtx exec_ctx;
              auto* sl = subchannel_list.get();
              sl->policy_->work_serializer()->Run(
                  [subchannel_list = std::move(subchannel_list)]() {
                    if (GRPC_TRACE_FLAG_ENABLED(grpc_lb_pick_first_trace)) {
                      gpr_log(GPR_INFO,
                              "Pick First %p subchannel list %p: Connection "
                              "Attempt Delay timer fired (shutting_down=%d, "
                              "selected=%p)",
                              subchannel_list->policy_.get(),
                              subchannel_list.get(),
                              subchannel_list->shutting_down_,
                              subchannel_list->policy_->selected_.get());
                    }
                    if (subchannel_list->shutting_down_) return;
                    if (subchannel_list->policy_->selected_ != nullptr) return;
                    ++subchannel_list->attempting_index_;
                    subchannel_list->StartConnectingNextSubchannel();
                  },
                  DEBUG_LOCATION);
            });
  }
}

//
// PickFirst::SubchannelList
//

PickFirst::SubchannelList::SubchannelList(RefCountedPtr<PickFirst> policy,
                                          EndpointAddressesList addresses,
                                          const ChannelArgs& args)
    : InternallyRefCounted<SubchannelList>(
          GRPC_TRACE_FLAG_ENABLED(grpc_lb_pick_first_trace) ? "SubchannelList"
                                                            : nullptr),
      policy_(std::move(policy)),
      args_(args.Remove(GRPC_ARG_INTERNAL_PICK_FIRST_ENABLE_HEALTH_CHECKING)
                .Remove(
                    GRPC_ARG_INTERNAL_PICK_FIRST_OMIT_STATUS_MESSAGE_PREFIX)) {
  if (GRPC_TRACE_FLAG_ENABLED(grpc_lb_pick_first_trace)) {
    gpr_log(GPR_INFO,
            "[PF %p] Creating subchannel list %p for %" PRIuPTR
            " subchannels - channel args: %s",
            policy_.get(), this, addresses.size(), args_.ToString().c_str());
  }
  subchannels_.reserve(addresses.size());
  // Create a subchannel for each address.
  for (const EndpointAddresses& address : addresses) {
    GPR_ASSERT(address.addresses().size() == 1);
    RefCountedPtr<SubchannelInterface> subchannel =
        policy_->channel_control_helper()->CreateSubchannel(
            address.address(), address.args(), args_);
    if (subchannel == nullptr) {
      // Subchannel could not be created.
      if (GRPC_TRACE_FLAG_ENABLED(grpc_lb_pick_first_trace)) {
        gpr_log(GPR_INFO,
                "[PF %p] could not create subchannel for address %s, ignoring",
                policy_.get(), address.ToString().c_str());
      }
      continue;
    }
    if (GRPC_TRACE_FLAG_ENABLED(grpc_lb_pick_first_trace)) {
      gpr_log(GPR_INFO,
              "[PF %p] subchannel list %p index %" PRIuPTR
              ": Created subchannel %p for address %s",
              policy_.get(), this, subchannels_.size(), subchannel.get(),
              address.ToString().c_str());
    }
    subchannels_.emplace_back(std::make_unique<SubchannelData>(
        this, subchannels_.size(), std::move(subchannel)));
  }
}

PickFirst::SubchannelList::~SubchannelList() {
  if (GRPC_TRACE_FLAG_ENABLED(grpc_lb_pick_first_trace)) {
    gpr_log(GPR_INFO, "[PF %p] Destroying subchannel_list %p", policy_.get(),
            this);
  }
}

void PickFirst::SubchannelList::Orphan() {
  if (GRPC_TRACE_FLAG_ENABLED(grpc_lb_pick_first_trace)) {
    gpr_log(GPR_INFO, "[PF %p] Shutting down subchannel_list %p", policy_.get(),
            this);
  }
  GPR_ASSERT(!shutting_down_);
  shutting_down_ = true;
  // Cancel Happy Eyeballs timer, if any.
  if (timer_handle_.has_value()) {
    policy_->channel_control_helper()->GetEventEngine()->Cancel(*timer_handle_);
  }
  Unref();
}

void PickFirst::SubchannelList::ResetBackoffLocked() {
  for (auto& sd : subchannels_) {
    sd->ResetBackoffLocked();
  }
}

bool PickFirst::SubchannelList::AllSubchannelsSeenInitialState() {
  for (auto& sd : subchannels_) {
    if (!sd->connectivity_state().has_value()) return false;
  }
  return true;
}

void PickFirst::SubchannelList::StartConnectingNextSubchannel() {
  // Find the next subchannel not in state TRANSIENT_FAILURE.
  // We skip subchannels in state TRANSIENT_FAILURE to avoid a
  // large recursion that could overflow the stack.
  for (; attempting_index_ < size(); ++attempting_index_) {
    SubchannelData* sc = subchannels_[attempting_index_].get();
    GPR_ASSERT(sc->connectivity_state().has_value());
    if (sc->connectivity_state() != GRPC_CHANNEL_TRANSIENT_FAILURE) {
      // Found a subchannel not in TRANSIENT_FAILURE, so trigger a
      // connection attempt.
      sc->RequestConnectionWithTimer();
      return;
    }
  }
  // If we didn't find a subchannel to request a connection on, check to
  // see if the Happy Eyeballs pass is complete.
  MaybeFinishHappyEyeballsPass();
}

void PickFirst::SubchannelList::MaybeFinishHappyEyeballsPass() {
  // Make sure all subchannels have finished a connection attempt before
  // we consider the Happy Eyeballs pass complete.
  if (!IsHappyEyeballsPassComplete()) return;
  // We didn't find another subchannel not in state TRANSIENT_FAILURE,
  // so report TRANSIENT_FAILURE and switch to a mode in which we try to
  // connect to all addresses in parallel.
  if (GRPC_TRACE_FLAG_ENABLED(grpc_lb_pick_first_trace)) {
    gpr_log(GPR_INFO,
            "Pick First %p subchannel list %p failed to connect to "
            "all subchannels",
            policy_.get(), this);
  }
  // Re-resolve and report TRANSIENT_FAILURE.
  policy_->channel_control_helper()->RequestReresolution();
  absl::Status status = absl::UnavailableError(
      absl::StrCat((policy_->omit_status_message_prefix_
                        ? ""
                        : "failed to connect to all addresses; last error: "),
                   last_failure_.ToString()));
  policy_->UpdateState(GRPC_CHANNEL_TRANSIENT_FAILURE, status,
                       MakeRefCounted<TransientFailurePicker>(status));
  // Drop the existing (working) connection, if any.  This may be
  // sub-optimal, but we can't ignore what the control plane told us.
  policy_->UnsetSelectedSubchannel();
  // We now transition into a mode where we try to connect to all
  // subchannels in parallel.  For any subchannel currently in IDLE,
  // trigger a connection attempt.  For any subchannel not currently in
  // IDLE, we will trigger a connection attempt when it does report IDLE.
  for (auto& sd : subchannels_) {
    if (sd->connectivity_state() == GRPC_CHANNEL_IDLE) {
      sd->RequestConnection();
    }
  }
}

//
// factory
//

class PickFirstFactory : public LoadBalancingPolicyFactory {
 public:
  OrphanablePtr<LoadBalancingPolicy> CreateLoadBalancingPolicy(
      LoadBalancingPolicy::Args args) const override {
    return MakeOrphanable<PickFirst>(std::move(args));
  }

  absl::string_view name() const override { return kPickFirst; }

  absl::StatusOr<RefCountedPtr<LoadBalancingPolicy::Config>>
  ParseLoadBalancingConfig(const Json& json) const override {
    return LoadFromJson<RefCountedPtr<PickFirstConfig>>(
        json, JsonArgs(), "errors validating pick_first LB policy config");
  }
};

}  // namespace

void RegisterPickFirstLbPolicy(CoreConfiguration::Builder* builder) {
  builder->lb_policy_registry()->RegisterLoadBalancingPolicyFactory(
      std::make_unique<PickFirstFactory>());
}

}  // namespace grpc_core<|MERGE_RESOLUTION|>--- conflicted
+++ resolved
@@ -343,9 +343,8 @@
 
   void UnsetSelectedSubchannel();
 
-<<<<<<< HEAD
   void GoIdle();
-=======
+
   // When ExitIdleLocked() is called, we create a subchannel_list_ and start
   // trying to connect, but we don't actually change state_ until the first
   // subchannel reports CONNECTING.  So in order to know if we're really
@@ -353,7 +352,6 @@
   bool IsIdle() const {
     return state_ == GRPC_CHANNEL_IDLE && subchannel_list_ == nullptr;
   }
->>>>>>> d3828ebf
 
   // Whether we should enable health watching.
   const bool enable_health_watch_;
