//
// Copyright 2015 gRPC authors.
//
// Licensed under the Apache License, Version 2.0 (the "License");
// you may not use this file except in compliance with the License.
// You may obtain a copy of the License at
//
//     http://www.apache.org/licenses/LICENSE-2.0
//
// Unless required by applicable law or agreed to in writing, software
// distributed under the License is distributed on an "AS IS" BASIS,
// WITHOUT WARRANTIES OR CONDITIONS OF ANY KIND, either express or implied.
// See the License for the specific language governing permissions and
// limitations under the License.
//

#include <grpc/support/port_platform.h>

#include "src/core/ext/filters/client_channel/lb_policy/pick_first/pick_first.h"

#include <inttypes.h>
#include <string.h>

#include <memory>
#include <set>
#include <string>
#include <type_traits>
#include <utility>
#include <vector>

#include "absl/algorithm/container.h"
#include "absl/random/random.h"
#include "absl/status/status.h"
#include "absl/status/statusor.h"
#include "absl/strings/str_cat.h"
#include "absl/strings/string_view.h"
#include "absl/types/optional.h"

#include <grpc/event_engine/event_engine.h>
#include <grpc/impl/channel_arg_names.h>
#include <grpc/impl/connectivity_state.h>
#include <grpc/support/log.h>

#include "src/core/ext/filters/client_channel/lb_policy/health_check_client.h"
#include "src/core/lib/address_utils/sockaddr_utils.h"
#include "src/core/lib/channel/channel_args.h"
#include "src/core/lib/config/core_configuration.h"
#include "src/core/lib/debug/trace.h"
#include "src/core/lib/experiments/experiments.h"
#include "src/core/lib/gpr/useful.h"
#include "src/core/lib/gprpp/crash.h"
#include "src/core/lib/gprpp/debug_location.h"
#include "src/core/lib/gprpp/orphanable.h"
#include "src/core/lib/gprpp/ref_counted_ptr.h"
#include "src/core/lib/gprpp/time.h"
#include "src/core/lib/gprpp/work_serializer.h"
#include "src/core/lib/iomgr/exec_ctx.h"
#include "src/core/lib/iomgr/iomgr_fwd.h"
#include "src/core/lib/iomgr/resolved_address.h"
#include "src/core/lib/json/json.h"
#include "src/core/lib/json/json_args.h"
#include "src/core/lib/json/json_object_loader.h"
#include "src/core/lib/load_balancing/lb_policy.h"
#include "src/core/lib/load_balancing/lb_policy_factory.h"
#include "src/core/lib/load_balancing/subchannel_interface.h"
#include "src/core/lib/resolver/endpoint_addresses.h"
#include "src/core/lib/transport/connectivity_state.h"

namespace grpc_core {

TraceFlag grpc_lb_pick_first_trace(false, "pick_first");

namespace {

//
// pick_first LB policy
//

constexpr absl::string_view kPickFirst = "pick_first";

class PickFirstConfig : public LoadBalancingPolicy::Config {
 public:
  absl::string_view name() const override { return kPickFirst; }
  bool shuffle_addresses() const { return shuffle_addresses_; }

  static const JsonLoaderInterface* JsonLoader(const JsonArgs&) {
    static const auto kJsonLoader =
        JsonObjectLoader<PickFirstConfig>()
            .OptionalField("shuffleAddressList",
                           &PickFirstConfig::shuffle_addresses_)
            .Finish();
    return kJsonLoader;
  }

 private:
  bool shuffle_addresses_ = false;
};

class PickFirst : public LoadBalancingPolicy {
 public:
  explicit PickFirst(Args args);

  absl::string_view name() const override { return kPickFirst; }

  absl::Status UpdateLocked(UpdateArgs args) override;
  void ExitIdleLocked() override;
  void ResetBackoffLocked() override;

 private:
  ~PickFirst() override;

  // A list of subchannels that we will attempt connections on.
  class SubchannelList : public InternallyRefCounted<SubchannelList> {
   public:
    // Data about the subchannel that is needed only while attempting to
    // connect.
    class SubchannelData {
     public:
<<<<<<< HEAD
      // Stores the subchannel and its watcher.  This is the state that
      // is retained once a subchannel is chosen.
      class SubchannelState : public InternallyRefCounted<SubchannelState> {
       public:
        SubchannelState(SubchannelData* subchannel_data,
                        RefCountedPtr<SubchannelInterface> subchannel);

        void Orphan() override;

        SubchannelInterface* subchannel() const { return subchannel_.get(); }

        void RequestConnection() { subchannel_->RequestConnection(); }

        void ResetBackoffLocked() { subchannel_->ResetBackoff(); }

       private:
        // Watcher for subchannel connectivity state.
        class Watcher
            : public SubchannelInterface::ConnectivityStateWatcherInterface {
         public:
          explicit Watcher(RefCountedPtr<SubchannelState> subchannel_state)
              : subchannel_state_(std::move(subchannel_state)) {}

          ~Watcher() override {
            subchannel_state_.reset(DEBUG_LOCATION, "Watcher dtor");
          }

          void OnConnectivityStateChange(grpc_connectivity_state new_state,
                                         absl::Status status) override {
            subchannel_state_->OnConnectivityStateChange(new_state,
                                                         std::move(status));
          }

          grpc_pollset_set* interested_parties() override {
            return subchannel_state_->pick_first_->interested_parties();
          }

         private:
          RefCountedPtr<SubchannelState> subchannel_state_;
        };

        // Selects this subchannel.  Called when the subchannel reports READY.
        void Select();

        // This method will be invoked once soon after instantiation to report
        // the current connectivity state, and it will then be invoked again
        // whenever the connectivity state changes.
        void OnConnectivityStateChange(grpc_connectivity_state new_state,
                                       absl::Status status);

        // If non-null, then we are still part of a subchannel list
        // trying to connect.
        SubchannelData* subchannel_data_;

        // TODO(roth): Once we remove pollset_set, we should no longer
        // need to hold a ref to PickFirst.  Instead, we can make this a
        // raw pointer and put it in an absl::variant with subchannel_data_.
        RefCountedPtr<PickFirst> pick_first_;

        RefCountedPtr<SubchannelInterface> subchannel_;
        SubchannelInterface::ConnectivityStateWatcherInterface* watcher_ =
            nullptr;
      };

=======
>>>>>>> b6441649
      SubchannelData(SubchannelList* subchannel_list, size_t index,
                     RefCountedPtr<SubchannelInterface> subchannel);

      absl::optional<grpc_connectivity_state> connectivity_state() const {
        return connectivity_state_;
      }
      const absl::Status& connectivity_status() const {
        return connectivity_status_;
      }

<<<<<<< HEAD
      void RequestConnection() { subchannel_state_->RequestConnection(); }

=======
>>>>>>> b6441649
      // Resets the connection backoff.
      void ResetBackoffLocked() { subchannel_state_->ResetBackoffLocked(); }

      // Requests a connection attempt to start on this subchannel,
      // with appropriate Connection Attempt Delay.
      // Used only during the Happy Eyeballs pass.
      void RequestConnectionWithTimer();

      bool seen_transient_failure() const { return seen_transient_failure_; }

     private:
<<<<<<< HEAD
=======
      // Watcher for subchannel connectivity state.
      class Watcher
          : public SubchannelInterface::ConnectivityStateWatcherInterface {
       public:
        Watcher(RefCountedPtr<SubchannelList> subchannel_list, size_t index)
            : subchannel_list_(std::move(subchannel_list)), index_(index) {}

        ~Watcher() override {
          subchannel_list_.reset(DEBUG_LOCATION, "Watcher dtor");
        }

        void OnConnectivityStateChange(grpc_connectivity_state new_state,
                                       absl::Status status) override {
          subchannel_list_->subchannels_[index_].OnConnectivityStateChange(
              new_state, std::move(status));
        }

        grpc_pollset_set* interested_parties() override {
          return subchannel_list_->policy_->interested_parties();
        }

       private:
        RefCountedPtr<SubchannelList> subchannel_list_;
        const size_t index_;
      };

>>>>>>> b6441649
      // This method will be invoked once soon after instantiation to report
      // the current connectivity state, and it will then be invoked again
      // whenever the connectivity state changes.
      void OnConnectivityStateChange(grpc_connectivity_state new_state,
                                     absl::Status status);

      // Reacts to the current connectivity state while trying to connect.
      // TODO(roth): Remove this when we remove the Happy Eyeballs experiment.
      void ReactToConnectivityStateLocked();

      // Backpointer to owning subchannel list.  Not owned.
      SubchannelList* subchannel_list_;
<<<<<<< HEAD
      // Our index within subchannel_list_.
      const size_t index_;
      // Subchannel state.
      OrphanablePtr<SubchannelState> subchannel_state_;
=======
      const size_t index_;
      // The subchannel.
      RefCountedPtr<SubchannelInterface> subchannel_;
      // Will be non-null when the subchannel's state is being watched.
      SubchannelInterface::ConnectivityStateWatcherInterface* pending_watcher_ =
          nullptr;
>>>>>>> b6441649
      // Data updated by the watcher.
      absl::optional<grpc_connectivity_state> connectivity_state_;
      absl::Status connectivity_status_;
      bool seen_transient_failure_ = false;
    };

    SubchannelList(RefCountedPtr<PickFirst> policy,
                   EndpointAddressesIterator* addresses,
                   const ChannelArgs& args);

    ~SubchannelList() override;

    void Orphan() override;

    // The number of subchannels in the list.
    size_t size() const { return subchannels_.size(); }

    // Resets connection backoff of all subchannels.
    void ResetBackoffLocked();

    bool IsHappyEyeballsPassComplete() const {
      // Checking attempting_index_ here is just an optimization -- if
      // we haven't actually tried all subchannels yet, then we don't
      // need to iterate.
      if (attempting_index_ < size()) return false;
      for (const auto& sd : subchannels_) {
        if (!sd->seen_transient_failure()) return false;
      }
      return true;
    }

   private:
    // Returns true if all subchannels have seen their initial
    // connectivity state notifications.
    bool AllSubchannelsSeenInitialState();

    // Looks through subchannels_ starting from attempting_index_ to
    // find the first one not currently in TRANSIENT_FAILURE, then
    // triggers a connection attempt for that subchannel.  If there are
    // no more subchannels not in TRANSIENT_FAILURE, calls
    // MaybeFinishHappyEyeballsPass().
    void StartConnectingNextSubchannel();

    // Checks to see if the initial Happy Eyeballs pass is complete --
    // i.e., all subchannels have seen TRANSIENT_FAILURE state at least once.
    // If so, transitions to a mode where we try to connect to all subchannels
    // in parallel and returns true.
    void MaybeFinishHappyEyeballsPass();

    // Backpointer to owning policy.
    RefCountedPtr<PickFirst> policy_;

    ChannelArgs args_;

    // The list of subchannels.
    std::vector<std::unique_ptr<SubchannelData>> subchannels_;

    // Is this list shutting down? This may be true due to the shutdown of the
    // policy itself or because a newer update has arrived while this one hadn't
    // finished processing.
    bool shutting_down_ = false;

    // TODO(roth): Remove this when we remove the Happy Eyeballs experiment.
    bool in_transient_failure_ = false;

    // The index into subchannels_ to which we are currently attempting
    // to connect during the initial Happy Eyeballs pass.  Once the
    // initial pass is over, this will be equal to size().
    size_t attempting_index_ = 0;
    // Happy Eyeballs timer handle.
    absl::optional<grpc_event_engine::experimental::EventEngine::TaskHandle>
        timer_handle_;

    // After the initial Happy Eyeballs pass, the number of failures
    // we've seen.  Every size() failures, we trigger re-resolution.
    size_t num_failures_ = 0;

    // The status from the last subchannel that reported TRANSIENT_FAILURE.
    absl::Status last_failure_;
  };

  class HealthWatcher
      : public SubchannelInterface::ConnectivityStateWatcherInterface {
   public:
    explicit HealthWatcher(RefCountedPtr<PickFirst> policy)
        : policy_(std::move(policy)) {}

    ~HealthWatcher() override {
      policy_.reset(DEBUG_LOCATION, "HealthWatcher dtor");
    }

    void OnConnectivityStateChange(grpc_connectivity_state new_state,
                                   absl::Status status) override;

    grpc_pollset_set* interested_parties() override {
      return policy_->interested_parties();
    }

   private:
    RefCountedPtr<PickFirst> policy_;
  };

  class Picker : public SubchannelPicker {
   public:
    explicit Picker(RefCountedPtr<SubchannelInterface> subchannel)
        : subchannel_(std::move(subchannel)) {}

    PickResult Pick(PickArgs /*args*/) override {
      return PickResult::Complete(subchannel_);
    }

   private:
    RefCountedPtr<SubchannelInterface> subchannel_;
  };

  void ShutdownLocked() override;

  void UpdateState(grpc_connectivity_state state, const absl::Status& status,
                   RefCountedPtr<SubchannelPicker> picker);

  void AttemptToConnectUsingLatestUpdateArgsLocked();

  void UnsetSelectedSubchannel();

  void GoIdle();

  // When ExitIdleLocked() is called, we create a subchannel_list_ and start
  // trying to connect, but we don't actually change state_ until the first
  // subchannel reports CONNECTING.  So in order to know if we're really
  // idle, we need to check both state_ and subchannel_list_.
  bool IsIdle() const {
    return state_ == GRPC_CHANNEL_IDLE && subchannel_list_ == nullptr;
  }

  // Whether we should enable health watching.
  const bool enable_health_watch_;
  // Whether we should omit our status message prefix.
  const bool omit_status_message_prefix_;
  // Connection Attempt Delay for Happy Eyeballs.
  const Duration connection_attempt_delay_;

  // Lateset update args.
  UpdateArgs latest_update_args_;
  // The list of subchannels that we're currently trying to connect to.
  // Will generally be null when selected_ is set, except when we get a
  // resolver update and need to check initial connectivity states for
  // the new list to decide whether we keep using the existing
  // connection or go IDLE.
  OrphanablePtr<SubchannelList> subchannel_list_;
  // Selected subchannel.  Will generally be null when subchannel_list_
  // is non-null, with the exception mentioned above.
  OrphanablePtr<SubchannelList::SubchannelData::SubchannelState> selected_;
  // Health watcher for the selected subchannel.
  SubchannelInterface::ConnectivityStateWatcherInterface* health_watcher_ =
      nullptr;
  SubchannelInterface::DataWatcherInterface* health_data_watcher_ = nullptr;
  // Current connectivity state.
  grpc_connectivity_state state_ = GRPC_CHANNEL_CONNECTING;
  // Are we shut down?
  bool shutdown_ = false;
  // Random bit generator used for shuffling addresses if configured
  absl::BitGen bit_gen_;
};

PickFirst::PickFirst(Args args)
    : LoadBalancingPolicy(std::move(args)),
      enable_health_watch_(
          channel_args()
              .GetBool(GRPC_ARG_INTERNAL_PICK_FIRST_ENABLE_HEALTH_CHECKING)
              .value_or(false)),
      omit_status_message_prefix_(
          channel_args()
              .GetBool(GRPC_ARG_INTERNAL_PICK_FIRST_OMIT_STATUS_MESSAGE_PREFIX)
              .value_or(false)),
      connection_attempt_delay_(Duration::Milliseconds(
          Clamp(channel_args()
                    .GetInt(GRPC_ARG_HAPPY_EYEBALLS_CONNECTION_ATTEMPT_DELAY_MS)
                    .value_or(250),
                100, 2000))) {
  if (GRPC_TRACE_FLAG_ENABLED(grpc_lb_pick_first_trace)) {
    gpr_log(GPR_INFO, "Pick First %p created.", this);
  }
}

PickFirst::~PickFirst() {
  if (GRPC_TRACE_FLAG_ENABLED(grpc_lb_pick_first_trace)) {
    gpr_log(GPR_INFO, "Destroying Pick First %p", this);
  }
  GPR_ASSERT(subchannel_list_ == nullptr);
}

void PickFirst::ShutdownLocked() {
  if (GRPC_TRACE_FLAG_ENABLED(grpc_lb_pick_first_trace)) {
    gpr_log(GPR_INFO, "Pick First %p Shutting down", this);
  }
  shutdown_ = true;
  UnsetSelectedSubchannel();
  subchannel_list_.reset();
}

void PickFirst::ExitIdleLocked() {
  if (shutdown_) return;
  if (IsIdle()) {
    if (GRPC_TRACE_FLAG_ENABLED(grpc_lb_pick_first_trace)) {
      gpr_log(GPR_INFO, "Pick First %p exiting idle", this);
    }
    AttemptToConnectUsingLatestUpdateArgsLocked();
  }
}

void PickFirst::ResetBackoffLocked() {
  if (subchannel_list_ != nullptr) subchannel_list_->ResetBackoffLocked();
}

void PickFirst::AttemptToConnectUsingLatestUpdateArgsLocked() {
  // Create a subchannel list from latest_update_args_.
  EndpointAddressesIterator* addresses = nullptr;
  if (latest_update_args_.addresses.ok()) {
    addresses = latest_update_args_.addresses->get();
  }
  // Replace subchannel_list_.
  if (GRPC_TRACE_FLAG_ENABLED(grpc_lb_pick_first_trace) &&
      subchannel_list_ != nullptr) {
    gpr_log(GPR_INFO, "[PF %p] Shutting down previous subchannel list %p", this,
            subchannel_list_.get());
  }
<<<<<<< HEAD
  subchannel_list_ = MakeOrphanable<SubchannelList>(
      Ref(DEBUG_LOCATION, "SubchannelList"), std::move(addresses),
      latest_update_args_.args);
=======
  latest_pending_subchannel_list_ = MakeOrphanable<SubchannelList>(
      Ref(), addresses, latest_update_args_.args);
>>>>>>> b6441649
  // Empty update or no valid subchannels.  Put the channel in
  // TRANSIENT_FAILURE and request re-resolution.  Also unset the
  // current selected subchannel.
  if (subchannel_list_->size() == 0) {
    channel_control_helper()->RequestReresolution();
    absl::Status status =
        latest_update_args_.addresses.ok()
            ? absl::UnavailableError(absl::StrCat(
                  "empty address list: ", latest_update_args_.resolution_note))
            : latest_update_args_.addresses.status();
    UpdateState(GRPC_CHANNEL_TRANSIENT_FAILURE, status,
                MakeRefCounted<TransientFailurePicker>(status));
    UnsetSelectedSubchannel();
  }
}

absl::string_view GetAddressFamily(const grpc_resolved_address& address) {
  const char* uri_scheme = grpc_sockaddr_get_uri_scheme(&address);
  return absl::string_view(uri_scheme == nullptr ? "other" : uri_scheme);
};

// An endpoint list iterator that returns only entries for a specific
// address family, as indicated by the URI scheme.
class AddressFamilyIterator {
 public:
  AddressFamilyIterator(absl::string_view scheme, size_t index)
      : scheme_(scheme), index_(index) {}

  EndpointAddresses* Next(EndpointAddressesList& endpoints,
                          std::vector<bool>* endpoints_moved) {
    for (; index_ < endpoints.size(); ++index_) {
      if (!(*endpoints_moved)[index_] &&
          GetAddressFamily(endpoints[index_].address()) == scheme_) {
        (*endpoints_moved)[index_] = true;
        return &endpoints[index_++];
      }
    }
    return nullptr;
  }

 private:
  absl::string_view scheme_;
  size_t index_;
};

absl::Status PickFirst::UpdateLocked(UpdateArgs args) {
  if (GRPC_TRACE_FLAG_ENABLED(grpc_lb_pick_first_trace)) {
    if (args.addresses.ok()) {
      gpr_log(GPR_INFO, "Pick First %p received update", this);
    } else {
      gpr_log(GPR_INFO, "Pick First %p received update with address error: %s",
              this, args.addresses.status().ToString().c_str());
    }
  }
  // Set return status based on the address list.
  absl::Status status;
  if (!args.addresses.ok()) {
    status = args.addresses.status();
  } else {
    EndpointAddressesList endpoints;
    (*args.addresses)->ForEach([&](const EndpointAddresses& endpoint) {
      endpoints.push_back(endpoint);
    });
    if (endpoints.empty()) {
      status = absl::UnavailableError("address list must not be empty");
    } else {
      // Shuffle the list if needed.
      auto config = static_cast<PickFirstConfig*>(args.config.get());
      if (config->shuffle_addresses()) {
        absl::c_shuffle(endpoints, bit_gen_);
      }
      // Flatten the list so that we have one address per endpoint.
      // While we're iterating, also determine the desired address family
      // order and the index of the first element of each family, for use in
      // the interleaving below.
      std::set<absl::string_view> address_families;
      std::vector<AddressFamilyIterator> address_family_order;
      EndpointAddressesList flattened_endpoints;
      for (const auto& endpoint : endpoints) {
        for (const auto& address : endpoint.addresses()) {
          flattened_endpoints.emplace_back(address, endpoint.args());
          if (IsPickFirstHappyEyeballsEnabled()) {
            absl::string_view scheme = GetAddressFamily(address);
            bool inserted = address_families.insert(scheme).second;
            if (inserted) {
              address_family_order.emplace_back(scheme,
                                                flattened_endpoints.size() - 1);
            }
          }
        }
      }
      endpoints = std::move(flattened_endpoints);
      // Interleave addresses as per RFC-8305 section 4.
      if (IsPickFirstHappyEyeballsEnabled()) {
        EndpointAddressesList interleaved_endpoints;
        interleaved_endpoints.reserve(endpoints.size());
        std::vector<bool> endpoints_moved(endpoints.size());
        size_t scheme_index = 0;
        for (size_t i = 0; i < endpoints.size(); ++i) {
          EndpointAddresses* endpoint;
          do {
            auto& iterator = address_family_order[scheme_index++ %
                                                  address_family_order.size()];
            endpoint = iterator.Next(endpoints, &endpoints_moved);
          } while (endpoint == nullptr);
          interleaved_endpoints.emplace_back(std::move(*endpoint));
        }
        endpoints = std::move(interleaved_endpoints);
      }
      args.addresses =
          std::make_shared<EndpointAddressesListIterator>(std::move(endpoints));
    }
  }
  // If the update contains a resolver error and we have a previous update
  // that was not a resolver error, keep using the previous addresses.
  if (!args.addresses.ok() && latest_update_args_.config != nullptr) {
    args.addresses = std::move(latest_update_args_.addresses);
  }
  // Update latest_update_args_.
  latest_update_args_ = std::move(args);
  // If we are not in idle, start connection attempt immediately.
  // Otherwise, we defer the attempt into ExitIdleLocked().
  if (!IsIdle()) {
    AttemptToConnectUsingLatestUpdateArgsLocked();
  }
  return status;
}

void PickFirst::UpdateState(grpc_connectivity_state state,
                            const absl::Status& status,
                            RefCountedPtr<SubchannelPicker> picker) {
  state_ = state;
  channel_control_helper()->UpdateState(state, status, std::move(picker));
}

void PickFirst::UnsetSelectedSubchannel() {
  if (selected_ != nullptr && health_data_watcher_ != nullptr) {
    selected_->subchannel()->CancelDataWatcher(health_data_watcher_);
  }
  selected_.reset();
  health_watcher_ = nullptr;
  health_data_watcher_ = nullptr;
}

void PickFirst::GoIdle() {
  // Unset the selected subchannel.
  UnsetSelectedSubchannel();
  // Drop the current subchannel list, if any.
  subchannel_list_.reset();
  // Request a re-resolution.
  // TODO(qianchengz): We may want to request re-resolution in
  // ExitIdleLocked() instead.
  channel_control_helper()->RequestReresolution();
  // Enter idle.
  UpdateState(GRPC_CHANNEL_IDLE, absl::Status(),
              MakeRefCounted<QueuePicker>(Ref(DEBUG_LOCATION, "QueuePicker")));
}

//
// PickFirst::HealthWatcher
//

void PickFirst::HealthWatcher::OnConnectivityStateChange(
    grpc_connectivity_state new_state, absl::Status status) {
  if (policy_->health_watcher_ != this) return;
  if (GRPC_TRACE_FLAG_ENABLED(grpc_lb_pick_first_trace)) {
    gpr_log(GPR_INFO, "[PF %p] health watch state update: %s (%s)",
            policy_.get(), ConnectivityStateName(new_state),
            status.ToString().c_str());
  }
  switch (new_state) {
    case GRPC_CHANNEL_READY:
      policy_->channel_control_helper()->UpdateState(
          GRPC_CHANNEL_READY, absl::OkStatus(),
          MakeRefCounted<Picker>(policy_->selected_->subchannel()->Ref()));
      break;
    case GRPC_CHANNEL_IDLE:
      // If the subchannel becomes disconnected, the health watcher
      // might happen to see the change before the raw connectivity
      // state watcher does.  In this case, ignore it, since the raw
      // connectivity state watcher will handle it shortly.
      break;
    case GRPC_CHANNEL_CONNECTING:
      policy_->channel_control_helper()->UpdateState(
          new_state, absl::OkStatus(),
          MakeRefCounted<QueuePicker>(policy_->Ref()));
      break;
    case GRPC_CHANNEL_TRANSIENT_FAILURE:
      policy_->channel_control_helper()->UpdateState(
          GRPC_CHANNEL_TRANSIENT_FAILURE, status,
          MakeRefCounted<TransientFailurePicker>(status));
      break;
    case GRPC_CHANNEL_SHUTDOWN:
      Crash("health watcher reported state SHUTDOWN");
  }
}

//
// PickFirst::SubchannelList::SubchannelData::SubchannelState
//

<<<<<<< HEAD
PickFirst::SubchannelList::SubchannelData::SubchannelState::SubchannelState(
    SubchannelData* subchannel_data,
    RefCountedPtr<SubchannelInterface> subchannel)
    : subchannel_data_(subchannel_data),
      pick_first_(subchannel_data_->subchannel_list_->policy_),
      subchannel_(std::move(subchannel)) {
  if (GRPC_TRACE_FLAG_ENABLED(grpc_lb_pick_first_trace)) {
    gpr_log(GPR_INFO,
            "[PF %p] subchannel state %p (subchannel %p): starting watch",
            pick_first_.get(), this, subchannel_.get());
  }
  auto watcher = std::make_unique<Watcher>(Ref(DEBUG_LOCATION, "Watcher"));
  watcher_ = watcher.get();
=======
PickFirst::SubchannelList::SubchannelData::SubchannelData(
    SubchannelList* subchannel_list, size_t index,
    RefCountedPtr<SubchannelInterface> subchannel)
    : subchannel_list_(subchannel_list),
      index_(index),
      subchannel_(std::move(subchannel)) {
  if (GRPC_TRACE_FLAG_ENABLED(grpc_lb_pick_first_trace)) {
    gpr_log(GPR_INFO,
            "[PF %p] subchannel list %p index %" PRIuPTR
            " (subchannel %p): starting watch",
            subchannel_list_->policy_.get(), subchannel_list_, index_,
            subchannel_.get());
  }
  auto watcher = std::make_unique<Watcher>(
      subchannel_list_->Ref(DEBUG_LOCATION, "Watcher"), index_);
  pending_watcher_ = watcher.get();
>>>>>>> b6441649
  subchannel_->WatchConnectivityState(std::move(watcher));
}

void PickFirst::SubchannelList::SubchannelData::SubchannelState::Orphan() {
  if (GRPC_TRACE_FLAG_ENABLED(grpc_lb_pick_first_trace)) {
    gpr_log(GPR_INFO,
            "[PF %p] subchannel state %p (subchannel %p): "
            "cancelling watch and unreffing subchannel",
            pick_first_.get(), this, subchannel_.get());
  }
  subchannel_data_ = nullptr;
  subchannel_->CancelConnectivityStateWatch(watcher_);
  watcher_ = nullptr;
  subchannel_.reset();
  pick_first_.reset();
  Unref();
}

void PickFirst::SubchannelList::SubchannelData::SubchannelState::Select() {
  if (GRPC_TRACE_FLAG_ENABLED(grpc_lb_pick_first_trace)) {
    gpr_log(GPR_INFO, "Pick First %p selected subchannel %p", pick_first_.get(),
            subchannel_.get());
  }
  pick_first_->selected_ = std::move(subchannel_data_->subchannel_state_);
  // If health checking is enabled, start the health watch, but don't
  // report a new picker -- we want to stay in CONNECTING while we wait
  // for the health status notification.
  // If health checking is NOT enabled, report READY.
  if (pick_first_->enable_health_watch_) {
    if (GRPC_TRACE_FLAG_ENABLED(grpc_lb_pick_first_trace)) {
<<<<<<< HEAD
      gpr_log(GPR_INFO, "[PF %p] starting health watch", pick_first_.get());
    }
    auto watcher = std::make_unique<HealthWatcher>(
        pick_first_->Ref(DEBUG_LOCATION, "HealthWatcher"));
    pick_first_->health_watcher_ = watcher.get();
    auto health_data_watcher = MakeHealthCheckWatcher(
        pick_first_->work_serializer(),
        subchannel_data_->subchannel_list_->args_, std::move(watcher));
    pick_first_->health_data_watcher_ = health_data_watcher.get();
    subchannel_->AddDataWatcher(std::move(health_data_watcher));
  } else {
    pick_first_->UpdateState(GRPC_CHANNEL_READY, absl::Status(),
                             MakeRefCounted<Picker>(subchannel_));
  }
  // Drop our pointer to subchannel_data_, so that we know not to
  // interact with it on subsequent connectivity state updates.
  subchannel_data_ = nullptr;
  // Clean up subchannel list.
  pick_first_->subchannel_list_.reset();
}

void PickFirst::SubchannelList::SubchannelData::SubchannelState::
    OnConnectivityStateChange(grpc_connectivity_state new_state,
                              absl::Status status) {
  if (GRPC_TRACE_FLAG_ENABLED(grpc_lb_pick_first_trace)) {
    gpr_log(GPR_INFO,
            "[PF %p] subchannel state %p (subchannel %p): connectivity "
            "changed: new_state=%s, status=%s, watcher=%p, "
            "subchannel_data_=%p, pick_first_->selected_=%p",
            pick_first_.get(), this, subchannel_.get(),
            ConnectivityStateName(new_state), status.ToString().c_str(),
            watcher_, subchannel_data_, pick_first_->selected_.get());
  }
  if (watcher_ == nullptr) return;
  // If we're still part of a subchannel list trying to connect, check
  // if we're connected.
  if (subchannel_data_ != nullptr) {
    // If the subchannel is READY, use it.
    // Otherwise, tell the subchannel list to keep trying.
    if (new_state == GRPC_CHANNEL_READY) {
      Select();
    } else {
      subchannel_data_->OnConnectivityStateChange(new_state, std::move(status));
=======
      gpr_log(GPR_INFO,
              "[PF %p] subchannel list %p index %" PRIuPTR " of %" PRIuPTR
              " (subchannel %p): cancelling watch and unreffing subchannel",
              subchannel_list_->policy_.get(), subchannel_list_, index_,
              subchannel_list_->size(), subchannel_.get());
>>>>>>> b6441649
    }
    return;
  }
  // We aren't trying to connect, so we must be the selected subchannel.
  GPR_ASSERT(pick_first_->selected_.get() == this);
  if (GRPC_TRACE_FLAG_ENABLED(grpc_lb_pick_first_trace)) {
    gpr_log(GPR_INFO,
            "Pick First %p selected subchannel connectivity changed to %s",
            pick_first_.get(), ConnectivityStateName(new_state));
  }
  // Any state change is considered to be a failure of the existing
  // connection, so we report IDLE.
  pick_first_->GoIdle();
}

//
// PickFirst::SubchannelList::SubchannelData
//

PickFirst::SubchannelList::SubchannelData::SubchannelData(
    SubchannelList* subchannel_list, size_t index,
    RefCountedPtr<SubchannelInterface> subchannel)
    : subchannel_list_(subchannel_list), index_(index) {
  if (GRPC_TRACE_FLAG_ENABLED(grpc_lb_pick_first_trace)) {
    gpr_log(GPR_INFO,
            "[PF %p] subchannel list %p index %" PRIuPTR
            ": creating subchannel data",
            subchannel_list_->policy_.get(), subchannel_list_, index_);
  }
  subchannel_state_ =
      MakeOrphanable<SubchannelState>(this, std::move(subchannel));
}

void PickFirst::SubchannelList::SubchannelData::OnConnectivityStateChange(
    grpc_connectivity_state new_state, absl::Status status) {
  PickFirst* p = subchannel_list_->policy_.get();
  if (GRPC_TRACE_FLAG_ENABLED(grpc_lb_pick_first_trace)) {
    gpr_log(
        GPR_INFO,
        "[PF %p] subchannel list %p index %" PRIuPTR " of %" PRIuPTR
<<<<<<< HEAD
        " (subchannel_state %p): connectivity changed: old_state=%s, "
        "new_state=%s, status=%s, seen_transient_failure=%d, p->selected_=%p, "
        "p->subchannel_list_=%p, p->subchannel_list_->shutting_down_=%d",
        p, subchannel_list_, index_, subchannel_list_->size(),
        subchannel_state_.get(),
=======
        " (subchannel %p): connectivity changed: old_state=%s, new_state=%s, "
        "status=%s, shutting_down=%d, pending_watcher=%p, "
        "seen_transient_failure=%d, p->selected_=%p, "
        "p->subchannel_list_=%p, p->latest_pending_subchannel_list_=%p",
        p, subchannel_list_, index_, subchannel_list_->size(),
        subchannel_.get(),
>>>>>>> b6441649
        (connectivity_state_.has_value()
             ? ConnectivityStateName(*connectivity_state_)
             : "N/A"),
        ConnectivityStateName(new_state), status.ToString().c_str(),
        seen_transient_failure_, p->selected_.get(), p->subchannel_list_.get(),
        p->subchannel_list_->shutting_down_);
  }
  if (subchannel_list_->shutting_down_) return;
  // The notification must be for a subchannel in the current list.
  GPR_ASSERT(subchannel_list_ == p->subchannel_list_.get());
  // SHUTDOWN should never happen.
  GPR_ASSERT(new_state != GRPC_CHANNEL_SHUTDOWN);
  // READY should be caught by SubchannelState, in which case it will
  // not call us in the first place.
  GPR_ASSERT(new_state != GRPC_CHANNEL_READY);
  // Update state.
  absl::optional<grpc_connectivity_state> old_state = connectivity_state_;
  connectivity_state_ = new_state;
  connectivity_status_ = std::move(status);
  // Make sure we note when a subchannel has seen TRANSIENT_FAILURE.
  bool prev_seen_transient_failure = seen_transient_failure_;
  if (new_state == GRPC_CHANNEL_TRANSIENT_FAILURE) {
    seen_transient_failure_ = true;
    subchannel_list_->last_failure_ = connectivity_status_;
  }
  // If we haven't yet seen the initial connectivity state notification
  // for all subchannels, do nothing.
  if (!subchannel_list_->AllSubchannelsSeenInitialState()) return;
  // If we're still here and this is the initial connectivity state
  // notification for this subchannel, that means it was the last one to
  // see its initial notification.  So we now have enough state to
  // figure out how to proceed.
  if (!old_state.has_value()) {
    // If we already have a selected subchannel and we got here, that
    // means that none of the subchannels on the new list are in READY
    // state, which means that the address we're currently connected to
    // is not in the new list.  In that case, we drop the current
    // connection and report IDLE.
    if (p->selected_ != nullptr) {
      if (GRPC_TRACE_FLAG_ENABLED(grpc_lb_pick_first_trace)) {
        gpr_log(GPR_INFO,
                "[PF %p] subchannel list %p: new update has no subchannels in "
                "state READY; dropping existing connection and going IDLE",
                p, subchannel_list_);
      }
      p->GoIdle();
    } else {
      // Start trying to connect, starting with the first subchannel.
      if (!IsPickFirstHappyEyeballsEnabled()) {
        subchannel_list_->subchannels_.front()
            ->ReactToConnectivityStateLocked();
        return;
      }
      subchannel_list_->StartConnectingNextSubchannel();
    }
    return;
  }
  if (!IsPickFirstHappyEyeballsEnabled()) {
    // Ignore any other updates for subchannels we're not currently trying to
    // connect to.
    if (index_ != subchannel_list_->attempting_index_) return;
    // React to the connectivity state.
    ReactToConnectivityStateLocked();
    return;
  }
  // Otherwise, process connectivity state change.
  switch (*connectivity_state_) {
    case GRPC_CHANNEL_TRANSIENT_FAILURE: {
      // If this is the first failure we've seen on this subchannel,
      // then we're still in the Happy Eyeballs pass.
      if (!prev_seen_transient_failure && seen_transient_failure_) {
        // If a connection attempt fails before the timer fires, then
        // cancel the timer and start connecting on the next subchannel.
        if (index_ == subchannel_list_->attempting_index_) {
          if (subchannel_list_->timer_handle_.has_value()) {
            p->channel_control_helper()->GetEventEngine()->Cancel(
                *subchannel_list_->timer_handle_);
          }
          ++subchannel_list_->attempting_index_;
          subchannel_list_->StartConnectingNextSubchannel();
        } else {
          // If this was the last subchannel to fail, check if the Happy
          // Eyeballs pass is complete.
          subchannel_list_->MaybeFinishHappyEyeballsPass();
        }
      } else if (subchannel_list_->IsHappyEyeballsPassComplete()) {
        // We're done with the initial Happy Eyeballs pass and in a mode
        // where we're attempting to connect to every subchannel in
        // parallel.  We count the number of failed connection attempts,
        // and when that is equal to the number of subchannels, request
        // re-resolution and report TRANSIENT_FAILURE again, so that the
        // caller has the most recent status message.  Note that this
        // isn't necessarily the same as saying that we've seen one
        // failure for each subchannel in the list, because the backoff
        // state may be different in each subchannel, so we may have seen
        // one subchannel fail more than once and another subchannel not
        // fail at all.  But it's a good enough heuristic.
        ++subchannel_list_->num_failures_;
        if (subchannel_list_->num_failures_ % subchannel_list_->size() == 0) {
          p->channel_control_helper()->RequestReresolution();
          status = absl::UnavailableError(absl::StrCat(
              (p->omit_status_message_prefix_
                   ? ""
                   : "failed to connect to all addresses; last error: "),
              connectivity_status_.ToString()));
          p->UpdateState(GRPC_CHANNEL_TRANSIENT_FAILURE, status,
                         MakeRefCounted<TransientFailurePicker>(status));
        }
      }
      break;
    }
    case GRPC_CHANNEL_IDLE:
      // If we've finished the first Happy Eyeballs pass, then we go
      // into a mode where we immediately try to connect to every
      // subchannel in parallel.
      if (subchannel_list_->IsHappyEyeballsPassComplete()) {
        subchannel_state_->RequestConnection();
      }
      break;
    case GRPC_CHANNEL_CONNECTING:
      // Only update connectivity state if we're not already in
      // TRANSIENT_FAILURE.
      // TODO(roth): Squelch duplicate CONNECTING updates.
      if (p->state_ != GRPC_CHANNEL_TRANSIENT_FAILURE) {
        p->UpdateState(GRPC_CHANNEL_CONNECTING, absl::Status(),
                       MakeRefCounted<QueuePicker>(nullptr));
      }
      break;
    default:
      // We handled READY above, and we should never see SHUTDOWN.
      GPR_UNREACHABLE_CODE(break);
  }
}

void PickFirst::SubchannelList::SubchannelData::
    ReactToConnectivityStateLocked() {
  PickFirst* p = subchannel_list_->policy_.get();
  // Otherwise, process connectivity state.
  switch (connectivity_state_.value()) {
    case GRPC_CHANNEL_READY:
      // Already handled this case above, so this should not happen.
      GPR_UNREACHABLE_CODE(break);
    case GRPC_CHANNEL_TRANSIENT_FAILURE: {
      // Find the next subchannel not in state TRANSIENT_FAILURE.
      // We skip subchannels in state TRANSIENT_FAILURE to avoid a
      // large recursion that could overflow the stack.
      SubchannelData* found_subchannel = nullptr;
      for (size_t next_index = index_ + 1;
           next_index < subchannel_list_->size(); ++next_index) {
        SubchannelData* sc = subchannel_list_->subchannels_[next_index].get();
        GPR_ASSERT(sc->connectivity_state_.has_value());
        if (sc->connectivity_state_ != GRPC_CHANNEL_TRANSIENT_FAILURE) {
          subchannel_list_->attempting_index_ = next_index;
          found_subchannel = sc;
          break;
        }
      }
      // If we found another subchannel in the list not in state
      // TRANSIENT_FAILURE, trigger the right behavior for that subchannel.
      if (found_subchannel != nullptr) {
        found_subchannel->ReactToConnectivityStateLocked();
        break;
      }
      // We didn't find another subchannel not in state TRANSIENT_FAILURE,
      // so report TRANSIENT_FAILURE and wait for the first subchannel
      // in the list to report IDLE before continuing.
      if (GRPC_TRACE_FLAG_ENABLED(grpc_lb_pick_first_trace)) {
        gpr_log(GPR_INFO,
                "Pick First %p subchannel list %p failed to connect to "
                "all subchannels",
                p, subchannel_list_);
      }
      subchannel_list_->attempting_index_ = 0;
      subchannel_list_->in_transient_failure_ = true;
      // Re-resolve and report TRANSIENT_FAILURE.
      p->channel_control_helper()->RequestReresolution();
      absl::Status status = absl::UnavailableError(absl::StrCat(
          (p->omit_status_message_prefix_
               ? ""
               : "failed to connect to all addresses; last error: "),
          connectivity_status_.ToString()));
      p->UpdateState(GRPC_CHANNEL_TRANSIENT_FAILURE, status,
                     MakeRefCounted<TransientFailurePicker>(status));
      // Drop the existing (working) connection, if any.  This may be
      // sub-optimal, but we can't ignore what the control plane told us.
      p->UnsetSelectedSubchannel();
      // If the first subchannel is already IDLE, trigger the next connection
      // attempt immediately. Otherwise, we'll wait for it to report
      // its own connectivity state change.
      auto& subchannel0 = subchannel_list_->subchannels_.front();
      if (subchannel0->connectivity_state_ == GRPC_CHANNEL_IDLE) {
        subchannel0->subchannel_state_->RequestConnection();
      }
      break;
    }
    case GRPC_CHANNEL_IDLE:
      subchannel_state_->RequestConnection();
      break;
    case GRPC_CHANNEL_CONNECTING:
      // Only update connectivity state only if we're not already in
      // TRANSIENT_FAILURE.
      // TODO(roth): Squelch duplicate CONNECTING updates.
      if (p->state_ != GRPC_CHANNEL_TRANSIENT_FAILURE) {
        p->UpdateState(GRPC_CHANNEL_CONNECTING, absl::Status(),
                       MakeRefCounted<QueuePicker>(nullptr));
      }
      break;
    case GRPC_CHANNEL_SHUTDOWN:
      GPR_UNREACHABLE_CODE(break);
  }
}

void PickFirst::SubchannelList::SubchannelData::RequestConnectionWithTimer() {
  GPR_ASSERT(connectivity_state_.has_value());
  if (connectivity_state_ == GRPC_CHANNEL_IDLE) {
    subchannel_state_->RequestConnection();
  } else {
    GPR_ASSERT(connectivity_state_ == GRPC_CHANNEL_CONNECTING);
  }
  // If this is not the last subchannel in the list, start the timer.
  if (index_ != subchannel_list_->size() - 1) {
    PickFirst* p = subchannel_list_->policy_.get();
    if (GRPC_TRACE_FLAG_ENABLED(grpc_lb_pick_first_trace)) {
      gpr_log(GPR_INFO,
              "Pick First %p subchannel list %p: starting Connection "
              "Attempt Delay timer for %" PRId64 "ms for index %" PRIuPTR,
              p, subchannel_list_, p->connection_attempt_delay_.millis(),
              index_);
    }
    subchannel_list_->timer_handle_ =
        p->channel_control_helper()->GetEventEngine()->RunAfter(
            p->connection_attempt_delay_,
            [subchannel_list =
                 subchannel_list_->Ref(DEBUG_LOCATION, "timer")]() mutable {
              ApplicationCallbackExecCtx application_exec_ctx;
              ExecCtx exec_ctx;
              auto* sl = subchannel_list.get();
              sl->policy_->work_serializer()->Run(
                  [subchannel_list = std::move(subchannel_list)]() {
                    if (GRPC_TRACE_FLAG_ENABLED(grpc_lb_pick_first_trace)) {
                      gpr_log(GPR_INFO,
                              "Pick First %p subchannel list %p: Connection "
                              "Attempt Delay timer fired (shutting_down=%d, "
                              "selected=%p)",
                              subchannel_list->policy_.get(),
                              subchannel_list.get(),
                              subchannel_list->shutting_down_,
                              subchannel_list->policy_->selected_.get());
                    }
                    if (subchannel_list->shutting_down_) return;
                    if (subchannel_list->policy_->selected_ != nullptr) return;
                    ++subchannel_list->attempting_index_;
                    subchannel_list->StartConnectingNextSubchannel();
                  },
                  DEBUG_LOCATION);
            });
  }
}

<<<<<<< HEAD
=======
void PickFirst::SubchannelList::SubchannelData::ProcessUnselectedReadyLocked() {
  PickFirst* p = subchannel_list_->policy_.get();
  // Cancel Happy Eyeballs timer, if any.
  if (subchannel_list_->timer_handle_.has_value()) {
    p->channel_control_helper()->GetEventEngine()->Cancel(
        *subchannel_list_->timer_handle_);
  }
  // If we get here, there are two possible cases:
  // 1. We do not currently have a selected subchannel, and the update is
  //    for a subchannel in p->subchannel_list_ that we're trying to
  //    connect to.  The goal here is to find a subchannel that we can
  //    select.
  // 2. We do currently have a selected subchannel, and the update is
  //    for a subchannel in p->latest_pending_subchannel_list_.  The
  //    goal here is to find a subchannel from the update that we can
  //    select in place of the current one.
  GPR_ASSERT(subchannel_list_ == p->subchannel_list_.get() ||
             subchannel_list_ == p->latest_pending_subchannel_list_.get());
  // Case 2.  Promote p->latest_pending_subchannel_list_ to p->subchannel_list_.
  if (subchannel_list_ == p->latest_pending_subchannel_list_.get()) {
    if (GRPC_TRACE_FLAG_ENABLED(grpc_lb_pick_first_trace)) {
      gpr_log(GPR_INFO,
              "Pick First %p promoting pending subchannel list %p to "
              "replace %p",
              p, p->latest_pending_subchannel_list_.get(),
              p->subchannel_list_.get());
    }
    p->subchannel_list_ = std::move(p->latest_pending_subchannel_list_);
  }
  // Cases 1 and 2.
  if (GRPC_TRACE_FLAG_ENABLED(grpc_lb_pick_first_trace)) {
    gpr_log(GPR_INFO, "Pick First %p selected subchannel %p", p,
            subchannel_.get());
  }
  p->selected_ = this;
  // If health checking is enabled, start the health watch, but don't
  // report a new picker -- we want to stay in CONNECTING while we wait
  // for the health status notification.
  // If health checking is NOT enabled, report READY.
  if (p->enable_health_watch_) {
    if (GRPC_TRACE_FLAG_ENABLED(grpc_lb_pick_first_trace)) {
      gpr_log(GPR_INFO, "[PF %p] starting health watch", p);
    }
    auto watcher = std::make_unique<HealthWatcher>(
        p->Ref(DEBUG_LOCATION, "HealthWatcher"));
    p->health_watcher_ = watcher.get();
    auto health_data_watcher = MakeHealthCheckWatcher(
        p->work_serializer(), subchannel_list_->args_, std::move(watcher));
    p->health_data_watcher_ = health_data_watcher.get();
    subchannel_->AddDataWatcher(std::move(health_data_watcher));
  } else {
    p->UpdateState(GRPC_CHANNEL_READY, absl::Status(),
                   MakeRefCounted<Picker>(subchannel()->Ref()));
  }
  // Unref all other subchannels in the list.
  for (size_t i = 0; i < subchannel_list_->size(); ++i) {
    if (i != index_) {
      subchannel_list_->subchannels_[i].ShutdownLocked();
    }
  }
}

>>>>>>> b6441649
//
// PickFirst::SubchannelList
//

PickFirst::SubchannelList::SubchannelList(RefCountedPtr<PickFirst> policy,
                                          EndpointAddressesIterator* addresses,
                                          const ChannelArgs& args)
    : InternallyRefCounted<SubchannelList>(
          GRPC_TRACE_FLAG_ENABLED(grpc_lb_pick_first_trace) ? "SubchannelList"
                                                            : nullptr),
      policy_(std::move(policy)),
      args_(args.Remove(GRPC_ARG_INTERNAL_PICK_FIRST_ENABLE_HEALTH_CHECKING)
                .Remove(
                    GRPC_ARG_INTERNAL_PICK_FIRST_OMIT_STATUS_MESSAGE_PREFIX)) {
  if (GRPC_TRACE_FLAG_ENABLED(grpc_lb_pick_first_trace)) {
    gpr_log(GPR_INFO, "[PF %p] Creating subchannel list %p - channel args: %s",
            policy_.get(), this, args_.ToString().c_str());
  }
  if (addresses == nullptr) return;
  // Create a subchannel for each address.
  addresses->ForEach([&](const EndpointAddresses& address) {
    GPR_ASSERT(address.addresses().size() == 1);
    RefCountedPtr<SubchannelInterface> subchannel =
        policy_->channel_control_helper()->CreateSubchannel(
            address.address(), address.args(), args_);
    if (subchannel == nullptr) {
      // Subchannel could not be created.
      if (GRPC_TRACE_FLAG_ENABLED(grpc_lb_pick_first_trace)) {
        gpr_log(GPR_INFO,
                "[PF %p] could not create subchannel for address %s, ignoring",
                policy_.get(), address.ToString().c_str());
      }
      return;
    }
    if (GRPC_TRACE_FLAG_ENABLED(grpc_lb_pick_first_trace)) {
      gpr_log(GPR_INFO,
              "[PF %p] subchannel list %p index %" PRIuPTR
              ": Created subchannel %p for address %s",
              policy_.get(), this, subchannels_.size(), subchannel.get(),
              address.ToString().c_str());
    }
<<<<<<< HEAD
    subchannels_.emplace_back(std::make_unique<SubchannelData>(
        this, subchannels_.size(), std::move(subchannel)));
  }
=======
    subchannels_.emplace_back(this, subchannels_.size(), std::move(subchannel));
  });
>>>>>>> b6441649
}

PickFirst::SubchannelList::~SubchannelList() {
  if (GRPC_TRACE_FLAG_ENABLED(grpc_lb_pick_first_trace)) {
    gpr_log(GPR_INFO, "[PF %p] Destroying subchannel_list %p", policy_.get(),
            this);
  }
}

void PickFirst::SubchannelList::Orphan() {
  if (GRPC_TRACE_FLAG_ENABLED(grpc_lb_pick_first_trace)) {
    gpr_log(GPR_INFO, "[PF %p] Shutting down subchannel_list %p", policy_.get(),
            this);
  }
  GPR_ASSERT(!shutting_down_);
  shutting_down_ = true;
  // Cancel Happy Eyeballs timer, if any.
  if (timer_handle_.has_value()) {
    policy_->channel_control_helper()->GetEventEngine()->Cancel(*timer_handle_);
  }
  Unref();
}

void PickFirst::SubchannelList::ResetBackoffLocked() {
  for (auto& sd : subchannels_) {
    sd->ResetBackoffLocked();
  }
}

bool PickFirst::SubchannelList::AllSubchannelsSeenInitialState() {
  for (auto& sd : subchannels_) {
    if (!sd->connectivity_state().has_value()) return false;
  }
  return true;
}

void PickFirst::SubchannelList::StartConnectingNextSubchannel() {
  // Find the next subchannel not in state TRANSIENT_FAILURE.
  // We skip subchannels in state TRANSIENT_FAILURE to avoid a
  // large recursion that could overflow the stack.
  for (; attempting_index_ < size(); ++attempting_index_) {
    SubchannelData* sc = subchannels_[attempting_index_].get();
    GPR_ASSERT(sc->connectivity_state().has_value());
    if (sc->connectivity_state() != GRPC_CHANNEL_TRANSIENT_FAILURE) {
      // Found a subchannel not in TRANSIENT_FAILURE, so trigger a
      // connection attempt.
      sc->RequestConnectionWithTimer();
      return;
    }
  }
  // If we didn't find a subchannel to request a connection on, check to
  // see if the Happy Eyeballs pass is complete.
  MaybeFinishHappyEyeballsPass();
}

void PickFirst::SubchannelList::MaybeFinishHappyEyeballsPass() {
  // Make sure all subchannels have finished a connection attempt before
  // we consider the Happy Eyeballs pass complete.
  if (!IsHappyEyeballsPassComplete()) return;
  // We didn't find another subchannel not in state TRANSIENT_FAILURE,
  // so report TRANSIENT_FAILURE and switch to a mode in which we try to
  // connect to all addresses in parallel.
  if (GRPC_TRACE_FLAG_ENABLED(grpc_lb_pick_first_trace)) {
    gpr_log(GPR_INFO,
            "Pick First %p subchannel list %p failed to connect to "
            "all subchannels",
            policy_.get(), this);
  }
  // Re-resolve and report TRANSIENT_FAILURE.
  policy_->channel_control_helper()->RequestReresolution();
  absl::Status status = absl::UnavailableError(
      absl::StrCat((policy_->omit_status_message_prefix_
                        ? ""
                        : "failed to connect to all addresses; last error: "),
                   last_failure_.ToString()));
  policy_->UpdateState(GRPC_CHANNEL_TRANSIENT_FAILURE, status,
                       MakeRefCounted<TransientFailurePicker>(status));
  // Drop the existing (working) connection, if any.  This may be
  // sub-optimal, but we can't ignore what the control plane told us.
  policy_->UnsetSelectedSubchannel();
  // We now transition into a mode where we try to connect to all
  // subchannels in parallel.  For any subchannel currently in IDLE,
  // trigger a connection attempt.  For any subchannel not currently in
  // IDLE, we will trigger a connection attempt when it does report IDLE.
  for (auto& sd : subchannels_) {
    if (sd->connectivity_state() == GRPC_CHANNEL_IDLE) {
      sd->RequestConnection();
    }
  }
}

//
// factory
//

class PickFirstFactory : public LoadBalancingPolicyFactory {
 public:
  OrphanablePtr<LoadBalancingPolicy> CreateLoadBalancingPolicy(
      LoadBalancingPolicy::Args args) const override {
    return MakeOrphanable<PickFirst>(std::move(args));
  }

  absl::string_view name() const override { return kPickFirst; }

  absl::StatusOr<RefCountedPtr<LoadBalancingPolicy::Config>>
  ParseLoadBalancingConfig(const Json& json) const override {
    return LoadFromJson<RefCountedPtr<PickFirstConfig>>(
        json, JsonArgs(), "errors validating pick_first LB policy config");
  }
};

}  // namespace

void RegisterPickFirstLbPolicy(CoreConfiguration::Builder* builder) {
  builder->lb_policy_registry()->RegisterLoadBalancingPolicyFactory(
      std::make_unique<PickFirstFactory>());
}

}  // namespace grpc_core<|MERGE_RESOLUTION|>--- conflicted
+++ resolved
@@ -116,7 +116,6 @@
     // connect.
     class SubchannelData {
      public:
-<<<<<<< HEAD
       // Stores the subchannel and its watcher.  This is the state that
       // is retained once a subchannel is chosen.
       class SubchannelState : public InternallyRefCounted<SubchannelState> {
@@ -181,8 +180,6 @@
             nullptr;
       };
 
-=======
->>>>>>> b6441649
       SubchannelData(SubchannelList* subchannel_list, size_t index,
                      RefCountedPtr<SubchannelInterface> subchannel);
 
@@ -193,11 +190,8 @@
         return connectivity_status_;
       }
 
-<<<<<<< HEAD
       void RequestConnection() { subchannel_state_->RequestConnection(); }
 
-=======
->>>>>>> b6441649
       // Resets the connection backoff.
       void ResetBackoffLocked() { subchannel_state_->ResetBackoffLocked(); }
 
@@ -209,35 +203,6 @@
       bool seen_transient_failure() const { return seen_transient_failure_; }
 
      private:
-<<<<<<< HEAD
-=======
-      // Watcher for subchannel connectivity state.
-      class Watcher
-          : public SubchannelInterface::ConnectivityStateWatcherInterface {
-       public:
-        Watcher(RefCountedPtr<SubchannelList> subchannel_list, size_t index)
-            : subchannel_list_(std::move(subchannel_list)), index_(index) {}
-
-        ~Watcher() override {
-          subchannel_list_.reset(DEBUG_LOCATION, "Watcher dtor");
-        }
-
-        void OnConnectivityStateChange(grpc_connectivity_state new_state,
-                                       absl::Status status) override {
-          subchannel_list_->subchannels_[index_].OnConnectivityStateChange(
-              new_state, std::move(status));
-        }
-
-        grpc_pollset_set* interested_parties() override {
-          return subchannel_list_->policy_->interested_parties();
-        }
-
-       private:
-        RefCountedPtr<SubchannelList> subchannel_list_;
-        const size_t index_;
-      };
-
->>>>>>> b6441649
       // This method will be invoked once soon after instantiation to report
       // the current connectivity state, and it will then be invoked again
       // whenever the connectivity state changes.
@@ -250,19 +215,10 @@
 
       // Backpointer to owning subchannel list.  Not owned.
       SubchannelList* subchannel_list_;
-<<<<<<< HEAD
       // Our index within subchannel_list_.
       const size_t index_;
       // Subchannel state.
       OrphanablePtr<SubchannelState> subchannel_state_;
-=======
-      const size_t index_;
-      // The subchannel.
-      RefCountedPtr<SubchannelInterface> subchannel_;
-      // Will be non-null when the subchannel's state is being watched.
-      SubchannelInterface::ConnectivityStateWatcherInterface* pending_watcher_ =
-          nullptr;
->>>>>>> b6441649
       // Data updated by the watcher.
       absl::optional<grpc_connectivity_state> connectivity_state_;
       absl::Status connectivity_status_;
@@ -489,14 +445,9 @@
     gpr_log(GPR_INFO, "[PF %p] Shutting down previous subchannel list %p", this,
             subchannel_list_.get());
   }
-<<<<<<< HEAD
   subchannel_list_ = MakeOrphanable<SubchannelList>(
-      Ref(DEBUG_LOCATION, "SubchannelList"), std::move(addresses),
+      Ref(DEBUG_LOCATION, "SubchannelList"), addresses,
       latest_update_args_.args);
-=======
-  latest_pending_subchannel_list_ = MakeOrphanable<SubchannelList>(
-      Ref(), addresses, latest_update_args_.args);
->>>>>>> b6441649
   // Empty update or no valid subchannels.  Put the channel in
   // TRANSIENT_FAILURE and request re-resolution.  Also unset the
   // current selected subchannel.
@@ -698,7 +649,6 @@
 // PickFirst::SubchannelList::SubchannelData::SubchannelState
 //
 
-<<<<<<< HEAD
 PickFirst::SubchannelList::SubchannelData::SubchannelState::SubchannelState(
     SubchannelData* subchannel_data,
     RefCountedPtr<SubchannelInterface> subchannel)
@@ -712,24 +662,6 @@
   }
   auto watcher = std::make_unique<Watcher>(Ref(DEBUG_LOCATION, "Watcher"));
   watcher_ = watcher.get();
-=======
-PickFirst::SubchannelList::SubchannelData::SubchannelData(
-    SubchannelList* subchannel_list, size_t index,
-    RefCountedPtr<SubchannelInterface> subchannel)
-    : subchannel_list_(subchannel_list),
-      index_(index),
-      subchannel_(std::move(subchannel)) {
-  if (GRPC_TRACE_FLAG_ENABLED(grpc_lb_pick_first_trace)) {
-    gpr_log(GPR_INFO,
-            "[PF %p] subchannel list %p index %" PRIuPTR
-            " (subchannel %p): starting watch",
-            subchannel_list_->policy_.get(), subchannel_list_, index_,
-            subchannel_.get());
-  }
-  auto watcher = std::make_unique<Watcher>(
-      subchannel_list_->Ref(DEBUG_LOCATION, "Watcher"), index_);
-  pending_watcher_ = watcher.get();
->>>>>>> b6441649
   subchannel_->WatchConnectivityState(std::move(watcher));
 }
 
@@ -760,7 +692,6 @@
   // If health checking is NOT enabled, report READY.
   if (pick_first_->enable_health_watch_) {
     if (GRPC_TRACE_FLAG_ENABLED(grpc_lb_pick_first_trace)) {
-<<<<<<< HEAD
       gpr_log(GPR_INFO, "[PF %p] starting health watch", pick_first_.get());
     }
     auto watcher = std::make_unique<HealthWatcher>(
@@ -804,13 +735,6 @@
       Select();
     } else {
       subchannel_data_->OnConnectivityStateChange(new_state, std::move(status));
-=======
-      gpr_log(GPR_INFO,
-              "[PF %p] subchannel list %p index %" PRIuPTR " of %" PRIuPTR
-              " (subchannel %p): cancelling watch and unreffing subchannel",
-              subchannel_list_->policy_.get(), subchannel_list_, index_,
-              subchannel_list_->size(), subchannel_.get());
->>>>>>> b6441649
     }
     return;
   }
@@ -851,20 +775,11 @@
     gpr_log(
         GPR_INFO,
         "[PF %p] subchannel list %p index %" PRIuPTR " of %" PRIuPTR
-<<<<<<< HEAD
         " (subchannel_state %p): connectivity changed: old_state=%s, "
         "new_state=%s, status=%s, seen_transient_failure=%d, p->selected_=%p, "
         "p->subchannel_list_=%p, p->subchannel_list_->shutting_down_=%d",
         p, subchannel_list_, index_, subchannel_list_->size(),
         subchannel_state_.get(),
-=======
-        " (subchannel %p): connectivity changed: old_state=%s, new_state=%s, "
-        "status=%s, shutting_down=%d, pending_watcher=%p, "
-        "seen_transient_failure=%d, p->selected_=%p, "
-        "p->subchannel_list_=%p, p->latest_pending_subchannel_list_=%p",
-        p, subchannel_list_, index_, subchannel_list_->size(),
-        subchannel_.get(),
->>>>>>> b6441649
         (connectivity_state_.has_value()
              ? ConnectivityStateName(*connectivity_state_)
              : "N/A"),
@@ -1124,71 +1039,6 @@
   }
 }
 
-<<<<<<< HEAD
-=======
-void PickFirst::SubchannelList::SubchannelData::ProcessUnselectedReadyLocked() {
-  PickFirst* p = subchannel_list_->policy_.get();
-  // Cancel Happy Eyeballs timer, if any.
-  if (subchannel_list_->timer_handle_.has_value()) {
-    p->channel_control_helper()->GetEventEngine()->Cancel(
-        *subchannel_list_->timer_handle_);
-  }
-  // If we get here, there are two possible cases:
-  // 1. We do not currently have a selected subchannel, and the update is
-  //    for a subchannel in p->subchannel_list_ that we're trying to
-  //    connect to.  The goal here is to find a subchannel that we can
-  //    select.
-  // 2. We do currently have a selected subchannel, and the update is
-  //    for a subchannel in p->latest_pending_subchannel_list_.  The
-  //    goal here is to find a subchannel from the update that we can
-  //    select in place of the current one.
-  GPR_ASSERT(subchannel_list_ == p->subchannel_list_.get() ||
-             subchannel_list_ == p->latest_pending_subchannel_list_.get());
-  // Case 2.  Promote p->latest_pending_subchannel_list_ to p->subchannel_list_.
-  if (subchannel_list_ == p->latest_pending_subchannel_list_.get()) {
-    if (GRPC_TRACE_FLAG_ENABLED(grpc_lb_pick_first_trace)) {
-      gpr_log(GPR_INFO,
-              "Pick First %p promoting pending subchannel list %p to "
-              "replace %p",
-              p, p->latest_pending_subchannel_list_.get(),
-              p->subchannel_list_.get());
-    }
-    p->subchannel_list_ = std::move(p->latest_pending_subchannel_list_);
-  }
-  // Cases 1 and 2.
-  if (GRPC_TRACE_FLAG_ENABLED(grpc_lb_pick_first_trace)) {
-    gpr_log(GPR_INFO, "Pick First %p selected subchannel %p", p,
-            subchannel_.get());
-  }
-  p->selected_ = this;
-  // If health checking is enabled, start the health watch, but don't
-  // report a new picker -- we want to stay in CONNECTING while we wait
-  // for the health status notification.
-  // If health checking is NOT enabled, report READY.
-  if (p->enable_health_watch_) {
-    if (GRPC_TRACE_FLAG_ENABLED(grpc_lb_pick_first_trace)) {
-      gpr_log(GPR_INFO, "[PF %p] starting health watch", p);
-    }
-    auto watcher = std::make_unique<HealthWatcher>(
-        p->Ref(DEBUG_LOCATION, "HealthWatcher"));
-    p->health_watcher_ = watcher.get();
-    auto health_data_watcher = MakeHealthCheckWatcher(
-        p->work_serializer(), subchannel_list_->args_, std::move(watcher));
-    p->health_data_watcher_ = health_data_watcher.get();
-    subchannel_->AddDataWatcher(std::move(health_data_watcher));
-  } else {
-    p->UpdateState(GRPC_CHANNEL_READY, absl::Status(),
-                   MakeRefCounted<Picker>(subchannel()->Ref()));
-  }
-  // Unref all other subchannels in the list.
-  for (size_t i = 0; i < subchannel_list_->size(); ++i) {
-    if (i != index_) {
-      subchannel_list_->subchannels_[i].ShutdownLocked();
-    }
-  }
-}
-
->>>>>>> b6441649
 //
 // PickFirst::SubchannelList
 //
@@ -1230,14 +1080,9 @@
               policy_.get(), this, subchannels_.size(), subchannel.get(),
               address.ToString().c_str());
     }
-<<<<<<< HEAD
     subchannels_.emplace_back(std::make_unique<SubchannelData>(
         this, subchannels_.size(), std::move(subchannel)));
-  }
-=======
-    subchannels_.emplace_back(this, subchannels_.size(), std::move(subchannel));
   });
->>>>>>> b6441649
 }
 
 PickFirst::SubchannelList::~SubchannelList() {
