//
// Copyright 2018 gRPC authors.
//
// Licensed under the Apache License, Version 2.0 (the "License");
// you may not use this file except in compliance with the License.
// You may obtain a copy of the License at
//
//     http://www.apache.org/licenses/LICENSE-2.0
//
// Unless required by applicable law or agreed to in writing, software
// distributed under the License is distributed on an "AS IS" BASIS,
// WITHOUT WARRANTIES OR CONDITIONS OF ANY KIND, either express or implied.
// See the License for the specific language governing permissions and
// limitations under the License.
//

#include <grpc/support/port_platform.h>

#include <stdlib.h>
#include <string.h>

#include "absl/strings/numbers.h"
#include "absl/strings/str_cat.h"
#define XXH_INLINE_ALL
#include "xxhash.h"

#include <grpc/support/alloc.h>

#include "src/core/ext/filters/client_channel/lb_policy/subchannel_list.h"
#include "src/core/ext/filters/client_channel/lb_policy_registry.h"
#include "src/core/ext/filters/client_channel/subchannel.h"
#include "src/core/lib/address_utils/sockaddr_utils.h"
#include "src/core/lib/channel/channel_args.h"
#include "src/core/lib/debug/trace.h"
#include "src/core/lib/gpr/string.h"
#include "src/core/lib/gprpp/ref_counted_ptr.h"
#include "src/core/lib/gprpp/sync.h"
#include "src/core/lib/transport/connectivity_state.h"
#include "src/core/lib/transport/error_utils.h"

namespace grpc_core {

const char* kRequestRingHashAttribute = "request_ring_hash";
TraceFlag grpc_lb_ring_hash_trace(false, "ring_hash_lb");

// Helper Parser method
void ParseRingHashLbConfig(const Json& json, size_t* min_ring_size,
                           size_t* max_ring_size,
                           std::vector<grpc_error_handle>* error_list) {
  *min_ring_size = 1024;
  *max_ring_size = 8388608;
  if (json.type() != Json::Type::OBJECT) {
    error_list->push_back(GRPC_ERROR_CREATE_FROM_STATIC_STRING(
        "ring_hash_experimental should be of type object"));
    return;
  }
  const Json::Object& ring_hash = json.object_value();
  auto ring_hash_it = ring_hash.find("min_ring_size");
  if (ring_hash_it != ring_hash.end()) {
    if (ring_hash_it->second.type() != Json::Type::NUMBER) {
      error_list->push_back(GRPC_ERROR_CREATE_FROM_STATIC_STRING(
          "field:min_ring_size error: should be of type number"));
    } else {
      *min_ring_size = gpr_parse_nonnegative_int(
          ring_hash_it->second.string_value().c_str());
    }
  }
  ring_hash_it = ring_hash.find("max_ring_size");
  if (ring_hash_it != ring_hash.end()) {
    if (ring_hash_it->second.type() != Json::Type::NUMBER) {
      error_list->push_back(GRPC_ERROR_CREATE_FROM_STATIC_STRING(
          "field:max_ring_size error: should be of type number"));
    } else {
      *max_ring_size = gpr_parse_nonnegative_int(
          ring_hash_it->second.string_value().c_str());
    }
  }
  if (*min_ring_size == 0 || *min_ring_size > 8388608 || *max_ring_size == 0 ||
      *max_ring_size > 8388608 || *min_ring_size > *max_ring_size) {
    error_list->push_back(GRPC_ERROR_CREATE_FROM_STATIC_STRING(
        "field:max_ring_size and or min_ring_size error: "
        "values need to be in the range of 1 to 8388608 "
        "and max_ring_size cannot be smaller than "
        "min_ring_size"));
  }
}

namespace {

constexpr char kRingHash[] = "ring_hash_experimental";

class RingHashLbConfig : public LoadBalancingPolicy::Config {
 public:
  RingHashLbConfig(size_t min_ring_size, size_t max_ring_size)
      : min_ring_size_(min_ring_size), max_ring_size_(max_ring_size) {}
  const char* name() const override { return kRingHash; }
  size_t min_ring_size() const { return min_ring_size_; }
  size_t max_ring_size() const { return max_ring_size_; }

 private:
  size_t min_ring_size_;
  size_t max_ring_size_;
};

//
// ring_hash LB policy
//

class RingHash : public LoadBalancingPolicy {
 public:
  explicit RingHash(Args args);

  const char* name() const override { return kRingHash; }

  void UpdateLocked(UpdateArgs args) override;
  void ResetBackoffLocked() override;

 private:
  ~RingHash() override;

  // Forward declarations.
  class RingHashSubchannelList;
  class Ring;

  // Data for a particular subchannel in a subchannel list.
  // This subclass adds the following functionality:
  // - Tracks the previous connectivity state of the subchannel, so that
  //   we know how many subchannels are in each state.
  class RingHashSubchannelData
      : public SubchannelData<RingHashSubchannelList, RingHashSubchannelData> {
   public:
    RingHashSubchannelData(
        SubchannelList<RingHashSubchannelList, RingHashSubchannelData>*
            subchannel_list,
        const ServerAddress& address,
        RefCountedPtr<SubchannelInterface> subchannel)
        : SubchannelData(subchannel_list, address, std::move(subchannel)),
          address_(address) {}

    const ServerAddress& address() const { return address_; }

    grpc_connectivity_state GetConnectivityState() const {
      return connectivity_state_.load(std::memory_order_relaxed);
    }

   private:
    // Performs connectivity state updates that need to be done only
    // after we have started watching.
    void ProcessConnectivityChangeLocked(
        absl::optional<grpc_connectivity_state> old_state,
        grpc_connectivity_state new_state) override;

    ServerAddress address_;

    // Last logical connectivity state seen.
    // Note that this may differ from the state actually reported by the
    // subchannel in some cases; for example, once this is set to
    // TRANSIENT_FAILURE, we do not change it again until we get READY,
    // so we skip any interim stops in CONNECTING.
    // Uses an atomic so that it can be accessed outside of the WorkSerializer.
    std::atomic<grpc_connectivity_state> connectivity_state_{GRPC_CHANNEL_IDLE};
  };

  // A list of subchannels.
  class RingHashSubchannelList
      : public SubchannelList<RingHashSubchannelList, RingHashSubchannelData> {
   public:
    RingHashSubchannelList(RingHash* policy, ServerAddressList addresses,
                           const grpc_channel_args& args)
<<<<<<< HEAD
        : SubchannelList(policy, tracer, std::move(addresses),
                         policy->channel_control_helper(), args),
          num_idle_(num_subchannels()),
          ring_(MakeRefCounted<Ring>(policy, Ref(DEBUG_LOCATION, "Ring"))) {
=======
        : SubchannelList(policy,
                         (GRPC_TRACE_FLAG_ENABLED(grpc_lb_ring_hash_trace)
                              ? "RingHashSubchannelList"
                              : nullptr),
                         std::move(addresses), policy->channel_control_helper(),
                         args) {
>>>>>>> f36e84f0
      // Need to maintain a ref to the LB policy as long as we maintain
      // any references to subchannels, since the subchannels'
      // pollset_sets will include the LB policy's pollset_set.
      policy->Ref(DEBUG_LOCATION, "subchannel_list").release();
    }

    ~RingHashSubchannelList() override {
      ring_.reset(DEBUG_LOCATION, "~RingHashSubchannelList");
      RingHash* p = static_cast<RingHash*>(policy());
      p->Unref(DEBUG_LOCATION, "subchannel_list");
    }

    // Updates the counters of subchannels in each state when a
    // subchannel transitions from old_state to new_state.
    void UpdateStateCountersLocked(grpc_connectivity_state old_state,
                                   grpc_connectivity_state new_state);

    // Updates the RH policy's connectivity state based on the
    // subchannel list's state counters, creating new picker and new ring.
    // The index parameter indicates the index into the list of the subchannel
    // whose status report triggered the call to
    // UpdateRingHashConnectivityStateLocked().
    // connection_attempt_complete is true if the subchannel just
    // finished a connection attempt.
    void UpdateRingHashConnectivityStateLocked(size_t index,
                                               bool connection_attempt_complete,
                                               absl::Status status);

   private:
    bool AllSubchannelsSeenInitialState() {
      for (size_t i = 0; i < num_subchannels(); ++i) {
        if (!subchannel(i)->connectivity_state().has_value()) return false;
      }
      return true;
    }

    void ShutdownLocked() override {
      ring_.reset(DEBUG_LOCATION, "RingHashSubchannelList::ShutdownLocked()");
      SubchannelList::ShutdownLocked();
    }

    size_t num_idle_;
    size_t num_ready_ = 0;
    size_t num_connecting_ = 0;
    size_t num_transient_failure_ = 0;

    RefCountedPtr<Ring> ring_;

    // The index of the subchannel currently doing an internally
    // triggered connection attempt, if any.
    absl::optional<size_t> internally_triggered_connection_index_;
  };

  class Ring : public RefCounted<Ring> {
   public:
    struct Entry {
      uint64_t hash;
      RingHashSubchannelData* subchannel;
    };

    Ring(RingHash* parent,
         RefCountedPtr<RingHashSubchannelList> subchannel_list);

    const std::vector<Entry>& ring() const { return ring_; }

   private:
    RefCountedPtr<RingHashSubchannelList> subchannel_list_;
    std::vector<Entry> ring_;
  };

  class Picker : public SubchannelPicker {
   public:
    Picker(RefCountedPtr<RingHash> parent, RefCountedPtr<Ring> ring)
        : parent_(std::move(parent)), ring_(std::move(ring)) {}

    PickResult Pick(PickArgs args) override;

   private:
    // A fire-and-forget class that schedules subchannel connection attempts
    // on the control plane WorkSerializer.
    class SubchannelConnectionAttempter : public Orphanable {
     public:
      explicit SubchannelConnectionAttempter(
          RefCountedPtr<RingHash> ring_hash_lb)
          : ring_hash_lb_(std::move(ring_hash_lb)) {
        GRPC_CLOSURE_INIT(&closure_, RunInExecCtx, this, nullptr);
      }

      void AddSubchannel(RefCountedPtr<SubchannelInterface> subchannel) {
        subchannels_.push_back(std::move(subchannel));
      }

      void Orphan() override {
        // Hop into ExecCtx, so that we're not holding the data plane mutex
        // while we run control-plane code.
        ExecCtx::Run(DEBUG_LOCATION, &closure_, GRPC_ERROR_NONE);
      }

     private:
      static void RunInExecCtx(void* arg, grpc_error_handle /*error*/) {
        auto* self = static_cast<SubchannelConnectionAttempter*>(arg);
        self->ring_hash_lb_->work_serializer()->Run(
            [self]() {
              if (!self->ring_hash_lb_->shutdown_) {
                for (auto& subchannel : self->subchannels_) {
                  subchannel->RequestConnection();
                }
              }
              delete self;
            },
            DEBUG_LOCATION);
      }

      RefCountedPtr<RingHash> ring_hash_lb_;
      grpc_closure closure_;
      absl::InlinedVector<RefCountedPtr<SubchannelInterface>, 10> subchannels_;
    };

    RefCountedPtr<RingHash> parent_;
    RefCountedPtr<Ring> ring_;
  };

  void ShutdownLocked() override;

  // Current config from resolver.
  RefCountedPtr<RingHashLbConfig> config_;

  // list of subchannels.
  OrphanablePtr<RingHashSubchannelList> subchannel_list_;
  OrphanablePtr<RingHashSubchannelList> latest_pending_subchannel_list_;
  // indicating if we are shutting down.
  bool shutdown_ = false;
};

//
// RingHash::Ring
//

RingHash::Ring::Ring(RingHash* parent,
                     RefCountedPtr<RingHashSubchannelList> subchannel_list)
    : subchannel_list_(std::move(subchannel_list)) {
  size_t num_subchannels = subchannel_list_->num_subchannels();
  // Store the weights while finding the sum.
  struct AddressWeight {
    std::string address;
    // Default weight is 1 for the cases where a weight is not provided,
    // each occurrence of the address will be counted a weight value of 1.
    uint32_t weight = 1;
    double normalized_weight;
  };
  std::vector<AddressWeight> address_weights;
  size_t sum = 0;
  address_weights.reserve(num_subchannels);
  for (size_t i = 0; i < num_subchannels; ++i) {
    RingHashSubchannelData* sd = subchannel_list_->subchannel(i);
    const ServerAddressWeightAttribute* weight_attribute = static_cast<
        const ServerAddressWeightAttribute*>(sd->address().GetAttribute(
        ServerAddressWeightAttribute::kServerAddressWeightAttributeKey));
    AddressWeight address_weight;
    address_weight.address =
        grpc_sockaddr_to_string(&sd->address().address(), false).value();
    if (weight_attribute != nullptr) {
      GPR_ASSERT(weight_attribute->weight() != 0);
      address_weight.weight = weight_attribute->weight();
    }
    sum += address_weight.weight;
    address_weights.push_back(std::move(address_weight));
  }
  // Calculating normalized weights and find min and max.
  double min_normalized_weight = 1.0;
  double max_normalized_weight = 0.0;
  for (auto& address : address_weights) {
    address.normalized_weight = static_cast<double>(address.weight) / sum;
    min_normalized_weight =
        std::min(address.normalized_weight, min_normalized_weight);
    max_normalized_weight =
        std::max(address.normalized_weight, max_normalized_weight);
  }
  // Scale up the number of hashes per host such that the least-weighted host
  // gets a whole number of hashes on the ring. Other hosts might not end up
  // with whole numbers, and that's fine (the ring-building algorithm below can
  // handle this). This preserves the original implementation's behavior: when
  // weights aren't provided, all hosts should get an equal number of hashes. In
  // the case where this number exceeds the max_ring_size, it's scaled back down
  // to fit.
  const size_t min_ring_size = parent->config_->min_ring_size();
  const size_t max_ring_size = parent->config_->max_ring_size();
  const double scale = std::min(
      std::ceil(min_normalized_weight * min_ring_size) / min_normalized_weight,
      static_cast<double>(max_ring_size));
  // Reserve memory for the entire ring up front.
  const uint64_t ring_size = std::ceil(scale);
  ring_.reserve(ring_size);
  // Populate the hash ring by walking through the (host, weight) pairs in
  // normalized_host_weights, and generating (scale * weight) hashes for each
  // host. Since these aren't necessarily whole numbers, we maintain running
  // sums -- current_hashes and target_hashes -- which allows us to populate the
  // ring in a mostly stable way.
  absl::InlinedVector<char, 196> hash_key_buffer;
  double current_hashes = 0.0;
  double target_hashes = 0.0;
  uint64_t min_hashes_per_host = ring_size;
  uint64_t max_hashes_per_host = 0;
  for (size_t i = 0; i < num_subchannels; ++i) {
    const std::string& address_string = address_weights[i].address;
    hash_key_buffer.assign(address_string.begin(), address_string.end());
    hash_key_buffer.emplace_back('_');
    auto offset_start = hash_key_buffer.end();
    target_hashes += scale * address_weights[i].normalized_weight;
    size_t count = 0;
    while (current_hashes < target_hashes) {
      const std::string count_str = absl::StrCat(count);
      hash_key_buffer.insert(offset_start, count_str.begin(), count_str.end());
      absl::string_view hash_key(hash_key_buffer.data(),
                                 hash_key_buffer.size());
      const uint64_t hash = XXH64(hash_key.data(), hash_key.size(), 0);
      ring_.push_back({hash, subchannel_list_->subchannel(i)});
      ++count;
      ++current_hashes;
      hash_key_buffer.erase(offset_start, hash_key_buffer.end());
    }
    min_hashes_per_host =
        std::min(static_cast<uint64_t>(i), min_hashes_per_host);
    max_hashes_per_host =
        std::max(static_cast<uint64_t>(i), max_hashes_per_host);
  }
  std::sort(ring_.begin(), ring_.end(),
            [](const Entry& lhs, const Entry& rhs) -> bool {
              return lhs.hash < rhs.hash;
            });
  if (GRPC_TRACE_FLAG_ENABLED(grpc_lb_ring_hash_trace)) {
    gpr_log(GPR_INFO,
            "[RH %p picker %p] created ring from subchannel_list=%p "
            "with %" PRIuPTR " ring entries",
            parent, this, subchannel_list_.get(), ring_.size());
  }
}

//
// RingHash::Picker
//

RingHash::PickResult RingHash::Picker::Pick(PickArgs args) {
  auto hash =
      args.call_state->ExperimentalGetCallAttribute(kRequestRingHashAttribute);
  uint64_t h;
  if (!absl::SimpleAtoi(hash, &h)) {
    return PickResult::Fail(
        absl::InternalError("xds ring hash value is not a number"));
  }
  const std::vector<Ring::Entry>& ring = ring_->ring();
  // Ported from https://github.com/RJ/ketama/blob/master/libketama/ketama.c
  // (ketama_get_server) NOTE: The algorithm depends on using signed integers
  // for lowp, highp, and first_index. Do not change them!
  int64_t lowp = 0;
  int64_t highp = ring.size();
  int64_t first_index = 0;
  while (true) {
    first_index = (lowp + highp) / 2;
    if (first_index == static_cast<int64_t>(ring.size())) {
      first_index = 0;
      break;
    }
    uint64_t midval = ring[first_index].hash;
    uint64_t midval1 = first_index == 0 ? 0 : ring[first_index - 1].hash;
    if (h <= midval && h > midval1) {
      break;
    }
    if (midval < h) {
      lowp = first_index + 1;
    } else {
      highp = first_index - 1;
    }
    if (lowp > highp) {
      first_index = 0;
      break;
    }
  }
  OrphanablePtr<SubchannelConnectionAttempter> subchannel_connection_attempter;
  auto ScheduleSubchannelConnectionAttempt =
      [&](RefCountedPtr<SubchannelInterface> subchannel) {
        if (subchannel_connection_attempter == nullptr) {
          subchannel_connection_attempter =
              MakeOrphanable<SubchannelConnectionAttempter>(parent_);
        }
        subchannel_connection_attempter->AddSubchannel(std::move(subchannel));
      };
  switch (ring[first_index].subchannel->GetConnectivityState()) {
    case GRPC_CHANNEL_READY:
      return PickResult::Complete(
          ring[first_index].subchannel->subchannel()->Ref());
    case GRPC_CHANNEL_IDLE:
      ScheduleSubchannelConnectionAttempt(
          ring[first_index].subchannel->subchannel()->Ref());
      ABSL_FALLTHROUGH_INTENDED;
    case GRPC_CHANNEL_CONNECTING:
      return PickResult::Queue();
    default:  // GRPC_CHANNEL_TRANSIENT_FAILURE
      break;
  }
  ScheduleSubchannelConnectionAttempt(
      ring[first_index].subchannel->subchannel()->Ref());
  // Loop through remaining subchannels to find one in READY.
  // On the way, we make sure the right set of connection attempts
  // will happen.
  bool found_second_subchannel = false;
  bool found_first_non_failed = false;
  for (size_t i = 1; i < ring.size(); ++i) {
    const Ring::Entry& entry = ring[(first_index + i) % ring.size()];
    if (entry.subchannel == ring[first_index].subchannel) {
      continue;
    }
    grpc_connectivity_state connectivity_state =
        entry.subchannel->GetConnectivityState();
    if (connectivity_state == GRPC_CHANNEL_READY) {
      return PickResult::Complete(entry.subchannel->subchannel()->Ref());
    }
    if (!found_second_subchannel) {
      switch (connectivity_state) {
        case GRPC_CHANNEL_IDLE:
          ScheduleSubchannelConnectionAttempt(
              entry.subchannel->subchannel()->Ref());
          ABSL_FALLTHROUGH_INTENDED;
        case GRPC_CHANNEL_CONNECTING:
          return PickResult::Queue();
        default:
          break;
      }
      found_second_subchannel = true;
    }
    if (!found_first_non_failed) {
      if (connectivity_state == GRPC_CHANNEL_TRANSIENT_FAILURE) {
        ScheduleSubchannelConnectionAttempt(
            entry.subchannel->subchannel()->Ref());
      } else {
        if (connectivity_state == GRPC_CHANNEL_IDLE) {
          ScheduleSubchannelConnectionAttempt(
              entry.subchannel->subchannel()->Ref());
        }
        found_first_non_failed = true;
      }
    }
  }
  return PickResult::Fail(absl::UnavailableError(
      "xds ring hash found a subchannel that is in TRANSIENT_FAILURE state"));
}

//
// RingHash::RingHashSubchannelList
//

void RingHash::RingHashSubchannelList::UpdateStateCountersLocked(
    grpc_connectivity_state old_state, grpc_connectivity_state new_state) {
  if (old_state == GRPC_CHANNEL_IDLE) {
    GPR_ASSERT(num_idle_ > 0);
    --num_idle_;
  } else if (old_state == GRPC_CHANNEL_READY) {
    GPR_ASSERT(num_ready_ > 0);
    --num_ready_;
  } else if (old_state == GRPC_CHANNEL_CONNECTING) {
    GPR_ASSERT(num_connecting_ > 0);
    --num_connecting_;
  } else if (old_state == GRPC_CHANNEL_TRANSIENT_FAILURE) {
    GPR_ASSERT(num_transient_failure_ > 0);
    --num_transient_failure_;
  }
  GPR_ASSERT(new_state != GRPC_CHANNEL_SHUTDOWN);
  if (new_state == GRPC_CHANNEL_IDLE) {
    ++num_idle_;
  } else if (new_state == GRPC_CHANNEL_READY) {
    ++num_ready_;
  } else if (new_state == GRPC_CHANNEL_CONNECTING) {
    ++num_connecting_;
  } else if (new_state == GRPC_CHANNEL_TRANSIENT_FAILURE) {
    ++num_transient_failure_;
  }
}

void RingHash::RingHashSubchannelList::UpdateRingHashConnectivityStateLocked(
    size_t index, bool connection_attempt_complete, absl::Status status) {
  RingHash* p = static_cast<RingHash*>(policy());
  // If this is latest_pending_subchannel_list_, then swap it into
  // subchannel_list_ as soon as we get the initial connectivity state
  // report for every subchannel in the list.
  if (p->latest_pending_subchannel_list_.get() == this &&
      AllSubchannelsSeenInitialState()) {
    if (GRPC_TRACE_FLAG_ENABLED(grpc_lb_ring_hash_trace)) {
      gpr_log(GPR_INFO, "[RH %p] replacing subchannel list %p with %p", p,
              p->subchannel_list_.get(), this);
    }
    p->subchannel_list_ = std::move(p->latest_pending_subchannel_list_);
  }
  // Only set connectivity state if this is the current subchannel list.
  if (p->subchannel_list_.get() != this) return;
  // The overall aggregation rules here are:
  // 1. If there is at least one subchannel in READY state, report READY.
  // 2. If there are 2 or more subchannels in TRANSIENT_FAILURE state, report
  //    TRANSIENT_FAILURE.
  // 3. If there is at least one subchannel in CONNECTING state, report
  //    CONNECTING.
  // 4. If there is one subchannel in TRANSIENT_FAILURE state and there is
  //    more than one subchannel, report CONNECTING.
  // 5. If there is at least one subchannel in IDLE state, report IDLE.
  // 6. Otherwise, report TRANSIENT_FAILURE.
  //
  // We set start_connection_attempt to true if we match rules 2, 3, or 6.
  grpc_connectivity_state state;
  bool start_connection_attempt = false;
  if (num_ready_ > 0) {
    state = GRPC_CHANNEL_READY;
  } else if (num_transient_failure_ >= 2) {
    state = GRPC_CHANNEL_TRANSIENT_FAILURE;
    start_connection_attempt = true;
  } else if (num_connecting_ > 0) {
    state = GRPC_CHANNEL_CONNECTING;
  } else if (num_transient_failure_ == 1 && num_subchannels() > 1) {
    state = GRPC_CHANNEL_CONNECTING;
    start_connection_attempt = true;
  } else if (num_idle_ > 0) {
    state = GRPC_CHANNEL_IDLE;
  } else {
    state = GRPC_CHANNEL_TRANSIENT_FAILURE;
    start_connection_attempt = true;
  }
  // Pass along status only in TRANSIENT_FAILURE.
  if (state != GRPC_CHANNEL_TRANSIENT_FAILURE) status = absl::OkStatus();
  // Generate new picker and return it to the channel.
  // Note that we use our own picker regardless of connectivity state.
  p->channel_control_helper()->UpdateState(
      state, status,
      absl::make_unique<Picker>(p->Ref(DEBUG_LOCATION, "RingHashPicker"),
                                ring_));
  // While the ring_hash policy is reporting TRANSIENT_FAILURE, it will
  // not be getting any pick requests from the priority policy.
  // However, because the ring_hash policy does not attempt to
  // reconnect to subchannels unless it is getting pick requests,
  // it will need special handling to ensure that it will eventually
  // recover from TRANSIENT_FAILURE state once the problem is resolved.
  // Specifically, it will make sure that it is attempting to connect to
  // at least one subchannel at any given time.  After a given subchannel
  // fails a connection attempt, it will move on to the next subchannel
  // in the ring.  It will keep doing this until one of the subchannels
  // successfully connects, at which point it will report READY and stop
  // proactively trying to connect.  The policy will remain in
  // TRANSIENT_FAILURE until at least one subchannel becomes connected,
  // even if subchannels are in state CONNECTING during that time.
  //
  // Note that we do the same thing when the policy is in state
  // CONNECTING, just to ensure that we don't remain in CONNECTING state
  // indefinitely if there are no new picks coming in.
  if (internally_triggered_connection_index_.has_value() &&
      *internally_triggered_connection_index_ == index &&
      connection_attempt_complete) {
    internally_triggered_connection_index_.reset();
  }
  if (start_connection_attempt &&
      !internally_triggered_connection_index_.has_value()) {
    size_t next_index = (index + 1) % num_subchannels();
    if (GRPC_TRACE_FLAG_ENABLED(grpc_lb_ring_hash_trace)) {
      gpr_log(GPR_INFO,
              "[RH %p] triggering internal connection attempt for subchannel "
              "%p, subchannel_list %p (index %" PRIuPTR " of %" PRIuPTR ")",
              p, subchannel(next_index)->subchannel(), this, next_index,
              num_subchannels());
    }
    internally_triggered_connection_index_ = next_index;
    subchannel(next_index)->subchannel()->RequestConnection();
  }
}

//
// RingHash::RingHashSubchannelData
//

void RingHash::RingHashSubchannelData::ProcessConnectivityChangeLocked(
    absl::optional<grpc_connectivity_state> old_state,
    grpc_connectivity_state new_state) {
  RingHash* p = static_cast<RingHash*>(subchannel_list()->policy());
  grpc_connectivity_state last_connectivity_state = GetConnectivityState();
  if (GRPC_TRACE_FLAG_ENABLED(grpc_lb_ring_hash_trace)) {
    gpr_log(
        GPR_INFO,
        "[RH %p] connectivity changed for subchannel %p, subchannel_list %p "
        "(index %" PRIuPTR " of %" PRIuPTR "): prev_state=%s new_state=%s",
        p, subchannel(), subchannel_list(), Index(),
        subchannel_list()->num_subchannels(),
        ConnectivityStateName(last_connectivity_state),
        ConnectivityStateName(new_state));
  }
  GPR_ASSERT(subchannel() != nullptr);
  // If this is not the initial state notification and the new state is
  // TRANSIENT_FAILURE or IDLE, re-resolve and attempt to reconnect.
  // Note that we don't want to do this on the initial state
  // notification, because that would result in an endless loop of
  // re-resolution.
  if (old_state.has_value() && (new_state == GRPC_CHANNEL_TRANSIENT_FAILURE ||
                                new_state == GRPC_CHANNEL_IDLE)) {
    if (GRPC_TRACE_FLAG_ENABLED(grpc_lb_ring_hash_trace)) {
      gpr_log(GPR_INFO,
              "[RH %p] Subchannel %p reported %s; requesting re-resolution", p,
              subchannel(), ConnectivityStateName(new_state));
    }
    p->channel_control_helper()->RequestReresolution();
  }
  const bool connection_attempt_complete = new_state != GRPC_CHANNEL_CONNECTING;
  // Decide what state to report for the purposes of aggregation and
  // picker behavior.
  // If the last recorded state was TRANSIENT_FAILURE, ignore the update
  // unless the new state is READY.
  if (last_connectivity_state == GRPC_CHANNEL_TRANSIENT_FAILURE &&
      new_state != GRPC_CHANNEL_READY) {
    new_state = GRPC_CHANNEL_TRANSIENT_FAILURE;
  }
  // Update state counters used for aggregation.
  subchannel_list()->UpdateStateCountersLocked(last_connectivity_state,
                                               new_state);
  // Update last seen state, also used by picker.
  connectivity_state_.store(new_state, std::memory_order_relaxed);
  // Update the RH policy's connectivity state, creating new picker and new
  // ring.
  subchannel_list()->UpdateRingHashConnectivityStateLocked(
      Index(), connection_attempt_complete,
      absl::UnavailableError("connections to backends failing"));
}

//
// RingHash
//

RingHash::RingHash(Args args) : LoadBalancingPolicy(std::move(args)) {
  if (GRPC_TRACE_FLAG_ENABLED(grpc_lb_ring_hash_trace)) {
    gpr_log(GPR_INFO, "[RH %p] Created", this);
  }
}

RingHash::~RingHash() {
  if (GRPC_TRACE_FLAG_ENABLED(grpc_lb_ring_hash_trace)) {
    gpr_log(GPR_INFO, "[RH %p] Destroying Ring Hash policy", this);
  }
  GPR_ASSERT(subchannel_list_ == nullptr);
  GPR_ASSERT(latest_pending_subchannel_list_ == nullptr);
}

void RingHash::ShutdownLocked() {
  if (GRPC_TRACE_FLAG_ENABLED(grpc_lb_ring_hash_trace)) {
    gpr_log(GPR_INFO, "[RH %p] Shutting down", this);
  }
  shutdown_ = true;
  subchannel_list_.reset();
  latest_pending_subchannel_list_.reset();
}

void RingHash::ResetBackoffLocked() {
  subchannel_list_->ResetBackoffLocked();
  if (latest_pending_subchannel_list_ != nullptr) {
    latest_pending_subchannel_list_->ResetBackoffLocked();
  }
}

void RingHash::UpdateLocked(UpdateArgs args) {
  config_ = std::move(args.config);
  ServerAddressList addresses;
  if (args.addresses.ok()) {
    if (GRPC_TRACE_FLAG_ENABLED(grpc_lb_ring_hash_trace)) {
      gpr_log(GPR_INFO, "[RH %p] received update with %" PRIuPTR " addresses",
              this, args.addresses->size());
    }
    // Filter out any address with weight 0.
    addresses.reserve(args.addresses->size());
    for (ServerAddress& address : *args.addresses) {
      const ServerAddressWeightAttribute* weight_attribute =
          static_cast<const ServerAddressWeightAttribute*>(address.GetAttribute(
              ServerAddressWeightAttribute::kServerAddressWeightAttributeKey));
      if (weight_attribute == nullptr || weight_attribute->weight() > 0) {
        addresses.emplace_back(std::move(address));
      }
    }
  } else {
    if (GRPC_TRACE_FLAG_ENABLED(grpc_lb_ring_hash_trace)) {
      gpr_log(GPR_INFO, "[RH %p] received update with addresses error: %s",
              this, args.addresses.status().ToString().c_str());
    }
    // If we already have a subchannel list, then ignore the resolver
    // failure and keep using the existing list.
    if (subchannel_list_ != nullptr) return;
  }
<<<<<<< HEAD
  if (GRPC_TRACE_FLAG_ENABLED(grpc_lb_ring_hash_trace) &&
      latest_pending_subchannel_list_ != nullptr) {
    gpr_log(GPR_INFO, "[RH %p] replacing latest pending subchannel list %p",
            this, latest_pending_subchannel_list_.get());
  }
  latest_pending_subchannel_list_ = MakeOrphanable<RingHashSubchannelList>(
      this, &grpc_lb_ring_hash_trace, std::move(addresses), *args.args);
  // If we have no existing list or the new list is empty, immediately
  // promote the new list.
  // Otherwise, do nothing; the new list will be promoted when the
  // initial subchannel states are reported.
  if (subchannel_list_ == nullptr ||
      latest_pending_subchannel_list_->num_subchannels() == 0) {
    if (GRPC_TRACE_FLAG_ENABLED(grpc_lb_ring_hash_trace) &&
        subchannel_list_ != nullptr) {
      gpr_log(GPR_INFO,
              "[RH %p] empty address list, replacing subchannel list %p", this,
              subchannel_list_.get());
    }
    subchannel_list_ = std::move(latest_pending_subchannel_list_);
    // If the new list is empty, report TRANSIENT_FAILURE.
    if (subchannel_list_->num_subchannels() == 0) {
      absl::Status status =
          args.addresses.ok()
              ? absl::UnavailableError(
                    absl::StrCat("empty address list: ", args.resolution_note))
              : args.addresses.status();
      channel_control_helper()->UpdateState(
          GRPC_CHANNEL_TRANSIENT_FAILURE, status,
          absl::make_unique<TransientFailurePicker>(status));
    } else {
      // Otherwise, report IDLE.
      subchannel_list_->UpdateRingHashConnectivityStateLocked(
          /*index=*/0, /*connection_attempt_complete=*/false, absl::OkStatus());
    }
=======
  subchannel_list_ = MakeOrphanable<RingHashSubchannelList>(
      this, std::move(addresses), *args.args);
  if (subchannel_list_->num_subchannels() == 0) {
    // If the new list is empty, immediately transition to TRANSIENT_FAILURE.
    absl::Status status =
        args.addresses.ok() ? absl::UnavailableError(absl::StrCat(
                                  "empty address list: ", args.resolution_note))
                            : args.addresses.status();
    channel_control_helper()->UpdateState(
        GRPC_CHANNEL_TRANSIENT_FAILURE, status,
        absl::make_unique<TransientFailurePicker>(status));
  } else {
    // Build the ring.
    ring_ = subchannel_list_->MakeRing();
    // Start watching the new list.
    subchannel_list_->StartWatchingLocked();
>>>>>>> f36e84f0
  }
}

//
// factory
//

class RingHashFactory : public LoadBalancingPolicyFactory {
 public:
  OrphanablePtr<LoadBalancingPolicy> CreateLoadBalancingPolicy(
      LoadBalancingPolicy::Args args) const override {
    return MakeOrphanable<RingHash>(std::move(args));
  }

  const char* name() const override { return kRingHash; }

  RefCountedPtr<LoadBalancingPolicy::Config> ParseLoadBalancingConfig(
      const Json& json, grpc_error_handle* error) const override {
    size_t min_ring_size;
    size_t max_ring_size;
    std::vector<grpc_error_handle> error_list;
    ParseRingHashLbConfig(json, &min_ring_size, &max_ring_size, &error_list);
    if (error_list.empty()) {
      return MakeRefCounted<RingHashLbConfig>(min_ring_size, max_ring_size);
    } else {
      *error = GRPC_ERROR_CREATE_FROM_VECTOR(
          "ring_hash_experimental LB policy config", &error_list);
      return nullptr;
    }
  }
};

}  // namespace

void GrpcLbPolicyRingHashInit() {
  LoadBalancingPolicyRegistry::Builder::RegisterLoadBalancingPolicyFactory(
      absl::make_unique<RingHashFactory>());
}

void GrpcLbPolicyRingHashShutdown() {}

}  // namespace grpc_core<|MERGE_RESOLUTION|>--- conflicted
+++ resolved
@@ -167,19 +167,14 @@
    public:
     RingHashSubchannelList(RingHash* policy, ServerAddressList addresses,
                            const grpc_channel_args& args)
-<<<<<<< HEAD
-        : SubchannelList(policy, tracer, std::move(addresses),
-                         policy->channel_control_helper(), args),
-          num_idle_(num_subchannels()),
-          ring_(MakeRefCounted<Ring>(policy, Ref(DEBUG_LOCATION, "Ring"))) {
-=======
         : SubchannelList(policy,
                          (GRPC_TRACE_FLAG_ENABLED(grpc_lb_ring_hash_trace)
                               ? "RingHashSubchannelList"
                               : nullptr),
                          std::move(addresses), policy->channel_control_helper(),
-                         args) {
->>>>>>> f36e84f0
+                         args),
+          num_idle_(num_subchannels()),
+          ring_(MakeRefCounted<Ring>(policy, Ref(DEBUG_LOCATION, "Ring"))) {
       // Need to maintain a ref to the LB policy as long as we maintain
       // any references to subchannels, since the subchannels'
       // pollset_sets will include the LB policy's pollset_set.
@@ -766,14 +761,13 @@
     // failure and keep using the existing list.
     if (subchannel_list_ != nullptr) return;
   }
-<<<<<<< HEAD
   if (GRPC_TRACE_FLAG_ENABLED(grpc_lb_ring_hash_trace) &&
       latest_pending_subchannel_list_ != nullptr) {
     gpr_log(GPR_INFO, "[RH %p] replacing latest pending subchannel list %p",
             this, latest_pending_subchannel_list_.get());
   }
   latest_pending_subchannel_list_ = MakeOrphanable<RingHashSubchannelList>(
-      this, &grpc_lb_ring_hash_trace, std::move(addresses), *args.args);
+      this, std::move(addresses), *args.args);
   // If we have no existing list or the new list is empty, immediately
   // promote the new list.
   // Otherwise, do nothing; the new list will be promoted when the
@@ -802,24 +796,6 @@
       subchannel_list_->UpdateRingHashConnectivityStateLocked(
           /*index=*/0, /*connection_attempt_complete=*/false, absl::OkStatus());
     }
-=======
-  subchannel_list_ = MakeOrphanable<RingHashSubchannelList>(
-      this, std::move(addresses), *args.args);
-  if (subchannel_list_->num_subchannels() == 0) {
-    // If the new list is empty, immediately transition to TRANSIENT_FAILURE.
-    absl::Status status =
-        args.addresses.ok() ? absl::UnavailableError(absl::StrCat(
-                                  "empty address list: ", args.resolution_note))
-                            : args.addresses.status();
-    channel_control_helper()->UpdateState(
-        GRPC_CHANNEL_TRANSIENT_FAILURE, status,
-        absl::make_unique<TransientFailurePicker>(status));
-  } else {
-    // Build the ring.
-    ring_ = subchannel_list_->MakeRing();
-    // Start watching the new list.
-    subchannel_list_->StartWatchingLocked();
->>>>>>> f36e84f0
   }
 }
 
