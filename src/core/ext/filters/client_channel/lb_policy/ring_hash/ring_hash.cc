--- conflicted
+++ resolved
@@ -139,18 +139,9 @@
 
     const ServerAddress& address() const { return address_; }
 
-<<<<<<< HEAD
-    bool seen_failure_since_ready() const { return seen_failure_since_ready_; }
-
     grpc_connectivity_state GetConnectivityState() const {
       return connectivity_state_.load(std::memory_order_relaxed);
     }
-=======
-    // Performs connectivity state updates that need to be done both when we
-    // first start watching and when a watcher notification is received.
-    void UpdateConnectivityStateLocked(
-        grpc_connectivity_state connectivity_state);
->>>>>>> 1cd6e693
 
    private:
     // Performs connectivity state updates that need to be done only
@@ -160,23 +151,14 @@
         grpc_connectivity_state new_state) override;
 
     ServerAddress address_;
-<<<<<<< HEAD
-    std::atomic<grpc_connectivity_state> connectivity_state_{GRPC_CHANNEL_IDLE};
-    bool seen_failure_since_ready_ = false;
-=======
 
     // Last logical connectivity state seen.
     // Note that this may differ from the state actually reported by the
     // subchannel in some cases; for example, once this is set to
     // TRANSIENT_FAILURE, we do not change it again until we get READY,
     // so we skip any interim stops in CONNECTING.
-    grpc_connectivity_state last_connectivity_state_ = GRPC_CHANNEL_SHUTDOWN;
-
-    // Connectivity state seen by picker.
     // Uses an atomic so that it can be accessed outside of the WorkSerializer.
-    std::atomic<grpc_connectivity_state> connectivity_state_for_picker_{
-        GRPC_CHANNEL_IDLE};
->>>>>>> 1cd6e693
+    std::atomic<grpc_connectivity_state> connectivity_state_{GRPC_CHANNEL_IDLE};
   };
 
   // A list of subchannels.
@@ -187,7 +169,8 @@
                            ServerAddressList addresses,
                            const grpc_channel_args& args)
         : SubchannelList(policy, tracer, std::move(addresses),
-                         policy->channel_control_helper(), args) {
+                         policy->channel_control_helper(), args),
+          num_idle_(num_subchannels()) {
       // Need to maintain a ref to the LB policy as long as we maintain
       // any references to subchannels, since the subchannels'
       // pollset_sets will include the LB policy's pollset_set.
@@ -201,9 +184,8 @@
 
     // Updates the counters of subchannels in each state when a
     // subchannel transitions from old_state to new_state.
-    void UpdateStateCountersLocked(
-        absl::optional<grpc_connectivity_state> old_state,
-        grpc_connectivity_state new_state);
+    void UpdateStateCountersLocked(grpc_connectivity_state old_state,
+                                   grpc_connectivity_state new_state);
 
     // Updates the RH policy's connectivity state based on the
     // subchannel list's state counters, creating new picker and new ring.
@@ -219,7 +201,7 @@
     RefCountedPtr<Ring> MakeRing();
 
    private:
-    size_t num_idle_ = 0;
+    size_t num_idle_;
     size_t num_ready_ = 0;
     size_t num_connecting_ = 0;
     size_t num_transient_failure_ = 0;
@@ -529,51 +511,21 @@
 // RingHash::RingHashSubchannelList
 //
 
-<<<<<<< HEAD
-void RingHash::RingHashSubchannelList::UpdateStateCountersLocked(
-    absl::optional<grpc_connectivity_state> old_state,
-    grpc_connectivity_state new_state) {
-  if (old_state.has_value()) {
-    if (*old_state == GRPC_CHANNEL_IDLE) {
-      GPR_ASSERT(num_idle_ > 0);
-      --num_idle_;
-    } else if (*old_state == GRPC_CHANNEL_READY) {
-      GPR_ASSERT(num_ready_ > 0);
-      --num_ready_;
-    } else if (*old_state == GRPC_CHANNEL_CONNECTING) {
-      GPR_ASSERT(num_connecting_ > 0);
-      --num_connecting_;
-    } else if (*old_state == GRPC_CHANNEL_TRANSIENT_FAILURE) {
-      GPR_ASSERT(num_transient_failure_ > 0);
-      --num_transient_failure_;
-    }
-  }
-=======
-void RingHash::RingHashSubchannelList::StartWatchingLocked() {
-  GPR_ASSERT(num_subchannels() != 0);
-  // Check current state of each subchannel synchronously.
-  for (size_t i = 0; i < num_subchannels(); ++i) {
-    grpc_connectivity_state state =
-        subchannel(i)->CheckConnectivityStateLocked();
-    subchannel(i)->UpdateConnectivityStateLocked(state);
-  }
-  // Start connectivity watch for each subchannel.
-  for (size_t i = 0; i < num_subchannels(); i++) {
-    if (subchannel(i)->subchannel() != nullptr) {
-      subchannel(i)->StartConnectivityWatchLocked();
-    }
-  }
-  // Send updated state to parent based on reported subchannel states.
-  // Pretend we're getting this update from the last subchannel, so that
-  // if we need to proactively start connecting, we'll start from the
-  // first subchannel.
-  UpdateRingHashConnectivityStateLocked(num_subchannels() - 1,
-                                        /*connection_attempt_complete=*/false);
-}
-
 void RingHash::RingHashSubchannelList::UpdateStateCountersLocked(
     grpc_connectivity_state old_state, grpc_connectivity_state new_state) {
->>>>>>> 1cd6e693
+  if (old_state == GRPC_CHANNEL_IDLE) {
+    GPR_ASSERT(num_idle_ > 0);
+    --num_idle_;
+  } else if (old_state == GRPC_CHANNEL_READY) {
+    GPR_ASSERT(num_ready_ > 0);
+    --num_ready_;
+  } else if (old_state == GRPC_CHANNEL_CONNECTING) {
+    GPR_ASSERT(num_connecting_ > 0);
+    --num_connecting_;
+  } else if (old_state == GRPC_CHANNEL_TRANSIENT_FAILURE) {
+    GPR_ASSERT(num_transient_failure_ > 0);
+    --num_transient_failure_;
+  }
   GPR_ASSERT(new_state != GRPC_CHANNEL_SHUTDOWN);
   if (new_state == GRPC_CHANNEL_IDLE) {
     ++num_idle_;
@@ -677,11 +629,11 @@
 // RingHash::RingHashSubchannelData
 //
 
-<<<<<<< HEAD
-=======
-void RingHash::RingHashSubchannelData::UpdateConnectivityStateLocked(
-    grpc_connectivity_state connectivity_state) {
+void RingHash::RingHashSubchannelData::ProcessConnectivityChangeLocked(
+    absl::optional<grpc_connectivity_state> old_state,
+    grpc_connectivity_state new_state) {
   RingHash* p = static_cast<RingHash*>(subchannel_list()->policy());
+  grpc_connectivity_state last_connectivity_state = GetConnectivityState();
   if (GRPC_TRACE_FLAG_ENABLED(grpc_lb_ring_hash_trace)) {
     gpr_log(
         GPR_INFO,
@@ -689,49 +641,13 @@
         "(index %" PRIuPTR " of %" PRIuPTR "): prev_state=%s new_state=%s",
         p, subchannel(), subchannel_list(), Index(),
         subchannel_list()->num_subchannels(),
-        ConnectivityStateName(last_connectivity_state_),
-        ConnectivityStateName(connectivity_state));
-  }
-  // Decide what state to report for the purposes of aggregation and
-  // picker behavior.
-  // If the last recorded state was TRANSIENT_FAILURE, ignore the update
-  // unless the new state is READY.
-  if (last_connectivity_state_ == GRPC_CHANNEL_TRANSIENT_FAILURE &&
-      connectivity_state != GRPC_CHANNEL_READY) {
-    return;
-  }
-  // Update state counters used for aggregation.
-  subchannel_list()->UpdateStateCountersLocked(last_connectivity_state_,
-                                               connectivity_state);
-  // Update state seen by picker.
-  connectivity_state_for_picker_.store(connectivity_state,
-                                       std::memory_order_relaxed);
-  // Update last seen connectivity state.
-  last_connectivity_state_ = connectivity_state;
-}
-
->>>>>>> 1cd6e693
-void RingHash::RingHashSubchannelData::ProcessConnectivityChangeLocked(
-    absl::optional<grpc_connectivity_state> old_state,
-    grpc_connectivity_state new_state) {
-  RingHash* p = static_cast<RingHash*>(subchannel_list()->policy());
+        ConnectivityStateName(last_connectivity_state),
+        ConnectivityStateName(new_state));
+  }
   GPR_ASSERT(subchannel() != nullptr);
-<<<<<<< HEAD
-  // Update connectivity state used by picker.
-  connectivity_state_.store(new_state, std::memory_order_relaxed);
-=======
->>>>>>> 1cd6e693
-  // If the new state is TRANSIENT_FAILURE, re-resolve.
-  // Only do this if we've started watching, not at startup time.
-  // Otherwise, if the subchannel was already in state TRANSIENT_FAILURE
-  // when the subchannel list was created, we'd wind up in a constant
-  // loop of re-resolution.
-<<<<<<< HEAD
-  // Also attempt to reconnect.
-  if (new_state == GRPC_CHANNEL_TRANSIENT_FAILURE) {
-=======
-  if (connectivity_state == GRPC_CHANNEL_TRANSIENT_FAILURE) {
->>>>>>> 1cd6e693
+  // If the new state is TRANSIENT_FAILURE or IDLE, re-resolve.
+  if (new_state == GRPC_CHANNEL_TRANSIENT_FAILURE ||
+      new_state == GRPC_CHANNEL_IDLE) {
     if (GRPC_TRACE_FLAG_ENABLED(grpc_lb_ring_hash_trace)) {
       gpr_log(GPR_INFO,
               "[RH %p] Subchannel %p has gone into TRANSIENT_FAILURE. "
@@ -740,53 +656,25 @@
     }
     p->channel_control_helper()->RequestReresolution();
   }
-  // Decide what state to report for aggregation purposes.
-  // If we haven't seen a failure since the last time we were in state
-  // READY, then we report the state change as-is.  However, once we do see
-  // a failure, we report TRANSIENT_FAILURE and do not report any subsequent
-  // state changes until we go back into state READY.
-  if (!seen_failure_since_ready_) {
-    if (new_state == GRPC_CHANNEL_TRANSIENT_FAILURE) {
-      seen_failure_since_ready_ = true;
-    }
-    subchannel_list()->UpdateStateCountersLocked(old_state, new_state);
-  } else {
-    if (new_state == GRPC_CHANNEL_READY) {
-      seen_failure_since_ready_ = false;
-      subchannel_list()->UpdateStateCountersLocked(
-          GRPC_CHANNEL_TRANSIENT_FAILURE, new_state);
-    }
-  }
+  const bool connection_attempt_complete =
+      new_state != GRPC_CHANNEL_CONNECTING;
+  // Decide what state to report for the purposes of aggregation and
+  // picker behavior.
+  // If the last recorded state was TRANSIENT_FAILURE, ignore the update
+  // unless the new state is READY.
+  if (last_connectivity_state == GRPC_CHANNEL_TRANSIENT_FAILURE &&
+      new_state != GRPC_CHANNEL_READY) {
+    new_state = GRPC_CHANNEL_TRANSIENT_FAILURE;
+  }
+  // Update state counters used for aggregation.
+  subchannel_list()->UpdateStateCountersLocked(last_connectivity_state,
+                                               new_state);
+  // Update last seen state, also used by picker.
+  connectivity_state_.store(new_state, std::memory_order_relaxed);
   // Update the RH policy's connectivity state, creating new picker and new
   // ring.
-<<<<<<< HEAD
-  bool is_transient_failure =
-      subchannel_list()->UpdateRingHashConnectivityStateLocked();
-  // While the ring_hash policy is reporting TRANSIENT_FAILURE, it will
-  // not be getting any pick requests from the priority policy.
-  // However, because the ring_hash policy does not attempt to
-  // reconnect to subchannels unless it is getting pick requests,
-  // it will need special handling to ensure that it will eventually
-  // recover from TRANSIENT_FAILURE state once the problem is resolved.
-  // Specifically, it will make sure that it is attempting to connect to
-  // at least one subchannel at any given time.  After a given subchannel
-  // fails a connection attempt, it will move on to the next subchannel
-  // in the ring.  It will keep doing this until one of the subchannels
-  // successfully connects, at which point it will report READY and stop
-  // proactively trying to connect.  The policy will remain in
-  // TRANSIENT_FAILURE until at least one subchannel becomes connected,
-  // even if subchannels are in state CONNECTING during that time.
-  if (is_transient_failure && new_state == GRPC_CHANNEL_TRANSIENT_FAILURE) {
-    size_t next_index = (Index() + 1) % subchannel_list()->num_subchannels();
-    RingHashSubchannelData* next_sd = subchannel_list()->subchannel(next_index);
-    next_sd->subchannel()->AttemptToConnect();
-  }
-=======
-  bool connection_attempt_complete =
-      connectivity_state != GRPC_CHANNEL_CONNECTING;
   subchannel_list()->UpdateRingHashConnectivityStateLocked(
       Index(), connection_attempt_complete);
->>>>>>> 1cd6e693
 }
 
 //
@@ -858,10 +746,13 @@
   } else {
     // Build the ring.
     ring_ = subchannel_list_->MakeRing();
-    // Send up the initial picker while all subchannels are in IDLE state.
+    // Send up the new picker.
+// FIXME: this may cause a slight latency bump while we wait for the
+// initial connectivity state reports for the subchannels in the new list
     channel_control_helper()->UpdateState(
         GRPC_CHANNEL_READY, absl::Status(),
-        absl::make_unique<Picker>(Ref(DEBUG_LOCATION, "RingHashPicker"), ring_));
+        absl::make_unique<Picker>(Ref(DEBUG_LOCATION, "RingHashPicker"),
+                                  ring_));
   }
 }
 
