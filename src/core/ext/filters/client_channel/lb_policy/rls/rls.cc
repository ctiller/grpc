//
// Copyright 2020 gRPC authors.
//
// Licensed under the Apache License, Version 2.0 (the "License");
// you may not use this file except in compliance with the License.
// You may obtain a copy of the License at
//
//     http://www.apache.org/licenses/LICENSE-2.0
//
// Unless required by applicable law or agreed to in writing, software
// distributed under the License is distributed on an "AS IS" BASIS,
// WITHOUT WARRANTIES OR CONDITIONS OF ANY KIND, either express or implied.
// See the License for the specific language governing permissions and
// limitations under the License.
//

// Implementation of the Route Lookup Service (RLS) LB policy
//
// The policy queries a route lookup service for the name of the actual service
// to use. A child policy that recognizes the name as a field of its
// configuration will take further load balancing action on the request.

#include <grpc/support/port_platform.h>

#include <inttypes.h>
#include <stdlib.h>
#include <string.h>

#include <algorithm>
#include <deque>
#include <list>
#include <map>
#include <memory>
#include <random>
#include <set>
#include <string>
#include <unordered_map>
#include <utility>
#include <vector>

#include "absl/base/thread_annotations.h"
#include "absl/hash/hash.h"
#include "absl/memory/memory.h"
#include "absl/status/status.h"
#include "absl/status/statusor.h"
#include "absl/strings/str_cat.h"
#include "absl/strings/str_format.h"
#include "absl/strings/str_join.h"
#include "absl/strings/string_view.h"
#include "absl/strings/strip.h"
#include "absl/types/optional.h"
#include "upb/upb.h"
#include "upb/upb.hpp"

#include <grpc/byte_buffer.h>
#include <grpc/byte_buffer_reader.h>
#include <grpc/grpc.h>
#include <grpc/impl/codegen/connectivity_state.h>
#include <grpc/impl/codegen/grpc_types.h>
#include <grpc/impl/codegen/propagation_bits.h>
#include <grpc/slice.h>
#include <grpc/status.h>
#include <grpc/support/log.h>

#include "src/core/ext/filters/client_channel/client_channel.h"
#include "src/core/ext/filters/client_channel/lb_policy/child_policy_handler.h"
#include "src/core/lib/backoff/backoff.h"
#include "src/core/lib/channel/channel_args.h"
#include "src/core/lib/channel/channelz.h"
#include "src/core/lib/config/core_configuration.h"
#include "src/core/lib/debug/trace.h"
#include "src/core/lib/gprpp/debug_location.h"
#include "src/core/lib/gprpp/dual_ref_counted.h"
#include "src/core/lib/gprpp/orphanable.h"
#include "src/core/lib/gprpp/ref_counted_ptr.h"
#include "src/core/lib/gprpp/sync.h"
#include "src/core/lib/gprpp/time.h"
#include "src/core/lib/gprpp/work_serializer.h"
#include "src/core/lib/iomgr/closure.h"
#include "src/core/lib/iomgr/error.h"
#include "src/core/lib/iomgr/exec_ctx.h"
#include "src/core/lib/iomgr/pollset_set.h"
#include "src/core/lib/iomgr/timer.h"
#include "src/core/lib/json/json.h"
#include "src/core/lib/json/json_args.h"
#include "src/core/lib/json/json_object_loader.h"
#include "src/core/lib/load_balancing/lb_policy.h"
#include "src/core/lib/load_balancing/lb_policy_factory.h"
#include "src/core/lib/load_balancing/lb_policy_registry.h"
#include "src/core/lib/load_balancing/subchannel_interface.h"
#include "src/core/lib/resolver/resolver_registry.h"
#include "src/core/lib/resolver/server_address.h"
#include "src/core/lib/security/credentials/credentials.h"
#include "src/core/lib/security/credentials/fake/fake_credentials.h"
#include "src/core/lib/service_config/service_config_impl.h"
#include "src/core/lib/slice/slice_internal.h"
#include "src/core/lib/slice/slice_refcount.h"
#include "src/core/lib/surface/call.h"
#include "src/core/lib/surface/channel.h"
#include "src/core/lib/transport/connectivity_state.h"
#include "src/core/lib/transport/error_utils.h"
#include "src/core/lib/uri/uri_parser.h"
#include "src/proto/grpc/lookup/v1/rls.upb.h"

namespace grpc_core {

TraceFlag grpc_lb_rls_trace(false, "rls_lb");

namespace {

constexpr absl::string_view kRls = "rls_experimental";
const char kGrpc[] = "grpc";
const char* kRlsRequestPath = "/grpc.lookup.v1.RouteLookupService/RouteLookup";
const char* kFakeTargetFieldValue = "fake_target_field_value";
const char* kRlsHeaderKey = "X-Google-RLS-Data";

const Duration kDefaultLookupServiceTimeout = Duration::Seconds(10);
const Duration kMaxMaxAge = Duration::Minutes(5);
const Duration kMinExpirationTime = Duration::Seconds(5);
const Duration kCacheBackoffInitial = Duration::Seconds(1);
const double kCacheBackoffMultiplier = 1.6;
const double kCacheBackoffJitter = 0.2;
const Duration kCacheBackoffMax = Duration::Minutes(2);
const Duration kDefaultThrottleWindowSize = Duration::Seconds(30);
const double kDefaultThrottleRatioForSuccesses = 2.0;
const int kDefaultThrottlePadding = 8;
const Duration kCacheCleanupTimerInterval = Duration::Minutes(1);
const int64_t kMaxCacheSizeBytes = 5 * 1024 * 1024;

// Parsed RLS LB policy configuration.
class RlsLbConfig : public LoadBalancingPolicy::Config {
 public:
  struct KeyBuilder {
    std::map<std::string /*key*/, std::vector<std::string /*header*/>>
        header_keys;
    std::string host_key;
    std::string service_key;
    std::string method_key;
    std::map<std::string /*key*/, std::string /*value*/> constant_keys;
  };
  using KeyBuilderMap = std::unordered_map<std::string /*path*/, KeyBuilder>;

  struct RouteLookupConfig {
    KeyBuilderMap key_builder_map;
    std::string lookup_service;
    Duration lookup_service_timeout = kDefaultLookupServiceTimeout;
    Duration max_age = kMaxMaxAge;
    Duration stale_age = kMaxMaxAge;
    int64_t cache_size_bytes = 0;
    std::string default_target;

    static const JsonLoaderInterface* JsonLoader(const JsonArgs&);
    void JsonPostLoad(const Json& json, const JsonArgs& args,
                      ErrorList* errors);
  };

  RlsLbConfig() = default;

  RlsLbConfig(const RlsLbConfig&) = delete;
  RlsLbConfig& operator=(const RlsLbConfig&) = delete;

  RlsLbConfig(RlsLbConfig&& other) noexcept
      : route_lookup_config_(std::move(other.route_lookup_config_)),
        rls_channel_service_config_(
            std::move(other.rls_channel_service_config_)),
        child_policy_config_(std::move(other.child_policy_config_)),
        child_policy_config_target_field_name_(
            std::move(other.child_policy_config_target_field_name_)),
        default_child_policy_parsed_config_(
            std::move(other.default_child_policy_parsed_config_)) {}

  RlsLbConfig& operator=(RlsLbConfig&& other) noexcept {
    route_lookup_config_ = std::move(other.route_lookup_config_);
    rls_channel_service_config_ = std::move(other.rls_channel_service_config_);
    child_policy_config_ = std::move(other.child_policy_config_);
    child_policy_config_target_field_name_ =
        std::move(other.child_policy_config_target_field_name_);
    default_child_policy_parsed_config_ =
        std::move(other.default_child_policy_parsed_config_);
    return *this;
  }

  absl::string_view name() const override { return kRls; }

  const KeyBuilderMap& key_builder_map() const {
    return route_lookup_config_.key_builder_map;
  }
  const std::string& lookup_service() const {
    return route_lookup_config_.lookup_service;
  }
  Duration lookup_service_timeout() const {
    return route_lookup_config_.lookup_service_timeout;
  }
  Duration max_age() const { return route_lookup_config_.max_age; }
  Duration stale_age() const { return route_lookup_config_.stale_age; }
  int64_t cache_size_bytes() const {
    return route_lookup_config_.cache_size_bytes;
  }
  const std::string& default_target() const {
    return route_lookup_config_.default_target;
  }
  const std::string& rls_channel_service_config() const {
    return rls_channel_service_config_;
  }
  const Json& child_policy_config() const { return child_policy_config_; }
  const std::string& child_policy_config_target_field_name() const {
    return child_policy_config_target_field_name_;
  }
  RefCountedPtr<LoadBalancingPolicy::Config>
  default_child_policy_parsed_config() const {
    return default_child_policy_parsed_config_;
  }

  static const JsonLoaderInterface* JsonLoader(const JsonArgs&);
  void JsonPostLoad(const Json& json, const JsonArgs&, ErrorList* errors);

 private:
  RouteLookupConfig route_lookup_config_;
  std::string rls_channel_service_config_;
  Json child_policy_config_;
  std::string child_policy_config_target_field_name_;
  RefCountedPtr<LoadBalancingPolicy::Config>
      default_child_policy_parsed_config_;
};

// RLS LB policy.
class RlsLb : public LoadBalancingPolicy {
 public:
  explicit RlsLb(Args args);

  absl::string_view name() const override { return kRls; }
  void UpdateLocked(UpdateArgs args) override;
  void ExitIdleLocked() override;
  void ResetBackoffLocked() override;

 private:
  // Key to access entries in the cache and the request map.
  struct RequestKey {
    std::map<std::string, std::string> key_map;

    bool operator==(const RequestKey& rhs) const {
      return key_map == rhs.key_map;
    }

    template <typename H>
    friend H AbslHashValue(H h, const RequestKey& key) {
      std::hash<std::string> string_hasher;
      for (auto& kv : key.key_map) {
        h = H::combine(std::move(h), string_hasher(kv.first),
                       string_hasher(kv.second));
      }
      return h;
    }

    size_t Size() const {
      size_t size = sizeof(RequestKey);
      for (auto& kv : key_map) {
        size += kv.first.length() + kv.second.length();
      }
      return size;
    }

    std::string ToString() const {
      return absl::StrCat(
          "{", absl::StrJoin(key_map, ",", absl::PairFormatter("=")), "}");
    }
  };

  // Data from an RLS response.
  struct ResponseInfo {
    absl::Status status;
    std::vector<std::string> targets;
    std::string header_data;

    std::string ToString() const {
      return absl::StrFormat("{status=%s, targets=[%s], header_data=\"%s\"}",
                             status.ToString(), absl::StrJoin(targets, ","),
                             header_data);
    }
  };

  // Wraps a child policy for a given RLS target.
  class ChildPolicyWrapper : public DualRefCounted<ChildPolicyWrapper> {
   public:
    ChildPolicyWrapper(RefCountedPtr<RlsLb> lb_policy, std::string target);

    // Note: We are forced to disable lock analysis here because
    // Orphan() is called by OrphanablePtr<>, which cannot have lock
    // annotations for this particular caller.
    void Orphan() override ABSL_NO_THREAD_SAFETY_ANALYSIS;

    const std::string& target() const { return target_; }

    PickResult Pick(PickArgs args) ABSL_EXCLUSIVE_LOCKS_REQUIRED(&RlsLb::mu_) {
      return picker_->Pick(args);
    }

    // Updates for the child policy are handled in two phases:
    // 1. In StartUpdate(), we parse and validate the new child policy
    //    config and store the parsed config.
    // 2. In MaybeFinishUpdate(), we actually pass the parsed config to the
    //    child policy's UpdateLocked() method.
    //
    // The reason we do this is to avoid deadlocks.  In StartUpdate(),
    // if the new config fails to validate, then we need to set
    // picker_ to an instance that will fail all requests, which
    // requires holding the lock.  However, we cannot call the child
    // policy's UpdateLocked() method from MaybeFinishUpdate() while
    // holding the lock, since that would cause a deadlock: the child's
    // UpdateLocked() will call the helper's UpdateState() method, which
    // will try to acquire the lock to set picker_.  So StartUpdate() is
    // called while we are still holding the lock, but MaybeFinishUpdate()
    // is called after releasing it.
    //
    // Both methods grab the data they need from the parent object.
    void StartUpdate() ABSL_EXCLUSIVE_LOCKS_REQUIRED(&RlsLb::mu_);
    void MaybeFinishUpdate() ABSL_LOCKS_EXCLUDED(&RlsLb::mu_);

    void ExitIdleLocked() {
      if (child_policy_ != nullptr) child_policy_->ExitIdleLocked();
    }

    void ResetBackoffLocked() {
      if (child_policy_ != nullptr) child_policy_->ResetBackoffLocked();
    }

    // Gets the connectivity state of the child policy. Once the child policy
    // reports TRANSIENT_FAILURE, the function will always return
    // TRANSIENT_FAILURE state instead of the actual state of the child policy
    // until the child policy reports another READY state.
    grpc_connectivity_state connectivity_state() const
        ABSL_EXCLUSIVE_LOCKS_REQUIRED(&RlsLb::mu_) {
      return connectivity_state_;
    }

   private:
    // ChannelControlHelper object that allows the child policy to update state
    // with the wrapper.
    class ChildPolicyHelper : public LoadBalancingPolicy::ChannelControlHelper {
     public:
      explicit ChildPolicyHelper(WeakRefCountedPtr<ChildPolicyWrapper> wrapper)
          : wrapper_(std::move(wrapper)) {}
      ~ChildPolicyHelper() override {
        wrapper_.reset(DEBUG_LOCATION, "ChildPolicyHelper");
      }

      RefCountedPtr<SubchannelInterface> CreateSubchannel(
          ServerAddress address, const ChannelArgs& args) override;
      void UpdateState(grpc_connectivity_state state,
                       const absl::Status& status,
                       std::unique_ptr<SubchannelPicker> picker) override;
      void RequestReresolution() override;
      absl::string_view GetAuthority() override;
      void AddTraceEvent(TraceSeverity severity,
                         absl::string_view message) override;

     private:
      WeakRefCountedPtr<ChildPolicyWrapper> wrapper_;
    };

    RefCountedPtr<RlsLb> lb_policy_;
    std::string target_;

    bool is_shutdown_ = false;

    OrphanablePtr<ChildPolicyHandler> child_policy_;
    RefCountedPtr<LoadBalancingPolicy::Config> pending_config_;

    grpc_connectivity_state connectivity_state_ ABSL_GUARDED_BY(&RlsLb::mu_) =
        GRPC_CHANNEL_IDLE;
    std::unique_ptr<LoadBalancingPolicy::SubchannelPicker> picker_
        ABSL_GUARDED_BY(&RlsLb::mu_);
  };

  // A picker that uses the cache and the request map in the LB policy
  // (synchronized via a mutex) to determine how to route requests.
  class Picker : public LoadBalancingPolicy::SubchannelPicker {
   public:
    explicit Picker(RefCountedPtr<RlsLb> lb_policy);
    ~Picker() override;

    PickResult Pick(PickArgs args) override;

   private:
    RefCountedPtr<RlsLb> lb_policy_;
    RefCountedPtr<RlsLbConfig> config_;
    RefCountedPtr<ChildPolicyWrapper> default_child_policy_;
  };

  // An LRU cache with adjustable size.
  class Cache {
   public:
    using Iterator = std::list<RequestKey>::iterator;

    class Entry : public InternallyRefCounted<Entry> {
     public:
      Entry(RefCountedPtr<RlsLb> lb_policy, const RequestKey& key);

      // Notify the entry when it's evicted from the cache. Performs shut down.
      // Note: We are forced to disable lock analysis here because
      // Orphan() is called by OrphanablePtr<>, which cannot have lock
      // annotations for this particular caller.
      void Orphan() override ABSL_NO_THREAD_SAFETY_ANALYSIS;

      const absl::Status& status() const
          ABSL_EXCLUSIVE_LOCKS_REQUIRED(&RlsLb::mu_) {
        return status_;
      }
      Timestamp backoff_time() const
          ABSL_EXCLUSIVE_LOCKS_REQUIRED(&RlsLb::mu_) {
        return backoff_time_;
      }
      Timestamp backoff_expiration_time() const
          ABSL_EXCLUSIVE_LOCKS_REQUIRED(&RlsLb::mu_) {
        return backoff_expiration_time_;
      }
      Timestamp data_expiration_time() const
          ABSL_EXCLUSIVE_LOCKS_REQUIRED(&RlsLb::mu_) {
        return data_expiration_time_;
      }
      const std::string& header_data() const
          ABSL_EXCLUSIVE_LOCKS_REQUIRED(&RlsLb::mu_) {
        return header_data_;
      }
      Timestamp stale_time() const ABSL_EXCLUSIVE_LOCKS_REQUIRED(&RlsLb::mu_) {
        return stale_time_;
      }
      Timestamp min_expiration_time() const
          ABSL_EXCLUSIVE_LOCKS_REQUIRED(&RlsLb::mu_) {
        return min_expiration_time_;
      }

      std::unique_ptr<BackOff> TakeBackoffState()
          ABSL_EXCLUSIVE_LOCKS_REQUIRED(&RlsLb::mu_) {
        return std::move(backoff_state_);
      }

      // Cache size of entry.
      size_t Size() const ABSL_EXCLUSIVE_LOCKS_REQUIRED(&RlsLb::mu_);

      // Pick subchannel for request based on the entry's state.
      PickResult Pick(PickArgs args) ABSL_EXCLUSIVE_LOCKS_REQUIRED(&RlsLb::mu_);

      // If the cache entry is in backoff state, resets the backoff and, if
      // applicable, its backoff timer. The method does not update the LB
      // policy's picker; the caller is responsible for that if necessary.
      void ResetBackoff() ABSL_EXCLUSIVE_LOCKS_REQUIRED(&RlsLb::mu_);

      // Check if the entry should be removed by the clean-up timer.
      bool ShouldRemove() const ABSL_EXCLUSIVE_LOCKS_REQUIRED(&RlsLb::mu_);

      // Check if the entry can be evicted from the cache, i.e. the
      // min_expiration_time_ has passed.
      bool CanEvict() const ABSL_EXCLUSIVE_LOCKS_REQUIRED(&RlsLb::mu_);

      // Updates the entry upon reception of a new RLS response.
      // Returns a list of child policy wrappers on which FinishUpdate()
      // needs to be called after releasing the lock.
      std::vector<ChildPolicyWrapper*> OnRlsResponseLocked(
          ResponseInfo response, std::unique_ptr<BackOff> backoff_state)
          ABSL_EXCLUSIVE_LOCKS_REQUIRED(&RlsLb::mu_);

      // Moves entry to the end of the LRU list.
      void MarkUsed() ABSL_EXCLUSIVE_LOCKS_REQUIRED(&RlsLb::mu_);

     private:
      class BackoffTimer : public InternallyRefCounted<BackoffTimer> {
       public:
        BackoffTimer(RefCountedPtr<Entry> entry, Timestamp backoff_time);

        // Note: We are forced to disable lock analysis here because
        // Orphan() is called by OrphanablePtr<>, which cannot have lock
        // annotations for this particular caller.
        void Orphan() override ABSL_NO_THREAD_SAFETY_ANALYSIS;

       private:
        static void OnBackoffTimer(void* args, grpc_error_handle error);

        RefCountedPtr<Entry> entry_;
        bool armed_ ABSL_GUARDED_BY(&RlsLb::mu_) = true;
        grpc_timer backoff_timer_;
        grpc_closure backoff_timer_callback_;
      };

      RefCountedPtr<RlsLb> lb_policy_;

      bool is_shutdown_ ABSL_GUARDED_BY(&RlsLb::mu_) = false;

      // Backoff states
      absl::Status status_ ABSL_GUARDED_BY(&RlsLb::mu_);
      std::unique_ptr<BackOff> backoff_state_ ABSL_GUARDED_BY(&RlsLb::mu_);
      Timestamp backoff_time_ ABSL_GUARDED_BY(&RlsLb::mu_) =
          Timestamp::InfPast();
      Timestamp backoff_expiration_time_ ABSL_GUARDED_BY(&RlsLb::mu_) =
          Timestamp::InfPast();
      OrphanablePtr<BackoffTimer> backoff_timer_;

      // RLS response states
      std::vector<RefCountedPtr<ChildPolicyWrapper>> child_policy_wrappers_
          ABSL_GUARDED_BY(&RlsLb::mu_);
      std::string header_data_ ABSL_GUARDED_BY(&RlsLb::mu_);
      Timestamp data_expiration_time_ ABSL_GUARDED_BY(&RlsLb::mu_) =
          Timestamp::InfPast();
      Timestamp stale_time_ ABSL_GUARDED_BY(&RlsLb::mu_) = Timestamp::InfPast();

      Timestamp min_expiration_time_ ABSL_GUARDED_BY(&RlsLb::mu_);
      Cache::Iterator lru_iterator_ ABSL_GUARDED_BY(&RlsLb::mu_);
    };

    explicit Cache(RlsLb* lb_policy);

    // Finds an entry from the cache that corresponds to a key. If an entry is
    // not found, nullptr is returned. Otherwise, the entry is considered
    // recently used and its order in the LRU list of the cache is updated.
    Entry* Find(const RequestKey& key)
        ABSL_EXCLUSIVE_LOCKS_REQUIRED(&RlsLb::mu_);

    // Finds an entry from the cache that corresponds to a key. If an entry is
    // not found, an entry is created, inserted in the cache, and returned to
    // the caller. Otherwise, the entry found is returned to the caller. The
    // entry returned to the user is considered recently used and its order in
    // the LRU list of the cache is updated.
    Entry* FindOrInsert(const RequestKey& key)
        ABSL_EXCLUSIVE_LOCKS_REQUIRED(&RlsLb::mu_);

    // Resizes the cache. If the new cache size is greater than the current size
    // of the cache, do nothing. Otherwise, evict the oldest entries that
    // exceed the new size limit of the cache.
    void Resize(size_t bytes) ABSL_EXCLUSIVE_LOCKS_REQUIRED(&RlsLb::mu_);

    // Resets backoff of all the cache entries.
    void ResetAllBackoff() ABSL_EXCLUSIVE_LOCKS_REQUIRED(&RlsLb::mu_);

    // Shutdown the cache; clean-up and orphan all the stored cache entries.
    void Shutdown() ABSL_EXCLUSIVE_LOCKS_REQUIRED(&RlsLb::mu_);

   private:
    static void OnCleanupTimer(void* arg, grpc_error_handle error);

    // Returns the entry size for a given key.
    static size_t EntrySizeForKey(const RequestKey& key);

    // Evicts oversized cache elements when the current size is greater than
    // the specified limit.
    void MaybeShrinkSize(size_t bytes)
        ABSL_EXCLUSIVE_LOCKS_REQUIRED(&RlsLb::mu_);

    RlsLb* lb_policy_;

    size_t size_limit_ ABSL_GUARDED_BY(&RlsLb::mu_) = 0;
    size_t size_ ABSL_GUARDED_BY(&RlsLb::mu_) = 0;

    std::list<RequestKey> lru_list_ ABSL_GUARDED_BY(&RlsLb::mu_);
    std::unordered_map<RequestKey, OrphanablePtr<Entry>, absl::Hash<RequestKey>>
        map_ ABSL_GUARDED_BY(&RlsLb::mu_);
    grpc_timer cleanup_timer_;
    grpc_closure timer_callback_;
  };

  // Channel for communicating with the RLS server.
  // Contains throttling logic for RLS requests.
  class RlsChannel : public InternallyRefCounted<RlsChannel> {
   public:
    explicit RlsChannel(RefCountedPtr<RlsLb> lb_policy);

    // Shuts down the channel.
    void Orphan() override;

    // Starts an RLS call.
    // If stale_entry is non-null, it points to the entry containing
    // stale data for the key.
    void StartRlsCall(const RequestKey& key, Cache::Entry* stale_entry)
        ABSL_EXCLUSIVE_LOCKS_REQUIRED(&RlsLb::mu_);

    // Reports the result of an RLS call to the throttle.
    void ReportResponseLocked(bool response_succeeded)
        ABSL_EXCLUSIVE_LOCKS_REQUIRED(&RlsLb::mu_);

    // Checks if a proposed RLS call should be throttled.
    bool ShouldThrottle() ABSL_EXCLUSIVE_LOCKS_REQUIRED(&RlsLb::mu_) {
      return throttle_.ShouldThrottle();
    }

    // Resets the channel's backoff.
    void ResetBackoff();

    grpc_channel* channel() const { return channel_; }

   private:
    // Watches the state of the RLS channel. Notifies the LB policy when
    // the channel was previously in TRANSIENT_FAILURE and then becomes READY.
    class StateWatcher : public AsyncConnectivityStateWatcherInterface {
     public:
      explicit StateWatcher(RefCountedPtr<RlsChannel> rls_channel)
          : AsyncConnectivityStateWatcherInterface(
                rls_channel->lb_policy_->work_serializer()),
            rls_channel_(std::move(rls_channel)) {}

     private:
      void OnConnectivityStateChange(grpc_connectivity_state new_state,
                                     const absl::Status& status) override;

      RefCountedPtr<RlsChannel> rls_channel_;
      bool was_transient_failure_ = false;
    };

    // Throttle state for RLS requests.
    class Throttle {
     public:
      explicit Throttle(
          Duration window_size = kDefaultThrottleWindowSize,
          float ratio_for_successes = kDefaultThrottleRatioForSuccesses,
          int padding = kDefaultThrottlePadding)
          : window_size_(window_size),
            ratio_for_successes_(ratio_for_successes),
            padding_(padding) {}

      bool ShouldThrottle() ABSL_EXCLUSIVE_LOCKS_REQUIRED(&RlsLb::mu_);

      void RegisterResponse(bool success)
          ABSL_EXCLUSIVE_LOCKS_REQUIRED(&RlsLb::mu_);

     private:
      Duration window_size_;
      double ratio_for_successes_;
      int padding_;
      std::mt19937 rng_{std::random_device()()};

      // Logged timestamp of requests.
      std::deque<Timestamp> requests_ ABSL_GUARDED_BY(&RlsLb::mu_);

      // Logged timestamps of failures.
      std::deque<Timestamp> failures_ ABSL_GUARDED_BY(&RlsLb::mu_);
    };

    RefCountedPtr<RlsLb> lb_policy_;
    bool is_shutdown_ = false;

    grpc_channel* channel_ = nullptr;
    RefCountedPtr<channelz::ChannelNode> parent_channelz_node_;
    StateWatcher* watcher_ = nullptr;
    Throttle throttle_ ABSL_GUARDED_BY(&RlsLb::mu_);
  };

  // A pending RLS request.  Instances will be tracked in request_map_.
  class RlsRequest : public InternallyRefCounted<RlsRequest> {
   public:
    // Asynchronously starts a call on rls_channel for key.
    // Stores backoff_state, which will be transferred to the data cache
    // if the RLS request fails.
    RlsRequest(RefCountedPtr<RlsLb> lb_policy, RlsLb::RequestKey key,
               RefCountedPtr<RlsChannel> rls_channel,
               std::unique_ptr<BackOff> backoff_state,
               grpc_lookup_v1_RouteLookupRequest_Reason reason,
               std::string stale_header_data);
    ~RlsRequest() override;

    // Shuts down the request.  If the request is still in flight, it is
    // cancelled, in which case no response will be added to the cache.
    void Orphan() override;

   private:
    // Callback to be invoked to start the call.
    static void StartCall(void* arg, grpc_error_handle error);

    // Helper for StartCall() that runs within the WorkSerializer.
    void StartCallLocked();

    // Callback to be invoked when the call is completed.
    static void OnRlsCallComplete(void* arg, grpc_error_handle error);

    // Call completion callback running on LB policy WorkSerializer.
    void OnRlsCallCompleteLocked(grpc_error_handle error);

    grpc_byte_buffer* MakeRequestProto();
    ResponseInfo ParseResponseProto();

    RefCountedPtr<RlsLb> lb_policy_;
    RlsLb::RequestKey key_;
    RefCountedPtr<RlsChannel> rls_channel_;
    std::unique_ptr<BackOff> backoff_state_;
    grpc_lookup_v1_RouteLookupRequest_Reason reason_;
    std::string stale_header_data_;

    // RLS call state.
    Timestamp deadline_;
    grpc_closure call_start_cb_;
    grpc_closure call_complete_cb_;
    grpc_call* call_ = nullptr;
    grpc_byte_buffer* send_message_ = nullptr;
    grpc_metadata_array recv_initial_metadata_;
    grpc_byte_buffer* recv_message_ = nullptr;
    grpc_metadata_array recv_trailing_metadata_;
    grpc_status_code status_recv_;
    grpc_slice status_details_recv_;
  };

  void ShutdownLocked() override;

  // Returns a new picker to the channel to trigger reprocessing of
  // pending picks.  Schedules the actual picker update on the ExecCtx
  // to be run later, so it's safe to invoke this while holding the lock.
  void UpdatePickerAsync();
  // Hops into work serializer and calls UpdatePickerLocked().
  static void UpdatePickerCallback(void* arg, grpc_error_handle error);
  // Updates the picker in the work serializer.
  void UpdatePickerLocked() ABSL_LOCKS_EXCLUDED(&mu_);

  // The name of the server for the channel.
  std::string server_name_;

  // Mutex to guard LB policy state that is accessed by the picker.
  Mutex mu_;
  bool is_shutdown_ ABSL_GUARDED_BY(mu_) = false;
  bool update_in_progress_ = false;
  Cache cache_ ABSL_GUARDED_BY(mu_);
  // Maps an RLS request key to an RlsRequest object that represents a pending
  // RLS request.
  std::unordered_map<RequestKey, OrphanablePtr<RlsRequest>,
                     absl::Hash<RequestKey>>
      request_map_ ABSL_GUARDED_BY(mu_);
  // The channel on which RLS requests are sent.
  // Note that this channel may be swapped out when the RLS policy gets
  // an update.  However, when that happens, any existing entries in
  // request_map_ will continue to use the previous channel.
  OrphanablePtr<RlsChannel> rls_channel_ ABSL_GUARDED_BY(mu_);

  // Accessed only from within WorkSerializer.
  absl::StatusOr<ServerAddressList> addresses_;
  ChannelArgs channel_args_;
  RefCountedPtr<RlsLbConfig> config_;
  RefCountedPtr<ChildPolicyWrapper> default_child_policy_;
  std::map<std::string /*target*/, ChildPolicyWrapper*> child_policy_map_;
};

//
// RlsLb::ChildPolicyWrapper
//

RlsLb::ChildPolicyWrapper::ChildPolicyWrapper(RefCountedPtr<RlsLb> lb_policy,
                                              std::string target)
    : DualRefCounted<ChildPolicyWrapper>(
          GRPC_TRACE_FLAG_ENABLED(grpc_lb_rls_trace) ? "ChildPolicyWrapper"
                                                     : nullptr),
      lb_policy_(lb_policy),
      target_(std::move(target)),
      picker_(absl::make_unique<QueuePicker>(std::move(lb_policy))) {
  lb_policy_->child_policy_map_.emplace(target_, this);
}

void RlsLb::ChildPolicyWrapper::Orphan() {
  if (GRPC_TRACE_FLAG_ENABLED(grpc_lb_rls_trace)) {
    gpr_log(GPR_INFO, "[rlslb %p] ChildPolicyWrapper=%p [%s]: shutdown",
            lb_policy_.get(), this, target_.c_str());
  }
  is_shutdown_ = true;
  lb_policy_->child_policy_map_.erase(target_);
  if (child_policy_ != nullptr) {
    grpc_pollset_set_del_pollset_set(child_policy_->interested_parties(),
                                     lb_policy_->interested_parties());
    child_policy_.reset();
  }
  picker_.reset();
}

bool InsertOrUpdateChildPolicyField(const std::string& field,
                                    const std::string& value, Json* config,
                                    ErrorList* errors) {
  if (config->type() != Json::Type::ARRAY) {
    errors->AddError("is not an array");
    return false;
  }
  bool success = true;
  for (size_t i = 0; i < config->array_value().size(); ++i) {
    Json& child_json = (*config->mutable_array())[i];
    ScopedField json_field(errors, absl::StrCat("[", i, "]"));
    if (child_json.type() != Json::Type::OBJECT) {
      errors->AddError("is not an object");
      success = false;
    } else {
      Json::Object& child = *child_json.mutable_object();
      if (child.size() != 1) {
        errors->AddError("child policy object contains more than one field");
        success = false;
      } else {
        ScopedField json_field(
            errors, absl::StrCat("[\"", child.begin()->first, "\"]"));
        Json& child_config_json = child.begin()->second;
        if (child_config_json.type() != Json::Type::OBJECT) {
          errors->AddError("child policy config is not an object");
          success = false;
        } else {
          Json::Object& child_config = *child_config_json.mutable_object();
          child_config[field] = Json(value);
        }
      }
    }
  }
  return success;
}

void RlsLb::ChildPolicyWrapper::StartUpdate() {
  Json child_policy_config = lb_policy_->config_->child_policy_config();
  ErrorList errors;
  GPR_ASSERT(InsertOrUpdateChildPolicyField(
      lb_policy_->config_->child_policy_config_target_field_name(), target_,
      &child_policy_config, &errors));
  if (GRPC_TRACE_FLAG_ENABLED(grpc_lb_rls_trace)) {
    gpr_log(
        GPR_INFO,
        "[rlslb %p] ChildPolicyWrapper=%p [%s]: validating update, config: %s",
        lb_policy_.get(), this, target_.c_str(),
        child_policy_config.Dump().c_str());
  }
  auto config =
      CoreConfiguration::Get().lb_policy_registry().ParseLoadBalancingConfig(
          child_policy_config);
  // Returned RLS target fails the validation.
  if (!config.ok()) {
    if (GRPC_TRACE_FLAG_ENABLED(grpc_lb_rls_trace)) {
      gpr_log(GPR_INFO,
              "[rlslb %p] ChildPolicyWrapper=%p [%s]: config failed to parse: "
              "%s",
              lb_policy_.get(), this, target_.c_str(),
              config.status().ToString().c_str());
    }
    pending_config_.reset();
    picker_ = absl::make_unique<TransientFailurePicker>(
        absl::UnavailableError(config.status().message()));
    child_policy_.reset();
  } else {
    pending_config_ = std::move(*config);
  }
}

void RlsLb::ChildPolicyWrapper::MaybeFinishUpdate() {
  // If pending_config_ is not set, that means StartUpdate() failed, so
  // there's nothing to do here.
  if (pending_config_ == nullptr) return;
  // If child policy doesn't yet exist, create it.
  if (child_policy_ == nullptr) {
    Args create_args;
    create_args.work_serializer = lb_policy_->work_serializer();
    create_args.channel_control_helper = absl::make_unique<ChildPolicyHelper>(
        WeakRef(DEBUG_LOCATION, "ChildPolicyHelper"));
    create_args.args = lb_policy_->channel_args_;
    child_policy_ = MakeOrphanable<ChildPolicyHandler>(std::move(create_args),
                                                       &grpc_lb_rls_trace);
    if (GRPC_TRACE_FLAG_ENABLED(grpc_lb_rls_trace)) {
      gpr_log(GPR_INFO,
              "[rlslb %p] ChildPolicyWrapper=%p [%s], created new child policy "
              "handler %p",
              lb_policy_.get(), this, target_.c_str(), child_policy_.get());
    }
    grpc_pollset_set_add_pollset_set(child_policy_->interested_parties(),
                                     lb_policy_->interested_parties());
  }
  // Send the child the updated config.
  if (GRPC_TRACE_FLAG_ENABLED(grpc_lb_rls_trace)) {
    gpr_log(GPR_INFO,
            "[rlslb %p] ChildPolicyWrapper=%p [%s], updating child policy "
            "handler %p",
            lb_policy_.get(), this, target_.c_str(), child_policy_.get());
  }
  UpdateArgs update_args;
  update_args.config = std::move(pending_config_);
  update_args.addresses = lb_policy_->addresses_;
  update_args.args = lb_policy_->channel_args_;
  child_policy_->UpdateLocked(std::move(update_args));
}

//
// RlsLb::ChildPolicyWrapper::ChildPolicyHelper
//

RefCountedPtr<SubchannelInterface>
RlsLb::ChildPolicyWrapper::ChildPolicyHelper::CreateSubchannel(
    ServerAddress address, const ChannelArgs& args) {
  if (GRPC_TRACE_FLAG_ENABLED(grpc_lb_rls_trace)) {
    gpr_log(GPR_INFO,
            "[rlslb %p] ChildPolicyWrapper=%p [%s] ChildPolicyHelper=%p: "
            "CreateSubchannel() for %s",
            wrapper_->lb_policy_.get(), wrapper_.get(),
            wrapper_->target_.c_str(), this, address.ToString().c_str());
  }
  if (wrapper_->is_shutdown_) return nullptr;
  return wrapper_->lb_policy_->channel_control_helper()->CreateSubchannel(
      std::move(address), args);
}

void RlsLb::ChildPolicyWrapper::ChildPolicyHelper::UpdateState(
    grpc_connectivity_state state, const absl::Status& status,
    std::unique_ptr<SubchannelPicker> picker) {
  if (GRPC_TRACE_FLAG_ENABLED(grpc_lb_rls_trace)) {
    gpr_log(GPR_INFO,
            "[rlslb %p] ChildPolicyWrapper=%p [%s] ChildPolicyHelper=%p: "
            "UpdateState(state=%s, status=%s, picker=%p)",
            wrapper_->lb_policy_.get(), wrapper_.get(),
            wrapper_->target_.c_str(), this, ConnectivityStateName(state),
            status.ToString().c_str(), picker.get());
  }
  {
    MutexLock lock(&wrapper_->lb_policy_->mu_);
    if (wrapper_->is_shutdown_) return;
    if (wrapper_->connectivity_state_ == GRPC_CHANNEL_TRANSIENT_FAILURE &&
        state != GRPC_CHANNEL_READY) {
      return;
    }
    wrapper_->connectivity_state_ = state;
    GPR_DEBUG_ASSERT(picker != nullptr);
    if (picker != nullptr) {
      wrapper_->picker_ = std::move(picker);
    }
  }
  wrapper_->lb_policy_->UpdatePickerLocked();
}

void RlsLb::ChildPolicyWrapper::ChildPolicyHelper::RequestReresolution() {
  if (GRPC_TRACE_FLAG_ENABLED(grpc_lb_rls_trace)) {
    gpr_log(GPR_INFO,
            "[rlslb %p] ChildPolicyWrapper=%p [%s] ChildPolicyHelper=%p: "
            "RequestReresolution",
            wrapper_->lb_policy_.get(), wrapper_.get(),
            wrapper_->target_.c_str(), this);
  }
  if (wrapper_->is_shutdown_) return;
  wrapper_->lb_policy_->channel_control_helper()->RequestReresolution();
}

absl::string_view RlsLb::ChildPolicyWrapper::ChildPolicyHelper::GetAuthority() {
  return wrapper_->lb_policy_->channel_control_helper()->GetAuthority();
}

void RlsLb::ChildPolicyWrapper::ChildPolicyHelper::AddTraceEvent(
    TraceSeverity severity, absl::string_view message) {
  if (wrapper_->is_shutdown_) return;
  wrapper_->lb_policy_->channel_control_helper()->AddTraceEvent(severity,
                                                                message);
}

//
// RlsLb::Picker
//

// Builds the key to be used for a request based on path and initial_metadata.
std::map<std::string, std::string> BuildKeyMap(
    const RlsLbConfig::KeyBuilderMap& key_builder_map, absl::string_view path,
    const std::string& host,
    const LoadBalancingPolicy::MetadataInterface* initial_metadata) {
  size_t last_slash_pos = path.npos;  // May need this a few times, so cache it.
  // Find key builder for this path.
  auto it = key_builder_map.find(std::string(path));
  if (it == key_builder_map.end()) {
    // Didn't find exact match, try method wildcard.
    last_slash_pos = path.rfind("/");
    GPR_DEBUG_ASSERT(last_slash_pos != path.npos);
    if (GPR_UNLIKELY(last_slash_pos == path.npos)) return {};
    std::string service(path.substr(0, last_slash_pos + 1));
    it = key_builder_map.find(service);
    if (it == key_builder_map.end()) return {};
  }
  const RlsLbConfig::KeyBuilder* key_builder = &it->second;
  // Construct key map using key builder.
  std::map<std::string, std::string> key_map;
  // Add header keys.
  for (const auto& p : key_builder->header_keys) {
    const std::string& key = p.first;
    const std::vector<std::string>& header_names = p.second;
    for (const std::string& header_name : header_names) {
      std::string buffer;
      absl::optional<absl::string_view> value =
          initial_metadata->Lookup(header_name, &buffer);
      if (value.has_value()) {
        key_map[key] = std::string(*value);
        break;
      }
    }
  }
  // Add constant keys.
  key_map.insert(key_builder->constant_keys.begin(),
                 key_builder->constant_keys.end());
  // Add host key.
  if (!key_builder->host_key.empty()) {
    key_map[key_builder->host_key] = host;
  }
  // Add service key.
  if (!key_builder->service_key.empty()) {
    if (last_slash_pos == path.npos) {
      last_slash_pos = path.rfind("/");
      GPR_DEBUG_ASSERT(last_slash_pos != path.npos);
      if (GPR_UNLIKELY(last_slash_pos == path.npos)) return {};
    }
    key_map[key_builder->service_key] =
        std::string(path.substr(1, last_slash_pos - 1));
  }
  // Add method key.
  if (!key_builder->method_key.empty()) {
    if (last_slash_pos == path.npos) {
      last_slash_pos = path.rfind("/");
      GPR_DEBUG_ASSERT(last_slash_pos != path.npos);
      if (GPR_UNLIKELY(last_slash_pos == path.npos)) return {};
    }
    key_map[key_builder->method_key] =
        std::string(path.substr(last_slash_pos + 1));
  }
  return key_map;
}

RlsLb::Picker::Picker(RefCountedPtr<RlsLb> lb_policy)
    : lb_policy_(std::move(lb_policy)), config_(lb_policy_->config_) {
  if (lb_policy_->default_child_policy_ != nullptr) {
    default_child_policy_ =
        lb_policy_->default_child_policy_->Ref(DEBUG_LOCATION, "Picker");
  }
}

RlsLb::Picker::~Picker() {
  // It's not safe to unref the default child policy in the picker,
  // since that needs to be done in the WorkSerializer.
  if (default_child_policy_ != nullptr) {
    auto* default_child_policy = default_child_policy_.release();
    lb_policy_->work_serializer()->Run(
        [default_child_policy]() {
          default_child_policy->Unref(DEBUG_LOCATION, "Picker");
        },
        DEBUG_LOCATION);
  }
}

LoadBalancingPolicy::PickResult RlsLb::Picker::Pick(PickArgs args) {
  // Construct key for request.
  RequestKey key = {BuildKeyMap(config_->key_builder_map(), args.path,
                                lb_policy_->server_name_,
                                args.initial_metadata)};
  if (GRPC_TRACE_FLAG_ENABLED(grpc_lb_rls_trace)) {
    gpr_log(GPR_INFO, "[rlslb %p] picker=%p: request keys: %s",
            lb_policy_.get(), this, key.ToString().c_str());
  }
  Timestamp now = ExecCtx::Get()->Now();
  MutexLock lock(&lb_policy_->mu_);
  if (lb_policy_->is_shutdown_) {
    return PickResult::Fail(
        absl::UnavailableError("LB policy already shut down"));
  }
  // Check if there's a cache entry.
  Cache::Entry* entry = lb_policy_->cache_.Find(key);
  // If there is no cache entry, or if the cache entry is not in backoff
  // and has a stale time in the past, and there is not already a
  // pending RLS request for this key, then try to start a new RLS request.
  if ((entry == nullptr ||
       (entry->stale_time() < now && entry->backoff_time() < now)) &&
      lb_policy_->request_map_.find(key) == lb_policy_->request_map_.end()) {
    // Check if requests are being throttled.
    if (lb_policy_->rls_channel_->ShouldThrottle()) {
      // Request is throttled.
      // If there is no non-expired data in the cache, then we use the
      // default target if set, or else we fail the pick.
      if (entry == nullptr || entry->data_expiration_time() < now) {
        if (default_child_policy_ != nullptr) {
          if (GRPC_TRACE_FLAG_ENABLED(grpc_lb_rls_trace)) {
            gpr_log(GPR_INFO,
                    "[rlslb %p] picker=%p: RLS call throttled; "
                    "using default target",
                    lb_policy_.get(), this);
          }
          return default_child_policy_->Pick(args);
        }
        if (GRPC_TRACE_FLAG_ENABLED(grpc_lb_rls_trace)) {
          gpr_log(GPR_INFO,
                  "[rlslb %p] picker=%p: RLS call throttled; failing pick",
                  lb_policy_.get(), this);
        }
        return PickResult::Fail(
            absl::UnavailableError("RLS request throttled"));
      }
    }
    // Start the RLS call.
    lb_policy_->rls_channel_->StartRlsCall(
        key, (entry == nullptr || entry->data_expiration_time() < now) ? nullptr
                                                                       : entry);
  }
  // If the cache entry exists, see if it has usable data.
  if (entry != nullptr) {
    // If the entry has non-expired data, use it.
    if (entry->data_expiration_time() >= now) {
      if (GRPC_TRACE_FLAG_ENABLED(grpc_lb_rls_trace)) {
        gpr_log(GPR_INFO, "[rlslb %p] picker=%p: using cache entry %p",
                lb_policy_.get(), this, entry);
      }
      return entry->Pick(args);
    }
    // If the entry is in backoff, then use the default target if set,
    // or else fail the pick.
    if (entry->backoff_time() >= now) {
      if (default_child_policy_ != nullptr) {
        if (GRPC_TRACE_FLAG_ENABLED(grpc_lb_rls_trace)) {
          gpr_log(
              GPR_INFO,
              "[rlslb %p] picker=%p: RLS call in backoff; using default target",
              lb_policy_.get(), this);
        }
        return default_child_policy_->Pick(args);
      }
      if (GRPC_TRACE_FLAG_ENABLED(grpc_lb_rls_trace)) {
        gpr_log(GPR_INFO,
                "[rlslb %p] picker=%p: RLS call in backoff; failing pick",
                lb_policy_.get(), this);
      }
      return PickResult::Fail(absl::UnavailableError(
          absl::StrCat("RLS request failed: ", entry->status().ToString())));
    }
  }
  // RLS call pending.  Queue the pick.
  if (GRPC_TRACE_FLAG_ENABLED(grpc_lb_rls_trace)) {
    gpr_log(GPR_INFO, "[rlslb %p] picker=%p: RLS request pending; queuing pick",
            lb_policy_.get(), this);
  }
  return PickResult::Queue();
}

//
// RlsLb::Cache::Entry::BackoffTimer
//

RlsLb::Cache::Entry::BackoffTimer::BackoffTimer(RefCountedPtr<Entry> entry,
                                                Timestamp backoff_time)
    : entry_(std::move(entry)) {
  GRPC_CLOSURE_INIT(&backoff_timer_callback_, OnBackoffTimer, this, nullptr);
  Ref(DEBUG_LOCATION, "BackoffTimer").release();
  grpc_timer_init(&backoff_timer_, backoff_time, &backoff_timer_callback_);
}

void RlsLb::Cache::Entry::BackoffTimer::Orphan() {
  if (armed_) {
    armed_ = false;
    grpc_timer_cancel(&backoff_timer_);
  }
  Unref(DEBUG_LOCATION, "Orphan");
}

void RlsLb::Cache::Entry::BackoffTimer::OnBackoffTimer(
    void* arg, grpc_error_handle /*error*/) {
  auto* self = static_cast<BackoffTimer*>(arg);
  self->entry_->lb_policy_->work_serializer()->Run(
      [self]() {
        RefCountedPtr<BackoffTimer> backoff_timer(self);
        {
          MutexLock lock(&self->entry_->lb_policy_->mu_);
          if (GRPC_TRACE_FLAG_ENABLED(grpc_lb_rls_trace)) {
            gpr_log(GPR_INFO,
                    "[rlslb %p] cache entry=%p %s, armed_=%d: "
                    "backoff timer fired",
                    self->entry_->lb_policy_.get(), self->entry_.get(),
                    self->entry_->is_shutdown_
                        ? "(shut down)"
                        : self->entry_->lru_iterator_->ToString().c_str(),
                    self->armed_);
          }
          bool cancelled = !self->armed_;
          self->armed_ = false;
          if (cancelled) return;
        }
        // The pick was in backoff state and there could be a pick queued if
        // wait_for_ready is true. We'll update the picker for that case.
        self->entry_->lb_policy_->UpdatePickerLocked();
      },
      DEBUG_LOCATION);
}

//
// RlsLb::Cache::Entry
//

std::unique_ptr<BackOff> MakeCacheEntryBackoff() {
  return absl::make_unique<BackOff>(
      BackOff::Options()
          .set_initial_backoff(kCacheBackoffInitial)
          .set_multiplier(kCacheBackoffMultiplier)
          .set_jitter(kCacheBackoffJitter)
          .set_max_backoff(kCacheBackoffMax));
}

RlsLb::Cache::Entry::Entry(RefCountedPtr<RlsLb> lb_policy,
                           const RequestKey& key)
    : InternallyRefCounted<Entry>(
          GRPC_TRACE_FLAG_ENABLED(grpc_lb_rls_trace) ? "CacheEntry" : nullptr),
      lb_policy_(std::move(lb_policy)),
      backoff_state_(MakeCacheEntryBackoff()),
      min_expiration_time_(ExecCtx::Get()->Now() + kMinExpirationTime),
      lru_iterator_(lb_policy_->cache_.lru_list_.insert(
          lb_policy_->cache_.lru_list_.end(), key)) {}

void RlsLb::Cache::Entry::Orphan() {
  if (GRPC_TRACE_FLAG_ENABLED(grpc_lb_rls_trace)) {
    gpr_log(GPR_INFO, "[rlslb %p] cache entry=%p %s: cache entry evicted",
            lb_policy_.get(), this, lru_iterator_->ToString().c_str());
  }
  is_shutdown_ = true;
  lb_policy_->cache_.lru_list_.erase(lru_iterator_);
  lru_iterator_ = lb_policy_->cache_.lru_list_.end();  // Just in case.
  backoff_state_.reset();
  if (backoff_timer_ != nullptr) {
    backoff_timer_.reset();
    lb_policy_->UpdatePickerAsync();
  }
  child_policy_wrappers_.clear();
  Unref(DEBUG_LOCATION, "Orphan");
}

size_t RlsLb::Cache::Entry::Size() const {
  // lru_iterator_ is not valid once we're shut down.
  GPR_ASSERT(!is_shutdown_);
  return lb_policy_->cache_.EntrySizeForKey(*lru_iterator_);
}

LoadBalancingPolicy::PickResult RlsLb::Cache::Entry::Pick(PickArgs args) {
  size_t i = 0;
  ChildPolicyWrapper* child_policy_wrapper = nullptr;
  // Skip targets before the last one that are in state TRANSIENT_FAILURE.
  for (; i < child_policy_wrappers_.size(); ++i) {
    child_policy_wrapper = child_policy_wrappers_[i].get();
    if (child_policy_wrapper->connectivity_state() ==
            GRPC_CHANNEL_TRANSIENT_FAILURE &&
        i < child_policy_wrappers_.size() - 1) {
      if (GRPC_TRACE_FLAG_ENABLED(grpc_lb_rls_trace)) {
        gpr_log(GPR_INFO,
                "[rlslb %p] cache entry=%p %s: target %s (%" PRIuPTR
                " of %" PRIuPTR ") in state TRANSIENT_FAILURE; skipping",
                lb_policy_.get(), this, lru_iterator_->ToString().c_str(),
                child_policy_wrapper->target().c_str(), i,
                child_policy_wrappers_.size());
      }
      continue;
    }
    break;
  }
  // Child policy not in TRANSIENT_FAILURE or is the last target in
  // the list, so delegate.
  if (GRPC_TRACE_FLAG_ENABLED(grpc_lb_rls_trace)) {
    gpr_log(GPR_INFO,
            "[rlslb %p] cache entry=%p %s: target %s (%" PRIuPTR " of %" PRIuPTR
            ") in state %s; delegating",
            lb_policy_.get(), this, lru_iterator_->ToString().c_str(),
            child_policy_wrapper->target().c_str(), i,
            child_policy_wrappers_.size(),
            ConnectivityStateName(child_policy_wrapper->connectivity_state()));
  }
  // Add header data.
  // Note that even if the target we're using is in TRANSIENT_FAILURE,
  // the pick might still succeed (e.g., if the child is ring_hash), so
  // we need to pass the right header info down in all cases.
  if (!header_data_.empty()) {
    char* copied_header_data =
        static_cast<char*>(args.call_state->Alloc(header_data_.length() + 1));
    strcpy(copied_header_data, header_data_.c_str());
    args.initial_metadata->Add(kRlsHeaderKey, copied_header_data);
  }
  return child_policy_wrapper->Pick(args);
}

void RlsLb::Cache::Entry::ResetBackoff() {
  backoff_time_ = Timestamp::InfPast();
  backoff_timer_.reset();
}

bool RlsLb::Cache::Entry::ShouldRemove() const {
  Timestamp now = ExecCtx::Get()->Now();
  return data_expiration_time_ < now && backoff_expiration_time_ < now;
}

bool RlsLb::Cache::Entry::CanEvict() const {
  Timestamp now = ExecCtx::Get()->Now();
  return min_expiration_time_ < now;
}

void RlsLb::Cache::Entry::MarkUsed() {
  auto& lru_list = lb_policy_->cache_.lru_list_;
  auto new_it = lru_list.insert(lru_list.end(), *lru_iterator_);
  lru_list.erase(lru_iterator_);
  lru_iterator_ = new_it;
}

std::vector<RlsLb::ChildPolicyWrapper*>
RlsLb::Cache::Entry::OnRlsResponseLocked(
    ResponseInfo response, std::unique_ptr<BackOff> backoff_state) {
  // Move the entry to the end of the LRU list.
  MarkUsed();
  // If the request failed, store the failed status and update the
  // backoff state.
  if (!response.status.ok()) {
    status_ = response.status;
    if (backoff_state != nullptr) {
      backoff_state_ = std::move(backoff_state);
    } else {
      backoff_state_ = MakeCacheEntryBackoff();
    }
    backoff_time_ = backoff_state_->NextAttemptTime();
    Timestamp now = ExecCtx::Get()->Now();
    backoff_expiration_time_ = now + (backoff_time_ - now) * 2;
    backoff_timer_ = MakeOrphanable<BackoffTimer>(
        Ref(DEBUG_LOCATION, "BackoffTimer"), backoff_time_);
    lb_policy_->UpdatePickerAsync();
    return {};
  }
  // Request succeeded, so store the result.
  header_data_ = std::move(response.header_data);
  Timestamp now = ExecCtx::Get()->Now();
  data_expiration_time_ = now + lb_policy_->config_->max_age();
  stale_time_ = now + lb_policy_->config_->stale_age();
  status_ = absl::OkStatus();
  backoff_state_.reset();
  backoff_time_ = Timestamp::InfPast();
  backoff_expiration_time_ = Timestamp::InfPast();
  // Check if we need to update this list of targets.
  bool targets_changed = [&]() ABSL_EXCLUSIVE_LOCKS_REQUIRED(&RlsLb::mu_) {
    if (child_policy_wrappers_.size() != response.targets.size()) return true;
    for (size_t i = 0; i < response.targets.size(); ++i) {
      if (child_policy_wrappers_[i]->target() != response.targets[i]) {
        return true;
      }
    }
    return false;
  }();
  if (!targets_changed) {
    // Targets didn't change, so we're not updating the list of child
    // policies.  Return a new picker so that any queued requests can be
    // re-processed.
    lb_policy_->UpdatePickerAsync();
    return {};
  }
  // Target list changed, so update it.
  std::set<absl::string_view> old_targets;
  for (RefCountedPtr<ChildPolicyWrapper>& child_policy_wrapper :
       child_policy_wrappers_) {
    old_targets.emplace(child_policy_wrapper->target());
  }
  bool update_picker = false;
  std::vector<ChildPolicyWrapper*> child_policies_to_finish_update;
  std::vector<RefCountedPtr<ChildPolicyWrapper>> new_child_policy_wrappers;
  new_child_policy_wrappers.reserve(response.targets.size());
  for (std::string& target : response.targets) {
    auto it = lb_policy_->child_policy_map_.find(target);
    if (it == lb_policy_->child_policy_map_.end()) {
      auto new_child = MakeRefCounted<ChildPolicyWrapper>(
          lb_policy_->Ref(DEBUG_LOCATION, "ChildPolicyWrapper"), target);
      new_child->StartUpdate();
      child_policies_to_finish_update.push_back(new_child.get());
      new_child_policy_wrappers.emplace_back(std::move(new_child));
    } else {
      new_child_policy_wrappers.emplace_back(
          it->second->Ref(DEBUG_LOCATION, "CacheEntry"));
      // If the target already existed but was not previously used for
      // this key, then we'll need to update the picker, since we
      // didn't actually create a new child policy, which would have
      // triggered an RLS picker update when it returned its first picker.
      if (old_targets.find(target) == old_targets.end()) {
        update_picker = true;
      }
    }
  }
  child_policy_wrappers_ = std::move(new_child_policy_wrappers);
  if (update_picker) {
    lb_policy_->UpdatePickerAsync();
  }
  return child_policies_to_finish_update;
}

//
// RlsLb::Cache
//

RlsLb::Cache::Cache(RlsLb* lb_policy) : lb_policy_(lb_policy) {
  Timestamp now = ExecCtx::Get()->Now();
  lb_policy_->Ref(DEBUG_LOCATION, "CacheCleanupTimer").release();
  GRPC_CLOSURE_INIT(&timer_callback_, OnCleanupTimer, this, nullptr);
  grpc_timer_init(&cleanup_timer_, now + kCacheCleanupTimerInterval,
                  &timer_callback_);
}

RlsLb::Cache::Entry* RlsLb::Cache::Find(const RequestKey& key) {
  auto it = map_.find(key);
  if (it == map_.end()) return nullptr;
  it->second->MarkUsed();
  return it->second.get();
}

RlsLb::Cache::Entry* RlsLb::Cache::FindOrInsert(const RequestKey& key) {
  auto it = map_.find(key);
  // If not found, create new entry.
  if (it == map_.end()) {
    size_t entry_size = EntrySizeForKey(key);
    MaybeShrinkSize(size_limit_ - std::min(size_limit_, entry_size));
    Entry* entry =
        new Entry(lb_policy_->Ref(DEBUG_LOCATION, "CacheEntry"), key);
    map_.emplace(key, OrphanablePtr<Entry>(entry));
    size_ += entry_size;
    if (GRPC_TRACE_FLAG_ENABLED(grpc_lb_rls_trace)) {
      gpr_log(GPR_INFO, "[rlslb %p] key=%s: cache entry added, entry=%p",
              lb_policy_, key.ToString().c_str(), entry);
    }
    return entry;
  }
  // Entry found, so use it.
  if (GRPC_TRACE_FLAG_ENABLED(grpc_lb_rls_trace)) {
    gpr_log(GPR_INFO, "[rlslb %p] key=%s: found cache entry %p", lb_policy_,
            key.ToString().c_str(), it->second.get());
  }
  it->second->MarkUsed();
  return it->second.get();
}

void RlsLb::Cache::Resize(size_t bytes) {
  if (GRPC_TRACE_FLAG_ENABLED(grpc_lb_rls_trace)) {
    gpr_log(GPR_INFO, "[rlslb %p] resizing cache to %" PRIuPTR " bytes",
            lb_policy_, bytes);
  }
  size_limit_ = bytes;
  MaybeShrinkSize(size_limit_);
}

void RlsLb::Cache::ResetAllBackoff() {
  for (auto& p : map_) {
    p.second->ResetBackoff();
  }
  lb_policy_->UpdatePickerAsync();
}

void RlsLb::Cache::Shutdown() {
  map_.clear();
  lru_list_.clear();
  grpc_timer_cancel(&cleanup_timer_);
}

void RlsLb::Cache::OnCleanupTimer(void* arg, grpc_error_handle error) {
  Cache* cache = static_cast<Cache*>(arg);
  (void)GRPC_ERROR_REF(error);
  cache->lb_policy_->work_serializer()->Run(
      [cache, error]() {
        RefCountedPtr<RlsLb> lb_policy(cache->lb_policy_);
        if (GRPC_TRACE_FLAG_ENABLED(grpc_lb_rls_trace)) {
          gpr_log(GPR_INFO, "[rlslb %p] cache cleanup timer fired (%s)",
                  cache->lb_policy_, grpc_error_std_string(error).c_str());
        }
        if (error == GRPC_ERROR_CANCELLED) return;
        MutexLock lock(&lb_policy->mu_);
        if (lb_policy->is_shutdown_) return;
        for (auto it = cache->map_.begin(); it != cache->map_.end();) {
          if (GPR_UNLIKELY(it->second->ShouldRemove() &&
                           it->second->CanEvict())) {
            cache->size_ -= it->second->Size();
            it = cache->map_.erase(it);
          } else {
            ++it;
          }
        }
        Timestamp now = ExecCtx::Get()->Now();
        lb_policy.release();
        grpc_timer_init(&cache->cleanup_timer_,
                        now + kCacheCleanupTimerInterval,
                        &cache->timer_callback_);
      },
      DEBUG_LOCATION);
}

size_t RlsLb::Cache::EntrySizeForKey(const RequestKey& key) {
  // Key is stored twice, once in LRU list and again in the cache map.
  return (key.Size() * 2) + sizeof(Entry);
}

void RlsLb::Cache::MaybeShrinkSize(size_t bytes) {
  while (size_ > bytes) {
    auto lru_it = lru_list_.begin();
    if (GPR_UNLIKELY(lru_it == lru_list_.end())) break;
    auto map_it = map_.find(*lru_it);
    GPR_ASSERT(map_it != map_.end());
    if (!map_it->second->CanEvict()) break;
    if (GRPC_TRACE_FLAG_ENABLED(grpc_lb_rls_trace)) {
      gpr_log(GPR_INFO, "[rlslb %p] LRU eviction: removing entry %p %s",
              lb_policy_, map_it->second.get(), lru_it->ToString().c_str());
    }
    size_ -= map_it->second->Size();
    map_.erase(map_it);
  }
  if (GRPC_TRACE_FLAG_ENABLED(grpc_lb_rls_trace)) {
    gpr_log(GPR_INFO,
            "[rlslb %p] LRU pass complete: desired size=%" PRIuPTR
            " size=%" PRIuPTR,
            lb_policy_, bytes, size_);
  }
}

//
// RlsLb::RlsChannel::StateWatcher
//

void RlsLb::RlsChannel::StateWatcher::OnConnectivityStateChange(
    grpc_connectivity_state new_state, const absl::Status& status) {
  auto* lb_policy = rls_channel_->lb_policy_.get();
  if (GRPC_TRACE_FLAG_ENABLED(grpc_lb_rls_trace)) {
    gpr_log(GPR_INFO,
            "[rlslb %p] RlsChannel=%p StateWatcher=%p: "
            "state changed to %s (%s)",
            lb_policy, rls_channel_.get(), this,
            ConnectivityStateName(new_state), status.ToString().c_str());
  }
  if (rls_channel_->is_shutdown_) return;
  MutexLock lock(&lb_policy->mu_);
  if (new_state == GRPC_CHANNEL_READY && was_transient_failure_) {
    was_transient_failure_ = false;
    // Reset the backoff of all cache entries, so that we don't
    // double-penalize if an RLS request fails while the channel is
    // down, since the throttling for the channel being down is handled
    // at the channel level instead of in the individual cache entries.
    lb_policy->cache_.ResetAllBackoff();
  } else if (new_state == GRPC_CHANNEL_TRANSIENT_FAILURE) {
    was_transient_failure_ = true;
  }
}

//
// RlsLb::RlsChannel::Throttle
//

bool RlsLb::RlsChannel::Throttle::ShouldThrottle() {
  Timestamp now = ExecCtx::Get()->Now();
  while (!requests_.empty() && now - requests_.front() > window_size_) {
    requests_.pop_front();
  }
  while (!failures_.empty() && now - failures_.front() > window_size_) {
    failures_.pop_front();
  }
  // Compute probability of throttling.
  float num_requests = requests_.size();
  float num_successes = num_requests - failures_.size();
  // Note: it's possible that this ratio will be negative, in which case
  // no throttling will be done.
  float throttle_probability =
      (num_requests - (num_successes * ratio_for_successes_)) /
      (num_requests + padding_);
  // Generate a random number for the request.
  std::uniform_real_distribution<float> dist(0, 1.0);
  // Check if we should throttle the request.
  bool throttle = dist(rng_) < throttle_probability;
  // If we're throttling, record the request and the failure.
  if (throttle) {
    requests_.push_back(now);
    failures_.push_back(now);
  }
  return throttle;
}

void RlsLb::RlsChannel::Throttle::RegisterResponse(bool success) {
  Timestamp now = ExecCtx::Get()->Now();
  requests_.push_back(now);
  if (!success) failures_.push_back(now);
}

//
// RlsLb::RlsChannel
//

RlsLb::RlsChannel::RlsChannel(RefCountedPtr<RlsLb> lb_policy)
    : InternallyRefCounted<RlsChannel>(
          GRPC_TRACE_FLAG_ENABLED(grpc_lb_rls_trace) ? "RlsChannel" : nullptr),
      lb_policy_(std::move(lb_policy)) {
  // Get channel creds from parent channel.
  // TODO(roth): Once we eliminate insecure builds, get this via a
  // method on the helper instead of digging through channel args.
  auto* creds = lb_policy_->channel_args_.GetObject<grpc_channel_credentials>();
  // Use the parent channel's authority.
  std::string authority(lb_policy_->channel_control_helper()->GetAuthority());
  ChannelArgs args = ChannelArgs()
                         .Set(GRPC_ARG_DEFAULT_AUTHORITY, authority)
                         .Set(GRPC_ARG_CHANNELZ_IS_INTERNAL_CHANNEL, 1);
  // Propagate fake security connector expected targets, if any.
  // (This is ugly, but it seems better than propagating all channel args
  // from the parent channel by default and then having a giant
  // exclude list of args to strip out, like we do in grpclb.)
  absl::optional<absl::string_view> fake_security_expected_targets =
      lb_policy_->channel_args_.GetString(
          GRPC_ARG_FAKE_SECURITY_EXPECTED_TARGETS);
  if (fake_security_expected_targets.has_value()) {
    args = args.Set(GRPC_ARG_FAKE_SECURITY_EXPECTED_TARGETS,
                    *fake_security_expected_targets);
  }
  // Add service config args if needed.
  const std::string& service_config =
      lb_policy_->config_->rls_channel_service_config();
  if (!service_config.empty()) {
    args = args.Set(GRPC_ARG_SERVICE_CONFIG, service_config)
               .Set(GRPC_ARG_SERVICE_CONFIG_DISABLE_RESOLUTION, 1);
  }
  channel_ = grpc_channel_create(lb_policy_->config_->lookup_service().c_str(),
                                 creds, args.ToC().get());
  if (GRPC_TRACE_FLAG_ENABLED(grpc_lb_rls_trace)) {
    gpr_log(GPR_INFO, "[rlslb %p] RlsChannel=%p: created channel %p for %s",
            lb_policy_.get(), this, channel_,
            lb_policy_->config_->lookup_service().c_str());
  }
  if (channel_ != nullptr) {
    // Set up channelz linkage.
    channelz::ChannelNode* child_channelz_node =
        grpc_channel_get_channelz_node(channel_);
    channelz::ChannelNode* parent_channelz_node =
        lb_policy_->channel_args_.GetObject<channelz::ChannelNode>();
    if (child_channelz_node != nullptr && parent_channelz_node != nullptr) {
      parent_channelz_node->AddChildChannel(child_channelz_node->uuid());
      parent_channelz_node_ = parent_channelz_node->Ref();
    }
    // Start connectivity watch.
    ClientChannel* client_channel =
        ClientChannel::GetFromChannel(Channel::FromC(channel_));
    GPR_ASSERT(client_channel != nullptr);
    watcher_ = new StateWatcher(Ref(DEBUG_LOCATION, "StateWatcher"));
    client_channel->AddConnectivityWatcher(
        GRPC_CHANNEL_IDLE,
        OrphanablePtr<AsyncConnectivityStateWatcherInterface>(watcher_));
  }
}

void RlsLb::RlsChannel::Orphan() {
  if (GRPC_TRACE_FLAG_ENABLED(grpc_lb_rls_trace)) {
    gpr_log(GPR_INFO, "[rlslb %p] RlsChannel=%p, channel=%p: shutdown",
            lb_policy_.get(), this, channel_);
  }
  is_shutdown_ = true;
  if (channel_ != nullptr) {
    // Remove channelz linkage.
    if (parent_channelz_node_ != nullptr) {
      channelz::ChannelNode* child_channelz_node =
          grpc_channel_get_channelz_node(channel_);
      GPR_ASSERT(child_channelz_node != nullptr);
      parent_channelz_node_->RemoveChildChannel(child_channelz_node->uuid());
    }
    // Stop connectivity watch.
    if (watcher_ != nullptr) {
      ClientChannel* client_channel =
          ClientChannel::GetFromChannel(Channel::FromC(channel_));
      GPR_ASSERT(client_channel != nullptr);
      client_channel->RemoveConnectivityWatcher(watcher_);
      watcher_ = nullptr;
    }
    grpc_channel_destroy(channel_);
  }
  Unref(DEBUG_LOCATION, "Orphan");
}

void RlsLb::RlsChannel::StartRlsCall(const RequestKey& key,
                                     Cache::Entry* stale_entry) {
  std::unique_ptr<BackOff> backoff_state;
  grpc_lookup_v1_RouteLookupRequest_Reason reason =
      grpc_lookup_v1_RouteLookupRequest_REASON_MISS;
  std::string stale_header_data;
  if (stale_entry != nullptr) {
    backoff_state = stale_entry->TakeBackoffState();
    reason = grpc_lookup_v1_RouteLookupRequest_REASON_STALE;
    stale_header_data = stale_entry->header_data();
  }
  lb_policy_->request_map_.emplace(
      key, MakeOrphanable<RlsRequest>(
               lb_policy_->Ref(DEBUG_LOCATION, "RlsRequest"), key,
               lb_policy_->rls_channel_->Ref(DEBUG_LOCATION, "RlsRequest"),
               std::move(backoff_state), reason, std::move(stale_header_data)));
}

void RlsLb::RlsChannel::ReportResponseLocked(bool response_succeeded) {
  throttle_.RegisterResponse(response_succeeded);
}

void RlsLb::RlsChannel::ResetBackoff() {
  GPR_DEBUG_ASSERT(channel_ != nullptr);
  grpc_channel_reset_connect_backoff(channel_);
}

//
// RlsLb::RlsRequest
//

RlsLb::RlsRequest::RlsRequest(RefCountedPtr<RlsLb> lb_policy, RequestKey key,
                              RefCountedPtr<RlsChannel> rls_channel,
                              std::unique_ptr<BackOff> backoff_state,
                              grpc_lookup_v1_RouteLookupRequest_Reason reason,
                              std::string stale_header_data)
    : InternallyRefCounted<RlsRequest>(
          GRPC_TRACE_FLAG_ENABLED(grpc_lb_rls_trace) ? "RlsRequest" : nullptr),
      lb_policy_(std::move(lb_policy)),
      key_(std::move(key)),
      rls_channel_(std::move(rls_channel)),
      backoff_state_(std::move(backoff_state)),
      reason_(reason),
      stale_header_data_(std::move(stale_header_data)) {
  if (GRPC_TRACE_FLAG_ENABLED(grpc_lb_rls_trace)) {
    gpr_log(GPR_INFO,
            "[rlslb %p] rls_request=%p: RLS request created for key %s",
            lb_policy_.get(), this, key_.ToString().c_str());
  }
  GRPC_CLOSURE_INIT(&call_complete_cb_, OnRlsCallComplete, this, nullptr);
  ExecCtx::Run(
      DEBUG_LOCATION,
      GRPC_CLOSURE_INIT(&call_start_cb_, StartCall,
                        Ref(DEBUG_LOCATION, "StartCall").release(), nullptr),
      GRPC_ERROR_NONE);
}

RlsLb::RlsRequest::~RlsRequest() { GPR_ASSERT(call_ == nullptr); }

void RlsLb::RlsRequest::Orphan() {
  if (call_ != nullptr) {
    if (GRPC_TRACE_FLAG_ENABLED(grpc_lb_rls_trace)) {
      gpr_log(GPR_INFO, "[rlslb %p] rls_request=%p %s: cancelling RLS call",
              lb_policy_.get(), this, key_.ToString().c_str());
    }
    grpc_call_cancel_internal(call_);
  }
  Unref(DEBUG_LOCATION, "Orphan");
}

void RlsLb::RlsRequest::StartCall(void* arg, grpc_error_handle /*error*/) {
  auto* request = static_cast<RlsRequest*>(arg);
  request->lb_policy_->work_serializer()->Run(
      [request]() {
        request->StartCallLocked();
        request->Unref(DEBUG_LOCATION, "StartCall");
      },
      DEBUG_LOCATION);
}

void RlsLb::RlsRequest::StartCallLocked() {
  {
    MutexLock lock(&lb_policy_->mu_);
    if (lb_policy_->is_shutdown_) return;
  }
  Timestamp now = ExecCtx::Get()->Now();
  deadline_ = now + lb_policy_->config_->lookup_service_timeout();
  grpc_metadata_array_init(&recv_initial_metadata_);
  grpc_metadata_array_init(&recv_trailing_metadata_);
  call_ = grpc_channel_create_pollset_set_call(
      rls_channel_->channel(), nullptr, GRPC_PROPAGATE_DEFAULTS,
      lb_policy_->interested_parties(),
      grpc_slice_from_static_string(kRlsRequestPath), nullptr, deadline_,
      nullptr);
  grpc_op ops[6];
  memset(ops, 0, sizeof(ops));
  grpc_op* op = ops;
  op->op = GRPC_OP_SEND_INITIAL_METADATA;
  ++op;
  op->op = GRPC_OP_SEND_MESSAGE;
  send_message_ = MakeRequestProto();
  op->data.send_message.send_message = send_message_;
  ++op;
  op->op = GRPC_OP_SEND_CLOSE_FROM_CLIENT;
  ++op;
  op->op = GRPC_OP_RECV_INITIAL_METADATA;
  op->data.recv_initial_metadata.recv_initial_metadata =
      &recv_initial_metadata_;
  ++op;
  op->op = GRPC_OP_RECV_MESSAGE;
  op->data.recv_message.recv_message = &recv_message_;
  ++op;
  op->op = GRPC_OP_RECV_STATUS_ON_CLIENT;
  op->data.recv_status_on_client.trailing_metadata = &recv_trailing_metadata_;
  op->data.recv_status_on_client.status = &status_recv_;
  op->data.recv_status_on_client.status_details = &status_details_recv_;
  ++op;
  Ref(DEBUG_LOCATION, "OnRlsCallComplete").release();
  auto call_error = grpc_call_start_batch_and_execute(
      call_, ops, static_cast<size_t>(op - ops), &call_complete_cb_);
  GPR_ASSERT(call_error == GRPC_CALL_OK);
}

void RlsLb::RlsRequest::OnRlsCallComplete(void* arg, grpc_error_handle error) {
  auto* request = static_cast<RlsRequest*>(arg);
  (void)GRPC_ERROR_REF(error);
  request->lb_policy_->work_serializer()->Run(
      [request, error]() {
        request->OnRlsCallCompleteLocked(error);
        request->Unref(DEBUG_LOCATION, "OnRlsCallComplete");
      },
      DEBUG_LOCATION);
}

void RlsLb::RlsRequest::OnRlsCallCompleteLocked(grpc_error_handle error) {
  if (GRPC_TRACE_FLAG_ENABLED(grpc_lb_rls_trace)) {
    std::string status_message(StringViewFromSlice(status_details_recv_));
    gpr_log(GPR_INFO,
            "[rlslb %p] rls_request=%p %s, error=%s, status={%d, %s} RLS call "
            "response received",
            lb_policy_.get(), this, key_.ToString().c_str(),
            grpc_error_std_string(error).c_str(), status_recv_,
            status_message.c_str());
  }
  // Parse response.
  ResponseInfo response;
  if (!GRPC_ERROR_IS_NONE(error)) {
    grpc_status_code code;
    std::string message;
    grpc_error_get_status(error, deadline_, &code, &message,
                          /*http_error=*/nullptr, /*error_string=*/nullptr);
    response.status =
        absl::Status(static_cast<absl::StatusCode>(code), message);
  } else if (status_recv_ != GRPC_STATUS_OK) {
    response.status = absl::Status(static_cast<absl::StatusCode>(status_recv_),
                                   StringViewFromSlice(status_details_recv_));
  } else {
    response = ParseResponseProto();
  }
  // Clean up call state.
  grpc_byte_buffer_destroy(send_message_);
  grpc_byte_buffer_destroy(recv_message_);
  grpc_metadata_array_destroy(&recv_initial_metadata_);
  grpc_metadata_array_destroy(&recv_trailing_metadata_);
  grpc_slice_unref_internal(status_details_recv_);
  grpc_call_unref(call_);
  call_ = nullptr;
  // Return result to cache.
  if (GRPC_TRACE_FLAG_ENABLED(grpc_lb_rls_trace)) {
    gpr_log(GPR_INFO, "[rlslb %p] rls_request=%p %s: response info: %s",
            lb_policy_.get(), this, key_.ToString().c_str(),
            response.ToString().c_str());
  }
  std::vector<ChildPolicyWrapper*> child_policies_to_finish_update;
  {
    MutexLock lock(&lb_policy_->mu_);
    if (lb_policy_->is_shutdown_) return;
    rls_channel_->ReportResponseLocked(response.status.ok());
    Cache::Entry* cache_entry = lb_policy_->cache_.FindOrInsert(key_);
    child_policies_to_finish_update = cache_entry->OnRlsResponseLocked(
        std::move(response), std::move(backoff_state_));
    lb_policy_->request_map_.erase(key_);
  }
  // Now that we've released the lock, finish the update on any newly
  // created child policies.
  for (ChildPolicyWrapper* child : child_policies_to_finish_update) {
    child->MaybeFinishUpdate();
  }
}

grpc_byte_buffer* RlsLb::RlsRequest::MakeRequestProto() {
  upb::Arena arena;
  grpc_lookup_v1_RouteLookupRequest* req =
      grpc_lookup_v1_RouteLookupRequest_new(arena.ptr());
  grpc_lookup_v1_RouteLookupRequest_set_target_type(
      req, upb_StringView_FromDataAndSize(kGrpc, sizeof(kGrpc) - 1));
  for (const auto& kv : key_.key_map) {
    grpc_lookup_v1_RouteLookupRequest_key_map_set(
        req, upb_StringView_FromDataAndSize(kv.first.data(), kv.first.size()),
        upb_StringView_FromDataAndSize(kv.second.data(), kv.second.size()),
        arena.ptr());
  }
  grpc_lookup_v1_RouteLookupRequest_set_reason(req, reason_);
  if (!stale_header_data_.empty()) {
    grpc_lookup_v1_RouteLookupRequest_set_stale_header_data(
        req, upb_StringView_FromDataAndSize(stale_header_data_.data(),
                                            stale_header_data_.size()));
  }
  size_t len;
  char* buf =
      grpc_lookup_v1_RouteLookupRequest_serialize(req, arena.ptr(), &len);
  grpc_slice send_slice = grpc_slice_from_copied_buffer(buf, len);
  grpc_byte_buffer* byte_buffer = grpc_raw_byte_buffer_create(&send_slice, 1);
  grpc_slice_unref_internal(send_slice);
  return byte_buffer;
}

RlsLb::ResponseInfo RlsLb::RlsRequest::ParseResponseProto() {
  ResponseInfo response_info;
  upb::Arena arena;
  grpc_byte_buffer_reader bbr;
  grpc_byte_buffer_reader_init(&bbr, recv_message_);
  grpc_slice recv_slice = grpc_byte_buffer_reader_readall(&bbr);
  grpc_byte_buffer_reader_destroy(&bbr);
  grpc_lookup_v1_RouteLookupResponse* response =
      grpc_lookup_v1_RouteLookupResponse_parse(
          reinterpret_cast<const char*>(GRPC_SLICE_START_PTR(recv_slice)),
          GRPC_SLICE_LENGTH(recv_slice), arena.ptr());
  grpc_slice_unref_internal(recv_slice);
  if (response == nullptr) {
    response_info.status = absl::InternalError("cannot parse RLS response");
    return response_info;
  }
  size_t num_targets;
  const upb_StringView* targets_strview =
      grpc_lookup_v1_RouteLookupResponse_targets(response, &num_targets);
  if (num_targets == 0) {
    response_info.status =
        absl::InvalidArgumentError("RLS response has no target entry");
    return response_info;
  }
  response_info.targets.reserve(num_targets);
  for (size_t i = 0; i < num_targets; ++i) {
    response_info.targets.emplace_back(targets_strview[i].data,
                                       targets_strview[i].size);
  }
  upb_StringView header_data_strview =
      grpc_lookup_v1_RouteLookupResponse_header_data(response);
  response_info.header_data =
      std::string(header_data_strview.data, header_data_strview.size);
  return response_info;
}

//
// RlsLb
//

std::string GetServerUri(const ChannelArgs& args) {
  auto server_uri_str = args.GetString(GRPC_ARG_SERVER_URI);
  GPR_ASSERT(server_uri_str.has_value());
  absl::StatusOr<URI> uri = URI::Parse(*server_uri_str);
  GPR_ASSERT(uri.ok());
  return std::string(absl::StripPrefix(uri->path(), "/"));
}

RlsLb::RlsLb(Args args)
    : LoadBalancingPolicy(std::move(args)),
      server_name_(GetServerUri(channel_args())),
      cache_(this) {
  if (GRPC_TRACE_FLAG_ENABLED(grpc_lb_rls_trace)) {
    gpr_log(GPR_INFO, "[rlslb %p] policy created", this);
  }
}

void RlsLb::UpdateLocked(UpdateArgs args) {
  if (GRPC_TRACE_FLAG_ENABLED(grpc_lb_rls_trace)) {
    gpr_log(GPR_INFO, "[rlslb %p] policy updated", this);
  }
  update_in_progress_ = true;
  // Swap out config.
  RefCountedPtr<RlsLbConfig> old_config = std::move(config_);
  config_ = std::move(args.config);
  if (GRPC_TRACE_FLAG_ENABLED(grpc_lb_rls_trace) &&
      (old_config == nullptr ||
       old_config->child_policy_config() != config_->child_policy_config())) {
    gpr_log(GPR_INFO, "[rlslb %p] updated child policy config: %s", this,
            config_->child_policy_config().Dump().c_str());
  }
  // Swap out addresses.
  // If the new address list is an error and we have an existing address list,
  // stick with the existing addresses.
  absl::StatusOr<ServerAddressList> old_addresses;
  if (args.addresses.ok()) {
    old_addresses = std::move(addresses_);
    addresses_ = std::move(args.addresses);
  } else {
    old_addresses = addresses_;
  }
  // Swap out channel args.
  channel_args_ = std::move(args.args);
  // Determine whether we need to update all child policies.
  bool update_child_policies =
      old_config == nullptr ||
      old_config->child_policy_config() != config_->child_policy_config() ||
      old_addresses != addresses_ || args.args != channel_args_;
  // If default target changes, swap out child policy.
  bool created_default_child = false;
  if (old_config == nullptr ||
      config_->default_target() != old_config->default_target()) {
    if (config_->default_target().empty()) {
      if (GRPC_TRACE_FLAG_ENABLED(grpc_lb_rls_trace)) {
        gpr_log(GPR_INFO, "[rlslb %p] unsetting default target", this);
      }
      default_child_policy_.reset();
    } else {
      auto it = child_policy_map_.find(config_->default_target());
      if (it == child_policy_map_.end()) {
        if (GRPC_TRACE_FLAG_ENABLED(grpc_lb_rls_trace)) {
          gpr_log(GPR_INFO, "[rlslb %p] creating new default target", this);
        }
        default_child_policy_ = MakeRefCounted<ChildPolicyWrapper>(
            Ref(DEBUG_LOCATION, "ChildPolicyWrapper"),
            config_->default_target());
        created_default_child = true;
      } else {
        if (GRPC_TRACE_FLAG_ENABLED(grpc_lb_rls_trace)) {
          gpr_log(GPR_INFO,
                  "[rlslb %p] using existing child for default target", this);
        }
        default_child_policy_ =
            it->second->Ref(DEBUG_LOCATION, "DefaultChildPolicy");
      }
    }
  }
  // Now grab the lock to swap out the state it guards.
  {
    MutexLock lock(&mu_);
    // Swap out RLS channel if needed.
    if (old_config == nullptr ||
        config_->lookup_service() != old_config->lookup_service()) {
      rls_channel_ =
          MakeOrphanable<RlsChannel>(Ref(DEBUG_LOCATION, "RlsChannel"));
    }
    // Resize cache if needed.
    if (old_config == nullptr ||
        config_->cache_size_bytes() != old_config->cache_size_bytes()) {
      cache_.Resize(static_cast<size_t>(config_->cache_size_bytes()));
    }
    // Start update of child policies if needed.
    if (update_child_policies) {
      if (GRPC_TRACE_FLAG_ENABLED(grpc_lb_rls_trace)) {
        gpr_log(GPR_INFO, "[rlslb %p] starting child policy updates", this);
      }
      for (auto& p : child_policy_map_) {
        p.second->StartUpdate();
      }
    } else if (created_default_child) {
      if (GRPC_TRACE_FLAG_ENABLED(grpc_lb_rls_trace)) {
        gpr_log(GPR_INFO, "[rlslb %p] starting default child policy update",
                this);
      }
      default_child_policy_->StartUpdate();
    }
  }
  // Now that we've released the lock, finish update of child policies.
  if (update_child_policies) {
    if (GRPC_TRACE_FLAG_ENABLED(grpc_lb_rls_trace)) {
      gpr_log(GPR_INFO, "[rlslb %p] finishing child policy updates", this);
    }
    for (auto& p : child_policy_map_) {
      p.second->MaybeFinishUpdate();
    }
  } else if (created_default_child) {
    if (GRPC_TRACE_FLAG_ENABLED(grpc_lb_rls_trace)) {
      gpr_log(GPR_INFO, "[rlslb %p] finishing default child policy update",
              this);
    }
    default_child_policy_->MaybeFinishUpdate();
  }
  update_in_progress_ = false;
  // In principle, we need to update the picker here only if the config
  // fields used by the picker have changed.  However, it seems fragile
  // to check individual fields, since the picker logic could change in
  // the future to use additional config fields, and we might not
  // remember to update the code here.  So for now, we just unconditionally
  // update the picker here, even though it's probably redundant.
  UpdatePickerLocked();
}

void RlsLb::ExitIdleLocked() {
  MutexLock lock(&mu_);
  for (auto& child_entry : child_policy_map_) {
    child_entry.second->ExitIdleLocked();
  }
}

void RlsLb::ResetBackoffLocked() {
  {
    MutexLock lock(&mu_);
    rls_channel_->ResetBackoff();
    cache_.ResetAllBackoff();
  }
  for (auto& child : child_policy_map_) {
    child.second->ResetBackoffLocked();
  }
}

void RlsLb::ShutdownLocked() {
  if (GRPC_TRACE_FLAG_ENABLED(grpc_lb_rls_trace)) {
    gpr_log(GPR_INFO, "[rlslb %p] policy shutdown", this);
  }
  MutexLock lock(&mu_);
  is_shutdown_ = true;
  config_.reset(DEBUG_LOCATION, "ShutdownLocked");
  channel_args_ = ChannelArgs();
  cache_.Shutdown();
  request_map_.clear();
  rls_channel_.reset();
  default_child_policy_.reset();
}

void RlsLb::UpdatePickerAsync() {
  // Run via the ExecCtx, since the caller may be holding the lock, and
  // we don't want to be doing that when we hop into the WorkSerializer,
  // in case the WorkSerializer callback happens to run inline.
  ExecCtx::Run(
      DEBUG_LOCATION,
      GRPC_CLOSURE_CREATE(UpdatePickerCallback,
                          Ref(DEBUG_LOCATION, "UpdatePickerCallback").release(),
                          grpc_schedule_on_exec_ctx),
      GRPC_ERROR_NONE);
}

void RlsLb::UpdatePickerCallback(void* arg, grpc_error_handle /*error*/) {
  auto* rls_lb = static_cast<RlsLb*>(arg);
  rls_lb->work_serializer()->Run(
      [rls_lb]() {
        RefCountedPtr<RlsLb> lb_policy(rls_lb);
        lb_policy->UpdatePickerLocked();
        lb_policy.reset(DEBUG_LOCATION, "UpdatePickerCallback");
      },
      DEBUG_LOCATION);
}

void RlsLb::UpdatePickerLocked() {
  // If we're in the process of propagating an update from our parent to
  // our children, ignore any updates that come from the children.  We
  // will instead return a new picker once the update has been seen by
  // all children.  This avoids unnecessary picker churn while an update
  // is being propagated to our children.
  if (update_in_progress_) return;
  if (GRPC_TRACE_FLAG_ENABLED(grpc_lb_rls_trace)) {
    gpr_log(GPR_INFO, "[rlslb %p] updating picker", this);
  }
  grpc_connectivity_state state = GRPC_CHANNEL_IDLE;
  if (!child_policy_map_.empty()) {
    state = GRPC_CHANNEL_TRANSIENT_FAILURE;
    int num_idle = 0;
    int num_connecting = 0;
    {
      MutexLock lock(&mu_);
      if (is_shutdown_) return;
      for (auto& p : child_policy_map_) {
        grpc_connectivity_state child_state = p.second->connectivity_state();
        if (GRPC_TRACE_FLAG_ENABLED(grpc_lb_rls_trace)) {
          gpr_log(GPR_INFO, "[rlslb %p] target %s in state %s", this,
                  p.second->target().c_str(),
                  ConnectivityStateName(child_state));
        }
        if (child_state == GRPC_CHANNEL_READY) {
          state = GRPC_CHANNEL_READY;
          break;
        } else if (child_state == GRPC_CHANNEL_CONNECTING) {
          ++num_connecting;
        } else if (child_state == GRPC_CHANNEL_IDLE) {
          ++num_idle;
        }
      }
      if (state != GRPC_CHANNEL_READY) {
        if (num_connecting > 0) {
          state = GRPC_CHANNEL_CONNECTING;
        } else if (num_idle > 0) {
          state = GRPC_CHANNEL_IDLE;
        }
      }
    }
  }
  if (GRPC_TRACE_FLAG_ENABLED(grpc_lb_rls_trace)) {
    gpr_log(GPR_INFO, "[rlslb %p] reporting state %s", this,
            ConnectivityStateName(state));
  }
  absl::Status status;
  if (state == GRPC_CHANNEL_TRANSIENT_FAILURE) {
    status = absl::UnavailableError("no children available");
  }
  channel_control_helper()->UpdateState(
      state, status, absl::make_unique<Picker>(Ref(DEBUG_LOCATION, "Picker")));
}

//
// RlsLbFactory
//

struct GrpcKeyBuilder {
  struct Name {
    std::string service;
    std::string method;

    static const JsonLoaderInterface* JsonLoader(const JsonArgs&) {
      static const auto* loader = JsonObjectLoader<Name>()
                                      .Field("service", &Name::service)
                                      .OptionalField("method", &Name::method)
                                      .Finish();
      return loader;
    }
  };

  struct NameMatcher {
    std::string key;
    std::vector<std::string> names;
    absl::optional<bool> required_match;

    static const JsonLoaderInterface* JsonLoader(const JsonArgs&) {
      static const auto* loader =
          JsonObjectLoader<NameMatcher>()
              .Field("key", &NameMatcher::key)
              .Field("names", &NameMatcher::names)
              .OptionalField("requiredMatch", &NameMatcher::required_match)
              .Finish();
      return loader;
    }

    void JsonPostLoad(const Json&, const JsonArgs&, ErrorList* errors) {
      // key must be non-empty.
      {
        ScopedField field(errors, ".key");
        if (!errors->FieldHasErrors() && key.empty()) {
          errors->AddError("must be non-empty");
        }
      }
      // List of header names must be non-empty.
      {
        ScopedField field(errors, ".names");
        if (!errors->FieldHasErrors() && names.empty()) {
          errors->AddError("must be non-empty");
        }
        // Individual header names must be non-empty.
        for (size_t i = 0; i < names.size(); ++i) {
          ScopedField field(errors, absl::StrCat("[", i, "]"));
          if (!errors->FieldHasErrors() && names[i].empty()) {
            errors->AddError("must be non-empty");
          }
        }
      }
      // requiredMatch must not be present.
      {
        ScopedField field(errors, ".requiredMatch");
        if (required_match.has_value()) {
          errors->AddError("must not be present");
        }
      }
    }
  };

  struct ExtraKeys {
    absl::optional<std::string> host_key;
    absl::optional<std::string> service_key;
    absl::optional<std::string> method_key;

    static const JsonLoaderInterface* JsonLoader(const JsonArgs&) {
      static const auto* loader =
          JsonObjectLoader<ExtraKeys>()
              .OptionalField("host", &ExtraKeys::host_key)
              .OptionalField("service", &ExtraKeys::service_key)
              .OptionalField("method", &ExtraKeys::method_key)
              .Finish();
      return loader;
    }

    void JsonPostLoad(const Json&, const JsonArgs&, ErrorList* errors) {
      auto check_field = [&](const std::string& field_name,
                             absl::optional<std::string>* struct_field) {
        ScopedField field(errors, absl::StrCat(".", field_name));
        if (struct_field->has_value() && (*struct_field)->empty()) {
          errors->AddError("must be non-empty if set");
        }
      };
      check_field("host", &host_key);
      check_field("service", &service_key);
      check_field("method", &method_key);
    }
  };

  std::vector<Name> names;
  std::vector<NameMatcher> headers;
  ExtraKeys extra_keys;
  std::map<std::string /*key*/, std::string /*value*/> constant_keys;

  static const JsonLoaderInterface* JsonLoader(const JsonArgs&) {
    static const auto* loader =
        JsonObjectLoader<GrpcKeyBuilder>()
            .Field("names", &GrpcKeyBuilder::names)
            .OptionalField("headers", &GrpcKeyBuilder::headers)
            .OptionalField("extraKeys", &GrpcKeyBuilder::extra_keys)
            .OptionalField("constantKeys", &GrpcKeyBuilder::constant_keys)
            .Finish();
    return loader;
  }

  void JsonPostLoad(const Json&, const JsonArgs&, ErrorList* errors) {
    // The names field must be non-empty.
    {
      ScopedField field(errors, ".names");
      if (!errors->FieldHasErrors() && names.empty()) {
        errors->AddError("must be non-empty");
      }
    }
    // Make sure no key in constantKeys is empty.
    if (constant_keys.find("") != constant_keys.end()) {
      ScopedField field(errors, ".constantKeys[\"\"]");
      errors->AddError("key must be non-empty");
    }
    // Check for duplicate keys.
    std::set<absl::string_view> keys_seen;
    auto duplicate_key_check_func = [&keys_seen, errors](
                                        const std::string& key,
                                        const std::string& field_name) {
      if (key.empty()) return;  // Already generated an error about this.
      ScopedField field(errors, field_name);
      auto it = keys_seen.find(key);
      if (it != keys_seen.end()) {
        errors->AddError(absl::StrCat("duplicate key \"", key, "\""));
      } else {
        keys_seen.insert(key);
      }
    };
    for (size_t i = 0; i < headers.size(); ++i) {
      NameMatcher& header = headers[i];
      duplicate_key_check_func(header.key,
                               absl::StrCat(".headers[", i, "].key"));
    }
    for (const auto& p : constant_keys) {
      duplicate_key_check_func(
          p.first, absl::StrCat(".constantKeys[\"", p.first, "\"]"));
    }
    if (extra_keys.host_key.has_value()) {
      duplicate_key_check_func(*extra_keys.host_key, ".extraKeys.host");
    }
    if (extra_keys.service_key.has_value()) {
      duplicate_key_check_func(*extra_keys.service_key, ".extraKeys.service");
    }
    if (extra_keys.method_key.has_value()) {
      duplicate_key_check_func(*extra_keys.method_key, ".extraKeys.method");
    }
  }
};

const JsonLoaderInterface* RlsLbConfig::RouteLookupConfig::JsonLoader(
    const JsonArgs&) {
  static const auto* loader =
      JsonObjectLoader<RouteLookupConfig>()
          // Note: Some fields require manual processing and are handled in
          // JsonPostLoad() instead.
          .Field("lookupService", &RouteLookupConfig::lookup_service)
          .OptionalField("lookupServiceTimeout",
                         &RouteLookupConfig::lookup_service_timeout)
          .OptionalField("maxAge", &RouteLookupConfig::max_age)
          .OptionalField("staleAge", &RouteLookupConfig::stale_age)
          .Field("cacheSizeBytes", &RouteLookupConfig::cache_size_bytes)
          .OptionalField("defaultTarget", &RouteLookupConfig::default_target)
          .Finish();
  return loader;
}

void RlsLbConfig::RouteLookupConfig::JsonPostLoad(const Json& json,
                                                  const JsonArgs& args,
                                                  ErrorList* errors) {
  // Parse grpcKeybuilders.
  auto grpc_keybuilders = LoadJsonObjectField<std::vector<GrpcKeyBuilder>>(
      json.object_value(), args, "grpcKeybuilders", errors);
  if (grpc_keybuilders.has_value()) {
    ScopedField field(errors, ".grpcKeybuilders");
    for (size_t i = 0; i < grpc_keybuilders->size(); ++i) {
      ScopedField field(errors, absl::StrCat("[", i, "]"));
      auto& grpc_keybuilder = (*grpc_keybuilders)[i];
      // Construct KeyBuilder.
      RlsLbConfig::KeyBuilder key_builder;
      for (const auto& header : grpc_keybuilder.headers) {
        key_builder.header_keys.emplace(header.key, header.names);
      }
      if (grpc_keybuilder.extra_keys.host_key.has_value()) {
        key_builder.host_key = std::move(*grpc_keybuilder.extra_keys.host_key);
      }
      if (grpc_keybuilder.extra_keys.service_key.has_value()) {
        key_builder.service_key =
            std::move(*grpc_keybuilder.extra_keys.service_key);
      }
      if (grpc_keybuilder.extra_keys.method_key.has_value()) {
        key_builder.method_key =
            std::move(*grpc_keybuilder.extra_keys.method_key);
      }
      key_builder.constant_keys = std::move(grpc_keybuilder.constant_keys);
      // Add entries to map.
      for (const auto& name : grpc_keybuilder.names) {
        std::string path = absl::StrCat("/", name.service, "/", name.method);
        bool inserted = key_builder_map.emplace(path, key_builder).second;
        if (!inserted) {
          errors->AddError(absl::StrCat("duplicate entry for \"", path, "\""));
        }
      }
    }
  }
  // Validate lookupService.
  {
    ScopedField field(errors, ".lookupService");
    if (!errors->FieldHasErrors() &&
        !CoreConfiguration::Get().resolver_registry().IsValidTarget(
            lookup_service)) {
      errors->AddError("must be valid gRPC target URI");
    }
  }
  // Clamp maxAge to the max allowed value.
  if (max_age > kMaxMaxAge) max_age = kMaxMaxAge;
  // If staleAge is set, then maxAge must also be set.
  if (json.object_value().find("staleAge") != json.object_value().end() &&
      json.object_value().find("maxAge") == json.object_value().end()) {
    ScopedField field(errors, ".maxAge");
    errors->AddError("must be set if staleAge is set");
  }
  // Ignore staleAge if greater than or equal to maxAge.
  if (stale_age >= max_age) stale_age = max_age;
  // Validate cacheSizeBytes.
  {
    ScopedField field(errors, ".cacheSizeBytes");
    if (!errors->FieldHasErrors() && cache_size_bytes <= 0) {
      errors->AddError("must be greater than 0");
    }
  }
  // Clamp cacheSizeBytes to the max allowed value.
  if (cache_size_bytes > kMaxCacheSizeBytes) {
    cache_size_bytes = kMaxCacheSizeBytes;
  }
  // Validate defaultTarget.
  {
    ScopedField field(errors, ".defaultTarget");
    if (!errors->FieldHasErrors() &&
        json.object_value().find("defaultTarget") !=
            json.object_value().end() &&
        default_target.empty()) {
      errors->AddError("must be non-empty if set");
    }
  }
}

const JsonLoaderInterface* RlsLbConfig::JsonLoader(const JsonArgs&) {
  static const auto* loader =
      JsonObjectLoader<RlsLbConfig>()
          // Note: Some fields require manual processing and are handled in
          // JsonPostLoad() instead.
          .Field("routeLookupConfig", &RlsLbConfig::route_lookup_config_)
          .Field("childPolicyConfigTargetFieldName",
                 &RlsLbConfig::child_policy_config_target_field_name_)
          .Finish();
  return loader;
}

void RlsLbConfig::JsonPostLoad(const Json& json, const JsonArgs&,
                               ErrorList* errors) {
  // Parse routeLookupChannelServiceConfig.
  auto it = json.object_value().find("routeLookupChannelServiceConfig");
  if (it != json.object_value().end()) {
    ScopedField field(errors, ".routeLookupChannelServiceConfig");
    grpc_error_handle child_error = GRPC_ERROR_NONE;
    rls_channel_service_config_ = it->second.Dump();
    auto service_config = MakeRefCounted<ServiceConfigImpl>(
        ChannelArgs(), rls_channel_service_config_, it->second, &child_error);
    if (!GRPC_ERROR_IS_NONE(child_error)) {
      errors->AddError(grpc_error_std_string(child_error));
      GRPC_ERROR_UNREF(child_error);
    }
  }
  // Validate childPolicyConfigTargetFieldName.
  {
    ScopedField field(errors, ".childPolicyConfigTargetFieldName");
    if (!errors->FieldHasErrors() &&
        child_policy_config_target_field_name_.empty()) {
      errors->AddError("must be non-empty");
    }
  }
<<<<<<< HEAD
  // Parse childPolicy.
  {
    ScopedField field(errors, ".childPolicy");
    auto it = json.object_value().find("childPolicy");
    if (it == json.object_value().end()) {
      errors->AddError("field not present");
    } else {
      // Add target to all child policy configs in the list.
      child_policy_config_ = it->second;
      std::string target = route_lookup_config_.default_target.empty()
                               ? kFakeTargetFieldValue
                               : route_lookup_config_.default_target;
      if (InsertOrUpdateChildPolicyField(child_policy_config_target_field_name_,
                                         target, &child_policy_config_,
                                         errors)) {
        // Parse the config.
        auto parsed_config =
            LoadBalancingPolicyRegistry::ParseLoadBalancingConfig(
                child_policy_config_);
        if (!parsed_config.ok()) {
          errors->AddError(parsed_config.status().message());
        } else {
          // Find the chosen config and return it in JSON form.
          // We remove all non-selected configs, and in the selected config,
          // we leave the target field in place, set to the default value.
          // This slightly optimizes what we need to do later when we update
          // a child policy for a given target.
          for (Json& config : *(child_policy_config_.mutable_array())) {
            if (config.object_value().begin()->first ==
                (*parsed_config)->name()) {
              Json save_config = std::move(config);
              child_policy_config_.mutable_array()->clear();
              child_policy_config_.mutable_array()->push_back(
                  std::move(save_config));
              break;
            }
          }
          // If default target is set, set the default child config.
          if (!route_lookup_config_.default_target.empty()) {
            default_child_policy_parsed_config_ = std::move(*parsed_config);
          }
        }
      }
=======
  *error =
      GRPC_ERROR_CREATE_FROM_VECTOR("field:routeLookupConfig", &error_list);
  return route_lookup_config;
}

grpc_error_handle ValidateChildPolicyList(
    const Json& child_policy_list,
    const std::string& child_policy_config_target_field_name,
    const std::string& default_target, Json* child_policy_config,
    RefCountedPtr<LoadBalancingPolicy::Config>*
        default_child_policy_parsed_config) {
  // Add target to each entry in the config proto.
  *child_policy_config = child_policy_list;
  std::string target =
      default_target.empty() ? kFakeTargetFieldValue : default_target;
  grpc_error_handle error = InsertOrUpdateChildPolicyField(
      child_policy_config_target_field_name, target, child_policy_config);
  if (!GRPC_ERROR_IS_NONE(error)) return error;
  // Parse the config.
  auto parsed_config =
      CoreConfiguration::Get().lb_policy_registry().ParseLoadBalancingConfig(
          *child_policy_config);
  if (!parsed_config.ok()) {
    return absl_status_to_grpc_error(parsed_config.status());
  }
  // Find the chosen config and return it in JSON form.
  // We remove all non-selected configs, and in the selected config, we leave
  // the target field in place, set to the default value.  This slightly
  // optimizes what we need to do later when we update a child policy for a
  // given target.
  for (Json& config : *(child_policy_config->mutable_array())) {
    if (config.object_value().begin()->first == (*parsed_config)->name()) {
      Json save_config = std::move(config);
      child_policy_config->mutable_array()->clear();
      child_policy_config->mutable_array()->push_back(std::move(save_config));
      break;
>>>>>>> 6d2c4a83
    }
  }
}

class RlsLbFactory : public LoadBalancingPolicyFactory {
 public:
  absl::string_view name() const override { return kRls; }

  OrphanablePtr<LoadBalancingPolicy> CreateLoadBalancingPolicy(
      LoadBalancingPolicy::Args args) const override {
    return MakeOrphanable<RlsLb>(std::move(args));
  }

  absl::StatusOr<RefCountedPtr<LoadBalancingPolicy::Config>>
  ParseLoadBalancingConfig(const Json& json) const override {
    auto config = LoadFromJson<RlsLbConfig>(
        json, JsonArgs(), "errors validing RLS LB policy config");
    if (!config.ok()) return config.status();
    return MakeRefCounted<RlsLbConfig>(std::move(*config));
  }
};

}  //  namespace

void RegisterRlsLbPolicy(CoreConfiguration::Builder* builder) {
  builder->lb_policy_registry()->RegisterLoadBalancingPolicyFactory(
      absl::make_unique<RlsLbFactory>());
}

void RlsLbPluginShutdown() {}

}  // namespace grpc_core<|MERGE_RESOLUTION|>--- conflicted
+++ resolved
@@ -2434,7 +2434,6 @@
       errors->AddError("must be non-empty");
     }
   }
-<<<<<<< HEAD
   // Parse childPolicy.
   {
     ScopedField field(errors, ".childPolicy");
@@ -2452,8 +2451,9 @@
                                          errors)) {
         // Parse the config.
         auto parsed_config =
-            LoadBalancingPolicyRegistry::ParseLoadBalancingConfig(
-                child_policy_config_);
+            CoreConfiguration::Get()
+                .lb_policy_registry()
+                .ParseLoadBalancingConfig(child_policy_config_);
         if (!parsed_config.ok()) {
           errors->AddError(parsed_config.status().message());
         } else {
@@ -2478,44 +2478,6 @@
           }
         }
       }
-=======
-  *error =
-      GRPC_ERROR_CREATE_FROM_VECTOR("field:routeLookupConfig", &error_list);
-  return route_lookup_config;
-}
-
-grpc_error_handle ValidateChildPolicyList(
-    const Json& child_policy_list,
-    const std::string& child_policy_config_target_field_name,
-    const std::string& default_target, Json* child_policy_config,
-    RefCountedPtr<LoadBalancingPolicy::Config>*
-        default_child_policy_parsed_config) {
-  // Add target to each entry in the config proto.
-  *child_policy_config = child_policy_list;
-  std::string target =
-      default_target.empty() ? kFakeTargetFieldValue : default_target;
-  grpc_error_handle error = InsertOrUpdateChildPolicyField(
-      child_policy_config_target_field_name, target, child_policy_config);
-  if (!GRPC_ERROR_IS_NONE(error)) return error;
-  // Parse the config.
-  auto parsed_config =
-      CoreConfiguration::Get().lb_policy_registry().ParseLoadBalancingConfig(
-          *child_policy_config);
-  if (!parsed_config.ok()) {
-    return absl_status_to_grpc_error(parsed_config.status());
-  }
-  // Find the chosen config and return it in JSON form.
-  // We remove all non-selected configs, and in the selected config, we leave
-  // the target field in place, set to the default value.  This slightly
-  // optimizes what we need to do later when we update a child policy for a
-  // given target.
-  for (Json& config : *(child_policy_config->mutable_array())) {
-    if (config.object_value().begin()->first == (*parsed_config)->name()) {
-      Json save_config = std::move(config);
-      child_policy_config->mutable_array()->clear();
-      child_policy_config->mutable_array()->push_back(std::move(save_config));
-      break;
->>>>>>> 6d2c4a83
     }
   }
 }
@@ -2545,6 +2507,4 @@
       absl::make_unique<RlsLbFactory>());
 }
 
-void RlsLbPluginShutdown() {}
-
 }  // namespace grpc_core