//
// Copyright 2015 gRPC authors.
//
// Licensed under the Apache License, Version 2.0 (the "License");
// you may not use this file except in compliance with the License.
// You may obtain a copy of the License at
//
//     http://www.apache.org/licenses/LICENSE-2.0
//
// Unless required by applicable law or agreed to in writing, software
// distributed under the License is distributed on an "AS IS" BASIS,
// WITHOUT WARRANTIES OR CONDITIONS OF ANY KIND, either express or implied.
// See the License for the specific language governing permissions and
// limitations under the License.
//

#ifndef GRPC_CORE_EXT_FILTERS_CLIENT_CHANNEL_LB_POLICY_SUBCHANNEL_LIST_H
#define GRPC_CORE_EXT_FILTERS_CLIENT_CHANNEL_LB_POLICY_SUBCHANNEL_LIST_H

#include <grpc/support/port_platform.h>

#include <string.h>

#include "absl/container/inlined_vector.h"
#include "absl/types/optional.h"

#include <grpc/support/alloc.h>

#include "src/core/ext/filters/client_channel/lb_policy_registry.h"
#include "src/core/ext/filters/client_channel/subchannel_interface.h"
#include "src/core/lib/address_utils/sockaddr_utils.h"
#include "src/core/lib/channel/channel_args.h"
#include "src/core/lib/gprpp/manual_constructor.h"
#include "src/core/lib/gprpp/orphanable.h"
#include "src/core/lib/gprpp/ref_counted.h"
#include "src/core/lib/gprpp/ref_counted_ptr.h"
#include "src/core/lib/iomgr/closure.h"
#include "src/core/lib/resolver/server_address.h"
#include "src/core/lib/transport/connectivity_state.h"

// Code for maintaining a list of subchannels within an LB policy.
//
// To use this, callers must create their own subclasses, like so:
/*

class MySubchannelList;  // Forward declaration.

class MySubchannelData
    : public SubchannelData<MySubchannelList, MySubchannelData> {
 public:
  void ProcessConnectivityChangeLocked(
      absl::optional<grpc_connectivity_state> old_state,
      grpc_connectivity_state new_state) override {
    // ...code to handle connectivity changes...
  }
};

class MySubchannelList
    : public SubchannelList<MySubchannelList, MySubchannelData> {
};

*/
// All methods will be called from within the client_channel work serializer.

namespace grpc_core {

// Forward declaration.
template <typename SubchannelListType, typename SubchannelDataType>
class SubchannelList;

// Stores data for a particular subchannel in a subchannel list.
// Callers must create a subclass that implements the
// ProcessConnectivityChangeLocked() method.
template <typename SubchannelListType, typename SubchannelDataType>
class SubchannelData {
 public:
  // Returns a pointer to the subchannel list containing this object.
  SubchannelListType* subchannel_list() const {
    return static_cast<SubchannelListType*>(subchannel_list_);
  }

  // Returns the index into the subchannel list of this object.
  size_t Index() const {
    return static_cast<size_t>(static_cast<const SubchannelDataType*>(this) -
                               subchannel_list_->subchannel(0));
  }

  // Returns a pointer to the subchannel.
  SubchannelInterface* subchannel() const { return subchannel_.get(); }

  // Returns the cached connectivity state, if any.
  absl::optional<grpc_connectivity_state> connectivity_state() {
    return connectivity_state_;
  }

  // Resets the connection backoff.
  void ResetBackoffLocked();

  // Cancels any pending connectivity watch and unrefs the subchannel.
  void ShutdownLocked();

 protected:
  SubchannelData(
      SubchannelList<SubchannelListType, SubchannelDataType>* subchannel_list,
      const ServerAddress& address,
      RefCountedPtr<SubchannelInterface> subchannel);

  virtual ~SubchannelData();

  // This method will be invoked once soon after instantiation to report
  // the current connectivity state, and it will then be invoked again
  // whenever the connectivity state changes.
  virtual void ProcessConnectivityChangeLocked(
      absl::optional<grpc_connectivity_state> old_state,
      grpc_connectivity_state new_state) = 0;

 private:
  // For accessing StartConnectivityWatchLocked().
  friend class SubchannelList<SubchannelListType, SubchannelDataType>;

  // Watcher for subchannel connectivity state.
  class Watcher
      : public SubchannelInterface::ConnectivityStateWatcherInterface {
   public:
    Watcher(
        SubchannelData<SubchannelListType, SubchannelDataType>* subchannel_data,
        RefCountedPtr<SubchannelListType> subchannel_list)
        : subchannel_data_(subchannel_data),
          subchannel_list_(std::move(subchannel_list)) {}

    ~Watcher() override {
      subchannel_list_.reset(DEBUG_LOCATION, "Watcher dtor");
    }

    void OnConnectivityStateChange(grpc_connectivity_state new_state) override;

    grpc_pollset_set* interested_parties() override {
      return subchannel_list_->policy()->interested_parties();
    }

   private:
    SubchannelData<SubchannelListType, SubchannelDataType>* subchannel_data_;
    RefCountedPtr<SubchannelListType> subchannel_list_;
  };

  // Starts watching the connectivity state of the subchannel.
  // ProcessConnectivityChangeLocked() will be called whenever the
  // connectivity state changes.
  void StartConnectivityWatchLocked();

  // Cancels watching the connectivity state of the subchannel.
  void CancelConnectivityWatchLocked(const char* reason);

  // Unrefs the subchannel.
  void UnrefSubchannelLocked(const char* reason);

  // Backpointer to owning subchannel list.  Not owned.
  SubchannelList<SubchannelListType, SubchannelDataType>* subchannel_list_;
  // The subchannel.
  RefCountedPtr<SubchannelInterface> subchannel_;
  // Will be non-null when the subchannel's state is being watched.
  SubchannelInterface::ConnectivityStateWatcherInterface* pending_watcher_ =
      nullptr;
  // Data updated by the watcher.
  absl::optional<grpc_connectivity_state> connectivity_state_;
};

// A list of subchannels.
template <typename SubchannelListType, typename SubchannelDataType>
class SubchannelList : public InternallyRefCounted<SubchannelListType> {
 public:
  // We use ManualConstructor here to support SubchannelDataType classes
  // that are not copyable.
  typedef absl::InlinedVector<ManualConstructor<SubchannelDataType>, 10>
      SubchannelVector;

  // The number of subchannels in the list.
  size_t num_subchannels() const { return subchannels_.size(); }

  // The data for the subchannel at a particular index.
  SubchannelDataType* subchannel(size_t index) {
    return subchannels_[index].get();
  }

  // Returns true if the subchannel list is shutting down.
  bool shutting_down() const { return shutting_down_; }

  // Accessors.
  LoadBalancingPolicy* policy() const { return policy_; }
  const char* tracer() const { return tracer_; }

  // Resets connection backoff of all subchannels.
  void ResetBackoffLocked();

  void Orphan() override {
    ShutdownLocked();
    InternallyRefCounted<SubchannelListType>::Unref(DEBUG_LOCATION, "shutdown");
  }

 protected:
  SubchannelList(LoadBalancingPolicy* policy, const char* tracer,
                 ServerAddressList addresses,
                 LoadBalancingPolicy::ChannelControlHelper* helper,
                 const grpc_channel_args& args);

  virtual ~SubchannelList();

  virtual void ShutdownLocked();

 private:
  // For accessing Ref() and Unref().
  friend class SubchannelData<SubchannelListType, SubchannelDataType>;

  // Backpointer to owning policy.
  LoadBalancingPolicy* policy_;

  const char* tracer_;

  // The list of subchannels.
  SubchannelVector subchannels_;

  // Is this list shutting down? This may be true due to the shutdown of the
  // policy itself or because a newer update has arrived while this one hadn't
  // finished processing.
  bool shutting_down_ = false;
};

//
// implementation -- no user-servicable parts below
//

//
// SubchannelData::Watcher
//

template <typename SubchannelListType, typename SubchannelDataType>
void SubchannelData<SubchannelListType, SubchannelDataType>::Watcher::
    OnConnectivityStateChange(grpc_connectivity_state new_state) {
<<<<<<< HEAD
  if (GRPC_TRACE_FLAG_ENABLED(*subchannel_list_->tracer())) {
    gpr_log(
        GPR_INFO,
        "[%s %p] subchannel list %p index %" PRIuPTR " of %" PRIuPTR
        " (subchannel %p): connectivity changed: old_state=%s, new_state=%s, "
        "shutting_down=%d, pending_watcher=%p",
        subchannel_list_->tracer()->name(), subchannel_list_->policy(),
        subchannel_list_.get(), subchannel_data_->Index(),
        subchannel_list_->num_subchannels(),
        subchannel_data_->subchannel_.get(),
        (subchannel_data_->connectivity_state_.has_value()
             ? ConnectivityStateName(*subchannel_data_->connectivity_state_)
             : "N/A"),
        ConnectivityStateName(new_state), subchannel_list_->shutting_down(),
        subchannel_data_->pending_watcher_);
=======
  if (GPR_UNLIKELY(subchannel_list_->tracer() != nullptr)) {
    gpr_log(GPR_INFO,
            "[%s %p] subchannel list %p index %" PRIuPTR " of %" PRIuPTR
            " (subchannel %p): connectivity changed: state=%s, "
            "shutting_down=%d, pending_watcher=%p",
            subchannel_list_->tracer(), subchannel_list_->policy(),
            subchannel_list_.get(), subchannel_data_->Index(),
            subchannel_list_->num_subchannels(),
            subchannel_data_->subchannel_.get(),
            ConnectivityStateName(new_state), subchannel_list_->shutting_down(),
            subchannel_data_->pending_watcher_);
>>>>>>> f36e84f0
  }
  if (!subchannel_list_->shutting_down() &&
      subchannel_data_->pending_watcher_ != nullptr) {
    absl::optional<grpc_connectivity_state> old_state =
        subchannel_data_->connectivity_state_;
    subchannel_data_->connectivity_state_ = new_state;
    // Call the subclass's ProcessConnectivityChangeLocked() method.
    subchannel_data_->ProcessConnectivityChangeLocked(old_state, new_state);
  }
}

//
// SubchannelData
//

template <typename SubchannelListType, typename SubchannelDataType>
SubchannelData<SubchannelListType, SubchannelDataType>::SubchannelData(
    SubchannelList<SubchannelListType, SubchannelDataType>* subchannel_list,
    const ServerAddress& /*address*/,
    RefCountedPtr<SubchannelInterface> subchannel)
    : subchannel_list_(subchannel_list), subchannel_(std::move(subchannel)) {}

template <typename SubchannelListType, typename SubchannelDataType>
SubchannelData<SubchannelListType, SubchannelDataType>::~SubchannelData() {
  GPR_ASSERT(subchannel_ == nullptr);
}

template <typename SubchannelListType, typename SubchannelDataType>
void SubchannelData<SubchannelListType, SubchannelDataType>::
    UnrefSubchannelLocked(const char* reason) {
  if (subchannel_ != nullptr) {
    if (GPR_UNLIKELY(subchannel_list_->tracer() != nullptr)) {
      gpr_log(GPR_INFO,
              "[%s %p] subchannel list %p index %" PRIuPTR " of %" PRIuPTR
              " (subchannel %p): unreffing subchannel (%s)",
              subchannel_list_->tracer(), subchannel_list_->policy(),
              subchannel_list_, Index(), subchannel_list_->num_subchannels(),
              subchannel_.get(), reason);
    }
    subchannel_.reset();
  }
}

template <typename SubchannelListType, typename SubchannelDataType>
void SubchannelData<SubchannelListType,
                    SubchannelDataType>::ResetBackoffLocked() {
  if (subchannel_ != nullptr) {
    subchannel_->ResetBackoff();
  }
}

template <typename SubchannelListType, typename SubchannelDataType>
void SubchannelData<SubchannelListType,
                    SubchannelDataType>::StartConnectivityWatchLocked() {
  if (GPR_UNLIKELY(subchannel_list_->tracer() != nullptr)) {
    gpr_log(GPR_INFO,
            "[%s %p] subchannel list %p index %" PRIuPTR " of %" PRIuPTR
<<<<<<< HEAD
            " (subchannel %p): starting watch",
            subchannel_list_->tracer()->name(), subchannel_list_->policy(),
=======
            " (subchannel %p): starting watch (from %s)",
            subchannel_list_->tracer(), subchannel_list_->policy(),
>>>>>>> f36e84f0
            subchannel_list_, Index(), subchannel_list_->num_subchannels(),
            subchannel_.get());
  }
  GPR_ASSERT(pending_watcher_ == nullptr);
  pending_watcher_ =
      new Watcher(this, subchannel_list()->Ref(DEBUG_LOCATION, "Watcher"));
  subchannel_->WatchConnectivityState(
      std::unique_ptr<SubchannelInterface::ConnectivityStateWatcherInterface>(
          pending_watcher_));
}

template <typename SubchannelListType, typename SubchannelDataType>
void SubchannelData<SubchannelListType, SubchannelDataType>::
    CancelConnectivityWatchLocked(const char* reason) {
<<<<<<< HEAD
=======
  if (GPR_UNLIKELY(subchannel_list_->tracer() != nullptr)) {
    gpr_log(GPR_INFO,
            "[%s %p] subchannel list %p index %" PRIuPTR " of %" PRIuPTR
            " (subchannel %p): canceling connectivity watch (%s)",
            subchannel_list_->tracer(), subchannel_list_->policy(),
            subchannel_list_, Index(), subchannel_list_->num_subchannels(),
            subchannel_.get(), reason);
  }
>>>>>>> f36e84f0
  if (pending_watcher_ != nullptr) {
    if (GRPC_TRACE_FLAG_ENABLED(*subchannel_list_->tracer())) {
      gpr_log(GPR_INFO,
              "[%s %p] subchannel list %p index %" PRIuPTR " of %" PRIuPTR
              " (subchannel %p): canceling connectivity watch (%s)",
              subchannel_list_->tracer()->name(), subchannel_list_->policy(),
              subchannel_list_, Index(), subchannel_list_->num_subchannels(),
              subchannel_.get(), reason);
    }
    subchannel_->CancelConnectivityStateWatch(pending_watcher_);
    pending_watcher_ = nullptr;
  }
}

template <typename SubchannelListType, typename SubchannelDataType>
void SubchannelData<SubchannelListType, SubchannelDataType>::ShutdownLocked() {
  CancelConnectivityWatchLocked("shutdown");
  UnrefSubchannelLocked("shutdown");
}

//
// SubchannelList
//

template <typename SubchannelListType, typename SubchannelDataType>
SubchannelList<SubchannelListType, SubchannelDataType>::SubchannelList(
    LoadBalancingPolicy* policy, const char* tracer,
    ServerAddressList addresses,
    LoadBalancingPolicy::ChannelControlHelper* helper,
    const grpc_channel_args& args)
    : InternallyRefCounted<SubchannelListType>(tracer),
      policy_(policy),
      tracer_(tracer) {
  if (GPR_UNLIKELY(tracer_ != nullptr)) {
    gpr_log(GPR_INFO,
            "[%s %p] Creating subchannel list %p for %" PRIuPTR " subchannels",
            tracer_, policy, this, addresses.size());
  }
  subchannels_.reserve(addresses.size());
  // Create a subchannel for each address.
  for (ServerAddress address : addresses) {
    RefCountedPtr<SubchannelInterface> subchannel =
        helper->CreateSubchannel(address, args);
    if (subchannel == nullptr) {
      // Subchannel could not be created.
      if (GPR_UNLIKELY(tracer_ != nullptr)) {
        gpr_log(GPR_INFO,
                "[%s %p] could not create subchannel for address %s, ignoring",
                tracer_, policy_, address.ToString().c_str());
      }
      continue;
    }
    if (GPR_UNLIKELY(tracer_ != nullptr)) {
      gpr_log(GPR_INFO,
              "[%s %p] subchannel list %p index %" PRIuPTR
              ": Created subchannel %p for address %s",
              tracer_, policy_, this, subchannels_.size(), subchannel.get(),
              address.ToString().c_str());
    }
    subchannels_.emplace_back();
    subchannels_.back().Init(this, std::move(address), std::move(subchannel));
  }
  // Start watching subchannel connectivity state.
  for (auto& sd : subchannels_) {
    sd->StartConnectivityWatchLocked();
  }
}

template <typename SubchannelListType, typename SubchannelDataType>
SubchannelList<SubchannelListType, SubchannelDataType>::~SubchannelList() {
  if (GPR_UNLIKELY(tracer_ != nullptr)) {
    gpr_log(GPR_INFO, "[%s %p] Destroying subchannel_list %p", tracer_, policy_,
            this);
  }
  for (auto& sd : subchannels_) {
    sd.Destroy();
  }
}

template <typename SubchannelListType, typename SubchannelDataType>
void SubchannelList<SubchannelListType, SubchannelDataType>::ShutdownLocked() {
  if (GPR_UNLIKELY(tracer_ != nullptr)) {
    gpr_log(GPR_INFO, "[%s %p] Shutting down subchannel_list %p", tracer_,
            policy_, this);
  }
  GPR_ASSERT(!shutting_down_);
  shutting_down_ = true;
  for (auto& sd : subchannels_) {
    sd->ShutdownLocked();
  }
}

template <typename SubchannelListType, typename SubchannelDataType>
void SubchannelList<SubchannelListType,
                    SubchannelDataType>::ResetBackoffLocked() {
  for (auto& sd : subchannels_) {
    sd->ResetBackoffLocked();
  }
}

}  // namespace grpc_core

#endif  // GRPC_CORE_EXT_FILTERS_CLIENT_CHANNEL_LB_POLICY_SUBCHANNEL_LIST_H<|MERGE_RESOLUTION|>--- conflicted
+++ resolved
@@ -236,14 +236,13 @@
 template <typename SubchannelListType, typename SubchannelDataType>
 void SubchannelData<SubchannelListType, SubchannelDataType>::Watcher::
     OnConnectivityStateChange(grpc_connectivity_state new_state) {
-<<<<<<< HEAD
-  if (GRPC_TRACE_FLAG_ENABLED(*subchannel_list_->tracer())) {
+  if (GPR_UNLIKELY(subchannel_list_->tracer() != nullptr)) {
     gpr_log(
         GPR_INFO,
         "[%s %p] subchannel list %p index %" PRIuPTR " of %" PRIuPTR
         " (subchannel %p): connectivity changed: old_state=%s, new_state=%s, "
         "shutting_down=%d, pending_watcher=%p",
-        subchannel_list_->tracer()->name(), subchannel_list_->policy(),
+        subchannel_list_->tracer(), subchannel_list_->policy(),
         subchannel_list_.get(), subchannel_data_->Index(),
         subchannel_list_->num_subchannels(),
         subchannel_data_->subchannel_.get(),
@@ -252,19 +251,6 @@
              : "N/A"),
         ConnectivityStateName(new_state), subchannel_list_->shutting_down(),
         subchannel_data_->pending_watcher_);
-=======
-  if (GPR_UNLIKELY(subchannel_list_->tracer() != nullptr)) {
-    gpr_log(GPR_INFO,
-            "[%s %p] subchannel list %p index %" PRIuPTR " of %" PRIuPTR
-            " (subchannel %p): connectivity changed: state=%s, "
-            "shutting_down=%d, pending_watcher=%p",
-            subchannel_list_->tracer(), subchannel_list_->policy(),
-            subchannel_list_.get(), subchannel_data_->Index(),
-            subchannel_list_->num_subchannels(),
-            subchannel_data_->subchannel_.get(),
-            ConnectivityStateName(new_state), subchannel_list_->shutting_down(),
-            subchannel_data_->pending_watcher_);
->>>>>>> f36e84f0
   }
   if (!subchannel_list_->shutting_down() &&
       subchannel_data_->pending_watcher_ != nullptr) {
@@ -322,13 +308,8 @@
   if (GPR_UNLIKELY(subchannel_list_->tracer() != nullptr)) {
     gpr_log(GPR_INFO,
             "[%s %p] subchannel list %p index %" PRIuPTR " of %" PRIuPTR
-<<<<<<< HEAD
             " (subchannel %p): starting watch",
-            subchannel_list_->tracer()->name(), subchannel_list_->policy(),
-=======
-            " (subchannel %p): starting watch (from %s)",
             subchannel_list_->tracer(), subchannel_list_->policy(),
->>>>>>> f36e84f0
             subchannel_list_, Index(), subchannel_list_->num_subchannels(),
             subchannel_.get());
   }
@@ -343,23 +324,12 @@
 template <typename SubchannelListType, typename SubchannelDataType>
 void SubchannelData<SubchannelListType, SubchannelDataType>::
     CancelConnectivityWatchLocked(const char* reason) {
-<<<<<<< HEAD
-=======
-  if (GPR_UNLIKELY(subchannel_list_->tracer() != nullptr)) {
-    gpr_log(GPR_INFO,
-            "[%s %p] subchannel list %p index %" PRIuPTR " of %" PRIuPTR
-            " (subchannel %p): canceling connectivity watch (%s)",
-            subchannel_list_->tracer(), subchannel_list_->policy(),
-            subchannel_list_, Index(), subchannel_list_->num_subchannels(),
-            subchannel_.get(), reason);
-  }
->>>>>>> f36e84f0
   if (pending_watcher_ != nullptr) {
-    if (GRPC_TRACE_FLAG_ENABLED(*subchannel_list_->tracer())) {
+    if (GPR_UNLIKELY(subchannel_list_->tracer() != nullptr)) {
       gpr_log(GPR_INFO,
               "[%s %p] subchannel list %p index %" PRIuPTR " of %" PRIuPTR
               " (subchannel %p): canceling connectivity watch (%s)",
-              subchannel_list_->tracer()->name(), subchannel_list_->policy(),
+              subchannel_list_->tracer(), subchannel_list_->policy(),
               subchannel_list_, Index(), subchannel_list_->num_subchannels(),
               subchannel_.get(), reason);
     }
