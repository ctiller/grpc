/*
 *
 * Copyright 2018 gRPC authors.
 *
 * Licensed under the Apache License, Version 2.0 (the "License");
 * you may not use this file except in compliance with the License.
 * You may obtain a copy of the License at
 *
 *     http://www.apache.org/licenses/LICENSE-2.0
 *
 * Unless required by applicable law or agreed to in writing, software
 * distributed under the License is distributed on an "AS IS" BASIS,
 * WITHOUT WARRANTIES OR CONDITIONS OF ANY KIND, either express or implied.
 * See the License for the specific language governing permissions and
 * limitations under the License.
 *
 */

#include <grpc/support/port_platform.h>

#include "src/core/lib/iomgr/sockaddr.h"
#include "src/core/lib/iomgr/socket_utils.h"

#include <inttypes.h>
#include <limits.h>
#include <string.h>

#include <grpc/grpc.h>
#include <grpc/support/alloc.h>
#include <grpc/support/string_util.h>
#include <grpc/support/time.h>

#include "src/core/ext/filters/client_channel/client_channel.h"
#include "src/core/ext/filters/client_channel/lb_policy.h"
#include "src/core/ext/filters/client_channel/lb_policy/xds/xds.h"
#include "src/core/ext/filters/client_channel/lb_policy_factory.h"
#include "src/core/ext/filters/client_channel/lb_policy_registry.h"
#include "src/core/ext/filters/client_channel/parse_address.h"
#include "src/core/ext/filters/client_channel/server_address.h"
#include "src/core/ext/filters/client_channel/service_config.h"
#include "src/core/ext/filters/client_channel/xds/xds_client.h"
#include "src/core/ext/filters/client_channel/xds/xds_client_stats.h"
#include "src/core/lib/backoff/backoff.h"
#include "src/core/lib/channel/channel_args.h"
#include "src/core/lib/channel/channel_stack.h"
#include "src/core/lib/gpr/string.h"
#include "src/core/lib/gprpp/manual_constructor.h"
#include "src/core/lib/gprpp/map.h"
#include "src/core/lib/gprpp/memory.h"
#include "src/core/lib/gprpp/orphanable.h"
#include "src/core/lib/gprpp/ref_counted_ptr.h"
#include "src/core/lib/gprpp/sync.h"
#include "src/core/lib/iomgr/combiner.h"
#include "src/core/lib/iomgr/sockaddr.h"
#include "src/core/lib/iomgr/sockaddr_utils.h"
#include "src/core/lib/iomgr/timer.h"
#include "src/core/lib/slice/slice_hash_table.h"
#include "src/core/lib/slice/slice_internal.h"
#include "src/core/lib/slice/slice_string_helpers.h"
#include "src/core/lib/surface/call.h"
#include "src/core/lib/surface/channel.h"
#include "src/core/lib/surface/channel_init.h"
#include "src/core/lib/transport/static_metadata.h"

#define GRPC_XDS_DEFAULT_FALLBACK_TIMEOUT_MS 10000
#define GRPC_XDS_DEFAULT_LOCALITY_RETENTION_INTERVAL_MS (15 * 60 * 1000)
#define GRPC_XDS_DEFAULT_FAILOVER_TIMEOUT_MS 10000

namespace grpc_core {

TraceFlag grpc_lb_xds_trace(false, "xds_lb");

namespace {

constexpr char kXds[] = "xds_experimental";

class XdsConfig : public LoadBalancingPolicy::Config {
 public:
  XdsConfig(RefCountedPtr<LoadBalancingPolicy::Config> child_policy,
            RefCountedPtr<LoadBalancingPolicy::Config> fallback_policy,
            std::string eds_service_name,
            Optional<std::string> lrs_load_reporting_server_name)
      : child_policy_(std::move(child_policy)),
        fallback_policy_(std::move(fallback_policy)),
        eds_service_name_(std::move(eds_service_name)),
        lrs_load_reporting_server_name_(
            std::move(lrs_load_reporting_server_name)) {}

  const char* name() const override { return kXds; }

  RefCountedPtr<LoadBalancingPolicy::Config> child_policy() const {
    return child_policy_;
  }

  RefCountedPtr<LoadBalancingPolicy::Config> fallback_policy() const {
    return fallback_policy_;
  }

  const char* eds_service_name() const {
    return eds_service_name_.empty() ? nullptr : eds_service_name_.c_str();
  };

  const Optional<std::string>& lrs_load_reporting_server_name() const {
    return lrs_load_reporting_server_name_;
  };

 private:
  RefCountedPtr<LoadBalancingPolicy::Config> child_policy_;
  RefCountedPtr<LoadBalancingPolicy::Config> fallback_policy_;
  std::string eds_service_name_;
  Optional<std::string> lrs_load_reporting_server_name_;
};

class XdsLb : public LoadBalancingPolicy {
 public:
  explicit XdsLb(Args args);

  const char* name() const override { return kXds; }

  void UpdateLocked(UpdateArgs args) override;
  void ResetBackoffLocked() override;

 private:
  class EndpointWatcher;

  // We need this wrapper for the following reasons:
  // 1. To process per-locality load reporting.
  // 2. Since pickers are std::unique_ptrs we use this RefCounted wrapper to
  // control
  //     references to it by the xds picker and the locality.
  class EndpointPickerWrapper : public RefCounted<EndpointPickerWrapper> {
   public:
    EndpointPickerWrapper(
        std::unique_ptr<SubchannelPicker> picker,
        RefCountedPtr<XdsClientStats::LocalityStats> locality_stats)
        : picker_(std::move(picker)),
          locality_stats_(std::move(locality_stats)) {
      locality_stats_->RefByPicker();
    }
    ~EndpointPickerWrapper() { locality_stats_->UnrefByPicker(); }

    PickResult Pick(PickArgs args);

   private:
    std::unique_ptr<SubchannelPicker> picker_;
    RefCountedPtr<XdsClientStats::LocalityStats> locality_stats_;
  };

  // The picker will use a stateless weighting algorithm to pick the locality to
  // use for each request.
  class LocalityPicker : public SubchannelPicker {
   public:
    // Maintains a weighted list of pickers from each locality that is in ready
    // state. The first element in the pair represents the end of a range
    // proportional to the locality's weight. The start of the range is the
    // previous value in the vector and is 0 for the first element.
    using PickerList =
        InlinedVector<std::pair<uint32_t, RefCountedPtr<EndpointPickerWrapper>>,
                      1>;
    LocalityPicker(RefCountedPtr<XdsLb> xds_policy, PickerList pickers)
        : xds_policy_(std::move(xds_policy)),
          pickers_(std::move(pickers)),
          drop_config_(xds_policy_->drop_config_) {}

    ~LocalityPicker() { xds_policy_.reset(DEBUG_LOCATION, "LocalityPicker"); }

    PickResult Pick(PickArgs args) override;

   private:
    // Calls the picker of the locality that the key falls within.
    PickResult PickFromLocality(const uint32_t key, PickArgs args);

    RefCountedPtr<XdsLb> xds_policy_;
    PickerList pickers_;
    RefCountedPtr<XdsApi::DropConfig> drop_config_;
  };

  class FallbackHelper : public ChannelControlHelper {
   public:
    explicit FallbackHelper(RefCountedPtr<XdsLb> parent)
        : parent_(std::move(parent)) {}

    ~FallbackHelper() { parent_.reset(DEBUG_LOCATION, "FallbackHelper"); }

    RefCountedPtr<SubchannelInterface> CreateSubchannel(
        const grpc_channel_args& args) override;
    void UpdateState(grpc_connectivity_state state,
                     std::unique_ptr<SubchannelPicker> picker) override;
    void RequestReresolution() override;
    void AddTraceEvent(TraceSeverity severity, StringView message) override;

    void set_child(LoadBalancingPolicy* child) { child_ = child; }

   private:
    bool CalledByPendingFallback() const;
    bool CalledByCurrentFallback() const;

    RefCountedPtr<XdsLb> parent_;
    LoadBalancingPolicy* child_ = nullptr;
  };

  // Each LocalityMap holds a ref to the XdsLb.
  class LocalityMap : public InternallyRefCounted<LocalityMap> {
   public:
    // Each Locality holds a ref to the LocalityMap it is in.
    class Locality : public InternallyRefCounted<Locality> {
     public:
      Locality(RefCountedPtr<LocalityMap> locality_map,
               RefCountedPtr<XdsLocalityName> name);
      ~Locality();

      void UpdateLocked(uint32_t locality_weight, ServerAddressList serverlist);
      void ShutdownLocked();
      void ResetBackoffLocked();
      void DeactivateLocked();
      void Orphan() override;

      grpc_connectivity_state connectivity_state() const {
        return connectivity_state_;
      }
      uint32_t weight() const { return weight_; }
      RefCountedPtr<EndpointPickerWrapper> picker_wrapper() const {
        return picker_wrapper_;
      }

      void set_locality_map(RefCountedPtr<LocalityMap> locality_map) {
        locality_map_ = std::move(locality_map);
      }

     private:
      class Helper : public ChannelControlHelper {
       public:
        explicit Helper(RefCountedPtr<Locality> locality)
            : locality_(std::move(locality)) {}

        ~Helper() { locality_.reset(DEBUG_LOCATION, "Helper"); }

        RefCountedPtr<SubchannelInterface> CreateSubchannel(
            const grpc_channel_args& args) override;
        void UpdateState(grpc_connectivity_state state,
                         std::unique_ptr<SubchannelPicker> picker) override;
        // This is a no-op, because we get the addresses from the xds
        // client, which is a watch-based API.
        void RequestReresolution() override {}
        void AddTraceEvent(TraceSeverity severity, StringView message) override;
        void set_child(LoadBalancingPolicy* child) { child_ = child; }

       private:
        bool CalledByPendingChild() const;
        bool CalledByCurrentChild() const;

        RefCountedPtr<Locality> locality_;
        LoadBalancingPolicy* child_ = nullptr;
      };

      // Methods for dealing with the child policy.
      OrphanablePtr<LoadBalancingPolicy> CreateChildPolicyLocked(
          const char* name, const grpc_channel_args* args);
      grpc_channel_args* CreateChildPolicyArgsLocked(
          const grpc_channel_args* args);

      static void OnDelayedRemovalTimer(void* arg, grpc_error* error);
      static void OnDelayedRemovalTimerLocked(void* arg, grpc_error* error);

      XdsLb* xds_policy() const { return locality_map_->xds_policy(); }

      // The owning locality map.
      RefCountedPtr<LocalityMap> locality_map_;

      RefCountedPtr<XdsLocalityName> name_;
      OrphanablePtr<LoadBalancingPolicy> child_policy_;
      OrphanablePtr<LoadBalancingPolicy> pending_child_policy_;
      RefCountedPtr<EndpointPickerWrapper> picker_wrapper_;
      grpc_connectivity_state connectivity_state_ = GRPC_CHANNEL_IDLE;
      uint32_t weight_;

      // States for delayed removal.
      grpc_timer delayed_removal_timer_;
      grpc_closure on_delayed_removal_timer_;
      bool delayed_removal_timer_callback_pending_ = false;
      bool shutdown_ = false;
    };

    LocalityMap(RefCountedPtr<XdsLb> xds_policy, uint32_t priority);

    ~LocalityMap() { xds_policy_.reset(DEBUG_LOCATION, "LocalityMap"); }

    void UpdateLocked(
        const XdsApi::PriorityListUpdate::LocalityMap& locality_map_update);
    void ResetBackoffLocked();
    void UpdateXdsPickerLocked();
    OrphanablePtr<Locality> ExtractLocalityLocked(
        const RefCountedPtr<XdsLocalityName>& name);
    void DeactivateLocked();
    // Returns true if this locality map becomes the currently used one (i.e.,
    // its priority is selected) after reactivation.
    bool MaybeReactivateLocked();
    void MaybeCancelFailoverTimerLocked();

    void Orphan() override;

    XdsLb* xds_policy() const { return xds_policy_.get(); }
    uint32_t priority() const { return priority_; }
    grpc_connectivity_state connectivity_state() const {
      return connectivity_state_;
    }
    bool failover_timer_callback_pending() const {
      return failover_timer_callback_pending_;
    }

   private:
    void OnLocalityStateUpdateLocked();
    void UpdateConnectivityStateLocked();
    static void OnDelayedRemovalTimer(void* arg, grpc_error* error);
    static void OnFailoverTimer(void* arg, grpc_error* error);
    static void OnDelayedRemovalTimerLocked(void* arg, grpc_error* error);
    static void OnFailoverTimerLocked(void* arg, grpc_error* error);

    const XdsApi::PriorityListUpdate& priority_list_update() const {
      return xds_policy_->priority_list_update_;
    }
    const XdsApi::PriorityListUpdate::LocalityMap* locality_map_update() const {
      return xds_policy_->priority_list_update_.Find(priority_);
    }

    RefCountedPtr<XdsLb> xds_policy_;

    std::map<RefCountedPtr<XdsLocalityName>, OrphanablePtr<Locality>,
             XdsLocalityName::Less>
        localities_;
    const uint32_t priority_;
    grpc_connectivity_state connectivity_state_ = GRPC_CHANNEL_IDLE;

    // States for delayed removal.
    grpc_timer delayed_removal_timer_;
    grpc_closure on_delayed_removal_timer_;
    bool delayed_removal_timer_callback_pending_ = false;

    // States of failover.
    grpc_timer failover_timer_;
    grpc_closure on_failover_timer_;
    bool failover_timer_callback_pending_ = false;
  };

  ~XdsLb();

  void ShutdownLocked() override;

  const char* eds_service_name() const {
    if (config_ != nullptr && config_->eds_service_name() != nullptr) {
      return config_->eds_service_name();
    }
    return server_name_.c_str();
  }

  XdsClient* xds_client() const {
    return xds_client_from_channel_ != nullptr ? xds_client_from_channel_.get()
                                               : xds_client_.get();
  }

  void UpdatePrioritiesLocked();
  void UpdateXdsPickerLocked();
  void MaybeCreateLocalityMapLocked(uint32_t priority);
  void FailoverOnConnectionFailureLocked();
  void FailoverOnDisconnectionLocked(uint32_t failed_priority);
  void SwitchToHigherPriorityLocked(uint32_t priority);
  void DeactivatePrioritiesLowerThan(uint32_t priority);
  OrphanablePtr<LocalityMap::Locality> ExtractLocalityLocked(
      const RefCountedPtr<XdsLocalityName>& name, uint32_t exclude_priority);
  // Callers should make sure the priority list is non-empty.
  uint32_t LowestPriority() const {
    return static_cast<uint32_t>(priorities_.size()) - 1;
  }
  bool Contains(uint32_t priority) { return priority < priorities_.size(); }

  // Methods for dealing with fallback state.
  void MaybeCancelFallbackAtStartupChecks();
  static void OnFallbackTimer(void* arg, grpc_error* error);
  static void OnFallbackTimerLocked(void* arg, grpc_error* error);
  void UpdateFallbackPolicyLocked();
  OrphanablePtr<LoadBalancingPolicy> CreateFallbackPolicyLocked(
      const char* name, const grpc_channel_args* args);
  void MaybeExitFallbackMode();

  // Server name from target URI.
  std::string server_name_;

  // Current channel args and config from the resolver.
  const grpc_channel_args* args_ = nullptr;
  RefCountedPtr<XdsConfig> config_;

  // Internal state.
  bool shutting_down_ = false;

  // The xds client and endpoint watcher.
  // If we get the XdsClient from the channel, we store it in
  // xds_client_from_channel_; if we create it ourselves, we store it in
  // xds_client_.
  RefCountedPtr<XdsClient> xds_client_from_channel_;
  OrphanablePtr<XdsClient> xds_client_;
  // A pointer to the endpoint watcher, to be used when cancelling the watch.
  // Note that this is not owned, so this pointer must never be derefernced.
  EndpointWatcher* endpoint_watcher_ = nullptr;

  // Whether the checks for fallback at startup are ALL pending. There are
  // several cases where this can be reset:
  // 1. The fallback timer fires, we enter fallback mode.
  // 2. Before the fallback timer fires, the endpoint watcher reports an
  //    error, we enter fallback mode.
  // 3. Before the fallback timer fires, if any child policy in the locality map
  //    becomes READY, we cancel the fallback timer.
  bool fallback_at_startup_checks_pending_ = false;
  // Timeout in milliseconds for before using fallback backend addresses.
  // 0 means not using fallback.
  const grpc_millis lb_fallback_timeout_ms_;
  // The backend addresses from the resolver.
  ServerAddressList fallback_backend_addresses_;
  // Fallback timer.
  grpc_timer lb_fallback_timer_;
  grpc_closure lb_on_fallback_;

  // Non-null iff we are in fallback mode.
  OrphanablePtr<LoadBalancingPolicy> fallback_policy_;
  OrphanablePtr<LoadBalancingPolicy> pending_fallback_policy_;

  const grpc_millis locality_retention_interval_ms_;
  const grpc_millis locality_map_failover_timeout_ms_;
  // The list of locality maps, indexed by priority. P0 is the highest
  // priority.
  InlinedVector<OrphanablePtr<LocalityMap>, 2> priorities_;
  // The priority that is being used.
  uint32_t current_priority_ = UINT32_MAX;
  // The update for priority_list_.
  XdsApi::PriorityListUpdate priority_list_update_;

  // The config for dropping calls.
  RefCountedPtr<XdsApi::DropConfig> drop_config_;

  // The stats for client-side load reporting.
  XdsClientStats client_stats_;
};

//
// XdsLb::EndpointPickerWrapper
//

LoadBalancingPolicy::PickResult XdsLb::EndpointPickerWrapper::Pick(
    LoadBalancingPolicy::PickArgs args) {
  // Forward the pick to the picker returned from the child policy.
  PickResult result = picker_->Pick(args);
  if (result.type != PickResult::PICK_COMPLETE ||
      result.subchannel == nullptr || locality_stats_ == nullptr) {
    return result;
  }
  // Record a call started.
  locality_stats_->AddCallStarted();
  // Intercept the recv_trailing_metadata op to record call completion.
  XdsClientStats::LocalityStats* locality_stats =
      locality_stats_->Ref(DEBUG_LOCATION, "LocalityStats+call").release();
  result.recv_trailing_metadata_ready =
      // Note: This callback does not run in either the control plane
      // combiner or in the data plane mutex.
      [locality_stats](grpc_error* error, MetadataInterface* /*metadata*/,
                       CallState* /*call_state*/) {
        const bool call_failed = error != GRPC_ERROR_NONE;
        locality_stats->AddCallFinished(call_failed);
        locality_stats->Unref(DEBUG_LOCATION, "LocalityStats+call");
      };
  return result;
}

//
// XdsLb::LocalityPicker
//

XdsLb::PickResult XdsLb::LocalityPicker::Pick(PickArgs args) {
  // Handle drop.
  const std::string* drop_category;
  if (drop_config_->ShouldDrop(&drop_category)) {
    xds_policy_->client_stats_.AddCallDropped(*drop_category);
    PickResult result;
    result.type = PickResult::PICK_COMPLETE;
    return result;
  }
  // Generate a random number in [0, total weight).
  const uint32_t key = rand() % pickers_[pickers_.size() - 1].first;
  // Forward pick to whichever locality maps to the range in which the
  // random number falls in.
  return PickFromLocality(key, args);
}

XdsLb::PickResult XdsLb::LocalityPicker::PickFromLocality(const uint32_t key,
                                                          PickArgs args) {
  size_t mid = 0;
  size_t start_index = 0;
  size_t end_index = pickers_.size() - 1;
  size_t index = 0;
  while (end_index > start_index) {
    mid = (start_index + end_index) / 2;
    if (pickers_[mid].first > key) {
      end_index = mid;
    } else if (pickers_[mid].first < key) {
      start_index = mid + 1;
    } else {
      index = mid + 1;
      break;
    }
  }
  if (index == 0) index = start_index;
  GPR_ASSERT(pickers_[index].first > key);
  return pickers_[index].second->Pick(args);
}

//
// XdsLb::FallbackHelper
//

bool XdsLb::FallbackHelper::CalledByPendingFallback() const {
  GPR_ASSERT(child_ != nullptr);
  return child_ == parent_->pending_fallback_policy_.get();
}

bool XdsLb::FallbackHelper::CalledByCurrentFallback() const {
  GPR_ASSERT(child_ != nullptr);
  return child_ == parent_->fallback_policy_.get();
}

RefCountedPtr<SubchannelInterface> XdsLb::FallbackHelper::CreateSubchannel(
    const grpc_channel_args& args) {
  if (parent_->shutting_down_ ||
      (!CalledByPendingFallback() && !CalledByCurrentFallback())) {
    return nullptr;
  }
  return parent_->channel_control_helper()->CreateSubchannel(args);
}

void XdsLb::FallbackHelper::UpdateState(
    grpc_connectivity_state state, std::unique_ptr<SubchannelPicker> picker) {
  if (parent_->shutting_down_) return;
  // If this request is from the pending fallback policy, ignore it until
  // it reports READY, at which point we swap it into place.
  if (CalledByPendingFallback()) {
    if (GRPC_TRACE_FLAG_ENABLED(grpc_lb_xds_trace)) {
      gpr_log(
          GPR_INFO,
          "[xdslb %p helper %p] pending fallback policy %p reports state=%s",
          parent_.get(), this, parent_->pending_fallback_policy_.get(),
          ConnectivityStateName(state));
    }
    if (state != GRPC_CHANNEL_READY) return;
    grpc_pollset_set_del_pollset_set(
        parent_->fallback_policy_->interested_parties(),
        parent_->interested_parties());
    parent_->fallback_policy_ = std::move(parent_->pending_fallback_policy_);
  } else if (!CalledByCurrentFallback()) {
    // This request is from an outdated fallback policy, so ignore it.
    return;
  }
  parent_->channel_control_helper()->UpdateState(state, std::move(picker));
}

void XdsLb::FallbackHelper::RequestReresolution() {
  if (parent_->shutting_down_) return;
  const LoadBalancingPolicy* latest_fallback_policy =
      parent_->pending_fallback_policy_ != nullptr
          ? parent_->pending_fallback_policy_.get()
          : parent_->fallback_policy_.get();
  if (child_ != latest_fallback_policy) return;
  if (GRPC_TRACE_FLAG_ENABLED(grpc_lb_xds_trace)) {
    gpr_log(GPR_INFO,
            "[xdslb %p] Re-resolution requested from the fallback policy (%p).",
            parent_.get(), child_);
  }
  parent_->channel_control_helper()->RequestReresolution();
}

void XdsLb::FallbackHelper::AddTraceEvent(TraceSeverity severity,
                                          StringView message) {
  if (parent_->shutting_down_ ||
      (!CalledByPendingFallback() && !CalledByCurrentFallback())) {
    return;
  }
  parent_->channel_control_helper()->AddTraceEvent(severity, message);
}

//
// XdsLb::EndpointWatcher
//

class XdsLb::EndpointWatcher : public XdsClient::EndpointWatcherInterface {
 public:
  explicit EndpointWatcher(RefCountedPtr<XdsLb> xds_policy)
      : xds_policy_(std::move(xds_policy)) {}

  ~EndpointWatcher() { xds_policy_.reset(DEBUG_LOCATION, "EndpointWatcher"); }

  void OnEndpointChanged(XdsApi::EdsUpdate update) override {
    if (GRPC_TRACE_FLAG_ENABLED(grpc_lb_xds_trace)) {
      gpr_log(GPR_INFO, "[xdslb %p] Received EDS update from xds client",
              xds_policy_.get());
    }
    // If the balancer tells us to drop all the calls, we should exit fallback
    // mode immediately.
    if (update.drop_all) xds_policy_->MaybeExitFallbackMode();
    // Update the drop config.
    const bool drop_config_changed =
        xds_policy_->drop_config_ == nullptr ||
        *xds_policy_->drop_config_ != *update.drop_config;
    xds_policy_->drop_config_ = std::move(update.drop_config);
    // Ignore identical locality update.
    if (xds_policy_->priority_list_update_ == update.priority_list_update) {
      if (GRPC_TRACE_FLAG_ENABLED(grpc_lb_xds_trace)) {
        gpr_log(GPR_INFO,
                "[xdslb %p] Incoming locality update identical to current, "
                "ignoring. (drop_config_changed=%d)",
                xds_policy_.get(), drop_config_changed);
      }
      if (drop_config_changed) {
        xds_policy_->UpdateXdsPickerLocked();
      }
      return;
    }
    // Update the priority list.
    xds_policy_->priority_list_update_ = std::move(update.priority_list_update);
    xds_policy_->UpdatePrioritiesLocked();
  }

  void OnError(grpc_error* error) override {
    // If the fallback-at-startup checks are pending, go into fallback mode
    // immediately.  This short-circuits the timeout for the
    // fallback-at-startup case.
    if (xds_policy_->fallback_at_startup_checks_pending_) {
      gpr_log(GPR_INFO,
              "[xdslb %p] xds watcher reported error; entering fallback "
              "mode: %s",
              xds_policy_.get(), grpc_error_string(error));
      xds_policy_->fallback_at_startup_checks_pending_ = false;
      grpc_timer_cancel(&xds_policy_->lb_fallback_timer_);
      xds_policy_->UpdateFallbackPolicyLocked();
      // If the xds call failed, request re-resolution.
      // TODO(roth): We check the error string contents here to
      // differentiate between the xds call failing and the xds channel
      // going into TRANSIENT_FAILURE.  This is a pretty ugly hack,
      // but it's okay for now, since we're not yet sure whether we will
      // continue to support the current fallback functionality.  If we
      // decide to keep the fallback approach, then we should either
      // find a cleaner way to expose the difference between these two
      // cases or decide that we're okay re-resolving in both cases.
      // Note that even if we do keep the current fallback functionality,
      // this re-resolution will only be necessary if we are going to be
      // using this LB policy with resolvers other than the xds resolver.
      if (strstr(grpc_error_string(error), "xds call failed")) {
        xds_policy_->channel_control_helper()->RequestReresolution();
      }
    } else if (GRPC_TRACE_FLAG_ENABLED(grpc_lb_xds_trace)) {
      gpr_log(GPR_INFO, "[xdslb %p] xds watcher reported error (ignoring): %s",
              xds_policy_.get(), grpc_error_string(error));
    }
    GRPC_ERROR_UNREF(error);
  }

 private:
  RefCountedPtr<XdsLb> xds_policy_;
};

//
// ctor and dtor
//

XdsLb::XdsLb(Args args)
    : LoadBalancingPolicy(std::move(args)),
      xds_client_from_channel_(XdsClient::GetFromChannelArgs(*args.args)),
      lb_fallback_timeout_ms_(grpc_channel_args_find_integer(
          args.args, GRPC_ARG_XDS_FALLBACK_TIMEOUT_MS,
          {GRPC_XDS_DEFAULT_FALLBACK_TIMEOUT_MS, 0, INT_MAX})),
      locality_retention_interval_ms_(grpc_channel_args_find_integer(
          args.args, GRPC_ARG_LOCALITY_RETENTION_INTERVAL_MS,
          {GRPC_XDS_DEFAULT_LOCALITY_RETENTION_INTERVAL_MS, 0, INT_MAX})),
      locality_map_failover_timeout_ms_(grpc_channel_args_find_integer(
          args.args, GRPC_ARG_XDS_FAILOVER_TIMEOUT_MS,
          {GRPC_XDS_DEFAULT_FAILOVER_TIMEOUT_MS, 0, INT_MAX})) {
  if (GRPC_TRACE_FLAG_ENABLED(grpc_lb_xds_trace)) {
    gpr_log(GPR_INFO, "[xdslb %p] created -- xds client from channel: %p", this,
            xds_client_from_channel_.get());
  }
  // Record server name.
  const grpc_arg* arg = grpc_channel_args_find(args.args, GRPC_ARG_SERVER_URI);
  const char* server_uri = grpc_channel_arg_get_string(arg);
  GPR_ASSERT(server_uri != nullptr);
  grpc_uri* uri = grpc_uri_parse(server_uri, true);
  GPR_ASSERT(uri->path[0] != '\0');
  server_name_ = uri->path[0] == '/' ? uri->path + 1 : uri->path;
  if (GRPC_TRACE_FLAG_ENABLED(grpc_lb_xds_trace)) {
    gpr_log(GPR_INFO, "[xdslb %p] server name from channel: %s", this,
            server_name_.c_str());
  }
  grpc_uri_destroy(uri);
}

XdsLb::~XdsLb() {
  if (GRPC_TRACE_FLAG_ENABLED(grpc_lb_xds_trace)) {
    gpr_log(GPR_INFO, "[xdslb %p] destroying xds LB policy", this);
  }
  grpc_channel_args_destroy(args_);
}

void XdsLb::ShutdownLocked() {
  if (GRPC_TRACE_FLAG_ENABLED(grpc_lb_xds_trace)) {
    gpr_log(GPR_INFO, "[xdslb %p] shutting down", this);
  }
  shutting_down_ = true;
  MaybeCancelFallbackAtStartupChecks();
  priorities_.clear();
  if (fallback_policy_ != nullptr) {
    grpc_pollset_set_del_pollset_set(fallback_policy_->interested_parties(),
                                     interested_parties());
  }
  if (pending_fallback_policy_ != nullptr) {
    grpc_pollset_set_del_pollset_set(
        pending_fallback_policy_->interested_parties(), interested_parties());
  }
  fallback_policy_.reset();
  pending_fallback_policy_.reset();
  // Cancel the endpoint watch here instead of in our dtor if we are using the
  // XdsResolver, because the watcher holds a ref to us and we might not be
  // destroying the Xds client leading to a situation where the Xds lb policy is
  // never destroyed.
  if (xds_client_from_channel_ != nullptr) {
    if (GRPC_TRACE_FLAG_ENABLED(grpc_lb_xds_trace)) {
      gpr_log(GPR_INFO, "[xdslb %p] cancelling watch for %s", this,
              eds_service_name());
    }
    xds_client()->CancelEndpointDataWatch(StringView(eds_service_name()),
                                          endpoint_watcher_);
    if (config_->lrs_load_reporting_server_name().has_value()) {
      // TODO(roth): We should pass the cluster name (in addition to the
      // eds_service_name) when adding the client stats. To do so, we need to
      // first find a way to plumb the cluster name down into this LB policy.
      if (GRPC_TRACE_FLAG_ENABLED(grpc_lb_xds_trace)) {
        gpr_log(GPR_INFO,
                "[xdslb %p] removing client stats for LRS server \"%s\"", this,
                config_->lrs_load_reporting_server_name().value().c_str());
      }
      xds_client()->RemoveClientStats(
          StringView(config_->lrs_load_reporting_server_name().value().c_str()),
          StringView(eds_service_name()), &client_stats_);
    }
    xds_client_from_channel_.reset();
  }
  xds_client_.reset();
}

//
// public methods
//

void XdsLb::ResetBackoffLocked() {
  // When the XdsClient is instantiated in the resolver instead of in this
  // LB policy, this is done via the resolver, so we don't need to do it
  // for xds_client_from_channel_ here.
  if (xds_client_ != nullptr) xds_client_->ResetBackoff();
  for (size_t i = 0; i < priorities_.size(); ++i) {
    priorities_[i]->ResetBackoffLocked();
  }
  if (fallback_policy_ != nullptr) {
    fallback_policy_->ResetBackoffLocked();
  }
  if (pending_fallback_policy_ != nullptr) {
    pending_fallback_policy_->ResetBackoffLocked();
  }
}

void XdsLb::UpdateLocked(UpdateArgs args) {
  if (GRPC_TRACE_FLAG_ENABLED(grpc_lb_xds_trace)) {
    gpr_log(GPR_INFO, "[xdslb %p] Received update", this);
  }
  const bool is_initial_update = args_ == nullptr;
  // Update config.
  const char* old_eds_service_name = eds_service_name();
  auto old_config = std::move(config_);
  config_ = std::move(args.config);
  // Update fallback address list.
  fallback_backend_addresses_ = std::move(args.addresses);
  // Update args.
  grpc_channel_args_destroy(args_);
  args_ = args.args;
  args.args = nullptr;
  // Update priority list.
  UpdatePrioritiesLocked();
  // Update the existing fallback policy. The fallback policy config and/or the
  // fallback addresses may be new.
  if (fallback_policy_ != nullptr) UpdateFallbackPolicyLocked();
  if (is_initial_update) {
    // Initialize XdsClient.
    if (xds_client_from_channel_ == nullptr) {
      grpc_error* error = GRPC_ERROR_NONE;
      xds_client_ = MakeOrphanable<XdsClient>(
          combiner(), interested_parties(), StringView(eds_service_name()),
          nullptr /* service config watcher */, *args_, &error);
      // TODO(roth): If we decide that we care about fallback mode, add
      // proper error handling here.
      GPR_ASSERT(error == GRPC_ERROR_NONE);
      if (GRPC_TRACE_FLAG_ENABLED(grpc_lb_xds_trace)) {
        gpr_log(GPR_INFO, "[xdslb %p] Created xds client %p", this,
                xds_client_.get());
      }
    }
    // Start fallback-at-startup checks.
    grpc_millis deadline = ExecCtx::Get()->Now() + lb_fallback_timeout_ms_;
    Ref(DEBUG_LOCATION, "on_fallback_timer").release();  // Held by closure
    GRPC_CLOSURE_INIT(&lb_on_fallback_, &XdsLb::OnFallbackTimer, this,
                      grpc_schedule_on_exec_ctx);
    fallback_at_startup_checks_pending_ = true;
    grpc_timer_init(&lb_fallback_timer_, deadline, &lb_on_fallback_);
  }
  // Update endpoint watcher if needed.
  if (is_initial_update ||
      strcmp(old_eds_service_name, eds_service_name()) != 0) {
    if (!is_initial_update) {
      if (GRPC_TRACE_FLAG_ENABLED(grpc_lb_xds_trace)) {
        gpr_log(GPR_INFO, "[xdslb %p] cancelling watch for %s", this,
                old_eds_service_name);
      }
      xds_client()->CancelEndpointDataWatch(StringView(old_eds_service_name),
                                            endpoint_watcher_);
    }
<<<<<<< HEAD
    if (GRPC_TRACE_FLAG_ENABLED(grpc_lb_xds_trace)) {
      gpr_log(GPR_INFO, "[xdslb %p] starting watch for %s", this,
              eds_service_name());
    }
    auto watcher = grpc_core::MakeUnique<EndpointWatcher>(
=======
    auto watcher = absl::make_unique<EndpointWatcher>(
>>>>>>> 17036c14
        Ref(DEBUG_LOCATION, "EndpointWatcher"));
    endpoint_watcher_ = watcher.get();
    xds_client()->WatchEndpointData(StringView(eds_service_name()),
                                    std::move(watcher));
  }
  // Update load reporting if needed.
  // TODO(roth): Ideally, we should not collect any stats if load reporting
  // is disabled, which would require changing this code to recreate
  // all of the pickers whenever load reporting is enabled or disabled
  // here.
  if (is_initial_update ||
      (config_->lrs_load_reporting_server_name().has_value()) !=
          (old_config->lrs_load_reporting_server_name().has_value()) ||
      (config_->lrs_load_reporting_server_name().has_value() &&
       old_config->lrs_load_reporting_server_name().has_value() &&
       config_->lrs_load_reporting_server_name().value() !=
           old_config->lrs_load_reporting_server_name().value())) {
    if (old_config != nullptr &&
        old_config->lrs_load_reporting_server_name().has_value()) {
      if (GRPC_TRACE_FLAG_ENABLED(grpc_lb_xds_trace)) {
        gpr_log(GPR_INFO,
                "[xdslb %p] removing client stats for LRS server \"%s\"", this,
                old_config->lrs_load_reporting_server_name().value().c_str());
      }
      xds_client()->RemoveClientStats(
          StringView(
              old_config->lrs_load_reporting_server_name().value().c_str()),
          StringView(old_eds_service_name), &client_stats_);
    }
    if (config_->lrs_load_reporting_server_name().has_value()) {
      if (GRPC_TRACE_FLAG_ENABLED(grpc_lb_xds_trace)) {
        gpr_log(GPR_INFO,
                "[xdslb %p] adding client stats for LRS server \"%s\"", this,
                config_->lrs_load_reporting_server_name().value().c_str());
      }
      // TODO(roth): We should pass the cluster name (in addition to the
      // eds_service_name) when adding the client stats. To do so, we need to
      // first find a way to plumb the cluster name down into this LB policy.
      xds_client()->AddClientStats(
          StringView(config_->lrs_load_reporting_server_name().value().c_str()),
          StringView(eds_service_name()), &client_stats_);
    }
  }
}

//
// fallback-related methods
//

void XdsLb::MaybeCancelFallbackAtStartupChecks() {
  if (!fallback_at_startup_checks_pending_) return;
  if (GRPC_TRACE_FLAG_ENABLED(grpc_lb_xds_trace)) {
    gpr_log(GPR_INFO, "[xdslb %p] Cancelling fallback timer", this);
  }
  grpc_timer_cancel(&lb_fallback_timer_);
  fallback_at_startup_checks_pending_ = false;
}

void XdsLb::OnFallbackTimer(void* arg, grpc_error* error) {
  XdsLb* xdslb_policy = static_cast<XdsLb*>(arg);
  xdslb_policy->combiner()->Run(
      GRPC_CLOSURE_INIT(&xdslb_policy->lb_on_fallback_,
                        &XdsLb::OnFallbackTimerLocked, xdslb_policy, nullptr),
      GRPC_ERROR_REF(error));
}

void XdsLb::OnFallbackTimerLocked(void* arg, grpc_error* error) {
  XdsLb* xdslb_policy = static_cast<XdsLb*>(arg);
  // If some fallback-at-startup check is done after the timer fires but before
  // this callback actually runs, don't fall back.
  if (xdslb_policy->fallback_at_startup_checks_pending_ &&
      !xdslb_policy->shutting_down_ && error == GRPC_ERROR_NONE) {
    gpr_log(GPR_INFO,
            "[xdslb %p] Child policy not ready after fallback timeout; "
            "entering fallback mode",
            xdslb_policy);
    xdslb_policy->fallback_at_startup_checks_pending_ = false;
    xdslb_policy->UpdateFallbackPolicyLocked();
  }
  xdslb_policy->Unref(DEBUG_LOCATION, "on_fallback_timer");
}

void XdsLb::UpdateFallbackPolicyLocked() {
  if (shutting_down_) return;
  // Construct update args.
  UpdateArgs update_args;
  update_args.addresses = fallback_backend_addresses_;
  update_args.config = config_->fallback_policy();
  update_args.args = grpc_channel_args_copy(args_);
  // If the child policy name changes, we need to create a new child
  // policy.  When this happens, we leave child_policy_ as-is and store
  // the new child policy in pending_child_policy_.  Once the new child
  // policy transitions into state READY, we swap it into child_policy_,
  // replacing the original child policy.  So pending_child_policy_ is
  // non-null only between when we apply an update that changes the child
  // policy name and when the new child reports state READY.
  //
  // Updates can arrive at any point during this transition.  We always
  // apply updates relative to the most recently created child policy,
  // even if the most recent one is still in pending_child_policy_.  This
  // is true both when applying the updates to an existing child policy
  // and when determining whether we need to create a new policy.
  //
  // As a result of this, there are several cases to consider here:
  //
  // 1. We have no existing child policy (i.e., we have started up but
  //    have not yet received a serverlist from the balancer or gone
  //    into fallback mode; in this case, both child_policy_ and
  //    pending_child_policy_ are null).  In this case, we create a
  //    new child policy and store it in child_policy_.
  //
  // 2. We have an existing child policy and have no pending child policy
  //    from a previous update (i.e., either there has not been a
  //    previous update that changed the policy name, or we have already
  //    finished swapping in the new policy; in this case, child_policy_
  //    is non-null but pending_child_policy_ is null).  In this case:
  //    a. If child_policy_->name() equals child_policy_name, then we
  //       update the existing child policy.
  //    b. If child_policy_->name() does not equal child_policy_name,
  //       we create a new policy.  The policy will be stored in
  //       pending_child_policy_ and will later be swapped into
  //       child_policy_ by the helper when the new child transitions
  //       into state READY.
  //
  // 3. We have an existing child policy and have a pending child policy
  //    from a previous update (i.e., a previous update set
  //    pending_child_policy_ as per case 2b above and that policy has
  //    not yet transitioned into state READY and been swapped into
  //    child_policy_; in this case, both child_policy_ and
  //    pending_child_policy_ are non-null).  In this case:
  //    a. If pending_child_policy_->name() equals child_policy_name,
  //       then we update the existing pending child policy.
  //    b. If pending_child_policy->name() does not equal
  //       child_policy_name, then we create a new policy.  The new
  //       policy is stored in pending_child_policy_ (replacing the one
  //       that was there before, which will be immediately shut down)
  //       and will later be swapped into child_policy_ by the helper
  //       when the new child transitions into state READY.
  const char* fallback_policy_name = update_args.config == nullptr
                                         ? "round_robin"
                                         : update_args.config->name();
  const bool create_policy =
      // case 1
      fallback_policy_ == nullptr ||
      // case 2b
      (pending_fallback_policy_ == nullptr &&
       strcmp(fallback_policy_->name(), fallback_policy_name) != 0) ||
      // case 3b
      (pending_fallback_policy_ != nullptr &&
       strcmp(pending_fallback_policy_->name(), fallback_policy_name) != 0);
  LoadBalancingPolicy* policy_to_update = nullptr;
  if (create_policy) {
    // Cases 1, 2b, and 3b: create a new child policy.
    // If child_policy_ is null, we set it (case 1), else we set
    // pending_child_policy_ (cases 2b and 3b).
    if (GRPC_TRACE_FLAG_ENABLED(grpc_lb_xds_trace)) {
      gpr_log(GPR_INFO, "[xdslb %p] Creating new %sfallback policy %s", this,
              fallback_policy_ == nullptr ? "" : "pending ",
              fallback_policy_name);
    }
    auto& lb_policy = fallback_policy_ == nullptr ? fallback_policy_
                                                  : pending_fallback_policy_;
    lb_policy =
        CreateFallbackPolicyLocked(fallback_policy_name, update_args.args);
    policy_to_update = lb_policy.get();
  } else {
    // Cases 2a and 3a: update an existing policy.
    // If we have a pending child policy, send the update to the pending
    // policy (case 3a), else send it to the current policy (case 2a).
    policy_to_update = pending_fallback_policy_ != nullptr
                           ? pending_fallback_policy_.get()
                           : fallback_policy_.get();
  }
  GPR_ASSERT(policy_to_update != nullptr);
  // Update the policy.
  if (GRPC_TRACE_FLAG_ENABLED(grpc_lb_xds_trace)) {
    gpr_log(
        GPR_INFO, "[xdslb %p] Updating %sfallback policy %p", this,
        policy_to_update == pending_fallback_policy_.get() ? "pending " : "",
        policy_to_update);
  }
  policy_to_update->UpdateLocked(std::move(update_args));
}

OrphanablePtr<LoadBalancingPolicy> XdsLb::CreateFallbackPolicyLocked(
    const char* name, const grpc_channel_args* args) {
  FallbackHelper* helper =
      new FallbackHelper(Ref(DEBUG_LOCATION, "FallbackHelper"));
  LoadBalancingPolicy::Args lb_policy_args;
  lb_policy_args.combiner = combiner();
  lb_policy_args.args = args;
  lb_policy_args.channel_control_helper =
      std::unique_ptr<ChannelControlHelper>(helper);
  OrphanablePtr<LoadBalancingPolicy> lb_policy =
      LoadBalancingPolicyRegistry::CreateLoadBalancingPolicy(
          name, std::move(lb_policy_args));
  if (GPR_UNLIKELY(lb_policy == nullptr)) {
    gpr_log(GPR_ERROR, "[xdslb %p] Failure creating fallback policy %s", this,
            name);
    return nullptr;
  }
  helper->set_child(lb_policy.get());
  if (GRPC_TRACE_FLAG_ENABLED(grpc_lb_xds_trace)) {
    gpr_log(GPR_INFO, "[xdslb %p] Created new fallback policy %s (%p)", this,
            name, lb_policy.get());
  }
  // Add the xDS's interested_parties pollset_set to that of the newly created
  // child policy. This will make the child policy progress upon activity on xDS
  // LB, which in turn is tied to the application's call.
  grpc_pollset_set_add_pollset_set(lb_policy->interested_parties(),
                                   interested_parties());
  return lb_policy;
}

void XdsLb::MaybeExitFallbackMode() {
  if (fallback_policy_ == nullptr) return;
  gpr_log(GPR_INFO, "[xdslb %p] Exiting fallback mode", this);
  fallback_policy_.reset();
  pending_fallback_policy_.reset();
}

//
// priority list-related methods
//

void XdsLb::UpdatePrioritiesLocked() {
  // 1. Remove from the priority list the priorities that are not in the update.
  DeactivatePrioritiesLowerThan(priority_list_update_.LowestPriority());
  // 2. Update all the existing priorities.
  for (uint32_t priority = 0; priority < priorities_.size(); ++priority) {
    LocalityMap* locality_map = priorities_[priority].get();
    const auto* locality_map_update = priority_list_update_.Find(priority);
    // If we have more current priorities than exist in the update, stop here.
    if (locality_map_update == nullptr) break;
    // Propagate locality_map_update.
    // TODO(juanlishen): Find a clean way to skip duplicate update for a
    // priority.
    locality_map->UpdateLocked(*locality_map_update);
  }
  // 3. Only create a new locality map if all the existing ones have failed.
  if (priorities_.empty() ||
      !priorities_[priorities_.size() - 1]->failover_timer_callback_pending()) {
    const uint32_t new_priority = static_cast<uint32_t>(priorities_.size());
    // Create a new locality map. Note that in some rare cases (e.g., the
    // locality map reports TRANSIENT_FAILURE synchronously due to subchannel
    // sharing), the following invocation may result in multiple locality maps
    // to be created.
    MaybeCreateLocalityMapLocked(new_priority);
  }
}

void XdsLb::UpdateXdsPickerLocked() {
  // If we are in fallback mode, don't generate an xds picker from localities.
  if (fallback_policy_ != nullptr) return;
  if (current_priority_ == UINT32_MAX) {
    grpc_error* error = grpc_error_set_int(
        GRPC_ERROR_CREATE_FROM_STATIC_STRING("no ready locality map"),
        GRPC_ERROR_INT_GRPC_STATUS, GRPC_STATUS_UNAVAILABLE);
    channel_control_helper()->UpdateState(
        GRPC_CHANNEL_TRANSIENT_FAILURE,
        absl::make_unique<TransientFailurePicker>(error));
    return;
  }
  priorities_[current_priority_]->UpdateXdsPickerLocked();
}

void XdsLb::MaybeCreateLocalityMapLocked(uint32_t priority) {
  // Exhausted priorities in the update.
  if (!priority_list_update_.Contains(priority)) return;
  auto new_locality_map =
      new LocalityMap(Ref(DEBUG_LOCATION, "LocalityMap"), priority);
  priorities_.emplace_back(OrphanablePtr<LocalityMap>(new_locality_map));
  new_locality_map->UpdateLocked(*priority_list_update_.Find(priority));
}

void XdsLb::FailoverOnConnectionFailureLocked() {
  const uint32_t failed_priority = LowestPriority();
  // If we're failing over from the lowest priority, report TRANSIENT_FAILURE.
  if (failed_priority == priority_list_update_.LowestPriority()) {
    UpdateXdsPickerLocked();
  }
  MaybeCreateLocalityMapLocked(failed_priority + 1);
}

void XdsLb::FailoverOnDisconnectionLocked(uint32_t failed_priority) {
  current_priority_ = UINT32_MAX;
  for (uint32_t next_priority = failed_priority + 1;
       next_priority <= priority_list_update_.LowestPriority();
       ++next_priority) {
    if (!Contains(next_priority)) {
      MaybeCreateLocalityMapLocked(next_priority);
      return;
    }
    if (priorities_[next_priority]->MaybeReactivateLocked()) return;
  }
}

void XdsLb::SwitchToHigherPriorityLocked(uint32_t priority) {
  current_priority_ = priority;
  DeactivatePrioritiesLowerThan(current_priority_);
  UpdateXdsPickerLocked();
}

void XdsLb::DeactivatePrioritiesLowerThan(uint32_t priority) {
  if (priorities_.empty()) return;
  // Deactivate the locality maps from the lowest priority.
  for (uint32_t p = LowestPriority(); p > priority; --p) {
    if (locality_retention_interval_ms_ == 0) {
      priorities_.pop_back();
    } else {
      priorities_[p]->DeactivateLocked();
    }
  }
}

OrphanablePtr<XdsLb::LocalityMap::Locality> XdsLb::ExtractLocalityLocked(
    const RefCountedPtr<XdsLocalityName>& name, uint32_t exclude_priority) {
  for (uint32_t priority = 0; priority < priorities_.size(); ++priority) {
    if (priority == exclude_priority) continue;
    LocalityMap* locality_map = priorities_[priority].get();
    auto locality = locality_map->ExtractLocalityLocked(name);
    if (locality != nullptr) return locality;
  }
  return nullptr;
}

//
// XdsLb::LocalityMap
//

XdsLb::LocalityMap::LocalityMap(RefCountedPtr<XdsLb> xds_policy,
                                uint32_t priority)
    : xds_policy_(std::move(xds_policy)), priority_(priority) {
  if (GRPC_TRACE_FLAG_ENABLED(grpc_lb_xds_trace)) {
    gpr_log(GPR_INFO, "[xdslb %p] Creating priority %" PRIu32,
            xds_policy_.get(), priority_);
  }
  GRPC_CLOSURE_INIT(&on_failover_timer_, OnFailoverTimer, this,
                    grpc_schedule_on_exec_ctx);
  // Start the failover timer.
  Ref(DEBUG_LOCATION, "LocalityMap+OnFailoverTimerLocked").release();
  grpc_timer_init(
      &failover_timer_,
      ExecCtx::Get()->Now() + xds_policy_->locality_map_failover_timeout_ms_,
      &on_failover_timer_);
  failover_timer_callback_pending_ = true;
  // This is the first locality map ever created, report CONNECTING.
  if (priority_ == 0) {
    xds_policy_->channel_control_helper()->UpdateState(
        GRPC_CHANNEL_CONNECTING,
        absl::make_unique<QueuePicker>(
            xds_policy_->Ref(DEBUG_LOCATION, "QueuePicker")));
  }
}

void XdsLb::LocalityMap::UpdateLocked(
    const XdsApi::PriorityListUpdate::LocalityMap& locality_map_update) {
  if (xds_policy_->shutting_down_) return;
  if (GRPC_TRACE_FLAG_ENABLED(grpc_lb_xds_trace)) {
    gpr_log(GPR_INFO, "[xdslb %p] Start Updating priority %" PRIu32,
            xds_policy(), priority_);
  }
  // Maybe reactivate the locality map in case all the active locality maps have
  // failed.
  MaybeReactivateLocked();
  // Remove (later) the localities not in locality_map_update.
  for (auto iter = localities_.begin(); iter != localities_.end();) {
    const auto& name = iter->first;
    Locality* locality = iter->second.get();
    if (locality_map_update.Contains(name)) {
      ++iter;
      continue;
    }
    if (xds_policy()->locality_retention_interval_ms_ == 0) {
      iter = localities_.erase(iter);
    } else {
      locality->DeactivateLocked();
      ++iter;
    }
  }
  // Add or update the localities in locality_map_update.
  for (const auto& p : locality_map_update.localities) {
    const auto& name = p.first;
    const auto& locality_update = p.second;
    OrphanablePtr<Locality>& locality = localities_[name];
    if (locality == nullptr) {
      // Move from another locality map if possible.
      locality = xds_policy_->ExtractLocalityLocked(name, priority_);
      if (locality != nullptr) {
        locality->set_locality_map(
            Ref(DEBUG_LOCATION, "LocalityMap+Locality_move"));
      } else {
        locality = MakeOrphanable<Locality>(
            Ref(DEBUG_LOCATION, "LocalityMap+Locality"), name);
      }
    }
    // Keep a copy of serverlist in the update so that we can compare it
    // with the future ones.
    locality->UpdateLocked(locality_update.lb_weight,
                           locality_update.serverlist);
  }
}

void XdsLb::LocalityMap::ResetBackoffLocked() {
  for (auto& p : localities_) p.second->ResetBackoffLocked();
}

void XdsLb::LocalityMap::UpdateXdsPickerLocked() {
  if (GRPC_TRACE_FLAG_ENABLED(grpc_lb_xds_trace)) {
    gpr_log(GPR_INFO, "[xdslb %p] constructing new picker", xds_policy());
  }
  // Construct a new xds picker which maintains a map of all locality pickers
  // that are ready. Each locality is represented by a portion of the range
  // proportional to its weight, such that the total range is the sum of the
  // weights of all localities.
  LocalityPicker::PickerList picker_list;
  uint32_t end = 0;
  for (const auto& p : localities_) {
    const auto& locality_name = p.first;
    const Locality* locality = p.second.get();
    // Skip the localities that are not in the latest locality map update.
    if (!locality_map_update()->Contains(locality_name)) continue;
    if (locality->connectivity_state() != GRPC_CHANNEL_READY) continue;
    RefCountedPtr<EndpointPickerWrapper> picker_wrapper =
        locality->picker_wrapper();
    if (GRPC_TRACE_FLAG_ENABLED(grpc_lb_xds_trace)) {
      gpr_log(GPR_INFO, "[xdslb %p]   locality=%s weight=%d picker=%p",
              xds_policy(), locality_name->AsHumanReadableString(),
              locality->weight(), picker_wrapper.get());
    }
    end += locality->weight();
    picker_list.push_back(std::make_pair(end, std::move(picker_wrapper)));
  }
  xds_policy()->channel_control_helper()->UpdateState(
      GRPC_CHANNEL_READY,
      absl::make_unique<LocalityPicker>(
          xds_policy_->Ref(DEBUG_LOCATION, "LocalityPicker"),
          std::move(picker_list)));
}

OrphanablePtr<XdsLb::LocalityMap::Locality>
XdsLb::LocalityMap::ExtractLocalityLocked(
    const RefCountedPtr<XdsLocalityName>& name) {
  for (auto iter = localities_.begin(); iter != localities_.end(); ++iter) {
    const auto& name_in_map = iter->first;
    if (*name_in_map == *name) {
      auto locality = std::move(iter->second);
      localities_.erase(iter);
      return locality;
    }
  }
  return nullptr;
}

void XdsLb::LocalityMap::DeactivateLocked() {
  // If already deactivated, don't do it again.
  if (delayed_removal_timer_callback_pending_) return;
  MaybeCancelFailoverTimerLocked();
  // Start a timer to delete the locality.
  Ref(DEBUG_LOCATION, "LocalityMap+timer").release();
  if (GRPC_TRACE_FLAG_ENABLED(grpc_lb_xds_trace)) {
    gpr_log(GPR_INFO,
            "[xdslb %p] Will remove priority %" PRIu32 " in %" PRId64 " ms.",
            xds_policy(), priority_,
            xds_policy()->locality_retention_interval_ms_);
  }
  GRPC_CLOSURE_INIT(&on_delayed_removal_timer_, OnDelayedRemovalTimer, this,
                    grpc_schedule_on_exec_ctx);
  grpc_timer_init(
      &delayed_removal_timer_,
      ExecCtx::Get()->Now() + xds_policy()->locality_retention_interval_ms_,
      &on_delayed_removal_timer_);
  delayed_removal_timer_callback_pending_ = true;
}

bool XdsLb::LocalityMap::MaybeReactivateLocked() {
  // Don't reactivate a priority that is not higher than the current one.
  if (priority_ >= xds_policy_->current_priority_) return false;
  // Reactivate this priority by cancelling deletion timer.
  if (delayed_removal_timer_callback_pending_) {
    grpc_timer_cancel(&delayed_removal_timer_);
  }
  // Switch to this higher priority if it's READY.
  if (connectivity_state_ != GRPC_CHANNEL_READY) return false;
  xds_policy_->SwitchToHigherPriorityLocked(priority_);
  return true;
}

void XdsLb::LocalityMap::MaybeCancelFailoverTimerLocked() {
  if (failover_timer_callback_pending_) grpc_timer_cancel(&failover_timer_);
}

void XdsLb::LocalityMap::Orphan() {
  if (GRPC_TRACE_FLAG_ENABLED(grpc_lb_xds_trace)) {
    gpr_log(GPR_INFO, "[xdslb %p] Priority %" PRIu32 " orphaned.", xds_policy(),
            priority_);
  }
  MaybeCancelFailoverTimerLocked();
  if (delayed_removal_timer_callback_pending_) {
    grpc_timer_cancel(&delayed_removal_timer_);
  }
  localities_.clear();
  Unref(DEBUG_LOCATION, "LocalityMap+Orphan");
}

void XdsLb::LocalityMap::OnLocalityStateUpdateLocked() {
  UpdateConnectivityStateLocked();
  // Ignore priorities not in priority_list_update.
  if (!priority_list_update().Contains(priority_)) return;
  const uint32_t current_priority = xds_policy_->current_priority_;
  // Ignore lower-than-current priorities.
  if (priority_ > current_priority) return;
  // Maybe update fallback state.
  if (connectivity_state_ == GRPC_CHANNEL_READY) {
    xds_policy_->MaybeCancelFallbackAtStartupChecks();
    xds_policy_->MaybeExitFallbackMode();
  }
  // Update is for a higher-than-current priority. (Special case: update is for
  // any active priority if there is no current priority.)
  if (priority_ < current_priority) {
    if (connectivity_state_ == GRPC_CHANNEL_READY) {
      MaybeCancelFailoverTimerLocked();
      // If a higher-than-current priority becomes READY, switch to use it.
      xds_policy_->SwitchToHigherPriorityLocked(priority_);
    } else if (connectivity_state_ == GRPC_CHANNEL_TRANSIENT_FAILURE) {
      // If a higher-than-current priority becomes TRANSIENT_FAILURE, only
      // handle it if it's the priority that is still in failover timeout.
      if (failover_timer_callback_pending_) {
        MaybeCancelFailoverTimerLocked();
        xds_policy_->FailoverOnConnectionFailureLocked();
      }
    }
    return;
  }
  // Update is for current priority.
  if (connectivity_state_ != GRPC_CHANNEL_READY) {
    // Fail over if it's no longer READY.
    xds_policy_->FailoverOnDisconnectionLocked(priority_);
  }
  // At this point, one of the following things has happened to the current
  // priority.
  // 1. It remained the same (but received picker update from its localities).
  // 2. It changed to a lower priority due to failover.
  // 3. It became invalid because failover didn't yield a READY priority.
  // In any case, update the xds picker.
  xds_policy_->UpdateXdsPickerLocked();
}

void XdsLb::LocalityMap::UpdateConnectivityStateLocked() {
  size_t num_ready = 0;
  size_t num_connecting = 0;
  size_t num_idle = 0;
  size_t num_transient_failures = 0;
  for (const auto& p : localities_) {
    const auto& locality_name = p.first;
    const Locality* locality = p.second.get();
    // Skip the localities that are not in the latest locality map update.
    if (!locality_map_update()->Contains(locality_name)) continue;
    switch (locality->connectivity_state()) {
      case GRPC_CHANNEL_READY: {
        ++num_ready;
        break;
      }
      case GRPC_CHANNEL_CONNECTING: {
        ++num_connecting;
        break;
      }
      case GRPC_CHANNEL_IDLE: {
        ++num_idle;
        break;
      }
      case GRPC_CHANNEL_TRANSIENT_FAILURE: {
        ++num_transient_failures;
        break;
      }
      default:
        GPR_UNREACHABLE_CODE(return );
    }
  }
  if (num_ready > 0) {
    connectivity_state_ = GRPC_CHANNEL_READY;
  } else if (num_connecting > 0) {
    connectivity_state_ = GRPC_CHANNEL_CONNECTING;
  } else if (num_idle > 0) {
    connectivity_state_ = GRPC_CHANNEL_IDLE;
  } else {
    connectivity_state_ = GRPC_CHANNEL_TRANSIENT_FAILURE;
  }
  if (GRPC_TRACE_FLAG_ENABLED(grpc_lb_xds_trace)) {
    gpr_log(GPR_INFO,
            "[xdslb %p] Priority %" PRIu32 " (%p) connectivity changed to %s",
            xds_policy(), priority_, this,
            ConnectivityStateName(connectivity_state_));
  }
}

void XdsLb::LocalityMap::OnDelayedRemovalTimer(void* arg, grpc_error* error) {
  LocalityMap* self = static_cast<LocalityMap*>(arg);
  self->xds_policy_->combiner()->Run(
      GRPC_CLOSURE_INIT(&self->on_delayed_removal_timer_,
                        OnDelayedRemovalTimerLocked, self, nullptr),
      GRPC_ERROR_REF(error));
}

void XdsLb::LocalityMap::OnDelayedRemovalTimerLocked(void* arg,
                                                     grpc_error* error) {
  LocalityMap* self = static_cast<LocalityMap*>(arg);
  self->delayed_removal_timer_callback_pending_ = false;
  if (error == GRPC_ERROR_NONE && !self->xds_policy_->shutting_down_) {
    const bool keep = self->priority_list_update().Contains(self->priority_) &&
                      self->priority_ <= self->xds_policy_->current_priority_;
    if (!keep) {
      // This check is to make sure we always delete the locality maps from
      // the lowest priority even if the closures of the back-to-back timers
      // are not run in FIFO order.
      // TODO(juanlishen): Eliminate unnecessary maintenance overhead for some
      // deactivated locality maps when out-of-order closures are run.
      // TODO(juanlishen): Check the timer implementation to see if this
      // defense is necessary.
      if (self->priority_ == self->xds_policy_->LowestPriority()) {
        self->xds_policy_->priorities_.pop_back();
      } else {
        gpr_log(GPR_ERROR,
                "[xdslb %p] Priority %" PRIu32
                " is not the lowest priority (highest numeric value) but is "
                "attempted to be deleted.",
                self->xds_policy(), self->priority_);
      }
    }
  }
  self->Unref(DEBUG_LOCATION, "LocalityMap+timer");
}

void XdsLb::LocalityMap::OnFailoverTimer(void* arg, grpc_error* error) {
  LocalityMap* self = static_cast<LocalityMap*>(arg);
  self->xds_policy_->combiner()->Run(
      GRPC_CLOSURE_INIT(&self->on_failover_timer_, OnFailoverTimerLocked, self,
                        nullptr),
      GRPC_ERROR_REF(error));
}

void XdsLb::LocalityMap::OnFailoverTimerLocked(void* arg, grpc_error* error) {
  LocalityMap* self = static_cast<LocalityMap*>(arg);
  self->failover_timer_callback_pending_ = false;
  if (error == GRPC_ERROR_NONE && !self->xds_policy_->shutting_down_) {
    self->xds_policy_->FailoverOnConnectionFailureLocked();
  }
  self->Unref(DEBUG_LOCATION, "LocalityMap+OnFailoverTimerLocked");
}

//
// XdsLb::LocalityMap::Locality
//

XdsLb::LocalityMap::Locality::Locality(RefCountedPtr<LocalityMap> locality_map,
                                       RefCountedPtr<XdsLocalityName> name)
    : locality_map_(std::move(locality_map)), name_(std::move(name)) {
  if (GRPC_TRACE_FLAG_ENABLED(grpc_lb_xds_trace)) {
    gpr_log(GPR_INFO, "[xdslb %p] created Locality %p for %s", xds_policy(),
            this, name_->AsHumanReadableString());
  }
}

XdsLb::LocalityMap::Locality::~Locality() {
  if (GRPC_TRACE_FLAG_ENABLED(grpc_lb_xds_trace)) {
    gpr_log(GPR_INFO, "[xdslb %p] Locality %p %s: destroying locality",
            xds_policy(), this, name_->AsHumanReadableString());
  }
  locality_map_.reset(DEBUG_LOCATION, "Locality");
}

grpc_channel_args* XdsLb::LocalityMap::Locality::CreateChildPolicyArgsLocked(
    const grpc_channel_args* args_in) {
  const grpc_arg args_to_add[] = {
      // A channel arg indicating if the target is a backend inferred from a
      // grpclb load balancer.
      grpc_channel_arg_integer_create(
          const_cast<char*>(GRPC_ARG_ADDRESS_IS_BACKEND_FROM_XDS_LOAD_BALANCER),
          1),
      // Inhibit client-side health checking, since the balancer does
      // this for us.
      grpc_channel_arg_integer_create(
          const_cast<char*>(GRPC_ARG_INHIBIT_HEALTH_CHECKING), 1),
  };
  return grpc_channel_args_copy_and_add(args_in, args_to_add,
                                        GPR_ARRAY_SIZE(args_to_add));
}

OrphanablePtr<LoadBalancingPolicy>
XdsLb::LocalityMap::Locality::CreateChildPolicyLocked(
    const char* name, const grpc_channel_args* args) {
  Helper* helper = new Helper(this->Ref(DEBUG_LOCATION, "Helper"));
  LoadBalancingPolicy::Args lb_policy_args;
  lb_policy_args.combiner = xds_policy()->combiner();
  lb_policy_args.args = args;
  lb_policy_args.channel_control_helper =
      std::unique_ptr<ChannelControlHelper>(helper);
  OrphanablePtr<LoadBalancingPolicy> lb_policy =
      LoadBalancingPolicyRegistry::CreateLoadBalancingPolicy(
          name, std::move(lb_policy_args));
  if (GPR_UNLIKELY(lb_policy == nullptr)) {
    gpr_log(GPR_ERROR,
            "[xdslb %p] Locality %p %s: failure creating child policy %s",
            xds_policy(), this, name_->AsHumanReadableString(), name);
    return nullptr;
  }
  helper->set_child(lb_policy.get());
  if (GRPC_TRACE_FLAG_ENABLED(grpc_lb_xds_trace)) {
    gpr_log(GPR_INFO,
            "[xdslb %p] Locality %p %s: Created new child policy %s (%p)",
            xds_policy(), this, name_->AsHumanReadableString(), name,
            lb_policy.get());
  }
  // Add the xDS's interested_parties pollset_set to that of the newly created
  // child policy. This will make the child policy progress upon activity on
  // xDS LB, which in turn is tied to the application's call.
  grpc_pollset_set_add_pollset_set(lb_policy->interested_parties(),
                                   xds_policy()->interested_parties());
  return lb_policy;
}

void XdsLb::LocalityMap::Locality::UpdateLocked(uint32_t locality_weight,
                                                ServerAddressList serverlist) {
  if (xds_policy()->shutting_down_) return;
  // Update locality weight.
  weight_ = locality_weight;
  if (delayed_removal_timer_callback_pending_) {
    grpc_timer_cancel(&delayed_removal_timer_);
  }
  // Construct update args.
  UpdateArgs update_args;
  update_args.addresses = std::move(serverlist);
  update_args.config = xds_policy()->config_->child_policy();
  update_args.args = CreateChildPolicyArgsLocked(xds_policy()->args_);
  // If the child policy name changes, we need to create a new child
  // policy.  When this happens, we leave child_policy_ as-is and store
  // the new child policy in pending_child_policy_.  Once the new child
  // policy transitions into state READY, we swap it into child_policy_,
  // replacing the original child policy.  So pending_child_policy_ is
  // non-null only between when we apply an update that changes the child
  // policy name and when the new child reports state READY.
  //
  // Updates can arrive at any point during this transition.  We always
  // apply updates relative to the most recently created child policy,
  // even if the most recent one is still in pending_child_policy_.  This
  // is true both when applying the updates to an existing child policy
  // and when determining whether we need to create a new policy.
  //
  // As a result of this, there are several cases to consider here:
  //
  // 1. We have no existing child policy (i.e., we have started up but
  //    have not yet received a serverlist from the balancer or gone
  //    into fallback mode; in this case, both child_policy_ and
  //    pending_child_policy_ are null).  In this case, we create a
  //    new child policy and store it in child_policy_.
  //
  // 2. We have an existing child policy and have no pending child policy
  //    from a previous update (i.e., either there has not been a
  //    previous update that changed the policy name, or we have already
  //    finished swapping in the new policy; in this case, child_policy_
  //    is non-null but pending_child_policy_ is null).  In this case:
  //    a. If child_policy_->name() equals child_policy_name, then we
  //       update the existing child policy.
  //    b. If child_policy_->name() does not equal child_policy_name,
  //       we create a new policy.  The policy will be stored in
  //       pending_child_policy_ and will later be swapped into
  //       child_policy_ by the helper when the new child transitions
  //       into state READY.
  //
  // 3. We have an existing child policy and have a pending child policy
  //    from a previous update (i.e., a previous update set
  //    pending_child_policy_ as per case 2b above and that policy has
  //    not yet transitioned into state READY and been swapped into
  //    child_policy_; in this case, both child_policy_ and
  //    pending_child_policy_ are non-null).  In this case:
  //    a. If pending_child_policy_->name() equals child_policy_name,
  //       then we update the existing pending child policy.
  //    b. If pending_child_policy->name() does not equal
  //       child_policy_name, then we create a new policy.  The new
  //       policy is stored in pending_child_policy_ (replacing the one
  //       that was there before, which will be immediately shut down)
  //       and will later be swapped into child_policy_ by the helper
  //       when the new child transitions into state READY.
  // TODO(juanlishen): If the child policy is not configured via service config,
  // use whatever algorithm is specified by the balancer.
  const char* child_policy_name = update_args.config == nullptr
                                      ? "round_robin"
                                      : update_args.config->name();
  const bool create_policy =
      // case 1
      child_policy_ == nullptr ||
      // case 2b
      (pending_child_policy_ == nullptr &&
       strcmp(child_policy_->name(), child_policy_name) != 0) ||
      // case 3b
      (pending_child_policy_ != nullptr &&
       strcmp(pending_child_policy_->name(), child_policy_name) != 0);
  LoadBalancingPolicy* policy_to_update = nullptr;
  if (create_policy) {
    // Cases 1, 2b, and 3b: create a new child policy.
    // If child_policy_ is null, we set it (case 1), else we set
    // pending_child_policy_ (cases 2b and 3b).
    if (GRPC_TRACE_FLAG_ENABLED(grpc_lb_xds_trace)) {
      gpr_log(GPR_INFO,
              "[xdslb %p] Locality %p %s: Creating new %schild policy %s",
              xds_policy(), this, name_->AsHumanReadableString(),
              child_policy_ == nullptr ? "" : "pending ", child_policy_name);
    }
    auto& lb_policy =
        child_policy_ == nullptr ? child_policy_ : pending_child_policy_;
    lb_policy = CreateChildPolicyLocked(child_policy_name, update_args.args);
    policy_to_update = lb_policy.get();
  } else {
    // Cases 2a and 3a: update an existing policy.
    // If we have a pending child policy, send the update to the pending
    // policy (case 3a), else send it to the current policy (case 2a).
    policy_to_update = pending_child_policy_ != nullptr
                           ? pending_child_policy_.get()
                           : child_policy_.get();
  }
  GPR_ASSERT(policy_to_update != nullptr);
  // Update the policy.
  if (GRPC_TRACE_FLAG_ENABLED(grpc_lb_xds_trace)) {
    gpr_log(GPR_INFO, "[xdslb %p] Locality %p %s: Updating %schild policy %p",
            xds_policy(), this, name_->AsHumanReadableString(),
            policy_to_update == pending_child_policy_.get() ? "pending " : "",
            policy_to_update);
  }
  policy_to_update->UpdateLocked(std::move(update_args));
}

void XdsLb::LocalityMap::Locality::ShutdownLocked() {
  if (GRPC_TRACE_FLAG_ENABLED(grpc_lb_xds_trace)) {
    gpr_log(GPR_INFO, "[xdslb %p] Locality %p %s: shutting down locality",
            xds_policy(), this, name_->AsHumanReadableString());
  }
  // Remove the child policy's interested_parties pollset_set from the
  // xDS policy.
  grpc_pollset_set_del_pollset_set(child_policy_->interested_parties(),
                                   xds_policy()->interested_parties());
  child_policy_.reset();
  if (pending_child_policy_ != nullptr) {
    grpc_pollset_set_del_pollset_set(
        pending_child_policy_->interested_parties(),
        xds_policy()->interested_parties());
    pending_child_policy_.reset();
  }
  // Drop our ref to the child's picker, in case it's holding a ref to
  // the child.
  picker_wrapper_.reset();
  if (delayed_removal_timer_callback_pending_) {
    grpc_timer_cancel(&delayed_removal_timer_);
  }
  shutdown_ = true;
}

void XdsLb::LocalityMap::Locality::ResetBackoffLocked() {
  child_policy_->ResetBackoffLocked();
  if (pending_child_policy_ != nullptr) {
    pending_child_policy_->ResetBackoffLocked();
  }
}

void XdsLb::LocalityMap::Locality::Orphan() {
  ShutdownLocked();
  Unref();
}

void XdsLb::LocalityMap::Locality::DeactivateLocked() {
  // If already deactivated, don't do that again.
  if (weight_ == 0) return;
  // Set the locality weight to 0 so that future xds picker won't contain this
  // locality.
  weight_ = 0;
  // Start a timer to delete the locality.
  Ref(DEBUG_LOCATION, "Locality+timer").release();
  GRPC_CLOSURE_INIT(&on_delayed_removal_timer_, OnDelayedRemovalTimer, this,
                    grpc_schedule_on_exec_ctx);
  grpc_timer_init(
      &delayed_removal_timer_,
      ExecCtx::Get()->Now() + xds_policy()->locality_retention_interval_ms_,
      &on_delayed_removal_timer_);
  delayed_removal_timer_callback_pending_ = true;
}

void XdsLb::LocalityMap::Locality::OnDelayedRemovalTimer(void* arg,
                                                         grpc_error* error) {
  Locality* self = static_cast<Locality*>(arg);
  self->xds_policy()->combiner()->Run(
      GRPC_CLOSURE_INIT(&self->on_delayed_removal_timer_,
                        OnDelayedRemovalTimerLocked, self, nullptr),
      GRPC_ERROR_REF(error));
}

void XdsLb::LocalityMap::Locality::OnDelayedRemovalTimerLocked(
    void* arg, grpc_error* error) {
  Locality* self = static_cast<Locality*>(arg);
  self->delayed_removal_timer_callback_pending_ = false;
  if (error == GRPC_ERROR_NONE && !self->shutdown_ && self->weight_ == 0) {
    self->locality_map_->localities_.erase(self->name_);
  }
  self->Unref(DEBUG_LOCATION, "Locality+timer");
}

//
// XdsLb::Locality::Helper
//

bool XdsLb::LocalityMap::Locality::Helper::CalledByPendingChild() const {
  GPR_ASSERT(child_ != nullptr);
  return child_ == locality_->pending_child_policy_.get();
}

bool XdsLb::LocalityMap::Locality::Helper::CalledByCurrentChild() const {
  GPR_ASSERT(child_ != nullptr);
  return child_ == locality_->child_policy_.get();
}

RefCountedPtr<SubchannelInterface>
XdsLb::LocalityMap::Locality::Helper::CreateSubchannel(
    const grpc_channel_args& args) {
  if (locality_->xds_policy()->shutting_down_ ||
      (!CalledByPendingChild() && !CalledByCurrentChild())) {
    return nullptr;
  }
  return locality_->xds_policy()->channel_control_helper()->CreateSubchannel(
      args);
}

void XdsLb::LocalityMap::Locality::Helper::UpdateState(
    grpc_connectivity_state state, std::unique_ptr<SubchannelPicker> picker) {
  if (locality_->xds_policy()->shutting_down_) return;
  // If this request is from the pending child policy, ignore it until
  // it reports READY, at which point we swap it into place.
  if (CalledByPendingChild()) {
    if (GRPC_TRACE_FLAG_ENABLED(grpc_lb_xds_trace)) {
      gpr_log(GPR_INFO,
              "[xdslb %p helper %p] pending child policy %p reports state=%s",
              locality_->xds_policy(), this,
              locality_->pending_child_policy_.get(),
              ConnectivityStateName(state));
    }
    if (state != GRPC_CHANNEL_READY) return;
    grpc_pollset_set_del_pollset_set(
        locality_->child_policy_->interested_parties(),
        locality_->xds_policy()->interested_parties());
    locality_->child_policy_ = std::move(locality_->pending_child_policy_);
  } else if (!CalledByCurrentChild()) {
    // This request is from an outdated child, so ignore it.
    return;
  }
  if (GRPC_TRACE_FLAG_ENABLED(grpc_lb_xds_trace)) {
    gpr_log(GPR_INFO,
            "[xdslb %p helper %p] pending child policy %p reports state=%s",
            locality_->xds_policy(), this, locality_->child_policy_.get(),
            ConnectivityStateName(state));
  }
  // Cache the picker and its state in the locality.
  // TODO(roth): If load reporting is not configured, we should ideally
  // pass a null LocalityStats ref to the EndpointPickerWrapper and have it
  // not collect any stats, since they're not going to be used.  This would
  // require recreating all of the pickers whenever we get a config update.
  locality_->picker_wrapper_ = MakeRefCounted<EndpointPickerWrapper>(
      std::move(picker),
      locality_->xds_policy()->client_stats_.FindLocalityStats(
          locality_->name_));
  locality_->connectivity_state_ = state;
  // Notify the locality map.
  locality_->locality_map_->OnLocalityStateUpdateLocked();
}

void XdsLb::LocalityMap::Locality::Helper::AddTraceEvent(TraceSeverity severity,
                                                         StringView message) {
  if (locality_->xds_policy()->shutting_down_ ||
      (!CalledByPendingChild() && !CalledByCurrentChild())) {
    return;
  }
  locality_->xds_policy()->channel_control_helper()->AddTraceEvent(severity,
                                                                   message);
}

//
// factory
//

class XdsFactory : public LoadBalancingPolicyFactory {
 public:
  OrphanablePtr<LoadBalancingPolicy> CreateLoadBalancingPolicy(
      LoadBalancingPolicy::Args args) const override {
    return MakeOrphanable<XdsLb>(std::move(args));
  }

  const char* name() const override { return kXds; }

  RefCountedPtr<LoadBalancingPolicy::Config> ParseLoadBalancingConfig(
      const Json& json, grpc_error** error) const override {
    GPR_DEBUG_ASSERT(error != nullptr && *error == GRPC_ERROR_NONE);
    if (json.type() == Json::Type::JSON_NULL) {
      // xds was mentioned as a policy in the deprecated loadBalancingPolicy
      // field or in the client API.
      *error = GRPC_ERROR_CREATE_FROM_STATIC_STRING(
          "field:loadBalancingPolicy error:xds policy requires configuration. "
          "Please use loadBalancingConfig field of service config instead.");
      return nullptr;
    }
    std::vector<grpc_error*> error_list;
    // Child policy.
    RefCountedPtr<LoadBalancingPolicy::Config> child_policy;
    auto it = json.object_value().find("childPolicy");
    if (it != json.object_value().end()) {
      grpc_error* parse_error = GRPC_ERROR_NONE;
      child_policy = LoadBalancingPolicyRegistry::ParseLoadBalancingConfig(
          it->second, &parse_error);
      if (child_policy == nullptr) {
        GPR_DEBUG_ASSERT(parse_error != GRPC_ERROR_NONE);
        std::vector<grpc_error*> child_errors;
        child_errors.push_back(parse_error);
        error_list.push_back(
            GRPC_ERROR_CREATE_FROM_VECTOR("field:childPolicy", &child_errors));
      }
    }
    // Fallback policy.
    RefCountedPtr<LoadBalancingPolicy::Config> fallback_policy;
    it = json.object_value().find("fallbackPolicy");
    if (it != json.object_value().end()) {
      grpc_error* parse_error = GRPC_ERROR_NONE;
      fallback_policy = LoadBalancingPolicyRegistry::ParseLoadBalancingConfig(
          it->second, &parse_error);
      if (fallback_policy == nullptr) {
        GPR_DEBUG_ASSERT(parse_error != GRPC_ERROR_NONE);
        std::vector<grpc_error*> child_errors;
        child_errors.push_back(parse_error);
        error_list.push_back(GRPC_ERROR_CREATE_FROM_VECTOR(
            "field:fallbackPolicy", &child_errors));
      }
    }
    // EDS service name.
    const char* eds_service_name = nullptr;
    it = json.object_value().find("edsServiceName");
    if (it != json.object_value().end()) {
      if (it->second.type() != Json::Type::STRING) {
        error_list.push_back(GRPC_ERROR_CREATE_FROM_STATIC_STRING(
            "field:edsServiceName error:type should be string"));
      } else {
        eds_service_name = it->second.string_value().c_str();
      }
    }
    // LRS load reporting server name.
    const char* lrs_load_reporting_server_name = nullptr;
    it = json.object_value().find("lrsLoadReportingServerName");
    if (it != json.object_value().end()) {
      if (it->second.type() != Json::Type::STRING) {
        error_list.push_back(GRPC_ERROR_CREATE_FROM_STATIC_STRING(
            "field:lrsLoadReportingServerName error:type should be string"));
      } else {
        lrs_load_reporting_server_name = it->second.string_value().c_str();
      }
    }
    if (error_list.empty()) {
      Optional<std::string> optional_lrs_load_reporting_server_name;
      if (lrs_load_reporting_server_name != nullptr) {
        optional_lrs_load_reporting_server_name.emplace(
            std::string(lrs_load_reporting_server_name));
      }
      return MakeRefCounted<XdsConfig>(
          std::move(child_policy), std::move(fallback_policy),
          eds_service_name == nullptr ? "" : eds_service_name,
          std::move(optional_lrs_load_reporting_server_name));
    } else {
      *error = GRPC_ERROR_CREATE_FROM_VECTOR("Xds Parser", &error_list);
      return nullptr;
    }
  }
};

}  // namespace

}  // namespace grpc_core

//
// Plugin registration
//

void grpc_lb_policy_xds_init() {
  grpc_core::LoadBalancingPolicyRegistry::Builder::
      RegisterLoadBalancingPolicyFactory(
          absl::make_unique<grpc_core::XdsFactory>());
}

void grpc_lb_policy_xds_shutdown() {}<|MERGE_RESOLUTION|>--- conflicted
+++ resolved
@@ -824,15 +824,11 @@
       xds_client()->CancelEndpointDataWatch(StringView(old_eds_service_name),
                                             endpoint_watcher_);
     }
-<<<<<<< HEAD
     if (GRPC_TRACE_FLAG_ENABLED(grpc_lb_xds_trace)) {
       gpr_log(GPR_INFO, "[xdslb %p] starting watch for %s", this,
               eds_service_name());
     }
-    auto watcher = grpc_core::MakeUnique<EndpointWatcher>(
-=======
     auto watcher = absl::make_unique<EndpointWatcher>(
->>>>>>> 17036c14
         Ref(DEBUG_LOCATION, "EndpointWatcher"));
     endpoint_watcher_ = watcher.get();
     xds_client()->WatchEndpointData(StringView(eds_service_name()),
