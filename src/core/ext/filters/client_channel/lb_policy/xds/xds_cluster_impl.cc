//
// Copyright 2018 gRPC authors.
//
// Licensed under the Apache License, Version 2.0 (the "License");
// you may not use this file except in compliance with the License.
// You may obtain a copy of the License at
//
//     http://www.apache.org/licenses/LICENSE-2.0
//
// Unless required by applicable law or agreed to in writing, software
// distributed under the License is distributed on an "AS IS" BASIS,
// WITHOUT WARRANTIES OR CONDITIONS OF ANY KIND, either express or implied.
// See the License for the specific language governing permissions and
// limitations under the License.
//

#include <grpc/support/port_platform.h>

#include <stddef.h>
#include <stdint.h>

#include <algorithm>
#include <atomic>
#include <map>
#include <memory>
#include <string>
#include <utility>
#include <vector>

#include "absl/base/thread_annotations.h"
#include "absl/memory/memory.h"
#include "absl/status/status.h"
#include "absl/status/statusor.h"
#include "absl/strings/str_cat.h"
#include "absl/strings/string_view.h"
#include "absl/types/optional.h"
#include "absl/types/variant.h"

#include <grpc/impl/codegen/connectivity_state.h>
#include <grpc/support/log.h>

#include "src/core/ext/filters/client_channel/lb_policy.h"
#include "src/core/ext/filters/client_channel/lb_policy/child_policy_handler.h"
#include "src/core/ext/filters/client_channel/lb_policy/xds/xds.h"
#include "src/core/ext/filters/client_channel/lb_policy/xds/xds_channel_args.h"
#include "src/core/ext/filters/client_channel/lb_policy_factory.h"
#include "src/core/ext/filters/client_channel/lb_policy_registry.h"
#include "src/core/ext/filters/client_channel/subchannel_interface.h"
#include "src/core/ext/xds/xds_bootstrap.h"
#include "src/core/ext/xds/xds_client.h"
#include "src/core/ext/xds/xds_client_grpc.h"
#include "src/core/ext/xds/xds_client_stats.h"
#include "src/core/ext/xds/xds_endpoint.h"
#include "src/core/lib/channel/channel_args.h"
#include "src/core/lib/debug/trace.h"
#include "src/core/lib/gpr/string.h"
#include "src/core/lib/gprpp/debug_location.h"
#include "src/core/lib/gprpp/orphanable.h"
#include "src/core/lib/gprpp/ref_counted.h"
#include "src/core/lib/gprpp/ref_counted_ptr.h"
#include "src/core/lib/gprpp/sync.h"
#include "src/core/lib/iomgr/error.h"
#include "src/core/lib/iomgr/pollset_set.h"
#include "src/core/lib/json/json.h"
#include "src/core/lib/resolver/server_address.h"
#include "src/core/lib/transport/connectivity_state.h"

namespace grpc_core {

TraceFlag grpc_xds_cluster_impl_lb_trace(false, "xds_cluster_impl_lb");

namespace {

//
// global circuit breaker atomic map
//

class CircuitBreakerCallCounterMap {
 public:
  using Key =
      std::pair<std::string /*cluster*/, std::string /*eds_service_name*/>;

  class CallCounter : public RefCounted<CallCounter> {
   public:
    explicit CallCounter(Key key) : key_(std::move(key)) {}
    ~CallCounter() override;

    uint32_t Load() {
      return concurrent_requests_.load(std::memory_order_seq_cst);
    }
    uint32_t Increment() { return concurrent_requests_.fetch_add(1); }
    void Decrement() { concurrent_requests_.fetch_sub(1); }

   private:
    Key key_;
    std::atomic<uint32_t> concurrent_requests_{0};
  };

  RefCountedPtr<CallCounter> GetOrCreate(const std::string& cluster,
                                         const std::string& eds_service_name);

 private:
  Mutex mu_;
  std::map<Key, CallCounter*> map_ ABSL_GUARDED_BY(mu_);
};

CircuitBreakerCallCounterMap* g_call_counter_map = nullptr;

RefCountedPtr<CircuitBreakerCallCounterMap::CallCounter>
CircuitBreakerCallCounterMap::GetOrCreate(const std::string& cluster,
                                          const std::string& eds_service_name) {
  Key key(cluster, eds_service_name);
  RefCountedPtr<CallCounter> result;
  MutexLock lock(&mu_);
  auto it = map_.find(key);
  if (it == map_.end()) {
    it = map_.insert({key, nullptr}).first;
  } else {
    result = it->second->RefIfNonZero();
  }
  if (result == nullptr) {
    result = MakeRefCounted<CallCounter>(std::move(key));
    it->second = result.get();
  }
  return result;
}

CircuitBreakerCallCounterMap::CallCounter::~CallCounter() {
  MutexLock lock(&g_call_counter_map->mu_);
  auto it = g_call_counter_map->map_.find(key_);
  if (it != g_call_counter_map->map_.end() && it->second == this) {
    g_call_counter_map->map_.erase(it);
  }
}

//
// LB policy
//

constexpr char kXdsClusterImpl[] = "xds_cluster_impl_experimental";

// Config for xDS Cluster Impl LB policy.
class XdsClusterImplLbConfig : public LoadBalancingPolicy::Config {
 public:
  XdsClusterImplLbConfig(
      RefCountedPtr<LoadBalancingPolicy::Config> child_policy,
      std::string cluster_name, std::string eds_service_name,
      absl::optional<XdsBootstrap::XdsServer> lrs_load_reporting_server,
      uint32_t max_concurrent_requests,
      RefCountedPtr<XdsEndpointResource::DropConfig> drop_config)
      : child_policy_(std::move(child_policy)),
        cluster_name_(std::move(cluster_name)),
        eds_service_name_(std::move(eds_service_name)),
        lrs_load_reporting_server_(std::move(lrs_load_reporting_server)),
        max_concurrent_requests_(max_concurrent_requests),
        drop_config_(std::move(drop_config)) {}

  const char* name() const override { return kXdsClusterImpl; }

  RefCountedPtr<LoadBalancingPolicy::Config> child_policy() const {
    return child_policy_;
  }
  const std::string& cluster_name() const { return cluster_name_; }
  const std::string& eds_service_name() const { return eds_service_name_; }
  const absl::optional<XdsBootstrap::XdsServer>& lrs_load_reporting_server()
      const {
    return lrs_load_reporting_server_;
  };
  uint32_t max_concurrent_requests() const { return max_concurrent_requests_; }
  RefCountedPtr<XdsEndpointResource::DropConfig> drop_config() const {
    return drop_config_;
  }

 private:
  RefCountedPtr<LoadBalancingPolicy::Config> child_policy_;
  std::string cluster_name_;
  std::string eds_service_name_;
  absl::optional<XdsBootstrap::XdsServer> lrs_load_reporting_server_;
  uint32_t max_concurrent_requests_;
  RefCountedPtr<XdsEndpointResource::DropConfig> drop_config_;
};

// xDS Cluster Impl LB policy.
class XdsClusterImplLb : public LoadBalancingPolicy {
 public:
  XdsClusterImplLb(RefCountedPtr<XdsClient> xds_client, Args args);

  const char* name() const override { return kXdsClusterImpl; }

  void UpdateLocked(UpdateArgs args) override;
  void ExitIdleLocked() override;
  void ResetBackoffLocked() override;

 private:
  class StatsSubchannelWrapper : public DelegatingSubchannel {
   public:
    StatsSubchannelWrapper(
        RefCountedPtr<SubchannelInterface> wrapped_subchannel,
        RefCountedPtr<XdsClusterLocalityStats> locality_stats)
        : DelegatingSubchannel(std::move(wrapped_subchannel)),
          locality_stats_(std::move(locality_stats)) {}

    XdsClusterLocalityStats* locality_stats() const {
      return locality_stats_.get();
    }

   private:
    RefCountedPtr<XdsClusterLocalityStats> locality_stats_;
  };

  // A simple wrapper for ref-counting a picker from the child policy.
  class RefCountedPicker : public RefCounted<RefCountedPicker> {
   public:
    explicit RefCountedPicker(std::unique_ptr<SubchannelPicker> picker)
        : picker_(std::move(picker)) {}
    PickResult Pick(PickArgs args) { return picker_->Pick(args); }

   private:
    std::unique_ptr<SubchannelPicker> picker_;
  };

  // A picker that wraps the picker from the child to perform drops.
  class Picker : public SubchannelPicker {
   public:
    Picker(XdsClusterImplLb* xds_cluster_impl_lb,
           RefCountedPtr<RefCountedPicker> picker);

    PickResult Pick(PickArgs args) override;

   private:
    class SubchannelCallTracker;

    RefCountedPtr<CircuitBreakerCallCounterMap::CallCounter> call_counter_;
    uint32_t max_concurrent_requests_;
    RefCountedPtr<XdsEndpointResource::DropConfig> drop_config_;
    RefCountedPtr<XdsClusterDropStats> drop_stats_;
    RefCountedPtr<RefCountedPicker> picker_;
  };

  class Helper : public ChannelControlHelper {
   public:
    explicit Helper(RefCountedPtr<XdsClusterImplLb> xds_cluster_impl_policy)
        : xds_cluster_impl_policy_(std::move(xds_cluster_impl_policy)) {}

    ~Helper() override {
      xds_cluster_impl_policy_.reset(DEBUG_LOCATION, "Helper");
    }

    RefCountedPtr<SubchannelInterface> CreateSubchannel(
        ServerAddress address, const ChannelArgs& args) override;
    void UpdateState(grpc_connectivity_state state, const absl::Status& status,
                     std::unique_ptr<SubchannelPicker> picker) override;
    void RequestReresolution() override;
    absl::string_view GetAuthority() override;
    void AddTraceEvent(TraceSeverity severity,
                       absl::string_view message) override;

   private:
    RefCountedPtr<XdsClusterImplLb> xds_cluster_impl_policy_;
  };

  ~XdsClusterImplLb() override;

  void ShutdownLocked() override;

  OrphanablePtr<LoadBalancingPolicy> CreateChildPolicyLocked(
      const ChannelArgs& args);
  void UpdateChildPolicyLocked(absl::StatusOr<ServerAddressList> addresses,
                               const ChannelArgs& args);

  void MaybeUpdatePickerLocked();

  // Current config from the resolver.
  RefCountedPtr<XdsClusterImplLbConfig> config_;

  // Current concurrent number of requests.
  RefCountedPtr<CircuitBreakerCallCounterMap::CallCounter> call_counter_;

  // Internal state.
  bool shutting_down_ = false;

  // The xds client.
  RefCountedPtr<XdsClient> xds_client_;

  // The stats for client-side load reporting.
  RefCountedPtr<XdsClusterDropStats> drop_stats_;

  OrphanablePtr<LoadBalancingPolicy> child_policy_;

  // Latest state and picker reported by the child policy.
  grpc_connectivity_state state_ = GRPC_CHANNEL_IDLE;
  absl::Status status_;
  RefCountedPtr<RefCountedPicker> picker_;
};

//
// XdsClusterImplLb::Picker::SubchannelCallTracker
//

class XdsClusterImplLb::Picker::SubchannelCallTracker
    : public LoadBalancingPolicy::SubchannelCallTrackerInterface {
 public:
  SubchannelCallTracker(
      std::unique_ptr<LoadBalancingPolicy::SubchannelCallTrackerInterface>
          original_subchannel_call_tracker,
      RefCountedPtr<XdsClusterLocalityStats> locality_stats,
      RefCountedPtr<CircuitBreakerCallCounterMap::CallCounter> call_counter)
      : original_subchannel_call_tracker_(
            std::move(original_subchannel_call_tracker)),
        locality_stats_(std::move(locality_stats)),
        call_counter_(std::move(call_counter)) {}

  ~SubchannelCallTracker() override {
    locality_stats_.reset(DEBUG_LOCATION, "SubchannelCallTracker");
    call_counter_.reset(DEBUG_LOCATION, "SubchannelCallTracker");
    GPR_DEBUG_ASSERT(!started_);
  }

  void Start() override {
    // Increment number of calls in flight.
    call_counter_->Increment();
    // Record a call started.
    if (locality_stats_ != nullptr) {
      locality_stats_->AddCallStarted();
    }
    // Delegate if needed.
    if (original_subchannel_call_tracker_ != nullptr) {
      original_subchannel_call_tracker_->Start();
    }
#ifndef NDEBUG
    started_ = true;
#endif
  }

  void Finish(FinishArgs args) override {
    // Delegate if needed.
    if (original_subchannel_call_tracker_ != nullptr) {
      original_subchannel_call_tracker_->Finish(args);
    }
    // Record call completion for load reporting.
    if (locality_stats_ != nullptr) {
      locality_stats_->AddCallFinished(!args.status.ok());
    }
    // Decrement number of calls in flight.
    call_counter_->Decrement();
#ifndef NDEBUG
    started_ = false;
#endif
  }

 private:
  std::unique_ptr<LoadBalancingPolicy::SubchannelCallTrackerInterface>
      original_subchannel_call_tracker_;
  RefCountedPtr<XdsClusterLocalityStats> locality_stats_;
  RefCountedPtr<CircuitBreakerCallCounterMap::CallCounter> call_counter_;
#ifndef NDEBUG
  bool started_ = false;
#endif
};

//
// XdsClusterImplLb::Picker
//

XdsClusterImplLb::Picker::Picker(XdsClusterImplLb* xds_cluster_impl_lb,
                                 RefCountedPtr<RefCountedPicker> picker)
    : call_counter_(xds_cluster_impl_lb->call_counter_),
      max_concurrent_requests_(
          xds_cluster_impl_lb->config_->max_concurrent_requests()),
      drop_config_(xds_cluster_impl_lb->config_->drop_config()),
      drop_stats_(xds_cluster_impl_lb->drop_stats_),
      picker_(std::move(picker)) {
  if (GRPC_TRACE_FLAG_ENABLED(grpc_xds_cluster_impl_lb_trace)) {
    gpr_log(GPR_INFO, "[xds_cluster_impl_lb %p] constructed new picker %p",
            xds_cluster_impl_lb, this);
  }
}

LoadBalancingPolicy::PickResult XdsClusterImplLb::Picker::Pick(
    LoadBalancingPolicy::PickArgs args) {
  // Handle EDS drops.
  const std::string* drop_category;
  if (drop_config_->ShouldDrop(&drop_category)) {
    if (drop_stats_ != nullptr) drop_stats_->AddCallDropped(*drop_category);
    return PickResult::Drop(absl::UnavailableError(
        absl::StrCat("EDS-configured drop: ", *drop_category)));
  }
  // Check if we exceeded the max concurrent requests circuit breaking limit.
  // Note: We check the value here, but we don't actually increment the
  // counter for the current request until the channel calls the subchannel
  // call tracker's Start() method.  This means that we may wind up
  // allowing more concurrent requests than the configured limit.
  if (call_counter_->Load() >= max_concurrent_requests_) {
    if (drop_stats_ != nullptr) drop_stats_->AddUncategorizedDrops();
    return PickResult::Drop(absl::UnavailableError("circuit breaker drop"));
  }
  // If we're not dropping the call, we should always have a child picker.
  if (picker_ == nullptr) {  // Should never happen.
    return PickResult::Fail(absl::InternalError(
        "xds_cluster_impl picker not given any child picker"));
  }
  // Not dropping, so delegate to child picker.
  PickResult result = picker_->Pick(args);
  auto* complete_pick = absl::get_if<PickResult::Complete>(&result.result);
  if (complete_pick != nullptr) {
    RefCountedPtr<XdsClusterLocalityStats> locality_stats;
    if (drop_stats_ != nullptr) {  // If load reporting is enabled.
      auto* subchannel_wrapper =
          static_cast<StatsSubchannelWrapper*>(complete_pick->subchannel.get());
      // Handle load reporting.
      locality_stats = subchannel_wrapper->locality_stats()->Ref(
          DEBUG_LOCATION, "SubchannelCallTracker");
      // Unwrap subchannel to pass back up the stack.
      complete_pick->subchannel = subchannel_wrapper->wrapped_subchannel();
    }
    // Inject subchannel call tracker to record call completion.
    complete_pick->subchannel_call_tracker =
        absl::make_unique<SubchannelCallTracker>(
            std::move(complete_pick->subchannel_call_tracker),
            std::move(locality_stats),
            call_counter_->Ref(DEBUG_LOCATION, "SubchannelCallTracker"));
  } else {
    // TODO(roth): We should ideally also record call failures here in the case
    // where a pick fails.  This is challenging, because we don't know which
    // picks are for wait_for_ready RPCs or how many times we'll return a
    // failure for the same wait_for_ready RPC.
  }
  return result;
}

//
// XdsClusterImplLb
//

XdsClusterImplLb::XdsClusterImplLb(RefCountedPtr<XdsClient> xds_client,
                                   Args args)
    : LoadBalancingPolicy(std::move(args)), xds_client_(std::move(xds_client)) {
  if (GRPC_TRACE_FLAG_ENABLED(grpc_xds_cluster_impl_lb_trace)) {
    gpr_log(GPR_INFO, "[xds_cluster_impl_lb %p] created -- using xds client %p",
            this, xds_client_.get());
  }
}

XdsClusterImplLb::~XdsClusterImplLb() {
  if (GRPC_TRACE_FLAG_ENABLED(grpc_xds_cluster_impl_lb_trace)) {
    gpr_log(GPR_INFO,
            "[xds_cluster_impl_lb %p] destroying xds_cluster_impl LB policy",
            this);
  }
}

void XdsClusterImplLb::ShutdownLocked() {
  if (GRPC_TRACE_FLAG_ENABLED(grpc_xds_cluster_impl_lb_trace)) {
    gpr_log(GPR_INFO, "[xds_cluster_impl_lb %p] shutting down", this);
  }
  shutting_down_ = true;
  // Remove the child policy's interested_parties pollset_set from the
  // xDS policy.
  if (child_policy_ != nullptr) {
    grpc_pollset_set_del_pollset_set(child_policy_->interested_parties(),
                                     interested_parties());
    child_policy_.reset();
  }
  // Drop our ref to the child's picker, in case it's holding a ref to
  // the child.
  picker_.reset();
  drop_stats_.reset();
  xds_client_.reset();
}

void XdsClusterImplLb::ExitIdleLocked() {
  if (child_policy_ != nullptr) child_policy_->ExitIdleLocked();
}

void XdsClusterImplLb::ResetBackoffLocked() {
  // The XdsClient will have its backoff reset by the xds resolver, so we
  // don't need to do it here.
  if (child_policy_ != nullptr) child_policy_->ResetBackoffLocked();
}

void XdsClusterImplLb::UpdateLocked(UpdateArgs args) {
  if (GRPC_TRACE_FLAG_ENABLED(grpc_xds_cluster_impl_lb_trace)) {
    gpr_log(GPR_INFO, "[xds_cluster_impl_lb %p] Received update", this);
  }
  // Update config.
  const bool is_initial_update = config_ == nullptr;
  auto old_config = std::move(config_);
  config_ = std::move(args.config);
  // On initial update, create drop stats.
  if (is_initial_update) {
    if (config_->lrs_load_reporting_server().has_value()) {
      drop_stats_ = xds_client_->AddClusterDropStats(
          config_->lrs_load_reporting_server().value(), config_->cluster_name(),
          config_->eds_service_name());
      if (drop_stats_ == nullptr) {
        gpr_log(GPR_ERROR,
                "[xds_cluster_impl_lb %p] Failed to get cluster drop stats for "
                "LRS server %s, cluster %s, EDS service name %s, load "
                "reporting for drops will not be done.",
                this, config_->lrs_load_reporting_server()->server_uri.c_str(),
                config_->cluster_name().c_str(),
                config_->eds_service_name().c_str());
      }
    }
    call_counter_ = g_call_counter_map->GetOrCreate(
        config_->cluster_name(), config_->eds_service_name());
  } else {
    // Cluster name, EDS service name, and LRS server name should never
    // change, because the xds_cluster_resolver policy above us should be
    // swapped out if that happens.
    GPR_ASSERT(config_->cluster_name() == old_config->cluster_name());
    GPR_ASSERT(config_->eds_service_name() == old_config->eds_service_name());
    GPR_ASSERT(config_->lrs_load_reporting_server() ==
               old_config->lrs_load_reporting_server());
  }
  // Update picker if max_concurrent_requests has changed.
  if (is_initial_update || config_->max_concurrent_requests() !=
                               old_config->max_concurrent_requests()) {
    MaybeUpdatePickerLocked();
  }
  // Update child policy.
  UpdateChildPolicyLocked(std::move(args.addresses), args.args);
}

void XdsClusterImplLb::MaybeUpdatePickerLocked() {
  // If we're dropping all calls, report READY, regardless of what (or
  // whether) the child has reported.
  if (config_->drop_config() != nullptr && config_->drop_config()->drop_all()) {
    auto drop_picker = absl::make_unique<Picker>(this, picker_);
    if (GRPC_TRACE_FLAG_ENABLED(grpc_xds_cluster_impl_lb_trace)) {
      gpr_log(GPR_INFO,
              "[xds_cluster_impl_lb %p] updating connectivity (drop all): "
              "state=READY picker=%p",
              this, drop_picker.get());
    }
    channel_control_helper()->UpdateState(GRPC_CHANNEL_READY, absl::Status(),
                                          std::move(drop_picker));
    return;
  }
  // Otherwise, update only if we have a child picker.
  if (picker_ != nullptr) {
    auto drop_picker = absl::make_unique<Picker>(this, picker_);
    if (GRPC_TRACE_FLAG_ENABLED(grpc_xds_cluster_impl_lb_trace)) {
      gpr_log(GPR_INFO,
              "[xds_cluster_impl_lb %p] updating connectivity: state=%s "
              "status=(%s) picker=%p",
              this, ConnectivityStateName(state_), status_.ToString().c_str(),
              drop_picker.get());
    }
    channel_control_helper()->UpdateState(state_, status_,
                                          std::move(drop_picker));
  }
}

OrphanablePtr<LoadBalancingPolicy> XdsClusterImplLb::CreateChildPolicyLocked(
    const ChannelArgs& args) {
  LoadBalancingPolicy::Args lb_policy_args;
  lb_policy_args.work_serializer = work_serializer();
  lb_policy_args.args = args;
  lb_policy_args.channel_control_helper =
      absl::make_unique<Helper>(Ref(DEBUG_LOCATION, "Helper"));
  OrphanablePtr<LoadBalancingPolicy> lb_policy =
      MakeOrphanable<ChildPolicyHandler>(std::move(lb_policy_args),
                                         &grpc_xds_cluster_impl_lb_trace);
  if (GRPC_TRACE_FLAG_ENABLED(grpc_xds_cluster_impl_lb_trace)) {
    gpr_log(GPR_INFO,
            "[xds_cluster_impl_lb %p] Created new child policy handler %p",
            this, lb_policy.get());
  }
  // Add our interested_parties pollset_set to that of the newly created
  // child policy. This will make the child policy progress upon activity on
  // this policy, which in turn is tied to the application's call.
  grpc_pollset_set_add_pollset_set(lb_policy->interested_parties(),
                                   interested_parties());
  return lb_policy;
}

void XdsClusterImplLb::UpdateChildPolicyLocked(
    absl::StatusOr<ServerAddressList> addresses, const ChannelArgs& args) {
  // Create policy if needed.
  if (child_policy_ == nullptr) {
    child_policy_ = CreateChildPolicyLocked(args);
  }
  // Construct update args.
  UpdateArgs update_args;
  update_args.addresses = std::move(addresses);
  update_args.config = config_->child_policy();
  update_args.args =
      args.Set(GRPC_ARG_XDS_CLUSTER_NAME, config_->cluster_name());
  // Update the policy.
  if (GRPC_TRACE_FLAG_ENABLED(grpc_xds_cluster_impl_lb_trace)) {
    gpr_log(GPR_INFO,
            "[xds_cluster_impl_lb %p] Updating child policy handler %p", this,
            child_policy_.get());
  }
  child_policy_->UpdateLocked(std::move(update_args));
}

//
// XdsClusterImplLb::Helper
//

RefCountedPtr<SubchannelInterface> XdsClusterImplLb::Helper::CreateSubchannel(
    ServerAddress address, const ChannelArgs& args) {
  if (xds_cluster_impl_policy_->shutting_down_) return nullptr;
  // If load reporting is enabled, wrap the subchannel such that it
  // includes the locality stats object, which will be used by the EdsPicker.
  if (xds_cluster_impl_policy_->config_->lrs_load_reporting_server()
          .has_value()) {
    RefCountedPtr<XdsLocalityName> locality_name;
    auto* attribute = address.GetAttribute(kXdsLocalityNameAttributeKey);
    if (attribute != nullptr) {
      const auto* locality_attr =
          static_cast<const XdsLocalityAttribute*>(attribute);
      locality_name = locality_attr->locality_name();
    }
    RefCountedPtr<XdsClusterLocalityStats> locality_stats =
        xds_cluster_impl_policy_->xds_client_->AddClusterLocalityStats(
            xds_cluster_impl_policy_->config_->lrs_load_reporting_server()
                .value(),
            xds_cluster_impl_policy_->config_->cluster_name(),
            xds_cluster_impl_policy_->config_->eds_service_name(),
            std::move(locality_name));
    if (locality_stats != nullptr) {
      return MakeRefCounted<StatsSubchannelWrapper>(
          xds_cluster_impl_policy_->channel_control_helper()->CreateSubchannel(
              std::move(address), args),
          std::move(locality_stats));
    }
    gpr_log(GPR_ERROR,
            "[xds_cluster_impl_lb %p] Failed to get locality stats object for "
            "LRS server %s, cluster %s, EDS service name %s; load reports will "
            "not be generated (not wrapping subchannel)",
            this,
            xds_cluster_impl_policy_->config_->lrs_load_reporting_server()
                ->server_uri.c_str(),
            xds_cluster_impl_policy_->config_->cluster_name().c_str(),
            xds_cluster_impl_policy_->config_->eds_service_name().c_str());
  }
  // Load reporting not enabled, so don't wrap the subchannel.
  return xds_cluster_impl_policy_->channel_control_helper()->CreateSubchannel(
      std::move(address), args);
}

void XdsClusterImplLb::Helper::UpdateState(
    grpc_connectivity_state state, const absl::Status& status,
    std::unique_ptr<SubchannelPicker> picker) {
  if (xds_cluster_impl_policy_->shutting_down_) return;
  if (GRPC_TRACE_FLAG_ENABLED(grpc_xds_cluster_impl_lb_trace)) {
    gpr_log(GPR_INFO,
            "[xds_cluster_impl_lb %p] child connectivity state update: "
            "state=%s (%s) "
            "picker=%p",
            xds_cluster_impl_policy_.get(), ConnectivityStateName(state),
            status.ToString().c_str(), picker.get());
  }
  // Save the state and picker.
  xds_cluster_impl_policy_->state_ = state;
  xds_cluster_impl_policy_->status_ = status;
  xds_cluster_impl_policy_->picker_ =
      MakeRefCounted<RefCountedPicker>(std::move(picker));
  // Wrap the picker and return it to the channel.
  xds_cluster_impl_policy_->MaybeUpdatePickerLocked();
}

void XdsClusterImplLb::Helper::RequestReresolution() {
  if (xds_cluster_impl_policy_->shutting_down_) return;
  xds_cluster_impl_policy_->channel_control_helper()->RequestReresolution();
}

absl::string_view XdsClusterImplLb::Helper::GetAuthority() {
  return xds_cluster_impl_policy_->channel_control_helper()->GetAuthority();
}

void XdsClusterImplLb::Helper::AddTraceEvent(TraceSeverity severity,
                                             absl::string_view message) {
  if (xds_cluster_impl_policy_->shutting_down_) return;
  xds_cluster_impl_policy_->channel_control_helper()->AddTraceEvent(severity,
                                                                    message);
}

//
// factory
//

class XdsClusterImplLbFactory : public LoadBalancingPolicyFactory {
 public:
  OrphanablePtr<LoadBalancingPolicy> CreateLoadBalancingPolicy(
      LoadBalancingPolicy::Args args) const override {
<<<<<<< HEAD
    auto xds_client = args.args.GetObjectRef<XdsClient>();
=======
    RefCountedPtr<XdsClient> xds_client =
        GrpcXdsClient::GetFromChannelArgs(*args.args);
>>>>>>> 38284a07
    if (xds_client == nullptr) {
      gpr_log(GPR_ERROR,
              "XdsClient not present in channel args -- cannot instantiate "
              "xds_cluster_impl LB policy");
      return nullptr;
    }
    return MakeOrphanable<XdsClusterImplLb>(std::move(xds_client),
                                            std::move(args));
  }

  const char* name() const override { return kXdsClusterImpl; }

  RefCountedPtr<LoadBalancingPolicy::Config> ParseLoadBalancingConfig(
      const Json& json, grpc_error_handle* error) const override {
    GPR_DEBUG_ASSERT(error != nullptr && GRPC_ERROR_IS_NONE(*error));
    if (json.type() == Json::Type::JSON_NULL) {
      // This policy was configured in the deprecated loadBalancingPolicy
      // field or in the client API.
      *error = GRPC_ERROR_CREATE_FROM_STATIC_STRING(
          "field:loadBalancingPolicy error:xds_cluster_impl policy requires "
          "configuration. Please use loadBalancingConfig field of service "
          "config instead.");
      return nullptr;
    }
    std::vector<grpc_error_handle> error_list;
    // Child policy.
    RefCountedPtr<LoadBalancingPolicy::Config> child_policy;
    auto it = json.object_value().find("childPolicy");
    if (it == json.object_value().end()) {
      error_list.push_back(GRPC_ERROR_CREATE_FROM_STATIC_STRING(
          "field:childPolicy error:required field missing"));
    } else {
      grpc_error_handle parse_error = GRPC_ERROR_NONE;
      child_policy = LoadBalancingPolicyRegistry::ParseLoadBalancingConfig(
          it->second, &parse_error);
      if (child_policy == nullptr) {
        GPR_DEBUG_ASSERT(!GRPC_ERROR_IS_NONE(parse_error));
        std::vector<grpc_error_handle> child_errors;
        child_errors.push_back(parse_error);
        error_list.push_back(
            GRPC_ERROR_CREATE_FROM_VECTOR("field:childPolicy", &child_errors));
      }
    }
    // Cluster name.
    std::string cluster_name;
    it = json.object_value().find("clusterName");
    if (it == json.object_value().end()) {
      error_list.push_back(GRPC_ERROR_CREATE_FROM_STATIC_STRING(
          "field:clusterName error:required field missing"));
    } else if (it->second.type() != Json::Type::STRING) {
      error_list.push_back(GRPC_ERROR_CREATE_FROM_STATIC_STRING(
          "field:clusterName error:type should be string"));
    } else {
      cluster_name = it->second.string_value();
    }
    // EDS service name.
    std::string eds_service_name;
    it = json.object_value().find("edsServiceName");
    if (it != json.object_value().end()) {
      if (it->second.type() != Json::Type::STRING) {
        error_list.push_back(GRPC_ERROR_CREATE_FROM_STATIC_STRING(
            "field:edsServiceName error:type should be string"));
      } else {
        eds_service_name = it->second.string_value();
      }
    }
    // LRS load reporting server name.
    absl::optional<XdsBootstrap::XdsServer> lrs_load_reporting_server;
    it = json.object_value().find("lrsLoadReportingServer");
    if (it != json.object_value().end()) {
      if (it->second.type() != Json::Type::OBJECT) {
        error_list.push_back(GRPC_ERROR_CREATE_FROM_STATIC_STRING(
            "field:lrsLoadReportingServer error:type should be object"));
      } else {
        grpc_error_handle parser_error;
        lrs_load_reporting_server = XdsBootstrap::XdsServer::Parse(
            it->second.object_value(), &parser_error);
        if (!GRPC_ERROR_IS_NONE(parser_error)) {
          error_list.push_back(GRPC_ERROR_CREATE_FROM_CPP_STRING(
              absl::StrCat("errors parsing lrs_load_reporting_server")));
          error_list.push_back(parser_error);
        }
      }
    }
    // Max concurrent requests.
    uint32_t max_concurrent_requests = 1024;
    it = json.object_value().find("maxConcurrentRequests");
    if (it != json.object_value().end()) {
      if (it->second.type() != Json::Type::NUMBER) {
        error_list.push_back(GRPC_ERROR_CREATE_FROM_STATIC_STRING(
            "field:max_concurrent_requests error:must be of type number"));
      } else {
        max_concurrent_requests =
            gpr_parse_nonnegative_int(it->second.string_value().c_str());
      }
    }
    // Drop config.
    auto drop_config = MakeRefCounted<XdsEndpointResource::DropConfig>();
    it = json.object_value().find("dropCategories");
    if (it == json.object_value().end()) {
      error_list.push_back(GRPC_ERROR_CREATE_FROM_STATIC_STRING(
          "field:dropCategories error:required field missing"));
    } else {
      std::vector<grpc_error_handle> child_errors =
          ParseDropCategories(it->second, drop_config.get());
      if (!child_errors.empty()) {
        error_list.push_back(GRPC_ERROR_CREATE_FROM_VECTOR(
            "field:dropCategories", &child_errors));
      }
    }
    if (!error_list.empty()) {
      *error = GRPC_ERROR_CREATE_FROM_VECTOR(
          "xds_cluster_impl_experimental LB policy config", &error_list);
      return nullptr;
    }
    return MakeRefCounted<XdsClusterImplLbConfig>(
        std::move(child_policy), std::move(cluster_name),
        std::move(eds_service_name), std::move(lrs_load_reporting_server),
        max_concurrent_requests, std::move(drop_config));
  }

 private:
  static std::vector<grpc_error_handle> ParseDropCategories(
      const Json& json, XdsEndpointResource::DropConfig* drop_config) {
    std::vector<grpc_error_handle> error_list;
    if (json.type() != Json::Type::ARRAY) {
      error_list.push_back(GRPC_ERROR_CREATE_FROM_STATIC_STRING(
          "dropCategories field is not an array"));
      return error_list;
    }
    for (size_t i = 0; i < json.array_value().size(); ++i) {
      const Json& entry = json.array_value()[i];
      std::vector<grpc_error_handle> child_errors =
          ParseDropCategory(entry, drop_config);
      if (!child_errors.empty()) {
        grpc_error_handle error = GRPC_ERROR_CREATE_FROM_CPP_STRING(
            absl::StrCat("errors parsing index ", i));
        for (size_t i = 0; i < child_errors.size(); ++i) {
          error = grpc_error_add_child(error, child_errors[i]);
        }
        error_list.push_back(error);
      }
    }
    return error_list;
  }

  static std::vector<grpc_error_handle> ParseDropCategory(
      const Json& json, XdsEndpointResource::DropConfig* drop_config) {
    std::vector<grpc_error_handle> error_list;
    if (json.type() != Json::Type::OBJECT) {
      error_list.push_back(GRPC_ERROR_CREATE_FROM_STATIC_STRING(
          "dropCategories entry is not an object"));
      return error_list;
    }
    std::string category;
    auto it = json.object_value().find("category");
    if (it == json.object_value().end()) {
      error_list.push_back(GRPC_ERROR_CREATE_FROM_STATIC_STRING(
          "\"category\" field not present"));
    } else if (it->second.type() != Json::Type::STRING) {
      error_list.push_back(GRPC_ERROR_CREATE_FROM_STATIC_STRING(
          "\"category\" field is not a string"));
    } else {
      category = it->second.string_value();
    }
    uint32_t requests_per_million = 0;
    it = json.object_value().find("requests_per_million");
    if (it == json.object_value().end()) {
      error_list.push_back(GRPC_ERROR_CREATE_FROM_STATIC_STRING(
          "\"requests_per_million\" field is not present"));
    } else if (it->second.type() != Json::Type::NUMBER) {
      error_list.push_back(GRPC_ERROR_CREATE_FROM_STATIC_STRING(
          "\"requests_per_million\" field is not a number"));
    } else {
      requests_per_million =
          gpr_parse_nonnegative_int(it->second.string_value().c_str());
    }
    if (error_list.empty()) {
      drop_config->AddCategory(std::move(category), requests_per_million);
    }
    return error_list;
  }
};

}  // namespace

}  // namespace grpc_core

//
// Plugin registration
//

void grpc_lb_policy_xds_cluster_impl_init() {
  grpc_core::g_call_counter_map = new grpc_core::CircuitBreakerCallCounterMap();
  grpc_core::LoadBalancingPolicyRegistry::Builder::
      RegisterLoadBalancingPolicyFactory(
          absl::make_unique<grpc_core::XdsClusterImplLbFactory>());
}

void grpc_lb_policy_xds_cluster_impl_shutdown() {
  delete grpc_core::g_call_counter_map;
}<|MERGE_RESOLUTION|>--- conflicted
+++ resolved
@@ -687,12 +687,7 @@
  public:
   OrphanablePtr<LoadBalancingPolicy> CreateLoadBalancingPolicy(
       LoadBalancingPolicy::Args args) const override {
-<<<<<<< HEAD
-    auto xds_client = args.args.GetObjectRef<XdsClient>();
-=======
-    RefCountedPtr<XdsClient> xds_client =
-        GrpcXdsClient::GetFromChannelArgs(*args.args);
->>>>>>> 38284a07
+    auto xds_client = args.args.GetObjectRef<GrpcXdsClient>();
     if (xds_client == nullptr) {
       gpr_log(GPR_ERROR,
               "XdsClient not present in channel args -- cannot instantiate "
