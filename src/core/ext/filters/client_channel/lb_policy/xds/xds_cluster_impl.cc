//
// Copyright 2018 gRPC authors.
//
// Licensed under the Apache License, Version 2.0 (the "License");
// you may not use this file except in compliance with the License.
// You may obtain a copy of the License at
//
//     http://www.apache.org/licenses/LICENSE-2.0
//
// Unless required by applicable law or agreed to in writing, software
// distributed under the License is distributed on an "AS IS" BASIS,
// WITHOUT WARRANTIES OR CONDITIONS OF ANY KIND, either express or implied.
// See the License for the specific language governing permissions and
// limitations under the License.
//

#include <grpc/support/port_platform.h>

#include <stddef.h>
#include <stdint.h>

#include <algorithm>
#include <atomic>
#include <map>
#include <memory>
#include <string>
#include <utility>
#include <vector>

#include "absl/base/thread_annotations.h"
#include "absl/memory/memory.h"
#include "absl/status/status.h"
#include "absl/status/statusor.h"
#include "absl/strings/str_cat.h"
#include "absl/strings/string_view.h"
#include "absl/types/optional.h"
#include "absl/types/variant.h"

#include <grpc/impl/codegen/connectivity_state.h>
#include <grpc/support/log.h>

#include "src/core/ext/filters/client_channel/lb_policy/child_policy_handler.h"
#include "src/core/ext/filters/client_channel/lb_policy/xds/xds.h"
#include "src/core/ext/filters/client_channel/lb_policy/xds/xds_channel_args.h"
#include "src/core/ext/xds/xds_bootstrap.h"
#include "src/core/ext/xds/xds_client.h"
#include "src/core/ext/xds/xds_client_grpc.h"
#include "src/core/ext/xds/xds_client_stats.h"
#include "src/core/ext/xds/xds_endpoint.h"
#include "src/core/lib/channel/channel_args.h"
#include "src/core/lib/debug/trace.h"
#include "src/core/lib/gprpp/debug_location.h"
#include "src/core/lib/gprpp/orphanable.h"
#include "src/core/lib/gprpp/ref_counted.h"
#include "src/core/lib/gprpp/ref_counted_ptr.h"
#include "src/core/lib/gprpp/sync.h"
#include "src/core/lib/iomgr/pollset_set.h"
#include "src/core/lib/json/json.h"
<<<<<<< HEAD
=======
#include "src/core/lib/json/json_args.h"
>>>>>>> 6ab3d79d
#include "src/core/lib/json/json_object_loader.h"
#include "src/core/lib/load_balancing/lb_policy.h"
#include "src/core/lib/load_balancing/lb_policy_factory.h"
#include "src/core/lib/load_balancing/lb_policy_registry.h"
#include "src/core/lib/load_balancing/subchannel_interface.h"
#include "src/core/lib/resolver/server_address.h"
#include "src/core/lib/transport/connectivity_state.h"

namespace grpc_core {

TraceFlag grpc_xds_cluster_impl_lb_trace(false, "xds_cluster_impl_lb");

namespace {

//
// global circuit breaker atomic map
//

class CircuitBreakerCallCounterMap {
 public:
  using Key =
      std::pair<std::string /*cluster*/, std::string /*eds_service_name*/>;

  class CallCounter : public RefCounted<CallCounter> {
   public:
    explicit CallCounter(Key key) : key_(std::move(key)) {}
    ~CallCounter() override;

    uint32_t Load() {
      return concurrent_requests_.load(std::memory_order_seq_cst);
    }
    uint32_t Increment() { return concurrent_requests_.fetch_add(1); }
    void Decrement() { concurrent_requests_.fetch_sub(1); }

   private:
    Key key_;
    std::atomic<uint32_t> concurrent_requests_{0};
  };

  RefCountedPtr<CallCounter> GetOrCreate(const std::string& cluster,
                                         const std::string& eds_service_name);

 private:
  Mutex mu_;
  std::map<Key, CallCounter*> map_ ABSL_GUARDED_BY(mu_);
};

CircuitBreakerCallCounterMap* g_call_counter_map = nullptr;

RefCountedPtr<CircuitBreakerCallCounterMap::CallCounter>
CircuitBreakerCallCounterMap::GetOrCreate(const std::string& cluster,
                                          const std::string& eds_service_name) {
  Key key(cluster, eds_service_name);
  RefCountedPtr<CallCounter> result;
  MutexLock lock(&mu_);
  auto it = map_.find(key);
  if (it == map_.end()) {
    it = map_.insert({key, nullptr}).first;
  } else {
    result = it->second->RefIfNonZero();
  }
  if (result == nullptr) {
    result = MakeRefCounted<CallCounter>(std::move(key));
    it->second = result.get();
  }
  return result;
}

CircuitBreakerCallCounterMap::CallCounter::~CallCounter() {
  MutexLock lock(&g_call_counter_map->mu_);
  auto it = g_call_counter_map->map_.find(key_);
  if (it != g_call_counter_map->map_.end() && it->second == this) {
    g_call_counter_map->map_.erase(it);
  }
}

//
// LB policy
//

constexpr absl::string_view kXdsClusterImpl = "xds_cluster_impl_experimental";

// Config for xDS Cluster Impl LB policy.
class XdsClusterImplLbConfig : public LoadBalancingPolicy::Config {
 public:
  XdsClusterImplLbConfig() = default;

  XdsClusterImplLbConfig(const XdsClusterImplLbConfig&) = delete;
  XdsClusterImplLbConfig& operator=(const XdsClusterImplLbConfig&) = delete;

  XdsClusterImplLbConfig(XdsClusterImplLbConfig&& other) noexcept
      : child_policy_(std::move(other.child_policy_)),
        cluster_name_(std::move(other.cluster_name_)),
        eds_service_name_(std::move(other.eds_service_name_)),
        lrs_load_reporting_server_(std::move(other.lrs_load_reporting_server_)),
        max_concurrent_requests_(other.max_concurrent_requests_),
        drop_config_(std::move(other.drop_config_)) {}
  XdsClusterImplLbConfig& operator=(XdsClusterImplLbConfig&& other) noexcept {
    child_policy_ = std::move(other.child_policy_);
    cluster_name_ = std::move(other.cluster_name_);
    eds_service_name_ = std::move(other.eds_service_name_);
    lrs_load_reporting_server_ = std::move(other.lrs_load_reporting_server_);
    max_concurrent_requests_ = other.max_concurrent_requests_;
    drop_config_ = std::move(other.drop_config_);
    return *this;
  }

  absl::string_view name() const override { return kXdsClusterImpl; }

  RefCountedPtr<LoadBalancingPolicy::Config> child_policy() const {
    return child_policy_;
  }
  const std::string& cluster_name() const { return cluster_name_; }
  const std::string& eds_service_name() const { return eds_service_name_; }
  const absl::optional<XdsBootstrap::XdsServer>& lrs_load_reporting_server()
      const {
    return lrs_load_reporting_server_;
  };
  uint32_t max_concurrent_requests() const { return max_concurrent_requests_; }
  RefCountedPtr<XdsEndpointResource::DropConfig> drop_config() const {
    return drop_config_;
  }

  static const JsonLoaderInterface* JsonLoader(const JsonArgs&);
  void JsonPostLoad(const Json& json, const JsonArgs& args, ErrorList* errors);

 private:
  RefCountedPtr<LoadBalancingPolicy::Config> child_policy_;
  std::string cluster_name_;
  std::string eds_service_name_;
  absl::optional<XdsBootstrap::XdsServer> lrs_load_reporting_server_;
  uint32_t max_concurrent_requests_;
  RefCountedPtr<XdsEndpointResource::DropConfig> drop_config_;
};

// xDS Cluster Impl LB policy.
class XdsClusterImplLb : public LoadBalancingPolicy {
 public:
  XdsClusterImplLb(RefCountedPtr<XdsClient> xds_client, Args args);

  absl::string_view name() const override { return kXdsClusterImpl; }

  void UpdateLocked(UpdateArgs args) override;
  void ExitIdleLocked() override;
  void ResetBackoffLocked() override;

 private:
  class StatsSubchannelWrapper : public DelegatingSubchannel {
   public:
    StatsSubchannelWrapper(
        RefCountedPtr<SubchannelInterface> wrapped_subchannel,
        RefCountedPtr<XdsClusterLocalityStats> locality_stats)
        : DelegatingSubchannel(std::move(wrapped_subchannel)),
          locality_stats_(std::move(locality_stats)) {}

    XdsClusterLocalityStats* locality_stats() const {
      return locality_stats_.get();
    }

   private:
    RefCountedPtr<XdsClusterLocalityStats> locality_stats_;
  };

  // A simple wrapper for ref-counting a picker from the child policy.
  class RefCountedPicker : public RefCounted<RefCountedPicker> {
   public:
    explicit RefCountedPicker(std::unique_ptr<SubchannelPicker> picker)
        : picker_(std::move(picker)) {}
    PickResult Pick(PickArgs args) { return picker_->Pick(args); }

   private:
    std::unique_ptr<SubchannelPicker> picker_;
  };

  // A picker that wraps the picker from the child to perform drops.
  class Picker : public SubchannelPicker {
   public:
    Picker(XdsClusterImplLb* xds_cluster_impl_lb,
           RefCountedPtr<RefCountedPicker> picker);

    PickResult Pick(PickArgs args) override;

   private:
    class SubchannelCallTracker;

    RefCountedPtr<CircuitBreakerCallCounterMap::CallCounter> call_counter_;
    uint32_t max_concurrent_requests_;
    RefCountedPtr<XdsEndpointResource::DropConfig> drop_config_;
    RefCountedPtr<XdsClusterDropStats> drop_stats_;
    RefCountedPtr<RefCountedPicker> picker_;
  };

  class Helper : public ChannelControlHelper {
   public:
    explicit Helper(RefCountedPtr<XdsClusterImplLb> xds_cluster_impl_policy)
        : xds_cluster_impl_policy_(std::move(xds_cluster_impl_policy)) {}

    ~Helper() override {
      xds_cluster_impl_policy_.reset(DEBUG_LOCATION, "Helper");
    }

    RefCountedPtr<SubchannelInterface> CreateSubchannel(
        ServerAddress address, const ChannelArgs& args) override;
    void UpdateState(grpc_connectivity_state state, const absl::Status& status,
                     std::unique_ptr<SubchannelPicker> picker) override;
    void RequestReresolution() override;
    absl::string_view GetAuthority() override;
    void AddTraceEvent(TraceSeverity severity,
                       absl::string_view message) override;

   private:
    RefCountedPtr<XdsClusterImplLb> xds_cluster_impl_policy_;
  };

  ~XdsClusterImplLb() override;

  void ShutdownLocked() override;

  OrphanablePtr<LoadBalancingPolicy> CreateChildPolicyLocked(
      const ChannelArgs& args);
  void UpdateChildPolicyLocked(absl::StatusOr<ServerAddressList> addresses,
                               std::string resolution_note,
                               const ChannelArgs& args);

  void MaybeUpdatePickerLocked();

  // Current config from the resolver.
  RefCountedPtr<XdsClusterImplLbConfig> config_;

  // Current concurrent number of requests.
  RefCountedPtr<CircuitBreakerCallCounterMap::CallCounter> call_counter_;

  // Internal state.
  bool shutting_down_ = false;

  // The xds client.
  RefCountedPtr<XdsClient> xds_client_;

  // The stats for client-side load reporting.
  RefCountedPtr<XdsClusterDropStats> drop_stats_;

  OrphanablePtr<LoadBalancingPolicy> child_policy_;

  // Latest state and picker reported by the child policy.
  grpc_connectivity_state state_ = GRPC_CHANNEL_IDLE;
  absl::Status status_;
  RefCountedPtr<RefCountedPicker> picker_;
};

//
// XdsClusterImplLb::Picker::SubchannelCallTracker
//

class XdsClusterImplLb::Picker::SubchannelCallTracker
    : public LoadBalancingPolicy::SubchannelCallTrackerInterface {
 public:
  SubchannelCallTracker(
      std::unique_ptr<LoadBalancingPolicy::SubchannelCallTrackerInterface>
          original_subchannel_call_tracker,
      RefCountedPtr<XdsClusterLocalityStats> locality_stats,
      RefCountedPtr<CircuitBreakerCallCounterMap::CallCounter> call_counter)
      : original_subchannel_call_tracker_(
            std::move(original_subchannel_call_tracker)),
        locality_stats_(std::move(locality_stats)),
        call_counter_(std::move(call_counter)) {}

  ~SubchannelCallTracker() override {
    locality_stats_.reset(DEBUG_LOCATION, "SubchannelCallTracker");
    call_counter_.reset(DEBUG_LOCATION, "SubchannelCallTracker");
    GPR_DEBUG_ASSERT(!started_);
  }

  void Start() override {
    // Increment number of calls in flight.
    call_counter_->Increment();
    // Record a call started.
    if (locality_stats_ != nullptr) {
      locality_stats_->AddCallStarted();
    }
    // Delegate if needed.
    if (original_subchannel_call_tracker_ != nullptr) {
      original_subchannel_call_tracker_->Start();
    }
#ifndef NDEBUG
    started_ = true;
#endif
  }

  void Finish(FinishArgs args) override {
    // Delegate if needed.
    if (original_subchannel_call_tracker_ != nullptr) {
      original_subchannel_call_tracker_->Finish(args);
    }
    // Record call completion for load reporting.
    if (locality_stats_ != nullptr) {
      locality_stats_->AddCallFinished(!args.status.ok());
    }
    // Decrement number of calls in flight.
    call_counter_->Decrement();
#ifndef NDEBUG
    started_ = false;
#endif
  }

 private:
  std::unique_ptr<LoadBalancingPolicy::SubchannelCallTrackerInterface>
      original_subchannel_call_tracker_;
  RefCountedPtr<XdsClusterLocalityStats> locality_stats_;
  RefCountedPtr<CircuitBreakerCallCounterMap::CallCounter> call_counter_;
#ifndef NDEBUG
  bool started_ = false;
#endif
};

//
// XdsClusterImplLb::Picker
//

XdsClusterImplLb::Picker::Picker(XdsClusterImplLb* xds_cluster_impl_lb,
                                 RefCountedPtr<RefCountedPicker> picker)
    : call_counter_(xds_cluster_impl_lb->call_counter_),
      max_concurrent_requests_(
          xds_cluster_impl_lb->config_->max_concurrent_requests()),
      drop_config_(xds_cluster_impl_lb->config_->drop_config()),
      drop_stats_(xds_cluster_impl_lb->drop_stats_),
      picker_(std::move(picker)) {
  if (GRPC_TRACE_FLAG_ENABLED(grpc_xds_cluster_impl_lb_trace)) {
    gpr_log(GPR_INFO, "[xds_cluster_impl_lb %p] constructed new picker %p",
            xds_cluster_impl_lb, this);
  }
}

LoadBalancingPolicy::PickResult XdsClusterImplLb::Picker::Pick(
    LoadBalancingPolicy::PickArgs args) {
  // Handle EDS drops.
  const std::string* drop_category;
  if (drop_config_->ShouldDrop(&drop_category)) {
    if (drop_stats_ != nullptr) drop_stats_->AddCallDropped(*drop_category);
    return PickResult::Drop(absl::UnavailableError(
        absl::StrCat("EDS-configured drop: ", *drop_category)));
  }
  // Check if we exceeded the max concurrent requests circuit breaking limit.
  // Note: We check the value here, but we don't actually increment the
  // counter for the current request until the channel calls the subchannel
  // call tracker's Start() method.  This means that we may wind up
  // allowing more concurrent requests than the configured limit.
  if (call_counter_->Load() >= max_concurrent_requests_) {
    if (drop_stats_ != nullptr) drop_stats_->AddUncategorizedDrops();
    return PickResult::Drop(absl::UnavailableError("circuit breaker drop"));
  }
  // If we're not dropping the call, we should always have a child picker.
  if (picker_ == nullptr) {  // Should never happen.
    return PickResult::Fail(absl::InternalError(
        "xds_cluster_impl picker not given any child picker"));
  }
  // Not dropping, so delegate to child picker.
  PickResult result = picker_->Pick(args);
  auto* complete_pick = absl::get_if<PickResult::Complete>(&result.result);
  if (complete_pick != nullptr) {
    RefCountedPtr<XdsClusterLocalityStats> locality_stats;
    if (drop_stats_ != nullptr) {  // If load reporting is enabled.
      auto* subchannel_wrapper =
          static_cast<StatsSubchannelWrapper*>(complete_pick->subchannel.get());
      // Handle load reporting.
      locality_stats = subchannel_wrapper->locality_stats()->Ref(
          DEBUG_LOCATION, "SubchannelCallTracker");
      // Unwrap subchannel to pass back up the stack.
      complete_pick->subchannel = subchannel_wrapper->wrapped_subchannel();
    }
    // Inject subchannel call tracker to record call completion.
    complete_pick->subchannel_call_tracker =
        absl::make_unique<SubchannelCallTracker>(
            std::move(complete_pick->subchannel_call_tracker),
            std::move(locality_stats),
            call_counter_->Ref(DEBUG_LOCATION, "SubchannelCallTracker"));
  } else {
    // TODO(roth): We should ideally also record call failures here in the case
    // where a pick fails.  This is challenging, because we don't know which
    // picks are for wait_for_ready RPCs or how many times we'll return a
    // failure for the same wait_for_ready RPC.
  }
  return result;
}

//
// XdsClusterImplLb
//

XdsClusterImplLb::XdsClusterImplLb(RefCountedPtr<XdsClient> xds_client,
                                   Args args)
    : LoadBalancingPolicy(std::move(args)), xds_client_(std::move(xds_client)) {
  if (GRPC_TRACE_FLAG_ENABLED(grpc_xds_cluster_impl_lb_trace)) {
    gpr_log(GPR_INFO, "[xds_cluster_impl_lb %p] created -- using xds client %p",
            this, xds_client_.get());
  }
}

XdsClusterImplLb::~XdsClusterImplLb() {
  if (GRPC_TRACE_FLAG_ENABLED(grpc_xds_cluster_impl_lb_trace)) {
    gpr_log(GPR_INFO,
            "[xds_cluster_impl_lb %p] destroying xds_cluster_impl LB policy",
            this);
  }
}

void XdsClusterImplLb::ShutdownLocked() {
  if (GRPC_TRACE_FLAG_ENABLED(grpc_xds_cluster_impl_lb_trace)) {
    gpr_log(GPR_INFO, "[xds_cluster_impl_lb %p] shutting down", this);
  }
  shutting_down_ = true;
  // Remove the child policy's interested_parties pollset_set from the
  // xDS policy.
  if (child_policy_ != nullptr) {
    grpc_pollset_set_del_pollset_set(child_policy_->interested_parties(),
                                     interested_parties());
    child_policy_.reset();
  }
  // Drop our ref to the child's picker, in case it's holding a ref to
  // the child.
  picker_.reset();
  drop_stats_.reset();
  xds_client_.reset(DEBUG_LOCATION, "XdsClusterImpl");
}

void XdsClusterImplLb::ExitIdleLocked() {
  if (child_policy_ != nullptr) child_policy_->ExitIdleLocked();
}

void XdsClusterImplLb::ResetBackoffLocked() {
  // The XdsClient will have its backoff reset by the xds resolver, so we
  // don't need to do it here.
  if (child_policy_ != nullptr) child_policy_->ResetBackoffLocked();
}

void XdsClusterImplLb::UpdateLocked(UpdateArgs args) {
  if (GRPC_TRACE_FLAG_ENABLED(grpc_xds_cluster_impl_lb_trace)) {
    gpr_log(GPR_INFO, "[xds_cluster_impl_lb %p] Received update", this);
  }
  // Update config.
  const bool is_initial_update = config_ == nullptr;
  auto old_config = std::move(config_);
  config_ = std::move(args.config);
  // On initial update, create drop stats.
  if (is_initial_update) {
    if (config_->lrs_load_reporting_server().has_value()) {
      drop_stats_ = xds_client_->AddClusterDropStats(
          config_->lrs_load_reporting_server().value(), config_->cluster_name(),
          config_->eds_service_name());
      if (drop_stats_ == nullptr) {
        gpr_log(GPR_ERROR,
                "[xds_cluster_impl_lb %p] Failed to get cluster drop stats for "
                "LRS server %s, cluster %s, EDS service name %s, load "
                "reporting for drops will not be done.",
                this, config_->lrs_load_reporting_server()->server_uri.c_str(),
                config_->cluster_name().c_str(),
                config_->eds_service_name().c_str());
      }
    }
    call_counter_ = g_call_counter_map->GetOrCreate(
        config_->cluster_name(), config_->eds_service_name());
  } else {
    // Cluster name, EDS service name, and LRS server name should never
    // change, because the xds_cluster_resolver policy above us should be
    // swapped out if that happens.
    GPR_ASSERT(config_->cluster_name() == old_config->cluster_name());
    GPR_ASSERT(config_->eds_service_name() == old_config->eds_service_name());
    GPR_ASSERT(config_->lrs_load_reporting_server() ==
               old_config->lrs_load_reporting_server());
  }
  // Update picker if max_concurrent_requests has changed.
  if (is_initial_update || config_->max_concurrent_requests() !=
                               old_config->max_concurrent_requests()) {
    MaybeUpdatePickerLocked();
  }
  // Update child policy.
  UpdateChildPolicyLocked(std::move(args.addresses),
                          std::move(args.resolution_note), args.args);
}

void XdsClusterImplLb::MaybeUpdatePickerLocked() {
  // If we're dropping all calls, report READY, regardless of what (or
  // whether) the child has reported.
  if (config_->drop_config() != nullptr && config_->drop_config()->drop_all()) {
    auto drop_picker = absl::make_unique<Picker>(this, picker_);
    if (GRPC_TRACE_FLAG_ENABLED(grpc_xds_cluster_impl_lb_trace)) {
      gpr_log(GPR_INFO,
              "[xds_cluster_impl_lb %p] updating connectivity (drop all): "
              "state=READY picker=%p",
              this, drop_picker.get());
    }
    channel_control_helper()->UpdateState(GRPC_CHANNEL_READY, absl::Status(),
                                          std::move(drop_picker));
    return;
  }
  // Otherwise, update only if we have a child picker.
  if (picker_ != nullptr) {
    auto drop_picker = absl::make_unique<Picker>(this, picker_);
    if (GRPC_TRACE_FLAG_ENABLED(grpc_xds_cluster_impl_lb_trace)) {
      gpr_log(GPR_INFO,
              "[xds_cluster_impl_lb %p] updating connectivity: state=%s "
              "status=(%s) picker=%p",
              this, ConnectivityStateName(state_), status_.ToString().c_str(),
              drop_picker.get());
    }
    channel_control_helper()->UpdateState(state_, status_,
                                          std::move(drop_picker));
  }
}

OrphanablePtr<LoadBalancingPolicy> XdsClusterImplLb::CreateChildPolicyLocked(
    const ChannelArgs& args) {
  LoadBalancingPolicy::Args lb_policy_args;
  lb_policy_args.work_serializer = work_serializer();
  lb_policy_args.args = args;
  lb_policy_args.channel_control_helper =
      absl::make_unique<Helper>(Ref(DEBUG_LOCATION, "Helper"));
  OrphanablePtr<LoadBalancingPolicy> lb_policy =
      MakeOrphanable<ChildPolicyHandler>(std::move(lb_policy_args),
                                         &grpc_xds_cluster_impl_lb_trace);
  if (GRPC_TRACE_FLAG_ENABLED(grpc_xds_cluster_impl_lb_trace)) {
    gpr_log(GPR_INFO,
            "[xds_cluster_impl_lb %p] Created new child policy handler %p",
            this, lb_policy.get());
  }
  // Add our interested_parties pollset_set to that of the newly created
  // child policy. This will make the child policy progress upon activity on
  // this policy, which in turn is tied to the application's call.
  grpc_pollset_set_add_pollset_set(lb_policy->interested_parties(),
                                   interested_parties());
  return lb_policy;
}

void XdsClusterImplLb::UpdateChildPolicyLocked(
    absl::StatusOr<ServerAddressList> addresses, std::string resolution_note,
    const ChannelArgs& args) {
  // Create policy if needed.
  if (child_policy_ == nullptr) {
    child_policy_ = CreateChildPolicyLocked(args);
  }
  // Construct update args.
  UpdateArgs update_args;
  update_args.addresses = std::move(addresses);
  update_args.resolution_note = std::move(resolution_note);
  update_args.config = config_->child_policy();
  update_args.args =
      args.Set(GRPC_ARG_XDS_CLUSTER_NAME, config_->cluster_name());
  // Update the policy.
  if (GRPC_TRACE_FLAG_ENABLED(grpc_xds_cluster_impl_lb_trace)) {
    gpr_log(GPR_INFO,
            "[xds_cluster_impl_lb %p] Updating child policy handler %p", this,
            child_policy_.get());
  }
  child_policy_->UpdateLocked(std::move(update_args));
}

//
// XdsClusterImplLb::Helper
//

RefCountedPtr<SubchannelInterface> XdsClusterImplLb::Helper::CreateSubchannel(
    ServerAddress address, const ChannelArgs& args) {
  if (xds_cluster_impl_policy_->shutting_down_) return nullptr;
  // If load reporting is enabled, wrap the subchannel such that it
  // includes the locality stats object, which will be used by the EdsPicker.
  if (xds_cluster_impl_policy_->config_->lrs_load_reporting_server()
          .has_value()) {
    RefCountedPtr<XdsLocalityName> locality_name;
    auto* attribute = address.GetAttribute(kXdsLocalityNameAttributeKey);
    if (attribute != nullptr) {
      const auto* locality_attr =
          static_cast<const XdsLocalityAttribute*>(attribute);
      locality_name = locality_attr->locality_name();
    }
    RefCountedPtr<XdsClusterLocalityStats> locality_stats =
        xds_cluster_impl_policy_->xds_client_->AddClusterLocalityStats(
            xds_cluster_impl_policy_->config_->lrs_load_reporting_server()
                .value(),
            xds_cluster_impl_policy_->config_->cluster_name(),
            xds_cluster_impl_policy_->config_->eds_service_name(),
            std::move(locality_name));
    if (locality_stats != nullptr) {
      return MakeRefCounted<StatsSubchannelWrapper>(
          xds_cluster_impl_policy_->channel_control_helper()->CreateSubchannel(
              std::move(address), args),
          std::move(locality_stats));
    }
    gpr_log(GPR_ERROR,
            "[xds_cluster_impl_lb %p] Failed to get locality stats object for "
            "LRS server %s, cluster %s, EDS service name %s; load reports will "
            "not be generated (not wrapping subchannel)",
            this,
            xds_cluster_impl_policy_->config_->lrs_load_reporting_server()
                ->server_uri.c_str(),
            xds_cluster_impl_policy_->config_->cluster_name().c_str(),
            xds_cluster_impl_policy_->config_->eds_service_name().c_str());
  }
  // Load reporting not enabled, so don't wrap the subchannel.
  return xds_cluster_impl_policy_->channel_control_helper()->CreateSubchannel(
      std::move(address), args);
}

void XdsClusterImplLb::Helper::UpdateState(
    grpc_connectivity_state state, const absl::Status& status,
    std::unique_ptr<SubchannelPicker> picker) {
  if (xds_cluster_impl_policy_->shutting_down_) return;
  if (GRPC_TRACE_FLAG_ENABLED(grpc_xds_cluster_impl_lb_trace)) {
    gpr_log(GPR_INFO,
            "[xds_cluster_impl_lb %p] child connectivity state update: "
            "state=%s (%s) "
            "picker=%p",
            xds_cluster_impl_policy_.get(), ConnectivityStateName(state),
            status.ToString().c_str(), picker.get());
  }
  // Save the state and picker.
  xds_cluster_impl_policy_->state_ = state;
  xds_cluster_impl_policy_->status_ = status;
  xds_cluster_impl_policy_->picker_ =
      MakeRefCounted<RefCountedPicker>(std::move(picker));
  // Wrap the picker and return it to the channel.
  xds_cluster_impl_policy_->MaybeUpdatePickerLocked();
}

void XdsClusterImplLb::Helper::RequestReresolution() {
  if (xds_cluster_impl_policy_->shutting_down_) return;
  xds_cluster_impl_policy_->channel_control_helper()->RequestReresolution();
}

absl::string_view XdsClusterImplLb::Helper::GetAuthority() {
  return xds_cluster_impl_policy_->channel_control_helper()->GetAuthority();
}

void XdsClusterImplLb::Helper::AddTraceEvent(TraceSeverity severity,
                                             absl::string_view message) {
  if (xds_cluster_impl_policy_->shutting_down_) return;
  xds_cluster_impl_policy_->channel_control_helper()->AddTraceEvent(severity,
                                                                    message);
}

//
// factory
//

struct DropCategory {
  std::string category;
  uint32_t requests_per_million;

  static const JsonLoaderInterface* JsonLoader(const JsonArgs&) {
    static const auto* loader =
        JsonObjectLoader<DropCategory>()
            .Field("category", &DropCategory::category)
            .Field("requests_per_million", &DropCategory::requests_per_million)
            .Finish();
    return loader;
  }
};

const JsonLoaderInterface* XdsClusterImplLbConfig::JsonLoader(const JsonArgs&) {
  static const auto* loader =
      JsonObjectLoader<XdsClusterImplLbConfig>()
          // Note: Some fields require custom processing, so they are
          // handled in JsonPostLoad() instead.
          .Field("clusterName", &XdsClusterImplLbConfig::cluster_name_)
          .OptionalField("edsServiceName",
                         &XdsClusterImplLbConfig::eds_service_name_)
          // FIXME: merge in the other PR
          //.OptionalField("lrsLoadReportingServer",
          //               &DiscoveryMechanism::lrs_load_reporting_server)
          .OptionalField("maxConcurrentRequests",
                         &XdsClusterImplLbConfig::max_concurrent_requests_)
          .Finish();
  return loader;
}

void XdsClusterImplLbConfig::JsonPostLoad(const Json& json,
                                          const JsonArgs& args,
                                          ErrorList* errors) {
  // LRS load reporting server name.
  // FIXME: merge in other PR
  auto it = json.object_value().find("lrsLoadReportingServer");
  if (it != json.object_value().end()) {
    ScopedField field(errors, ".lrsLoadReportingServer");
    if (it->second.type() != Json::Type::OBJECT) {
      errors->AddError("is not an object");
    } else {
      grpc_error_handle parse_error;
      lrs_load_reporting_server_.emplace(
          XdsBootstrap::XdsServer::Parse(it->second, &parse_error));
      if (!GRPC_ERROR_IS_NONE(parse_error)) {
        errors->AddError(grpc_error_std_string(parse_error));
        GRPC_ERROR_UNREF(parse_error);
      }
    }
  }
  // Parse "childPolicy" field.
  {
    ScopedField field(errors, ".childPolicy");
    auto it = json.object_value().find("childPolicy");
    if (it == json.object_value().end()) {
      errors->AddError("field not present");
    } else {
      auto lb_config =
          LoadBalancingPolicyRegistry::ParseLoadBalancingConfig(it->second);
      if (!lb_config.ok()) {
        errors->AddError(lb_config.status().message());
      } else {
        child_policy_ = std::move(*lb_config);
      }
    }
  }
  // Parse "dropCategories" field.
  {
    auto value = LoadJsonObjectField<std::vector<DropCategory>>(
        json.object_value(), args, "dropCategories", errors);
    if (value.has_value()) {
      drop_config_ = MakeRefCounted<XdsEndpointResource::DropConfig>();
      for (size_t i = 0; i < value->size(); ++i) {
        DropCategory& drop_category = (*value)[i];
        drop_config_->AddCategory(std::move(drop_category.category),
                                  drop_category.requests_per_million);
      }
    }
  }
}

class XdsClusterImplLbFactory : public LoadBalancingPolicyFactory {
 public:
  OrphanablePtr<LoadBalancingPolicy> CreateLoadBalancingPolicy(
      LoadBalancingPolicy::Args args) const override {
    auto xds_client = args.args.GetObjectRef<GrpcXdsClient>(DEBUG_LOCATION,
                                                            "XdsClusterImplLb");
    if (xds_client == nullptr) {
      gpr_log(GPR_ERROR,
              "XdsClient not present in channel args -- cannot instantiate "
              "xds_cluster_impl LB policy");
      return nullptr;
    }
    return MakeOrphanable<XdsClusterImplLb>(std::move(xds_client),
                                            std::move(args));
  }

  absl::string_view name() const override { return kXdsClusterImpl; }

  absl::StatusOr<RefCountedPtr<LoadBalancingPolicy::Config>>
  ParseLoadBalancingConfig(const Json& json) const override {
    if (json.type() == Json::Type::JSON_NULL) {
      // This policy was configured in the deprecated loadBalancingPolicy
      // field or in the client API.
      return absl::InvalidArgumentError(
          "field:loadBalancingPolicy error:xds_cluster_impl policy requires "
          "configuration. Please use loadBalancingConfig field of service "
          "config instead.");
    }
<<<<<<< HEAD
    std::vector<std::string> errors;
    // Child policy.
    RefCountedPtr<LoadBalancingPolicy::Config> child_policy;
    auto it = json.object_value().find("childPolicy");
    if (it == json.object_value().end()) {
      errors.emplace_back("field:childPolicy error:required field missing");
    } else {
      auto config =
          LoadBalancingPolicyRegistry::ParseLoadBalancingConfig(it->second);
      if (!config.ok()) {
        errors.emplace_back(absl::StrCat("field:childPolicy error:",
                                         config.status().message()));
      } else {
        child_policy = std::move(*config);
      }
    }
    // Cluster name.
    std::string cluster_name;
    it = json.object_value().find("clusterName");
    if (it == json.object_value().end()) {
      errors.emplace_back("field:clusterName error:required field missing");
    } else if (it->second.type() != Json::Type::STRING) {
      errors.emplace_back("field:clusterName error:type should be string");
    } else {
      cluster_name = it->second.string_value();
    }
    // EDS service name.
    std::string eds_service_name;
    it = json.object_value().find("edsServiceName");
    if (it != json.object_value().end()) {
      if (it->second.type() != Json::Type::STRING) {
        errors.emplace_back("field:edsServiceName error:type should be string");
      } else {
        eds_service_name = it->second.string_value();
      }
    }
    // LRS load reporting server name.
    absl::optional<XdsBootstrap::XdsServer> lrs_load_reporting_server;
    it = json.object_value().find("lrsLoadReportingServer");
    if (it != json.object_value().end()) {
      if (it->second.type() != Json::Type::OBJECT) {
        errors.emplace_back(
            "field:lrsLoadReportingServer error:type should be object");
      } else {
        auto xds_server = LoadFromJson<XdsBootstrap::XdsServer>(it->second);
        if (!xds_server.ok()) {
          errors.emplace_back(
              absl::StrCat("error parsing lrs_load_reporting_server: ",
                           xds_server.status().ToString()));
        } else {
          lrs_load_reporting_server = std::move(*xds_server);
        }
      }
    }
    // Max concurrent requests.
    uint32_t max_concurrent_requests = 1024;
    it = json.object_value().find("maxConcurrentRequests");
    if (it != json.object_value().end()) {
      if (it->second.type() != Json::Type::NUMBER) {
        errors.emplace_back(
            "field:max_concurrent_requests error:must be of type number");
      } else {
        max_concurrent_requests =
            gpr_parse_nonnegative_int(it->second.string_value().c_str());
      }
    }
    // Drop config.
    auto drop_config = MakeRefCounted<XdsEndpointResource::DropConfig>();
    it = json.object_value().find("dropCategories");
    if (it == json.object_value().end()) {
      errors.emplace_back("field:dropCategories error:required field missing");
    } else {
      absl::Status status = ParseDropCategories(it->second, drop_config.get());
      if (!status.ok()) errors.emplace_back(status.message());
    }
    if (!errors.empty()) {
      return absl::InvalidArgumentError(absl::StrCat(
          "errors parseing xds_cluster_impl_experimental LB policy config: [",
          absl::StrJoin(errors, "; "), "]"));
    }
    return MakeRefCounted<XdsClusterImplLbConfig>(
        std::move(child_policy), std::move(cluster_name),
        std::move(eds_service_name), std::move(lrs_load_reporting_server),
        max_concurrent_requests, std::move(drop_config));
  }

 private:
  static absl::Status ParseDropCategories(
      const Json& json, XdsEndpointResource::DropConfig* drop_config) {
    if (json.type() != Json::Type::ARRAY) {
      return absl::InvalidArgumentError("dropCategories field is not an array");
    }
    std::vector<std::string> errors;
    for (size_t i = 0; i < json.array_value().size(); ++i) {
      const Json& entry = json.array_value()[i];
      absl::Status status = ParseDropCategory(entry, drop_config);
      if (!status.ok()) {
        errors.emplace_back(
            absl::StrCat("error parsing index ", i, ": ", status.message()));
      }
    }
    if (!errors.empty()) {
      return absl::InvalidArgumentError(
          absl::StrCat("errors parsing dropCategories field: [",
                       absl::StrJoin(errors, "; "), "]"));
    }
    return absl::OkStatus();
  }

  static absl::Status ParseDropCategory(
      const Json& json, XdsEndpointResource::DropConfig* drop_config) {
    if (json.type() != Json::Type::OBJECT) {
      return absl::InvalidArgumentError(
          "dropCategories entry is not an object");
    }
    std::vector<std::string> errors;
    std::string category;
    auto it = json.object_value().find("category");
    if (it == json.object_value().end()) {
      errors.emplace_back("\"category\" field not present");
    } else if (it->second.type() != Json::Type::STRING) {
      errors.emplace_back("\"category\" field is not a string");
    } else {
      category = it->second.string_value();
    }
    uint32_t requests_per_million = 0;
    it = json.object_value().find("requests_per_million");
    if (it == json.object_value().end()) {
      errors.emplace_back("\"requests_per_million\" field is not present");
    } else if (it->second.type() != Json::Type::NUMBER) {
      errors.emplace_back("\"requests_per_million\" field is not a number");
    } else {
      requests_per_million =
          gpr_parse_nonnegative_int(it->second.string_value().c_str());
    }
    if (!errors.empty()) {
      return absl::InvalidArgumentError(absl::StrJoin(errors, "; "));
    }
    drop_config->AddCategory(std::move(category), requests_per_million);
    return absl::OkStatus();
=======
    auto config = LoadFromJson<XdsClusterImplLbConfig>(
        json, JsonArgs(),
        "errors validating xds_cluster_impl LB policy config");
    if (!config.ok()) return config.status();
    return MakeRefCounted<XdsClusterImplLbConfig>(std::move(*config));
>>>>>>> 6ab3d79d
  }
};

}  // namespace

}  // namespace grpc_core

//
// Plugin registration
//

void grpc_lb_policy_xds_cluster_impl_init() {
  grpc_core::g_call_counter_map = new grpc_core::CircuitBreakerCallCounterMap();
  grpc_core::LoadBalancingPolicyRegistry::Builder::
      RegisterLoadBalancingPolicyFactory(
          absl::make_unique<grpc_core::XdsClusterImplLbFactory>());
}

void grpc_lb_policy_xds_cluster_impl_shutdown() {
  delete grpc_core::g_call_counter_map;
}<|MERGE_RESOLUTION|>--- conflicted
+++ resolved
@@ -56,10 +56,7 @@
 #include "src/core/lib/gprpp/sync.h"
 #include "src/core/lib/iomgr/pollset_set.h"
 #include "src/core/lib/json/json.h"
-<<<<<<< HEAD
-=======
 #include "src/core/lib/json/json_args.h"
->>>>>>> 6ab3d79d
 #include "src/core/lib/json/json_object_loader.h"
 #include "src/core/lib/load_balancing/lb_policy.h"
 #include "src/core/lib/load_balancing/lb_policy_factory.h"
@@ -724,9 +721,8 @@
           .Field("clusterName", &XdsClusterImplLbConfig::cluster_name_)
           .OptionalField("edsServiceName",
                          &XdsClusterImplLbConfig::eds_service_name_)
-          // FIXME: merge in the other PR
-          //.OptionalField("lrsLoadReportingServer",
-          //               &DiscoveryMechanism::lrs_load_reporting_server)
+          .OptionalField("lrsLoadReportingServer",
+                         &XdsClusterImplLbConfig::lrs_load_reporting_server_)
           .OptionalField("maxConcurrentRequests",
                          &XdsClusterImplLbConfig::max_concurrent_requests_)
           .Finish();
@@ -736,23 +732,6 @@
 void XdsClusterImplLbConfig::JsonPostLoad(const Json& json,
                                           const JsonArgs& args,
                                           ErrorList* errors) {
-  // LRS load reporting server name.
-  // FIXME: merge in other PR
-  auto it = json.object_value().find("lrsLoadReportingServer");
-  if (it != json.object_value().end()) {
-    ScopedField field(errors, ".lrsLoadReportingServer");
-    if (it->second.type() != Json::Type::OBJECT) {
-      errors->AddError("is not an object");
-    } else {
-      grpc_error_handle parse_error;
-      lrs_load_reporting_server_.emplace(
-          XdsBootstrap::XdsServer::Parse(it->second, &parse_error));
-      if (!GRPC_ERROR_IS_NONE(parse_error)) {
-        errors->AddError(grpc_error_std_string(parse_error));
-        GRPC_ERROR_UNREF(parse_error);
-      }
-    }
-  }
   // Parse "childPolicy" field.
   {
     ScopedField field(errors, ".childPolicy");
@@ -812,154 +791,11 @@
           "configuration. Please use loadBalancingConfig field of service "
           "config instead.");
     }
-<<<<<<< HEAD
-    std::vector<std::string> errors;
-    // Child policy.
-    RefCountedPtr<LoadBalancingPolicy::Config> child_policy;
-    auto it = json.object_value().find("childPolicy");
-    if (it == json.object_value().end()) {
-      errors.emplace_back("field:childPolicy error:required field missing");
-    } else {
-      auto config =
-          LoadBalancingPolicyRegistry::ParseLoadBalancingConfig(it->second);
-      if (!config.ok()) {
-        errors.emplace_back(absl::StrCat("field:childPolicy error:",
-                                         config.status().message()));
-      } else {
-        child_policy = std::move(*config);
-      }
-    }
-    // Cluster name.
-    std::string cluster_name;
-    it = json.object_value().find("clusterName");
-    if (it == json.object_value().end()) {
-      errors.emplace_back("field:clusterName error:required field missing");
-    } else if (it->second.type() != Json::Type::STRING) {
-      errors.emplace_back("field:clusterName error:type should be string");
-    } else {
-      cluster_name = it->second.string_value();
-    }
-    // EDS service name.
-    std::string eds_service_name;
-    it = json.object_value().find("edsServiceName");
-    if (it != json.object_value().end()) {
-      if (it->second.type() != Json::Type::STRING) {
-        errors.emplace_back("field:edsServiceName error:type should be string");
-      } else {
-        eds_service_name = it->second.string_value();
-      }
-    }
-    // LRS load reporting server name.
-    absl::optional<XdsBootstrap::XdsServer> lrs_load_reporting_server;
-    it = json.object_value().find("lrsLoadReportingServer");
-    if (it != json.object_value().end()) {
-      if (it->second.type() != Json::Type::OBJECT) {
-        errors.emplace_back(
-            "field:lrsLoadReportingServer error:type should be object");
-      } else {
-        auto xds_server = LoadFromJson<XdsBootstrap::XdsServer>(it->second);
-        if (!xds_server.ok()) {
-          errors.emplace_back(
-              absl::StrCat("error parsing lrs_load_reporting_server: ",
-                           xds_server.status().ToString()));
-        } else {
-          lrs_load_reporting_server = std::move(*xds_server);
-        }
-      }
-    }
-    // Max concurrent requests.
-    uint32_t max_concurrent_requests = 1024;
-    it = json.object_value().find("maxConcurrentRequests");
-    if (it != json.object_value().end()) {
-      if (it->second.type() != Json::Type::NUMBER) {
-        errors.emplace_back(
-            "field:max_concurrent_requests error:must be of type number");
-      } else {
-        max_concurrent_requests =
-            gpr_parse_nonnegative_int(it->second.string_value().c_str());
-      }
-    }
-    // Drop config.
-    auto drop_config = MakeRefCounted<XdsEndpointResource::DropConfig>();
-    it = json.object_value().find("dropCategories");
-    if (it == json.object_value().end()) {
-      errors.emplace_back("field:dropCategories error:required field missing");
-    } else {
-      absl::Status status = ParseDropCategories(it->second, drop_config.get());
-      if (!status.ok()) errors.emplace_back(status.message());
-    }
-    if (!errors.empty()) {
-      return absl::InvalidArgumentError(absl::StrCat(
-          "errors parseing xds_cluster_impl_experimental LB policy config: [",
-          absl::StrJoin(errors, "; "), "]"));
-    }
-    return MakeRefCounted<XdsClusterImplLbConfig>(
-        std::move(child_policy), std::move(cluster_name),
-        std::move(eds_service_name), std::move(lrs_load_reporting_server),
-        max_concurrent_requests, std::move(drop_config));
-  }
-
- private:
-  static absl::Status ParseDropCategories(
-      const Json& json, XdsEndpointResource::DropConfig* drop_config) {
-    if (json.type() != Json::Type::ARRAY) {
-      return absl::InvalidArgumentError("dropCategories field is not an array");
-    }
-    std::vector<std::string> errors;
-    for (size_t i = 0; i < json.array_value().size(); ++i) {
-      const Json& entry = json.array_value()[i];
-      absl::Status status = ParseDropCategory(entry, drop_config);
-      if (!status.ok()) {
-        errors.emplace_back(
-            absl::StrCat("error parsing index ", i, ": ", status.message()));
-      }
-    }
-    if (!errors.empty()) {
-      return absl::InvalidArgumentError(
-          absl::StrCat("errors parsing dropCategories field: [",
-                       absl::StrJoin(errors, "; "), "]"));
-    }
-    return absl::OkStatus();
-  }
-
-  static absl::Status ParseDropCategory(
-      const Json& json, XdsEndpointResource::DropConfig* drop_config) {
-    if (json.type() != Json::Type::OBJECT) {
-      return absl::InvalidArgumentError(
-          "dropCategories entry is not an object");
-    }
-    std::vector<std::string> errors;
-    std::string category;
-    auto it = json.object_value().find("category");
-    if (it == json.object_value().end()) {
-      errors.emplace_back("\"category\" field not present");
-    } else if (it->second.type() != Json::Type::STRING) {
-      errors.emplace_back("\"category\" field is not a string");
-    } else {
-      category = it->second.string_value();
-    }
-    uint32_t requests_per_million = 0;
-    it = json.object_value().find("requests_per_million");
-    if (it == json.object_value().end()) {
-      errors.emplace_back("\"requests_per_million\" field is not present");
-    } else if (it->second.type() != Json::Type::NUMBER) {
-      errors.emplace_back("\"requests_per_million\" field is not a number");
-    } else {
-      requests_per_million =
-          gpr_parse_nonnegative_int(it->second.string_value().c_str());
-    }
-    if (!errors.empty()) {
-      return absl::InvalidArgumentError(absl::StrJoin(errors, "; "));
-    }
-    drop_config->AddCategory(std::move(category), requests_per_million);
-    return absl::OkStatus();
-=======
     auto config = LoadFromJson<XdsClusterImplLbConfig>(
         json, JsonArgs(),
         "errors validating xds_cluster_impl LB policy config");
     if (!config.ok()) return config.status();
     return MakeRefCounted<XdsClusterImplLbConfig>(std::move(*config));
->>>>>>> 6ab3d79d
   }
 };
 
