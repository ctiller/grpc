--- conflicted
+++ resolved
@@ -655,7 +655,8 @@
     return;
   }
   auto lb_config =
-      LoadBalancingPolicyRegistry::ParseLoadBalancingConfig(it->second);
+      CoreConfiguration::Get().lb_policy_registry().ParseLoadBalancingConfig(
+          it->second);
   if (!lb_config.ok()) {
     errors->AddError(lb_config.status().message());
     return;
@@ -701,77 +702,11 @@
           "configuration.  Please use loadBalancingConfig field of service "
           "config instead.");
     }
-<<<<<<< HEAD
     auto config = LoadFromJson<XdsClusterManagerLbConfig>(
         json, JsonArgs(),
         "errors validating xds_cluster_manager LB policy config");
     if (!config.ok()) return config.status();
     return MakeRefCounted<XdsClusterManagerLbConfig>(std::move(*config));
-=======
-    std::vector<std::string> errors;
-    XdsClusterManagerLbConfig::ClusterMap cluster_map;
-    std::set<std::string /*cluster_name*/> clusters_to_be_used;
-    auto it = json.object_value().find("children");
-    if (it == json.object_value().end()) {
-      errors.emplace_back("field:children error:required field not present");
-    } else if (it->second.type() != Json::Type::OBJECT) {
-      errors.emplace_back("field:children error:type should be object");
-    } else {
-      for (const auto& p : it->second.object_value()) {
-        const std::string& child_name = p.first;
-        if (child_name.empty()) {
-          errors.emplace_back("field:children error: name cannot be empty");
-          continue;
-        }
-        auto config = ParseChildConfig(p.second);
-        if (!config.ok()) {
-          errors.emplace_back(
-              absl::StrCat("field:children name:", child_name,
-                           " error:", config.status().message()));
-        } else {
-          cluster_map[child_name] = std::move(*config);
-          clusters_to_be_used.insert(child_name);
-        }
-      }
-    }
-    if (cluster_map.empty()) {
-      errors.emplace_back("no valid children configured");
-    }
-    if (!errors.empty()) {
-      return absl::InvalidArgumentError(absl::StrCat(
-          "errors parsing xds_cluster_manager_experimental LB policy config: [",
-          absl::StrJoin(errors, "; "), "]"));
-    }
-    return MakeRefCounted<XdsClusterManagerLbConfig>(std::move(cluster_map));
-  }
-
- private:
-  static absl::StatusOr<RefCountedPtr<LoadBalancingPolicy::Config>>
-  ParseChildConfig(const Json& json) {
-    if (json.type() != Json::Type::OBJECT) {
-      return absl::InvalidArgumentError("value should be of type object");
-    }
-    RefCountedPtr<LoadBalancingPolicy::Config> child_config;
-    std::vector<std::string> errors;
-    auto it = json.object_value().find("childPolicy");
-    if (it == json.object_value().end()) {
-      errors.emplace_back("did not find childPolicy");
-    } else {
-      auto config = CoreConfiguration::Get()
-                        .lb_policy_registry()
-                        .ParseLoadBalancingConfig(it->second);
-      if (!config.ok()) {
-        errors.emplace_back(absl::StrCat("field:childPolicy error:",
-                                         config.status().message()));
-      } else {
-        child_config = std::move(*config);
-      }
-    }
-    if (!errors.empty()) {
-      return absl::InvalidArgumentError(absl::StrJoin(errors, "; "));
-    }
-    return child_config;
->>>>>>> 6d2c4a83
   }
 };
 
