/*
 *
 * Copyright 2015 gRPC authors.
 *
 * Licensed under the Apache License, Version 2.0 (the "License");
 * you may not use this file except in compliance with the License.
 * You may obtain a copy of the License at
 *
 *     http://www.apache.org/licenses/LICENSE-2.0
 *
 * Unless required by applicable law or agreed to in writing, software
 * distributed under the License is distributed on an "AS IS" BASIS,
 * WITHOUT WARRANTIES OR CONDITIONS OF ANY KIND, either express or implied.
 * See the License for the specific language governing permissions and
 * limitations under the License.
 *
 */

#include <grpc/support/port_platform.h>
#if GRPC_ARES == 1 && !defined(GRPC_UV)

#include <limits.h>
#include <stdio.h>
#include <string.h>
#include <unistd.h>

#include <grpc/support/alloc.h>
#include <grpc/support/host_port.h>
#include <grpc/support/string_util.h>

#include "src/core/ext/filters/client_channel/http_connect_handshaker.h"
#include "src/core/ext/filters/client_channel/lb_policy_registry.h"
#include "src/core/ext/filters/client_channel/resolver/dns/c_ares/grpc_ares_wrapper.h"
#include "src/core/ext/filters/client_channel/resolver_registry.h"
#include "src/core/lib/backoff/backoff.h"
#include "src/core/lib/channel/channel_args.h"
#include "src/core/lib/iomgr/combiner.h"
#include "src/core/lib/iomgr/gethostname.h"
#include "src/core/lib/iomgr/resolve_address.h"
#include "src/core/lib/iomgr/timer.h"
#include "src/core/lib/json/json.h"
#include "src/core/lib/support/env.h"
#include "src/core/lib/support/manual_constructor.h"
#include "src/core/lib/support/string.h"
#include "src/core/lib/transport/service_config.h"

#define GRPC_DNS_INITIAL_CONNECT_BACKOFF_SECONDS 1
#define GRPC_DNS_RECONNECT_BACKOFF_MULTIPLIER 1.6
#define GRPC_DNS_RECONNECT_MAX_BACKOFF_SECONDS 120
#define GRPC_DNS_RECONNECT_JITTER 0.2

typedef struct {
  /** base class: must be first */
  grpc_resolver base;
  /** DNS server to use (if not system default) */
  char* dns_server;
  /** name to resolve (usually the same as target_name) */
  char* name_to_resolve;
  /** default port to use */
  char* default_port;
  /** channel args. */
  grpc_channel_args* channel_args;
  /** whether to request the service config */
  bool request_service_config;
  /** pollset_set to drive the name resolution process */
  grpc_pollset_set* interested_parties;

  /** Closures used by the combiner */
  grpc_closure dns_ares_on_retry_timer_locked;
  grpc_closure dns_ares_on_resolved_locked;

  /** Combiner guarding the rest of the state */
  grpc_combiner* combiner;
  /** are we currently resolving? */
  bool resolving;
  /** the pending resolving request */
  grpc_ares_request* pending_request;
  /** which version of the result have we published? */
  int published_version;
  /** which version of the result is current? */
  int resolved_version;
  /** pending next completion, or NULL */
  grpc_closure* next_completion;
  /** target result address for next completion */
  grpc_channel_args** target_result;
  /** current (fully resolved) result */
  grpc_channel_args* resolved_result;
  /** retry timer */
  bool have_retry_timer;
  grpc_timer retry_timer;
  /** retry backoff state */
  grpc_core::ManualConstructor<grpc_core::BackOff> backoff;

  /** currently resolving addresses */
  grpc_lb_addresses* lb_addresses;
  /** currently resolving service config */
  char* service_config_json;
} ares_dns_resolver;

static void dns_ares_destroy(grpc_resolver* r);

static void dns_ares_start_resolving_locked(ares_dns_resolver* r);
static void dns_ares_maybe_finish_next_locked(ares_dns_resolver* r);

static void dns_ares_shutdown_locked(grpc_resolver* r);
static void dns_ares_channel_saw_error_locked(grpc_resolver* r);
static void dns_ares_next_locked(grpc_resolver* r,
                                 grpc_channel_args** target_result,
                                 grpc_closure* on_complete);

static const grpc_resolver_vtable dns_ares_resolver_vtable = {
    dns_ares_destroy, dns_ares_shutdown_locked,
    dns_ares_channel_saw_error_locked, dns_ares_next_locked};

static void dns_ares_shutdown_locked(grpc_resolver* resolver) {
  ares_dns_resolver* r = (ares_dns_resolver*)resolver;
  if (r->have_retry_timer) {
    grpc_timer_cancel(&r->retry_timer);
  }
  if (r->pending_request != nullptr) {
    grpc_cancel_ares_request(r->pending_request);
  }
  if (r->next_completion != nullptr) {
    *r->target_result = nullptr;
    GRPC_CLOSURE_SCHED(r->next_completion, GRPC_ERROR_CREATE_FROM_STATIC_STRING(
                                               "Resolver Shutdown"));
    r->next_completion = nullptr;
  }
}

static void dns_ares_channel_saw_error_locked(grpc_resolver* resolver) {
  ares_dns_resolver* r = (ares_dns_resolver*)resolver;
  if (!r->resolving) {
<<<<<<< HEAD
    grpc_backoff_reset(&r->backoff_state);
=======
    r->backoff->Reset();
>>>>>>> 2eb22fd6
    dns_ares_start_resolving_locked(r);
  }
}

static void dns_ares_on_retry_timer_locked(void* arg, grpc_error* error) {
  ares_dns_resolver* r = (ares_dns_resolver*)arg;
  r->have_retry_timer = false;
  if (error == GRPC_ERROR_NONE) {
    if (!r->resolving) {
      dns_ares_start_resolving_locked(r);
    }
  }
  GRPC_RESOLVER_UNREF(&r->base, "retry-timer");
}

static bool value_in_json_array(grpc_json* array, const char* value) {
  for (grpc_json* entry = array->child; entry != nullptr; entry = entry->next) {
    if (entry->type == GRPC_JSON_STRING && strcmp(entry->value, value) == 0) {
      return true;
    }
  }
  return false;
}

static char* choose_service_config(char* service_config_choice_json) {
  grpc_json* choices_json = grpc_json_parse_string(service_config_choice_json);
  if (choices_json == nullptr || choices_json->type != GRPC_JSON_ARRAY) {
    gpr_log(GPR_ERROR, "cannot parse service config JSON string");
    return nullptr;
  }
  char* service_config = nullptr;
  for (grpc_json* choice = choices_json->child; choice != nullptr;
       choice = choice->next) {
    if (choice->type != GRPC_JSON_OBJECT) {
      gpr_log(GPR_ERROR, "cannot parse service config JSON string");
      break;
    }
    grpc_json* service_config_json = nullptr;
    for (grpc_json* field = choice->child; field != nullptr;
         field = field->next) {
      // Check client language, if specified.
      if (strcmp(field->key, "clientLanguage") == 0) {
        if (field->type != GRPC_JSON_ARRAY ||
            !value_in_json_array(field, "c++")) {
          service_config_json = nullptr;
          break;
        }
      }
      // Check client hostname, if specified.
      if (strcmp(field->key, "clientHostname") == 0) {
        char* hostname = grpc_gethostname();
        if (hostname == nullptr || field->type != GRPC_JSON_ARRAY ||
            !value_in_json_array(field, hostname)) {
          service_config_json = nullptr;
          break;
        }
      }
      // Check percentage, if specified.
      if (strcmp(field->key, "percentage") == 0) {
        if (field->type != GRPC_JSON_NUMBER) {
          service_config_json = nullptr;
          break;
        }
        int random_pct = rand() % 100;
        int percentage;
        if (sscanf(field->value, "%d", &percentage) != 1 ||
            random_pct > percentage || percentage == 0) {
          service_config_json = nullptr;
          break;
        }
      }
      // Save service config.
      if (strcmp(field->key, "serviceConfig") == 0) {
        if (field->type == GRPC_JSON_OBJECT) {
          service_config_json = field;
        }
      }
    }
    if (service_config_json != nullptr) {
      service_config = grpc_json_dump_to_string(service_config_json, 0);
      break;
    }
  }
  grpc_json_destroy(choices_json);
  return service_config;
}

static void dns_ares_on_resolved_locked(void* arg, grpc_error* error) {
  ares_dns_resolver* r = (ares_dns_resolver*)arg;
  grpc_channel_args* result = nullptr;
  GPR_ASSERT(r->resolving);
  r->resolving = false;
  r->pending_request = nullptr;
  if (r->lb_addresses != nullptr) {
    static const char* args_to_remove[2];
    size_t num_args_to_remove = 0;
    grpc_arg new_args[3];
    size_t num_args_to_add = 0;
    new_args[num_args_to_add++] =
        grpc_lb_addresses_create_channel_arg(r->lb_addresses);
    grpc_service_config* service_config = nullptr;
    char* service_config_string = nullptr;
    if (r->service_config_json != nullptr) {
      service_config_string = choose_service_config(r->service_config_json);
      gpr_free(r->service_config_json);
      if (service_config_string != nullptr) {
        gpr_log(GPR_INFO, "selected service config choice: %s",
                service_config_string);
        args_to_remove[num_args_to_remove++] = GRPC_ARG_SERVICE_CONFIG;
        new_args[num_args_to_add++] = grpc_channel_arg_string_create(
            (char*)GRPC_ARG_SERVICE_CONFIG, service_config_string);
        service_config = grpc_service_config_create(service_config_string);
        if (service_config != nullptr) {
          const char* lb_policy_name =
              grpc_service_config_get_lb_policy_name(service_config);
          if (lb_policy_name != nullptr) {
            args_to_remove[num_args_to_remove++] = GRPC_ARG_LB_POLICY_NAME;
            new_args[num_args_to_add++] = grpc_channel_arg_string_create(
                (char*)GRPC_ARG_LB_POLICY_NAME, (char*)lb_policy_name);
          }
        }
      }
    }
    result = grpc_channel_args_copy_and_add_and_remove(
        r->channel_args, args_to_remove, num_args_to_remove, new_args,
        num_args_to_add);
    if (service_config != nullptr) grpc_service_config_destroy(service_config);
    gpr_free(service_config_string);
    grpc_lb_addresses_destroy(r->lb_addresses);
  } else {
    const char* msg = grpc_error_string(error);
    gpr_log(GPR_DEBUG, "dns resolution failed: %s", msg);
<<<<<<< HEAD
    grpc_millis next_try =
        grpc_backoff_step(&r->backoff_state).next_attempt_start_time;
=======
    grpc_millis next_try = r->backoff->Step();
>>>>>>> 2eb22fd6
    grpc_millis timeout = next_try - grpc_core::ExecCtx::Get()->Now();
    gpr_log(GPR_INFO, "dns resolution failed (will retry): %s",
            grpc_error_string(error));
    GPR_ASSERT(!r->have_retry_timer);
    r->have_retry_timer = true;
    GRPC_RESOLVER_REF(&r->base, "retry-timer");
    if (timeout > 0) {
      gpr_log(GPR_DEBUG, "retrying in %" PRIdPTR " milliseconds", timeout);
    } else {
      gpr_log(GPR_DEBUG, "retrying immediately");
    }
    grpc_timer_init(&r->retry_timer, next_try,
                    &r->dns_ares_on_retry_timer_locked);
  }
  if (r->resolved_result != nullptr) {
    grpc_channel_args_destroy(r->resolved_result);
  }
  r->resolved_result = result;
  r->resolved_version++;
  dns_ares_maybe_finish_next_locked(r);
  GRPC_RESOLVER_UNREF(&r->base, "dns-resolving");
}

static void dns_ares_next_locked(grpc_resolver* resolver,
                                 grpc_channel_args** target_result,
                                 grpc_closure* on_complete) {
  gpr_log(GPR_DEBUG, "dns_ares_next is called.");
  ares_dns_resolver* r = (ares_dns_resolver*)resolver;
  GPR_ASSERT(!r->next_completion);
  r->next_completion = on_complete;
  r->target_result = target_result;
  if (r->resolved_version == 0 && !r->resolving) {
<<<<<<< HEAD
    grpc_backoff_reset(&r->backoff_state);
=======
    r->backoff->Reset();
>>>>>>> 2eb22fd6
    dns_ares_start_resolving_locked(r);
  } else {
    dns_ares_maybe_finish_next_locked(r);
  }
}

static void dns_ares_start_resolving_locked(ares_dns_resolver* r) {
  GRPC_RESOLVER_REF(&r->base, "dns-resolving");
  GPR_ASSERT(!r->resolving);
  r->resolving = true;
  r->lb_addresses = nullptr;
  r->service_config_json = nullptr;
  r->pending_request = grpc_dns_lookup_ares(
      r->dns_server, r->name_to_resolve, r->default_port, r->interested_parties,
      &r->dns_ares_on_resolved_locked, &r->lb_addresses,
      true /* check_grpclb */,
      r->request_service_config ? &r->service_config_json : nullptr);
}

static void dns_ares_maybe_finish_next_locked(ares_dns_resolver* r) {
  if (r->next_completion != nullptr &&
      r->resolved_version != r->published_version) {
    *r->target_result = r->resolved_result == nullptr
                            ? nullptr
                            : grpc_channel_args_copy(r->resolved_result);
    gpr_log(GPR_DEBUG, "dns_ares_maybe_finish_next_locked");
    GRPC_CLOSURE_SCHED(r->next_completion, GRPC_ERROR_NONE);
    r->next_completion = nullptr;
    r->published_version = r->resolved_version;
  }
}

static void dns_ares_destroy(grpc_resolver* gr) {
  gpr_log(GPR_DEBUG, "dns_ares_destroy");
  ares_dns_resolver* r = (ares_dns_resolver*)gr;
  if (r->resolved_result != nullptr) {
    grpc_channel_args_destroy(r->resolved_result);
  }
  grpc_pollset_set_destroy(r->interested_parties);
  gpr_free(r->dns_server);
  gpr_free(r->name_to_resolve);
  gpr_free(r->default_port);
  grpc_channel_args_destroy(r->channel_args);
  gpr_free(r);
}

static grpc_resolver* dns_ares_create(grpc_resolver_args* args,
                                      const char* default_port) {
  /* Get name from args. */
  const char* path = args->uri->path;
  if (path[0] == '/') ++path;
  /* Create resolver. */
  ares_dns_resolver* r =
      (ares_dns_resolver*)gpr_zalloc(sizeof(ares_dns_resolver));
  grpc_resolver_init(&r->base, &dns_ares_resolver_vtable, args->combiner);
  if (0 != strcmp(args->uri->authority, "")) {
    r->dns_server = gpr_strdup(args->uri->authority);
  }
  r->name_to_resolve = gpr_strdup(path);
  r->default_port = gpr_strdup(default_port);
  r->channel_args = grpc_channel_args_copy(args->args);
  const grpc_arg* arg = grpc_channel_args_find(
      r->channel_args, GRPC_ARG_SERVICE_CONFIG_DISABLE_RESOLUTION);
  r->request_service_config = !grpc_channel_arg_get_integer(
      arg, (grpc_integer_options){false, false, true});
  r->interested_parties = grpc_pollset_set_create();
  if (args->pollset_set != nullptr) {
    grpc_pollset_set_add_pollset_set(r->interested_parties, args->pollset_set);
  }
  grpc_core::BackOff::Options backoff_options;
  backoff_options
      .set_initial_backoff(GRPC_DNS_INITIAL_CONNECT_BACKOFF_SECONDS * 1000)
      .set_multiplier(GRPC_DNS_RECONNECT_BACKOFF_MULTIPLIER)
      .set_jitter(GRPC_DNS_RECONNECT_JITTER)
      .set_max_backoff(GRPC_DNS_RECONNECT_MAX_BACKOFF_SECONDS * 1000);
  r->backoff.Init(grpc_core::BackOff(backoff_options));
  GRPC_CLOSURE_INIT(&r->dns_ares_on_retry_timer_locked,
                    dns_ares_on_retry_timer_locked, r,
                    grpc_combiner_scheduler(r->base.combiner));
  GRPC_CLOSURE_INIT(&r->dns_ares_on_resolved_locked,
                    dns_ares_on_resolved_locked, r,
                    grpc_combiner_scheduler(r->base.combiner));
  return &r->base;
}

/*
 * FACTORY
 */

static void dns_ares_factory_ref(grpc_resolver_factory* factory) {}

static void dns_ares_factory_unref(grpc_resolver_factory* factory) {}

static grpc_resolver* dns_factory_create_resolver(
    grpc_resolver_factory* factory, grpc_resolver_args* args) {
  return dns_ares_create(args, "https");
}

static char* dns_ares_factory_get_default_host_name(
    grpc_resolver_factory* factory, grpc_uri* uri) {
  const char* path = uri->path;
  if (path[0] == '/') ++path;
  return gpr_strdup(path);
}

static const grpc_resolver_factory_vtable dns_ares_factory_vtable = {
    dns_ares_factory_ref, dns_ares_factory_unref, dns_factory_create_resolver,
    dns_ares_factory_get_default_host_name, "dns"};
static grpc_resolver_factory dns_resolver_factory = {&dns_ares_factory_vtable};

static grpc_resolver_factory* dns_ares_resolver_factory_create() {
  return &dns_resolver_factory;
}

void grpc_resolver_dns_ares_init(void) {
  char* resolver = gpr_getenv("GRPC_DNS_RESOLVER");
  /* TODO(zyc): Turn on c-ares based resolver by default after the address
     sorter and the CNAME support are added. */
  if (resolver != nullptr && gpr_stricmp(resolver, "ares") == 0) {
    grpc_error* error = grpc_ares_init();
    if (error != GRPC_ERROR_NONE) {
      GRPC_LOG_IF_ERROR("ares_library_init() failed", error);
      return;
    }
    grpc_resolve_address = grpc_resolve_address_ares;
    grpc_register_resolver_type(dns_ares_resolver_factory_create());
  }
  gpr_free(resolver);
}

void grpc_resolver_dns_ares_shutdown(void) {
  char* resolver = gpr_getenv("GRPC_DNS_RESOLVER");
  if (resolver != nullptr && gpr_stricmp(resolver, "ares") == 0) {
    grpc_ares_cleanup();
  }
  gpr_free(resolver);
}

#else /* GRPC_ARES == 1 && !defined(GRPC_UV) */

void grpc_resolver_dns_ares_init(void) {}

void grpc_resolver_dns_ares_shutdown(void) {}

#endif /* GRPC_ARES == 1 && !defined(GRPC_UV) */<|MERGE_RESOLUTION|>--- conflicted
+++ resolved
@@ -131,11 +131,7 @@
 static void dns_ares_channel_saw_error_locked(grpc_resolver* resolver) {
   ares_dns_resolver* r = (ares_dns_resolver*)resolver;
   if (!r->resolving) {
-<<<<<<< HEAD
-    grpc_backoff_reset(&r->backoff_state);
-=======
     r->backoff->Reset();
->>>>>>> 2eb22fd6
     dns_ares_start_resolving_locked(r);
   }
 }
@@ -268,12 +264,7 @@
   } else {
     const char* msg = grpc_error_string(error);
     gpr_log(GPR_DEBUG, "dns resolution failed: %s", msg);
-<<<<<<< HEAD
-    grpc_millis next_try =
-        grpc_backoff_step(&r->backoff_state).next_attempt_start_time;
-=======
     grpc_millis next_try = r->backoff->Step();
->>>>>>> 2eb22fd6
     grpc_millis timeout = next_try - grpc_core::ExecCtx::Get()->Now();
     gpr_log(GPR_INFO, "dns resolution failed (will retry): %s",
             grpc_error_string(error));
@@ -306,11 +297,7 @@
   r->next_completion = on_complete;
   r->target_result = target_result;
   if (r->resolved_version == 0 && !r->resolving) {
-<<<<<<< HEAD
-    grpc_backoff_reset(&r->backoff_state);
-=======
     r->backoff->Reset();
->>>>>>> 2eb22fd6
     dns_ares_start_resolving_locked(r);
   } else {
     dns_ares_maybe_finish_next_locked(r);
