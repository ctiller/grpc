--- conflicted
+++ resolved
@@ -439,14 +439,8 @@
     result.addresses = status;
     result.service_config = status;
   }
-<<<<<<< HEAD
-  resolver_->OnRequestComplete(std::move(result));
-  Unref(DEBUG_LOCATION, "OnResolved");
-=======
-  result.args = grpc_channel_args_copy_and_add(
-      resolver_->channel_args(), new_args.data(), new_args.size());
+
   return std::move(result);
->>>>>>> 38284a07
 }
 
 //
