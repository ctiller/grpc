//
// Copyright 2021 gRPC authors.
//
// Licensed under the Apache License, Version 2.0 (the "License");
// you may not use this file except in compliance with the License.
// You may obtain a copy of the License at
//
//     http://www.apache.org/licenses/LICENSE-2.0
//
// Unless required by applicable law or agreed to in writing, software
// distributed under the License is distributed on an "AS IS" BASIS,
// WITHOUT WARRANTIES OR CONDITIONS OF ANY KIND, either express or implied.
// See the License for the specific language governing permissions and
// limitations under the License.
//

#include <grpc/support/port_platform.h>

#include <string.h>

#include <cstdint>
#include <map>
#include <memory>
#include <random>
#include <string>
#include <utility>

#include "absl/memory/memory.h"
#include "absl/status/status.h"
#include "absl/status/statusor.h"
#include "absl/strings/str_cat.h"
#include "absl/strings/str_format.h"
#include "absl/strings/string_view.h"
#include "absl/strings/strip.h"
#include "absl/types/optional.h"

#include <grpc/grpc.h>
#include <grpc/grpc_security.h>
#include <grpc/impl/codegen/grpc_types.h>
#include <grpc/support/log.h>

#include "src/core/ext/xds/xds_client_grpc.h"
#include "src/core/lib/channel/channel_args.h"
#include "src/core/lib/config/core_configuration.h"
#include "src/core/lib/gpr/env.h"
#include "src/core/lib/gprpp/debug_location.h"
#include "src/core/lib/gprpp/memory.h"
#include "src/core/lib/gprpp/orphanable.h"
#include "src/core/lib/gprpp/ref_counted_ptr.h"
#include "src/core/lib/gprpp/time.h"
#include "src/core/lib/gprpp/work_serializer.h"
#include "src/core/lib/http/httpcli.h"
#include "src/core/lib/http/parser.h"
#include "src/core/lib/iomgr/closure.h"
#include "src/core/lib/iomgr/error.h"
#include "src/core/lib/iomgr/exec_ctx.h"
#include "src/core/lib/iomgr/polling_entity.h"
#include "src/core/lib/json/json.h"
#include "src/core/lib/resolver/resolver.h"
#include "src/core/lib/resolver/resolver_factory.h"
#include "src/core/lib/resolver/resolver_registry.h"
#include "src/core/lib/resource_quota/resource_quota.h"
#include "src/core/lib/security/credentials/alts/check_gcp_environment.h"
#include "src/core/lib/security/credentials/credentials.h"
#include "src/core/lib/uri/uri_parser.h"

namespace grpc_core {

namespace {

class GoogleCloud2ProdResolver : public Resolver {
 public:
  explicit GoogleCloud2ProdResolver(ResolverArgs args);

  void StartLocked() override;
  void RequestReresolutionLocked() override;
  void ResetBackoffLocked() override;
  void ShutdownLocked() override;

 private:
  // Represents an HTTP request to the metadata server.
  class MetadataQuery : public InternallyRefCounted<MetadataQuery> {
   public:
    MetadataQuery(RefCountedPtr<GoogleCloud2ProdResolver> resolver,
                  const char* path, grpc_polling_entity* pollent);
    ~MetadataQuery() override;

    void Orphan() override;

   private:
    static void OnHttpRequestDone(void* arg, grpc_error_handle error);

    // If error is not GRPC_ERROR_NONE, then it's not safe to look at response.
    virtual void OnDone(GoogleCloud2ProdResolver* resolver,
                        const grpc_http_response* response,
                        grpc_error_handle error) = 0;

    RefCountedPtr<GoogleCloud2ProdResolver> resolver_;
    OrphanablePtr<HttpRequest> http_request_;
    grpc_http_response response_;
    grpc_closure on_done_;
  };

  // A metadata server query to get the zone.
  class ZoneQuery : public MetadataQuery {
   public:
    ZoneQuery(RefCountedPtr<GoogleCloud2ProdResolver> resolver,
              grpc_polling_entity* pollent);

   private:
    void OnDone(GoogleCloud2ProdResolver* resolver,
                const grpc_http_response* response,
                grpc_error_handle error) override;
  };

  // A metadata server query to get the IPv6 address.
  class IPv6Query : public MetadataQuery {
   public:
    IPv6Query(RefCountedPtr<GoogleCloud2ProdResolver> resolver,
              grpc_polling_entity* pollent);

   private:
    void OnDone(GoogleCloud2ProdResolver* resolver,
                const grpc_http_response* response,
                grpc_error_handle error) override;
  };

  void ZoneQueryDone(std::string zone);
  void IPv6QueryDone(bool ipv6_supported);
  void StartXdsResolver();

  ResourceQuotaRefPtr resource_quota_;
  std::shared_ptr<WorkSerializer> work_serializer_;
  grpc_polling_entity pollent_;
  bool using_dns_ = false;
  OrphanablePtr<Resolver> child_resolver_;
  std::string metadata_server_name_ = "metadata.google.internal.";
  bool shutdown_ = false;

  OrphanablePtr<ZoneQuery> zone_query_;
  absl::optional<std::string> zone_;

  OrphanablePtr<IPv6Query> ipv6_query_;
  absl::optional<bool> supports_ipv6_;
};

//
// GoogleCloud2ProdResolver::MetadataQuery
//

GoogleCloud2ProdResolver::MetadataQuery::MetadataQuery(
    RefCountedPtr<GoogleCloud2ProdResolver> resolver, const char* path,
    grpc_polling_entity* pollent)
    : resolver_(std::move(resolver)) {
  // Start HTTP request.
  GRPC_CLOSURE_INIT(&on_done_, OnHttpRequestDone, this, nullptr);
  Ref().release();  // Ref held by callback.
  grpc_http_request request;
  memset(&request, 0, sizeof(grpc_http_request));
  grpc_http_header header = {const_cast<char*>("Metadata-Flavor"),
                             const_cast<char*>("Google")};
  request.hdr_count = 1;
  request.hdrs = &header;
  auto uri = URI::Create("http", resolver_->metadata_server_name_, path,
                         {} /* query params */, "" /* fragment */);
  GPR_ASSERT(uri.ok());  // params are hardcoded
  grpc_arg resource_quota_arg = grpc_channel_arg_pointer_create(
      const_cast<char*>(GRPC_ARG_RESOURCE_QUOTA),
      resolver_->resource_quota_.get(), grpc_resource_quota_arg_vtable());
  grpc_channel_args args = {1, &resource_quota_arg};
  http_request_ = HttpRequest::Get(
      std::move(*uri), &args, pollent, &request,
      ExecCtx::Get()->Now() + Duration::Seconds(10),  // 10s timeout
      &on_done_, &response_,
      RefCountedPtr<grpc_channel_credentials>(
          grpc_insecure_credentials_create()));
  http_request_->Start();
}

GoogleCloud2ProdResolver::MetadataQuery::~MetadataQuery() {
  grpc_http_response_destroy(&response_);
}

void GoogleCloud2ProdResolver::MetadataQuery::Orphan() {
  http_request_.reset();
  Unref();
}

void GoogleCloud2ProdResolver::MetadataQuery::OnHttpRequestDone(
    void* arg, grpc_error_handle error) {
  auto* self = static_cast<MetadataQuery*>(arg);
  // Hop back into WorkSerializer to call OnDone().
  // Note: We implicitly pass our ref to the callback here.
  (void)GRPC_ERROR_REF(error);
  self->resolver_->work_serializer_->Run(
      [self, error]() {
        self->OnDone(self->resolver_.get(), &self->response_, error);
        self->Unref();
      },
      DEBUG_LOCATION);
}

//
// GoogleCloud2ProdResolver::ZoneQuery
//

GoogleCloud2ProdResolver::ZoneQuery::ZoneQuery(
    RefCountedPtr<GoogleCloud2ProdResolver> resolver,
    grpc_polling_entity* pollent)
    : MetadataQuery(std::move(resolver), "/computeMetadata/v1/instance/zone",
                    pollent) {}

void GoogleCloud2ProdResolver::ZoneQuery::OnDone(
    GoogleCloud2ProdResolver* resolver, const grpc_http_response* response,
    grpc_error_handle error) {
  absl::StatusOr<std::string> zone;
  if (!GRPC_ERROR_IS_NONE(error)) {
    zone = absl::UnknownError(
        absl::StrCat("error fetching zone from metadata server: ",
                     grpc_error_std_string(error)));
  } else if (response->status != 200) {
    zone = absl::UnknownError(absl::StrFormat(
        "zone query received non-200 status: %d", response->status));
  } else {
    absl::string_view body(response->body, response->body_length);
    size_t i = body.find_last_of('/');
    if (i == body.npos) {
      zone = absl::UnknownError(
          absl::StrCat("could not parse zone from metadata server: ", body));
    } else {
      zone = std::string(body.substr(i + 1));
    }
  }
  if (!zone.ok()) {
    gpr_log(GPR_ERROR, "zone query failed: %s",
            zone.status().ToString().c_str());
    resolver->ZoneQueryDone("");
  } else {
    resolver->ZoneQueryDone(std::move(*zone));
  }
  GRPC_ERROR_UNREF(error);
}

//
// GoogleCloud2ProdResolver::IPv6Query
//

GoogleCloud2ProdResolver::IPv6Query::IPv6Query(
    RefCountedPtr<GoogleCloud2ProdResolver> resolver,
    grpc_polling_entity* pollent)
    : MetadataQuery(std::move(resolver),
                    "/computeMetadata/v1/instance/network-interfaces/0/ipv6s",
                    pollent) {}

void GoogleCloud2ProdResolver::IPv6Query::OnDone(
    GoogleCloud2ProdResolver* resolver, const grpc_http_response* response,
    grpc_error_handle error) {
  if (!GRPC_ERROR_IS_NONE(error)) {
    gpr_log(GPR_ERROR, "error fetching IPv6 address from metadata server: %s",
            grpc_error_std_string(error).c_str());
  }
  resolver->IPv6QueryDone(GRPC_ERROR_IS_NONE(error) && response->status == 200);
  GRPC_ERROR_UNREF(error);
}

//
// GoogleCloud2ProdResolver
//

GoogleCloud2ProdResolver::GoogleCloud2ProdResolver(ResolverArgs args)
    : resource_quota_(args.args.GetObjectRef<ResourceQuota>()),
      work_serializer_(std::move(args.work_serializer)),
      pollent_(grpc_polling_entity_create_from_pollset_set(args.pollset_set)) {
  absl::string_view name_to_resolve = absl::StripPrefix(args.uri.path(), "/");
  // If we're not running on GCP, we can't use DirectPath, so delegate
  // to the DNS resolver.
  const bool test_only_pretend_running_on_gcp =
      args.args
          .GetBool("grpc.testing.google_c2p_resolver_pretend_running_on_gcp")
          .value_or(false);
  const bool running_on_gcp =
      test_only_pretend_running_on_gcp || grpc_alts_is_running_on_gcp();
  if (!running_on_gcp ||
      // If the client is already using xDS, we can't use it here, because
      // they may be talking to a completely different xDS server than we
      // want to.
      // TODO(roth): When we implement xDS federation, remove this constraint.
      UniquePtr<char>(gpr_getenv("GRPC_XDS_BOOTSTRAP")) != nullptr ||
      UniquePtr<char>(gpr_getenv("GRPC_XDS_BOOTSTRAP_CONFIG")) != nullptr) {
    using_dns_ = true;
    child_resolver_ =
        CoreConfiguration::Get().resolver_registry().CreateResolver(
            absl::StrCat("dns:", name_to_resolve).c_str(), args.args,
            args.pollset_set, work_serializer_, std::move(args.result_handler));
    GPR_ASSERT(child_resolver_ != nullptr);
    return;
  }
  // Maybe override metadata server name for testing
  absl::optional<std::string> test_only_metadata_server_override =
      args.args.GetOwnedString(
          "grpc.testing.google_c2p_resolver_metadata_server_override");
  if (test_only_metadata_server_override.has_value() &&
      !test_only_metadata_server_override->empty()) {
    metadata_server_name_ = std::move(*test_only_metadata_server_override);
  }
  // Create xds resolver.
  child_resolver_ = CoreConfiguration::Get().resolver_registry().CreateResolver(
      absl::StrCat("xds:", name_to_resolve).c_str(), args.args,
      args.pollset_set, work_serializer_, std::move(args.result_handler));
  GPR_ASSERT(child_resolver_ != nullptr);
}

void GoogleCloud2ProdResolver::StartLocked() {
  if (using_dns_) {
    child_resolver_->StartLocked();
    return;
  }
  // Using xDS.  Start metadata server queries.
  zone_query_ = MakeOrphanable<ZoneQuery>(Ref(), &pollent_);
  ipv6_query_ = MakeOrphanable<IPv6Query>(Ref(), &pollent_);
}

void GoogleCloud2ProdResolver::RequestReresolutionLocked() {
  if (child_resolver_ != nullptr) {
    child_resolver_->RequestReresolutionLocked();
  }
}

void GoogleCloud2ProdResolver::ResetBackoffLocked() {
  if (child_resolver_ != nullptr) {
    child_resolver_->ResetBackoffLocked();
  }
}

void GoogleCloud2ProdResolver::ShutdownLocked() {
  shutdown_ = true;
  zone_query_.reset();
  ipv6_query_.reset();
  child_resolver_.reset();
}

void GoogleCloud2ProdResolver::ZoneQueryDone(std::string zone) {
  zone_query_.reset();
  zone_ = std::move(zone);
  if (supports_ipv6_.has_value()) StartXdsResolver();
}

void GoogleCloud2ProdResolver::IPv6QueryDone(bool ipv6_supported) {
  ipv6_query_.reset();
  supports_ipv6_ = ipv6_supported;
  if (zone_.has_value()) StartXdsResolver();
}

void GoogleCloud2ProdResolver::StartXdsResolver() {
  if (shutdown_) {
    return;
  }
  // Construct bootstrap JSON.
  std::random_device rd;
  std::mt19937 mt(rd());
  std::uniform_int_distribution<uint64_t> dist(1, UINT64_MAX);
  Json::Object node = {
      {"id", absl::StrCat("C2P-", dist(mt))},
  };
  if (!zone_->empty()) {
    node["locality"] = Json::Object{
        {"zone", *zone_},
    };
  };
  if (*supports_ipv6_) {
    node["metadata"] = Json::Object{
        {"TRAFFICDIRECTOR_DIRECTPATH_C2P_IPV6_CAPABLE", true},
    };
  }
  // Allow the TD server uri to be overridden for testing purposes.
  UniquePtr<char> override_server(
      gpr_getenv("GRPC_TEST_ONLY_GOOGLE_C2P_RESOLVER_TRAFFIC_DIRECTOR_URI"));
  const char* server_uri =
      override_server != nullptr && strlen(override_server.get()) > 0
          ? override_server.get()
          : "directpath-pa.googleapis.com";
  Json xds_server = Json::Array{
      Json::Object{
          {"server_uri", server_uri},
          {"channel_creds",
           Json::Array{
               Json::Object{
                   {"type", "google_default"},
               },
           }},
          {"server_features", Json::Array{"xds_v3"}},
      },
  };
  Json bootstrap = Json::Object{
      {"xds_servers", xds_server},
      {"authorities",
       Json::Object{
           {"traffic-director-c2p.xds.googleapis.com",
            Json::Object{
                {"xds_servers", std::move(xds_server)},
            }},
       }},
      {"node", std::move(node)},
  };
  // Inject bootstrap JSON as fallback config.
  internal::SetXdsFallbackBootstrapConfig(bootstrap.Dump().c_str());
  // Now start xDS resolver.
  child_resolver_->StartLocked();
}

//
// Factory
//

class GoogleCloud2ProdResolverFactory : public ResolverFactory {
 public:
<<<<<<< HEAD
  // TODO(roth): Remove experimental suffix once this code is proven stable,
  // and update the scheme in google_c2p_resolver_test.cc when doing so.
  bool ImplementsScheme(absl::string_view scheme) const override {
    return scheme == "google-c2p-experimental";
=======
  absl::string_view scheme() const override { return "google-c2p"; }

  bool IsValidUri(const URI& uri) const override {
    if (GPR_UNLIKELY(!uri.authority().empty())) {
      gpr_log(GPR_ERROR, "google-c2p URI scheme does not support authorities");
      return false;
    }
    return true;
  }

  OrphanablePtr<Resolver> CreateResolver(ResolverArgs args) const override {
    if (!IsValidUri(args.uri)) return nullptr;
    return MakeOrphanable<GoogleCloud2ProdResolver>(std::move(args));
  }
};

// TODO(apolcyn): remove this class after user code has updated to the
// stable "google-c2p" URI scheme.
class ExperimentalGoogleCloud2ProdResolverFactory : public ResolverFactory {
 public:
  absl::string_view scheme() const override {
    return "google-c2p-experimental";
>>>>>>> 029f9455
  }

  bool IsValidUri(const URI& uri) const override {
    if (GPR_UNLIKELY(!uri.authority().empty())) {
      gpr_log(
          GPR_ERROR,
          "google-c2p-experimental URI scheme does not support authorities");
      return false;
    }
    return true;
  }

  OrphanablePtr<Resolver> CreateResolver(ResolverArgs args) const override {
    if (!IsValidUri(args.uri)) return nullptr;
    return MakeOrphanable<GoogleCloud2ProdResolver>(std::move(args));
  }
};

}  // namespace

void RegisterCloud2ProdResolver(CoreConfiguration::Builder* builder) {
  builder->resolver_registry()->RegisterResolverFactory(
      absl::make_unique<GoogleCloud2ProdResolverFactory>());
  builder->resolver_registry()->RegisterResolverFactory(
      absl::make_unique<ExperimentalGoogleCloud2ProdResolverFactory>());
}

}  // namespace grpc_core<|MERGE_RESOLUTION|>--- conflicted
+++ resolved
@@ -414,35 +414,8 @@
 
 class GoogleCloud2ProdResolverFactory : public ResolverFactory {
  public:
-<<<<<<< HEAD
-  // TODO(roth): Remove experimental suffix once this code is proven stable,
-  // and update the scheme in google_c2p_resolver_test.cc when doing so.
   bool ImplementsScheme(absl::string_view scheme) const override {
-    return scheme == "google-c2p-experimental";
-=======
-  absl::string_view scheme() const override { return "google-c2p"; }
-
-  bool IsValidUri(const URI& uri) const override {
-    if (GPR_UNLIKELY(!uri.authority().empty())) {
-      gpr_log(GPR_ERROR, "google-c2p URI scheme does not support authorities");
-      return false;
-    }
-    return true;
-  }
-
-  OrphanablePtr<Resolver> CreateResolver(ResolverArgs args) const override {
-    if (!IsValidUri(args.uri)) return nullptr;
-    return MakeOrphanable<GoogleCloud2ProdResolver>(std::move(args));
-  }
-};
-
-// TODO(apolcyn): remove this class after user code has updated to the
-// stable "google-c2p" URI scheme.
-class ExperimentalGoogleCloud2ProdResolverFactory : public ResolverFactory {
- public:
-  absl::string_view scheme() const override {
-    return "google-c2p-experimental";
->>>>>>> 029f9455
+    return scheme == "google-c2p" || scheme == "google-c2p-experimental";
   }
 
   bool IsValidUri(const URI& uri) const override {
@@ -466,8 +439,6 @@
 void RegisterCloud2ProdResolver(CoreConfiguration::Builder* builder) {
   builder->resolver_registry()->RegisterResolverFactory(
       absl::make_unique<GoogleCloud2ProdResolverFactory>());
-  builder->resolver_registry()->RegisterResolverFactory(
-      absl::make_unique<ExperimentalGoogleCloud2ProdResolverFactory>());
 }
 
 }  // namespace grpc_core