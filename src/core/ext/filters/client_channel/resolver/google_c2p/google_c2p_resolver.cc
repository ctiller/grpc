//
// Copyright 2021 gRPC authors.
//
// Licensed under the Apache License, Version 2.0 (the "License");
// you may not use this file except in compliance with the License.
// You may obtain a copy of the License at
//
//     http://www.apache.org/licenses/LICENSE-2.0
//
// Unless required by applicable law or agreed to in writing, software
// distributed under the License is distributed on an "AS IS" BASIS,
// WITHOUT WARRANTIES OR CONDITIONS OF ANY KIND, either express or implied.
// See the License for the specific language governing permissions and
// limitations under the License.
//

#include <grpc/support/port_platform.h>

#include <random>

#include "src/core/ext/xds/xds_client.h"
#include "src/core/lib/gpr/env.h"
#include "src/core/lib/gpr/string.h"
#include "src/core/lib/http/httpcli.h"
#include "src/core/lib/iomgr/polling_entity.h"
#include "src/core/lib/resolver/resolver_registry.h"
#include "src/core/lib/security/credentials/alts/check_gcp_environment.h"

namespace grpc_core {

namespace {

class GoogleCloud2ProdResolver : public Resolver {
 public:
  explicit GoogleCloud2ProdResolver(ResolverArgs args);

  void StartLocked() override;
  void RequestReresolutionLocked() override;
  void ResetBackoffLocked() override;
  void ShutdownLocked() override;

 private:
  // Represents an HTTP request to the metadata server.
  class MetadataQuery : public InternallyRefCounted<MetadataQuery> {
   public:
    MetadataQuery(RefCountedPtr<GoogleCloud2ProdResolver> resolver,
                  const char* path, grpc_polling_entity* pollent);
    ~MetadataQuery() override;

    void Orphan() override;

   private:
    static void OnHttpRequestDone(void* arg, grpc_error_handle error);

    // Calls OnDone() if not already called.  Releases a ref.
    void MaybeCallOnDone(grpc_error_handle error);

    // If error is not GRPC_ERROR_NONE, then it's not safe to look at response.
    virtual void OnDone(GoogleCloud2ProdResolver* resolver,
                        const grpc_http_response* response,
                        grpc_error_handle error) = 0;

    RefCountedPtr<GoogleCloud2ProdResolver> resolver_;
    grpc_httpcli_response response_;
    grpc_closure on_done_;
    std::atomic<bool> on_done_called_{false};
  };

  // A metadata server query to get the zone.
  class ZoneQuery : public MetadataQuery {
   public:
    ZoneQuery(RefCountedPtr<GoogleCloud2ProdResolver> resolver,
              grpc_polling_entity* pollent);

   private:
    void OnDone(GoogleCloud2ProdResolver* resolver,
                const grpc_http_response* response,
                grpc_error_handle error) override;
  };

  // A metadata server query to get the IPv6 address.
  class IPv6Query : public MetadataQuery {
   public:
    IPv6Query(RefCountedPtr<GoogleCloud2ProdResolver> resolver,
              grpc_polling_entity* pollent);

   private:
    void OnDone(GoogleCloud2ProdResolver* resolver,
                const grpc_http_response* response,
                grpc_error_handle error) override;
  };

  void ZoneQueryDone(std::string zone);
  void IPv6QueryDone(bool ipv6_supported);
  void StartXdsResolver();

  std::shared_ptr<WorkSerializer> work_serializer_;
  grpc_polling_entity pollent_;
  bool using_dns_ = false;
  OrphanablePtr<Resolver> child_resolver_;

  OrphanablePtr<ZoneQuery> zone_query_;
  absl::optional<std::string> zone_;

  OrphanablePtr<IPv6Query> ipv6_query_;
  absl::optional<bool> supports_ipv6_;
};

//
// GoogleCloud2ProdResolver::MetadataQuery
//

GoogleCloud2ProdResolver::MetadataQuery::MetadataQuery(
    RefCountedPtr<GoogleCloud2ProdResolver> resolver, const char* path,
    grpc_polling_entity* pollent)
    : resolver_(std::move(resolver)) {
  // Start HTTP request.
  GRPC_CLOSURE_INIT(&on_done_, OnHttpRequestDone, this, nullptr);
  Ref().release();  // Ref held by callback.
  grpc_httpcli_request request;
  memset(&request, 0, sizeof(grpc_httpcli_request));
  grpc_http_header header = {const_cast<char*>("Metadata-Flavor"),
                             const_cast<char*>("Google")};
  request.host = const_cast<char*>("metadata.google.internal");
  request.http.path = const_cast<char*>(path);
  request.http.hdr_count = 1;
  request.http.hdrs = &header;
  // TODO(ctiller): share the quota from whomever instantiates this!
<<<<<<< HEAD
  grpc_httpcli_get(
      &context_, pollent, ResourceQuota::Default(), &request,
      ExecCtx::Get()->Now() + Duration::Seconds(10),  // 10s timeout
      &on_done_, &response_);
=======
  grpc_httpcli_get(pollent, ResourceQuota::Default(), &request,
                   ExecCtx::Get()->Now() + 10000,  // 10s timeout
                   &on_done_, &response_);
>>>>>>> 6703186b
}

GoogleCloud2ProdResolver::MetadataQuery::~MetadataQuery() {
  grpc_http_response_destroy(&response_);
}

void GoogleCloud2ProdResolver::MetadataQuery::Orphan() {
  // TODO(roth): Once the HTTP client library supports cancellation,
  // use that here.
  MaybeCallOnDone(GRPC_ERROR_CANCELLED);
}

void GoogleCloud2ProdResolver::MetadataQuery::OnHttpRequestDone(
    void* arg, grpc_error_handle error) {
  auto* self = static_cast<MetadataQuery*>(arg);
  self->MaybeCallOnDone(GRPC_ERROR_REF(error));
}

void GoogleCloud2ProdResolver::MetadataQuery::MaybeCallOnDone(
    grpc_error_handle error) {
  bool expected = false;
  if (!on_done_called_.compare_exchange_strong(expected, true,
                                               std::memory_order_relaxed,
                                               std::memory_order_relaxed)) {
    // We've already called OnDone(), so just clean up.
    GRPC_ERROR_UNREF(error);
    Unref();
    return;
  }
  // Hop back into WorkSerializer to call OnDone().
  // Note: We implicitly pass our ref to the callback here.
  resolver_->work_serializer_->Run(
      [this, error]() {
        OnDone(resolver_.get(), &response_, error);
        Unref();
      },
      DEBUG_LOCATION);
}

//
// GoogleCloud2ProdResolver::ZoneQuery
//

GoogleCloud2ProdResolver::ZoneQuery::ZoneQuery(
    RefCountedPtr<GoogleCloud2ProdResolver> resolver,
    grpc_polling_entity* pollent)
    : MetadataQuery(std::move(resolver), "/computeMetadata/v1/instance/zone",
                    pollent) {}

void GoogleCloud2ProdResolver::ZoneQuery::OnDone(
    GoogleCloud2ProdResolver* resolver, const grpc_http_response* response,
    grpc_error_handle error) {
  if (error != GRPC_ERROR_NONE) {
    gpr_log(GPR_ERROR, "error fetching zone from metadata server: %s",
            grpc_error_std_string(error).c_str());
  }
  std::string zone;
  if (error == GRPC_ERROR_NONE && response->status == 200) {
    absl::string_view body(response->body, response->body_length);
    size_t i = body.find_last_of('/');
    if (i == body.npos) {
      gpr_log(GPR_ERROR, "could not parse zone from metadata server: %s",
              std::string(body).c_str());
    } else {
      zone = std::string(body.substr(i + 1));
    }
  }
  resolver->ZoneQueryDone(std::move(zone));
  GRPC_ERROR_UNREF(error);
}

//
// GoogleCloud2ProdResolver::IPv6Query
//

GoogleCloud2ProdResolver::IPv6Query::IPv6Query(
    RefCountedPtr<GoogleCloud2ProdResolver> resolver,
    grpc_polling_entity* pollent)
    : MetadataQuery(std::move(resolver),
                    "/computeMetadata/v1/instance/network-interfaces/0/ipv6s",
                    pollent) {}

void GoogleCloud2ProdResolver::IPv6Query::OnDone(
    GoogleCloud2ProdResolver* resolver, const grpc_http_response* response,
    grpc_error_handle error) {
  if (error != GRPC_ERROR_NONE) {
    gpr_log(GPR_ERROR, "error fetching IPv6 address from metadata server: %s",
            grpc_error_std_string(error).c_str());
  }
  resolver->IPv6QueryDone(error == GRPC_ERROR_NONE && response->status == 200);
  GRPC_ERROR_UNREF(error);
}

//
// GoogleCloud2ProdResolver
//

GoogleCloud2ProdResolver::GoogleCloud2ProdResolver(ResolverArgs args)
    : work_serializer_(std::move(args.work_serializer)),
      pollent_(grpc_polling_entity_create_from_pollset_set(args.pollset_set)) {
  absl::string_view name_to_resolve = absl::StripPrefix(args.uri.path(), "/");
  // If we're not running on GCP, we can't use DirectPath, so delegate
  // to the DNS resolver.
  if (!grpc_alts_is_running_on_gcp() ||
      // If the client is already using xDS, we can't use it here, because
      // they may be talking to a completely different xDS server than we
      // want to.
      // TODO(roth): When we implement xDS federation, remove this constraint.
      UniquePtr<char>(gpr_getenv("GRPC_XDS_BOOTSTRAP")) != nullptr ||
      UniquePtr<char>(gpr_getenv("GRPC_XDS_BOOTSTRAP_CONFIG")) != nullptr) {
    using_dns_ = true;
    child_resolver_ = ResolverRegistry::CreateResolver(
        absl::StrCat("dns:", name_to_resolve).c_str(), args.args,
        args.pollset_set, work_serializer_, std::move(args.result_handler));
    GPR_ASSERT(child_resolver_ != nullptr);
    return;
  }
  // Create xds resolver.
  child_resolver_ = ResolverRegistry::CreateResolver(
      absl::StrCat("xds:", name_to_resolve).c_str(), args.args,
      args.pollset_set, work_serializer_, std::move(args.result_handler));
  GPR_ASSERT(child_resolver_ != nullptr);
}

void GoogleCloud2ProdResolver::StartLocked() {
  if (using_dns_) {
    child_resolver_->StartLocked();
    return;
  }
  // Using xDS.  Start metadata server queries.
  zone_query_ = MakeOrphanable<ZoneQuery>(Ref(), &pollent_);
  ipv6_query_ = MakeOrphanable<IPv6Query>(Ref(), &pollent_);
}

void GoogleCloud2ProdResolver::RequestReresolutionLocked() {
  if (child_resolver_ != nullptr) {
    child_resolver_->RequestReresolutionLocked();
  }
}

void GoogleCloud2ProdResolver::ResetBackoffLocked() {
  if (child_resolver_ != nullptr) {
    child_resolver_->ResetBackoffLocked();
  }
}

void GoogleCloud2ProdResolver::ShutdownLocked() {
  zone_query_.reset();
  ipv6_query_.reset();
  child_resolver_.reset();
}

void GoogleCloud2ProdResolver::ZoneQueryDone(std::string zone) {
  zone_query_.reset();
  zone_ = std::move(zone);
  if (supports_ipv6_.has_value()) StartXdsResolver();
}

void GoogleCloud2ProdResolver::IPv6QueryDone(bool ipv6_supported) {
  ipv6_query_.reset();
  supports_ipv6_ = ipv6_supported;
  if (zone_.has_value()) StartXdsResolver();
}

void GoogleCloud2ProdResolver::StartXdsResolver() {
  // Construct bootstrap JSON.
  std::random_device rd;
  std::mt19937 mt(rd());
  std::uniform_int_distribution<uint64_t> dist(1, UINT64_MAX);
  Json::Object node = {
      {"id", absl::StrCat("C2P-", dist(mt))},
  };
  if (!zone_->empty()) {
    node["locality"] = Json::Object{
        {"zone", *zone_},
    };
  };
  if (*supports_ipv6_) {
    node["metadata"] = Json::Object{
        {"TRAFFICDIRECTOR_DIRECTPATH_C2P_IPV6_CAPABLE", true},
    };
  }
  // Allow the TD server uri to be overridden for testing purposes.
  UniquePtr<char> override_server(
      gpr_getenv("GRPC_TEST_ONLY_GOOGLE_C2P_RESOLVER_TRAFFIC_DIRECTOR_URI"));
  const char* server_uri =
      override_server != nullptr && strlen(override_server.get()) > 0
          ? override_server.get()
          : "directpath-pa.googleapis.com";
  Json bootstrap = Json::Object{
      {"xds_servers",
       Json::Array{
           Json::Object{
               {"server_uri", server_uri},
               {"channel_creds",
                Json::Array{
                    Json::Object{
                        {"type", "google_default"},
                    },
                }},
               {"server_features", Json::Array{"xds_v3"}},
           },
       }},
      {"node", std::move(node)},
  };
  // Inject bootstrap JSON as fallback config.
  internal::SetXdsFallbackBootstrapConfig(bootstrap.Dump().c_str());
  // Now start xDS resolver.
  child_resolver_->StartLocked();
}

//
// Factory
//

class GoogleCloud2ProdResolverFactory : public ResolverFactory {
 public:
  bool IsValidUri(const URI& uri) const override {
    if (GPR_UNLIKELY(!uri.authority().empty())) {
      gpr_log(GPR_ERROR, "google-c2p URI scheme does not support authorities");
      return false;
    }
    return true;
  }

  OrphanablePtr<Resolver> CreateResolver(ResolverArgs args) const override {
    if (!IsValidUri(args.uri)) return nullptr;
    return MakeOrphanable<GoogleCloud2ProdResolver>(std::move(args));
  }

  // TODO(roth): Remove experimental suffix once this code is proven stable.
  const char* scheme() const override { return "google-c2p-experimental"; }
};

}  // namespace

void GoogleCloud2ProdResolverInit() {
  ResolverRegistry::Builder::RegisterResolverFactory(
      absl::make_unique<GoogleCloud2ProdResolverFactory>());
}

void GoogleCloud2ProdResolverShutdown() {}

}  // namespace grpc_core<|MERGE_RESOLUTION|>--- conflicted
+++ resolved
@@ -126,16 +126,10 @@
   request.http.hdr_count = 1;
   request.http.hdrs = &header;
   // TODO(ctiller): share the quota from whomever instantiates this!
-<<<<<<< HEAD
   grpc_httpcli_get(
-      &context_, pollent, ResourceQuota::Default(), &request,
+      pollent, ResourceQuota::Default(), &request,
       ExecCtx::Get()->Now() + Duration::Seconds(10),  // 10s timeout
       &on_done_, &response_);
-=======
-  grpc_httpcli_get(pollent, ResourceQuota::Default(), &request,
-                   ExecCtx::Get()->Now() + 10000,  // 10s timeout
-                   &on_done_, &response_);
->>>>>>> 6703186b
 }
 
 GoogleCloud2ProdResolver::MetadataQuery::~MetadataQuery() {
