//
// Copyright 2015 gRPC authors.
//
// Licensed under the Apache License, Version 2.0 (the "License");
// you may not use this file except in compliance with the License.
// You may obtain a copy of the License at
//
//     http://www.apache.org/licenses/LICENSE-2.0
//
// Unless required by applicable law or agreed to in writing, software
// distributed under the License is distributed on an "AS IS" BASIS,
// WITHOUT WARRANTIES OR CONDITIONS OF ANY KIND, either express or implied.
// See the License for the specific language governing permissions and
// limitations under the License.
//

#include <grpc/support/port_platform.h>

#include "src/core/ext/filters/client_channel/retry_filter.h"

#include "absl/container/inlined_vector.h"
#include "absl/status/statusor.h"
#include "absl/strings/strip.h"

#include <grpc/status.h>
#include <grpc/support/log.h>

#include "src/core/ext/filters/client_channel/client_channel.h"
#include "src/core/ext/filters/client_channel/retry_service_config.h"
#include "src/core/ext/filters/client_channel/retry_throttle.h"
#include "src/core/lib/backoff/backoff.h"
#include "src/core/lib/channel/channel_args.h"
#include "src/core/lib/channel/channel_stack.h"
#include "src/core/lib/channel/status_util.h"
#include "src/core/lib/gprpp/manual_constructor.h"
#include "src/core/lib/iomgr/polling_entity.h"
#include "src/core/lib/service_config/service_config.h"
#include "src/core/lib/service_config/service_config_call_data.h"
#include "src/core/lib/slice/slice_internal.h"
#include "src/core/lib/slice/slice_string_helpers.h"
#include "src/core/lib/transport/error_utils.h"
#include "src/core/lib/transport/metadata_batch.h"
#include "src/core/lib/uri/uri_parser.h"

//
// Retry filter
//

// This filter is intended to be used in the DynamicFilter stack in the
// client channel, which is situated between the name resolver and the
// LB policy.  Normally, the last filter in the DynamicFilter stack is
// the DynamicTerminationFilter (see client_channel.cc), which creates a
// LoadBalancedCall and delegates to it.  However, when retries are
// enabled, this filter is used instead of the DynamicTerminationFilter.
//
// In order to support retries, we act as a proxy for stream op batches.
// When we get a batch from the surface, we add it to our list of pending
// batches, and we then use those batches to construct separate "child"
// batches to be started on an LB call.  When the child batches return, we
// then decide which pending batches have been completed and schedule their
// callbacks accordingly.  If a call attempt fails and we want to retry it,
// we create a new LB call and start again, constructing new "child" batches
// for the new LB call.
//
// Note that retries are committed when receiving data from the server
// (except for Trailers-Only responses).  However, there may be many
// send ops started before receiving any data, so we may have already
// completed some number of send ops (and returned the completions up to
// the surface) by the time we realize that we need to retry.  To deal
// with this, we cache data for send ops, so that we can replay them on a
// different LB call even after we have completed the original batches.
//
// The code is structured as follows:
// - In CallData (in the parent channel), we maintain a list of pending
//   ops and cached data for send ops.
// - There is a CallData::CallAttempt object for each retry attempt.
//   This object contains the LB call for that attempt and state to indicate
//   which ops from the CallData object have already been sent down to that
//   LB call.
// - There is a CallData::CallAttempt::BatchData object for each "child"
//   batch sent on the LB call.
//
// When constructing the "child" batches, we compare the state in the
// CallAttempt object against the state in the CallData object to see
// which batches need to be sent on the LB call for a given attempt.

// TODO(roth): In subsequent PRs:
// - implement hedging

// By default, we buffer 256 KiB per RPC for retries.
// TODO(roth): Do we have any data to suggest a better value?
#define DEFAULT_PER_RPC_RETRY_BUFFER_SIZE (256 << 10)

// This value was picked arbitrarily.  It can be changed if there is
// any even moderately compelling reason to do so.
#define RETRY_BACKOFF_JITTER 0.2

namespace grpc_core {

namespace {

using internal::RetryGlobalConfig;
using internal::RetryMethodConfig;
using internal::RetryServiceConfigParser;
using internal::ServerRetryThrottleData;

TraceFlag grpc_retry_trace(false, "retry");

//
// RetryFilter
//

class RetryFilter {
 public:
  class CallData;

  static grpc_error_handle Init(grpc_channel_element* elem,
                                grpc_channel_element_args* args) {
    GPR_ASSERT(args->is_last);
    GPR_ASSERT(elem->filter == &kRetryFilterVtable);
    grpc_error_handle error = GRPC_ERROR_NONE;
    new (elem->channel_data) RetryFilter(args->channel_args, &error);
    return error;
  }

  static void Destroy(grpc_channel_element* elem) {
    auto* chand = static_cast<RetryFilter*>(elem->channel_data);
    chand->~RetryFilter();
  }

  // Will never be called.
  static void StartTransportOp(grpc_channel_element* /*elem*/,
                               grpc_transport_op* /*op*/) {}
  static void GetChannelInfo(grpc_channel_element* /*elem*/,
                             const grpc_channel_info* /*info*/) {}

 private:
  static size_t GetMaxPerRpcRetryBufferSize(const grpc_channel_args* args) {
    return static_cast<size_t>(grpc_channel_args_find_integer(
        args, GRPC_ARG_PER_RPC_RETRY_BUFFER_SIZE,
        {DEFAULT_PER_RPC_RETRY_BUFFER_SIZE, 0, INT_MAX}));
  }

  RetryFilter(const grpc_channel_args* args, grpc_error_handle* error)
      : client_channel_(grpc_channel_args_find_pointer<ClientChannel>(
            args, GRPC_ARG_CLIENT_CHANNEL)),
        per_rpc_retry_buffer_size_(GetMaxPerRpcRetryBufferSize(args)) {
    // Get retry throttling parameters from service config.
    auto* service_config = grpc_channel_args_find_pointer<ServiceConfig>(
        args, GRPC_ARG_SERVICE_CONFIG_OBJ);
    if (service_config == nullptr) return;
    const auto* config = static_cast<const RetryGlobalConfig*>(
        service_config->GetGlobalParsedConfig(
            RetryServiceConfigParser::ParserIndex()));
    if (config == nullptr) return;
    // Get server name from target URI.
    const char* server_uri =
        grpc_channel_args_find_string(args, GRPC_ARG_SERVER_URI);
    if (server_uri == nullptr) {
      *error = GRPC_ERROR_CREATE_FROM_STATIC_STRING(
          "server URI channel arg missing or wrong type in client channel "
          "filter");
      return;
    }
    absl::StatusOr<URI> uri = URI::Parse(server_uri);
    if (!uri.ok() || uri->path().empty()) {
      *error = GRPC_ERROR_CREATE_FROM_STATIC_STRING(
          "could not extract server name from target URI");
      return;
    }
    std::string server_name(absl::StripPrefix(uri->path(), "/"));
    // Get throttling config for server_name.
    retry_throttle_data_ = internal::ServerRetryThrottleMap::GetDataForServer(
        server_name, config->max_milli_tokens(), config->milli_token_ratio());
  }

  ClientChannel* client_channel_;
  size_t per_rpc_retry_buffer_size_;
  RefCountedPtr<ServerRetryThrottleData> retry_throttle_data_;
};

//
// RetryFilter::CallData
//

class RetryFilter::CallData {
 public:
  static grpc_error_handle Init(grpc_call_element* elem,
                                const grpc_call_element_args* args);
  static void Destroy(grpc_call_element* elem,
                      const grpc_call_final_info* /*final_info*/,
                      grpc_closure* then_schedule_closure);
  static void StartTransportStreamOpBatch(
      grpc_call_element* elem, grpc_transport_stream_op_batch* batch);
  static void SetPollent(grpc_call_element* elem, grpc_polling_entity* pollent);

 private:
  class CallStackDestructionBarrier;

  // Pending batches stored in call data.
  struct PendingBatch {
    // The pending batch.  If nullptr, this slot is empty.
    grpc_transport_stream_op_batch* batch = nullptr;
    // Indicates whether payload for send ops has been cached in CallData.
    bool send_ops_cached = false;
  };

  // State associated with each call attempt.
  class CallAttempt : public RefCounted<CallAttempt> {
   public:
    CallAttempt(CallData* calld, bool is_transparent_retry);
    ~CallAttempt() override;

    bool lb_call_committed() const { return lb_call_committed_; }

    // Constructs and starts whatever batches are needed on this call
    // attempt.
    void StartRetriableBatches();

    // Frees cached send ops that have already been completed after
    // committing the call.
    void FreeCachedSendOpDataAfterCommit();

    // Cancels the call attempt.
    void CancelFromSurface(grpc_transport_stream_op_batch* cancel_batch);

   private:
    // State used for starting a retryable batch on the call attempt's LB call.
    // This provides its own grpc_transport_stream_op_batch and other data
    // structures needed to populate the ops in the batch.
    // We allocate one struct on the arena for each attempt at starting a
    // batch on a given LB call.
    class BatchData
        : public RefCounted<BatchData, PolymorphicRefCount, kUnrefCallDtor> {
     public:
      BatchData(RefCountedPtr<CallAttempt> call_attempt, int refcount,
                bool set_on_complete);
      ~BatchData() override;

      grpc_transport_stream_op_batch* batch() { return &batch_; }

      // Adds retriable send_initial_metadata op.
      void AddRetriableSendInitialMetadataOp();
      // Adds retriable send_message op.
      void AddRetriableSendMessageOp();
      // Adds retriable send_trailing_metadata op.
      void AddRetriableSendTrailingMetadataOp();
      // Adds retriable recv_initial_metadata op.
      void AddRetriableRecvInitialMetadataOp();
      // Adds retriable recv_message op.
      void AddRetriableRecvMessageOp();
      // Adds retriable recv_trailing_metadata op.
      void AddRetriableRecvTrailingMetadataOp();
      // Adds cancel_stream op.
      void AddCancelStreamOp(grpc_error_handle error);

     private:
      // Frees cached send ops that were completed by the completed batch in
      // batch_data.  Used when batches are completed after the call is
      // committed.
      void FreeCachedSendOpDataForCompletedBatch();

      // If there is a pending recv_initial_metadata op, adds a closure
      // to closures for recv_initial_metadata_ready.
      void MaybeAddClosureForRecvInitialMetadataCallback(
          grpc_error_handle error, CallCombinerClosureList* closures);
      // Intercepts recv_initial_metadata_ready callback for retries.
      // Commits the call and returns the initial metadata up the stack.
      static void RecvInitialMetadataReady(void* arg, grpc_error_handle error);

      // If there is a pending recv_message op, adds a closure to closures
      // for recv_message_ready.
      void MaybeAddClosureForRecvMessageCallback(
          grpc_error_handle error, CallCombinerClosureList* closures);
      // Intercepts recv_message_ready callback for retries.
      // Commits the call and returns the message up the stack.
      static void RecvMessageReady(void* arg, grpc_error_handle error);

      // If there is a pending recv_trailing_metadata op, adds a closure to
      // closures for recv_trailing_metadata_ready.
      void MaybeAddClosureForRecvTrailingMetadataReady(
          grpc_error_handle error, CallCombinerClosureList* closures);
      // Adds any necessary closures for deferred batch completion
      // callbacks to closures.
      void AddClosuresForDeferredCompletionCallbacks(
          CallCombinerClosureList* closures);
      // For any pending batch containing an op that has not yet been started,
      // adds the pending batch's completion closures to closures.
      void AddClosuresToFailUnstartedPendingBatches(
          grpc_error_handle error, CallCombinerClosureList* closures);
      // Runs necessary closures upon completion of a call attempt.
      void RunClosuresForCompletedCall(grpc_error_handle error);
      // Intercepts recv_trailing_metadata_ready callback for retries.
      // Commits the call and returns the trailing metadata up the stack.
      static void RecvTrailingMetadataReady(void* arg, grpc_error_handle error);

      // Adds the on_complete closure for the pending batch completed in
      // batch_data to closures.
      void AddClosuresForCompletedPendingBatch(
          grpc_error_handle error, CallCombinerClosureList* closures);

      // If there are any cached ops to replay or pending ops to start on the
      // LB call, adds them to closures.
      void AddClosuresForReplayOrPendingSendOps(
          CallCombinerClosureList* closures);

      // Callback used to intercept on_complete from LB calls.
      static void OnComplete(void* arg, grpc_error_handle error);

      // Callback used to handle on_complete for internally generated
      // cancel_stream op.
      static void OnCompleteForCancelOp(void* arg, grpc_error_handle error);

      RefCountedPtr<CallAttempt> call_attempt_;
      // The batch to use in the LB call.
      // Its payload field points to CallAttempt::batch_payload_.
      grpc_transport_stream_op_batch batch_;
      // For intercepting on_complete.
      grpc_closure on_complete_;
    };

    class AttemptDispatchController
        : public ConfigSelector::CallDispatchController {
     public:
      explicit AttemptDispatchController(CallAttempt* call_attempt)
          : call_attempt_(call_attempt) {}

      // Will never be called.
      bool ShouldRetry() override { return false; }

      void Commit() override {
        call_attempt_->lb_call_committed_ = true;
        auto* calld = call_attempt_->calld_;
        if (calld->retry_committed_) {
          auto* service_config_call_data =
              static_cast<ClientChannelServiceConfigCallData*>(
                  calld->call_context_[GRPC_CONTEXT_SERVICE_CONFIG_CALL_DATA]
                      .value);
          service_config_call_data->call_dispatch_controller()->Commit();
        }
      }

     private:
      CallAttempt* call_attempt_;
    };

    // Creates a BatchData object on the call's arena with the
    // specified refcount.  If set_on_complete is true, the batch's
    // on_complete callback will be set to point to on_complete();
    // otherwise, the batch's on_complete callback will be null.
    BatchData* CreateBatch(int refcount, bool set_on_complete) {
      return calld_->arena_->New<BatchData>(Ref(DEBUG_LOCATION, "CreateBatch"),
                                            refcount, set_on_complete);
    }

    // If there are any cached send ops that need to be replayed on this
    // call attempt, creates and returns a new batch to replay those ops.
    // Otherwise, returns nullptr.
    BatchData* MaybeCreateBatchForReplay();

    // Adds a closure to closures that will execute batch in the call combiner.
    void AddClosureForBatch(grpc_transport_stream_op_batch* batch,
                            const char* reason,
                            CallCombinerClosureList* closures);

    // Helper function used to start a recv_trailing_metadata batch.  This
    // is used in the case where a recv_initial_metadata or recv_message
    // op fails in a way that we know the call is over but when the application
    // has not yet started its own recv_trailing_metadata op.
    void AddBatchForInternalRecvTrailingMetadata(
        CallCombinerClosureList* closures);

    // Adds a batch to closures to cancel this call attempt, if
    // cancellation has not already been sent on the LB call.
    void MaybeAddBatchForCancelOp(grpc_error_handle error,
                                  CallCombinerClosureList* closures);

    // Adds batches for pending batches to closures.
    void AddBatchesForPendingBatches(CallCombinerClosureList* closures);

    // Adds whatever batches are needed on this attempt to closures.
    void AddRetriableBatches(CallCombinerClosureList* closures);

    // Returns true if any send op in the batch was not yet started on this
    // attempt.
    bool PendingBatchContainsUnstartedSendOps(PendingBatch* pending);

    // Returns true if there are cached send ops to replay.
    bool HaveSendOpsToReplay();

    // If our retry state is no longer needed, switch to fast path by moving
    // our LB call into calld_->committed_call_ and having calld_ drop
    // its ref to us.
    void MaybeSwitchToFastPath();

    // Returns true if the call should be retried.
<<<<<<< HEAD
    bool ShouldRetry(absl::optional<grpc_status_code> status, bool is_lb_drop,
                     absl::optional<Duration> server_pushback);
=======
    bool ShouldRetry(absl::optional<grpc_status_code> status,
                     absl::optional<grpc_millis> server_pushback_ms);
>>>>>>> 84ed1145

    // Abandons the call attempt.  Unrefs any deferred batches.
    void Abandon();

    static void OnPerAttemptRecvTimer(void* arg, grpc_error_handle error);
    static void OnPerAttemptRecvTimerLocked(void* arg, grpc_error_handle error);
    void MaybeCancelPerAttemptRecvTimer();

    CallData* calld_;
    AttemptDispatchController attempt_dispatch_controller_;
    OrphanablePtr<ClientChannel::LoadBalancedCall> lb_call_;
    bool lb_call_committed_ = false;

    grpc_timer per_attempt_recv_timer_;
    grpc_closure on_per_attempt_recv_timer_;
    bool per_attempt_recv_timer_pending_ = false;

    // BatchData.batch.payload points to this.
    grpc_transport_stream_op_batch_payload batch_payload_;
    // For send_initial_metadata.
    grpc_metadata_batch send_initial_metadata_{calld_->arena_};
    // For send_message.
    // TODO(roth): Restructure this to eliminate use of ManualConstructor.
    ManualConstructor<ByteStreamCache::CachingByteStream> send_message_;
    // For send_trailing_metadata.
    grpc_metadata_batch send_trailing_metadata_{calld_->arena_};
    // For intercepting recv_initial_metadata.
    grpc_metadata_batch recv_initial_metadata_{calld_->arena_};
    grpc_closure recv_initial_metadata_ready_;
    bool trailing_metadata_available_ = false;
    // For intercepting recv_message.
    grpc_closure recv_message_ready_;
    OrphanablePtr<ByteStream> recv_message_;
    // For intercepting recv_trailing_metadata.
    grpc_metadata_batch recv_trailing_metadata_{calld_->arena_};
    grpc_transport_stream_stats collect_stats_;
    grpc_closure recv_trailing_metadata_ready_;
    // These fields indicate which ops have been started and completed on
    // this call attempt.
    size_t started_send_message_count_ = 0;
    size_t completed_send_message_count_ = 0;
    size_t started_recv_message_count_ = 0;
    size_t completed_recv_message_count_ = 0;
    bool started_send_initial_metadata_ : 1;
    bool completed_send_initial_metadata_ : 1;
    bool started_send_trailing_metadata_ : 1;
    bool completed_send_trailing_metadata_ : 1;
    bool started_recv_initial_metadata_ : 1;
    bool completed_recv_initial_metadata_ : 1;
    bool started_recv_trailing_metadata_ : 1;
    bool completed_recv_trailing_metadata_ : 1;
    bool sent_cancel_stream_ : 1;
    // State for callback processing.
    RefCountedPtr<BatchData> recv_initial_metadata_ready_deferred_batch_;
    grpc_error_handle recv_initial_metadata_error_ = GRPC_ERROR_NONE;
    RefCountedPtr<BatchData> recv_message_ready_deferred_batch_;
    grpc_error_handle recv_message_error_ = GRPC_ERROR_NONE;
    struct OnCompleteDeferredBatch {
      OnCompleteDeferredBatch(RefCountedPtr<BatchData> batch,
                              grpc_error_handle error)
          : batch(std::move(batch)), error(error) {}
      RefCountedPtr<BatchData> batch;
      grpc_error_handle error;
    };
    // There cannot be more than 3 pending send op batches at a time.
    absl::InlinedVector<OnCompleteDeferredBatch, 3>
        on_complete_deferred_batches_;
    RefCountedPtr<BatchData> recv_trailing_metadata_internal_batch_;
    grpc_error_handle recv_trailing_metadata_error_ = GRPC_ERROR_NONE;
    bool seen_recv_trailing_metadata_from_surface_ : 1;
    // NOTE: Do not move this next to the metadata bitfields above. That would
    //       save space but will also result in a data race because compiler
    //       will generate a 2 byte store which overwrites the meta-data
    //       fields upon setting this field.
    bool abandoned_ : 1;
  };

  CallData(RetryFilter* chand, const grpc_call_element_args& args);
  ~CallData();

  void StartTransportStreamOpBatch(grpc_transport_stream_op_batch* batch);

  // Returns the index into pending_batches_ to be used for batch.
  static size_t GetBatchIndex(grpc_transport_stream_op_batch* batch);
  PendingBatch* PendingBatchesAdd(grpc_transport_stream_op_batch* batch);
  void PendingBatchClear(PendingBatch* pending);
  void MaybeClearPendingBatch(PendingBatch* pending);
  static void FailPendingBatchInCallCombiner(void* arg,
                                             grpc_error_handle error);
  // Fails all pending batches.  Does NOT yield call combiner.
  void PendingBatchesFail(grpc_error_handle error);
  // Returns a pointer to the first pending batch for which predicate(batch)
  // returns true, or null if not found.
  template <typename Predicate>
  PendingBatch* PendingBatchFind(const char* log_message, Predicate predicate);

  // Caches data for send ops so that it can be retried later, if not
  // already cached.
  void MaybeCacheSendOpsForBatch(PendingBatch* pending);
  void FreeCachedSendInitialMetadata();
  // Frees cached send_message at index idx.
  void FreeCachedSendMessage(size_t idx);
  void FreeCachedSendTrailingMetadata();
  void FreeAllCachedSendOpData();

  // Commits the call so that no further retry attempts will be performed.
  void RetryCommit(CallAttempt* call_attempt);

  // Starts a timer to retry after appropriate back-off.
  // If server_pushback is nullopt, retry_backoff_ is used.
  void StartRetryTimer(absl::optional<Duration> server_pushback);

  static void OnRetryTimer(void* arg, grpc_error_handle error);
  static void OnRetryTimerLocked(void* arg, grpc_error_handle error);

  // Adds a closure to closures to start a transparent retry.
  void AddClosureToStartTransparentRetry(CallCombinerClosureList* closures);
  static void StartTransparentRetry(void* arg, grpc_error_handle error);

  OrphanablePtr<ClientChannel::LoadBalancedCall> CreateLoadBalancedCall(
      ConfigSelector::CallDispatchController* call_dispatch_controller,
      bool is_transparent_retry);

  void CreateCallAttempt(bool is_transparent_retry);

  RetryFilter* chand_;
  grpc_polling_entity* pollent_;
  RefCountedPtr<ServerRetryThrottleData> retry_throttle_data_;
  const RetryMethodConfig* retry_policy_ = nullptr;
  BackOff retry_backoff_;

  grpc_slice path_;  // Request path.
  Timestamp deadline_;
  Arena* arena_;
  grpc_call_stack* owning_call_;
  CallCombiner* call_combiner_;
  grpc_call_context_element* call_context_;

  grpc_error_handle cancelled_from_surface_ = GRPC_ERROR_NONE;

  RefCountedPtr<CallStackDestructionBarrier> call_stack_destruction_barrier_;

  // TODO(roth): As part of implementing hedging, we will need to maintain a
  // list of all pending attempts, so that we can cancel them all if the call
  // gets cancelled.
  RefCountedPtr<CallAttempt> call_attempt_;

  // LB call used when we've committed to a call attempt and the retry
  // state for that attempt is no longer needed.  This provides a fast
  // path for long-running streaming calls that minimizes overhead.
  OrphanablePtr<ClientChannel::LoadBalancedCall> committed_call_;

  // When are are not yet fully committed to a particular call (i.e.,
  // either we might still retry or we have committed to the call but
  // there are still some cached ops to be replayed on the call),
  // batches received from above will be added to this list, and they
  // will not be removed until we have invoked their completion callbacks.
  size_t bytes_buffered_for_retry_ = 0;
  PendingBatch pending_batches_[MAX_PENDING_BATCHES];
  bool pending_send_initial_metadata_ : 1;
  bool pending_send_message_ : 1;
  bool pending_send_trailing_metadata_ : 1;

  // Retry state.
  bool retry_committed_ : 1;
  bool retry_timer_pending_ : 1;
  bool retry_codepath_started_ : 1;
  bool sent_transparent_retry_not_seen_by_server_ : 1;
  int num_attempts_completed_ = 0;
  grpc_timer retry_timer_;
  grpc_closure retry_closure_;

  // Cached data for retrying send ops.
  // send_initial_metadata
  bool seen_send_initial_metadata_ = false;
  grpc_metadata_batch send_initial_metadata_{arena_};
  uint32_t send_initial_metadata_flags_;
  // TODO(roth): As part of implementing hedging, we'll probably need to
  // have the LB call set a value in CallAttempt and then propagate it
  // from CallAttempt to the parent call when we commit.  Otherwise, we
  // may leave this with a value for a peer other than the one we
  // actually commit to.  Alternatively, maybe see if there's a way to
  // change the surface API such that the peer isn't available until
  // after initial metadata is received?  (Could even change the
  // transport API to return this with the recv_initial_metadata op.)
  gpr_atm* peer_string_;
  // send_message
  // When we get a send_message op, we replace the original byte stream
  // with a CachingByteStream that caches the slices to a local buffer for
  // use in retries.
  // Note: We inline the cache for the first 3 send_message ops and use
  // dynamic allocation after that.  This number was essentially picked
  // at random; it could be changed in the future to tune performance.
  // TODO(roth): As part of implementing hedging, we may need some
  // synchronization here, since ByteStreamCache does not provide any
  // synchronization, so it's not safe to have multiple
  // CachingByteStreams read from the same ByteStreamCache concurrently.
  absl::InlinedVector<ByteStreamCache*, 3> send_messages_;
  // send_trailing_metadata
  bool seen_send_trailing_metadata_ = false;
  grpc_metadata_batch send_trailing_metadata_{arena_};
};

//
// RetryFilter::CallData::CallStackDestructionBarrier
//

// A class to track the existence of LoadBalancedCall call stacks that
// we've created.  We wait until all such call stacks have been
// destroyed before we return the on_call_stack_destruction closure up
// to the surface.
//
// The parent RetryFilter::CallData object holds a ref to this object.
// When it is destroyed, it will store the on_call_stack_destruction
// closure from the surface in this object and then release its ref.
// We also take a ref to this object for each LB call we create, and
// those refs are not released until the LB call stack is destroyed.
// When this object is destroyed, it will invoke the
// on_call_stack_destruction closure from the surface.
class RetryFilter::CallData::CallStackDestructionBarrier
    : public RefCounted<CallStackDestructionBarrier, PolymorphicRefCount,
                        kUnrefCallDtor> {
 public:
  CallStackDestructionBarrier() {}

  ~CallStackDestructionBarrier() override {
    // TODO(yashkt) : This can potentially be a Closure::Run
    ExecCtx::Run(DEBUG_LOCATION, on_call_stack_destruction_, GRPC_ERROR_NONE);
  }

  // Set the closure from the surface.  This closure will be invoked
  // when this object is destroyed.
  void set_on_call_stack_destruction(grpc_closure* on_call_stack_destruction) {
    on_call_stack_destruction_ = on_call_stack_destruction;
  }

  // Invoked to get an on_call_stack_destruction closure for a new LB call.
  grpc_closure* MakeLbCallDestructionClosure(CallData* calld) {
    Ref().release();  // Ref held by callback.
    grpc_closure* on_lb_call_destruction_complete =
        calld->arena_->New<grpc_closure>();
    GRPC_CLOSURE_INIT(on_lb_call_destruction_complete,
                      OnLbCallDestructionComplete, this, nullptr);
    return on_lb_call_destruction_complete;
  }

 private:
  static void OnLbCallDestructionComplete(void* arg,
                                          grpc_error_handle /*error*/) {
    auto* self = static_cast<CallStackDestructionBarrier*>(arg);
    self->Unref();
  }

  grpc_closure* on_call_stack_destruction_ = nullptr;
};

//
// RetryFilter::CallData::CallAttempt
//

RetryFilter::CallData::CallAttempt::CallAttempt(CallData* calld,
                                                bool is_transparent_retry)
    : RefCounted(GRPC_TRACE_FLAG_ENABLED(grpc_retry_trace) ? "CallAttempt"
                                                           : nullptr),
      calld_(calld),
      attempt_dispatch_controller_(this),
      batch_payload_(calld->call_context_),
      started_send_initial_metadata_(false),
      completed_send_initial_metadata_(false),
      started_send_trailing_metadata_(false),
      completed_send_trailing_metadata_(false),
      started_recv_initial_metadata_(false),
      completed_recv_initial_metadata_(false),
      started_recv_trailing_metadata_(false),
      completed_recv_trailing_metadata_(false),
      sent_cancel_stream_(false),
      seen_recv_trailing_metadata_from_surface_(false),
      abandoned_(false) {
  lb_call_ = calld->CreateLoadBalancedCall(&attempt_dispatch_controller_,
                                           is_transparent_retry);
  if (GRPC_TRACE_FLAG_ENABLED(grpc_retry_trace)) {
    gpr_log(GPR_INFO, "chand=%p calld=%p attempt=%p: create lb_call=%p",
            calld->chand_, calld, this, lb_call_.get());
  }
  // If per_attempt_recv_timeout is set, start a timer.
  if (calld->retry_policy_ != nullptr &&
      calld->retry_policy_->per_attempt_recv_timeout().has_value()) {
    Timestamp per_attempt_recv_deadline =
        ExecCtx::Get()->Now() +
        *calld->retry_policy_->per_attempt_recv_timeout();
    if (GRPC_TRACE_FLAG_ENABLED(grpc_retry_trace)) {
      gpr_log(GPR_INFO,
              "chand=%p calld=%p attempt=%p: per-attempt timeout in %" PRId64
              " ms",
              calld->chand_, calld, this,
              calld->retry_policy_->per_attempt_recv_timeout()->millis());
    }
    // Schedule retry after computed delay.
    GRPC_CLOSURE_INIT(&on_per_attempt_recv_timer_, OnPerAttemptRecvTimer, this,
                      nullptr);
    GRPC_CALL_STACK_REF(calld->owning_call_, "OnPerAttemptRecvTimer");
    Ref(DEBUG_LOCATION, "OnPerAttemptRecvTimer").release();
    per_attempt_recv_timer_pending_ = true;
    grpc_timer_init(&per_attempt_recv_timer_, per_attempt_recv_deadline,
                    &on_per_attempt_recv_timer_);
  }
}

RetryFilter::CallData::CallAttempt::~CallAttempt() {
  if (GRPC_TRACE_FLAG_ENABLED(grpc_retry_trace)) {
    gpr_log(GPR_INFO, "chand=%p calld=%p attempt=%p: destroying call attempt",
            calld_->chand_, calld_, this);
  }
}

void RetryFilter::CallData::CallAttempt::FreeCachedSendOpDataAfterCommit() {
  // TODO(roth): When we implement hedging, this logic will need to get
  // a bit more complex, because there may be other (now abandoned) call
  // attempts still using this data.  We may need to do some sort of
  // ref-counting instead.
  if (completed_send_initial_metadata_) {
    calld_->FreeCachedSendInitialMetadata();
  }
  for (size_t i = 0; i < completed_send_message_count_; ++i) {
    calld_->FreeCachedSendMessage(i);
  }
  if (completed_send_trailing_metadata_) {
    calld_->FreeCachedSendTrailingMetadata();
  }
}

bool RetryFilter::CallData::CallAttempt::PendingBatchContainsUnstartedSendOps(
    PendingBatch* pending) {
  if (pending->batch->on_complete == nullptr) return false;
  if (pending->batch->send_initial_metadata &&
      !started_send_initial_metadata_) {
    return true;
  }
  if (pending->batch->send_message &&
      started_send_message_count_ < calld_->send_messages_.size()) {
    return true;
  }
  if (pending->batch->send_trailing_metadata &&
      !started_send_trailing_metadata_) {
    return true;
  }
  return false;
}

bool RetryFilter::CallData::CallAttempt::HaveSendOpsToReplay() {
  // We don't check send_initial_metadata here, because that op will always
  // be started as soon as it is received from the surface, so it will
  // never need to be started at this point.
  return started_send_message_count_ < calld_->send_messages_.size() ||
         (calld_->seen_send_trailing_metadata_ &&
          !started_send_trailing_metadata_);
}

void RetryFilter::CallData::CallAttempt::MaybeSwitchToFastPath() {
  // If we're not yet committed, we can't switch yet.
  // TODO(roth): As part of implementing hedging, this logic needs to
  // check that *this* call attempt is the one that we've committed to.
  // Might need to replace abandoned_ with an enum indicating whether we're
  // in flight, abandoned, or the winning call attempt.
  if (!calld_->retry_committed_) return;
  // If we've already switched to fast path, there's nothing to do here.
  if (calld_->committed_call_ != nullptr) return;
  // If the perAttemptRecvTimeout timer is pending, we can't switch yet.
  if (per_attempt_recv_timer_pending_) return;
  // If there are still send ops to replay, we can't switch yet.
  if (HaveSendOpsToReplay()) return;
  // If we started an internal batch for recv_trailing_metadata but have not
  // yet seen that op from the surface, we can't switch yet.
  if (recv_trailing_metadata_internal_batch_ != nullptr) return;
  // Switch to fast path.
  if (GRPC_TRACE_FLAG_ENABLED(grpc_retry_trace)) {
    gpr_log(GPR_INFO,
            "chand=%p calld=%p attempt=%p: retry state no longer needed; "
            "moving LB call to parent and unreffing the call attempt",
            calld_->chand_, calld_, this);
  }
  calld_->committed_call_ = std::move(lb_call_);
  calld_->call_attempt_.reset(DEBUG_LOCATION, "MaybeSwitchToFastPath");
}

// If there are any cached send ops that need to be replayed on the
// current call attempt, creates and returns a new batch to replay those ops.
// Otherwise, returns nullptr.
RetryFilter::CallData::CallAttempt::BatchData*
RetryFilter::CallData::CallAttempt::MaybeCreateBatchForReplay() {
  BatchData* replay_batch_data = nullptr;
  // send_initial_metadata.
  if (calld_->seen_send_initial_metadata_ && !started_send_initial_metadata_ &&
      !calld_->pending_send_initial_metadata_) {
    if (GRPC_TRACE_FLAG_ENABLED(grpc_retry_trace)) {
      gpr_log(GPR_INFO,
              "chand=%p calld=%p attempt=%p: replaying previously completed "
              "send_initial_metadata op",
              calld_->chand_, calld_, this);
    }
    replay_batch_data = CreateBatch(1, true /* set_on_complete */);
    replay_batch_data->AddRetriableSendInitialMetadataOp();
  }
  // send_message.
  // Note that we can only have one send_message op in flight at a time.
  if (started_send_message_count_ < calld_->send_messages_.size() &&
      started_send_message_count_ == completed_send_message_count_ &&
      !calld_->pending_send_message_) {
    if (GRPC_TRACE_FLAG_ENABLED(grpc_retry_trace)) {
      gpr_log(GPR_INFO,
              "chand=%p calld=%p attempt=%p: replaying previously completed "
              "send_message op",
              calld_->chand_, calld_, this);
    }
    if (replay_batch_data == nullptr) {
      replay_batch_data = CreateBatch(1, true /* set_on_complete */);
    }
    replay_batch_data->AddRetriableSendMessageOp();
  }
  // send_trailing_metadata.
  // Note that we only add this op if we have no more send_message ops
  // to start, since we can't send down any more send_message ops after
  // send_trailing_metadata.
  if (calld_->seen_send_trailing_metadata_ &&
      started_send_message_count_ == calld_->send_messages_.size() &&
      !started_send_trailing_metadata_ &&
      !calld_->pending_send_trailing_metadata_) {
    if (GRPC_TRACE_FLAG_ENABLED(grpc_retry_trace)) {
      gpr_log(GPR_INFO,
              "chand=%p calld=%p attempt=%p: replaying previously completed "
              "send_trailing_metadata op",
              calld_->chand_, calld_, this);
    }
    if (replay_batch_data == nullptr) {
      replay_batch_data = CreateBatch(1, true /* set_on_complete */);
    }
    replay_batch_data->AddRetriableSendTrailingMetadataOp();
  }
  return replay_batch_data;
}

namespace {

void StartBatchInCallCombiner(void* arg, grpc_error_handle /*ignored*/) {
  grpc_transport_stream_op_batch* batch =
      static_cast<grpc_transport_stream_op_batch*>(arg);
  auto* lb_call = static_cast<ClientChannel::LoadBalancedCall*>(
      batch->handler_private.extra_arg);
  // Note: This will release the call combiner.
  lb_call->StartTransportStreamOpBatch(batch);
}

}  // namespace

void RetryFilter::CallData::CallAttempt::AddClosureForBatch(
    grpc_transport_stream_op_batch* batch, const char* reason,
    CallCombinerClosureList* closures) {
  if (GRPC_TRACE_FLAG_ENABLED(grpc_retry_trace)) {
    gpr_log(GPR_INFO, "chand=%p calld=%p attempt=%p: adding batch (%s): %s",
            calld_->chand_, calld_, this, reason,
            grpc_transport_stream_op_batch_string(batch).c_str());
  }
  batch->handler_private.extra_arg = lb_call_.get();
  GRPC_CLOSURE_INIT(&batch->handler_private.closure, StartBatchInCallCombiner,
                    batch, grpc_schedule_on_exec_ctx);
  closures->Add(&batch->handler_private.closure, GRPC_ERROR_NONE, reason);
}

void RetryFilter::CallData::CallAttempt::
    AddBatchForInternalRecvTrailingMetadata(CallCombinerClosureList* closures) {
  if (GRPC_TRACE_FLAG_ENABLED(grpc_retry_trace)) {
    gpr_log(GPR_INFO,
            "chand=%p calld=%p attempt=%p: call failed but "
            "recv_trailing_metadata not started; starting it internally",
            calld_->chand_, calld_, this);
  }
  // Create batch_data with 2 refs, since this batch will be unreffed twice:
  // once for the recv_trailing_metadata_ready callback when the batch
  // completes, and again when we actually get a recv_trailing_metadata
  // op from the surface.
  BatchData* batch_data = CreateBatch(2, false /* set_on_complete */);
  batch_data->AddRetriableRecvTrailingMetadataOp();
  recv_trailing_metadata_internal_batch_.reset(batch_data);
  AddClosureForBatch(batch_data->batch(),
                     "starting internal recv_trailing_metadata", closures);
}

void RetryFilter::CallData::CallAttempt::MaybeAddBatchForCancelOp(
    grpc_error_handle error, CallCombinerClosureList* closures) {
  if (sent_cancel_stream_) {
    GRPC_ERROR_UNREF(error);
    return;
  }
  sent_cancel_stream_ = true;
  BatchData* cancel_batch_data = CreateBatch(1, /*set_on_complete=*/true);
  cancel_batch_data->AddCancelStreamOp(error);
  AddClosureForBatch(cancel_batch_data->batch(),
                     "start cancellation batch on call attempt", closures);
}

void RetryFilter::CallData::CallAttempt::AddBatchesForPendingBatches(
    CallCombinerClosureList* closures) {
  for (size_t i = 0; i < GPR_ARRAY_SIZE(calld_->pending_batches_); ++i) {
    PendingBatch* pending = &calld_->pending_batches_[i];
    grpc_transport_stream_op_batch* batch = pending->batch;
    if (batch == nullptr) continue;
    bool has_send_ops = false;
    // Skip any batch that either (a) has already been started on this
    // call attempt or (b) we can't start yet because we're still
    // replaying send ops that need to be completed first.
    // TODO(roth): Note that if any one op in the batch can't be sent
    // yet due to ops that we're replaying, we don't start any of the ops
    // in the batch.  This is probably okay, but it could conceivably
    // lead to increased latency in some cases -- e.g., we could delay
    // starting a recv op due to it being in the same batch with a send
    // op.  If/when we revamp the callback protocol in
    // transport_stream_op_batch, we may be able to fix this.
    if (batch->send_initial_metadata) {
      if (started_send_initial_metadata_) continue;
      has_send_ops = true;
    }
    if (batch->send_message) {
      if (completed_send_message_count_ < started_send_message_count_) {
        continue;
      }
      has_send_ops = true;
    }
    // Note that we only start send_trailing_metadata if we have no more
    // send_message ops to start, since we can't send down any more
    // send_message ops after send_trailing_metadata.
    if (batch->send_trailing_metadata) {
      if (started_send_message_count_ + batch->send_message <
              calld_->send_messages_.size() ||
          started_send_trailing_metadata_) {
        continue;
      }
      has_send_ops = true;
    }
    int num_callbacks = has_send_ops;  // All send ops share one callback.
    if (batch->recv_initial_metadata) {
      if (started_recv_initial_metadata_) continue;
      ++num_callbacks;
    }
    if (batch->recv_message) {
      // Skip if the op is already in flight, or if it has already completed
      // but the completion has not yet been sent to the surface.
      if (completed_recv_message_count_ < started_recv_message_count_ ||
          recv_message_ready_deferred_batch_ != nullptr) {
        continue;
      }
      ++num_callbacks;
    }
    if (batch->recv_trailing_metadata) {
      if (started_recv_trailing_metadata_) {
        seen_recv_trailing_metadata_from_surface_ = true;
        // If we previously completed a recv_trailing_metadata op
        // initiated by AddBatchForInternalRecvTrailingMetadata(), use the
        // result of that instead of trying to re-start this op.
        if (GPR_UNLIKELY(recv_trailing_metadata_internal_batch_ != nullptr)) {
          // If the batch completed, then trigger the completion callback
          // directly, so that we return the previously returned results to
          // the application.  Otherwise, just unref the internally started
          // batch, since we'll propagate the completion when it completes.
          if (completed_recv_trailing_metadata_) {
            closures->Add(
                &recv_trailing_metadata_ready_, recv_trailing_metadata_error_,
                "re-executing recv_trailing_metadata_ready to propagate "
                "internally triggered result");
            // Ref will be released by callback.
            recv_trailing_metadata_internal_batch_.release();
          } else {
            recv_trailing_metadata_internal_batch_.reset(
                DEBUG_LOCATION,
                "internally started recv_trailing_metadata batch pending and "
                "recv_trailing_metadata started from surface");
            GRPC_ERROR_UNREF(recv_trailing_metadata_error_);
          }
          recv_trailing_metadata_error_ = GRPC_ERROR_NONE;
        }
        // We don't want the fact that we've already started this op internally
        // to prevent us from adding a batch that may contain other ops.
        // Instead, we'll just skip adding this op below.
        if (num_callbacks == 0) continue;
      } else {
        ++num_callbacks;
      }
    }
    // If we're already committed and the following conditions are met,
    // just send the batch down as-is:
    // - The batch contains no cached send ops.  (If it does, we need
    //   the logic below to use the cached payloads.)
    // - The batch does not contain recv_trailing_metadata when we have
    //   already started an internal recv_trailing_metadata batch.  (If
    //   we've already started an internal recv_trailing_metadata batch,
    //   then we need the logic below to send all ops in the batch
    //   *except* the recv_trailing_metadata op.)
    if (calld_->retry_committed_ && !pending->send_ops_cached &&
        (!batch->recv_trailing_metadata || !started_recv_trailing_metadata_)) {
      AddClosureForBatch(
          batch,
          "start non-replayable pending batch on call attempt after commit",
          closures);
      calld_->PendingBatchClear(pending);
      continue;
    }
    // Create batch with the right number of callbacks.
    BatchData* batch_data =
        CreateBatch(num_callbacks, has_send_ops /* set_on_complete */);
    // Cache send ops if needed.
    calld_->MaybeCacheSendOpsForBatch(pending);
    // send_initial_metadata.
    if (batch->send_initial_metadata) {
      batch_data->AddRetriableSendInitialMetadataOp();
    }
    // send_message.
    if (batch->send_message) {
      batch_data->AddRetriableSendMessageOp();
    }
    // send_trailing_metadata.
    if (batch->send_trailing_metadata) {
      batch_data->AddRetriableSendTrailingMetadataOp();
    }
    // recv_initial_metadata.
    if (batch->recv_initial_metadata) {
      // recv_flags is only used on the server side.
      GPR_ASSERT(batch->payload->recv_initial_metadata.recv_flags == nullptr);
      batch_data->AddRetriableRecvInitialMetadataOp();
    }
    // recv_message.
    if (batch->recv_message) {
      batch_data->AddRetriableRecvMessageOp();
    }
    // recv_trailing_metadata.
    if (batch->recv_trailing_metadata && !started_recv_trailing_metadata_) {
      batch_data->AddRetriableRecvTrailingMetadataOp();
    }
    AddClosureForBatch(batch_data->batch(),
                       "start replayable pending batch on call attempt",
                       closures);
  }
}

void RetryFilter::CallData::CallAttempt::AddRetriableBatches(
    CallCombinerClosureList* closures) {
  // Replay previously-returned send_* ops if needed.
  BatchData* replay_batch_data = MaybeCreateBatchForReplay();
  if (replay_batch_data != nullptr) {
    AddClosureForBatch(replay_batch_data->batch(),
                       "start replay batch on call attempt", closures);
  }
  // Now add pending batches.
  AddBatchesForPendingBatches(closures);
}

void RetryFilter::CallData::CallAttempt::StartRetriableBatches() {
  if (GRPC_TRACE_FLAG_ENABLED(grpc_retry_trace)) {
    gpr_log(GPR_INFO,
            "chand=%p calld=%p attempt=%p: constructing retriable batches",
            calld_->chand_, calld_, this);
  }
  // Construct list of closures to execute, one for each pending batch.
  CallCombinerClosureList closures;
  AddRetriableBatches(&closures);
  // Note: This will yield the call combiner.
  // Start batches on LB call.
  if (GRPC_TRACE_FLAG_ENABLED(grpc_retry_trace)) {
    gpr_log(GPR_INFO,
            "chand=%p calld=%p attempt=%p: starting %" PRIuPTR
            " retriable batches on lb_call=%p",
            calld_->chand_, calld_, this, closures.size(), lb_call_.get());
  }
  closures.RunClosures(calld_->call_combiner_);
}

void RetryFilter::CallData::CallAttempt::CancelFromSurface(
    grpc_transport_stream_op_batch* cancel_batch) {
  MaybeCancelPerAttemptRecvTimer();
  // Propagate cancellation to LB call.
  lb_call_->StartTransportStreamOpBatch(cancel_batch);
}

bool RetryFilter::CallData::CallAttempt::ShouldRetry(
<<<<<<< HEAD
    absl::optional<grpc_status_code> status, bool is_lb_drop,
    absl::optional<Duration> server_pushback) {
  // LB drops always inhibit retries.
  if (is_lb_drop) return false;
  // TODO(roth): Handle transparent retries here.
=======
    absl::optional<grpc_status_code> status,
    absl::optional<grpc_millis> server_pushback_ms) {
>>>>>>> 84ed1145
  // If no retry policy, don't retry.
  if (calld_->retry_policy_ == nullptr) return false;
  // Check status.
  if (status.has_value()) {
    if (GPR_LIKELY(*status == GRPC_STATUS_OK)) {
      if (calld_->retry_throttle_data_ != nullptr) {
        calld_->retry_throttle_data_->RecordSuccess();
      }
      if (GRPC_TRACE_FLAG_ENABLED(grpc_retry_trace)) {
        gpr_log(GPR_INFO, "chand=%p calld=%p attempt=%p: call succeeded",
                calld_->chand_, calld_, this);
      }
      return false;
    }
    // Status is not OK.  Check whether the status is retryable.
    if (!calld_->retry_policy_->retryable_status_codes().Contains(*status)) {
      if (GRPC_TRACE_FLAG_ENABLED(grpc_retry_trace)) {
        gpr_log(GPR_INFO,
                "chand=%p calld=%p attempt=%p: status %s not configured as "
                "retryable",
                calld_->chand_, calld_, this,
                grpc_status_code_to_string(*status));
      }
      return false;
    }
  }
  // Record the failure and check whether retries are throttled.
  // Note that it's important for this check to come after the status
  // code check above, since we should only record failures whose statuses
  // match the configured retryable status codes, so that we don't count
  // things like failures due to malformed requests (INVALID_ARGUMENT).
  // Conversely, it's important for this to come before the remaining
  // checks, so that we don't fail to record failures due to other factors.
  if (calld_->retry_throttle_data_ != nullptr &&
      !calld_->retry_throttle_data_->RecordFailure()) {
    if (GRPC_TRACE_FLAG_ENABLED(grpc_retry_trace)) {
      gpr_log(GPR_INFO, "chand=%p calld=%p attempt=%p: retries throttled",
              calld_->chand_, calld_, this);
    }
    return false;
  }
  // Check whether the call is committed.
  if (calld_->retry_committed_) {
    if (GRPC_TRACE_FLAG_ENABLED(grpc_retry_trace)) {
      gpr_log(GPR_INFO,
              "chand=%p calld=%p attempt=%p: retries already committed",
              calld_->chand_, calld_, this);
    }
    return false;
  }
  // Check whether we have retries remaining.
  ++calld_->num_attempts_completed_;
  if (calld_->num_attempts_completed_ >=
      calld_->retry_policy_->max_attempts()) {
    if (GRPC_TRACE_FLAG_ENABLED(grpc_retry_trace)) {
      gpr_log(
          GPR_INFO, "chand=%p calld=%p attempt=%p: exceeded %d retry attempts",
          calld_->chand_, calld_, this, calld_->retry_policy_->max_attempts());
    }
    return false;
  }
  // Check server push-back.
  if (server_pushback.has_value()) {
    if (*server_pushback < Duration::Zero()) {
      if (GRPC_TRACE_FLAG_ENABLED(grpc_retry_trace)) {
        gpr_log(GPR_INFO,
                "chand=%p calld=%p attempt=%p: not retrying due to server "
                "push-back",
                calld_->chand_, calld_, this);
      }
      return false;
    } else {
      if (GRPC_TRACE_FLAG_ENABLED(grpc_retry_trace)) {
        gpr_log(
            GPR_INFO,
            "chand=%p calld=%p attempt=%p: server push-back: retry in %" PRIu64
            " ms",
            calld_->chand_, calld_, this, server_pushback->millis());
      }
    }
  }
  // Check with call dispatch controller.
  auto* service_config_call_data =
      static_cast<ClientChannelServiceConfigCallData*>(
          calld_->call_context_[GRPC_CONTEXT_SERVICE_CONFIG_CALL_DATA].value);
  if (!service_config_call_data->call_dispatch_controller()->ShouldRetry()) {
    if (GRPC_TRACE_FLAG_ENABLED(grpc_retry_trace)) {
      gpr_log(
          GPR_INFO,
          "chand=%p calld=%p attempt=%p: call dispatch controller denied retry",
          calld_->chand_, calld_, this);
    }
    return false;
  }
  // We should retry.
  return true;
}

void RetryFilter::CallData::CallAttempt::Abandon() {
  abandoned_ = true;
  // Unref batches for deferred completion callbacks that will now never
  // be invoked.
  if (started_recv_trailing_metadata_ &&
      !seen_recv_trailing_metadata_from_surface_) {
    recv_trailing_metadata_internal_batch_.reset(
        DEBUG_LOCATION,
        "internal recv_trailing_metadata completed before that op was "
        "started from the surface");
  }
  GRPC_ERROR_UNREF(recv_trailing_metadata_error_);
  recv_trailing_metadata_error_ = GRPC_ERROR_NONE;
  recv_initial_metadata_ready_deferred_batch_.reset(
      DEBUG_LOCATION,
      "unref deferred recv_initial_metadata_ready batch due to retry");
  GRPC_ERROR_UNREF(recv_initial_metadata_error_);
  recv_initial_metadata_error_ = GRPC_ERROR_NONE;
  recv_message_ready_deferred_batch_.reset(
      DEBUG_LOCATION, "unref deferred recv_message_ready batch due to retry");
  GRPC_ERROR_UNREF(recv_message_error_);
  recv_message_error_ = GRPC_ERROR_NONE;
  for (auto& on_complete_deferred_batch : on_complete_deferred_batches_) {
    on_complete_deferred_batch.batch.reset(
        DEBUG_LOCATION, "unref deferred on_complete batch due to retry");
    GRPC_ERROR_UNREF(on_complete_deferred_batch.error);
  }
  on_complete_deferred_batches_.clear();
}

void RetryFilter::CallData::CallAttempt::OnPerAttemptRecvTimer(
    void* arg, grpc_error_handle error) {
  auto* call_attempt = static_cast<CallAttempt*>(arg);
  GRPC_CLOSURE_INIT(&call_attempt->on_per_attempt_recv_timer_,
                    OnPerAttemptRecvTimerLocked, call_attempt, nullptr);
  GRPC_CALL_COMBINER_START(call_attempt->calld_->call_combiner_,
                           &call_attempt->on_per_attempt_recv_timer_,
                           GRPC_ERROR_REF(error), "per-attempt timer fired");
}

void RetryFilter::CallData::CallAttempt::OnPerAttemptRecvTimerLocked(
    void* arg, grpc_error_handle error) {
  auto* call_attempt = static_cast<CallAttempt*>(arg);
  auto* calld = call_attempt->calld_;
  if (GRPC_TRACE_FLAG_ENABLED(grpc_retry_trace)) {
    gpr_log(GPR_INFO,
            "chand=%p calld=%p attempt=%p: perAttemptRecvTimeout timer fired: "
            "error=%s, per_attempt_recv_timer_pending_=%d",
            calld->chand_, calld, call_attempt,
            grpc_error_std_string(error).c_str(),
            call_attempt->per_attempt_recv_timer_pending_);
  }
  CallCombinerClosureList closures;
  if (error == GRPC_ERROR_NONE &&
      call_attempt->per_attempt_recv_timer_pending_) {
    call_attempt->per_attempt_recv_timer_pending_ = false;
    // Cancel this attempt.
    // TODO(roth): When implementing hedging, we should not cancel the
    // current attempt.
    call_attempt->MaybeAddBatchForCancelOp(
        grpc_error_set_int(GRPC_ERROR_CREATE_FROM_STATIC_STRING(
                               "retry perAttemptRecvTimeout exceeded"),
                           GRPC_ERROR_INT_GRPC_STATUS, GRPC_STATUS_CANCELLED),
        &closures);
    // Check whether we should retry.
<<<<<<< HEAD
    if (call_attempt->ShouldRetry(
            /*status=*/absl::nullopt, /*is_lb_drop=*/false,
            /*server_pushback=*/absl::nullopt)) {
=======
    if (call_attempt->ShouldRetry(/*status=*/absl::nullopt,
                                  /*server_pushback_ms=*/absl::nullopt)) {
>>>>>>> 84ed1145
      // Mark current attempt as abandoned.
      call_attempt->Abandon();
      // We are retrying.  Start backoff timer.
      calld->StartRetryTimer(/*server_pushback=*/absl::nullopt);
    } else {
      // Not retrying, so commit the call.
      calld->RetryCommit(call_attempt);
      // If retry state is no longer needed, switch to fast path for
      // subsequent batches.
      call_attempt->MaybeSwitchToFastPath();
    }
  }
  closures.RunClosures(calld->call_combiner_);
  call_attempt->Unref(DEBUG_LOCATION, "OnPerAttemptRecvTimer");
  GRPC_CALL_STACK_UNREF(calld->owning_call_, "OnPerAttemptRecvTimer");
}

void RetryFilter::CallData::CallAttempt::MaybeCancelPerAttemptRecvTimer() {
  if (per_attempt_recv_timer_pending_) {
    if (GRPC_TRACE_FLAG_ENABLED(grpc_retry_trace)) {
      gpr_log(GPR_INFO,
              "chand=%p calld=%p attempt=%p: cancelling "
              "perAttemptRecvTimeout timer",
              calld_->chand_, calld_, this);
    }
    per_attempt_recv_timer_pending_ = false;
    grpc_timer_cancel(&per_attempt_recv_timer_);
  }
}

//
// RetryFilter::CallData::CallAttempt::BatchData
//

RetryFilter::CallData::CallAttempt::BatchData::BatchData(
    RefCountedPtr<CallAttempt> attempt, int refcount, bool set_on_complete)
    : RefCounted(
          GRPC_TRACE_FLAG_ENABLED(grpc_retry_trace) ? "BatchData" : nullptr,
          refcount),
      call_attempt_(std::move(attempt)) {
  if (GRPC_TRACE_FLAG_ENABLED(grpc_retry_trace)) {
    gpr_log(GPR_INFO, "chand=%p calld=%p attempt=%p: creating batch %p",
            call_attempt_->calld_->chand_, call_attempt_->calld_,
            call_attempt_.get(), this);
  }
  // We hold a ref to the call stack for every batch sent on a call attempt.
  // This is because some batches on the call attempt may not complete
  // until after all of the batches are completed at the surface (because
  // each batch that is pending at the surface holds a ref).  This
  // can happen for replayed send ops, and it can happen for
  // recv_initial_metadata and recv_message ops on a call attempt that has
  // been abandoned.
  GRPC_CALL_STACK_REF(call_attempt_->calld_->owning_call_, "Retry BatchData");
  batch_.payload = &call_attempt_->batch_payload_;
  if (set_on_complete) {
    GRPC_CLOSURE_INIT(&on_complete_, OnComplete, this, nullptr);
    batch_.on_complete = &on_complete_;
  }
}

RetryFilter::CallData::CallAttempt::BatchData::~BatchData() {
  if (GRPC_TRACE_FLAG_ENABLED(grpc_retry_trace)) {
    gpr_log(GPR_INFO, "chand=%p calld=%p attempt=%p: destroying batch %p",
            call_attempt_->calld_->chand_, call_attempt_->calld_,
            call_attempt_.get(), this);
  }
  GRPC_CALL_STACK_UNREF(call_attempt_->calld_->owning_call_, "Retry BatchData");
  call_attempt_.reset(DEBUG_LOCATION, "~BatchData");
}

void RetryFilter::CallData::CallAttempt::BatchData::
    FreeCachedSendOpDataForCompletedBatch() {
  auto* calld = call_attempt_->calld_;
  // TODO(roth): When we implement hedging, this logic will need to get
  // a bit more complex, because there may be other (now abandoned) call
  // attempts still using this data.  We may need to do some sort of
  // ref-counting instead.
  if (batch_.send_initial_metadata) {
    calld->FreeCachedSendInitialMetadata();
  }
  if (batch_.send_message) {
    calld->FreeCachedSendMessage(call_attempt_->completed_send_message_count_ -
                                 1);
  }
  if (batch_.send_trailing_metadata) {
    calld->FreeCachedSendTrailingMetadata();
  }
}

//
// recv_initial_metadata callback handling
//

void RetryFilter::CallData::CallAttempt::BatchData::
    MaybeAddClosureForRecvInitialMetadataCallback(
        grpc_error_handle error, CallCombinerClosureList* closures) {
  // Find pending batch.
  PendingBatch* pending = call_attempt_->calld_->PendingBatchFind(
      "invoking recv_initial_metadata_ready for",
      [](grpc_transport_stream_op_batch* batch) {
        return batch->recv_initial_metadata &&
               batch->payload->recv_initial_metadata
                       .recv_initial_metadata_ready != nullptr;
      });
  if (pending == nullptr) {
    GRPC_ERROR_UNREF(error);
    return;
  }
  // Return metadata.
  *pending->batch->payload->recv_initial_metadata.recv_initial_metadata =
      std::move(call_attempt_->recv_initial_metadata_);
  // Propagate trailing_metadata_available.
  *pending->batch->payload->recv_initial_metadata.trailing_metadata_available =
      call_attempt_->trailing_metadata_available_;
  // Update bookkeeping.
  // Note: Need to do this before invoking the callback, since invoking
  // the callback will result in yielding the call combiner.
  grpc_closure* recv_initial_metadata_ready =
      pending->batch->payload->recv_initial_metadata
          .recv_initial_metadata_ready;
  pending->batch->payload->recv_initial_metadata.recv_initial_metadata_ready =
      nullptr;
  call_attempt_->calld_->MaybeClearPendingBatch(pending);
  // Add callback to closures.
  closures->Add(recv_initial_metadata_ready, error,
                "recv_initial_metadata_ready for pending batch");
}

void RetryFilter::CallData::CallAttempt::BatchData::RecvInitialMetadataReady(
    void* arg, grpc_error_handle error) {
  RefCountedPtr<BatchData> batch_data(static_cast<BatchData*>(arg));
  CallAttempt* call_attempt = batch_data->call_attempt_.get();
  CallData* calld = call_attempt->calld_;
  if (GRPC_TRACE_FLAG_ENABLED(grpc_retry_trace)) {
    gpr_log(GPR_INFO,
            "chand=%p calld=%p attempt=%p batch_data=%p: "
            "got recv_initial_metadata_ready, error=%s",
            calld->chand_, calld, call_attempt, batch_data.get(),
            grpc_error_std_string(error).c_str());
  }
  call_attempt->completed_recv_initial_metadata_ = true;
  // If this attempt has been abandoned, then we're not going to use the
  // result of this recv_initial_metadata op, so do nothing.
  if (call_attempt->abandoned_) {
    GRPC_CALL_COMBINER_STOP(
        calld->call_combiner_,
        "recv_initial_metadata_ready for abandoned attempt");
    return;
  }
  // Cancel per-attempt recv timer, if any.
  call_attempt->MaybeCancelPerAttemptRecvTimer();
  // If we're not committed, check the response to see if we need to commit.
  if (!calld->retry_committed_) {
    // If we got an error or a Trailers-Only response and have not yet gotten
    // the recv_trailing_metadata_ready callback, then defer propagating this
    // callback back to the surface.  We can evaluate whether to retry when
    // recv_trailing_metadata comes back.
    if (GPR_UNLIKELY((call_attempt->trailing_metadata_available_ ||
                      error != GRPC_ERROR_NONE) &&
                     !call_attempt->completed_recv_trailing_metadata_)) {
      if (GRPC_TRACE_FLAG_ENABLED(grpc_retry_trace)) {
        gpr_log(GPR_INFO,
                "chand=%p calld=%p attempt=%p: deferring "
                "recv_initial_metadata_ready (Trailers-Only)",
                calld->chand_, calld, call_attempt);
      }
      call_attempt->recv_initial_metadata_ready_deferred_batch_ =
          std::move(batch_data);
      call_attempt->recv_initial_metadata_error_ = GRPC_ERROR_REF(error);
      CallCombinerClosureList closures;
      if (error != GRPC_ERROR_NONE) {
        call_attempt->MaybeAddBatchForCancelOp(GRPC_ERROR_REF(error),
                                               &closures);
      }
      if (!call_attempt->started_recv_trailing_metadata_) {
        // recv_trailing_metadata not yet started by application; start it
        // ourselves to get status.
        call_attempt->AddBatchForInternalRecvTrailingMetadata(&closures);
      }
      closures.RunClosures(calld->call_combiner_);
      return;
    }
    // Received valid initial metadata, so commit the call.
    calld->RetryCommit(call_attempt);
    // If retry state is no longer needed, switch to fast path for
    // subsequent batches.
    call_attempt->MaybeSwitchToFastPath();
  }
  // Invoke the callback to return the result to the surface.
  CallCombinerClosureList closures;
  batch_data->MaybeAddClosureForRecvInitialMetadataCallback(
      GRPC_ERROR_REF(error), &closures);
  closures.RunClosures(calld->call_combiner_);
}

//
// recv_message callback handling
//

void RetryFilter::CallData::CallAttempt::BatchData::
    MaybeAddClosureForRecvMessageCallback(grpc_error_handle error,
                                          CallCombinerClosureList* closures) {
  // Find pending op.
  PendingBatch* pending = call_attempt_->calld_->PendingBatchFind(
      "invoking recv_message_ready for",
      [](grpc_transport_stream_op_batch* batch) {
        return batch->recv_message &&
               batch->payload->recv_message.recv_message_ready != nullptr;
      });
  if (pending == nullptr) {
    GRPC_ERROR_UNREF(error);
    return;
  }
  // Return payload.
  *pending->batch->payload->recv_message.recv_message =
      std::move(call_attempt_->recv_message_);
  // Update bookkeeping.
  // Note: Need to do this before invoking the callback, since invoking
  // the callback will result in yielding the call combiner.
  grpc_closure* recv_message_ready =
      pending->batch->payload->recv_message.recv_message_ready;
  pending->batch->payload->recv_message.recv_message_ready = nullptr;
  call_attempt_->calld_->MaybeClearPendingBatch(pending);
  // Add callback to closures.
  closures->Add(recv_message_ready, error,
                "recv_message_ready for pending batch");
}

void RetryFilter::CallData::CallAttempt::BatchData::RecvMessageReady(
    void* arg, grpc_error_handle error) {
  RefCountedPtr<BatchData> batch_data(static_cast<BatchData*>(arg));
  CallAttempt* call_attempt = batch_data->call_attempt_.get();
  CallData* calld = call_attempt->calld_;
  if (GRPC_TRACE_FLAG_ENABLED(grpc_retry_trace)) {
    gpr_log(GPR_INFO,
            "chand=%p calld=%p attempt=%p batch_data=%p: "
            "got recv_message_ready, error=%s",
            calld->chand_, calld, call_attempt, batch_data.get(),
            grpc_error_std_string(error).c_str());
  }
  ++call_attempt->completed_recv_message_count_;
  // If this attempt has been abandoned, then we're not going to use the
  // result of this recv_message op, so do nothing.
  if (call_attempt->abandoned_) {
    GRPC_CALL_COMBINER_STOP(calld->call_combiner_,
                            "recv_message_ready for abandoned attempt");
    return;
  }
  // Cancel per-attempt recv timer, if any.
  call_attempt->MaybeCancelPerAttemptRecvTimer();
  // If we're not committed, check the response to see if we need to commit.
  if (!calld->retry_committed_) {
    // If we got an error or the payload was nullptr and we have not yet gotten
    // the recv_trailing_metadata_ready callback, then defer propagating this
    // callback back to the surface.  We can evaluate whether to retry when
    // recv_trailing_metadata comes back.
    if (GPR_UNLIKELY((call_attempt->recv_message_ == nullptr ||
                      error != GRPC_ERROR_NONE) &&
                     !call_attempt->completed_recv_trailing_metadata_)) {
      if (GRPC_TRACE_FLAG_ENABLED(grpc_retry_trace)) {
        gpr_log(GPR_INFO,
                "chand=%p calld=%p attempt=%p: deferring recv_message_ready "
                "(nullptr message and recv_trailing_metadata pending)",
                calld->chand_, calld, call_attempt);
      }
      call_attempt->recv_message_ready_deferred_batch_ = std::move(batch_data);
      call_attempt->recv_message_error_ = GRPC_ERROR_REF(error);
      CallCombinerClosureList closures;
      if (error != GRPC_ERROR_NONE) {
        call_attempt->MaybeAddBatchForCancelOp(GRPC_ERROR_REF(error),
                                               &closures);
      }
      if (!call_attempt->started_recv_trailing_metadata_) {
        // recv_trailing_metadata not yet started by application; start it
        // ourselves to get status.
        call_attempt->AddBatchForInternalRecvTrailingMetadata(&closures);
      }
      closures.RunClosures(calld->call_combiner_);
      return;
    }
    // Received a valid message, so commit the call.
    calld->RetryCommit(call_attempt);
    // If retry state is no longer needed, switch to fast path for
    // subsequent batches.
    call_attempt->MaybeSwitchToFastPath();
  }
  // Invoke the callback to return the result to the surface.
  CallCombinerClosureList closures;
  batch_data->MaybeAddClosureForRecvMessageCallback(GRPC_ERROR_REF(error),
                                                    &closures);
  closures.RunClosures(calld->call_combiner_);
}

//
// recv_trailing_metadata handling
//

namespace {

// Sets *status, *server_pushback, and *is_lb_drop based on md_batch
// and error.
<<<<<<< HEAD
void GetCallStatus(Timestamp deadline, grpc_metadata_batch* md_batch,
                   grpc_error_handle error, grpc_status_code* status,
                   absl::optional<Duration>* server_pushback,
                   bool* is_lb_drop) {
=======
void GetCallStatus(
    grpc_millis deadline, grpc_metadata_batch* md_batch,
    grpc_error_handle error, grpc_status_code* status,
    absl::optional<grpc_millis>* server_pushback_ms, bool* is_lb_drop,
    absl::optional<GrpcStreamNetworkState::ValueType>* stream_network_state) {
>>>>>>> 84ed1145
  if (error != GRPC_ERROR_NONE) {
    grpc_error_get_status(error, deadline, status, nullptr, nullptr, nullptr);
    intptr_t value = 0;
    if (grpc_error_get_int(error, GRPC_ERROR_INT_LB_POLICY_DROP, &value) &&
        value != 0) {
      *is_lb_drop = true;
    }
  } else {
    *status = *md_batch->get(GrpcStatusMetadata());
<<<<<<< HEAD
    *server_pushback = md_batch->get(GrpcRetryPushbackMsMetadata());
=======
>>>>>>> 84ed1145
  }
  *server_pushback_ms = md_batch->get(GrpcRetryPushbackMsMetadata());
  *stream_network_state = md_batch->get(GrpcStreamNetworkState());
  GRPC_ERROR_UNREF(error);
}

}  // namespace

void RetryFilter::CallData::CallAttempt::BatchData::
    MaybeAddClosureForRecvTrailingMetadataReady(
        grpc_error_handle error, CallCombinerClosureList* closures) {
  auto* calld = call_attempt_->calld_;
  // Find pending batch.
  PendingBatch* pending = calld->PendingBatchFind(
      "invoking recv_trailing_metadata_ready for",
      [](grpc_transport_stream_op_batch* batch) {
        return batch->recv_trailing_metadata &&
               batch->payload->recv_trailing_metadata
                       .recv_trailing_metadata_ready != nullptr;
      });
  // If we generated the recv_trailing_metadata op internally via
  // AddBatchForInternalRecvTrailingMetadata(), then there will be no
  // pending batch.
  if (pending == nullptr) {
    call_attempt_->recv_trailing_metadata_error_ = error;
    return;
  }
  // Copy transport stats to be delivered up to the surface.
  grpc_transport_move_stats(
      &call_attempt_->collect_stats_,
      pending->batch->payload->recv_trailing_metadata.collect_stats);
  // Return metadata.
  *pending->batch->payload->recv_trailing_metadata.recv_trailing_metadata =
      std::move(call_attempt_->recv_trailing_metadata_);
  // Add closure.
  closures->Add(pending->batch->payload->recv_trailing_metadata
                    .recv_trailing_metadata_ready,
                error, "recv_trailing_metadata_ready for pending batch");
  // Update bookkeeping.
  pending->batch->payload->recv_trailing_metadata.recv_trailing_metadata_ready =
      nullptr;
  calld->MaybeClearPendingBatch(pending);
}

void RetryFilter::CallData::CallAttempt::BatchData::
    AddClosuresForDeferredCompletionCallbacks(
        CallCombinerClosureList* closures) {
  // Add closure for deferred recv_initial_metadata_ready.
  if (GPR_UNLIKELY(call_attempt_->recv_initial_metadata_ready_deferred_batch_ !=
                   nullptr)) {
    MaybeAddClosureForRecvInitialMetadataCallback(
        call_attempt_->recv_initial_metadata_error_, closures);
    call_attempt_->recv_initial_metadata_ready_deferred_batch_.reset(
        DEBUG_LOCATION, "resuming deferred recv_initial_metadata_ready");
    call_attempt_->recv_initial_metadata_error_ = GRPC_ERROR_NONE;
  }
  // Add closure for deferred recv_message_ready.
  if (GPR_UNLIKELY(call_attempt_->recv_message_ready_deferred_batch_ !=
                   nullptr)) {
    MaybeAddClosureForRecvMessageCallback(call_attempt_->recv_message_error_,
                                          closures);
    call_attempt_->recv_message_ready_deferred_batch_.reset(
        DEBUG_LOCATION, "resuming deferred recv_message_ready");
    call_attempt_->recv_message_error_ = GRPC_ERROR_NONE;
  }
  // Add closures for deferred on_complete callbacks.
  for (auto& on_complete_deferred_batch :
       call_attempt_->on_complete_deferred_batches_) {
    closures->Add(&on_complete_deferred_batch.batch->on_complete_,
                  on_complete_deferred_batch.error, "resuming on_complete");
    on_complete_deferred_batch.batch.release();
  }
  call_attempt_->on_complete_deferred_batches_.clear();
}

void RetryFilter::CallData::CallAttempt::BatchData::
    AddClosuresToFailUnstartedPendingBatches(
        grpc_error_handle error, CallCombinerClosureList* closures) {
  auto* calld = call_attempt_->calld_;
  for (size_t i = 0; i < GPR_ARRAY_SIZE(calld->pending_batches_); ++i) {
    PendingBatch* pending = &calld->pending_batches_[i];
    if (pending->batch == nullptr) continue;
    if (call_attempt_->PendingBatchContainsUnstartedSendOps(pending)) {
      closures->Add(pending->batch->on_complete, GRPC_ERROR_REF(error),
                    "failing on_complete for pending batch");
      pending->batch->on_complete = nullptr;
      calld->MaybeClearPendingBatch(pending);
    }
  }
  GRPC_ERROR_UNREF(error);
}

void RetryFilter::CallData::CallAttempt::BatchData::RunClosuresForCompletedCall(
    grpc_error_handle error) {
  // Construct list of closures to execute.
  CallCombinerClosureList closures;
  // First, add closure for recv_trailing_metadata_ready.
  MaybeAddClosureForRecvTrailingMetadataReady(GRPC_ERROR_REF(error), &closures);
  // If there are deferred batch completion callbacks, add them to closures.
  AddClosuresForDeferredCompletionCallbacks(&closures);
  // Add closures to fail any pending batches that have not yet been started.
  AddClosuresToFailUnstartedPendingBatches(GRPC_ERROR_REF(error), &closures);
  // Schedule all of the closures identified above.
  // Note: This will release the call combiner.
  closures.RunClosures(call_attempt_->calld_->call_combiner_);
  GRPC_ERROR_UNREF(error);
}

void RetryFilter::CallData::CallAttempt::BatchData::RecvTrailingMetadataReady(
    void* arg, grpc_error_handle error) {
  RefCountedPtr<BatchData> batch_data(static_cast<BatchData*>(arg));
  CallAttempt* call_attempt = batch_data->call_attempt_.get();
  CallData* calld = call_attempt->calld_;
  if (GRPC_TRACE_FLAG_ENABLED(grpc_retry_trace)) {
    gpr_log(GPR_INFO,
            "chand=%p calld=%p attempt=%p batch_data=%p: "
            "got recv_trailing_metadata_ready, error=%s",
            calld->chand_, calld, call_attempt, batch_data.get(),
            grpc_error_std_string(error).c_str());
  }
  call_attempt->completed_recv_trailing_metadata_ = true;
  // If this attempt has been abandoned, then we're not going to use the
  // result of this recv_trailing_metadata op, so do nothing.
  if (call_attempt->abandoned_) {
    GRPC_CALL_COMBINER_STOP(
        calld->call_combiner_,
        "recv_trailing_metadata_ready for abandoned attempt");
    return;
  }
  // Cancel per-attempt recv timer, if any.
  call_attempt->MaybeCancelPerAttemptRecvTimer();
  // Get the call's status and check for server pushback metadata.
  grpc_status_code status = GRPC_STATUS_OK;
<<<<<<< HEAD
  absl::optional<Duration> server_pushback;
=======
  absl::optional<grpc_millis> server_pushback_ms;
  bool is_lb_drop = false;
  absl::optional<GrpcStreamNetworkState::ValueType> stream_network_state;
>>>>>>> 84ed1145
  grpc_metadata_batch* md_batch =
      batch_data->batch_.payload->recv_trailing_metadata.recv_trailing_metadata;
  GetCallStatus(calld->deadline_, md_batch, GRPC_ERROR_REF(error), &status,
<<<<<<< HEAD
                &server_pushback, &is_lb_drop);
=======
                &server_pushback_ms, &is_lb_drop, &stream_network_state);
>>>>>>> 84ed1145
  if (GRPC_TRACE_FLAG_ENABLED(grpc_retry_trace)) {
    gpr_log(GPR_INFO,
            "chand=%p calld=%p attempt=%p: call finished, status=%s "
            "server_pushback_ms=%s is_lb_drop=%d stream_network_state=%s",
            calld->chand_, calld, call_attempt,
            grpc_status_code_to_string(status),
            server_pushback_ms.has_value()
                ? absl::StrCat(*server_pushback_ms).c_str()
                : "N/A",
            is_lb_drop,
            stream_network_state.has_value()
                ? absl::StrCat(*stream_network_state).c_str()
                : "N/A");
  }
  // Check if we should retry.
<<<<<<< HEAD
  if (call_attempt->ShouldRetry(status, is_lb_drop, server_pushback)) {
    // Start retry timer.
    calld->StartRetryTimer(server_pushback);
    // Cancel call attempt.
    CallCombinerClosureList closures;
    call_attempt->MaybeAddBatchForCancelOp(
        error == GRPC_ERROR_NONE
            ? grpc_error_set_int(
                  GRPC_ERROR_CREATE_FROM_STATIC_STRING("call attempt failed"),
                  GRPC_ERROR_INT_GRPC_STATUS, GRPC_STATUS_CANCELLED)
            : GRPC_ERROR_REF(error),
        &closures);
    // Record that this attempt has been abandoned.
    call_attempt->Abandon();
    // Yields call combiner.
    closures.RunClosures(calld->call_combiner_);
    return;
=======
  if (!is_lb_drop) {  // Never retry on LB drops.
    enum { kNoRetry, kTransparentRetry, kConfigurableRetry } retry = kNoRetry;
    // Handle transparent retries.
    if (stream_network_state.has_value() && !calld->retry_committed_) {
      // If not sent on wire, then always retry.
      // If sent on wire but not seen by server, retry exactly once.
      if (*stream_network_state == GrpcStreamNetworkState::kNotSentOnWire) {
        retry = kTransparentRetry;
      } else if (*stream_network_state ==
                     GrpcStreamNetworkState::kNotSeenByServer &&
                 !calld->sent_transparent_retry_not_seen_by_server_) {
        calld->sent_transparent_retry_not_seen_by_server_ = true;
        retry = kTransparentRetry;
      }
    }
    // If not transparently retrying, check for configurable retry.
    if (retry == kNoRetry &&
        call_attempt->ShouldRetry(status, server_pushback_ms)) {
      retry = kConfigurableRetry;
    }
    // If we're retrying, do so.
    if (retry != kNoRetry) {
      CallCombinerClosureList closures;
      // Cancel call attempt.
      call_attempt->MaybeAddBatchForCancelOp(
          error == GRPC_ERROR_NONE
              ? grpc_error_set_int(
                    GRPC_ERROR_CREATE_FROM_STATIC_STRING("call attempt failed"),
                    GRPC_ERROR_INT_GRPC_STATUS, GRPC_STATUS_CANCELLED)
              : GRPC_ERROR_REF(error),
          &closures);
      // For transparent retries, add a closure to immediately start a new
      // call attempt.
      // For configurable retries, start retry timer.
      if (retry == kTransparentRetry) {
        calld->AddClosureToStartTransparentRetry(&closures);
      } else {
        calld->StartRetryTimer(server_pushback_ms);
      }
      // Record that this attempt has been abandoned.
      call_attempt->Abandon();
      // Yields call combiner.
      closures.RunClosures(calld->call_combiner_);
      return;
    }
>>>>>>> 84ed1145
  }
  // Not retrying, so commit the call.
  calld->RetryCommit(call_attempt);
  // If retry state is no longer needed, switch to fast path for
  // subsequent batches.
  call_attempt->MaybeSwitchToFastPath();
  // Run any necessary closures.
  batch_data->RunClosuresForCompletedCall(GRPC_ERROR_REF(error));
}

//
// on_complete callback handling
//

void RetryFilter::CallData::CallAttempt::BatchData::
    AddClosuresForCompletedPendingBatch(grpc_error_handle error,
                                        CallCombinerClosureList* closures) {
  auto* calld = call_attempt_->calld_;
  PendingBatch* pending = calld->PendingBatchFind(
      "completed", [this](grpc_transport_stream_op_batch* batch) {
        // Match the pending batch with the same set of send ops as the
        // batch we've just completed.
        return batch->on_complete != nullptr &&
               batch_.send_initial_metadata == batch->send_initial_metadata &&
               batch_.send_message == batch->send_message &&
               batch_.send_trailing_metadata == batch->send_trailing_metadata;
      });
  // If batch_data is a replay batch, then there will be no pending
  // batch to complete.
  if (pending == nullptr) {
    GRPC_ERROR_UNREF(error);
    return;
  }
  // Propagate payload.
  if (batch_.send_message) {
    pending->batch->payload->send_message.stream_write_closed =
        batch_.payload->send_message.stream_write_closed;
  }
  // Add closure.
  closures->Add(pending->batch->on_complete, error,
                "on_complete for pending batch");
  pending->batch->on_complete = nullptr;
  calld->MaybeClearPendingBatch(pending);
}

void RetryFilter::CallData::CallAttempt::BatchData::
    AddClosuresForReplayOrPendingSendOps(CallCombinerClosureList* closures) {
  auto* calld = call_attempt_->calld_;
  bool have_pending_send_ops = call_attempt_->HaveSendOpsToReplay();
  // We don't check send_initial_metadata here, because that op will always
  // be started as soon as it is received from the surface, so it will
  // never need to be started at this point.
  if (!have_pending_send_ops) {
    for (size_t i = 0; i < GPR_ARRAY_SIZE(calld->pending_batches_); ++i) {
      PendingBatch* pending = &calld->pending_batches_[i];
      grpc_transport_stream_op_batch* batch = pending->batch;
      if (batch == nullptr || pending->send_ops_cached) continue;
      if (batch->send_message || batch->send_trailing_metadata) {
        have_pending_send_ops = true;
        break;
      }
    }
  }
  if (have_pending_send_ops) {
    if (GRPC_TRACE_FLAG_ENABLED(grpc_retry_trace)) {
      gpr_log(GPR_INFO,
              "chand=%p calld=%p attempt=%p: starting next batch for pending "
              "send op(s)",
              calld->chand_, calld, call_attempt_.get());
    }
    call_attempt_->AddRetriableBatches(closures);
  }
}

void RetryFilter::CallData::CallAttempt::BatchData::OnComplete(
    void* arg, grpc_error_handle error) {
  RefCountedPtr<BatchData> batch_data(static_cast<BatchData*>(arg));
  CallAttempt* call_attempt = batch_data->call_attempt_.get();
  CallData* calld = call_attempt->calld_;
  if (GRPC_TRACE_FLAG_ENABLED(grpc_retry_trace)) {
    gpr_log(GPR_INFO,
            "chand=%p calld=%p attempt=%p batch_data=%p: "
            "got on_complete, error=%s, batch=%s",
            calld->chand_, calld, call_attempt, batch_data.get(),
            grpc_error_std_string(error).c_str(),
            grpc_transport_stream_op_batch_string(&batch_data->batch_).c_str());
  }
  // If this attempt has been abandoned, then we're not going to propagate
  // the completion of this batch, so do nothing.
  if (call_attempt->abandoned_) {
    GRPC_CALL_COMBINER_STOP(calld->call_combiner_,
                            "on_complete for abandoned attempt");
    return;
  }
  // If we got an error and have not yet gotten the
  // recv_trailing_metadata_ready callback, then defer propagating this
  // callback back to the surface.  We can evaluate whether to retry when
  // recv_trailing_metadata comes back.
  if (GPR_UNLIKELY(!calld->retry_committed_ && error != GRPC_ERROR_NONE &&
                   !call_attempt->completed_recv_trailing_metadata_)) {
    if (GRPC_TRACE_FLAG_ENABLED(grpc_retry_trace)) {
      gpr_log(GPR_INFO, "chand=%p calld=%p attempt=%p: deferring on_complete",
              calld->chand_, calld, call_attempt);
    }
    call_attempt->on_complete_deferred_batches_.emplace_back(
        std::move(batch_data), GRPC_ERROR_REF(error));
    CallCombinerClosureList closures;
    call_attempt->MaybeAddBatchForCancelOp(GRPC_ERROR_REF(error), &closures);
    if (!call_attempt->started_recv_trailing_metadata_) {
      // recv_trailing_metadata not yet started by application; start it
      // ourselves to get status.
      call_attempt->AddBatchForInternalRecvTrailingMetadata(&closures);
    }
    closures.RunClosures(calld->call_combiner_);
    return;
  }
  // Update bookkeeping in call_attempt.
  if (batch_data->batch_.send_initial_metadata) {
    call_attempt->completed_send_initial_metadata_ = true;
  }
  if (batch_data->batch_.send_message) {
    ++call_attempt->completed_send_message_count_;
  }
  if (batch_data->batch_.send_trailing_metadata) {
    call_attempt->completed_send_trailing_metadata_ = true;
  }
  // If the call is committed, free cached data for send ops that we've just
  // completed.
  if (calld->retry_committed_) {
    batch_data->FreeCachedSendOpDataForCompletedBatch();
  }
  // Construct list of closures to execute.
  CallCombinerClosureList closures;
  // Add closure for the completed pending batch, if any.
  batch_data->AddClosuresForCompletedPendingBatch(GRPC_ERROR_REF(error),
                                                  &closures);
  // If needed, add a callback to start any replay or pending send ops on
  // the LB call.
  if (!call_attempt->completed_recv_trailing_metadata_) {
    batch_data->AddClosuresForReplayOrPendingSendOps(&closures);
  }
  // If retry state is no longer needed (i.e., we're committed and there
  // are no more send ops to replay), switch to fast path for subsequent
  // batches.
  call_attempt->MaybeSwitchToFastPath();
  // Schedule all of the closures identified above.
  // Note: This yields the call combiner.
  closures.RunClosures(calld->call_combiner_);
}

void RetryFilter::CallData::CallAttempt::BatchData::OnCompleteForCancelOp(
    void* arg, grpc_error_handle error) {
  RefCountedPtr<BatchData> batch_data(static_cast<BatchData*>(arg));
  CallAttempt* call_attempt = batch_data->call_attempt_.get();
  CallData* calld = call_attempt->calld_;
  if (GRPC_TRACE_FLAG_ENABLED(grpc_retry_trace)) {
    gpr_log(GPR_INFO,
            "chand=%p calld=%p attempt=%p batch_data=%p: "
            "got on_complete for cancel_stream batch, error=%s, batch=%s",
            calld->chand_, calld, call_attempt, batch_data.get(),
            grpc_error_std_string(error).c_str(),
            grpc_transport_stream_op_batch_string(&batch_data->batch_).c_str());
  }
  GRPC_CALL_COMBINER_STOP(
      calld->call_combiner_,
      "on_complete for internally generated cancel_stream op");
}

//
// retriable batch construction
//

void RetryFilter::CallData::CallAttempt::BatchData::
    AddRetriableSendInitialMetadataOp() {
  auto* calld = call_attempt_->calld_;
  // We need to make a copy of the metadata batch for each attempt, since
  // the filters in the subchannel stack may modify this batch, and we don't
  // want those modifications to be passed forward to subsequent attempts.
  //
  // If we've already completed one or more attempts, add the
  // grpc-retry-attempts header.
  call_attempt_->send_initial_metadata_ = calld->send_initial_metadata_.Copy();
  if (GPR_UNLIKELY(calld->num_attempts_completed_ > 0)) {
    call_attempt_->send_initial_metadata_.Set(GrpcPreviousRpcAttemptsMetadata(),
                                              calld->num_attempts_completed_);
  } else {
    call_attempt_->send_initial_metadata_.Remove(
        GrpcPreviousRpcAttemptsMetadata());
  }
  call_attempt_->started_send_initial_metadata_ = true;
  batch_.send_initial_metadata = true;
  batch_.payload->send_initial_metadata.send_initial_metadata =
      &call_attempt_->send_initial_metadata_;
  batch_.payload->send_initial_metadata.send_initial_metadata_flags =
      calld->send_initial_metadata_flags_;
  batch_.payload->send_initial_metadata.peer_string = calld->peer_string_;
}

void RetryFilter::CallData::CallAttempt::BatchData::
    AddRetriableSendMessageOp() {
  auto* calld = call_attempt_->calld_;
  if (GRPC_TRACE_FLAG_ENABLED(grpc_retry_trace)) {
    gpr_log(
        GPR_INFO,
        "chand=%p calld=%p attempt=%p: starting calld->send_messages[%" PRIuPTR
        "]",
        calld->chand_, calld, call_attempt_.get(),
        call_attempt_->started_send_message_count_);
  }
  ByteStreamCache* cache =
      calld->send_messages_[call_attempt_->started_send_message_count_];
  ++call_attempt_->started_send_message_count_;
  call_attempt_->send_message_.Init(cache);
  batch_.send_message = true;
  batch_.payload->send_message.send_message.reset(
      call_attempt_->send_message_.get());
}

void RetryFilter::CallData::CallAttempt::BatchData::
    AddRetriableSendTrailingMetadataOp() {
  auto* calld = call_attempt_->calld_;
  // We need to make a copy of the metadata batch for each attempt, since
  // the filters in the subchannel stack may modify this batch, and we don't
  // want those modifications to be passed forward to subsequent attempts.
  call_attempt_->send_trailing_metadata_ =
      calld->send_trailing_metadata_.Copy();
  call_attempt_->started_send_trailing_metadata_ = true;
  batch_.send_trailing_metadata = true;
  batch_.payload->send_trailing_metadata.send_trailing_metadata =
      &call_attempt_->send_trailing_metadata_;
}

void RetryFilter::CallData::CallAttempt::BatchData::
    AddRetriableRecvInitialMetadataOp() {
  call_attempt_->started_recv_initial_metadata_ = true;
  batch_.recv_initial_metadata = true;
  call_attempt_->recv_initial_metadata_.Clear();
  batch_.payload->recv_initial_metadata.recv_initial_metadata =
      &call_attempt_->recv_initial_metadata_;
  batch_.payload->recv_initial_metadata.trailing_metadata_available =
      &call_attempt_->trailing_metadata_available_;
  GRPC_CLOSURE_INIT(&call_attempt_->recv_initial_metadata_ready_,
                    RecvInitialMetadataReady, this, grpc_schedule_on_exec_ctx);
  batch_.payload->recv_initial_metadata.recv_initial_metadata_ready =
      &call_attempt_->recv_initial_metadata_ready_;
}

void RetryFilter::CallData::CallAttempt::BatchData::
    AddRetriableRecvMessageOp() {
  ++call_attempt_->started_recv_message_count_;
  batch_.recv_message = true;
  batch_.payload->recv_message.recv_message = &call_attempt_->recv_message_;
  batch_.payload->recv_message.call_failed_before_recv_message = nullptr;
  GRPC_CLOSURE_INIT(&call_attempt_->recv_message_ready_, RecvMessageReady, this,
                    grpc_schedule_on_exec_ctx);
  batch_.payload->recv_message.recv_message_ready =
      &call_attempt_->recv_message_ready_;
}

void RetryFilter::CallData::CallAttempt::BatchData::
    AddRetriableRecvTrailingMetadataOp() {
  call_attempt_->started_recv_trailing_metadata_ = true;
  batch_.recv_trailing_metadata = true;
  call_attempt_->recv_trailing_metadata_.Clear();
  batch_.payload->recv_trailing_metadata.recv_trailing_metadata =
      &call_attempt_->recv_trailing_metadata_;
  batch_.payload->recv_trailing_metadata.collect_stats =
      &call_attempt_->collect_stats_;
  GRPC_CLOSURE_INIT(&call_attempt_->recv_trailing_metadata_ready_,
                    RecvTrailingMetadataReady, this, grpc_schedule_on_exec_ctx);
  batch_.payload->recv_trailing_metadata.recv_trailing_metadata_ready =
      &call_attempt_->recv_trailing_metadata_ready_;
}

void RetryFilter::CallData::CallAttempt::BatchData::AddCancelStreamOp(
    grpc_error_handle error) {
  batch_.cancel_stream = true;
  batch_.payload->cancel_stream.cancel_error = error;
  // Override on_complete callback.
  GRPC_CLOSURE_INIT(&on_complete_, OnCompleteForCancelOp, this, nullptr);
}

//
// CallData vtable functions
//

grpc_error_handle RetryFilter::CallData::Init(
    grpc_call_element* elem, const grpc_call_element_args* args) {
  auto* chand = static_cast<RetryFilter*>(elem->channel_data);
  new (elem->call_data) CallData(chand, *args);
  if (GRPC_TRACE_FLAG_ENABLED(grpc_retry_trace)) {
    gpr_log(GPR_INFO, "chand=%p calld=%p: created call", chand,
            elem->call_data);
  }
  return GRPC_ERROR_NONE;
}

void RetryFilter::CallData::Destroy(grpc_call_element* elem,
                                    const grpc_call_final_info* /*final_info*/,
                                    grpc_closure* then_schedule_closure) {
  auto* calld = static_cast<CallData*>(elem->call_data);
  // Save our ref to the CallStackDestructionBarrier until after our
  // dtor is invoked.
  RefCountedPtr<CallStackDestructionBarrier> call_stack_destruction_barrier =
      std::move(calld->call_stack_destruction_barrier_);
  calld->~CallData();
  // Now set the callback in the CallStackDestructionBarrier object,
  // right before we release our ref to it (implicitly upon returning).
  // The callback will be invoked when the CallStackDestructionBarrier
  // is destroyed.
  call_stack_destruction_barrier->set_on_call_stack_destruction(
      then_schedule_closure);
}

void RetryFilter::CallData::StartTransportStreamOpBatch(
    grpc_call_element* elem, grpc_transport_stream_op_batch* batch) {
  auto* calld = static_cast<CallData*>(elem->call_data);
  calld->StartTransportStreamOpBatch(batch);
}

void RetryFilter::CallData::SetPollent(grpc_call_element* elem,
                                       grpc_polling_entity* pollent) {
  auto* calld = static_cast<CallData*>(elem->call_data);
  calld->pollent_ = pollent;
}

//
// CallData implementation
//

const RetryMethodConfig* GetRetryPolicy(
    const grpc_call_context_element* context) {
  if (context == nullptr) return nullptr;
  auto* svc_cfg_call_data = static_cast<ServiceConfigCallData*>(
      context[GRPC_CONTEXT_SERVICE_CONFIG_CALL_DATA].value);
  if (svc_cfg_call_data == nullptr) return nullptr;
  return static_cast<const RetryMethodConfig*>(
      svc_cfg_call_data->GetMethodParsedConfig(
          RetryServiceConfigParser::ParserIndex()));
}

RetryFilter::CallData::CallData(RetryFilter* chand,
                                const grpc_call_element_args& args)
    : chand_(chand),
      retry_throttle_data_(chand->retry_throttle_data_),
      retry_policy_(GetRetryPolicy(args.context)),
      retry_backoff_(
          BackOff::Options()
              .set_initial_backoff(retry_policy_ == nullptr
                                       ? Duration::Zero()
                                       : retry_policy_->initial_backoff())
              .set_multiplier(retry_policy_ == nullptr
                                  ? 0
                                  : retry_policy_->backoff_multiplier())
              .set_jitter(RETRY_BACKOFF_JITTER)
              .set_max_backoff(retry_policy_ == nullptr
                                   ? Duration::Zero()
                                   : retry_policy_->max_backoff())),
      path_(grpc_slice_ref_internal(args.path)),
      deadline_(args.deadline),
      arena_(args.arena),
      owning_call_(args.call_stack),
      call_combiner_(args.call_combiner),
      call_context_(args.context),
      call_stack_destruction_barrier_(
          arena_->New<CallStackDestructionBarrier>()),
      pending_send_initial_metadata_(false),
      pending_send_message_(false),
      pending_send_trailing_metadata_(false),
      retry_committed_(false),
      retry_timer_pending_(false),
      retry_codepath_started_(false),
      sent_transparent_retry_not_seen_by_server_(false) {}

RetryFilter::CallData::~CallData() {
  grpc_slice_unref_internal(path_);
  // Make sure there are no remaining pending batches.
  for (size_t i = 0; i < GPR_ARRAY_SIZE(pending_batches_); ++i) {
    GPR_ASSERT(pending_batches_[i].batch == nullptr);
  }
  GRPC_ERROR_UNREF(cancelled_from_surface_);
}

void RetryFilter::CallData::StartTransportStreamOpBatch(
    grpc_transport_stream_op_batch* batch) {
  if (GRPC_TRACE_FLAG_ENABLED(grpc_retry_trace)) {
    gpr_log(GPR_INFO, "chand=%p calld=%p: batch started from surface: %s",
            chand_, this, grpc_transport_stream_op_batch_string(batch).c_str());
  }
  // If we have an LB call, delegate to the LB call.
  if (committed_call_ != nullptr) {
    // Note: This will release the call combiner.
    committed_call_->StartTransportStreamOpBatch(batch);
    return;
  }
  // Handle cancellation.
  if (GPR_UNLIKELY(batch->cancel_stream)) {
    grpc_error_handle cancel_error = batch->payload->cancel_stream.cancel_error;
    if (GRPC_TRACE_FLAG_ENABLED(grpc_retry_trace)) {
      gpr_log(GPR_INFO, "chand=%p calld=%p: cancelled from surface: %s", chand_,
              this, grpc_error_std_string(cancel_error).c_str());
    }
    // If we have a current call attempt, commit the call, then send
    // the cancellation down to that attempt.  When the call fails, it
    // will not be retried, because we have committed it here.
    if (call_attempt_ != nullptr) {
      RetryCommit(call_attempt_.get());
      // TODO(roth): When implementing hedging, this will get more
      // complex, because instead of just passing the batch down to a
      // single call attempt, we'll need to cancel multiple call
      // attempts and wait for the cancellation on_complete from each call
      // attempt before we propagate the on_complete from this batch
      // back to the surface.
      // Note: This will release the call combiner.
      call_attempt_->CancelFromSurface(batch);
      return;
    }
    // Save cancel_error in case subsequent batches are started.
    GRPC_ERROR_UNREF(cancelled_from_surface_);
    cancelled_from_surface_ = GRPC_ERROR_REF(cancel_error);
    // Cancel retry timer.
    if (retry_timer_pending_) {
      if (GRPC_TRACE_FLAG_ENABLED(grpc_retry_trace)) {
        gpr_log(GPR_INFO, "chand=%p calld=%p: cancelling retry timer", chand_,
                this);
      }
      retry_timer_pending_ = false;  // Lame timer callback.
      grpc_timer_cancel(&retry_timer_);
      FreeAllCachedSendOpData();
    }
    // Fail pending batches.
    PendingBatchesFail(GRPC_ERROR_REF(cancel_error));
    // Note: This will release the call combiner.
    grpc_transport_stream_op_batch_finish_with_failure(
        batch, GRPC_ERROR_REF(cancel_error), call_combiner_);
    return;
  }
  // Add the batch to the pending list.
  PendingBatch* pending = PendingBatchesAdd(batch);
  // If the timer is pending, yield the call combiner and wait for it to
  // run, since we don't want to start another call attempt until it does.
  if (retry_timer_pending_) {
    GRPC_CALL_COMBINER_STOP(call_combiner_,
                            "added pending batch while retry timer pending");
    return;
  }
  // If we do not yet have a call attempt, create one.
  if (call_attempt_ == nullptr) {
    // If we were previously cancelled from the surface, cancel this
    // batch instead of creating a call attempt.
    if (cancelled_from_surface_ != GRPC_ERROR_NONE) {
      PendingBatchClear(pending);
      // Note: This will release the call combiner.
      grpc_transport_stream_op_batch_finish_with_failure(
          batch, GRPC_ERROR_REF(cancelled_from_surface_), call_combiner_);
      return;
    }
    // If this is the first batch and retries are already committed
    // (e.g., if this batch put the call above the buffer size limit), then
    // immediately create an LB call and delegate the batch to it.  This
    // avoids the overhead of unnecessarily allocating a CallAttempt
    // object or caching any of the send op data.
    // Note that we would ideally like to do this also on subsequent
    // attempts (e.g., if a batch puts the call above the buffer size
    // limit since the last attempt was complete), but in practice that's
    // not really worthwhile, because we will almost always have cached and
    // completed at least the send_initial_metadata op on the previous
    // attempt, which means that we'd need special logic to replay the
    // batch anyway, which is exactly what the CallAttempt object provides.
    // We also skip this optimization if perAttemptRecvTimeout is set in the
    // retry policy, because we need the code in CallAttempt to handle
    // the associated timer.
    if (!retry_codepath_started_ && retry_committed_ &&
        (retry_policy_ == nullptr ||
         !retry_policy_->per_attempt_recv_timeout().has_value())) {
      if (GRPC_TRACE_FLAG_ENABLED(grpc_retry_trace)) {
        gpr_log(GPR_INFO,
                "chand=%p calld=%p: retry committed before first attempt; "
                "creating LB call",
                chand_, this);
      }
      PendingBatchClear(pending);
      auto* service_config_call_data =
          static_cast<ClientChannelServiceConfigCallData*>(
              call_context_[GRPC_CONTEXT_SERVICE_CONFIG_CALL_DATA].value);
      committed_call_ = CreateLoadBalancedCall(
          service_config_call_data->call_dispatch_controller(),
          /*is_transparent_retry=*/false);
      committed_call_->StartTransportStreamOpBatch(batch);
      return;
    }
    // Otherwise, create a call attempt.
    // The attempt will automatically start any necessary replays or
    // pending batches.
    if (GRPC_TRACE_FLAG_ENABLED(grpc_retry_trace)) {
      gpr_log(GPR_INFO, "chand=%p calld=%p: creating call attempt", chand_,
              this);
    }
    retry_codepath_started_ = true;
    CreateCallAttempt(/*is_transparent_retry=*/false);
    return;
  }
  // Send batches to call attempt.
  if (GRPC_TRACE_FLAG_ENABLED(grpc_retry_trace)) {
    gpr_log(GPR_INFO, "chand=%p calld=%p: starting batch on attempt=%p", chand_,
            this, call_attempt_.get());
  }
  call_attempt_->StartRetriableBatches();
}

OrphanablePtr<ClientChannel::LoadBalancedCall>
RetryFilter::CallData::CreateLoadBalancedCall(
    ConfigSelector::CallDispatchController* call_dispatch_controller,
    bool is_transparent_retry) {
  grpc_call_element_args args = {owning_call_, nullptr,          call_context_,
                                 path_,        /*start_time=*/0, deadline_,
                                 arena_,       call_combiner_};
  return chand_->client_channel_->CreateLoadBalancedCall(
      args, pollent_,
      // This callback holds a ref to the CallStackDestructionBarrier
      // object until the LB call is destroyed.
      call_stack_destruction_barrier_->MakeLbCallDestructionClosure(this),
      call_dispatch_controller, is_transparent_retry);
}

void RetryFilter::CallData::CreateCallAttempt(bool is_transparent_retry) {
  call_attempt_ = MakeRefCounted<CallAttempt>(this, is_transparent_retry);
  call_attempt_->StartRetriableBatches();
}

//
// send op data caching
//

void RetryFilter::CallData::MaybeCacheSendOpsForBatch(PendingBatch* pending) {
  if (pending->send_ops_cached) return;
  pending->send_ops_cached = true;
  grpc_transport_stream_op_batch* batch = pending->batch;
  // Save a copy of metadata for send_initial_metadata ops.
  if (batch->send_initial_metadata) {
    seen_send_initial_metadata_ = true;
    grpc_metadata_batch* send_initial_metadata =
        batch->payload->send_initial_metadata.send_initial_metadata;
    send_initial_metadata_ = send_initial_metadata->Copy();
    send_initial_metadata_flags_ =
        batch->payload->send_initial_metadata.send_initial_metadata_flags;
    peer_string_ = batch->payload->send_initial_metadata.peer_string;
  }
  // Set up cache for send_message ops.
  if (batch->send_message) {
    ByteStreamCache* cache = arena_->New<ByteStreamCache>(
        std::move(batch->payload->send_message.send_message));
    send_messages_.push_back(cache);
  }
  // Save metadata batch for send_trailing_metadata ops.
  if (batch->send_trailing_metadata) {
    seen_send_trailing_metadata_ = true;
    grpc_metadata_batch* send_trailing_metadata =
        batch->payload->send_trailing_metadata.send_trailing_metadata;
    send_trailing_metadata_ = send_trailing_metadata->Copy();
  }
}

void RetryFilter::CallData::FreeCachedSendInitialMetadata() {
  if (GRPC_TRACE_FLAG_ENABLED(grpc_retry_trace)) {
    gpr_log(GPR_INFO, "chand=%p calld=%p: destroying send_initial_metadata",
            chand_, this);
  }
  send_initial_metadata_.Clear();
}

void RetryFilter::CallData::FreeCachedSendMessage(size_t idx) {
  if (GRPC_TRACE_FLAG_ENABLED(grpc_retry_trace)) {
    gpr_log(GPR_INFO,
            "chand=%p calld=%p: destroying send_messages[%" PRIuPTR "]", chand_,
            this, idx);
  }
  send_messages_[idx]->Destroy();
}

void RetryFilter::CallData::FreeCachedSendTrailingMetadata() {
  if (GRPC_TRACE_FLAG_ENABLED(grpc_retry_trace)) {
    gpr_log(GPR_INFO, "chand=%p calld=%p: destroying send_trailing_metadata",
            chand_, this);
  }
  send_trailing_metadata_.Clear();
}

void RetryFilter::CallData::FreeAllCachedSendOpData() {
  if (seen_send_initial_metadata_) {
    FreeCachedSendInitialMetadata();
  }
  for (size_t i = 0; i < send_messages_.size(); ++i) {
    FreeCachedSendMessage(i);
  }
  if (seen_send_trailing_metadata_) {
    FreeCachedSendTrailingMetadata();
  }
}

//
// pending_batches management
//

size_t RetryFilter::CallData::GetBatchIndex(
    grpc_transport_stream_op_batch* batch) {
  if (batch->send_initial_metadata) return 0;
  if (batch->send_message) return 1;
  if (batch->send_trailing_metadata) return 2;
  if (batch->recv_initial_metadata) return 3;
  if (batch->recv_message) return 4;
  if (batch->recv_trailing_metadata) return 5;
  GPR_UNREACHABLE_CODE(return (size_t)-1);
}

// This is called via the call combiner, so access to calld is synchronized.
RetryFilter::CallData::PendingBatch* RetryFilter::CallData::PendingBatchesAdd(
    grpc_transport_stream_op_batch* batch) {
  const size_t idx = GetBatchIndex(batch);
  if (GRPC_TRACE_FLAG_ENABLED(grpc_retry_trace)) {
    gpr_log(GPR_INFO,
            "chand=%p calld=%p: adding pending batch at index %" PRIuPTR,
            chand_, this, idx);
  }
  PendingBatch* pending = &pending_batches_[idx];
  GPR_ASSERT(pending->batch == nullptr);
  pending->batch = batch;
  pending->send_ops_cached = false;
  // Update state in calld about pending batches.
  // Also check if the batch takes us over the retry buffer limit.
  // Note: We don't check the size of trailing metadata here, because
  // gRPC clients do not send trailing metadata.
  if (batch->send_initial_metadata) {
    pending_send_initial_metadata_ = true;
    bytes_buffered_for_retry_ += batch->payload->send_initial_metadata
                                     .send_initial_metadata->TransportSize();
  }
  if (batch->send_message) {
    pending_send_message_ = true;
    bytes_buffered_for_retry_ +=
        batch->payload->send_message.send_message->length();
  }
  if (batch->send_trailing_metadata) {
    pending_send_trailing_metadata_ = true;
  }
  // TODO(roth): When we implement hedging, if there are currently attempts
  // in flight, we will need to pick the one on which the max number of send
  // ops have already been sent, and we commit to that attempt.
  if (GPR_UNLIKELY(bytes_buffered_for_retry_ >
                   chand_->per_rpc_retry_buffer_size_)) {
    if (GRPC_TRACE_FLAG_ENABLED(grpc_retry_trace)) {
      gpr_log(GPR_INFO,
              "chand=%p calld=%p: exceeded retry buffer size, committing",
              chand_, this);
    }
    RetryCommit(call_attempt_.get());
  }
  return pending;
}

void RetryFilter::CallData::PendingBatchClear(PendingBatch* pending) {
  if (pending->batch->send_initial_metadata) {
    pending_send_initial_metadata_ = false;
  }
  if (pending->batch->send_message) {
    pending_send_message_ = false;
  }
  if (pending->batch->send_trailing_metadata) {
    pending_send_trailing_metadata_ = false;
  }
  pending->batch = nullptr;
}

void RetryFilter::CallData::MaybeClearPendingBatch(PendingBatch* pending) {
  grpc_transport_stream_op_batch* batch = pending->batch;
  // We clear the pending batch if all of its callbacks have been
  // scheduled and reset to nullptr.
  if (batch->on_complete == nullptr &&
      (!batch->recv_initial_metadata ||
       batch->payload->recv_initial_metadata.recv_initial_metadata_ready ==
           nullptr) &&
      (!batch->recv_message ||
       batch->payload->recv_message.recv_message_ready == nullptr) &&
      (!batch->recv_trailing_metadata ||
       batch->payload->recv_trailing_metadata.recv_trailing_metadata_ready ==
           nullptr)) {
    if (GRPC_TRACE_FLAG_ENABLED(grpc_retry_trace)) {
      gpr_log(GPR_INFO, "chand=%p calld=%p: clearing pending batch", chand_,
              this);
    }
    PendingBatchClear(pending);
  }
}

// This is called via the call combiner, so access to calld is synchronized.
void RetryFilter::CallData::FailPendingBatchInCallCombiner(
    void* arg, grpc_error_handle error) {
  grpc_transport_stream_op_batch* batch =
      static_cast<grpc_transport_stream_op_batch*>(arg);
  CallData* call = static_cast<CallData*>(batch->handler_private.extra_arg);
  // Note: This will release the call combiner.
  grpc_transport_stream_op_batch_finish_with_failure(
      batch, GRPC_ERROR_REF(error), call->call_combiner_);
}

// This is called via the call combiner, so access to calld is synchronized.
void RetryFilter::CallData::PendingBatchesFail(grpc_error_handle error) {
  GPR_ASSERT(error != GRPC_ERROR_NONE);
  if (GRPC_TRACE_FLAG_ENABLED(grpc_retry_trace)) {
    size_t num_batches = 0;
    for (size_t i = 0; i < GPR_ARRAY_SIZE(pending_batches_); ++i) {
      if (pending_batches_[i].batch != nullptr) ++num_batches;
    }
    gpr_log(GPR_INFO,
            "chand=%p calld=%p: failing %" PRIuPTR " pending batches: %s",
            chand_, this, num_batches, grpc_error_std_string(error).c_str());
  }
  CallCombinerClosureList closures;
  for (size_t i = 0; i < GPR_ARRAY_SIZE(pending_batches_); ++i) {
    PendingBatch* pending = &pending_batches_[i];
    grpc_transport_stream_op_batch* batch = pending->batch;
    if (batch != nullptr) {
      batch->handler_private.extra_arg = this;
      GRPC_CLOSURE_INIT(&batch->handler_private.closure,
                        FailPendingBatchInCallCombiner, batch,
                        grpc_schedule_on_exec_ctx);
      closures.Add(&batch->handler_private.closure, GRPC_ERROR_REF(error),
                   "PendingBatchesFail");
      PendingBatchClear(pending);
    }
  }
  closures.RunClosuresWithoutYielding(call_combiner_);
  GRPC_ERROR_UNREF(error);
}

template <typename Predicate>
RetryFilter::CallData::PendingBatch* RetryFilter::CallData::PendingBatchFind(
    const char* log_message, Predicate predicate) {
  for (size_t i = 0; i < GPR_ARRAY_SIZE(pending_batches_); ++i) {
    PendingBatch* pending = &pending_batches_[i];
    grpc_transport_stream_op_batch* batch = pending->batch;
    if (batch != nullptr && predicate(batch)) {
      if (GRPC_TRACE_FLAG_ENABLED(grpc_retry_trace)) {
        gpr_log(GPR_INFO,
                "chand=%p calld=%p: %s pending batch at index %" PRIuPTR,
                chand_, this, log_message, i);
      }
      return pending;
    }
  }
  return nullptr;
}

//
// retry code
//

void RetryFilter::CallData::RetryCommit(CallAttempt* call_attempt) {
  if (retry_committed_) return;
  retry_committed_ = true;
  if (GRPC_TRACE_FLAG_ENABLED(grpc_retry_trace)) {
    gpr_log(GPR_INFO, "chand=%p calld=%p: committing retries", chand_, this);
  }
  if (call_attempt != nullptr) {
    // If the call attempt's LB call has been committed, inform the call
    // dispatch controller that the call has been committed.
    // Note: If call_attempt is null, this is happening before the first
    // retry attempt is started, in which case we'll just pass the real
    // call dispatch controller down into the LB call, and it won't be
    // our problem anymore.
    if (call_attempt->lb_call_committed()) {
      auto* service_config_call_data =
          static_cast<ClientChannelServiceConfigCallData*>(
              call_context_[GRPC_CONTEXT_SERVICE_CONFIG_CALL_DATA].value);
      service_config_call_data->call_dispatch_controller()->Commit();
    }
    // Free cached send ops.
    call_attempt->FreeCachedSendOpDataAfterCommit();
  }
}

void RetryFilter::CallData::StartRetryTimer(
    absl::optional<Duration> server_pushback) {
  // Reset call attempt.
  call_attempt_.reset(DEBUG_LOCATION, "StartRetryTimer");
  // Compute backoff delay.
  Timestamp next_attempt_time;
  if (server_pushback.has_value()) {
    GPR_ASSERT(*server_pushback >= Duration::Zero());
    next_attempt_time = ExecCtx::Get()->Now() + *server_pushback;
    retry_backoff_.Reset();
  } else {
    next_attempt_time = retry_backoff_.NextAttemptTime();
  }
  if (GRPC_TRACE_FLAG_ENABLED(grpc_retry_trace)) {
    gpr_log(GPR_INFO,
            "chand=%p calld=%p: retrying failed call in %" PRId64 " ms", chand_,
            this, (next_attempt_time - ExecCtx::Get()->Now()).millis());
  }
  // Schedule retry after computed delay.
  GRPC_CLOSURE_INIT(&retry_closure_, OnRetryTimer, this, nullptr);
  GRPC_CALL_STACK_REF(owning_call_, "OnRetryTimer");
  retry_timer_pending_ = true;
  grpc_timer_init(&retry_timer_, next_attempt_time, &retry_closure_);
}

void RetryFilter::CallData::OnRetryTimer(void* arg, grpc_error_handle error) {
  auto* calld = static_cast<CallData*>(arg);
  GRPC_CLOSURE_INIT(&calld->retry_closure_, OnRetryTimerLocked, calld, nullptr);
  GRPC_CALL_COMBINER_START(calld->call_combiner_, &calld->retry_closure_,
                           GRPC_ERROR_REF(error), "retry timer fired");
}

void RetryFilter::CallData::OnRetryTimerLocked(void* arg,
                                               grpc_error_handle error) {
  auto* calld = static_cast<CallData*>(arg);
  if (error == GRPC_ERROR_NONE && calld->retry_timer_pending_) {
    calld->retry_timer_pending_ = false;
    calld->CreateCallAttempt(/*is_transparent_retry=*/false);
  } else {
    GRPC_CALL_COMBINER_STOP(calld->call_combiner_, "retry timer cancelled");
  }
  GRPC_CALL_STACK_UNREF(calld->owning_call_, "OnRetryTimer");
}

void RetryFilter::CallData::AddClosureToStartTransparentRetry(
    CallCombinerClosureList* closures) {
  if (GRPC_TRACE_FLAG_ENABLED(grpc_retry_trace)) {
    gpr_log(GPR_INFO, "chand=%p calld=%p: scheduling transparent retry", chand_,
            this);
  }
  GRPC_CLOSURE_INIT(&retry_closure_, StartTransparentRetry, this, nullptr);
  closures->Add(&retry_closure_, GRPC_ERROR_NONE, "start transparent retry");
}

void RetryFilter::CallData::StartTransparentRetry(void* arg,
                                                  grpc_error_handle /*error*/) {
  auto* calld = static_cast<CallData*>(arg);
  calld->CreateCallAttempt(/*is_transparent_retry=*/true);
}

}  // namespace

const grpc_channel_filter kRetryFilterVtable = {
    RetryFilter::CallData::StartTransportStreamOpBatch,
    nullptr,
    RetryFilter::StartTransportOp,
    sizeof(RetryFilter::CallData),
    RetryFilter::CallData::Init,
    RetryFilter::CallData::SetPollent,
    RetryFilter::CallData::Destroy,
    sizeof(RetryFilter),
    RetryFilter::Init,
    RetryFilter::Destroy,
    RetryFilter::GetChannelInfo,
    "retry_filter",
};

}  // namespace grpc_core<|MERGE_RESOLUTION|>--- conflicted
+++ resolved
@@ -394,13 +394,8 @@
     void MaybeSwitchToFastPath();
 
     // Returns true if the call should be retried.
-<<<<<<< HEAD
-    bool ShouldRetry(absl::optional<grpc_status_code> status, bool is_lb_drop,
-                     absl::optional<Duration> server_pushback);
-=======
     bool ShouldRetry(absl::optional<grpc_status_code> status,
-                     absl::optional<grpc_millis> server_pushback_ms);
->>>>>>> 84ed1145
+                     absl::optional<Duration> server_pushback_ms);
 
     // Abandons the call attempt.  Unrefs any deferred batches.
     void Abandon();
@@ -1083,16 +1078,8 @@
 }
 
 bool RetryFilter::CallData::CallAttempt::ShouldRetry(
-<<<<<<< HEAD
-    absl::optional<grpc_status_code> status, bool is_lb_drop,
+    absl::optional<grpc_status_code> status,
     absl::optional<Duration> server_pushback) {
-  // LB drops always inhibit retries.
-  if (is_lb_drop) return false;
-  // TODO(roth): Handle transparent retries here.
-=======
-    absl::optional<grpc_status_code> status,
-    absl::optional<grpc_millis> server_pushback_ms) {
->>>>>>> 84ed1145
   // If no retry policy, don't retry.
   if (calld_->retry_policy_ == nullptr) return false;
   // Check status.
@@ -1256,14 +1243,8 @@
                            GRPC_ERROR_INT_GRPC_STATUS, GRPC_STATUS_CANCELLED),
         &closures);
     // Check whether we should retry.
-<<<<<<< HEAD
-    if (call_attempt->ShouldRetry(
-            /*status=*/absl::nullopt, /*is_lb_drop=*/false,
-            /*server_pushback=*/absl::nullopt)) {
-=======
     if (call_attempt->ShouldRetry(/*status=*/absl::nullopt,
-                                  /*server_pushback_ms=*/absl::nullopt)) {
->>>>>>> 84ed1145
+                                  /*server_pushback=*/absl::nullopt)) {
       // Mark current attempt as abandoned.
       call_attempt->Abandon();
       // We are retrying.  Start backoff timer.
@@ -1565,18 +1546,11 @@
 
 // Sets *status, *server_pushback, and *is_lb_drop based on md_batch
 // and error.
-<<<<<<< HEAD
-void GetCallStatus(Timestamp deadline, grpc_metadata_batch* md_batch,
-                   grpc_error_handle error, grpc_status_code* status,
-                   absl::optional<Duration>* server_pushback,
-                   bool* is_lb_drop) {
-=======
 void GetCallStatus(
-    grpc_millis deadline, grpc_metadata_batch* md_batch,
-    grpc_error_handle error, grpc_status_code* status,
-    absl::optional<grpc_millis>* server_pushback_ms, bool* is_lb_drop,
+    Timestamp deadline, grpc_metadata_batch* md_batch, grpc_error_handle error,
+    grpc_status_code* status, absl::optional<Duration>* server_pushback,
+    bool* is_lb_drop,
     absl::optional<GrpcStreamNetworkState::ValueType>* stream_network_state) {
->>>>>>> 84ed1145
   if (error != GRPC_ERROR_NONE) {
     grpc_error_get_status(error, deadline, status, nullptr, nullptr, nullptr);
     intptr_t value = 0;
@@ -1586,12 +1560,8 @@
     }
   } else {
     *status = *md_batch->get(GrpcStatusMetadata());
-<<<<<<< HEAD
-    *server_pushback = md_batch->get(GrpcRetryPushbackMsMetadata());
-=======
->>>>>>> 84ed1145
-  }
-  *server_pushback_ms = md_batch->get(GrpcRetryPushbackMsMetadata());
+  }
+  *server_pushback = md_batch->get(GrpcRetryPushbackMsMetadata());
   *stream_network_state = md_batch->get(GrpcStreamNetworkState());
   GRPC_ERROR_UNREF(error);
 }
@@ -1723,55 +1693,27 @@
   call_attempt->MaybeCancelPerAttemptRecvTimer();
   // Get the call's status and check for server pushback metadata.
   grpc_status_code status = GRPC_STATUS_OK;
-<<<<<<< HEAD
   absl::optional<Duration> server_pushback;
-=======
-  absl::optional<grpc_millis> server_pushback_ms;
   bool is_lb_drop = false;
   absl::optional<GrpcStreamNetworkState::ValueType> stream_network_state;
->>>>>>> 84ed1145
   grpc_metadata_batch* md_batch =
       batch_data->batch_.payload->recv_trailing_metadata.recv_trailing_metadata;
   GetCallStatus(calld->deadline_, md_batch, GRPC_ERROR_REF(error), &status,
-<<<<<<< HEAD
-                &server_pushback, &is_lb_drop);
-=======
-                &server_pushback_ms, &is_lb_drop, &stream_network_state);
->>>>>>> 84ed1145
+                &server_pushback, &is_lb_drop, &stream_network_state);
   if (GRPC_TRACE_FLAG_ENABLED(grpc_retry_trace)) {
     gpr_log(GPR_INFO,
             "chand=%p calld=%p attempt=%p: call finished, status=%s "
-            "server_pushback_ms=%s is_lb_drop=%d stream_network_state=%s",
+            "server_pushback=%s is_lb_drop=%d stream_network_state=%s",
             calld->chand_, calld, call_attempt,
             grpc_status_code_to_string(status),
-            server_pushback_ms.has_value()
-                ? absl::StrCat(*server_pushback_ms).c_str()
-                : "N/A",
+            server_pushback.has_value() ? server_pushback->ToString().c_str()
+                                        : "N/A",
             is_lb_drop,
             stream_network_state.has_value()
                 ? absl::StrCat(*stream_network_state).c_str()
                 : "N/A");
   }
   // Check if we should retry.
-<<<<<<< HEAD
-  if (call_attempt->ShouldRetry(status, is_lb_drop, server_pushback)) {
-    // Start retry timer.
-    calld->StartRetryTimer(server_pushback);
-    // Cancel call attempt.
-    CallCombinerClosureList closures;
-    call_attempt->MaybeAddBatchForCancelOp(
-        error == GRPC_ERROR_NONE
-            ? grpc_error_set_int(
-                  GRPC_ERROR_CREATE_FROM_STATIC_STRING("call attempt failed"),
-                  GRPC_ERROR_INT_GRPC_STATUS, GRPC_STATUS_CANCELLED)
-            : GRPC_ERROR_REF(error),
-        &closures);
-    // Record that this attempt has been abandoned.
-    call_attempt->Abandon();
-    // Yields call combiner.
-    closures.RunClosures(calld->call_combiner_);
-    return;
-=======
   if (!is_lb_drop) {  // Never retry on LB drops.
     enum { kNoRetry, kTransparentRetry, kConfigurableRetry } retry = kNoRetry;
     // Handle transparent retries.
@@ -1789,7 +1731,7 @@
     }
     // If not transparently retrying, check for configurable retry.
     if (retry == kNoRetry &&
-        call_attempt->ShouldRetry(status, server_pushback_ms)) {
+        call_attempt->ShouldRetry(status, server_pushback)) {
       retry = kConfigurableRetry;
     }
     // If we're retrying, do so.
@@ -1809,7 +1751,7 @@
       if (retry == kTransparentRetry) {
         calld->AddClosureToStartTransparentRetry(&closures);
       } else {
-        calld->StartRetryTimer(server_pushback_ms);
+        calld->StartRetryTimer(server_pushback);
       }
       // Record that this attempt has been abandoned.
       call_attempt->Abandon();
@@ -1817,7 +1759,6 @@
       closures.RunClosures(calld->call_combiner_);
       return;
     }
->>>>>>> 84ed1145
   }
   // Not retrying, so commit the call.
   calld->RetryCommit(call_attempt);
