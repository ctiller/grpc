//
// Copyright 2015 gRPC authors.
//
// Licensed under the Apache License, Version 2.0 (the "License");
// you may not use this file except in compliance with the License.
// You may obtain a copy of the License at
//
//     http://www.apache.org/licenses/LICENSE-2.0
//
// Unless required by applicable law or agreed to in writing, software
// distributed under the License is distributed on an "AS IS" BASIS,
// WITHOUT WARRANTIES OR CONDITIONS OF ANY KIND, either express or implied.
// See the License for the specific language governing permissions and
// limitations under the License.
//

#include <grpc/support/port_platform.h>

#include "src/core/ext/filters/client_channel/retry_filter.h"

#include "absl/container/inlined_vector.h"
#include "absl/status/statusor.h"
#include "absl/strings/strip.h"

#include <grpc/status.h>
#include <grpc/support/log.h>

#include "src/core/ext/filters/client_channel/client_channel.h"
#include "src/core/ext/filters/client_channel/retry_service_config.h"
#include "src/core/ext/filters/client_channel/retry_throttle.h"
#include "src/core/ext/service_config/service_config.h"
#include "src/core/ext/service_config/service_config_call_data.h"
#include "src/core/lib/backoff/backoff.h"
#include "src/core/lib/channel/channel_args.h"
#include "src/core/lib/channel/channel_stack.h"
#include "src/core/lib/channel/status_util.h"
#include "src/core/lib/gprpp/manual_constructor.h"
#include "src/core/lib/iomgr/polling_entity.h"
#include "src/core/lib/slice/slice_internal.h"
#include "src/core/lib/slice/slice_string_helpers.h"
#include "src/core/lib/transport/error_utils.h"
#include "src/core/lib/transport/metadata.h"
#include "src/core/lib/transport/metadata_batch.h"
#include "src/core/lib/transport/static_metadata.h"
#include "src/core/lib/uri/uri_parser.h"

//
// Retry filter
//

// This filter is intended to be used in the DynamicFilter stack in the
// client channel, which is situated between the name resolver and the
// LB policy.  Normally, the last filter in the DynamicFilter stack is
// the DynamicTerminationFilter (see client_channel.cc), which creates a
// LoadBalancedCall and delegates to it.  However, when retries are
// enabled, this filter is used instead of the DynamicTerminationFilter.
//
// In order to support retries, we act as a proxy for stream op batches.
// When we get a batch from the surface, we add it to our list of pending
// batches, and we then use those batches to construct separate "child"
// batches to be started on an LB call.  When the child batches return, we
// then decide which pending batches have been completed and schedule their
// callbacks accordingly.  If a call attempt fails and we want to retry it,
// we create a new LB call and start again, constructing new "child" batches
// for the new LB call.
//
// Note that retries are committed when receiving data from the server
// (except for Trailers-Only responses).  However, there may be many
// send ops started before receiving any data, so we may have already
// completed some number of send ops (and returned the completions up to
// the surface) by the time we realize that we need to retry.  To deal
// with this, we cache data for send ops, so that we can replay them on a
// different LB call even after we have completed the original batches.
//
// The code is structured as follows:
// - In CallData (in the parent channel), we maintain a list of pending
//   ops and cached data for send ops.
// - There is a CallData::CallAttempt object for each retry attempt.
//   This object contains the LB call for that attempt and state to indicate
//   which ops from the CallData object have already been sent down to that
//   LB call.
// - There is a CallData::CallAttempt::BatchData object for each "child"
//   batch sent on the LB call.
//
// When constructing the "child" batches, we compare the state in the
// CallAttempt object against the state in the CallData object to see
// which batches need to be sent on the LB call for a given attempt.

// TODO(roth): In subsequent PRs:
// - add support for transparent retries (including initial metadata)
// - implement hedging

// By default, we buffer 256 KiB per RPC for retries.
// TODO(roth): Do we have any data to suggest a better value?
#define DEFAULT_PER_RPC_RETRY_BUFFER_SIZE (256 << 10)

// This value was picked arbitrarily.  It can be changed if there is
// any even moderately compelling reason to do so.
#define RETRY_BACKOFF_JITTER 0.2

namespace grpc_core {

namespace {

using internal::RetryGlobalConfig;
using internal::RetryMethodConfig;
using internal::RetryServiceConfigParser;
using internal::ServerRetryThrottleData;

TraceFlag grpc_retry_trace(false, "retry");

//
// RetryFilter
//

class RetryFilter {
 public:
  class CallData;

  static grpc_error_handle Init(grpc_channel_element* elem,
                                grpc_channel_element_args* args) {
    GPR_ASSERT(args->is_last);
    GPR_ASSERT(elem->filter == &kRetryFilterVtable);
    grpc_error_handle error = GRPC_ERROR_NONE;
    new (elem->channel_data) RetryFilter(args->channel_args, &error);
    return error;
  }

  static void Destroy(grpc_channel_element* elem) {
    auto* chand = static_cast<RetryFilter*>(elem->channel_data);
    chand->~RetryFilter();
  }

  // Will never be called.
  static void StartTransportOp(grpc_channel_element* /*elem*/,
                               grpc_transport_op* /*op*/) {}
  static void GetChannelInfo(grpc_channel_element* /*elem*/,
                             const grpc_channel_info* /*info*/) {}

 private:
  static size_t GetMaxPerRpcRetryBufferSize(const grpc_channel_args* args) {
    return static_cast<size_t>(grpc_channel_args_find_integer(
        args, GRPC_ARG_PER_RPC_RETRY_BUFFER_SIZE,
        {DEFAULT_PER_RPC_RETRY_BUFFER_SIZE, 0, INT_MAX}));
  }

  RetryFilter(const grpc_channel_args* args, grpc_error_handle* error)
      : client_channel_(grpc_channel_args_find_pointer<ClientChannel>(
            args, GRPC_ARG_CLIENT_CHANNEL)),
        per_rpc_retry_buffer_size_(GetMaxPerRpcRetryBufferSize(args)) {
    // Get retry throttling parameters from service config.
    auto* service_config = grpc_channel_args_find_pointer<ServiceConfig>(
        args, GRPC_ARG_SERVICE_CONFIG_OBJ);
    if (service_config == nullptr) return;
    const auto* config = static_cast<const RetryGlobalConfig*>(
        service_config->GetGlobalParsedConfig(
            RetryServiceConfigParser::ParserIndex()));
    if (config == nullptr) return;
    // Get server name from target URI.
    const char* server_uri =
        grpc_channel_args_find_string(args, GRPC_ARG_SERVER_URI);
    if (server_uri == nullptr) {
      *error = GRPC_ERROR_CREATE_FROM_STATIC_STRING(
          "server URI channel arg missing or wrong type in client channel "
          "filter");
      return;
    }
    absl::StatusOr<URI> uri = URI::Parse(server_uri);
    if (!uri.ok() || uri->path().empty()) {
      *error = GRPC_ERROR_CREATE_FROM_STATIC_STRING(
          "could not extract server name from target URI");
      return;
    }
    std::string server_name(absl::StripPrefix(uri->path(), "/"));
    // Get throttling config for server_name.
    retry_throttle_data_ = internal::ServerRetryThrottleMap::GetDataForServer(
        server_name, config->max_milli_tokens(), config->milli_token_ratio());
  }

  ClientChannel* client_channel_;
  size_t per_rpc_retry_buffer_size_;
  RefCountedPtr<ServerRetryThrottleData> retry_throttle_data_;
};

//
// RetryFilter::CallData
//

class RetryFilter::CallData {
 public:
  static grpc_error_handle Init(grpc_call_element* elem,
                                const grpc_call_element_args* args);
  static void Destroy(grpc_call_element* elem,
                      const grpc_call_final_info* /*final_info*/,
                      grpc_closure* then_schedule_closure);
  static void StartTransportStreamOpBatch(
      grpc_call_element* elem, grpc_transport_stream_op_batch* batch);
  static void SetPollent(grpc_call_element* elem, grpc_polling_entity* pollent);

 private:
  class CallStackDestructionBarrier;

  // Pending batches stored in call data.
  struct PendingBatch {
    // The pending batch.  If nullptr, this slot is empty.
    grpc_transport_stream_op_batch* batch = nullptr;
    // Indicates whether payload for send ops has been cached in CallData.
    bool send_ops_cached = false;
  };

  // State associated with each call attempt.
  class CallAttempt : public RefCounted<CallAttempt> {
   public:
    explicit CallAttempt(CallData* calld);
    ~CallAttempt() override;

    bool lb_call_committed() const { return lb_call_committed_; }

    // Constructs and starts whatever batches are needed on this call
    // attempt.
    void StartRetriableBatches();

    // Frees cached send ops that have already been completed after
    // committing the call.
    void FreeCachedSendOpDataAfterCommit();

    // Cancels the call attempt.
    void CancelFromSurface(grpc_transport_stream_op_batch* cancel_batch);

   private:
    // State used for starting a retryable batch on the call attempt's LB call.
    // This provides its own grpc_transport_stream_op_batch and other data
    // structures needed to populate the ops in the batch.
    // We allocate one struct on the arena for each attempt at starting a
    // batch on a given LB call.
    class BatchData
        : public RefCounted<BatchData, PolymorphicRefCount, kUnrefCallDtor> {
     public:
      BatchData(RefCountedPtr<CallAttempt> call_attempt, int refcount,
                bool set_on_complete);
      ~BatchData() override;

      grpc_transport_stream_op_batch* batch() { return &batch_; }

      // Adds retriable send_initial_metadata op.
      void AddRetriableSendInitialMetadataOp();
      // Adds retriable send_message op.
      void AddRetriableSendMessageOp();
      // Adds retriable send_trailing_metadata op.
      void AddRetriableSendTrailingMetadataOp();
      // Adds retriable recv_initial_metadata op.
      void AddRetriableRecvInitialMetadataOp();
      // Adds retriable recv_message op.
      void AddRetriableRecvMessageOp();
      // Adds retriable recv_trailing_metadata op.
      void AddRetriableRecvTrailingMetadataOp();
      // Adds cancel_stream op.
      void AddCancelStreamOp(grpc_error_handle error);

     private:
      // Frees cached send ops that were completed by the completed batch in
      // batch_data.  Used when batches are completed after the call is
      // committed.
      void FreeCachedSendOpDataForCompletedBatch();

      // If there is a pending recv_initial_metadata op, adds a closure
      // to closures for recv_initial_metadata_ready.
      void MaybeAddClosureForRecvInitialMetadataCallback(
          grpc_error_handle error, CallCombinerClosureList* closures);
      // Intercepts recv_initial_metadata_ready callback for retries.
      // Commits the call and returns the initial metadata up the stack.
      static void RecvInitialMetadataReady(void* arg, grpc_error_handle error);

      // If there is a pending recv_message op, adds a closure to closures
      // for recv_message_ready.
      void MaybeAddClosureForRecvMessageCallback(
          grpc_error_handle error, CallCombinerClosureList* closures);
      // Intercepts recv_message_ready callback for retries.
      // Commits the call and returns the message up the stack.
      static void RecvMessageReady(void* arg, grpc_error_handle error);

      // If there is a pending recv_trailing_metadata op, adds a closure to
      // closures for recv_trailing_metadata_ready.
      void MaybeAddClosureForRecvTrailingMetadataReady(
          grpc_error_handle error, CallCombinerClosureList* closures);
      // Adds any necessary closures for deferred batch completion
      // callbacks to closures.
      void AddClosuresForDeferredCompletionCallbacks(
          CallCombinerClosureList* closures);
      // For any pending batch containing an op that has not yet been started,
      // adds the pending batch's completion closures to closures.
      void AddClosuresToFailUnstartedPendingBatches(
          grpc_error_handle error, CallCombinerClosureList* closures);
      // Runs necessary closures upon completion of a call attempt.
      void RunClosuresForCompletedCall(grpc_error_handle error);
      // Intercepts recv_trailing_metadata_ready callback for retries.
      // Commits the call and returns the trailing metadata up the stack.
      static void RecvTrailingMetadataReady(void* arg, grpc_error_handle error);

      // Adds the on_complete closure for the pending batch completed in
      // batch_data to closures.
      void AddClosuresForCompletedPendingBatch(
          grpc_error_handle error, CallCombinerClosureList* closures);

      // If there are any cached ops to replay or pending ops to start on the
      // LB call, adds them to closures.
      void AddClosuresForReplayOrPendingSendOps(
          CallCombinerClosureList* closures);

      // Callback used to intercept on_complete from LB calls.
      static void OnComplete(void* arg, grpc_error_handle error);

      // Callback used to handle on_complete for internally generated
      // cancel_stream op.
      static void OnCompleteForCancelOp(void* arg, grpc_error_handle error);

      RefCountedPtr<CallAttempt> call_attempt_;
      // The batch to use in the LB call.
      // Its payload field points to CallAttempt::batch_payload_.
      grpc_transport_stream_op_batch batch_;
      // For intercepting on_complete.
      grpc_closure on_complete_;
    };

    class AttemptDispatchController
        : public ConfigSelector::CallDispatchController {
     public:
      explicit AttemptDispatchController(CallAttempt* call_attempt)
          : call_attempt_(call_attempt) {}

      // Will never be called.
      bool ShouldRetry() override { return false; }

      void Commit() override {
        call_attempt_->lb_call_committed_ = true;
        auto* calld = call_attempt_->calld_;
        if (calld->retry_committed_) {
          auto* service_config_call_data =
              static_cast<ClientChannelServiceConfigCallData*>(
                  calld->call_context_[GRPC_CONTEXT_SERVICE_CONFIG_CALL_DATA]
                      .value);
          service_config_call_data->call_dispatch_controller()->Commit();
        }
      }

     private:
      CallAttempt* call_attempt_;
    };

    // Creates a BatchData object on the call's arena with the
    // specified refcount.  If set_on_complete is true, the batch's
    // on_complete callback will be set to point to on_complete();
    // otherwise, the batch's on_complete callback will be null.
    BatchData* CreateBatch(int refcount, bool set_on_complete) {
      return calld_->arena_->New<BatchData>(Ref(DEBUG_LOCATION, "CreateBatch"),
                                            refcount, set_on_complete);
    }

    // If there are any cached send ops that need to be replayed on this
    // call attempt, creates and returns a new batch to replay those ops.
    // Otherwise, returns nullptr.
    BatchData* MaybeCreateBatchForReplay();

    // Adds a closure to closures that will execute batch in the call combiner.
    void AddClosureForBatch(grpc_transport_stream_op_batch* batch,
                            const char* reason,
                            CallCombinerClosureList* closures);

    // Helper function used to start a recv_trailing_metadata batch.  This
    // is used in the case where a recv_initial_metadata or recv_message
    // op fails in a way that we know the call is over but when the application
    // has not yet started its own recv_trailing_metadata op.
    void AddBatchForInternalRecvTrailingMetadata(
        CallCombinerClosureList* closures);

    // Adds a batch to closures to cancel this call attempt.
    void AddBatchForCancelOp(grpc_error_handle error,
                             CallCombinerClosureList* closures);

    // Adds batches for pending batches to closures.
    void AddBatchesForPendingBatches(CallCombinerClosureList* closures);

    // Adds whatever batches are needed on this attempt to closures.
    void AddRetriableBatches(CallCombinerClosureList* closures);

    // Returns true if any send op in the batch was not yet started on this
    // attempt.
    bool PendingBatchContainsUnstartedSendOps(PendingBatch* pending);

    // Returns true if there are cached send ops to replay.
    bool HaveSendOpsToReplay();

    // If our retry state is no longer needed, switch to fast path by moving
    // our LB call into calld_->committed_call_ and having calld_ drop
    // its ref to us.
    void MaybeSwitchToFastPath();

    // Returns true if the call should be retried.
    bool ShouldRetry(absl::optional<grpc_status_code> status, bool is_lb_drop,
<<<<<<< HEAD
                     grpc_mdelem* server_pushback_md,
                     Timestamp* server_pushback_ms);
=======
                     absl::optional<grpc_millis> server_pushback_ms);
>>>>>>> 44e7be44

    // Abandons the call attempt.  Unrefs any deferred batches.
    void Abandon();

    static void OnPerAttemptRecvTimer(void* arg, grpc_error_handle error);
    static void OnPerAttemptRecvTimerLocked(void* arg, grpc_error_handle error);
    void MaybeCancelPerAttemptRecvTimer();

    CallData* calld_;
    AttemptDispatchController attempt_dispatch_controller_;
    OrphanablePtr<ClientChannel::LoadBalancedCall> lb_call_;
    bool lb_call_committed_ = false;

    grpc_timer per_attempt_recv_timer_;
    grpc_closure on_per_attempt_recv_timer_;
    bool per_attempt_recv_timer_pending_ = false;

    // BatchData.batch.payload points to this.
    grpc_transport_stream_op_batch_payload batch_payload_;
    // For send_initial_metadata.
    grpc_linked_mdelem retry_attempts_metadata_;
    grpc_metadata_batch send_initial_metadata_{calld_->arena_};
    // For send_message.
    // TODO(roth): Restructure this to eliminate use of ManualConstructor.
    ManualConstructor<ByteStreamCache::CachingByteStream> send_message_;
    // For send_trailing_metadata.
    grpc_metadata_batch send_trailing_metadata_{calld_->arena_};
    // For intercepting recv_initial_metadata.
    grpc_metadata_batch recv_initial_metadata_{calld_->arena_};
    grpc_closure recv_initial_metadata_ready_;
    bool trailing_metadata_available_ = false;
    // For intercepting recv_message.
    grpc_closure recv_message_ready_;
    OrphanablePtr<ByteStream> recv_message_;
    // For intercepting recv_trailing_metadata.
    grpc_metadata_batch recv_trailing_metadata_{calld_->arena_};
    grpc_transport_stream_stats collect_stats_;
    grpc_closure recv_trailing_metadata_ready_;
    // These fields indicate which ops have been started and completed on
    // this call attempt.
    size_t started_send_message_count_ = 0;
    size_t completed_send_message_count_ = 0;
    size_t started_recv_message_count_ = 0;
    size_t completed_recv_message_count_ = 0;
    bool started_send_initial_metadata_ : 1;
    bool completed_send_initial_metadata_ : 1;
    bool started_send_trailing_metadata_ : 1;
    bool completed_send_trailing_metadata_ : 1;
    bool started_recv_initial_metadata_ : 1;
    bool completed_recv_initial_metadata_ : 1;
    bool started_recv_trailing_metadata_ : 1;
    bool completed_recv_trailing_metadata_ : 1;
    // State for callback processing.
    RefCountedPtr<BatchData> recv_initial_metadata_ready_deferred_batch_;
    grpc_error_handle recv_initial_metadata_error_ = GRPC_ERROR_NONE;
    RefCountedPtr<BatchData> recv_message_ready_deferred_batch_;
    grpc_error_handle recv_message_error_ = GRPC_ERROR_NONE;
    struct OnCompleteDeferredBatch {
      OnCompleteDeferredBatch(RefCountedPtr<BatchData> batch,
                              grpc_error_handle error)
          : batch(std::move(batch)), error(error) {}
      RefCountedPtr<BatchData> batch;
      grpc_error_handle error;
    };
    // There cannot be more than 3 pending send op batches at a time.
    absl::InlinedVector<OnCompleteDeferredBatch, 3>
        on_complete_deferred_batches_;
    RefCountedPtr<BatchData> recv_trailing_metadata_internal_batch_;
    grpc_error_handle recv_trailing_metadata_error_ = GRPC_ERROR_NONE;
    bool seen_recv_trailing_metadata_from_surface_ : 1;
    // NOTE: Do not move this next to the metadata bitfields above. That would
    //       save space but will also result in a data race because compiler
    //       will generate a 2 byte store which overwrites the meta-data
    //       fields upon setting this field.
    bool abandoned_ : 1;
  };

  CallData(RetryFilter* chand, const grpc_call_element_args& args);
  ~CallData();

  void StartTransportStreamOpBatch(grpc_transport_stream_op_batch* batch);

  // Returns the index into pending_batches_ to be used for batch.
  static size_t GetBatchIndex(grpc_transport_stream_op_batch* batch);
  PendingBatch* PendingBatchesAdd(grpc_transport_stream_op_batch* batch);
  void PendingBatchClear(PendingBatch* pending);
  void MaybeClearPendingBatch(PendingBatch* pending);
  static void FailPendingBatchInCallCombiner(void* arg,
                                             grpc_error_handle error);
  // Fails all pending batches.  Does NOT yield call combiner.
  void PendingBatchesFail(grpc_error_handle error);
  // Returns a pointer to the first pending batch for which predicate(batch)
  // returns true, or null if not found.
  template <typename Predicate>
  PendingBatch* PendingBatchFind(const char* log_message, Predicate predicate);

  // Caches data for send ops so that it can be retried later, if not
  // already cached.
  void MaybeCacheSendOpsForBatch(PendingBatch* pending);
  void FreeCachedSendInitialMetadata();
  // Frees cached send_message at index idx.
  void FreeCachedSendMessage(size_t idx);
  void FreeCachedSendTrailingMetadata();
  void FreeAllCachedSendOpData();

  // Commits the call so that no further retry attempts will be performed.
  void RetryCommit(CallAttempt* call_attempt);

  // Starts a timer to retry after appropriate back-off.
<<<<<<< HEAD
  // If server_pushback_ms is -1, retry_backoff_ is used.
  void StartRetryTimer(Timestamp server_pushback_ms);
=======
  // If server_pushback_ms is nullopt, retry_backoff_ is used.
  void StartRetryTimer(absl::optional<grpc_millis> server_pushback_ms);
>>>>>>> 44e7be44

  static void OnRetryTimer(void* arg, grpc_error_handle error);
  static void OnRetryTimerLocked(void* arg, grpc_error_handle error);

  OrphanablePtr<ClientChannel::LoadBalancedCall> CreateLoadBalancedCall(
      ConfigSelector::CallDispatchController* call_dispatch_controller);

  void CreateCallAttempt();

  RetryFilter* chand_;
  grpc_polling_entity* pollent_;
  RefCountedPtr<ServerRetryThrottleData> retry_throttle_data_;
  const RetryMethodConfig* retry_policy_ = nullptr;
  BackOff retry_backoff_;

  grpc_slice path_;  // Request path.
  Timestamp deadline_;
  Arena* arena_;
  grpc_call_stack* owning_call_;
  CallCombiner* call_combiner_;
  grpc_call_context_element* call_context_;

  grpc_error_handle cancelled_from_surface_ = GRPC_ERROR_NONE;

  RefCountedPtr<CallStackDestructionBarrier> call_stack_destruction_barrier_;

  // TODO(roth): As part of implementing hedging, we will need to maintain a
  // list of all pending attempts, so that we can cancel them all if the call
  // gets cancelled.
  RefCountedPtr<CallAttempt> call_attempt_;

  // LB call used when we've committed to a call attempt and the retry
  // state for that attempt is no longer needed.  This provides a fast
  // path for long-running streaming calls that minimizes overhead.
  OrphanablePtr<ClientChannel::LoadBalancedCall> committed_call_;

  // When are are not yet fully committed to a particular call (i.e.,
  // either we might still retry or we have committed to the call but
  // there are still some cached ops to be replayed on the call),
  // batches received from above will be added to this list, and they
  // will not be removed until we have invoked their completion callbacks.
  size_t bytes_buffered_for_retry_ = 0;
  PendingBatch pending_batches_[MAX_PENDING_BATCHES];
  bool pending_send_initial_metadata_ : 1;
  bool pending_send_message_ : 1;
  bool pending_send_trailing_metadata_ : 1;

  // Retry state.
  bool retry_committed_ : 1;
  bool retry_timer_pending_ : 1;
  int num_attempts_completed_ = 0;
  grpc_timer retry_timer_;
  grpc_closure retry_closure_;

  // Cached data for retrying send ops.
  // send_initial_metadata
  bool seen_send_initial_metadata_ = false;
  grpc_metadata_batch send_initial_metadata_{arena_};
  uint32_t send_initial_metadata_flags_;
  // TODO(roth): As part of implementing hedging, we'll probably need to
  // have the LB call set a value in CallAttempt and then propagate it
  // from CallAttempt to the parent call when we commit.  Otherwise, we
  // may leave this with a value for a peer other than the one we
  // actually commit to.  Alternatively, maybe see if there's a way to
  // change the surface API such that the peer isn't available until
  // after initial metadata is received?  (Could even change the
  // transport API to return this with the recv_initial_metadata op.)
  gpr_atm* peer_string_;
  // send_message
  // When we get a send_message op, we replace the original byte stream
  // with a CachingByteStream that caches the slices to a local buffer for
  // use in retries.
  // Note: We inline the cache for the first 3 send_message ops and use
  // dynamic allocation after that.  This number was essentially picked
  // at random; it could be changed in the future to tune performance.
  // TODO(roth): As part of implementing hedging, we may need some
  // synchronization here, since ByteStreamCache does not provide any
  // synchronization, so it's not safe to have multiple
  // CachingByteStreams read from the same ByteStreamCache concurrently.
  absl::InlinedVector<ByteStreamCache*, 3> send_messages_;
  // send_trailing_metadata
  bool seen_send_trailing_metadata_ = false;
  grpc_metadata_batch send_trailing_metadata_{arena_};
};

//
// RetryFilter::CallData::CallStackDestructionBarrier
//

// A class to track the existence of LoadBalancedCall call stacks that
// we've created.  We wait until all such call stacks have been
// destroyed before we return the on_call_stack_destruction closure up
// to the surface.
//
// The parent RetryFilter::CallData object holds a ref to this object.
// When it is destroyed, it will store the on_call_stack_destruction
// closure from the surface in this object and then release its ref.
// We also take a ref to this object for each LB call we create, and
// those refs are not released until the LB call stack is destroyed.
// When this object is destroyed, it will invoke the
// on_call_stack_destruction closure from the surface.
class RetryFilter::CallData::CallStackDestructionBarrier
    : public RefCounted<CallStackDestructionBarrier, PolymorphicRefCount,
                        kUnrefCallDtor> {
 public:
  CallStackDestructionBarrier() {}

  ~CallStackDestructionBarrier() override {
    // TODO(yashkt) : This can potentially be a Closure::Run
    ExecCtx::Run(DEBUG_LOCATION, on_call_stack_destruction_, GRPC_ERROR_NONE);
  }

  // Set the closure from the surface.  This closure will be invoked
  // when this object is destroyed.
  void set_on_call_stack_destruction(grpc_closure* on_call_stack_destruction) {
    on_call_stack_destruction_ = on_call_stack_destruction;
  }

  // Invoked to get an on_call_stack_destruction closure for a new LB call.
  grpc_closure* MakeLbCallDestructionClosure(CallData* calld) {
    Ref().release();  // Ref held by callback.
    grpc_closure* on_lb_call_destruction_complete =
        calld->arena_->New<grpc_closure>();
    GRPC_CLOSURE_INIT(on_lb_call_destruction_complete,
                      OnLbCallDestructionComplete, this, nullptr);
    return on_lb_call_destruction_complete;
  }

 private:
  static void OnLbCallDestructionComplete(void* arg,
                                          grpc_error_handle /*error*/) {
    auto* self = static_cast<CallStackDestructionBarrier*>(arg);
    self->Unref();
  }

  grpc_closure* on_call_stack_destruction_ = nullptr;
};

//
// RetryFilter::CallData::CallAttempt
//

RetryFilter::CallData::CallAttempt::CallAttempt(CallData* calld)
    : RefCounted(GRPC_TRACE_FLAG_ENABLED(grpc_retry_trace) ? "CallAttempt"
                                                           : nullptr),
      calld_(calld),
      attempt_dispatch_controller_(this),
      batch_payload_(calld->call_context_),
      started_send_initial_metadata_(false),
      completed_send_initial_metadata_(false),
      started_send_trailing_metadata_(false),
      completed_send_trailing_metadata_(false),
      started_recv_initial_metadata_(false),
      completed_recv_initial_metadata_(false),
      started_recv_trailing_metadata_(false),
      completed_recv_trailing_metadata_(false),
      seen_recv_trailing_metadata_from_surface_(false),
      abandoned_(false) {
  lb_call_ = calld->CreateLoadBalancedCall(&attempt_dispatch_controller_);
  if (GRPC_TRACE_FLAG_ENABLED(grpc_retry_trace)) {
    gpr_log(GPR_INFO, "chand=%p calld=%p attempt=%p: create lb_call=%p",
            calld->chand_, calld, this, lb_call_.get());
  }
  // If per_attempt_recv_timeout is set, start a timer.
  if (calld->retry_policy_ != nullptr &&
      calld->retry_policy_->per_attempt_recv_timeout().has_value()) {
    Timestamp per_attempt_recv_deadline =
        ExecCtx::Get()->Now() +
        *calld->retry_policy_->per_attempt_recv_timeout();
    if (GRPC_TRACE_FLAG_ENABLED(grpc_retry_trace)) {
      gpr_log(GPR_INFO,
              "chand=%p calld=%p attempt=%p: per-attempt timeout in %" PRId64
              " ms",
              calld->chand_, calld, this,
              *calld->retry_policy_->per_attempt_recv_timeout());
    }
    // Schedule retry after computed delay.
    GRPC_CLOSURE_INIT(&on_per_attempt_recv_timer_, OnPerAttemptRecvTimer, this,
                      nullptr);
    GRPC_CALL_STACK_REF(calld->owning_call_, "OnPerAttemptRecvTimer");
    Ref(DEBUG_LOCATION, "OnPerAttemptRecvTimer").release();
    per_attempt_recv_timer_pending_ = true;
    grpc_timer_init(&per_attempt_recv_timer_, per_attempt_recv_deadline,
                    &on_per_attempt_recv_timer_);
  }
}

RetryFilter::CallData::CallAttempt::~CallAttempt() {
  if (GRPC_TRACE_FLAG_ENABLED(grpc_retry_trace)) {
    gpr_log(GPR_INFO, "chand=%p calld=%p attempt=%p: destroying call attempt",
            calld_->chand_, calld_, this);
  }
}

void RetryFilter::CallData::CallAttempt::FreeCachedSendOpDataAfterCommit() {
  // TODO(roth): When we implement hedging, this logic will need to get
  // a bit more complex, because there may be other (now abandoned) call
  // attempts still using this data.  We may need to do some sort of
  // ref-counting instead.
  if (completed_send_initial_metadata_) {
    calld_->FreeCachedSendInitialMetadata();
  }
  for (size_t i = 0; i < completed_send_message_count_; ++i) {
    calld_->FreeCachedSendMessage(i);
  }
  if (completed_send_trailing_metadata_) {
    calld_->FreeCachedSendTrailingMetadata();
  }
}

bool RetryFilter::CallData::CallAttempt::PendingBatchContainsUnstartedSendOps(
    PendingBatch* pending) {
  if (pending->batch->on_complete == nullptr) return false;
  if (pending->batch->send_initial_metadata &&
      !started_send_initial_metadata_) {
    return true;
  }
  if (pending->batch->send_message &&
      started_send_message_count_ < calld_->send_messages_.size()) {
    return true;
  }
  if (pending->batch->send_trailing_metadata &&
      !started_send_trailing_metadata_) {
    return true;
  }
  return false;
}

bool RetryFilter::CallData::CallAttempt::HaveSendOpsToReplay() {
  // We don't check send_initial_metadata here, because that op will always
  // be started as soon as it is received from the surface, so it will
  // never need to be started at this point.
  return started_send_message_count_ < calld_->send_messages_.size() ||
         (calld_->seen_send_trailing_metadata_ &&
          !started_send_trailing_metadata_);
}

void RetryFilter::CallData::CallAttempt::MaybeSwitchToFastPath() {
  // If we're not yet committed, we can't switch yet.
  // TODO(roth): As part of implementing hedging, this logic needs to
  // check that *this* call attempt is the one that we've committed to.
  // Might need to replace abandoned_ with an enum indicating whether we're
  // in flight, abandoned, or the winning call attempt.
  if (!calld_->retry_committed_) return;
  // If we've already switched to fast path, there's nothing to do here.
  if (calld_->committed_call_ != nullptr) return;
  // If the perAttemptRecvTimeout timer is pending, we can't switch yet.
  if (per_attempt_recv_timer_pending_) return;
  // If there are still send ops to replay, we can't switch yet.
  if (HaveSendOpsToReplay()) return;
  // If we started an internal batch for recv_trailing_metadata but have not
  // yet seen that op from the surface, we can't switch yet.
  if (recv_trailing_metadata_internal_batch_ != nullptr) return;
  // Switch to fast path.
  if (GRPC_TRACE_FLAG_ENABLED(grpc_retry_trace)) {
    gpr_log(GPR_INFO,
            "chand=%p calld=%p attempt=%p: retry state no longer needed; "
            "moving LB call to parent and unreffing the call attempt",
            calld_->chand_, calld_, this);
  }
  calld_->committed_call_ = std::move(lb_call_);
  calld_->call_attempt_.reset(DEBUG_LOCATION, "MaybeSwitchToFastPath");
}

// If there are any cached send ops that need to be replayed on the
// current call attempt, creates and returns a new batch to replay those ops.
// Otherwise, returns nullptr.
RetryFilter::CallData::CallAttempt::BatchData*
RetryFilter::CallData::CallAttempt::MaybeCreateBatchForReplay() {
  BatchData* replay_batch_data = nullptr;
  // send_initial_metadata.
  if (calld_->seen_send_initial_metadata_ && !started_send_initial_metadata_ &&
      !calld_->pending_send_initial_metadata_) {
    if (GRPC_TRACE_FLAG_ENABLED(grpc_retry_trace)) {
      gpr_log(GPR_INFO,
              "chand=%p calld=%p attempt=%p: replaying previously completed "
              "send_initial_metadata op",
              calld_->chand_, calld_, this);
    }
    replay_batch_data = CreateBatch(1, true /* set_on_complete */);
    replay_batch_data->AddRetriableSendInitialMetadataOp();
  }
  // send_message.
  // Note that we can only have one send_message op in flight at a time.
  if (started_send_message_count_ < calld_->send_messages_.size() &&
      started_send_message_count_ == completed_send_message_count_ &&
      !calld_->pending_send_message_) {
    if (GRPC_TRACE_FLAG_ENABLED(grpc_retry_trace)) {
      gpr_log(GPR_INFO,
              "chand=%p calld=%p attempt=%p: replaying previously completed "
              "send_message op",
              calld_->chand_, calld_, this);
    }
    if (replay_batch_data == nullptr) {
      replay_batch_data = CreateBatch(1, true /* set_on_complete */);
    }
    replay_batch_data->AddRetriableSendMessageOp();
  }
  // send_trailing_metadata.
  // Note that we only add this op if we have no more send_message ops
  // to start, since we can't send down any more send_message ops after
  // send_trailing_metadata.
  if (calld_->seen_send_trailing_metadata_ &&
      started_send_message_count_ == calld_->send_messages_.size() &&
      !started_send_trailing_metadata_ &&
      !calld_->pending_send_trailing_metadata_) {
    if (GRPC_TRACE_FLAG_ENABLED(grpc_retry_trace)) {
      gpr_log(GPR_INFO,
              "chand=%p calld=%p attempt=%p: replaying previously completed "
              "send_trailing_metadata op",
              calld_->chand_, calld_, this);
    }
    if (replay_batch_data == nullptr) {
      replay_batch_data = CreateBatch(1, true /* set_on_complete */);
    }
    replay_batch_data->AddRetriableSendTrailingMetadataOp();
  }
  return replay_batch_data;
}

namespace {

void StartBatchInCallCombiner(void* arg, grpc_error_handle /*ignored*/) {
  grpc_transport_stream_op_batch* batch =
      static_cast<grpc_transport_stream_op_batch*>(arg);
  auto* lb_call = static_cast<ClientChannel::LoadBalancedCall*>(
      batch->handler_private.extra_arg);
  // Note: This will release the call combiner.
  lb_call->StartTransportStreamOpBatch(batch);
}

}  // namespace

void RetryFilter::CallData::CallAttempt::AddClosureForBatch(
    grpc_transport_stream_op_batch* batch, const char* reason,
    CallCombinerClosureList* closures) {
  if (GRPC_TRACE_FLAG_ENABLED(grpc_retry_trace)) {
    gpr_log(GPR_INFO, "chand=%p calld=%p attempt=%p: adding batch (%s): %s",
            calld_->chand_, calld_, this, reason,
            grpc_transport_stream_op_batch_string(batch).c_str());
  }
  batch->handler_private.extra_arg = lb_call_.get();
  GRPC_CLOSURE_INIT(&batch->handler_private.closure, StartBatchInCallCombiner,
                    batch, grpc_schedule_on_exec_ctx);
  closures->Add(&batch->handler_private.closure, GRPC_ERROR_NONE, reason);
}

void RetryFilter::CallData::CallAttempt::
    AddBatchForInternalRecvTrailingMetadata(CallCombinerClosureList* closures) {
  if (GRPC_TRACE_FLAG_ENABLED(grpc_retry_trace)) {
    gpr_log(GPR_INFO,
            "chand=%p calld=%p attempt=%p: call failed but "
            "recv_trailing_metadata not started; starting it internally",
            calld_->chand_, calld_, this);
  }
  // Create batch_data with 2 refs, since this batch will be unreffed twice:
  // once for the recv_trailing_metadata_ready callback when the batch
  // completes, and again when we actually get a recv_trailing_metadata
  // op from the surface.
  BatchData* batch_data = CreateBatch(2, false /* set_on_complete */);
  batch_data->AddRetriableRecvTrailingMetadataOp();
  recv_trailing_metadata_internal_batch_.reset(batch_data);
  AddClosureForBatch(batch_data->batch(),
                     "starting internal recv_trailing_metadata", closures);
}

void RetryFilter::CallData::CallAttempt::AddBatchForCancelOp(
    grpc_error_handle error, CallCombinerClosureList* closures) {
  BatchData* cancel_batch_data = CreateBatch(1, /*set_on_complete=*/true);
  cancel_batch_data->AddCancelStreamOp(error);
  AddClosureForBatch(cancel_batch_data->batch(),
                     "start cancellation batch on call attempt", closures);
}

void RetryFilter::CallData::CallAttempt::AddBatchesForPendingBatches(
    CallCombinerClosureList* closures) {
  for (size_t i = 0; i < GPR_ARRAY_SIZE(calld_->pending_batches_); ++i) {
    PendingBatch* pending = &calld_->pending_batches_[i];
    grpc_transport_stream_op_batch* batch = pending->batch;
    if (batch == nullptr) continue;
    bool has_send_ops = false;
    // Skip any batch that either (a) has already been started on this
    // call attempt or (b) we can't start yet because we're still
    // replaying send ops that need to be completed first.
    // TODO(roth): Note that if any one op in the batch can't be sent
    // yet due to ops that we're replaying, we don't start any of the ops
    // in the batch.  This is probably okay, but it could conceivably
    // lead to increased latency in some cases -- e.g., we could delay
    // starting a recv op due to it being in the same batch with a send
    // op.  If/when we revamp the callback protocol in
    // transport_stream_op_batch, we may be able to fix this.
    if (batch->send_initial_metadata) {
      if (started_send_initial_metadata_) continue;
      has_send_ops = true;
    }
    if (batch->send_message) {
      if (completed_send_message_count_ < started_send_message_count_) {
        continue;
      }
      has_send_ops = true;
    }
    // Note that we only start send_trailing_metadata if we have no more
    // send_message ops to start, since we can't send down any more
    // send_message ops after send_trailing_metadata.
    if (batch->send_trailing_metadata) {
      if (started_send_message_count_ + batch->send_message <
              calld_->send_messages_.size() ||
          started_send_trailing_metadata_) {
        continue;
      }
      has_send_ops = true;
    }
    int num_callbacks = has_send_ops;  // All send ops share one callback.
    if (batch->recv_initial_metadata) {
      if (started_recv_initial_metadata_) continue;
      ++num_callbacks;
    }
    if (batch->recv_message) {
      if (completed_recv_message_count_ < started_recv_message_count_) {
        continue;
      }
      ++num_callbacks;
    }
    if (batch->recv_trailing_metadata) {
      if (started_recv_trailing_metadata_) {
        seen_recv_trailing_metadata_from_surface_ = true;
        // If we previously completed a recv_trailing_metadata op
        // initiated by AddBatchForInternalRecvTrailingMetadata(), use the
        // result of that instead of trying to re-start this op.
        if (GPR_UNLIKELY(recv_trailing_metadata_internal_batch_ != nullptr)) {
          // If the batch completed, then trigger the completion callback
          // directly, so that we return the previously returned results to
          // the application.  Otherwise, just unref the internally started
          // batch, since we'll propagate the completion when it completes.
          if (completed_recv_trailing_metadata_) {
            closures->Add(
                &recv_trailing_metadata_ready_, recv_trailing_metadata_error_,
                "re-executing recv_trailing_metadata_ready to propagate "
                "internally triggered result");
            // Ref will be released by callback.
            recv_trailing_metadata_internal_batch_.release();
          } else {
            recv_trailing_metadata_internal_batch_.reset(
                DEBUG_LOCATION,
                "internally started recv_trailing_metadata batch pending and "
                "recv_trailing_metadata started from surface");
            GRPC_ERROR_UNREF(recv_trailing_metadata_error_);
          }
          recv_trailing_metadata_error_ = GRPC_ERROR_NONE;
        }
        // We don't want the fact that we've already started this op internally
        // to prevent us from adding a batch that may contain other ops.
        // Instead, we'll just skip adding this op below.
        if (num_callbacks == 0) continue;
      } else {
        ++num_callbacks;
      }
    }
    // If we're already committed and the following conditions are met,
    // just send the batch down as-is:
    // - The batch contains no cached send ops.  (If it does, we need
    //   the logic below to use the cached payloads.)
    // - The batch does not contain recv_trailing_metadata when we have
    //   already started an internal recv_trailing_metadata batch.  (If
    //   we've already started an internal recv_trailing_metadata batch,
    //   then we need the logic below to send all ops in the batch
    //   *except* the recv_trailing_metadata op.)
    if (calld_->retry_committed_ && !pending->send_ops_cached &&
        (!batch->recv_trailing_metadata || !started_recv_trailing_metadata_)) {
      AddClosureForBatch(
          batch,
          "start non-replayable pending batch on call attempt after commit",
          closures);
      calld_->PendingBatchClear(pending);
      continue;
    }
    // Create batch with the right number of callbacks.
    BatchData* batch_data =
        CreateBatch(num_callbacks, has_send_ops /* set_on_complete */);
    // Cache send ops if needed.
    calld_->MaybeCacheSendOpsForBatch(pending);
    // send_initial_metadata.
    if (batch->send_initial_metadata) {
      batch_data->AddRetriableSendInitialMetadataOp();
    }
    // send_message.
    if (batch->send_message) {
      batch_data->AddRetriableSendMessageOp();
    }
    // send_trailing_metadata.
    if (batch->send_trailing_metadata) {
      batch_data->AddRetriableSendTrailingMetadataOp();
    }
    // recv_initial_metadata.
    if (batch->recv_initial_metadata) {
      // recv_flags is only used on the server side.
      GPR_ASSERT(batch->payload->recv_initial_metadata.recv_flags == nullptr);
      batch_data->AddRetriableRecvInitialMetadataOp();
    }
    // recv_message.
    if (batch->recv_message) {
      batch_data->AddRetriableRecvMessageOp();
    }
    // recv_trailing_metadata.
    if (batch->recv_trailing_metadata && !started_recv_trailing_metadata_) {
      batch_data->AddRetriableRecvTrailingMetadataOp();
    }
    AddClosureForBatch(batch_data->batch(),
                       "start replayable pending batch on call attempt",
                       closures);
  }
}

void RetryFilter::CallData::CallAttempt::AddRetriableBatches(
    CallCombinerClosureList* closures) {
  // Replay previously-returned send_* ops if needed.
  BatchData* replay_batch_data = MaybeCreateBatchForReplay();
  if (replay_batch_data != nullptr) {
    AddClosureForBatch(replay_batch_data->batch(),
                       "start replay batch on call attempt", closures);
  }
  // Now add pending batches.
  AddBatchesForPendingBatches(closures);
}

void RetryFilter::CallData::CallAttempt::StartRetriableBatches() {
  if (GRPC_TRACE_FLAG_ENABLED(grpc_retry_trace)) {
    gpr_log(GPR_INFO,
            "chand=%p calld=%p attempt=%p: constructing retriable batches",
            calld_->chand_, calld_, this);
  }
  // Construct list of closures to execute, one for each pending batch.
  CallCombinerClosureList closures;
  AddRetriableBatches(&closures);
  // Note: This will yield the call combiner.
  // Start batches on LB call.
  if (GRPC_TRACE_FLAG_ENABLED(grpc_retry_trace)) {
    gpr_log(GPR_INFO,
            "chand=%p calld=%p attempt=%p: starting %" PRIuPTR
            " retriable batches on lb_call=%p",
            calld_->chand_, calld_, this, closures.size(), lb_call_.get());
  }
  closures.RunClosures(calld_->call_combiner_);
}

void RetryFilter::CallData::CallAttempt::CancelFromSurface(
    grpc_transport_stream_op_batch* cancel_batch) {
  MaybeCancelPerAttemptRecvTimer();
  // Propagate cancellation to LB call.
  lb_call_->StartTransportStreamOpBatch(cancel_batch);
}

bool RetryFilter::CallData::CallAttempt::ShouldRetry(
    absl::optional<grpc_status_code> status, bool is_lb_drop,
<<<<<<< HEAD
    grpc_mdelem* server_pushback_md, Timestamp* server_pushback_ms) {
=======
    absl::optional<grpc_millis> server_pushback_ms) {
>>>>>>> 44e7be44
  // LB drops always inhibit retries.
  if (is_lb_drop) return false;
  // TODO(roth): Handle transparent retries here.
  // If no retry policy, don't retry.
  if (calld_->retry_policy_ == nullptr) return false;
  // Check status.
  if (status.has_value()) {
    if (GPR_LIKELY(*status == GRPC_STATUS_OK)) {
      if (calld_->retry_throttle_data_ != nullptr) {
        calld_->retry_throttle_data_->RecordSuccess();
      }
      if (GRPC_TRACE_FLAG_ENABLED(grpc_retry_trace)) {
        gpr_log(GPR_INFO, "chand=%p calld=%p attempt=%p: call succeeded",
                calld_->chand_, calld_, this);
      }
      return false;
    }
    // Status is not OK.  Check whether the status is retryable.
    if (!calld_->retry_policy_->retryable_status_codes().Contains(*status)) {
      if (GRPC_TRACE_FLAG_ENABLED(grpc_retry_trace)) {
        gpr_log(GPR_INFO,
                "chand=%p calld=%p attempt=%p: status %s not configured as "
                "retryable",
                calld_->chand_, calld_, this,
                grpc_status_code_to_string(*status));
      }
      return false;
    }
  }
  // Record the failure and check whether retries are throttled.
  // Note that it's important for this check to come after the status
  // code check above, since we should only record failures whose statuses
  // match the configured retryable status codes, so that we don't count
  // things like failures due to malformed requests (INVALID_ARGUMENT).
  // Conversely, it's important for this to come before the remaining
  // checks, so that we don't fail to record failures due to other factors.
  if (calld_->retry_throttle_data_ != nullptr &&
      !calld_->retry_throttle_data_->RecordFailure()) {
    if (GRPC_TRACE_FLAG_ENABLED(grpc_retry_trace)) {
      gpr_log(GPR_INFO, "chand=%p calld=%p attempt=%p: retries throttled",
              calld_->chand_, calld_, this);
    }
    return false;
  }
  // Check whether the call is committed.
  if (calld_->retry_committed_) {
    if (GRPC_TRACE_FLAG_ENABLED(grpc_retry_trace)) {
      gpr_log(GPR_INFO,
              "chand=%p calld=%p attempt=%p: retries already committed",
              calld_->chand_, calld_, this);
    }
    return false;
  }
  // Check whether we have retries remaining.
  ++calld_->num_attempts_completed_;
  if (calld_->num_attempts_completed_ >=
      calld_->retry_policy_->max_attempts()) {
    if (GRPC_TRACE_FLAG_ENABLED(grpc_retry_trace)) {
      gpr_log(
          GPR_INFO, "chand=%p calld=%p attempt=%p: exceeded %d retry attempts",
          calld_->chand_, calld_, this, calld_->retry_policy_->max_attempts());
    }
    return false;
  }
  // Check server push-back.
  if (server_pushback_ms.has_value()) {
    if (*server_pushback_ms < 0) {
      if (GRPC_TRACE_FLAG_ENABLED(grpc_retry_trace)) {
        gpr_log(GPR_INFO,
                "chand=%p calld=%p attempt=%p: not retrying due to server "
                "push-back",
                calld_->chand_, calld_, this);
      }
      return false;
    } else {
      if (GRPC_TRACE_FLAG_ENABLED(grpc_retry_trace)) {
        gpr_log(
            GPR_INFO,
            "chand=%p calld=%p attempt=%p: server push-back: retry in %" PRIu64
            " ms",
            calld_->chand_, calld_, this, *server_pushback_ms);
      }
<<<<<<< HEAD
      *server_pushback_ms = static_cast<Timestamp>(ms);
=======
>>>>>>> 44e7be44
    }
  }
  // Check with call dispatch controller.
  auto* service_config_call_data =
      static_cast<ClientChannelServiceConfigCallData*>(
          calld_->call_context_[GRPC_CONTEXT_SERVICE_CONFIG_CALL_DATA].value);
  if (!service_config_call_data->call_dispatch_controller()->ShouldRetry()) {
    if (GRPC_TRACE_FLAG_ENABLED(grpc_retry_trace)) {
      gpr_log(
          GPR_INFO,
          "chand=%p calld=%p attempt=%p: call dispatch controller denied retry",
          calld_->chand_, calld_, this);
    }
    return false;
  }
  // We should retry.
  return true;
}

void RetryFilter::CallData::CallAttempt::Abandon() {
  abandoned_ = true;
  // Unref batches for deferred completion callbacks that will now never
  // be invoked.
  if (started_recv_trailing_metadata_ &&
      !seen_recv_trailing_metadata_from_surface_) {
    recv_trailing_metadata_internal_batch_.reset(
        DEBUG_LOCATION,
        "internal recv_trailing_metadata completed before that op was "
        "started from the surface");
  }
  GRPC_ERROR_UNREF(recv_trailing_metadata_error_);
  recv_trailing_metadata_error_ = GRPC_ERROR_NONE;
  recv_initial_metadata_ready_deferred_batch_.reset(
      DEBUG_LOCATION,
      "unref deferred recv_initial_metadata_ready batch due to retry");
  GRPC_ERROR_UNREF(recv_initial_metadata_error_);
  recv_initial_metadata_error_ = GRPC_ERROR_NONE;
  recv_message_ready_deferred_batch_.reset(
      DEBUG_LOCATION, "unref deferred recv_message_ready batch due to retry");
  GRPC_ERROR_UNREF(recv_message_error_);
  recv_message_error_ = GRPC_ERROR_NONE;
  for (auto& on_complete_deferred_batch : on_complete_deferred_batches_) {
    on_complete_deferred_batch.batch.reset(
        DEBUG_LOCATION, "unref deferred on_complete batch due to retry");
    GRPC_ERROR_UNREF(on_complete_deferred_batch.error);
  }
  on_complete_deferred_batches_.clear();
}

void RetryFilter::CallData::CallAttempt::OnPerAttemptRecvTimer(
    void* arg, grpc_error_handle error) {
  auto* call_attempt = static_cast<CallAttempt*>(arg);
  GRPC_CLOSURE_INIT(&call_attempt->on_per_attempt_recv_timer_,
                    OnPerAttemptRecvTimerLocked, call_attempt, nullptr);
  GRPC_CALL_COMBINER_START(call_attempt->calld_->call_combiner_,
                           &call_attempt->on_per_attempt_recv_timer_,
                           GRPC_ERROR_REF(error), "per-attempt timer fired");
}

void RetryFilter::CallData::CallAttempt::OnPerAttemptRecvTimerLocked(
    void* arg, grpc_error_handle error) {
  auto* call_attempt = static_cast<CallAttempt*>(arg);
  auto* calld = call_attempt->calld_;
  if (GRPC_TRACE_FLAG_ENABLED(grpc_retry_trace)) {
    gpr_log(GPR_INFO,
            "chand=%p calld=%p attempt=%p: perAttemptRecvTimeout timer fired: "
            "error=%s, per_attempt_recv_timer_pending_=%d",
            calld->chand_, calld, call_attempt,
            grpc_error_std_string(error).c_str(),
            call_attempt->per_attempt_recv_timer_pending_);
  }
  CallCombinerClosureList closures;
  if (error == GRPC_ERROR_NONE &&
      call_attempt->per_attempt_recv_timer_pending_) {
    call_attempt->per_attempt_recv_timer_pending_ = false;
    // Cancel this attempt.
    // TODO(roth): When implementing hedging, we should not cancel the
    // current attempt.
    call_attempt->AddBatchForCancelOp(
        grpc_error_set_int(GRPC_ERROR_CREATE_FROM_STATIC_STRING(
                               "retry perAttemptRecvTimeout exceeded"),
                           GRPC_ERROR_INT_GRPC_STATUS, GRPC_STATUS_CANCELLED),
        &closures);
    // Check whether we should retry.
    if (call_attempt->ShouldRetry(
            /*status=*/absl::nullopt, /*is_lb_drop=*/false,
            /*server_pushback_ms=*/absl::nullopt)) {
      // Mark current attempt as abandoned.
      call_attempt->Abandon();
      // We are retrying.  Start backoff timer.
      calld->StartRetryTimer(/*server_pushback_ms=*/absl::nullopt);
    } else {
      // Not retrying, so commit the call.
      calld->RetryCommit(call_attempt);
      // If retry state is no longer needed, switch to fast path for
      // subsequent batches.
      call_attempt->MaybeSwitchToFastPath();
    }
  }
  closures.RunClosures(calld->call_combiner_);
  call_attempt->Unref(DEBUG_LOCATION, "OnPerAttemptRecvTimer");
  GRPC_CALL_STACK_UNREF(calld->owning_call_, "OnPerAttemptRecvTimer");
}

void RetryFilter::CallData::CallAttempt::MaybeCancelPerAttemptRecvTimer() {
  if (per_attempt_recv_timer_pending_) {
    if (GRPC_TRACE_FLAG_ENABLED(grpc_retry_trace)) {
      gpr_log(GPR_INFO,
              "chand=%p calld=%p attempt=%p: cancelling "
              "perAttemptRecvTimeout timer",
              calld_->chand_, calld_, this);
    }
    per_attempt_recv_timer_pending_ = false;
    grpc_timer_cancel(&per_attempt_recv_timer_);
  }
}

//
// RetryFilter::CallData::CallAttempt::BatchData
//

RetryFilter::CallData::CallAttempt::BatchData::BatchData(
    RefCountedPtr<CallAttempt> attempt, int refcount, bool set_on_complete)
    : RefCounted(
          GRPC_TRACE_FLAG_ENABLED(grpc_retry_trace) ? "BatchData" : nullptr,
          refcount),
      call_attempt_(std::move(attempt)) {
  if (GRPC_TRACE_FLAG_ENABLED(grpc_retry_trace)) {
    gpr_log(GPR_INFO, "chand=%p calld=%p attempt=%p: creating batch %p",
            call_attempt_->calld_->chand_, call_attempt_->calld_,
            call_attempt_.get(), this);
  }
  // We hold a ref to the call stack for every batch sent on a call attempt.
  // This is because some batches on the call attempt may not complete
  // until after all of the batches are completed at the surface (because
  // each batch that is pending at the surface holds a ref).  This
  // can happen for replayed send ops, and it can happen for
  // recv_initial_metadata and recv_message ops on a call attempt that has
  // been abandoned.
  GRPC_CALL_STACK_REF(call_attempt_->calld_->owning_call_, "Retry BatchData");
  batch_.payload = &call_attempt_->batch_payload_;
  if (set_on_complete) {
    GRPC_CLOSURE_INIT(&on_complete_, OnComplete, this, nullptr);
    batch_.on_complete = &on_complete_;
  }
}

RetryFilter::CallData::CallAttempt::BatchData::~BatchData() {
  if (GRPC_TRACE_FLAG_ENABLED(grpc_retry_trace)) {
    gpr_log(GPR_INFO, "chand=%p calld=%p attempt=%p: destroying batch %p",
            call_attempt_->calld_->chand_, call_attempt_->calld_,
            call_attempt_.get(), this);
  }
  GRPC_CALL_STACK_UNREF(call_attempt_->calld_->owning_call_, "Retry BatchData");
  call_attempt_.reset(DEBUG_LOCATION, "~BatchData");
}

void RetryFilter::CallData::CallAttempt::BatchData::
    FreeCachedSendOpDataForCompletedBatch() {
  auto* calld = call_attempt_->calld_;
  // TODO(roth): When we implement hedging, this logic will need to get
  // a bit more complex, because there may be other (now abandoned) call
  // attempts still using this data.  We may need to do some sort of
  // ref-counting instead.
  if (batch_.send_initial_metadata) {
    calld->FreeCachedSendInitialMetadata();
  }
  if (batch_.send_message) {
    calld->FreeCachedSendMessage(call_attempt_->completed_send_message_count_ -
                                 1);
  }
  if (batch_.send_trailing_metadata) {
    calld->FreeCachedSendTrailingMetadata();
  }
}

//
// recv_initial_metadata callback handling
//

void RetryFilter::CallData::CallAttempt::BatchData::
    MaybeAddClosureForRecvInitialMetadataCallback(
        grpc_error_handle error, CallCombinerClosureList* closures) {
  // Find pending batch.
  PendingBatch* pending = call_attempt_->calld_->PendingBatchFind(
      "invoking recv_initial_metadata_ready for",
      [](grpc_transport_stream_op_batch* batch) {
        return batch->recv_initial_metadata &&
               batch->payload->recv_initial_metadata
                       .recv_initial_metadata_ready != nullptr;
      });
  if (pending == nullptr) {
    GRPC_ERROR_UNREF(error);
    return;
  }
  // Return metadata.
  *pending->batch->payload->recv_initial_metadata.recv_initial_metadata =
      std::move(call_attempt_->recv_initial_metadata_);
  // Propagate trailing_metadata_available.
  *pending->batch->payload->recv_initial_metadata.trailing_metadata_available =
      call_attempt_->trailing_metadata_available_;
  // Update bookkeeping.
  // Note: Need to do this before invoking the callback, since invoking
  // the callback will result in yielding the call combiner.
  grpc_closure* recv_initial_metadata_ready =
      pending->batch->payload->recv_initial_metadata
          .recv_initial_metadata_ready;
  pending->batch->payload->recv_initial_metadata.recv_initial_metadata_ready =
      nullptr;
  call_attempt_->calld_->MaybeClearPendingBatch(pending);
  // Add callback to closures.
  closures->Add(recv_initial_metadata_ready, error,
                "recv_initial_metadata_ready for pending batch");
}

void RetryFilter::CallData::CallAttempt::BatchData::RecvInitialMetadataReady(
    void* arg, grpc_error_handle error) {
  RefCountedPtr<BatchData> batch_data(static_cast<BatchData*>(arg));
  CallAttempt* call_attempt = batch_data->call_attempt_.get();
  CallData* calld = call_attempt->calld_;
  if (GRPC_TRACE_FLAG_ENABLED(grpc_retry_trace)) {
    gpr_log(GPR_INFO,
            "chand=%p calld=%p attempt=%p batch_data=%p: "
            "got recv_initial_metadata_ready, error=%s",
            calld->chand_, calld, call_attempt, batch_data.get(),
            grpc_error_std_string(error).c_str());
  }
  call_attempt->completed_recv_initial_metadata_ = true;
  // If this attempt has been abandoned, then we're not going to use the
  // result of this recv_initial_metadata op, so do nothing.
  if (call_attempt->abandoned_) {
    GRPC_CALL_COMBINER_STOP(
        calld->call_combiner_,
        "recv_initial_metadata_ready for abandoned attempt");
    return;
  }
  // Cancel per-attempt recv timer, if any.
  call_attempt->MaybeCancelPerAttemptRecvTimer();
  // If we're not committed, check the response to see if we need to commit.
  if (!calld->retry_committed_) {
    // If we got an error or a Trailers-Only response and have not yet gotten
    // the recv_trailing_metadata_ready callback, then defer propagating this
    // callback back to the surface.  We can evaluate whether to retry when
    // recv_trailing_metadata comes back.
    if (GPR_UNLIKELY((call_attempt->trailing_metadata_available_ ||
                      error != GRPC_ERROR_NONE) &&
                     !call_attempt->completed_recv_trailing_metadata_)) {
      if (GRPC_TRACE_FLAG_ENABLED(grpc_retry_trace)) {
        gpr_log(GPR_INFO,
                "chand=%p calld=%p attempt=%p: deferring "
                "recv_initial_metadata_ready (Trailers-Only)",
                calld->chand_, calld, call_attempt);
      }
      call_attempt->recv_initial_metadata_ready_deferred_batch_ =
          std::move(batch_data);
      call_attempt->recv_initial_metadata_error_ = GRPC_ERROR_REF(error);
      CallCombinerClosureList closures;
      if (error != GRPC_ERROR_NONE) {
        call_attempt->AddBatchForCancelOp(GRPC_ERROR_REF(error), &closures);
      }
      if (!call_attempt->started_recv_trailing_metadata_) {
        // recv_trailing_metadata not yet started by application; start it
        // ourselves to get status.
        call_attempt->AddBatchForInternalRecvTrailingMetadata(&closures);
      }
      closures.RunClosures(calld->call_combiner_);
      return;
    }
    // Received valid initial metadata, so commit the call.
    calld->RetryCommit(call_attempt);
    // If retry state is no longer needed, switch to fast path for
    // subsequent batches.
    call_attempt->MaybeSwitchToFastPath();
  }
  // Invoke the callback to return the result to the surface.
  CallCombinerClosureList closures;
  batch_data->MaybeAddClosureForRecvInitialMetadataCallback(
      GRPC_ERROR_REF(error), &closures);
  closures.RunClosures(calld->call_combiner_);
}

//
// recv_message callback handling
//

void RetryFilter::CallData::CallAttempt::BatchData::
    MaybeAddClosureForRecvMessageCallback(grpc_error_handle error,
                                          CallCombinerClosureList* closures) {
  // Find pending op.
  PendingBatch* pending = call_attempt_->calld_->PendingBatchFind(
      "invoking recv_message_ready for",
      [](grpc_transport_stream_op_batch* batch) {
        return batch->recv_message &&
               batch->payload->recv_message.recv_message_ready != nullptr;
      });
  if (pending == nullptr) {
    GRPC_ERROR_UNREF(error);
    return;
  }
  // Return payload.
  *pending->batch->payload->recv_message.recv_message =
      std::move(call_attempt_->recv_message_);
  // Update bookkeeping.
  // Note: Need to do this before invoking the callback, since invoking
  // the callback will result in yielding the call combiner.
  grpc_closure* recv_message_ready =
      pending->batch->payload->recv_message.recv_message_ready;
  pending->batch->payload->recv_message.recv_message_ready = nullptr;
  call_attempt_->calld_->MaybeClearPendingBatch(pending);
  // Add callback to closures.
  closures->Add(recv_message_ready, error,
                "recv_message_ready for pending batch");
}

void RetryFilter::CallData::CallAttempt::BatchData::RecvMessageReady(
    void* arg, grpc_error_handle error) {
  RefCountedPtr<BatchData> batch_data(static_cast<BatchData*>(arg));
  CallAttempt* call_attempt = batch_data->call_attempt_.get();
  CallData* calld = call_attempt->calld_;
  if (GRPC_TRACE_FLAG_ENABLED(grpc_retry_trace)) {
    gpr_log(GPR_INFO,
            "chand=%p calld=%p attempt=%p batch_data=%p: "
            "got recv_message_ready, error=%s",
            calld->chand_, calld, call_attempt, batch_data.get(),
            grpc_error_std_string(error).c_str());
  }
  ++call_attempt->completed_recv_message_count_;
  // If this attempt has been abandoned, then we're not going to use the
  // result of this recv_message op, so do nothing.
  if (call_attempt->abandoned_) {
    GRPC_CALL_COMBINER_STOP(calld->call_combiner_,
                            "recv_message_ready for abandoned attempt");
    return;
  }
  // Cancel per-attempt recv timer, if any.
  call_attempt->MaybeCancelPerAttemptRecvTimer();
  // If we're not committed, check the response to see if we need to commit.
  if (!calld->retry_committed_) {
    // If we got an error or the payload was nullptr and we have not yet gotten
    // the recv_trailing_metadata_ready callback, then defer propagating this
    // callback back to the surface.  We can evaluate whether to retry when
    // recv_trailing_metadata comes back.
    if (GPR_UNLIKELY((call_attempt->recv_message_ == nullptr ||
                      error != GRPC_ERROR_NONE) &&
                     !call_attempt->completed_recv_trailing_metadata_)) {
      if (GRPC_TRACE_FLAG_ENABLED(grpc_retry_trace)) {
        gpr_log(GPR_INFO,
                "chand=%p calld=%p attempt=%p: deferring recv_message_ready "
                "(nullptr message and recv_trailing_metadata pending)",
                calld->chand_, calld, call_attempt);
      }
      call_attempt->recv_message_ready_deferred_batch_ = std::move(batch_data);
      call_attempt->recv_message_error_ = GRPC_ERROR_REF(error);
      CallCombinerClosureList closures;
      if (error != GRPC_ERROR_NONE) {
        call_attempt->AddBatchForCancelOp(GRPC_ERROR_REF(error), &closures);
      }
      if (!call_attempt->started_recv_trailing_metadata_) {
        // recv_trailing_metadata not yet started by application; start it
        // ourselves to get status.
        call_attempt->AddBatchForInternalRecvTrailingMetadata(&closures);
      }
      closures.RunClosures(calld->call_combiner_);
      return;
    }
    // Received a valid message, so commit the call.
    calld->RetryCommit(call_attempt);
    // If retry state is no longer needed, switch to fast path for
    // subsequent batches.
    call_attempt->MaybeSwitchToFastPath();
  }
  // Invoke the callback to return the result to the surface.
  CallCombinerClosureList closures;
  batch_data->MaybeAddClosureForRecvMessageCallback(GRPC_ERROR_REF(error),
                                                    &closures);
  closures.RunClosures(calld->call_combiner_);
}

//
// recv_trailing_metadata handling
//

namespace {

// Sets *status, *server_pushback_ms, and *is_lb_drop based on md_batch
// and error.
void GetCallStatus(Timestamp deadline, grpc_metadata_batch* md_batch,
                   grpc_error_handle error, grpc_status_code* status,
                   absl::optional<grpc_millis>* server_pushback_ms,
                   bool* is_lb_drop) {
  if (error != GRPC_ERROR_NONE) {
    grpc_error_get_status(error, deadline, status, nullptr, nullptr, nullptr);
    intptr_t value = 0;
    if (grpc_error_get_int(error, GRPC_ERROR_INT_LB_POLICY_DROP, &value) &&
        value != 0) {
      *is_lb_drop = true;
    }
  } else {
    *status = *md_batch->get(GrpcStatusMetadata());
    *server_pushback_ms = md_batch->get(GrpcRetryPushbackMsMetadata());
  }
  GRPC_ERROR_UNREF(error);
}

}  // namespace

void RetryFilter::CallData::CallAttempt::BatchData::
    MaybeAddClosureForRecvTrailingMetadataReady(
        grpc_error_handle error, CallCombinerClosureList* closures) {
  auto* calld = call_attempt_->calld_;
  // Find pending batch.
  PendingBatch* pending = calld->PendingBatchFind(
      "invoking recv_trailing_metadata_ready for",
      [](grpc_transport_stream_op_batch* batch) {
        return batch->recv_trailing_metadata &&
               batch->payload->recv_trailing_metadata
                       .recv_trailing_metadata_ready != nullptr;
      });
  // If we generated the recv_trailing_metadata op internally via
  // AddBatchForInternalRecvTrailingMetadata(), then there will be no
  // pending batch.
  if (pending == nullptr) {
    call_attempt_->recv_trailing_metadata_error_ = error;
    return;
  }
  // Copy transport stats to be delivered up to the surface.
  grpc_transport_move_stats(
      &call_attempt_->collect_stats_,
      pending->batch->payload->recv_trailing_metadata.collect_stats);
  // Return metadata.
  *pending->batch->payload->recv_trailing_metadata.recv_trailing_metadata =
      std::move(call_attempt_->recv_trailing_metadata_);
  // Add closure.
  closures->Add(pending->batch->payload->recv_trailing_metadata
                    .recv_trailing_metadata_ready,
                error, "recv_trailing_metadata_ready for pending batch");
  // Update bookkeeping.
  pending->batch->payload->recv_trailing_metadata.recv_trailing_metadata_ready =
      nullptr;
  calld->MaybeClearPendingBatch(pending);
}

void RetryFilter::CallData::CallAttempt::BatchData::
    AddClosuresForDeferredCompletionCallbacks(
        CallCombinerClosureList* closures) {
  // Add closure for deferred recv_initial_metadata_ready.
  if (GPR_UNLIKELY(call_attempt_->recv_initial_metadata_ready_deferred_batch_ !=
                   nullptr)) {
    MaybeAddClosureForRecvInitialMetadataCallback(
        call_attempt_->recv_initial_metadata_error_, closures);
    call_attempt_->recv_initial_metadata_ready_deferred_batch_.reset(
        DEBUG_LOCATION, "resuming deferred recv_initial_metadata_ready");
    call_attempt_->recv_initial_metadata_error_ = GRPC_ERROR_NONE;
  }
  // Add closure for deferred recv_message_ready.
  if (GPR_UNLIKELY(call_attempt_->recv_message_ready_deferred_batch_ !=
                   nullptr)) {
    MaybeAddClosureForRecvMessageCallback(call_attempt_->recv_message_error_,
                                          closures);
    call_attempt_->recv_message_ready_deferred_batch_.reset(
        DEBUG_LOCATION, "resuming deferred recv_message_ready");
    call_attempt_->recv_message_error_ = GRPC_ERROR_NONE;
  }
  // Add closures for deferred on_complete callbacks.
  for (auto& on_complete_deferred_batch :
       call_attempt_->on_complete_deferred_batches_) {
    closures->Add(&on_complete_deferred_batch.batch->on_complete_,
                  on_complete_deferred_batch.error, "resuming on_complete");
    on_complete_deferred_batch.batch.release();
  }
  call_attempt_->on_complete_deferred_batches_.clear();
}

void RetryFilter::CallData::CallAttempt::BatchData::
    AddClosuresToFailUnstartedPendingBatches(
        grpc_error_handle error, CallCombinerClosureList* closures) {
  auto* calld = call_attempt_->calld_;
  for (size_t i = 0; i < GPR_ARRAY_SIZE(calld->pending_batches_); ++i) {
    PendingBatch* pending = &calld->pending_batches_[i];
    if (pending->batch == nullptr) continue;
    if (call_attempt_->PendingBatchContainsUnstartedSendOps(pending)) {
      closures->Add(pending->batch->on_complete, GRPC_ERROR_REF(error),
                    "failing on_complete for pending batch");
      pending->batch->on_complete = nullptr;
      calld->MaybeClearPendingBatch(pending);
    }
  }
  GRPC_ERROR_UNREF(error);
}

void RetryFilter::CallData::CallAttempt::BatchData::RunClosuresForCompletedCall(
    grpc_error_handle error) {
  // Construct list of closures to execute.
  CallCombinerClosureList closures;
  // First, add closure for recv_trailing_metadata_ready.
  MaybeAddClosureForRecvTrailingMetadataReady(GRPC_ERROR_REF(error), &closures);
  // If there are deferred batch completion callbacks, add them to closures.
  AddClosuresForDeferredCompletionCallbacks(&closures);
  // Add closures to fail any pending batches that have not yet been started.
  AddClosuresToFailUnstartedPendingBatches(GRPC_ERROR_REF(error), &closures);
  // Schedule all of the closures identified above.
  // Note: This will release the call combiner.
  closures.RunClosures(call_attempt_->calld_->call_combiner_);
  GRPC_ERROR_UNREF(error);
}

void RetryFilter::CallData::CallAttempt::BatchData::RecvTrailingMetadataReady(
    void* arg, grpc_error_handle error) {
  RefCountedPtr<BatchData> batch_data(static_cast<BatchData*>(arg));
  CallAttempt* call_attempt = batch_data->call_attempt_.get();
  CallData* calld = call_attempt->calld_;
  if (GRPC_TRACE_FLAG_ENABLED(grpc_retry_trace)) {
    gpr_log(GPR_INFO,
            "chand=%p calld=%p attempt=%p batch_data=%p: "
            "got recv_trailing_metadata_ready, error=%s",
            calld->chand_, calld, call_attempt, batch_data.get(),
            grpc_error_std_string(error).c_str());
  }
  call_attempt->completed_recv_trailing_metadata_ = true;
  // If this attempt has been abandoned, then we're not going to use the
  // result of this recv_trailing_metadata op, so do nothing.
  if (call_attempt->abandoned_) {
    GRPC_CALL_COMBINER_STOP(
        calld->call_combiner_,
        "recv_trailing_metadata_ready for abandoned attempt");
    return;
  }
  // Cancel per-attempt recv timer, if any.
  call_attempt->MaybeCancelPerAttemptRecvTimer();
  // Get the call's status and check for server pushback metadata.
  grpc_status_code status = GRPC_STATUS_OK;
  absl::optional<grpc_millis> server_pushback_ms;
  grpc_metadata_batch* md_batch =
      batch_data->batch_.payload->recv_trailing_metadata.recv_trailing_metadata;
  bool is_lb_drop = false;
  GetCallStatus(calld->deadline_, md_batch, GRPC_ERROR_REF(error), &status,
                &server_pushback_ms, &is_lb_drop);
  if (GRPC_TRACE_FLAG_ENABLED(grpc_retry_trace)) {
    gpr_log(
        GPR_INFO,
        "chand=%p calld=%p attempt=%p: call finished, status=%s is_lb_drop=%d",
        calld->chand_, calld, call_attempt, grpc_status_code_to_string(status),
        is_lb_drop);
  }
  // Check if we should retry.
<<<<<<< HEAD
  Timestamp server_pushback_ms = -1;
  if (call_attempt->ShouldRetry(status, is_lb_drop, server_pushback_md,
                                &server_pushback_ms)) {
=======
  if (call_attempt->ShouldRetry(status, is_lb_drop, server_pushback_ms)) {
>>>>>>> 44e7be44
    // Start retry timer.
    calld->StartRetryTimer(server_pushback_ms);
    // Cancel call attempt.
    CallCombinerClosureList closures;
    call_attempt->AddBatchForCancelOp(
        error == GRPC_ERROR_NONE
            ? grpc_error_set_int(
                  GRPC_ERROR_CREATE_FROM_STATIC_STRING("call attempt failed"),
                  GRPC_ERROR_INT_GRPC_STATUS, GRPC_STATUS_CANCELLED)
            : GRPC_ERROR_REF(error),
        &closures);
    // Record that this attempt has been abandoned.
    call_attempt->Abandon();
    // Yields call combiner.
    closures.RunClosures(calld->call_combiner_);
    return;
  }
  // Not retrying, so commit the call.
  calld->RetryCommit(call_attempt);
  // If retry state is no longer needed, switch to fast path for
  // subsequent batches.
  call_attempt->MaybeSwitchToFastPath();
  // Run any necessary closures.
  batch_data->RunClosuresForCompletedCall(GRPC_ERROR_REF(error));
}

//
// on_complete callback handling
//

void RetryFilter::CallData::CallAttempt::BatchData::
    AddClosuresForCompletedPendingBatch(grpc_error_handle error,
                                        CallCombinerClosureList* closures) {
  auto* calld = call_attempt_->calld_;
  PendingBatch* pending = calld->PendingBatchFind(
      "completed", [this](grpc_transport_stream_op_batch* batch) {
        // Match the pending batch with the same set of send ops as the
        // batch we've just completed.
        return batch->on_complete != nullptr &&
               batch_.send_initial_metadata == batch->send_initial_metadata &&
               batch_.send_message == batch->send_message &&
               batch_.send_trailing_metadata == batch->send_trailing_metadata;
      });
  // If batch_data is a replay batch, then there will be no pending
  // batch to complete.
  if (pending == nullptr) {
    GRPC_ERROR_UNREF(error);
    return;
  }
  // Propagate payload.
  if (batch_.send_message) {
    pending->batch->payload->send_message.stream_write_closed =
        batch_.payload->send_message.stream_write_closed;
  }
  // Add closure.
  closures->Add(pending->batch->on_complete, error,
                "on_complete for pending batch");
  pending->batch->on_complete = nullptr;
  calld->MaybeClearPendingBatch(pending);
}

void RetryFilter::CallData::CallAttempt::BatchData::
    AddClosuresForReplayOrPendingSendOps(CallCombinerClosureList* closures) {
  auto* calld = call_attempt_->calld_;
  bool have_pending_send_ops = call_attempt_->HaveSendOpsToReplay();
  // We don't check send_initial_metadata here, because that op will always
  // be started as soon as it is received from the surface, so it will
  // never need to be started at this point.
  if (!have_pending_send_ops) {
    for (size_t i = 0; i < GPR_ARRAY_SIZE(calld->pending_batches_); ++i) {
      PendingBatch* pending = &calld->pending_batches_[i];
      grpc_transport_stream_op_batch* batch = pending->batch;
      if (batch == nullptr || pending->send_ops_cached) continue;
      if (batch->send_message || batch->send_trailing_metadata) {
        have_pending_send_ops = true;
        break;
      }
    }
  }
  if (have_pending_send_ops) {
    if (GRPC_TRACE_FLAG_ENABLED(grpc_retry_trace)) {
      gpr_log(GPR_INFO,
              "chand=%p calld=%p attempt=%p: starting next batch for pending "
              "send op(s)",
              calld->chand_, calld, call_attempt_.get());
    }
    call_attempt_->AddRetriableBatches(closures);
  }
}

void RetryFilter::CallData::CallAttempt::BatchData::OnComplete(
    void* arg, grpc_error_handle error) {
  RefCountedPtr<BatchData> batch_data(static_cast<BatchData*>(arg));
  CallAttempt* call_attempt = batch_data->call_attempt_.get();
  CallData* calld = call_attempt->calld_;
  if (GRPC_TRACE_FLAG_ENABLED(grpc_retry_trace)) {
    gpr_log(GPR_INFO,
            "chand=%p calld=%p attempt=%p batch_data=%p: "
            "got on_complete, error=%s, batch=%s",
            calld->chand_, calld, call_attempt, batch_data.get(),
            grpc_error_std_string(error).c_str(),
            grpc_transport_stream_op_batch_string(&batch_data->batch_).c_str());
  }
  // If this attempt has been abandoned, then we're not going to propagate
  // the completion of this batch, so do nothing.
  if (call_attempt->abandoned_) {
    GRPC_CALL_COMBINER_STOP(calld->call_combiner_,
                            "on_complete for abandoned attempt");
    return;
  }
  // If we got an error and have not yet gotten the
  // recv_trailing_metadata_ready callback, then defer propagating this
  // callback back to the surface.  We can evaluate whether to retry when
  // recv_trailing_metadata comes back.
  if (GPR_UNLIKELY(!calld->retry_committed_ && error != GRPC_ERROR_NONE &&
                   !call_attempt->completed_recv_trailing_metadata_)) {
    if (GRPC_TRACE_FLAG_ENABLED(grpc_retry_trace)) {
      gpr_log(GPR_INFO, "chand=%p calld=%p attempt=%p: deferring on_complete",
              calld->chand_, calld, call_attempt);
    }
    call_attempt->on_complete_deferred_batches_.emplace_back(
        std::move(batch_data), GRPC_ERROR_REF(error));
    CallCombinerClosureList closures;
    call_attempt->AddBatchForCancelOp(GRPC_ERROR_REF(error), &closures);
    if (!call_attempt->started_recv_trailing_metadata_) {
      // recv_trailing_metadata not yet started by application; start it
      // ourselves to get status.
      call_attempt->AddBatchForInternalRecvTrailingMetadata(&closures);
    }
    closures.RunClosures(calld->call_combiner_);
    return;
  }
  // Update bookkeeping in call_attempt.
  if (batch_data->batch_.send_initial_metadata) {
    call_attempt->completed_send_initial_metadata_ = true;
  }
  if (batch_data->batch_.send_message) {
    ++call_attempt->completed_send_message_count_;
  }
  if (batch_data->batch_.send_trailing_metadata) {
    call_attempt->completed_send_trailing_metadata_ = true;
  }
  // If the call is committed, free cached data for send ops that we've just
  // completed.
  if (calld->retry_committed_) {
    batch_data->FreeCachedSendOpDataForCompletedBatch();
  }
  // Construct list of closures to execute.
  CallCombinerClosureList closures;
  // Add closure for the completed pending batch, if any.
  batch_data->AddClosuresForCompletedPendingBatch(GRPC_ERROR_REF(error),
                                                  &closures);
  // If needed, add a callback to start any replay or pending send ops on
  // the LB call.
  if (!call_attempt->completed_recv_trailing_metadata_) {
    batch_data->AddClosuresForReplayOrPendingSendOps(&closures);
  }
  // If retry state is no longer needed (i.e., we're committed and there
  // are no more send ops to replay), switch to fast path for subsequent
  // batches.
  call_attempt->MaybeSwitchToFastPath();
  // Schedule all of the closures identified above.
  // Note: This yields the call combiner.
  closures.RunClosures(calld->call_combiner_);
}

void RetryFilter::CallData::CallAttempt::BatchData::OnCompleteForCancelOp(
    void* arg, grpc_error_handle error) {
  RefCountedPtr<BatchData> batch_data(static_cast<BatchData*>(arg));
  CallAttempt* call_attempt = batch_data->call_attempt_.get();
  CallData* calld = call_attempt->calld_;
  if (GRPC_TRACE_FLAG_ENABLED(grpc_retry_trace)) {
    gpr_log(GPR_INFO,
            "chand=%p calld=%p attempt=%p batch_data=%p: "
            "got on_complete for cancel_stream batch, error=%s, batch=%s",
            calld->chand_, calld, call_attempt, batch_data.get(),
            grpc_error_std_string(error).c_str(),
            grpc_transport_stream_op_batch_string(&batch_data->batch_).c_str());
  }
  GRPC_CALL_COMBINER_STOP(
      calld->call_combiner_,
      "on_complete for internally generated cancel_stream op");
}

//
// retriable batch construction
//

void RetryFilter::CallData::CallAttempt::BatchData::
    AddRetriableSendInitialMetadataOp() {
  auto* calld = call_attempt_->calld_;
  // We need to make a copy of the metadata batch for each attempt, since
  // the filters in the subchannel stack may modify this batch, and we don't
  // want those modifications to be passed forward to subsequent attempts.
  //
  // If we've already completed one or more attempts, add the
  // grpc-retry-attempts header.
  grpc_metadata_batch_copy(&calld->send_initial_metadata_,
                           &call_attempt_->send_initial_metadata_);
  if (GPR_UNLIKELY(calld->num_attempts_completed_ > 0)) {
    call_attempt_->send_initial_metadata_.Set(GrpcPreviousRpcAttemptsMetadata(),
                                              calld->num_attempts_completed_);
  } else {
    call_attempt_->send_initial_metadata_.Remove(
        GrpcPreviousRpcAttemptsMetadata());
  }
  call_attempt_->started_send_initial_metadata_ = true;
  batch_.send_initial_metadata = true;
  batch_.payload->send_initial_metadata.send_initial_metadata =
      &call_attempt_->send_initial_metadata_;
  batch_.payload->send_initial_metadata.send_initial_metadata_flags =
      calld->send_initial_metadata_flags_;
  batch_.payload->send_initial_metadata.peer_string = calld->peer_string_;
}

void RetryFilter::CallData::CallAttempt::BatchData::
    AddRetriableSendMessageOp() {
  auto* calld = call_attempt_->calld_;
  if (GRPC_TRACE_FLAG_ENABLED(grpc_retry_trace)) {
    gpr_log(
        GPR_INFO,
        "chand=%p calld=%p attempt=%p: starting calld->send_messages[%" PRIuPTR
        "]",
        calld->chand_, calld, call_attempt_.get(),
        call_attempt_->started_send_message_count_);
  }
  ByteStreamCache* cache =
      calld->send_messages_[call_attempt_->started_send_message_count_];
  ++call_attempt_->started_send_message_count_;
  call_attempt_->send_message_.Init(cache);
  batch_.send_message = true;
  batch_.payload->send_message.send_message.reset(
      call_attempt_->send_message_.get());
}

void RetryFilter::CallData::CallAttempt::BatchData::
    AddRetriableSendTrailingMetadataOp() {
  auto* calld = call_attempt_->calld_;
  // We need to make a copy of the metadata batch for each attempt, since
  // the filters in the subchannel stack may modify this batch, and we don't
  // want those modifications to be passed forward to subsequent attempts.
  grpc_metadata_batch_copy(&calld->send_trailing_metadata_,
                           &call_attempt_->send_trailing_metadata_);
  call_attempt_->started_send_trailing_metadata_ = true;
  batch_.send_trailing_metadata = true;
  batch_.payload->send_trailing_metadata.send_trailing_metadata =
      &call_attempt_->send_trailing_metadata_;
}

void RetryFilter::CallData::CallAttempt::BatchData::
    AddRetriableRecvInitialMetadataOp() {
  call_attempt_->started_recv_initial_metadata_ = true;
  batch_.recv_initial_metadata = true;
  call_attempt_->recv_initial_metadata_.Clear();
  batch_.payload->recv_initial_metadata.recv_initial_metadata =
      &call_attempt_->recv_initial_metadata_;
  batch_.payload->recv_initial_metadata.trailing_metadata_available =
      &call_attempt_->trailing_metadata_available_;
  GRPC_CLOSURE_INIT(&call_attempt_->recv_initial_metadata_ready_,
                    RecvInitialMetadataReady, this, grpc_schedule_on_exec_ctx);
  batch_.payload->recv_initial_metadata.recv_initial_metadata_ready =
      &call_attempt_->recv_initial_metadata_ready_;
}

void RetryFilter::CallData::CallAttempt::BatchData::
    AddRetriableRecvMessageOp() {
  ++call_attempt_->started_recv_message_count_;
  batch_.recv_message = true;
  batch_.payload->recv_message.recv_message = &call_attempt_->recv_message_;
  batch_.payload->recv_message.call_failed_before_recv_message = nullptr;
  GRPC_CLOSURE_INIT(&call_attempt_->recv_message_ready_, RecvMessageReady, this,
                    grpc_schedule_on_exec_ctx);
  batch_.payload->recv_message.recv_message_ready =
      &call_attempt_->recv_message_ready_;
}

void RetryFilter::CallData::CallAttempt::BatchData::
    AddRetriableRecvTrailingMetadataOp() {
  call_attempt_->started_recv_trailing_metadata_ = true;
  batch_.recv_trailing_metadata = true;
  call_attempt_->recv_trailing_metadata_.Clear();
  batch_.payload->recv_trailing_metadata.recv_trailing_metadata =
      &call_attempt_->recv_trailing_metadata_;
  batch_.payload->recv_trailing_metadata.collect_stats =
      &call_attempt_->collect_stats_;
  GRPC_CLOSURE_INIT(&call_attempt_->recv_trailing_metadata_ready_,
                    RecvTrailingMetadataReady, this, grpc_schedule_on_exec_ctx);
  batch_.payload->recv_trailing_metadata.recv_trailing_metadata_ready =
      &call_attempt_->recv_trailing_metadata_ready_;
}

void RetryFilter::CallData::CallAttempt::BatchData::AddCancelStreamOp(
    grpc_error_handle error) {
  batch_.cancel_stream = true;
  batch_.payload->cancel_stream.cancel_error = error;
  // Override on_complete callback.
  GRPC_CLOSURE_INIT(&on_complete_, OnCompleteForCancelOp, this, nullptr);
}

//
// CallData vtable functions
//

grpc_error_handle RetryFilter::CallData::Init(
    grpc_call_element* elem, const grpc_call_element_args* args) {
  auto* chand = static_cast<RetryFilter*>(elem->channel_data);
  new (elem->call_data) CallData(chand, *args);
  if (GRPC_TRACE_FLAG_ENABLED(grpc_retry_trace)) {
    gpr_log(GPR_INFO, "chand=%p calld=%p: created call", chand,
            elem->call_data);
  }
  return GRPC_ERROR_NONE;
}

void RetryFilter::CallData::Destroy(grpc_call_element* elem,
                                    const grpc_call_final_info* /*final_info*/,
                                    grpc_closure* then_schedule_closure) {
  auto* calld = static_cast<CallData*>(elem->call_data);
  // Save our ref to the CallStackDestructionBarrier until after our
  // dtor is invoked.
  RefCountedPtr<CallStackDestructionBarrier> call_stack_destruction_barrier =
      std::move(calld->call_stack_destruction_barrier_);
  calld->~CallData();
  // Now set the callback in the CallStackDestructionBarrier object,
  // right before we release our ref to it (implicitly upon returning).
  // The callback will be invoked when the CallStackDestructionBarrier
  // is destroyed.
  call_stack_destruction_barrier->set_on_call_stack_destruction(
      then_schedule_closure);
}

void RetryFilter::CallData::StartTransportStreamOpBatch(
    grpc_call_element* elem, grpc_transport_stream_op_batch* batch) {
  auto* calld = static_cast<CallData*>(elem->call_data);
  calld->StartTransportStreamOpBatch(batch);
}

void RetryFilter::CallData::SetPollent(grpc_call_element* elem,
                                       grpc_polling_entity* pollent) {
  auto* calld = static_cast<CallData*>(elem->call_data);
  calld->pollent_ = pollent;
}

//
// CallData implementation
//

const RetryMethodConfig* GetRetryPolicy(
    const grpc_call_context_element* context) {
  if (context == nullptr) return nullptr;
  auto* svc_cfg_call_data = static_cast<ServiceConfigCallData*>(
      context[GRPC_CONTEXT_SERVICE_CONFIG_CALL_DATA].value);
  if (svc_cfg_call_data == nullptr) return nullptr;
  return static_cast<const RetryMethodConfig*>(
      svc_cfg_call_data->GetMethodParsedConfig(
          RetryServiceConfigParser::ParserIndex()));
}

RetryFilter::CallData::CallData(RetryFilter* chand,
                                const grpc_call_element_args& args)
    : chand_(chand),
      retry_throttle_data_(chand->retry_throttle_data_),
      retry_policy_(GetRetryPolicy(args.context)),
      retry_backoff_(
          BackOff::Options()
              .set_initial_backoff(retry_policy_ == nullptr
                                       ? 0
                                       : retry_policy_->initial_backoff())
              .set_multiplier(retry_policy_ == nullptr
                                  ? 0
                                  : retry_policy_->backoff_multiplier())
              .set_jitter(RETRY_BACKOFF_JITTER)
              .set_max_backoff(
                  retry_policy_ == nullptr ? 0 : retry_policy_->max_backoff())),
      path_(grpc_slice_ref_internal(args.path)),
      deadline_(args.deadline),
      arena_(args.arena),
      owning_call_(args.call_stack),
      call_combiner_(args.call_combiner),
      call_context_(args.context),
      call_stack_destruction_barrier_(
          arena_->New<CallStackDestructionBarrier>()),
      pending_send_initial_metadata_(false),
      pending_send_message_(false),
      pending_send_trailing_metadata_(false),
      retry_committed_(false),
      retry_timer_pending_(false) {}

RetryFilter::CallData::~CallData() {
  grpc_slice_unref_internal(path_);
  // Make sure there are no remaining pending batches.
  for (size_t i = 0; i < GPR_ARRAY_SIZE(pending_batches_); ++i) {
    GPR_ASSERT(pending_batches_[i].batch == nullptr);
  }
  GRPC_ERROR_UNREF(cancelled_from_surface_);
}

void RetryFilter::CallData::StartTransportStreamOpBatch(
    grpc_transport_stream_op_batch* batch) {
  // If we have an LB call, delegate to the LB call.
  if (committed_call_ != nullptr) {
    // Note: This will release the call combiner.
    committed_call_->StartTransportStreamOpBatch(batch);
    return;
  }
  // Handle cancellation.
  if (GPR_UNLIKELY(batch->cancel_stream)) {
    grpc_error_handle cancel_error = batch->payload->cancel_stream.cancel_error;
    if (GRPC_TRACE_FLAG_ENABLED(grpc_retry_trace)) {
      gpr_log(GPR_INFO, "chand=%p calld=%p: cancelled from surface: %s", chand_,
              this, grpc_error_std_string(cancel_error).c_str());
    }
    // If we have a current call attempt, commit the call, then send
    // the cancellation down to that attempt.  When the call fails, it
    // will not be retried, because we have committed it here.
    if (call_attempt_ != nullptr) {
      RetryCommit(call_attempt_.get());
      // TODO(roth): When implementing hedging, this will get more
      // complex, because instead of just passing the batch down to a
      // single call attempt, we'll need to cancel multiple call
      // attempts and wait for the cancellation on_complete from each call
      // attempt before we propagate the on_complete from this batch
      // back to the surface.
      // Note: This will release the call combiner.
      call_attempt_->CancelFromSurface(batch);
      return;
    }
    // Save cancel_error in case subsequent batches are started.
    GRPC_ERROR_UNREF(cancelled_from_surface_);
    cancelled_from_surface_ = GRPC_ERROR_REF(cancel_error);
    // Cancel retry timer.
    if (retry_timer_pending_) {
      if (GRPC_TRACE_FLAG_ENABLED(grpc_retry_trace)) {
        gpr_log(GPR_INFO, "chand=%p calld=%p: cancelling retry timer", chand_,
                this);
      }
      retry_timer_pending_ = false;  // Lame timer callback.
      grpc_timer_cancel(&retry_timer_);
      FreeAllCachedSendOpData();
    }
    // Fail pending batches.
    PendingBatchesFail(GRPC_ERROR_REF(cancel_error));
    // Note: This will release the call combiner.
    grpc_transport_stream_op_batch_finish_with_failure(
        batch, GRPC_ERROR_REF(cancel_error), call_combiner_);
    return;
  }
  // Add the batch to the pending list.
  PendingBatch* pending = PendingBatchesAdd(batch);
  // If the timer is pending, yield the call combiner and wait for it to
  // run, since we don't want to start another call attempt until it does.
  if (retry_timer_pending_) {
    GRPC_CALL_COMBINER_STOP(call_combiner_,
                            "added pending batch while retry timer pending");
    return;
  }
  // If we do not yet have a call attempt, create one.
  if (call_attempt_ == nullptr) {
    // If we were previously cancelled from the surface, cancel this
    // batch instead of creating a call attempt.
    if (cancelled_from_surface_ != GRPC_ERROR_NONE) {
      PendingBatchClear(pending);
      // Note: This will release the call combiner.
      grpc_transport_stream_op_batch_finish_with_failure(
          batch, GRPC_ERROR_REF(cancelled_from_surface_), call_combiner_);
      return;
    }
    // If there is no retry policy, then commit retries immediately.
    // This ensures that the code below will always jump to the fast path.
    // TODO(roth): Remove this special case when we implement
    // transparent retries.
    if (retry_policy_ == nullptr) retry_committed_ = true;
    // If this is the first batch and retries are already committed
    // (e.g., if this batch put the call above the buffer size limit), then
    // immediately create an LB call and delegate the batch to it.  This
    // avoids the overhead of unnecessarily allocating a CallAttempt
    // object or caching any of the send op data.
    // Note that we would ideally like to do this also on subsequent
    // attempts (e.g., if a batch puts the call above the buffer size
    // limit since the last attempt was complete), but in practice that's
    // not really worthwhile, because we will almost always have cached and
    // completed at least the send_initial_metadata op on the previous
    // attempt, which means that we'd need special logic to replay the
    // batch anyway, which is exactly what the CallAttempt object provides.
    // We also skip this optimization if perAttemptRecvTimeout is set in the
    // retry policy, because we need the code in CallAttempt to handle
    // the associated timer.
    if (num_attempts_completed_ == 0 && retry_committed_ &&
        (retry_policy_ == nullptr ||
         !retry_policy_->per_attempt_recv_timeout().has_value())) {
      if (GRPC_TRACE_FLAG_ENABLED(grpc_retry_trace)) {
        gpr_log(GPR_INFO,
                "chand=%p calld=%p: retry committed before first attempt; "
                "creating LB call",
                chand_, this);
      }
      PendingBatchClear(pending);
      auto* service_config_call_data =
          static_cast<ClientChannelServiceConfigCallData*>(
              call_context_[GRPC_CONTEXT_SERVICE_CONFIG_CALL_DATA].value);
      committed_call_ = CreateLoadBalancedCall(
          service_config_call_data->call_dispatch_controller());
      committed_call_->StartTransportStreamOpBatch(batch);
      return;
    }
    // Otherwise, create a call attempt.
    // The attempt will automatically start any necessary replays or
    // pending batches.
    if (GRPC_TRACE_FLAG_ENABLED(grpc_retry_trace)) {
      gpr_log(GPR_INFO, "chand=%p calld=%p: creating call attempt", chand_,
              this);
    }
    CreateCallAttempt();
    return;
  }
  // Send batches to call attempt.
  if (GRPC_TRACE_FLAG_ENABLED(grpc_retry_trace)) {
    gpr_log(GPR_INFO, "chand=%p calld=%p: starting batch on attempt=%p", chand_,
            this, call_attempt_.get());
  }
  call_attempt_->StartRetriableBatches();
}

OrphanablePtr<ClientChannel::LoadBalancedCall>
RetryFilter::CallData::CreateLoadBalancedCall(
    ConfigSelector::CallDispatchController* call_dispatch_controller) {
  grpc_call_element_args args = {owning_call_, nullptr,          call_context_,
                                 path_,        /*start_time=*/0, deadline_,
                                 arena_,       call_combiner_};
  return chand_->client_channel_->CreateLoadBalancedCall(
      args, pollent_,
      // This callback holds a ref to the CallStackDestructionBarrier
      // object until the LB call is destroyed.
      call_stack_destruction_barrier_->MakeLbCallDestructionClosure(this),
      call_dispatch_controller,
      // TODO(roth): Change this when we support transparent retries.
      /*is_transparent_retry=*/false);
}

void RetryFilter::CallData::CreateCallAttempt() {
  call_attempt_ = MakeRefCounted<CallAttempt>(this);
  call_attempt_->StartRetriableBatches();
}

//
// send op data caching
//

void RetryFilter::CallData::MaybeCacheSendOpsForBatch(PendingBatch* pending) {
  if (pending->send_ops_cached) return;
  pending->send_ops_cached = true;
  grpc_transport_stream_op_batch* batch = pending->batch;
  // Save a copy of metadata for send_initial_metadata ops.
  if (batch->send_initial_metadata) {
    seen_send_initial_metadata_ = true;
    grpc_metadata_batch* send_initial_metadata =
        batch->payload->send_initial_metadata.send_initial_metadata;
    grpc_metadata_batch_copy(send_initial_metadata, &send_initial_metadata_);
    send_initial_metadata_flags_ =
        batch->payload->send_initial_metadata.send_initial_metadata_flags;
    peer_string_ = batch->payload->send_initial_metadata.peer_string;
  }
  // Set up cache for send_message ops.
  if (batch->send_message) {
    ByteStreamCache* cache = arena_->New<ByteStreamCache>(
        std::move(batch->payload->send_message.send_message));
    send_messages_.push_back(cache);
  }
  // Save metadata batch for send_trailing_metadata ops.
  if (batch->send_trailing_metadata) {
    seen_send_trailing_metadata_ = true;
    grpc_metadata_batch* send_trailing_metadata =
        batch->payload->send_trailing_metadata.send_trailing_metadata;
    grpc_metadata_batch_copy(send_trailing_metadata, &send_trailing_metadata_);
  }
}

void RetryFilter::CallData::FreeCachedSendInitialMetadata() {
  if (GRPC_TRACE_FLAG_ENABLED(grpc_retry_trace)) {
    gpr_log(GPR_INFO, "chand=%p calld=%p: destroying send_initial_metadata",
            chand_, this);
  }
  send_initial_metadata_.Clear();
}

void RetryFilter::CallData::FreeCachedSendMessage(size_t idx) {
  if (GRPC_TRACE_FLAG_ENABLED(grpc_retry_trace)) {
    gpr_log(GPR_INFO,
            "chand=%p calld=%p: destroying send_messages[%" PRIuPTR "]", chand_,
            this, idx);
  }
  send_messages_[idx]->Destroy();
}

void RetryFilter::CallData::FreeCachedSendTrailingMetadata() {
  if (GRPC_TRACE_FLAG_ENABLED(grpc_retry_trace)) {
    gpr_log(GPR_INFO, "chand=%p calld=%p: destroying send_trailing_metadata",
            chand_, this);
  }
  send_trailing_metadata_.Clear();
}

void RetryFilter::CallData::FreeAllCachedSendOpData() {
  if (seen_send_initial_metadata_) {
    FreeCachedSendInitialMetadata();
  }
  for (size_t i = 0; i < send_messages_.size(); ++i) {
    FreeCachedSendMessage(i);
  }
  if (seen_send_trailing_metadata_) {
    FreeCachedSendTrailingMetadata();
  }
}

//
// pending_batches management
//

size_t RetryFilter::CallData::GetBatchIndex(
    grpc_transport_stream_op_batch* batch) {
  if (batch->send_initial_metadata) return 0;
  if (batch->send_message) return 1;
  if (batch->send_trailing_metadata) return 2;
  if (batch->recv_initial_metadata) return 3;
  if (batch->recv_message) return 4;
  if (batch->recv_trailing_metadata) return 5;
  GPR_UNREACHABLE_CODE(return (size_t)-1);
}

// This is called via the call combiner, so access to calld is synchronized.
RetryFilter::CallData::PendingBatch* RetryFilter::CallData::PendingBatchesAdd(
    grpc_transport_stream_op_batch* batch) {
  const size_t idx = GetBatchIndex(batch);
  if (GRPC_TRACE_FLAG_ENABLED(grpc_retry_trace)) {
    gpr_log(GPR_INFO,
            "chand=%p calld=%p: adding pending batch at index %" PRIuPTR,
            chand_, this, idx);
  }
  PendingBatch* pending = &pending_batches_[idx];
  GPR_ASSERT(pending->batch == nullptr);
  pending->batch = batch;
  pending->send_ops_cached = false;
  // Update state in calld about pending batches.
  // Also check if the batch takes us over the retry buffer limit.
  // Note: We don't check the size of trailing metadata here, because
  // gRPC clients do not send trailing metadata.
  if (batch->send_initial_metadata) {
    pending_send_initial_metadata_ = true;
    bytes_buffered_for_retry_ += batch->payload->send_initial_metadata
                                     .send_initial_metadata->TransportSize();
  }
  if (batch->send_message) {
    pending_send_message_ = true;
    bytes_buffered_for_retry_ +=
        batch->payload->send_message.send_message->length();
  }
  if (batch->send_trailing_metadata) {
    pending_send_trailing_metadata_ = true;
  }
  // TODO(roth): When we implement hedging, if there are currently attempts
  // in flight, we will need to pick the one on which the max number of send
  // ops have already been sent, and we commit to that attempt.
  if (GPR_UNLIKELY(bytes_buffered_for_retry_ >
                   chand_->per_rpc_retry_buffer_size_)) {
    if (GRPC_TRACE_FLAG_ENABLED(grpc_retry_trace)) {
      gpr_log(GPR_INFO,
              "chand=%p calld=%p: exceeded retry buffer size, committing",
              chand_, this);
    }
    RetryCommit(call_attempt_.get());
  }
  return pending;
}

void RetryFilter::CallData::PendingBatchClear(PendingBatch* pending) {
  if (pending->batch->send_initial_metadata) {
    pending_send_initial_metadata_ = false;
  }
  if (pending->batch->send_message) {
    pending_send_message_ = false;
  }
  if (pending->batch->send_trailing_metadata) {
    pending_send_trailing_metadata_ = false;
  }
  pending->batch = nullptr;
}

void RetryFilter::CallData::MaybeClearPendingBatch(PendingBatch* pending) {
  grpc_transport_stream_op_batch* batch = pending->batch;
  // We clear the pending batch if all of its callbacks have been
  // scheduled and reset to nullptr.
  if (batch->on_complete == nullptr &&
      (!batch->recv_initial_metadata ||
       batch->payload->recv_initial_metadata.recv_initial_metadata_ready ==
           nullptr) &&
      (!batch->recv_message ||
       batch->payload->recv_message.recv_message_ready == nullptr) &&
      (!batch->recv_trailing_metadata ||
       batch->payload->recv_trailing_metadata.recv_trailing_metadata_ready ==
           nullptr)) {
    if (GRPC_TRACE_FLAG_ENABLED(grpc_retry_trace)) {
      gpr_log(GPR_INFO, "chand=%p calld=%p: clearing pending batch", chand_,
              this);
    }
    PendingBatchClear(pending);
  }
}

// This is called via the call combiner, so access to calld is synchronized.
void RetryFilter::CallData::FailPendingBatchInCallCombiner(
    void* arg, grpc_error_handle error) {
  grpc_transport_stream_op_batch* batch =
      static_cast<grpc_transport_stream_op_batch*>(arg);
  CallData* call = static_cast<CallData*>(batch->handler_private.extra_arg);
  // Note: This will release the call combiner.
  grpc_transport_stream_op_batch_finish_with_failure(
      batch, GRPC_ERROR_REF(error), call->call_combiner_);
}

// This is called via the call combiner, so access to calld is synchronized.
void RetryFilter::CallData::PendingBatchesFail(grpc_error_handle error) {
  GPR_ASSERT(error != GRPC_ERROR_NONE);
  if (GRPC_TRACE_FLAG_ENABLED(grpc_retry_trace)) {
    size_t num_batches = 0;
    for (size_t i = 0; i < GPR_ARRAY_SIZE(pending_batches_); ++i) {
      if (pending_batches_[i].batch != nullptr) ++num_batches;
    }
    gpr_log(GPR_INFO,
            "chand=%p calld=%p: failing %" PRIuPTR " pending batches: %s",
            chand_, this, num_batches, grpc_error_std_string(error).c_str());
  }
  CallCombinerClosureList closures;
  for (size_t i = 0; i < GPR_ARRAY_SIZE(pending_batches_); ++i) {
    PendingBatch* pending = &pending_batches_[i];
    grpc_transport_stream_op_batch* batch = pending->batch;
    if (batch != nullptr) {
      batch->handler_private.extra_arg = this;
      GRPC_CLOSURE_INIT(&batch->handler_private.closure,
                        FailPendingBatchInCallCombiner, batch,
                        grpc_schedule_on_exec_ctx);
      closures.Add(&batch->handler_private.closure, GRPC_ERROR_REF(error),
                   "PendingBatchesFail");
      PendingBatchClear(pending);
    }
  }
  closures.RunClosuresWithoutYielding(call_combiner_);
  GRPC_ERROR_UNREF(error);
}

template <typename Predicate>
RetryFilter::CallData::PendingBatch* RetryFilter::CallData::PendingBatchFind(
    const char* log_message, Predicate predicate) {
  for (size_t i = 0; i < GPR_ARRAY_SIZE(pending_batches_); ++i) {
    PendingBatch* pending = &pending_batches_[i];
    grpc_transport_stream_op_batch* batch = pending->batch;
    if (batch != nullptr && predicate(batch)) {
      if (GRPC_TRACE_FLAG_ENABLED(grpc_retry_trace)) {
        gpr_log(GPR_INFO,
                "chand=%p calld=%p: %s pending batch at index %" PRIuPTR,
                chand_, this, log_message, i);
      }
      return pending;
    }
  }
  return nullptr;
}

//
// retry code
//

void RetryFilter::CallData::RetryCommit(CallAttempt* call_attempt) {
  if (retry_committed_) return;
  retry_committed_ = true;
  if (GRPC_TRACE_FLAG_ENABLED(grpc_retry_trace)) {
    gpr_log(GPR_INFO, "chand=%p calld=%p: committing retries", chand_, this);
  }
  if (call_attempt != nullptr) {
    // If the call attempt's LB call has been committed, inform the call
    // dispatch controller that the call has been committed.
    // Note: If call_attempt is null, this is happening before the first
    // retry attempt is started, in which case we'll just pass the real
    // call dispatch controller down into the LB call, and it won't be
    // our problem anymore.
    if (call_attempt->lb_call_committed()) {
      auto* service_config_call_data =
          static_cast<ClientChannelServiceConfigCallData*>(
              call_context_[GRPC_CONTEXT_SERVICE_CONFIG_CALL_DATA].value);
      service_config_call_data->call_dispatch_controller()->Commit();
    }
    // Free cached send ops.
    call_attempt->FreeCachedSendOpDataAfterCommit();
  }
}

<<<<<<< HEAD
void RetryFilter::CallData::StartRetryTimer(Timestamp server_pushback_ms) {
  // Reset call attempt.
  call_attempt_.reset(DEBUG_LOCATION, "StartRetryTimer");
  // Compute backoff delay.
  Timestamp next_attempt_time;
  if (server_pushback_ms >= 0) {
    next_attempt_time = ExecCtx::Get()->Now() + server_pushback_ms;
=======
void RetryFilter::CallData::StartRetryTimer(
    absl::optional<grpc_millis> server_pushback_ms) {
  // Reset call attempt.
  call_attempt_.reset(DEBUG_LOCATION, "StartRetryTimer");
  // Compute backoff delay.
  grpc_millis next_attempt_time;
  if (server_pushback_ms.has_value()) {
    GPR_ASSERT(*server_pushback_ms >= 0);
    next_attempt_time = ExecCtx::Get()->Now() + *server_pushback_ms;
>>>>>>> 44e7be44
    retry_backoff_.Reset();
  } else {
    next_attempt_time = retry_backoff_.NextAttemptTime();
  }
  if (GRPC_TRACE_FLAG_ENABLED(grpc_retry_trace)) {
    gpr_log(GPR_INFO,
            "chand=%p calld=%p: retrying failed call in %" PRId64 " ms", chand_,
            this, next_attempt_time - ExecCtx::Get()->Now());
  }
  // Schedule retry after computed delay.
  GRPC_CLOSURE_INIT(&retry_closure_, OnRetryTimer, this, nullptr);
  GRPC_CALL_STACK_REF(owning_call_, "OnRetryTimer");
  retry_timer_pending_ = true;
  grpc_timer_init(&retry_timer_, next_attempt_time, &retry_closure_);
}

void RetryFilter::CallData::OnRetryTimer(void* arg, grpc_error_handle error) {
  auto* calld = static_cast<CallData*>(arg);
  GRPC_CLOSURE_INIT(&calld->retry_closure_, OnRetryTimerLocked, calld, nullptr);
  GRPC_CALL_COMBINER_START(calld->call_combiner_, &calld->retry_closure_,
                           GRPC_ERROR_REF(error), "retry timer fired");
}

void RetryFilter::CallData::OnRetryTimerLocked(void* arg,
                                               grpc_error_handle error) {
  auto* calld = static_cast<CallData*>(arg);
  if (error == GRPC_ERROR_NONE && calld->retry_timer_pending_) {
    calld->retry_timer_pending_ = false;
    calld->CreateCallAttempt();
  } else {
    GRPC_CALL_COMBINER_STOP(calld->call_combiner_, "retry timer cancelled");
  }
  GRPC_CALL_STACK_UNREF(calld->owning_call_, "OnRetryTimer");
}

}  // namespace

const grpc_channel_filter kRetryFilterVtable = {
    RetryFilter::CallData::StartTransportStreamOpBatch,
    RetryFilter::StartTransportOp,
    sizeof(RetryFilter::CallData),
    RetryFilter::CallData::Init,
    RetryFilter::CallData::SetPollent,
    RetryFilter::CallData::Destroy,
    sizeof(RetryFilter),
    RetryFilter::Init,
    RetryFilter::Destroy,
    RetryFilter::GetChannelInfo,
    "retry_filter",
};

}  // namespace grpc_core<|MERGE_RESOLUTION|>--- conflicted
+++ resolved
@@ -397,12 +397,7 @@
 
     // Returns true if the call should be retried.
     bool ShouldRetry(absl::optional<grpc_status_code> status, bool is_lb_drop,
-<<<<<<< HEAD
-                     grpc_mdelem* server_pushback_md,
-                     Timestamp* server_pushback_ms);
-=======
                      absl::optional<grpc_millis> server_pushback_ms);
->>>>>>> 44e7be44
 
     // Abandons the call attempt.  Unrefs any deferred batches.
     void Abandon();
@@ -512,13 +507,8 @@
   void RetryCommit(CallAttempt* call_attempt);
 
   // Starts a timer to retry after appropriate back-off.
-<<<<<<< HEAD
-  // If server_pushback_ms is -1, retry_backoff_ is used.
-  void StartRetryTimer(Timestamp server_pushback_ms);
-=======
   // If server_pushback_ms is nullopt, retry_backoff_ is used.
   void StartRetryTimer(absl::optional<grpc_millis> server_pushback_ms);
->>>>>>> 44e7be44
 
   static void OnRetryTimer(void* arg, grpc_error_handle error);
   static void OnRetryTimerLocked(void* arg, grpc_error_handle error);
@@ -535,7 +525,7 @@
   BackOff retry_backoff_;
 
   grpc_slice path_;  // Request path.
-  Timestamp deadline_;
+  grpc_millis deadline_;
   Arena* arena_;
   grpc_call_stack* owning_call_;
   CallCombiner* call_combiner_;
@@ -685,7 +675,7 @@
   // If per_attempt_recv_timeout is set, start a timer.
   if (calld->retry_policy_ != nullptr &&
       calld->retry_policy_->per_attempt_recv_timeout().has_value()) {
-    Timestamp per_attempt_recv_deadline =
+    grpc_millis per_attempt_recv_deadline =
         ExecCtx::Get()->Now() +
         *calld->retry_policy_->per_attempt_recv_timeout();
     if (GRPC_TRACE_FLAG_ENABLED(grpc_retry_trace)) {
@@ -1073,11 +1063,7 @@
 
 bool RetryFilter::CallData::CallAttempt::ShouldRetry(
     absl::optional<grpc_status_code> status, bool is_lb_drop,
-<<<<<<< HEAD
-    grpc_mdelem* server_pushback_md, Timestamp* server_pushback_ms) {
-=======
     absl::optional<grpc_millis> server_pushback_ms) {
->>>>>>> 44e7be44
   // LB drops always inhibit retries.
   if (is_lb_drop) return false;
   // TODO(roth): Handle transparent retries here.
@@ -1160,10 +1146,6 @@
             " ms",
             calld_->chand_, calld_, this, *server_pushback_ms);
       }
-<<<<<<< HEAD
-      *server_pushback_ms = static_cast<Timestamp>(ms);
-=======
->>>>>>> 44e7be44
     }
   }
   // Check with call dispatch controller.
@@ -1550,7 +1532,7 @@
 
 // Sets *status, *server_pushback_ms, and *is_lb_drop based on md_batch
 // and error.
-void GetCallStatus(Timestamp deadline, grpc_metadata_batch* md_batch,
+void GetCallStatus(grpc_millis deadline, grpc_metadata_batch* md_batch,
                    grpc_error_handle error, grpc_status_code* status,
                    absl::optional<grpc_millis>* server_pushback_ms,
                    bool* is_lb_drop) {
@@ -1709,13 +1691,7 @@
         is_lb_drop);
   }
   // Check if we should retry.
-<<<<<<< HEAD
-  Timestamp server_pushback_ms = -1;
-  if (call_attempt->ShouldRetry(status, is_lb_drop, server_pushback_md,
-                                &server_pushback_ms)) {
-=======
   if (call_attempt->ShouldRetry(status, is_lb_drop, server_pushback_ms)) {
->>>>>>> 44e7be44
     // Start retry timer.
     calld->StartRetryTimer(server_pushback_ms);
     // Cancel call attempt.
@@ -2511,15 +2487,6 @@
   }
 }
 
-<<<<<<< HEAD
-void RetryFilter::CallData::StartRetryTimer(Timestamp server_pushback_ms) {
-  // Reset call attempt.
-  call_attempt_.reset(DEBUG_LOCATION, "StartRetryTimer");
-  // Compute backoff delay.
-  Timestamp next_attempt_time;
-  if (server_pushback_ms >= 0) {
-    next_attempt_time = ExecCtx::Get()->Now() + server_pushback_ms;
-=======
 void RetryFilter::CallData::StartRetryTimer(
     absl::optional<grpc_millis> server_pushback_ms) {
   // Reset call attempt.
@@ -2529,7 +2496,6 @@
   if (server_pushback_ms.has_value()) {
     GPR_ASSERT(*server_pushback_ms >= 0);
     next_attempt_time = ExecCtx::Get()->Now() + *server_pushback_ms;
->>>>>>> 44e7be44
     retry_backoff_.Reset();
   } else {
     next_attempt_time = retry_backoff_.NextAttemptTime();
