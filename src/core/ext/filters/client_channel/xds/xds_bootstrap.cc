--- conflicted
+++ resolved
@@ -102,7 +102,6 @@
   }
   Json json = Json::Parse(contents_str_view, error);
   grpc_slice_unref_internal(contents);
-<<<<<<< HEAD
   if (*error != GRPC_ERROR_NONE) {
     char* msg;
     gpr_asprintf(&msg, "Failed to parse bootstrap file %s", path.get());
@@ -114,17 +113,13 @@
     return nullptr;
   }
   std::unique_ptr<XdsBootstrap> result =
-      grpc_core::MakeUnique<XdsBootstrap>(std::move(json), error);
+      absl::make_unique<XdsBootstrap>(std::move(json), error);
   if (*error == GRPC_ERROR_NONE && GRPC_TRACE_FLAG_ENABLED(*tracer)) {
     gpr_log(GPR_INFO,
             "[xds_client %p] Bootstrap config for creating xds client:\n%s",
             client, BootstrapString(*result).get());
   }
   return result;
-=======
-  if (*error != GRPC_ERROR_NONE) return nullptr;
-  return absl::make_unique<XdsBootstrap>(std::move(json), error);
->>>>>>> 17036c14
 }
 
 XdsBootstrap::XdsBootstrap(Json json, grpc_error** error) {
