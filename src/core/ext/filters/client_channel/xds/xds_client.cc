/*
 *
 * Copyright 2018 gRPC authors.
 *
 * Licensed under the Apache License, Version 2.0 (the "License");
 * you may not use this file except in compliance with the License.
 * You may obtain a copy of the License at
 *
 *     http://www.apache.org/licenses/LICENSE-2.0
 *
 * Unless required by applicable law or agreed to in writing, software
 * distributed under the License is distributed on an "AS IS" BASIS,
 * WITHOUT WARRANTIES OR CONDITIONS OF ANY KIND, either express or implied.
 * See the License for the specific language governing permissions and
 * limitations under the License.
 *
 */

#include <grpc/support/port_platform.h>

#include <inttypes.h>
#include <limits.h>
#include <string.h>

#include <grpc/byte_buffer_reader.h>
#include <grpc/grpc.h>
#include <grpc/support/alloc.h>
#include <grpc/support/string_util.h>
#include <grpc/support/time.h>

#include "src/core/ext/filters/client_channel/client_channel.h"
#include "src/core/ext/filters/client_channel/parse_address.h"
#include "src/core/ext/filters/client_channel/server_address.h"
#include "src/core/ext/filters/client_channel/service_config.h"
#include "src/core/ext/filters/client_channel/xds/xds_api.h"
#include "src/core/ext/filters/client_channel/xds/xds_channel.h"
#include "src/core/ext/filters/client_channel/xds/xds_channel_args.h"
#include "src/core/ext/filters/client_channel/xds/xds_client.h"
#include "src/core/ext/filters/client_channel/xds/xds_client_stats.h"
#include "src/core/lib/backoff/backoff.h"
#include "src/core/lib/channel/channel_args.h"
#include "src/core/lib/channel/channel_stack.h"
#include "src/core/lib/gpr/string.h"
#include "src/core/lib/gprpp/map.h"
#include "src/core/lib/gprpp/memory.h"
#include "src/core/lib/gprpp/orphanable.h"
#include "src/core/lib/gprpp/ref_counted_ptr.h"
#include "src/core/lib/gprpp/sync.h"
#include "src/core/lib/iomgr/combiner.h"
#include "src/core/lib/iomgr/sockaddr.h"
#include "src/core/lib/iomgr/sockaddr_utils.h"
#include "src/core/lib/iomgr/timer.h"
#include "src/core/lib/slice/slice_hash_table.h"
#include "src/core/lib/slice/slice_internal.h"
#include "src/core/lib/slice/slice_string_helpers.h"
#include "src/core/lib/surface/call.h"
#include "src/core/lib/surface/channel.h"
#include "src/core/lib/surface/channel_init.h"
#include "src/core/lib/transport/static_metadata.h"

#define GRPC_XDS_INITIAL_CONNECT_BACKOFF_SECONDS 1
#define GRPC_XDS_RECONNECT_BACKOFF_MULTIPLIER 1.6
#define GRPC_XDS_RECONNECT_MAX_BACKOFF_SECONDS 120
#define GRPC_XDS_RECONNECT_JITTER 0.2
#define GRPC_XDS_MIN_CLIENT_LOAD_REPORTING_INTERVAL_MS 1000

namespace grpc_core {

TraceFlag grpc_xds_client_trace(false, "xds_client");

//
// Internal class declarations
//

// An xds call wrapper that can restart a call upon failure. Holds a ref to
// the xds channel. The template parameter is the kind of wrapped xds call.
template <typename T>
class XdsClient::ChannelState::RetryableCall
    : public InternallyRefCounted<RetryableCall<T>> {
 public:
  explicit RetryableCall(RefCountedPtr<ChannelState> chand);

  void Orphan() override;

  void OnCallFinishedLocked();

  T* calld() const { return calld_.get(); }
  ChannelState* chand() const { return chand_.get(); }

  bool IsCurrentCallOnChannel() const;

 private:
  void StartNewCallLocked();
  void StartRetryTimerLocked();
  static void OnRetryTimer(void* arg, grpc_error* error);
  static void OnRetryTimerLocked(void* arg, grpc_error* error);

  // The wrapped xds call that talks to the xds server. It's instantiated
  // every time we start a new call. It's null during call retry backoff.
  OrphanablePtr<T> calld_;
  // The owning xds channel.
  RefCountedPtr<ChannelState> chand_;

  // Retry state.
  BackOff backoff_;
  grpc_timer retry_timer_;
  grpc_closure on_retry_timer_;
  bool retry_timer_callback_pending_ = false;

  bool shutting_down_ = false;
};

// Contains an ADS call to the xds server.
class XdsClient::ChannelState::AdsCallState
    : public InternallyRefCounted<AdsCallState> {
 public:
  // The ctor and dtor should not be used directly.
  explicit AdsCallState(RefCountedPtr<RetryableCall<AdsCallState>> parent);
  ~AdsCallState() override;

  void Orphan() override;

  RetryableCall<AdsCallState>* parent() const { return parent_.get(); }
  ChannelState* chand() const { return parent_->chand(); }
  XdsClient* xds_client() const { return chand()->xds_client(); }
  bool seen_response() const { return seen_response_; }

  void Subscribe(const std::string& type_url, const std::string& name);
  void Unsubscribe(const std::string& type_url, const std::string& name);

  bool HasSubscribedResources() const;

 private:
  class ResourceState : public InternallyRefCounted<ResourceState> {
   public:
    ResourceState(const std::string& type_url, const std::string& name)
        : type_url_(type_url), name_(name) {
      GRPC_CLOSURE_INIT(&timer_callback_, OnTimer, this,
                        grpc_schedule_on_exec_ctx);
    }

    void Orphan() override {
      Finish();
      Unref();
    }

    void Start(RefCountedPtr<AdsCallState> ads_calld) {
      if (sent_) return;
      sent_ = true;
      ads_calld_ = std::move(ads_calld);
      Ref().release();
      timer_pending_ = true;
      grpc_timer_init(
          &timer_,
          ExecCtx::Get()->Now() + ads_calld_->xds_client()->request_timeout_,
          &timer_callback_);
    }

    void Finish() {
      if (timer_pending_) {
        grpc_timer_cancel(&timer_);
        timer_pending_ = false;
      }
    }

   private:
    static void OnTimer(void* arg, grpc_error* error) {
      ResourceState* self = static_cast<ResourceState*>(arg);
      self->ads_calld_->xds_client()->combiner_->Run(
          GRPC_CLOSURE_INIT(&self->timer_callback_, OnTimerLocked, self,
                            nullptr),
          GRPC_ERROR_REF(error));
    }

    static void OnTimerLocked(void* arg, grpc_error* error) {
      ResourceState* self = static_cast<ResourceState*>(arg);
      if (error == GRPC_ERROR_NONE && self->timer_pending_) {
        self->timer_pending_ = false;
        char* msg;
        gpr_asprintf(
            &msg,
            "timeout obtaining resource {type=%s name=%s} from xds server",
            self->type_url_.c_str(), self->name_.c_str());
        grpc_error* error = GRPC_ERROR_CREATE_FROM_COPIED_STRING(msg);
        gpr_free(msg);
        if (GRPC_TRACE_FLAG_ENABLED(grpc_xds_client_trace)) {
          gpr_log(GPR_INFO, "[xds_client %p] %s",
                  self->ads_calld_->xds_client(), grpc_error_string(error));
        }
        if (self->type_url_ == XdsApi::kLdsTypeUrl ||
            self->type_url_ == XdsApi::kRdsTypeUrl) {
          self->ads_calld_->xds_client()->service_config_watcher_->OnError(
              error);
        } else if (self->type_url_ == XdsApi::kCdsTypeUrl) {
          ClusterState& state =
              self->ads_calld_->xds_client()->cluster_map_[self->name_];
          for (const auto& p : state.watchers) {
            p.first->OnError(GRPC_ERROR_REF(error));
          }
          GRPC_ERROR_UNREF(error);
        } else if (self->type_url_ == XdsApi::kEdsTypeUrl) {
          EndpointState& state =
              self->ads_calld_->xds_client()->endpoint_map_[self->name_];
          for (const auto& p : state.watchers) {
            p.first->OnError(GRPC_ERROR_REF(error));
          }
          GRPC_ERROR_UNREF(error);
        } else {
          GPR_UNREACHABLE_CODE(return );
        }
      }
      self->ads_calld_.reset();
      self->Unref();
    }

    const std::string type_url_;
    const std::string name_;

    RefCountedPtr<AdsCallState> ads_calld_;
    bool sent_ = false;
    bool timer_pending_ = false;
    grpc_timer timer_;
    grpc_closure timer_callback_;
  };

  struct ResourceTypeState {
    ~ResourceTypeState() { GRPC_ERROR_UNREF(error); }

    // Version, nonce, and error for this resource type.
    std::string version;
    std::string nonce;
    grpc_error* error = GRPC_ERROR_NONE;

    // Subscribed resources of this type.
    std::map<std::string /* name */, OrphanablePtr<ResourceState>>
        subscribed_resources;
  };

  void SendMessageLocked(const std::string& type_url);

  void AcceptLdsUpdate(XdsApi::LdsUpdate lds_update);
  void AcceptRdsUpdate(XdsApi::RdsUpdate rds_update);
  void AcceptCdsUpdate(XdsApi::CdsUpdateMap cds_update_map);
  void AcceptEdsUpdate(XdsApi::EdsUpdateMap eds_update_map);

  static void OnRequestSent(void* arg, grpc_error* error);
  static void OnRequestSentLocked(void* arg, grpc_error* error);
  static void OnResponseReceived(void* arg, grpc_error* error);
  static void OnResponseReceivedLocked(void* arg, grpc_error* error);
  static void OnStatusReceived(void* arg, grpc_error* error);
  static void OnStatusReceivedLocked(void* arg, grpc_error* error);

  bool IsCurrentCallOnChannel() const;

  std::set<StringView> ClusterNamesForRequest();
  std::set<StringView> EdsServiceNamesForRequest();

  // The owning RetryableCall<>.
  RefCountedPtr<RetryableCall<AdsCallState>> parent_;

  bool sent_initial_message_ = false;
  bool seen_response_ = false;

  // Always non-NULL.
  grpc_call* call_;

  // recv_initial_metadata
  grpc_metadata_array initial_metadata_recv_;

  // send_message
  grpc_byte_buffer* send_message_payload_ = nullptr;
  grpc_closure on_request_sent_;

  // recv_message
  grpc_byte_buffer* recv_message_payload_ = nullptr;
  grpc_closure on_response_received_;

  // recv_trailing_metadata
  grpc_metadata_array trailing_metadata_recv_;
  grpc_status_code status_code_;
  grpc_slice status_details_;
  grpc_closure on_status_received_;

  // Resource types for which requests need to be sent.
  std::set<std::string /*type_url*/> buffered_requests_;

  // State for each resource type.
  std::map<std::string /*type_url*/, ResourceTypeState> state_map_;
};

// Contains an LRS call to the xds server.
class XdsClient::ChannelState::LrsCallState
    : public InternallyRefCounted<LrsCallState> {
 public:
  // The ctor and dtor should not be used directly.
  explicit LrsCallState(RefCountedPtr<RetryableCall<LrsCallState>> parent);
  ~LrsCallState() override;

  void Orphan() override;

  void MaybeStartReportingLocked();
  bool ShouldSendLoadReports(const StringView& cluster_name) const;

  RetryableCall<LrsCallState>* parent() { return parent_.get(); }
  ChannelState* chand() const { return parent_->chand(); }
  XdsClient* xds_client() const { return chand()->xds_client(); }
  bool seen_response() const { return seen_response_; }

 private:
  // Reports client-side load stats according to a fixed interval.
  class Reporter : public InternallyRefCounted<Reporter> {
   public:
    Reporter(RefCountedPtr<LrsCallState> parent, grpc_millis report_interval)
        : parent_(std::move(parent)), report_interval_(report_interval) {
      ScheduleNextReportLocked();
    }

    void Orphan() override;

   private:
    void ScheduleNextReportLocked();
    static void OnNextReportTimer(void* arg, grpc_error* error);
    static void OnNextReportTimerLocked(void* arg, grpc_error* error);
    void SendReportLocked();
    static void OnReportDone(void* arg, grpc_error* error);
    static void OnReportDoneLocked(void* arg, grpc_error* error);

    bool IsCurrentReporterOnCall() const {
      return this == parent_->reporter_.get();
    }
    XdsClient* xds_client() const { return parent_->xds_client(); }

    // The owning LRS call.
    RefCountedPtr<LrsCallState> parent_;

    // The load reporting state.
    const grpc_millis report_interval_;
    bool last_report_counters_were_zero_ = false;
    bool next_report_timer_callback_pending_ = false;
    grpc_timer next_report_timer_;
    grpc_closure on_next_report_timer_;
    grpc_closure on_report_done_;
  };

  static void OnInitialRequestSent(void* arg, grpc_error* error);
  static void OnResponseReceived(void* arg, grpc_error* error);
  static void OnStatusReceived(void* arg, grpc_error* error);
  static void OnInitialRequestSentLocked(void* arg, grpc_error* error);
  static void OnResponseReceivedLocked(void* arg, grpc_error* error);
  static void OnStatusReceivedLocked(void* arg, grpc_error* error);

  bool IsCurrentCallOnChannel() const;

  // The owning RetryableCall<>.
  RefCountedPtr<RetryableCall<LrsCallState>> parent_;
  bool seen_response_ = false;

  // Always non-NULL.
  grpc_call* call_;

  // recv_initial_metadata
  grpc_metadata_array initial_metadata_recv_;

  // send_message
  grpc_byte_buffer* send_message_payload_ = nullptr;
  grpc_closure on_initial_request_sent_;

  // recv_message
  grpc_byte_buffer* recv_message_payload_ = nullptr;
  grpc_closure on_response_received_;

  // recv_trailing_metadata
  grpc_metadata_array trailing_metadata_recv_;
  grpc_status_code status_code_;
  grpc_slice status_details_;
  grpc_closure on_status_received_;

  // Load reporting state.
  std::set<std::string> cluster_names_;  // Asked for by the LRS server.
  grpc_millis load_reporting_interval_ = 0;
  OrphanablePtr<Reporter> reporter_;
};

//
// XdsClient::ChannelState::StateWatcher
//

class XdsClient::ChannelState::StateWatcher
    : public AsyncConnectivityStateWatcherInterface {
 public:
  explicit StateWatcher(RefCountedPtr<ChannelState> parent)
      : AsyncConnectivityStateWatcherInterface(parent->xds_client()->combiner_),
        parent_(std::move(parent)) {}

 private:
  void OnConnectivityStateChange(grpc_connectivity_state new_state) override {
    if (!parent_->shutting_down_ &&
        new_state == GRPC_CHANNEL_TRANSIENT_FAILURE) {
      // In TRANSIENT_FAILURE.  Notify all watchers of error.
      gpr_log(GPR_INFO,
              "[xds_client %p] xds channel in state TRANSIENT_FAILURE",
              parent_->xds_client());
      parent_->xds_client()->NotifyOnError(GRPC_ERROR_CREATE_FROM_STATIC_STRING(
          "xds channel in TRANSIENT_FAILURE"));
    }
  }

  RefCountedPtr<ChannelState> parent_;
};

//
// XdsClient::ChannelState
//

namespace {

// Returns the channel args for the xds channel.
grpc_channel_args* BuildXdsChannelArgs(const grpc_channel_args& args) {
  static const char* args_to_remove[] = {
      // LB policy name, since we want to use the default (pick_first) in
      // the LB channel.
      GRPC_ARG_LB_POLICY_NAME,
      // The service config that contains the LB config. We don't want to
      // recursively use xds in the LB channel.
      GRPC_ARG_SERVICE_CONFIG,
      // The channel arg for the server URI, since that will be different for
      // the xds channel than for the parent channel.  The client channel
      // factory will re-add this arg with the right value.
      GRPC_ARG_SERVER_URI,
      // The xds channel should use the authority indicated by the target
      // authority table (see \a ModifyXdsChannelArgs),
      // as opposed to the authority from the parent channel.
      GRPC_ARG_DEFAULT_AUTHORITY,
      // Just as for \a GRPC_ARG_DEFAULT_AUTHORITY, the xds channel should be
      // treated as a stand-alone channel and not inherit this argument from the
      // args of the parent channel.
      GRPC_SSL_TARGET_NAME_OVERRIDE_ARG,
      // Don't want to pass down channelz node from parent; the balancer
      // channel will get its own.
      GRPC_ARG_CHANNELZ_CHANNEL_NODE,
      // Keepalive interval.  We are explicitly setting our own value below.
      GRPC_ARG_KEEPALIVE_TIME_MS,
  };
  // Channel args to add.
  InlinedVector<grpc_arg, 3> args_to_add;
  // Keepalive interval.
  args_to_add.emplace_back(grpc_channel_arg_integer_create(
      const_cast<char*>(GRPC_ARG_KEEPALIVE_TIME_MS), 5000));
  // A channel arg indicating that the target is an xds server.
  // TODO(roth): Once we figure out our fallback and credentials story, decide
  // whether this is actually needed.  Note that it's currently used by the
  // fake security connector as well.
  args_to_add.emplace_back(grpc_channel_arg_integer_create(
      const_cast<char*>(GRPC_ARG_ADDRESS_IS_XDS_SERVER), 1));
  // The parent channel's channelz uuid.
  channelz::ChannelNode* channelz_node = nullptr;
  const grpc_arg* arg =
      grpc_channel_args_find(&args, GRPC_ARG_CHANNELZ_CHANNEL_NODE);
  if (arg != nullptr && arg->type == GRPC_ARG_POINTER &&
      arg->value.pointer.p != nullptr) {
    channelz_node = static_cast<channelz::ChannelNode*>(arg->value.pointer.p);
    args_to_add.emplace_back(
        channelz::MakeParentUuidArg(channelz_node->uuid()));
  }
  // Construct channel args.
  grpc_channel_args* new_args = grpc_channel_args_copy_and_add_and_remove(
      &args, args_to_remove, GPR_ARRAY_SIZE(args_to_remove), args_to_add.data(),
      args_to_add.size());
  // Make any necessary modifications for security.
  return ModifyXdsChannelArgs(new_args);
}

}  // namespace

XdsClient::ChannelState::ChannelState(RefCountedPtr<XdsClient> xds_client,
                                      grpc_channel* channel)
    : InternallyRefCounted<ChannelState>(&grpc_xds_client_trace),
      xds_client_(std::move(xds_client)),
      channel_(channel) {
  GPR_ASSERT(channel_ != nullptr);
  StartConnectivityWatchLocked();
}

XdsClient::ChannelState::~ChannelState() {
  if (GRPC_TRACE_FLAG_ENABLED(grpc_xds_client_trace)) {
    gpr_log(GPR_INFO, "[xds_client %p] Destroying xds channel %p", xds_client(),
            this);
  }
  grpc_channel_destroy(channel_);
}

void XdsClient::ChannelState::Orphan() {
  shutting_down_ = true;
  CancelConnectivityWatchLocked();
  ads_calld_.reset();
  lrs_calld_.reset();
  Unref(DEBUG_LOCATION, "ChannelState+orphaned");
}

XdsClient::ChannelState::AdsCallState* XdsClient::ChannelState::ads_calld()
    const {
  return ads_calld_->calld();
}

XdsClient::ChannelState::LrsCallState* XdsClient::ChannelState::lrs_calld()
    const {
  return lrs_calld_->calld();
}

bool XdsClient::ChannelState::HasActiveAdsCall() const {
  return ads_calld_->calld() != nullptr;
}

void XdsClient::ChannelState::MaybeStartLrsCall() {
  if (lrs_calld_ != nullptr) return;
  lrs_calld_.reset(
      new RetryableCall<LrsCallState>(Ref(DEBUG_LOCATION, "ChannelState+lrs")));
}

void XdsClient::ChannelState::StopLrsCall() { lrs_calld_.reset(); }

void XdsClient::ChannelState::StartConnectivityWatchLocked() {
  grpc_channel_element* client_channel_elem =
      grpc_channel_stack_last_element(grpc_channel_get_channel_stack(channel_));
  GPR_ASSERT(client_channel_elem->filter == &grpc_client_channel_filter);
  watcher_ = new StateWatcher(Ref());
  grpc_client_channel_start_connectivity_watch(
      client_channel_elem, GRPC_CHANNEL_IDLE,
      OrphanablePtr<AsyncConnectivityStateWatcherInterface>(watcher_));
}

void XdsClient::ChannelState::CancelConnectivityWatchLocked() {
  grpc_channel_element* client_channel_elem =
      grpc_channel_stack_last_element(grpc_channel_get_channel_stack(channel_));
  GPR_ASSERT(client_channel_elem->filter == &grpc_client_channel_filter);
  grpc_client_channel_stop_connectivity_watch(client_channel_elem, watcher_);
}

void XdsClient::ChannelState::Subscribe(const std::string& type_url,
                                        const std::string& name) {
  if (ads_calld_ == nullptr) {
    // Start the ADS call if this is the first request.
    ads_calld_.reset(new RetryableCall<AdsCallState>(
        Ref(DEBUG_LOCATION, "ChannelState+ads")));
    // Note: AdsCallState's ctor will automatically subscribe to all
    // resources that the XdsClient already has watchers for, so we can
    // return here.
    return;
  }
  // If the ADS call is in backoff state, we don't need to do anything now
  // because when the call is restarted it will resend all necessary requests.
  if (ads_calld() == nullptr) return;
  // Subscribe to this resource if the ADS call is active.
  ads_calld()->Subscribe(type_url, name);
}

void XdsClient::ChannelState::Unsubscribe(const std::string& type_url,
                                          const std::string& name) {
  if (ads_calld_ != nullptr) {
    ads_calld_->calld()->Unsubscribe(type_url, name);
    if (!ads_calld_->calld()->HasSubscribedResources()) ads_calld_.reset();
  }
}

//
// XdsClient::ChannelState::RetryableCall<>
//

template <typename T>
XdsClient::ChannelState::RetryableCall<T>::RetryableCall(
    RefCountedPtr<ChannelState> chand)
    : chand_(std::move(chand)),
      backoff_(
          BackOff::Options()
              .set_initial_backoff(GRPC_XDS_INITIAL_CONNECT_BACKOFF_SECONDS *
                                   1000)
              .set_multiplier(GRPC_XDS_RECONNECT_BACKOFF_MULTIPLIER)
              .set_jitter(GRPC_XDS_RECONNECT_JITTER)
              .set_max_backoff(GRPC_XDS_RECONNECT_MAX_BACKOFF_SECONDS * 1000)) {
  StartNewCallLocked();
}

template <typename T>
void XdsClient::ChannelState::RetryableCall<T>::Orphan() {
  shutting_down_ = true;
  calld_.reset();
  if (retry_timer_callback_pending_) grpc_timer_cancel(&retry_timer_);
  this->Unref(DEBUG_LOCATION, "RetryableCall+orphaned");
}

template <typename T>
void XdsClient::ChannelState::RetryableCall<T>::OnCallFinishedLocked() {
  const bool seen_response = calld_->seen_response();
  calld_.reset();
  if (seen_response) {
    // If we lost connection to the xds server, reset backoff and restart the
    // call immediately.
    backoff_.Reset();
    StartNewCallLocked();
  } else {
    // If we failed to connect to the xds server, retry later.
    StartRetryTimerLocked();
  }
}

template <typename T>
void XdsClient::ChannelState::RetryableCall<T>::StartNewCallLocked() {
  if (shutting_down_) return;
  GPR_ASSERT(chand_->channel_ != nullptr);
  GPR_ASSERT(calld_ == nullptr);
  if (GRPC_TRACE_FLAG_ENABLED(grpc_xds_client_trace)) {
    gpr_log(GPR_INFO,
            "[xds_client %p] Start new call from retryable call (chand: %p, "
            "retryable call: %p)",
            chand()->xds_client(), chand(), this);
  }
  calld_ = MakeOrphanable<T>(
      this->Ref(DEBUG_LOCATION, "RetryableCall+start_new_call"));
}

template <typename T>
void XdsClient::ChannelState::RetryableCall<T>::StartRetryTimerLocked() {
  if (shutting_down_) return;
  const grpc_millis next_attempt_time = backoff_.NextAttemptTime();
  if (GRPC_TRACE_FLAG_ENABLED(grpc_xds_client_trace)) {
    grpc_millis timeout = GPR_MAX(next_attempt_time - ExecCtx::Get()->Now(), 0);
    gpr_log(GPR_INFO,
            "[xds_client %p] Failed to connect to xds server (chand: %p) "
            "retry timer will fire in %" PRId64 "ms.",
            chand()->xds_client(), chand(), timeout);
  }
  this->Ref(DEBUG_LOCATION, "RetryableCall+retry_timer_start").release();
  GRPC_CLOSURE_INIT(&on_retry_timer_, OnRetryTimer, this,
                    grpc_schedule_on_exec_ctx);
  grpc_timer_init(&retry_timer_, next_attempt_time, &on_retry_timer_);
  retry_timer_callback_pending_ = true;
}

template <typename T>
void XdsClient::ChannelState::RetryableCall<T>::OnRetryTimer(
    void* arg, grpc_error* error) {
  RetryableCall* calld = static_cast<RetryableCall*>(arg);
  calld->chand_->xds_client()->combiner_->Run(
      GRPC_CLOSURE_INIT(&calld->on_retry_timer_, OnRetryTimerLocked, calld,
                        nullptr),
      GRPC_ERROR_REF(error));
}

template <typename T>
void XdsClient::ChannelState::RetryableCall<T>::OnRetryTimerLocked(
    void* arg, grpc_error* error) {
  RetryableCall* calld = static_cast<RetryableCall*>(arg);
  calld->retry_timer_callback_pending_ = false;
  if (!calld->shutting_down_ && error == GRPC_ERROR_NONE) {
    if (GRPC_TRACE_FLAG_ENABLED(grpc_xds_client_trace)) {
      gpr_log(
          GPR_INFO,
          "[xds_client %p] Retry timer fires (chand: %p, retryable call: %p)",
          calld->chand()->xds_client(), calld->chand(), calld);
    }
    calld->StartNewCallLocked();
  }
  calld->Unref(DEBUG_LOCATION, "RetryableCall+retry_timer_done");
}

//
// XdsClient::ChannelState::AdsCallState
//

XdsClient::ChannelState::AdsCallState::AdsCallState(
    RefCountedPtr<RetryableCall<AdsCallState>> parent)
    : InternallyRefCounted<AdsCallState>(&grpc_xds_client_trace),
      parent_(std::move(parent)) {
  // Init the ADS call. Note that the call will progress every time there's
  // activity in xds_client()->interested_parties_, which is comprised of
  // the polling entities from client_channel.
  GPR_ASSERT(xds_client() != nullptr);
  GPR_ASSERT(!xds_client()->server_name_.empty());
  // Create a call with the specified method name.
  call_ = grpc_channel_create_pollset_set_call(
      chand()->channel_, nullptr, GRPC_PROPAGATE_DEFAULTS,
      xds_client()->interested_parties_,
      GRPC_MDSTR_SLASH_ENVOY_DOT_SERVICE_DOT_DISCOVERY_DOT_V2_DOT_AGGREGATEDDISCOVERYSERVICE_SLASH_STREAMAGGREGATEDRESOURCES,
      nullptr, GRPC_MILLIS_INF_FUTURE, nullptr);
  GPR_ASSERT(call_ != nullptr);
  // Init data associated with the call.
  grpc_metadata_array_init(&initial_metadata_recv_);
  grpc_metadata_array_init(&trailing_metadata_recv_);
  // Start the call.
  if (GRPC_TRACE_FLAG_ENABLED(grpc_xds_client_trace)) {
    gpr_log(GPR_INFO,
            "[xds_client %p] Starting ADS call (chand: %p, calld: %p, "
            "call: %p)",
            xds_client(), chand(), this, call_);
  }
  // Create the ops.
  grpc_call_error call_error;
  grpc_op ops[3];
  memset(ops, 0, sizeof(ops));
  // Op: send initial metadata.
  grpc_op* op = ops;
  op->op = GRPC_OP_SEND_INITIAL_METADATA;
  op->data.send_initial_metadata.count = 0;
  op->flags = 0;
  op->reserved = nullptr;
  op++;
  call_error = grpc_call_start_batch_and_execute(call_, ops, (size_t)(op - ops),
                                                 nullptr);
  GPR_ASSERT(GRPC_CALL_OK == call_error);
  // Op: send request message.
  GRPC_CLOSURE_INIT(&on_request_sent_, OnRequestSent, this,
                    grpc_schedule_on_exec_ctx);
  if (xds_client()->service_config_watcher_ != nullptr) {
    Subscribe(XdsApi::kLdsTypeUrl, xds_client()->server_name_);
  }
  for (const auto& p : xds_client()->cluster_map_) {
    Subscribe(XdsApi::kCdsTypeUrl, std::string(p.first));
  }
  for (const auto& p : xds_client()->endpoint_map_) {
    Subscribe(XdsApi::kEdsTypeUrl, std::string(p.first));
  }
  // Op: recv initial metadata.
  op = ops;
  op->op = GRPC_OP_RECV_INITIAL_METADATA;
  op->data.recv_initial_metadata.recv_initial_metadata =
      &initial_metadata_recv_;
  op->flags = 0;
  op->reserved = nullptr;
  op++;
  // Op: recv response.
  op->op = GRPC_OP_RECV_MESSAGE;
  op->data.recv_message.recv_message = &recv_message_payload_;
  op->flags = 0;
  op->reserved = nullptr;
  op++;
  Ref(DEBUG_LOCATION, "ADS+OnResponseReceivedLocked").release();
  GRPC_CLOSURE_INIT(&on_response_received_, OnResponseReceived, this,
                    grpc_schedule_on_exec_ctx);
  call_error = grpc_call_start_batch_and_execute(call_, ops, (size_t)(op - ops),
                                                 &on_response_received_);
  GPR_ASSERT(GRPC_CALL_OK == call_error);
  // Op: recv server status.
  op = ops;
  op->op = GRPC_OP_RECV_STATUS_ON_CLIENT;
  op->data.recv_status_on_client.trailing_metadata = &trailing_metadata_recv_;
  op->data.recv_status_on_client.status = &status_code_;
  op->data.recv_status_on_client.status_details = &status_details_;
  op->flags = 0;
  op->reserved = nullptr;
  op++;
  // This callback signals the end of the call, so it relies on the initial
  // ref instead of a new ref. When it's invoked, it's the initial ref that is
  // unreffed.
  GRPC_CLOSURE_INIT(&on_status_received_, OnStatusReceived, this,
                    grpc_schedule_on_exec_ctx);
  call_error = grpc_call_start_batch_and_execute(call_, ops, (size_t)(op - ops),
                                                 &on_status_received_);
  GPR_ASSERT(GRPC_CALL_OK == call_error);
}

XdsClient::ChannelState::AdsCallState::~AdsCallState() {
  grpc_metadata_array_destroy(&initial_metadata_recv_);
  grpc_metadata_array_destroy(&trailing_metadata_recv_);
  grpc_byte_buffer_destroy(send_message_payload_);
  grpc_byte_buffer_destroy(recv_message_payload_);
  grpc_slice_unref_internal(status_details_);
  GPR_ASSERT(call_ != nullptr);
  grpc_call_unref(call_);
}

void XdsClient::ChannelState::AdsCallState::Orphan() {
  GPR_ASSERT(call_ != nullptr);
  // If we are here because xds_client wants to cancel the call,
  // on_status_received_ will complete the cancellation and clean up. Otherwise,
  // we are here because xds_client has to orphan a failed call, then the
  // following cancellation will be a no-op.
  grpc_call_cancel(call_, nullptr);
  state_map_.clear();
  // Note that the initial ref is hold by on_status_received_. So the
  // corresponding unref happens in on_status_received_ instead of here.
}

namespace {

// TODO(roth): Replace this with the absl version once we can use absl.
UniquePtr<char> StrCat(const std::set<StringView>& strings) {
  gpr_strvec v;
  gpr_strvec_init(&v);
  for (const StringView& str : strings) {
    gpr_strvec_add(&v, StringViewToCString(str).release());
    gpr_strvec_add(&v, gpr_strdup(" "));
  }
  UniquePtr<char> result(gpr_strvec_flatten(&v, nullptr));
  gpr_strvec_destroy(&v);
  return result;
}

}  // namespace

void XdsClient::ChannelState::AdsCallState::SendMessageLocked(
    const std::string& type_url) {
  // Buffer message sending if an existing message is in flight.
  if (send_message_payload_ != nullptr) {
    buffered_requests_.insert(type_url);
    return;
  }
  auto& state = state_map_[type_url];
  grpc_slice request_payload_slice;
  std::set<StringView> resource_names;
  if (type_url == XdsApi::kLdsTypeUrl) {
    resource_names.insert(xds_client()->server_name_);
    request_payload_slice = xds_client()->api_.CreateLdsRequest(
        xds_client()->server_name_, state.version, state.nonce,
        GRPC_ERROR_REF(state.error), !sent_initial_message_);
    state.subscribed_resources[xds_client()->server_name_]->Start(Ref());
  } else if (type_url == XdsApi::kRdsTypeUrl) {
    resource_names.insert(xds_client()->route_config_name_);
    request_payload_slice = xds_client()->api_.CreateRdsRequest(
        xds_client()->route_config_name_, state.version, state.nonce,
        GRPC_ERROR_REF(state.error), !sent_initial_message_);
    state.subscribed_resources[xds_client()->route_config_name_]->Start(Ref());
  } else if (type_url == XdsApi::kCdsTypeUrl) {
    resource_names = ClusterNamesForRequest();
    request_payload_slice = xds_client()->api_.CreateCdsRequest(
        resource_names, state.version, state.nonce, GRPC_ERROR_REF(state.error),
        !sent_initial_message_);
  } else if (type_url == XdsApi::kEdsTypeUrl) {
    resource_names = EdsServiceNamesForRequest();
    request_payload_slice = xds_client()->api_.CreateEdsRequest(
        resource_names, state.version, state.nonce, GRPC_ERROR_REF(state.error),
        !sent_initial_message_);
  } else {
    request_payload_slice = xds_client()->api_.CreateUnsupportedTypeNackRequest(
        type_url, state.nonce, GRPC_ERROR_REF(state.error));
    state_map_.erase(type_url);
  }
  sent_initial_message_ = true;
  if (GRPC_TRACE_FLAG_ENABLED(grpc_xds_client_trace)) {
    gpr_log(GPR_INFO,
            "[xds_client %p] sending ADS request: type=%s version=%s nonce=%s "
            "error=%s resources=%s",
            xds_client(), type_url.c_str(), state.version.c_str(),
            state.nonce.c_str(), grpc_error_string(state.error),
            StrCat(resource_names).get());
  }
  GRPC_ERROR_UNREF(state.error);
  state.error = GRPC_ERROR_NONE;
  // Create message payload.
  send_message_payload_ =
      grpc_raw_byte_buffer_create(&request_payload_slice, 1);
  grpc_slice_unref_internal(request_payload_slice);
  // Send the message.
  grpc_op op;
  memset(&op, 0, sizeof(op));
  op.op = GRPC_OP_SEND_MESSAGE;
  op.data.send_message.send_message = send_message_payload_;
  Ref(DEBUG_LOCATION, "ADS+OnRequestSentLocked").release();
  GRPC_CLOSURE_INIT(&on_request_sent_, OnRequestSent, this,
                    grpc_schedule_on_exec_ctx);
  grpc_call_error call_error =
      grpc_call_start_batch_and_execute(call_, &op, 1, &on_request_sent_);
  if (GPR_UNLIKELY(call_error != GRPC_CALL_OK)) {
    gpr_log(GPR_ERROR,
            "[xds_client %p] calld=%p call_error=%d sending ADS message",
            xds_client(), this, call_error);
    GPR_ASSERT(GRPC_CALL_OK == call_error);
  }
}

void XdsClient::ChannelState::AdsCallState::Subscribe(
    const std::string& type_url, const std::string& name) {
  auto& state = state_map_[type_url].subscribed_resources[name];
  if (state == nullptr) {
    state = MakeOrphanable<ResourceState>(type_url, name);
    SendMessageLocked(type_url);
  }
}

void XdsClient::ChannelState::AdsCallState::Unsubscribe(
    const std::string& type_url, const std::string& name) {
  state_map_[type_url].subscribed_resources.erase(name);
  SendMessageLocked(type_url);
}

bool XdsClient::ChannelState::AdsCallState::HasSubscribedResources() const {
  for (const auto& p : state_map_) {
    if (!p.second.subscribed_resources.empty()) return true;
  }
  return false;
}

void XdsClient::ChannelState::AdsCallState::AcceptLdsUpdate(
    XdsApi::LdsUpdate lds_update) {
  const std::string& cluster_name =
      lds_update.rds_update.has_value()
          ? lds_update.rds_update.value().cluster_name
          : "";
  if (GRPC_TRACE_FLAG_ENABLED(grpc_xds_client_trace)) {
    gpr_log(GPR_INFO,
            "[xds_client %p] LDS update received: "
            "route_config_name=%s, "
            "cluster_name=%s (empty if RDS is needed to obtain it)",
            xds_client(), lds_update.route_config_name.c_str(),
            cluster_name.c_str());
  }
  auto& lds_state = state_map_[XdsApi::kLdsTypeUrl];
  auto& state = lds_state.subscribed_resources[xds_client()->server_name_];
  if (state != nullptr) state->Finish();
  // Ignore identical update.
  if (xds_client()->route_config_name_ == lds_update.route_config_name &&
      xds_client()->cluster_name_ == cluster_name) {
    if (GRPC_TRACE_FLAG_ENABLED(grpc_xds_client_trace)) {
      gpr_log(GPR_INFO,
              "[xds_client %p] LDS update identical to current, ignoring.",
              xds_client());
    }
    return;
  }
  xds_client()->route_config_name_ = std::move(lds_update.route_config_name);
  if (lds_update.rds_update.has_value()) {
    // If cluster_name was found inlined in LDS response, notify the watcher
    // immediately.
    xds_client()->cluster_name_ =
        std::move(lds_update.rds_update.value().cluster_name);
    RefCountedPtr<ServiceConfig> service_config;
    grpc_error* error = xds_client()->CreateServiceConfig(
        xds_client()->cluster_name_, &service_config);
    if (error == GRPC_ERROR_NONE) {
      xds_client()->service_config_watcher_->OnServiceConfigChanged(
          std::move(service_config));
    } else {
      xds_client()->service_config_watcher_->OnError(error);
    }
  } else {
    // Send RDS request for dynamic resolution.
    Subscribe(XdsApi::kRdsTypeUrl, xds_client()->route_config_name_);
  }
}

void XdsClient::ChannelState::AdsCallState::AcceptRdsUpdate(
    XdsApi::RdsUpdate rds_update) {
  if (GRPC_TRACE_FLAG_ENABLED(grpc_xds_client_trace)) {
    gpr_log(GPR_INFO,
            "[xds_client %p] RDS update received: "
            "cluster_name=%s",
            xds_client(), rds_update.cluster_name.c_str());
  }
  auto& rds_state = state_map_[XdsApi::kRdsTypeUrl];
  auto& state =
      rds_state.subscribed_resources[xds_client()->route_config_name_];
  if (state != nullptr) state->Finish();
  // Ignore identical update.
  if (xds_client()->cluster_name_ == rds_update.cluster_name) {
    if (GRPC_TRACE_FLAG_ENABLED(grpc_xds_client_trace)) {
      gpr_log(GPR_INFO,
              "[xds_client %p] RDS update identical to current, ignoring.",
              xds_client());
    }
    return;
  }
  xds_client()->cluster_name_ = std::move(rds_update.cluster_name);
  // Notify the watcher.
  RefCountedPtr<ServiceConfig> service_config;
  grpc_error* error = xds_client()->CreateServiceConfig(
      xds_client()->cluster_name_, &service_config);
  if (error == GRPC_ERROR_NONE) {
    xds_client()->service_config_watcher_->OnServiceConfigChanged(
        std::move(service_config));
  } else {
    xds_client()->service_config_watcher_->OnError(error);
  }
}

void XdsClient::ChannelState::AdsCallState::AcceptCdsUpdate(
    XdsApi::CdsUpdateMap cds_update_map) {
  auto& cds_state = state_map_[XdsApi::kCdsTypeUrl];
  for (auto& p : cds_update_map) {
    const char* cluster_name = p.first.c_str();
    XdsApi::CdsUpdate& cds_update = p.second;
    auto& state = cds_state.subscribed_resources[cluster_name];
    if (state != nullptr) state->Finish();
    if (GRPC_TRACE_FLAG_ENABLED(grpc_xds_client_trace)) {
      gpr_log(GPR_INFO,
              "[xds_client %p] CDS update (cluster=%s) received: "
              "eds_service_name=%s, "
              "lrs_load_reporting_server_name=%s",
              xds_client(), cluster_name, cds_update.eds_service_name.c_str(),
              cds_update.lrs_load_reporting_server_name.has_value()
                  ? cds_update.lrs_load_reporting_server_name.value().c_str()
                  : "(N/A)");
    }
    ClusterState& cluster_state = xds_client()->cluster_map_[cluster_name];
    // Ignore identical update.
    if (cluster_state.update.has_value() &&
        cds_update.eds_service_name ==
            cluster_state.update.value().eds_service_name &&
        cds_update.lrs_load_reporting_server_name.value() ==
            cluster_state.update.value()
                .lrs_load_reporting_server_name.value()) {
      if (GRPC_TRACE_FLAG_ENABLED(grpc_xds_client_trace)) {
        gpr_log(GPR_INFO,
                "[xds_client %p] CDS update identical to current, ignoring.",
                xds_client());
      }
      continue;
    }
    // Update the cluster state.
    cluster_state.update.emplace(std::move(cds_update));
    // Notify all watchers.
    for (const auto& p : cluster_state.watchers) {
      p.first->OnClusterChanged(cluster_state.update.value());
    }
  }
}

void XdsClient::ChannelState::AdsCallState::AcceptEdsUpdate(
    XdsApi::EdsUpdateMap eds_update_map) {
  auto& eds_state = state_map_[XdsApi::kEdsTypeUrl];
  for (auto& p : eds_update_map) {
    const char* eds_service_name = p.first.c_str();
    XdsApi::EdsUpdate& eds_update = p.second;
    auto& state = eds_state.subscribed_resources[eds_service_name];
    if (state != nullptr) state->Finish();
    if (GRPC_TRACE_FLAG_ENABLED(grpc_xds_client_trace)) {
      gpr_log(GPR_INFO,
              "[xds_client %p] EDS response with %" PRIuPTR
              " priorities and %" PRIuPTR
              " drop categories received (drop_all=%d)",
              xds_client(), eds_update.priority_list_update.size(),
              eds_update.drop_config->drop_category_list().size(),
              eds_update.drop_all);
      for (size_t priority = 0;
           priority < eds_update.priority_list_update.size(); ++priority) {
        const auto* locality_map_update = eds_update.priority_list_update.Find(
            static_cast<uint32_t>(priority));
        gpr_log(GPR_INFO,
                "[xds_client %p] Priority %" PRIuPTR " contains %" PRIuPTR
                " localities",
                xds_client(), priority, locality_map_update->size());
        size_t locality_count = 0;
        for (const auto& p : locality_map_update->localities) {
          const auto& locality = p.second;
          gpr_log(GPR_INFO,
                  "[xds_client %p] Priority %" PRIuPTR ", locality %" PRIuPTR
                  " %s has weight %d, contains %" PRIuPTR " server addresses",
                  xds_client(), priority, locality_count,
                  locality.name->AsHumanReadableString(), locality.lb_weight,
                  locality.serverlist.size());
          for (size_t i = 0; i < locality.serverlist.size(); ++i) {
            char* ipport;
            grpc_sockaddr_to_string(&ipport, &locality.serverlist[i].address(),
                                    false);
            gpr_log(GPR_INFO,
                    "[xds_client %p] Priority %" PRIuPTR ", locality %" PRIuPTR
                    " %s, server address %" PRIuPTR ": %s",
                    xds_client(), priority, locality_count,
                    locality.name->AsHumanReadableString(), i, ipport);
            gpr_free(ipport);
          }
          ++locality_count;
        }
      }
      for (size_t i = 0;
           i < eds_update.drop_config->drop_category_list().size(); ++i) {
        const XdsApi::DropConfig::DropCategory& drop_category =
            eds_update.drop_config->drop_category_list()[i];
        gpr_log(GPR_INFO,
                "[xds_client %p] Drop category %s has drop rate %d per million",
                xds_client(), drop_category.name.c_str(),
                drop_category.parts_per_million);
      }
    }
    EndpointState& endpoint_state =
        xds_client()->endpoint_map_[eds_service_name];
    // Ignore identical update.
    const XdsApi::EdsUpdate& prev_update = endpoint_state.update;
    const bool priority_list_changed =
        prev_update.priority_list_update != eds_update.priority_list_update;
    const bool drop_config_changed =
        prev_update.drop_config == nullptr ||
        *prev_update.drop_config != *eds_update.drop_config;
    if (!priority_list_changed && !drop_config_changed) {
      if (GRPC_TRACE_FLAG_ENABLED(grpc_xds_client_trace)) {
        gpr_log(GPR_INFO,
                "[xds_client %p] EDS update identical to current, ignoring.",
                xds_client());
      }
      continue;
    }
    // Update the cluster state.
    endpoint_state.update = std::move(eds_update);
    // Notify all watchers.
    for (const auto& p : endpoint_state.watchers) {
      p.first->OnEndpointChanged(endpoint_state.update);
    }
  }
}

void XdsClient::ChannelState::AdsCallState::OnRequestSent(void* arg,
                                                          grpc_error* error) {
  AdsCallState* ads_calld = static_cast<AdsCallState*>(arg);
  ads_calld->xds_client()->combiner_->Run(
      GRPC_CLOSURE_INIT(&ads_calld->on_request_sent_, OnRequestSentLocked,
                        ads_calld, nullptr),
      GRPC_ERROR_REF(error));
}

void XdsClient::ChannelState::AdsCallState::OnRequestSentLocked(
    void* arg, grpc_error* error) {
  AdsCallState* self = static_cast<AdsCallState*>(arg);
  if (self->IsCurrentCallOnChannel() && error == GRPC_ERROR_NONE) {
    // Clean up the sent message.
    grpc_byte_buffer_destroy(self->send_message_payload_);
    self->send_message_payload_ = nullptr;
    // Continue to send another pending message if any.
    // TODO(roth): The current code to handle buffered messages has the
    // advantage of sending only the most recent list of resource names for
    // each resource type (no matter how many times that resource type has
    // been requested to send while the current message sending is still
    // pending). But its disadvantage is that we send the requests in fixed
    // order of resource types. We need to fix this if we are seeing some
    // resource type(s) starved due to frequent requests of other resource
    // type(s).
    auto it = self->buffered_requests_.begin();
    if (it != self->buffered_requests_.end()) {
      self->SendMessageLocked(*it);
      self->buffered_requests_.erase(it);
    }
  }
  self->Unref(DEBUG_LOCATION, "ADS+OnRequestSentLocked");
}

void XdsClient::ChannelState::AdsCallState::OnResponseReceived(
    void* arg, grpc_error* error) {
  AdsCallState* ads_calld = static_cast<AdsCallState*>(arg);
  ads_calld->xds_client()->combiner_->Run(
      GRPC_CLOSURE_INIT(&ads_calld->on_response_received_,
                        OnResponseReceivedLocked, ads_calld, nullptr),
      GRPC_ERROR_REF(error));
}

void XdsClient::ChannelState::AdsCallState::OnResponseReceivedLocked(
    void* arg, grpc_error* /*error*/) {
  AdsCallState* ads_calld = static_cast<AdsCallState*>(arg);
  XdsClient* xds_client = ads_calld->xds_client();
  // Empty payload means the call was cancelled.
  if (!ads_calld->IsCurrentCallOnChannel() ||
      ads_calld->recv_message_payload_ == nullptr) {
    ads_calld->Unref(DEBUG_LOCATION, "ADS+OnResponseReceivedLocked");
    return;
  }
  // Read the response.
  grpc_byte_buffer_reader bbr;
  grpc_byte_buffer_reader_init(&bbr, ads_calld->recv_message_payload_);
  grpc_slice response_slice = grpc_byte_buffer_reader_readall(&bbr);
  grpc_byte_buffer_reader_destroy(&bbr);
  grpc_byte_buffer_destroy(ads_calld->recv_message_payload_);
  ads_calld->recv_message_payload_ = nullptr;
  // TODO(juanlishen): When we convert this to use the xds protocol, the
  // balancer will send us a fallback timeout such that we should go into
  // fallback mode if we have lost contact with the balancer after a certain
  // period of time. We will need to save the timeout value here, and then
  // when the balancer call ends, we will need to start a timer for the
  // specified period of time, and if the timer fires, we go into fallback
  // mode. We will also need to cancel the timer when we receive a serverlist
  // from the balancer.
  // Parse the response.
  XdsApi::LdsUpdate lds_update;
  XdsApi::RdsUpdate rds_update;
  XdsApi::CdsUpdateMap cds_update_map;
  XdsApi::EdsUpdateMap eds_update_map;
  std::string version;
  std::string nonce;
  std::string type_url;
  // Note that ParseAdsResponse() also validates the response.
  grpc_error* parse_error = xds_client->api_.ParseAdsResponse(
      response_slice, xds_client->server_name_, xds_client->route_config_name_,
      ads_calld->EdsServiceNamesForRequest(), &lds_update, &rds_update,
      &cds_update_map, &eds_update_map, &version, &nonce, &type_url);
  grpc_slice_unref_internal(response_slice);
  if (type_url.empty()) {
    // Ignore unparsable response.
    gpr_log(GPR_ERROR,
            "[xds_client %p] Error parsing ADS response (%s) -- ignoring",
            xds_client, grpc_error_string(parse_error));
    GRPC_ERROR_UNREF(parse_error);
  } else {
    // Update nonce.
    auto& state = ads_calld->state_map_[type_url];
    state.nonce = std::move(nonce);
    // NACK or ACK the response.
    if (parse_error != GRPC_ERROR_NONE) {
      GRPC_ERROR_UNREF(state.error);
      state.error = parse_error;
      // NACK unacceptable update.
      gpr_log(GPR_ERROR,
              "[xds_client %p] ADS response invalid for resource type %s "
              "version %s, will NACK: nonce=%s error=%s",
              xds_client, type_url.c_str(), version.c_str(),
              state.nonce.c_str(), grpc_error_string(parse_error));
      ads_calld->SendMessageLocked(type_url);
    } else {
      ads_calld->seen_response_ = true;
      // Accept the ADS response according to the type_url.
      if (type_url == XdsApi::kLdsTypeUrl) {
        ads_calld->AcceptLdsUpdate(std::move(lds_update));
      } else if (type_url == XdsApi::kRdsTypeUrl) {
        ads_calld->AcceptRdsUpdate(std::move(rds_update));
      } else if (type_url == XdsApi::kCdsTypeUrl) {
        ads_calld->AcceptCdsUpdate(std::move(cds_update_map));
      } else if (type_url == XdsApi::kEdsTypeUrl) {
        ads_calld->AcceptEdsUpdate(std::move(eds_update_map));
      }
      state.version = std::move(version);
      // ACK the update.
      ads_calld->SendMessageLocked(type_url);
      // Start load reporting if needed.
      auto& lrs_call = ads_calld->chand()->lrs_calld_;
      if (lrs_call != nullptr) {
        LrsCallState* lrs_calld = lrs_call->calld();
        if (lrs_calld != nullptr) lrs_calld->MaybeStartReportingLocked();
      }
    }
  }
  if (xds_client->shutting_down_) {
    ads_calld->Unref(DEBUG_LOCATION,
                     "ADS+OnResponseReceivedLocked+xds_shutdown");
    return;
  }
  // Keep listening for updates.
  grpc_op op;
  memset(&op, 0, sizeof(op));
  op.op = GRPC_OP_RECV_MESSAGE;
  op.data.recv_message.recv_message = &ads_calld->recv_message_payload_;
  op.flags = 0;
  op.reserved = nullptr;
  GPR_ASSERT(ads_calld->call_ != nullptr);
  // Reuse the "ADS+OnResponseReceivedLocked" ref taken in ctor.
  GRPC_CLOSURE_INIT(&ads_calld->on_response_received_, OnResponseReceived,
                    ads_calld, grpc_schedule_on_exec_ctx);
  const grpc_call_error call_error = grpc_call_start_batch_and_execute(
      ads_calld->call_, &op, 1, &ads_calld->on_response_received_);
  GPR_ASSERT(GRPC_CALL_OK == call_error);
}

void XdsClient::ChannelState::AdsCallState::OnStatusReceived(
    void* arg, grpc_error* error) {
  AdsCallState* ads_calld = static_cast<AdsCallState*>(arg);
  ads_calld->xds_client()->combiner_->Run(
      GRPC_CLOSURE_INIT(&ads_calld->on_status_received_, OnStatusReceivedLocked,
                        ads_calld, nullptr),
      GRPC_ERROR_REF(error));
}

void XdsClient::ChannelState::AdsCallState::OnStatusReceivedLocked(
    void* arg, grpc_error* error) {
  AdsCallState* ads_calld = static_cast<AdsCallState*>(arg);
  ChannelState* chand = ads_calld->chand();
  XdsClient* xds_client = ads_calld->xds_client();
  if (GRPC_TRACE_FLAG_ENABLED(grpc_xds_client_trace)) {
    char* status_details = grpc_slice_to_c_string(ads_calld->status_details_);
    gpr_log(GPR_INFO,
            "[xds_client %p] ADS call status received. Status = %d, details "
            "= '%s', (chand: %p, ads_calld: %p, call: %p), error '%s'",
            xds_client, ads_calld->status_code_, status_details, chand,
            ads_calld, ads_calld->call_, grpc_error_string(error));
    gpr_free(status_details);
  }
  // Ignore status from a stale call.
  if (ads_calld->IsCurrentCallOnChannel()) {
    // Try to restart the call.
    ads_calld->parent_->OnCallFinishedLocked();
    // Send error to all watchers.
    xds_client->NotifyOnError(
        GRPC_ERROR_CREATE_FROM_STATIC_STRING("xds call failed"));
  }
  ads_calld->Unref(DEBUG_LOCATION, "ADS+OnStatusReceivedLocked");
}

bool XdsClient::ChannelState::AdsCallState::IsCurrentCallOnChannel() const {
  // If the retryable ADS call is null (which only happens when the xds channel
  // is shutting down), all the ADS calls are stale.
  if (chand()->ads_calld_ == nullptr) return false;
  return this == chand()->ads_calld_->calld();
}

std::set<StringView>
XdsClient::ChannelState::AdsCallState::ClusterNamesForRequest() {
  std::set<StringView> cluster_names;
  for (auto& p : state_map_[XdsApi::kCdsTypeUrl].subscribed_resources) {
    cluster_names.insert(p.first);
    OrphanablePtr<ResourceState>& state = p.second;
    state->Start(Ref());
  }
  return cluster_names;
}

std::set<StringView>
XdsClient::ChannelState::AdsCallState::EdsServiceNamesForRequest() {
  std::set<StringView> eds_names;
  for (auto& p : state_map_[XdsApi::kEdsTypeUrl].subscribed_resources) {
    eds_names.insert(p.first);
    OrphanablePtr<ResourceState>& state = p.second;
    state->Start(Ref());
  }
  return eds_names;
}

//
// XdsClient::ChannelState::LrsCallState::Reporter
//

void XdsClient::ChannelState::LrsCallState::Reporter::Orphan() {
  if (next_report_timer_callback_pending_) {
    grpc_timer_cancel(&next_report_timer_);
  }
}

void XdsClient::ChannelState::LrsCallState::Reporter::
    ScheduleNextReportLocked() {
  const grpc_millis next_report_time = ExecCtx::Get()->Now() + report_interval_;
  GRPC_CLOSURE_INIT(&on_next_report_timer_, OnNextReportTimer, this,
                    grpc_schedule_on_exec_ctx);
  grpc_timer_init(&next_report_timer_, next_report_time,
                  &on_next_report_timer_);
  next_report_timer_callback_pending_ = true;
}

void XdsClient::ChannelState::LrsCallState::Reporter::OnNextReportTimer(
    void* arg, grpc_error* error) {
  Reporter* self = static_cast<Reporter*>(arg);
  self->xds_client()->combiner_->Run(
      GRPC_CLOSURE_INIT(&self->on_next_report_timer_, OnNextReportTimerLocked,
                        self, nullptr),
      GRPC_ERROR_REF(error));
}

void XdsClient::ChannelState::LrsCallState::Reporter::OnNextReportTimerLocked(
    void* arg, grpc_error* error) {
  Reporter* self = static_cast<Reporter*>(arg);
  self->next_report_timer_callback_pending_ = false;
  if (error != GRPC_ERROR_NONE || !self->IsCurrentReporterOnCall()) {
    self->Unref(DEBUG_LOCATION, "Reporter+timer");
    return;
  }
  self->SendReportLocked();
}

namespace {

bool LoadReportCountersAreZero(const XdsApi::ClusterLoadReportMap& snapshot) {
  for (const auto& p : snapshot) {
    const XdsApi::ClusterLoadReport& cluster_snapshot = p.second;
    for (const auto& q : cluster_snapshot.dropped_requests) {
      if (q.second > 0) return false;
    }
    for (const auto& q : cluster_snapshot.locality_stats) {
      const XdsClusterLocalityStats::Snapshot& locality_snapshot = q.second;
      if (!locality_snapshot.IsZero()) return false;
    }
  }
  return true;
}

}  // namespace

void XdsClient::ChannelState::LrsCallState::Reporter::SendReportLocked() {
  // Construct snapshot from all reported stats.
  XdsApi::ClusterLoadReportMap snapshot =
      xds_client()->BuildLoadReportSnapshot();
  // Skip client load report if the counters were all zero in the last
  // report and they are still zero in this one.
  const bool old_val = last_report_counters_were_zero_;
  last_report_counters_were_zero_ = LoadReportCountersAreZero(snapshot);
  if (old_val && last_report_counters_were_zero_) {
    ScheduleNextReportLocked();
    return;
  }
  // Create a request that contains the snapshot.
  grpc_slice request_payload_slice =
      xds_client()->api_.CreateLrsRequest(std::move(snapshot));
  parent_->send_message_payload_ =
      grpc_raw_byte_buffer_create(&request_payload_slice, 1);
  grpc_slice_unref_internal(request_payload_slice);
  // Send the report.
  grpc_op op;
  memset(&op, 0, sizeof(op));
  op.op = GRPC_OP_SEND_MESSAGE;
  op.data.send_message.send_message = parent_->send_message_payload_;
  GRPC_CLOSURE_INIT(&on_report_done_, OnReportDone, this,
                    grpc_schedule_on_exec_ctx);
  grpc_call_error call_error = grpc_call_start_batch_and_execute(
      parent_->call_, &op, 1, &on_report_done_);
  if (GPR_UNLIKELY(call_error != GRPC_CALL_OK)) {
    gpr_log(GPR_ERROR,
            "[xds_client %p] calld=%p call_error=%d sending client load report",
            xds_client(), this, call_error);
    GPR_ASSERT(GRPC_CALL_OK == call_error);
  }
}

void XdsClient::ChannelState::LrsCallState::Reporter::OnReportDone(
    void* arg, grpc_error* error) {
  Reporter* self = static_cast<Reporter*>(arg);
  self->xds_client()->combiner_->Run(
      GRPC_CLOSURE_INIT(&self->on_report_done_, OnReportDoneLocked, self,
                        nullptr),
      GRPC_ERROR_REF(error));
}

void XdsClient::ChannelState::LrsCallState::Reporter::OnReportDoneLocked(
    void* arg, grpc_error* error) {
  Reporter* self = static_cast<Reporter*>(arg);
  grpc_byte_buffer_destroy(self->parent_->send_message_payload_);
  self->parent_->send_message_payload_ = nullptr;
  if (error != GRPC_ERROR_NONE || !self->IsCurrentReporterOnCall()) {
    // If this reporter is no longer the current one on the call, the reason
    // might be that it was orphaned for a new one due to config update.
    if (!self->IsCurrentReporterOnCall()) {
      self->parent_->MaybeStartReportingLocked();
    }
    self->Unref(DEBUG_LOCATION, "Reporter+report_done");
    return;
  }
  self->ScheduleNextReportLocked();
}

//
// XdsClient::ChannelState::LrsCallState
//

XdsClient::ChannelState::LrsCallState::LrsCallState(
    RefCountedPtr<RetryableCall<LrsCallState>> parent)
    : InternallyRefCounted<LrsCallState>(&grpc_xds_client_trace),
      parent_(std::move(parent)) {
  // Init the LRS call. Note that the call will progress every time there's
  // activity in xds_client()->interested_parties_, which is comprised of
  // the polling entities from client_channel.
  GPR_ASSERT(xds_client() != nullptr);
  GPR_ASSERT(!xds_client()->server_name_.empty());
  call_ = grpc_channel_create_pollset_set_call(
      chand()->channel_, nullptr, GRPC_PROPAGATE_DEFAULTS,
      xds_client()->interested_parties_,
      GRPC_MDSTR_SLASH_ENVOY_DOT_SERVICE_DOT_LOAD_STATS_DOT_V2_DOT_LOADREPORTINGSERVICE_SLASH_STREAMLOADSTATS,
      nullptr, GRPC_MILLIS_INF_FUTURE, nullptr);
  GPR_ASSERT(call_ != nullptr);
  // Init the request payload.
  grpc_slice request_payload_slice =
      xds_client()->api_.CreateLrsInitialRequest(xds_client()->server_name_);
  send_message_payload_ =
      grpc_raw_byte_buffer_create(&request_payload_slice, 1);
  grpc_slice_unref_internal(request_payload_slice);
  // Init other data associated with the LRS call.
  grpc_metadata_array_init(&initial_metadata_recv_);
  grpc_metadata_array_init(&trailing_metadata_recv_);
  // Start the call.
  if (GRPC_TRACE_FLAG_ENABLED(grpc_xds_client_trace)) {
    gpr_log(GPR_INFO,
            "[xds_client %p] Starting LRS call (chand: %p, calld: %p, "
            "call: %p)",
            xds_client(), chand(), this, call_);
  }
  // Create the ops.
  grpc_call_error call_error;
  grpc_op ops[3];
  memset(ops, 0, sizeof(ops));
  // Op: send initial metadata.
  grpc_op* op = ops;
  op->op = GRPC_OP_SEND_INITIAL_METADATA;
  op->data.send_initial_metadata.count = 0;
  op->flags = 0;
  op->reserved = nullptr;
  op++;
  // Op: send request message.
  GPR_ASSERT(send_message_payload_ != nullptr);
  op->op = GRPC_OP_SEND_MESSAGE;
  op->data.send_message.send_message = send_message_payload_;
  op->flags = 0;
  op->reserved = nullptr;
  op++;
  Ref(DEBUG_LOCATION, "LRS+OnInitialRequestSentLocked").release();
  GRPC_CLOSURE_INIT(&on_initial_request_sent_, OnInitialRequestSent, this,
                    grpc_schedule_on_exec_ctx);
  call_error = grpc_call_start_batch_and_execute(call_, ops, (size_t)(op - ops),
                                                 &on_initial_request_sent_);
  GPR_ASSERT(GRPC_CALL_OK == call_error);
  // Op: recv initial metadata.
  op = ops;
  op->op = GRPC_OP_RECV_INITIAL_METADATA;
  op->data.recv_initial_metadata.recv_initial_metadata =
      &initial_metadata_recv_;
  op->flags = 0;
  op->reserved = nullptr;
  op++;
  // Op: recv response.
  op->op = GRPC_OP_RECV_MESSAGE;
  op->data.recv_message.recv_message = &recv_message_payload_;
  op->flags = 0;
  op->reserved = nullptr;
  op++;
  Ref(DEBUG_LOCATION, "LRS+OnResponseReceivedLocked").release();
  GRPC_CLOSURE_INIT(&on_response_received_, OnResponseReceived, this,
                    grpc_schedule_on_exec_ctx);
  call_error = grpc_call_start_batch_and_execute(call_, ops, (size_t)(op - ops),
                                                 &on_response_received_);
  GPR_ASSERT(GRPC_CALL_OK == call_error);
  // Op: recv server status.
  op = ops;
  op->op = GRPC_OP_RECV_STATUS_ON_CLIENT;
  op->data.recv_status_on_client.trailing_metadata = &trailing_metadata_recv_;
  op->data.recv_status_on_client.status = &status_code_;
  op->data.recv_status_on_client.status_details = &status_details_;
  op->flags = 0;
  op->reserved = nullptr;
  op++;
  // This callback signals the end of the call, so it relies on the initial
  // ref instead of a new ref. When it's invoked, it's the initial ref that is
  // unreffed.
  GRPC_CLOSURE_INIT(&on_status_received_, OnStatusReceived, this,
                    grpc_schedule_on_exec_ctx);
  call_error = grpc_call_start_batch_and_execute(call_, ops, (size_t)(op - ops),
                                                 &on_status_received_);
  GPR_ASSERT(GRPC_CALL_OK == call_error);
}

XdsClient::ChannelState::LrsCallState::~LrsCallState() {
  grpc_metadata_array_destroy(&initial_metadata_recv_);
  grpc_metadata_array_destroy(&trailing_metadata_recv_);
  grpc_byte_buffer_destroy(send_message_payload_);
  grpc_byte_buffer_destroy(recv_message_payload_);
  grpc_slice_unref_internal(status_details_);
  GPR_ASSERT(call_ != nullptr);
  grpc_call_unref(call_);
}

void XdsClient::ChannelState::LrsCallState::Orphan() {
  reporter_.reset();
  GPR_ASSERT(call_ != nullptr);
  // If we are here because xds_client wants to cancel the call,
  // on_status_received_ will complete the cancellation and clean up. Otherwise,
  // we are here because xds_client has to orphan a failed call, then the
  // following cancellation will be a no-op.
  grpc_call_cancel(call_, nullptr);
  // Note that the initial ref is hold by on_status_received_. So the
  // corresponding unref happens in on_status_received_ instead of here.
}

void XdsClient::ChannelState::LrsCallState::MaybeStartReportingLocked() {
  // Don't start again if already started.
  if (reporter_ != nullptr) return;
  // Don't start if the previous send_message op (of the initial request or the
  // last report of the previous reporter) hasn't completed.
  if (send_message_payload_ != nullptr) return;
  // Don't start if no LRS response has arrived.
  if (!seen_response()) return;
  // Don't start if the ADS call hasn't received any valid response. Note that
  // this must be the first channel because it is the current channel but its
  // ADS call hasn't seen any response.
  AdsCallState* ads_calld = chand()->ads_calld_->calld();
  if (ads_calld == nullptr || !ads_calld->seen_response()) return;
  // Start reporting.
  reporter_ = MakeOrphanable<Reporter>(
      Ref(DEBUG_LOCATION, "LRS+load_report+start"), load_reporting_interval_);
}

bool XdsClient::ChannelState::LrsCallState::ShouldSendLoadReports(
    const StringView& cluster_name) const {
  // Only send load reports for the clusters that are asked for by the LRS
  // server.
  return cluster_names_.find(std::string(cluster_name)) != cluster_names_.end();
}

void XdsClient::ChannelState::LrsCallState::OnInitialRequestSent(
    void* arg, grpc_error* error) {
  LrsCallState* lrs_calld = static_cast<LrsCallState*>(arg);
  lrs_calld->xds_client()->combiner_->Run(
      GRPC_CLOSURE_INIT(&lrs_calld->on_initial_request_sent_,
                        OnInitialRequestSentLocked, lrs_calld, nullptr),
      GRPC_ERROR_REF(error));
}

void XdsClient::ChannelState::LrsCallState::OnInitialRequestSentLocked(
    void* arg, grpc_error* /*error*/) {
  LrsCallState* lrs_calld = static_cast<LrsCallState*>(arg);
  // Clear the send_message_payload_.
  grpc_byte_buffer_destroy(lrs_calld->send_message_payload_);
  lrs_calld->send_message_payload_ = nullptr;
  lrs_calld->MaybeStartReportingLocked();
  lrs_calld->Unref(DEBUG_LOCATION, "LRS+OnInitialRequestSentLocked");
}

void XdsClient::ChannelState::LrsCallState::OnResponseReceived(
    void* arg, grpc_error* error) {
  LrsCallState* lrs_calld = static_cast<LrsCallState*>(arg);
  lrs_calld->xds_client()->combiner_->Run(
      GRPC_CLOSURE_INIT(&lrs_calld->on_response_received_,
                        OnResponseReceivedLocked, lrs_calld, nullptr),
      GRPC_ERROR_REF(error));
}

void XdsClient::ChannelState::LrsCallState::OnResponseReceivedLocked(
    void* arg, grpc_error* /*error*/) {
  LrsCallState* lrs_calld = static_cast<LrsCallState*>(arg);
  XdsClient* xds_client = lrs_calld->xds_client();
  // Empty payload means the call was cancelled.
  if (!lrs_calld->IsCurrentCallOnChannel() ||
      lrs_calld->recv_message_payload_ == nullptr) {
    lrs_calld->Unref(DEBUG_LOCATION, "LRS+OnResponseReceivedLocked");
    return;
  }
  // Read the response.
  grpc_byte_buffer_reader bbr;
  grpc_byte_buffer_reader_init(&bbr, lrs_calld->recv_message_payload_);
  grpc_slice response_slice = grpc_byte_buffer_reader_readall(&bbr);
  grpc_byte_buffer_reader_destroy(&bbr);
  grpc_byte_buffer_destroy(lrs_calld->recv_message_payload_);
  lrs_calld->recv_message_payload_ = nullptr;
  // This anonymous lambda is a hack to avoid the usage of goto.
  [&]() {
    // Parse the response.
    std::set<std::string> new_cluster_names;
    grpc_millis new_load_reporting_interval;
    grpc_error* parse_error = xds_client->api_.ParseLrsResponse(
        response_slice, &new_cluster_names, &new_load_reporting_interval);
    if (parse_error != GRPC_ERROR_NONE) {
      gpr_log(GPR_ERROR,
              "[xds_client %p] LRS response parsing failed. error=%s",
              xds_client, grpc_error_string(parse_error));
      GRPC_ERROR_UNREF(parse_error);
      return;
    }
    lrs_calld->seen_response_ = true;
    if (GRPC_TRACE_FLAG_ENABLED(grpc_xds_client_trace)) {
      gpr_log(GPR_INFO,
              "[xds_client %p] LRS response received, %" PRIuPTR
              " cluster names, load_report_interval=%" PRId64 "ms",
              xds_client, new_cluster_names.size(),
              new_load_reporting_interval);
      size_t i = 0;
      for (const auto& name : new_cluster_names) {
        gpr_log(GPR_INFO, "[xds_client %p] cluster_name %" PRIuPTR ": %s",
                xds_client, i++, name.c_str());
      }
    }
    if (new_load_reporting_interval <
        GRPC_XDS_MIN_CLIENT_LOAD_REPORTING_INTERVAL_MS) {
      new_load_reporting_interval =
          GRPC_XDS_MIN_CLIENT_LOAD_REPORTING_INTERVAL_MS;
      if (GRPC_TRACE_FLAG_ENABLED(grpc_xds_client_trace)) {
        gpr_log(GPR_INFO,
                "[xds_client %p] Increased load_report_interval to minimum "
                "value %dms",
                xds_client, GRPC_XDS_MIN_CLIENT_LOAD_REPORTING_INTERVAL_MS);
      }
    }
    // Ignore identical update.
    if (lrs_calld->cluster_names_ == new_cluster_names &&
        lrs_calld->load_reporting_interval_ == new_load_reporting_interval) {
      if (GRPC_TRACE_FLAG_ENABLED(grpc_xds_client_trace)) {
        gpr_log(GPR_INFO,
                "[xds_client %p] Incoming LRS response identical to current, "
                "ignoring.",
                xds_client);
      }
      return;
    }
    // Stop current load reporting (if any) to adopt the new config.
    lrs_calld->reporter_.reset();
    // Record the new config.
    lrs_calld->cluster_names_ = std::move(new_cluster_names);
    lrs_calld->load_reporting_interval_ = new_load_reporting_interval;
    // Try starting sending load report.
    lrs_calld->MaybeStartReportingLocked();
  }();
  grpc_slice_unref_internal(response_slice);
  if (xds_client->shutting_down_) {
    lrs_calld->Unref(DEBUG_LOCATION,
                     "LRS+OnResponseReceivedLocked+xds_shutdown");
    return;
  }
  // Keep listening for LRS config updates.
  grpc_op op;
  memset(&op, 0, sizeof(op));
  op.op = GRPC_OP_RECV_MESSAGE;
  op.data.recv_message.recv_message = &lrs_calld->recv_message_payload_;
  op.flags = 0;
  op.reserved = nullptr;
  GPR_ASSERT(lrs_calld->call_ != nullptr);
  // Reuse the "OnResponseReceivedLocked" ref taken in ctor.
  GRPC_CLOSURE_INIT(&lrs_calld->on_response_received_, OnResponseReceived,
                    lrs_calld, grpc_schedule_on_exec_ctx);
  const grpc_call_error call_error = grpc_call_start_batch_and_execute(
      lrs_calld->call_, &op, 1, &lrs_calld->on_response_received_);
  GPR_ASSERT(GRPC_CALL_OK == call_error);
}

void XdsClient::ChannelState::LrsCallState::OnStatusReceived(
    void* arg, grpc_error* error) {
  LrsCallState* lrs_calld = static_cast<LrsCallState*>(arg);
  lrs_calld->xds_client()->combiner_->Run(
      GRPC_CLOSURE_INIT(&lrs_calld->on_status_received_, OnStatusReceivedLocked,
                        lrs_calld, nullptr),
      GRPC_ERROR_REF(error));
}

void XdsClient::ChannelState::LrsCallState::OnStatusReceivedLocked(
    void* arg, grpc_error* error) {
  LrsCallState* lrs_calld = static_cast<LrsCallState*>(arg);
  XdsClient* xds_client = lrs_calld->xds_client();
  ChannelState* chand = lrs_calld->chand();
  GPR_ASSERT(lrs_calld->call_ != nullptr);
  if (GRPC_TRACE_FLAG_ENABLED(grpc_xds_client_trace)) {
    char* status_details = grpc_slice_to_c_string(lrs_calld->status_details_);
    gpr_log(GPR_INFO,
            "[xds_client %p] LRS call status received. Status = %d, details "
            "= '%s', (chand: %p, calld: %p, call: %p), error '%s'",
            xds_client, lrs_calld->status_code_, status_details, chand,
            lrs_calld, lrs_calld->call_, grpc_error_string(error));
    gpr_free(status_details);
  }
  // Ignore status from a stale call.
  if (lrs_calld->IsCurrentCallOnChannel()) {
    GPR_ASSERT(!xds_client->shutting_down_);
    // Try to restart the call.
    lrs_calld->parent_->OnCallFinishedLocked();
  }
  lrs_calld->Unref(DEBUG_LOCATION, "LRS+OnStatusReceivedLocked");
}

bool XdsClient::ChannelState::LrsCallState::IsCurrentCallOnChannel() const {
  // If the retryable LRS call is null (which only happens when the xds channel
  // is shutting down), all the LRS calls are stale.
  if (chand()->lrs_calld_ == nullptr) return false;
  return this == chand()->lrs_calld_->calld();
}

//
// XdsClient
//

namespace {

grpc_millis GetRequestTimeout(const grpc_channel_args& args) {
  return grpc_channel_args_find_integer(
      &args, GRPC_ARG_XDS_RESOURCE_DOES_NOT_EXIST_TIMEOUT_MS,
      {15000, 0, INT_MAX});
}

}  // namespace

XdsClient::XdsClient(Combiner* combiner, grpc_pollset_set* interested_parties,
                     StringView server_name,
                     std::unique_ptr<ServiceConfigWatcherInterface> watcher,
                     const grpc_channel_args& channel_args, grpc_error** error)
    : InternallyRefCounted<XdsClient>(&grpc_xds_client_trace),
      request_timeout_(GetRequestTimeout(channel_args)),
      combiner_(GRPC_COMBINER_REF(combiner, "xds_client")),
      interested_parties_(interested_parties),
<<<<<<< HEAD
      bootstrap_(
          XdsBootstrap::ReadFromFile(this, &grpc_xds_client_trace, error)),
      api_(this, &grpc_xds_client_trace,
           bootstrap_ == nullptr ? nullptr : bootstrap_->node(),
           build_version_.get()),
=======
      bootstrap_(XdsBootstrap::ReadFromFile(error)),
      api_(bootstrap_ == nullptr ? nullptr : bootstrap_->node()),
>>>>>>> 3c27aea4
      server_name_(server_name),
      service_config_watcher_(std::move(watcher)) {
  if (GRPC_TRACE_FLAG_ENABLED(grpc_xds_client_trace)) {
    gpr_log(GPR_INFO, "[xds_client %p] creating xds client", this);
  }
  if (*error != GRPC_ERROR_NONE) {
    gpr_log(GPR_ERROR, "[xds_client %p] failed to read bootstrap file: %s",
            this, grpc_error_string(*error));
    return;
  }
  if (GRPC_TRACE_FLAG_ENABLED(grpc_xds_client_trace)) {
    gpr_log(GPR_INFO, "[xds_client %p] creating channel to %s", this,
            bootstrap_->server().server_uri.c_str());
  }
  grpc_channel_args* new_args = BuildXdsChannelArgs(channel_args);
  grpc_channel* channel = CreateXdsChannel(*bootstrap_, *new_args, error);
  grpc_channel_args_destroy(new_args);
  if (*error != GRPC_ERROR_NONE) {
    gpr_log(GPR_ERROR, "[xds_client %p] failed to create xds channel: %s", this,
            grpc_error_string(*error));
    return;
  }
  chand_ = MakeOrphanable<ChannelState>(
      Ref(DEBUG_LOCATION, "XdsClient+ChannelState"), channel);
  if (service_config_watcher_ != nullptr) {
    chand_->Subscribe(XdsApi::kLdsTypeUrl, std::string(server_name));
  }
}

XdsClient::~XdsClient() {
  if (GRPC_TRACE_FLAG_ENABLED(grpc_xds_client_trace)) {
    gpr_log(GPR_INFO, "[xds_client %p] destroying xds client", this);
  }
  GRPC_COMBINER_UNREF(combiner_, "xds_client");
}

void XdsClient::Orphan() {
  if (GRPC_TRACE_FLAG_ENABLED(grpc_xds_client_trace)) {
    gpr_log(GPR_INFO, "[xds_client %p] shutting down xds client", this);
  }
  shutting_down_ = true;
  chand_.reset();
  // We do not clear cluster_map_ and endpoint_map_ if the xds client was
  // created by the XdsResolver because the maps contain refs for watchers which
  // in turn hold refs to the loadbalancing policies. At this point, it is
  // possible for ADS calls to be in progress. Unreffing the loadbalancing
  // policies before those calls are done would lead to issues such as
  // https://github.com/grpc/grpc/issues/20928.
  if (service_config_watcher_ != nullptr) {
    cluster_map_.clear();
    endpoint_map_.clear();
  }
  Unref(DEBUG_LOCATION, "XdsClient::Orphan()");
}

void XdsClient::WatchClusterData(
    StringView cluster_name, std::unique_ptr<ClusterWatcherInterface> watcher) {
  std::string cluster_name_str = std::string(cluster_name);
  ClusterState& cluster_state = cluster_map_[cluster_name_str];
  ClusterWatcherInterface* w = watcher.get();
  cluster_state.watchers[w] = std::move(watcher);
  // If we've already received an CDS update, notify the new watcher
  // immediately.
  if (cluster_state.update.has_value()) {
    if (GRPC_TRACE_FLAG_ENABLED(grpc_xds_client_trace)) {
      gpr_log(GPR_INFO, "[xds_client %p] returning cached cluster data for %s",
              this, StringViewToCString(cluster_name).get());
    }
    w->OnClusterChanged(cluster_state.update.value());
  }
  chand_->Subscribe(XdsApi::kCdsTypeUrl, cluster_name_str);
}

void XdsClient::CancelClusterDataWatch(StringView cluster_name,
                                       ClusterWatcherInterface* watcher) {
  if (shutting_down_) return;
  std::string cluster_name_str = std::string(cluster_name);
  ClusterState& cluster_state = cluster_map_[cluster_name_str];
  auto it = cluster_state.watchers.find(watcher);
  if (it != cluster_state.watchers.end()) {
    cluster_state.watchers.erase(it);
    if (cluster_state.watchers.empty()) {
      cluster_map_.erase(cluster_name_str);
      chand_->Unsubscribe(XdsApi::kCdsTypeUrl, cluster_name_str);
    }
  }
}

void XdsClient::WatchEndpointData(
    StringView eds_service_name,
    std::unique_ptr<EndpointWatcherInterface> watcher) {
  std::string eds_service_name_str = std::string(eds_service_name);
  EndpointState& endpoint_state = endpoint_map_[eds_service_name_str];
  EndpointWatcherInterface* w = watcher.get();
  endpoint_state.watchers[w] = std::move(watcher);
  // If we've already received an EDS update, notify the new watcher
  // immediately.
  if (!endpoint_state.update.priority_list_update.empty()) {
    if (GRPC_TRACE_FLAG_ENABLED(grpc_xds_client_trace)) {
      gpr_log(GPR_INFO, "[xds_client %p] returning cached endpoint data for %s",
              this, StringViewToCString(eds_service_name).get());
    }
    w->OnEndpointChanged(endpoint_state.update);
  }
  chand_->Subscribe(XdsApi::kEdsTypeUrl, eds_service_name_str);
}

void XdsClient::CancelEndpointDataWatch(StringView eds_service_name,
                                        EndpointWatcherInterface* watcher) {
  if (shutting_down_) return;
  std::string eds_service_name_str = std::string(eds_service_name);
  EndpointState& endpoint_state = endpoint_map_[eds_service_name_str];
  auto it = endpoint_state.watchers.find(watcher);
  if (it != endpoint_state.watchers.end()) {
    endpoint_state.watchers.erase(it);
    if (endpoint_state.watchers.empty()) {
      endpoint_map_.erase(eds_service_name_str);
      chand_->Unsubscribe(XdsApi::kEdsTypeUrl, eds_service_name_str);
    }
  }
}

RefCountedPtr<XdsClusterDropStats> XdsClient::AddClusterDropStats(
    StringView lrs_server, StringView cluster_name,
    StringView eds_service_name) {
  // TODO(roth): When we add support for direct federation, use the
  // server name specified in lrs_server.
  auto key =
      std::make_pair(std::string(cluster_name), std::string(eds_service_name));
  // We jump through some hoops here to make sure that the StringViews
  // stored in the XdsClusterDropStats object point to the strings
  // in the load_report_map_ key, so that they have the same lifetime.
  auto it = load_report_map_
                .emplace(std::make_pair(std::move(key), LoadReportState()))
                .first;
  auto cluster_drop_stats = MakeRefCounted<XdsClusterDropStats>(
      Ref(DEBUG_LOCATION, "DropStats"), lrs_server,
      it->first.first /*cluster_name*/, it->first.second /*eds_service_name*/);
  it->second.drop_stats.insert(cluster_drop_stats.get());
  chand_->MaybeStartLrsCall();
  return cluster_drop_stats;
}

void XdsClient::RemoveClusterDropStats(
    StringView /*lrs_server*/, StringView cluster_name,
    StringView eds_service_name, XdsClusterDropStats* cluster_drop_stats) {
  auto load_report_it = load_report_map_.find(
      std::make_pair(std::string(cluster_name), std::string(eds_service_name)));
  if (load_report_it == load_report_map_.end()) return;
  LoadReportState& load_report_state = load_report_it->second;
  // TODO(roth): When we add support for direct federation, use the
  // server name specified in lrs_server.
  // TODO(roth): In principle, we should try to send a final load report
  // containing whatever final stats have been accumulated since the
  // last load report.
  auto it = load_report_state.drop_stats.find(cluster_drop_stats);
  if (it != load_report_state.drop_stats.end()) {
    load_report_state.drop_stats.erase(it);
    if (load_report_state.drop_stats.empty() &&
        load_report_state.locality_stats.empty()) {
      load_report_map_.erase(load_report_it);
      if (chand_ != nullptr && load_report_map_.empty()) {
        chand_->StopLrsCall();
      }
    }
  }
}

RefCountedPtr<XdsClusterLocalityStats> XdsClient::AddClusterLocalityStats(
    StringView lrs_server, StringView cluster_name, StringView eds_service_name,
    RefCountedPtr<XdsLocalityName> locality) {
  // TODO(roth): When we add support for direct federation, use the
  // server name specified in lrs_server.
  auto key =
      std::make_pair(std::string(cluster_name), std::string(eds_service_name));
  // We jump through some hoops here to make sure that the StringViews
  // stored in the XdsClusterLocalityStats object point to the strings
  // in the load_report_map_ key, so that they have the same lifetime.
  auto it = load_report_map_
                .emplace(std::make_pair(std::move(key), LoadReportState()))
                .first;
  auto cluster_locality_stats = MakeRefCounted<XdsClusterLocalityStats>(
      Ref(DEBUG_LOCATION, "LocalityStats"), lrs_server,
      it->first.first /*cluster_name*/, it->first.second /*eds_service_name*/,
      locality);
  it->second.locality_stats[std::move(locality)].insert(
      cluster_locality_stats.get());
  chand_->MaybeStartLrsCall();
  return cluster_locality_stats;
}

void XdsClient::RemoveClusterLocalityStats(
    StringView /*lrs_server*/, StringView cluster_name,
    StringView eds_service_name, const RefCountedPtr<XdsLocalityName>& locality,
    XdsClusterLocalityStats* cluster_locality_stats) {
  auto load_report_it = load_report_map_.find(
      std::make_pair(std::string(cluster_name), std::string(eds_service_name)));
  if (load_report_it == load_report_map_.end()) return;
  LoadReportState& load_report_state = load_report_it->second;
  // TODO(roth): When we add support for direct federation, use the
  // server name specified in lrs_server.
  // TODO(roth): In principle, we should try to send a final load report
  // containing whatever final stats have been accumulated since the
  // last load report.
  auto locality_it = load_report_state.locality_stats.find(locality);
  if (locality_it == load_report_state.locality_stats.end()) return;
  auto& locality_set = locality_it->second;
  auto it = locality_set.find(cluster_locality_stats);
  if (it != locality_set.end()) {
    locality_set.erase(it);
    if (locality_set.empty()) {
      load_report_state.locality_stats.erase(locality_it);
      if (load_report_state.locality_stats.empty() &&
          load_report_state.drop_stats.empty()) {
        load_report_map_.erase(load_report_it);
        if (chand_ != nullptr && load_report_map_.empty()) {
          chand_->StopLrsCall();
        }
      }
    }
  }
}

void XdsClient::ResetBackoff() {
  if (chand_ != nullptr) {
    grpc_channel_reset_connect_backoff(chand_->channel());
  }
}

grpc_error* XdsClient::CreateServiceConfig(
    const std::string& cluster_name,
    RefCountedPtr<ServiceConfig>* service_config) const {
  char* json;
  gpr_asprintf(&json,
               "{\n"
               "  \"loadBalancingConfig\":[\n"
               "    { \"cds_experimental\":{\n"
               "      \"cluster\": \"%s\"\n"
               "    } }\n"
               "  ]\n"
               "}",
               cluster_name.c_str());
  grpc_error* error = GRPC_ERROR_NONE;
  *service_config = ServiceConfig::Create(json, &error);
  gpr_free(json);
  return error;
}

XdsApi::ClusterLoadReportMap XdsClient::BuildLoadReportSnapshot() {
  XdsApi::ClusterLoadReportMap snapshot_map;
  for (auto& p : load_report_map_) {
    const auto& cluster_key = p.first;  // cluster and EDS service name
    LoadReportState& load_report = p.second;
    XdsApi::ClusterLoadReport& snapshot = snapshot_map[cluster_key];
    // Aggregate drop stats.
    for (auto& drop_stats : load_report.drop_stats) {
      for (const auto& p : drop_stats->GetSnapshotAndReset()) {
        snapshot.dropped_requests[p.first] += p.second;
      }
    }
    // Aggregate locality stats.
    for (auto& p : load_report.locality_stats) {
      XdsLocalityName* locality_name = p.first.get();
      auto& locality_stats_set = p.second;
      XdsClusterLocalityStats::Snapshot& locality_snapshot =
          snapshot.locality_stats[locality_name];
      for (auto& locality_stats : locality_stats_set) {
        locality_snapshot += locality_stats->GetSnapshotAndReset();
      }
    }
    // Compute load report interval.
    const grpc_millis now = ExecCtx::Get()->Now();
    snapshot.load_report_interval = now - load_report.last_report_time;
    load_report.last_report_time = now;
  }
  return snapshot_map;
}

void XdsClient::NotifyOnError(grpc_error* error) {
  if (service_config_watcher_ != nullptr) {
    service_config_watcher_->OnError(GRPC_ERROR_REF(error));
  }
  for (const auto& p : cluster_map_) {
    const ClusterState& cluster_state = p.second;
    for (const auto& p : cluster_state.watchers) {
      p.first->OnError(GRPC_ERROR_REF(error));
    }
  }
  for (const auto& p : endpoint_map_) {
    const EndpointState& endpoint_state = p.second;
    for (const auto& p : endpoint_state.watchers) {
      p.first->OnError(GRPC_ERROR_REF(error));
    }
  }
  GRPC_ERROR_UNREF(error);
}

void* XdsClient::ChannelArgCopy(void* p) {
  XdsClient* xds_client = static_cast<XdsClient*>(p);
  xds_client->Ref(DEBUG_LOCATION, "channel arg").release();
  return p;
}

void XdsClient::ChannelArgDestroy(void* p) {
  XdsClient* xds_client = static_cast<XdsClient*>(p);
  xds_client->Unref(DEBUG_LOCATION, "channel arg");
}

int XdsClient::ChannelArgCmp(void* p, void* q) { return GPR_ICMP(p, q); }

const grpc_arg_pointer_vtable XdsClient::kXdsClientVtable = {
    XdsClient::ChannelArgCopy, XdsClient::ChannelArgDestroy,
    XdsClient::ChannelArgCmp};

grpc_arg XdsClient::MakeChannelArg() const {
  return grpc_channel_arg_pointer_create(const_cast<char*>(GRPC_ARG_XDS_CLIENT),
                                         const_cast<XdsClient*>(this),
                                         &XdsClient::kXdsClientVtable);
}

RefCountedPtr<XdsClient> XdsClient::GetFromChannelArgs(
    const grpc_channel_args& args) {
  XdsClient* xds_client =
      grpc_channel_args_find_pointer<XdsClient>(&args, GRPC_ARG_XDS_CLIENT);
  if (xds_client != nullptr) return xds_client->Ref();
  return nullptr;
}

}  // namespace grpc_core<|MERGE_RESOLUTION|>--- conflicted
+++ resolved
@@ -1756,16 +1756,10 @@
       request_timeout_(GetRequestTimeout(channel_args)),
       combiner_(GRPC_COMBINER_REF(combiner, "xds_client")),
       interested_parties_(interested_parties),
-<<<<<<< HEAD
       bootstrap_(
           XdsBootstrap::ReadFromFile(this, &grpc_xds_client_trace, error)),
       api_(this, &grpc_xds_client_trace,
-           bootstrap_ == nullptr ? nullptr : bootstrap_->node(),
-           build_version_.get()),
-=======
-      bootstrap_(XdsBootstrap::ReadFromFile(error)),
-      api_(bootstrap_ == nullptr ? nullptr : bootstrap_->node()),
->>>>>>> 3c27aea4
+           bootstrap_ == nullptr ? nullptr : bootstrap_->node()),
       server_name_(server_name),
       service_config_watcher_(std::move(watcher)) {
   if (GRPC_TRACE_FLAG_ENABLED(grpc_xds_client_trace)) {
