//
// Copyright 2021 gRPC authors.
//
// Licensed under the Apache License, Version 2.0 (the "License");
// you may not use this file except in compliance with the License.
// You may obtain a copy of the License at
//
//     http://www.apache.org/licenses/LICENSE-2.0
//
// Unless required by applicable law or agreed to in writing, software
// distributed under the License is distributed on an "AS IS" BASIS,
// WITHOUT WARRANTIES OR CONDITIONS OF ANY KIND, either express or implied.
// See the License for the specific language governing permissions and
// limitations under the License.
//

#include <grpc/support/port_platform.h>

#include "src/core/ext/filters/fault_injection/fault_injection_filter.h"

#include "absl/strings/numbers.h"

#include <grpc/support/alloc.h>
#include <grpc/support/log.h>

#include "src/core/ext/filters/client_channel/service_config.h"
#include "src/core/ext/filters/client_channel/service_config_call_data.h"
#include "src/core/ext/filters/fault_injection/service_config_parser.h"
#include "src/core/lib/channel/channel_stack.h"
#include "src/core/lib/channel/status_util.h"
#include "src/core/lib/gprpp/atomic.h"
#include "src/core/lib/gprpp/sync.h"
#include "src/core/lib/iomgr/closure.h"
#include "src/core/lib/iomgr/timer.h"
#include "src/core/lib/transport/status_conversion.h"

namespace grpc_core {

TraceFlag grpc_fault_injection_filter_trace(false, "fault_injection_filter");

namespace {

Atomic<uint32_t> g_active_faults{0};
static_assert(
    std::is_trivially_destructible<Atomic<uint32_t>>::value,
    "the active fault counter needs to have a trivially destructible type");

inline int GetLinkedMetadatumValueInt(grpc_linked_mdelem* md) {
  int res;
  if (absl::SimpleAtoi(StringViewFromSlice(GRPC_MDVALUE(md->md)), &res)) {
    return res;
  } else {
    return -1;
  }
}

inline uint32_t GetLinkedMetadatumValueUnsignedInt(grpc_linked_mdelem* md) {
  uint32_t res;
  if (absl::SimpleAtoi(StringViewFromSlice(GRPC_MDVALUE(md->md)), &res)) {
    return res;
  } else {
    return -1;
  }
}

inline int64_t GetLinkedMetadatumValueInt64(grpc_linked_mdelem* md) {
  int64_t res;
  if (absl::SimpleAtoi(StringViewFromSlice(GRPC_MDVALUE(md->md)), &res)) {
    return res;
  } else {
    return -1;
  }
}

inline bool UnderFraction(const uint32_t numerator,
                          const uint32_t denominator) {
  if (numerator <= 0) return false;
  if (numerator >= denominator) return true;
  // Generate a random number in [0, denominator).
  const uint32_t random_number = rand() % denominator;
  return random_number < numerator;
}

class ChannelData {
 public:
  static grpc_error_handle Init(grpc_channel_element* elem,
                                grpc_channel_element_args* args);
  static void Destroy(grpc_channel_element* elem);

  int index() const { return index_; }

 private:
  ChannelData(grpc_channel_element* elem, grpc_channel_element_args* args);
  ~ChannelData() = default;

  // The relative index of instances of the same filter.
  int index_;
};

class CallData {
 public:
  static grpc_error_handle Init(grpc_call_element* elem,
                                const grpc_call_element_args* args);

  static void Destroy(grpc_call_element* elem,
                      const grpc_call_final_info* /*final_info*/,
                      grpc_closure* /*then_schedule_closure*/);

  static void StartTransportStreamOpBatch(
      grpc_call_element* elem, grpc_transport_stream_op_batch* batch);

  static void PreCancel(grpc_call_element* elem, grpc_error_handle error);

 private:
  CallData(grpc_call_element* elem, const grpc_call_element_args* args);
  ~CallData();

  void DecideWhetherToInjectFaults(grpc_metadata_batch* initial_metadata);

  // Checks if current active faults exceed the allowed max faults.
  bool HaveActiveFaultsQuota(bool increment);

  // Returns true if this RPC needs to be delayed. If so, this call will be
  // counted as an active fault.
  bool MaybeDelay();

  // Returns the aborted RPC status if this RPC needs to be aborted. If so,
  // this call will be counted as an active fault. Otherwise, it returns
  // GRPC_ERROR_NONE.
  // If this call is already been delay injected, skip the active faults
  // quota check.
  grpc_error_handle MaybeAbort();

  // Delays the stream operations batch.
  void DelayBatch(grpc_call_element* elem,
                  grpc_transport_stream_op_batch* batch);

  // Cancels the delay timer.
  void CancelDelayTimer() { grpc_timer_cancel(&delay_timer_); }

  // Finishes the fault injection, should only be called once.
  void FaultInjectionFinished() {
    g_active_faults.FetchSub(1, MemoryOrder::RELAXED);
  }

  // This is a callback that will be invoked after the delay timer is up.
  static void ResumeBatch(void* arg, grpc_error_handle error);

  // This is a callback invoked upon completion of recv_trailing_metadata.
  // Injects the abort_error_ to the recv_trailing_metadata batch if needed.
  static void HijackedRecvTrailingMetadataReady(void* arg, grpc_error_handle);

  // Used to track the policy structs that needs to be destroyed in dtor.
  bool fi_policy_owned_ = false;
  const FaultInjectionMethodParsedConfig::FaultInjectionPolicy* fi_policy_;
  Arena* arena_;
  CallCombiner* call_combiner_;

  // Indicates whether we are doing a delay and/or an abort for this call.
  bool delay_request_ = false;
  bool abort_request_ = false;

  // Delay states
  grpc_timer delay_timer_ ABSL_GUARDED_BY(delay_mu_);
  bool delay_timer_pending_ ABSL_GUARDED_BY(delay_mu_) = false;
  grpc_transport_stream_op_batch* delayed_batch_ ABSL_GUARDED_BY(delay_mu_);
  // Abort states
  grpc_error_handle abort_error_ = GRPC_ERROR_NONE;
  grpc_closure recv_trailing_metadata_ready_;
  grpc_closure* original_recv_trailing_metadata_ready_;
  // Protects the asynchronous delay, resume, and cancellation.
  Mutex delay_mu_;
};

// ChannelData

grpc_error_handle ChannelData::Init(grpc_channel_element* elem,
                                    grpc_channel_element_args* args) {
  GPR_ASSERT(elem->filter == &FaultInjectionFilterVtable);
  new (elem->channel_data) ChannelData(elem, args);
  return GRPC_ERROR_NONE;
}

void ChannelData::Destroy(grpc_channel_element* elem) {
  auto* chand = static_cast<ChannelData*>(elem->channel_data);
  chand->~ChannelData();
}

ChannelData::ChannelData(grpc_channel_element* elem,
                         grpc_channel_element_args* args)
    : index_(grpc_channel_stack_filter_instance_number(args->channel_stack,
                                                       elem)) {}

<<<<<<< HEAD
=======
// CallData::ResumeBatchCanceller

class CallData::ResumeBatchCanceller {
 public:
  explicit ResumeBatchCanceller(grpc_call_element* elem) : elem_(elem) {
    auto* calld = static_cast<CallData*>(elem->call_data);
    GRPC_CALL_STACK_REF(calld->owning_call_, "ResumeBatchCanceller");
    GRPC_CLOSURE_INIT(&closure_, &Cancel, this, grpc_schedule_on_exec_ctx);
    calld->call_combiner_->SetNotifyOnCancel(&closure_);
  }

 private:
  static void Cancel(void* arg, grpc_error_handle error) {
    auto* self = static_cast<ResumeBatchCanceller*>(arg);
    auto* chand = static_cast<ChannelData*>(self->elem_->channel_data);
    auto* calld = static_cast<CallData*>(self->elem_->call_data);
    {
      MutexLock lock(&calld->delay_mu_);
      if (GRPC_TRACE_FLAG_ENABLED(grpc_fault_injection_filter_trace)) {
        gpr_log(GPR_INFO,
                "chand=%p calld=%p: cancelling schdueled pick: "
                "error=%s self=%p calld->resume_batch_canceller_=%p",
                chand, calld, grpc_error_std_string(error).c_str(), self,
                calld->resume_batch_canceller_);
      }
      if (error != GRPC_ERROR_NONE && calld->resume_batch_canceller_ == self) {
        // Cancel the delayed pick.
        calld->CancelDelayTimer();
        calld->FaultInjectionFinished();
        // Fail pending batches on the call.
        grpc_transport_stream_op_batch_finish_with_failure(
            calld->delayed_batch_, GRPC_ERROR_REF(error),
            calld->call_combiner_);
      }
    }
    GRPC_CALL_STACK_UNREF(calld->owning_call_, "ResumeBatchCanceller");
    delete self;
  }

  grpc_call_element* elem_;
  grpc_closure closure_;
};

>>>>>>> 9977bef1
// CallData

grpc_error_handle CallData::Init(grpc_call_element* elem,
                                 const grpc_call_element_args* args) {
  auto* calld = new (elem->call_data) CallData(elem, args);
  if (calld->fi_policy_ == nullptr) {
    return GRPC_ERROR_CREATE_FROM_STATIC_STRING(
        "failed to find fault injection policy");
  }
  return GRPC_ERROR_NONE;
}

void CallData::Destroy(grpc_call_element* elem,
                       const grpc_call_final_info* /*final_info*/,
                       grpc_closure* /*then_schedule_closure*/) {
  auto* calld = static_cast<CallData*>(elem->call_data);
  calld->~CallData();
}

void CallData::StartTransportStreamOpBatch(
    grpc_call_element* elem, grpc_transport_stream_op_batch* batch) {
  auto* calld = static_cast<CallData*>(elem->call_data);
  // There should only be one send_initial_metdata op, and fault injection also
  // only need to be enforced once.
  if (batch->send_initial_metadata) {
    calld->DecideWhetherToInjectFaults(
        batch->payload->send_initial_metadata.send_initial_metadata);
    if (GRPC_TRACE_FLAG_ENABLED(grpc_fault_injection_filter_trace)) {
      gpr_log(GPR_INFO,
              "chand=%p calld=%p: Fault injection triggered delay=%d abort=%d",
              elem->channel_data, calld, calld->delay_request_,
              calld->abort_request_);
    }
    if (calld->MaybeDelay()) {
      // Delay the batch, and pass down the batch in the scheduled closure.
      calld->DelayBatch(elem, batch);
      return;
    }
    grpc_error_handle abort_error = calld->MaybeAbort();
    if (abort_error != GRPC_ERROR_NONE) {
      calld->abort_error_ = abort_error;
      grpc_transport_stream_op_batch_finish_with_failure(
          batch, GRPC_ERROR_REF(calld->abort_error_), calld->call_combiner_);
      return;
    }
  } else {
    if (batch->recv_trailing_metadata) {
      // Intercept recv_trailing_metadata callback so that we can inject the
      // failure when aborting streaming calls, because their
      // recv_trailing_metatdata op may not be on the same batch as the
      // send_initial_metadata op.
      calld->original_recv_trailing_metadata_ready_ =
          batch->payload->recv_trailing_metadata.recv_trailing_metadata_ready;
      batch->payload->recv_trailing_metadata.recv_trailing_metadata_ready =
          &calld->recv_trailing_metadata_ready_;
    }
    if (calld->abort_error_ != GRPC_ERROR_NONE) {
      // If we already decided to abort, then immediately fail this batch.
      grpc_transport_stream_op_batch_finish_with_failure(
          batch, GRPC_ERROR_REF(calld->abort_error_), calld->call_combiner_);
      return;
    }
  }
  // Chain to the next filter.
  grpc_call_next_op(elem, batch);
}

void CallData::PreCancel(grpc_call_element* elem, grpc_error_handle error) {
  auto* calld = static_cast<CallData*>(elem->call_data);
  auto* chand = static_cast<ChannelData*>(elem->channel_data);
  {
    MutexLock lock(&calld->delay_mu_);
    if (calld->delay_timer_pending_) {
      if (GRPC_TRACE_FLAG_ENABLED(grpc_fault_injection_filter_trace)) {
        gpr_log(GPR_INFO, "chand=%p calld=%p: cancelling delay timer: %s",
                chand, calld, grpc_error_string(error));
      }
      calld->delay_timer_pending_ = false;
      // Cancel the delayed pick.
      calld->CancelDelayTimer();
      calld->FaultInjectionFinished();
      // Fail pending batches on the call.
      grpc_transport_stream_op_batch_finish_with_failure(
          calld->delayed_batch_, error, calld->call_combiner_);
      return;
    }
  }
  grpc_call_pre_cancel_next_filter(elem, error);
}

CallData::CallData(grpc_call_element* elem, const grpc_call_element_args* args)
    : arena_(args->arena), call_combiner_(args->call_combiner) {
  auto* chand = static_cast<ChannelData*>(elem->channel_data);
  // Fetch the fault injection policy from the service config, based on the
  // relative index for which policy should this CallData use.
  auto* service_config_call_data = static_cast<ServiceConfigCallData*>(
      args->context[GRPC_CONTEXT_SERVICE_CONFIG_CALL_DATA].value);
  auto* method_params = static_cast<FaultInjectionMethodParsedConfig*>(
      service_config_call_data->GetMethodParsedConfig(
          FaultInjectionServiceConfigParser::ParserIndex()));
  if (method_params != nullptr) {
    fi_policy_ = method_params->fault_injection_policy(chand->index());
  }
  GRPC_CLOSURE_INIT(&recv_trailing_metadata_ready_,
                    HijackedRecvTrailingMetadataReady, elem,
                    grpc_schedule_on_exec_ctx);
}

CallData::~CallData() {
  if (fi_policy_owned_) {
    fi_policy_->~FaultInjectionPolicy();
  }
  GRPC_ERROR_UNREF(abort_error_);
}

void CallData::DecideWhetherToInjectFaults(
    grpc_metadata_batch* initial_metadata) {
  FaultInjectionMethodParsedConfig::FaultInjectionPolicy* copied_policy =
      nullptr;
  // Update the policy with values in initial metadata.
  if (!fi_policy_->abort_code_header.empty() ||
      !fi_policy_->abort_percentage_header.empty() ||
      !fi_policy_->delay_header.empty() ||
      !fi_policy_->delay_percentage_header.empty()) {
    // Defer the actual copy until the first matched header.
    auto maybe_copy_policy_func = [this, &copied_policy]() {
      if (copied_policy == nullptr) {
        copied_policy =
            arena_->New<FaultInjectionMethodParsedConfig::FaultInjectionPolicy>(
                *fi_policy_);
      }
    };
    for (grpc_linked_mdelem* md = initial_metadata->list.head; md != nullptr;
         md = md->next) {
      absl::string_view key = StringViewFromSlice(GRPC_MDKEY(md->md));
      // Only perform string comparison if:
      //   1. Needs to check this header;
      //   2. The value is not been filled before.
      if (!fi_policy_->abort_code_header.empty() &&
          (copied_policy == nullptr ||
           copied_policy->abort_code == GRPC_STATUS_OK) &&
          key == fi_policy_->abort_code_header) {
        maybe_copy_policy_func();
        grpc_status_code_from_int(GetLinkedMetadatumValueInt(md),
                                  &copied_policy->abort_code);
      }
      if (!fi_policy_->abort_percentage_header.empty() &&
          key == fi_policy_->abort_percentage_header) {
        maybe_copy_policy_func();
        copied_policy->abort_percentage_numerator =
            GPR_MIN(GetLinkedMetadatumValueUnsignedInt(md),
                    fi_policy_->abort_percentage_numerator);
      }
      if (!fi_policy_->delay_header.empty() &&
          (copied_policy == nullptr || copied_policy->delay == 0) &&
          key == fi_policy_->delay_header) {
        maybe_copy_policy_func();
        copied_policy->delay = static_cast<grpc_millis>(
            GPR_MAX(GetLinkedMetadatumValueInt64(md), 0));
      }
      if (!fi_policy_->delay_percentage_header.empty() &&
          key == fi_policy_->delay_percentage_header) {
        maybe_copy_policy_func();
        copied_policy->delay_percentage_numerator =
            GPR_MIN(GetLinkedMetadatumValueUnsignedInt(md),
                    fi_policy_->delay_percentage_numerator);
      }
    }
    if (copied_policy != nullptr) fi_policy_ = copied_policy;
  }
  // Roll the dice
  delay_request_ = fi_policy_->delay != 0 &&
                   UnderFraction(fi_policy_->delay_percentage_numerator,
                                 fi_policy_->delay_percentage_denominator);
  abort_request_ = fi_policy_->abort_code != GRPC_STATUS_OK &&
                   UnderFraction(fi_policy_->abort_percentage_numerator,
                                 fi_policy_->abort_percentage_denominator);
  if (!delay_request_ && !abort_request_) {
    if (copied_policy != nullptr) copied_policy->~FaultInjectionPolicy();
    // No fault injection for this call
  } else {
    fi_policy_owned_ = copied_policy != nullptr;
  }
}

bool CallData::HaveActiveFaultsQuota(bool increment) {
  if (g_active_faults.Load(MemoryOrder::ACQUIRE) >= fi_policy_->max_faults) {
    return false;
  }
  if (increment) g_active_faults.FetchAdd(1, MemoryOrder::RELAXED);
  return true;
}

bool CallData::MaybeDelay() {
  if (delay_request_) {
    return HaveActiveFaultsQuota(true);
  }
  return false;
}

grpc_error_handle CallData::MaybeAbort() {
  if (abort_request_ && (delay_request_ || HaveActiveFaultsQuota(false))) {
    return grpc_error_set_int(
        GRPC_ERROR_CREATE_FROM_COPIED_STRING(fi_policy_->abort_message.c_str()),
        GRPC_ERROR_INT_GRPC_STATUS, fi_policy_->abort_code);
  }
  return GRPC_ERROR_NONE;
}

void CallData::DelayBatch(grpc_call_element* elem,
                          grpc_transport_stream_op_batch* batch) {
  MutexLock lock(&delay_mu_);
  delayed_batch_ = batch;
  grpc_millis resume_time = ExecCtx::Get()->Now() + fi_policy_->delay;
  GRPC_CLOSURE_INIT(&batch->handler_private.closure, ResumeBatch, elem,
                    grpc_schedule_on_exec_ctx);
  delay_timer_pending_ = true;
  grpc_timer_init(&delay_timer_, resume_time, &batch->handler_private.closure);
}

void CallData::ResumeBatch(void* arg, grpc_error_handle error) {
  grpc_call_element* elem = static_cast<grpc_call_element*>(arg);
  auto* calld = static_cast<CallData*>(elem->call_data);
  MutexLock lock(&calld->delay_mu_);
  // Timer cancelled or pre-cancellation has already run.
  if (error == GRPC_ERROR_CANCELLED || !calld->delay_timer_pending_) return;
  if (GRPC_TRACE_FLAG_ENABLED(grpc_fault_injection_filter_trace)) {
    gpr_log(GPR_INFO, "chand=%p calld=%p: Resuming delayed stream op batch %p",
            elem->channel_data, calld, calld->delayed_batch_);
  }
  // Lame the pre-canceller
  calld->delay_timer_pending_ = false;
  // Finish fault injection.
  calld->FaultInjectionFinished();
  // Abort if needed.
  error = calld->MaybeAbort();
  if (error != GRPC_ERROR_NONE) {
    grpc_transport_stream_op_batch_finish_with_failure(
        calld->delayed_batch_, error, calld->call_combiner_);
    return;
  }
  // Chain to the next filter.
  grpc_call_next_op(elem, calld->delayed_batch_);
}

void CallData::HijackedRecvTrailingMetadataReady(void* arg,
                                                 grpc_error_handle error) {
  grpc_call_element* elem = static_cast<grpc_call_element*>(arg);
  auto* calld = static_cast<CallData*>(elem->call_data);
  if (calld->abort_error_ != GRPC_ERROR_NONE) {
    error = grpc_error_add_child(GRPC_ERROR_REF(error),
                                 GRPC_ERROR_REF(calld->abort_error_));
  } else {
    error = GRPC_ERROR_REF(error);
  }
  Closure::Run(DEBUG_LOCATION, calld->original_recv_trailing_metadata_ready_,
               error);
}

}  // namespace

extern const grpc_channel_filter FaultInjectionFilterVtable = {
    CallData::StartTransportStreamOpBatch,
    grpc_channel_next_op,
    sizeof(CallData),
    CallData::Init,
    grpc_call_stack_ignore_set_pollset_or_pollset_set,
    CallData::Destroy,
    CallData::PreCancel,
    sizeof(ChannelData),
    ChannelData::Init,
    ChannelData::Destroy,
    grpc_channel_next_get_info,
    "fault_injection_filter",
};

void FaultInjectionFilterInit(void) {
  grpc_core::FaultInjectionServiceConfigParser::Register();
}

void FaultInjectionFilterShutdown(void) {}

}  // namespace grpc_core<|MERGE_RESOLUTION|>--- conflicted
+++ resolved
@@ -191,52 +191,6 @@
     : index_(grpc_channel_stack_filter_instance_number(args->channel_stack,
                                                        elem)) {}
 
-<<<<<<< HEAD
-=======
-// CallData::ResumeBatchCanceller
-
-class CallData::ResumeBatchCanceller {
- public:
-  explicit ResumeBatchCanceller(grpc_call_element* elem) : elem_(elem) {
-    auto* calld = static_cast<CallData*>(elem->call_data);
-    GRPC_CALL_STACK_REF(calld->owning_call_, "ResumeBatchCanceller");
-    GRPC_CLOSURE_INIT(&closure_, &Cancel, this, grpc_schedule_on_exec_ctx);
-    calld->call_combiner_->SetNotifyOnCancel(&closure_);
-  }
-
- private:
-  static void Cancel(void* arg, grpc_error_handle error) {
-    auto* self = static_cast<ResumeBatchCanceller*>(arg);
-    auto* chand = static_cast<ChannelData*>(self->elem_->channel_data);
-    auto* calld = static_cast<CallData*>(self->elem_->call_data);
-    {
-      MutexLock lock(&calld->delay_mu_);
-      if (GRPC_TRACE_FLAG_ENABLED(grpc_fault_injection_filter_trace)) {
-        gpr_log(GPR_INFO,
-                "chand=%p calld=%p: cancelling schdueled pick: "
-                "error=%s self=%p calld->resume_batch_canceller_=%p",
-                chand, calld, grpc_error_std_string(error).c_str(), self,
-                calld->resume_batch_canceller_);
-      }
-      if (error != GRPC_ERROR_NONE && calld->resume_batch_canceller_ == self) {
-        // Cancel the delayed pick.
-        calld->CancelDelayTimer();
-        calld->FaultInjectionFinished();
-        // Fail pending batches on the call.
-        grpc_transport_stream_op_batch_finish_with_failure(
-            calld->delayed_batch_, GRPC_ERROR_REF(error),
-            calld->call_combiner_);
-      }
-    }
-    GRPC_CALL_STACK_UNREF(calld->owning_call_, "ResumeBatchCanceller");
-    delete self;
-  }
-
-  grpc_call_element* elem_;
-  grpc_closure closure_;
-};
-
->>>>>>> 9977bef1
 // CallData
 
 grpc_error_handle CallData::Init(grpc_call_element* elem,
@@ -312,7 +266,7 @@
     if (calld->delay_timer_pending_) {
       if (GRPC_TRACE_FLAG_ENABLED(grpc_fault_injection_filter_trace)) {
         gpr_log(GPR_INFO, "chand=%p calld=%p: cancelling delay timer: %s",
-                chand, calld, grpc_error_string(error));
+                chand, calld, grpc_error_std_string(error).c_str());
       }
       calld->delay_timer_pending_ = false;
       // Cancel the delayed pick.
