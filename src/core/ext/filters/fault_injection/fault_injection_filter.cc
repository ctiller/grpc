//
// Copyright 2021 gRPC authors.
//
// Licensed under the Apache License, Version 2.0 (the "License");
// you may not use this file except in compliance with the License.
// You may obtain a copy of the License at
//
//     http://www.apache.org/licenses/LICENSE-2.0
//
// Unless required by applicable law or agreed to in writing, software
// distributed under the License is distributed on an "AS IS" BASIS,
// WITHOUT WARRANTIES OR CONDITIONS OF ANY KIND, either express or implied.
// See the License for the specific language governing permissions and
// limitations under the License.
//

#include <grpc/support/port_platform.h>

#include "src/core/ext/filters/fault_injection/fault_injection_filter.h"

#include "absl/strings/numbers.h"

#include <grpc/support/alloc.h>
#include <grpc/support/log.h>

#include "src/core/ext/filters/client_channel/service_config.h"
#include "src/core/ext/filters/client_channel/service_config_call_data.h"
#include "src/core/ext/filters/fault_injection/service_config_parser.h"
#include "src/core/lib/channel/channel_stack.h"
#include "src/core/lib/channel/status_util.h"
#include "src/core/lib/gprpp/atomic.h"
#include "src/core/lib/gprpp/sync.h"
#include "src/core/lib/iomgr/closure.h"
#include "src/core/lib/iomgr/timer.h"
#include "src/core/lib/transport/status_conversion.h"

namespace grpc_core {

TraceFlag grpc_fault_injection_filter_trace(false, "fault_injection_filter");

namespace {

Atomic<uint32_t> g_active_faults{0};
static_assert(
    std::is_trivially_destructible<Atomic<uint32_t>>::value,
    "the active fault counter needs to have a trivially destructible type");

inline int GetLinkedMetadatumValueInt(grpc_linked_mdelem* md) {
  int res;
  if (absl::SimpleAtoi(StringViewFromSlice(GRPC_MDVALUE(md->md)), &res)) {
    return res;
  } else {
    return -1;
  }
}

inline uint32_t GetLinkedMetadatumValueUnsignedInt(grpc_linked_mdelem* md) {
  uint32_t res;
  if (absl::SimpleAtoi(StringViewFromSlice(GRPC_MDVALUE(md->md)), &res)) {
    return res;
  } else {
    return -1;
  }
}

inline int64_t GetLinkedMetadatumValueInt64(grpc_linked_mdelem* md) {
  int64_t res;
  if (absl::SimpleAtoi(StringViewFromSlice(GRPC_MDVALUE(md->md)), &res)) {
    return res;
  } else {
    return -1;
  }
}

inline bool UnderFraction(const uint32_t numerator,
                          const uint32_t denominator) {
  if (numerator <= 0) return false;
  if (numerator >= denominator) return true;
  // Generate a random number in [0, denominator).
  const uint32_t random_number = rand() % denominator;
  return random_number < numerator;
}

class ChannelData {
 public:
  static grpc_error_handle Init(grpc_channel_element* elem,
                                grpc_channel_element_args* args);
  static void Destroy(grpc_channel_element* elem);

  int index() const { return index_; }

 private:
  ChannelData(grpc_channel_element* elem, grpc_channel_element_args* args);
  ~ChannelData() = default;

  // The relative index of instances of the same filter.
  int index_;
};

class CallData {
 public:
  static grpc_error_handle Init(grpc_call_element* elem,
                                const grpc_call_element_args* args);

  static void Destroy(grpc_call_element* elem,
                      const grpc_call_final_info* /*final_info*/,
                      grpc_closure* /*then_schedule_closure*/);

  static void StartTransportStreamOpBatch(
      grpc_call_element* elem, grpc_transport_stream_op_batch* batch);

  static void PreCancel(grpc_call_element* elem, grpc_error* error);

 private:
  CallData(grpc_call_element* elem, const grpc_call_element_args* args);
  ~CallData();

  void DecideWhetherToInjectFaults(grpc_metadata_batch* initial_metadata);

  // Checks if current active faults exceed the allowed max faults.
  bool HaveActiveFaultsQuota(bool increment);

  // Returns true if this RPC needs to be delayed. If so, this call will be
  // counted as an active fault.
  bool MaybeDelay();

  // Returns the aborted RPC status if this RPC needs to be aborted. If so,
  // this call will be counted as an active fault. Otherwise, it returns
  // GRPC_ERROR_NONE.
  // If this call is already been delay injected, skip the active faults
  // quota check.
  grpc_error_handle MaybeAbort();

  // Delays the stream operations batch.
  void DelayBatch(grpc_call_element* elem,
                  grpc_transport_stream_op_batch* batch);

  // Cancels the delay timer.
  void CancelDelayTimer() { grpc_timer_cancel(&delay_timer_); }

  // Finishes the fault injection, should only be called once.
  void FaultInjectionFinished() {
    g_active_faults.FetchSub(1, MemoryOrder::RELAXED);
  }

  // This is a callback that will be invoked after the delay timer is up.
  static void ResumeBatch(void* arg, grpc_error_handle error);

  // This is a callback invoked upon completion of recv_trailing_metadata.
  // Injects the abort_error_ to the recv_trailing_metadata batch if needed.
  static void HijackedRecvTrailingMetadataReady(void* arg, grpc_error_handle);

  // Used to track the policy structs that needs to be destroyed in dtor.
  bool fi_policy_owned_ = false;
  const FaultInjectionMethodParsedConfig::FaultInjectionPolicy* fi_policy_;
  Arena* arena_;
  CallCombiner* call_combiner_;

  // Indicates whether we are doing a delay and/or an abort for this call.
  bool delay_request_ = false;
  bool abort_request_ = false;

  // Delay states
  grpc_timer delay_timer_ ABSL_GUARDED_BY(delay_mu_);
  bool delay_timer_pending_ ABSL_GUARDED_BY(delay_mu_) = false;
  grpc_transport_stream_op_batch* delayed_batch_ ABSL_GUARDED_BY(delay_mu_);
  // Abort states
  grpc_error_handle abort_error_ = GRPC_ERROR_NONE;
  grpc_closure recv_trailing_metadata_ready_;
  grpc_closure* original_recv_trailing_metadata_ready_;
  // Protects the asynchronous delay, resume, and cancellation.
  Mutex delay_mu_;
};

// ChannelData

grpc_error_handle ChannelData::Init(grpc_channel_element* elem,
                                    grpc_channel_element_args* args) {
  GPR_ASSERT(elem->filter == &FaultInjectionFilterVtable);
  new (elem->channel_data) ChannelData(elem, args);
  return GRPC_ERROR_NONE;
}

void ChannelData::Destroy(grpc_channel_element* elem) {
  auto* chand = static_cast<ChannelData*>(elem->channel_data);
  chand->~ChannelData();
}

ChannelData::ChannelData(grpc_channel_element* elem,
                         grpc_channel_element_args* args)
    : index_(grpc_channel_stack_filter_instance_number(args->channel_stack,
                                                       elem)) {}

<<<<<<< HEAD
=======
// CallData::ResumeBatchCanceller

class CallData::ResumeBatchCanceller {
 public:
  explicit ResumeBatchCanceller(grpc_call_element* elem) : elem_(elem) {
    auto* calld = static_cast<CallData*>(elem->call_data);
    GRPC_CALL_STACK_REF(calld->owning_call_, "ResumeBatchCanceller");
    GRPC_CLOSURE_INIT(&closure_, &Cancel, this, grpc_schedule_on_exec_ctx);
    calld->call_combiner_->SetNotifyOnCancel(&closure_);
  }

 private:
  static void Cancel(void* arg, grpc_error_handle error) {
    auto* self = static_cast<ResumeBatchCanceller*>(arg);
    auto* chand = static_cast<ChannelData*>(self->elem_->channel_data);
    auto* calld = static_cast<CallData*>(self->elem_->call_data);
    {
      MutexLock lock(&calld->delay_mu_);
      if (GRPC_TRACE_FLAG_ENABLED(grpc_fault_injection_filter_trace)) {
        gpr_log(GPR_INFO,
                "chand=%p calld=%p: cancelling schdueled pick: "
                "error=%s self=%p calld->resume_batch_canceller_=%p",
                chand, calld, grpc_error_string(error), self,
                calld->resume_batch_canceller_);
      }
      if (error != GRPC_ERROR_NONE && calld->resume_batch_canceller_ == self) {
        // Cancel the delayed pick.
        calld->CancelDelayTimer();
        calld->FaultInjectionFinished();
        // Fail pending batches on the call.
        grpc_transport_stream_op_batch_finish_with_failure(
            calld->delayed_batch_, GRPC_ERROR_REF(error),
            calld->call_combiner_);
      }
    }
    GRPC_CALL_STACK_UNREF(calld->owning_call_, "ResumeBatchCanceller");
    delete self;
  }

  grpc_call_element* elem_;
  grpc_closure closure_;
};

>>>>>>> ca945a58
// CallData

grpc_error_handle CallData::Init(grpc_call_element* elem,
                                 const grpc_call_element_args* args) {
  auto* calld = new (elem->call_data) CallData(elem, args);
  if (calld->fi_policy_ == nullptr) {
    return GRPC_ERROR_CREATE_FROM_STATIC_STRING(
        "failed to find fault injection policy");
  }
  return GRPC_ERROR_NONE;
}

void CallData::Destroy(grpc_call_element* elem,
                       const grpc_call_final_info* /*final_info*/,
                       grpc_closure* /*then_schedule_closure*/) {
  auto* calld = static_cast<CallData*>(elem->call_data);
  calld->~CallData();
}

void CallData::StartTransportStreamOpBatch(
    grpc_call_element* elem, grpc_transport_stream_op_batch* batch) {
  auto* calld = static_cast<CallData*>(elem->call_data);
  // There should only be one send_initial_metdata op, and fault injection also
  // only need to be enforced once.
  if (batch->send_initial_metadata) {
    calld->DecideWhetherToInjectFaults(
        batch->payload->send_initial_metadata.send_initial_metadata);
    if (GRPC_TRACE_FLAG_ENABLED(grpc_fault_injection_filter_trace)) {
      gpr_log(GPR_INFO,
              "chand=%p calld=%p: Fault injection triggered delay=%d abort=%d",
              elem->channel_data, calld, calld->delay_request_,
              calld->abort_request_);
    }
    if (calld->MaybeDelay()) {
      // Delay the batch, and pass down the batch in the scheduled closure.
      calld->DelayBatch(elem, batch);
      return;
    }
    grpc_error_handle abort_error = calld->MaybeAbort();
    if (abort_error != GRPC_ERROR_NONE) {
      calld->abort_error_ = abort_error;
      grpc_transport_stream_op_batch_finish_with_failure(
          batch, GRPC_ERROR_REF(calld->abort_error_), calld->call_combiner_);
      return;
    }
  } else {
    if (batch->recv_trailing_metadata) {
      // Intercept recv_trailing_metadata callback so that we can inject the
      // failure when aborting streaming calls, because their
      // recv_trailing_metatdata op may not be on the same batch as the
      // send_initial_metadata op.
      calld->original_recv_trailing_metadata_ready_ =
          batch->payload->recv_trailing_metadata.recv_trailing_metadata_ready;
      batch->payload->recv_trailing_metadata.recv_trailing_metadata_ready =
          &calld->recv_trailing_metadata_ready_;
    }
    if (calld->abort_error_ != GRPC_ERROR_NONE) {
      // If we already decided to abort, then immediately fail this batch.
      grpc_transport_stream_op_batch_finish_with_failure(
          batch, GRPC_ERROR_REF(calld->abort_error_), calld->call_combiner_);
      return;
    }
  }
  // Chain to the next filter.
  grpc_call_next_op(elem, batch);
}

void CallData::PreCancel(grpc_call_element* elem, grpc_error* error) {
  auto* calld = static_cast<CallData*>(elem->call_data);
  auto* chand = static_cast<ChannelData*>(elem->channel_data);
  {
    MutexLock lock(&calld->delay_mu_);
    if (calld->delay_timer_pending_) {
      if (GRPC_TRACE_FLAG_ENABLED(grpc_fault_injection_filter_trace)) {
        gpr_log(GPR_INFO, "chand=%p calld=%p: cancelling delay timer: %s",
                chand, calld, grpc_error_string(error));
      }
      calld->delay_timer_pending_ = false;
      // Cancel the delayed pick.
      calld->CancelDelayTimer();
      calld->FaultInjectionFinished();
      // Fail pending batches on the call.
      grpc_transport_stream_op_batch_finish_with_failure(
          calld->delayed_batch_, error, calld->call_combiner_);
      return;
    }
  }
  grpc_call_pre_cancel_next_filter(elem, error);
}

CallData::CallData(grpc_call_element* elem, const grpc_call_element_args* args)
    : arena_(args->arena), call_combiner_(args->call_combiner) {
  auto* chand = static_cast<ChannelData*>(elem->channel_data);
  // Fetch the fault injection policy from the service config, based on the
  // relative index for which policy should this CallData use.
  auto* service_config_call_data = static_cast<ServiceConfigCallData*>(
      args->context[GRPC_CONTEXT_SERVICE_CONFIG_CALL_DATA].value);
  auto* method_params = static_cast<FaultInjectionMethodParsedConfig*>(
      service_config_call_data->GetMethodParsedConfig(
          FaultInjectionServiceConfigParser::ParserIndex()));
  if (method_params != nullptr) {
    fi_policy_ = method_params->fault_injection_policy(chand->index());
  }
  GRPC_CLOSURE_INIT(&recv_trailing_metadata_ready_,
                    HijackedRecvTrailingMetadataReady, elem,
                    grpc_schedule_on_exec_ctx);
}

CallData::~CallData() {
  if (fi_policy_owned_) {
    fi_policy_->~FaultInjectionPolicy();
  }
  GRPC_ERROR_UNREF(abort_error_);
}

void CallData::DecideWhetherToInjectFaults(
    grpc_metadata_batch* initial_metadata) {
  FaultInjectionMethodParsedConfig::FaultInjectionPolicy* copied_policy =
      nullptr;
  // Update the policy with values in initial metadata.
  if (!fi_policy_->abort_code_header.empty() ||
      !fi_policy_->abort_percentage_header.empty() ||
      !fi_policy_->delay_header.empty() ||
      !fi_policy_->delay_percentage_header.empty()) {
    // Defer the actual copy until the first matched header.
    auto maybe_copy_policy_func = [this, &copied_policy]() {
      if (copied_policy == nullptr) {
        copied_policy =
            arena_->New<FaultInjectionMethodParsedConfig::FaultInjectionPolicy>(
                *fi_policy_);
      }
    };
    for (grpc_linked_mdelem* md = initial_metadata->list.head; md != nullptr;
         md = md->next) {
      absl::string_view key = StringViewFromSlice(GRPC_MDKEY(md->md));
      // Only perform string comparison if:
      //   1. Needs to check this header;
      //   2. The value is not been filled before.
      if (!fi_policy_->abort_code_header.empty() &&
          (copied_policy == nullptr ||
           copied_policy->abort_code == GRPC_STATUS_OK) &&
          key == fi_policy_->abort_code_header) {
        maybe_copy_policy_func();
        grpc_status_code_from_int(GetLinkedMetadatumValueInt(md),
                                  &copied_policy->abort_code);
      }
      if (!fi_policy_->abort_percentage_header.empty() &&
          key == fi_policy_->abort_percentage_header) {
        maybe_copy_policy_func();
        copied_policy->abort_percentage_numerator =
            GPR_MIN(GetLinkedMetadatumValueUnsignedInt(md),
                    fi_policy_->abort_percentage_numerator);
      }
      if (!fi_policy_->delay_header.empty() &&
          (copied_policy == nullptr || copied_policy->delay == 0) &&
          key == fi_policy_->delay_header) {
        maybe_copy_policy_func();
        copied_policy->delay = static_cast<grpc_millis>(
            GPR_MAX(GetLinkedMetadatumValueInt64(md), 0));
      }
      if (!fi_policy_->delay_percentage_header.empty() &&
          key == fi_policy_->delay_percentage_header) {
        maybe_copy_policy_func();
        copied_policy->delay_percentage_numerator =
            GPR_MIN(GetLinkedMetadatumValueUnsignedInt(md),
                    fi_policy_->delay_percentage_numerator);
      }
    }
    if (copied_policy != nullptr) fi_policy_ = copied_policy;
  }
  // Roll the dice
  delay_request_ = fi_policy_->delay != 0 &&
                   UnderFraction(fi_policy_->delay_percentage_numerator,
                                 fi_policy_->delay_percentage_denominator);
  abort_request_ = fi_policy_->abort_code != GRPC_STATUS_OK &&
                   UnderFraction(fi_policy_->abort_percentage_numerator,
                                 fi_policy_->abort_percentage_denominator);
  if (!delay_request_ && !abort_request_) {
    if (copied_policy != nullptr) copied_policy->~FaultInjectionPolicy();
    // No fault injection for this call
  } else {
    fi_policy_owned_ = copied_policy != nullptr;
  }
}

bool CallData::HaveActiveFaultsQuota(bool increment) {
  if (g_active_faults.Load(MemoryOrder::ACQUIRE) >= fi_policy_->max_faults) {
    return false;
  }
  if (increment) g_active_faults.FetchAdd(1, MemoryOrder::RELAXED);
  return true;
}

bool CallData::MaybeDelay() {
  if (delay_request_) {
    return HaveActiveFaultsQuota(true);
  }
  return false;
}

grpc_error_handle CallData::MaybeAbort() {
  if (abort_request_ && (delay_request_ || HaveActiveFaultsQuota(false))) {
    return grpc_error_set_int(
        GRPC_ERROR_CREATE_FROM_COPIED_STRING(fi_policy_->abort_message.c_str()),
        GRPC_ERROR_INT_GRPC_STATUS, fi_policy_->abort_code);
  }
  return GRPC_ERROR_NONE;
}

void CallData::DelayBatch(grpc_call_element* elem,
                          grpc_transport_stream_op_batch* batch) {
  MutexLock lock(&delay_mu_);
  delayed_batch_ = batch;
  grpc_millis resume_time = ExecCtx::Get()->Now() + fi_policy_->delay;
  GRPC_CLOSURE_INIT(&batch->handler_private.closure, ResumeBatch, elem,
                    grpc_schedule_on_exec_ctx);
  delay_timer_pending_ = true;
  grpc_timer_init(&delay_timer_, resume_time, &batch->handler_private.closure);
}

void CallData::ResumeBatch(void* arg, grpc_error_handle error) {
  grpc_call_element* elem = static_cast<grpc_call_element*>(arg);
  auto* calld = static_cast<CallData*>(elem->call_data);
  MutexLock lock(&calld->delay_mu_);
  // Timer cancelled or pre-cancellation has already run.
  if (error == GRPC_ERROR_CANCELLED || !calld->delay_timer_pending_) return;
  if (GRPC_TRACE_FLAG_ENABLED(grpc_fault_injection_filter_trace)) {
    gpr_log(GPR_INFO, "chand=%p calld=%p: Resuming delayed stream op batch %p",
            elem->channel_data, calld, calld->delayed_batch_);
  }
  // Lame the pre-canceller
  calld->delay_timer_pending_ = false;
  // Finish fault injection.
  calld->FaultInjectionFinished();
  // Abort if needed.
  error = calld->MaybeAbort();
  if (error != GRPC_ERROR_NONE) {
    grpc_transport_stream_op_batch_finish_with_failure(
        calld->delayed_batch_, error, calld->call_combiner_);
    return;
  }
  // Chain to the next filter.
  grpc_call_next_op(elem, calld->delayed_batch_);
}

void CallData::HijackedRecvTrailingMetadataReady(void* arg,
                                                 grpc_error_handle error) {
  grpc_call_element* elem = static_cast<grpc_call_element*>(arg);
  auto* calld = static_cast<CallData*>(elem->call_data);
  if (calld->abort_error_ != GRPC_ERROR_NONE) {
    error = grpc_error_add_child(GRPC_ERROR_REF(error),
                                 GRPC_ERROR_REF(calld->abort_error_));
  } else {
    error = GRPC_ERROR_REF(error);
  }
  Closure::Run(DEBUG_LOCATION, calld->original_recv_trailing_metadata_ready_,
               error);
}

}  // namespace

extern const grpc_channel_filter FaultInjectionFilterVtable = {
    CallData::StartTransportStreamOpBatch,
    grpc_channel_next_op,
    sizeof(CallData),
    CallData::Init,
    grpc_call_stack_ignore_set_pollset_or_pollset_set,
    CallData::Destroy,
    CallData::PreCancel,
    sizeof(ChannelData),
    ChannelData::Init,
    ChannelData::Destroy,
    grpc_channel_next_get_info,
    "fault_injection_filter",
};

void FaultInjectionFilterInit(void) {
  grpc_core::FaultInjectionServiceConfigParser::Register();
}

void FaultInjectionFilterShutdown(void) {}

}  // namespace grpc_core<|MERGE_RESOLUTION|>--- conflicted
+++ resolved
@@ -109,7 +109,7 @@
   static void StartTransportStreamOpBatch(
       grpc_call_element* elem, grpc_transport_stream_op_batch* batch);
 
-  static void PreCancel(grpc_call_element* elem, grpc_error* error);
+  static void PreCancel(grpc_call_element* elem, grpc_error_handle error);
 
  private:
   CallData(grpc_call_element* elem, const grpc_call_element_args* args);
@@ -191,52 +191,6 @@
     : index_(grpc_channel_stack_filter_instance_number(args->channel_stack,
                                                        elem)) {}
 
-<<<<<<< HEAD
-=======
-// CallData::ResumeBatchCanceller
-
-class CallData::ResumeBatchCanceller {
- public:
-  explicit ResumeBatchCanceller(grpc_call_element* elem) : elem_(elem) {
-    auto* calld = static_cast<CallData*>(elem->call_data);
-    GRPC_CALL_STACK_REF(calld->owning_call_, "ResumeBatchCanceller");
-    GRPC_CLOSURE_INIT(&closure_, &Cancel, this, grpc_schedule_on_exec_ctx);
-    calld->call_combiner_->SetNotifyOnCancel(&closure_);
-  }
-
- private:
-  static void Cancel(void* arg, grpc_error_handle error) {
-    auto* self = static_cast<ResumeBatchCanceller*>(arg);
-    auto* chand = static_cast<ChannelData*>(self->elem_->channel_data);
-    auto* calld = static_cast<CallData*>(self->elem_->call_data);
-    {
-      MutexLock lock(&calld->delay_mu_);
-      if (GRPC_TRACE_FLAG_ENABLED(grpc_fault_injection_filter_trace)) {
-        gpr_log(GPR_INFO,
-                "chand=%p calld=%p: cancelling schdueled pick: "
-                "error=%s self=%p calld->resume_batch_canceller_=%p",
-                chand, calld, grpc_error_string(error), self,
-                calld->resume_batch_canceller_);
-      }
-      if (error != GRPC_ERROR_NONE && calld->resume_batch_canceller_ == self) {
-        // Cancel the delayed pick.
-        calld->CancelDelayTimer();
-        calld->FaultInjectionFinished();
-        // Fail pending batches on the call.
-        grpc_transport_stream_op_batch_finish_with_failure(
-            calld->delayed_batch_, GRPC_ERROR_REF(error),
-            calld->call_combiner_);
-      }
-    }
-    GRPC_CALL_STACK_UNREF(calld->owning_call_, "ResumeBatchCanceller");
-    delete self;
-  }
-
-  grpc_call_element* elem_;
-  grpc_closure closure_;
-};
-
->>>>>>> ca945a58
 // CallData
 
 grpc_error_handle CallData::Init(grpc_call_element* elem,
@@ -304,7 +258,7 @@
   grpc_call_next_op(elem, batch);
 }
 
-void CallData::PreCancel(grpc_call_element* elem, grpc_error* error) {
+void CallData::PreCancel(grpc_call_element* elem, grpc_error_handle error) {
   auto* calld = static_cast<CallData*>(elem->call_data);
   auto* chand = static_cast<ChannelData*>(elem->channel_data);
   {
