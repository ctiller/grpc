/*
 * Copyright 2015 gRPC authors.
 *
 * Licensed under the Apache License, Version 2.0 (the "License");
 * you may not use this file except in compliance with the License.
 * You may obtain a copy of the License at
 *
 *     http://www.apache.org/licenses/LICENSE-2.0
 *
 * Unless required by applicable law or agreed to in writing, software
 * distributed under the License is distributed on an "AS IS" BASIS,
 * WITHOUT WARRANTIES OR CONDITIONS OF ANY KIND, either express or implied.
 * See the License for the specific language governing permissions and
 * limitations under the License.
 *
 */

#include <grpc/support/port_platform.h>

#include "src/core/ext/filters/http/client/http_client_filter.h"

#include <stdint.h>
#include <string.h>

#include <string>
#include <vector>

#include "absl/strings/str_cat.h"
#include "absl/strings/str_format.h"
#include "absl/strings/str_join.h"

#include <grpc/support/alloc.h>
#include <grpc/support/log.h>

#include "src/core/lib/channel/channel_args.h"
#include "src/core/lib/promise/call_push_pull.h"
#include "src/core/lib/promise/seq.h"
#include "src/core/lib/slice/percent_encoding.h"
#include "src/core/lib/transport/status_conversion.h"
#include "src/core/lib/transport/transport_impl.h"

namespace grpc_core {

const grpc_channel_filter HttpClientFilter::kFilter =
    MakePromiseBasedFilter<HttpClientFilter, FilterEndpoint::kClient>(
        "http_client");

namespace {
absl::Status CheckServerMetadata(const ServerMetadata& b) {
  if (auto* status = b->get_pointer(HttpStatusMetadata())) {
    /* If both gRPC status and HTTP status are provided in the response, we
     * should prefer the gRPC status code, as mentioned in
     * https://github.com/grpc/grpc/blob/master/doc/http-grpc-status-mapping.md.
     */
    const grpc_status_code* grpc_status = b->get_pointer(GrpcStatusMetadata());
    if (grpc_status != nullptr || *status == 200) {
      b->Remove(HttpStatusMetadata());
    } else {
      return absl::Status(static_cast<absl::StatusCode>(
                              grpc_http2_status_to_grpc_status(*status)),
<<<<<<< HEAD
                          absl::StrCat(absl::StrCat(
                              "Received http2 header with status: ", *status)));
=======
                          absl::StrCat("Received http2 header with status: ", *status);
>>>>>>> 33c95e9d
    }
  }

  if (Slice* grpc_message = b->get_pointer(GrpcMessageMetadata())) {
    *grpc_message = PermissivePercentDecodeSlice(std::move(*grpc_message));
  }

  b->Remove(ContentTypeMetadata());
  return absl::OkStatus();
}

HttpSchemeMetadata::ValueType SchemeFromArgs(const grpc_channel_args* args) {
  if (args != nullptr) {
    for (size_t i = 0; i < args->num_args; ++i) {
      if (args->args[i].type == GRPC_ARG_STRING &&
          0 == strcmp(args->args[i].key, GRPC_ARG_HTTP2_SCHEME)) {
        HttpSchemeMetadata::ValueType scheme = HttpSchemeMetadata::Parse(
            args->args[i].value.string, [](absl::string_view, const Slice&) {});
        if (scheme != HttpSchemeMetadata::kInvalid) return scheme;
      }
    }
  }
  return HttpSchemeMetadata::kHttp;
}

Slice UserAgentFromArgs(const grpc_channel_args* args,
                        const char* transport_name) {
  std::vector<std::string> user_agent_fields;

  for (size_t i = 0; args && i < args->num_args; i++) {
    if (0 == strcmp(args->args[i].key, GRPC_ARG_PRIMARY_USER_AGENT_STRING)) {
      if (args->args[i].type != GRPC_ARG_STRING) {
        gpr_log(GPR_ERROR, "Channel argument '%s' should be a string",
                GRPC_ARG_PRIMARY_USER_AGENT_STRING);
      } else {
        user_agent_fields.push_back(args->args[i].value.string);
      }
    }
  }

  user_agent_fields.push_back(
      absl::StrFormat("grpc-c/%s (%s; %s)", grpc_version_string(),
                      GPR_PLATFORM_STRING, transport_name));

  for (size_t i = 0; args && i < args->num_args; i++) {
    if (0 == strcmp(args->args[i].key, GRPC_ARG_SECONDARY_USER_AGENT_STRING)) {
      if (args->args[i].type != GRPC_ARG_STRING) {
        gpr_log(GPR_ERROR, "Channel argument '%s' should be a string",
                GRPC_ARG_SECONDARY_USER_AGENT_STRING);
      } else {
        user_agent_fields.push_back(args->args[i].value.string);
      }
    }
  }

  std::string user_agent_string = absl::StrJoin(user_agent_fields, " ");
  return Slice::FromCopiedString(user_agent_string.c_str());
}
}  // namespace

ArenaPromise<ServerMetadata> HttpClientFilter::MakeCallPromise(
    CallArgs call_args, NextPromiseFactory next_promise_factory) {
  auto& md = call_args.client_initial_metadata;
  md->Set(HttpMethodMetadata(), HttpMethodMetadata::kPost);
  md->Set(HttpSchemeMetadata(), scheme_);
  md->Set(TeMetadata(), TeMetadata::kTrailers);
  md->Set(ContentTypeMetadata(), ContentTypeMetadata::kApplicationGrpc);
  md->Set(UserAgentMetadata(), user_agent_.Ref());

  auto* read_latch = GetContext<Arena>()->New<Latch<ServerMetadata*>>();
  auto* write_latch =
      absl::exchange(call_args.server_initial_metadata, read_latch);

  return CallPushPull(
      Seq(next_promise_factory(std::move(call_args)),
          [](ServerMetadata md) -> ServerMetadata {
            auto r = CheckServerMetadata(md);
            if (!r.ok()) return ServerMetadata(r);
            return md;
          }),
<<<<<<< HEAD
      []() { return absl::OkStatus(); },
      Seq(read_latch->Wait(),
          [write_latch](ServerMetadata** md) -> absl::Status {
            auto r =
                *md == nullptr ? absl::OkStatus() : CheckServerMetadata(**md);
            write_latch->Set(*md);
            return r;
          }));
=======
      Seq(read_latch->Wait(), [write_latch](ServerMetadata* md) {
        auto r = CheckServerMetadata(*md);
        write_latch->Set(md);
        return r;
      }));
>>>>>>> 33c95e9d
}

HttpClientFilter::HttpClientFilter(HttpSchemeMetadata::ValueType scheme,
                                   Slice user_agent)
    : scheme_(scheme), user_agent_(std::move(user_agent)) {}

absl::StatusOr<HttpClientFilter> HttpClientFilter::Create(
    const grpc_channel_args* args, ChannelFilter::Args filter_args) {
  auto* transport =
      grpc_channel_args_find_pointer<grpc_transport>(args, GRPC_ARG_TRANSPORT);
  GPR_ASSERT(transport != nullptr);
  return HttpClientFilter(SchemeFromArgs(args),
                          UserAgentFromArgs(args, transport->vtable->name));
}

}  // namespace grpc_core<|MERGE_RESOLUTION|>--- conflicted
+++ resolved
@@ -56,14 +56,10 @@
     if (grpc_status != nullptr || *status == 200) {
       b->Remove(HttpStatusMetadata());
     } else {
-      return absl::Status(static_cast<absl::StatusCode>(
-                              grpc_http2_status_to_grpc_status(*status)),
-<<<<<<< HEAD
-                          absl::StrCat(absl::StrCat(
-                              "Received http2 header with status: ", *status)));
-=======
-                          absl::StrCat("Received http2 header with status: ", *status);
->>>>>>> 33c95e9d
+      return absl::Status(
+          static_cast<absl::StatusCode>(
+              grpc_http2_status_to_grpc_status(*status)),
+          absl::StrCat("Received http2 header with status: ", *status));
     }
   }
 
@@ -144,7 +140,6 @@
             if (!r.ok()) return ServerMetadata(r);
             return md;
           }),
-<<<<<<< HEAD
       []() { return absl::OkStatus(); },
       Seq(read_latch->Wait(),
           [write_latch](ServerMetadata** md) -> absl::Status {
@@ -153,13 +148,6 @@
             write_latch->Set(*md);
             return r;
           }));
-=======
-      Seq(read_latch->Wait(), [write_latch](ServerMetadata* md) {
-        auto r = CheckServerMetadata(*md);
-        write_latch->Set(md);
-        return r;
-      }));
->>>>>>> 33c95e9d
 }
 
 HttpClientFilter::HttpClientFilter(HttpSchemeMetadata::ValueType scheme,
