//
// Copyright 2015 gRPC authors.
//
// Licensed under the Apache License, Version 2.0 (the "License");
// you may not use this file except in compliance with the License.
// You may obtain a copy of the License at
//
//     http://www.apache.org/licenses/LICENSE-2.0
//
// Unless required by applicable law or agreed to in writing, software
// distributed under the License is distributed on an "AS IS" BASIS,
// WITHOUT WARRANTIES OR CONDITIONS OF ANY KIND, either express or implied.
// See the License for the specific language governing permissions and
// limitations under the License.
//
//

#ifndef GRPC_SRC_CORE_EXT_FILTERS_HTTP_CLIENT_HTTP_CLIENT_FILTER_H
#define GRPC_SRC_CORE_EXT_FILTERS_HTTP_CLIENT_HTTP_CLIENT_FILTER_H

#include <grpc/support/port_platform.h>

#include "absl/status/statusor.h"

#include "src/core/lib/channel/channel_args.h"
#include "src/core/lib/channel/channel_fwd.h"
#include "src/core/lib/channel/promise_based_filter.h"
#include "src/core/lib/slice/slice.h"
#include "src/core/lib/transport/metadata_batch.h"
#include "src/core/lib/transport/transport.h"

namespace grpc_core {

class HttpClientFilter : public ImplementChannelFilter<HttpClientFilter> {
 public:
  static const grpc_channel_filter kFilter;

<<<<<<< HEAD
  HttpClientFilter(HttpSchemeMetadata::ValueType scheme, Slice user_agent,
                   bool test_only_use_put_requests);

  static absl::StatusOr<std::unique_ptr<HttpClientFilter>> Create(
      const ChannelArgs& args, ChannelFilter::Args filter_args = {});
=======
  static absl::StatusOr<std::unique_ptr<HttpClientFilter>> Create(
      const ChannelArgs& args, ChannelFilter::Args filter_args);
>>>>>>> 0eb35d2b

  HttpClientFilter(HttpSchemeMetadata::ValueType scheme, Slice user_agent,
                   bool test_only_use_put_requests);

  class Call {
   public:
    void OnClientInitialMetadata(ClientMetadata& md, HttpClientFilter* filter);
    absl::Status OnServerInitialMetadata(ServerMetadata& md);
    absl::Status OnServerTrailingMetadata(ServerMetadata& md);
    static const NoInterceptor OnClientToServerMessage;
    static const NoInterceptor OnServerToClientMessage;
    static const NoInterceptor OnFinalize;
  };

 private:
  HttpSchemeMetadata::ValueType scheme_;
  bool test_only_use_put_requests_;
  Slice user_agent_;
};

// A test-only channel arg to allow testing gRPC Core server behavior on PUT
// requests.
#define GRPC_ARG_TEST_ONLY_USE_PUT_REQUESTS "grpc.testing.use_put_requests"

}  // namespace grpc_core

#endif  // GRPC_SRC_CORE_EXT_FILTERS_HTTP_CLIENT_HTTP_CLIENT_FILTER_H<|MERGE_RESOLUTION|>--- conflicted
+++ resolved
@@ -35,16 +35,8 @@
  public:
   static const grpc_channel_filter kFilter;
 
-<<<<<<< HEAD
-  HttpClientFilter(HttpSchemeMetadata::ValueType scheme, Slice user_agent,
-                   bool test_only_use_put_requests);
-
-  static absl::StatusOr<std::unique_ptr<HttpClientFilter>> Create(
-      const ChannelArgs& args, ChannelFilter::Args filter_args = {});
-=======
   static absl::StatusOr<std::unique_ptr<HttpClientFilter>> Create(
       const ChannelArgs& args, ChannelFilter::Args filter_args);
->>>>>>> 0eb35d2b
 
   HttpClientFilter(HttpSchemeMetadata::ValueType scheme, Slice user_agent,
                    bool test_only_use_put_requests);
