--- conflicted
+++ resolved
@@ -33,15 +33,10 @@
 
 class ClientAuthorityFilter final : public ChannelFilter {
  public:
-<<<<<<< HEAD
   static const grpc_channel_filter kFilter;
 
-  static absl::StatusOr<ClientAuthorityFilter> Create(
-      const grpc_channel_args* args, ChannelFilter::Args);
-=======
   static absl::StatusOr<ClientAuthorityFilter> Create(ChannelArgs args,
                                                       ChannelFilter::Args);
->>>>>>> 3e731085
 
   // Construct a promise for one call.
   ArenaPromise<ServerMetadataHandle> MakeCallPromise(
