--- conflicted
+++ resolved
@@ -233,11 +233,7 @@
         return CompressMessage(std::move(message), compression_algorithm);
       });
   auto* decompress_args = GetContext<Arena>()->New<DecompressArgs>(
-<<<<<<< HEAD
       DecompressArgs{GRPC_COMPRESS_ALGORITHMS_COUNT, absl::nullopt});
-=======
-      DecompressArgs{GRPC_COMPRESS_NONE, absl::nullopt});
->>>>>>> bbeb1500
   auto* decompress_err =
       GetContext<Arena>()->New<Latch<ServerMetadataHandle>>();
   call_args.server_initial_metadata->InterceptAndMap(
@@ -258,13 +254,8 @@
         return std::move(*r);
       });
   // Run the next filter, and race it with getting an error from decompression.
-<<<<<<< HEAD
   return Race(decompress_err->Wait(),
               next_promise_factory(std::move(call_args)));
-=======
-  return Race(next_promise_factory(std::move(call_args)),
-              decompress_err->Wait());
->>>>>>> bbeb1500
 }
 
 ArenaPromise<ServerMetadataHandle> ServerCompressionFilter::MakeCallPromise(
@@ -277,16 +268,11 @@
       [decompress_err, decompress_args,
        this](MessageHandle message) -> absl::optional<MessageHandle> {
         auto r = DecompressMessage(std::move(message), decompress_args);
-<<<<<<< HEAD
         if (grpc_call_trace.enabled()) {
           gpr_log(GPR_DEBUG, "%s[compression] DecompressMessage returned %s",
                   Activity::current()->DebugTag().c_str(),
                   r.status().ToString().c_str());
         }
-=======
-        gpr_log(GPR_DEBUG, "DecompressMessage returned %s",
-                r.status().ToString().c_str());
->>>>>>> bbeb1500
         if (!r.ok()) {
           decompress_err->Set(ServerMetadataFromStatus(r.status()));
           return absl::nullopt;
@@ -315,13 +301,8 @@
   // - decompress incoming messages
   // - wait for initial metadata to be sent, and then commence compression of
   //   outgoing messages
-<<<<<<< HEAD
   return Race(decompress_err->Wait(),
               next_promise_factory(std::move(call_args)));
-=======
-  return Race(next_promise_factory(std::move(call_args)),
-              decompress_err->Wait());
->>>>>>> bbeb1500
 }
 
 }  // namespace grpc_core