--- conflicted
+++ resolved
@@ -110,16 +110,8 @@
  public:
   static const grpc_channel_filter kFilter;
 
-<<<<<<< HEAD
-  explicit ClientCompressionFilter(const ChannelArgs& args)
-      : compression_engine_(args) {}
-
-  static absl::StatusOr<std::unique_ptr<ClientCompressionFilter>> Create(
-      const ChannelArgs& args, ChannelFilter::Args filter_args = {});
-=======
   static absl::StatusOr<std::unique_ptr<ClientCompressionFilter>> Create(
       const ChannelArgs& args, ChannelFilter::Args filter_args);
->>>>>>> 0eb35d2b
 
   explicit ClientCompressionFilter(const ChannelArgs& args)
       : compression_engine_(args) {}
@@ -154,16 +146,8 @@
  public:
   static const grpc_channel_filter kFilter;
 
-<<<<<<< HEAD
-  explicit ServerCompressionFilter(const ChannelArgs& args)
-      : compression_engine_(args) {}
-
-  static absl::StatusOr<std::unique_ptr<ServerCompressionFilter>> Create(
-      const ChannelArgs& args, ChannelFilter::Args filter_args = {});
-=======
   static absl::StatusOr<std::unique_ptr<ServerCompressionFilter>> Create(
       const ChannelArgs& args, ChannelFilter::Args filter_args);
->>>>>>> 0eb35d2b
 
   explicit ServerCompressionFilter(const ChannelArgs& args)
       : compression_engine_(args) {}
