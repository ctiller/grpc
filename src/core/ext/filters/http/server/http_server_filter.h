//
//
// Copyright 2015 gRPC authors.
//
// Licensed under the Apache License, Version 2.0 (the "License");
// you may not use this file except in compliance with the License.
// You may obtain a copy of the License at
//
//     http://www.apache.org/licenses/LICENSE-2.0
//
// Unless required by applicable law or agreed to in writing, software
// distributed under the License is distributed on an "AS IS" BASIS,
// WITHOUT WARRANTIES OR CONDITIONS OF ANY KIND, either express or implied.
// See the License for the specific language governing permissions and
// limitations under the License.
//
//

#ifndef GRPC_SRC_CORE_EXT_FILTERS_HTTP_SERVER_HTTP_SERVER_FILTER_H
#define GRPC_SRC_CORE_EXT_FILTERS_HTTP_SERVER_HTTP_SERVER_FILTER_H

#include <grpc/support/port_platform.h>

#include "absl/status/statusor.h"

#include "src/core/lib/channel/channel_args.h"
#include "src/core/lib/channel/channel_fwd.h"
#include "src/core/lib/channel/promise_based_filter.h"
#include "src/core/lib/promise/arena_promise.h"
#include "src/core/lib/transport/transport.h"

namespace grpc_core {

// Processes metadata on the server side for HTTP2 transports
class HttpServerFilter : public ImplementChannelFilter<HttpServerFilter> {
 public:
  static const grpc_channel_filter kFilter;

<<<<<<< HEAD
  HttpServerFilter(bool surface_user_agent, bool allow_put_requests)
      : surface_user_agent_(surface_user_agent),
        allow_put_requests_(allow_put_requests) {}

  static absl::StatusOr<std::unique_ptr<HttpServerFilter>> Create(
      const ChannelArgs& args, ChannelFilter::Args filter_args = {});
=======
  static absl::StatusOr<std::unique_ptr<HttpServerFilter>> Create(
      const ChannelArgs& args, ChannelFilter::Args filter_args);
>>>>>>> 0eb35d2b

  HttpServerFilter(bool surface_user_agent, bool allow_put_requests)
      : surface_user_agent_(surface_user_agent),
        allow_put_requests_(allow_put_requests) {}

  class Call {
   public:
    ServerMetadataHandle OnClientInitialMetadata(ClientMetadata& md,
                                                 HttpServerFilter* filter);
    void OnServerInitialMetadata(ServerMetadata& md);
    void OnServerTrailingMetadata(ServerMetadata& md);
    static const NoInterceptor OnClientToServerMessage;
    static const NoInterceptor OnServerToClientMessage;
    static const NoInterceptor OnFinalize;
  };

 private:
  bool surface_user_agent_;
  bool allow_put_requests_;
};

}  // namespace grpc_core

// A Temporary channel arg that allows servers to accept PUT requests. DO NOT
// USE WITHOUT PERMISSION.
#define GRPC_ARG_DO_NOT_USE_UNLESS_YOU_HAVE_PERMISSION_FROM_GRPC_TEAM_ALLOW_BROKEN_PUT_REQUESTS \
  "grpc.http.do_not_use_unless_you_have_permission_from_grpc_team_allow_"                       \
  "broken_put_requests"

#endif  // GRPC_SRC_CORE_EXT_FILTERS_HTTP_SERVER_HTTP_SERVER_FILTER_H<|MERGE_RESOLUTION|>--- conflicted
+++ resolved
@@ -36,17 +36,8 @@
  public:
   static const grpc_channel_filter kFilter;
 
-<<<<<<< HEAD
-  HttpServerFilter(bool surface_user_agent, bool allow_put_requests)
-      : surface_user_agent_(surface_user_agent),
-        allow_put_requests_(allow_put_requests) {}
-
-  static absl::StatusOr<std::unique_ptr<HttpServerFilter>> Create(
-      const ChannelArgs& args, ChannelFilter::Args filter_args = {});
-=======
   static absl::StatusOr<std::unique_ptr<HttpServerFilter>> Create(
       const ChannelArgs& args, ChannelFilter::Args filter_args);
->>>>>>> 0eb35d2b
 
   HttpServerFilter(bool surface_user_agent, bool allow_put_requests)
       : surface_user_agent_(surface_user_agent),
