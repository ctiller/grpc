// Copyright 2021 gRPC authors.
//
// Licensed under the Apache License, Version 2.0 (the "License");
// you may not use this file except in compliance with the License.
// You may obtain a copy of the License at
//
//     http://www.apache.org/licenses/LICENSE-2.0
//
// Unless required by applicable law or agreed to in writing, software
// distributed under the License is distributed on an "AS IS" BASIS,
// WITHOUT WARRANTIES OR CONDITIONS OF ANY KIND, either express or implied.
// See the License for the specific language governing permissions and
// limitations under the License.

#include <grpc/support/port_platform.h>

#include "src/core/ext/filters/server_config_selector/server_config_selector_filter.h"

#include <functional>
#include <memory>
#include <utility>

#include "absl/base/thread_annotations.h"
#include "absl/status/status.h"
#include "absl/status/statusor.h"
#include "absl/types/optional.h"

#include <grpc/support/log.h>

#include "src/core/ext/filters/server_config_selector/server_config_selector.h"
#include "src/core/lib/channel/channel_args.h"
#include "src/core/lib/channel/context.h"
#include "src/core/lib/channel/promise_based_filter.h"
#include "src/core/lib/gprpp/ref_counted_ptr.h"
#include "src/core/lib/gprpp/status_helper.h"
#include "src/core/lib/gprpp/sync.h"
#include "src/core/lib/iomgr/error.h"
#include "src/core/lib/promise/arena_promise.h"
#include "src/core/lib/promise/context.h"
#include "src/core/lib/promise/promise.h"
#include "src/core/lib/resource_quota/arena.h"
#include "src/core/lib/service_config/service_config_call_data.h"
#include "src/core/lib/transport/transport.h"

namespace grpc_core {

namespace {

class ServerConfigSelectorFilter final : public ChannelFilter {
 public:
  ~ServerConfigSelectorFilter() override;

  ServerConfigSelectorFilter(const ServerConfigSelectorFilter&) = delete;
  ServerConfigSelectorFilter& operator=(const ServerConfigSelectorFilter&) =
      delete;
  ServerConfigSelectorFilter(ServerConfigSelectorFilter&&) = default;
  ServerConfigSelectorFilter& operator=(ServerConfigSelectorFilter&&) = default;

  static absl::StatusOr<ServerConfigSelectorFilter> Create(
      const ChannelArgs& args, ChannelFilter::Args);

  ArenaPromise<ServerMetadataHandle> MakeCallPromise(
      CallArgs call_args, NextPromiseFactory next_promise_factory) override;

  absl::StatusOr<RefCountedPtr<ServerConfigSelector>> config_selector() {
    MutexLock lock(&state_->mu);
    return state_->config_selector.value();
  }

 private:
  struct State {
    Mutex mu;
    absl::optional<absl::StatusOr<RefCountedPtr<ServerConfigSelector>>>
        config_selector ABSL_GUARDED_BY(mu);
  };
  class ServerConfigSelectorWatcher
      : public ServerConfigSelectorProvider::ServerConfigSelectorWatcher {
   public:
    explicit ServerConfigSelectorWatcher(std::shared_ptr<State> state)
        : state_(state) {}
    void OnServerConfigSelectorUpdate(
        absl::StatusOr<RefCountedPtr<ServerConfigSelector>> update) override {
      MutexLock lock(&state_->mu);
      state_->config_selector = std::move(update);
    }

   private:
    std::shared_ptr<State> state_;
  };

  explicit ServerConfigSelectorFilter(
      RefCountedPtr<ServerConfigSelectorProvider>
          server_config_selector_provider);

  RefCountedPtr<ServerConfigSelectorProvider> server_config_selector_provider_;
  std::shared_ptr<State> state_;
};

absl::StatusOr<ServerConfigSelectorFilter> ServerConfigSelectorFilter::Create(
    const ChannelArgs& args, ChannelFilter::Args) {
  ServerConfigSelectorProvider* server_config_selector_provider =
      args.GetObject<ServerConfigSelectorProvider>();
  if (server_config_selector_provider == nullptr) {
    return absl::UnknownError("No ServerConfigSelectorProvider object found");
  }
  return ServerConfigSelectorFilter(server_config_selector_provider->Ref());
}

ServerConfigSelectorFilter::ServerConfigSelectorFilter(
    RefCountedPtr<ServerConfigSelectorProvider> server_config_selector_provider)
    : server_config_selector_provider_(
          std::move(server_config_selector_provider)),
      state_(std::make_shared<State>()) {
  GPR_ASSERT(server_config_selector_provider_ != nullptr);
  auto server_config_selector_watcher =
      std::make_unique<ServerConfigSelectorWatcher>(state_);
  auto config_selector = server_config_selector_provider_->Watch(
      std::move(server_config_selector_watcher));
  MutexLock lock(&state_->mu);
  // It's possible for the watcher to have already updated config_selector_
  if (!state_->config_selector.has_value()) {
    state_->config_selector = std::move(config_selector);
  }
}

ServerConfigSelectorFilter::~ServerConfigSelectorFilter() {
  if (server_config_selector_provider_ != nullptr) {
    server_config_selector_provider_->CancelWatch();
  }
}

ArenaPromise<ServerMetadataHandle> ServerConfigSelectorFilter::MakeCallPromise(
    CallArgs call_args, NextPromiseFactory next_promise_factory) {
  auto sel = config_selector();
  if (!sel.ok()) return Immediate(ServerMetadataFromStatus(sel.status()));
  auto call_config =
      sel.value()->GetCallConfig(call_args.client_initial_metadata.get());
  if (!call_config.error.ok()) {
<<<<<<< HEAD
    auto r = Immediate(ServerMetadataFromStatus(
        absl::UnavailableError(grpc_error_std_string(call_config.error))));
=======
    auto r = Immediate(ServerMetadataHandle(
        absl::UnavailableError(StatusToString(call_config.error))));
>>>>>>> afa3a6c8
    return std::move(r);
  }
  auto& ctx = GetContext<
      grpc_call_context_element>()[GRPC_CONTEXT_SERVICE_CONFIG_CALL_DATA];
  ctx.value = GetContext<Arena>()->New<ServiceConfigCallData>(
      std::move(call_config.service_config), call_config.method_configs,
      ServiceConfigCallData::CallAttributes{});
  ctx.destroy = [](void* p) {
    static_cast<ServiceConfigCallData*>(p)->~ServiceConfigCallData();
  };
  return next_promise_factory(std::move(call_args));
}

}  // namespace

const grpc_channel_filter kServerConfigSelectorFilter =
    MakePromiseBasedFilter<ServerConfigSelectorFilter, FilterEndpoint::kServer>(
        "server_config_selector_filter");

}  // namespace grpc_core<|MERGE_RESOLUTION|>--- conflicted
+++ resolved
@@ -136,13 +136,8 @@
   auto call_config =
       sel.value()->GetCallConfig(call_args.client_initial_metadata.get());
   if (!call_config.error.ok()) {
-<<<<<<< HEAD
     auto r = Immediate(ServerMetadataFromStatus(
-        absl::UnavailableError(grpc_error_std_string(call_config.error))));
-=======
-    auto r = Immediate(ServerMetadataHandle(
         absl::UnavailableError(StatusToString(call_config.error))));
->>>>>>> afa3a6c8
     return std::move(r);
   }
   auto& ctx = GetContext<
