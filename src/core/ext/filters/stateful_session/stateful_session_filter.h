--- conflicted
+++ resolved
@@ -74,15 +74,8 @@
  public:
   static const grpc_channel_filter kFilter;
 
-<<<<<<< HEAD
-  explicit StatefulSessionFilter(ChannelFilter::Args filter_args);
-
-  static absl::StatusOr<std::unique_ptr<StatefulSessionFilter>> Create(
-      const ChannelArgs& args, ChannelFilter::Args filter_args = {});
-=======
   static absl::StatusOr<std::unique_ptr<StatefulSessionFilter>> Create(
       const ChannelArgs& args, ChannelFilter::Args filter_args);
->>>>>>> 0eb35d2b
 
   explicit StatefulSessionFilter(ChannelFilter::Args filter_args);
 
