// Copyright 2024 The gRPC authors.
//
// Licensed under the Apache License, Version 2.0 (the "License");
// you may not use this file except in compliance with the License.
// You may obtain a copy of the License at
//
//     http://www.apache.org/licenses/LICENSE-2.0
//
// Unless required by applicable law or agreed to in writing, software
// distributed under the License is distributed on an "AS IS" BASIS,
// WITHOUT WARRANTIES OR CONDITIONS OF ANY KIND, either express or implied.
// See the License for the specific language governing permissions and
// limitations under the License.

syntax = "proto3";

package chaotic_good_frame;

message Settings {
    // Connection id
    // - sent server->client on the control channel to specify the
    //   data channel connection id, one for each desired connection
    // - exactly one sent client->server on the data channel to 
    //   complete the connection
    repeated bytes connection_id = 1;
    // Flag true if this is a data channel (and not a control channel)
    bool data_channel = 2;
    // Requested alignment for the data channel
    // Client and server each send this with their preferences
    uint32 alignment = 3;
    // Max chunk size allowed to be sent to a peer (0 or omitted: no limit)
    // Sent on the control channel, applies to all messages.
    uint32 max_chunk_size = 4;
}

message UnknownMetadata {
    string key = 1;
    bytes value = 2;
}

message ClientMetadata {
    optional string path = 1;
    optional string authority = 2;
    optional uint64 timeout_ms = 3;

    repeated UnknownMetadata unknown_metadata = 100;
}

message ServerMetadata {
    optional uint32 status = 1;
    optional bytes message = 2;

    repeated UnknownMetadata unknown_metadata = 100;
}

<<<<<<< HEAD
message UpdateConnections {
    message Add {
        bytes connection_name = 1;
        uint32 connection_id = 2;
    }
    repeated Add add_connections = 1;
=======
message BeginMessage {
    uint64 length = 1;
>>>>>>> 94689428
}<|MERGE_RESOLUTION|>--- conflicted
+++ resolved
@@ -53,15 +53,14 @@
     repeated UnknownMetadata unknown_metadata = 100;
 }
 
-<<<<<<< HEAD
+message BeginMessage {
+    uint64 length = 1;
+}
+
 message UpdateConnections {
     message Add {
         bytes connection_name = 1;
         uint32 connection_id = 2;
     }
     repeated Add add_connections = 1;
-=======
-message BeginMessage {
-    uint64 length = 1;
->>>>>>> 94689428
 }