// Copyright 2022 gRPC authors.
//
// Licensed under the Apache License, Version 2.0 (the "License");
// you may not use this file except in compliance with the License.
// You may obtain a copy of the License at
//
//     http://www.apache.org/licenses/LICENSE-2.0
//
// Unless required by applicable law or agreed to in writing, software
// distributed under the License is distributed on an "AS IS" BASIS,
// WITHOUT WARRANTIES OR CONDITIONS OF ANY KIND, either express or implied.
// See the License for the specific language governing permissions and
// limitations under the License.

#include "src/core/ext/transport/chaotic_good/client_transport.h"

#include <grpc/event_engine/event_engine.h>
#include <grpc/slice.h>
#include <grpc/support/port_platform.h>

#include <cstdint>
#include <cstdlib>
#include <memory>
#include <string>
#include <tuple>
#include <utility>

#include "absl/log/check.h"
#include "absl/log/log.h"
#include "absl/random/bit_gen_ref.h"
#include "absl/random/random.h"
#include "absl/status/status.h"
#include "absl/status/statusor.h"
#include "src/core/ext/transport/chaotic_good/chaotic_good_transport.h"
#include "src/core/ext/transport/chaotic_good/frame.h"
#include "src/core/ext/transport/chaotic_good/frame_header.h"
#include "src/core/lib/event_engine/event_engine_context.h"
#include "src/core/lib/event_engine/extensions/tcp_trace.h"
#include "src/core/lib/event_engine/query_extensions.h"
#include "src/core/lib/iomgr/exec_ctx.h"
#include "src/core/lib/promise/loop.h"
#include "src/core/lib/promise/map.h"
#include "src/core/lib/promise/switch.h"
#include "src/core/lib/promise/try_seq.h"
#include "src/core/lib/resource_quota/arena.h"
#include "src/core/lib/resource_quota/resource_quota.h"
#include "src/core/lib/slice/slice_buffer.h"
#include "src/core/lib/transport/promise_endpoint.h"
#include "src/core/util/ref_counted_ptr.h"

namespace grpc_core {
namespace chaotic_good {

void ChaoticGoodClientTransport::Orphan() {
  AbortWithError();
  RefCountedPtr<Party> party;
  {
    MutexLock lock(&mu_);
    party = std::move(party_);
  }
  party.reset();
  Unref();
}

absl::optional<CallHandler> ChaoticGoodClientTransport::LookupStream(
    uint32_t stream_id) {
  MutexLock lock(&mu_);
  auto it = stream_map_.find(stream_id);
  if (it == stream_map_.end()) {
    return absl::nullopt;
  }
  return it->second;
}

auto ChaoticGoodClientTransport::PushFrameIntoCall(
    ServerInitialMetadataFrame frame, CallHandler call_handler) {
  auto headers = ServerMetadataGrpcFromProto(frame.headers);
  if (!headers.ok()) {
    LOG_EVERY_N_SEC(INFO, 10) << "Encode headers failed: " << headers.status();
    return Immediate(StatusFlag(Failure{}));
  }
  return Immediate(call_handler.PushServerInitialMetadata(std::move(*headers)));
}

auto ChaoticGoodClientTransport::PushFrameIntoCall(MessageFrame frame,
                                                   CallHandler call_handler) {
  return call_handler.PushMessage(std::move(frame.message));
}

auto ChaoticGoodClientTransport::PushFrameIntoCall(
    ServerTrailingMetadataFrame frame, CallHandler call_handler) {
  auto trailers = ServerMetadataGrpcFromProto(frame.trailers);
  if (!trailers.ok()) {
    call_handler.PushServerTrailingMetadata(
        CancelledServerMetadataFromStatus(trailers.status()));
  } else {
    call_handler.PushServerTrailingMetadata(std::move(*trailers));
  }
  return Immediate(Success{});
}

template <typename T>
<<<<<<< HEAD
auto ChaoticGoodClientTransport::DispatchFrame(
    RefCountedPtr<ChaoticGoodTransport> transport,
    IncomingFrame incoming_frame) {
  absl::optional<CallHandler> call_handler =
      LookupStream(incoming_frame.header().stream_id);
  return If(
      call_handler.has_value(),
      [this, &call_handler, &incoming_frame, &transport]() {
        return call_handler->SpawnWaitable(
            "push-frame", [this, call_handler = *call_handler,
                           incoming_frame = std::move(incoming_frame),
                           transport = std::move(transport)]() mutable {
              return call_handler.CancelIfFails(TrySeq(
                  incoming_frame.Payload(),
                  [transport = std::move(transport),
                   header = incoming_frame.header()](SliceBuffer payload) {
                    return transport->DeserializeFrame<T>(header,
                                                          std::move(payload));
                  },
                  [call_handler, this](T frame) {
                    return PushFrameIntoCall(std::move(frame), call_handler);
                  },
                  ImmediateOkStatus()));
            });
      },
      []() { return absl::OkStatus(); });
=======
auto ChaoticGoodClientTransport::DispatchFrame(ChaoticGoodTransport* transport,
                                               const FrameHeader& header,
                                               SliceBuffer payload) {
  return GRPC_LATENT_SEE_PROMISE(
      "ChaoticGoodClientTransport::DispatchFrame",
      TrySeq(
          [transport, header, payload = std::move(payload)]() mutable {
            return transport->DeserializeFrame<T>(header, std::move(payload));
          },
          [this](T frame) {
            absl::optional<CallHandler> call_handler =
                LookupStream(frame.stream_id);
            return If(
                call_handler.has_value(),
                [this, &call_handler, &frame]() {
                  return call_handler->SpawnWaitable(
                      "push-frame", [this, call_handler = *call_handler,
                                     frame = std::move(frame)]() mutable {
                        return Map(call_handler.CancelIfFails(PushFrameIntoCall(
                                       std::move(frame), call_handler)),
                                   [](StatusFlag) { return absl::OkStatus(); });
                      });
                },
                []() { return absl::OkStatus(); });
          }));
>>>>>>> 97ecf48b
}

auto ChaoticGoodClientTransport::TransportReadLoop(
    RefCountedPtr<ChaoticGoodTransport> transport) {
  return Loop([this, transport = std::move(transport)] {
    return TrySeq(
        transport->ReadFrameBytes(),
        [this, transport](IncomingFrame incoming_frame) {
          return Switch(
              incoming_frame.header().type,
              Case<FrameType, FrameType::kServerInitialMetadata>([&, this]() {
                return DispatchFrame<ServerInitialMetadataFrame>(
                    transport, std::move(incoming_frame));
              }),
              Case<FrameType, FrameType::kServerTrailingMetadata>([&, this]() {
                return DispatchFrame<ServerTrailingMetadataFrame>(
                    transport, std::move(incoming_frame));
              }),
              Case<FrameType, FrameType::kMessage>([&, this]() {
                return DispatchFrame<MessageFrame>(transport,
                                                   std::move(incoming_frame));
              }),
              Default([&]() {
                LOG_EVERY_N_SEC(INFO, 10)
                    << "Bad frame type: " << incoming_frame.header().ToString();
                return absl::OkStatus();
              }));
        },
        []() -> LoopCtl<absl::Status> { return Continue{}; });
  });
}

auto ChaoticGoodClientTransport::OnTransportActivityDone(
    absl::string_view what) {
  return [self = RefAsSubclass<ChaoticGoodClientTransport>(),
          what](absl::Status status) {
    GRPC_TRACE_LOG(chaotic_good, INFO)
        << "CHAOTIC_GOOD: Client transport " << self.get() << " closed (via "
        << what << "): " << status;
    self->AbortWithError();
  };
}

ChaoticGoodClientTransport::ChaoticGoodClientTransport(
    PromiseEndpoint control_endpoint,
    std::vector<PromiseEndpoint> data_endpoints, const ChannelArgs& args,
    std::shared_ptr<grpc_event_engine::experimental::EventEngine> event_engine)
    : allocator_(args.GetObject<ResourceQuota>()
                     ->memory_quota()
                     ->CreateMemoryAllocator("chaotic-good")),
      outgoing_frames_(4) {
  CHECK(event_engine != nullptr);
  // Set up TCP tracer if enabled.
  if (args.GetBool(GRPC_ARG_TCP_TRACING_ENABLED).value_or(false)) {
    for (auto& ep : data_endpoints) {
      auto* epte = grpc_event_engine::experimental::QueryExtension<
          grpc_event_engine::experimental::TcpTraceExtension>(
          ep.GetEventEngineEndpoint().get());
      if (epte != nullptr) {
        epte->InitializeAndReturnTcpTracer();
      }
    }
  }
<<<<<<< HEAD
  CHECK(event_engine != nullptr);
  auto transport = MakeRefCounted<ChaoticGoodTransport>(
      std::move(control_endpoint), std::move(data_endpoints), event_engine, 64,
      64);
=======
  ChaoticGoodTransport::Options options;
  options.inlined_payload_size_threshold =
      args.GetInt("grpc.chaotic_good.inlined_payload_size_threshold")
          .value_or(options.inlined_payload_size_threshold);
  auto transport = MakeRefCounted<ChaoticGoodTransport>(
      std::move(control_endpoint), std::move(data_endpoint), options);
>>>>>>> 97ecf48b
  auto party_arena = SimpleArenaAllocator(0)->MakeArena();
  party_arena->SetContext<grpc_event_engine::experimental::EventEngine>(
      event_engine.get());
  party_ = Party::Make(std::move(party_arena));
  party_->Spawn(
      "client-chaotic-writer",
      GRPC_LATENT_SEE_PROMISE("ClientTransportWriteLoop",
                              transport->TransportWriteLoop(outgoing_frames_)),
      OnTransportActivityDone("write_loop"));
  party_->Spawn(
      "client-chaotic-reader",
      GRPC_LATENT_SEE_PROMISE("ClientTransportReadLoop",
                              TransportReadLoop(std::move(transport))),
      OnTransportActivityDone("read_loop"));
}

ChaoticGoodClientTransport::~ChaoticGoodClientTransport() { party_.reset(); }

void ChaoticGoodClientTransport::AbortWithError() {
  // Mark transport as unavailable when the endpoint write/read failed.
  // Close all the available pipes.
  outgoing_frames_.MarkClosed();
  ReleasableMutexLock lock(&mu_);
  StreamMap stream_map = std::move(stream_map_);
  stream_map_.clear();
  lock.Release();
  for (const auto& pair : stream_map) {
    auto call_handler = pair.second;
    call_handler.SpawnInfallible("cancel", [call_handler]() mutable {
      call_handler.PushServerTrailingMetadata(ServerMetadataFromStatus(
          absl::UnavailableError("Transport closed.")));
      return Empty{};
    });
  }
}

uint32_t ChaoticGoodClientTransport::MakeStream(CallHandler call_handler) {
  MutexLock lock(&mu_);
  const uint32_t stream_id = next_stream_id_++;
  const bool on_done_added =
      call_handler.OnDone([self = RefAsSubclass<ChaoticGoodClientTransport>(),
                           stream_id](bool cancelled) {
        if (cancelled) {
          self->outgoing_frames_.MakeSender().UnbufferedImmediateSend(
              CancelFrame{stream_id});
        }
        MutexLock lock(&self->mu_);
        self->stream_map_.erase(stream_id);
      });
  if (!on_done_added) return 0;
  stream_map_.emplace(stream_id, call_handler);
  return stream_id;
}

namespace {
absl::Status BooleanSuccessToTransportError(bool success) {
  return success ? absl::OkStatus()
                 : absl::UnavailableError("Transport closed.");
}
}  // namespace

auto ChaoticGoodClientTransport::CallOutboundLoop(uint32_t stream_id,
                                                  CallHandler call_handler) {
  auto send_fragment = [stream_id,
                        outgoing_frames =
                            outgoing_frames_.MakeSender()](auto frame) mutable {
    frame.stream_id = stream_id;
    return Map(outgoing_frames.Send(std::move(frame)),
               BooleanSuccessToTransportError);
  };
  auto send_fragment_acked =
      [stream_id,
       outgoing_frames = outgoing_frames_.MakeSender()](auto frame) mutable {
        frame.stream_id = stream_id;
        return Map(outgoing_frames.SendAcked(std::move(frame)),
                   BooleanSuccessToTransportError);
      };
  return GRPC_LATENT_SEE_PROMISE(
      "CallOutboundLoop",
      TrySeq(
          // Wait for initial metadata then send it out.
          call_handler.PullClientInitialMetadata(),
          [send_fragment](ClientMetadataHandle md) mutable {
            GRPC_TRACE_LOG(chaotic_good, INFO)
                << "CHAOTIC_GOOD: Sending initial metadata: "
                << md->DebugString();
            ClientInitialMetadataFrame frame;
            frame.headers = ClientMetadataProtoFromGrpc(*md);
            return send_fragment(std::move(frame));
          },
          // Continuously send client frame with client to server messages.
          ForEach(OutgoingMessages(call_handler),
                  [send_fragment_acked](MessageHandle message) mutable {
                    MessageFrame frame;
                    frame.message = std::move(message);
                    return send_fragment_acked(std::move(frame));
                  }),
          [send_fragment]() mutable {
            ClientEndOfStream frame;
            return send_fragment(std::move(frame));
          }));
}

void ChaoticGoodClientTransport::StartCall(CallHandler call_handler) {
  // At this point, the connection is set up.
  // Start sending data frames.
  call_handler.SpawnGuarded(
      "outbound_loop", [self = RefAsSubclass<ChaoticGoodClientTransport>(),
                        call_handler]() mutable {
        const uint32_t stream_id = self->MakeStream(call_handler);
        return If(
            stream_id != 0,
            [stream_id, call_handler = std::move(call_handler),
             self = std::move(self)]() {
              return Map(
                  self->CallOutboundLoop(stream_id, call_handler),
                  [stream_id, sender = self->outgoing_frames_.MakeSender()](
                      absl::Status result) mutable {
                    GRPC_TRACE_LOG(chaotic_good, INFO)
                        << "CHAOTIC_GOOD: Call " << stream_id
                        << " finished with " << result.ToString();
                    if (!result.ok()) {
                      GRPC_TRACE_LOG(chaotic_good, INFO)
                          << "CHAOTIC_GOOD: Send cancel";
                      if (!sender.UnbufferedImmediateSend(
                              CancelFrame{stream_id})) {
                        GRPC_TRACE_LOG(chaotic_good, INFO)
                            << "CHAOTIC_GOOD: Send cancel failed";
                      }
                    }
                    return result;
                  });
            },
            []() { return absl::OkStatus(); });
      });
}

void ChaoticGoodClientTransport::PerformOp(grpc_transport_op* op) {
  MutexLock lock(&mu_);
  bool did_stuff = false;
  if (op->start_connectivity_watch != nullptr) {
    state_tracker_.AddWatcher(op->start_connectivity_watch_state,
                              std::move(op->start_connectivity_watch));
    did_stuff = true;
  }
  if (op->stop_connectivity_watch != nullptr) {
    state_tracker_.RemoveWatcher(op->stop_connectivity_watch);
    did_stuff = true;
  }
  if (op->set_accept_stream) {
    Crash("set_accept_stream not supported on clients");
  }
  if (!did_stuff) {
    Crash(absl::StrCat("unimplemented transport perform op: ",
                       grpc_transport_op_string(op)));
  }
  ExecCtx::Run(DEBUG_LOCATION, op->on_consumed, absl::OkStatus());
}

}  // namespace chaotic_good
}  // namespace grpc_core<|MERGE_RESOLUTION|>--- conflicted
+++ resolved
@@ -100,60 +100,35 @@
 }
 
 template <typename T>
-<<<<<<< HEAD
 auto ChaoticGoodClientTransport::DispatchFrame(
     RefCountedPtr<ChaoticGoodTransport> transport,
     IncomingFrame incoming_frame) {
   absl::optional<CallHandler> call_handler =
       LookupStream(incoming_frame.header().stream_id);
-  return If(
-      call_handler.has_value(),
-      [this, &call_handler, &incoming_frame, &transport]() {
-        return call_handler->SpawnWaitable(
-            "push-frame", [this, call_handler = *call_handler,
-                           incoming_frame = std::move(incoming_frame),
-                           transport = std::move(transport)]() mutable {
-              return call_handler.CancelIfFails(TrySeq(
-                  incoming_frame.Payload(),
-                  [transport = std::move(transport),
-                   header = incoming_frame.header()](SliceBuffer payload) {
-                    return transport->DeserializeFrame<T>(header,
-                                                          std::move(payload));
-                  },
-                  [call_handler, this](T frame) {
-                    return PushFrameIntoCall(std::move(frame), call_handler);
-                  },
-                  ImmediateOkStatus()));
-            });
-      },
-      []() { return absl::OkStatus(); });
-=======
-auto ChaoticGoodClientTransport::DispatchFrame(ChaoticGoodTransport* transport,
-                                               const FrameHeader& header,
-                                               SliceBuffer payload) {
   return GRPC_LATENT_SEE_PROMISE(
       "ChaoticGoodClientTransport::DispatchFrame",
-      TrySeq(
-          [transport, header, payload = std::move(payload)]() mutable {
-            return transport->DeserializeFrame<T>(header, std::move(payload));
+      If(
+          call_handler.has_value(),
+          [this, &call_handler, &incoming_frame, &transport]() {
+            return call_handler->SpawnWaitable(
+                "push-frame", [this, call_handler = *call_handler,
+                               incoming_frame = std::move(incoming_frame),
+                               transport = std::move(transport)]() mutable {
+                  return call_handler.CancelIfFails(TrySeq(
+                      incoming_frame.Payload(),
+                      [transport = std::move(transport),
+                       header = incoming_frame.header()](SliceBuffer payload) {
+                        return transport->DeserializeFrame<T>(
+                            header, std::move(payload));
+                      },
+                      [call_handler, this](T frame) {
+                        return PushFrameIntoCall(std::move(frame),
+                                                 call_handler);
+                      },
+                      ImmediateOkStatus()));
+                });
           },
-          [this](T frame) {
-            absl::optional<CallHandler> call_handler =
-                LookupStream(frame.stream_id);
-            return If(
-                call_handler.has_value(),
-                [this, &call_handler, &frame]() {
-                  return call_handler->SpawnWaitable(
-                      "push-frame", [this, call_handler = *call_handler,
-                                     frame = std::move(frame)]() mutable {
-                        return Map(call_handler.CancelIfFails(PushFrameIntoCall(
-                                       std::move(frame), call_handler)),
-                                   [](StatusFlag) { return absl::OkStatus(); });
-                      });
-                },
-                []() { return absl::OkStatus(); });
-          }));
->>>>>>> 97ecf48b
+          []() { return absl::OkStatus(); }));
 }
 
 auto ChaoticGoodClientTransport::TransportReadLoop(
@@ -217,19 +192,14 @@
       }
     }
   }
-<<<<<<< HEAD
   CHECK(event_engine != nullptr);
-  auto transport = MakeRefCounted<ChaoticGoodTransport>(
-      std::move(control_endpoint), std::move(data_endpoints), event_engine, 64,
-      64);
-=======
   ChaoticGoodTransport::Options options;
   options.inlined_payload_size_threshold =
       args.GetInt("grpc.chaotic_good.inlined_payload_size_threshold")
           .value_or(options.inlined_payload_size_threshold);
   auto transport = MakeRefCounted<ChaoticGoodTransport>(
-      std::move(control_endpoint), std::move(data_endpoint), options);
->>>>>>> 97ecf48b
+      std::move(control_endpoint), std::move(data_endpoints), event_engine,
+      options);
   auto party_arena = SimpleArenaAllocator(0)->MakeArena();
   party_arena->SetContext<grpc_event_engine::experimental::EventEngine>(
       event_engine.get());
