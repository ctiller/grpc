// Copyright 2022 gRPC authors.
//
// Licensed under the Apache License, Version 2.0 (the "License");
// you may not use this file except in compliance with the License.
// You may obtain a copy of the License at
//
//     http://www.apache.org/licenses/LICENSE-2.0
//
// Unless required by applicable law or agreed to in writing, software
// distributed under the License is distributed on an "AS IS" BASIS,
// WITHOUT WARRANTIES OR CONDITIONS OF ANY KIND, either express or implied.
// See the License for the specific language governing permissions and
// limitations under the License.

#ifndef GRPC_SRC_CORE_EXT_TRANSPORT_CHAOTIC_GOOD_FRAME_H
#define GRPC_SRC_CORE_EXT_TRANSPORT_CHAOTIC_GOOD_FRAME_H

#include <grpc/support/port_platform.h>

#include <cstdint>
#include <string>
#include <variant>

#include "absl/random/bit_gen_ref.h"
#include "absl/status/status.h"
#include "src/core/ext/transport/chaotic_good/chaotic_good_frame.pb.h"
#include "src/core/ext/transport/chaotic_good/frame_header.h"
#include "src/core/lib/resource_quota/arena.h"
#include "src/core/lib/slice/slice_buffer.h"
#include "src/core/lib/transport/message.h"
#include "src/core/lib/transport/metadata.h"
#include "src/core/util/match.h"

namespace grpc_core {
namespace chaotic_good {

class FrameInterface {
 public:
  virtual absl::Status Deserialize(const FrameHeader& header,
                                   SliceBuffer payload) = 0;
  virtual FrameHeader MakeHeader() const = 0;
  virtual void SerializePayload(SliceBuffer& payload) const = 0;
  virtual std::string ToString() const = 0;

  template <typename Sink>
  friend void AbslStringify(Sink& sink, const FrameInterface& frame) {
    sink.Append(frame.ToString());
  }

 protected:
  ~FrameInterface() = default;
};

inline std::ostream& operator<<(std::ostream& os, const FrameInterface& frame) {
  return os << frame.ToString();
}

chaotic_good_frame::ClientMetadata ClientMetadataProtoFromGrpc(
    const ClientMetadata& md);
absl::StatusOr<ClientMetadataHandle> ClientMetadataGrpcFromProto(
    chaotic_good_frame::ClientMetadata& metadata);
chaotic_good_frame::ServerMetadata ServerMetadataProtoFromGrpc(
    const ServerMetadata& md);
absl::StatusOr<ServerMetadataHandle> ServerMetadataGrpcFromProto(
    chaotic_good_frame::ServerMetadata& metadata);

absl::Status ReadProto(SliceBuffer payload, google::protobuf::MessageLite& msg);
void WriteProto(const google::protobuf::MessageLite& msg, SliceBuffer& output);
uint32_t ProtoPayloadSize(const google::protobuf::MessageLite& msg);
absl::Status ReadTransportProto(const FrameHeader& header, SliceBuffer payload,
                                google::protobuf::MessageLite& body);
absl::Status ReadStreamProto(const FrameHeader& header, SliceBuffer payload,
                             google::protobuf::MessageLite& body,
                             uint32_t& stream_id);
absl::Status ReadEmptyFrame(const FrameHeader& header, uint32_t& stream_id);

// Generic implementation of a transport-bound frame (stream_id is zero always)
// with a protobuf specified body.

template <FrameType frame_type, typename Body>
struct ProtoTransportFrame final : public FrameInterface {
  absl::Status Deserialize(const FrameHeader& header,
                           SliceBuffer payload) override {
    DCHECK_EQ(header.type, frame_type);
    return ReadTransportProto(header, std::move(payload), body);
  }
  FrameHeader MakeHeader() const override {
    return FrameHeader{frame_type, 0, ProtoPayloadSize(body)};
  }
  void SerializePayload(SliceBuffer& payload) const override {
    WriteProto(body, payload);
  }
  std::string ToString() const override {
    return absl::StrCat(FrameTypeString(frame_type), "{",
                        body.ShortDebugString(), "}");
  }
  bool operator==(const ProtoTransportFrame& other) const {
    return body.ShortDebugString() == other.body.ShortDebugString();
  }

  Body body;
};

// Generic implementation of a stream-bound frame with a protobuf specified
// body.
template <FrameType frame_type, typename Body>
struct ProtoStreamFrame final : public FrameInterface {
  absl::Status Deserialize(const FrameHeader& header,
                           SliceBuffer payload) override {
    DCHECK_EQ(header.type, frame_type);
    return ReadStreamProto(header, std::move(payload), body, stream_id);
  }
  FrameHeader MakeHeader() const override {
    return FrameHeader{frame_type, stream_id, ProtoPayloadSize(body)};
  }
  void SerializePayload(SliceBuffer& payload) const override {
    DCHECK_NE(stream_id, 0u);
    WriteProto(body, payload);
  }
  std::string ToString() const override {
    return absl::StrCat(FrameTypeString(frame_type), "{@", stream_id, "; ",
                        body.ShortDebugString(), "}");
  }
  bool operator==(const ProtoStreamFrame& other) const {
    return body.ShortDebugString() == other.body.ShortDebugString() &&
           stream_id == other.stream_id;
  }

  Body body;
  uint32_t stream_id;
};

// Generic implementation of an empty stream frame.
template <FrameType frame_type>
struct EmptyStreamFrame final : public FrameInterface {
  EmptyStreamFrame() = default;
  explicit EmptyStreamFrame(uint32_t stream_id) : stream_id(stream_id) {}
  absl::Status Deserialize(const FrameHeader& header, SliceBuffer) override {
    DCHECK_EQ(header.type, frame_type);
    return ReadEmptyFrame(header, stream_id);
  }
  FrameHeader MakeHeader() const override {
    return FrameHeader{frame_type, stream_id, 0};
  }
  void SerializePayload(SliceBuffer&) const override {}
  std::string ToString() const override { return FrameTypeString(frame_type); }
  bool operator==(const EmptyStreamFrame& other) const {
    return stream_id == other.stream_id;
  }

  uint32_t stream_id;
};

using SettingsFrame =
    ProtoTransportFrame<FrameType::kSettings, chaotic_good_frame::Settings>;
using ClientInitialMetadataFrame =
    ProtoStreamFrame<FrameType::kClientInitialMetadata,
                     chaotic_good_frame::ClientMetadata>;
using BeginMessageFrame = ProtoStreamFrame<FrameType::kBeginMessage,
                                           chaotic_good_frame::BeginMessage>;
using ClientEndOfStream = EmptyStreamFrame<FrameType::kClientEndOfStream>;
using ServerInitialMetadataFrame =
    ProtoStreamFrame<FrameType::kServerInitialMetadata,
                     chaotic_good_frame::ServerMetadata>;
using ServerTrailingMetadataFrame =
    ProtoStreamFrame<FrameType::kServerTrailingMetadata,
                     chaotic_good_frame::ServerMetadata>;
using CancelFrame = EmptyStreamFrame<FrameType::kCancel>;

struct MessageFrame final : public FrameInterface {
  absl::Status Deserialize(const FrameHeader& header,
                           SliceBuffer payload) override;
  FrameHeader MakeHeader() const override;
  void SerializePayload(SliceBuffer& payload) const override;
  std::string ToString() const override;
  bool operator==(const MessageFrame& other) const {
    return stream_id == other.stream_id &&
           message->payload()->JoinIntoString() ==
               other.message->payload()->JoinIntoString();
  }

  uint32_t stream_id;
  MessageHandle message;
};

struct MessageChunkFrame final : public FrameInterface {
  absl::Status Deserialize(const FrameHeader& header,
                           SliceBuffer payload) override;
  FrameHeader MakeHeader() const override;
  void SerializePayload(SliceBuffer& payload) const override;
  std::string ToString() const override;
  bool operator==(const MessageChunkFrame& other) const {
    return stream_id == other.stream_id &&
           payload.JoinIntoString() == other.payload.JoinIntoString();
  }

  uint32_t stream_id;
  SliceBuffer payload;
};

<<<<<<< HEAD
using Frame =
    absl::variant<SettingsFrame, ClientInitialMetadataFrame,
                  ServerInitialMetadataFrame, ServerTrailingMetadataFrame,
                  MessageFrame, BeginMessageFrame, MessageChunkFrame,
                  ClientEndOfStream, CancelFrame>;

inline std::ostream& operator<<(std::ostream& out, const Frame& frame) {
  return out << absl::ConvertVariantTo<FrameInterface&>(frame).ToString();
}

absl::StatusOr<Frame> ParseFrame(const FrameHeader& header,
                                 SliceBuffer payload);
=======
using ClientFrame =
    std::variant<ClientInitialMetadataFrame, MessageFrame, BeginMessageFrame,
                 MessageChunkFrame, ClientEndOfStream, CancelFrame>;
using ServerFrame =
    std::variant<ServerInitialMetadataFrame, MessageFrame, BeginMessageFrame,
                 MessageChunkFrame, ServerTrailingMetadataFrame>;
>>>>>>> f3c32fea

}  // namespace chaotic_good
}  // namespace grpc_core

#endif  // GRPC_SRC_CORE_EXT_TRANSPORT_CHAOTIC_GOOD_FRAME_H<|MERGE_RESOLUTION|>--- conflicted
+++ resolved
@@ -198,12 +198,11 @@
   SliceBuffer payload;
 };
 
-<<<<<<< HEAD
 using Frame =
-    absl::variant<SettingsFrame, ClientInitialMetadataFrame,
-                  ServerInitialMetadataFrame, ServerTrailingMetadataFrame,
-                  MessageFrame, BeginMessageFrame, MessageChunkFrame,
-                  ClientEndOfStream, CancelFrame>;
+    std::variant<SettingsFrame, ClientInitialMetadataFrame,
+                 ServerInitialMetadataFrame, ServerTrailingMetadataFrame,
+                 MessageFrame, BeginMessageFrame, MessageChunkFrame,
+                 ClientEndOfStream, CancelFrame>;
 
 inline std::ostream& operator<<(std::ostream& out, const Frame& frame) {
   return out << absl::ConvertVariantTo<FrameInterface&>(frame).ToString();
@@ -211,14 +210,6 @@
 
 absl::StatusOr<Frame> ParseFrame(const FrameHeader& header,
                                  SliceBuffer payload);
-=======
-using ClientFrame =
-    std::variant<ClientInitialMetadataFrame, MessageFrame, BeginMessageFrame,
-                 MessageChunkFrame, ClientEndOfStream, CancelFrame>;
-using ServerFrame =
-    std::variant<ServerInitialMetadataFrame, MessageFrame, BeginMessageFrame,
-                 MessageChunkFrame, ServerTrailingMetadataFrame>;
->>>>>>> f3c32fea
 
 }  // namespace chaotic_good
 }  // namespace grpc_core
