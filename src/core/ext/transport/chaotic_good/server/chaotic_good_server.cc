--- conflicted
+++ resolved
@@ -379,17 +379,9 @@
             config.TakePendingDataEndpoints(),
             self->connection_->args().GetObjectRef<EventEngine>());
         return self->connection_->listener_->server_->SetupTransport(
-<<<<<<< HEAD
             new ChaoticGoodServerTransport(self->connection_->args(),
                                            *frame_transport,
                                            config.MakeMessageChunker()),
-=======
-            new ChaoticGoodServerTransport(
-                self->connection_->args(),
-                std::move(self->connection_->endpoint_),
-                std::move(std::get<ControlConnection>(self->data_).config),
-                self->connection_->listener_->data_connection_listener_),
->>>>>>> f3c32fea
             nullptr, self->connection_->args(), nullptr);
       });
 }
