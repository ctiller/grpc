--- conflicted
+++ resolved
@@ -94,76 +94,18 @@
 void ChaoticGoodServerTransport::StreamDispatch::DispatchFrame(
     IncomingFrame frame) {
   auto stream = LookupStream(frame.header().stream_id);
-<<<<<<< HEAD
   if (stream == nullptr) return;
   stream->spawn_serializer->Spawn(
       [this, stream, frame = std::move(frame)]() mutable {
         auto& call = stream->call;
-        return call.CancelIfFails(TrySeq(
+        return call.CancelIfFails(call.UntilCallCompletes(TrySeq(
             frame.Payload(),
             [stream = std::move(stream), this](Frame frame) mutable {
               return PushFrameIntoCall(std::move(stream),
                                        std::move(std::get<T>(frame)));
             },
-            []() { return absl::OkStatus(); }));
+            []() { return absl::OkStatus(); })));
       });
-=======
-  return If(
-      stream != nullptr,
-      [this, &stream, &frame, &transport]() {
-        // TODO(ctiller): instead of SpawnWaitable here we probably want a
-        // small queue to push into, so that the call can proceed
-        // asynchronously to other calls regardless of frame ordering.
-        return stream->call.SpawnWaitable(
-            "push-frame", [this, stream, frame = std::move(frame),
-                           transport = std::move(transport)]() mutable {
-              auto& call = stream->call;
-              return call.UntilCallCompletes(TrySeq(
-                  frame.Payload(),
-                  [transport = std::move(transport),
-                   header = frame.header()](SliceBuffer payload) {
-                    return transport->DeserializeFrame<T>(header,
-                                                          std::move(payload));
-                  },
-                  [stream = std::move(stream), this](T frame) mutable {
-                    auto& call = stream->call;
-                    return Map(call.CancelIfFails(PushFrameIntoCall(
-                                   std::move(stream), std::move(frame))),
-                               [](auto) { return absl::OkStatus(); });
-                  }));
-            });
-      },
-      []() { return absl::OkStatus(); });
-}
-
-namespace {
-auto BooleanSuccessToTransportErrorCapturingInitiator(CallInitiator initiator) {
-  return [initiator = std::move(initiator)](bool success) {
-    return success ? absl::OkStatus()
-                   : absl::UnavailableError("Transport closed.");
-  };
-}
-}  // namespace
-
-auto ChaoticGoodServerTransport::SendFrame(
-    ServerFrame frame, MpscSender<ServerFrame> outgoing_frames,
-    CallInitiator call_initiator) {
-  // Capture the call_initiator to ensure the underlying call spine is alive
-  // until the outgoing_frames.Send promise completes.
-  return Map(outgoing_frames.Send(std::move(frame)),
-             BooleanSuccessToTransportErrorCapturingInitiator(
-                 std::move(call_initiator)));
-}
-
-auto ChaoticGoodServerTransport::SendFrameAcked(
-    ServerFrame frame, MpscSender<ServerFrame> outgoing_frames,
-    CallInitiator call_initiator) {
-  // Capture the call_initiator to ensure the underlying call spine is alive
-  // until the outgoing_frames.Send promise completes.
-  return Map(outgoing_frames.SendAcked(std::move(frame)),
-             BooleanSuccessToTransportErrorCapturingInitiator(
-                 std::move(call_initiator)));
->>>>>>> ddc33d78
 }
 
 auto ChaoticGoodServerTransport::StreamDispatch::SendCallBody(
