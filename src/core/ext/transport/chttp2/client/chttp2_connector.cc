--- conflicted
+++ resolved
@@ -113,15 +113,8 @@
   } else {
     grpc_endpoint_delete_from_pollset_set(args->endpoint,
                                           c->args.interested_parties);
-<<<<<<< HEAD
     c->result->transport =
-        grpc_create_chttp2_transport(args->args, args->endpoint, 1);
-    GPR_ASSERT(c->result->transport);
-    grpc_chttp2_transport_start_reading(c->result->transport,
-                                        args->read_buffer);
-=======
-    c->result->transport = grpc_create_chttp2_transport(exec_ctx, args->args,
-                                                        args->endpoint, true);
+        grpc_create_chttp2_transport(args->args, args->endpoint, true);
     GPR_ASSERT(c->result->transport);
     // TODO(roth): We ideally want to wait until we receive HTTP/2
     // settings from the server before we consider the connection
@@ -147,9 +140,8 @@
     // so until after transparent retries is implemented.  Otherwise, any
     // RPC that we attempt to send on the connection before the timeout
     // would fail instead of being retried on a subsequent attempt.
-    grpc_chttp2_transport_start_reading(exec_ctx, c->result->transport,
-                                        args->read_buffer, nullptr);
->>>>>>> 05cd3102
+    grpc_chttp2_transport_start_reading(c->result->transport, args->read_buffer,
+                                        nullptr);
     c->result->channel_args = args->args;
   }
   grpc_closure* notify = c->notify;
@@ -167,14 +159,9 @@
                        c->handshake_mgr);
   grpc_endpoint_add_to_pollset_set(c->endpoint, c->args.interested_parties);
   grpc_handshake_manager_do_handshake(
-<<<<<<< HEAD
-      c->handshake_mgr, c->endpoint, c->args.channel_args, c->args.deadline,
-      nullptr /* acceptor */, on_handshake_done, c);
-=======
-      exec_ctx, c->handshake_mgr, c->args.interested_parties, c->endpoint,
+      c->handshake_mgr, c->args.interested_parties, c->endpoint,
       c->args.channel_args, c->args.deadline, nullptr /* acceptor */,
       on_handshake_done, c);
->>>>>>> 05cd3102
   c->endpoint = nullptr;  // Endpoint handed off to handshake manager.
 }
 
