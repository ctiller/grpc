//
// Copyright 2018 gRPC authors.
//
// Licensed under the Apache License, Version 2.0 (the "License");
// you may not use this file except in compliance with the License.
// You may obtain a copy of the License at
//
//     http://www.apache.org/licenses/LICENSE-2.0
//
// Unless required by applicable law or agreed to in writing, software
// distributed under the License is distributed on an "AS IS" BASIS,
// WITHOUT WARRANTIES OR CONDITIONS OF ANY KIND, either express or implied.
// See the License for the specific language governing permissions and
// limitations under the License.
//

#include <grpc/support/port_platform.h>

#include "src/core/ext/transport/chttp2/transport/chttp2_transport.h"

#include <inttypes.h>
#include <limits.h>
#include <string.h>

#include <algorithm>
#include <atomic>
#include <cstddef>
#include <limits>
#include <memory>
#include <new>
#include <string>
#include <type_traits>
#include <utility>
#include <vector>

#include "absl/base/attributes.h"
#include "absl/container/flat_hash_map.h"
#include "absl/hash/hash.h"
#include "absl/meta/type_traits.h"
#include "absl/random/random.h"
#include "absl/status/status.h"
#include "absl/strings/cord.h"
#include "absl/strings/str_cat.h"
#include "absl/strings/str_format.h"
#include "absl/strings/string_view.h"
#include "absl/types/optional.h"
#include "absl/types/variant.h"

#include <grpc/event_engine/event_engine.h>
#include <grpc/grpc.h>
#include <grpc/impl/channel_arg_names.h>
#include <grpc/impl/connectivity_state.h>
#include <grpc/slice_buffer.h>
#include <grpc/status.h>
#include <grpc/support/alloc.h>
#include <grpc/support/log.h>
#include <grpc/support/time.h>

#include "src/core/ext/transport/chttp2/transport/context_list_entry.h"
#include "src/core/ext/transport/chttp2/transport/flow_control.h"
#include "src/core/ext/transport/chttp2/transport/frame_data.h"
#include "src/core/ext/transport/chttp2/transport/frame_goaway.h"
#include "src/core/ext/transport/chttp2/transport/frame_rst_stream.h"
#include "src/core/ext/transport/chttp2/transport/hpack_encoder.h"
#include "src/core/ext/transport/chttp2/transport/http2_settings.h"
#include "src/core/ext/transport/chttp2/transport/http_trace.h"
#include "src/core/ext/transport/chttp2/transport/internal.h"
#include "src/core/ext/transport/chttp2/transport/legacy_frame.h"
#include "src/core/ext/transport/chttp2/transport/max_concurrent_streams_policy.h"
#include "src/core/ext/transport/chttp2/transport/ping_abuse_policy.h"
#include "src/core/ext/transport/chttp2/transport/ping_callbacks.h"
#include "src/core/ext/transport/chttp2/transport/ping_rate_policy.h"
#include "src/core/ext/transport/chttp2/transport/varint.h"
#include "src/core/ext/transport/chttp2/transport/write_size_policy.h"
#include "src/core/lib/channel/call_tracer.h"
#include "src/core/lib/channel/channel_args.h"
#include "src/core/lib/channel/context.h"
#include "src/core/lib/channel/tcp_tracer.h"
#include "src/core/lib/debug/stats.h"
#include "src/core/lib/debug/stats_data.h"
#include "src/core/lib/experiments/experiments.h"
#include "src/core/lib/gpr/string.h"
#include "src/core/lib/gpr/useful.h"
#include "src/core/lib/gprpp/bitset.h"
#include "src/core/lib/gprpp/crash.h"
#include "src/core/lib/gprpp/debug_location.h"
#include "src/core/lib/gprpp/ref_counted.h"
#include "src/core/lib/gprpp/status_helper.h"
#include "src/core/lib/gprpp/time.h"
#include "src/core/lib/http/parser.h"
#include "src/core/lib/iomgr/combiner.h"
#include "src/core/lib/iomgr/error.h"
#include "src/core/lib/iomgr/exec_ctx.h"
#include "src/core/lib/iomgr/iomgr_fwd.h"
#include "src/core/lib/iomgr/port.h"
#include "src/core/lib/promise/poll.h"
#include "src/core/lib/resource_quota/arena.h"
#include "src/core/lib/resource_quota/memory_quota.h"
#include "src/core/lib/resource_quota/resource_quota.h"
#include "src/core/lib/resource_quota/trace.h"
#include "src/core/lib/slice/slice.h"
#include "src/core/lib/slice/slice_buffer.h"
#include "src/core/lib/slice/slice_internal.h"
#include "src/core/lib/transport/bdp_estimator.h"
#include "src/core/lib/transport/connectivity_state.h"
#include "src/core/lib/transport/error_utils.h"
#include "src/core/lib/transport/http2_errors.h"
#include "src/core/lib/transport/metadata_batch.h"
#include "src/core/lib/transport/metadata_info.h"
#include "src/core/lib/transport/status_conversion.h"
#include "src/core/lib/transport/transport.h"

#ifdef GRPC_POSIX_SOCKET_TCP
#include "src/core/lib/iomgr/ev_posix.h"
#endif

#define DEFAULT_CONNECTION_WINDOW_TARGET (1024 * 1024)
#define MAX_WINDOW 0x7fffffffu
#define MAX_WRITE_BUFFER_SIZE (64 * 1024 * 1024)

#define KEEPALIVE_TIME_BACKOFF_MULTIPLIER 2

#define DEFAULT_MAX_PENDING_INDUCED_FRAMES 10000

#define GRPC_ARG_HTTP2_PING_ON_RST_STREAM_PERCENT \
  "grpc.http2.ping_on_rst_stream_percent"

static grpc_core::Duration g_default_client_keepalive_time =
    grpc_core::Duration::Infinity();
static grpc_core::Duration g_default_client_keepalive_timeout =
    grpc_core::Duration::Seconds(20);
static grpc_core::Duration g_default_server_keepalive_time =
    grpc_core::Duration::Hours(2);
static grpc_core::Duration g_default_server_keepalive_timeout =
    grpc_core::Duration::Seconds(20);
static bool g_default_client_keepalive_permit_without_calls = false;
static bool g_default_server_keepalive_permit_without_calls = false;

// EXPERIMENTAL: control tarpitting in chttp2
#define GRPC_ARG_HTTP_ALLOW_TARPIT "grpc.http.tarpit"
#define GRPC_ARG_HTTP_TARPIT_MIN_DURATION_MS "grpc.http.tarpit_min_duration_ms"
#define GRPC_ARG_HTTP_TARPIT_MAX_DURATION_MS "grpc.http.tarpit_max_duration_ms"

#define MAX_CLIENT_STREAM_ID 0x7fffffffu
grpc_core::TraceFlag grpc_keepalive_trace(false, "http_keepalive");
grpc_core::DebugOnlyTraceFlag grpc_trace_chttp2_refcount(false,
                                                         "chttp2_refcount");

// forward declarations of various callbacks that we'll build closures around
static void write_action_begin_locked(
    grpc_core::WeakRefCountedPtr<grpc_chttp2_transport>,
    grpc_error_handle error);
static void write_action(grpc_chttp2_transport* t);
static void write_action_end(
    grpc_core::WeakRefCountedPtr<grpc_chttp2_transport>,
    grpc_error_handle error);
static void write_action_end_locked(
    grpc_core::WeakRefCountedPtr<grpc_chttp2_transport>,
    grpc_error_handle error);

static void read_action(grpc_core::WeakRefCountedPtr<grpc_chttp2_transport>,
                        grpc_error_handle error);
static void read_action_locked(
    grpc_core::WeakRefCountedPtr<grpc_chttp2_transport>,
    grpc_error_handle error);
static void continue_read_action_locked(
    grpc_core::WeakRefCountedPtr<grpc_chttp2_transport> t);

static void close_from_api(grpc_chttp2_transport* t, grpc_chttp2_stream* s,
                           grpc_error_handle error, bool tarpit);

// Start new streams that have been created if we can
static void maybe_start_some_streams(grpc_chttp2_transport* t);

static void connectivity_state_set(grpc_chttp2_transport* t,
                                   grpc_connectivity_state state,
                                   const absl::Status& status,
                                   const char* reason);

static void benign_reclaimer_locked(
    grpc_core::WeakRefCountedPtr<grpc_chttp2_transport>,
    grpc_error_handle error);
static void destructive_reclaimer_locked(
    grpc_core::WeakRefCountedPtr<grpc_chttp2_transport>,
    grpc_error_handle error);

static void post_benign_reclaimer(grpc_chttp2_transport* t);
static void post_destructive_reclaimer(grpc_chttp2_transport* t);

static void close_transport_locked(grpc_chttp2_transport* t,
                                   grpc_error_handle error);
static void end_all_the_calls(grpc_chttp2_transport* t,
                              grpc_error_handle error);

static void start_bdp_ping(grpc_core::WeakRefCountedPtr<grpc_chttp2_transport>,
                           grpc_error_handle error);
static void finish_bdp_ping(grpc_core::WeakRefCountedPtr<grpc_chttp2_transport>,
                            grpc_error_handle error);
static void start_bdp_ping_locked(
    grpc_core::WeakRefCountedPtr<grpc_chttp2_transport>,
    grpc_error_handle error);
static void finish_bdp_ping_locked(
    grpc_core::WeakRefCountedPtr<grpc_chttp2_transport>,
    grpc_error_handle error);
static void next_bdp_ping_timer_expired(grpc_chttp2_transport* t);
static void next_bdp_ping_timer_expired_locked(
    grpc_core::WeakRefCountedPtr<grpc_chttp2_transport> tp,
    GRPC_UNUSED grpc_error_handle error);

static void cancel_pings(grpc_chttp2_transport* t, grpc_error_handle error);
static void send_ping_locked(grpc_chttp2_transport* t,
                             grpc_closure* on_initiate, grpc_closure* on_ack);
static void retry_initiate_ping_locked(
    grpc_core::WeakRefCountedPtr<grpc_chttp2_transport> t,
    GRPC_UNUSED grpc_error_handle error);

// keepalive-relevant functions
static void init_keepalive_ping(
    grpc_core::WeakRefCountedPtr<grpc_chttp2_transport> t);
static void init_keepalive_ping_locked(
    grpc_core::WeakRefCountedPtr<grpc_chttp2_transport> t,
    GRPC_UNUSED grpc_error_handle error);
static void finish_keepalive_ping(
    grpc_core::WeakRefCountedPtr<grpc_chttp2_transport> t,
    grpc_error_handle error);
static void finish_keepalive_ping_locked(
    grpc_core::WeakRefCountedPtr<grpc_chttp2_transport> t,
    grpc_error_handle error);
static void maybe_reset_keepalive_ping_timer_locked(grpc_chttp2_transport* t);

static void send_goaway(grpc_chttp2_transport* t, grpc_error_handle error,
                        bool immediate_disconnect_hint);

// Timeout for getting an ack back on settings changes
#define GRPC_ARG_SETTINGS_TIMEOUT "grpc.http2.settings_timeout"

namespace {

using TaskHandle = ::grpc_event_engine::experimental::EventEngine::TaskHandle;

grpc_core::CallTracerInterface* CallTracerIfSampled(grpc_chttp2_stream* s) {
  if (s->context == nullptr || !grpc_core::IsTraceRecordCallopsEnabled()) {
    return nullptr;
  }
  auto* call_tracer = static_cast<grpc_core::CallTracerInterface*>(
      static_cast<grpc_call_context_element*>(
          s->context)[GRPC_CONTEXT_CALL_TRACER_ANNOTATION_INTERFACE]
          .value);
  if (call_tracer == nullptr || !call_tracer->IsSampled()) {
    return nullptr;
  }
  return call_tracer;
}

std::shared_ptr<grpc_core::TcpTracerInterface> TcpTracerIfSampled(
    grpc_chttp2_stream* s) {
  if (s->context == nullptr || !grpc_core::IsTraceRecordCallopsEnabled()) {
    return nullptr;
  }
  auto* call_attempt_tracer = static_cast<grpc_core::CallTracerInterface*>(
      static_cast<grpc_call_context_element*>(
          s->context)[GRPC_CONTEXT_CALL_TRACER]
          .value);
  if (call_attempt_tracer == nullptr || !call_attempt_tracer->IsSampled()) {
    return nullptr;
  }
  return call_attempt_tracer->StartNewTcpTrace();
}

grpc_core::WriteTimestampsCallback g_write_timestamps_callback = nullptr;
grpc_core::CopyContextFn g_get_copied_context_fn = nullptr;
}  // namespace

namespace grpc_core {

namespace {
// Initialize a grpc_closure \a c to call \a Fn with \a t and \a error. Holds
// the passed in reference to \a t until it's moved into Fn.
template <void (*Fn)(WeakRefCountedPtr<grpc_chttp2_transport>,
                     grpc_error_handle)>
grpc_closure* InitTransportClosure(WeakRefCountedPtr<grpc_chttp2_transport> t,
                                   grpc_closure* c) {
  GRPC_CLOSURE_INIT(
      c,
      [](void* tp, grpc_error_handle error) {
        Fn(WeakRefCountedPtr<grpc_chttp2_transport>(
               static_cast<grpc_chttp2_transport*>(tp)),
           std::move(error));
      },
      t.release(), nullptr);
  return c;
}
}  // namespace

namespace {
TestOnlyGlobalHttp2TransportInitCallback test_only_init_callback = nullptr;
TestOnlyGlobalHttp2TransportDestructCallback test_only_destruct_callback =
    nullptr;
bool test_only_disable_transient_failure_state_notification = false;
}  // namespace

void TestOnlySetGlobalHttp2TransportInitCallback(
    TestOnlyGlobalHttp2TransportInitCallback callback) {
  test_only_init_callback = callback;
}

void TestOnlySetGlobalHttp2TransportDestructCallback(
    TestOnlyGlobalHttp2TransportDestructCallback callback) {
  test_only_destruct_callback = callback;
}

void TestOnlyGlobalHttp2TransportDisableTransientFailureStateNotification(
    bool disable) {
  test_only_disable_transient_failure_state_notification = disable;
}

void GrpcHttp2SetWriteTimestampsCallback(WriteTimestampsCallback fn) {
  g_write_timestamps_callback = fn;
}

void GrpcHttp2SetCopyContextFn(CopyContextFn fn) {
  g_get_copied_context_fn = fn;
}

WriteTimestampsCallback GrpcHttp2GetWriteTimestampsCallback() {
  return g_write_timestamps_callback;
}

CopyContextFn GrpcHttp2GetCopyContextFn() { return g_get_copied_context_fn; }

// For each entry in the passed ContextList, it executes the function set using
// GrpcHttp2SetWriteTimestampsCallback method with each context in the list
// and \a ts. It also deletes/frees up the passed ContextList after this
// operation.
void ForEachContextListEntryExecute(void* arg, Timestamps* ts,
                                    grpc_error_handle error) {
  ContextList* context_list = reinterpret_cast<ContextList*>(arg);
  if (!context_list) {
    return;
  }
  for (auto it = context_list->begin(); it != context_list->end(); it++) {
    ContextListEntry& entry = (*it);
    if (ts) {
      ts->byte_offset = static_cast<uint32_t>(entry.ByteOffsetInStream());
    }
    g_write_timestamps_callback(entry.TraceContext(), ts, error);
  }
  delete context_list;
}

HttpAnnotation::HttpAnnotation(Type type, gpr_timespec time)
    : CallTracerAnnotationInterface::Annotation(
          CallTracerAnnotationInterface::AnnotationType::kHttpTransport),
      type_(type),
      time_(time) {}

std::string HttpAnnotation::ToString() const {
  std::string s = "HttpAnnotation type: ";
  switch (type_) {
    case Type::kStart:
      absl::StrAppend(&s, "Start");
      break;
    case Type::kHeadWritten:
      absl::StrAppend(&s, "HeadWritten");
      break;
    case Type::kEnd:
      absl::StrAppend(&s, "End");
      break;
    default:
      absl::StrAppend(&s, "Unknown");
  }
  absl::StrAppend(&s, " time: ", gpr_format_timespec(time_));
  if (transport_stats_.has_value()) {
    absl::StrAppend(&s, " transport:[", transport_stats_->ToString(), "]");
  }
  if (stream_stats_.has_value()) {
    absl::StrAppend(&s, " stream:[", stream_stats_->ToString(), "]");
  }
  return s;
}

}  // namespace grpc_core

//
// CONSTRUCTION/DESTRUCTION/REFCOUNTING
//

grpc_chttp2_transport::~grpc_chttp2_transport() {
  size_t i;

  cancel_pings(this, GRPC_ERROR_CREATE("Transport destroyed"));

  event_engine.reset();

  if (channelz_socket != nullptr) {
    channelz_socket.reset();
  }

  grpc_endpoint_destroy(ep);

  grpc_slice_buffer_destroy(&qbuf);

  grpc_error_handle error = GRPC_ERROR_CREATE("Transport destroyed");
  // ContextList::Execute follows semantics of a callback function and does not
  // take a ref on error
  if (cl != nullptr) {
    grpc_core::ForEachContextListEntryExecute(cl, nullptr, error);
  }
  cl = nullptr;

  grpc_slice_buffer_destroy(&read_buffer);
  grpc_chttp2_goaway_parser_destroy(&goaway_parser);

  for (i = 0; i < STREAM_LIST_COUNT; i++) {
    GPR_ASSERT(lists[i].head == nullptr);
    GPR_ASSERT(lists[i].tail == nullptr);
  }

  GPR_ASSERT(stream_map.empty());
  GRPC_COMBINER_UNREF(combiner, "chttp2_transport");

  while (write_cb_pool) {
    grpc_chttp2_write_cb* next = write_cb_pool->next;
    gpr_free(write_cb_pool);
    write_cb_pool = next;
  }

  gpr_free(ping_acks);
  if (grpc_core::test_only_destruct_callback != nullptr) {
    grpc_core::test_only_destruct_callback();
  }
}

static void read_channel_args(grpc_chttp2_transport* t,
                              const grpc_core::ChannelArgs& channel_args,
                              bool is_client) {
  const int initial_sequence_number =
      channel_args.GetInt(GRPC_ARG_HTTP2_INITIAL_SEQUENCE_NUMBER).value_or(-1);
  if (initial_sequence_number > 0) {
    if ((t->next_stream_id & 1) != (initial_sequence_number & 1)) {
      gpr_log(GPR_ERROR, "%s: low bit must be %d on %s",
              GRPC_ARG_HTTP2_INITIAL_SEQUENCE_NUMBER, t->next_stream_id & 1,
              is_client ? "client" : "server");
    } else {
      t->next_stream_id = static_cast<uint32_t>(initial_sequence_number);
    }
  }

  const int max_hpack_table_size =
      channel_args.GetInt(GRPC_ARG_HTTP2_HPACK_TABLE_SIZE_ENCODER).value_or(-1);
  if (max_hpack_table_size >= 0) {
    t->hpack_compressor.SetMaxUsableSize(max_hpack_table_size);
  }

  t->write_buffer_size =
      std::max(0, channel_args.GetInt(GRPC_ARG_HTTP2_WRITE_BUFFER_SIZE)
                      .value_or(grpc_core::chttp2::kDefaultWindow));
  t->keepalive_time =
      std::max(grpc_core::Duration::Milliseconds(1),
               channel_args.GetDurationFromIntMillis(GRPC_ARG_KEEPALIVE_TIME_MS)
                   .value_or(t->is_client ? g_default_client_keepalive_time
                                          : g_default_server_keepalive_time));
  t->keepalive_timeout = std::max(
      grpc_core::Duration::Zero(),
      channel_args.GetDurationFromIntMillis(GRPC_ARG_KEEPALIVE_TIMEOUT_MS)
          .value_or(t->keepalive_time == grpc_core::Duration::Infinity()
                        ? grpc_core::Duration::Infinity()
                        : (t->is_client ? g_default_client_keepalive_timeout
                                        : g_default_server_keepalive_timeout)));
  t->ping_timeout = std::max(
      grpc_core::Duration::Zero(),
      channel_args.GetDurationFromIntMillis(GRPC_ARG_PING_TIMEOUT_MS)
          .value_or(t->keepalive_time == grpc_core::Duration::Infinity()
                        ? grpc_core::Duration::Infinity()
                        : grpc_core::Duration::Minutes(1)));
  if (t->is_client) {
    t->keepalive_permit_without_calls =
        channel_args.GetBool(GRPC_ARG_KEEPALIVE_PERMIT_WITHOUT_CALLS)
            .value_or(grpc_core::IsKeepaliveFixEnabled()
                          ? g_default_client_keepalive_permit_without_calls
                          : false);
  } else {
    t->keepalive_permit_without_calls =
        channel_args.GetBool(GRPC_ARG_KEEPALIVE_PERMIT_WITHOUT_CALLS)
            .value_or(grpc_core::IsKeepaliveServerFixEnabled()
                          ? g_default_server_keepalive_permit_without_calls
                          : false);
  }

  t->settings_timeout =
      channel_args.GetDurationFromIntMillis(GRPC_ARG_SETTINGS_TIMEOUT)
          .value_or(std::max(t->keepalive_timeout * 2,
                             grpc_core::Duration::Minutes(1)));

  // Only send the prefered rx frame size http2 setting if we are instructed
  // to auto size the buffers allocated at tcp level and we also can adjust
  // sending frame size.
  t->enable_preferred_rx_crypto_frame_advertisement =
      channel_args
          .GetBool(GRPC_ARG_EXPERIMENTAL_HTTP2_PREFERRED_CRYPTO_FRAME_SIZE)
          .value_or(false);

  const auto max_requests_per_read =
      channel_args.GetInt("grpc.http2.max_requests_per_read");
  if (max_requests_per_read.has_value()) {
    t->max_requests_per_read =
        grpc_core::Clamp(*max_requests_per_read, 1, 10000);
  } else {
    t->max_requests_per_read = 32;
  }

  if (channel_args.GetBool(GRPC_ARG_ENABLE_CHANNELZ)
          .value_or(GRPC_ENABLE_CHANNELZ_DEFAULT)) {
    t->channelz_socket =
        grpc_core::MakeRefCounted<grpc_core::channelz::SocketNode>(
            std::string(grpc_endpoint_get_local_address(t->ep)),
            std::string(t->peer_string.as_string_view()),
            absl::StrCat(t->GetTransportName(), " ",
                         t->peer_string.as_string_view()),
            channel_args
                .GetObjectRef<grpc_core::channelz::SocketNode::Security>());
  }

  t->ack_pings = channel_args.GetBool("grpc.http2.ack_pings").value_or(true);

  t->allow_tarpit =
      channel_args.GetBool(GRPC_ARG_HTTP_ALLOW_TARPIT).value_or(true);
  t->min_tarpit_duration_ms =
      channel_args
          .GetDurationFromIntMillis(GRPC_ARG_HTTP_TARPIT_MIN_DURATION_MS)
          .value_or(grpc_core::Duration::Milliseconds(100))
          .millis();
  t->max_tarpit_duration_ms =
      channel_args
          .GetDurationFromIntMillis(GRPC_ARG_HTTP_TARPIT_MAX_DURATION_MS)
          .value_or(grpc_core::Duration::Seconds(1))
          .millis();
  t->max_header_list_size_soft_limit =
      grpc_core::GetSoftLimitFromChannelArgs(channel_args);

  int value;
  if (!is_client) {
    value = channel_args.GetInt(GRPC_ARG_MAX_CONCURRENT_STREAMS).value_or(-1);
    if (value >= 0) {
      t->settings.mutable_local().SetMaxConcurrentStreams(value);
      t->max_concurrent_streams_policy.SetTarget(value);
    }
  } else if (channel_args.Contains(GRPC_ARG_MAX_CONCURRENT_STREAMS)) {
    gpr_log(GPR_DEBUG, "%s is not available on clients",
            GRPC_ARG_MAX_CONCURRENT_STREAMS);
  }
  value =
      channel_args.GetInt(GRPC_ARG_HTTP2_HPACK_TABLE_SIZE_DECODER).value_or(-1);
  if (value >= 0) {
    t->settings.mutable_local().SetHeaderTableSize(value);
  }
  t->settings.mutable_local().SetMaxHeaderListSize(
      grpc_core::GetHardLimitFromChannelArgs(channel_args));
  value = channel_args.GetInt(GRPC_ARG_HTTP2_MAX_FRAME_SIZE).value_or(-1);
  if (value >= 0) {
    t->settings.mutable_local().SetMaxFrameSize(value);
  }
  value =
      channel_args.GetInt(GRPC_ARG_HTTP2_STREAM_LOOKAHEAD_BYTES).value_or(-1);
  if (value >= 0) {
    t->settings.mutable_local().SetInitialWindowSize(value);
  }
  value = channel_args.GetInt(GRPC_ARG_HTTP2_ENABLE_TRUE_BINARY).value_or(-1);
  if (value >= 0) {
    t->settings.mutable_local().SetAllowTrueBinaryMetadata(value != 0);
  }

  if (t->enable_preferred_rx_crypto_frame_advertisement) {
    t->settings.mutable_local().SetPreferredReceiveCryptoMessageSize(INT_MAX);
  }

  t->ping_on_rst_stream_percent = grpc_core::Clamp(
      channel_args.GetInt(GRPC_ARG_HTTP2_PING_ON_RST_STREAM_PERCENT)
          .value_or(1),
      0, 100);

  t->max_concurrent_streams_overload_protection =
      channel_args.GetBool(GRPC_ARG_MAX_CONCURRENT_STREAMS_OVERLOAD_PROTECTION)
          .value_or(true);
}

static void init_keepalive_pings_if_enabled_locked(
    grpc_core::WeakRefCountedPtr<grpc_chttp2_transport> t,
    GRPC_UNUSED grpc_error_handle error) {
  GPR_DEBUG_ASSERT(error.ok());
  if (t->keepalive_time != grpc_core::Duration::Infinity()) {
    t->keepalive_state = GRPC_CHTTP2_KEEPALIVE_STATE_WAITING;
    t->keepalive_ping_timer_handle = t->event_engine->RunAfter(
        t->keepalive_time,
        [t = t->WeakRefAsSubclass<grpc_chttp2_transport>()]() mutable {
          grpc_core::ApplicationCallbackExecCtx callback_exec_ctx;
          grpc_core::ExecCtx exec_ctx;
          init_keepalive_ping(std::move(t));
        });
  } else {
    // Use GRPC_CHTTP2_KEEPALIVE_STATE_DISABLED to indicate there are no
    // inflight keepalive timers
    t->keepalive_state = GRPC_CHTTP2_KEEPALIVE_STATE_DISABLED;
  }
}

grpc_chttp2_transport::grpc_chttp2_transport(
    const grpc_core::ChannelArgs& channel_args, grpc_endpoint* ep,
    bool is_client)
    : ep(ep),
      peer_string(
          grpc_core::Slice::FromCopiedString(grpc_endpoint_get_peer(ep))),
      memory_owner(channel_args.GetObject<grpc_core::ResourceQuota>()
                       ->memory_quota()
                       ->CreateMemoryOwner()),
      self_reservation(
          memory_owner.MakeReservation(sizeof(grpc_chttp2_transport))),
      event_engine(
          channel_args
              .GetObjectRef<grpc_event_engine::experimental::EventEngine>()),
      combiner(grpc_combiner_create(event_engine)),
      state_tracker(is_client ? "client_transport" : "server_transport",
                    GRPC_CHANNEL_READY),
      next_stream_id(is_client ? 1 : 2),
      ping_abuse_policy(channel_args),
      ping_rate_policy(channel_args, is_client),
      flow_control(
          peer_string.as_string_view(),
          channel_args.GetBool(GRPC_ARG_HTTP2_BDP_PROBE).value_or(true),
          &memory_owner),
      deframe_state(is_client ? GRPC_DTS_FH_0 : GRPC_DTS_CLIENT_PREFIX_0),
      is_client(is_client) {
  cl = new grpc_core::ContextList();
  GPR_ASSERT(strlen(GRPC_CHTTP2_CLIENT_CONNECT_STRING) ==
             GRPC_CHTTP2_CLIENT_CONNECT_STRLEN);

  grpc_slice_buffer_init(&read_buffer);
  if (is_client) {
    grpc_slice_buffer_add(
        outbuf.c_slice_buffer(),
        grpc_slice_from_copied_string(GRPC_CHTTP2_CLIENT_CONNECT_STRING));
  }
  grpc_slice_buffer_init(&qbuf);
  grpc_chttp2_goaway_parser_init(&goaway_parser);

  // configure http2 the way we like it
  if (is_client) {
    settings.mutable_local().SetEnablePush(false);
    settings.mutable_local().SetMaxConcurrentStreams(0);
  }
  settings.mutable_local().SetMaxHeaderListSize(DEFAULT_MAX_HEADER_LIST_SIZE);
  settings.mutable_local().SetAllowTrueBinaryMetadata(true);

  read_channel_args(this, channel_args, is_client);

  // Initially allow *UP TO* MAX_CONCURRENT_STREAMS incoming before we start
  // blanket cancelling them.
  num_incoming_streams_before_settings_ack =
      settings.local().max_concurrent_streams();

  grpc_core::ExecCtx exec_ctx;
  combiner->Run(
      grpc_core::InitTransportClosure<init_keepalive_pings_if_enabled_locked>(
          WeakRefAsSubclass<grpc_chttp2_transport>(),
          &init_keepalive_ping_locked),
      absl::OkStatus());

  if (flow_control.bdp_probe()) {
    bdp_ping_blocked = true;
    grpc_chttp2_act_on_flowctl_action(flow_control.PeriodicUpdate(), this,
                                      nullptr);
  }

  grpc_chttp2_initiate_write(this, GRPC_CHTTP2_INITIATE_WRITE_INITIAL_WRITE);
  post_benign_reclaimer(this);
  if (grpc_core::test_only_init_callback != nullptr) {
    grpc_core::test_only_init_callback();
  }

#ifdef GRPC_POSIX_SOCKET_TCP
  closure_barrier_may_cover_write =
      grpc_event_engine_run_in_background() &&
              grpc_core::IsScheduleCancellationOverWriteEnabled()
          ? 0
          : CLOSURE_BARRIER_MAY_COVER_WRITE;
#endif
}

static void destroy_transport_locked(void* tp, grpc_error_handle /*error*/) {
  grpc_core::WeakRefCountedPtr<grpc_chttp2_transport> t(
      static_cast<grpc_chttp2_transport*>(tp));
  t->destroying = 1;
  close_transport_locked(
      t.get(),
      grpc_error_set_int(GRPC_ERROR_CREATE("Transport destroyed"),
                         grpc_core::StatusIntProperty::kOccurredDuringWrite,
                         t->write_state));
  t->memory_owner.Reset();
}

void grpc_chttp2_transport::Orphan() {
  combiner->Run(GRPC_CLOSURE_CREATE(destroy_transport_locked, this, nullptr),
                absl::OkStatus());
}

static void close_transport_locked(grpc_chttp2_transport* t,
                                   grpc_error_handle error) {
  end_all_the_calls(t, error);
  cancel_pings(t, error);
  if (t->closed_with_error.ok()) {
    if (!grpc_error_has_clear_grpc_status(error)) {
      error =
          grpc_error_set_int(error, grpc_core::StatusIntProperty::kRpcStatus,
                             GRPC_STATUS_UNAVAILABLE);
    }
    if (t->write_state != GRPC_CHTTP2_WRITE_STATE_IDLE) {
      if (t->close_transport_on_writes_finished.ok()) {
        t->close_transport_on_writes_finished =
            GRPC_ERROR_CREATE("Delayed close due to in-progress write");
      }
      t->close_transport_on_writes_finished =
          grpc_error_add_child(t->close_transport_on_writes_finished, error);
      return;
    }
    GPR_ASSERT(!error.ok());
    t->closed_with_error = error;
    connectivity_state_set(t, GRPC_CHANNEL_SHUTDOWN, absl::Status(),
                           "close_transport");
    if (t->keepalive_ping_timeout_handle != TaskHandle::kInvalid) {
      t->event_engine->Cancel(std::exchange(t->keepalive_ping_timeout_handle,
                                            TaskHandle::kInvalid));
    }
    if (t->settings_ack_watchdog != TaskHandle::kInvalid) {
      t->event_engine->Cancel(
          std::exchange(t->settings_ack_watchdog, TaskHandle::kInvalid));
    }
    if (t->delayed_ping_timer_handle != TaskHandle::kInvalid &&
        t->event_engine->Cancel(t->delayed_ping_timer_handle)) {
      t->delayed_ping_timer_handle = TaskHandle::kInvalid;
    }
    if (t->next_bdp_ping_timer_handle != TaskHandle::kInvalid &&
        t->event_engine->Cancel(t->next_bdp_ping_timer_handle)) {
      t->next_bdp_ping_timer_handle = TaskHandle::kInvalid;
    }
    switch (t->keepalive_state) {
      case GRPC_CHTTP2_KEEPALIVE_STATE_WAITING:
        if (t->keepalive_ping_timer_handle != TaskHandle::kInvalid &&
            t->event_engine->Cancel(t->keepalive_ping_timer_handle)) {
          t->keepalive_ping_timer_handle = TaskHandle::kInvalid;
        }
        break;
      case GRPC_CHTTP2_KEEPALIVE_STATE_PINGING:
        if (t->keepalive_ping_timer_handle != TaskHandle::kInvalid &&
            t->event_engine->Cancel(t->keepalive_ping_timer_handle)) {
          t->keepalive_ping_timer_handle = TaskHandle::kInvalid;
        }
        break;
      case GRPC_CHTTP2_KEEPALIVE_STATE_DYING:
      case GRPC_CHTTP2_KEEPALIVE_STATE_DISABLED:
        // keepalive timers are not set in these two states
        break;
    }

    // flush writable stream list to avoid dangling references
    grpc_chttp2_stream* s;
    while (grpc_chttp2_list_pop_writable_stream(t, &s)) {
      GRPC_CHTTP2_STREAM_UNREF(s, "chttp2_writing:close");
    }
    GPR_ASSERT(t->write_state == GRPC_CHTTP2_WRITE_STATE_IDLE);
    grpc_endpoint_shutdown(t->ep, error);
  }
  if (t->notify_on_receive_settings != nullptr) {
    grpc_core::ExecCtx::Run(DEBUG_LOCATION, t->notify_on_receive_settings,
                            error);
    t->notify_on_receive_settings = nullptr;
  }
  if (t->notify_on_close != nullptr) {
    grpc_core::ExecCtx::Run(DEBUG_LOCATION, t->notify_on_close, error);
    t->notify_on_close = nullptr;
  }
}

#ifndef NDEBUG
void grpc_chttp2_stream_ref(grpc_chttp2_stream* s, const char* reason) {
  grpc_stream_ref(s->refcount, reason);
}
void grpc_chttp2_stream_unref(grpc_chttp2_stream* s, const char* reason) {
  grpc_stream_unref(s->refcount, reason);
}
#else
void grpc_chttp2_stream_ref(grpc_chttp2_stream* s) {
  grpc_stream_ref(s->refcount);
}
void grpc_chttp2_stream_unref(grpc_chttp2_stream* s) {
  grpc_stream_unref(s->refcount);
}
#endif

grpc_chttp2_stream::grpc_chttp2_stream(grpc_chttp2_transport* t,
                                       grpc_stream_refcount* refcount,
<<<<<<< HEAD
                                       const void* server_data,
                                       grpc_core::Arena* arena)
    : t(t->WeakRefAsSubclass<grpc_chttp2_transport>()),
=======
                                       const void* server_data)
    : t(t->Ref()),
>>>>>>> 2034989d
      refcount([refcount]() {
// We reserve one 'active stream' that's dropped when the stream is
//   read-closed. The others are for Chttp2IncomingByteStreams that are
//   actively reading
// We do this here to avoid cache misses.
#ifndef NDEBUG
        grpc_stream_ref(refcount, "chttp2");
#else
        grpc_stream_ref(refcount);
#endif
        return refcount;
      }()),
      flow_control(&t->flow_control) {
  t->streams_allocated.fetch_add(1, std::memory_order_relaxed);
  if (server_data) {
    id = static_cast<uint32_t>(reinterpret_cast<uintptr_t>(server_data));
    if (grpc_http_trace.enabled()) {
      gpr_log(GPR_DEBUG, "HTTP:%p/%p creating accept stream %d [from %p]", t,
              this, id, server_data);
    }
    *t->accepting_stream = this;
    t->stream_map.emplace(id, this);
    post_destructive_reclaimer(t);
  }

  grpc_slice_buffer_init(&frame_storage);
  grpc_slice_buffer_init(&flow_controlled_buffer);
}

grpc_chttp2_stream::~grpc_chttp2_stream() {
  t->streams_allocated.fetch_sub(1, std::memory_order_relaxed);
  grpc_chttp2_list_remove_stalled_by_stream(t.get(), this);
  grpc_chttp2_list_remove_stalled_by_transport(t.get(), this);

  if (t->channelz_socket != nullptr) {
    if ((t->is_client && eos_received) || (!t->is_client && eos_sent)) {
      t->channelz_socket->RecordStreamSucceeded();
    } else {
      t->channelz_socket->RecordStreamFailed();
    }
  }

  GPR_ASSERT((write_closed && read_closed) || id == 0);
  if (id != 0) {
    GPR_ASSERT(t->stream_map.count(id) == 0);
  }

  grpc_slice_buffer_destroy(&frame_storage);

  for (int i = 0; i < STREAM_LIST_COUNT; i++) {
    if (GPR_UNLIKELY(included.is_set(i))) {
      grpc_core::Crash(absl::StrFormat("%s stream %d still included in list %d",
                                       t->is_client ? "client" : "server", id,
                                       i));
    }
  }

  GPR_ASSERT(send_initial_metadata_finished == nullptr);
  GPR_ASSERT(send_trailing_metadata_finished == nullptr);
  GPR_ASSERT(recv_initial_metadata_ready == nullptr);
  GPR_ASSERT(recv_message_ready == nullptr);
  GPR_ASSERT(recv_trailing_metadata_finished == nullptr);
  grpc_slice_buffer_destroy(&flow_controlled_buffer);
  grpc_core::ExecCtx::Run(DEBUG_LOCATION, destroy_stream_arg, absl::OkStatus());
}

void grpc_chttp2_transport::InitStream(grpc_stream* gs,
                                       grpc_stream_refcount* refcount,
                                       const void* server_data,
                                       grpc_core::Arena*) {
  new (gs) grpc_chttp2_stream(this, refcount, server_data);
}

static void destroy_stream_locked(void* sp, grpc_error_handle /*error*/) {
  grpc_chttp2_stream* s = static_cast<grpc_chttp2_stream*>(sp);
  s->~grpc_chttp2_stream();
}

void grpc_chttp2_transport::DestroyStream(grpc_stream* gs,
                                          grpc_closure* then_schedule_closure) {
  grpc_chttp2_stream* s = reinterpret_cast<grpc_chttp2_stream*>(gs);

  s->destroy_stream_arg = then_schedule_closure;
  combiner->Run(
      GRPC_CLOSURE_INIT(&s->destroy_stream, destroy_stream_locked, s, nullptr),
      absl::OkStatus());
}

grpc_chttp2_stream* grpc_chttp2_parsing_accept_stream(grpc_chttp2_transport* t,
                                                      uint32_t id) {
  if (t->accept_stream_cb == nullptr) {
    return nullptr;
  }
  grpc_chttp2_stream* accepting = nullptr;
  GPR_ASSERT(t->accepting_stream == nullptr);
  t->accepting_stream = &accepting;
  t->accept_stream_cb(t->accept_stream_cb_user_data, t,
                      reinterpret_cast<void*>(id));
  t->accepting_stream = nullptr;
  return accepting;
}

//
// OUTPUT PROCESSING
//

static const char* write_state_name(grpc_chttp2_write_state st) {
  switch (st) {
    case GRPC_CHTTP2_WRITE_STATE_IDLE:
      return "IDLE";
    case GRPC_CHTTP2_WRITE_STATE_WRITING:
      return "WRITING";
    case GRPC_CHTTP2_WRITE_STATE_WRITING_WITH_MORE:
      return "WRITING+MORE";
  }
  GPR_UNREACHABLE_CODE(return "UNKNOWN");
}

static void set_write_state(grpc_chttp2_transport* t,
                            grpc_chttp2_write_state st, const char* reason) {
  GRPC_CHTTP2_IF_TRACING(
      gpr_log(GPR_INFO, "W:%p %s [%s] state %s -> %s [%s]", t,
              t->is_client ? "CLIENT" : "SERVER",
              std::string(t->peer_string.as_string_view()).c_str(),
              write_state_name(t->write_state), write_state_name(st), reason));
  t->write_state = st;
  // If the state is being reset back to idle, it means a write was just
  // finished. Make sure all the run_after_write closures are scheduled.
  //
  // This is also our chance to close the transport if the transport was marked
  // to be closed after all writes finish (for example, if we received a go-away
  // from peer while we had some pending writes)
  if (st == GRPC_CHTTP2_WRITE_STATE_IDLE) {
    grpc_core::ExecCtx::RunList(DEBUG_LOCATION, &t->run_after_write);
    if (!t->close_transport_on_writes_finished.ok()) {
      grpc_error_handle err = t->close_transport_on_writes_finished;
      t->close_transport_on_writes_finished = absl::OkStatus();
      close_transport_locked(t, err);
    }
  }
}

void grpc_chttp2_initiate_write(grpc_chttp2_transport* t,
                                grpc_chttp2_initiate_write_reason reason) {
  switch (t->write_state) {
    case GRPC_CHTTP2_WRITE_STATE_IDLE:
      set_write_state(t, GRPC_CHTTP2_WRITE_STATE_WRITING,
                      grpc_chttp2_initiate_write_reason_string(reason));
      // Note that the 'write_action_begin_locked' closure is being scheduled
      // on the 'finally_scheduler' of t->combiner. This means that
      // 'write_action_begin_locked' is called only *after* all the other
      // closures (some of which are potentially initiating more writes on the
      // transport) are executed on the t->combiner.
      //
      // The reason for scheduling on finally_scheduler is to make sure we batch
      // as many writes as possible. 'write_action_begin_locked' is the function
      // that gathers all the relevant bytes (which are at various places in the
      // grpc_chttp2_transport structure) and append them to 'outbuf' field in
      // grpc_chttp2_transport thereby batching what would have been potentially
      // multiple write operations.
      //
      // Also, 'write_action_begin_locked' only gathers the bytes into outbuf.
      // It does not call the endpoint to write the bytes. That is done by the
      // 'write_action' (which is scheduled by 'write_action_begin_locked')
      t->combiner->FinallyRun(
          grpc_core::InitTransportClosure<write_action_begin_locked>(
              t->WeakRefAsSubclass<grpc_chttp2_transport>(),
              &t->write_action_begin_locked),
          absl::OkStatus());
      break;
    case GRPC_CHTTP2_WRITE_STATE_WRITING:
      set_write_state(t, GRPC_CHTTP2_WRITE_STATE_WRITING_WITH_MORE,
                      grpc_chttp2_initiate_write_reason_string(reason));
      break;
    case GRPC_CHTTP2_WRITE_STATE_WRITING_WITH_MORE:
      break;
  }
}

void grpc_chttp2_mark_stream_writable(grpc_chttp2_transport* t,
                                      grpc_chttp2_stream* s) {
  if (t->closed_with_error.ok() && grpc_chttp2_list_add_writable_stream(t, s)) {
    GRPC_CHTTP2_STREAM_REF(s, "chttp2_writing:become");
  }
}

static const char* begin_writing_desc(bool partial) {
  if (partial) {
    return "begin partial write in background";
  } else {
    return "begin write in current thread";
  }
}

static void write_action_begin_locked(
    grpc_core::WeakRefCountedPtr<grpc_chttp2_transport> t,
    grpc_error_handle /*error_ignored*/) {
  GPR_ASSERT(t->write_state != GRPC_CHTTP2_WRITE_STATE_IDLE);
  grpc_chttp2_begin_write_result r;
  if (!t->closed_with_error.ok()) {
    r.writing = false;
  } else {
    r = grpc_chttp2_begin_write(t.get());
  }
  if (r.writing) {
    set_write_state(t.get(),
                    r.partial ? GRPC_CHTTP2_WRITE_STATE_WRITING_WITH_MORE
                              : GRPC_CHTTP2_WRITE_STATE_WRITING,
                    begin_writing_desc(r.partial));
    write_action(t.get());
    if (t->reading_paused_on_pending_induced_frames) {
      GPR_ASSERT(t->num_pending_induced_frames == 0);
      // We had paused reading, because we had many induced frames (SETTINGS
      // ACK, PINGS ACK and RST_STREAMS) pending in t->qbuf. Now that we have
      // been able to flush qbuf, we can resume reading.
      GRPC_CHTTP2_IF_TRACING(gpr_log(
          GPR_INFO,
          "transport %p : Resuming reading after being paused due to too "
          "many unwritten SETTINGS ACK, PINGS ACK and RST_STREAM frames",
          t.get()));
      t->reading_paused_on_pending_induced_frames = false;
      continue_read_action_locked(std::move(t));
    }
  } else {
    set_write_state(t.get(), GRPC_CHTTP2_WRITE_STATE_IDLE,
                    "begin writing nothing");
  }
}

static void write_action(grpc_chttp2_transport* t) {
  void* cl = t->cl;
  if (!t->cl->empty()) {
    // Transfer the ownership of the context list to the endpoint and create and
    // associate a new context list with the transport.
    // The old context list is stored in the cl local variable which is passed
    // to the endpoint. Its upto the endpoint to manage its lifetime.
    t->cl = new grpc_core::ContextList();
  } else {
    // t->cl is Empty. There is nothing to trace in this endpoint_write. set cl
    // to nullptr.
    cl = nullptr;
  }
  // Choose max_frame_size as the prefered rx crypto frame size indicated by the
  // peer.
  int max_frame_size =
      t->settings.peer().preferred_receive_crypto_message_size();
  // Note: max frame size is 0 if the remote peer does not support adjusting the
  // sending frame size.
  if (max_frame_size == 0) {
    max_frame_size = INT_MAX;
  }
  if (GRPC_TRACE_FLAG_ENABLED(grpc_ping_trace)) {
    gpr_log(GPR_INFO, "%s[%p]: Write %" PRIdPTR " bytes",
            t->is_client ? "CLIENT" : "SERVER", t, t->outbuf.Length());
  }
  t->write_size_policy.BeginWrite(t->outbuf.Length());
  grpc_endpoint_write(t->ep, t->outbuf.c_slice_buffer(),
                      grpc_core::InitTransportClosure<write_action_end>(
                          t->WeakRefAsSubclass<grpc_chttp2_transport>(),
                          &t->write_action_end_locked),
                      cl, max_frame_size);
}

static void write_action_end(
    grpc_core::WeakRefCountedPtr<grpc_chttp2_transport> t,
    grpc_error_handle error) {
  auto* tp = t.get();
  if (GRPC_TRACE_FLAG_ENABLED(grpc_ping_trace)) {
    gpr_log(GPR_INFO, "%s[%p]: Finish write",
            t->is_client ? "CLIENT" : "SERVER", t.get());
  }
  tp->combiner->Run(grpc_core::InitTransportClosure<write_action_end_locked>(
                        std::move(t), &tp->write_action_end_locked),
                    error);
}

// Callback from the grpc_endpoint after bytes have been written by calling
// sendmsg
static void write_action_end_locked(
    grpc_core::WeakRefCountedPtr<grpc_chttp2_transport> t,
    grpc_error_handle error) {
  t->write_size_policy.EndWrite(error.ok());

  bool closed = false;
  if (!error.ok()) {
    close_transport_locked(t.get(), error);
    closed = true;
  }

  if (t->sent_goaway_state == GRPC_CHTTP2_FINAL_GOAWAY_SEND_SCHEDULED) {
    t->sent_goaway_state = GRPC_CHTTP2_FINAL_GOAWAY_SENT;
    closed = true;
    if (t->stream_map.empty()) {
      close_transport_locked(t.get(), GRPC_ERROR_CREATE("goaway sent"));
    }
  }

  switch (t->write_state) {
    case GRPC_CHTTP2_WRITE_STATE_IDLE:
      GPR_UNREACHABLE_CODE(break);
    case GRPC_CHTTP2_WRITE_STATE_WRITING:
      set_write_state(t.get(), GRPC_CHTTP2_WRITE_STATE_IDLE, "finish writing");
      break;
    case GRPC_CHTTP2_WRITE_STATE_WRITING_WITH_MORE:
      set_write_state(t.get(), GRPC_CHTTP2_WRITE_STATE_WRITING,
                      "continue writing");
      // If the transport is closed, we will retry writing on the endpoint
      // and next write may contain part of the currently serialized frames.
      // So, we should only call the run_after_write callbacks when the next
      // write finishes, or the callbacks will be invoked when the stream is
      // closed.
      if (!closed) {
        grpc_core::ExecCtx::RunList(DEBUG_LOCATION, &t->run_after_write);
      }
      t->combiner->FinallyRun(
          grpc_core::InitTransportClosure<write_action_begin_locked>(
              t, &t->write_action_begin_locked),
          absl::OkStatus());
      break;
  }

  grpc_chttp2_end_write(t.get(), error);
}

// Cancel out streams that haven't yet started if we have received a GOAWAY
static void cancel_unstarted_streams(grpc_chttp2_transport* t,
                                     grpc_error_handle error, bool tarpit) {
  grpc_chttp2_stream* s;
  while (grpc_chttp2_list_pop_waiting_for_concurrency(t, &s)) {
    s->trailing_metadata_buffer.Set(
        grpc_core::GrpcStreamNetworkState(),
        grpc_core::GrpcStreamNetworkState::kNotSentOnWire);
    grpc_chttp2_cancel_stream(t, s, error, tarpit);
  }
}

void grpc_chttp2_add_incoming_goaway(grpc_chttp2_transport* t,
                                     uint32_t goaway_error,
                                     uint32_t last_stream_id,
                                     absl::string_view goaway_text) {
  t->goaway_error = grpc_error_set_str(
      grpc_error_set_int(
          grpc_error_set_int(
              grpc_core::StatusCreate(
                  absl::StatusCode::kUnavailable,
                  absl::StrFormat(
                      "GOAWAY received; Error code: %u; Debug Text: %s",
                      goaway_error, goaway_text),
                  DEBUG_LOCATION, {}),
              grpc_core::StatusIntProperty::kHttp2Error,
              static_cast<intptr_t>(goaway_error)),
          grpc_core::StatusIntProperty::kRpcStatus, GRPC_STATUS_UNAVAILABLE),
      grpc_core::StatusStrProperty::kRawBytes, goaway_text);

  GRPC_CHTTP2_IF_TRACING(
      gpr_log(GPR_INFO, "transport %p got goaway with last stream id %d", t,
              last_stream_id));
  // We want to log this irrespective of whether http tracing is enabled if we
  // received a GOAWAY with a non NO_ERROR code.
  if (goaway_error != GRPC_HTTP2_NO_ERROR) {
    gpr_log(GPR_INFO, "%s: Got goaway [%d] err=%s",
            std::string(t->peer_string.as_string_view()).c_str(), goaway_error,
            grpc_core::StatusToString(t->goaway_error).c_str());
  }
  if (t->is_client) {
    cancel_unstarted_streams(t, t->goaway_error, false);
    // Cancel all unseen streams
    std::vector<grpc_chttp2_stream*> to_cancel;
    for (auto id_stream : t->stream_map) {
      if (id_stream.first > last_stream_id) {
        to_cancel.push_back(id_stream.second);
      }
    }
    for (auto s : to_cancel) {
      s->trailing_metadata_buffer.Set(
          grpc_core::GrpcStreamNetworkState(),
          grpc_core::GrpcStreamNetworkState::kNotSeenByServer);
      grpc_chttp2_cancel_stream(s->t.get(), s, s->t->goaway_error, false);
    }
  }
  absl::Status status = grpc_error_to_absl_status(t->goaway_error);
  // When a client receives a GOAWAY with error code ENHANCE_YOUR_CALM and debug
  // data equal to "too_many_pings", it should log the occurrence at a log level
  // that is enabled by default and double the configured KEEPALIVE_TIME used
  // for new connections on that channel.
  if (GPR_UNLIKELY(t->is_client &&
                   goaway_error == GRPC_HTTP2_ENHANCE_YOUR_CALM &&
                   goaway_text == "too_many_pings")) {
    gpr_log(GPR_ERROR,
            "%s: Received a GOAWAY with error code ENHANCE_YOUR_CALM and debug "
            "data equal to \"too_many_pings\". Current keepalive time (before "
            "throttling): %s",
            std::string(t->peer_string.as_string_view()).c_str(),
            t->keepalive_time.ToString().c_str());
    constexpr int max_keepalive_time_millis =
        INT_MAX / KEEPALIVE_TIME_BACKOFF_MULTIPLIER;
    int64_t throttled_keepalive_time =
        t->keepalive_time.millis() > max_keepalive_time_millis
            ? INT_MAX
            : t->keepalive_time.millis() * KEEPALIVE_TIME_BACKOFF_MULTIPLIER;
    status.SetPayload(grpc_core::kKeepaliveThrottlingKey,
                      absl::Cord(std::to_string(throttled_keepalive_time)));
  }
  // lie: use transient failure from the transport to indicate goaway has been
  // received.
  if (!grpc_core::test_only_disable_transient_failure_state_notification) {
    connectivity_state_set(t, GRPC_CHANNEL_TRANSIENT_FAILURE, status,
                           "got_goaway");
  }
}

static void maybe_start_some_streams(grpc_chttp2_transport* t) {
  grpc_chttp2_stream* s;
  // maybe cancel out streams that haven't yet started if we have received a
  // GOAWAY
  if (!t->goaway_error.ok()) {
    cancel_unstarted_streams(t, t->goaway_error, false);
    return;
  }
  // start streams where we have free grpc_chttp2_stream ids and free
  // * concurrency
  while (t->next_stream_id <= MAX_CLIENT_STREAM_ID &&
         t->stream_map.size() < t->settings.peer().max_concurrent_streams() &&
         grpc_chttp2_list_pop_waiting_for_concurrency(t, &s)) {
    // safe since we can't (legally) be parsing this stream yet
    GRPC_CHTTP2_IF_TRACING(gpr_log(
        GPR_INFO,
        "HTTP:%s: Transport %p allocating new grpc_chttp2_stream %p to id %d",
        t->is_client ? "CLI" : "SVR", t, s, t->next_stream_id));

    GPR_ASSERT(s->id == 0);
    s->id = t->next_stream_id;
    t->next_stream_id += 2;

    if (t->next_stream_id >= MAX_CLIENT_STREAM_ID) {
      connectivity_state_set(t, GRPC_CHANNEL_TRANSIENT_FAILURE,
                             absl::Status(absl::StatusCode::kUnavailable,
                                          "Transport Stream IDs exhausted"),
                             "no_more_stream_ids");
    }

    t->stream_map.emplace(s->id, s);
    post_destructive_reclaimer(t);
    grpc_chttp2_mark_stream_writable(t, s);
    grpc_chttp2_initiate_write(t, GRPC_CHTTP2_INITIATE_WRITE_START_NEW_STREAM);
  }
  // cancel out streams that will never be started
  if (t->next_stream_id >= MAX_CLIENT_STREAM_ID) {
    while (grpc_chttp2_list_pop_waiting_for_concurrency(t, &s)) {
      s->trailing_metadata_buffer.Set(
          grpc_core::GrpcStreamNetworkState(),
          grpc_core::GrpcStreamNetworkState::kNotSentOnWire);
      grpc_chttp2_cancel_stream(
          t, s,
          grpc_error_set_int(GRPC_ERROR_CREATE("Stream IDs exhausted"),
                             grpc_core::StatusIntProperty::kRpcStatus,
                             GRPC_STATUS_UNAVAILABLE),
          false);
    }
  }
}

static grpc_closure* add_closure_barrier(grpc_closure* closure) {
  closure->next_data.scratch += CLOSURE_BARRIER_FIRST_REF_BIT;
  return closure;
}

static void null_then_sched_closure(grpc_closure** closure) {
  grpc_closure* c = *closure;
  *closure = nullptr;
  // null_then_schedule_closure might be run during a start_batch which might
  // subsequently examine the batch for more operations contained within.
  // However, the closure run might make it back to the call object, push a
  // completion, have the application see it, and make a new operation on the
  // call which recycles the batch BEFORE the call to start_batch completes,
  // forcing a race.
  grpc_core::ExecCtx::Run(DEBUG_LOCATION, c, absl::OkStatus());
}

void grpc_chttp2_complete_closure_step(grpc_chttp2_transport* t,
                                       grpc_closure** pclosure,
                                       grpc_error_handle error,
                                       const char* desc,
                                       grpc_core::DebugLocation whence) {
  grpc_closure* closure = *pclosure;
  *pclosure = nullptr;
  if (closure == nullptr) {
    return;
  }
  closure->next_data.scratch -= CLOSURE_BARRIER_FIRST_REF_BIT;
  if (GRPC_TRACE_FLAG_ENABLED(grpc_http_trace)) {
    gpr_log(
        GPR_INFO,
        "complete_closure_step: t=%p %p refs=%d flags=0x%04x desc=%s err=%s "
        "write_state=%s whence=%s:%d",
        t, closure,
        static_cast<int>(closure->next_data.scratch /
                         CLOSURE_BARRIER_FIRST_REF_BIT),
        static_cast<int>(closure->next_data.scratch %
                         CLOSURE_BARRIER_FIRST_REF_BIT),
        desc, grpc_core::StatusToString(error).c_str(),
        write_state_name(t->write_state), whence.file(), whence.line());
  }

  if (!error.ok()) {
    grpc_error_handle cl_err =
        grpc_core::internal::StatusMoveFromHeapPtr(closure->error_data.error);
    if (cl_err.ok()) {
      cl_err = GRPC_ERROR_CREATE(absl::StrCat(
          "Error in HTTP transport completing operation: ", desc,
          " write_state=", write_state_name(t->write_state), " refs=",
          closure->next_data.scratch / CLOSURE_BARRIER_FIRST_REF_BIT, " flags=",
          closure->next_data.scratch % CLOSURE_BARRIER_FIRST_REF_BIT));
      cl_err = grpc_error_set_str(cl_err,
                                  grpc_core::StatusStrProperty::kTargetAddress,
                                  std::string(t->peer_string.as_string_view()));
    }
    cl_err = grpc_error_add_child(cl_err, error);
    closure->error_data.error = grpc_core::internal::StatusAllocHeapPtr(cl_err);
  }
  if (closure->next_data.scratch < CLOSURE_BARRIER_FIRST_REF_BIT) {
    if ((t->write_state == GRPC_CHTTP2_WRITE_STATE_IDLE) ||
        !(closure->next_data.scratch & CLOSURE_BARRIER_MAY_COVER_WRITE)) {
      // Using GRPC_CLOSURE_SCHED instead of GRPC_CLOSURE_RUN to avoid running
      // closures earlier than when it is safe to do so.
      grpc_error_handle run_error =
          grpc_core::internal::StatusMoveFromHeapPtr(closure->error_data.error);
      closure->error_data.error = 0;
      grpc_core::ExecCtx::Run(DEBUG_LOCATION, closure, run_error);
    } else {
      grpc_closure_list_append(&t->run_after_write, closure);
    }
  }
}

static bool contains_non_ok_status(grpc_metadata_batch* batch) {
  return batch->get(grpc_core::GrpcStatusMetadata()).value_or(GRPC_STATUS_OK) !=
         GRPC_STATUS_OK;
}

static void log_metadata(const grpc_metadata_batch* md_batch, uint32_t id,
                         bool is_client, bool is_initial) {
  gpr_log(GPR_INFO, "--metadata--");
  const std::string prefix = absl::StrCat(
      "HTTP:", id, is_initial ? ":HDR" : ":TRL", is_client ? ":CLI:" : ":SVR:");
  md_batch->Log([&prefix](absl::string_view key, absl::string_view value) {
    gpr_log(GPR_INFO, "%s", absl::StrCat(prefix, key, ": ", value).c_str());
  });
}

static void perform_stream_op_locked(void* stream_op,
                                     grpc_error_handle /*error_ignored*/) {
  grpc_transport_stream_op_batch* op =
      static_cast<grpc_transport_stream_op_batch*>(stream_op);
  grpc_chttp2_stream* s =
      static_cast<grpc_chttp2_stream*>(op->handler_private.extra_arg);
  grpc_transport_stream_op_batch_payload* op_payload = op->payload;
  grpc_chttp2_transport* t = s->t.get();

  s->context = op->payload->context;
  s->traced = op->is_traced;
  s->call_tracer = CallTracerIfSampled(s);
  s->tcp_tracer = TcpTracerIfSampled(s);
  if (GRPC_TRACE_FLAG_ENABLED(grpc_http_trace)) {
    gpr_log(GPR_INFO,
            "perform_stream_op_locked[s=%p; op=%p]: %s; on_complete = %p", s,
            op, grpc_transport_stream_op_batch_string(op, false).c_str(),
            op->on_complete);
    if (op->send_initial_metadata) {
      log_metadata(op_payload->send_initial_metadata.send_initial_metadata,
                   s->id, t->is_client, true);
    }
    if (op->send_trailing_metadata) {
      log_metadata(op_payload->send_trailing_metadata.send_trailing_metadata,
                   s->id, t->is_client, false);
    }
  }

  grpc_closure* on_complete = op->on_complete;
  // on_complete will be null if and only if there are no send ops in the batch.
  if (on_complete != nullptr) {
    // This batch has send ops. Use final_data as a barrier until enqueue time;
    // the initial counter is dropped at the end of this function.
    on_complete->next_data.scratch = CLOSURE_BARRIER_FIRST_REF_BIT;
    on_complete->error_data.error = 0;
  }

  if (op->cancel_stream) {
    grpc_chttp2_cancel_stream(t, s, op_payload->cancel_stream.cancel_error,
                              op_payload->cancel_stream.tarpit);
  }

  if (op->send_initial_metadata) {
    if (s->call_tracer) {
      s->call_tracer->RecordAnnotation(
          grpc_core::HttpAnnotation(grpc_core::HttpAnnotation::Type::kStart,
                                    gpr_now(GPR_CLOCK_REALTIME))
              .Add(s->t->flow_control.stats())
              .Add(s->flow_control.stats()));
    }
    if (t->is_client && t->channelz_socket != nullptr) {
      t->channelz_socket->RecordStreamStartedFromLocal();
    }
    GPR_ASSERT(s->send_initial_metadata_finished == nullptr);
    on_complete->next_data.scratch |= t->closure_barrier_may_cover_write;

    s->send_initial_metadata_finished = add_closure_barrier(on_complete);
    s->send_initial_metadata =
        op_payload->send_initial_metadata.send_initial_metadata;
    if (t->is_client) {
      s->deadline = std::min(
          s->deadline,
          s->send_initial_metadata->get(grpc_core::GrpcTimeoutMetadata())
              .value_or(grpc_core::Timestamp::InfFuture()));
    }
    if (contains_non_ok_status(s->send_initial_metadata)) {
      s->seen_error = true;
    }
    if (!s->write_closed) {
      if (t->is_client) {
        if (t->closed_with_error.ok()) {
          GPR_ASSERT(s->id == 0);
          grpc_chttp2_list_add_waiting_for_concurrency(t, s);
          maybe_start_some_streams(t);
        } else {
          s->trailing_metadata_buffer.Set(
              grpc_core::GrpcStreamNetworkState(),
              grpc_core::GrpcStreamNetworkState::kNotSentOnWire);
          grpc_chttp2_cancel_stream(
              t, s,
              grpc_error_set_int(
                  GRPC_ERROR_CREATE_REFERENCING("Transport closed",
                                                &t->closed_with_error, 1),
                  grpc_core::StatusIntProperty::kRpcStatus,
                  GRPC_STATUS_UNAVAILABLE),
              false);
        }
      } else {
        GPR_ASSERT(s->id != 0);
        grpc_chttp2_mark_stream_writable(t, s);
        if (!(op->send_message &&
              (op->payload->send_message.flags & GRPC_WRITE_BUFFER_HINT))) {
          grpc_chttp2_initiate_write(
              t, GRPC_CHTTP2_INITIATE_WRITE_SEND_INITIAL_METADATA);
        }
      }
    } else {
      s->send_initial_metadata = nullptr;
      grpc_chttp2_complete_closure_step(
          t, &s->send_initial_metadata_finished,
          GRPC_ERROR_CREATE_REFERENCING(
              "Attempt to send initial metadata after stream was closed",
              &s->write_closed_error, 1),
          "send_initial_metadata_finished");
    }
  }

  if (op->send_message) {
    t->num_messages_in_next_write++;
    grpc_core::global_stats().IncrementHttp2SendMessageSize(
        op->payload->send_message.send_message->Length());
    on_complete->next_data.scratch |= t->closure_barrier_may_cover_write;
    s->send_message_finished = add_closure_barrier(op->on_complete);
    const uint32_t flags = op_payload->send_message.flags;
    if (s->write_closed) {
      op->payload->send_message.stream_write_closed = true;
      // We should NOT return an error here, so as to avoid a cancel OP being
      // started. The surface layer will notice that the stream has been closed
      // for writes and fail the send message op.
      grpc_chttp2_complete_closure_step(t, &s->send_message_finished,
                                        absl::OkStatus(),
                                        "fetching_send_message_finished");
    } else {
      uint8_t* frame_hdr = grpc_slice_buffer_tiny_add(
          &s->flow_controlled_buffer, GRPC_HEADER_SIZE_IN_BYTES);
      frame_hdr[0] = (flags & GRPC_WRITE_INTERNAL_COMPRESS) != 0;
      size_t len = op_payload->send_message.send_message->Length();
      frame_hdr[1] = static_cast<uint8_t>(len >> 24);
      frame_hdr[2] = static_cast<uint8_t>(len >> 16);
      frame_hdr[3] = static_cast<uint8_t>(len >> 8);
      frame_hdr[4] = static_cast<uint8_t>(len);

      if (grpc_core::IsHttp2StatsFixEnabled()) {
        s->stats.outgoing.framing_bytes += GRPC_HEADER_SIZE_IN_BYTES;
        s->stats.outgoing.data_bytes +=
            op_payload->send_message.send_message->Length();
      }
      s->next_message_end_offset =
          s->flow_controlled_bytes_written +
          static_cast<int64_t>(s->flow_controlled_buffer.length) +
          static_cast<int64_t>(len);
      if (flags & GRPC_WRITE_BUFFER_HINT) {
        s->next_message_end_offset -= t->write_buffer_size;
        s->write_buffering = true;
      } else {
        s->write_buffering = false;
      }

      grpc_slice* const slices =
          op_payload->send_message.send_message->c_slice_buffer()->slices;
      grpc_slice* const end =
          slices + op_payload->send_message.send_message->Count();
      for (grpc_slice* slice = slices; slice != end; slice++) {
        grpc_slice_buffer_add(&s->flow_controlled_buffer,
                              grpc_core::CSliceRef(*slice));
      }

      int64_t notify_offset = s->next_message_end_offset;
      if (notify_offset <= s->flow_controlled_bytes_written) {
        grpc_chttp2_complete_closure_step(t, &s->send_message_finished,
                                          absl::OkStatus(),
                                          "fetching_send_message_finished");
      } else {
        grpc_chttp2_write_cb* cb = t->write_cb_pool;
        if (cb == nullptr) {
          cb = static_cast<grpc_chttp2_write_cb*>(gpr_malloc(sizeof(*cb)));
        } else {
          t->write_cb_pool = cb->next;
        }
        cb->call_at_byte = notify_offset;
        cb->closure = s->send_message_finished;
        s->send_message_finished = nullptr;
        grpc_chttp2_write_cb** list = flags & GRPC_WRITE_THROUGH
                                          ? &s->on_write_finished_cbs
                                          : &s->on_flow_controlled_cbs;
        cb->next = *list;
        *list = cb;
      }

      if (s->id != 0 &&
          (!s->write_buffering ||
           s->flow_controlled_buffer.length > t->write_buffer_size)) {
        grpc_chttp2_mark_stream_writable(t, s);
        grpc_chttp2_initiate_write(t, GRPC_CHTTP2_INITIATE_WRITE_SEND_MESSAGE);
      }
    }
  }

  if (op->send_trailing_metadata) {
    GPR_ASSERT(s->send_trailing_metadata_finished == nullptr);
    on_complete->next_data.scratch |= t->closure_barrier_may_cover_write;
    s->send_trailing_metadata_finished = add_closure_barrier(on_complete);
    s->send_trailing_metadata =
        op_payload->send_trailing_metadata.send_trailing_metadata;
    s->sent_trailing_metadata_op = op_payload->send_trailing_metadata.sent;
    s->write_buffering = false;
    if (contains_non_ok_status(s->send_trailing_metadata)) {
      s->seen_error = true;
    }
    if (s->write_closed) {
      s->send_trailing_metadata = nullptr;
      s->sent_trailing_metadata_op = nullptr;
      grpc_chttp2_complete_closure_step(
          t, &s->send_trailing_metadata_finished,
          op->payload->send_trailing_metadata.send_trailing_metadata->empty()
              ? absl::OkStatus()
              : GRPC_ERROR_CREATE("Attempt to send trailing metadata after "
                                  "stream was closed"),
          "send_trailing_metadata_finished");
    } else if (s->id != 0) {
      // TODO(ctiller): check if there's flow control for any outstanding
      //   bytes before going writable
      grpc_chttp2_mark_stream_writable(t, s);
      grpc_chttp2_initiate_write(
          t, GRPC_CHTTP2_INITIATE_WRITE_SEND_TRAILING_METADATA);
    }
  }

  if (op->recv_initial_metadata) {
    GPR_ASSERT(s->recv_initial_metadata_ready == nullptr);
    s->recv_initial_metadata_ready =
        op_payload->recv_initial_metadata.recv_initial_metadata_ready;
    s->recv_initial_metadata =
        op_payload->recv_initial_metadata.recv_initial_metadata;
    s->trailing_metadata_available =
        op_payload->recv_initial_metadata.trailing_metadata_available;
    if (s->parsed_trailers_only && s->trailing_metadata_available != nullptr) {
      *s->trailing_metadata_available = true;
    }
    grpc_chttp2_maybe_complete_recv_initial_metadata(t, s);
  }

  if (op->recv_message) {
    GPR_ASSERT(s->recv_message_ready == nullptr);
    s->recv_message_ready = op_payload->recv_message.recv_message_ready;
    s->recv_message = op_payload->recv_message.recv_message;
    s->recv_message->emplace();
    s->recv_message_flags = op_payload->recv_message.flags;
    s->call_failed_before_recv_message =
        op_payload->recv_message.call_failed_before_recv_message;
    grpc_chttp2_maybe_complete_recv_trailing_metadata(t, s);
  }

  if (op->recv_trailing_metadata) {
    GPR_ASSERT(s->collecting_stats == nullptr);
    s->collecting_stats = op_payload->recv_trailing_metadata.collect_stats;
    GPR_ASSERT(s->recv_trailing_metadata_finished == nullptr);
    s->recv_trailing_metadata_finished =
        op_payload->recv_trailing_metadata.recv_trailing_metadata_ready;
    s->recv_trailing_metadata =
        op_payload->recv_trailing_metadata.recv_trailing_metadata;
    s->final_metadata_requested = true;
    grpc_chttp2_maybe_complete_recv_trailing_metadata(t, s);
  }

  if (on_complete != nullptr) {
    grpc_chttp2_complete_closure_step(t, &on_complete, absl::OkStatus(),
                                      "op->on_complete");
  }

  GRPC_CHTTP2_STREAM_UNREF(s, "perform_stream_op");
}

void grpc_chttp2_transport::PerformStreamOp(
    grpc_stream* gs, grpc_transport_stream_op_batch* op) {
  grpc_chttp2_stream* s = reinterpret_cast<grpc_chttp2_stream*>(gs);

  if (!is_client) {
    if (op->send_initial_metadata) {
      GPR_ASSERT(!op->payload->send_initial_metadata.send_initial_metadata
                      ->get(grpc_core::GrpcTimeoutMetadata())
                      .has_value());
    }
    if (op->send_trailing_metadata) {
      GPR_ASSERT(!op->payload->send_trailing_metadata.send_trailing_metadata
                      ->get(grpc_core::GrpcTimeoutMetadata())
                      .has_value());
    }
  }

  if (GRPC_TRACE_FLAG_ENABLED(grpc_http_trace)) {
    gpr_log(GPR_INFO, "perform_stream_op[s=%p; op=%p]: %s", s, op,
            grpc_transport_stream_op_batch_string(op, false).c_str());
  }

  GRPC_CHTTP2_STREAM_REF(s, "perform_stream_op");
  op->handler_private.extra_arg = gs;
  combiner->Run(GRPC_CLOSURE_INIT(&op->handler_private.closure,
                                  perform_stream_op_locked, op, nullptr),
                absl::OkStatus());
}

static void cancel_pings(grpc_chttp2_transport* t, grpc_error_handle error) {
  GRPC_CHTTP2_IF_TRACING(gpr_log(GPR_INFO, "%p CANCEL PINGS: %s", t,
                                 grpc_core::StatusToString(error).c_str()));
  // callback remaining pings: they're not allowed to call into the transport,
  //   and maybe they hold resources that need to be freed
  t->ping_callbacks.CancelAll(t->event_engine.get());
}

namespace {
class PingClosureWrapper {
 public:
  explicit PingClosureWrapper(grpc_closure* closure) : closure_(closure) {}
  PingClosureWrapper(const PingClosureWrapper&) = delete;
  PingClosureWrapper& operator=(const PingClosureWrapper&) = delete;
  PingClosureWrapper(PingClosureWrapper&& other) noexcept
      : closure_(other.Take()) {}
  PingClosureWrapper& operator=(PingClosureWrapper&& other) noexcept {
    std::swap(closure_, other.closure_);
    return *this;
  }
  ~PingClosureWrapper() {
    if (closure_ != nullptr) {
      grpc_core::ExecCtx::Run(DEBUG_LOCATION, closure_, absl::CancelledError());
    }
  }

  void operator()() {
    grpc_core::ExecCtx::Run(DEBUG_LOCATION, Take(), absl::OkStatus());
  }

 private:
  grpc_closure* Take() { return std::exchange(closure_, nullptr); }

  grpc_closure* closure_ = nullptr;
};
}  // namespace

static void send_ping_locked(grpc_chttp2_transport* t,
                             grpc_closure* on_initiate, grpc_closure* on_ack) {
  if (!t->closed_with_error.ok()) {
    grpc_core::ExecCtx::Run(DEBUG_LOCATION, on_initiate, t->closed_with_error);
    grpc_core::ExecCtx::Run(DEBUG_LOCATION, on_ack, t->closed_with_error);
    return;
  }
  t->ping_callbacks.OnPing(PingClosureWrapper(on_initiate),
                           PingClosureWrapper(on_ack));
}

// Specialized form of send_ping_locked for keepalive ping. If there is already
// a ping in progress, the keepalive ping would piggyback onto that ping,
// instead of waiting for that ping to complete and then starting a new ping.
static void send_keepalive_ping_locked(
    grpc_core::WeakRefCountedPtr<grpc_chttp2_transport> t) {
  if (!t->closed_with_error.ok()) {
    t->combiner->Run(
        grpc_core::InitTransportClosure<finish_keepalive_ping_locked>(
            t->WeakRefAsSubclass<grpc_chttp2_transport>(),
            &t->finish_keepalive_ping_locked),
        t->closed_with_error);
    return;
  }
  t->ping_callbacks.OnPingAck(
      PingClosureWrapper(grpc_core::InitTransportClosure<finish_keepalive_ping>(
          t->WeakRefAsSubclass<grpc_chttp2_transport>(),
          &t->finish_keepalive_ping_locked)));
}

void grpc_chttp2_retry_initiate_ping(
    grpc_core::WeakRefCountedPtr<grpc_chttp2_transport> t) {
  auto tp = t.get();
  tp->combiner->Run(grpc_core::InitTransportClosure<retry_initiate_ping_locked>(
                        std::move(t), &tp->retry_initiate_ping_locked),
                    absl::OkStatus());
}

static void retry_initiate_ping_locked(
    grpc_core::WeakRefCountedPtr<grpc_chttp2_transport> t,
    GRPC_UNUSED grpc_error_handle error) {
  GPR_DEBUG_ASSERT(error.ok());
  GPR_ASSERT(t->delayed_ping_timer_handle != TaskHandle::kInvalid);
  t->delayed_ping_timer_handle = TaskHandle::kInvalid;
  grpc_chttp2_initiate_write(t.get(),
                             GRPC_CHTTP2_INITIATE_WRITE_RETRY_SEND_PING);
}

void grpc_chttp2_ack_ping(grpc_chttp2_transport* t, uint64_t id) {
  if (!t->ping_callbacks.AckPing(id, t->event_engine.get())) {
    gpr_log(GPR_DEBUG, "Unknown ping response from %s: %" PRIx64,
            std::string(t->peer_string.as_string_view()).c_str(), id);
    return;
  }
  if (t->ping_callbacks.ping_requested()) {
    grpc_chttp2_initiate_write(t, GRPC_CHTTP2_INITIATE_WRITE_CONTINUE_PINGS);
  }
}

void grpc_chttp2_keepalive_timeout(
    grpc_core::WeakRefCountedPtr<grpc_chttp2_transport> t) {
  t->combiner->Run(
      grpc_core::NewClosure([t](grpc_error_handle) {
        gpr_log(GPR_INFO, "%s: Keepalive timeout. Closing transport.",
                std::string(t->peer_string.as_string_view()).c_str());
        send_goaway(
            t.get(),
            grpc_error_set_int(GRPC_ERROR_CREATE("keepalive_timeout"),
                               grpc_core::StatusIntProperty::kHttp2Error,
                               GRPC_HTTP2_ENHANCE_YOUR_CALM),
            /*immediate_disconnect_hint=*/true);
        close_transport_locked(
            t.get(),
            grpc_error_set_int(GRPC_ERROR_CREATE("keepalive timeout"),
                               grpc_core::StatusIntProperty::kRpcStatus,
                               GRPC_STATUS_UNAVAILABLE));
      }),
      absl::OkStatus());
}

void grpc_chttp2_ping_timeout(
    grpc_core::WeakRefCountedPtr<grpc_chttp2_transport> t) {
  t->combiner->Run(
      grpc_core::NewClosure([t](grpc_error_handle) {
        gpr_log(GPR_INFO, "%s: Ping timeout. Closing transport.",
                std::string(t->peer_string.as_string_view()).c_str());
        send_goaway(
            t.get(),
            grpc_error_set_int(GRPC_ERROR_CREATE("ping_timeout"),
                               grpc_core::StatusIntProperty::kHttp2Error,
                               GRPC_HTTP2_ENHANCE_YOUR_CALM),
            /*immediate_disconnect_hint=*/true);
        close_transport_locked(
            t.get(),
            grpc_error_set_int(GRPC_ERROR_CREATE("ping timeout"),
                               grpc_core::StatusIntProperty::kRpcStatus,
                               GRPC_STATUS_UNAVAILABLE));
      }),
      absl::OkStatus());
}

void grpc_chttp2_settings_timeout(
    grpc_core::WeakRefCountedPtr<grpc_chttp2_transport> t) {
  t->combiner->Run(
      grpc_core::NewClosure([t](grpc_error_handle) {
        gpr_log(GPR_INFO, "%s: Settings timeout. Closing transport.",
                std::string(t->peer_string.as_string_view()).c_str());
        send_goaway(
            t.get(),
            grpc_error_set_int(GRPC_ERROR_CREATE("settings_timeout"),
                               grpc_core::StatusIntProperty::kHttp2Error,
                               GRPC_HTTP2_SETTINGS_TIMEOUT),
            /*immediate_disconnect_hint=*/true);
        close_transport_locked(
            t.get(),
            grpc_error_set_int(GRPC_ERROR_CREATE("settings timeout"),
                               grpc_core::StatusIntProperty::kRpcStatus,
                               GRPC_STATUS_UNAVAILABLE));
      }),
      absl::OkStatus());
}

namespace {

// Fire and forget (deletes itself on completion). Does a graceful shutdown by
// sending a GOAWAY frame with the last stream id set to 2^31-1, sending a ping
// and waiting for an ack (effective waiting for an RTT) and then sending a
// final GOAWAY frame with an updated last stream identifier. This helps ensure
// that a connection can be cleanly shut down without losing requests.
// In the event, that the client does not respond to the ping for some reason,
// we add a 20 second deadline, after which we send the second goaway.
class GracefulGoaway : public grpc_core::RefCounted<GracefulGoaway> {
 public:
  static void Start(grpc_chttp2_transport* t) { new GracefulGoaway(t); }

 private:
  using TaskHandle = ::grpc_event_engine::experimental::EventEngine::TaskHandle;

  explicit GracefulGoaway(grpc_chttp2_transport* t)
      : t_(t->WeakRefAsSubclass<grpc_chttp2_transport>()) {
    t->sent_goaway_state = GRPC_CHTTP2_GRACEFUL_GOAWAY;
    grpc_chttp2_goaway_append((1u << 31) - 1, 0, grpc_empty_slice(), &t->qbuf);
    t->keepalive_timeout =
        std::min(t->keepalive_timeout, grpc_core::Duration::Seconds(20));
    t->ping_timeout =
        std::min(t->ping_timeout, grpc_core::Duration::Seconds(20));
    send_ping_locked(
        t, nullptr, GRPC_CLOSURE_INIT(&on_ping_ack_, OnPingAck, this, nullptr));
    grpc_chttp2_initiate_write(t, GRPC_CHTTP2_INITIATE_WRITE_GOAWAY_SENT);
  }

  void MaybeSendFinalGoawayLocked() {
    if (t_->sent_goaway_state != GRPC_CHTTP2_GRACEFUL_GOAWAY) {
      // We already sent the final GOAWAY.
      return;
    }
    if (t_->destroying || !t_->closed_with_error.ok()) {
      GRPC_CHTTP2_IF_TRACING(
          gpr_log(GPR_INFO,
                  "transport:%p %s peer:%s Transport already shutting down. "
                  "Graceful GOAWAY abandoned.",
                  t_.get(), t_->is_client ? "CLIENT" : "SERVER",
                  std::string(t_->peer_string.as_string_view()).c_str()));
      return;
    }
    // Ping completed. Send final goaway.
    GRPC_CHTTP2_IF_TRACING(
        gpr_log(GPR_INFO,
                "transport:%p %s peer:%s Graceful shutdown: Ping received. "
                "Sending final GOAWAY with stream_id:%d",
                t_.get(), t_->is_client ? "CLIENT" : "SERVER",
                std::string(t_->peer_string.as_string_view()).c_str(),
                t_->last_new_stream_id));
    t_->sent_goaway_state = GRPC_CHTTP2_FINAL_GOAWAY_SEND_SCHEDULED;
    grpc_chttp2_goaway_append(t_->last_new_stream_id, 0, grpc_empty_slice(),
                              &t_->qbuf);
    grpc_chttp2_initiate_write(t_.get(),
                               GRPC_CHTTP2_INITIATE_WRITE_GOAWAY_SENT);
  }

  static void OnPingAck(void* arg, grpc_error_handle /* error */) {
    auto* self = static_cast<GracefulGoaway*>(arg);
    self->t_->combiner->Run(
        GRPC_CLOSURE_INIT(&self->on_ping_ack_, OnPingAckLocked, self, nullptr),
        absl::OkStatus());
  }

  static void OnPingAckLocked(void* arg, grpc_error_handle /* error */) {
    auto* self = static_cast<GracefulGoaway*>(arg);
    self->MaybeSendFinalGoawayLocked();
    self->Unref();
  }

  const grpc_core::WeakRefCountedPtr<grpc_chttp2_transport> t_;
  grpc_closure on_ping_ack_;
};

}  // namespace

static void send_goaway(grpc_chttp2_transport* t, grpc_error_handle error,
                        bool immediate_disconnect_hint) {
  grpc_http2_error_code http_error;
  std::string message;
  grpc_error_get_status(error, grpc_core::Timestamp::InfFuture(), nullptr,
                        &message, &http_error, nullptr);
  if (!t->is_client && http_error == GRPC_HTTP2_NO_ERROR &&
      !immediate_disconnect_hint) {
    // Do a graceful shutdown.
    if (t->sent_goaway_state == GRPC_CHTTP2_NO_GOAWAY_SEND) {
      GracefulGoaway::Start(t);
    } else {
      // Graceful GOAWAY is already in progress.
    }
  } else if (t->sent_goaway_state == GRPC_CHTTP2_NO_GOAWAY_SEND ||
             t->sent_goaway_state == GRPC_CHTTP2_GRACEFUL_GOAWAY) {
    // We want to log this irrespective of whether http tracing is enabled
    gpr_log(GPR_DEBUG, "%s %s: Sending goaway last_new_stream_id=%d err=%s",
            std::string(t->peer_string.as_string_view()).c_str(),
            t->is_client ? "CLIENT" : "SERVER", t->last_new_stream_id,
            grpc_core::StatusToString(error).c_str());
    t->sent_goaway_state = GRPC_CHTTP2_FINAL_GOAWAY_SEND_SCHEDULED;
    grpc_chttp2_goaway_append(
        t->last_new_stream_id, static_cast<uint32_t>(http_error),
        grpc_slice_from_cpp_string(std::move(message)), &t->qbuf);
  } else {
    // Final GOAWAY has already been sent.
  }
  grpc_chttp2_initiate_write(t, GRPC_CHTTP2_INITIATE_WRITE_GOAWAY_SENT);
}

void grpc_chttp2_exceeded_ping_strikes(grpc_chttp2_transport* t) {
  send_goaway(t,
              grpc_error_set_int(GRPC_ERROR_CREATE("too_many_pings"),
                                 grpc_core::StatusIntProperty::kHttp2Error,
                                 GRPC_HTTP2_ENHANCE_YOUR_CALM),
              /*immediate_disconnect_hint=*/true);
  // The transport will be closed after the write is done
  close_transport_locked(
      t, grpc_error_set_int(GRPC_ERROR_CREATE("Too many pings"),
                            grpc_core::StatusIntProperty::kRpcStatus,
                            GRPC_STATUS_UNAVAILABLE));
}

void grpc_chttp2_reset_ping_clock(grpc_chttp2_transport* t) {
  if (!t->is_client) {
    t->ping_abuse_policy.ResetPingStrikes();
  }
  t->ping_rate_policy.ResetPingsBeforeDataRequired();
}

static void perform_transport_op_locked(void* stream_op,
                                        grpc_error_handle /*error_ignored*/) {
  grpc_transport_op* op = static_cast<grpc_transport_op*>(stream_op);
  grpc_core::WeakRefCountedPtr<grpc_chttp2_transport> t(
      static_cast<grpc_chttp2_transport*>(op->handler_private.extra_arg));

  if (!op->goaway_error.ok()) {
    send_goaway(t.get(), op->goaway_error, /*immediate_disconnect_hint=*/false);
  }

  if (op->set_accept_stream) {
    t->accept_stream_cb = op->set_accept_stream_fn;
    t->accept_stream_cb_user_data = op->set_accept_stream_user_data;
    t->registered_method_matcher_cb = op->set_registered_method_matcher_fn;
  }

  if (op->bind_pollset) {
    grpc_endpoint_add_to_pollset(t->ep, op->bind_pollset);
  }

  if (op->bind_pollset_set) {
    grpc_endpoint_add_to_pollset_set(t->ep, op->bind_pollset_set);
  }

  if (op->send_ping.on_initiate != nullptr || op->send_ping.on_ack != nullptr) {
    send_ping_locked(t.get(), op->send_ping.on_initiate, op->send_ping.on_ack);
    grpc_chttp2_initiate_write(t.get(),
                               GRPC_CHTTP2_INITIATE_WRITE_APPLICATION_PING);
  }

  if (op->start_connectivity_watch != nullptr) {
    t->state_tracker.AddWatcher(op->start_connectivity_watch_state,
                                std::move(op->start_connectivity_watch));
  }
  if (op->stop_connectivity_watch != nullptr) {
    t->state_tracker.RemoveWatcher(op->stop_connectivity_watch);
  }

  if (!op->disconnect_with_error.ok()) {
    send_goaway(t.get(), op->disconnect_with_error,
                /*immediate_disconnect_hint=*/true);
    close_transport_locked(t.get(), op->disconnect_with_error);
  }

  grpc_core::ExecCtx::Run(DEBUG_LOCATION, op->on_consumed, absl::OkStatus());
}

void grpc_chttp2_transport::PerformOp(grpc_transport_op* op) {
  if (GRPC_TRACE_FLAG_ENABLED(grpc_http_trace)) {
    gpr_log(GPR_INFO, "perform_transport_op[t=%p]: %s", this,
            grpc_transport_op_string(op).c_str());
  }
  op->handler_private.extra_arg = this;
  WeakRefAsSubclass<grpc_chttp2_transport>().release()->combiner->Run(
      GRPC_CLOSURE_INIT(&op->handler_private.closure,
                        perform_transport_op_locked, op, nullptr),
      absl::OkStatus());
}

//
// INPUT PROCESSING - GENERAL
//

void grpc_chttp2_maybe_complete_recv_initial_metadata(grpc_chttp2_transport* t,
                                                      grpc_chttp2_stream* s) {
  if (s->recv_initial_metadata_ready != nullptr &&
      s->published_metadata[0] != GRPC_METADATA_NOT_PUBLISHED) {
    if (s->seen_error) {
      grpc_slice_buffer_reset_and_unref(&s->frame_storage);
    }
    *s->recv_initial_metadata = std::move(s->initial_metadata_buffer);
    s->recv_initial_metadata->Set(grpc_core::PeerString(),
                                  t->peer_string.Ref());
    // If we didn't receive initial metadata from the wire and instead faked a
    // status (due to stream cancellations for example), let upper layers know
    // that trailing metadata is immediately available.
    if (s->trailing_metadata_available != nullptr &&
        s->published_metadata[0] != GRPC_METADATA_PUBLISHED_FROM_WIRE &&
        s->published_metadata[1] == GRPC_METADATA_SYNTHESIZED_FROM_FAKE) {
      *s->trailing_metadata_available = true;
      s->trailing_metadata_available = nullptr;
    }
    if (t->registered_method_matcher_cb != nullptr) {
      t->registered_method_matcher_cb(t->accept_stream_cb_user_data,
                                      s->recv_initial_metadata);
    }
    null_then_sched_closure(&s->recv_initial_metadata_ready);
  }
}

void grpc_chttp2_maybe_complete_recv_message(grpc_chttp2_transport* t,
                                             grpc_chttp2_stream* s) {
  if (s->recv_message_ready == nullptr) return;

  grpc_core::chttp2::StreamFlowControl::IncomingUpdateContext upd(
      &s->flow_control);
  grpc_error_handle error;

  // Lambda is immediately invoked as a big scoped section that can be
  // exited out of at any point by returning.
  [&]() {
    if (grpc_http_trace.enabled()) {
      gpr_log(GPR_DEBUG,
              "maybe_complete_recv_message %p final_metadata_requested=%d "
              "seen_error=%d",
              s, s->final_metadata_requested, s->seen_error);
    }
    if (s->final_metadata_requested && s->seen_error) {
      grpc_slice_buffer_reset_and_unref(&s->frame_storage);
      s->recv_message->reset();
    } else {
      if (s->frame_storage.length != 0) {
        while (true) {
          GPR_ASSERT(s->frame_storage.length > 0);
          int64_t min_progress_size;
          auto r = grpc_deframe_unprocessed_incoming_frames(
              s, &min_progress_size, &**s->recv_message, s->recv_message_flags);
          if (grpc_http_trace.enabled()) {
            gpr_log(GPR_DEBUG, "Deframe data frame: %s",
                    grpc_core::PollToString(r, [](absl::Status r) {
                      return r.ToString();
                    }).c_str());
          }
          if (r.pending()) {
            if (s->read_closed) {
              grpc_slice_buffer_reset_and_unref(&s->frame_storage);
              s->recv_message->reset();
              break;
            } else {
              upd.SetMinProgressSize(min_progress_size);
              return;  // Out of lambda to enclosing function
            }
          } else {
            error = std::move(r.value());
            if (!error.ok()) {
              s->seen_error = true;
              grpc_slice_buffer_reset_and_unref(&s->frame_storage);
              break;
            } else {
              if (t->channelz_socket != nullptr) {
                t->channelz_socket->RecordMessageReceived();
              }
              break;
            }
          }
        }
      } else if (s->read_closed) {
        s->recv_message->reset();
      } else {
        upd.SetMinProgressSize(GRPC_HEADER_SIZE_IN_BYTES);
        return;  // Out of lambda to enclosing function
      }
    }
    // save the length of the buffer before handing control back to application
    // threads. Needed to support correct flow control bookkeeping
    if (error.ok() && s->recv_message->has_value()) {
      null_then_sched_closure(&s->recv_message_ready);
    } else if (s->published_metadata[1] != GRPC_METADATA_NOT_PUBLISHED) {
      if (s->call_failed_before_recv_message != nullptr) {
        *s->call_failed_before_recv_message =
            (s->published_metadata[1] != GRPC_METADATA_PUBLISHED_AT_CLOSE);
      }
      null_then_sched_closure(&s->recv_message_ready);
    }
  }();

  upd.SetPendingSize(s->frame_storage.length);
  grpc_chttp2_act_on_flowctl_action(upd.MakeAction(), t, s);
}

void grpc_chttp2_maybe_complete_recv_trailing_metadata(grpc_chttp2_transport* t,
                                                       grpc_chttp2_stream* s) {
  grpc_chttp2_maybe_complete_recv_message(t, s);
  if (grpc_http_trace.enabled()) {
    gpr_log(GPR_DEBUG,
            "maybe_complete_recv_trailing_metadata cli=%d s=%p closure=%p "
            "read_closed=%d "
            "write_closed=%d %" PRIdPTR,
            t->is_client, s, s->recv_trailing_metadata_finished, s->read_closed,
            s->write_closed, s->frame_storage.length);
  }
  if (s->recv_trailing_metadata_finished != nullptr && s->read_closed &&
      s->write_closed) {
    if (s->seen_error || !t->is_client) {
      grpc_slice_buffer_reset_and_unref(&s->frame_storage);
    }
    if (s->read_closed && s->frame_storage.length == 0 &&
        s->recv_trailing_metadata_finished != nullptr) {
      grpc_transport_move_stats(&s->stats, s->collecting_stats);
      s->collecting_stats = nullptr;
      *s->recv_trailing_metadata = std::move(s->trailing_metadata_buffer);
      null_then_sched_closure(&s->recv_trailing_metadata_finished);
    }
  }
}

static grpc_chttp2_transport::RemovedStreamHandle remove_stream(
    grpc_chttp2_transport* t, uint32_t id, grpc_error_handle error) {
  grpc_chttp2_stream* s = t->stream_map.extract(id).mapped();
  GPR_DEBUG_ASSERT(s);
  if (t->incoming_stream == s) {
    t->incoming_stream = nullptr;
    grpc_chttp2_parsing_become_skip_parser(t);
  }

  if (t->stream_map.empty()) {
    post_benign_reclaimer(t);
    if (t->sent_goaway_state == GRPC_CHTTP2_FINAL_GOAWAY_SENT) {
      close_transport_locked(
          t, GRPC_ERROR_CREATE_REFERENCING(
                 "Last stream closed after sending GOAWAY", &error, 1));
    }
  }
  if (grpc_chttp2_list_remove_writable_stream(t, s)) {
    GRPC_CHTTP2_STREAM_UNREF(s, "chttp2_writing:remove_stream");
  }
  grpc_chttp2_list_remove_stalled_by_stream(t, s);
  grpc_chttp2_list_remove_stalled_by_transport(t, s);

  maybe_start_some_streams(t);

  if (t->is_client) return grpc_chttp2_transport::RemovedStreamHandle();
  return grpc_chttp2_transport::RemovedStreamHandle(
      t->WeakRefAsSubclass<grpc_chttp2_transport>());
}

namespace grpc_core {
namespace {

Duration TarpitDuration(grpc_chttp2_transport* t) {
  return Duration::Milliseconds(absl::LogUniform<int>(
      absl::BitGen(), t->min_tarpit_duration_ms, t->max_tarpit_duration_ms));
}

template <typename F>
void MaybeTarpit(grpc_chttp2_transport* t, bool tarpit, F fn) {
  if (!tarpit || !t->allow_tarpit || t->is_client) {
    fn(t);
    return;
  }
  const auto duration = TarpitDuration(t);
  t->event_engine->RunAfter(
      duration, [t = t->WeakRefAsSubclass<grpc_chttp2_transport>(),
                 fn = std::move(fn)]() mutable {
        ApplicationCallbackExecCtx app_exec_ctx;
        ExecCtx exec_ctx;
        t->combiner->Run(
            NewClosure([t, fn = std::move(fn)](grpc_error_handle) mutable {
              // TODO(ctiller): this can result in not sending RST_STREAMS if a
              // request gets tarpit behind a transport close.
              if (!t->closed_with_error.ok()) return;
              fn(t.get());
            }),
            absl::OkStatus());
      });
}

}  // namespace
}  // namespace grpc_core

void grpc_chttp2_cancel_stream(grpc_chttp2_transport* t, grpc_chttp2_stream* s,
                               grpc_error_handle due_to_error, bool tarpit) {
  if (!t->is_client && !s->sent_trailing_metadata &&
      grpc_error_has_clear_grpc_status(due_to_error) &&
      !(s->read_closed && s->write_closed)) {
    close_from_api(t, s, due_to_error, tarpit);
    return;
  }

  if (!due_to_error.ok() && !s->seen_error) {
    s->seen_error = true;
  }
  if (!s->read_closed || !s->write_closed) {
    if (s->id != 0) {
      grpc_http2_error_code http_error;
      grpc_error_get_status(due_to_error, s->deadline, nullptr, nullptr,
                            &http_error, nullptr);
      grpc_core::MaybeTarpit(
          t, tarpit,
          [id = s->id, http_error,
           remove_stream_handle = grpc_chttp2_mark_stream_closed(
               t, s, 1, 1, due_to_error)](grpc_chttp2_transport* t) {
            grpc_chttp2_add_rst_stream_to_next_write(
                t, id, static_cast<uint32_t>(http_error), nullptr);
            grpc_chttp2_initiate_write(t,
                                       GRPC_CHTTP2_INITIATE_WRITE_RST_STREAM);
          });
      return;
    }
  }
  grpc_chttp2_mark_stream_closed(t, s, 1, 1, due_to_error);
}

void grpc_chttp2_fake_status(grpc_chttp2_transport* t, grpc_chttp2_stream* s,
                             grpc_error_handle error) {
  grpc_status_code status;
  std::string message;
  grpc_error_get_status(error, s->deadline, &status, &message, nullptr,
                        nullptr);
  if (status != GRPC_STATUS_OK) {
    s->seen_error = true;
  }
  // stream_global->recv_trailing_metadata_finished gives us a
  //   last chance replacement: we've received trailing metadata,
  //   but something more important has become available to signal
  //   to the upper layers - drop what we've got, and then publish
  //   what we want - which is safe because we haven't told anyone
  //   about the metadata yet
  if (s->published_metadata[1] == GRPC_METADATA_NOT_PUBLISHED ||
      s->recv_trailing_metadata_finished != nullptr ||
      !s->final_metadata_requested) {
    s->trailing_metadata_buffer.Set(grpc_core::GrpcStatusMetadata(), status);
    if (!message.empty()) {
      s->trailing_metadata_buffer.Set(
          grpc_core::GrpcMessageMetadata(),
          grpc_core::Slice::FromCopiedBuffer(message));
    }
    s->published_metadata[1] = GRPC_METADATA_SYNTHESIZED_FROM_FAKE;
    grpc_chttp2_maybe_complete_recv_trailing_metadata(t, s);
  }
}

static void add_error(grpc_error_handle error, grpc_error_handle* refs,
                      size_t* nrefs) {
  if (error.ok()) return;
  for (size_t i = 0; i < *nrefs; i++) {
    if (error == refs[i]) {
      return;
    }
  }
  refs[*nrefs] = error;
  ++*nrefs;
}

static grpc_error_handle removal_error(grpc_error_handle extra_error,
                                       grpc_chttp2_stream* s,
                                       const char* main_error_msg) {
  grpc_error_handle refs[3];
  size_t nrefs = 0;
  add_error(s->read_closed_error, refs, &nrefs);
  add_error(s->write_closed_error, refs, &nrefs);
  add_error(extra_error, refs, &nrefs);
  grpc_error_handle error;
  if (nrefs > 0) {
    error = GRPC_ERROR_CREATE_REFERENCING(main_error_msg, refs, nrefs);
  }
  return error;
}

static void flush_write_list(grpc_chttp2_transport* t,
                             grpc_chttp2_write_cb** list,
                             grpc_error_handle error) {
  while (*list) {
    grpc_chttp2_write_cb* cb = *list;
    *list = cb->next;
    grpc_chttp2_complete_closure_step(t, &cb->closure, error,
                                      "on_write_finished_cb");
    cb->next = t->write_cb_pool;
    t->write_cb_pool = cb;
  }
}

void grpc_chttp2_fail_pending_writes(grpc_chttp2_transport* t,
                                     grpc_chttp2_stream* s,
                                     grpc_error_handle error) {
  error =
      removal_error(error, s, "Pending writes failed due to stream closure");
  s->send_initial_metadata = nullptr;
  grpc_chttp2_complete_closure_step(t, &s->send_initial_metadata_finished,
                                    error, "send_initial_metadata_finished");

  s->send_trailing_metadata = nullptr;
  s->sent_trailing_metadata_op = nullptr;
  grpc_chttp2_complete_closure_step(t, &s->send_trailing_metadata_finished,
                                    error, "send_trailing_metadata_finished");

  grpc_chttp2_complete_closure_step(t, &s->send_message_finished, error,
                                    "fetching_send_message_finished");
  flush_write_list(t, &s->on_write_finished_cbs, error);
  flush_write_list(t, &s->on_flow_controlled_cbs, error);
}

grpc_chttp2_transport::RemovedStreamHandle grpc_chttp2_mark_stream_closed(
    grpc_chttp2_transport* t, grpc_chttp2_stream* s, int close_reads,
    int close_writes, grpc_error_handle error) {
  grpc_chttp2_transport::RemovedStreamHandle rsh;
  if (grpc_http_trace.enabled()) {
    gpr_log(
        GPR_DEBUG, "MARK_STREAM_CLOSED: t=%p s=%p(id=%d) %s [%s]", t, s, s->id,
        (close_reads && close_writes)
            ? "read+write"
            : (close_reads ? "read" : (close_writes ? "write" : "nothing??")),
        grpc_core::StatusToString(error).c_str());
  }
  if (s->read_closed && s->write_closed) {
    // already closed, but we should still fake the status if needed.
    grpc_error_handle overall_error = removal_error(error, s, "Stream removed");
    if (!overall_error.ok()) {
      grpc_chttp2_fake_status(t, s, overall_error);
    }
    grpc_chttp2_maybe_complete_recv_trailing_metadata(t, s);
    return rsh;
  }
  bool closed_read = false;
  bool became_closed = false;
  if (close_reads && !s->read_closed) {
    s->read_closed_error = error;
    s->read_closed = true;
    closed_read = true;
  }
  if (close_writes && !s->write_closed) {
    s->write_closed_error = error;
    s->write_closed = true;
    grpc_chttp2_fail_pending_writes(t, s, error);
  }
  if (s->read_closed && s->write_closed) {
    became_closed = true;
    grpc_error_handle overall_error = removal_error(error, s, "Stream removed");
    if (s->id != 0) {
      rsh = remove_stream(t, s->id, overall_error);
    } else {
      // Purge streams waiting on concurrency still waiting for id assignment
      grpc_chttp2_list_remove_waiting_for_concurrency(t, s);
    }
    if (!overall_error.ok()) {
      grpc_chttp2_fake_status(t, s, overall_error);
    }
  }
  if (closed_read) {
    for (int i = 0; i < 2; i++) {
      if (s->published_metadata[i] == GRPC_METADATA_NOT_PUBLISHED) {
        s->published_metadata[i] = GRPC_METADATA_PUBLISHED_AT_CLOSE;
      }
    }
    grpc_chttp2_maybe_complete_recv_initial_metadata(t, s);
    grpc_chttp2_maybe_complete_recv_message(t, s);
  }
  if (became_closed) {
    s->stats.latency =
        gpr_time_sub(gpr_now(GPR_CLOCK_MONOTONIC), s->creation_time);
    grpc_chttp2_maybe_complete_recv_trailing_metadata(t, s);
    GRPC_CHTTP2_STREAM_UNREF(s, "chttp2");
  }
  return rsh;
}

static void close_from_api(grpc_chttp2_transport* t, grpc_chttp2_stream* s,
                           grpc_error_handle error, bool tarpit) {
  grpc_status_code grpc_status;
  std::string message;
  grpc_error_get_status(error, s->deadline, &grpc_status, &message, nullptr,
                        nullptr);

  GPR_ASSERT(grpc_status >= 0 && (int)grpc_status < 100);

  auto remove_stream_handle = grpc_chttp2_mark_stream_closed(t, s, 1, 1, error);
  grpc_core::MaybeTarpit(
      t, tarpit,
      [error = std::move(error),
       sent_initial_metadata = s->sent_initial_metadata, id = s->id,
       grpc_status, message = std::move(message),
       remove_stream_handle =
           std::move(remove_stream_handle)](grpc_chttp2_transport* t) mutable {
        grpc_slice hdr;
        grpc_slice status_hdr;
        grpc_slice http_status_hdr;
        grpc_slice content_type_hdr;
        grpc_slice message_pfx;
        uint8_t* p;
        uint32_t len = 0;

        // Hand roll a header block.
        //   This is unnecessarily ugly - at some point we should find a more
        //   elegant solution.
        //   It's complicated by the fact that our send machinery would be dead
        //   by the time we got around to sending this, so instead we ignore
        //   HPACK compression and just write the uncompressed bytes onto the
        //   wire.
        if (!sent_initial_metadata) {
          http_status_hdr = GRPC_SLICE_MALLOC(13);
          p = GRPC_SLICE_START_PTR(http_status_hdr);
          *p++ = 0x00;
          *p++ = 7;
          *p++ = ':';
          *p++ = 's';
          *p++ = 't';
          *p++ = 'a';
          *p++ = 't';
          *p++ = 'u';
          *p++ = 's';
          *p++ = 3;
          *p++ = '2';
          *p++ = '0';
          *p++ = '0';
          GPR_ASSERT(p == GRPC_SLICE_END_PTR(http_status_hdr));
          len += static_cast<uint32_t> GRPC_SLICE_LENGTH(http_status_hdr);

          content_type_hdr = GRPC_SLICE_MALLOC(31);
          p = GRPC_SLICE_START_PTR(content_type_hdr);
          *p++ = 0x00;
          *p++ = 12;
          *p++ = 'c';
          *p++ = 'o';
          *p++ = 'n';
          *p++ = 't';
          *p++ = 'e';
          *p++ = 'n';
          *p++ = 't';
          *p++ = '-';
          *p++ = 't';
          *p++ = 'y';
          *p++ = 'p';
          *p++ = 'e';
          *p++ = 16;
          *p++ = 'a';
          *p++ = 'p';
          *p++ = 'p';
          *p++ = 'l';
          *p++ = 'i';
          *p++ = 'c';
          *p++ = 'a';
          *p++ = 't';
          *p++ = 'i';
          *p++ = 'o';
          *p++ = 'n';
          *p++ = '/';
          *p++ = 'g';
          *p++ = 'r';
          *p++ = 'p';
          *p++ = 'c';
          GPR_ASSERT(p == GRPC_SLICE_END_PTR(content_type_hdr));
          len += static_cast<uint32_t> GRPC_SLICE_LENGTH(content_type_hdr);
        }

        status_hdr = GRPC_SLICE_MALLOC(15 + (grpc_status >= 10));
        p = GRPC_SLICE_START_PTR(status_hdr);
        *p++ = 0x00;  // literal header, not indexed
        *p++ = 11;    // len(grpc-status)
        *p++ = 'g';
        *p++ = 'r';
        *p++ = 'p';
        *p++ = 'c';
        *p++ = '-';
        *p++ = 's';
        *p++ = 't';
        *p++ = 'a';
        *p++ = 't';
        *p++ = 'u';
        *p++ = 's';
        if (grpc_status < 10) {
          *p++ = 1;
          *p++ = static_cast<uint8_t>('0' + grpc_status);
        } else {
          *p++ = 2;
          *p++ = static_cast<uint8_t>('0' + (grpc_status / 10));
          *p++ = static_cast<uint8_t>('0' + (grpc_status % 10));
        }
        GPR_ASSERT(p == GRPC_SLICE_END_PTR(status_hdr));
        len += static_cast<uint32_t> GRPC_SLICE_LENGTH(status_hdr);

        size_t msg_len = message.length();
        GPR_ASSERT(msg_len <= UINT32_MAX);
        grpc_core::VarintWriter<1> msg_len_writer(
            static_cast<uint32_t>(msg_len));
        message_pfx = GRPC_SLICE_MALLOC(14 + msg_len_writer.length());
        p = GRPC_SLICE_START_PTR(message_pfx);
        *p++ = 0x00;  // literal header, not indexed
        *p++ = 12;    // len(grpc-message)
        *p++ = 'g';
        *p++ = 'r';
        *p++ = 'p';
        *p++ = 'c';
        *p++ = '-';
        *p++ = 'm';
        *p++ = 'e';
        *p++ = 's';
        *p++ = 's';
        *p++ = 'a';
        *p++ = 'g';
        *p++ = 'e';
        msg_len_writer.Write(0, p);
        p += msg_len_writer.length();
        GPR_ASSERT(p == GRPC_SLICE_END_PTR(message_pfx));
        len += static_cast<uint32_t> GRPC_SLICE_LENGTH(message_pfx);
        len += static_cast<uint32_t>(msg_len);

        hdr = GRPC_SLICE_MALLOC(9);
        p = GRPC_SLICE_START_PTR(hdr);
        *p++ = static_cast<uint8_t>(len >> 16);
        *p++ = static_cast<uint8_t>(len >> 8);
        *p++ = static_cast<uint8_t>(len);
        *p++ = GRPC_CHTTP2_FRAME_HEADER;
        *p++ = GRPC_CHTTP2_DATA_FLAG_END_STREAM |
               GRPC_CHTTP2_DATA_FLAG_END_HEADERS;
        *p++ = static_cast<uint8_t>(id >> 24);
        *p++ = static_cast<uint8_t>(id >> 16);
        *p++ = static_cast<uint8_t>(id >> 8);
        *p++ = static_cast<uint8_t>(id);
        GPR_ASSERT(p == GRPC_SLICE_END_PTR(hdr));

        grpc_slice_buffer_add(&t->qbuf, hdr);
        if (!sent_initial_metadata) {
          grpc_slice_buffer_add(&t->qbuf, http_status_hdr);
          grpc_slice_buffer_add(&t->qbuf, content_type_hdr);
        }
        grpc_slice_buffer_add(&t->qbuf, status_hdr);
        grpc_slice_buffer_add(&t->qbuf, message_pfx);
        grpc_slice_buffer_add(&t->qbuf,
                              grpc_slice_from_cpp_string(std::move(message)));
        grpc_chttp2_reset_ping_clock(t);
        grpc_chttp2_add_rst_stream_to_next_write(t, id, GRPC_HTTP2_NO_ERROR,
                                                 nullptr);

        grpc_chttp2_initiate_write(t,
                                   GRPC_CHTTP2_INITIATE_WRITE_CLOSE_FROM_API);
      });
}

static void end_all_the_calls(grpc_chttp2_transport* t,
                              grpc_error_handle error) {
  intptr_t http2_error;
  // If there is no explicit grpc or HTTP/2 error, set to UNAVAILABLE on server.
  if (!t->is_client && !grpc_error_has_clear_grpc_status(error) &&
      !grpc_error_get_int(error, grpc_core::StatusIntProperty::kHttp2Error,
                          &http2_error)) {
    error = grpc_error_set_int(error, grpc_core::StatusIntProperty::kRpcStatus,
                               GRPC_STATUS_UNAVAILABLE);
  }
  cancel_unstarted_streams(t, error, false);
  std::vector<grpc_chttp2_stream*> to_cancel;
  for (auto id_stream : t->stream_map) {
    to_cancel.push_back(id_stream.second);
  }
  for (auto s : to_cancel) {
    grpc_chttp2_cancel_stream(t, s, error, false);
  }
}

//
// INPUT PROCESSING - PARSING
//

template <class F>
static void WithUrgency(grpc_chttp2_transport* t,
                        grpc_core::chttp2::FlowControlAction::Urgency urgency,
                        grpc_chttp2_initiate_write_reason reason, F action) {
  switch (urgency) {
    case grpc_core::chttp2::FlowControlAction::Urgency::NO_ACTION_NEEDED:
      break;
    case grpc_core::chttp2::FlowControlAction::Urgency::UPDATE_IMMEDIATELY:
      grpc_chttp2_initiate_write(t, reason);
      ABSL_FALLTHROUGH_INTENDED;
    case grpc_core::chttp2::FlowControlAction::Urgency::QUEUE_UPDATE:
      action();
      break;
  }
}

void grpc_chttp2_act_on_flowctl_action(
    const grpc_core::chttp2::FlowControlAction& action,
    grpc_chttp2_transport* t, grpc_chttp2_stream* s) {
  WithUrgency(t, action.send_stream_update(),
              GRPC_CHTTP2_INITIATE_WRITE_STREAM_FLOW_CONTROL, [t, s]() {
                if (s->id != 0 && !s->read_closed) {
                  grpc_chttp2_mark_stream_writable(t, s);
                }
              });
  WithUrgency(t, action.send_transport_update(),
              GRPC_CHTTP2_INITIATE_WRITE_TRANSPORT_FLOW_CONTROL, []() {});
  WithUrgency(t, action.send_initial_window_update(),
              GRPC_CHTTP2_INITIATE_WRITE_SEND_SETTINGS, [t, &action]() {
                t->settings.mutable_local().SetInitialWindowSize(
                    action.initial_window_size());
              });
  WithUrgency(
      t, action.send_max_frame_size_update(),
      GRPC_CHTTP2_INITIATE_WRITE_SEND_SETTINGS, [t, &action]() {
        t->settings.mutable_local().SetMaxFrameSize(action.max_frame_size());
      });
  if (t->enable_preferred_rx_crypto_frame_advertisement) {
    WithUrgency(
        t, action.preferred_rx_crypto_frame_size_update(),
        GRPC_CHTTP2_INITIATE_WRITE_SEND_SETTINGS, [t, &action]() {
          t->settings.mutable_local().SetPreferredReceiveCryptoMessageSize(
              action.preferred_rx_crypto_frame_size());
        });
  }
}

static grpc_error_handle try_http_parsing(grpc_chttp2_transport* t) {
  grpc_http_parser parser;
  size_t i = 0;
  grpc_error_handle error;
  grpc_http_response response;

  grpc_http_parser_init(&parser, GRPC_HTTP_RESPONSE, &response);

  grpc_error_handle parse_error;
  for (; i < t->read_buffer.count && parse_error.ok(); i++) {
    parse_error =
        grpc_http_parser_parse(&parser, t->read_buffer.slices[i], nullptr);
  }
  if (parse_error.ok() &&
      (parse_error = grpc_http_parser_eof(&parser)) == absl::OkStatus()) {
    error = grpc_error_set_int(
        grpc_error_set_int(
            GRPC_ERROR_CREATE("Trying to connect an http1.x server"),
            grpc_core::StatusIntProperty::kHttpStatus, response.status),
        grpc_core::StatusIntProperty::kRpcStatus,
        grpc_http2_status_to_grpc_status(response.status));
  }

  grpc_http_parser_destroy(&parser);
  grpc_http_response_destroy(&response);
  return error;
}

static void read_action(grpc_core::WeakRefCountedPtr<grpc_chttp2_transport> t,
                        grpc_error_handle error) {
  auto* tp = t.get();
  tp->combiner->Run(grpc_core::InitTransportClosure<read_action_locked>(
                        std::move(t), &tp->read_action_locked),
                    error);
}

static void read_action_parse_loop_locked(
    grpc_core::WeakRefCountedPtr<grpc_chttp2_transport> t,
    grpc_error_handle error) {
  if (t->closed_with_error.ok()) {
    grpc_error_handle errors[3] = {error, absl::OkStatus(), absl::OkStatus()};
    size_t requests_started = 0;
    for (size_t i = 0;
         i < t->read_buffer.count && errors[1] == absl::OkStatus(); i++) {
      auto r = grpc_chttp2_perform_read(t.get(), t->read_buffer.slices[i],
                                        requests_started);
      if (auto* partial_read_size = absl::get_if<size_t>(&r)) {
        for (size_t j = 0; j < i; j++) {
          grpc_core::CSliceUnref(grpc_slice_buffer_take_first(&t->read_buffer));
        }
        grpc_slice_buffer_sub_first(
            &t->read_buffer, *partial_read_size,
            GRPC_SLICE_LENGTH(t->read_buffer.slices[0]));
        t->combiner->ForceOffload();
        auto* tp = t.get();
        tp->combiner->Run(
            grpc_core::InitTransportClosure<read_action_parse_loop_locked>(
                std::move(t), &tp->read_action_locked),
            std::move(errors[0]));
        // Early return: we queued to retry later.
        return;
      } else {
        errors[1] = std::move(absl::get<absl::Status>(r));
      }
    }
    if (errors[1] != absl::OkStatus()) {
      errors[2] = try_http_parsing(t.get());
      error = GRPC_ERROR_CREATE_REFERENCING("Failed parsing HTTP/2", errors,
                                            GPR_ARRAY_SIZE(errors));
    }

    if (t->initial_window_update != 0) {
      if (t->initial_window_update > 0) {
        grpc_chttp2_stream* s;
        while (grpc_chttp2_list_pop_stalled_by_stream(t.get(), &s)) {
          grpc_chttp2_mark_stream_writable(t.get(), s);
          grpc_chttp2_initiate_write(
              t.get(),
              GRPC_CHTTP2_INITIATE_WRITE_FLOW_CONTROL_UNSTALLED_BY_SETTING);
        }
      }
      t->initial_window_update = 0;
    }
  }

  bool keep_reading = false;
  if (error.ok() && !t->closed_with_error.ok()) {
    error = GRPC_ERROR_CREATE_REFERENCING("Transport closed",
                                          &t->closed_with_error, 1);
  }
  if (!error.ok()) {
    // If a goaway frame was received, this might be the reason why the read
    // failed. Add this info to the error
    if (!t->goaway_error.ok()) {
      error = grpc_error_add_child(error, t->goaway_error);
    }

    close_transport_locked(t.get(), error);
  } else if (t->closed_with_error.ok()) {
    keep_reading = true;
    // Since we have read a byte, reset the keepalive timer
    if (t->keepalive_state == GRPC_CHTTP2_KEEPALIVE_STATE_WAITING) {
      maybe_reset_keepalive_ping_timer_locked(t.get());
    }
  }
  grpc_slice_buffer_reset_and_unref(&t->read_buffer);

  if (keep_reading) {
    if (t->num_pending_induced_frames >= DEFAULT_MAX_PENDING_INDUCED_FRAMES) {
      t->reading_paused_on_pending_induced_frames = true;
      GRPC_CHTTP2_IF_TRACING(
          gpr_log(GPR_INFO,
                  "transport %p : Pausing reading due to too "
                  "many unwritten SETTINGS ACK and RST_STREAM frames",
                  t.get()));
    } else {
      continue_read_action_locked(std::move(t));
    }
  }
}

static void read_action_locked(
    grpc_core::WeakRefCountedPtr<grpc_chttp2_transport> t,
    grpc_error_handle error) {
  // got an incoming read, cancel any pending keepalive timers
  t->keepalive_incoming_data_wanted = false;
  if (t->keepalive_ping_timeout_handle != TaskHandle::kInvalid) {
    if (GRPC_TRACE_FLAG_ENABLED(grpc_ping_trace) ||
        GRPC_TRACE_FLAG_ENABLED(grpc_keepalive_trace)) {
      gpr_log(GPR_INFO,
              "%s[%p]: Clear keepalive timer because data was received",
              t->is_client ? "CLIENT" : "SERVER", t.get());
    }
    t->event_engine->Cancel(
        std::exchange(t->keepalive_ping_timeout_handle, TaskHandle::kInvalid));
  }
  grpc_error_handle err = error;
  if (!err.ok()) {
    err = grpc_error_set_int(
        GRPC_ERROR_CREATE_REFERENCING("Endpoint read failed", &err, 1),
        grpc_core::StatusIntProperty::kOccurredDuringWrite, t->write_state);
  }
  std::swap(err, error);
  read_action_parse_loop_locked(std::move(t), std::move(err));
}

static void continue_read_action_locked(
    grpc_core::WeakRefCountedPtr<grpc_chttp2_transport> t) {
  const bool urgent = !t->goaway_error.ok();
  auto* tp = t.get();
  grpc_endpoint_read(tp->ep, &tp->read_buffer,
                     grpc_core::InitTransportClosure<read_action>(
                         std::move(t), &tp->read_action_locked),
                     urgent, grpc_chttp2_min_read_progress_size(tp));
}

// t is reffed prior to calling the first time, and once the callback chain
// that kicks off finishes, it's unreffed
void schedule_bdp_ping_locked(
    grpc_core::WeakRefCountedPtr<grpc_chttp2_transport> t) {
  auto* tp = t.get();
  tp->flow_control.bdp_estimator()->SchedulePing();
  send_ping_locked(tp,
                   grpc_core::InitTransportClosure<start_bdp_ping>(
                       tp->WeakRefAsSubclass<grpc_chttp2_transport>(),
                       &tp->start_bdp_ping_locked),
                   grpc_core::InitTransportClosure<finish_bdp_ping>(
                       std::move(t), &tp->finish_bdp_ping_locked));
  grpc_chttp2_initiate_write(tp, GRPC_CHTTP2_INITIATE_WRITE_BDP_PING);
}

static void start_bdp_ping(
    grpc_core::WeakRefCountedPtr<grpc_chttp2_transport> t,
    grpc_error_handle error) {
  grpc_chttp2_transport* tp = t.get();
  tp->combiner->Run(grpc_core::InitTransportClosure<start_bdp_ping_locked>(
                        std::move(t), &tp->start_bdp_ping_locked),
                    error);
}

static void start_bdp_ping_locked(
    grpc_core::WeakRefCountedPtr<grpc_chttp2_transport> t,
    grpc_error_handle error) {
  if (GRPC_TRACE_FLAG_ENABLED(grpc_http_trace)) {
    gpr_log(GPR_INFO, "%s: Start BDP ping err=%s",
            std::string(t->peer_string.as_string_view()).c_str(),
            grpc_core::StatusToString(error).c_str());
  }
  if (!error.ok() || !t->closed_with_error.ok()) {
    return;
  }
  // Reset the keepalive ping timer
  if (t->keepalive_state == GRPC_CHTTP2_KEEPALIVE_STATE_WAITING) {
    maybe_reset_keepalive_ping_timer_locked(t.get());
  }
  t->flow_control.bdp_estimator()->StartPing();
  t->bdp_ping_started = true;
}

static void finish_bdp_ping(
    grpc_core::WeakRefCountedPtr<grpc_chttp2_transport> t,
    grpc_error_handle error) {
  grpc_chttp2_transport* tp = t.get();
  tp->combiner->Run(grpc_core::InitTransportClosure<finish_bdp_ping_locked>(
                        std::move(t), &tp->finish_bdp_ping_locked),
                    error);
}

static void finish_bdp_ping_locked(
    grpc_core::WeakRefCountedPtr<grpc_chttp2_transport> t,
    grpc_error_handle error) {
  if (GRPC_TRACE_FLAG_ENABLED(grpc_http_trace)) {
    gpr_log(GPR_INFO, "%s: Complete BDP ping err=%s",
            std::string(t->peer_string.as_string_view()).c_str(),
            grpc_core::StatusToString(error).c_str());
  }
  if (!error.ok() || !t->closed_with_error.ok()) {
    return;
  }
  if (!t->bdp_ping_started) {
    // start_bdp_ping_locked has not been run yet. Schedule
    // finish_bdp_ping_locked to be run later.
    finish_bdp_ping(std::move(t), std::move(error));
    return;
  }
  t->bdp_ping_started = false;
  grpc_core::Timestamp next_ping =
      t->flow_control.bdp_estimator()->CompletePing();
  grpc_chttp2_act_on_flowctl_action(t->flow_control.PeriodicUpdate(), t.get(),
                                    nullptr);
  GPR_ASSERT(t->next_bdp_ping_timer_handle == TaskHandle::kInvalid);
  t->next_bdp_ping_timer_handle =
      t->event_engine->RunAfter(next_ping - grpc_core::Timestamp::Now(), [t] {
        grpc_core::ApplicationCallbackExecCtx callback_exec_ctx;
        grpc_core::ExecCtx exec_ctx;
        next_bdp_ping_timer_expired(t.get());
      });
}

static void next_bdp_ping_timer_expired(grpc_chttp2_transport* t) {
  t->combiner->Run(
      grpc_core::InitTransportClosure<next_bdp_ping_timer_expired_locked>(
          t->WeakRefAsSubclass<grpc_chttp2_transport>(),
          &t->next_bdp_ping_timer_expired_locked),
      absl::OkStatus());
}

static void next_bdp_ping_timer_expired_locked(
    grpc_core::WeakRefCountedPtr<grpc_chttp2_transport> t,
    GRPC_UNUSED grpc_error_handle error) {
  GPR_DEBUG_ASSERT(error.ok());
  t->next_bdp_ping_timer_handle = TaskHandle::kInvalid;
  if (t->flow_control.bdp_estimator()->accumulator() == 0) {
    // Block the bdp ping till we receive more data.
    t->bdp_ping_blocked = true;
  } else {
    schedule_bdp_ping_locked(std::move(t));
  }
}

void grpc_chttp2_config_default_keepalive_args(grpc_channel_args* args,
                                               bool is_client) {
  grpc_chttp2_config_default_keepalive_args(grpc_core::ChannelArgs::FromC(args),
                                            is_client);
}

void grpc_chttp2_config_default_keepalive_args(
    const grpc_core::ChannelArgs& channel_args, bool is_client) {
  const auto keepalive_time =
      std::max(grpc_core::Duration::Milliseconds(1),
               channel_args.GetDurationFromIntMillis(GRPC_ARG_KEEPALIVE_TIME_MS)
                   .value_or(is_client ? g_default_client_keepalive_time
                                       : g_default_server_keepalive_time));
  if (is_client) {
    g_default_client_keepalive_time = keepalive_time;
  } else {
    g_default_server_keepalive_time = keepalive_time;
  }

  const auto keepalive_timeout = std::max(
      grpc_core::Duration::Zero(),
      channel_args.GetDurationFromIntMillis(GRPC_ARG_KEEPALIVE_TIMEOUT_MS)
          .value_or(is_client ? g_default_client_keepalive_timeout
                              : g_default_server_keepalive_timeout));
  if (is_client) {
    g_default_client_keepalive_timeout = keepalive_timeout;
  } else {
    g_default_server_keepalive_timeout = keepalive_timeout;
  }

  const bool keepalive_permit_without_calls =
      channel_args.GetBool(GRPC_ARG_KEEPALIVE_PERMIT_WITHOUT_CALLS)
          .value_or(is_client
                        ? g_default_client_keepalive_permit_without_calls
                        : g_default_server_keepalive_permit_without_calls);
  if (is_client) {
    g_default_client_keepalive_permit_without_calls =
        keepalive_permit_without_calls;
  } else {
    g_default_server_keepalive_permit_without_calls =
        keepalive_permit_without_calls;
  }

  grpc_core::Chttp2PingAbusePolicy::SetDefaults(channel_args);
  grpc_core::Chttp2PingRatePolicy::SetDefaults(channel_args);
}

static void init_keepalive_ping(
    grpc_core::WeakRefCountedPtr<grpc_chttp2_transport> t) {
  auto* tp = t.get();
  tp->combiner->Run(grpc_core::InitTransportClosure<init_keepalive_ping_locked>(
                        std::move(t), &tp->init_keepalive_ping_locked),
                    absl::OkStatus());
}

static void init_keepalive_ping_locked(
    grpc_core::WeakRefCountedPtr<grpc_chttp2_transport> t,
    GRPC_UNUSED grpc_error_handle error) {
  GPR_DEBUG_ASSERT(error.ok());
  GPR_ASSERT(t->keepalive_state == GRPC_CHTTP2_KEEPALIVE_STATE_WAITING);
  GPR_ASSERT(t->keepalive_ping_timer_handle != TaskHandle::kInvalid);
  t->keepalive_ping_timer_handle = TaskHandle::kInvalid;
  if (t->destroying || !t->closed_with_error.ok()) {
    t->keepalive_state = GRPC_CHTTP2_KEEPALIVE_STATE_DYING;
  } else {
    if (t->keepalive_permit_without_calls || !t->stream_map.empty()) {
      t->keepalive_state = GRPC_CHTTP2_KEEPALIVE_STATE_PINGING;
      send_keepalive_ping_locked(t);
      grpc_chttp2_initiate_write(t.get(),
                                 GRPC_CHTTP2_INITIATE_WRITE_KEEPALIVE_PING);
    } else {
      t->keepalive_ping_timer_handle =
          t->event_engine->RunAfter(t->keepalive_time, [t] {
            grpc_core::ApplicationCallbackExecCtx callback_exec_ctx;
            grpc_core::ExecCtx exec_ctx;
            init_keepalive_ping(t);
          });
    }
  }
}

static void finish_keepalive_ping(
    grpc_core::WeakRefCountedPtr<grpc_chttp2_transport> t,
    grpc_error_handle error) {
  auto* tp = t.get();
  tp->combiner->Run(
      grpc_core::InitTransportClosure<finish_keepalive_ping_locked>(
          std::move(t), &tp->finish_keepalive_ping_locked),
      error);
}

static void finish_keepalive_ping_locked(
    grpc_core::WeakRefCountedPtr<grpc_chttp2_transport> t,
    grpc_error_handle error) {
  if (t->keepalive_state == GRPC_CHTTP2_KEEPALIVE_STATE_PINGING) {
    if (error.ok()) {
      if (GRPC_TRACE_FLAG_ENABLED(grpc_http_trace) ||
          GRPC_TRACE_FLAG_ENABLED(grpc_keepalive_trace)) {
        gpr_log(GPR_INFO, "%s: Finish keepalive ping",
                std::string(t->peer_string.as_string_view()).c_str());
      }
      t->keepalive_state = GRPC_CHTTP2_KEEPALIVE_STATE_WAITING;
      GPR_ASSERT(t->keepalive_ping_timer_handle == TaskHandle::kInvalid);
      t->keepalive_ping_timer_handle =
          t->event_engine->RunAfter(t->keepalive_time, [t] {
            grpc_core::ApplicationCallbackExecCtx callback_exec_ctx;
            grpc_core::ExecCtx exec_ctx;
            init_keepalive_ping(t);
          });
    }
  }
}

static void maybe_reset_keepalive_ping_timer_locked(grpc_chttp2_transport* t) {
  if (t->keepalive_ping_timer_handle != TaskHandle::kInvalid &&
      t->event_engine->Cancel(t->keepalive_ping_timer_handle)) {
    // Cancel succeeds, resets the keepalive ping timer. Note that we don't
    // need to Ref or Unref here since we still hold the Ref.
    if (GRPC_TRACE_FLAG_ENABLED(grpc_http_trace) ||
        GRPC_TRACE_FLAG_ENABLED(grpc_keepalive_trace)) {
      gpr_log(GPR_INFO, "%s: Keepalive ping cancelled. Resetting timer.",
              std::string(t->peer_string.as_string_view()).c_str());
    }
    t->keepalive_ping_timer_handle = t->event_engine->RunAfter(
        t->keepalive_time,
        [t = t->WeakRefAsSubclass<grpc_chttp2_transport>()]() mutable {
          grpc_core::ApplicationCallbackExecCtx callback_exec_ctx;
          grpc_core::ExecCtx exec_ctx;
          init_keepalive_ping(std::move(t));
        });
  }
}

//
// CALLBACK LOOP
//

static void connectivity_state_set(grpc_chttp2_transport* t,
                                   grpc_connectivity_state state,
                                   const absl::Status& status,
                                   const char* reason) {
  GRPC_CHTTP2_IF_TRACING(gpr_log(
      GPR_INFO, "transport %p set connectivity_state=%d; status=%s; reason=%s",
      t, state, status.ToString().c_str(), reason));
  t->state_tracker.SetState(state, status, reason);
}

//
// POLLSET STUFF
//

void grpc_chttp2_transport::SetPollset(grpc_stream* /*gs*/,
                                       grpc_pollset* pollset) {
  grpc_endpoint_add_to_pollset(ep, pollset);
}

void grpc_chttp2_transport::SetPollsetSet(grpc_stream* /*gs*/,
                                          grpc_pollset_set* pollset_set) {
  grpc_endpoint_add_to_pollset_set(ep, pollset_set);
}

//
// RESOURCE QUOTAS
//

static void post_benign_reclaimer(grpc_chttp2_transport* t) {
  if (!t->benign_reclaimer_registered) {
    t->benign_reclaimer_registered = true;
    t->memory_owner.PostReclaimer(
        grpc_core::ReclamationPass::kBenign,
        [t = t->WeakRefAsSubclass<grpc_chttp2_transport>()](
            absl::optional<grpc_core::ReclamationSweep> sweep) mutable {
          if (sweep.has_value()) {
            auto* tp = t.get();
            tp->active_reclamation = std::move(*sweep);
            tp->combiner->Run(
                grpc_core::InitTransportClosure<benign_reclaimer_locked>(
                    std::move(t), &tp->benign_reclaimer_locked),
                absl::OkStatus());
          }
        });
  }
}

static void post_destructive_reclaimer(grpc_chttp2_transport* t) {
  if (!t->destructive_reclaimer_registered) {
    t->destructive_reclaimer_registered = true;
    t->memory_owner.PostReclaimer(
        grpc_core::ReclamationPass::kDestructive,
        [t = t->WeakRefAsSubclass<grpc_chttp2_transport>()](
            absl::optional<grpc_core::ReclamationSweep> sweep) mutable {
          if (sweep.has_value()) {
            auto* tp = t.get();
            tp->active_reclamation = std::move(*sweep);
            tp->combiner->Run(
                grpc_core::InitTransportClosure<destructive_reclaimer_locked>(
                    std::move(t), &tp->destructive_reclaimer_locked),
                absl::OkStatus());
          }
        });
  }
}

static void benign_reclaimer_locked(
    grpc_core::WeakRefCountedPtr<grpc_chttp2_transport> t,
    grpc_error_handle error) {
  if (error.ok() && t->stream_map.empty()) {
    // Channel with no active streams: send a goaway to try and make it
    // disconnect cleanly
    if (GRPC_TRACE_FLAG_ENABLED(grpc_resource_quota_trace)) {
      gpr_log(GPR_INFO, "HTTP2: %s - send goaway to free memory",
              std::string(t->peer_string.as_string_view()).c_str());
    }
    send_goaway(t.get(),
                grpc_error_set_int(GRPC_ERROR_CREATE("Buffers full"),
                                   grpc_core::StatusIntProperty::kHttp2Error,
                                   GRPC_HTTP2_ENHANCE_YOUR_CALM),
                /*immediate_disconnect_hint=*/true);
  } else if (error.ok() && GRPC_TRACE_FLAG_ENABLED(grpc_resource_quota_trace)) {
    gpr_log(GPR_INFO,
            "HTTP2: %s - skip benign reclamation, there are still %" PRIdPTR
            " streams",
            std::string(t->peer_string.as_string_view()).c_str(),
            t->stream_map.size());
  }
  t->benign_reclaimer_registered = false;
  if (error != absl::CancelledError()) {
    t->active_reclamation.Finish();
  }
}

static void destructive_reclaimer_locked(
    grpc_core::WeakRefCountedPtr<grpc_chttp2_transport> t,
    grpc_error_handle error) {
  t->destructive_reclaimer_registered = false;
  if (error.ok() && !t->stream_map.empty()) {
    // As stream_map is a hash map, this selects effectively a random stream.
    grpc_chttp2_stream* s = t->stream_map.begin()->second;
    if (GRPC_TRACE_FLAG_ENABLED(grpc_resource_quota_trace)) {
      gpr_log(GPR_INFO, "HTTP2: %s - abandon stream id %d",
              std::string(t->peer_string.as_string_view()).c_str(), s->id);
    }
    grpc_chttp2_cancel_stream(
        t.get(), s,
        grpc_error_set_int(GRPC_ERROR_CREATE("Buffers full"),
                           grpc_core::StatusIntProperty::kHttp2Error,
                           GRPC_HTTP2_ENHANCE_YOUR_CALM),
        false);
    if (!t->stream_map.empty()) {
      // Since we cancel one stream per destructive reclamation, if
      //   there are more streams left, we can immediately post a new
      //   reclaimer in case the resource quota needs to free more
      //   memory
      post_destructive_reclaimer(t.get());
    }
  }
  if (error != absl::CancelledError()) {
    t->active_reclamation.Finish();
  }
}

//
// MONITORING
//

const char* grpc_chttp2_initiate_write_reason_string(
    grpc_chttp2_initiate_write_reason reason) {
  switch (reason) {
    case GRPC_CHTTP2_INITIATE_WRITE_INITIAL_WRITE:
      return "INITIAL_WRITE";
    case GRPC_CHTTP2_INITIATE_WRITE_START_NEW_STREAM:
      return "START_NEW_STREAM";
    case GRPC_CHTTP2_INITIATE_WRITE_SEND_MESSAGE:
      return "SEND_MESSAGE";
    case GRPC_CHTTP2_INITIATE_WRITE_SEND_INITIAL_METADATA:
      return "SEND_INITIAL_METADATA";
    case GRPC_CHTTP2_INITIATE_WRITE_SEND_TRAILING_METADATA:
      return "SEND_TRAILING_METADATA";
    case GRPC_CHTTP2_INITIATE_WRITE_RETRY_SEND_PING:
      return "RETRY_SEND_PING";
    case GRPC_CHTTP2_INITIATE_WRITE_CONTINUE_PINGS:
      return "CONTINUE_PINGS";
    case GRPC_CHTTP2_INITIATE_WRITE_GOAWAY_SENT:
      return "GOAWAY_SENT";
    case GRPC_CHTTP2_INITIATE_WRITE_RST_STREAM:
      return "RST_STREAM";
    case GRPC_CHTTP2_INITIATE_WRITE_CLOSE_FROM_API:
      return "CLOSE_FROM_API";
    case GRPC_CHTTP2_INITIATE_WRITE_STREAM_FLOW_CONTROL:
      return "STREAM_FLOW_CONTROL";
    case GRPC_CHTTP2_INITIATE_WRITE_TRANSPORT_FLOW_CONTROL:
      return "TRANSPORT_FLOW_CONTROL";
    case GRPC_CHTTP2_INITIATE_WRITE_SEND_SETTINGS:
      return "SEND_SETTINGS";
    case GRPC_CHTTP2_INITIATE_WRITE_SETTINGS_ACK:
      return "SETTINGS_ACK";
    case GRPC_CHTTP2_INITIATE_WRITE_FLOW_CONTROL_UNSTALLED_BY_SETTING:
      return "FLOW_CONTROL_UNSTALLED_BY_SETTING";
    case GRPC_CHTTP2_INITIATE_WRITE_FLOW_CONTROL_UNSTALLED_BY_UPDATE:
      return "FLOW_CONTROL_UNSTALLED_BY_UPDATE";
    case GRPC_CHTTP2_INITIATE_WRITE_APPLICATION_PING:
      return "APPLICATION_PING";
    case GRPC_CHTTP2_INITIATE_WRITE_BDP_PING:
      return "BDP_PING";
    case GRPC_CHTTP2_INITIATE_WRITE_KEEPALIVE_PING:
      return "KEEPALIVE_PING";
    case GRPC_CHTTP2_INITIATE_WRITE_TRANSPORT_FLOW_CONTROL_UNSTALLED:
      return "TRANSPORT_FLOW_CONTROL_UNSTALLED";
    case GRPC_CHTTP2_INITIATE_WRITE_PING_RESPONSE:
      return "PING_RESPONSE";
    case GRPC_CHTTP2_INITIATE_WRITE_FORCE_RST_STREAM:
      return "FORCE_RST_STREAM";
  }
  GPR_UNREACHABLE_CODE(return "unknown");
}

grpc_endpoint* grpc_chttp2_transport::GetEndpoint() { return ep; }

size_t grpc_chttp2_transport::SizeOfStream() const {
  return sizeof(grpc_chttp2_stream);
}

bool grpc_chttp2_transport::
    HackyDisableStreamOpBatchCoalescingInConnectedChannel() const {
  return false;
}

absl::string_view grpc_chttp2_transport::GetTransportName() const {
  return "chttp2";
}

grpc_core::RefCountedPtr<grpc_core::channelz::SocketNode>
grpc_chttp2_transport_get_socket_node(grpc_core::Transport* transport) {
  grpc_chttp2_transport* t =
      reinterpret_cast<grpc_chttp2_transport*>(transport);
  return t->channelz_socket;
}

grpc_core::Transport* grpc_create_chttp2_transport(
    const grpc_core::ChannelArgs& channel_args, grpc_endpoint* ep,
    bool is_client) {
  return new grpc_chttp2_transport(channel_args, ep, is_client);
}

void grpc_chttp2_transport_start_reading(
    grpc_core::Transport* transport, grpc_slice_buffer* read_buffer,
    grpc_closure* notify_on_receive_settings, grpc_closure* notify_on_close) {
  auto t = reinterpret_cast<grpc_chttp2_transport*>(transport)
               ->WeakRefAsSubclass<grpc_chttp2_transport>();
  if (read_buffer != nullptr) {
    grpc_slice_buffer_move_into(read_buffer, &t->read_buffer);
    gpr_free(read_buffer);
  }
  auto* tp = t.get();
  tp->combiner->Run(
      grpc_core::NewClosure([t = std::move(t), notify_on_receive_settings,
                             notify_on_close](grpc_error_handle) mutable {
        if (!t->closed_with_error.ok()) {
          if (notify_on_receive_settings != nullptr) {
            grpc_core::ExecCtx::Run(DEBUG_LOCATION, notify_on_receive_settings,
                                    t->closed_with_error);
          }
          if (notify_on_close != nullptr) {
            grpc_core::ExecCtx::Run(DEBUG_LOCATION, notify_on_close,
                                    t->closed_with_error);
          }
          return;
        }
        t->notify_on_receive_settings = notify_on_receive_settings;
        t->notify_on_close = notify_on_close;
        read_action_locked(std::move(t), absl::OkStatus());
      }),
      absl::OkStatus());
}<|MERGE_RESOLUTION|>--- conflicted
+++ resolved
@@ -798,14 +798,9 @@
 
 grpc_chttp2_stream::grpc_chttp2_stream(grpc_chttp2_transport* t,
                                        grpc_stream_refcount* refcount,
-<<<<<<< HEAD
                                        const void* server_data,
                                        grpc_core::Arena* arena)
     : t(t->WeakRefAsSubclass<grpc_chttp2_transport>()),
-=======
-                                       const void* server_data)
-    : t(t->Ref()),
->>>>>>> 2034989d
       refcount([refcount]() {
 // We reserve one 'active stream' that's dropped when the stream is
 //   read-closed. The others are for Chttp2IncomingByteStreams that are
