//
// Copyright 2018 gRPC authors.
//
// Licensed under the Apache License, Version 2.0 (the "License");
// you may not use this file except in compliance with the License.
// You may obtain a copy of the License at
//
//     http://www.apache.org/licenses/LICENSE-2.0
//
// Unless required by applicable law or agreed to in writing, software
// distributed under the License is distributed on an "AS IS" BASIS,
// WITHOUT WARRANTIES OR CONDITIONS OF ANY KIND, either express or implied.
// See the License for the specific language governing permissions and
// limitations under the License.
//

#include <grpc/support/port_platform.h>

#include "src/core/ext/transport/chttp2/transport/chttp2_transport.h"

#include <inttypes.h>
#include <limits.h>
#include <string.h>

#include <algorithm>
#include <atomic>
#include <cstddef>
#include <cstdint>
#include <limits>
#include <memory>
#include <new>
#include <string>
#include <type_traits>
#include <utility>
#include <vector>

#include "absl/base/attributes.h"
#include "absl/container/flat_hash_map.h"
#include "absl/hash/hash.h"
#include "absl/meta/type_traits.h"
#include "absl/random/random.h"
#include "absl/status/status.h"
#include "absl/strings/cord.h"
#include "absl/strings/str_cat.h"
#include "absl/strings/str_format.h"
#include "absl/strings/string_view.h"
#include "absl/types/optional.h"
#include "absl/types/variant.h"

#include <grpc/event_engine/event_engine.h>
#include <grpc/grpc.h>
#include <grpc/impl/channel_arg_names.h>
#include <grpc/impl/connectivity_state.h>
#include <grpc/slice_buffer.h>
#include <grpc/status.h>
#include <grpc/support/alloc.h>
#include <grpc/support/log.h>
#include <grpc/support/time.h>

#include "src/core/ext/transport/chttp2/transport/context_list_entry.h"
#include "src/core/ext/transport/chttp2/transport/flow_control.h"
#include "src/core/ext/transport/chttp2/transport/frame.h"
#include "src/core/ext/transport/chttp2/transport/frame_data.h"
#include "src/core/ext/transport/chttp2/transport/frame_goaway.h"
#include "src/core/ext/transport/chttp2/transport/frame_rst_stream.h"
#include "src/core/ext/transport/chttp2/transport/hpack_encoder.h"
#include "src/core/ext/transport/chttp2/transport/http2_settings.h"
#include "src/core/ext/transport/chttp2/transport/http_trace.h"
#include "src/core/ext/transport/chttp2/transport/internal.h"
#include "src/core/ext/transport/chttp2/transport/legacy_frame.h"
#include "src/core/ext/transport/chttp2/transport/max_concurrent_streams_policy.h"
#include "src/core/ext/transport/chttp2/transport/ping_abuse_policy.h"
#include "src/core/ext/transport/chttp2/transport/ping_callbacks.h"
#include "src/core/ext/transport/chttp2/transport/ping_rate_policy.h"
#include "src/core/ext/transport/chttp2/transport/varint.h"
#include "src/core/ext/transport/chttp2/transport/write_size_policy.h"
#include "src/core/lib/channel/call_tracer.h"
#include "src/core/lib/channel/channel_args.h"
#include "src/core/lib/channel/context.h"
#include "src/core/lib/channel/tcp_tracer.h"
#include "src/core/lib/debug/stats.h"
#include "src/core/lib/debug/stats_data.h"
#include "src/core/lib/experiments/experiments.h"
#include "src/core/lib/gpr/string.h"
#include "src/core/lib/gpr/useful.h"
#include "src/core/lib/gprpp/bitset.h"
#include "src/core/lib/gprpp/crash.h"
#include "src/core/lib/gprpp/debug_location.h"
#include "src/core/lib/gprpp/ref_counted.h"
#include "src/core/lib/gprpp/status_helper.h"
#include "src/core/lib/gprpp/time.h"
#include "src/core/lib/http/parser.h"
#include "src/core/lib/iomgr/combiner.h"
#include "src/core/lib/iomgr/error.h"
#include "src/core/lib/iomgr/exec_ctx.h"
#include "src/core/lib/iomgr/iomgr_fwd.h"
#include "src/core/lib/iomgr/port.h"
#include "src/core/lib/promise/poll.h"
#include "src/core/lib/resource_quota/arena.h"
#include "src/core/lib/resource_quota/memory_quota.h"
#include "src/core/lib/resource_quota/resource_quota.h"
#include "src/core/lib/resource_quota/trace.h"
#include "src/core/lib/slice/slice.h"
#include "src/core/lib/slice/slice_buffer.h"
#include "src/core/lib/slice/slice_internal.h"
#include "src/core/lib/transport/bdp_estimator.h"
#include "src/core/lib/transport/connectivity_state.h"
#include "src/core/lib/transport/error_utils.h"
#include "src/core/lib/transport/http2_errors.h"
#include "src/core/lib/transport/metadata_batch.h"
#include "src/core/lib/transport/status_conversion.h"
#include "src/core/lib/transport/transport.h"

#ifdef GRPC_POSIX_SOCKET_TCP
#include "src/core/lib/iomgr/ev_posix.h"
#endif

#define DEFAULT_CONNECTION_WINDOW_TARGET (1024 * 1024)
#define MAX_WINDOW 0x7fffffffu
#define MAX_WRITE_BUFFER_SIZE (64 * 1024 * 1024)
#define DEFAULT_MAX_HEADER_LIST_SIZE (16 * 1024)
#define DEFAULT_MAX_HEADER_LIST_SIZE_SOFT_LIMIT (8 * 1024)

#define KEEPALIVE_TIME_BACKOFF_MULTIPLIER 2

#define DEFAULT_MAX_PENDING_INDUCED_FRAMES 10000

#define GRPC_ARG_HTTP2_PING_ON_RST_STREAM_PERCENT \
  "grpc.http2.ping_on_rst_stream_percent"

static grpc_core::Duration g_default_client_keepalive_time =
    grpc_core::Duration::Infinity();
static grpc_core::Duration g_default_client_keepalive_timeout =
    grpc_core::Duration::Seconds(20);
static grpc_core::Duration g_default_server_keepalive_time =
    grpc_core::Duration::Hours(2);
static grpc_core::Duration g_default_server_keepalive_timeout =
    grpc_core::Duration::Seconds(20);
static bool g_default_client_keepalive_permit_without_calls = false;
static bool g_default_server_keepalive_permit_without_calls = false;

// EXPERIMENTAL: control tarpitting in chttp2
#define GRPC_ARG_HTTP_ALLOW_TARPIT "grpc.http.tarpit"
#define GRPC_ARG_HTTP_TARPIT_MIN_DURATION_MS "grpc.http.tarpit_min_duration_ms"
#define GRPC_ARG_HTTP_TARPIT_MAX_DURATION_MS "grpc.http.tarpit_max_duration_ms"

#define MAX_CLIENT_STREAM_ID 0x7fffffffu
grpc_core::TraceFlag grpc_keepalive_trace(false, "http_keepalive");
grpc_core::DebugOnlyTraceFlag grpc_trace_chttp2_refcount(false,
                                                         "chttp2_refcount");

// forward declarations of various callbacks that we'll build closures around
static void write_action_begin_locked(
    grpc_core::RefCountedPtr<grpc_chttp2_transport>, grpc_error_handle error);
static void write_action(grpc_chttp2_transport* t);
static void write_action_end(grpc_core::RefCountedPtr<grpc_chttp2_transport>,
                             grpc_error_handle error);
static void write_action_end_locked(
    grpc_core::RefCountedPtr<grpc_chttp2_transport>, grpc_error_handle error);

static void read_action(grpc_core::RefCountedPtr<grpc_chttp2_transport>,
                        grpc_error_handle error);
static void read_action_locked(grpc_core::RefCountedPtr<grpc_chttp2_transport>,
                               grpc_error_handle error);
static void continue_read_action_locked(
    grpc_core::RefCountedPtr<grpc_chttp2_transport> t);

static void close_from_api(grpc_chttp2_transport* t, grpc_chttp2_stream* s,
                           grpc_error_handle error, bool tarpit);

// Start new streams that have been created if we can
static void maybe_start_some_streams(grpc_chttp2_transport* t);

static void connectivity_state_set(grpc_chttp2_transport* t,
                                   grpc_connectivity_state state,
                                   const absl::Status& status,
                                   const char* reason);

static void benign_reclaimer_locked(
    grpc_core::RefCountedPtr<grpc_chttp2_transport>, grpc_error_handle error);
static void destructive_reclaimer_locked(
    grpc_core::RefCountedPtr<grpc_chttp2_transport>, grpc_error_handle error);

static void post_benign_reclaimer(grpc_chttp2_transport* t);
static void post_destructive_reclaimer(grpc_chttp2_transport* t);

static void close_transport_locked(grpc_chttp2_transport* t,
                                   grpc_error_handle error);
static void end_all_the_calls(grpc_chttp2_transport* t,
                              grpc_error_handle error);

static void start_bdp_ping(grpc_core::RefCountedPtr<grpc_chttp2_transport>,
                           grpc_error_handle error);
static void finish_bdp_ping(grpc_core::RefCountedPtr<grpc_chttp2_transport>,
                            grpc_error_handle error);
static void start_bdp_ping_locked(
    grpc_core::RefCountedPtr<grpc_chttp2_transport>, grpc_error_handle error);
static void finish_bdp_ping_locked(
    grpc_core::RefCountedPtr<grpc_chttp2_transport>, grpc_error_handle error);
static void next_bdp_ping_timer_expired(grpc_chttp2_transport* t);
static void next_bdp_ping_timer_expired_locked(
    grpc_core::RefCountedPtr<grpc_chttp2_transport> tp,
    GRPC_UNUSED grpc_error_handle error);

static void cancel_pings(grpc_chttp2_transport* t, grpc_error_handle error);
static void send_ping_locked(grpc_chttp2_transport* t,
                             grpc_closure* on_initiate, grpc_closure* on_ack);
static void retry_initiate_ping_locked(
    grpc_core::RefCountedPtr<grpc_chttp2_transport> t,
    GRPC_UNUSED grpc_error_handle error);

// keepalive-relevant functions
static void init_keepalive_ping(
    grpc_core::RefCountedPtr<grpc_chttp2_transport> t);
static void init_keepalive_ping_locked(
    grpc_core::RefCountedPtr<grpc_chttp2_transport> t,
    GRPC_UNUSED grpc_error_handle error);
static void finish_keepalive_ping(
    grpc_core::RefCountedPtr<grpc_chttp2_transport> t, grpc_error_handle error);
static void finish_keepalive_ping_locked(
    grpc_core::RefCountedPtr<grpc_chttp2_transport> t, grpc_error_handle error);
static void maybe_reset_keepalive_ping_timer_locked(grpc_chttp2_transport* t);

static void send_goaway(grpc_chttp2_transport* t, grpc_error_handle error,
                        bool immediate_disconnect_hint);

// Timeout for getting an ack back on settings changes
#define GRPC_ARG_SETTINGS_TIMEOUT "grpc.http2.settings_timeout"

namespace {

using TaskHandle = ::grpc_event_engine::experimental::EventEngine::TaskHandle;

grpc_core::CallTracerInterface* CallTracerIfSampled(grpc_chttp2_stream* s) {
  if (s->context == nullptr || !grpc_core::IsTraceRecordCallopsEnabled()) {
    return nullptr;
  }
  auto* call_tracer = static_cast<grpc_core::CallTracerInterface*>(
      static_cast<grpc_call_context_element*>(
          s->context)[GRPC_CONTEXT_CALL_TRACER_ANNOTATION_INTERFACE]
          .value);
  if (call_tracer == nullptr || !call_tracer->IsSampled()) {
    return nullptr;
  }
  return call_tracer;
}

std::shared_ptr<grpc_core::TcpTracerInterface> TcpTracerIfSampled(
    grpc_chttp2_stream* s) {
  if (s->context == nullptr || !grpc_core::IsTraceRecordCallopsEnabled()) {
    return nullptr;
  }
  auto* call_attempt_tracer = static_cast<grpc_core::CallTracerInterface*>(
      static_cast<grpc_call_context_element*>(
          s->context)[GRPC_CONTEXT_CALL_TRACER]
          .value);
  if (call_attempt_tracer == nullptr || !call_attempt_tracer->IsSampled()) {
    return nullptr;
  }
  return call_attempt_tracer->StartNewTcpTrace();
}

grpc_core::WriteTimestampsCallback g_write_timestamps_callback = nullptr;
grpc_core::CopyContextFn g_get_copied_context_fn = nullptr;
}  // namespace

namespace grpc_core {

namespace {
// Initialize a grpc_closure \a c to call \a Fn with \a t and \a error. Holds
// the passed in reference to \a t until it's moved into Fn.
template <void (*Fn)(RefCountedPtr<grpc_chttp2_transport>, grpc_error_handle)>
grpc_closure* InitTransportClosure(RefCountedPtr<grpc_chttp2_transport> t,
                                   grpc_closure* c) {
  GRPC_CLOSURE_INIT(
      c,
      [](void* tp, grpc_error_handle error) {
        Fn(RefCountedPtr<grpc_chttp2_transport>(
               static_cast<grpc_chttp2_transport*>(tp)),
           std::move(error));
      },
      t.release(), nullptr);
  return c;
}
}  // namespace

namespace {
TestOnlyGlobalHttp2TransportInitCallback test_only_init_callback = nullptr;
TestOnlyGlobalHttp2TransportDestructCallback test_only_destruct_callback =
    nullptr;
bool test_only_disable_transient_failure_state_notification = false;
}  // namespace

void TestOnlySetGlobalHttp2TransportInitCallback(
    TestOnlyGlobalHttp2TransportInitCallback callback) {
  test_only_init_callback = callback;
}

void TestOnlySetGlobalHttp2TransportDestructCallback(
    TestOnlyGlobalHttp2TransportDestructCallback callback) {
  test_only_destruct_callback = callback;
}

void TestOnlyGlobalHttp2TransportDisableTransientFailureStateNotification(
    bool disable) {
  test_only_disable_transient_failure_state_notification = disable;
}

void GrpcHttp2SetWriteTimestampsCallback(WriteTimestampsCallback fn) {
  g_write_timestamps_callback = fn;
}

void GrpcHttp2SetCopyContextFn(CopyContextFn fn) {
  g_get_copied_context_fn = fn;
}

WriteTimestampsCallback GrpcHttp2GetWriteTimestampsCallback() {
  return g_write_timestamps_callback;
}

CopyContextFn GrpcHttp2GetCopyContextFn() { return g_get_copied_context_fn; }

// For each entry in the passed ContextList, it executes the function set using
// GrpcHttp2SetWriteTimestampsCallback method with each context in the list
// and \a ts. It also deletes/frees up the passed ContextList after this
// operation.
void ForEachContextListEntryExecute(void* arg, Timestamps* ts,
                                    grpc_error_handle error) {
  ContextList* context_list = reinterpret_cast<ContextList*>(arg);
  if (!context_list) {
    return;
  }
  for (auto it = context_list->begin(); it != context_list->end(); it++) {
    ContextListEntry& entry = (*it);
    if (ts) {
      ts->byte_offset = static_cast<uint32_t>(entry.ByteOffsetInStream());
    }
    g_write_timestamps_callback(entry.TraceContext(), ts, error);
  }
  delete context_list;
}

HttpAnnotation::HttpAnnotation(
    Type type, gpr_timespec time,
    absl::optional<chttp2::TransportFlowControl::Stats> transport_stats,
    absl::optional<chttp2::StreamFlowControl::Stats> stream_stats)
    : CallTracerAnnotationInterface::Annotation(
          CallTracerAnnotationInterface::AnnotationType::kHttpTransport),
      type_(type),
      time_(time),
      transport_stats_(transport_stats),
      stream_stats_(stream_stats) {}

std::string HttpAnnotation::ToString() const {
  std::string s = "HttpAnnotation type: ";
  switch (type_) {
    case Type::kStart:
      absl::StrAppend(&s, "Start");
      break;
    case Type::kHeadWritten:
      absl::StrAppend(&s, "HeadWritten");
      break;
    case Type::kEnd:
      absl::StrAppend(&s, "End");
      break;
    default:
      absl::StrAppend(&s, "Unknown");
  }
  absl::StrAppend(&s, " time: ", gpr_format_timespec(time_));
  if (transport_stats_.has_value()) {
    absl::StrAppend(&s, " transport:[", transport_stats_->ToString(), "]");
  }
  if (stream_stats_.has_value()) {
    absl::StrAppend(&s, " stream:[", stream_stats_->ToString(), "]");
  }
  return s;
}

}  // namespace grpc_core

//
// CONSTRUCTION/DESTRUCTION/REFCOUNTING
//

grpc_chttp2_transport::~grpc_chttp2_transport() {
  size_t i;

  cancel_pings(this, GRPC_ERROR_CREATE("Transport destroyed"));

  event_engine.reset();

  if (channelz_socket != nullptr) {
    channelz_socket.reset();
  }

  grpc_endpoint_destroy(ep);

  grpc_error_handle error = GRPC_ERROR_CREATE("Transport destroyed");
  // ContextList::Execute follows semantics of a callback function and does not
  // take a ref on error
  if (cl != nullptr) {
    grpc_core::ForEachContextListEntryExecute(cl, nullptr, error);
  }
  cl = nullptr;

  grpc_slice_buffer_destroy(&read_buffer);
  grpc_chttp2_goaway_parser_destroy(&goaway_parser);

  for (i = 0; i < STREAM_LIST_COUNT; i++) {
    GPR_ASSERT(lists[i].head == nullptr);
    GPR_ASSERT(lists[i].tail == nullptr);
  }

  GPR_ASSERT(stream_map.empty());
  GRPC_COMBINER_UNREF(combiner, "chttp2_transport");

  while (write_cb_pool) {
    grpc_chttp2_write_cb* next = write_cb_pool->next;
    gpr_free(write_cb_pool);
    write_cb_pool = next;
  }

  gpr_free(ping_acks);
  if (grpc_core::test_only_destruct_callback != nullptr) {
    grpc_core::test_only_destruct_callback();
  }
}

static void read_channel_args(grpc_chttp2_transport* t,
                              const grpc_core::ChannelArgs& channel_args,
                              bool is_client) {
  const int initial_sequence_number =
      channel_args.GetInt(GRPC_ARG_HTTP2_INITIAL_SEQUENCE_NUMBER).value_or(-1);
  if (initial_sequence_number > 0) {
    if ((t->next_stream_id & 1) != (initial_sequence_number & 1)) {
      gpr_log(GPR_ERROR, "%s: low bit must be %d on %s",
              GRPC_ARG_HTTP2_INITIAL_SEQUENCE_NUMBER, t->next_stream_id & 1,
              is_client ? "client" : "server");
    } else {
      t->next_stream_id = static_cast<uint32_t>(initial_sequence_number);
    }
  }

  const int max_hpack_table_size =
      channel_args.GetInt(GRPC_ARG_HTTP2_HPACK_TABLE_SIZE_ENCODER).value_or(-1);
  if (max_hpack_table_size >= 0) {
    t->hpack_compressor.SetMaxUsableSize(max_hpack_table_size);
  }

  t->write_buffer_size =
      std::max(0, channel_args.GetInt(GRPC_ARG_HTTP2_WRITE_BUFFER_SIZE)
                      .value_or(grpc_core::chttp2::kDefaultWindow));
  t->keepalive_time =
      std::max(grpc_core::Duration::Milliseconds(1),
               channel_args.GetDurationFromIntMillis(GRPC_ARG_KEEPALIVE_TIME_MS)
                   .value_or(t->is_client ? g_default_client_keepalive_time
                                          : g_default_server_keepalive_time));
  t->keepalive_timeout = std::max(
      grpc_core::Duration::Zero(),
      channel_args.GetDurationFromIntMillis(GRPC_ARG_KEEPALIVE_TIMEOUT_MS)
          .value_or(t->keepalive_time == grpc_core::Duration::Infinity()
                        ? grpc_core::Duration::Infinity()
                        : (t->is_client ? g_default_client_keepalive_timeout
                                        : g_default_server_keepalive_timeout)));
  t->ping_timeout = std::max(
      grpc_core::Duration::Zero(),
      channel_args.GetDurationFromIntMillis(GRPC_ARG_PING_TIMEOUT_MS)
          .value_or(t->keepalive_time == grpc_core::Duration::Infinity()
                        ? grpc_core::Duration::Infinity()
                        : grpc_core::Duration::Minutes(1)));
  if (t->is_client) {
    t->keepalive_permit_without_calls =
        channel_args.GetBool(GRPC_ARG_KEEPALIVE_PERMIT_WITHOUT_CALLS)
            .value_or(grpc_core::IsKeepaliveFixEnabled()
                          ? g_default_client_keepalive_permit_without_calls
                          : false);
  } else {
    t->keepalive_permit_without_calls =
        channel_args.GetBool(GRPC_ARG_KEEPALIVE_PERMIT_WITHOUT_CALLS)
            .value_or(grpc_core::IsKeepaliveServerFixEnabled()
                          ? g_default_server_keepalive_permit_without_calls
                          : false);
  }

  t->settings_timeout =
      channel_args.GetDurationFromIntMillis(GRPC_ARG_SETTINGS_TIMEOUT)
          .value_or(std::max(t->keepalive_timeout * 2,
                             grpc_core::Duration::Minutes(1)));

  // Only send the prefered rx frame size http2 setting if we are instructed
  // to auto size the buffers allocated at tcp level and we also can adjust
  // sending frame size.
  t->enable_preferred_rx_crypto_frame_advertisement =
      channel_args
          .GetBool(GRPC_ARG_EXPERIMENTAL_HTTP2_PREFERRED_CRYPTO_FRAME_SIZE)
          .value_or(false);

  const auto max_requests_per_read =
      channel_args.GetInt("grpc.http2.max_requests_per_read");
  if (max_requests_per_read.has_value()) {
    t->max_requests_per_read =
        grpc_core::Clamp(*max_requests_per_read, 1, 10000);
  } else {
    t->max_requests_per_read = 32;
  }

  if (channel_args.GetBool(GRPC_ARG_ENABLE_CHANNELZ)
          .value_or(GRPC_ENABLE_CHANNELZ_DEFAULT)) {
    t->channelz_socket =
        grpc_core::MakeRefCounted<grpc_core::channelz::SocketNode>(
            std::string(grpc_endpoint_get_local_address(t->ep)),
            std::string(t->peer_string.as_string_view()),
            absl::StrCat(t->GetTransportName(), " ",
                         t->peer_string.as_string_view()),
            channel_args
                .GetObjectRef<grpc_core::channelz::SocketNode::Security>());
  }

  t->ack_pings = channel_args.GetBool("grpc.http2.ack_pings").value_or(true);

  t->allow_tarpit =
      channel_args.GetBool(GRPC_ARG_HTTP_ALLOW_TARPIT).value_or(true);
  t->min_tarpit_duration_ms =
      channel_args
          .GetDurationFromIntMillis(GRPC_ARG_HTTP_TARPIT_MIN_DURATION_MS)
          .value_or(grpc_core::Duration::Milliseconds(100))
          .millis();
  t->max_tarpit_duration_ms =
      channel_args
          .GetDurationFromIntMillis(GRPC_ARG_HTTP_TARPIT_MAX_DURATION_MS)
          .value_or(grpc_core::Duration::Seconds(1))
          .millis();

  const int soft_limit =
      channel_args.GetInt(GRPC_ARG_MAX_METADATA_SIZE).value_or(-1);
  if (soft_limit < 0) {
    // Set soft limit to 0.8 * hard limit if this is larger than
    // `DEFAULT_MAX_HEADER_LIST_SIZE_SOFT_LIMIT` and
    // `GRPC_ARG_MAX_METADATA_SIZE` is not set.
    t->max_header_list_size_soft_limit = std::max(
        DEFAULT_MAX_HEADER_LIST_SIZE_SOFT_LIMIT,
        static_cast<int>(
            0.8 * channel_args.GetInt(GRPC_ARG_ABSOLUTE_MAX_METADATA_SIZE)
                      .value_or(-1)));
  } else {
    t->max_header_list_size_soft_limit = soft_limit;
  }

  int value;
  if (!is_client) {
    value = channel_args.GetInt(GRPC_ARG_MAX_CONCURRENT_STREAMS).value_or(-1);
    if (value >= 0) {
      t->settings.mutable_local().SetMaxConcurrentStreams(value);
      t->max_concurrent_streams_policy.SetTarget(value);
    }
  } else if (channel_args.Contains(GRPC_ARG_MAX_CONCURRENT_STREAMS)) {
    gpr_log(GPR_DEBUG, "%s is not available on clients",
            GRPC_ARG_MAX_CONCURRENT_STREAMS);
  }
  value =
      channel_args.GetInt(GRPC_ARG_HTTP2_HPACK_TABLE_SIZE_DECODER).value_or(-1);
  if (value >= 0) {
    t->settings.mutable_local().SetHeaderTableSize(value);
  }
  value = channel_args.GetInt(GRPC_ARG_ABSOLUTE_MAX_METADATA_SIZE).value_or(-1);
  if (value >= 0) {
    t->settings.mutable_local().SetMaxHeaderListSize(value);
  } else {
    // Set value to 1.25 * soft limit if this is larger than
    // `DEFAULT_MAX_HEADER_LIST_SIZE` and
    // `GRPC_ARG_ABSOLUTE_MAX_METADATA_SIZE` is not set.
    const int soft_limit =
        channel_args.GetInt(GRPC_ARG_MAX_METADATA_SIZE).value_or(-1);
    const int value = (soft_limit >= 0 && soft_limit < (INT_MAX / 1.25))
                          ? static_cast<int>(soft_limit * 1.25)
                          : soft_limit;
    if (value > DEFAULT_MAX_HEADER_LIST_SIZE) {
      t->settings.mutable_local().SetMaxHeaderListSize(value);
    }
  }
  value = channel_args.GetInt(GRPC_ARG_HTTP2_MAX_FRAME_SIZE).value_or(-1);
  if (value >= 0) {
    t->settings.mutable_local().SetMaxFrameSize(value);
  }
  value =
      channel_args.GetInt(GRPC_ARG_HTTP2_STREAM_LOOKAHEAD_BYTES).value_or(-1);
  if (value >= 0) {
    t->settings.mutable_local().SetInitialWindowSize(value);
  }
  value = channel_args.GetInt(GRPC_ARG_HTTP2_ENABLE_TRUE_BINARY).value_or(-1);
  if (value >= 0) {
    t->settings.mutable_local().SetAllowTrueBinaryMetadata(value != 0);
  }

  if (t->enable_preferred_rx_crypto_frame_advertisement) {
    t->settings.mutable_local().SetPreferredReceiveCryptoMessageSize(INT_MAX);
  }

  t->ping_on_rst_stream_percent = grpc_core::Clamp(
      channel_args.GetInt(GRPC_ARG_HTTP2_PING_ON_RST_STREAM_PERCENT)
          .value_or(1),
      0, 100);

  t->max_concurrent_streams_overload_protection =
      channel_args.GetBool(GRPC_ARG_MAX_CONCURRENT_STREAMS_OVERLOAD_PROTECTION)
          .value_or(true);
}

static void init_keepalive_pings_if_enabled_locked(
    grpc_core::RefCountedPtr<grpc_chttp2_transport> t,
    GRPC_UNUSED grpc_error_handle error) {
  GPR_DEBUG_ASSERT(error.ok());
  if (t->keepalive_time != grpc_core::Duration::Infinity()) {
    t->keepalive_state = GRPC_CHTTP2_KEEPALIVE_STATE_WAITING;
    t->keepalive_ping_timer_handle =
        t->event_engine->RunAfter(t->keepalive_time, [t = t->Ref()]() mutable {
          grpc_core::ApplicationCallbackExecCtx callback_exec_ctx;
          grpc_core::ExecCtx exec_ctx;
          init_keepalive_ping(std::move(t));
        });
  } else {
    // Use GRPC_CHTTP2_KEEPALIVE_STATE_DISABLED to indicate there are no
    // inflight keepalive timers
    t->keepalive_state = GRPC_CHTTP2_KEEPALIVE_STATE_DISABLED;
  }
}

grpc_chttp2_transport::grpc_chttp2_transport(
    const grpc_core::ChannelArgs& channel_args, grpc_endpoint* ep,
    bool is_client)
    : grpc_core::RefCounted<grpc_chttp2_transport,
                            grpc_core::NonPolymorphicRefCount>(
          GRPC_TRACE_FLAG_ENABLED(grpc_trace_chttp2_refcount)
              ? "chttp2_refcount"
              : nullptr),
      ep(ep),
      peer_string(
          grpc_core::Slice::FromCopiedString(grpc_endpoint_get_peer(ep))),
      memory_owner(channel_args.GetObject<grpc_core::ResourceQuota>()
                       ->memory_quota()
                       ->CreateMemoryOwner()),
      self_reservation(
          memory_owner.MakeReservation(sizeof(grpc_chttp2_transport))),
      event_engine(
          channel_args
              .GetObjectRef<grpc_event_engine::experimental::EventEngine>()),
      combiner(grpc_combiner_create(event_engine)),
      state_tracker(is_client ? "client_transport" : "server_transport",
                    GRPC_CHANNEL_READY),
      next_stream_id(is_client ? 1 : 2),
      ping_abuse_policy(channel_args),
      ping_rate_policy(channel_args, is_client),
      flow_control(
          peer_string.as_string_view(),
          channel_args.GetBool(GRPC_ARG_HTTP2_BDP_PROBE).value_or(true),
          &memory_owner),
      deframe_state(is_client ? GRPC_DTS_FH_0 : GRPC_DTS_CLIENT_PREFIX_0),
      is_client(is_client) {
  /// Hack: it's common for implementations to assume 65536 bytes initial send
  /// window -- this should by rights be 0
  force_send_settings.set(GRPC_CHTTP2_SETTINGS_INITIAL_WINDOW_SIZE);
  cl = new grpc_core::ContextList();
  GPR_ASSERT(strlen(GRPC_CHTTP2_CLIENT_CONNECT_STRING) ==
             GRPC_CHTTP2_CLIENT_CONNECT_STRLEN);

  grpc_slice_buffer_init(&read_buffer);
  if (is_client) {
    grpc_slice_buffer_add(
        outbuf.c_slice_buffer(),
        grpc_slice_from_copied_string(GRPC_CHTTP2_CLIENT_CONNECT_STRING));
  }
<<<<<<< HEAD
  // copy in initial settings to all setting sets
  size_t i;
  int j;
  for (i = 0; i < GRPC_CHTTP2_NUM_SETTINGS; i++) {
    for (j = 0; j < GRPC_NUM_SETTING_SETS; j++) {
      settings[j][i] = grpc_chttp2_settings_parameters[i].default_value;
    }
  }
=======
  grpc_slice_buffer_init(&qbuf);
>>>>>>> 8231340a
  grpc_chttp2_goaway_parser_init(&goaway_parser);

  // configure http2 the way we like it
  if (is_client) {
    settings.mutable_local().SetEnablePush(false);
    settings.mutable_local().SetMaxConcurrentStreams(0);
  }
  settings.mutable_local().SetMaxHeaderListSize(DEFAULT_MAX_HEADER_LIST_SIZE);
  settings.mutable_local().SetAllowTrueBinaryMetadata(true);

  read_channel_args(this, channel_args, is_client);

  // Initially allow *UP TO* MAX_CONCURRENT_STREAMS incoming before we start
  // blanket cancelling them.
  num_incoming_streams_before_settings_ack =
      settings.local().max_concurrent_streams();

  grpc_core::ExecCtx exec_ctx;
  combiner->Run(
      grpc_core::InitTransportClosure<init_keepalive_pings_if_enabled_locked>(
          Ref(), &init_keepalive_ping_locked),
      absl::OkStatus());

  if (flow_control.bdp_probe()) {
    bdp_ping_blocked = true;
    grpc_chttp2_act_on_flowctl_action(flow_control.PeriodicUpdate(), this,
                                      nullptr);
  }

  grpc_chttp2_initiate_write(this, GRPC_CHTTP2_INITIATE_WRITE_INITIAL_WRITE);
  post_benign_reclaimer(this);
  if (grpc_core::test_only_init_callback != nullptr) {
    grpc_core::test_only_init_callback();
  }

#ifdef GRPC_POSIX_SOCKET_TCP
  closure_barrier_may_cover_write =
      grpc_event_engine_run_in_background() &&
              grpc_core::IsScheduleCancellationOverWriteEnabled()
          ? 0
          : CLOSURE_BARRIER_MAY_COVER_WRITE;
#endif
}

static void destroy_transport_locked(void* tp, grpc_error_handle /*error*/) {
  grpc_core::RefCountedPtr<grpc_chttp2_transport> t(
      static_cast<grpc_chttp2_transport*>(tp));
  t->destroying = 1;
  close_transport_locked(
      t.get(),
      grpc_error_set_int(GRPC_ERROR_CREATE("Transport destroyed"),
                         grpc_core::StatusIntProperty::kOccurredDuringWrite,
                         t->write_state));
  t->memory_owner.Reset();
}

void grpc_chttp2_transport::Orphan() {
  combiner->Run(GRPC_CLOSURE_CREATE(destroy_transport_locked, this, nullptr),
                absl::OkStatus());
}

static void close_transport_locked(grpc_chttp2_transport* t,
                                   grpc_error_handle error) {
  end_all_the_calls(t, error);
  cancel_pings(t, error);
  if (t->closed_with_error.ok()) {
    if (!grpc_error_has_clear_grpc_status(error)) {
      error =
          grpc_error_set_int(error, grpc_core::StatusIntProperty::kRpcStatus,
                             GRPC_STATUS_UNAVAILABLE);
    }
    if (t->write_state != GRPC_CHTTP2_WRITE_STATE_IDLE) {
      if (t->close_transport_on_writes_finished.ok()) {
        t->close_transport_on_writes_finished =
            GRPC_ERROR_CREATE("Delayed close due to in-progress write");
      }
      t->close_transport_on_writes_finished =
          grpc_error_add_child(t->close_transport_on_writes_finished, error);
      return;
    }
    GPR_ASSERT(!error.ok());
    t->closed_with_error = error;
    connectivity_state_set(t, GRPC_CHANNEL_SHUTDOWN, absl::Status(),
                           "close_transport");
    if (t->keepalive_ping_timeout_handle != TaskHandle::kInvalid) {
      t->event_engine->Cancel(std::exchange(t->keepalive_ping_timeout_handle,
                                            TaskHandle::kInvalid));
    }
    if (t->settings_ack_watchdog != TaskHandle::kInvalid) {
      t->event_engine->Cancel(
          std::exchange(t->settings_ack_watchdog, TaskHandle::kInvalid));
    }
    if (t->delayed_ping_timer_handle != TaskHandle::kInvalid &&
        t->event_engine->Cancel(t->delayed_ping_timer_handle)) {
      t->delayed_ping_timer_handle = TaskHandle::kInvalid;
    }
    if (t->next_bdp_ping_timer_handle != TaskHandle::kInvalid &&
        t->event_engine->Cancel(t->next_bdp_ping_timer_handle)) {
      t->next_bdp_ping_timer_handle = TaskHandle::kInvalid;
    }
    switch (t->keepalive_state) {
      case GRPC_CHTTP2_KEEPALIVE_STATE_WAITING:
        if (t->keepalive_ping_timer_handle != TaskHandle::kInvalid &&
            t->event_engine->Cancel(t->keepalive_ping_timer_handle)) {
          t->keepalive_ping_timer_handle = TaskHandle::kInvalid;
        }
        break;
      case GRPC_CHTTP2_KEEPALIVE_STATE_PINGING:
        if (t->keepalive_ping_timer_handle != TaskHandle::kInvalid &&
            t->event_engine->Cancel(t->keepalive_ping_timer_handle)) {
          t->keepalive_ping_timer_handle = TaskHandle::kInvalid;
        }
        break;
      case GRPC_CHTTP2_KEEPALIVE_STATE_DYING:
      case GRPC_CHTTP2_KEEPALIVE_STATE_DISABLED:
        // keepalive timers are not set in these two states
        break;
    }

    // flush writable stream list to avoid dangling references
    grpc_chttp2_stream* s;
    while (grpc_chttp2_list_pop_writable_stream(t, &s)) {
      GRPC_CHTTP2_STREAM_UNREF(s, "chttp2_writing:close");
    }
    GPR_ASSERT(t->write_state == GRPC_CHTTP2_WRITE_STATE_IDLE);
    grpc_endpoint_shutdown(t->ep, error);
  }
  if (t->notify_on_receive_settings != nullptr) {
    grpc_core::ExecCtx::Run(DEBUG_LOCATION, t->notify_on_receive_settings,
                            error);
    t->notify_on_receive_settings = nullptr;
  }
  if (t->notify_on_close != nullptr) {
    grpc_core::ExecCtx::Run(DEBUG_LOCATION, t->notify_on_close, error);
    t->notify_on_close = nullptr;
  }
}

#ifndef NDEBUG
void grpc_chttp2_stream_ref(grpc_chttp2_stream* s, const char* reason) {
  grpc_stream_ref(s->refcount, reason);
}
void grpc_chttp2_stream_unref(grpc_chttp2_stream* s, const char* reason) {
  grpc_stream_unref(s->refcount, reason);
}
#else
void grpc_chttp2_stream_ref(grpc_chttp2_stream* s) {
  grpc_stream_ref(s->refcount);
}
void grpc_chttp2_stream_unref(grpc_chttp2_stream* s) {
  grpc_stream_unref(s->refcount);
}
#endif

grpc_chttp2_stream::grpc_chttp2_stream(grpc_chttp2_transport* t,
                                       grpc_stream_refcount* refcount,
                                       const void* server_data,
                                       grpc_core::Arena* arena)
    : t(t->Ref()),
      refcount([refcount]() {
// We reserve one 'active stream' that's dropped when the stream is
//   read-closed. The others are for Chttp2IncomingByteStreams that are
//   actively reading
// We do this here to avoid cache misses.
#ifndef NDEBUG
        grpc_stream_ref(refcount, "chttp2");
#else
        grpc_stream_ref(refcount);
#endif
        return refcount;
      }()),
      initial_metadata_buffer(arena),
      trailing_metadata_buffer(arena),
      flow_control(&t->flow_control) {
  t->streams_allocated.fetch_add(1, std::memory_order_relaxed);
  if (server_data) {
    id = static_cast<uint32_t>(reinterpret_cast<uintptr_t>(server_data));
    if (grpc_http_trace.enabled()) {
      gpr_log(GPR_DEBUG, "HTTP:%p/%p creating accept stream %d [from %p]", t,
              this, id, server_data);
    }
    *t->accepting_stream = this;
    t->stream_map.emplace(id, this);
    post_destructive_reclaimer(t);
  }

  grpc_slice_buffer_init(&frame_storage);
  grpc_slice_buffer_init(&flow_controlled_buffer);
}

grpc_chttp2_stream::~grpc_chttp2_stream() {
  t->streams_allocated.fetch_sub(1, std::memory_order_relaxed);
  grpc_chttp2_list_remove_stalled_by_stream(t.get(), this);
  grpc_chttp2_list_remove_stalled_by_transport(t.get(), this);

  if (t->channelz_socket != nullptr) {
    if ((t->is_client && eos_received) || (!t->is_client && eos_sent)) {
      t->channelz_socket->RecordStreamSucceeded();
    } else {
      t->channelz_socket->RecordStreamFailed();
    }
  }

  GPR_ASSERT((write_closed && read_closed) || id == 0);
  if (id != 0) {
    GPR_ASSERT(t->stream_map.count(id) == 0);
  }

  grpc_slice_buffer_destroy(&frame_storage);

  for (int i = 0; i < STREAM_LIST_COUNT; i++) {
    if (GPR_UNLIKELY(included.is_set(i))) {
      grpc_core::Crash(absl::StrFormat("%s stream %d still included in list %d",
                                       t->is_client ? "client" : "server", id,
                                       i));
    }
  }

  GPR_ASSERT(send_initial_metadata_finished == nullptr);
  GPR_ASSERT(send_trailing_metadata_finished == nullptr);
  GPR_ASSERT(recv_initial_metadata_ready == nullptr);
  GPR_ASSERT(recv_message_ready == nullptr);
  GPR_ASSERT(recv_trailing_metadata_finished == nullptr);
  grpc_slice_buffer_destroy(&flow_controlled_buffer);
  grpc_core::ExecCtx::Run(DEBUG_LOCATION, destroy_stream_arg, absl::OkStatus());
}

void grpc_chttp2_transport::InitStream(grpc_stream* gs,
                                       grpc_stream_refcount* refcount,
                                       const void* server_data,
                                       grpc_core::Arena* arena) {
  new (gs) grpc_chttp2_stream(this, refcount, server_data, arena);
}

static void destroy_stream_locked(void* sp, grpc_error_handle /*error*/) {
  grpc_chttp2_stream* s = static_cast<grpc_chttp2_stream*>(sp);
  s->~grpc_chttp2_stream();
}

void grpc_chttp2_transport::DestroyStream(grpc_stream* gs,
                                          grpc_closure* then_schedule_closure) {
  grpc_chttp2_stream* s = reinterpret_cast<grpc_chttp2_stream*>(gs);

  s->destroy_stream_arg = then_schedule_closure;
  combiner->Run(
      GRPC_CLOSURE_INIT(&s->destroy_stream, destroy_stream_locked, s, nullptr),
      absl::OkStatus());
}

grpc_chttp2_stream* grpc_chttp2_parsing_accept_stream(grpc_chttp2_transport* t,
                                                      uint32_t id) {
  if (t->accept_stream_cb == nullptr) {
    return nullptr;
  }
  grpc_chttp2_stream* accepting = nullptr;
  GPR_ASSERT(t->accepting_stream == nullptr);
  t->accepting_stream = &accepting;
  t->accept_stream_cb(t->accept_stream_cb_user_data, t,
                      reinterpret_cast<void*>(id));
  t->accepting_stream = nullptr;
  return accepting;
}

//
// OUTPUT PROCESSING
//

static const char* write_state_name(grpc_chttp2_write_state st) {
  switch (st) {
    case GRPC_CHTTP2_WRITE_STATE_IDLE:
      return "IDLE";
    case GRPC_CHTTP2_WRITE_STATE_WRITING:
      return "WRITING";
    case GRPC_CHTTP2_WRITE_STATE_WRITING_WITH_MORE:
      return "WRITING+MORE";
  }
  GPR_UNREACHABLE_CODE(return "UNKNOWN");
}

static void set_write_state(grpc_chttp2_transport* t,
                            grpc_chttp2_write_state st, const char* reason) {
  GRPC_CHTTP2_IF_TRACING(
      gpr_log(GPR_INFO, "W:%p %s [%s] state %s -> %s [%s]", t,
              t->is_client ? "CLIENT" : "SERVER",
              std::string(t->peer_string.as_string_view()).c_str(),
              write_state_name(t->write_state), write_state_name(st), reason));
  t->write_state = st;
  // If the state is being reset back to idle, it means a write was just
  // finished. Make sure all the run_after_write closures are scheduled.
  //
  // This is also our chance to close the transport if the transport was marked
  // to be closed after all writes finish (for example, if we received a go-away
  // from peer while we had some pending writes)
  if (st == GRPC_CHTTP2_WRITE_STATE_IDLE) {
    grpc_core::ExecCtx::RunList(DEBUG_LOCATION, &t->run_after_write);
    if (!t->close_transport_on_writes_finished.ok()) {
      grpc_error_handle err = t->close_transport_on_writes_finished;
      t->close_transport_on_writes_finished = absl::OkStatus();
      close_transport_locked(t, err);
    }
  }
}

void grpc_chttp2_initiate_write(grpc_chttp2_transport* t,
                                grpc_chttp2_initiate_write_reason reason) {
  switch (t->write_state) {
    case GRPC_CHTTP2_WRITE_STATE_IDLE:
      set_write_state(t, GRPC_CHTTP2_WRITE_STATE_WRITING,
                      grpc_chttp2_initiate_write_reason_string(reason));
      // Note that the 'write_action_begin_locked' closure is being scheduled
      // on the 'finally_scheduler' of t->combiner. This means that
      // 'write_action_begin_locked' is called only *after* all the other
      // closures (some of which are potentially initiating more writes on the
      // transport) are executed on the t->combiner.
      //
      // The reason for scheduling on finally_scheduler is to make sure we batch
      // as many writes as possible. 'write_action_begin_locked' is the function
      // that gathers all the relevant bytes (which are at various places in the
      // grpc_chttp2_transport structure) and append them to 'outbuf' field in
      // grpc_chttp2_transport thereby batching what would have been potentially
      // multiple write operations.
      //
      // Also, 'write_action_begin_locked' only gathers the bytes into outbuf.
      // It does not call the endpoint to write the bytes. That is done by the
      // 'write_action' (which is scheduled by 'write_action_begin_locked')
      t->combiner->FinallyRun(
          grpc_core::InitTransportClosure<write_action_begin_locked>(
              t->Ref(), &t->write_action_begin_locked),
          absl::OkStatus());
      break;
    case GRPC_CHTTP2_WRITE_STATE_WRITING:
      set_write_state(t, GRPC_CHTTP2_WRITE_STATE_WRITING_WITH_MORE,
                      grpc_chttp2_initiate_write_reason_string(reason));
      break;
    case GRPC_CHTTP2_WRITE_STATE_WRITING_WITH_MORE:
      break;
  }
}

void grpc_chttp2_mark_stream_writable(grpc_chttp2_transport* t,
                                      grpc_chttp2_stream* s) {
  if (t->closed_with_error.ok() && grpc_chttp2_list_add_writable_stream(t, s)) {
    GRPC_CHTTP2_STREAM_REF(s, "chttp2_writing:become");
  }
}

static const char* begin_writing_desc(bool partial) {
  if (partial) {
    return "begin partial write in background";
  } else {
    return "begin write in current thread";
  }
}

static void write_action_begin_locked(
    grpc_core::RefCountedPtr<grpc_chttp2_transport> t,
    grpc_error_handle /*error_ignored*/) {
  GPR_ASSERT(t->write_state != GRPC_CHTTP2_WRITE_STATE_IDLE);
  grpc_chttp2_begin_write_result r;
  if (!t->closed_with_error.ok()) {
    r.writing = false;
  } else {
    r = grpc_chttp2_begin_write(t.get());
  }
  if (r.writing) {
    set_write_state(t.get(),
                    r.partial ? GRPC_CHTTP2_WRITE_STATE_WRITING_WITH_MORE
                              : GRPC_CHTTP2_WRITE_STATE_WRITING,
                    begin_writing_desc(r.partial));
    write_action(t.get());
    if (t->reading_paused_on_pending_induced_frames) {
      GPR_ASSERT(t->num_pending_induced_frames == 0);
      // We had paused reading, because we had many induced frames (SETTINGS
      // ACK, PINGS ACK and RST_STREAMS) pending in t->qbuf. Now that we have
      // been able to flush qbuf, we can resume reading.
      GRPC_CHTTP2_IF_TRACING(gpr_log(
          GPR_INFO,
          "transport %p : Resuming reading after being paused due to too "
          "many unwritten SETTINGS ACK, PINGS ACK and RST_STREAM frames",
          t.get()));
      t->reading_paused_on_pending_induced_frames = false;
      continue_read_action_locked(std::move(t));
    }
  } else {
    set_write_state(t.get(), GRPC_CHTTP2_WRITE_STATE_IDLE,
                    "begin writing nothing");
  }
}

static void write_action(grpc_chttp2_transport* t) {
  void* cl = t->cl;
  if (!t->cl->empty()) {
    // Transfer the ownership of the context list to the endpoint and create and
    // associate a new context list with the transport.
    // The old context list is stored in the cl local variable which is passed
    // to the endpoint. Its upto the endpoint to manage its lifetime.
    t->cl = new grpc_core::ContextList();
  } else {
    // t->cl is Empty. There is nothing to trace in this endpoint_write. set cl
    // to nullptr.
    cl = nullptr;
  }
  // Choose max_frame_size as the prefered rx crypto frame size indicated by the
  // peer.
  int max_frame_size =
      t->settings.peer().preferred_receive_crypto_message_size();
  // Note: max frame size is 0 if the remote peer does not support adjusting the
  // sending frame size.
  if (max_frame_size == 0) {
    max_frame_size = INT_MAX;
  }
  if (GRPC_TRACE_FLAG_ENABLED(grpc_ping_trace)) {
    gpr_log(GPR_INFO, "%s[%p]: Write %" PRIdPTR " bytes",
            t->is_client ? "CLIENT" : "SERVER", t, t->outbuf.Length());
  }
  t->write_size_policy.BeginWrite(t->outbuf.Length());
  grpc_endpoint_write(t->ep, t->outbuf.c_slice_buffer(),
                      grpc_core::InitTransportClosure<write_action_end>(
                          t->Ref(), &t->write_action_end_locked),
                      cl, max_frame_size);
}

static void write_action_end(grpc_core::RefCountedPtr<grpc_chttp2_transport> t,
                             grpc_error_handle error) {
  auto* tp = t.get();
  if (GRPC_TRACE_FLAG_ENABLED(grpc_ping_trace)) {
    gpr_log(GPR_INFO, "%s[%p]: Finish write",
            t->is_client ? "CLIENT" : "SERVER", t.get());
  }
  tp->combiner->Run(grpc_core::InitTransportClosure<write_action_end_locked>(
                        std::move(t), &tp->write_action_end_locked),
                    error);
}

// Callback from the grpc_endpoint after bytes have been written by calling
// sendmsg
static void write_action_end_locked(
    grpc_core::RefCountedPtr<grpc_chttp2_transport> t,
    grpc_error_handle error) {
  t->write_size_policy.EndWrite(error.ok());

  bool closed = false;
  if (!error.ok()) {
    close_transport_locked(t.get(), error);
    closed = true;
  }

  if (t->sent_goaway_state == GRPC_CHTTP2_FINAL_GOAWAY_SEND_SCHEDULED) {
    t->sent_goaway_state = GRPC_CHTTP2_FINAL_GOAWAY_SENT;
    closed = true;
    if (t->stream_map.empty()) {
      close_transport_locked(t.get(), GRPC_ERROR_CREATE("goaway sent"));
    }
  }

  switch (t->write_state) {
    case GRPC_CHTTP2_WRITE_STATE_IDLE:
      GPR_UNREACHABLE_CODE(break);
    case GRPC_CHTTP2_WRITE_STATE_WRITING:
      set_write_state(t.get(), GRPC_CHTTP2_WRITE_STATE_IDLE, "finish writing");
      break;
    case GRPC_CHTTP2_WRITE_STATE_WRITING_WITH_MORE:
      set_write_state(t.get(), GRPC_CHTTP2_WRITE_STATE_WRITING,
                      "continue writing");
      // If the transport is closed, we will retry writing on the endpoint
      // and next write may contain part of the currently serialized frames.
      // So, we should only call the run_after_write callbacks when the next
      // write finishes, or the callbacks will be invoked when the stream is
      // closed.
      if (!closed) {
        grpc_core::ExecCtx::RunList(DEBUG_LOCATION, &t->run_after_write);
      }
      t->combiner->FinallyRun(
          grpc_core::InitTransportClosure<write_action_begin_locked>(
              t, &t->write_action_begin_locked),
          absl::OkStatus());
      break;
  }

  grpc_chttp2_end_write(t.get(), error);
}

// Cancel out streams that haven't yet started if we have received a GOAWAY
static void cancel_unstarted_streams(grpc_chttp2_transport* t,
                                     grpc_error_handle error, bool tarpit) {
  grpc_chttp2_stream* s;
  while (grpc_chttp2_list_pop_waiting_for_concurrency(t, &s)) {
    s->trailing_metadata_buffer.Set(
        grpc_core::GrpcStreamNetworkState(),
        grpc_core::GrpcStreamNetworkState::kNotSentOnWire);
    grpc_chttp2_cancel_stream(t, s, error, tarpit);
  }
}

void grpc_chttp2_add_incoming_goaway(grpc_chttp2_transport* t,
                                     uint32_t goaway_error,
                                     uint32_t last_stream_id,
                                     absl::string_view goaway_text) {
  t->goaway_error = grpc_error_set_str(
      grpc_error_set_int(
          grpc_error_set_int(
              grpc_core::StatusCreate(
                  absl::StatusCode::kUnavailable,
                  absl::StrFormat(
                      "GOAWAY received; Error code: %u; Debug Text: %s",
                      goaway_error, goaway_text),
                  DEBUG_LOCATION, {}),
              grpc_core::StatusIntProperty::kHttp2Error,
              static_cast<intptr_t>(goaway_error)),
          grpc_core::StatusIntProperty::kRpcStatus, GRPC_STATUS_UNAVAILABLE),
      grpc_core::StatusStrProperty::kRawBytes, goaway_text);

  GRPC_CHTTP2_IF_TRACING(
      gpr_log(GPR_INFO, "transport %p got goaway with last stream id %d", t,
              last_stream_id));
  // We want to log this irrespective of whether http tracing is enabled if we
  // received a GOAWAY with a non NO_ERROR code.
  if (goaway_error != GRPC_HTTP2_NO_ERROR) {
    gpr_log(GPR_INFO, "%s: Got goaway [%d] err=%s",
            std::string(t->peer_string.as_string_view()).c_str(), goaway_error,
            grpc_core::StatusToString(t->goaway_error).c_str());
  }
  if (t->is_client) {
    cancel_unstarted_streams(t, t->goaway_error, false);
    // Cancel all unseen streams
    std::vector<grpc_chttp2_stream*> to_cancel;
    for (auto id_stream : t->stream_map) {
      if (id_stream.first > last_stream_id) {
        to_cancel.push_back(id_stream.second);
      }
    }
    for (auto s : to_cancel) {
      s->trailing_metadata_buffer.Set(
          grpc_core::GrpcStreamNetworkState(),
          grpc_core::GrpcStreamNetworkState::kNotSeenByServer);
      grpc_chttp2_cancel_stream(s->t.get(), s, s->t->goaway_error, false);
    }
  }
  absl::Status status = grpc_error_to_absl_status(t->goaway_error);
  // When a client receives a GOAWAY with error code ENHANCE_YOUR_CALM and debug
  // data equal to "too_many_pings", it should log the occurrence at a log level
  // that is enabled by default and double the configured KEEPALIVE_TIME used
  // for new connections on that channel.
  if (GPR_UNLIKELY(t->is_client &&
                   goaway_error == GRPC_HTTP2_ENHANCE_YOUR_CALM &&
                   goaway_text == "too_many_pings")) {
    gpr_log(GPR_ERROR,
            "%s: Received a GOAWAY with error code ENHANCE_YOUR_CALM and debug "
            "data equal to \"too_many_pings\". Current keepalive time (before "
            "throttling): %s",
            std::string(t->peer_string.as_string_view()).c_str(),
            t->keepalive_time.ToString().c_str());
    constexpr int max_keepalive_time_millis =
        INT_MAX / KEEPALIVE_TIME_BACKOFF_MULTIPLIER;
    int64_t throttled_keepalive_time =
        t->keepalive_time.millis() > max_keepalive_time_millis
            ? INT_MAX
            : t->keepalive_time.millis() * KEEPALIVE_TIME_BACKOFF_MULTIPLIER;
    status.SetPayload(grpc_core::kKeepaliveThrottlingKey,
                      absl::Cord(std::to_string(throttled_keepalive_time)));
  }
  // lie: use transient failure from the transport to indicate goaway has been
  // received.
  if (!grpc_core::test_only_disable_transient_failure_state_notification) {
    connectivity_state_set(t, GRPC_CHANNEL_TRANSIENT_FAILURE, status,
                           "got_goaway");
  }
}

static void maybe_start_some_streams(grpc_chttp2_transport* t) {
  grpc_chttp2_stream* s;
  // maybe cancel out streams that haven't yet started if we have received a
  // GOAWAY
  if (!t->goaway_error.ok()) {
    cancel_unstarted_streams(t, t->goaway_error, false);
    return;
  }
  // start streams where we have free grpc_chttp2_stream ids and free
  // * concurrency
  while (t->next_stream_id <= MAX_CLIENT_STREAM_ID &&
         t->stream_map.size() < t->settings.peer().max_concurrent_streams() &&
         grpc_chttp2_list_pop_waiting_for_concurrency(t, &s)) {
    // safe since we can't (legally) be parsing this stream yet
    GRPC_CHTTP2_IF_TRACING(gpr_log(
        GPR_INFO,
        "HTTP:%s: Transport %p allocating new grpc_chttp2_stream %p to id %d",
        t->is_client ? "CLI" : "SVR", t, s, t->next_stream_id));

    GPR_ASSERT(s->id == 0);
    s->id = t->next_stream_id;
    t->next_stream_id += 2;

    if (t->next_stream_id >= MAX_CLIENT_STREAM_ID) {
      connectivity_state_set(t, GRPC_CHANNEL_TRANSIENT_FAILURE,
                             absl::Status(absl::StatusCode::kUnavailable,
                                          "Transport Stream IDs exhausted"),
                             "no_more_stream_ids");
    }

    t->stream_map.emplace(s->id, s);
    post_destructive_reclaimer(t);
    grpc_chttp2_mark_stream_writable(t, s);
    grpc_chttp2_initiate_write(t, GRPC_CHTTP2_INITIATE_WRITE_START_NEW_STREAM);
  }
  // cancel out streams that will never be started
  if (t->next_stream_id >= MAX_CLIENT_STREAM_ID) {
    while (grpc_chttp2_list_pop_waiting_for_concurrency(t, &s)) {
      s->trailing_metadata_buffer.Set(
          grpc_core::GrpcStreamNetworkState(),
          grpc_core::GrpcStreamNetworkState::kNotSentOnWire);
      grpc_chttp2_cancel_stream(
          t, s,
          grpc_error_set_int(GRPC_ERROR_CREATE("Stream IDs exhausted"),
                             grpc_core::StatusIntProperty::kRpcStatus,
                             GRPC_STATUS_UNAVAILABLE),
          false);
    }
  }
}

static grpc_closure* add_closure_barrier(grpc_closure* closure) {
  closure->next_data.scratch += CLOSURE_BARRIER_FIRST_REF_BIT;
  return closure;
}

static void null_then_sched_closure(grpc_closure** closure) {
  grpc_closure* c = *closure;
  *closure = nullptr;
  // null_then_schedule_closure might be run during a start_batch which might
  // subsequently examine the batch for more operations contained within.
  // However, the closure run might make it back to the call object, push a
  // completion, have the application see it, and make a new operation on the
  // call which recycles the batch BEFORE the call to start_batch completes,
  // forcing a race.
  grpc_core::ExecCtx::Run(DEBUG_LOCATION, c, absl::OkStatus());
}

void grpc_chttp2_complete_closure_step(grpc_chttp2_transport* t,
                                       grpc_chttp2_stream* s,
                                       grpc_closure** pclosure,
                                       grpc_error_handle error,
                                       const char* desc,
                                       grpc_core::DebugLocation whence) {
  grpc_closure* closure = *pclosure;
  *pclosure = nullptr;
  if (closure == nullptr) {
    return;
  }
  closure->next_data.scratch -= CLOSURE_BARRIER_FIRST_REF_BIT;
  if (GRPC_TRACE_FLAG_ENABLED(grpc_http_trace)) {
    gpr_log(
        GPR_INFO,
        "complete_closure_step: t=%p %p refs=%d flags=0x%04x desc=%s err=%s "
        "write_state=%s whence=%s:%d",
        t, closure,
        static_cast<int>(closure->next_data.scratch /
                         CLOSURE_BARRIER_FIRST_REF_BIT),
        static_cast<int>(closure->next_data.scratch %
                         CLOSURE_BARRIER_FIRST_REF_BIT),
        desc, grpc_core::StatusToString(error).c_str(),
        write_state_name(t->write_state), whence.file(), whence.line());
  }

  if (s->call_tracer) {
    s->call_tracer->RecordAnnotation(
        absl::StrFormat("on_complete: s=%p %p desc=%s err=%s", s, closure, desc,
                        grpc_core::StatusToString(error).c_str()));
  }

  if (!error.ok()) {
    grpc_error_handle cl_err =
        grpc_core::internal::StatusMoveFromHeapPtr(closure->error_data.error);
    if (cl_err.ok()) {
      cl_err = GRPC_ERROR_CREATE(absl::StrCat(
          "Error in HTTP transport completing operation: ", desc,
          " write_state=", write_state_name(t->write_state), " refs=",
          closure->next_data.scratch / CLOSURE_BARRIER_FIRST_REF_BIT, " flags=",
          closure->next_data.scratch % CLOSURE_BARRIER_FIRST_REF_BIT));
      cl_err = grpc_error_set_str(cl_err,
                                  grpc_core::StatusStrProperty::kTargetAddress,
                                  std::string(t->peer_string.as_string_view()));
    }
    cl_err = grpc_error_add_child(cl_err, error);
    closure->error_data.error = grpc_core::internal::StatusAllocHeapPtr(cl_err);
  }
  if (closure->next_data.scratch < CLOSURE_BARRIER_FIRST_REF_BIT) {
    if ((t->write_state == GRPC_CHTTP2_WRITE_STATE_IDLE) ||
        !(closure->next_data.scratch & CLOSURE_BARRIER_MAY_COVER_WRITE)) {
      // Using GRPC_CLOSURE_SCHED instead of GRPC_CLOSURE_RUN to avoid running
      // closures earlier than when it is safe to do so.
      grpc_error_handle run_error =
          grpc_core::internal::StatusMoveFromHeapPtr(closure->error_data.error);
      closure->error_data.error = 0;
      grpc_core::ExecCtx::Run(DEBUG_LOCATION, closure, run_error);
    } else {
      grpc_closure_list_append(&t->run_after_write, closure);
    }
  }
}

static bool contains_non_ok_status(grpc_metadata_batch* batch) {
  return batch->get(grpc_core::GrpcStatusMetadata()).value_or(GRPC_STATUS_OK) !=
         GRPC_STATUS_OK;
}

static void log_metadata(const grpc_metadata_batch* md_batch, uint32_t id,
                         bool is_client, bool is_initial) {
  gpr_log(GPR_INFO, "--metadata--");
  const std::string prefix = absl::StrCat(
      "HTTP:", id, is_initial ? ":HDR" : ":TRL", is_client ? ":CLI:" : ":SVR:");
  md_batch->Log([&prefix](absl::string_view key, absl::string_view value) {
    gpr_log(GPR_INFO, "%s", absl::StrCat(prefix, key, ": ", value).c_str());
  });
}

static void perform_stream_op_locked(void* stream_op,
                                     grpc_error_handle /*error_ignored*/) {
  grpc_transport_stream_op_batch* op =
      static_cast<grpc_transport_stream_op_batch*>(stream_op);
  grpc_chttp2_stream* s =
      static_cast<grpc_chttp2_stream*>(op->handler_private.extra_arg);
  grpc_transport_stream_op_batch_payload* op_payload = op->payload;
  grpc_chttp2_transport* t = s->t.get();

  s->context = op->payload->context;
  s->traced = op->is_traced;
  s->call_tracer = CallTracerIfSampled(s);
  s->tcp_tracer = TcpTracerIfSampled(s);
  if (GRPC_TRACE_FLAG_ENABLED(grpc_http_trace)) {
    gpr_log(GPR_INFO,
            "perform_stream_op_locked[s=%p; op=%p]: %s; on_complete = %p", s,
            op, grpc_transport_stream_op_batch_string(op, false).c_str(),
            op->on_complete);
    if (op->send_initial_metadata) {
      log_metadata(op_payload->send_initial_metadata.send_initial_metadata,
                   s->id, t->is_client, true);
    }
    if (op->send_trailing_metadata) {
      log_metadata(op_payload->send_trailing_metadata.send_trailing_metadata,
                   s->id, t->is_client, false);
    }
  }

  if (s->call_tracer) {
    s->call_tracer->RecordAnnotation(absl::StrFormat(
        "perform_stream_op_locked[s=%p; op=%p]: %s; on_complete = %p", s, op,
        grpc_transport_stream_op_batch_string(op, true).c_str(),
        op->on_complete));
  }

  grpc_closure* on_complete = op->on_complete;
  // on_complete will be null if and only if there are no send ops in the batch.
  if (on_complete != nullptr) {
    // This batch has send ops. Use final_data as a barrier until enqueue time;
    // the initial counter is dropped at the end of this function.
    on_complete->next_data.scratch = CLOSURE_BARRIER_FIRST_REF_BIT;
    on_complete->error_data.error = 0;
  }

  if (op->cancel_stream) {
    grpc_chttp2_cancel_stream(t, s, op_payload->cancel_stream.cancel_error,
                              op_payload->cancel_stream.tarpit);
  }

  if (op->send_initial_metadata) {
    if (s->call_tracer) {
      s->call_tracer->RecordAnnotation(grpc_core::HttpAnnotation(
          grpc_core::HttpAnnotation::Type::kStart, gpr_now(GPR_CLOCK_REALTIME),
          s->t->flow_control.stats(), s->flow_control.stats()));
    }
    if (t->is_client && t->channelz_socket != nullptr) {
      t->channelz_socket->RecordStreamStartedFromLocal();
    }
    GPR_ASSERT(s->send_initial_metadata_finished == nullptr);
    on_complete->next_data.scratch |= t->closure_barrier_may_cover_write;

    s->send_initial_metadata_finished = add_closure_barrier(on_complete);
    s->send_initial_metadata =
        op_payload->send_initial_metadata.send_initial_metadata;
    if (t->is_client) {
      s->deadline = std::min(
          s->deadline,
          s->send_initial_metadata->get(grpc_core::GrpcTimeoutMetadata())
              .value_or(grpc_core::Timestamp::InfFuture()));
    }
    if (contains_non_ok_status(s->send_initial_metadata)) {
      s->seen_error = true;
    }
    if (!s->write_closed) {
      if (t->is_client) {
        if (t->closed_with_error.ok()) {
          GPR_ASSERT(s->id == 0);
          grpc_chttp2_list_add_waiting_for_concurrency(t, s);
          maybe_start_some_streams(t);
        } else {
          s->trailing_metadata_buffer.Set(
              grpc_core::GrpcStreamNetworkState(),
              grpc_core::GrpcStreamNetworkState::kNotSentOnWire);
          grpc_chttp2_cancel_stream(
              t, s,
              grpc_error_set_int(
                  GRPC_ERROR_CREATE_REFERENCING("Transport closed",
                                                &t->closed_with_error, 1),
                  grpc_core::StatusIntProperty::kRpcStatus,
                  GRPC_STATUS_UNAVAILABLE),
              false);
        }
      } else {
        GPR_ASSERT(s->id != 0);
        grpc_chttp2_mark_stream_writable(t, s);
        if (!(op->send_message &&
              (op->payload->send_message.flags & GRPC_WRITE_BUFFER_HINT))) {
          grpc_chttp2_initiate_write(
              t, GRPC_CHTTP2_INITIATE_WRITE_SEND_INITIAL_METADATA);
        }
      }
    } else {
      s->send_initial_metadata = nullptr;
      grpc_chttp2_complete_closure_step(
          t, s, &s->send_initial_metadata_finished,
          GRPC_ERROR_CREATE_REFERENCING(
              "Attempt to send initial metadata after stream was closed",
              &s->write_closed_error, 1),
          "send_initial_metadata_finished");
    }
  }

  if (op->send_message) {
    t->num_messages_in_next_write++;
    grpc_core::global_stats().IncrementHttp2SendMessageSize(
        op->payload->send_message.send_message->Length());
    on_complete->next_data.scratch |= t->closure_barrier_may_cover_write;
    s->send_message_finished = add_closure_barrier(op->on_complete);
    const uint32_t flags = op_payload->send_message.flags;
    if (s->write_closed) {
      op->payload->send_message.stream_write_closed = true;
      // We should NOT return an error here, so as to avoid a cancel OP being
      // started. The surface layer will notice that the stream has been closed
      // for writes and fail the send message op.
      grpc_chttp2_complete_closure_step(t, s, &s->send_message_finished,
                                        absl::OkStatus(),
                                        "fetching_send_message_finished");
    } else {
      uint8_t* frame_hdr = grpc_slice_buffer_tiny_add(
          &s->flow_controlled_buffer, GRPC_HEADER_SIZE_IN_BYTES);
      frame_hdr[0] = (flags & GRPC_WRITE_INTERNAL_COMPRESS) != 0;
      size_t len = op_payload->send_message.send_message->Length();
      frame_hdr[1] = static_cast<uint8_t>(len >> 24);
      frame_hdr[2] = static_cast<uint8_t>(len >> 16);
      frame_hdr[3] = static_cast<uint8_t>(len >> 8);
      frame_hdr[4] = static_cast<uint8_t>(len);

      if (grpc_core::IsHttp2StatsFixEnabled()) {
        s->stats.outgoing.framing_bytes += GRPC_HEADER_SIZE_IN_BYTES;
        s->stats.outgoing.data_bytes +=
            op_payload->send_message.send_message->Length();
      }
      s->next_message_end_offset =
          s->flow_controlled_bytes_written +
          static_cast<int64_t>(s->flow_controlled_buffer.length) +
          static_cast<int64_t>(len);
      if (flags & GRPC_WRITE_BUFFER_HINT) {
        s->next_message_end_offset -= t->write_buffer_size;
        s->write_buffering = true;
      } else {
        s->write_buffering = false;
      }

      grpc_slice* const slices =
          op_payload->send_message.send_message->c_slice_buffer()->slices;
      grpc_slice* const end =
          slices + op_payload->send_message.send_message->Count();
      for (grpc_slice* slice = slices; slice != end; slice++) {
        grpc_slice_buffer_add(&s->flow_controlled_buffer,
                              grpc_core::CSliceRef(*slice));
      }

      int64_t notify_offset = s->next_message_end_offset;
      if (notify_offset <= s->flow_controlled_bytes_written) {
        grpc_chttp2_complete_closure_step(t, s, &s->send_message_finished,
                                          absl::OkStatus(),
                                          "fetching_send_message_finished");
      } else {
        grpc_chttp2_write_cb* cb = t->write_cb_pool;
        if (cb == nullptr) {
          cb = static_cast<grpc_chttp2_write_cb*>(gpr_malloc(sizeof(*cb)));
        } else {
          t->write_cb_pool = cb->next;
        }
        cb->call_at_byte = notify_offset;
        cb->closure = s->send_message_finished;
        s->send_message_finished = nullptr;
        grpc_chttp2_write_cb** list = flags & GRPC_WRITE_THROUGH
                                          ? &s->on_write_finished_cbs
                                          : &s->on_flow_controlled_cbs;
        cb->next = *list;
        *list = cb;
      }

      if (s->id != 0 &&
          (!s->write_buffering ||
           s->flow_controlled_buffer.length > t->write_buffer_size)) {
        grpc_chttp2_mark_stream_writable(t, s);
        grpc_chttp2_initiate_write(t, GRPC_CHTTP2_INITIATE_WRITE_SEND_MESSAGE);
      }
    }
  }

  if (op->send_trailing_metadata) {
    GPR_ASSERT(s->send_trailing_metadata_finished == nullptr);
    on_complete->next_data.scratch |= t->closure_barrier_may_cover_write;
    s->send_trailing_metadata_finished = add_closure_barrier(on_complete);
    s->send_trailing_metadata =
        op_payload->send_trailing_metadata.send_trailing_metadata;
    s->sent_trailing_metadata_op = op_payload->send_trailing_metadata.sent;
    s->write_buffering = false;
    if (contains_non_ok_status(s->send_trailing_metadata)) {
      s->seen_error = true;
    }
    if (s->write_closed) {
      s->send_trailing_metadata = nullptr;
      s->sent_trailing_metadata_op = nullptr;
      grpc_chttp2_complete_closure_step(
          t, s, &s->send_trailing_metadata_finished,
          op->payload->send_trailing_metadata.send_trailing_metadata->empty()
              ? absl::OkStatus()
              : GRPC_ERROR_CREATE("Attempt to send trailing metadata after "
                                  "stream was closed"),
          "send_trailing_metadata_finished");
    } else if (s->id != 0) {
      // TODO(ctiller): check if there's flow control for any outstanding
      //   bytes before going writable
      grpc_chttp2_mark_stream_writable(t, s);
      grpc_chttp2_initiate_write(
          t, GRPC_CHTTP2_INITIATE_WRITE_SEND_TRAILING_METADATA);
    }
  }

  if (op->recv_initial_metadata) {
    GPR_ASSERT(s->recv_initial_metadata_ready == nullptr);
    s->recv_initial_metadata_ready =
        op_payload->recv_initial_metadata.recv_initial_metadata_ready;
    s->recv_initial_metadata =
        op_payload->recv_initial_metadata.recv_initial_metadata;
    s->trailing_metadata_available =
        op_payload->recv_initial_metadata.trailing_metadata_available;
    if (s->parsed_trailers_only && s->trailing_metadata_available != nullptr) {
      *s->trailing_metadata_available = true;
    }
    grpc_chttp2_maybe_complete_recv_initial_metadata(t, s);
  }

  if (op->recv_message) {
    GPR_ASSERT(s->recv_message_ready == nullptr);
    s->recv_message_ready = op_payload->recv_message.recv_message_ready;
    s->recv_message = op_payload->recv_message.recv_message;
    s->recv_message->emplace();
    s->recv_message_flags = op_payload->recv_message.flags;
    s->call_failed_before_recv_message =
        op_payload->recv_message.call_failed_before_recv_message;
    grpc_chttp2_maybe_complete_recv_trailing_metadata(t, s);
  }

  if (op->recv_trailing_metadata) {
    GPR_ASSERT(s->collecting_stats == nullptr);
    s->collecting_stats = op_payload->recv_trailing_metadata.collect_stats;
    GPR_ASSERT(s->recv_trailing_metadata_finished == nullptr);
    s->recv_trailing_metadata_finished =
        op_payload->recv_trailing_metadata.recv_trailing_metadata_ready;
    s->recv_trailing_metadata =
        op_payload->recv_trailing_metadata.recv_trailing_metadata;
    s->final_metadata_requested = true;
    grpc_chttp2_maybe_complete_recv_trailing_metadata(t, s);
  }

  if (on_complete != nullptr) {
    grpc_chttp2_complete_closure_step(t, s, &on_complete, absl::OkStatus(),
                                      "op->on_complete");
  }

  GRPC_CHTTP2_STREAM_UNREF(s, "perform_stream_op");
}

void grpc_chttp2_transport::PerformStreamOp(
    grpc_stream* gs, grpc_transport_stream_op_batch* op) {
  grpc_chttp2_stream* s = reinterpret_cast<grpc_chttp2_stream*>(gs);

  if (!is_client) {
    if (op->send_initial_metadata) {
      GPR_ASSERT(!op->payload->send_initial_metadata.send_initial_metadata
                      ->get(grpc_core::GrpcTimeoutMetadata())
                      .has_value());
    }
    if (op->send_trailing_metadata) {
      GPR_ASSERT(!op->payload->send_trailing_metadata.send_trailing_metadata
                      ->get(grpc_core::GrpcTimeoutMetadata())
                      .has_value());
    }
  }

  if (GRPC_TRACE_FLAG_ENABLED(grpc_http_trace)) {
    gpr_log(GPR_INFO, "perform_stream_op[s=%p; op=%p]: %s", s, op,
            grpc_transport_stream_op_batch_string(op, false).c_str());
  }

  GRPC_CHTTP2_STREAM_REF(s, "perform_stream_op");
  op->handler_private.extra_arg = gs;
  combiner->Run(GRPC_CLOSURE_INIT(&op->handler_private.closure,
                                  perform_stream_op_locked, op, nullptr),
                absl::OkStatus());
}

static void cancel_pings(grpc_chttp2_transport* t, grpc_error_handle error) {
  GRPC_CHTTP2_IF_TRACING(gpr_log(GPR_INFO, "%p CANCEL PINGS: %s", t,
                                 grpc_core::StatusToString(error).c_str()));
  // callback remaining pings: they're not allowed to call into the transport,
  //   and maybe they hold resources that need to be freed
  t->ping_callbacks.CancelAll(t->event_engine.get());
}

namespace {
class PingClosureWrapper {
 public:
  explicit PingClosureWrapper(grpc_closure* closure) : closure_(closure) {}
  PingClosureWrapper(const PingClosureWrapper&) = delete;
  PingClosureWrapper& operator=(const PingClosureWrapper&) = delete;
  PingClosureWrapper(PingClosureWrapper&& other) noexcept
      : closure_(other.Take()) {}
  PingClosureWrapper& operator=(PingClosureWrapper&& other) noexcept {
    std::swap(closure_, other.closure_);
    return *this;
  }
  ~PingClosureWrapper() {
    if (closure_ != nullptr) {
      grpc_core::ExecCtx::Run(DEBUG_LOCATION, closure_, absl::CancelledError());
    }
  }

  void operator()() {
    grpc_core::ExecCtx::Run(DEBUG_LOCATION, Take(), absl::OkStatus());
  }

 private:
  grpc_closure* Take() { return std::exchange(closure_, nullptr); }

  grpc_closure* closure_ = nullptr;
};
}  // namespace

static void send_ping_locked(grpc_chttp2_transport* t,
                             grpc_closure* on_initiate, grpc_closure* on_ack) {
  if (!t->closed_with_error.ok()) {
    grpc_core::ExecCtx::Run(DEBUG_LOCATION, on_initiate, t->closed_with_error);
    grpc_core::ExecCtx::Run(DEBUG_LOCATION, on_ack, t->closed_with_error);
    return;
  }
  t->ping_callbacks.OnPing(PingClosureWrapper(on_initiate),
                           PingClosureWrapper(on_ack));
}

// Specialized form of send_ping_locked for keepalive ping. If there is already
// a ping in progress, the keepalive ping would piggyback onto that ping,
// instead of waiting for that ping to complete and then starting a new ping.
static void send_keepalive_ping_locked(
    grpc_core::RefCountedPtr<grpc_chttp2_transport> t) {
  if (!t->closed_with_error.ok()) {
    t->combiner->Run(
        grpc_core::InitTransportClosure<finish_keepalive_ping_locked>(
            t->Ref(), &t->finish_keepalive_ping_locked),
        t->closed_with_error);
    return;
  }
  t->ping_callbacks.OnPingAck(
      PingClosureWrapper(grpc_core::InitTransportClosure<finish_keepalive_ping>(
          t->Ref(), &t->finish_keepalive_ping_locked)));
}

void grpc_chttp2_retry_initiate_ping(
    grpc_core::RefCountedPtr<grpc_chttp2_transport> t) {
  auto tp = t.get();
  tp->combiner->Run(grpc_core::InitTransportClosure<retry_initiate_ping_locked>(
                        std::move(t), &tp->retry_initiate_ping_locked),
                    absl::OkStatus());
}

static void retry_initiate_ping_locked(
    grpc_core::RefCountedPtr<grpc_chttp2_transport> t,
    GRPC_UNUSED grpc_error_handle error) {
  GPR_DEBUG_ASSERT(error.ok());
  GPR_ASSERT(t->delayed_ping_timer_handle != TaskHandle::kInvalid);
  t->delayed_ping_timer_handle = TaskHandle::kInvalid;
  grpc_chttp2_initiate_write(t.get(),
                             GRPC_CHTTP2_INITIATE_WRITE_RETRY_SEND_PING);
}

void grpc_chttp2_ack_ping(grpc_chttp2_transport* t, uint64_t id) {
  if (!t->ping_callbacks.AckPing(id, t->event_engine.get())) {
    gpr_log(GPR_DEBUG, "Unknown ping response from %s: %" PRIx64,
            std::string(t->peer_string.as_string_view()).c_str(), id);
    return;
  }
  if (t->ping_callbacks.ping_requested()) {
    grpc_chttp2_initiate_write(t, GRPC_CHTTP2_INITIATE_WRITE_CONTINUE_PINGS);
  }
}

void grpc_chttp2_keepalive_timeout(
    grpc_core::RefCountedPtr<grpc_chttp2_transport> t) {
  t->combiner->Run(
      grpc_core::NewClosure([t](grpc_error_handle) {
        gpr_log(GPR_INFO, "%s: Keepalive timeout. Closing transport.",
                std::string(t->peer_string.as_string_view()).c_str());
        send_goaway(
            t.get(),
            grpc_error_set_int(GRPC_ERROR_CREATE("keepalive_timeout"),
                               grpc_core::StatusIntProperty::kHttp2Error,
                               GRPC_HTTP2_ENHANCE_YOUR_CALM),
            /*immediate_disconnect_hint=*/true);
        close_transport_locked(
            t.get(),
            grpc_error_set_int(GRPC_ERROR_CREATE("keepalive timeout"),
                               grpc_core::StatusIntProperty::kRpcStatus,
                               GRPC_STATUS_UNAVAILABLE));
      }),
      absl::OkStatus());
}

void grpc_chttp2_ping_timeout(
    grpc_core::RefCountedPtr<grpc_chttp2_transport> t) {
  t->combiner->Run(
      grpc_core::NewClosure([t](grpc_error_handle) {
        gpr_log(GPR_INFO, "%s: Ping timeout. Closing transport.",
                std::string(t->peer_string.as_string_view()).c_str());
        send_goaway(
            t.get(),
            grpc_error_set_int(GRPC_ERROR_CREATE("ping_timeout"),
                               grpc_core::StatusIntProperty::kHttp2Error,
                               GRPC_HTTP2_ENHANCE_YOUR_CALM),
            /*immediate_disconnect_hint=*/true);
        close_transport_locked(
            t.get(),
            grpc_error_set_int(GRPC_ERROR_CREATE("ping timeout"),
                               grpc_core::StatusIntProperty::kRpcStatus,
                               GRPC_STATUS_UNAVAILABLE));
      }),
      absl::OkStatus());
}

void grpc_chttp2_settings_timeout(
    grpc_core::RefCountedPtr<grpc_chttp2_transport> t) {
  t->combiner->Run(
      grpc_core::NewClosure([t](grpc_error_handle) {
        gpr_log(GPR_INFO, "%s: Settings timeout. Closing transport.",
                std::string(t->peer_string.as_string_view()).c_str());
        send_goaway(
            t.get(),
            grpc_error_set_int(GRPC_ERROR_CREATE("settings_timeout"),
                               grpc_core::StatusIntProperty::kHttp2Error,
                               GRPC_HTTP2_SETTINGS_TIMEOUT),
            /*immediate_disconnect_hint=*/true);
        close_transport_locked(
            t.get(),
            grpc_error_set_int(GRPC_ERROR_CREATE("settings timeout"),
                               grpc_core::StatusIntProperty::kRpcStatus,
                               GRPC_STATUS_UNAVAILABLE));
      }),
      absl::OkStatus());
}

namespace {

// Fire and forget (deletes itself on completion). Does a graceful shutdown by
// sending a GOAWAY frame with the last stream id set to 2^31-1, sending a ping
// and waiting for an ack (effective waiting for an RTT) and then sending a
// final GOAWAY frame with an updated last stream identifier. This helps ensure
// that a connection can be cleanly shut down without losing requests.
// In the event, that the client does not respond to the ping for some reason,
// we add a 20 second deadline, after which we send the second goaway.
class GracefulGoaway : public grpc_core::RefCounted<GracefulGoaway> {
 public:
  static void Start(grpc_chttp2_transport* t) { new GracefulGoaway(t); }

 private:
  using TaskHandle = ::grpc_event_engine::experimental::EventEngine::TaskHandle;

  explicit GracefulGoaway(grpc_chttp2_transport* t) : t_(t->Ref()) {
    t->sent_goaway_state = GRPC_CHTTP2_GRACEFUL_GOAWAY;
    if (grpc_core::IsChttp2NewWritesEnabled()) {
      t_->qframes.emplace_back(grpc_core::Http2GoawayFrame{
          (1u << 31) - 1, GRPC_HTTP2_NO_ERROR, grpc_core::Slice{}});
    } else {
      grpc_chttp2_goaway_append((1u << 31) - 1, 0, grpc_empty_slice(),
                                t->qbuf.c_slice_buffer());
    }
    t->keepalive_timeout =
        std::min(t->keepalive_timeout, grpc_core::Duration::Seconds(20));
    t->ping_timeout =
        std::min(t->ping_timeout, grpc_core::Duration::Seconds(20));
    send_ping_locked(
        t, nullptr, GRPC_CLOSURE_INIT(&on_ping_ack_, OnPingAck, this, nullptr));
    grpc_chttp2_initiate_write(t, GRPC_CHTTP2_INITIATE_WRITE_GOAWAY_SENT);
  }

  void MaybeSendFinalGoawayLocked() {
    if (t_->sent_goaway_state != GRPC_CHTTP2_GRACEFUL_GOAWAY) {
      // We already sent the final GOAWAY.
      return;
    }
    if (t_->destroying || !t_->closed_with_error.ok()) {
      GRPC_CHTTP2_IF_TRACING(
          gpr_log(GPR_INFO,
                  "transport:%p %s peer:%s Transport already shutting down. "
                  "Graceful GOAWAY abandoned.",
                  t_.get(), t_->is_client ? "CLIENT" : "SERVER",
                  std::string(t_->peer_string.as_string_view()).c_str()));
      return;
    }
    // Ping completed. Send final goaway.
    GRPC_CHTTP2_IF_TRACING(
        gpr_log(GPR_INFO,
                "transport:%p %s peer:%s Graceful shutdown: Ping received. "
                "Sending final GOAWAY with stream_id:%d",
                t_.get(), t_->is_client ? "CLIENT" : "SERVER",
                std::string(t_->peer_string.as_string_view()).c_str(),
                t_->last_new_stream_id));
    t_->sent_goaway_state = GRPC_CHTTP2_FINAL_GOAWAY_SEND_SCHEDULED;
    if (grpc_core::IsChttp2NewWritesEnabled()) {
      t_->qframes.emplace_back(grpc_core::Http2GoawayFrame{
          t_->last_new_stream_id, GRPC_HTTP2_NO_ERROR, grpc_core::Slice{}});
    } else {
      grpc_chttp2_goaway_append(t_->last_new_stream_id, 0, grpc_empty_slice(),
                                t_->qbuf.c_slice_buffer());
    }
    grpc_chttp2_initiate_write(t_.get(),
                               GRPC_CHTTP2_INITIATE_WRITE_GOAWAY_SENT);
  }

  static void OnPingAck(void* arg, grpc_error_handle /* error */) {
    auto* self = static_cast<GracefulGoaway*>(arg);
    self->t_->combiner->Run(
        GRPC_CLOSURE_INIT(&self->on_ping_ack_, OnPingAckLocked, self, nullptr),
        absl::OkStatus());
  }

  static void OnPingAckLocked(void* arg, grpc_error_handle /* error */) {
    auto* self = static_cast<GracefulGoaway*>(arg);
    self->MaybeSendFinalGoawayLocked();
    self->Unref();
  }

  const grpc_core::RefCountedPtr<grpc_chttp2_transport> t_;
  grpc_closure on_ping_ack_;
};

}  // namespace

static void send_goaway(grpc_chttp2_transport* t, grpc_error_handle error,
                        bool immediate_disconnect_hint) {
  grpc_http2_error_code http_error;
  std::string message;
  grpc_error_get_status(error, grpc_core::Timestamp::InfFuture(), nullptr,
                        &message, &http_error, nullptr);
  if (!t->is_client && http_error == GRPC_HTTP2_NO_ERROR &&
      !immediate_disconnect_hint) {
    // Do a graceful shutdown.
    if (t->sent_goaway_state == GRPC_CHTTP2_NO_GOAWAY_SEND) {
      GracefulGoaway::Start(t);
    } else {
      // Graceful GOAWAY is already in progress.
    }
  } else if (t->sent_goaway_state == GRPC_CHTTP2_NO_GOAWAY_SEND ||
             t->sent_goaway_state == GRPC_CHTTP2_GRACEFUL_GOAWAY) {
    // We want to log this irrespective of whether http tracing is enabled
    gpr_log(GPR_DEBUG, "%s %s: Sending goaway last_new_stream_id=%d err=%s",
            std::string(t->peer_string.as_string_view()).c_str(),
            t->is_client ? "CLIENT" : "SERVER", t->last_new_stream_id,
            grpc_core::StatusToString(error).c_str());
    t->sent_goaway_state = GRPC_CHTTP2_FINAL_GOAWAY_SEND_SCHEDULED;
    if (grpc_core::IsChttp2NewWritesEnabled()) {
      t->qframes.emplace_back(grpc_core::Http2GoawayFrame{
          t->last_new_stream_id, static_cast<uint32_t>(http_error),
          grpc_core::Slice::FromCopiedString(message)});
    } else {
      grpc_chttp2_goaway_append(t->last_new_stream_id,
                                static_cast<uint32_t>(http_error),
                                grpc_slice_from_cpp_string(std::move(message)),
                                t->qbuf.c_slice_buffer());
    }
  } else {
    // Final GOAWAY has already been sent.
  }
  grpc_chttp2_initiate_write(t, GRPC_CHTTP2_INITIATE_WRITE_GOAWAY_SENT);
}

void grpc_chttp2_exceeded_ping_strikes(grpc_chttp2_transport* t) {
  send_goaway(t,
              grpc_error_set_int(GRPC_ERROR_CREATE("too_many_pings"),
                                 grpc_core::StatusIntProperty::kHttp2Error,
                                 GRPC_HTTP2_ENHANCE_YOUR_CALM),
              /*immediate_disconnect_hint=*/true);
  // The transport will be closed after the write is done
  close_transport_locked(
      t, grpc_error_set_int(GRPC_ERROR_CREATE("Too many pings"),
                            grpc_core::StatusIntProperty::kRpcStatus,
                            GRPC_STATUS_UNAVAILABLE));
}

void grpc_chttp2_reset_ping_clock(grpc_chttp2_transport* t) {
  if (!t->is_client) {
    t->ping_abuse_policy.ResetPingStrikes();
  }
  t->ping_rate_policy.ResetPingsBeforeDataRequired();
}

static void perform_transport_op_locked(void* stream_op,
                                        grpc_error_handle /*error_ignored*/) {
  grpc_transport_op* op = static_cast<grpc_transport_op*>(stream_op);
  grpc_core::RefCountedPtr<grpc_chttp2_transport> t(
      static_cast<grpc_chttp2_transport*>(op->handler_private.extra_arg));

  if (!op->goaway_error.ok()) {
    send_goaway(t.get(), op->goaway_error, /*immediate_disconnect_hint=*/false);
  }

  if (op->set_accept_stream) {
    t->accept_stream_cb = op->set_accept_stream_fn;
    t->accept_stream_cb_user_data = op->set_accept_stream_user_data;
    t->registered_method_matcher_cb = op->set_registered_method_matcher_fn;
  }

  if (op->bind_pollset) {
    grpc_endpoint_add_to_pollset(t->ep, op->bind_pollset);
  }

  if (op->bind_pollset_set) {
    grpc_endpoint_add_to_pollset_set(t->ep, op->bind_pollset_set);
  }

  if (op->send_ping.on_initiate != nullptr || op->send_ping.on_ack != nullptr) {
    send_ping_locked(t.get(), op->send_ping.on_initiate, op->send_ping.on_ack);
    grpc_chttp2_initiate_write(t.get(),
                               GRPC_CHTTP2_INITIATE_WRITE_APPLICATION_PING);
  }

  if (op->start_connectivity_watch != nullptr) {
    t->state_tracker.AddWatcher(op->start_connectivity_watch_state,
                                std::move(op->start_connectivity_watch));
  }
  if (op->stop_connectivity_watch != nullptr) {
    t->state_tracker.RemoveWatcher(op->stop_connectivity_watch);
  }

  if (!op->disconnect_with_error.ok()) {
    send_goaway(t.get(), op->disconnect_with_error,
                /*immediate_disconnect_hint=*/true);
    close_transport_locked(t.get(), op->disconnect_with_error);
  }

  grpc_core::ExecCtx::Run(DEBUG_LOCATION, op->on_consumed, absl::OkStatus());
}

void grpc_chttp2_transport::PerformOp(grpc_transport_op* op) {
  if (GRPC_TRACE_FLAG_ENABLED(grpc_http_trace)) {
    gpr_log(GPR_INFO, "perform_transport_op[t=%p]: %s", this,
            grpc_transport_op_string(op).c_str());
  }
  op->handler_private.extra_arg = this;
  Ref().release()->combiner->Run(
      GRPC_CLOSURE_INIT(&op->handler_private.closure,
                        perform_transport_op_locked, op, nullptr),
      absl::OkStatus());
}

//
// INPUT PROCESSING - GENERAL
//

void grpc_chttp2_maybe_complete_recv_initial_metadata(grpc_chttp2_transport* t,
                                                      grpc_chttp2_stream* s) {
  if (s->recv_initial_metadata_ready != nullptr &&
      s->published_metadata[0] != GRPC_METADATA_NOT_PUBLISHED) {
    if (s->seen_error) {
      grpc_slice_buffer_reset_and_unref(&s->frame_storage);
    }
    *s->recv_initial_metadata = std::move(s->initial_metadata_buffer);
    s->recv_initial_metadata->Set(grpc_core::PeerString(),
                                  t->peer_string.Ref());
    // If we didn't receive initial metadata from the wire and instead faked a
    // status (due to stream cancellations for example), let upper layers know
    // that trailing metadata is immediately available.
    if (s->trailing_metadata_available != nullptr &&
        s->published_metadata[0] != GRPC_METADATA_PUBLISHED_FROM_WIRE &&
        s->published_metadata[1] == GRPC_METADATA_SYNTHESIZED_FROM_FAKE) {
      *s->trailing_metadata_available = true;
      s->trailing_metadata_available = nullptr;
    }
    if (t->registered_method_matcher_cb != nullptr) {
      t->registered_method_matcher_cb(t->accept_stream_cb_user_data,
                                      s->recv_initial_metadata);
    }
    null_then_sched_closure(&s->recv_initial_metadata_ready);
  }
}

void grpc_chttp2_maybe_complete_recv_message(grpc_chttp2_transport* t,
                                             grpc_chttp2_stream* s) {
  if (s->recv_message_ready == nullptr) return;

  grpc_core::chttp2::StreamFlowControl::IncomingUpdateContext upd(
      &s->flow_control);
  grpc_error_handle error;

  // Lambda is immediately invoked as a big scoped section that can be
  // exited out of at any point by returning.
  [&]() {
    if (grpc_http_trace.enabled()) {
      gpr_log(GPR_DEBUG,
              "maybe_complete_recv_message %p final_metadata_requested=%d "
              "seen_error=%d",
              s, s->final_metadata_requested, s->seen_error);
    }
    if (s->final_metadata_requested && s->seen_error) {
      grpc_slice_buffer_reset_and_unref(&s->frame_storage);
      s->recv_message->reset();
    } else {
      if (s->frame_storage.length != 0) {
        while (true) {
          GPR_ASSERT(s->frame_storage.length > 0);
          int64_t min_progress_size;
          auto r = grpc_deframe_unprocessed_incoming_frames(
              s, &min_progress_size, &**s->recv_message, s->recv_message_flags);
          if (grpc_http_trace.enabled()) {
            gpr_log(GPR_DEBUG, "Deframe data frame: %s",
                    grpc_core::PollToString(r, [](absl::Status r) {
                      return r.ToString();
                    }).c_str());
          }
          if (r.pending()) {
            if (s->read_closed) {
              grpc_slice_buffer_reset_and_unref(&s->frame_storage);
              s->recv_message->reset();
              break;
            } else {
              upd.SetMinProgressSize(min_progress_size);
              return;  // Out of lambda to enclosing function
            }
          } else {
            error = std::move(r.value());
            if (!error.ok()) {
              s->seen_error = true;
              grpc_slice_buffer_reset_and_unref(&s->frame_storage);
              break;
            } else {
              if (t->channelz_socket != nullptr) {
                t->channelz_socket->RecordMessageReceived();
              }
              break;
            }
          }
        }
      } else if (s->read_closed) {
        s->recv_message->reset();
      } else {
        upd.SetMinProgressSize(GRPC_HEADER_SIZE_IN_BYTES);
        return;  // Out of lambda to enclosing function
      }
    }
    // save the length of the buffer before handing control back to application
    // threads. Needed to support correct flow control bookkeeping
    if (error.ok() && s->recv_message->has_value()) {
      null_then_sched_closure(&s->recv_message_ready);
    } else if (s->published_metadata[1] != GRPC_METADATA_NOT_PUBLISHED) {
      if (s->call_failed_before_recv_message != nullptr) {
        *s->call_failed_before_recv_message =
            (s->published_metadata[1] != GRPC_METADATA_PUBLISHED_AT_CLOSE);
      }
      null_then_sched_closure(&s->recv_message_ready);
    }
  }();

  upd.SetPendingSize(s->frame_storage.length);
  grpc_chttp2_act_on_flowctl_action(upd.MakeAction(), t, s);
}

void grpc_chttp2_maybe_complete_recv_trailing_metadata(grpc_chttp2_transport* t,
                                                       grpc_chttp2_stream* s) {
  grpc_chttp2_maybe_complete_recv_message(t, s);
  if (grpc_http_trace.enabled()) {
    gpr_log(GPR_DEBUG,
            "maybe_complete_recv_trailing_metadata cli=%d s=%p closure=%p "
            "read_closed=%d "
            "write_closed=%d %" PRIdPTR,
            t->is_client, s, s->recv_trailing_metadata_finished, s->read_closed,
            s->write_closed, s->frame_storage.length);
  }
  if (s->recv_trailing_metadata_finished != nullptr && s->read_closed &&
      s->write_closed) {
    if (s->seen_error || !t->is_client) {
      grpc_slice_buffer_reset_and_unref(&s->frame_storage);
    }
    if (s->read_closed && s->frame_storage.length == 0 &&
        s->recv_trailing_metadata_finished != nullptr) {
      grpc_transport_move_stats(&s->stats, s->collecting_stats);
      s->collecting_stats = nullptr;
      *s->recv_trailing_metadata = std::move(s->trailing_metadata_buffer);
      null_then_sched_closure(&s->recv_trailing_metadata_finished);
    }
  }
}

static grpc_chttp2_transport::RemovedStreamHandle remove_stream(
    grpc_chttp2_transport* t, uint32_t id, grpc_error_handle error) {
  grpc_chttp2_stream* s = t->stream_map.extract(id).mapped();
  GPR_DEBUG_ASSERT(s);
  if (t->incoming_stream == s) {
    t->incoming_stream = nullptr;
    grpc_chttp2_parsing_become_skip_parser(t);
  }

  if (t->stream_map.empty()) {
    post_benign_reclaimer(t);
    if (t->sent_goaway_state == GRPC_CHTTP2_FINAL_GOAWAY_SENT) {
      close_transport_locked(
          t, GRPC_ERROR_CREATE_REFERENCING(
                 "Last stream closed after sending GOAWAY", &error, 1));
    }
  }
  if (grpc_chttp2_list_remove_writable_stream(t, s)) {
    GRPC_CHTTP2_STREAM_UNREF(s, "chttp2_writing:remove_stream");
  }
  grpc_chttp2_list_remove_stalled_by_stream(t, s);
  grpc_chttp2_list_remove_stalled_by_transport(t, s);

  maybe_start_some_streams(t);

  if (t->is_client) return grpc_chttp2_transport::RemovedStreamHandle();
  return grpc_chttp2_transport::RemovedStreamHandle(t->Ref());
}

namespace grpc_core {
namespace {

Duration TarpitDuration(grpc_chttp2_transport* t) {
  return Duration::Milliseconds(absl::LogUniform<int>(
      absl::BitGen(), t->min_tarpit_duration_ms, t->max_tarpit_duration_ms));
}

template <typename F>
void MaybeTarpit(grpc_chttp2_transport* t, bool tarpit, F fn) {
  if (!tarpit || !t->allow_tarpit || t->is_client) {
    fn(t);
    return;
  }
  const auto duration = TarpitDuration(t);
  t->event_engine->RunAfter(
      duration, [t = t->Ref(), fn = std::move(fn)]() mutable {
        ApplicationCallbackExecCtx app_exec_ctx;
        ExecCtx exec_ctx;
        t->combiner->Run(
            NewClosure([t, fn = std::move(fn)](grpc_error_handle) mutable {
              // TODO(ctiller): this can result in not sending RST_STREAMS if a
              // request gets tarpit behind a transport close.
              if (!t->closed_with_error.ok()) return;
              fn(t.get());
            }),
            absl::OkStatus());
      });
}

}  // namespace
}  // namespace grpc_core

void grpc_chttp2_cancel_stream(grpc_chttp2_transport* t, grpc_chttp2_stream* s,
                               grpc_error_handle due_to_error, bool tarpit) {
  if (!t->is_client && !s->sent_trailing_metadata &&
      grpc_error_has_clear_grpc_status(due_to_error) &&
      !(s->read_closed && s->write_closed)) {
    close_from_api(t, s, due_to_error, tarpit);
    return;
  }

  if (!due_to_error.ok() && !s->seen_error) {
    s->seen_error = true;
  }
  if (!s->read_closed || !s->write_closed) {
    if (s->id != 0) {
      grpc_http2_error_code http_error;
      grpc_error_get_status(due_to_error, s->deadline, nullptr, nullptr,
                            &http_error, nullptr);
      grpc_core::MaybeTarpit(
          t, tarpit,
          [id = s->id, http_error,
           remove_stream_handle = grpc_chttp2_mark_stream_closed(
               t, s, 1, 1, due_to_error)](grpc_chttp2_transport* t) {
            if (grpc_core::IsChttp2NewWritesEnabled()) {
              t->qframes.emplace_back(grpc_core::Http2RstStreamFrame{
                  id, static_cast<uint32_t>(http_error)});
              t->num_pending_induced_frames++;
            } else {
              grpc_chttp2_add_rst_stream_to_next_write(
                  t, id, static_cast<uint32_t>(http_error), nullptr);
            }
            grpc_chttp2_initiate_write(t,
                                       GRPC_CHTTP2_INITIATE_WRITE_RST_STREAM);
          });
      return;
    }
  }
  grpc_chttp2_mark_stream_closed(t, s, 1, 1, due_to_error);
}

void grpc_chttp2_fake_status(grpc_chttp2_transport* t, grpc_chttp2_stream* s,
                             grpc_error_handle error) {
  grpc_status_code status;
  std::string message;
  grpc_error_get_status(error, s->deadline, &status, &message, nullptr,
                        nullptr);
  if (status != GRPC_STATUS_OK) {
    s->seen_error = true;
  }
  // stream_global->recv_trailing_metadata_finished gives us a
  //   last chance replacement: we've received trailing metadata,
  //   but something more important has become available to signal
  //   to the upper layers - drop what we've got, and then publish
  //   what we want - which is safe because we haven't told anyone
  //   about the metadata yet
  if (s->published_metadata[1] == GRPC_METADATA_NOT_PUBLISHED ||
      s->recv_trailing_metadata_finished != nullptr ||
      !s->final_metadata_requested) {
    s->trailing_metadata_buffer.Set(grpc_core::GrpcStatusMetadata(), status);
    if (!message.empty()) {
      s->trailing_metadata_buffer.Set(
          grpc_core::GrpcMessageMetadata(),
          grpc_core::Slice::FromCopiedBuffer(message));
    }
    s->published_metadata[1] = GRPC_METADATA_SYNTHESIZED_FROM_FAKE;
    grpc_chttp2_maybe_complete_recv_trailing_metadata(t, s);
  }
}

static void add_error(grpc_error_handle error, grpc_error_handle* refs,
                      size_t* nrefs) {
  if (error.ok()) return;
  for (size_t i = 0; i < *nrefs; i++) {
    if (error == refs[i]) {
      return;
    }
  }
  refs[*nrefs] = error;
  ++*nrefs;
}

static grpc_error_handle removal_error(grpc_error_handle extra_error,
                                       grpc_chttp2_stream* s,
                                       const char* main_error_msg) {
  grpc_error_handle refs[3];
  size_t nrefs = 0;
  add_error(s->read_closed_error, refs, &nrefs);
  add_error(s->write_closed_error, refs, &nrefs);
  add_error(extra_error, refs, &nrefs);
  grpc_error_handle error;
  if (nrefs > 0) {
    error = GRPC_ERROR_CREATE_REFERENCING(main_error_msg, refs, nrefs);
  }
  return error;
}

static void flush_write_list(grpc_chttp2_transport* t, grpc_chttp2_stream* s,
                             grpc_chttp2_write_cb** list,
                             grpc_error_handle error) {
  while (*list) {
    grpc_chttp2_write_cb* cb = *list;
    *list = cb->next;
    grpc_chttp2_complete_closure_step(t, s, &cb->closure, error,
                                      "on_write_finished_cb");
    cb->next = t->write_cb_pool;
    t->write_cb_pool = cb;
  }
}

void grpc_chttp2_fail_pending_writes(grpc_chttp2_transport* t,
                                     grpc_chttp2_stream* s,
                                     grpc_error_handle error) {
  error =
      removal_error(error, s, "Pending writes failed due to stream closure");
  s->send_initial_metadata = nullptr;
  grpc_chttp2_complete_closure_step(t, s, &s->send_initial_metadata_finished,
                                    error, "send_initial_metadata_finished");

  s->send_trailing_metadata = nullptr;
  s->sent_trailing_metadata_op = nullptr;
  grpc_chttp2_complete_closure_step(t, s, &s->send_trailing_metadata_finished,
                                    error, "send_trailing_metadata_finished");

  grpc_chttp2_complete_closure_step(t, s, &s->send_message_finished, error,
                                    "fetching_send_message_finished");
  flush_write_list(t, s, &s->on_write_finished_cbs, error);
  flush_write_list(t, s, &s->on_flow_controlled_cbs, error);
}

grpc_chttp2_transport::RemovedStreamHandle grpc_chttp2_mark_stream_closed(
    grpc_chttp2_transport* t, grpc_chttp2_stream* s, int close_reads,
    int close_writes, grpc_error_handle error) {
  grpc_chttp2_transport::RemovedStreamHandle rsh;
  if (grpc_http_trace.enabled()) {
    gpr_log(
        GPR_DEBUG, "MARK_STREAM_CLOSED: t=%p s=%p(id=%d) %s [%s]", t, s, s->id,
        (close_reads && close_writes)
            ? "read+write"
            : (close_reads ? "read" : (close_writes ? "write" : "nothing??")),
        grpc_core::StatusToString(error).c_str());
  }
  if (s->read_closed && s->write_closed) {
    // already closed, but we should still fake the status if needed.
    grpc_error_handle overall_error = removal_error(error, s, "Stream removed");
    if (!overall_error.ok()) {
      grpc_chttp2_fake_status(t, s, overall_error);
    }
    grpc_chttp2_maybe_complete_recv_trailing_metadata(t, s);
    return rsh;
  }
  bool closed_read = false;
  bool became_closed = false;
  if (close_reads && !s->read_closed) {
    s->read_closed_error = error;
    s->read_closed = true;
    closed_read = true;
  }
  if (close_writes && !s->write_closed) {
    s->write_closed_error = error;
    s->write_closed = true;
    grpc_chttp2_fail_pending_writes(t, s, error);
  }
  if (s->read_closed && s->write_closed) {
    became_closed = true;
    grpc_error_handle overall_error = removal_error(error, s, "Stream removed");
    if (s->id != 0) {
      rsh = remove_stream(t, s->id, overall_error);
    } else {
      // Purge streams waiting on concurrency still waiting for id assignment
      grpc_chttp2_list_remove_waiting_for_concurrency(t, s);
    }
    if (!overall_error.ok()) {
      grpc_chttp2_fake_status(t, s, overall_error);
    }
  }
  if (closed_read) {
    for (int i = 0; i < 2; i++) {
      if (s->published_metadata[i] == GRPC_METADATA_NOT_PUBLISHED) {
        s->published_metadata[i] = GRPC_METADATA_PUBLISHED_AT_CLOSE;
      }
    }
    grpc_chttp2_maybe_complete_recv_initial_metadata(t, s);
    grpc_chttp2_maybe_complete_recv_message(t, s);
  }
  if (became_closed) {
    s->stats.latency =
        gpr_time_sub(gpr_now(GPR_CLOCK_MONOTONIC), s->creation_time);
    grpc_chttp2_maybe_complete_recv_trailing_metadata(t, s);
    GRPC_CHTTP2_STREAM_UNREF(s, "chttp2");
  }
  return rsh;
}

static void close_from_api(grpc_chttp2_transport* t, grpc_chttp2_stream* s,
                           grpc_error_handle error, bool tarpit) {
  grpc_status_code grpc_status;
  std::string message;
  grpc_error_get_status(error, s->deadline, &grpc_status, &message, nullptr,
                        nullptr);

  GPR_ASSERT(grpc_status >= 0 && (int)grpc_status < 100);

  auto remove_stream_handle = grpc_chttp2_mark_stream_closed(t, s, 1, 1, error);
  grpc_core::MaybeTarpit(
      t, tarpit,
      [error = std::move(error),
       sent_initial_metadata = s->sent_initial_metadata, id = s->id,
       grpc_status, message = std::move(message),
       remove_stream_handle =
           std::move(remove_stream_handle)](grpc_chttp2_transport* t) mutable {
        std::vector<std::pair<grpc_core::Slice, grpc_core::Slice>> headers;
        // Hand roll a header block.
        //   This is unnecessarily ugly - at some point we should find a more
        //   elegant solution.
        //   It's complicated by the fact that our send machinery would be dead
        //   by the time we got around to sending this, so instead we ignore
        //   HPACK compression and just write the uncompressed bytes onto the
        //   wire.
        if (!sent_initial_metadata) {
          headers.emplace_back(grpc_core::Slice::FromStaticString(":status"),
                               grpc_core::Slice::FromStaticString("200"));
          headers.emplace_back(
              grpc_core::Slice::FromStaticString("content-type"),
              grpc_core::Slice::FromStaticString("application/grpc"));
        }
        headers.emplace_back(
            grpc_core::Slice::FromStaticString("grpc-status"),
            grpc_core::Slice::FromCopiedString(absl::StrCat(grpc_status)));
        headers.emplace_back(grpc_core::Slice::FromStaticString("grpc-message"),
                             grpc_core::Slice::FromCopiedString(message));
        if (grpc_core::IsChttp2NewWritesEnabled()) {
          grpc_core::Http2HeaderFrame frame;
          frame.stream_id = id;
          frame.end_headers = true;
          frame.end_stream = true;
          grpc_core::EncodeUncompressedHeaders(
              absl::Span<std::pair<grpc_core::Slice, grpc_core::Slice>>(
                  headers),
              frame.payload);
          t->qframes.emplace_back(std::move(frame));
          t->qframes.emplace_back(
              grpc_core::Http2RstStreamFrame{id, GRPC_HTTP2_NO_ERROR});
          t->num_pending_induced_frames++;
        } else {
          size_t idx = grpc_slice_buffer_add_indexed(t->qbuf.c_slice_buffer(),
                                                     GRPC_SLICE_MALLOC(9));
          const size_t len_before = t->qbuf.Length();
          grpc_core::EncodeUncompressedHeaders(
              absl::Span<std::pair<grpc_core::Slice, grpc_core::Slice>>(
                  headers),
              t->qbuf);
          uint8_t* p =
              GRPC_SLICE_START_PTR(t->qbuf.c_slice_buffer()->slices[idx]);
          size_t len = t->qbuf.Length() - len_before;
          *p++ = static_cast<uint8_t>(len >> 16);
          *p++ = static_cast<uint8_t>(len >> 8);
          *p++ = static_cast<uint8_t>(len);
          *p++ = GRPC_CHTTP2_FRAME_HEADER;
          *p++ = GRPC_CHTTP2_DATA_FLAG_END_STREAM |
                 GRPC_CHTTP2_DATA_FLAG_END_HEADERS;
          *p++ = static_cast<uint8_t>(id >> 24);
          *p++ = static_cast<uint8_t>(id >> 16);
          *p++ = static_cast<uint8_t>(id >> 8);
          *p++ = static_cast<uint8_t>(id);
          grpc_chttp2_add_rst_stream_to_next_write(t, id, GRPC_HTTP2_NO_ERROR,
                                                   nullptr);
        }
        grpc_chttp2_reset_ping_clock(t);

        grpc_chttp2_initiate_write(t,
                                   GRPC_CHTTP2_INITIATE_WRITE_CLOSE_FROM_API);
      });
}

static void end_all_the_calls(grpc_chttp2_transport* t,
                              grpc_error_handle error) {
  intptr_t http2_error;
  // If there is no explicit grpc or HTTP/2 error, set to UNAVAILABLE on server.
  if (!t->is_client && !grpc_error_has_clear_grpc_status(error) &&
      !grpc_error_get_int(error, grpc_core::StatusIntProperty::kHttp2Error,
                          &http2_error)) {
    error = grpc_error_set_int(error, grpc_core::StatusIntProperty::kRpcStatus,
                               GRPC_STATUS_UNAVAILABLE);
  }
  cancel_unstarted_streams(t, error, false);
  std::vector<grpc_chttp2_stream*> to_cancel;
  for (auto id_stream : t->stream_map) {
    to_cancel.push_back(id_stream.second);
  }
  for (auto s : to_cancel) {
    grpc_chttp2_cancel_stream(t, s, error, false);
  }
}

//
// INPUT PROCESSING - PARSING
//

template <class F>
static void WithUrgency(grpc_chttp2_transport* t,
                        grpc_core::chttp2::FlowControlAction::Urgency urgency,
                        grpc_chttp2_initiate_write_reason reason, F action) {
  switch (urgency) {
    case grpc_core::chttp2::FlowControlAction::Urgency::NO_ACTION_NEEDED:
      break;
    case grpc_core::chttp2::FlowControlAction::Urgency::UPDATE_IMMEDIATELY:
      grpc_chttp2_initiate_write(t, reason);
      ABSL_FALLTHROUGH_INTENDED;
    case grpc_core::chttp2::FlowControlAction::Urgency::QUEUE_UPDATE:
      action();
      break;
  }
}

void grpc_chttp2_act_on_flowctl_action(
    const grpc_core::chttp2::FlowControlAction& action,
    grpc_chttp2_transport* t, grpc_chttp2_stream* s) {
  WithUrgency(t, action.send_stream_update(),
              GRPC_CHTTP2_INITIATE_WRITE_STREAM_FLOW_CONTROL, [t, s]() {
                if (s->id != 0 && !s->read_closed) {
                  grpc_chttp2_mark_stream_writable(t, s);
                }
              });
  WithUrgency(t, action.send_transport_update(),
              GRPC_CHTTP2_INITIATE_WRITE_TRANSPORT_FLOW_CONTROL, []() {});
  WithUrgency(t, action.send_initial_window_update(),
              GRPC_CHTTP2_INITIATE_WRITE_SEND_SETTINGS, [t, &action]() {
                t->settings.mutable_local().SetInitialWindowSize(
                    action.initial_window_size());
              });
  WithUrgency(
      t, action.send_max_frame_size_update(),
      GRPC_CHTTP2_INITIATE_WRITE_SEND_SETTINGS, [t, &action]() {
        t->settings.mutable_local().SetMaxFrameSize(action.max_frame_size());
      });
  if (t->enable_preferred_rx_crypto_frame_advertisement) {
    WithUrgency(
        t, action.preferred_rx_crypto_frame_size_update(),
        GRPC_CHTTP2_INITIATE_WRITE_SEND_SETTINGS, [t, &action]() {
          t->settings.mutable_local().SetPreferredReceiveCryptoMessageSize(
              action.preferred_rx_crypto_frame_size());
        });
  }
}

static grpc_error_handle try_http_parsing(grpc_chttp2_transport* t) {
  grpc_http_parser parser;
  size_t i = 0;
  grpc_error_handle error;
  grpc_http_response response;

  grpc_http_parser_init(&parser, GRPC_HTTP_RESPONSE, &response);

  grpc_error_handle parse_error;
  for (; i < t->read_buffer.count && parse_error.ok(); i++) {
    parse_error =
        grpc_http_parser_parse(&parser, t->read_buffer.slices[i], nullptr);
  }
  if (parse_error.ok() &&
      (parse_error = grpc_http_parser_eof(&parser)) == absl::OkStatus()) {
    error = grpc_error_set_int(
        grpc_error_set_int(
            GRPC_ERROR_CREATE("Trying to connect an http1.x server"),
            grpc_core::StatusIntProperty::kHttpStatus, response.status),
        grpc_core::StatusIntProperty::kRpcStatus,
        grpc_http2_status_to_grpc_status(response.status));
  }

  grpc_http_parser_destroy(&parser);
  grpc_http_response_destroy(&response);
  return error;
}

static void read_action(grpc_core::RefCountedPtr<grpc_chttp2_transport> t,
                        grpc_error_handle error) {
  auto* tp = t.get();
  tp->combiner->Run(grpc_core::InitTransportClosure<read_action_locked>(
                        std::move(t), &tp->read_action_locked),
                    error);
}

static void read_action_parse_loop_locked(
    grpc_core::RefCountedPtr<grpc_chttp2_transport> t,
    grpc_error_handle error) {
  if (t->closed_with_error.ok()) {
    grpc_error_handle errors[3] = {error, absl::OkStatus(), absl::OkStatus()};
    size_t requests_started = 0;
    for (size_t i = 0;
         i < t->read_buffer.count && errors[1] == absl::OkStatus(); i++) {
      auto r = grpc_chttp2_perform_read(t.get(), t->read_buffer.slices[i],
                                        requests_started);
      if (auto* partial_read_size = absl::get_if<size_t>(&r)) {
        for (size_t j = 0; j < i; j++) {
          grpc_core::CSliceUnref(grpc_slice_buffer_take_first(&t->read_buffer));
        }
        grpc_slice_buffer_sub_first(
            &t->read_buffer, *partial_read_size,
            GRPC_SLICE_LENGTH(t->read_buffer.slices[0]));
        t->combiner->ForceOffload();
        auto* tp = t.get();
        tp->combiner->Run(
            grpc_core::InitTransportClosure<read_action_parse_loop_locked>(
                std::move(t), &tp->read_action_locked),
            std::move(errors[0]));
        // Early return: we queued to retry later.
        return;
      } else {
        errors[1] = std::move(absl::get<absl::Status>(r));
      }
    }
    if (errors[1] != absl::OkStatus()) {
      errors[2] = try_http_parsing(t.get());
      error = GRPC_ERROR_CREATE_REFERENCING("Failed parsing HTTP/2", errors,
                                            GPR_ARRAY_SIZE(errors));
    }

    if (t->initial_window_update != 0) {
      if (t->initial_window_update > 0) {
        grpc_chttp2_stream* s;
        while (grpc_chttp2_list_pop_stalled_by_stream(t.get(), &s)) {
          grpc_chttp2_mark_stream_writable(t.get(), s);
          grpc_chttp2_initiate_write(
              t.get(),
              GRPC_CHTTP2_INITIATE_WRITE_FLOW_CONTROL_UNSTALLED_BY_SETTING);
        }
      }
      t->initial_window_update = 0;
    }
  }

  bool keep_reading = false;
  if (error.ok() && !t->closed_with_error.ok()) {
    error = GRPC_ERROR_CREATE_REFERENCING("Transport closed",
                                          &t->closed_with_error, 1);
  }
  if (!error.ok()) {
    // If a goaway frame was received, this might be the reason why the read
    // failed. Add this info to the error
    if (!t->goaway_error.ok()) {
      error = grpc_error_add_child(error, t->goaway_error);
    }

    close_transport_locked(t.get(), error);
  } else if (t->closed_with_error.ok()) {
    keep_reading = true;
    // Since we have read a byte, reset the keepalive timer
    if (t->keepalive_state == GRPC_CHTTP2_KEEPALIVE_STATE_WAITING) {
      maybe_reset_keepalive_ping_timer_locked(t.get());
    }
  }
  grpc_slice_buffer_reset_and_unref(&t->read_buffer);

  if (keep_reading) {
    if (t->num_pending_induced_frames >= DEFAULT_MAX_PENDING_INDUCED_FRAMES) {
      t->reading_paused_on_pending_induced_frames = true;
      GRPC_CHTTP2_IF_TRACING(
          gpr_log(GPR_INFO,
                  "transport %p : Pausing reading due to too "
                  "many unwritten SETTINGS ACK and RST_STREAM frames",
                  t.get()));
    } else {
      continue_read_action_locked(std::move(t));
    }
  }
}

static void read_action_locked(
    grpc_core::RefCountedPtr<grpc_chttp2_transport> t,
    grpc_error_handle error) {
  // got an incoming read, cancel any pending keepalive timers
  t->keepalive_incoming_data_wanted = false;
  if (t->keepalive_ping_timeout_handle != TaskHandle::kInvalid) {
    if (GRPC_TRACE_FLAG_ENABLED(grpc_ping_trace) ||
        GRPC_TRACE_FLAG_ENABLED(grpc_keepalive_trace)) {
      gpr_log(GPR_INFO,
              "%s[%p]: Clear keepalive timer because data was received",
              t->is_client ? "CLIENT" : "SERVER", t.get());
    }
    t->event_engine->Cancel(
        std::exchange(t->keepalive_ping_timeout_handle, TaskHandle::kInvalid));
  }
  grpc_error_handle err = error;
  if (!err.ok()) {
    err = grpc_error_set_int(
        GRPC_ERROR_CREATE_REFERENCING("Endpoint read failed", &err, 1),
        grpc_core::StatusIntProperty::kOccurredDuringWrite, t->write_state);
  }
  std::swap(err, error);
  read_action_parse_loop_locked(std::move(t), std::move(err));
}

static void continue_read_action_locked(
    grpc_core::RefCountedPtr<grpc_chttp2_transport> t) {
  const bool urgent = !t->goaway_error.ok();
  auto* tp = t.get();
  grpc_endpoint_read(tp->ep, &tp->read_buffer,
                     grpc_core::InitTransportClosure<read_action>(
                         std::move(t), &tp->read_action_locked),
                     urgent, grpc_chttp2_min_read_progress_size(tp));
}

// t is reffed prior to calling the first time, and once the callback chain
// that kicks off finishes, it's unreffed
void schedule_bdp_ping_locked(
    grpc_core::RefCountedPtr<grpc_chttp2_transport> t) {
  auto* tp = t.get();
  tp->flow_control.bdp_estimator()->SchedulePing();
  send_ping_locked(tp,
                   grpc_core::InitTransportClosure<start_bdp_ping>(
                       tp->Ref(), &tp->start_bdp_ping_locked),
                   grpc_core::InitTransportClosure<finish_bdp_ping>(
                       std::move(t), &tp->finish_bdp_ping_locked));
  grpc_chttp2_initiate_write(tp, GRPC_CHTTP2_INITIATE_WRITE_BDP_PING);
}

static void start_bdp_ping(grpc_core::RefCountedPtr<grpc_chttp2_transport> t,
                           grpc_error_handle error) {
  grpc_chttp2_transport* tp = t.get();
  tp->combiner->Run(grpc_core::InitTransportClosure<start_bdp_ping_locked>(
                        std::move(t), &tp->start_bdp_ping_locked),
                    error);
}

static void start_bdp_ping_locked(
    grpc_core::RefCountedPtr<grpc_chttp2_transport> t,
    grpc_error_handle error) {
  if (GRPC_TRACE_FLAG_ENABLED(grpc_http_trace)) {
    gpr_log(GPR_INFO, "%s: Start BDP ping err=%s",
            std::string(t->peer_string.as_string_view()).c_str(),
            grpc_core::StatusToString(error).c_str());
  }
  if (!error.ok() || !t->closed_with_error.ok()) {
    return;
  }
  // Reset the keepalive ping timer
  if (t->keepalive_state == GRPC_CHTTP2_KEEPALIVE_STATE_WAITING) {
    maybe_reset_keepalive_ping_timer_locked(t.get());
  }
  t->flow_control.bdp_estimator()->StartPing();
  t->bdp_ping_started = true;
}

static void finish_bdp_ping(grpc_core::RefCountedPtr<grpc_chttp2_transport> t,
                            grpc_error_handle error) {
  grpc_chttp2_transport* tp = t.get();
  tp->combiner->Run(grpc_core::InitTransportClosure<finish_bdp_ping_locked>(
                        std::move(t), &tp->finish_bdp_ping_locked),
                    error);
}

static void finish_bdp_ping_locked(
    grpc_core::RefCountedPtr<grpc_chttp2_transport> t,
    grpc_error_handle error) {
  if (GRPC_TRACE_FLAG_ENABLED(grpc_http_trace)) {
    gpr_log(GPR_INFO, "%s: Complete BDP ping err=%s",
            std::string(t->peer_string.as_string_view()).c_str(),
            grpc_core::StatusToString(error).c_str());
  }
  if (!error.ok() || !t->closed_with_error.ok()) {
    return;
  }
  if (!t->bdp_ping_started) {
    // start_bdp_ping_locked has not been run yet. Schedule
    // finish_bdp_ping_locked to be run later.
    finish_bdp_ping(std::move(t), std::move(error));
    return;
  }
  t->bdp_ping_started = false;
  grpc_core::Timestamp next_ping =
      t->flow_control.bdp_estimator()->CompletePing();
  grpc_chttp2_act_on_flowctl_action(t->flow_control.PeriodicUpdate(), t.get(),
                                    nullptr);
  GPR_ASSERT(t->next_bdp_ping_timer_handle == TaskHandle::kInvalid);
  t->next_bdp_ping_timer_handle =
      t->event_engine->RunAfter(next_ping - grpc_core::Timestamp::Now(), [t] {
        grpc_core::ApplicationCallbackExecCtx callback_exec_ctx;
        grpc_core::ExecCtx exec_ctx;
        next_bdp_ping_timer_expired(t.get());
      });
}

static void next_bdp_ping_timer_expired(grpc_chttp2_transport* t) {
  t->combiner->Run(
      grpc_core::InitTransportClosure<next_bdp_ping_timer_expired_locked>(
          t->Ref(), &t->next_bdp_ping_timer_expired_locked),
      absl::OkStatus());
}

static void next_bdp_ping_timer_expired_locked(
    grpc_core::RefCountedPtr<grpc_chttp2_transport> t,
    GRPC_UNUSED grpc_error_handle error) {
  GPR_DEBUG_ASSERT(error.ok());
  GPR_ASSERT(t->next_bdp_ping_timer_handle != TaskHandle::kInvalid);
  t->next_bdp_ping_timer_handle = TaskHandle::kInvalid;
  if (t->flow_control.bdp_estimator()->accumulator() == 0) {
    // Block the bdp ping till we receive more data.
    t->bdp_ping_blocked = true;
  } else {
    schedule_bdp_ping_locked(std::move(t));
  }
}

void grpc_chttp2_config_default_keepalive_args(grpc_channel_args* args,
                                               bool is_client) {
  grpc_chttp2_config_default_keepalive_args(grpc_core::ChannelArgs::FromC(args),
                                            is_client);
}

void grpc_chttp2_config_default_keepalive_args(
    const grpc_core::ChannelArgs& channel_args, bool is_client) {
  const auto keepalive_time =
      std::max(grpc_core::Duration::Milliseconds(1),
               channel_args.GetDurationFromIntMillis(GRPC_ARG_KEEPALIVE_TIME_MS)
                   .value_or(is_client ? g_default_client_keepalive_time
                                       : g_default_server_keepalive_time));
  if (is_client) {
    g_default_client_keepalive_time = keepalive_time;
  } else {
    g_default_server_keepalive_time = keepalive_time;
  }

  const auto keepalive_timeout = std::max(
      grpc_core::Duration::Zero(),
      channel_args.GetDurationFromIntMillis(GRPC_ARG_KEEPALIVE_TIMEOUT_MS)
          .value_or(is_client ? g_default_client_keepalive_timeout
                              : g_default_server_keepalive_timeout));
  if (is_client) {
    g_default_client_keepalive_timeout = keepalive_timeout;
  } else {
    g_default_server_keepalive_timeout = keepalive_timeout;
  }

  const bool keepalive_permit_without_calls =
      channel_args.GetBool(GRPC_ARG_KEEPALIVE_PERMIT_WITHOUT_CALLS)
          .value_or(is_client
                        ? g_default_client_keepalive_permit_without_calls
                        : g_default_server_keepalive_permit_without_calls);
  if (is_client) {
    g_default_client_keepalive_permit_without_calls =
        keepalive_permit_without_calls;
  } else {
    g_default_server_keepalive_permit_without_calls =
        keepalive_permit_without_calls;
  }

  grpc_core::Chttp2PingAbusePolicy::SetDefaults(channel_args);
  grpc_core::Chttp2PingRatePolicy::SetDefaults(channel_args);
}

static void init_keepalive_ping(
    grpc_core::RefCountedPtr<grpc_chttp2_transport> t) {
  auto* tp = t.get();
  tp->combiner->Run(grpc_core::InitTransportClosure<init_keepalive_ping_locked>(
                        std::move(t), &tp->init_keepalive_ping_locked),
                    absl::OkStatus());
}

static void init_keepalive_ping_locked(
    grpc_core::RefCountedPtr<grpc_chttp2_transport> t,
    GRPC_UNUSED grpc_error_handle error) {
  GPR_DEBUG_ASSERT(error.ok());
  GPR_ASSERT(t->keepalive_state == GRPC_CHTTP2_KEEPALIVE_STATE_WAITING);
  GPR_ASSERT(t->keepalive_ping_timer_handle != TaskHandle::kInvalid);
  t->keepalive_ping_timer_handle = TaskHandle::kInvalid;
  if (t->destroying || !t->closed_with_error.ok()) {
    t->keepalive_state = GRPC_CHTTP2_KEEPALIVE_STATE_DYING;
  } else {
    if (t->keepalive_permit_without_calls || !t->stream_map.empty()) {
      t->keepalive_state = GRPC_CHTTP2_KEEPALIVE_STATE_PINGING;
      send_keepalive_ping_locked(t);
      grpc_chttp2_initiate_write(t.get(),
                                 GRPC_CHTTP2_INITIATE_WRITE_KEEPALIVE_PING);
    } else {
      t->keepalive_ping_timer_handle =
          t->event_engine->RunAfter(t->keepalive_time, [t] {
            grpc_core::ApplicationCallbackExecCtx callback_exec_ctx;
            grpc_core::ExecCtx exec_ctx;
            init_keepalive_ping(t);
          });
    }
  }
}

static void finish_keepalive_ping(
    grpc_core::RefCountedPtr<grpc_chttp2_transport> t,
    grpc_error_handle error) {
  auto* tp = t.get();
  tp->combiner->Run(
      grpc_core::InitTransportClosure<finish_keepalive_ping_locked>(
          std::move(t), &tp->finish_keepalive_ping_locked),
      error);
}

static void finish_keepalive_ping_locked(
    grpc_core::RefCountedPtr<grpc_chttp2_transport> t,
    grpc_error_handle error) {
  if (t->keepalive_state == GRPC_CHTTP2_KEEPALIVE_STATE_PINGING) {
    if (error.ok()) {
      if (GRPC_TRACE_FLAG_ENABLED(grpc_http_trace) ||
          GRPC_TRACE_FLAG_ENABLED(grpc_keepalive_trace)) {
        gpr_log(GPR_INFO, "%s: Finish keepalive ping",
                std::string(t->peer_string.as_string_view()).c_str());
      }
      t->keepalive_state = GRPC_CHTTP2_KEEPALIVE_STATE_WAITING;
      GPR_ASSERT(t->keepalive_ping_timer_handle == TaskHandle::kInvalid);
      t->keepalive_ping_timer_handle =
          t->event_engine->RunAfter(t->keepalive_time, [t] {
            grpc_core::ApplicationCallbackExecCtx callback_exec_ctx;
            grpc_core::ExecCtx exec_ctx;
            init_keepalive_ping(t);
          });
    }
  }
}

static void maybe_reset_keepalive_ping_timer_locked(grpc_chttp2_transport* t) {
  if (t->keepalive_ping_timer_handle != TaskHandle::kInvalid &&
      t->event_engine->Cancel(t->keepalive_ping_timer_handle)) {
    // Cancel succeeds, resets the keepalive ping timer. Note that we don't
    // need to Ref or Unref here since we still hold the Ref.
    if (GRPC_TRACE_FLAG_ENABLED(grpc_http_trace) ||
        GRPC_TRACE_FLAG_ENABLED(grpc_keepalive_trace)) {
      gpr_log(GPR_INFO, "%s: Keepalive ping cancelled. Resetting timer.",
              std::string(t->peer_string.as_string_view()).c_str());
    }
    t->keepalive_ping_timer_handle =
        t->event_engine->RunAfter(t->keepalive_time, [t = t->Ref()]() mutable {
          grpc_core::ApplicationCallbackExecCtx callback_exec_ctx;
          grpc_core::ExecCtx exec_ctx;
          init_keepalive_ping(std::move(t));
        });
  }
}

//
// CALLBACK LOOP
//

static void connectivity_state_set(grpc_chttp2_transport* t,
                                   grpc_connectivity_state state,
                                   const absl::Status& status,
                                   const char* reason) {
  GRPC_CHTTP2_IF_TRACING(gpr_log(
      GPR_INFO, "transport %p set connectivity_state=%d; status=%s; reason=%s",
      t, state, status.ToString().c_str(), reason));
  t->state_tracker.SetState(state, status, reason);
}

//
// POLLSET STUFF
//

void grpc_chttp2_transport::SetPollset(grpc_stream* /*gs*/,
                                       grpc_pollset* pollset) {
  grpc_endpoint_add_to_pollset(ep, pollset);
}

void grpc_chttp2_transport::SetPollsetSet(grpc_stream* /*gs*/,
                                          grpc_pollset_set* pollset_set) {
  grpc_endpoint_add_to_pollset_set(ep, pollset_set);
}

//
// RESOURCE QUOTAS
//

static void post_benign_reclaimer(grpc_chttp2_transport* t) {
  if (!t->benign_reclaimer_registered) {
    t->benign_reclaimer_registered = true;
    t->memory_owner.PostReclaimer(
        grpc_core::ReclamationPass::kBenign,
        [t = t->Ref()](
            absl::optional<grpc_core::ReclamationSweep> sweep) mutable {
          if (sweep.has_value()) {
            auto* tp = t.get();
            tp->active_reclamation = std::move(*sweep);
            tp->combiner->Run(
                grpc_core::InitTransportClosure<benign_reclaimer_locked>(
                    std::move(t), &tp->benign_reclaimer_locked),
                absl::OkStatus());
          }
        });
  }
}

static void post_destructive_reclaimer(grpc_chttp2_transport* t) {
  if (!t->destructive_reclaimer_registered) {
    t->destructive_reclaimer_registered = true;
    t->memory_owner.PostReclaimer(
        grpc_core::ReclamationPass::kDestructive,
        [t = t->Ref()](
            absl::optional<grpc_core::ReclamationSweep> sweep) mutable {
          if (sweep.has_value()) {
            auto* tp = t.get();
            tp->active_reclamation = std::move(*sweep);
            tp->combiner->Run(
                grpc_core::InitTransportClosure<destructive_reclaimer_locked>(
                    std::move(t), &tp->destructive_reclaimer_locked),
                absl::OkStatus());
          }
        });
  }
}

static void benign_reclaimer_locked(
    grpc_core::RefCountedPtr<grpc_chttp2_transport> t,
    grpc_error_handle error) {
  if (error.ok() && t->stream_map.empty()) {
    // Channel with no active streams: send a goaway to try and make it
    // disconnect cleanly
    if (GRPC_TRACE_FLAG_ENABLED(grpc_resource_quota_trace)) {
      gpr_log(GPR_INFO, "HTTP2: %s - send goaway to free memory",
              std::string(t->peer_string.as_string_view()).c_str());
    }
    send_goaway(t.get(),
                grpc_error_set_int(GRPC_ERROR_CREATE("Buffers full"),
                                   grpc_core::StatusIntProperty::kHttp2Error,
                                   GRPC_HTTP2_ENHANCE_YOUR_CALM),
                /*immediate_disconnect_hint=*/true);
  } else if (error.ok() && GRPC_TRACE_FLAG_ENABLED(grpc_resource_quota_trace)) {
    gpr_log(GPR_INFO,
            "HTTP2: %s - skip benign reclamation, there are still %" PRIdPTR
            " streams",
            std::string(t->peer_string.as_string_view()).c_str(),
            t->stream_map.size());
  }
  t->benign_reclaimer_registered = false;
  if (error != absl::CancelledError()) {
    t->active_reclamation.Finish();
  }
}

static void destructive_reclaimer_locked(
    grpc_core::RefCountedPtr<grpc_chttp2_transport> t,
    grpc_error_handle error) {
  t->destructive_reclaimer_registered = false;
  if (error.ok() && !t->stream_map.empty()) {
    // As stream_map is a hash map, this selects effectively a random stream.
    grpc_chttp2_stream* s = t->stream_map.begin()->second;
    if (GRPC_TRACE_FLAG_ENABLED(grpc_resource_quota_trace)) {
      gpr_log(GPR_INFO, "HTTP2: %s - abandon stream id %d",
              std::string(t->peer_string.as_string_view()).c_str(), s->id);
    }
    grpc_chttp2_cancel_stream(
        t.get(), s,
        grpc_error_set_int(GRPC_ERROR_CREATE("Buffers full"),
                           grpc_core::StatusIntProperty::kHttp2Error,
                           GRPC_HTTP2_ENHANCE_YOUR_CALM),
        false);
    if (!t->stream_map.empty()) {
      // Since we cancel one stream per destructive reclamation, if
      //   there are more streams left, we can immediately post a new
      //   reclaimer in case the resource quota needs to free more
      //   memory
      post_destructive_reclaimer(t.get());
    }
  }
  if (error != absl::CancelledError()) {
    t->active_reclamation.Finish();
  }
}

//
// MONITORING
//

const char* grpc_chttp2_initiate_write_reason_string(
    grpc_chttp2_initiate_write_reason reason) {
  switch (reason) {
    case GRPC_CHTTP2_INITIATE_WRITE_INITIAL_WRITE:
      return "INITIAL_WRITE";
    case GRPC_CHTTP2_INITIATE_WRITE_START_NEW_STREAM:
      return "START_NEW_STREAM";
    case GRPC_CHTTP2_INITIATE_WRITE_SEND_MESSAGE:
      return "SEND_MESSAGE";
    case GRPC_CHTTP2_INITIATE_WRITE_SEND_INITIAL_METADATA:
      return "SEND_INITIAL_METADATA";
    case GRPC_CHTTP2_INITIATE_WRITE_SEND_TRAILING_METADATA:
      return "SEND_TRAILING_METADATA";
    case GRPC_CHTTP2_INITIATE_WRITE_RETRY_SEND_PING:
      return "RETRY_SEND_PING";
    case GRPC_CHTTP2_INITIATE_WRITE_CONTINUE_PINGS:
      return "CONTINUE_PINGS";
    case GRPC_CHTTP2_INITIATE_WRITE_GOAWAY_SENT:
      return "GOAWAY_SENT";
    case GRPC_CHTTP2_INITIATE_WRITE_RST_STREAM:
      return "RST_STREAM";
    case GRPC_CHTTP2_INITIATE_WRITE_CLOSE_FROM_API:
      return "CLOSE_FROM_API";
    case GRPC_CHTTP2_INITIATE_WRITE_STREAM_FLOW_CONTROL:
      return "STREAM_FLOW_CONTROL";
    case GRPC_CHTTP2_INITIATE_WRITE_TRANSPORT_FLOW_CONTROL:
      return "TRANSPORT_FLOW_CONTROL";
    case GRPC_CHTTP2_INITIATE_WRITE_SEND_SETTINGS:
      return "SEND_SETTINGS";
    case GRPC_CHTTP2_INITIATE_WRITE_SETTINGS_ACK:
      return "SETTINGS_ACK";
    case GRPC_CHTTP2_INITIATE_WRITE_FLOW_CONTROL_UNSTALLED_BY_SETTING:
      return "FLOW_CONTROL_UNSTALLED_BY_SETTING";
    case GRPC_CHTTP2_INITIATE_WRITE_FLOW_CONTROL_UNSTALLED_BY_UPDATE:
      return "FLOW_CONTROL_UNSTALLED_BY_UPDATE";
    case GRPC_CHTTP2_INITIATE_WRITE_APPLICATION_PING:
      return "APPLICATION_PING";
    case GRPC_CHTTP2_INITIATE_WRITE_BDP_PING:
      return "BDP_PING";
    case GRPC_CHTTP2_INITIATE_WRITE_KEEPALIVE_PING:
      return "KEEPALIVE_PING";
    case GRPC_CHTTP2_INITIATE_WRITE_TRANSPORT_FLOW_CONTROL_UNSTALLED:
      return "TRANSPORT_FLOW_CONTROL_UNSTALLED";
    case GRPC_CHTTP2_INITIATE_WRITE_PING_RESPONSE:
      return "PING_RESPONSE";
    case GRPC_CHTTP2_INITIATE_WRITE_FORCE_RST_STREAM:
      return "FORCE_RST_STREAM";
  }
  GPR_UNREACHABLE_CODE(return "unknown");
}

grpc_endpoint* grpc_chttp2_transport::GetEndpoint() { return ep; }

size_t grpc_chttp2_transport::SizeOfStream() const {
  return sizeof(grpc_chttp2_stream);
}

bool grpc_chttp2_transport::
    HackyDisableStreamOpBatchCoalescingInConnectedChannel() const {
  return false;
}

absl::string_view grpc_chttp2_transport::GetTransportName() const {
  return "chttp2";
}

grpc_core::RefCountedPtr<grpc_core::channelz::SocketNode>
grpc_chttp2_transport_get_socket_node(grpc_core::Transport* transport) {
  grpc_chttp2_transport* t =
      reinterpret_cast<grpc_chttp2_transport*>(transport);
  return t->channelz_socket;
}

grpc_core::Transport* grpc_create_chttp2_transport(
    const grpc_core::ChannelArgs& channel_args, grpc_endpoint* ep,
    bool is_client) {
  return new grpc_chttp2_transport(channel_args, ep, is_client);
}

void grpc_chttp2_transport_start_reading(
    grpc_core::Transport* transport, grpc_slice_buffer* read_buffer,
    grpc_closure* notify_on_receive_settings, grpc_closure* notify_on_close) {
  auto t = reinterpret_cast<grpc_chttp2_transport*>(transport)->Ref();
  if (read_buffer != nullptr) {
    grpc_slice_buffer_move_into(read_buffer, &t->read_buffer);
    gpr_free(read_buffer);
  }
  auto* tp = t.get();
  tp->combiner->Run(
      grpc_core::NewClosure([t = std::move(t), notify_on_receive_settings,
                             notify_on_close](grpc_error_handle) mutable {
        if (!t->closed_with_error.ok()) {
          if (notify_on_receive_settings != nullptr) {
            grpc_core::ExecCtx::Run(DEBUG_LOCATION, notify_on_receive_settings,
                                    t->closed_with_error);
          }
          if (notify_on_close != nullptr) {
            grpc_core::ExecCtx::Run(DEBUG_LOCATION, notify_on_close,
                                    t->closed_with_error);
          }
          return;
        }
        t->notify_on_receive_settings = notify_on_receive_settings;
        t->notify_on_close = notify_on_close;
        read_action_locked(std::move(t), absl::OkStatus());
      }),
      absl::OkStatus());
}<|MERGE_RESOLUTION|>--- conflicted
+++ resolved
@@ -656,9 +656,6 @@
           &memory_owner),
       deframe_state(is_client ? GRPC_DTS_FH_0 : GRPC_DTS_CLIENT_PREFIX_0),
       is_client(is_client) {
-  /// Hack: it's common for implementations to assume 65536 bytes initial send
-  /// window -- this should by rights be 0
-  force_send_settings.set(GRPC_CHTTP2_SETTINGS_INITIAL_WINDOW_SIZE);
   cl = new grpc_core::ContextList();
   GPR_ASSERT(strlen(GRPC_CHTTP2_CLIENT_CONNECT_STRING) ==
              GRPC_CHTTP2_CLIENT_CONNECT_STRLEN);
@@ -669,18 +666,6 @@
         outbuf.c_slice_buffer(),
         grpc_slice_from_copied_string(GRPC_CHTTP2_CLIENT_CONNECT_STRING));
   }
-<<<<<<< HEAD
-  // copy in initial settings to all setting sets
-  size_t i;
-  int j;
-  for (i = 0; i < GRPC_CHTTP2_NUM_SETTINGS; i++) {
-    for (j = 0; j < GRPC_NUM_SETTING_SETS; j++) {
-      settings[j][i] = grpc_chttp2_settings_parameters[i].default_value;
-    }
-  }
-=======
-  grpc_slice_buffer_init(&qbuf);
->>>>>>> 8231340a
   grpc_chttp2_goaway_parser_init(&goaway_parser);
 
   // configure http2 the way we like it
