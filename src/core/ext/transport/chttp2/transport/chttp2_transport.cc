--- conflicted
+++ resolved
@@ -2117,14 +2117,9 @@
 void grpc_chttp2_cancel_stream(grpc_chttp2_transport* t, grpc_chttp2_stream* s,
                                grpc_error_handle due_to_error, bool tarpit) {
   if (!t->is_client && !s->sent_trailing_metadata &&
-<<<<<<< HEAD
       grpc_error_has_clear_grpc_status(due_to_error) &&
       !(s->read_closed && s->write_closed)) {
-    close_from_api(t, s, due_to_error);
-=======
-      grpc_error_has_clear_grpc_status(due_to_error)) {
     close_from_api(t, s, due_to_error, tarpit);
->>>>>>> 1fd9706a
     return;
   }
 
