--- conflicted
+++ resolved
@@ -128,28 +128,6 @@
   return 0;
 }
 
-<<<<<<< HEAD
-absl::Status TransportFlowControl::ValidateRecvData(
-    int64_t incoming_frame_size) {
-  if (incoming_frame_size > announced_window_) {
-    return absl::InternalError(absl::StrFormat(
-        "frame of size %" PRId64 " overflows local window of %" PRId64,
-        incoming_frame_size, announced_window_));
-  }
-  return absl::OkStatus();
-}
-
-void TransportFlowControl::CommitRecvData(int64_t incoming_frame_size) {
-  announced_window_ -= incoming_frame_size;
-}
-
-StreamFlowControl::StreamFlowControl(TransportFlowControl* tfc) : tfc_(tfc) {}
-
-absl::Status StreamFlowControl::RecvData(int64_t incoming_frame_size) {
-  return tfc_->RecvData(incoming_frame_size, [this, incoming_frame_size]() {
-    int64_t acked_stream_window =
-        announced_window_delta_ + tfc_->acked_init_window();
-=======
 StreamFlowControl::StreamFlowControl(TransportFlowControl* tfc) : tfc_(tfc) {}
 
 absl::Status StreamFlowControl::IncomingUpdateContext::RecvData(
@@ -157,71 +135,32 @@
   return tfc_upd_.RecvData(incoming_frame_size, [this, incoming_frame_size]() {
     int64_t acked_stream_window =
         sfc_->announced_window_delta_ + sfc_->tfc_->acked_init_window();
->>>>>>> 28d5ddcb
     if (incoming_frame_size > acked_stream_window) {
       return absl::InternalError(absl::StrFormat(
           "frame of size %" PRId64 " overflows local window of %" PRId64,
           incoming_frame_size, acked_stream_window));
     }
 
-<<<<<<< HEAD
-    UpdateAnnouncedWindowDelta(tfc_, -incoming_frame_size);
-    local_window_delta_ -= incoming_frame_size;
-    min_progress_size_ -=
-        std::min(static_cast<int64_t>(min_progress_size_), incoming_frame_size);
-=======
     tfc_upd_.UpdateAnnouncedWindowDelta(&sfc_->announced_window_delta_,
                                         -incoming_frame_size);
     sfc_->min_progress_size_ -=
         std::min(sfc_->min_progress_size_, incoming_frame_size);
->>>>>>> 28d5ddcb
     return absl::OkStatus();
   });
 }
 
-<<<<<<< HEAD
-uint32_t StreamFlowControl::MaybeSendUpdate() {
-  // If a recently sent settings frame caused the stream's flow control window
-  // to go in the negative (or < min_progress_size_), update the delta.
-  // In this case, we want to make sure that bytes are still flowing.
-  UpdateProgress(min_progress_size_);
-  uint32_t announce =
-      static_cast<uint32_t>(Clamp(local_window_delta_ - announced_window_delta_,
-                                  int64_t(0), kMaxWindowUpdateSize));
-  UpdateAnnouncedWindowDelta(tfc_, announce);
-  return announce;
-}
-
-void StreamFlowControl::UpdateProgress(uint32_t min_progress_size) {
-  uint32_t max_recv_bytes;
-
-  min_progress_size_ = min_progress_size;
-
-  /* clamp max recv hint to an allowable size */
-  if (min_progress_size >= kMaxWindowDelta) {
-    max_recv_bytes = kMaxWindowDelta;
-  } else {
-    max_recv_bytes = min_progress_size;
-  }
-
-  GPR_DEBUG_ASSERT(max_recv_bytes <=
-                   kMaxWindowUpdateSize - tfc_->sent_init_window());
-  if (max_recv_bytes > 0 && local_window_delta_ < max_recv_bytes) {
-    local_window_delta_ = max_recv_bytes;
-  }
-}
-
-absl::Status TransportFlowControl::RecvData(
+absl::Status TransportFlowControl::IncomingUpdateContext::RecvData(
     int64_t incoming_frame_size, absl::FunctionRef<absl::Status()> stream) {
-  absl::Status error = ValidateRecvData(incoming_frame_size);
+  if (incoming_frame_size > tfc_->announced_window_) {
+    return absl::InternalError(absl::StrFormat(
+        "frame of size %" PRId64 " overflows local window of %" PRId64,
+        incoming_frame_size, tfc_->announced_window_));
+  }
+  absl::Status error = stream();
   if (!error.ok()) return error;
-  error = stream();
-  if (!error.ok()) return error;
-  CommitRecvData(incoming_frame_size);
+  tfc_->announced_window_ -= incoming_frame_size;
   return absl::OkStatus();
 }
-
-void TransportFlowControl::RecvUpdate(uint32_t size) { remote_window_ += size; }
 
 int64_t TransportFlowControl::target_window() const {
   // See comment above announced_stream_total_over_incoming_window_ for the
@@ -232,30 +171,6 @@
                    target_initial_window_size_));
 }
 
-=======
-absl::Status TransportFlowControl::IncomingUpdateContext::RecvData(
-    int64_t incoming_frame_size, absl::FunctionRef<absl::Status()> stream) {
-  if (incoming_frame_size > tfc_->announced_window_) {
-    return absl::InternalError(absl::StrFormat(
-        "frame of size %" PRId64 " overflows local window of %" PRId64,
-        incoming_frame_size, tfc_->announced_window_));
-  }
-  absl::Status error = stream();
-  if (!error.ok()) return error;
-  tfc_->announced_window_ -= incoming_frame_size;
-  return absl::OkStatus();
-}
-
-int64_t TransportFlowControl::target_window() const {
-  // See comment above announced_stream_total_over_incoming_window_ for the
-  // logic behind this decision.
-  return static_cast<uint32_t>(
-      std::min(static_cast<int64_t>((1u << 31) - 1),
-               announced_stream_total_over_incoming_window_ +
-                   target_initial_window_size_));
-}
-
->>>>>>> 28d5ddcb
 FlowControlAction TransportFlowControl::UpdateAction(FlowControlAction action) {
   if (announced_window_ < target_window() / 2) {
     action.set_send_transport_update(
@@ -376,17 +291,10 @@
 }
 
 FlowControlAction StreamFlowControl::UpdateAction(FlowControlAction action) {
-<<<<<<< HEAD
-  const uint32_t sent_init_window = tfc_->sent_init_window();
-  UpdateProgress(min_progress_size_);
-  if (min_progress_size_ > 0 && local_window_delta_ > announced_window_delta_) {
-    if (announced_window_delta_ + sent_init_window <= sent_init_window / 2) {
-=======
   const int64_t desired_announce_size = DesiredAnnounceSize();
   if (desired_announce_size > 0) {
     if ((min_progress_size_ > 0 && announced_window_delta_ < 0) ||
         desired_announce_size >= 8192) {
->>>>>>> 28d5ddcb
       action.set_send_stream_update(
           FlowControlAction::Urgency::UPDATE_IMMEDIATELY);
     } else {
@@ -396,24 +304,10 @@
   return action;
 }
 
-<<<<<<< HEAD
-void StreamFlowControl::UpdateAnnouncedWindowDelta(TransportFlowControl* tfc,
-                                                   int64_t change) {
-  if (change == 0) return;
-  tfc->PreUpdateAnnouncedWindowOverIncomingWindow(announced_window_delta_);
-  announced_window_delta_ += change;
-  tfc->PostUpdateAnnouncedWindowOverIncomingWindow(announced_window_delta_);
-}
-
-void StreamFlowControl::SentData(int64_t outgoing_frame_size) {
-  tfc_->StreamSentData(outgoing_frame_size);
-  remote_window_delta_ -= outgoing_frame_size;
-=======
 void StreamFlowControl::IncomingUpdateContext::SetPendingSize(
     int64_t pending_size) {
   GPR_ASSERT(pending_size >= 0);
   sfc_->pending_size_ = pending_size;
->>>>>>> 28d5ddcb
 }
 
 }  // namespace chttp2
