--- conflicted
+++ resolved
@@ -34,10 +34,7 @@
 
 #include <grpc/support/log.h>
 
-<<<<<<< HEAD
 #include "src/core/ext/transport/chttp2/transport/http2_settings.h"
-=======
->>>>>>> 346afa40
 #include "src/core/lib/experiments/experiments.h"
 #include "src/core/lib/gpr/useful.h"
 #include "src/core/lib/gprpp/global_config_env.h"
@@ -299,14 +296,13 @@
 FlowControlAction TransportFlowControl::PeriodicUpdate() {
   FlowControlAction action;
   if (enable_bdp_probe_) {
-<<<<<<< HEAD
     if (IsFlowControlFixesEnabled()) {
       // get bdp estimate and update initial_window accordingly.
       // target might change based on how much memory pressure we are under
       // TODO(ncteisen): experiment with setting target to be huge under low
       // memory pressure.
       uint32_t target = static_cast<uint32_t>(RoundUpToPowerOf2(
-          Clamp(kSmoothMemoryPressure
+          Clamp(IsMemoryPressureControllerEnabled()
                     ? TargetInitialWindowSizeBasedOnMemoryPressureAndBdp()
                     : pow(2, SmoothLogBdp(TargetLogBdp())),
                 0.0, static_cast<double>(kMaxInitialWindowSize))));
@@ -331,7 +327,7 @@
       // target might change based on how much memory pressure we are under
       // TODO(ncteisen): experiment with setting target to be huge under low
       // memory pressure.
-      double target = kSmoothMemoryPressure
+      double target = IsMemoryPressureControllerEnabled()
                           ? TargetInitialWindowSizeBasedOnMemoryPressureAndBdp()
                           : pow(2, SmoothLogBdp(TargetLogBdp()));
       if (g_test_only_transport_target_window_estimates_mocker != nullptr) {
@@ -348,7 +344,6 @@
           static_cast<int32_t>(Clamp(target, double(kMinInitialWindowSize),
                                      double(kMaxInitialWindowSize))),
           &action, &FlowControlAction::set_send_initial_window_update);
-
       // get bandwidth estimate and update max_frame accordingly.
       double bw_dbl = bdp_estimator_.EstimateBandwidth();
       // we target the max of BDP or bandwidth in microseconds.
@@ -361,20 +356,6 @@
                   static_cast<int32_t>(target_initial_window_size_)),
               16384, 16777215)),
           &action, &FlowControlAction::set_send_max_frame_size_update);
-=======
-    // get bdp estimate and update initial_window accordingly.
-    // target might change based on how much memory pressure we are under
-    // TODO(ncteisen): experiment with setting target to be huge under low
-    // memory pressure.
-    double target = IsMemoryPressureControllerEnabled()
-                        ? TargetInitialWindowSizeBasedOnMemoryPressureAndBdp()
-                        : pow(2, SmoothLogBdp(TargetLogBdp()));
-    if (g_test_only_transport_target_window_estimates_mocker != nullptr) {
-      // Hook for simulating unusual flow control situations in tests.
-      target = g_test_only_transport_target_window_estimates_mocker
-                   ->ComputeNextTargetInitialWindowSizeFromPeriodicUpdate(
-                       target_initial_window_size_ /* current target */);
->>>>>>> 346afa40
     }
   }
   return UpdateAction(action);
