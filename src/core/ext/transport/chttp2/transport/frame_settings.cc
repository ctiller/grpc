/*
 *
 * Copyright 2015 gRPC authors.
 *
 * Licensed under the Apache License, Version 2.0 (the "License");
 * you may not use this file except in compliance with the License.
 * You may obtain a copy of the License at
 *
 *     http://www.apache.org/licenses/LICENSE-2.0
 *
 * Unless required by applicable law or agreed to in writing, software
 * distributed under the License is distributed on an "AS IS" BASIS,
 * WITHOUT WARRANTIES OR CONDITIONS OF ANY KIND, either express or implied.
 * See the License for the specific language governing permissions and
 * limitations under the License.
 *
 */

#include <grpc/support/port_platform.h>

#include "src/core/ext/transport/chttp2/transport/frame_settings.h"

#include <string.h>

#include <string>

#include "absl/base/attributes.h"
#include "absl/strings/str_format.h"

#include <grpc/slice_buffer.h>
#include <grpc/support/log.h>

#include "src/core/ext/transport/chttp2/transport/flow_control.h"
#include "src/core/ext/transport/chttp2/transport/frame.h"
#include "src/core/ext/transport/chttp2/transport/frame_goaway.h"
#include "src/core/ext/transport/chttp2/transport/hpack_encoder.h"
#include "src/core/ext/transport/chttp2/transport/internal.h"
#include "src/core/lib/debug/trace.h"
#include "src/core/lib/gpr/useful.h"
#include "src/core/lib/gprpp/debug_location.h"
#include "src/core/lib/iomgr/exec_ctx.h"

static uint8_t* fill_header(uint8_t* out, uint32_t length, uint8_t flags) {
  *out++ = static_cast<uint8_t>(length >> 16);
  *out++ = static_cast<uint8_t>(length >> 8);
  *out++ = static_cast<uint8_t>(length);
  *out++ = GRPC_CHTTP2_FRAME_SETTINGS;
  *out++ = flags;
  *out++ = 0;
  *out++ = 0;
  *out++ = 0;
  *out++ = 0;
  return out;
}

grpc_slice grpc_chttp2_settings_create(uint32_t* old_settings,
                                       const uint32_t* new_settings,
                                       uint32_t force_mask, size_t count) {
  size_t i;
  uint32_t n = 0;
  grpc_slice output;
  uint8_t* p;

  for (i = 0; i < count; i++) {
    n += (new_settings[i] != old_settings[i] || (force_mask & (1u << i)) != 0);
  }

  output = GRPC_SLICE_MALLOC(9 + 6 * n);
  p = fill_header(GRPC_SLICE_START_PTR(output), 6 * n, 0);

  for (i = 0; i < count; i++) {
    if (new_settings[i] != old_settings[i] || (force_mask & (1u << i)) != 0) {
      *p++ = static_cast<uint8_t>(grpc_setting_id_to_wire_id[i] >> 8);
      *p++ = static_cast<uint8_t>(grpc_setting_id_to_wire_id[i]);
      *p++ = static_cast<uint8_t>(new_settings[i] >> 24);
      *p++ = static_cast<uint8_t>(new_settings[i] >> 16);
      *p++ = static_cast<uint8_t>(new_settings[i] >> 8);
      *p++ = static_cast<uint8_t>(new_settings[i]);
      old_settings[i] = new_settings[i];
    }
  }

  GPR_ASSERT(p == GRPC_SLICE_END_PTR(output));

  return output;
}

grpc_slice grpc_chttp2_settings_ack_create(void) {
  grpc_slice output = GRPC_SLICE_MALLOC(9);
  fill_header(GRPC_SLICE_START_PTR(output), 0, GRPC_CHTTP2_FLAG_ACK);
  return output;
}

grpc_error_handle grpc_chttp2_settings_parser_begin_frame(
    grpc_chttp2_settings_parser* parser, uint32_t length, uint8_t flags,
    uint32_t* settings) {
  parser->target_settings = settings;
  memcpy(parser->incoming_settings, settings,
         GRPC_CHTTP2_NUM_SETTINGS * sizeof(uint32_t));
  parser->is_ack = 0;
  parser->state = GRPC_CHTTP2_SPS_ID0;
  if (flags == GRPC_CHTTP2_FLAG_ACK) {
    parser->is_ack = 1;
    if (length != 0) {
      return GRPC_ERROR_CREATE_FROM_STATIC_STRING(
          "non-empty settings ack frame received");
    }
    return GRPC_ERROR_NONE;
  } else if (flags != 0) {
    return GRPC_ERROR_CREATE_FROM_STATIC_STRING(
        "invalid flags on settings frame");
  } else if (length % 6 != 0) {
    return GRPC_ERROR_CREATE_FROM_STATIC_STRING(
        "settings frames must be a multiple of six bytes");
  } else {
    return GRPC_ERROR_NONE;
  }
}

<<<<<<< HEAD
namespace {

void StreamFlowControlWindowCheck(void* user_data, uint32_t /* key */,
                                  void* stream) {
  bool* error = static_cast<bool*>(user_data);
  grpc_chttp2_stream* s = static_cast<grpc_chttp2_stream*>(stream);
  if ((s->t->settings[GRPC_PEER_SETTINGS]
                     [GRPC_CHTTP2_SETTINGS_INITIAL_WINDOW_SIZE] +
       s->t->initial_window_update + s->flow_control.remote_window_delta()) >
      ((1u << 31) - 1)) {
    *error = true;
  }
}

}  // namespace

=======
>>>>>>> 28d5ddcb
grpc_error_handle grpc_chttp2_settings_parser_parse(void* p,
                                                    grpc_chttp2_transport* t,
                                                    grpc_chttp2_stream* /*s*/,
                                                    const grpc_slice& slice,
                                                    int is_last) {
  grpc_chttp2_settings_parser* parser =
      static_cast<grpc_chttp2_settings_parser*>(p);
  const uint8_t* cur = GRPC_SLICE_START_PTR(slice);
  const uint8_t* end = GRPC_SLICE_END_PTR(slice);
  grpc_chttp2_setting_id id;

  if (parser->is_ack) {
    return GRPC_ERROR_NONE;
  }

  for (;;) {
    switch (parser->state) {
      case GRPC_CHTTP2_SPS_ID0:
        if (cur == end) {
          parser->state = GRPC_CHTTP2_SPS_ID0;
          if (is_last) {
            memcpy(parser->target_settings, parser->incoming_settings,
                   GRPC_CHTTP2_NUM_SETTINGS * sizeof(uint32_t));
            t->num_pending_induced_frames++;
            grpc_slice_buffer_add(&t->qbuf, grpc_chttp2_settings_ack_create());
            grpc_chttp2_initiate_write(t,
                                       GRPC_CHTTP2_INITIATE_WRITE_SETTINGS_ACK);
            if (t->notify_on_receive_settings != nullptr) {
              grpc_core::ExecCtx::Run(DEBUG_LOCATION,
                                      t->notify_on_receive_settings,
                                      GRPC_ERROR_NONE);
              t->notify_on_receive_settings = nullptr;
            }
          }
          return GRPC_ERROR_NONE;
        }
        parser->id = static_cast<uint16_t>((static_cast<uint16_t>(*cur)) << 8);
        cur++;
        ABSL_FALLTHROUGH_INTENDED;
      case GRPC_CHTTP2_SPS_ID1:
        if (cur == end) {
          parser->state = GRPC_CHTTP2_SPS_ID1;
          return GRPC_ERROR_NONE;
        }
        parser->id = static_cast<uint16_t>(parser->id | (*cur));
        cur++;
        ABSL_FALLTHROUGH_INTENDED;
      case GRPC_CHTTP2_SPS_VAL0:
        if (cur == end) {
          parser->state = GRPC_CHTTP2_SPS_VAL0;
          return GRPC_ERROR_NONE;
        }
        parser->value = (static_cast<uint32_t>(*cur)) << 24;
        cur++;
        ABSL_FALLTHROUGH_INTENDED;
      case GRPC_CHTTP2_SPS_VAL1:
        if (cur == end) {
          parser->state = GRPC_CHTTP2_SPS_VAL1;
          return GRPC_ERROR_NONE;
        }
        parser->value |= (static_cast<uint32_t>(*cur)) << 16;
        cur++;
        ABSL_FALLTHROUGH_INTENDED;
      case GRPC_CHTTP2_SPS_VAL2:
        if (cur == end) {
          parser->state = GRPC_CHTTP2_SPS_VAL2;
          return GRPC_ERROR_NONE;
        }
        parser->value |= (static_cast<uint32_t>(*cur)) << 8;
        cur++;
        ABSL_FALLTHROUGH_INTENDED;
      case GRPC_CHTTP2_SPS_VAL3:
        if (cur == end) {
          parser->state = GRPC_CHTTP2_SPS_VAL3;
          return GRPC_ERROR_NONE;
        } else {
          parser->state = GRPC_CHTTP2_SPS_ID0;
        }
        parser->value |= *cur;
        cur++;

        if (grpc_wire_id_to_setting_id(parser->id, &id)) {
          const grpc_chttp2_setting_parameters* sp =
              &grpc_chttp2_settings_parameters[id];
          if (parser->value < sp->min_value || parser->value > sp->max_value) {
            switch (sp->invalid_value_behavior) {
              case GRPC_CHTTP2_CLAMP_INVALID_VALUE:
                parser->value = grpc_core::Clamp(parser->value, sp->min_value,
                                                 sp->max_value);
                break;
              case GRPC_CHTTP2_DISCONNECT_ON_INVALID_VALUE:
                grpc_chttp2_goaway_append(
                    t->last_new_stream_id, sp->error_value,
                    grpc_slice_from_static_string("HTTP2 settings error"),
                    &t->qbuf);
                return GRPC_ERROR_CREATE_FROM_CPP_STRING(absl::StrFormat(
                    "invalid value %u passed for %s", parser->value, sp->name));
            }
          }
          if (id == GRPC_CHTTP2_SETTINGS_INITIAL_WINDOW_SIZE &&
              parser->incoming_settings[id] != parser->value) {
            t->initial_window_update += static_cast<int64_t>(parser->value) -
                                        parser->incoming_settings[id];
            if (GRPC_TRACE_FLAG_ENABLED(grpc_http_trace) ||
                GRPC_TRACE_FLAG_ENABLED(grpc_flowctl_trace)) {
              gpr_log(GPR_INFO, "%p[%s] adding %d for initial_window change", t,
                      t->is_client ? "cli" : "svr",
                      static_cast<int>(t->initial_window_update));
            }
          }
          parser->incoming_settings[id] = parser->value;
          if (GRPC_TRACE_FLAG_ENABLED(grpc_http_trace)) {
            gpr_log(GPR_INFO, "CHTTP2:%s:%s: got setting %s = %d",
                    t->is_client ? "CLI" : "SVR", t->peer_string.c_str(),
                    sp->name, parser->value);
          }
        } else if (GRPC_TRACE_FLAG_ENABLED(grpc_http_trace)) {
          gpr_log(GPR_ERROR, "CHTTP2: Ignoring unknown setting %d (value %d)",
                  parser->id, parser->value);
        }
        break;
    }
  }
}<|MERGE_RESOLUTION|>--- conflicted
+++ resolved
@@ -117,25 +117,6 @@
   }
 }
 
-<<<<<<< HEAD
-namespace {
-
-void StreamFlowControlWindowCheck(void* user_data, uint32_t /* key */,
-                                  void* stream) {
-  bool* error = static_cast<bool*>(user_data);
-  grpc_chttp2_stream* s = static_cast<grpc_chttp2_stream*>(stream);
-  if ((s->t->settings[GRPC_PEER_SETTINGS]
-                     [GRPC_CHTTP2_SETTINGS_INITIAL_WINDOW_SIZE] +
-       s->t->initial_window_update + s->flow_control.remote_window_delta()) >
-      ((1u << 31) - 1)) {
-    *error = true;
-  }
-}
-
-}  // namespace
-
-=======
->>>>>>> 28d5ddcb
 grpc_error_handle grpc_chttp2_settings_parser_parse(void* p,
                                                     grpc_chttp2_transport* t,
                                                     grpc_chttp2_stream* /*s*/,
