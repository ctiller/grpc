/*
 *
 * Copyright 2015 gRPC authors.
 *
 * Licensed under the Apache License, Version 2.0 (the "License");
 * you may not use this file except in compliance with the License.
 * You may obtain a copy of the License at
 *
 *     http://www.apache.org/licenses/LICENSE-2.0
 *
 * Unless required by applicable law or agreed to in writing, software
 * distributed under the License is distributed on an "AS IS" BASIS,
 * WITHOUT WARRANTIES OR CONDITIONS OF ANY KIND, either express or implied.
 * See the License for the specific language governing permissions and
 * limitations under the License.
 *
 */

#ifndef GRPC_CORE_EXT_TRANSPORT_CHTTP2_TRANSPORT_HPACK_ENCODER_H
#define GRPC_CORE_EXT_TRANSPORT_CHTTP2_TRANSPORT_HPACK_ENCODER_H

#include <grpc/support/port_platform.h>

#include <cstdint>

#include <grpc/slice.h>
#include <grpc/slice_buffer.h>

#include "src/core/ext/transport/chttp2/transport/frame.h"
#include "src/core/ext/transport/chttp2/transport/hpack_encoder_index.h"
#include "src/core/ext/transport/chttp2/transport/hpack_encoder_table.h"
#include "src/core/ext/transport/chttp2/transport/popularity_count.h"
#include "src/core/lib/transport/metadata.h"
#include "src/core/lib/transport/metadata_batch.h"
#include "src/core/lib/transport/transport.h"

extern grpc_core::TraceFlag grpc_http_trace;

namespace grpc_core {

class HPackCompressor {
  class SliceIndex;

 public:
  HPackCompressor() = default;
  ~HPackCompressor() = default;

  // Maximum table size we'll actually use.
  static constexpr uint32_t kMaxTableSize = 1024 * 1024;

  void SetMaxTableSize(uint32_t max_table_size);
  void SetMaxUsableSize(uint32_t max_table_size);

  uint32_t test_only_table_size() const {
    return table_.test_only_table_size();
  }

  struct EncodeHeaderOptions {
    uint32_t stream_id;
    bool is_end_of_stream;
    bool use_true_binary_metadata;
    size_t max_frame_size;
    grpc_transport_one_way_stats* stats;
  };

  template <typename HeaderSet>
  void EncodeHeaders(const EncodeHeaderOptions& options,
                     const HeaderSet& headers, grpc_slice_buffer* output) {
    Framer framer(options, this, output);
    headers.Encode(&framer);
  }

  class Framer {
   public:
    Framer(const EncodeHeaderOptions& options, HPackCompressor* compressor,
           grpc_slice_buffer* output);
    ~Framer() { FinishFrame(true); }

    Framer(const Framer&) = delete;
    Framer& operator=(const Framer&) = delete;

    void Encode(grpc_mdelem md);
<<<<<<< HEAD
    void Encode(GrpcTimeoutMetadata, Timestamp deadline);
=======
    void Encode(HttpPathMetadata, const Slice& value);
    void Encode(HttpAuthorityMetadata, const Slice& value);
    void Encode(HttpStatusMetadata, uint32_t status);
    void Encode(GrpcTimeoutMetadata, grpc_millis deadline);
>>>>>>> 44e7be44
    void Encode(TeMetadata, TeMetadata::ValueType value);
    void Encode(ContentTypeMetadata, ContentTypeMetadata::ValueType value);
    void Encode(HttpSchemeMetadata, HttpSchemeMetadata::ValueType value);
    void Encode(HttpMethodMetadata, HttpMethodMetadata::ValueType method);
    void Encode(UserAgentMetadata, const Slice& slice);
    void Encode(GrpcStatusMetadata, grpc_status_code status);
    void Encode(GrpcEncodingMetadata, grpc_compression_algorithm value);
    void Encode(GrpcAcceptEncodingMetadata, CompressionAlgorithmSet value);
    void Encode(GrpcTagsBinMetadata, const Slice& slice);
    void Encode(GrpcTraceBinMetadata, const Slice& slice);
    void Encode(GrpcMessageMetadata, const Slice& slice) {
      if (slice.empty()) return;
      EmitLitHdrWithNonBinaryStringKeyNotIdx(
          StaticSlice::FromStaticString("grpc-message").c_slice(),
          slice.c_slice());
    }
    template <typename Which>
    void Encode(Which, const typename Which::ValueType& value) {
      const Slice& slice = MetadataValueAsSlice<Which>(value);
      if (absl::EndsWith(Which::key(), "-bin")) {
        EmitLitHdrWithBinaryStringKeyNotIdx(
            StaticSlice::FromStaticString(Which::key()).c_slice(),
            slice.c_slice());
      } else {
        EmitLitHdrWithNonBinaryStringKeyNotIdx(
            StaticSlice::FromStaticString(Which::key()).c_slice(),
            slice.c_slice());
      }
    }

   private:
    friend class SliceIndex;

    struct FramePrefix {
      // index (in output_) of the header for the frame
      size_t header_idx;
      // number of bytes in 'output' when we started the frame - used to
      // calculate frame length
      size_t output_length_at_start_of_frame;
    };

    FramePrefix BeginFrame();
    void FinishFrame(bool is_header_boundary);
    void EnsureSpace(size_t need_bytes);

    void AdvertiseTableSizeChange();
    void EmitIndexed(uint32_t index);
    void EncodeDynamic(grpc_mdelem elem);
    static GPR_ATTRIBUTE_NOINLINE void Log(grpc_mdelem elem);

    void EmitLitHdrIncIdx(uint32_t key_index, grpc_mdelem elem);
    void EmitLitHdrNotIdx(uint32_t key_index, grpc_mdelem elem);
    void EmitLitHdrWithStringKeyIncIdx(grpc_mdelem elem);
    void EmitLitHdrWithNonBinaryStringKeyIncIdx(const grpc_slice& key_slice,
                                                const grpc_slice& value_slice);
    void EmitLitHdrWithBinaryStringKeyIncIdx(const grpc_slice& key_slice,
                                             const grpc_slice& value_slice);
    void EmitLitHdrWithBinaryStringKeyNotIdx(const grpc_slice& key_slice,
                                             const grpc_slice& value_slice);
    void EmitLitHdrWithBinaryStringKeyNotIdx(uint32_t key_index,
                                             const grpc_slice& value_slice);
    void EmitLitHdrWithNonBinaryStringKeyNotIdx(const grpc_slice& key_slice,
                                                const grpc_slice& value_slice);
    void EmitLitHdrWithStringKeyNotIdx(grpc_mdelem elem);

    void EncodeAlwaysIndexed(uint32_t* index, const grpc_slice& key,
                             const grpc_slice& value,
                             uint32_t transport_length);
    void EncodeIndexedKeyWithBinaryValue(uint32_t* index, absl::string_view key,
                                         const grpc_slice& value);

    size_t CurrentFrameSize() const;
    void Add(grpc_slice slice);
    uint8_t* AddTiny(size_t len);

    // maximum size of a frame
    const size_t max_frame_size_;
    bool is_first_frame_ = true;
    const bool use_true_binary_metadata_;
    const bool is_end_of_stream_;
    // output stream id
    const uint32_t stream_id_;
#ifndef NDEBUG
    // have we seen a regular (non-colon-prefixed) header yet?
    bool seen_regular_header_ = false;
#endif
    grpc_slice_buffer* const output_;
    grpc_transport_one_way_stats* const stats_;
    HPackCompressor* const compressor_;
    FramePrefix prefix_;
  };

 private:
  static constexpr size_t kNumFilterValues = 64;
  static constexpr uint32_t kNumCachedGrpcStatusValues = 16;

  void AddKeyWithIndex(grpc_slice_refcount* key_ref, uint32_t new_index,
                       uint32_t key_hash);
  void AddElemWithIndex(grpc_mdelem elem, uint32_t new_index,
                        uint32_t elem_hash, uint32_t key_hash);
  void AddElem(grpc_mdelem elem, size_t elem_size, uint32_t elem_hash,
               uint32_t key_hash);
  void AddKey(grpc_mdelem elem, size_t elem_size, uint32_t key_hash);

  // maximum number of bytes we'll use for the decode table (to guard against
  // peers ooming us by setting decode table size high)
  uint32_t max_usable_size_ = hpack_constants::kInitialTableSize;
  // if non-zero, advertise to the decoder that we'll start using a table
  // of this size
  bool advertise_table_size_change_ = false;
  HPackEncoderTable table_;

  // filter tables for elems: this tables provides an approximate
  // popularity count for particular hashes, and are used to determine whether
  // a new literal should be added to the compression table or not.
  // They track a single integer that counts how often a particular value has
  // been seen. When that count reaches max (255), all values are halved.
  PopularityCount<kNumFilterValues> filter_elems_;

  class KeyElem {
   public:
    class Stored {
     public:
      Stored() : elem_(GRPC_MDNULL) {}
      explicit Stored(grpc_mdelem elem) : elem_(GRPC_MDELEM_REF(elem)) {}
      Stored(const Stored& other) : elem_(GRPC_MDELEM_REF(other.elem_)) {}
      Stored& operator=(Stored other) {
        std::swap(elem_, other.elem_);
        return *this;
      }
      ~Stored() { GRPC_MDELEM_UNREF(elem_); }

      const grpc_mdelem& elem() const { return elem_; }

      bool operator==(const Stored& other) const noexcept {
        return elem_.payload == other.elem_.payload;
      }

     private:
      grpc_mdelem elem_;
    };

    KeyElem(grpc_mdelem elem, uint32_t hash) : elem_(elem), hash_(hash) {}
    KeyElem(const KeyElem&);
    KeyElem& operator=(const KeyElem&);

    uint32_t hash() const {
      // TODO(ctiller): unify this with what's in the cc file when we move this
      // code to c++
      return hash_ >> 6;
    }

    Stored stored() const { return Stored(elem_); }

    bool operator==(const Stored& stored) const noexcept {
      return elem_.payload == stored.elem().payload;
    }

   private:
    grpc_mdelem elem_;
    uint32_t hash_;
  };

  class KeySliceRef {
   public:
    using Stored = RefCountedPtr<grpc_slice_refcount>;

    KeySliceRef(grpc_slice_refcount* ref, uint32_t hash)
        : ref_(ref), hash_(hash) {}
    KeySliceRef(const KeySliceRef&) = delete;
    KeySliceRef& operator=(const KeySliceRef&) = delete;

    uint32_t hash() const {
      // TODO(ctiller): unify this with what's in the cc file when we move this
      // code to c++
      return hash_ >> 6;
    }

    Stored stored() const {
      ref_->Ref();
      return Stored(ref_);
    }

    bool operator==(const Stored& stored) const noexcept {
      return ref_ == stored.get();
    }

   private:
    grpc_slice_refcount* ref_;
    uint32_t hash_;
  };

  class SliceIndex {
   public:
    void EmitTo(const grpc_slice& key, const Slice& value, Framer* framer);

   private:
    struct ValueIndex {
      ValueIndex(Slice value, uint32_t index)
          : value(std::move(value)), index(index) {}
      Slice value;
      uint32_t index;
    };
    std::vector<ValueIndex> values_;
  };

  struct PreviousTimeout {
    Timeout timeout;
    uint32_t index;
  };

  // entry tables for keys & elems: these tables track values that have been
  // seen and *may* be in the decompressor table
  HPackEncoderIndex<KeyElem, kNumFilterValues> elem_index_;
  HPackEncoderIndex<KeySliceRef, kNumFilterValues> key_index_;
  // Index into table_ for the te:trailers metadata element
  uint32_t te_index_ = 0;
  // Index into table_ for the content-type metadata element
  uint32_t content_type_index_ = 0;
  // Index into table_ for the user-agent metadata element
  uint32_t user_agent_index_ = 0;
  // Cached grpc-status values
  uint32_t cached_grpc_status_[kNumCachedGrpcStatusValues] = {};
  // Cached grpc-encoding values
  uint32_t cached_grpc_encoding_[GRPC_COMPRESS_ALGORITHMS_COUNT] = {};
  // Cached grpc-accept-encoding value
  uint32_t grpc_accept_encoding_index_ = 0;
  // The grpc-accept-encoding string referred to by grpc_accept_encoding_index_
  CompressionAlgorithmSet grpc_accept_encoding_;
  // Index of something that was sent with grpc-tags-bin
  uint32_t grpc_tags_bin_index_ = 0;
  // Index of something that was sent with grpc-trace-bin
  uint32_t grpc_trace_bin_index_ = 0;
  // The user-agent string referred to by user_agent_index_
  Slice user_agent_;
  SliceIndex path_index_;
  SliceIndex authority_index_;
  std::vector<PreviousTimeout> previous_timeouts_;
};

}  // namespace grpc_core

#endif /* GRPC_CORE_EXT_TRANSPORT_CHTTP2_TRANSPORT_HPACK_ENCODER_H */<|MERGE_RESOLUTION|>--- conflicted
+++ resolved
@@ -80,14 +80,10 @@
     Framer& operator=(const Framer&) = delete;
 
     void Encode(grpc_mdelem md);
-<<<<<<< HEAD
-    void Encode(GrpcTimeoutMetadata, Timestamp deadline);
-=======
     void Encode(HttpPathMetadata, const Slice& value);
     void Encode(HttpAuthorityMetadata, const Slice& value);
     void Encode(HttpStatusMetadata, uint32_t status);
     void Encode(GrpcTimeoutMetadata, grpc_millis deadline);
->>>>>>> 44e7be44
     void Encode(TeMetadata, TeMetadata::ValueType value);
     void Encode(ContentTypeMetadata, ContentTypeMetadata::ValueType value);
     void Encode(HttpSchemeMetadata, HttpSchemeMetadata::ValueType value);
