--- conflicted
+++ resolved
@@ -76,17 +76,10 @@
     Framer(const Framer&) = delete;
     Framer& operator=(const Framer&) = delete;
 
-<<<<<<< HEAD
     void Encode(const Slice& key, const Slice& value);
-    void Encode(PathMetadata, const Slice& value);
-    void Encode(AuthorityMetadata, const Slice& value);
-    void Encode(StatusMetadata, uint32_t status);
-=======
-    void Encode(grpc_mdelem md);
     void Encode(HttpPathMetadata, const Slice& value);
     void Encode(HttpAuthorityMetadata, const Slice& value);
     void Encode(HttpStatusMetadata, uint32_t status);
->>>>>>> fd593902
     void Encode(GrpcTimeoutMetadata, grpc_millis deadline);
     void Encode(TeMetadata, TeMetadata::ValueType value);
     void Encode(ContentTypeMetadata, ContentTypeMetadata::ValueType value);
