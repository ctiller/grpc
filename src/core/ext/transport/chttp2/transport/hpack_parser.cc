--- conflicted
+++ resolved
@@ -600,19 +600,11 @@
       case 1:
         switch (cur & 0xf) {
           case 0:  // literal key
-<<<<<<< HEAD
-            return FinishHeaderOmitFromTable(ParseLiteralKey(false));
-          case 0xf:  // varint encoded key index
-            return FinishHeaderOmitFromTable(ParseVarIdxKey(0xf, false));
-          default:  // inline encoded key index
-            return FinishHeaderOmitFromTable(ParseIdxKey(cur & 0xf, false));
-=======
             return StartParseLiteralKey(false);
           case 0xf:  // varint encoded key index
             return StartVarIdxKey(0xf, false);
           default:  // inline encoded key index
             return StartIdxKey(cur & 0xf, false);
->>>>>>> c5bb43ab
         }
         // Update max table size.
         // First byte format: 001xxxxx
@@ -639,26 +631,12 @@
       case 4:
         if (cur == 0x40) {
           // literal key
-<<<<<<< HEAD
-          return FinishHeaderAndAddToTable(ParseLiteralKey(true));
-=======
           return StartParseLiteralKey(true);
->>>>>>> c5bb43ab
         }
         ABSL_FALLTHROUGH_INTENDED;
       case 5:
       case 6:
         // inline encoded key index
-<<<<<<< HEAD
-        return FinishHeaderAndAddToTable(ParseIdxKey(cur & 0x3f, true));
-      case 7:
-        if (cur == 0x7f) {
-          // varint encoded key index
-          return FinishHeaderAndAddToTable(ParseVarIdxKey(0x3f, true));
-        } else {
-          // inline encoded key index
-          return FinishHeaderAndAddToTable(ParseIdxKey(cur & 0x3f, true));
-=======
         return StartIdxKey(cur & 0x3f, true);
       case 7:
         if (cur == 0x7f) {
@@ -667,7 +645,6 @@
         } else {
           // inline encoded key index
           return StartIdxKey(cur & 0x3f, true);
->>>>>>> c5bb43ab
         }
         // Indexed Header Field Representation
         // First byte format: 1xxxxxxx
@@ -858,17 +835,10 @@
     }
   }
 
-<<<<<<< HEAD
-  // Parse a string encoded key and a string encoded value
-  absl::optional<HPackTable::Memento> ParseLiteralKey(
-      bool will_keep_past_request_lifetime) {
-    auto key = String::Parse(input_);
-=======
   bool ParseKeyBody() {
     GPR_DEBUG_ASSERT(state_.parse_state == ParseState::kParsingKeyBody);
     auto key = String::Parse(input_, state_.is_string_huff_compressed,
                              state_.string_length);
->>>>>>> c5bb43ab
     switch (key.status) {
       case HpackParseStatus::kOk:
         break;
@@ -880,25 +850,11 @@
             HpackParseResult::FromStatus(key.status));
         return false;
     }
-<<<<<<< HEAD
-    auto key_string = key.value.string_view();
-    auto value = ParseValueString(absl::EndsWith(key_string, "-bin"));
-    MementoBuilder builder(input_, key_string,
-                           EnsureStreamError(ValidateKey(key_string)));
-    if (!builder.HandleParseResult(value.status)) return absl::nullopt;
-    auto value_slice = value.value.Take();
-    const auto transport_size =
-        key_string.size() + value.wire_size + hpack_constants::kEntryOverhead;
-    return builder.Build(grpc_metadata_batch::Parse(
-        key_string, std::move(value_slice), will_keep_past_request_lifetime,
-        transport_size, builder.ErrorHandler()));
-=======
     input_->UpdateFrontier();
     state_.parse_state = ParseState::kParsingValueLength;
     state_.is_binary_header = absl::EndsWith(key.value.string_view(), "-bin");
     state_.key.emplace<Slice>(key.value.Take());
     return ParseValueLength();
->>>>>>> c5bb43ab
   }
 
   bool SkipStringBody() {
@@ -926,30 +882,6 @@
     }
   }
 
-<<<<<<< HEAD
-  // Parse an index encoded key and a string encoded value
-  absl::optional<HPackTable::Memento> ParseIdxKey(
-      uint32_t index, bool will_keep_past_request_lifetime) {
-    const auto* elem = table_->Lookup(index);
-    if (GPR_UNLIKELY(elem == nullptr)) {
-      InvalidHPackIndexError(index);
-      return absl::optional<HPackTable::Memento>();
-    }
-    MementoBuilder builder(input_, elem->md.key(), elem->parse_status);
-    auto value = ParseValueString(elem->md.is_binary_header());
-    if (!builder.HandleParseResult(value.status)) return absl::nullopt;
-    return builder.Build(elem->md.WithNewValue(
-        value.value.Take(), will_keep_past_request_lifetime, value.wire_size,
-        builder.ErrorHandler()));
-  };
-
-  // Parse a varint index encoded key and a string encoded value
-  absl::optional<HPackTable::Memento> ParseVarIdxKey(
-      uint32_t offset, bool will_keep_past_request_lifetime) {
-    auto index = input_->ParseVarint(offset);
-    if (GPR_UNLIKELY(!index.has_value())) return absl::nullopt;
-    return ParseIdxKey(*index, will_keep_past_request_lifetime);
-=======
   bool SkipKeyBody() {
     GPR_DEBUG_ASSERT(state_.parse_state == ParseState::kSkippingKeyBody);
     if (!SkipStringBody()) return false;
@@ -1001,7 +933,6 @@
       state_.parse_state = ParseState::kParsingValueBody;
       return ParseValueBody();
     }
->>>>>>> c5bb43ab
   }
 
   bool ParseValueBody() {
@@ -1052,7 +983,7 @@
     const auto transport_size =
         key_string.size() + value.wire_size + hpack_constants::kEntryOverhead;
     auto md = grpc_metadata_batch::Parse(
-        key_string, std::move(value_slice), transport_size,
+        key_string, std::move(value_slice), state_.add_to_table, transport_size,
         [key_string, &status, this](absl::string_view message, const Slice&) {
           if (!status.ok()) return;
           input_->SetErrorAndContinueParsing(
