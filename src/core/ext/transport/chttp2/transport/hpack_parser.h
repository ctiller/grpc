--- conflicted
+++ resolved
@@ -90,55 +90,8 @@
   grpc_error_handle ParseOneSlice(const grpc_slice& slice);
 
   Sink sink_;
-<<<<<<< HEAD
 
   ParseBuffer buffer_;
-=======
-  grpc_error_handle last_error_;
-
-  absl::InlinedVector<grpc_slice, 2> queued_slices_;
-
-  // current parse state - or a function that implements it
-  State state_;
-  // future states dependent on the opening op code
-  const State* next_state_;
-  // what to do after skipping prioritization data
-  State after_prioritization_;
-  // the refcount of the slice that we're currently parsing
-  grpc_slice_refcount* current_slice_refcount_;
-  // the value we're currently parsing
-  union {
-    uint32_t* value;
-    String* str;
-  } parsing_;
-  // string parameters for each chunk
-  String key_;
-  String value_;
-  // parsed index
-  uint32_t index_;
-  // When we parse a value string, we determine the metadata element for a
-  // specific index, which we need again when we're finishing up with that
-  // header. To avoid calculating the metadata element for that index a second
-  // time at that stage, we cache (and invalidate) the element here.
-  grpc_mdelem md_for_index_;
-#ifndef NDEBUG
-  int64_t precomputed_md_index_;
-#endif
-  // length of source bytes for the currently parsing string
-  uint32_t strlen_;
-  // number of source bytes read for the currently parsing string
-  uint32_t strgot_;
-  // huffman decoding state
-  int16_t huff_state_;
-  // is the string being decoded binary?
-  BinaryState binary_;
-  // is the current string huffman encoded?
-  bool huff_;
-  // is a dynamic table update allowed?
-  uint8_t dynamic_table_updates_allowed_;
-  // set by higher layers, used by grpc_chttp2_header_parser_parse to signal
-  // it should append a metadata boundary at the end of frame
->>>>>>> 8bab3e4b
   Boundary boundary_;
   Priority priority_;
 
