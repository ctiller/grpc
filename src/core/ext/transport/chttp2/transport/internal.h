--- conflicted
+++ resolved
@@ -219,12 +219,7 @@
   GRPC_CHTTP2_KEEPALIVE_STATE_DISABLED,
 } grpc_chttp2_keepalive_state;
 
-<<<<<<< HEAD
-struct grpc_chttp2_transport final : public grpc_core::Transport,
-                                     public grpc_core::FilterStackTransport,
-=======
 struct grpc_chttp2_transport final : public grpc_core::FilterStackTransport,
->>>>>>> 87c42aab
                                      public grpc_core::KeepsGrpcInitialized {
   grpc_chttp2_transport(const grpc_core::ChannelArgs& channel_args,
                         grpc_endpoint* ep, bool is_client);
