--- conflicted
+++ resolved
@@ -389,13 +389,8 @@
   uint32_t incoming_frame_size = 0;
   uint32_t incoming_stream_id = 0;
 
-<<<<<<< HEAD
-  /* active parser */
-=======
+  grpc_chttp2_stream* incoming_stream = nullptr;
   // active parser
-  void* parser_data = nullptr;
->>>>>>> a414dbd3
-  grpc_chttp2_stream* incoming_stream = nullptr;
   struct Parser {
     const char* name;
     grpc_error_handle (*parser)(void* parser_user_data,
