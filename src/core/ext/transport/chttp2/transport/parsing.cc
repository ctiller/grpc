--- conflicted
+++ resolved
@@ -941,16 +941,8 @@
   grpc_core::CallTracerAnnotationInterface* call_tracer = nullptr;
   if (s != nullptr) {
     s->stats.incoming.header_bytes += GRPC_SLICE_LENGTH(slice);
-<<<<<<< HEAD
-
-    if (s->arena != nullptr) {
-      call_tracer =
-          s->arena->GetContext<grpc_core::CallTracerAnnotationInterface>();
-    }
-=======
     call_tracer =
         s->arena->GetContext<grpc_core::CallTracerAnnotationInterface>();
->>>>>>> 5bf4c34c
   }
   grpc_error_handle error = parser->Parse(
       slice, is_last != 0, absl::BitGenRef(t->bitgen), call_tracer);
