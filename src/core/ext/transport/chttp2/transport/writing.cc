--- conflicted
+++ resolved
@@ -578,16 +578,10 @@
         t_, s_, &s_->send_initial_metadata_finished, absl::OkStatus(),
         "send_initial_metadata_finished");
     if (s_->call_tracer) {
-<<<<<<< HEAD
-      s_->call_tracer->RecordAnnotation(HttpAnnotation(
-          HttpAnnotation::Type::kHeadWritten, Timestamp::Now(),
-          s_->t->flow_control.stats(), s_->flow_control.stats()));
-=======
       s_->call_tracer->RecordAnnotation(grpc_core::HttpAnnotation(
           grpc_core::HttpAnnotation::Type::kHeadWritten,
           gpr_now(GPR_CLOCK_REALTIME), s_->t->flow_control.stats(),
           s_->flow_control.stats()));
->>>>>>> a100e90f
     }
   }
 
@@ -731,13 +725,8 @@
     grpc_chttp2_mark_stream_closed(t_, s_, !t_->is_client, true,
                                    absl::OkStatus());
     if (s_->call_tracer) {
-<<<<<<< HEAD
-      s_->call_tracer->RecordAnnotation(HttpAnnotation(
-          HttpAnnotation::Type::kEnd, Timestamp::Now(),
-=======
       s_->call_tracer->RecordAnnotation(grpc_core::HttpAnnotation(
           grpc_core::HttpAnnotation::Type::kEnd, gpr_now(GPR_CLOCK_REALTIME),
->>>>>>> a100e90f
           s_->t->flow_control.stats(), s_->flow_control.stats()));
     }
   }
