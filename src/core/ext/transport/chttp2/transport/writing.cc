--- conflicted
+++ resolved
@@ -67,15 +67,12 @@
     return;
   }
   grpc_millis now = grpc_core::ExecCtx::Get()->Now();
-<<<<<<< HEAD
-=======
 
   grpc_millis next_allowed_ping_interval =
       (t->keepalive_permit_without_calls == 0 &&
        grpc_chttp2_stream_map_size(&t->stream_map) == 0)
           ? 7200 * GPR_MS_PER_SEC
           : t->ping_policy.min_sent_ping_interval_without_data;
->>>>>>> 2eb22fd6
   grpc_millis next_allowed_ping =
       t->ping_state.last_ping_sent_time + next_allowed_ping_interval;
 
