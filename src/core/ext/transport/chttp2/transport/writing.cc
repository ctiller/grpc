--- conflicted
+++ resolved
@@ -130,12 +130,8 @@
               grpc_chttp2_ping_timeout(t);
             },
             t->event_engine.get());
-<<<<<<< HEAD
-        grpc_slice_buffer_add(&t->outbuf, grpc_chttp2_ping_create(false, id));
-=======
         grpc_slice_buffer_add(t->outbuf.c_slice_buffer(),
                               grpc_chttp2_ping_create(false, id));
->>>>>>> 7a06614f
         if (t->channelz_socket != nullptr) {
           t->channelz_socket->RecordKeepaliveSent();
         }
