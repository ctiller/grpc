--- conflicted
+++ resolved
@@ -348,2313 +348,6 @@
   }
 }
 
-<<<<<<< HEAD
-void MaybeLogListener(const EncodingContext& context,
-                      const envoy_config_listener_v3_Listener* listener) {
-  if (GRPC_TRACE_FLAG_ENABLED(*context.tracer) &&
-      gpr_should_log(GPR_LOG_SEVERITY_DEBUG)) {
-    const upb_msgdef* msg_type =
-        envoy_config_listener_v3_Listener_getmsgdef(context.symtab);
-    char buf[10240];
-    upb_text_encode(listener, msg_type, nullptr, 0, buf, sizeof(buf));
-    gpr_log(GPR_DEBUG, "[xds_client %p] Listener: %s", context.client, buf);
-  }
-}
-
-void MaybeLogHttpConnectionManager(
-    const EncodingContext& context,
-    const envoy_extensions_filters_network_http_connection_manager_v3_HttpConnectionManager*
-        http_connection_manager_config) {
-  if (GRPC_TRACE_FLAG_ENABLED(*context.tracer) &&
-      gpr_should_log(GPR_LOG_SEVERITY_DEBUG)) {
-    const upb_msgdef* msg_type =
-        envoy_extensions_filters_network_http_connection_manager_v3_HttpConnectionManager_getmsgdef(
-            context.symtab);
-    char buf[10240];
-    upb_text_encode(http_connection_manager_config, msg_type, nullptr, 0, buf,
-                    sizeof(buf));
-    gpr_log(GPR_DEBUG, "[xds_client %p] HttpConnectionManager: %s",
-            context.client, buf);
-  }
-}
-
-void MaybeLogRouteConfiguration(
-    const EncodingContext& context,
-    const envoy_config_route_v3_RouteConfiguration* route_config) {
-  if (GRPC_TRACE_FLAG_ENABLED(*context.tracer) &&
-      gpr_should_log(GPR_LOG_SEVERITY_DEBUG)) {
-    const upb_msgdef* msg_type =
-        envoy_config_route_v3_RouteConfiguration_getmsgdef(context.symtab);
-    char buf[10240];
-    upb_text_encode(route_config, msg_type, nullptr, 0, buf, sizeof(buf));
-    gpr_log(GPR_DEBUG, "[xds_client %p] RouteConfiguration: %s", context.client,
-            buf);
-  }
-}
-
-void MaybeLogCluster(const EncodingContext& context,
-                     const envoy_config_cluster_v3_Cluster* cluster) {
-  if (GRPC_TRACE_FLAG_ENABLED(*context.tracer) &&
-      gpr_should_log(GPR_LOG_SEVERITY_DEBUG)) {
-    const upb_msgdef* msg_type =
-        envoy_config_cluster_v3_Cluster_getmsgdef(context.symtab);
-    char buf[10240];
-    upb_text_encode(cluster, msg_type, nullptr, 0, buf, sizeof(buf));
-    gpr_log(GPR_DEBUG, "[xds_client %p] Cluster: %s", context.client, buf);
-  }
-}
-
-void MaybeLogClusterLoadAssignment(
-    const EncodingContext& context,
-    const envoy_config_endpoint_v3_ClusterLoadAssignment* cla) {
-  if (GRPC_TRACE_FLAG_ENABLED(*context.tracer) &&
-      gpr_should_log(GPR_LOG_SEVERITY_DEBUG)) {
-    const upb_msgdef* msg_type =
-        envoy_config_endpoint_v3_ClusterLoadAssignment_getmsgdef(
-            context.symtab);
-    char buf[10240];
-    upb_text_encode(cla, msg_type, nullptr, 0, buf, sizeof(buf));
-    gpr_log(GPR_DEBUG, "[xds_client %p] ClusterLoadAssignment: %s",
-            context.client, buf);
-  }
-}
-
-grpc_error_handle RoutePathMatchParse(
-    const envoy_config_route_v3_RouteMatch* match, XdsApi::Route* route,
-    bool* ignore_route) {
-  auto* case_sensitive_ptr =
-      envoy_config_route_v3_RouteMatch_case_sensitive(match);
-  bool case_sensitive = true;
-  if (case_sensitive_ptr != nullptr) {
-    case_sensitive = google_protobuf_BoolValue_value(case_sensitive_ptr);
-  }
-  StringMatcher::Type type;
-  std::string match_string;
-  if (envoy_config_route_v3_RouteMatch_has_prefix(match)) {
-    absl::string_view prefix =
-        UpbStringToAbsl(envoy_config_route_v3_RouteMatch_prefix(match));
-    // Empty prefix "" is accepted.
-    if (!prefix.empty()) {
-      // Prefix "/" is accepted.
-      if (prefix[0] != '/') {
-        // Prefix which does not start with a / will never match anything, so
-        // ignore this route.
-        *ignore_route = true;
-        return GRPC_ERROR_NONE;
-      }
-      std::vector<absl::string_view> prefix_elements =
-          absl::StrSplit(prefix.substr(1), absl::MaxSplits('/', 2));
-      if (prefix_elements.size() > 2) {
-        // Prefix cannot have more than 2 slashes.
-        *ignore_route = true;
-        return GRPC_ERROR_NONE;
-      } else if (prefix_elements.size() == 2 && prefix_elements[0].empty()) {
-        // Prefix contains empty string between the 2 slashes
-        *ignore_route = true;
-        return GRPC_ERROR_NONE;
-      }
-    }
-    type = StringMatcher::Type::kPrefix;
-    match_string = std::string(prefix);
-  } else if (envoy_config_route_v3_RouteMatch_has_path(match)) {
-    absl::string_view path =
-        UpbStringToAbsl(envoy_config_route_v3_RouteMatch_path(match));
-    if (path.empty()) {
-      // Path that is empty will never match anything, so ignore this route.
-      *ignore_route = true;
-      return GRPC_ERROR_NONE;
-    }
-    if (path[0] != '/') {
-      // Path which does not start with a / will never match anything, so
-      // ignore this route.
-      *ignore_route = true;
-      return GRPC_ERROR_NONE;
-    }
-    std::vector<absl::string_view> path_elements =
-        absl::StrSplit(path.substr(1), absl::MaxSplits('/', 2));
-    if (path_elements.size() != 2) {
-      // Path not in the required format of /service/method will never match
-      // anything, so ignore this route.
-      *ignore_route = true;
-      return GRPC_ERROR_NONE;
-    } else if (path_elements[0].empty()) {
-      // Path contains empty service name will never match anything, so ignore
-      // this route.
-      *ignore_route = true;
-      return GRPC_ERROR_NONE;
-    } else if (path_elements[1].empty()) {
-      // Path contains empty method name will never match anything, so ignore
-      // this route.
-      *ignore_route = true;
-      return GRPC_ERROR_NONE;
-    }
-    type = StringMatcher::Type::kExact;
-    match_string = std::string(path);
-  } else if (envoy_config_route_v3_RouteMatch_has_safe_regex(match)) {
-    const envoy_type_matcher_v3_RegexMatcher* regex_matcher =
-        envoy_config_route_v3_RouteMatch_safe_regex(match);
-    GPR_ASSERT(regex_matcher != nullptr);
-    type = StringMatcher::Type::kSafeRegex;
-    match_string = UpbStringToStdString(
-        envoy_type_matcher_v3_RegexMatcher_regex(regex_matcher));
-  } else {
-    return GRPC_ERROR_CREATE_FROM_STATIC_STRING(
-        "Invalid route path specifier specified.");
-  }
-  absl::StatusOr<StringMatcher> string_matcher =
-      StringMatcher::Create(type, match_string, case_sensitive);
-  if (!string_matcher.ok()) {
-    return GRPC_ERROR_CREATE_FROM_CPP_STRING(
-        absl::StrCat("path matcher: ", string_matcher.status().message()));
-  }
-  route->matchers.path_matcher = std::move(string_matcher.value());
-  return GRPC_ERROR_NONE;
-}
-
-grpc_error_handle RouteHeaderMatchersParse(
-    const envoy_config_route_v3_RouteMatch* match, XdsApi::Route* route) {
-  size_t size;
-  const envoy_config_route_v3_HeaderMatcher* const* headers =
-      envoy_config_route_v3_RouteMatch_headers(match, &size);
-  for (size_t i = 0; i < size; ++i) {
-    const envoy_config_route_v3_HeaderMatcher* header = headers[i];
-    const std::string name =
-        UpbStringToStdString(envoy_config_route_v3_HeaderMatcher_name(header));
-    HeaderMatcher::Type type;
-    std::string match_string;
-    int64_t range_start = 0;
-    int64_t range_end = 0;
-    bool present_match = false;
-    if (envoy_config_route_v3_HeaderMatcher_has_exact_match(header)) {
-      type = HeaderMatcher::Type::kExact;
-      match_string = UpbStringToStdString(
-          envoy_config_route_v3_HeaderMatcher_exact_match(header));
-    } else if (envoy_config_route_v3_HeaderMatcher_has_safe_regex_match(
-                   header)) {
-      const envoy_type_matcher_v3_RegexMatcher* regex_matcher =
-          envoy_config_route_v3_HeaderMatcher_safe_regex_match(header);
-      GPR_ASSERT(regex_matcher != nullptr);
-      type = HeaderMatcher::Type::kSafeRegex;
-      match_string = UpbStringToStdString(
-          envoy_type_matcher_v3_RegexMatcher_regex(regex_matcher));
-    } else if (envoy_config_route_v3_HeaderMatcher_has_range_match(header)) {
-      type = HeaderMatcher::Type::kRange;
-      const envoy_type_v3_Int64Range* range_matcher =
-          envoy_config_route_v3_HeaderMatcher_range_match(header);
-      range_start = envoy_type_v3_Int64Range_start(range_matcher);
-      range_end = envoy_type_v3_Int64Range_end(range_matcher);
-    } else if (envoy_config_route_v3_HeaderMatcher_has_present_match(header)) {
-      type = HeaderMatcher::Type::kPresent;
-      present_match = envoy_config_route_v3_HeaderMatcher_present_match(header);
-    } else if (envoy_config_route_v3_HeaderMatcher_has_prefix_match(header)) {
-      type = HeaderMatcher::Type::kPrefix;
-      match_string = UpbStringToStdString(
-          envoy_config_route_v3_HeaderMatcher_prefix_match(header));
-    } else if (envoy_config_route_v3_HeaderMatcher_has_suffix_match(header)) {
-      type = HeaderMatcher::Type::kSuffix;
-      match_string = UpbStringToStdString(
-          envoy_config_route_v3_HeaderMatcher_suffix_match(header));
-    } else if (envoy_config_route_v3_HeaderMatcher_has_contains_match(header)) {
-      type = HeaderMatcher::Type::kContains;
-      match_string = UpbStringToStdString(
-          envoy_config_route_v3_HeaderMatcher_contains_match(header));
-    } else {
-      return GRPC_ERROR_CREATE_FROM_STATIC_STRING(
-          "Invalid route header matcher specified.");
-    }
-    bool invert_match =
-        envoy_config_route_v3_HeaderMatcher_invert_match(header);
-    absl::StatusOr<HeaderMatcher> header_matcher =
-        HeaderMatcher::Create(name, type, match_string, range_start, range_end,
-                              present_match, invert_match);
-    if (!header_matcher.ok()) {
-      return GRPC_ERROR_CREATE_FROM_CPP_STRING(
-          absl::StrCat("header matcher: ", header_matcher.status().message()));
-    }
-    route->matchers.header_matchers.emplace_back(
-        std::move(header_matcher.value()));
-  }
-  return GRPC_ERROR_NONE;
-}
-
-grpc_error_handle RouteRuntimeFractionParse(
-    const envoy_config_route_v3_RouteMatch* match, XdsApi::Route* route) {
-  const envoy_config_core_v3_RuntimeFractionalPercent* runtime_fraction =
-      envoy_config_route_v3_RouteMatch_runtime_fraction(match);
-  if (runtime_fraction != nullptr) {
-    const envoy_type_v3_FractionalPercent* fraction =
-        envoy_config_core_v3_RuntimeFractionalPercent_default_value(
-            runtime_fraction);
-    if (fraction != nullptr) {
-      uint32_t numerator = envoy_type_v3_FractionalPercent_numerator(fraction);
-      const auto denominator =
-          static_cast<envoy_type_v3_FractionalPercent_DenominatorType>(
-              envoy_type_v3_FractionalPercent_denominator(fraction));
-      // Normalize to million.
-      switch (denominator) {
-        case envoy_type_v3_FractionalPercent_HUNDRED:
-          numerator *= 10000;
-          break;
-        case envoy_type_v3_FractionalPercent_TEN_THOUSAND:
-          numerator *= 100;
-          break;
-        case envoy_type_v3_FractionalPercent_MILLION:
-          break;
-        default:
-          return GRPC_ERROR_CREATE_FROM_STATIC_STRING(
-              "Unknown denominator type");
-      }
-      route->matchers.fraction_per_million = numerator;
-    }
-  }
-  return GRPC_ERROR_NONE;
-}
-
-grpc_error_handle ExtractHttpFilterTypeName(const EncodingContext& context,
-                                            const google_protobuf_Any* any,
-                                            absl::string_view* filter_type) {
-  *filter_type = UpbStringToAbsl(google_protobuf_Any_type_url(any));
-  if (*filter_type == "type.googleapis.com/xds.type.v3.TypedStruct" ||
-      *filter_type == "type.googleapis.com/udpa.type.v1.TypedStruct") {
-    upb_strview any_value = google_protobuf_Any_value(any);
-    const auto* typed_struct = xds_type_v3_TypedStruct_parse(
-        any_value.data, any_value.size, context.arena);
-    if (typed_struct == nullptr) {
-      return GRPC_ERROR_CREATE_FROM_STATIC_STRING(
-          "could not parse TypedStruct from filter config");
-    }
-    *filter_type =
-        UpbStringToAbsl(xds_type_v3_TypedStruct_type_url(typed_struct));
-  }
-  *filter_type = absl::StripPrefix(*filter_type, "type.googleapis.com/");
-  return GRPC_ERROR_NONE;
-}
-
-template <typename ParentType, typename EntryType>
-grpc_error_handle ParseTypedPerFilterConfig(
-    const EncodingContext& context, const ParentType* parent,
-    const EntryType* (*entry_func)(const ParentType*, size_t*),
-    upb_strview (*key_func)(const EntryType*),
-    const google_protobuf_Any* (*value_func)(const EntryType*),
-    XdsApi::TypedPerFilterConfig* typed_per_filter_config) {
-  size_t filter_it = UPB_MAP_BEGIN;
-  while (true) {
-    const auto* filter_entry = entry_func(parent, &filter_it);
-    if (filter_entry == nullptr) break;
-    absl::string_view key = UpbStringToAbsl(key_func(filter_entry));
-    if (key.empty()) {
-      return GRPC_ERROR_CREATE_FROM_STATIC_STRING("empty filter name in map");
-    }
-    const google_protobuf_Any* any = value_func(filter_entry);
-    GPR_ASSERT(any != nullptr);
-    absl::string_view filter_type =
-        UpbStringToAbsl(google_protobuf_Any_type_url(any));
-    if (filter_type.empty()) {
-      return GRPC_ERROR_CREATE_FROM_CPP_STRING(
-          absl::StrCat("no filter config specified for filter name ", key));
-    }
-    bool is_optional = false;
-    if (filter_type ==
-        "type.googleapis.com/envoy.config.route.v3.FilterConfig") {
-      upb_strview any_value = google_protobuf_Any_value(any);
-      const auto* filter_config = envoy_config_route_v3_FilterConfig_parse(
-          any_value.data, any_value.size, context.arena);
-      if (filter_config == nullptr) {
-        return GRPC_ERROR_CREATE_FROM_CPP_STRING(
-            absl::StrCat("could not parse FilterConfig wrapper for ", key));
-      }
-      is_optional =
-          envoy_config_route_v3_FilterConfig_is_optional(filter_config);
-      any = envoy_config_route_v3_FilterConfig_config(filter_config);
-      if (any == nullptr) {
-        if (is_optional) continue;
-        return GRPC_ERROR_CREATE_FROM_CPP_STRING(
-            absl::StrCat("no filter config specified for filter name ", key));
-      }
-    }
-    grpc_error_handle error =
-        ExtractHttpFilterTypeName(context, any, &filter_type);
-    if (error != GRPC_ERROR_NONE) return error;
-    const XdsHttpFilterImpl* filter_impl =
-        XdsHttpFilterRegistry::GetFilterForType(filter_type);
-    if (filter_impl == nullptr) {
-      if (is_optional) continue;
-      return GRPC_ERROR_CREATE_FROM_CPP_STRING(
-          absl::StrCat("no filter registered for config type ", filter_type));
-    }
-    absl::StatusOr<XdsHttpFilterImpl::FilterConfig> filter_config =
-        filter_impl->GenerateFilterConfigOverride(
-            google_protobuf_Any_value(any), context.arena);
-    if (!filter_config.ok()) {
-      return GRPC_ERROR_CREATE_FROM_CPP_STRING(absl::StrCat(
-          "filter config for type ", filter_type,
-          " failed to parse: ", filter_config.status().ToString()));
-    }
-    (*typed_per_filter_config)[std::string(key)] = std::move(*filter_config);
-  }
-  return GRPC_ERROR_NONE;
-}
-
-Duration DurationParse(const google_protobuf_Duration* proto_duration) {
-  Duration duration =
-      Duration::Seconds(google_protobuf_Duration_seconds(proto_duration)) +
-      Duration::NanosecondsRoundDown(
-          google_protobuf_Duration_nanos(proto_duration));
-  return duration;
-}
-
-grpc_error_handle RetryPolicyParse(
-    const EncodingContext& context,
-    const envoy_config_route_v3_RetryPolicy* retry_policy,
-    absl::optional<XdsApi::RetryPolicy>* retry) {
-  std::vector<grpc_error_handle> errors;
-  XdsApi::RetryPolicy retry_to_return;
-  auto retry_on = UpbStringToStdString(
-      envoy_config_route_v3_RetryPolicy_retry_on(retry_policy));
-  std::vector<absl::string_view> codes = absl::StrSplit(retry_on, ',');
-  for (const auto& code : codes) {
-    if (code == "cancelled") {
-      retry_to_return.retry_on.Add(GRPC_STATUS_CANCELLED);
-    } else if (code == "deadline-exceeded") {
-      retry_to_return.retry_on.Add(GRPC_STATUS_DEADLINE_EXCEEDED);
-    } else if (code == "internal") {
-      retry_to_return.retry_on.Add(GRPC_STATUS_INTERNAL);
-    } else if (code == "resource-exhausted") {
-      retry_to_return.retry_on.Add(GRPC_STATUS_RESOURCE_EXHAUSTED);
-    } else if (code == "unavailable") {
-      retry_to_return.retry_on.Add(GRPC_STATUS_UNAVAILABLE);
-    } else {
-      if (GRPC_TRACE_FLAG_ENABLED(*context.tracer)) {
-        gpr_log(GPR_INFO, "Unsupported retry_on policy %s.",
-                std::string(code).c_str());
-      }
-    }
-  }
-  const google_protobuf_UInt32Value* num_retries =
-      envoy_config_route_v3_RetryPolicy_num_retries(retry_policy);
-  if (num_retries != nullptr) {
-    uint32_t num_retries_value = google_protobuf_UInt32Value_value(num_retries);
-    if (num_retries_value == 0) {
-      errors.push_back(GRPC_ERROR_CREATE_FROM_STATIC_STRING(
-          "RouteAction RetryPolicy num_retries set to invalid value 0."));
-    } else {
-      retry_to_return.num_retries = num_retries_value;
-    }
-  } else {
-    retry_to_return.num_retries = 1;
-  }
-  const envoy_config_route_v3_RetryPolicy_RetryBackOff* backoff =
-      envoy_config_route_v3_RetryPolicy_retry_back_off(retry_policy);
-  if (backoff != nullptr) {
-    const google_protobuf_Duration* base_interval =
-        envoy_config_route_v3_RetryPolicy_RetryBackOff_base_interval(backoff);
-    if (base_interval == nullptr) {
-      errors.push_back(GRPC_ERROR_CREATE_FROM_STATIC_STRING(
-          "RouteAction RetryPolicy RetryBackoff missing base interval."));
-    } else {
-      retry_to_return.retry_back_off.base_interval =
-          DurationParse(base_interval);
-    }
-    const google_protobuf_Duration* max_interval =
-        envoy_config_route_v3_RetryPolicy_RetryBackOff_max_interval(backoff);
-    Duration max;
-    if (max_interval != nullptr) {
-      max = DurationParse(max_interval);
-    } else {
-      // if max interval is not set, it is 10x the base, if the value in nanos
-      // can yield another second, adjust the value in seconds accordingly.
-      max = retry_to_return.retry_back_off.base_interval * 10;
-    }
-    retry_to_return.retry_back_off.max_interval = max;
-  } else {
-    retry_to_return.retry_back_off.base_interval = Duration::Milliseconds(25);
-    retry_to_return.retry_back_off.max_interval = Duration::Milliseconds(25);
-  }
-  if (errors.empty()) {
-    *retry = retry_to_return;
-    return GRPC_ERROR_NONE;
-  } else {
-    return GRPC_ERROR_CREATE_FROM_VECTOR("errors parsing retry policy",
-                                         &errors);
-  }
-}
-
-grpc_error_handle RouteActionParse(const EncodingContext& context,
-                                   const envoy_config_route_v3_Route* route_msg,
-                                   XdsApi::Route::RouteAction* route,
-                                   bool* ignore_route) {
-  const envoy_config_route_v3_RouteAction* route_action =
-      envoy_config_route_v3_Route_route(route_msg);
-  // Get the cluster or weighted_clusters in the RouteAction.
-  if (envoy_config_route_v3_RouteAction_has_cluster(route_action)) {
-    route->cluster_name = UpbStringToStdString(
-        envoy_config_route_v3_RouteAction_cluster(route_action));
-    if (route->cluster_name.empty()) {
-      return GRPC_ERROR_CREATE_FROM_STATIC_STRING(
-          "RouteAction cluster contains empty cluster name.");
-    }
-  } else if (envoy_config_route_v3_RouteAction_has_weighted_clusters(
-                 route_action)) {
-    const envoy_config_route_v3_WeightedCluster* weighted_cluster =
-        envoy_config_route_v3_RouteAction_weighted_clusters(route_action);
-    uint32_t total_weight = 100;
-    const google_protobuf_UInt32Value* weight =
-        envoy_config_route_v3_WeightedCluster_total_weight(weighted_cluster);
-    if (weight != nullptr) {
-      total_weight = google_protobuf_UInt32Value_value(weight);
-    }
-    size_t clusters_size;
-    const envoy_config_route_v3_WeightedCluster_ClusterWeight* const* clusters =
-        envoy_config_route_v3_WeightedCluster_clusters(weighted_cluster,
-                                                       &clusters_size);
-    uint32_t sum_of_weights = 0;
-    for (size_t j = 0; j < clusters_size; ++j) {
-      const envoy_config_route_v3_WeightedCluster_ClusterWeight*
-          cluster_weight = clusters[j];
-      XdsApi::Route::RouteAction::ClusterWeight cluster;
-      cluster.name = UpbStringToStdString(
-          envoy_config_route_v3_WeightedCluster_ClusterWeight_name(
-              cluster_weight));
-      if (cluster.name.empty()) {
-        return GRPC_ERROR_CREATE_FROM_STATIC_STRING(
-            "RouteAction weighted_cluster cluster contains empty cluster "
-            "name.");
-      }
-      const google_protobuf_UInt32Value* weight =
-          envoy_config_route_v3_WeightedCluster_ClusterWeight_weight(
-              cluster_weight);
-      if (weight == nullptr) {
-        return GRPC_ERROR_CREATE_FROM_STATIC_STRING(
-            "RouteAction weighted_cluster cluster missing weight");
-      }
-      cluster.weight = google_protobuf_UInt32Value_value(weight);
-      if (cluster.weight == 0) continue;
-      sum_of_weights += cluster.weight;
-      if (context.use_v3) {
-        grpc_error_handle error = ParseTypedPerFilterConfig<
-            envoy_config_route_v3_WeightedCluster_ClusterWeight,
-            envoy_config_route_v3_WeightedCluster_ClusterWeight_TypedPerFilterConfigEntry>(
-            context, cluster_weight,
-            envoy_config_route_v3_WeightedCluster_ClusterWeight_typed_per_filter_config_next,
-            envoy_config_route_v3_WeightedCluster_ClusterWeight_TypedPerFilterConfigEntry_key,
-            envoy_config_route_v3_WeightedCluster_ClusterWeight_TypedPerFilterConfigEntry_value,
-            &cluster.typed_per_filter_config);
-        if (error != GRPC_ERROR_NONE) return error;
-      }
-      route->weighted_clusters.emplace_back(std::move(cluster));
-    }
-    if (total_weight != sum_of_weights) {
-      return GRPC_ERROR_CREATE_FROM_STATIC_STRING(
-          "RouteAction weighted_cluster has incorrect total weight");
-    }
-    if (route->weighted_clusters.empty()) {
-      return GRPC_ERROR_CREATE_FROM_STATIC_STRING(
-          "RouteAction weighted_cluster has no valid clusters specified.");
-    }
-  } else {
-    // No cluster or weighted_clusters found in RouteAction, ignore this route.
-    *ignore_route = true;
-  }
-  if (!*ignore_route) {
-    const envoy_config_route_v3_RouteAction_MaxStreamDuration*
-        max_stream_duration =
-            envoy_config_route_v3_RouteAction_max_stream_duration(route_action);
-    if (max_stream_duration != nullptr) {
-      const google_protobuf_Duration* duration =
-          envoy_config_route_v3_RouteAction_MaxStreamDuration_grpc_timeout_header_max(
-              max_stream_duration);
-      if (duration == nullptr) {
-        duration =
-            envoy_config_route_v3_RouteAction_MaxStreamDuration_max_stream_duration(
-                max_stream_duration);
-      }
-      if (duration != nullptr) {
-        route->max_stream_duration = DurationParse(duration);
-      }
-    }
-  }
-  // Get HashPolicy from RouteAction
-  size_t size = 0;
-  const envoy_config_route_v3_RouteAction_HashPolicy* const* hash_policies =
-      envoy_config_route_v3_RouteAction_hash_policy(route_action, &size);
-  for (size_t i = 0; i < size; ++i) {
-    const envoy_config_route_v3_RouteAction_HashPolicy* hash_policy =
-        hash_policies[i];
-    XdsApi::Route::RouteAction::HashPolicy policy;
-    policy.terminal =
-        envoy_config_route_v3_RouteAction_HashPolicy_terminal(hash_policy);
-    const envoy_config_route_v3_RouteAction_HashPolicy_Header* header;
-    const envoy_config_route_v3_RouteAction_HashPolicy_FilterState*
-        filter_state;
-    if ((header = envoy_config_route_v3_RouteAction_HashPolicy_header(
-             hash_policy)) != nullptr) {
-      policy.type = XdsApi::Route::RouteAction::HashPolicy::Type::HEADER;
-      policy.header_name = UpbStringToStdString(
-          envoy_config_route_v3_RouteAction_HashPolicy_Header_header_name(
-              header));
-      const struct envoy_type_matcher_v3_RegexMatchAndSubstitute*
-          regex_rewrite =
-              envoy_config_route_v3_RouteAction_HashPolicy_Header_regex_rewrite(
-                  header);
-      if (regex_rewrite != nullptr) {
-        const envoy_type_matcher_v3_RegexMatcher* regex_matcher =
-            envoy_type_matcher_v3_RegexMatchAndSubstitute_pattern(
-                regex_rewrite);
-        if (regex_matcher == nullptr) {
-          gpr_log(
-              GPR_DEBUG,
-              "RouteAction HashPolicy contains policy specifier Header with "
-              "RegexMatchAndSubstitution but RegexMatcher pattern is "
-              "missing");
-          continue;
-        }
-        RE2::Options options;
-        policy.regex = absl::make_unique<RE2>(
-            UpbStringToStdString(
-                envoy_type_matcher_v3_RegexMatcher_regex(regex_matcher)),
-            options);
-        if (!policy.regex->ok()) {
-          gpr_log(
-              GPR_DEBUG,
-              "RouteAction HashPolicy contains policy specifier Header with "
-              "RegexMatchAndSubstitution but RegexMatcher pattern does not "
-              "compile");
-          continue;
-        }
-        policy.regex_substitution = UpbStringToStdString(
-            envoy_type_matcher_v3_RegexMatchAndSubstitute_substitution(
-                regex_rewrite));
-      }
-    } else if ((filter_state =
-                    envoy_config_route_v3_RouteAction_HashPolicy_filter_state(
-                        hash_policy)) != nullptr) {
-      std::string key = UpbStringToStdString(
-          envoy_config_route_v3_RouteAction_HashPolicy_FilterState_key(
-              filter_state));
-      if (key == "io.grpc.channel_id") {
-        policy.type = XdsApi::Route::RouteAction::HashPolicy::Type::CHANNEL_ID;
-      } else {
-        gpr_log(GPR_DEBUG,
-                "RouteAction HashPolicy contains policy specifier "
-                "FilterState but "
-                "key is not io.grpc.channel_id.");
-        continue;
-      }
-    } else {
-      gpr_log(GPR_DEBUG,
-              "RouteAction HashPolicy contains unsupported policy specifier.");
-      continue;
-    }
-    route->hash_policies.emplace_back(std::move(policy));
-  }
-  // Get retry policy
-  const envoy_config_route_v3_RetryPolicy* retry_policy =
-      envoy_config_route_v3_RouteAction_retry_policy(route_action);
-  if (retry_policy != nullptr) {
-    absl::optional<XdsApi::RetryPolicy> retry;
-    grpc_error_handle error = RetryPolicyParse(context, retry_policy, &retry);
-    if (error != GRPC_ERROR_NONE) return error;
-    route->retry_policy = retry;
-  }
-  return GRPC_ERROR_NONE;
-}
-
-grpc_error_handle RouteConfigParse(
-    const EncodingContext& context,
-    const envoy_config_route_v3_RouteConfiguration* route_config,
-    bool /*is_v2*/, XdsApi::RdsUpdate* rds_update) {
-  // Get the virtual hosts.
-  size_t num_virtual_hosts;
-  const envoy_config_route_v3_VirtualHost* const* virtual_hosts =
-      envoy_config_route_v3_RouteConfiguration_virtual_hosts(
-          route_config, &num_virtual_hosts);
-  for (size_t i = 0; i < num_virtual_hosts; ++i) {
-    rds_update->virtual_hosts.emplace_back();
-    XdsApi::RdsUpdate::VirtualHost& vhost = rds_update->virtual_hosts.back();
-    // Parse domains.
-    size_t domain_size;
-    upb_strview const* domains = envoy_config_route_v3_VirtualHost_domains(
-        virtual_hosts[i], &domain_size);
-    for (size_t j = 0; j < domain_size; ++j) {
-      std::string domain_pattern = UpbStringToStdString(domains[j]);
-      if (!XdsRouting::IsValidDomainPattern(domain_pattern)) {
-        return GRPC_ERROR_CREATE_FROM_CPP_STRING(
-            absl::StrCat("Invalid domain pattern \"", domain_pattern, "\"."));
-      }
-      vhost.domains.emplace_back(std::move(domain_pattern));
-    }
-    if (vhost.domains.empty()) {
-      return GRPC_ERROR_CREATE_FROM_STATIC_STRING("VirtualHost has no domains");
-    }
-    // Parse typed_per_filter_config.
-    if (context.use_v3) {
-      grpc_error_handle error = ParseTypedPerFilterConfig<
-          envoy_config_route_v3_VirtualHost,
-          envoy_config_route_v3_VirtualHost_TypedPerFilterConfigEntry>(
-          context, virtual_hosts[i],
-          envoy_config_route_v3_VirtualHost_typed_per_filter_config_next,
-          envoy_config_route_v3_VirtualHost_TypedPerFilterConfigEntry_key,
-          envoy_config_route_v3_VirtualHost_TypedPerFilterConfigEntry_value,
-          &vhost.typed_per_filter_config);
-      if (error != GRPC_ERROR_NONE) return error;
-    }
-    // Parse retry policy.
-    absl::optional<XdsApi::RetryPolicy> virtual_host_retry_policy;
-    const envoy_config_route_v3_RetryPolicy* retry_policy =
-        envoy_config_route_v3_VirtualHost_retry_policy(virtual_hosts[i]);
-    if (retry_policy != nullptr) {
-      grpc_error_handle error =
-          RetryPolicyParse(context, retry_policy, &virtual_host_retry_policy);
-      if (error != GRPC_ERROR_NONE) return error;
-    }
-    // Parse routes.
-    size_t num_routes;
-    const envoy_config_route_v3_Route* const* routes =
-        envoy_config_route_v3_VirtualHost_routes(virtual_hosts[i], &num_routes);
-    if (num_routes < 1) {
-      return GRPC_ERROR_CREATE_FROM_STATIC_STRING(
-          "No route found in the virtual host.");
-    }
-    // Loop over the whole list of routes
-    for (size_t j = 0; j < num_routes; ++j) {
-      const envoy_config_route_v3_RouteMatch* match =
-          envoy_config_route_v3_Route_match(routes[j]);
-      if (match == nullptr) {
-        return GRPC_ERROR_CREATE_FROM_STATIC_STRING("Match can't be null.");
-      }
-      size_t query_parameters_size;
-      static_cast<void>(envoy_config_route_v3_RouteMatch_query_parameters(
-          match, &query_parameters_size));
-      if (query_parameters_size > 0) {
-        continue;
-      }
-      XdsApi::Route route;
-      bool ignore_route = false;
-      grpc_error_handle error =
-          RoutePathMatchParse(match, &route, &ignore_route);
-      if (error != GRPC_ERROR_NONE) return error;
-      if (ignore_route) continue;
-      error = RouteHeaderMatchersParse(match, &route);
-      if (error != GRPC_ERROR_NONE) return error;
-      error = RouteRuntimeFractionParse(match, &route);
-      if (error != GRPC_ERROR_NONE) return error;
-      if (envoy_config_route_v3_Route_has_route(routes[j])) {
-        route.action.emplace<XdsApi::Route::RouteAction>();
-        auto& route_action =
-            absl::get<XdsApi::Route::RouteAction>(route.action);
-        error =
-            RouteActionParse(context, routes[j], &route_action, &ignore_route);
-        if (error != GRPC_ERROR_NONE) return error;
-        if (ignore_route) continue;
-        if (route_action.retry_policy == absl::nullopt &&
-            retry_policy != nullptr) {
-          route_action.retry_policy = virtual_host_retry_policy;
-        }
-      } else if (envoy_config_route_v3_Route_has_non_forwarding_action(
-                     routes[j])) {
-        route.action.emplace<XdsApi::Route::NonForwardingAction>();
-      }
-      if (context.use_v3) {
-        grpc_error_handle error = ParseTypedPerFilterConfig<
-            envoy_config_route_v3_Route,
-            envoy_config_route_v3_Route_TypedPerFilterConfigEntry>(
-            context, routes[j],
-            envoy_config_route_v3_Route_typed_per_filter_config_next,
-            envoy_config_route_v3_Route_TypedPerFilterConfigEntry_key,
-            envoy_config_route_v3_Route_TypedPerFilterConfigEntry_value,
-            &route.typed_per_filter_config);
-        if (error != GRPC_ERROR_NONE) return error;
-      }
-      vhost.routes.emplace_back(std::move(route));
-    }
-    if (vhost.routes.empty()) {
-      return GRPC_ERROR_CREATE_FROM_STATIC_STRING("No valid routes specified.");
-    }
-  }
-  return GRPC_ERROR_NONE;
-}
-
-// CertificateProviderInstance is deprecated but we are still supporting it for
-// backward compatibility reasons. Note that we still parse the data into the
-// same CertificateProviderPluginInstance struct since the fields are the same.
-// TODO(yashykt): Remove this once we stop supporting the old way of fetching
-// certificate provider instances.
-grpc_error_handle CertificateProviderInstanceParse(
-    const EncodingContext& context,
-    const envoy_extensions_transport_sockets_tls_v3_CommonTlsContext_CertificateProviderInstance*
-        certificate_provider_instance_proto,
-    XdsApi::CommonTlsContext::CertificateProviderPluginInstance*
-        certificate_provider_plugin_instance) {
-  *certificate_provider_plugin_instance = {
-      UpbStringToStdString(
-          envoy_extensions_transport_sockets_tls_v3_CommonTlsContext_CertificateProviderInstance_instance_name(
-              certificate_provider_instance_proto)),
-      UpbStringToStdString(
-          envoy_extensions_transport_sockets_tls_v3_CommonTlsContext_CertificateProviderInstance_certificate_name(
-              certificate_provider_instance_proto))};
-  if (context.certificate_provider_definition_map->find(
-          certificate_provider_plugin_instance->instance_name) ==
-      context.certificate_provider_definition_map->end()) {
-    return GRPC_ERROR_CREATE_FROM_CPP_STRING(
-        absl::StrCat("Unrecognized certificate provider instance name: ",
-                     certificate_provider_plugin_instance->instance_name));
-  }
-  return GRPC_ERROR_NONE;
-}
-
-grpc_error_handle CertificateProviderPluginInstanceParse(
-    const EncodingContext& context,
-    const envoy_extensions_transport_sockets_tls_v3_CertificateProviderPluginInstance*
-        certificate_provider_plugin_instance_proto,
-    XdsApi::CommonTlsContext::CertificateProviderPluginInstance*
-        certificate_provider_plugin_instance) {
-  *certificate_provider_plugin_instance = {
-      UpbStringToStdString(
-          envoy_extensions_transport_sockets_tls_v3_CertificateProviderPluginInstance_instance_name(
-              certificate_provider_plugin_instance_proto)),
-      UpbStringToStdString(
-          envoy_extensions_transport_sockets_tls_v3_CertificateProviderPluginInstance_certificate_name(
-              certificate_provider_plugin_instance_proto))};
-  if (context.certificate_provider_definition_map->find(
-          certificate_provider_plugin_instance->instance_name) ==
-      context.certificate_provider_definition_map->end()) {
-    return GRPC_ERROR_CREATE_FROM_CPP_STRING(
-        absl::StrCat("Unrecognized certificate provider instance name: ",
-                     certificate_provider_plugin_instance->instance_name));
-  }
-  return GRPC_ERROR_NONE;
-}
-
-grpc_error_handle CertificateValidationContextParse(
-    const EncodingContext& context,
-    const envoy_extensions_transport_sockets_tls_v3_CertificateValidationContext*
-        certificate_validation_context_proto,
-    XdsApi::CommonTlsContext::CertificateValidationContext*
-        certificate_validation_context) {
-  std::vector<grpc_error_handle> errors;
-  size_t len = 0;
-  auto* subject_alt_names_matchers =
-      envoy_extensions_transport_sockets_tls_v3_CertificateValidationContext_match_subject_alt_names(
-          certificate_validation_context_proto, &len);
-  for (size_t i = 0; i < len; ++i) {
-    StringMatcher::Type type;
-    std::string matcher;
-    if (envoy_type_matcher_v3_StringMatcher_has_exact(
-            subject_alt_names_matchers[i])) {
-      type = StringMatcher::Type::kExact;
-      matcher = UpbStringToStdString(envoy_type_matcher_v3_StringMatcher_exact(
-          subject_alt_names_matchers[i]));
-    } else if (envoy_type_matcher_v3_StringMatcher_has_prefix(
-                   subject_alt_names_matchers[i])) {
-      type = StringMatcher::Type::kPrefix;
-      matcher = UpbStringToStdString(envoy_type_matcher_v3_StringMatcher_prefix(
-          subject_alt_names_matchers[i]));
-    } else if (envoy_type_matcher_v3_StringMatcher_has_suffix(
-                   subject_alt_names_matchers[i])) {
-      type = StringMatcher::Type::kSuffix;
-      matcher = UpbStringToStdString(envoy_type_matcher_v3_StringMatcher_suffix(
-          subject_alt_names_matchers[i]));
-    } else if (envoy_type_matcher_v3_StringMatcher_has_contains(
-                   subject_alt_names_matchers[i])) {
-      type = StringMatcher::Type::kContains;
-      matcher =
-          UpbStringToStdString(envoy_type_matcher_v3_StringMatcher_contains(
-              subject_alt_names_matchers[i]));
-    } else if (envoy_type_matcher_v3_StringMatcher_has_safe_regex(
-                   subject_alt_names_matchers[i])) {
-      type = StringMatcher::Type::kSafeRegex;
-      auto* regex_matcher = envoy_type_matcher_v3_StringMatcher_safe_regex(
-          subject_alt_names_matchers[i]);
-      matcher = UpbStringToStdString(
-          envoy_type_matcher_v3_RegexMatcher_regex(regex_matcher));
-    } else {
-      errors.push_back(GRPC_ERROR_CREATE_FROM_STATIC_STRING(
-          "Invalid StringMatcher specified"));
-      continue;
-    }
-    bool ignore_case = envoy_type_matcher_v3_StringMatcher_ignore_case(
-        subject_alt_names_matchers[i]);
-    absl::StatusOr<StringMatcher> string_matcher =
-        StringMatcher::Create(type, matcher,
-                              /*case_sensitive=*/!ignore_case);
-    if (!string_matcher.ok()) {
-      errors.push_back(GRPC_ERROR_CREATE_FROM_CPP_STRING(
-          absl::StrCat("string matcher: ", string_matcher.status().message())));
-      continue;
-    }
-    if (type == StringMatcher::Type::kSafeRegex && ignore_case) {
-      errors.push_back(GRPC_ERROR_CREATE_FROM_STATIC_STRING(
-          "StringMatcher: ignore_case has no effect for SAFE_REGEX."));
-      continue;
-    }
-    certificate_validation_context->match_subject_alt_names.push_back(
-        std::move(string_matcher.value()));
-  }
-  auto* ca_certificate_provider_instance =
-      envoy_extensions_transport_sockets_tls_v3_CertificateValidationContext_ca_certificate_provider_instance(
-          certificate_validation_context_proto);
-  if (ca_certificate_provider_instance != nullptr) {
-    grpc_error_handle error = CertificateProviderPluginInstanceParse(
-        context, ca_certificate_provider_instance,
-        &certificate_validation_context->ca_certificate_provider_instance);
-    if (error != GRPC_ERROR_NONE) errors.push_back(error);
-  }
-  if (envoy_extensions_transport_sockets_tls_v3_CertificateValidationContext_verify_certificate_spki(
-          certificate_validation_context_proto, nullptr) != nullptr) {
-    errors.push_back(GRPC_ERROR_CREATE_FROM_STATIC_STRING(
-        "CertificateValidationContext: verify_certificate_spki "
-        "unsupported"));
-  }
-  if (envoy_extensions_transport_sockets_tls_v3_CertificateValidationContext_verify_certificate_hash(
-          certificate_validation_context_proto, nullptr) != nullptr) {
-    errors.push_back(GRPC_ERROR_CREATE_FROM_STATIC_STRING(
-        "CertificateValidationContext: verify_certificate_hash "
-        "unsupported"));
-  }
-  auto* require_signed_certificate_timestamp =
-      envoy_extensions_transport_sockets_tls_v3_CertificateValidationContext_require_signed_certificate_timestamp(
-          certificate_validation_context_proto);
-  if (require_signed_certificate_timestamp != nullptr &&
-      google_protobuf_BoolValue_value(require_signed_certificate_timestamp)) {
-    errors.push_back(GRPC_ERROR_CREATE_FROM_STATIC_STRING(
-        "CertificateValidationContext: "
-        "require_signed_certificate_timestamp unsupported"));
-  }
-  if (envoy_extensions_transport_sockets_tls_v3_CertificateValidationContext_has_crl(
-          certificate_validation_context_proto)) {
-    errors.push_back(GRPC_ERROR_CREATE_FROM_STATIC_STRING(
-        "CertificateValidationContext: crl unsupported"));
-  }
-  if (envoy_extensions_transport_sockets_tls_v3_CertificateValidationContext_has_custom_validator_config(
-          certificate_validation_context_proto)) {
-    errors.push_back(GRPC_ERROR_CREATE_FROM_STATIC_STRING(
-        "CertificateValidationContext: custom_validator_config "
-        "unsupported"));
-  }
-  return GRPC_ERROR_CREATE_FROM_VECTOR(
-      "Error parsing CertificateValidationContext", &errors);
-}
-
-grpc_error_handle CommonTlsContextParse(
-    const EncodingContext& context,
-    const envoy_extensions_transport_sockets_tls_v3_CommonTlsContext*
-        common_tls_context_proto,
-    XdsApi::CommonTlsContext* common_tls_context) {
-  std::vector<grpc_error_handle> errors;
-  // The validation context is derived from the oneof in
-  // 'validation_context_type'. 'validation_context_sds_secret_config' is not
-  // supported.
-  auto* combined_validation_context =
-      envoy_extensions_transport_sockets_tls_v3_CommonTlsContext_combined_validation_context(
-          common_tls_context_proto);
-  if (combined_validation_context != nullptr) {
-    auto* default_validation_context =
-        envoy_extensions_transport_sockets_tls_v3_CommonTlsContext_CombinedCertificateValidationContext_default_validation_context(
-            combined_validation_context);
-    if (default_validation_context != nullptr) {
-      grpc_error_handle error = CertificateValidationContextParse(
-          context, default_validation_context,
-          &common_tls_context->certificate_validation_context);
-      if (error != GRPC_ERROR_NONE) errors.push_back(error);
-    }
-    // If after parsing default_validation_context,
-    // common_tls_context->certificate_validation_context.ca_certificate_provider_instance
-    // is empty, fall back onto
-    // 'validation_context_certificate_provider_instance' inside
-    // 'combined_validation_context'. Note that this way of fetching root
-    // certificates is deprecated and will be removed in the future.
-    // TODO(yashykt): Remove this once it's no longer needed.
-    auto* validation_context_certificate_provider_instance =
-        envoy_extensions_transport_sockets_tls_v3_CommonTlsContext_CombinedCertificateValidationContext_validation_context_certificate_provider_instance(
-            combined_validation_context);
-    if (common_tls_context->certificate_validation_context
-            .ca_certificate_provider_instance.Empty() &&
-        validation_context_certificate_provider_instance != nullptr) {
-      grpc_error_handle error = CertificateProviderInstanceParse(
-          context, validation_context_certificate_provider_instance,
-          &common_tls_context->certificate_validation_context
-               .ca_certificate_provider_instance);
-      if (error != GRPC_ERROR_NONE) errors.push_back(error);
-    }
-  } else {
-    auto* validation_context =
-        envoy_extensions_transport_sockets_tls_v3_CommonTlsContext_validation_context(
-            common_tls_context_proto);
-    if (validation_context != nullptr) {
-      grpc_error_handle error = CertificateValidationContextParse(
-          context, validation_context,
-          &common_tls_context->certificate_validation_context);
-      if (error != GRPC_ERROR_NONE) errors.push_back(error);
-    } else if (
-        envoy_extensions_transport_sockets_tls_v3_CommonTlsContext_has_validation_context_sds_secret_config(
-            common_tls_context_proto)) {
-      errors.push_back(GRPC_ERROR_CREATE_FROM_STATIC_STRING(
-          "validation_context_sds_secret_config unsupported"));
-    }
-  }
-  auto* tls_certificate_provider_instance =
-      envoy_extensions_transport_sockets_tls_v3_CommonTlsContext_tls_certificate_provider_instance(
-          common_tls_context_proto);
-  if (tls_certificate_provider_instance != nullptr) {
-    grpc_error_handle error = CertificateProviderPluginInstanceParse(
-        context, tls_certificate_provider_instance,
-        &common_tls_context->tls_certificate_provider_instance);
-    if (error != GRPC_ERROR_NONE) errors.push_back(error);
-  } else {
-    // Fall back onto 'tls_certificate_certificate_provider_instance'. Note that
-    // this way of fetching identity certificates is deprecated and will be
-    // removed in the future.
-    // TODO(yashykt): Remove this once it's no longer needed.
-    auto* tls_certificate_certificate_provider_instance =
-        envoy_extensions_transport_sockets_tls_v3_CommonTlsContext_tls_certificate_certificate_provider_instance(
-            common_tls_context_proto);
-    if (tls_certificate_certificate_provider_instance != nullptr) {
-      grpc_error_handle error = CertificateProviderInstanceParse(
-          context, tls_certificate_certificate_provider_instance,
-          &common_tls_context->tls_certificate_provider_instance);
-      if (error != GRPC_ERROR_NONE) errors.push_back(error);
-    } else {
-      if (envoy_extensions_transport_sockets_tls_v3_CommonTlsContext_has_tls_certificates(
-              common_tls_context_proto)) {
-        errors.push_back(GRPC_ERROR_CREATE_FROM_STATIC_STRING(
-            "tls_certificates unsupported"));
-      }
-      if (envoy_extensions_transport_sockets_tls_v3_CommonTlsContext_has_tls_certificate_sds_secret_configs(
-              common_tls_context_proto)) {
-        errors.push_back(GRPC_ERROR_CREATE_FROM_STATIC_STRING(
-            "tls_certificate_sds_secret_configs unsupported"));
-      }
-    }
-  }
-  if (envoy_extensions_transport_sockets_tls_v3_CommonTlsContext_has_tls_params(
-          common_tls_context_proto)) {
-    errors.push_back(
-        GRPC_ERROR_CREATE_FROM_STATIC_STRING("tls_params unsupported"));
-  }
-  if (envoy_extensions_transport_sockets_tls_v3_CommonTlsContext_has_custom_handshaker(
-          common_tls_context_proto)) {
-    errors.push_back(
-        GRPC_ERROR_CREATE_FROM_STATIC_STRING("custom_handshaker unsupported"));
-  }
-  return GRPC_ERROR_CREATE_FROM_VECTOR("Error parsing CommonTlsContext",
-                                       &errors);
-}
-
-grpc_error_handle HttpConnectionManagerParse(
-    bool is_client, const EncodingContext& context,
-    const envoy_extensions_filters_network_http_connection_manager_v3_HttpConnectionManager*
-        http_connection_manager_proto,
-    bool is_v2,
-    XdsApi::LdsUpdate::HttpConnectionManager* http_connection_manager) {
-  MaybeLogHttpConnectionManager(context, http_connection_manager_proto);
-  // Obtain max_stream_duration from Http Protocol Options.
-  const envoy_config_core_v3_HttpProtocolOptions* options =
-      envoy_extensions_filters_network_http_connection_manager_v3_HttpConnectionManager_common_http_protocol_options(
-          http_connection_manager_proto);
-  if (options != nullptr) {
-    const google_protobuf_Duration* duration =
-        envoy_config_core_v3_HttpProtocolOptions_max_stream_duration(options);
-    if (duration != nullptr) {
-      http_connection_manager->http_max_stream_duration =
-          DurationParse(duration);
-    }
-  }
-  // Parse filters.
-  if (!is_v2) {
-    size_t num_filters = 0;
-    const auto* http_filters =
-        envoy_extensions_filters_network_http_connection_manager_v3_HttpConnectionManager_http_filters(
-            http_connection_manager_proto, &num_filters);
-    std::set<absl::string_view> names_seen;
-    for (size_t i = 0; i < num_filters; ++i) {
-      const auto* http_filter = http_filters[i];
-      absl::string_view name = UpbStringToAbsl(
-          envoy_extensions_filters_network_http_connection_manager_v3_HttpFilter_name(
-              http_filter));
-      if (name.empty()) {
-        return GRPC_ERROR_CREATE_FROM_CPP_STRING(
-            absl::StrCat("empty filter name at index ", i));
-      }
-      if (names_seen.find(name) != names_seen.end()) {
-        return GRPC_ERROR_CREATE_FROM_CPP_STRING(
-            absl::StrCat("duplicate HTTP filter name: ", name));
-      }
-      names_seen.insert(name);
-      const bool is_optional =
-          envoy_extensions_filters_network_http_connection_manager_v3_HttpFilter_is_optional(
-              http_filter);
-      const google_protobuf_Any* any =
-          envoy_extensions_filters_network_http_connection_manager_v3_HttpFilter_typed_config(
-              http_filter);
-      if (any == nullptr) {
-        if (is_optional) continue;
-        return GRPC_ERROR_CREATE_FROM_CPP_STRING(
-            absl::StrCat("no filter config specified for filter name ", name));
-      }
-      absl::string_view filter_type;
-      grpc_error_handle error =
-          ExtractHttpFilterTypeName(context, any, &filter_type);
-      if (error != GRPC_ERROR_NONE) return error;
-      const XdsHttpFilterImpl* filter_impl =
-          XdsHttpFilterRegistry::GetFilterForType(filter_type);
-      if (filter_impl == nullptr) {
-        if (is_optional) continue;
-        return GRPC_ERROR_CREATE_FROM_CPP_STRING(
-            absl::StrCat("no filter registered for config type ", filter_type));
-      }
-      if ((is_client && !filter_impl->IsSupportedOnClients()) ||
-          (!is_client && !filter_impl->IsSupportedOnServers())) {
-        if (is_optional) continue;
-        return GRPC_ERROR_CREATE_FROM_CPP_STRING(
-            absl::StrFormat("Filter %s is not supported on %s", filter_type,
-                            is_client ? "clients" : "servers"));
-      }
-      absl::StatusOr<XdsHttpFilterImpl::FilterConfig> filter_config =
-          filter_impl->GenerateFilterConfig(google_protobuf_Any_value(any),
-                                            context.arena);
-      if (!filter_config.ok()) {
-        return GRPC_ERROR_CREATE_FROM_CPP_STRING(absl::StrCat(
-            "filter config for type ", filter_type,
-            " failed to parse: ", filter_config.status().ToString()));
-      }
-      http_connection_manager->http_filters.emplace_back(
-          XdsApi::LdsUpdate::HttpConnectionManager::HttpFilter{
-              std::string(name), std::move(*filter_config)});
-    }
-    if (http_connection_manager->http_filters.empty()) {
-      return GRPC_ERROR_CREATE_FROM_STATIC_STRING(
-          "Expected at least one HTTP filter");
-    }
-    // Make sure that the last filter is terminal and non-last filters are
-    // non-terminal. Note that this check is being performed in a separate loop
-    // to take care of the case where there are two terminal filters in the list
-    // out of which only one gets added in the final list.
-    for (const auto& http_filter : http_connection_manager->http_filters) {
-      const XdsHttpFilterImpl* filter_impl =
-          XdsHttpFilterRegistry::GetFilterForType(
-              http_filter.config.config_proto_type_name);
-      if (&http_filter != &http_connection_manager->http_filters.back()) {
-        // Filters before the last filter must not be terminal.
-        if (filter_impl->IsTerminalFilter()) {
-          return GRPC_ERROR_CREATE_FROM_CPP_STRING(
-              absl::StrCat("terminal filter for config type ",
-                           http_filter.config.config_proto_type_name,
-                           " must be the last filter in the chain"));
-        }
-      } else {
-        // The last filter must be terminal.
-        if (!filter_impl->IsTerminalFilter()) {
-          return GRPC_ERROR_CREATE_FROM_CPP_STRING(
-              absl::StrCat("non-terminal filter for config type ",
-                           http_filter.config.config_proto_type_name,
-                           " is the last filter in the chain"));
-        }
-      }
-    }
-  } else {
-    // If using a v2 config, we just hard-code a list containing only the
-    // router filter without actually looking at the config.  This ensures
-    // that the right thing happens in the xds resolver without having
-    // to expose whether the resource we received was v2 or v3.
-    http_connection_manager->http_filters.emplace_back(
-        XdsApi::LdsUpdate::HttpConnectionManager::HttpFilter{
-            "router", {kXdsHttpRouterFilterConfigName, Json()}});
-  }
-  // Guarding parsing of RouteConfig on the server side with the environmental
-  // variable since that's the first feature on the server side that will be
-  // using this.
-  if (is_client || XdsRbacEnabled()) {
-    // Found inlined route_config. Parse it to find the cluster_name.
-    if (envoy_extensions_filters_network_http_connection_manager_v3_HttpConnectionManager_has_route_config(
-            http_connection_manager_proto)) {
-      const envoy_config_route_v3_RouteConfiguration* route_config =
-          envoy_extensions_filters_network_http_connection_manager_v3_HttpConnectionManager_route_config(
-              http_connection_manager_proto);
-      XdsApi::RdsUpdate rds_update;
-      grpc_error_handle error =
-          RouteConfigParse(context, route_config, is_v2, &rds_update);
-      if (error != GRPC_ERROR_NONE) return error;
-      http_connection_manager->rds_update = std::move(rds_update);
-      return GRPC_ERROR_NONE;
-    }
-    // Validate that RDS must be used to get the route_config dynamically.
-    const envoy_extensions_filters_network_http_connection_manager_v3_Rds* rds =
-        envoy_extensions_filters_network_http_connection_manager_v3_HttpConnectionManager_rds(
-            http_connection_manager_proto);
-    if (rds == nullptr) {
-      return GRPC_ERROR_CREATE_FROM_STATIC_STRING(
-          "HttpConnectionManager neither has inlined route_config nor RDS.");
-    }
-    // Check that the ConfigSource specifies ADS.
-    const envoy_config_core_v3_ConfigSource* config_source =
-        envoy_extensions_filters_network_http_connection_manager_v3_Rds_config_source(
-            rds);
-    if (config_source == nullptr) {
-      return GRPC_ERROR_CREATE_FROM_STATIC_STRING(
-          "HttpConnectionManager missing config_source for RDS.");
-    }
-    if (!envoy_config_core_v3_ConfigSource_has_ads(config_source)) {
-      return GRPC_ERROR_CREATE_FROM_STATIC_STRING(
-          "HttpConnectionManager ConfigSource for RDS does not specify ADS.");
-    }
-    // Get the route_config_name.
-    http_connection_manager->route_config_name = UpbStringToStdString(
-        envoy_extensions_filters_network_http_connection_manager_v3_Rds_route_config_name(
-            rds));
-  }
-  return GRPC_ERROR_NONE;
-}
-
-grpc_error_handle LdsResourceParseClient(
-    const EncodingContext& context,
-    const envoy_config_listener_v3_ApiListener* api_listener, bool is_v2,
-    XdsApi::LdsUpdate* lds_update) {
-  lds_update->type = XdsApi::LdsUpdate::ListenerType::kHttpApiListener;
-  const upb_strview encoded_api_listener = google_protobuf_Any_value(
-      envoy_config_listener_v3_ApiListener_api_listener(api_listener));
-  const auto* http_connection_manager =
-      envoy_extensions_filters_network_http_connection_manager_v3_HttpConnectionManager_parse(
-          encoded_api_listener.data, encoded_api_listener.size, context.arena);
-  if (http_connection_manager == nullptr) {
-    return GRPC_ERROR_CREATE_FROM_STATIC_STRING(
-        "Could not parse HttpConnectionManager config from ApiListener");
-  }
-  return HttpConnectionManagerParse(true /* is_client */, context,
-                                    http_connection_manager, is_v2,
-                                    &lds_update->http_connection_manager);
-}
-
-grpc_error_handle DownstreamTlsContextParse(
-    const EncodingContext& context,
-    const envoy_config_core_v3_TransportSocket* transport_socket,
-    XdsApi::DownstreamTlsContext* downstream_tls_context) {
-  absl::string_view name = UpbStringToAbsl(
-      envoy_config_core_v3_TransportSocket_name(transport_socket));
-  if (name != "envoy.transport_sockets.tls") {
-    return GRPC_ERROR_CREATE_FROM_CPP_STRING(
-        absl::StrCat("Unrecognized transport socket: ", name));
-  }
-  auto* typed_config =
-      envoy_config_core_v3_TransportSocket_typed_config(transport_socket);
-  std::vector<grpc_error_handle> errors;
-  if (typed_config != nullptr) {
-    const upb_strview encoded_downstream_tls_context =
-        google_protobuf_Any_value(typed_config);
-    auto* downstream_tls_context_proto =
-        envoy_extensions_transport_sockets_tls_v3_DownstreamTlsContext_parse(
-            encoded_downstream_tls_context.data,
-            encoded_downstream_tls_context.size, context.arena);
-    if (downstream_tls_context_proto == nullptr) {
-      return GRPC_ERROR_CREATE_FROM_STATIC_STRING(
-          "Can't decode downstream tls context.");
-    }
-    auto* common_tls_context =
-        envoy_extensions_transport_sockets_tls_v3_DownstreamTlsContext_common_tls_context(
-            downstream_tls_context_proto);
-    if (common_tls_context != nullptr) {
-      grpc_error_handle error =
-          CommonTlsContextParse(context, common_tls_context,
-                                &downstream_tls_context->common_tls_context);
-      if (error != GRPC_ERROR_NONE) errors.push_back(error);
-    }
-    auto* require_client_certificate =
-        envoy_extensions_transport_sockets_tls_v3_DownstreamTlsContext_require_client_certificate(
-            downstream_tls_context_proto);
-    if (require_client_certificate != nullptr) {
-      downstream_tls_context->require_client_certificate =
-          google_protobuf_BoolValue_value(require_client_certificate);
-    }
-    auto* require_sni =
-        envoy_extensions_transport_sockets_tls_v3_DownstreamTlsContext_require_sni(
-            downstream_tls_context_proto);
-    if (require_sni != nullptr &&
-        google_protobuf_BoolValue_value(require_sni)) {
-      errors.push_back(
-          GRPC_ERROR_CREATE_FROM_STATIC_STRING("require_sni: unsupported"));
-    }
-    if (envoy_extensions_transport_sockets_tls_v3_DownstreamTlsContext_ocsp_staple_policy(
-            downstream_tls_context_proto) !=
-        envoy_extensions_transport_sockets_tls_v3_DownstreamTlsContext_LENIENT_STAPLING) {
-      errors.push_back(GRPC_ERROR_CREATE_FROM_STATIC_STRING(
-          "ocsp_staple_policy: Only LENIENT_STAPLING supported"));
-    }
-  }
-  if (downstream_tls_context->common_tls_context
-          .tls_certificate_provider_instance.instance_name.empty()) {
-    errors.push_back(GRPC_ERROR_CREATE_FROM_STATIC_STRING(
-        "TLS configuration provided but no "
-        "tls_certificate_provider_instance found."));
-  }
-  if (downstream_tls_context->require_client_certificate &&
-      downstream_tls_context->common_tls_context.certificate_validation_context
-          .ca_certificate_provider_instance.instance_name.empty()) {
-    errors.push_back(GRPC_ERROR_CREATE_FROM_STATIC_STRING(
-        "TLS configuration requires client certificates but no certificate "
-        "provider instance specified for validation."));
-  }
-  if (!downstream_tls_context->common_tls_context.certificate_validation_context
-           .match_subject_alt_names.empty()) {
-    errors.push_back(GRPC_ERROR_CREATE_FROM_STATIC_STRING(
-        "match_subject_alt_names not supported on servers"));
-  }
-  return GRPC_ERROR_CREATE_FROM_VECTOR("Error parsing DownstreamTlsContext",
-                                       &errors);
-}
-
-grpc_error_handle CidrRangeParse(
-    const envoy_config_core_v3_CidrRange* cidr_range_proto,
-    XdsApi::LdsUpdate::FilterChainMap::CidrRange* cidr_range) {
-  std::string address_prefix = UpbStringToStdString(
-      envoy_config_core_v3_CidrRange_address_prefix(cidr_range_proto));
-  grpc_error_handle error =
-      grpc_string_to_sockaddr(&cidr_range->address, address_prefix.c_str(), 0);
-  if (error != GRPC_ERROR_NONE) return error;
-  cidr_range->prefix_len = 0;
-  auto* prefix_len_proto =
-      envoy_config_core_v3_CidrRange_prefix_len(cidr_range_proto);
-  if (prefix_len_proto != nullptr) {
-    cidr_range->prefix_len = std::min(
-        google_protobuf_UInt32Value_value(prefix_len_proto),
-        (reinterpret_cast<const grpc_sockaddr*>(cidr_range->address.addr))
-                    ->sa_family == GRPC_AF_INET
-            ? uint32_t(32)
-            : uint32_t(128));
-  }
-  // Normalize the network address by masking it with prefix_len
-  grpc_sockaddr_mask_bits(&cidr_range->address, cidr_range->prefix_len);
-  return GRPC_ERROR_NONE;
-}
-
-grpc_error_handle FilterChainMatchParse(
-    const envoy_config_listener_v3_FilterChainMatch* filter_chain_match_proto,
-    FilterChain::FilterChainMatch* filter_chain_match) {
-  auto* destination_port =
-      envoy_config_listener_v3_FilterChainMatch_destination_port(
-          filter_chain_match_proto);
-  if (destination_port != nullptr) {
-    filter_chain_match->destination_port =
-        google_protobuf_UInt32Value_value(destination_port);
-  }
-  size_t size = 0;
-  auto* prefix_ranges = envoy_config_listener_v3_FilterChainMatch_prefix_ranges(
-      filter_chain_match_proto, &size);
-  filter_chain_match->prefix_ranges.reserve(size);
-  for (size_t i = 0; i < size; i++) {
-    XdsApi::LdsUpdate::FilterChainMap::CidrRange cidr_range;
-    grpc_error_handle error = CidrRangeParse(prefix_ranges[i], &cidr_range);
-    if (error != GRPC_ERROR_NONE) return error;
-    filter_chain_match->prefix_ranges.push_back(cidr_range);
-  }
-  filter_chain_match->source_type =
-      static_cast<XdsApi::LdsUpdate::FilterChainMap::ConnectionSourceType>(
-          envoy_config_listener_v3_FilterChainMatch_source_type(
-              filter_chain_match_proto));
-  auto* source_prefix_ranges =
-      envoy_config_listener_v3_FilterChainMatch_source_prefix_ranges(
-          filter_chain_match_proto, &size);
-  filter_chain_match->source_prefix_ranges.reserve(size);
-  for (size_t i = 0; i < size; i++) {
-    XdsApi::LdsUpdate::FilterChainMap::CidrRange cidr_range;
-    grpc_error_handle error =
-        CidrRangeParse(source_prefix_ranges[i], &cidr_range);
-    if (error != GRPC_ERROR_NONE) return error;
-    filter_chain_match->source_prefix_ranges.push_back(cidr_range);
-  }
-  auto* source_ports = envoy_config_listener_v3_FilterChainMatch_source_ports(
-      filter_chain_match_proto, &size);
-  filter_chain_match->source_ports.reserve(size);
-  for (size_t i = 0; i < size; i++) {
-    filter_chain_match->source_ports.push_back(source_ports[i]);
-  }
-  auto* server_names = envoy_config_listener_v3_FilterChainMatch_server_names(
-      filter_chain_match_proto, &size);
-  for (size_t i = 0; i < size; i++) {
-    filter_chain_match->server_names.push_back(
-        UpbStringToStdString(server_names[i]));
-  }
-  filter_chain_match->transport_protocol = UpbStringToStdString(
-      envoy_config_listener_v3_FilterChainMatch_transport_protocol(
-          filter_chain_match_proto));
-  auto* application_protocols =
-      envoy_config_listener_v3_FilterChainMatch_application_protocols(
-          filter_chain_match_proto, &size);
-  for (size_t i = 0; i < size; i++) {
-    filter_chain_match->application_protocols.push_back(
-        UpbStringToStdString(application_protocols[i]));
-  }
-  return GRPC_ERROR_NONE;
-}
-
-grpc_error_handle FilterChainParse(
-    const EncodingContext& context,
-    const envoy_config_listener_v3_FilterChain* filter_chain_proto, bool is_v2,
-    FilterChain* filter_chain) {
-  std::vector<grpc_error_handle> errors;
-  auto* filter_chain_match =
-      envoy_config_listener_v3_FilterChain_filter_chain_match(
-          filter_chain_proto);
-  if (filter_chain_match != nullptr) {
-    grpc_error_handle error = FilterChainMatchParse(
-        filter_chain_match, &filter_chain->filter_chain_match);
-    if (error != GRPC_ERROR_NONE) errors.push_back(error);
-  }
-  filter_chain->filter_chain_data =
-      std::make_shared<XdsApi::LdsUpdate::FilterChainData>();
-  // Parse the filters list. Currently we only support HttpConnectionManager.
-  size_t size = 0;
-  auto* filters =
-      envoy_config_listener_v3_FilterChain_filters(filter_chain_proto, &size);
-  if (size != 1) {
-    errors.push_back(GRPC_ERROR_CREATE_FROM_STATIC_STRING(
-        "FilterChain should have exactly one filter: HttpConnectionManager; no "
-        "other filter is supported at the moment"));
-  } else {
-    auto* typed_config =
-        envoy_config_listener_v3_Filter_typed_config(filters[0]);
-    if (typed_config == nullptr) {
-      errors.push_back(GRPC_ERROR_CREATE_FROM_STATIC_STRING(
-          "No typed_config found in filter."));
-    } else {
-      absl::string_view type_url =
-          UpbStringToAbsl(google_protobuf_Any_type_url(typed_config));
-      if (type_url !=
-          "type.googleapis.com/"
-          "envoy.extensions.filters.network.http_connection_manager.v3."
-          "HttpConnectionManager") {
-        errors.push_back(GRPC_ERROR_CREATE_FROM_CPP_STRING(
-            absl::StrCat("Unsupported filter type ", type_url)));
-      } else {
-        const upb_strview encoded_http_connection_manager =
-            google_protobuf_Any_value(typed_config);
-        const auto* http_connection_manager =
-            envoy_extensions_filters_network_http_connection_manager_v3_HttpConnectionManager_parse(
-                encoded_http_connection_manager.data,
-                encoded_http_connection_manager.size, context.arena);
-        if (http_connection_manager == nullptr) {
-          errors.push_back(GRPC_ERROR_CREATE_FROM_STATIC_STRING(
-              "Could not parse HttpConnectionManager config from filter "
-              "typed_config"));
-        } else {
-          grpc_error_handle error = HttpConnectionManagerParse(
-              false /* is_client */, context, http_connection_manager, is_v2,
-              &filter_chain->filter_chain_data->http_connection_manager);
-          if (error != GRPC_ERROR_NONE) errors.push_back(error);
-        }
-      }
-    }
-  }
-  auto* transport_socket =
-      envoy_config_listener_v3_FilterChain_transport_socket(filter_chain_proto);
-  if (transport_socket != nullptr) {
-    grpc_error_handle error = DownstreamTlsContextParse(
-        context, transport_socket,
-        &filter_chain->filter_chain_data->downstream_tls_context);
-    if (error != GRPC_ERROR_NONE) errors.push_back(error);
-  }
-  return GRPC_ERROR_CREATE_FROM_VECTOR("Error parsing FilterChain", &errors);
-}
-
-grpc_error_handle AddressParse(
-    const envoy_config_core_v3_Address* address_proto, std::string* address) {
-  const auto* socket_address =
-      envoy_config_core_v3_Address_socket_address(address_proto);
-  if (socket_address == nullptr) {
-    return GRPC_ERROR_CREATE_FROM_STATIC_STRING(
-        "Address does not have socket_address");
-  }
-  if (envoy_config_core_v3_SocketAddress_protocol(socket_address) !=
-      envoy_config_core_v3_SocketAddress_TCP) {
-    return GRPC_ERROR_CREATE_FROM_STATIC_STRING(
-        "SocketAddress protocol is not TCP");
-  }
-  uint32_t port = envoy_config_core_v3_SocketAddress_port_value(socket_address);
-  if (port > 65535) {
-    return GRPC_ERROR_CREATE_FROM_STATIC_STRING("Invalid port");
-  }
-  *address = JoinHostPort(
-      UpbStringToAbsl(
-          envoy_config_core_v3_SocketAddress_address(socket_address)),
-      port);
-  return GRPC_ERROR_NONE;
-}
-
-// An intermediate map for filter chains that we create to validate the list of
-// filter chains received from the control plane and to finally create
-// XdsApi::LdsUpdate::FilterChainMap
-struct InternalFilterChainMap {
-  using SourceIpMap =
-      std::map<std::string, XdsApi::LdsUpdate::FilterChainMap::SourceIp>;
-  using ConnectionSourceTypesArray = std::array<SourceIpMap, 3>;
-  struct DestinationIp {
-    absl::optional<XdsApi::LdsUpdate::FilterChainMap::CidrRange> prefix_range;
-    bool transport_protocol_raw_buffer_provided = false;
-    ConnectionSourceTypesArray source_types_array;
-  };
-  using DestinationIpMap = std::map<std::string, DestinationIp>;
-  DestinationIpMap destination_ip_map;
-};
-
-grpc_error_handle AddFilterChainDataForSourcePort(
-    const FilterChain& filter_chain,
-    XdsApi::LdsUpdate::FilterChainMap::SourcePortsMap* ports_map,
-    uint32_t port) {
-  auto insert_result = ports_map->emplace(
-      port, XdsApi::LdsUpdate::FilterChainMap::FilterChainDataSharedPtr{
-                filter_chain.filter_chain_data});
-  if (!insert_result.second) {
-    return GRPC_ERROR_CREATE_FROM_CPP_STRING(absl::StrCat(
-        "Duplicate matching rules detected when adding filter chain: ",
-        filter_chain.filter_chain_match.ToString()));
-  }
-  return GRPC_ERROR_NONE;
-}
-
-grpc_error_handle AddFilterChainDataForSourcePorts(
-    const FilterChain& filter_chain,
-    XdsApi::LdsUpdate::FilterChainMap::SourcePortsMap* ports_map) {
-  if (filter_chain.filter_chain_match.source_ports.empty()) {
-    return AddFilterChainDataForSourcePort(filter_chain, ports_map, 0);
-  } else {
-    for (uint32_t port : filter_chain.filter_chain_match.source_ports) {
-      grpc_error_handle error =
-          AddFilterChainDataForSourcePort(filter_chain, ports_map, port);
-      if (error != GRPC_ERROR_NONE) return error;
-    }
-  }
-  return GRPC_ERROR_NONE;
-}
-
-grpc_error_handle AddFilterChainDataForSourceIpRange(
-    const FilterChain& filter_chain,
-    InternalFilterChainMap::SourceIpMap* source_ip_map) {
-  if (filter_chain.filter_chain_match.source_prefix_ranges.empty()) {
-    auto insert_result = source_ip_map->emplace(
-        "", XdsApi::LdsUpdate::FilterChainMap::SourceIp());
-    return AddFilterChainDataForSourcePorts(
-        filter_chain, &insert_result.first->second.ports_map);
-  } else {
-    for (const auto& prefix_range :
-         filter_chain.filter_chain_match.source_prefix_ranges) {
-      auto insert_result = source_ip_map->emplace(
-          absl::StrCat(grpc_sockaddr_to_string(&prefix_range.address, false),
-                       "/", prefix_range.prefix_len),
-          XdsApi::LdsUpdate::FilterChainMap::SourceIp());
-      if (insert_result.second) {
-        insert_result.first->second.prefix_range.emplace(prefix_range);
-      }
-      grpc_error_handle error = AddFilterChainDataForSourcePorts(
-          filter_chain, &insert_result.first->second.ports_map);
-      if (error != GRPC_ERROR_NONE) return error;
-    }
-  }
-  return GRPC_ERROR_NONE;
-}
-
-grpc_error_handle AddFilterChainDataForSourceType(
-    const FilterChain& filter_chain,
-    InternalFilterChainMap::DestinationIp* destination_ip) {
-  GPR_ASSERT(static_cast<unsigned int>(
-                 filter_chain.filter_chain_match.source_type) < 3);
-  return AddFilterChainDataForSourceIpRange(
-      filter_chain, &destination_ip->source_types_array[static_cast<int>(
-                        filter_chain.filter_chain_match.source_type)]);
-}
-
-grpc_error_handle AddFilterChainDataForApplicationProtocols(
-    const FilterChain& filter_chain,
-    InternalFilterChainMap::DestinationIp* destination_ip) {
-  // Only allow filter chains that do not mention application protocols
-  if (!filter_chain.filter_chain_match.application_protocols.empty()) {
-    return GRPC_ERROR_NONE;
-  }
-  return AddFilterChainDataForSourceType(filter_chain, destination_ip);
-}
-
-grpc_error_handle AddFilterChainDataForTransportProtocol(
-    const FilterChain& filter_chain,
-    InternalFilterChainMap::DestinationIp* destination_ip) {
-  const std::string& transport_protocol =
-      filter_chain.filter_chain_match.transport_protocol;
-  // Only allow filter chains with no transport protocol or "raw_buffer"
-  if (!transport_protocol.empty() && transport_protocol != "raw_buffer") {
-    return GRPC_ERROR_NONE;
-  }
-  // If for this configuration, we've already seen filter chains that mention
-  // the transport protocol as "raw_buffer", we will never match filter chains
-  // that do not mention it.
-  if (destination_ip->transport_protocol_raw_buffer_provided &&
-      transport_protocol.empty()) {
-    return GRPC_ERROR_NONE;
-  }
-  if (!transport_protocol.empty() &&
-      !destination_ip->transport_protocol_raw_buffer_provided) {
-    destination_ip->transport_protocol_raw_buffer_provided = true;
-    // Clear out the previous entries if any since those entries did not mention
-    // "raw_buffer"
-    destination_ip->source_types_array =
-        InternalFilterChainMap::ConnectionSourceTypesArray();
-  }
-  return AddFilterChainDataForApplicationProtocols(filter_chain,
-                                                   destination_ip);
-}
-
-grpc_error_handle AddFilterChainDataForServerNames(
-    const FilterChain& filter_chain,
-    InternalFilterChainMap::DestinationIp* destination_ip) {
-  // Don't continue adding filter chains with server names mentioned
-  if (!filter_chain.filter_chain_match.server_names.empty()) {
-    return GRPC_ERROR_NONE;
-  }
-  return AddFilterChainDataForTransportProtocol(filter_chain, destination_ip);
-}
-
-grpc_error_handle AddFilterChainDataForDestinationIpRange(
-    const FilterChain& filter_chain,
-    InternalFilterChainMap::DestinationIpMap* destination_ip_map) {
-  if (filter_chain.filter_chain_match.prefix_ranges.empty()) {
-    auto insert_result = destination_ip_map->emplace(
-        "", InternalFilterChainMap::DestinationIp());
-    return AddFilterChainDataForServerNames(filter_chain,
-                                            &insert_result.first->second);
-  } else {
-    for (const auto& prefix_range :
-         filter_chain.filter_chain_match.prefix_ranges) {
-      auto insert_result = destination_ip_map->emplace(
-          absl::StrCat(grpc_sockaddr_to_string(&prefix_range.address, false),
-                       "/", prefix_range.prefix_len),
-          InternalFilterChainMap::DestinationIp());
-      if (insert_result.second) {
-        insert_result.first->second.prefix_range.emplace(prefix_range);
-      }
-      grpc_error_handle error = AddFilterChainDataForServerNames(
-          filter_chain, &insert_result.first->second);
-      if (error != GRPC_ERROR_NONE) return error;
-    }
-  }
-  return GRPC_ERROR_NONE;
-}
-
-XdsApi::LdsUpdate::FilterChainMap BuildFromInternalFilterChainMap(
-    InternalFilterChainMap* internal_filter_chain_map) {
-  XdsApi::LdsUpdate::FilterChainMap filter_chain_map;
-  for (auto& destination_ip_pair :
-       internal_filter_chain_map->destination_ip_map) {
-    XdsApi::LdsUpdate::FilterChainMap::DestinationIp destination_ip;
-    destination_ip.prefix_range = destination_ip_pair.second.prefix_range;
-    for (int i = 0; i < 3; i++) {
-      auto& source_ip_map = destination_ip_pair.second.source_types_array[i];
-      for (auto& source_ip_pair : source_ip_map) {
-        destination_ip.source_types_array[i].push_back(
-            std::move(source_ip_pair.second));
-      }
-    }
-    filter_chain_map.destination_ip_vector.push_back(std::move(destination_ip));
-  }
-  return filter_chain_map;
-}
-
-grpc_error_handle BuildFilterChainMap(
-    const std::vector<FilterChain>& filter_chains,
-    XdsApi::LdsUpdate::FilterChainMap* filter_chain_map) {
-  InternalFilterChainMap internal_filter_chain_map;
-  for (const auto& filter_chain : filter_chains) {
-    // Discard filter chain entries that specify destination port
-    if (filter_chain.filter_chain_match.destination_port != 0) continue;
-    grpc_error_handle error = AddFilterChainDataForDestinationIpRange(
-        filter_chain, &internal_filter_chain_map.destination_ip_map);
-    if (error != GRPC_ERROR_NONE) return error;
-  }
-  *filter_chain_map =
-      BuildFromInternalFilterChainMap(&internal_filter_chain_map);
-  return GRPC_ERROR_NONE;
-}
-
-grpc_error_handle LdsResourceParseServer(
-    const EncodingContext& context,
-    const envoy_config_listener_v3_Listener* listener, bool is_v2,
-    XdsApi::LdsUpdate* lds_update) {
-  lds_update->type = XdsApi::LdsUpdate::ListenerType::kTcpListener;
-  grpc_error_handle error =
-      AddressParse(envoy_config_listener_v3_Listener_address(listener),
-                   &lds_update->address);
-  if (error != GRPC_ERROR_NONE) return error;
-  const auto* use_original_dst =
-      envoy_config_listener_v3_Listener_use_original_dst(listener);
-  if (use_original_dst != nullptr) {
-    if (google_protobuf_BoolValue_value(use_original_dst)) {
-      return GRPC_ERROR_CREATE_FROM_STATIC_STRING(
-          "Field \'use_original_dst\' is not supported.");
-    }
-  }
-  size_t size = 0;
-  auto* filter_chains =
-      envoy_config_listener_v3_Listener_filter_chains(listener, &size);
-  std::vector<FilterChain> parsed_filter_chains;
-  parsed_filter_chains.reserve(size);
-  for (size_t i = 0; i < size; i++) {
-    FilterChain filter_chain;
-    error = FilterChainParse(context, filter_chains[i], is_v2, &filter_chain);
-    if (error != GRPC_ERROR_NONE) return error;
-    parsed_filter_chains.push_back(std::move(filter_chain));
-  }
-  error =
-      BuildFilterChainMap(parsed_filter_chains, &lds_update->filter_chain_map);
-  if (error != GRPC_ERROR_NONE) return error;
-  auto* default_filter_chain =
-      envoy_config_listener_v3_Listener_default_filter_chain(listener);
-  if (default_filter_chain != nullptr) {
-    FilterChain filter_chain;
-    error =
-        FilterChainParse(context, default_filter_chain, is_v2, &filter_chain);
-    if (error != GRPC_ERROR_NONE) return error;
-    if (filter_chain.filter_chain_data != nullptr) {
-      lds_update->default_filter_chain =
-          std::move(*filter_chain.filter_chain_data);
-    }
-  }
-  if (size == 0 && default_filter_chain == nullptr) {
-    return GRPC_ERROR_CREATE_FROM_STATIC_STRING("No filter chain provided.");
-  }
-  return GRPC_ERROR_NONE;
-}
-
-grpc_error_handle LdsResourceParse(
-    const EncodingContext& context,
-    const envoy_config_listener_v3_Listener* listener, bool is_v2,
-    XdsApi::LdsUpdate* lds_update) {
-  // Check whether it's a client or server listener.
-  const envoy_config_listener_v3_ApiListener* api_listener =
-      envoy_config_listener_v3_Listener_api_listener(listener);
-  const envoy_config_core_v3_Address* address =
-      envoy_config_listener_v3_Listener_address(listener);
-  if (api_listener != nullptr && address != nullptr) {
-    return GRPC_ERROR_CREATE_FROM_STATIC_STRING(
-        "Listener has both address and ApiListener");
-  }
-  if (api_listener == nullptr && address == nullptr) {
-    return GRPC_ERROR_CREATE_FROM_STATIC_STRING(
-        "Listener has neither address nor ApiListener");
-  }
-  // Validate Listener fields.
-  grpc_error_handle error = GRPC_ERROR_NONE;
-  if (api_listener != nullptr) {
-    error = LdsResourceParseClient(context, api_listener, is_v2, lds_update);
-  } else {
-    error = LdsResourceParseServer(context, listener, is_v2, lds_update);
-  }
-  return error;
-}
-
-grpc_error_handle UpstreamTlsContextParse(
-    const EncodingContext& context,
-    const envoy_config_core_v3_TransportSocket* transport_socket,
-    XdsApi::CommonTlsContext* common_tls_context) {
-  // Record Upstream tls context
-  absl::string_view name = UpbStringToAbsl(
-      envoy_config_core_v3_TransportSocket_name(transport_socket));
-  if (name != "envoy.transport_sockets.tls") {
-    return GRPC_ERROR_CREATE_FROM_CPP_STRING(
-        absl::StrCat("Unrecognized transport socket: ", name));
-  }
-  auto* typed_config =
-      envoy_config_core_v3_TransportSocket_typed_config(transport_socket);
-  if (typed_config != nullptr) {
-    const upb_strview encoded_upstream_tls_context =
-        google_protobuf_Any_value(typed_config);
-    auto* upstream_tls_context =
-        envoy_extensions_transport_sockets_tls_v3_UpstreamTlsContext_parse(
-            encoded_upstream_tls_context.data,
-            encoded_upstream_tls_context.size, context.arena);
-    if (upstream_tls_context == nullptr) {
-      return GRPC_ERROR_CREATE_FROM_STATIC_STRING(
-          "Can't decode upstream tls context.");
-    }
-    auto* common_tls_context_proto =
-        envoy_extensions_transport_sockets_tls_v3_UpstreamTlsContext_common_tls_context(
-            upstream_tls_context);
-    if (common_tls_context_proto != nullptr) {
-      grpc_error_handle error = CommonTlsContextParse(
-          context, common_tls_context_proto, common_tls_context);
-      if (error != GRPC_ERROR_NONE) {
-        return grpc_error_add_child(GRPC_ERROR_CREATE_FROM_STATIC_STRING(
-                                        "Error parsing UpstreamTlsContext"),
-                                    error);
-      }
-    }
-  }
-  if (common_tls_context->certificate_validation_context
-          .ca_certificate_provider_instance.instance_name.empty()) {
-    return GRPC_ERROR_CREATE_FROM_STATIC_STRING(
-        "UpstreamTlsContext: TLS configuration provided but no "
-        "ca_certificate_provider_instance found.");
-  }
-  return GRPC_ERROR_NONE;
-}
-
-grpc_error_handle CdsLogicalDnsParse(
-    const envoy_config_cluster_v3_Cluster* cluster,
-    XdsApi::CdsUpdate* cds_update) {
-  const auto* load_assignment =
-      envoy_config_cluster_v3_Cluster_load_assignment(cluster);
-  if (load_assignment == nullptr) {
-    return GRPC_ERROR_CREATE_FROM_STATIC_STRING(
-        "load_assignment not present for LOGICAL_DNS cluster");
-  }
-  size_t num_localities;
-  const auto* const* localities =
-      envoy_config_endpoint_v3_ClusterLoadAssignment_endpoints(load_assignment,
-                                                               &num_localities);
-  if (num_localities != 1) {
-    return GRPC_ERROR_CREATE_FROM_CPP_STRING(
-        absl::StrCat("load_assignment for LOGICAL_DNS cluster must have "
-                     "exactly one locality, found ",
-                     num_localities));
-  }
-  size_t num_endpoints;
-  const auto* const* endpoints =
-      envoy_config_endpoint_v3_LocalityLbEndpoints_lb_endpoints(localities[0],
-                                                                &num_endpoints);
-  if (num_endpoints != 1) {
-    return GRPC_ERROR_CREATE_FROM_CPP_STRING(
-        absl::StrCat("locality for LOGICAL_DNS cluster must have "
-                     "exactly one endpoint, found ",
-                     num_endpoints));
-  }
-  const auto* endpoint =
-      envoy_config_endpoint_v3_LbEndpoint_endpoint(endpoints[0]);
-  if (endpoint == nullptr) {
-    return GRPC_ERROR_CREATE_FROM_STATIC_STRING(
-        "LbEndpoint endpoint field not set");
-  }
-  const auto* address = envoy_config_endpoint_v3_Endpoint_address(endpoint);
-  if (address == nullptr) {
-    return GRPC_ERROR_CREATE_FROM_STATIC_STRING(
-        "Endpoint address field not set");
-  }
-  const auto* socket_address =
-      envoy_config_core_v3_Address_socket_address(address);
-  if (socket_address == nullptr) {
-    return GRPC_ERROR_CREATE_FROM_STATIC_STRING(
-        "Address socket_address field not set");
-  }
-  if (envoy_config_core_v3_SocketAddress_resolver_name(socket_address).size !=
-      0) {
-    return GRPC_ERROR_CREATE_FROM_STATIC_STRING(
-        "LOGICAL_DNS clusters must NOT have a custom resolver name set");
-  }
-  absl::string_view address_str = UpbStringToAbsl(
-      envoy_config_core_v3_SocketAddress_address(socket_address));
-  if (address_str.empty()) {
-    return GRPC_ERROR_CREATE_FROM_STATIC_STRING(
-        "SocketAddress address field not set");
-  }
-  if (!envoy_config_core_v3_SocketAddress_has_port_value(socket_address)) {
-    return GRPC_ERROR_CREATE_FROM_STATIC_STRING(
-        "SocketAddress port_value field not set");
-  }
-  cds_update->dns_hostname = JoinHostPort(
-      address_str,
-      envoy_config_core_v3_SocketAddress_port_value(socket_address));
-  return GRPC_ERROR_NONE;
-}
-
-grpc_error_handle CdsResourceParse(
-    const EncodingContext& context,
-    const envoy_config_cluster_v3_Cluster* cluster, bool /*is_v2*/,
-    XdsApi::CdsUpdate* cds_update) {
-  std::vector<grpc_error_handle> errors;
-  // Check the cluster_discovery_type.
-  if (!envoy_config_cluster_v3_Cluster_has_type(cluster) &&
-      !envoy_config_cluster_v3_Cluster_has_cluster_type(cluster)) {
-    errors.push_back(
-        GRPC_ERROR_CREATE_FROM_STATIC_STRING("DiscoveryType not found."));
-  } else if (envoy_config_cluster_v3_Cluster_type(cluster) ==
-             envoy_config_cluster_v3_Cluster_EDS) {
-    cds_update->cluster_type = XdsApi::CdsUpdate::ClusterType::EDS;
-    // Check the EDS config source.
-    const envoy_config_cluster_v3_Cluster_EdsClusterConfig* eds_cluster_config =
-        envoy_config_cluster_v3_Cluster_eds_cluster_config(cluster);
-    const envoy_config_core_v3_ConfigSource* eds_config =
-        envoy_config_cluster_v3_Cluster_EdsClusterConfig_eds_config(
-            eds_cluster_config);
-    if (!envoy_config_core_v3_ConfigSource_has_ads(eds_config)) {
-      errors.push_back(
-          GRPC_ERROR_CREATE_FROM_STATIC_STRING("EDS ConfigSource is not ADS."));
-    }
-    // Record EDS service_name (if any).
-    upb_strview service_name =
-        envoy_config_cluster_v3_Cluster_EdsClusterConfig_service_name(
-            eds_cluster_config);
-    if (service_name.size != 0) {
-      cds_update->eds_service_name = UpbStringToStdString(service_name);
-    }
-  } else if (!XdsAggregateAndLogicalDnsClusterEnabled()) {
-    errors.push_back(
-        GRPC_ERROR_CREATE_FROM_STATIC_STRING("DiscoveryType is not valid."));
-  } else if (envoy_config_cluster_v3_Cluster_type(cluster) ==
-             envoy_config_cluster_v3_Cluster_LOGICAL_DNS) {
-    cds_update->cluster_type = XdsApi::CdsUpdate::ClusterType::LOGICAL_DNS;
-    grpc_error_handle error = CdsLogicalDnsParse(cluster, cds_update);
-    if (error != GRPC_ERROR_NONE) errors.push_back(error);
-  } else {
-    if (!envoy_config_cluster_v3_Cluster_has_cluster_type(cluster)) {
-      errors.push_back(
-          GRPC_ERROR_CREATE_FROM_STATIC_STRING("DiscoveryType is not valid."));
-    } else {
-      const envoy_config_cluster_v3_Cluster_CustomClusterType*
-          custom_cluster_type =
-              envoy_config_cluster_v3_Cluster_cluster_type(cluster);
-      upb_strview type_name =
-          envoy_config_cluster_v3_Cluster_CustomClusterType_name(
-              custom_cluster_type);
-      if (UpbStringToAbsl(type_name) != "envoy.clusters.aggregate") {
-        errors.push_back(GRPC_ERROR_CREATE_FROM_STATIC_STRING(
-            "DiscoveryType is not valid."));
-      } else {
-        cds_update->cluster_type = XdsApi::CdsUpdate::ClusterType::AGGREGATE;
-        // Retrieve aggregate clusters.
-        const google_protobuf_Any* typed_config =
-            envoy_config_cluster_v3_Cluster_CustomClusterType_typed_config(
-                custom_cluster_type);
-        const upb_strview aggregate_cluster_config_upb_strview =
-            google_protobuf_Any_value(typed_config);
-        const envoy_extensions_clusters_aggregate_v3_ClusterConfig*
-            aggregate_cluster_config =
-                envoy_extensions_clusters_aggregate_v3_ClusterConfig_parse(
-                    aggregate_cluster_config_upb_strview.data,
-                    aggregate_cluster_config_upb_strview.size, context.arena);
-        if (aggregate_cluster_config == nullptr) {
-          errors.push_back(GRPC_ERROR_CREATE_FROM_STATIC_STRING(
-              "Can't parse aggregate cluster."));
-        } else {
-          size_t size;
-          const upb_strview* clusters =
-              envoy_extensions_clusters_aggregate_v3_ClusterConfig_clusters(
-                  aggregate_cluster_config, &size);
-          for (size_t i = 0; i < size; ++i) {
-            const upb_strview cluster = clusters[i];
-            cds_update->prioritized_cluster_names.emplace_back(
-                UpbStringToStdString(cluster));
-          }
-        }
-      }
-    }
-  }
-  // Check the LB policy.
-  if (envoy_config_cluster_v3_Cluster_lb_policy(cluster) ==
-      envoy_config_cluster_v3_Cluster_ROUND_ROBIN) {
-    cds_update->lb_policy = "ROUND_ROBIN";
-  } else if (envoy_config_cluster_v3_Cluster_lb_policy(cluster) ==
-             envoy_config_cluster_v3_Cluster_RING_HASH) {
-    cds_update->lb_policy = "RING_HASH";
-    // Record ring hash lb config
-    auto* ring_hash_config =
-        envoy_config_cluster_v3_Cluster_ring_hash_lb_config(cluster);
-    if (ring_hash_config != nullptr) {
-      const google_protobuf_UInt64Value* max_ring_size =
-          envoy_config_cluster_v3_Cluster_RingHashLbConfig_maximum_ring_size(
-              ring_hash_config);
-      if (max_ring_size != nullptr) {
-        cds_update->max_ring_size =
-            google_protobuf_UInt64Value_value(max_ring_size);
-        if (cds_update->max_ring_size > 8388608 ||
-            cds_update->max_ring_size == 0) {
-          errors.push_back(GRPC_ERROR_CREATE_FROM_STATIC_STRING(
-              "max_ring_size is not in the range of 1 to 8388608."));
-        }
-      }
-      const google_protobuf_UInt64Value* min_ring_size =
-          envoy_config_cluster_v3_Cluster_RingHashLbConfig_minimum_ring_size(
-              ring_hash_config);
-      if (min_ring_size != nullptr) {
-        cds_update->min_ring_size =
-            google_protobuf_UInt64Value_value(min_ring_size);
-        if (cds_update->min_ring_size > 8388608 ||
-            cds_update->min_ring_size == 0) {
-          errors.push_back(GRPC_ERROR_CREATE_FROM_STATIC_STRING(
-              "min_ring_size is not in the range of 1 to 8388608."));
-        }
-        if (cds_update->min_ring_size > cds_update->max_ring_size) {
-          errors.push_back(GRPC_ERROR_CREATE_FROM_STATIC_STRING(
-              "min_ring_size cannot be greater than max_ring_size."));
-        }
-      }
-      if (envoy_config_cluster_v3_Cluster_RingHashLbConfig_hash_function(
-              ring_hash_config) !=
-          envoy_config_cluster_v3_Cluster_RingHashLbConfig_XX_HASH) {
-        errors.push_back(GRPC_ERROR_CREATE_FROM_STATIC_STRING(
-            "ring hash lb config has invalid hash function."));
-      }
-    }
-  } else {
-    errors.push_back(
-        GRPC_ERROR_CREATE_FROM_STATIC_STRING("LB policy is not supported."));
-  }
-  auto* transport_socket =
-      envoy_config_cluster_v3_Cluster_transport_socket(cluster);
-  if (transport_socket != nullptr) {
-    grpc_error_handle error = UpstreamTlsContextParse(
-        context, transport_socket, &cds_update->common_tls_context);
-    if (error != GRPC_ERROR_NONE) {
-      errors.push_back(
-          grpc_error_add_child(GRPC_ERROR_CREATE_FROM_STATIC_STRING(
-                                   "Error parsing security configuration"),
-                               error));
-    }
-  }
-  // Record LRS server name (if any).
-  const envoy_config_core_v3_ConfigSource* lrs_server =
-      envoy_config_cluster_v3_Cluster_lrs_server(cluster);
-  if (lrs_server != nullptr) {
-    if (!envoy_config_core_v3_ConfigSource_has_self(lrs_server)) {
-      errors.push_back(GRPC_ERROR_CREATE_FROM_STATIC_STRING(
-          ": LRS ConfigSource is not self."));
-    }
-    cds_update->lrs_load_reporting_server_name.emplace("");
-  }
-  // The Cluster resource encodes the circuit breaking parameters in a list of
-  // Thresholds messages, where each message specifies the parameters for a
-  // particular RoutingPriority. we will look only at the first entry in the
-  // list for priority DEFAULT and default to 1024 if not found.
-  if (envoy_config_cluster_v3_Cluster_has_circuit_breakers(cluster)) {
-    const envoy_config_cluster_v3_CircuitBreakers* circuit_breakers =
-        envoy_config_cluster_v3_Cluster_circuit_breakers(cluster);
-    size_t num_thresholds;
-    const envoy_config_cluster_v3_CircuitBreakers_Thresholds* const*
-        thresholds = envoy_config_cluster_v3_CircuitBreakers_thresholds(
-            circuit_breakers, &num_thresholds);
-    for (size_t i = 0; i < num_thresholds; ++i) {
-      const auto* threshold = thresholds[i];
-      if (envoy_config_cluster_v3_CircuitBreakers_Thresholds_priority(
-              threshold) == envoy_config_core_v3_DEFAULT) {
-        const google_protobuf_UInt32Value* max_requests =
-            envoy_config_cluster_v3_CircuitBreakers_Thresholds_max_requests(
-                threshold);
-        if (max_requests != nullptr) {
-          cds_update->max_concurrent_requests =
-              google_protobuf_UInt32Value_value(max_requests);
-        }
-        break;
-      }
-    }
-  }
-  return GRPC_ERROR_CREATE_FROM_VECTOR("errors parsing CDS resource", &errors);
-}
-
-grpc_error_handle ServerAddressParseAndAppend(
-    const envoy_config_endpoint_v3_LbEndpoint* lb_endpoint,
-    ServerAddressList* list) {
-  // If health_status is not HEALTHY or UNKNOWN, skip this endpoint.
-  const int32_t health_status =
-      envoy_config_endpoint_v3_LbEndpoint_health_status(lb_endpoint);
-  if (health_status != envoy_config_core_v3_UNKNOWN &&
-      health_status != envoy_config_core_v3_HEALTHY) {
-    return GRPC_ERROR_NONE;
-  }
-  // Find the ip:port.
-  const envoy_config_endpoint_v3_Endpoint* endpoint =
-      envoy_config_endpoint_v3_LbEndpoint_endpoint(lb_endpoint);
-  const envoy_config_core_v3_Address* address =
-      envoy_config_endpoint_v3_Endpoint_address(endpoint);
-  const envoy_config_core_v3_SocketAddress* socket_address =
-      envoy_config_core_v3_Address_socket_address(address);
-  std::string address_str = UpbStringToStdString(
-      envoy_config_core_v3_SocketAddress_address(socket_address));
-  uint32_t port = envoy_config_core_v3_SocketAddress_port_value(socket_address);
-  if (GPR_UNLIKELY(port >> 16) != 0) {
-    return GRPC_ERROR_CREATE_FROM_STATIC_STRING("Invalid port.");
-  }
-  // Find load_balancing_weight for the endpoint.
-  const google_protobuf_UInt32Value* load_balancing_weight =
-      envoy_config_endpoint_v3_LbEndpoint_load_balancing_weight(lb_endpoint);
-  const int32_t weight =
-      load_balancing_weight != nullptr
-          ? google_protobuf_UInt32Value_value(load_balancing_weight)
-          : 500;
-  if (weight == 0) {
-    return GRPC_ERROR_CREATE_FROM_STATIC_STRING(
-        "Invalid endpoint weight of 0.");
-  }
-  // Populate grpc_resolved_address.
-  grpc_resolved_address addr;
-  grpc_error_handle error =
-      grpc_string_to_sockaddr(&addr, address_str.c_str(), port);
-  if (error != GRPC_ERROR_NONE) return error;
-  // Append the address to the list.
-  std::map<const char*, std::unique_ptr<ServerAddress::AttributeInterface>>
-      attributes;
-  attributes[ServerAddressWeightAttribute::kServerAddressWeightAttributeKey] =
-      absl::make_unique<ServerAddressWeightAttribute>(weight);
-  list->emplace_back(addr, nullptr, std::move(attributes));
-  return GRPC_ERROR_NONE;
-}
-
-grpc_error_handle LocalityParse(
-    const envoy_config_endpoint_v3_LocalityLbEndpoints* locality_lb_endpoints,
-    XdsApi::EdsUpdate::Priority::Locality* output_locality, size_t* priority) {
-  // Parse LB weight.
-  const google_protobuf_UInt32Value* lb_weight =
-      envoy_config_endpoint_v3_LocalityLbEndpoints_load_balancing_weight(
-          locality_lb_endpoints);
-  // If LB weight is not specified, it means this locality is assigned no load.
-  // TODO(juanlishen): When we support CDS to configure the inter-locality
-  // policy, we should change the LB weight handling.
-  output_locality->lb_weight =
-      lb_weight != nullptr ? google_protobuf_UInt32Value_value(lb_weight) : 0;
-  if (output_locality->lb_weight == 0) return GRPC_ERROR_NONE;
-  // Parse locality name.
-  const envoy_config_core_v3_Locality* locality =
-      envoy_config_endpoint_v3_LocalityLbEndpoints_locality(
-          locality_lb_endpoints);
-  if (locality == nullptr) {
-    return GRPC_ERROR_CREATE_FROM_STATIC_STRING("Empty locality.");
-  }
-  std::string region =
-      UpbStringToStdString(envoy_config_core_v3_Locality_region(locality));
-  std::string zone =
-      UpbStringToStdString(envoy_config_core_v3_Locality_region(locality));
-  std::string sub_zone =
-      UpbStringToStdString(envoy_config_core_v3_Locality_sub_zone(locality));
-  output_locality->name = MakeRefCounted<XdsLocalityName>(
-      std::move(region), std::move(zone), std::move(sub_zone));
-  // Parse the addresses.
-  size_t size;
-  const envoy_config_endpoint_v3_LbEndpoint* const* lb_endpoints =
-      envoy_config_endpoint_v3_LocalityLbEndpoints_lb_endpoints(
-          locality_lb_endpoints, &size);
-  for (size_t i = 0; i < size; ++i) {
-    grpc_error_handle error = ServerAddressParseAndAppend(
-        lb_endpoints[i], &output_locality->endpoints);
-    if (error != GRPC_ERROR_NONE) return error;
-  }
-  // Parse the priority.
-  *priority = envoy_config_endpoint_v3_LocalityLbEndpoints_priority(
-      locality_lb_endpoints);
-  return GRPC_ERROR_NONE;
-}
-
-grpc_error_handle DropParseAndAppend(
-    const envoy_config_endpoint_v3_ClusterLoadAssignment_Policy_DropOverload*
-        drop_overload,
-    XdsApi::EdsUpdate::DropConfig* drop_config) {
-  // Get the category.
-  std::string category = UpbStringToStdString(
-      envoy_config_endpoint_v3_ClusterLoadAssignment_Policy_DropOverload_category(
-          drop_overload));
-  if (category.empty()) {
-    return GRPC_ERROR_CREATE_FROM_STATIC_STRING("Empty drop category name");
-  }
-  // Get the drop rate (per million).
-  const envoy_type_v3_FractionalPercent* drop_percentage =
-      envoy_config_endpoint_v3_ClusterLoadAssignment_Policy_DropOverload_drop_percentage(
-          drop_overload);
-  uint32_t numerator =
-      envoy_type_v3_FractionalPercent_numerator(drop_percentage);
-  const auto denominator =
-      static_cast<envoy_type_v3_FractionalPercent_DenominatorType>(
-          envoy_type_v3_FractionalPercent_denominator(drop_percentage));
-  // Normalize to million.
-  switch (denominator) {
-    case envoy_type_v3_FractionalPercent_HUNDRED:
-      numerator *= 10000;
-      break;
-    case envoy_type_v3_FractionalPercent_TEN_THOUSAND:
-      numerator *= 100;
-      break;
-    case envoy_type_v3_FractionalPercent_MILLION:
-      break;
-    default:
-      return GRPC_ERROR_CREATE_FROM_STATIC_STRING("Unknown denominator type");
-  }
-  // Cap numerator to 1000000.
-  numerator = std::min(numerator, 1000000u);
-  drop_config->AddCategory(std::move(category), numerator);
-  return GRPC_ERROR_NONE;
-}
-
-grpc_error_handle EdsResourceParse(
-    const EncodingContext& /*context*/,
-    const envoy_config_endpoint_v3_ClusterLoadAssignment*
-        cluster_load_assignment,
-    bool /*is_v2*/, XdsApi::EdsUpdate* eds_update) {
-  std::vector<grpc_error_handle> errors;
-  // Get the endpoints.
-  size_t locality_size;
-  const envoy_config_endpoint_v3_LocalityLbEndpoints* const* endpoints =
-      envoy_config_endpoint_v3_ClusterLoadAssignment_endpoints(
-          cluster_load_assignment, &locality_size);
-  for (size_t j = 0; j < locality_size; ++j) {
-    size_t priority;
-    XdsApi::EdsUpdate::Priority::Locality locality;
-    grpc_error_handle error = LocalityParse(endpoints[j], &locality, &priority);
-    if (error != GRPC_ERROR_NONE) {
-      errors.push_back(error);
-      continue;
-    }
-    // Filter out locality with weight 0.
-    if (locality.lb_weight == 0) continue;
-    // Make sure prorities is big enough. Note that they might not
-    // arrive in priority order.
-    while (eds_update->priorities.size() < priority + 1) {
-      eds_update->priorities.emplace_back();
-    }
-    eds_update->priorities[priority].localities.emplace(locality.name.get(),
-                                                        std::move(locality));
-  }
-  for (const auto& priority : eds_update->priorities) {
-    if (priority.localities.empty()) {
-      errors.push_back(
-          GRPC_ERROR_CREATE_FROM_STATIC_STRING("sparse priority list"));
-    }
-  }
-  // Get the drop config.
-  eds_update->drop_config = MakeRefCounted<XdsApi::EdsUpdate::DropConfig>();
-  const envoy_config_endpoint_v3_ClusterLoadAssignment_Policy* policy =
-      envoy_config_endpoint_v3_ClusterLoadAssignment_policy(
-          cluster_load_assignment);
-  if (policy != nullptr) {
-    size_t drop_size;
-    const envoy_config_endpoint_v3_ClusterLoadAssignment_Policy_DropOverload* const*
-        drop_overload =
-            envoy_config_endpoint_v3_ClusterLoadAssignment_Policy_drop_overloads(
-                policy, &drop_size);
-    for (size_t j = 0; j < drop_size; ++j) {
-      grpc_error_handle error =
-          DropParseAndAppend(drop_overload[j], eds_update->drop_config.get());
-      if (error != GRPC_ERROR_NONE) {
-        errors.push_back(
-            grpc_error_add_child(GRPC_ERROR_CREATE_FROM_STATIC_STRING(
-                                     "drop config validation error"),
-                                 error));
-      }
-    }
-  }
-  return GRPC_ERROR_CREATE_FROM_VECTOR("errors parsing EDS resource", &errors);
-}
-
-template <typename ProtoParseFunction, typename ProtoResourceNameFunction,
-          typename ResourceTypeSelectorFunction, typename ProtoLogFunction,
-          typename ResourceParseFunction, typename UpdateMap>
-grpc_error_handle AdsResponseParse(
-    const EncodingContext& context, ProtoParseFunction proto_parse_function,
-    ProtoResourceNameFunction proto_resource_name_function,
-    ResourceTypeSelectorFunction resource_type_selector_function,
-    ProtoLogFunction proto_log_function,
-    ResourceParseFunction resource_parse_function,
-    const char* resource_type_string,
-    const envoy_service_discovery_v3_DiscoveryResponse* response,
-    const std::map<absl::string_view /*authority*/,
-                   std::set<absl::string_view /*name*/>>&
-        subscribed_resource_names,
-    UpdateMap* update_map,
-    std::set<XdsApi::ResourceName>* resource_names_failed) {
-  std::vector<grpc_error_handle> errors;
-  // Get the resources from the response.
-  size_t size;
-  const google_protobuf_Any* const* resources =
-      envoy_service_discovery_v3_DiscoveryResponse_resources(response, &size);
-  for (size_t i = 0; i < size; ++i) {
-    // Check the type_url of the resource.
-    absl::string_view type_url = absl::StripPrefix(
-        UpbStringToAbsl(google_protobuf_Any_type_url(resources[i])),
-        "type.googleapis.com/");
-    bool is_v2 = false;
-    if (!resource_type_selector_function(type_url, &is_v2)) {
-      errors.push_back(GRPC_ERROR_CREATE_FROM_CPP_STRING(
-          absl::StrCat("resource index ", i, ": Resource is not ",
-                       resource_type_string, ".")));
-      continue;
-    }
-    // Parse the resource.
-    upb_strview serialized_resource = google_protobuf_Any_value(resources[i]);
-    auto* resource = proto_parse_function(
-        serialized_resource.data, serialized_resource.size, context.arena);
-    if (resource == nullptr) {
-      errors.push_back(GRPC_ERROR_CREATE_FROM_CPP_STRING(
-          absl::StrCat("resource index ", i, ": Can't parse ",
-                       resource_type_string, " resource.")));
-      continue;
-    }
-    proto_log_function(context, resource);
-    // Check the resource name.  Ignore unexpected names.
-    std::string resource_name =
-        UpbStringToStdString(proto_resource_name_function(resource));
-    auto resource_name_status = ParseResourceNameInternal(
-        resource_name, resource_type_selector_function);
-    if (!resource_name_status.ok()) {
-      errors.push_back(GRPC_ERROR_CREATE_FROM_CPP_STRING(absl::StrCat(
-          "Cannot parse xDS resource name \"", resource_name, "\"")));
-      continue;
-    }
-    auto iter = subscribed_resource_names.find(resource_name_status->authority);
-    if (iter == subscribed_resource_names.end() ||
-        iter->second.find(resource_name_status->id) == iter->second.end()) {
-      continue;
-    }
-    // Fail on duplicate resources.
-    if (update_map->find(*resource_name_status) != update_map->end()) {
-      errors.push_back(GRPC_ERROR_CREATE_FROM_CPP_STRING(
-          absl::StrCat("duplicate resource name \"", resource_name, "\"")));
-      resource_names_failed->insert(*resource_name_status);
-      continue;
-    }
-    // Validate resource.
-    decltype(UpdateMap::mapped_type::resource) update;
-    grpc_error_handle error =
-        resource_parse_function(context, resource, is_v2, &update);
-    if (error != GRPC_ERROR_NONE) {
-      errors.push_back(
-          grpc_error_add_child(GRPC_ERROR_CREATE_FROM_CPP_STRING(absl::StrCat(
-                                   resource_name, ": validation error")),
-                               error));
-      resource_names_failed->insert(*resource_name_status);
-    } else {
-      // Store result in update map, in both validated and serialized form.
-      auto& resource_data = (*update_map)[*resource_name_status];
-      resource_data.resource = std::move(update);
-      resource_data.serialized_proto =
-          UpbStringToStdString(serialized_resource);
-    }
-  }
-  return GRPC_ERROR_CREATE_FROM_VECTOR("errors parsing ADS response", &errors);
-}
-
-std::string TypeUrlInternalToExternal(absl::string_view type_url) {
-  if (type_url == kLdsV2TypeUrl) {
-    return XdsApi::kLdsTypeUrl;
-  } else if (type_url == kRdsV2TypeUrl) {
-    return XdsApi::kRdsTypeUrl;
-  } else if (type_url == kCdsV2TypeUrl) {
-    return XdsApi::kCdsTypeUrl;
-  } else if (type_url == kEdsV2TypeUrl) {
-    return XdsApi::kEdsTypeUrl;
-  }
-  return std::string(type_url);
-}
-
-upb_strview LdsResourceName(
-    const envoy_config_listener_v3_Listener* lds_resource) {
-  return envoy_config_listener_v3_Listener_name(lds_resource);
-}
-
-upb_strview RdsResourceName(
-    const envoy_config_route_v3_RouteConfiguration* rds_resource) {
-  return envoy_config_route_v3_RouteConfiguration_name(rds_resource);
-}
-
-upb_strview CdsResourceName(
-    const envoy_config_cluster_v3_Cluster* cds_resource) {
-  return envoy_config_cluster_v3_Cluster_name(cds_resource);
-}
-
-upb_strview EdsResourceName(
-    const envoy_config_endpoint_v3_ClusterLoadAssignment* eds_resource) {
-  return envoy_config_endpoint_v3_ClusterLoadAssignment_cluster_name(
-      eds_resource);
-}
-
-=======
->>>>>>> 44e7be44
 }  // namespace
 
 absl::Status XdsApi::ParseAdsResponse(const XdsBootstrap::XdsServer& server,
@@ -2861,7 +554,8 @@
     envoy_config_endpoint_v3_ClusterStats_set_total_dropped_requests(
         cluster_stats, total_dropped_requests);
     // Set real load report interval.
-    gpr_timespec timespec = load_report.load_report_interval.as_timespec();
+    gpr_timespec timespec =
+        grpc_millis_to_timespec(load_report.load_report_interval, GPR_TIMESPAN);
     google_protobuf_Duration* load_report_interval =
         envoy_config_endpoint_v3_ClusterStats_mutable_load_report_interval(
             cluster_stats, arena.ptr());
@@ -2872,10 +566,10 @@
   return SerializeLrsRequest(context, request);
 }
 
-grpc_error_handle XdsApi::ParseLrsResponse(const grpc_slice& encoded_response,
-                                           bool* send_all_clusters,
-                                           std::set<std::string>* cluster_names,
-                                           Duration* load_reporting_interval) {
+grpc_error_handle XdsApi::ParseLrsResponse(
+    const grpc_slice& encoded_response, bool* send_all_clusters,
+    std::set<std::string>* cluster_names,
+    grpc_millis* load_reporting_interval) {
   upb::Arena arena;
   // Decode the response.
   const envoy_service_load_stats_v3_LoadStatsResponse* decoded_response =
@@ -2904,26 +598,21 @@
   const google_protobuf_Duration* load_reporting_interval_duration =
       envoy_service_load_stats_v3_LoadStatsResponse_load_reporting_interval(
           decoded_response);
-  *load_reporting_interval =
-      Duration::Seconds(
-          google_protobuf_Duration_seconds(load_reporting_interval_duration)) +
-      Duration::NanosecondsRoundDown(
-          google_protobuf_Duration_nanos(load_reporting_interval_duration));
+  gpr_timespec timespec{
+      google_protobuf_Duration_seconds(load_reporting_interval_duration),
+      google_protobuf_Duration_nanos(load_reporting_interval_duration),
+      GPR_TIMESPAN};
+  *load_reporting_interval = gpr_time_to_millis(timespec);
   return GRPC_ERROR_NONE;
 }
 
 namespace {
 
-<<<<<<< HEAD
-google_protobuf_Timestamp* GrpcMillisToTimestamp(const EncodingContext& context,
-                                                 Timestamp value) {
-=======
 google_protobuf_Timestamp* GrpcMillisToTimestamp(
     const XdsEncodingContext& context, grpc_millis value) {
->>>>>>> 44e7be44
   google_protobuf_Timestamp* timestamp =
       google_protobuf_Timestamp_new(context.arena);
-  gpr_timespec timespec = value.as_timespec(GPR_CLOCK_REALTIME);
+  gpr_timespec timespec = grpc_millis_to_timespec(value, GPR_CLOCK_REALTIME);
   google_protobuf_Timestamp_set_seconds(timestamp, timespec.tv_sec);
   google_protobuf_Timestamp_set_nanos(timestamp, timespec.tv_nsec);
   return timestamp;
