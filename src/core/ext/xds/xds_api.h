//
// Copyright 2018 gRPC authors.
//
// Licensed under the Apache License, Version 2.0 (the "License");
// you may not use this file except in compliance with the License.
// You may obtain a copy of the License at
//
//     http://www.apache.org/licenses/LICENSE-2.0
//
// Unless required by applicable law or agreed to in writing, software
// distributed under the License is distributed on an "AS IS" BASIS,
// WITHOUT WARRANTIES OR CONDITIONS OF ANY KIND, either express or implied.
// See the License for the specific language governing permissions and
// limitations under the License.
//

#ifndef GRPC_CORE_EXT_XDS_XDS_API_H
#define GRPC_CORE_EXT_XDS_XDS_API_H

#include <grpc/support/port_platform.h>

#include <stdint.h>

#include <set>

#include "envoy/admin/v3/config_dump.upb.h"
#include "upb/def.hpp"

#include <grpc/slice.h>

#include "src/core/ext/xds/upb_utils.h"
#include "src/core/ext/xds/xds_bootstrap.h"
#include "src/core/ext/xds/xds_client_stats.h"

namespace grpc_core {

class XdsClient;

// TODO(roth): When we have time, split this into multiple pieces:
// - a common upb-based parsing framework (combine with XdsEncodingContext)
// - ADS request/response handling
// - LRS request/response handling
// - CSDS response generation
class XdsApi {
 public:
<<<<<<< HEAD
  static const char* kLdsTypeUrl;
  static const char* kRdsTypeUrl;
  static const char* kCdsTypeUrl;
  static const char* kEdsTypeUrl;

  using TypedPerFilterConfig =
      std::map<std::string, XdsHttpFilterImpl::FilterConfig>;

  struct RetryPolicy {
    internal::StatusCodeSet retry_on;
    uint32_t num_retries;

    struct RetryBackOff {
      Duration base_interval;
      Duration max_interval;

      bool operator==(const RetryBackOff& other) const {
        return base_interval == other.base_interval &&
               max_interval == other.max_interval;
      }
      std::string ToString() const;
    };
    RetryBackOff retry_back_off;

    bool operator==(const RetryPolicy& other) const {
      return (retry_on == other.retry_on && num_retries == other.num_retries &&
              retry_back_off == other.retry_back_off);
    }
    std::string ToString() const;
  };

  // TODO(donnadionne): When we can use absl::variant<>, consider using that
  // for: PathMatcher, HeaderMatcher, cluster_name and weighted_clusters
  struct Route {
    // Matchers for this route.
    struct Matchers {
      StringMatcher path_matcher;
      std::vector<HeaderMatcher> header_matchers;
      absl::optional<uint32_t> fraction_per_million;

      bool operator==(const Matchers& other) const {
        return path_matcher == other.path_matcher &&
               header_matchers == other.header_matchers &&
               fraction_per_million == other.fraction_per_million;
      }
      std::string ToString() const;
    };

    Matchers matchers;

    struct UnknownAction {
      bool operator==(const UnknownAction& /* other */) const { return true; }
    };

    struct RouteAction {
      struct HashPolicy {
        enum Type { HEADER, CHANNEL_ID };
        Type type;
        bool terminal = false;
        // Fields used for type HEADER.
        std::string header_name;
        std::unique_ptr<RE2> regex = nullptr;
        std::string regex_substitution;

        HashPolicy() {}

        // Copyable.
        HashPolicy(const HashPolicy& other);
        HashPolicy& operator=(const HashPolicy& other);

        // Moveable.
        HashPolicy(HashPolicy&& other) noexcept;
        HashPolicy& operator=(HashPolicy&& other) noexcept;

        bool operator==(const HashPolicy& other) const;
        std::string ToString() const;
      };

      struct ClusterWeight {
        std::string name;
        uint32_t weight;
        TypedPerFilterConfig typed_per_filter_config;

        bool operator==(const ClusterWeight& other) const {
          return name == other.name && weight == other.weight &&
                 typed_per_filter_config == other.typed_per_filter_config;
        }
        std::string ToString() const;
      };

      std::vector<HashPolicy> hash_policies;
      absl::optional<RetryPolicy> retry_policy;

      // Action for this route.
      // TODO(roth): When we can use absl::variant<>, consider using that
      // here, to enforce the fact that only one of the two fields can be set.
      std::string cluster_name;
      std::vector<ClusterWeight> weighted_clusters;
      // Storing the timeout duration from route action:
      // RouteAction.max_stream_duration.grpc_timeout_header_max or
      // RouteAction.max_stream_duration.max_stream_duration if the former is
      // not set.
      absl::optional<Duration> max_stream_duration;

      bool operator==(const RouteAction& other) const {
        return hash_policies == other.hash_policies &&
               retry_policy == other.retry_policy &&
               cluster_name == other.cluster_name &&
               weighted_clusters == other.weighted_clusters &&
               max_stream_duration == other.max_stream_duration;
      }
      std::string ToString() const;
    };

    struct NonForwardingAction {
      bool operator==(const NonForwardingAction& /* other */) const {
        return true;
      }
    };

    absl::variant<UnknownAction, RouteAction, NonForwardingAction> action;
    TypedPerFilterConfig typed_per_filter_config;

    bool operator==(const Route& other) const {
      return matchers == other.matchers && action == other.action &&
             typed_per_filter_config == other.typed_per_filter_config;
    }
    std::string ToString() const;
  };

  struct RdsUpdate {
    struct VirtualHost {
      std::vector<std::string> domains;
      std::vector<Route> routes;
      TypedPerFilterConfig typed_per_filter_config;

      bool operator==(const VirtualHost& other) const {
        return domains == other.domains && routes == other.routes &&
               typed_per_filter_config == other.typed_per_filter_config;
      }
    };

    std::vector<VirtualHost> virtual_hosts;

    bool operator==(const RdsUpdate& other) const {
      return virtual_hosts == other.virtual_hosts;
    }
    std::string ToString() const;
  };

  struct CommonTlsContext {
    struct CertificateProviderPluginInstance {
      std::string instance_name;
      std::string certificate_name;

      bool operator==(const CertificateProviderPluginInstance& other) const {
        return instance_name == other.instance_name &&
               certificate_name == other.certificate_name;
      }

      std::string ToString() const;
      bool Empty() const;
    };

    struct CertificateValidationContext {
      CertificateProviderPluginInstance ca_certificate_provider_instance;
      std::vector<StringMatcher> match_subject_alt_names;

      bool operator==(const CertificateValidationContext& other) const {
        return ca_certificate_provider_instance ==
                   other.ca_certificate_provider_instance &&
               match_subject_alt_names == other.match_subject_alt_names;
      }

      std::string ToString() const;
      bool Empty() const;
    };

    CertificateValidationContext certificate_validation_context;
    CertificateProviderPluginInstance tls_certificate_provider_instance;

    bool operator==(const CommonTlsContext& other) const {
      return certificate_validation_context ==
                 other.certificate_validation_context &&
             tls_certificate_provider_instance ==
                 other.tls_certificate_provider_instance;
    }

    std::string ToString() const;
    bool Empty() const;
  };

  struct DownstreamTlsContext {
    CommonTlsContext common_tls_context;
    bool require_client_certificate = false;

    bool operator==(const DownstreamTlsContext& other) const {
      return common_tls_context == other.common_tls_context &&
             require_client_certificate == other.require_client_certificate;
    }

    std::string ToString() const;
    bool Empty() const;
  };

  // TODO(roth): When we can use absl::variant<>, consider using that
  // here, to enforce the fact that only one of the two fields can be set.
  struct LdsUpdate {
    enum class ListenerType {
      kTcpListener = 0,
      kHttpApiListener,
    } type;

    struct HttpConnectionManager {
      // The name to use in the RDS request.
      std::string route_config_name;
      // Storing the Http Connection Manager Common Http Protocol Option
      // max_stream_duration
      Duration http_max_stream_duration;
      // The RouteConfiguration to use for this listener.
      // Present only if it is inlined in the LDS response.
      absl::optional<RdsUpdate> rds_update;

      struct HttpFilter {
        std::string name;
        XdsHttpFilterImpl::FilterConfig config;

        bool operator==(const HttpFilter& other) const {
          return name == other.name && config == other.config;
        }

        std::string ToString() const;
      };
      std::vector<HttpFilter> http_filters;

      bool operator==(const HttpConnectionManager& other) const {
        return route_config_name == other.route_config_name &&
               http_max_stream_duration == other.http_max_stream_duration &&
               rds_update == other.rds_update &&
               http_filters == other.http_filters;
      }

      std::string ToString() const;
    };

    // Populated for type=kHttpApiListener.
    HttpConnectionManager http_connection_manager;

    // Populated for type=kTcpListener.
    // host:port listening_address set when type is kTcpListener
    std::string address;

    struct FilterChainData {
      DownstreamTlsContext downstream_tls_context;
      // This is in principle the filter list.
      // We currently require exactly one filter, which is the HCM.
      HttpConnectionManager http_connection_manager;

      bool operator==(const FilterChainData& other) const {
        return downstream_tls_context == other.downstream_tls_context &&
               http_connection_manager == other.http_connection_manager;
      }

      std::string ToString() const;
=======
  // Interface defined by caller and passed to ParseAdsResponse().
  class AdsResponseParserInterface {
   public:
    struct AdsResponseFields {
      std::string type_url;
      std::string version;
      std::string nonce;
      size_t num_resources;
>>>>>>> 44e7be44
    };

    virtual ~AdsResponseParserInterface() = default;

    // Called when the top-level ADS fields are parsed.
    // If this returns non-OK, parsing will stop, and the individual
    // resources will not be processed.
    virtual absl::Status ProcessAdsResponseFields(AdsResponseFields fields) = 0;

    // Called to parse each individual resource in the ADS response.
    virtual void ParseResource(const XdsEncodingContext& context, size_t idx,
                               absl::string_view type_url,
                               absl::string_view serialized_resource) = 0;
  };

  struct ClusterLoadReport {
    XdsClusterDropStats::Snapshot dropped_requests;
    std::map<RefCountedPtr<XdsLocalityName>, XdsClusterLocalityStats::Snapshot,
             XdsLocalityName::Less>
        locality_stats;
    Duration load_report_interval;
  };
  using ClusterLoadReportMap = std::map<
      std::pair<std::string /*cluster_name*/, std::string /*eds_service_name*/>,
      ClusterLoadReport>;

  // The metadata of the xDS resource; used by the xDS config dump.
  struct ResourceMetadata {
    // Resource status from the view of a xDS client, which tells the
    // synchronization status between the xDS client and the xDS server.
    enum ClientResourceStatus {
      // Client requested this resource but hasn't received any update from
      // management server. The client will not fail requests, but will queue
      // them
      // until update arrives or the client times out waiting for the resource.
      REQUESTED = 1,
      // This resource has been requested by the client but has either not been
      // delivered by the server or was previously delivered by the server and
      // then subsequently removed from resources provided by the server.
      DOES_NOT_EXIST,
      // Client received this resource and replied with ACK.
      ACKED,
      // Client received this resource and replied with NACK.
      NACKED
    };

    // The client status of this resource.
    ClientResourceStatus client_status = REQUESTED;
    // The serialized bytes of the last successfully updated raw xDS resource.
    std::string serialized_proto;
    // The timestamp when the resource was last successfully updated.
    Timestamp update_time;
    // The last successfully updated version of the resource.
    std::string version;
    // The rejected version string of the last failed update attempt.
    std::string failed_version;
    // Details about the last failed update attempt.
    std::string failed_details;
    // Timestamp of the last failed update attempt.
    Timestamp failed_update_time;
  };
  using ResourceMetadataMap =
      std::map<std::string /*resource_name*/, const ResourceMetadata*>;
  using ResourceTypeMetadataMap =
      std::map<absl::string_view /*type_url*/, ResourceMetadataMap>;
  static_assert(static_cast<ResourceMetadata::ClientResourceStatus>(
                    envoy_admin_v3_REQUESTED) ==
                    ResourceMetadata::ClientResourceStatus::REQUESTED,
                "");
  static_assert(static_cast<ResourceMetadata::ClientResourceStatus>(
                    envoy_admin_v3_DOES_NOT_EXIST) ==
                    ResourceMetadata::ClientResourceStatus::DOES_NOT_EXIST,
                "");
  static_assert(static_cast<ResourceMetadata::ClientResourceStatus>(
                    envoy_admin_v3_ACKED) ==
                    ResourceMetadata::ClientResourceStatus::ACKED,
                "");
  static_assert(static_cast<ResourceMetadata::ClientResourceStatus>(
                    envoy_admin_v3_NACKED) ==
                    ResourceMetadata::ClientResourceStatus::NACKED,
                "");

  XdsApi(XdsClient* client, TraceFlag* tracer, const XdsBootstrap::Node* node,
         const CertificateProviderStore::PluginDefinitionMap* map,
         upb::SymbolTable* symtab);

  // Creates an ADS request.
  // Takes ownership of \a error.
  grpc_slice CreateAdsRequest(const XdsBootstrap::XdsServer& server,
                              absl::string_view type_url,
                              absl::string_view version,
                              absl::string_view nonce,
                              const std::vector<std::string>& resource_names,
                              grpc_error_handle error, bool populate_node);

  // Returns non-OK when failing to deserialize response message.
  // Otherwise, all events are reported to the parser.
  absl::Status ParseAdsResponse(const XdsBootstrap::XdsServer& server,
                                const grpc_slice& encoded_response,
                                AdsResponseParserInterface* parser);

  // Creates an initial LRS request.
  grpc_slice CreateLrsInitialRequest(const XdsBootstrap::XdsServer& server);

  // Creates an LRS request sending a client-side load report.
  grpc_slice CreateLrsRequest(ClusterLoadReportMap cluster_load_report_map);

  // Parses the LRS response and returns \a
  // load_reporting_interval for client-side load reporting. If there is any
  // error, the output config is invalid.
  grpc_error_handle ParseLrsResponse(const grpc_slice& encoded_response,
                                     bool* send_all_clusters,
                                     std::set<std::string>* cluster_names,
                                     Duration* load_reporting_interval);

  // Assemble the client config proto message and return the serialized result.
  std::string AssembleClientConfig(
      const ResourceTypeMetadataMap& resource_type_metadata_map);

 private:
  XdsClient* client_;
  TraceFlag* tracer_;
  const XdsBootstrap::Node* node_;  // Do not own.
  const CertificateProviderStore::PluginDefinitionMap*
      certificate_provider_definition_map_;  // Do not own.
  upb::SymbolTable* symtab_;                 // Do not own.
  const std::string build_version_;
  const std::string user_agent_name_;
  const std::string user_agent_version_;
};

}  // namespace grpc_core

#endif  // GRPC_CORE_EXT_XDS_XDS_API_H<|MERGE_RESOLUTION|>--- conflicted
+++ resolved
@@ -43,272 +43,6 @@
 // - CSDS response generation
 class XdsApi {
  public:
-<<<<<<< HEAD
-  static const char* kLdsTypeUrl;
-  static const char* kRdsTypeUrl;
-  static const char* kCdsTypeUrl;
-  static const char* kEdsTypeUrl;
-
-  using TypedPerFilterConfig =
-      std::map<std::string, XdsHttpFilterImpl::FilterConfig>;
-
-  struct RetryPolicy {
-    internal::StatusCodeSet retry_on;
-    uint32_t num_retries;
-
-    struct RetryBackOff {
-      Duration base_interval;
-      Duration max_interval;
-
-      bool operator==(const RetryBackOff& other) const {
-        return base_interval == other.base_interval &&
-               max_interval == other.max_interval;
-      }
-      std::string ToString() const;
-    };
-    RetryBackOff retry_back_off;
-
-    bool operator==(const RetryPolicy& other) const {
-      return (retry_on == other.retry_on && num_retries == other.num_retries &&
-              retry_back_off == other.retry_back_off);
-    }
-    std::string ToString() const;
-  };
-
-  // TODO(donnadionne): When we can use absl::variant<>, consider using that
-  // for: PathMatcher, HeaderMatcher, cluster_name and weighted_clusters
-  struct Route {
-    // Matchers for this route.
-    struct Matchers {
-      StringMatcher path_matcher;
-      std::vector<HeaderMatcher> header_matchers;
-      absl::optional<uint32_t> fraction_per_million;
-
-      bool operator==(const Matchers& other) const {
-        return path_matcher == other.path_matcher &&
-               header_matchers == other.header_matchers &&
-               fraction_per_million == other.fraction_per_million;
-      }
-      std::string ToString() const;
-    };
-
-    Matchers matchers;
-
-    struct UnknownAction {
-      bool operator==(const UnknownAction& /* other */) const { return true; }
-    };
-
-    struct RouteAction {
-      struct HashPolicy {
-        enum Type { HEADER, CHANNEL_ID };
-        Type type;
-        bool terminal = false;
-        // Fields used for type HEADER.
-        std::string header_name;
-        std::unique_ptr<RE2> regex = nullptr;
-        std::string regex_substitution;
-
-        HashPolicy() {}
-
-        // Copyable.
-        HashPolicy(const HashPolicy& other);
-        HashPolicy& operator=(const HashPolicy& other);
-
-        // Moveable.
-        HashPolicy(HashPolicy&& other) noexcept;
-        HashPolicy& operator=(HashPolicy&& other) noexcept;
-
-        bool operator==(const HashPolicy& other) const;
-        std::string ToString() const;
-      };
-
-      struct ClusterWeight {
-        std::string name;
-        uint32_t weight;
-        TypedPerFilterConfig typed_per_filter_config;
-
-        bool operator==(const ClusterWeight& other) const {
-          return name == other.name && weight == other.weight &&
-                 typed_per_filter_config == other.typed_per_filter_config;
-        }
-        std::string ToString() const;
-      };
-
-      std::vector<HashPolicy> hash_policies;
-      absl::optional<RetryPolicy> retry_policy;
-
-      // Action for this route.
-      // TODO(roth): When we can use absl::variant<>, consider using that
-      // here, to enforce the fact that only one of the two fields can be set.
-      std::string cluster_name;
-      std::vector<ClusterWeight> weighted_clusters;
-      // Storing the timeout duration from route action:
-      // RouteAction.max_stream_duration.grpc_timeout_header_max or
-      // RouteAction.max_stream_duration.max_stream_duration if the former is
-      // not set.
-      absl::optional<Duration> max_stream_duration;
-
-      bool operator==(const RouteAction& other) const {
-        return hash_policies == other.hash_policies &&
-               retry_policy == other.retry_policy &&
-               cluster_name == other.cluster_name &&
-               weighted_clusters == other.weighted_clusters &&
-               max_stream_duration == other.max_stream_duration;
-      }
-      std::string ToString() const;
-    };
-
-    struct NonForwardingAction {
-      bool operator==(const NonForwardingAction& /* other */) const {
-        return true;
-      }
-    };
-
-    absl::variant<UnknownAction, RouteAction, NonForwardingAction> action;
-    TypedPerFilterConfig typed_per_filter_config;
-
-    bool operator==(const Route& other) const {
-      return matchers == other.matchers && action == other.action &&
-             typed_per_filter_config == other.typed_per_filter_config;
-    }
-    std::string ToString() const;
-  };
-
-  struct RdsUpdate {
-    struct VirtualHost {
-      std::vector<std::string> domains;
-      std::vector<Route> routes;
-      TypedPerFilterConfig typed_per_filter_config;
-
-      bool operator==(const VirtualHost& other) const {
-        return domains == other.domains && routes == other.routes &&
-               typed_per_filter_config == other.typed_per_filter_config;
-      }
-    };
-
-    std::vector<VirtualHost> virtual_hosts;
-
-    bool operator==(const RdsUpdate& other) const {
-      return virtual_hosts == other.virtual_hosts;
-    }
-    std::string ToString() const;
-  };
-
-  struct CommonTlsContext {
-    struct CertificateProviderPluginInstance {
-      std::string instance_name;
-      std::string certificate_name;
-
-      bool operator==(const CertificateProviderPluginInstance& other) const {
-        return instance_name == other.instance_name &&
-               certificate_name == other.certificate_name;
-      }
-
-      std::string ToString() const;
-      bool Empty() const;
-    };
-
-    struct CertificateValidationContext {
-      CertificateProviderPluginInstance ca_certificate_provider_instance;
-      std::vector<StringMatcher> match_subject_alt_names;
-
-      bool operator==(const CertificateValidationContext& other) const {
-        return ca_certificate_provider_instance ==
-                   other.ca_certificate_provider_instance &&
-               match_subject_alt_names == other.match_subject_alt_names;
-      }
-
-      std::string ToString() const;
-      bool Empty() const;
-    };
-
-    CertificateValidationContext certificate_validation_context;
-    CertificateProviderPluginInstance tls_certificate_provider_instance;
-
-    bool operator==(const CommonTlsContext& other) const {
-      return certificate_validation_context ==
-                 other.certificate_validation_context &&
-             tls_certificate_provider_instance ==
-                 other.tls_certificate_provider_instance;
-    }
-
-    std::string ToString() const;
-    bool Empty() const;
-  };
-
-  struct DownstreamTlsContext {
-    CommonTlsContext common_tls_context;
-    bool require_client_certificate = false;
-
-    bool operator==(const DownstreamTlsContext& other) const {
-      return common_tls_context == other.common_tls_context &&
-             require_client_certificate == other.require_client_certificate;
-    }
-
-    std::string ToString() const;
-    bool Empty() const;
-  };
-
-  // TODO(roth): When we can use absl::variant<>, consider using that
-  // here, to enforce the fact that only one of the two fields can be set.
-  struct LdsUpdate {
-    enum class ListenerType {
-      kTcpListener = 0,
-      kHttpApiListener,
-    } type;
-
-    struct HttpConnectionManager {
-      // The name to use in the RDS request.
-      std::string route_config_name;
-      // Storing the Http Connection Manager Common Http Protocol Option
-      // max_stream_duration
-      Duration http_max_stream_duration;
-      // The RouteConfiguration to use for this listener.
-      // Present only if it is inlined in the LDS response.
-      absl::optional<RdsUpdate> rds_update;
-
-      struct HttpFilter {
-        std::string name;
-        XdsHttpFilterImpl::FilterConfig config;
-
-        bool operator==(const HttpFilter& other) const {
-          return name == other.name && config == other.config;
-        }
-
-        std::string ToString() const;
-      };
-      std::vector<HttpFilter> http_filters;
-
-      bool operator==(const HttpConnectionManager& other) const {
-        return route_config_name == other.route_config_name &&
-               http_max_stream_duration == other.http_max_stream_duration &&
-               rds_update == other.rds_update &&
-               http_filters == other.http_filters;
-      }
-
-      std::string ToString() const;
-    };
-
-    // Populated for type=kHttpApiListener.
-    HttpConnectionManager http_connection_manager;
-
-    // Populated for type=kTcpListener.
-    // host:port listening_address set when type is kTcpListener
-    std::string address;
-
-    struct FilterChainData {
-      DownstreamTlsContext downstream_tls_context;
-      // This is in principle the filter list.
-      // We currently require exactly one filter, which is the HCM.
-      HttpConnectionManager http_connection_manager;
-
-      bool operator==(const FilterChainData& other) const {
-        return downstream_tls_context == other.downstream_tls_context &&
-               http_connection_manager == other.http_connection_manager;
-      }
-
-      std::string ToString() const;
-=======
   // Interface defined by caller and passed to ParseAdsResponse().
   class AdsResponseParserInterface {
    public:
@@ -317,7 +51,6 @@
       std::string version;
       std::string nonce;
       size_t num_resources;
->>>>>>> 44e7be44
     };
 
     virtual ~AdsResponseParserInterface() = default;
@@ -338,7 +71,7 @@
     std::map<RefCountedPtr<XdsLocalityName>, XdsClusterLocalityStats::Snapshot,
              XdsLocalityName::Less>
         locality_stats;
-    Duration load_report_interval;
+    grpc_millis load_report_interval;
   };
   using ClusterLoadReportMap = std::map<
       std::pair<std::string /*cluster_name*/, std::string /*eds_service_name*/>,
@@ -369,7 +102,7 @@
     // The serialized bytes of the last successfully updated raw xDS resource.
     std::string serialized_proto;
     // The timestamp when the resource was last successfully updated.
-    Timestamp update_time;
+    grpc_millis update_time = 0;
     // The last successfully updated version of the resource.
     std::string version;
     // The rejected version string of the last failed update attempt.
@@ -377,7 +110,7 @@
     // Details about the last failed update attempt.
     std::string failed_details;
     // Timestamp of the last failed update attempt.
-    Timestamp failed_update_time;
+    grpc_millis failed_update_time = 0;
   };
   using ResourceMetadataMap =
       std::map<std::string /*resource_name*/, const ResourceMetadata*>;
@@ -431,7 +164,7 @@
   grpc_error_handle ParseLrsResponse(const grpc_slice& encoded_response,
                                      bool* send_all_clusters,
                                      std::set<std::string>* cluster_names,
-                                     Duration* load_reporting_interval);
+                                     grpc_millis* load_reporting_interval);
 
   // Assemble the client config proto message and return the serialized result.
   std::string AssembleClientConfig(
