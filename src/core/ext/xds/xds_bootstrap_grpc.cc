--- conflicted
+++ resolved
@@ -36,15 +36,9 @@
 #include "absl/types/optional.h"
 
 #include "src/core/ext/xds/certificate_provider_factory.h"
-<<<<<<< HEAD
-#include "src/core/lib/config/core_configuration.h"
-#include "src/core/lib/gprpp/ref_counted_ptr.h"
-=======
 #include "src/core/ext/xds/certificate_provider_registry.h"
 #include "src/core/lib/config/core_configuration.h"
 #include "src/core/lib/gprpp/ref_counted_ptr.h"
-#include "src/core/lib/json/json_util.h"
->>>>>>> 2bb60974
 #include "src/core/lib/security/credentials/channel_creds_registry.h"
 
 namespace grpc_core {
@@ -71,7 +65,6 @@
     ChannelCreds channel_creds;
     std::set<std::string> server_features;
 
-<<<<<<< HEAD
     XdsBootstrap::XdsServer ToXdsServer() const {
       XdsBootstrap::XdsServer server;
       server.server_uri = server_uri;
@@ -87,45 +80,6 @@
               .Field("server_uri", &XdsServer::server_uri)
               .Finish();
       return loader;
-=======
-std::unique_ptr<GrpcXdsBootstrap> GrpcXdsBootstrap::Create(
-    absl::string_view json_string, grpc_error_handle* error) {
-  auto json = Json::Parse(json_string);
-  if (!json.ok()) {
-    *error = GRPC_ERROR_CREATE_FROM_CPP_STRING(absl::StrCat(
-        "Failed to parse bootstrap JSON string: ", json.status().ToString()));
-    return nullptr;
-  }
-  return absl::make_unique<GrpcXdsBootstrap>(std::move(*json), error);
-}
-
-GrpcXdsBootstrap::GrpcXdsBootstrap(Json json, grpc_error_handle* error) {
-  if (json.type() != Json::Type::OBJECT) {
-    *error = GRPC_ERROR_CREATE_FROM_STATIC_STRING(
-        "malformed JSON in bootstrap file");
-    return;
-  }
-  std::vector<grpc_error_handle> error_list;
-  auto it = json.mutable_object()->find("xds_servers");
-  if (it == json.mutable_object()->end()) {
-    error_list.push_back(GRPC_ERROR_CREATE_FROM_STATIC_STRING(
-        "\"xds_servers\" field not present"));
-  } else if (it->second.type() != Json::Type::ARRAY) {
-    error_list.push_back(GRPC_ERROR_CREATE_FROM_STATIC_STRING(
-        "\"xds_servers\" field is not an array"));
-  } else {
-    grpc_error_handle parse_error = ParseXdsServerList(&it->second, &servers_);
-    if (!GRPC_ERROR_IS_NONE(parse_error)) error_list.push_back(parse_error);
-  }
-  it = json.mutable_object()->find("node");
-  if (it != json.mutable_object()->end()) {
-    if (it->second.type() != Json::Type::OBJECT) {
-      error_list.push_back(GRPC_ERROR_CREATE_FROM_STATIC_STRING(
-          "\"node\" field is not an object"));
-    } else {
-      grpc_error_handle parse_error = ParseNode(&it->second);
-      if (!GRPC_ERROR_IS_NONE(parse_error)) error_list.push_back(parse_error);
->>>>>>> 2bb60974
     }
 
     void JsonPostLoad(const Json& json, const JsonArgs& args,
@@ -280,7 +234,6 @@
     return loader;
   }
 
-<<<<<<< HEAD
   void JsonPostLoad(const Json& /*json*/, const JsonArgs& /*args*/,
                     ErrorList* errors) {
     // Verify that each authority has the right prefix in the
@@ -301,51 +254,6 @@
               absl::StrCat("field must begin with \"", expected_prefix, "\""));
         }
       }
-=======
-grpc_error_handle GrpcXdsBootstrap::ParseCertificateProvider(
-    const std::string& instance_name, Json* certificate_provider_json) {
-  std::vector<grpc_error_handle> error_list;
-  auto it = certificate_provider_json->mutable_object()->find("plugin_name");
-  if (it == certificate_provider_json->mutable_object()->end()) {
-    error_list.push_back(GRPC_ERROR_CREATE_FROM_STATIC_STRING(
-        "\"plugin_name\" field not present"));
-  } else if (it->second.type() != Json::Type::STRING) {
-    error_list.push_back(GRPC_ERROR_CREATE_FROM_STATIC_STRING(
-        "\"plugin_name\" field is not a string"));
-  } else {
-    std::string plugin_name = std::move(*(it->second.mutable_string_value()));
-    // Find config JSON.
-    absl::optional<Json> config_json;
-    it = certificate_provider_json->mutable_object()->find("config");
-    if (it != certificate_provider_json->mutable_object()->end()) {
-      if (it->second.type() != Json::Type::OBJECT) {
-        error_list.push_back(GRPC_ERROR_CREATE_FROM_STATIC_STRING(
-            "\"config\" field is not an object"));
-      } else {
-        config_json = it->second;
-      }
-    } else {
-      // "config" is an optional field, so default to an empty JSON object.
-      config_json = Json::Object();
-    }
-    // Try to instantiate the provider.
-    CertificateProviderFactory* factory =
-        CertificateProviderRegistry::LookupCertificateProviderFactory(
-            plugin_name);
-    if (factory == nullptr) {
-      error_list.push_back(GRPC_ERROR_CREATE_FROM_CPP_STRING(
-          absl::StrCat("Unrecognized plugin name: ", plugin_name)));
-    } else if (config_json.has_value()) {
-      grpc_error_handle parse_error = GRPC_ERROR_NONE;
-      RefCountedPtr<CertificateProviderFactory::Config> config =
-          factory->CreateCertificateProviderConfig(*config_json, &parse_error);
-      if (!GRPC_ERROR_IS_NONE(parse_error)) {
-        error_list.push_back(parse_error);
-      } else {
-        certificate_providers_.insert(
-            {instance_name, {std::move(plugin_name), std::move(config)}});
-      }
->>>>>>> 2bb60974
     }
   }
 };
@@ -475,20 +383,6 @@
                         entry.second.config->ToString()));
   }
   parts.push_back("}");
-<<<<<<< HEAD
-  parts.push_back("certificate_providers={\n");
-  for (const auto& entry : certificate_providers_) {
-    parts.push_back(
-        absl::StrFormat("  %s={\n"
-                        "    plugin_name=%s\n"
-                        "    config=%s\n"
-                        "  },\n",
-                        entry.first, entry.second.plugin_name,
-                        entry.second.config->ToString()));
-  }
-  parts.push_back("}");
-=======
->>>>>>> 2bb60974
   return absl::StrJoin(parts, "");
 }
 
