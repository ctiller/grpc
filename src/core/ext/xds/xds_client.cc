--- conflicted
+++ resolved
@@ -41,14 +41,11 @@
 #include "src/core/ext/xds/xds_bootstrap.h"
 #include "src/core/ext/xds/xds_client_stats.h"
 #include "src/core/lib/backoff/backoff.h"
-<<<<<<< HEAD
 #include "src/core/lib/channel/channel_args.h"
 #include "src/core/lib/channel/channel_fwd.h"
 #include "src/core/lib/channel/channel_stack.h"
 #include "src/core/lib/config/core_configuration.h"
 #include "src/core/lib/gpr/env.h"
-=======
->>>>>>> 38284a07
 #include "src/core/lib/gprpp/debug_location.h"
 #include "src/core/lib/gprpp/orphanable.h"
 #include "src/core/lib/gprpp/ref_counted_ptr.h"
@@ -465,14 +462,14 @@
 
 // This method should only ever be called when holding the lock, but we can't
 // use a ABSL_EXCLUSIVE_LOCKS_REQUIRED annotation, because Orphan() will be
-// called from DualRefCounted::Unref, which cannot have a lock annotation for a
-// lock in this subclass.
+// called from DualRefCounted::Unref, which cannot have a lock annotation for
+// a lock in this subclass.
 void XdsClient::ChannelState::Orphan() ABSL_NO_THREAD_SAFETY_ANALYSIS {
   shutting_down_ = true;
   transport_.reset();
   // At this time, all strong refs are removed, remove from channel map to
-  // prevent subsequent subscription from trying to use this ChannelState as it
-  // is shutting down.
+  // prevent subsequent subscription from trying to use this ChannelState as
+  // it is shutting down.
   xds_client_->xds_server_channel_map_.erase(server_);
   ads_calld_.reset();
   lrs_calld_.reset();
@@ -604,10 +601,10 @@
   GPR_ASSERT(chand_->transport_ != nullptr);
   GPR_ASSERT(calld_ == nullptr);
   if (GRPC_TRACE_FLAG_ENABLED(grpc_xds_client_trace)) {
-    gpr_log(
-        GPR_INFO,
-        "[xds_client %p] xds server %s: start new call from retryable call %p",
-        chand()->xds_client(), chand()->server_.server_uri.c_str(), this);
+    gpr_log(GPR_INFO,
+            "[xds_client %p] xds server %s: start new call from retryable "
+            "call %p",
+            chand()->xds_client(), chand()->server_.server_uri.c_str(), this);
   }
   calld_ = MakeOrphanable<T>(
       this->Ref(DEBUG_LOCATION, "RetryableCall+start_new_call"));
@@ -998,13 +995,13 @@
       // If we got an error, set state.error so that we'll NACK the update.
       if (!result.errors.empty()) {
         std::string error = absl::StrJoin(result.errors, "; ");
-        gpr_log(
-            GPR_ERROR,
-            "[xds_client %p] xds server %s: ADS response invalid for resource "
-            "type %s version %s, will NACK: nonce=%s error=%s",
-            xds_client(), chand()->server_.server_uri.c_str(),
-            result.type_url.c_str(), result.version.c_str(),
-            state.nonce.c_str(), error.c_str());
+        gpr_log(GPR_ERROR,
+                "[xds_client %p] xds server %s: ADS response invalid for "
+                "resource "
+                "type %s version %s, will NACK: nonce=%s error=%s",
+                xds_client(), chand()->server_.server_uri.c_str(),
+                result.type_url.c_str(), result.version.c_str(),
+                state.nonce.c_str(), error.c_str());
         GRPC_ERROR_UNREF(state.error);
         state.error = grpc_error_set_int(
             GRPC_ERROR_CREATE_FROM_CPP_STRING(error),
@@ -1029,12 +1026,12 @@
                 seen_authority_it->second.find(resource_key) ==
                     seen_authority_it->second.end()) {
               // If the resource was newly requested but has not yet been
-              // received, we don't want to generate an error for the watchers,
-              // because this ADS response may be in reaction to an earlier
-              // request that did not yet request the new resource, so its
-              // absence from the response does not necessarily indicate that
-              // the resource does not exist.  For that case, we rely on the
-              // request timeout instead.
+              // received, we don't want to generate an error for the
+              // watchers, because this ADS response may be in reaction to an
+              // earlier request that did not yet request the new resource, so
+              // its absence from the response does not necessarily indicate
+              // that the resource does not exist.  For that case, we rely on
+              // the request timeout instead.
               if (resource_state.resource == nullptr) continue;
               if (chand()->server_.IgnoreResourceDeletion()) {
                 if (!resource_state.ignored_deletion) {
@@ -1100,8 +1097,8 @@
 }
 
 bool XdsClient::ChannelState::AdsCallState::IsCurrentCallOnChannel() const {
-  // If the retryable ADS call is null (which only happens when the xds channel
-  // is shutting down), all the ADS calls are stale.
+  // If the retryable ADS call is null (which only happens when the xds
+  // channel is shutting down), all the ADS calls are stale.
   if (chand()->ads_calld_ == nullptr) return false;
   return this == chand()->ads_calld_->calld();
 }
@@ -1245,10 +1242,11 @@
   // activity in xds_client()->interested_parties_, which is comprised of
   // the polling entities from client_channel.
   GPR_ASSERT(xds_client() != nullptr);
-  const char* method =
-      chand()->server_.ShouldUseV3()
-          ? "/envoy.service.load_stats.v3.LoadReportingService/StreamLoadStats"
-          : "/envoy.service.load_stats.v2.LoadReportingService/StreamLoadStats";
+  const char* method = chand()->server_.ShouldUseV3()
+                           ? "/envoy.service.load_stats.v3."
+                             "LoadReportingService/StreamLoadStats"
+                           : "/envoy.service.load_stats.v2."
+                             "LoadReportingService/StreamLoadStats";
   call_ = chand()->transport_->CreateStreamingCall(
       method, absl::make_unique<StreamEventHandler>(
                   // Passing the initial ref here.  This ref will go away when
@@ -1257,10 +1255,11 @@
   GPR_ASSERT(call_ != nullptr);
   // Start the call.
   if (GRPC_TRACE_FLAG_ENABLED(grpc_xds_client_trace)) {
-    gpr_log(
-        GPR_INFO,
-        "[xds_client %p] xds server %s: starting LRS call (calld=%p, call=%p)",
-        xds_client(), chand()->server_.server_uri.c_str(), this, call_.get());
+    gpr_log(GPR_INFO,
+            "[xds_client %p] xds server %s: starting LRS call (calld=%p, "
+            "call=%p)",
+            xds_client(), chand()->server_.server_uri.c_str(), this,
+            call_.get());
   }
   // Send the initial request.
   std::string serialized_payload =
@@ -1280,8 +1279,8 @@
 void XdsClient::ChannelState::LrsCallState::MaybeStartReportingLocked() {
   // Don't start again if already started.
   if (reporter_ != nullptr) return;
-  // Don't start if the previous send_message op (of the initial request or the
-  // last report of the previous reporter) hasn't completed.
+  // Don't start if the previous send_message op (of the initial request or
+  // the last report of the previous reporter) hasn't completed.
   if (call_ != nullptr && send_message_pending_) return;
   // Don't start if no LRS response has arrived.
   if (!seen_response()) return;
@@ -1396,8 +1395,8 @@
 }
 
 bool XdsClient::ChannelState::LrsCallState::IsCurrentCallOnChannel() const {
-  // If the retryable LRS call is null (which only happens when the xds channel
-  // is shutting down), all the LRS calls are stale.
+  // If the retryable LRS call is null (which only happens when the xds
+  // channel is shutting down), all the LRS calls are stale.
   if (chand()->lrs_calld_ == nullptr) return false;
   return this == chand()->lrs_calld_->calld();
 }
@@ -1600,7 +1599,8 @@
 absl::StatusOr<XdsClient::XdsResourceName> XdsClient::ParseXdsResourceName(
     absl::string_view name, const XdsResourceType* type) {
   // Old-style names use the empty string for authority.
-  // authority is prefixed with "old:" to indicate that it's an old-style name.
+  // authority is prefixed with "old:" to indicate that it's an old-style
+  // name.
   if (!xds_federation_enabled_ || !absl::StartsWith(name, "xdstp:")) {
     return XdsResourceName{"old:", {std::string(name), {}}};
   }
@@ -1949,163 +1949,4 @@
   return api_.AssembleClientConfig(resource_type_metadata_map);
 }
 
-<<<<<<< HEAD
-//
-// accessors for global state
-//
-
-void XdsClientGlobalInit() {
-  g_mu = new Mutex;
-  XdsHttpFilterRegistry::Init();
-  XdsClusterSpecifierPluginRegistry::Init();
-}
-
-// TODO(roth): Find a better way to clear the fallback config that does
-// not require using ABSL_NO_THREAD_SAFETY_ANALYSIS.
-void XdsClientGlobalShutdown() ABSL_NO_THREAD_SAFETY_ANALYSIS {
-  gpr_free(g_fallback_bootstrap_config);
-  g_fallback_bootstrap_config = nullptr;
-  delete g_mu;
-  g_mu = nullptr;
-  XdsHttpFilterRegistry::Shutdown();
-  XdsClusterSpecifierPluginRegistry::Shutdown();
-}
-
-namespace {
-
-std::string GetBootstrapContents(const char* fallback_config,
-                                 grpc_error_handle* error) {
-  // First, try GRPC_XDS_BOOTSTRAP env var.
-  UniquePtr<char> path(gpr_getenv("GRPC_XDS_BOOTSTRAP"));
-  if (path != nullptr) {
-    if (GRPC_TRACE_FLAG_ENABLED(grpc_xds_client_trace)) {
-      gpr_log(GPR_INFO,
-              "Got bootstrap file location from GRPC_XDS_BOOTSTRAP "
-              "environment variable: %s",
-              path.get());
-    }
-    grpc_slice contents;
-    *error =
-        grpc_load_file(path.get(), /*add_null_terminator=*/true, &contents);
-    if (!GRPC_ERROR_IS_NONE(*error)) return "";
-    std::string contents_str(StringViewFromSlice(contents));
-    grpc_slice_unref_internal(contents);
-    return contents_str;
-  }
-  // Next, try GRPC_XDS_BOOTSTRAP_CONFIG env var.
-  UniquePtr<char> env_config(gpr_getenv("GRPC_XDS_BOOTSTRAP_CONFIG"));
-  if (env_config != nullptr) {
-    if (GRPC_TRACE_FLAG_ENABLED(grpc_xds_client_trace)) {
-      gpr_log(GPR_INFO,
-              "Got bootstrap contents from GRPC_XDS_BOOTSTRAP_CONFIG "
-              "environment variable");
-    }
-    return env_config.get();
-  }
-  // Finally, try fallback config.
-  if (fallback_config != nullptr) {
-    if (GRPC_TRACE_FLAG_ENABLED(grpc_xds_client_trace)) {
-      gpr_log(GPR_INFO, "Got bootstrap contents from fallback config");
-    }
-    return fallback_config;
-  }
-  // No bootstrap config found.
-  *error = GRPC_ERROR_CREATE_FROM_STATIC_STRING(
-      "Environment variables GRPC_XDS_BOOTSTRAP or GRPC_XDS_BOOTSTRAP_CONFIG "
-      "not defined");
-  return "";
-}
-
-}  // namespace
-
-RefCountedPtr<XdsClient> XdsClient::GetOrCreate(const ChannelArgs& args,
-                                                grpc_error_handle* error) {
-  RefCountedPtr<XdsClient> xds_client;
-  // If getting bootstrap from channel args, create a local XdsClient
-  // instance for the channel or server instead of using the global instance.
-  absl::optional<absl::string_view> bootstrap_config = args.GetString(
-      GRPC_ARG_TEST_ONLY_DO_NOT_USE_IN_PROD_XDS_BOOTSTRAP_CONFIG);
-  if (bootstrap_config.has_value()) {
-    std::unique_ptr<XdsBootstrap> bootstrap =
-        XdsBootstrap::Create(*bootstrap_config, error);
-    if (GRPC_ERROR_IS_NONE(*error)) {
-      grpc_channel_args* xds_channel_args = args.GetPointer<grpc_channel_args>(
-          GRPC_ARG_TEST_ONLY_DO_NOT_USE_IN_PROD_XDS_CLIENT_CHANNEL_ARGS);
-      return MakeRefCounted<XdsClient>(std::move(bootstrap), xds_channel_args);
-    }
-    return nullptr;
-  }
-  // Otherwise, use the global instance.
-  {
-    MutexLock lock(g_mu);
-    if (g_xds_client != nullptr) {
-      auto xds_client = g_xds_client->RefIfNonZero();
-      if (xds_client != nullptr) return xds_client;
-    }
-    // Find bootstrap contents.
-    std::string bootstrap_contents =
-        GetBootstrapContents(g_fallback_bootstrap_config, error);
-    if (!GRPC_ERROR_IS_NONE(*error)) return nullptr;
-    if (GRPC_TRACE_FLAG_ENABLED(grpc_xds_client_trace)) {
-      gpr_log(GPR_INFO, "xDS bootstrap contents: %s",
-              bootstrap_contents.c_str());
-    }
-    // Parse bootstrap.
-    std::unique_ptr<XdsBootstrap> bootstrap =
-        XdsBootstrap::Create(bootstrap_contents, error);
-    if (!GRPC_ERROR_IS_NONE(*error)) return nullptr;
-    // Instantiate XdsClient.
-    xds_client =
-        MakeRefCounted<XdsClient>(std::move(bootstrap), g_channel_args);
-    g_xds_client = xds_client.get();
-  }
-  return xds_client;
-}
-
-namespace internal {
-
-void SetXdsChannelArgsForTest(grpc_channel_args* args) {
-  MutexLock lock(g_mu);
-  g_channel_args = args;
-}
-
-void UnsetGlobalXdsClientForTest() {
-  MutexLock lock(g_mu);
-  g_xds_client = nullptr;
-}
-
-void SetXdsFallbackBootstrapConfig(const char* config) {
-  MutexLock lock(g_mu);
-  gpr_free(g_fallback_bootstrap_config);
-  g_fallback_bootstrap_config = gpr_strdup(config);
-}
-
-}  // namespace internal
-
-//
-// embedding XdsClient in channel args
-//
-
-#define GRPC_ARG_XDS_CLIENT "grpc.internal.xds_client"
-
-absl::string_view XdsClient::ChannelArgName() { return GRPC_ARG_XDS_CLIENT; }
-
-}  // namespace grpc_core
-
-// The returned bytes may contain NULL(0), so we can't use c-string.
-grpc_slice grpc_dump_xds_configs(void) {
-  grpc_core::ApplicationCallbackExecCtx callback_exec_ctx;
-  grpc_core::ExecCtx exec_ctx;
-  grpc_error_handle error = GRPC_ERROR_NONE;
-  auto xds_client =
-      grpc_core::XdsClient::GetOrCreate(grpc_core::ChannelArgs(), &error);
-  if (!GRPC_ERROR_IS_NONE(error)) {
-    // If we isn't using xDS, just return an empty string.
-    GRPC_ERROR_UNREF(error);
-    return grpc_empty_slice();
-  }
-  return grpc_slice_from_cpp_string(xds_client->DumpClientConfigBinary());
-}
-=======
-}  // namespace grpc_core
->>>>>>> 38284a07
+}  // namespace grpc_core