--- conflicted
+++ resolved
@@ -1384,15 +1384,8 @@
       transport_factory_(std::move(transport_factory)),
       request_timeout_(resource_request_timeout),
       xds_federation_enabled_(XdsFederationEnabled()),
-<<<<<<< HEAD
-      certificate_provider_store_(MakeOrphanable<CertificateProviderStore>(
-          bootstrap_->certificate_providers())),
-      api_(this, &grpc_xds_client_trace, bootstrap_->node(),
-           &bootstrap_->certificate_providers(), &symtab_),
-      engine_(grpc_event_engine::experimental::GetDefaultEventEngine()) {
-=======
-      api_(this, &grpc_xds_client_trace, bootstrap_->node(), &symtab_) {
->>>>>>> dc4414aa
+      api_(this, &grpc_xds_client_trace, bootstrap_->node(), &symtab_),
+      engine_(grpc_event_engine::experimental::GetDefaultEventEngine())  {
   if (GRPC_TRACE_FLAG_ENABLED(grpc_xds_client_trace)) {
     gpr_log(GPR_INFO, "[xds_client %p] creating xds client", this);
   }
