--- conflicted
+++ resolved
@@ -36,11 +36,8 @@
 #include "src/core/ext/xds/xds_api.h"
 #include "src/core/ext/xds/xds_bootstrap.h"
 #include "src/core/ext/xds/xds_client_stats.h"
-<<<<<<< HEAD
+#include "src/core/ext/xds/xds_cluster_specifier_plugin.h"
 #include "src/core/ext/xds/xds_http_filters.h"
-=======
-#include "src/core/ext/xds/xds_cluster_specifier_plugin.h"
->>>>>>> f52b8544
 #include "src/core/ext/xds/xds_resource_type.h"
 #include "src/core/ext/xds/xds_transport.h"
 #include "src/core/lib/debug/trace.h"
@@ -78,12 +75,9 @@
 
   XdsClient(std::unique_ptr<XdsBootstrap> bootstrap,
             OrphanablePtr<XdsTransportFactory> transport_factory,
-<<<<<<< HEAD
             XdsHttpFilterRegistry xds_http_filter_registry,
-=======
             XdsClusterSpecifierPluginRegistry
                 xds_cluster_specifier_plugin_registry,
->>>>>>> f52b8544
             Duration resource_request_timeout = Duration::Seconds(15));
   ~XdsClient() override;
 
@@ -97,14 +91,13 @@
     return transport_factory_.get();
   }
 
-<<<<<<< HEAD
   const XdsHttpFilterRegistry& xds_http_filter_registry() const {
     return xds_http_filter_registry_;
-=======
+  }
+
   const XdsClusterSpecifierPluginRegistry&
   xds_cluster_specifier_plugin_registry() const {
     return xds_cluster_specifier_plugin_registry_;
->>>>>>> f52b8544
   }
 
   CertificateProviderStore& certificate_provider_store() {
@@ -323,11 +316,8 @@
 
   std::unique_ptr<XdsBootstrap> bootstrap_;
   OrphanablePtr<XdsTransportFactory> transport_factory_;
-<<<<<<< HEAD
   XdsHttpFilterRegistry xds_http_filter_registry_;
-=======
   XdsClusterSpecifierPluginRegistry xds_cluster_specifier_plugin_registry_;
->>>>>>> f52b8544
   const Duration request_timeout_;
   const bool xds_federation_enabled_;
   OrphanablePtr<CertificateProviderStore> certificate_provider_store_;
