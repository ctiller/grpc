//
// Copyright 2022 gRPC authors.
//
// Licensed under the Apache License, Version 2.0 (the "License");
// you may not use this file except in compliance with the License.
// You may obtain a copy of the License at
//
//     http://www.apache.org/licenses/LICENSE-2.0
//
// Unless required by applicable law or agreed to in writing, software
// distributed under the License is distributed on an "AS IS" BASIS,
// WITHOUT WARRANTIES OR CONDITIONS OF ANY KIND, either express or implied.
// See the License for the specific language governing permissions and
// limitations under the License.
//

#include <grpc/support/port_platform.h>

#include "src/core/ext/xds/xds_client_grpc.h"

#include <algorithm>
#include <map>
#include <memory>
#include <string>
#include <utility>
#include <vector>

#include "absl/base/thread_annotations.h"
#include "absl/memory/memory.h"
#include "absl/status/status.h"
#include "absl/strings/str_cat.h"
#include "absl/strings/str_format.h"
#include "absl/strings/str_join.h"
#include "absl/strings/string_view.h"
#include "absl/types/optional.h"

#include <grpc/grpc.h>
#include <grpc/slice.h>
#include <grpc/support/alloc.h>
#include <grpc/support/log.h>
#include <grpc/support/string_util.h>

#include "src/core/ext/xds/certificate_provider_factory.h"
#include "src/core/ext/xds/certificate_provider_registry.h"
#include "src/core/ext/xds/xds_bootstrap.h"
#include "src/core/ext/xds/xds_channel_args.h"
#include "src/core/ext/xds/xds_cluster_specifier_plugin.h"
#include "src/core/ext/xds/xds_http_filters.h"
#include "src/core/ext/xds/xds_transport.h"
#include "src/core/ext/xds/xds_transport_grpc.h"
#include "src/core/lib/channel/channel_args.h"
#include "src/core/lib/debug/trace.h"
#include "src/core/lib/gpr/env.h"
#include "src/core/lib/gprpp/debug_location.h"
#include "src/core/lib/gprpp/memory.h"
#include "src/core/lib/gprpp/orphanable.h"
#include "src/core/lib/gprpp/ref_counted_ptr.h"
#include "src/core/lib/gprpp/sync.h"
#include "src/core/lib/gprpp/time.h"
#include "src/core/lib/iomgr/error.h"
#include "src/core/lib/iomgr/exec_ctx.h"
#include "src/core/lib/iomgr/load_file.h"
#include "src/core/lib/json/json.h"
#include "src/core/lib/slice/slice_internal.h"
#include "src/core/lib/slice/slice_refcount.h"
#include "src/core/lib/transport/error_utils.h"

namespace grpc_core {

//
// GrpcXdsClient
//

namespace {

Mutex* g_mu = nullptr;
const grpc_channel_args* g_channel_args ABSL_GUARDED_BY(*g_mu) = nullptr;
GrpcXdsClient* g_xds_client ABSL_GUARDED_BY(*g_mu) = nullptr;
char* g_fallback_bootstrap_config ABSL_GUARDED_BY(*g_mu) = nullptr;

}  // namespace

void XdsClientGlobalInit() {
  g_mu = new Mutex;
  XdsHttpFilterRegistry::Init();
  XdsClusterSpecifierPluginRegistry::Init();
}

// TODO(roth): Find a better way to clear the fallback config that does
// not require using ABSL_NO_THREAD_SAFETY_ANALYSIS.
void XdsClientGlobalShutdown() ABSL_NO_THREAD_SAFETY_ANALYSIS {
  gpr_free(g_fallback_bootstrap_config);
  g_fallback_bootstrap_config = nullptr;
  delete g_mu;
  g_mu = nullptr;
  XdsHttpFilterRegistry::Shutdown();
  XdsClusterSpecifierPluginRegistry::Shutdown();
}

namespace {

absl::StatusOr<std::string> GetBootstrapContents(const char* fallback_config) {
  // First, try GRPC_XDS_BOOTSTRAP env var.
  UniquePtr<char> path(gpr_getenv("GRPC_XDS_BOOTSTRAP"));
  if (path != nullptr) {
    if (GRPC_TRACE_FLAG_ENABLED(grpc_xds_client_trace)) {
      gpr_log(GPR_INFO,
              "Got bootstrap file location from GRPC_XDS_BOOTSTRAP "
              "environment variable: %s",
              path.get());
    }
    grpc_slice contents;
    grpc_error_handle error =
        grpc_load_file(path.get(), /*add_null_terminator=*/true, &contents);
    if (!GRPC_ERROR_IS_NONE(error)) return grpc_error_to_absl_status(error);
    std::string contents_str(StringViewFromSlice(contents));
    grpc_slice_unref_internal(contents);
    return contents_str;
  }
  // Next, try GRPC_XDS_BOOTSTRAP_CONFIG env var.
  UniquePtr<char> env_config(gpr_getenv("GRPC_XDS_BOOTSTRAP_CONFIG"));
  if (env_config != nullptr) {
    if (GRPC_TRACE_FLAG_ENABLED(grpc_xds_client_trace)) {
      gpr_log(GPR_INFO,
              "Got bootstrap contents from GRPC_XDS_BOOTSTRAP_CONFIG "
              "environment variable");
    }
    return env_config.get();
  }
  // Finally, try fallback config.
  if (fallback_config != nullptr) {
    if (GRPC_TRACE_FLAG_ENABLED(grpc_xds_client_trace)) {
      gpr_log(GPR_INFO, "Got bootstrap contents from fallback config");
    }
    return fallback_config;
  }
  // No bootstrap config found.
  return absl::FailedPreconditionError(
      "Environment variables GRPC_XDS_BOOTSTRAP or GRPC_XDS_BOOTSTRAP_CONFIG "
      "not defined");
}

}  // namespace

absl::StatusOr<RefCountedPtr<GrpcXdsClient>> GrpcXdsClient::GetOrCreate(
    const ChannelArgs& args, const char* reason) {
  // Construct certificate provider plugin map.
  auto certificate_provider_plugin_map =
      absl::make_unique<GrpcXdsCertificateProviderPluginMap>();
  // If getting bootstrap from channel args, create a local XdsClient
  // instance for the channel or server instead of using the global instance.
  absl::optional<absl::string_view> bootstrap_config = args.GetString(
      GRPC_ARG_TEST_ONLY_DO_NOT_USE_IN_PROD_XDS_BOOTSTRAP_CONFIG);
  if (bootstrap_config.has_value()) {
<<<<<<< HEAD
    auto bootstrap = XdsBootstrap::Create(*bootstrap_config);
    if (!bootstrap.ok()) return bootstrap.status();
=======
    grpc_error_handle error = GRPC_ERROR_NONE;
    std::unique_ptr<GrpcXdsBootstrap> bootstrap = GrpcXdsBootstrap::Create(
        *bootstrap_config, std::move(certificate_provider_plugin_map), &error);
    if (!GRPC_ERROR_IS_NONE(error)) return grpc_error_to_absl_status(error);
>>>>>>> fed6c180
    grpc_channel_args* xds_channel_args = args.GetPointer<grpc_channel_args>(
        GRPC_ARG_TEST_ONLY_DO_NOT_USE_IN_PROD_XDS_CLIENT_CHANNEL_ARGS);
    return MakeRefCounted<GrpcXdsClient>(std::move(*bootstrap),
                                         ChannelArgs::FromC(xds_channel_args));
  }
  // Otherwise, use the global instance.
  MutexLock lock(g_mu);
  if (g_xds_client != nullptr) {
    auto xds_client = g_xds_client->RefIfNonZero(DEBUG_LOCATION, reason);
    if (xds_client != nullptr) return xds_client;
  }
  // Find bootstrap contents.
  auto bootstrap_contents = GetBootstrapContents(g_fallback_bootstrap_config);
  if (!bootstrap_contents.ok()) return bootstrap_contents.status();
  if (GRPC_TRACE_FLAG_ENABLED(grpc_xds_client_trace)) {
    gpr_log(GPR_INFO, "xDS bootstrap contents: %s",
            bootstrap_contents->c_str());
  }
  // Parse bootstrap.
<<<<<<< HEAD
  auto bootstrap = XdsBootstrap::Create(*bootstrap_contents);
  if (!bootstrap.ok()) return bootstrap.status();
=======
  grpc_error_handle error = GRPC_ERROR_NONE;
  std::unique_ptr<GrpcXdsBootstrap> bootstrap = GrpcXdsBootstrap::Create(
      *bootstrap_contents, std::move(certificate_provider_plugin_map), &error);
  if (!GRPC_ERROR_IS_NONE(error)) return grpc_error_to_absl_status(error);
>>>>>>> fed6c180
  // Instantiate XdsClient.
  auto xds_client = MakeRefCounted<GrpcXdsClient>(
      std::move(*bootstrap), ChannelArgs::FromC(g_channel_args));
  g_xds_client = xds_client.get();
  return xds_client;
}

GrpcXdsClient::GrpcXdsClient(XdsBootstrap bootstrap, const ChannelArgs& args)
    : XdsClient(
          std::move(bootstrap), MakeOrphanable<GrpcXdsTransportFactory>(args),
          std::max(Duration::Zero(),
                   args.GetDurationFromIntMillis(
                           GRPC_ARG_XDS_RESOURCE_DOES_NOT_EXIST_TIMEOUT_MS)
                       .value_or(Duration::Seconds(15)))),
      certificate_provider_store_(MakeOrphanable<CertificateProviderStore>(
          static_cast<const GrpcXdsCertificateProviderPluginMap*>(
              static_cast<const GrpcXdsBootstrap&>(this->bootstrap())
                  .certificate_provider_plugin_map())
              ->plugin_map())) {}

GrpcXdsClient::~GrpcXdsClient() {
  MutexLock lock(g_mu);
  if (g_xds_client == this) g_xds_client = nullptr;
}

grpc_pollset_set* GrpcXdsClient::interested_parties() const {
  return reinterpret_cast<GrpcXdsTransportFactory*>(transport_factory())
      ->interested_parties();
}

namespace internal {

void SetXdsChannelArgsForTest(grpc_channel_args* args) {
  MutexLock lock(g_mu);
  g_channel_args = args;
}

void UnsetGlobalXdsClientForTest() {
  MutexLock lock(g_mu);
  g_xds_client = nullptr;
}

void SetXdsFallbackBootstrapConfig(const char* config) {
  MutexLock lock(g_mu);
  gpr_free(g_fallback_bootstrap_config);
  g_fallback_bootstrap_config = gpr_strdup(config);
}

}  // namespace internal

//
// GrpcXdsCertificateProviderPluginMap
//

absl::Status GrpcXdsCertificateProviderPluginMap::AddPlugin(
    const std::string& instance_name, const std::string& plugin_name,
    const Json& config) {
  CertificateProviderFactory* factory =
      CertificateProviderRegistry::LookupCertificateProviderFactory(
          plugin_name);
  if (factory == nullptr) {
    return absl::InvalidArgumentError(
        absl::StrCat("Unrecognized plugin name: ", plugin_name));
  }
  grpc_error_handle error = GRPC_ERROR_NONE;
  auto parsed_config = factory->CreateCertificateProviderConfig(config, &error);
  if (!GRPC_ERROR_IS_NONE(error)) {
    absl::Status status = grpc_error_to_absl_status(error);
    GRPC_ERROR_UNREF(error);
    return status;
  }
  plugin_map_.insert({instance_name, {plugin_name, std::move(parsed_config)}});
  return absl::OkStatus();
}

bool GrpcXdsCertificateProviderPluginMap::HasPlugin(
    const std::string& instance_name) const {
  return plugin_map_.find(instance_name) != plugin_map_.end();
}

std::string GrpcXdsCertificateProviderPluginMap::ToString() const {
  std::vector<std::string> parts = {"{\n"};
  for (const auto& entry : plugin_map_) {
    parts.push_back(
        absl::StrFormat("  %s={\n"
                        "    plugin_name=%s\n"
                        "    config=%s\n"
                        "  },\n",
                        entry.first, entry.second.plugin_name,
                        entry.second.config->ToString()));
  }
  parts.push_back("}");
  return absl::StrJoin(parts, "");
}

}  // namespace grpc_core

// The returned bytes may contain NULL(0), so we can't use c-string.
grpc_slice grpc_dump_xds_configs(void) {
  grpc_core::ApplicationCallbackExecCtx callback_exec_ctx;
  grpc_core::ExecCtx exec_ctx;
  grpc_error_handle error = GRPC_ERROR_NONE;
  auto xds_client = grpc_core::GrpcXdsClient::GetOrCreate(
      grpc_core::ChannelArgs(), "grpc_dump_xds_configs()");
  if (!xds_client.ok()) {
    // If we aren't using xDS, just return an empty string.
    return grpc_empty_slice();
  }
  return grpc_slice_from_cpp_string((*xds_client)->DumpClientConfigBinary());
}<|MERGE_RESOLUTION|>--- conflicted
+++ resolved
@@ -144,23 +144,13 @@
 
 absl::StatusOr<RefCountedPtr<GrpcXdsClient>> GrpcXdsClient::GetOrCreate(
     const ChannelArgs& args, const char* reason) {
-  // Construct certificate provider plugin map.
-  auto certificate_provider_plugin_map =
-      absl::make_unique<GrpcXdsCertificateProviderPluginMap>();
   // If getting bootstrap from channel args, create a local XdsClient
   // instance for the channel or server instead of using the global instance.
   absl::optional<absl::string_view> bootstrap_config = args.GetString(
       GRPC_ARG_TEST_ONLY_DO_NOT_USE_IN_PROD_XDS_BOOTSTRAP_CONFIG);
   if (bootstrap_config.has_value()) {
-<<<<<<< HEAD
-    auto bootstrap = XdsBootstrap::Create(*bootstrap_config);
+    auto bootstrap = GrpcXdsBootstrap::Create(*bootstrap_config);
     if (!bootstrap.ok()) return bootstrap.status();
-=======
-    grpc_error_handle error = GRPC_ERROR_NONE;
-    std::unique_ptr<GrpcXdsBootstrap> bootstrap = GrpcXdsBootstrap::Create(
-        *bootstrap_config, std::move(certificate_provider_plugin_map), &error);
-    if (!GRPC_ERROR_IS_NONE(error)) return grpc_error_to_absl_status(error);
->>>>>>> fed6c180
     grpc_channel_args* xds_channel_args = args.GetPointer<grpc_channel_args>(
         GRPC_ARG_TEST_ONLY_DO_NOT_USE_IN_PROD_XDS_CLIENT_CHANNEL_ARGS);
     return MakeRefCounted<GrpcXdsClient>(std::move(*bootstrap),
@@ -180,15 +170,8 @@
             bootstrap_contents->c_str());
   }
   // Parse bootstrap.
-<<<<<<< HEAD
-  auto bootstrap = XdsBootstrap::Create(*bootstrap_contents);
+  auto bootstrap = GrpcXdsBootstrap::Create(*bootstrap_contents);
   if (!bootstrap.ok()) return bootstrap.status();
-=======
-  grpc_error_handle error = GRPC_ERROR_NONE;
-  std::unique_ptr<GrpcXdsBootstrap> bootstrap = GrpcXdsBootstrap::Create(
-      *bootstrap_contents, std::move(certificate_provider_plugin_map), &error);
-  if (!GRPC_ERROR_IS_NONE(error)) return grpc_error_to_absl_status(error);
->>>>>>> fed6c180
   // Instantiate XdsClient.
   auto xds_client = MakeRefCounted<GrpcXdsClient>(
       std::move(*bootstrap), ChannelArgs::FromC(g_channel_args));
@@ -196,7 +179,8 @@
   return xds_client;
 }
 
-GrpcXdsClient::GrpcXdsClient(XdsBootstrap bootstrap, const ChannelArgs& args)
+GrpcXdsClient::GrpcXdsClient(std::unique_ptr<GrpcXdsBootstrap> bootstrap,
+                             const ChannelArgs& args)
     : XdsClient(
           std::move(bootstrap), MakeOrphanable<GrpcXdsTransportFactory>(args),
           std::max(Duration::Zero(),
@@ -204,10 +188,8 @@
                            GRPC_ARG_XDS_RESOURCE_DOES_NOT_EXIST_TIMEOUT_MS)
                        .value_or(Duration::Seconds(15)))),
       certificate_provider_store_(MakeOrphanable<CertificateProviderStore>(
-          static_cast<const GrpcXdsCertificateProviderPluginMap*>(
-              static_cast<const GrpcXdsBootstrap&>(this->bootstrap())
-                  .certificate_provider_plugin_map())
-              ->plugin_map())) {}
+          static_cast<const GrpcXdsBootstrap&>(this->bootstrap())
+              .certificate_providers())) {}
 
 GrpcXdsClient::~GrpcXdsClient() {
   MutexLock lock(g_mu);
@@ -238,51 +220,6 @@
 }
 
 }  // namespace internal
-
-//
-// GrpcXdsCertificateProviderPluginMap
-//
-
-absl::Status GrpcXdsCertificateProviderPluginMap::AddPlugin(
-    const std::string& instance_name, const std::string& plugin_name,
-    const Json& config) {
-  CertificateProviderFactory* factory =
-      CertificateProviderRegistry::LookupCertificateProviderFactory(
-          plugin_name);
-  if (factory == nullptr) {
-    return absl::InvalidArgumentError(
-        absl::StrCat("Unrecognized plugin name: ", plugin_name));
-  }
-  grpc_error_handle error = GRPC_ERROR_NONE;
-  auto parsed_config = factory->CreateCertificateProviderConfig(config, &error);
-  if (!GRPC_ERROR_IS_NONE(error)) {
-    absl::Status status = grpc_error_to_absl_status(error);
-    GRPC_ERROR_UNREF(error);
-    return status;
-  }
-  plugin_map_.insert({instance_name, {plugin_name, std::move(parsed_config)}});
-  return absl::OkStatus();
-}
-
-bool GrpcXdsCertificateProviderPluginMap::HasPlugin(
-    const std::string& instance_name) const {
-  return plugin_map_.find(instance_name) != plugin_map_.end();
-}
-
-std::string GrpcXdsCertificateProviderPluginMap::ToString() const {
-  std::vector<std::string> parts = {"{\n"};
-  for (const auto& entry : plugin_map_) {
-    parts.push_back(
-        absl::StrFormat("  %s={\n"
-                        "    plugin_name=%s\n"
-                        "    config=%s\n"
-                        "  },\n",
-                        entry.first, entry.second.plugin_name,
-                        entry.second.config->ToString()));
-  }
-  parts.push_back("}");
-  return absl::StrJoin(parts, "");
-}
 
 }  // namespace grpc_core
 
