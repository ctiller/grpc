--- conflicted
+++ resolved
@@ -121,21 +121,13 @@
       if ((flags & GRPC_POLLSET_REEVALUATE_POLLING_ON_WAKEUP) != 0) {
         specific_worker->reevaluate_polling_on_wakeup = 1;
       }
-<<<<<<< HEAD
       grpc_wakeup_fd_wakeup(&specific_worker->wakeup_fd->fd);
-=======
-      grpc_wakeup_fd_wakeup(&specific_worker->wakeup_fd);
->>>>>>> ca7ed0f9
     } else if ((flags & GRPC_POLLSET_CAN_KICK_SELF) != 0) {
       GPR_TIMER_MARK("kick_yoself", 0);
       if ((flags & GRPC_POLLSET_REEVALUATE_POLLING_ON_WAKEUP) != 0) {
         specific_worker->reevaluate_polling_on_wakeup = 1;
       }
-<<<<<<< HEAD
       grpc_wakeup_fd_wakeup(&specific_worker->wakeup_fd->fd);
-=======
-      grpc_wakeup_fd_wakeup(&specific_worker->wakeup_fd);
->>>>>>> ca7ed0f9
     }
   } else if (gpr_tls_get(&g_current_thread_poller) != (gpr_intptr)p) {
     GPR_ASSERT((flags & GRPC_POLLSET_REEVALUATE_POLLING_ON_WAKEUP) == 0);
@@ -157,11 +149,7 @@
       if (specific_worker != NULL) {
         GPR_TIMER_MARK("finally_kick", 0);
         push_back_worker(p, specific_worker);
-<<<<<<< HEAD
         grpc_wakeup_fd_wakeup(&specific_worker->wakeup_fd->fd);
-=======
-        grpc_wakeup_fd_wakeup(&specific_worker->wakeup_fd);
->>>>>>> ca7ed0f9
       }
     } else {
       GPR_TIMER_MARK("kicked_no_pollers", 0);
@@ -282,7 +270,6 @@
   /* this must happen before we (potentially) drop pollset->mu */
   worker->next = worker->prev = NULL;
   worker->reevaluate_polling_on_wakeup = 0;
-<<<<<<< HEAD
   if (pollset->local_wakeup_cache != NULL) {
     worker->wakeup_fd = pollset->local_wakeup_cache;
     pollset->local_wakeup_cache = worker->wakeup_fd->next;
@@ -290,10 +277,6 @@
     worker->wakeup_fd = gpr_malloc(sizeof(*worker->wakeup_fd));
     grpc_wakeup_fd_init(&worker->wakeup_fd->fd);
   }
-=======
-  /* TODO(ctiller): pool these */
-  grpc_wakeup_fd_init(&worker->wakeup_fd);
->>>>>>> ca7ed0f9
   /* If there's work waiting for the pollset to be idle, and the
      pollset is idle, then do that work */
   if (!grpc_pollset_has_workers(pollset) &&
@@ -306,12 +289,8 @@
      each time through on every pollset.
      May update deadline to ensure timely wakeups.
      TODO(ctiller): can this work be localized? */
-<<<<<<< HEAD
-  if (grpc_alarm_check(exec_ctx, now, &deadline)) {
+  if (grpc_timer_check(exec_ctx, now, &deadline)) {
     GPR_TIMER_MARK("grpc_pollset_work.alarm_triggered", 0);
-=======
-  if (grpc_timer_check(exec_ctx, now, &deadline)) {
->>>>>>> ca7ed0f9
     gpr_mu_unlock(&pollset->mu);
     locked = 0;
     goto done;
@@ -323,10 +302,7 @@
   }
   /* Give do_promote priority so we don't starve it out */
   if (pollset->in_flight_cbs) {
-<<<<<<< HEAD
     GPR_TIMER_MARK("grpc_pollset_work.in_flight_cbs", 0);
-=======
->>>>>>> ca7ed0f9
     gpr_mu_unlock(&pollset->mu);
     locked = 0;
     goto done;
@@ -351,10 +327,7 @@
       locked = 0;
       gpr_tls_set(&g_current_thread_poller, 0);
     } else {
-<<<<<<< HEAD
       GPR_TIMER_MARK("grpc_pollset_work.kicked_without_pollers", 0);
-=======
->>>>>>> ca7ed0f9
       pollset->kicked_without_pollers = 0;
     }
   /* Finished execution - start cleaning up.
@@ -385,14 +358,10 @@
     remove_worker(pollset, worker);
     gpr_tls_set(&g_current_thread_worker, 0);
   }
-<<<<<<< HEAD
   /* release wakeup fd to the local pool */
   worker->wakeup_fd->next = pollset->local_wakeup_cache;
   pollset->local_wakeup_cache = worker->wakeup_fd;
   /* check shutdown conditions */
-=======
-  grpc_wakeup_fd_destroy(&worker->wakeup_fd);
->>>>>>> ca7ed0f9
   if (pollset->shutting_down) {
     if (grpc_pollset_has_workers(pollset)) {
       grpc_pollset_kick(pollset, NULL);
@@ -660,11 +629,7 @@
       grpc_wakeup_fd_consume_wakeup(&grpc_global_wakeup_fd);
     }
     if (pfd[1].revents & POLLIN_CHECK) {
-<<<<<<< HEAD
       grpc_wakeup_fd_consume_wakeup(&worker->wakeup_fd->fd);
-=======
-      grpc_wakeup_fd_consume_wakeup(&worker->wakeup_fd);
->>>>>>> ca7ed0f9
     }
     if (nfds > 2) {
       grpc_fd_end_poll(exec_ctx, &fd_watcher, pfd[2].revents & POLLIN_CHECK,
