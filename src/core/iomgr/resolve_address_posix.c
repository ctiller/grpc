/*
 *
 * Copyright 2015, Google Inc.
 * All rights reserved.
 *
 * Redistribution and use in source and binary forms, with or without
 * modification, are permitted provided that the following conditions are
 * met:
 *
 *     * Redistributions of source code must retain the above copyright
 * notice, this list of conditions and the following disclaimer.
 *     * Redistributions in binary form must reproduce the above
 * copyright notice, this list of conditions and the following disclaimer
 * in the documentation and/or other materials provided with the
 * distribution.
 *     * Neither the name of Google Inc. nor the names of its
 * contributors may be used to endorse or promote products derived from
 * this software without specific prior written permission.
 *
 * THIS SOFTWARE IS PROVIDED BY THE COPYRIGHT HOLDERS AND CONTRIBUTORS
 * "AS IS" AND ANY EXPRESS OR IMPLIED WARRANTIES, INCLUDING, BUT NOT
 * LIMITED TO, THE IMPLIED WARRANTIES OF MERCHANTABILITY AND FITNESS FOR
 * A PARTICULAR PURPOSE ARE DISCLAIMED. IN NO EVENT SHALL THE COPYRIGHT
 * OWNER OR CONTRIBUTORS BE LIABLE FOR ANY DIRECT, INDIRECT, INCIDENTAL,
 * SPECIAL, EXEMPLARY, OR CONSEQUENTIAL DAMAGES (INCLUDING, BUT NOT
 * LIMITED TO, PROCUREMENT OF SUBSTITUTE GOODS OR SERVICES; LOSS OF USE,
 * DATA, OR PROFITS; OR BUSINESS INTERRUPTION) HOWEVER CAUSED AND ON ANY
 * THEORY OF LIABILITY, WHETHER IN CONTRACT, STRICT LIABILITY, OR TORT
 * (INCLUDING NEGLIGENCE OR OTHERWISE) ARISING IN ANY WAY OUT OF THE USE
 * OF THIS SOFTWARE, EVEN IF ADVISED OF THE POSSIBILITY OF SUCH DAMAGE.
 *
 */

#include <grpc/support/port_platform.h>
#ifdef GPR_POSIX_SOCKET

#include "src/core/iomgr/sockaddr.h"
#include "src/core/iomgr/resolve_address.h"

#include <sys/types.h>
#include <sys/un.h>
#include <string.h>

#include "src/core/iomgr/block_annotate.h"
#include "src/core/iomgr/iomgr_internal.h"
#include "src/core/iomgr/sockaddr_utils.h"
#include "src/core/support/string.h"
#include <grpc/support/alloc.h>
#include <grpc/support/host_port.h>
#include <grpc/support/log.h>
#include <grpc/support/string_util.h>
#include <grpc/support/thd.h>
#include <grpc/support/time.h>
#include <grpc/support/useful.h>

typedef struct {
  char *name;
  char *default_port;
  grpc_resolve_cb cb;
  void *arg;
  grpc_iomgr_object iomgr_object;
} request;

grpc_resolved_addresses *grpc_blocking_resolve_address(
    const char *name, const char *default_port) {
  struct addrinfo hints;
  struct addrinfo *result = NULL, *resp;
  char *host;
  char *port;
  int s;
  size_t i;
  grpc_resolved_addresses *addrs = NULL;
  struct sockaddr_un *un;

  if (name[0] == 'u' && name[1] == 'n' && name[2] == 'i' && name[3] == 'x' &&
      name[4] == ':' && name[5] != 0) {
    addrs = gpr_malloc(sizeof(grpc_resolved_addresses));
    addrs->naddrs = 1;
    addrs->addrs = gpr_malloc(sizeof(grpc_resolved_address));
    un = (struct sockaddr_un *)addrs->addrs->addr;
    un->sun_family = AF_UNIX;
    strcpy(un->sun_path, name + 5);
    addrs->addrs->len = strlen(un->sun_path) + sizeof(un->sun_family) + 1;
    return addrs;
  }

  /* parse name, splitting it into host and port parts */
  gpr_split_host_port(name, &host, &port);
  if (host == NULL) {
    gpr_log(GPR_ERROR, "unparseable host:port: '%s'", name);
    goto done;
  }
  if (port == NULL) {
    if (default_port == NULL) {
      gpr_log(GPR_ERROR, "no port in name '%s'", name);
      goto done;
    }
    port = gpr_strdup(default_port);
  }

  /* Call getaddrinfo */
  memset(&hints, 0, sizeof(hints));
  hints.ai_family = AF_UNSPEC;     /* ipv4 or ipv6 */
  hints.ai_socktype = SOCK_STREAM; /* stream socket */
  hints.ai_flags = AI_PASSIVE;     /* for wildcard IP address */

  GRPC_IOMGR_START_BLOCKING_REGION;
  s = getaddrinfo(host, port, &hints, &result);
  GRPC_IOMGR_END_BLOCKING_REGION;

  if (s != 0) {
    /* Retry if well-known service name is recognized */
    char *svc[][2] = {{"http", "80"}, {"https", "443"}};
<<<<<<< HEAD
    size_t i;
=======
>>>>>>> 2c6206c3
    for (i = 0; i < GPR_ARRAY_SIZE(svc); i++) {
      if (strcmp(port, svc[i][0]) == 0) {
        GRPC_IOMGR_START_BLOCKING_REGION;
        s = getaddrinfo(host, svc[i][1], &hints, &result);
        GRPC_IOMGR_END_BLOCKING_REGION;
        break;
      }
    }
  }

  if (s != 0) {
    gpr_log(GPR_ERROR, "getaddrinfo: %s", gai_strerror(s));
    goto done;
  }

  /* Success path: set addrs non-NULL, fill it in */
  addrs = gpr_malloc(sizeof(grpc_resolved_addresses));
  addrs->naddrs = 0;
  for (resp = result; resp != NULL; resp = resp->ai_next) {
    addrs->naddrs++;
  }
  addrs->addrs = gpr_malloc(sizeof(grpc_resolved_address) * addrs->naddrs);
  i = 0;
  for (resp = result; resp != NULL; resp = resp->ai_next) {
    memcpy(&addrs->addrs[i].addr, resp->ai_addr, resp->ai_addrlen);
    addrs->addrs[i].len = resp->ai_addrlen;
    i++;
  }

done:
  gpr_free(host);
  gpr_free(port);
  if (result) {
    freeaddrinfo(result);
  }
  return addrs;
}

/* Thread function to asynch-ify grpc_blocking_resolve_address */
static void do_request(void *rp) {
  request *r = rp;
  grpc_resolved_addresses *resolved =
      grpc_blocking_resolve_address(r->name, r->default_port);
  void *arg = r->arg;
  grpc_resolve_cb cb = r->cb;
  gpr_free(r->name);
  gpr_free(r->default_port);
  cb(arg, resolved);
  grpc_iomgr_unregister_object(&r->iomgr_object);
  gpr_free(r);
}

void grpc_resolved_addresses_destroy(grpc_resolved_addresses *addrs) {
  gpr_free(addrs->addrs);
  gpr_free(addrs);
}

void grpc_resolve_address(const char *name, const char *default_port,
                          grpc_resolve_cb cb, void *arg) {
  request *r = gpr_malloc(sizeof(request));
  gpr_thd_id id;
  char *tmp;
  gpr_asprintf(&tmp, "resolve_address:name='%s':default_port='%s'", name,
               default_port);
  grpc_iomgr_register_object(&r->iomgr_object, tmp);
  gpr_free(tmp);
  r->name = gpr_strdup(name);
  r->default_port = gpr_strdup(default_port);
  r->cb = cb;
  r->arg = arg;
  gpr_thd_new(&id, do_request, r, NULL);
}

#endif<|MERGE_RESOLUTION|>--- conflicted
+++ resolved
@@ -111,10 +111,6 @@
   if (s != 0) {
     /* Retry if well-known service name is recognized */
     char *svc[][2] = {{"http", "80"}, {"https", "443"}};
-<<<<<<< HEAD
-    size_t i;
-=======
->>>>>>> 2c6206c3
     for (i = 0; i < GPR_ARRAY_SIZE(svc); i++) {
       if (strcmp(port, svc[i][0]) == 0) {
         GRPC_IOMGR_START_BLOCKING_REGION;
