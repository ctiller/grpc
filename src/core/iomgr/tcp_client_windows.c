/*
 *
 * Copyright 2015, Google Inc.
 * All rights reserved.
 *
 * Redistribution and use in source and binary forms, with or without
 * modification, are permitted provided that the following conditions are
 * met:
 *
 *     * Redistributions of source code must retain the above copyright
 * notice, this list of conditions and the following disclaimer.
 *     * Redistributions in binary form must reproduce the above
 * copyright notice, this list of conditions and the following disclaimer
 * in the documentation and/or other materials provided with the
 * distribution.
 *     * Neither the name of Google Inc. nor the names of its
 * contributors may be used to endorse or promote products derived from
 * this software without specific prior written permission.
 *
 * THIS SOFTWARE IS PROVIDED BY THE COPYRIGHT HOLDERS AND CONTRIBUTORS
 * "AS IS" AND ANY EXPRESS OR IMPLIED WARRANTIES, INCLUDING, BUT NOT
 * LIMITED TO, THE IMPLIED WARRANTIES OF MERCHANTABILITY AND FITNESS FOR
 * A PARTICULAR PURPOSE ARE DISCLAIMED. IN NO EVENT SHALL THE COPYRIGHT
 * OWNER OR CONTRIBUTORS BE LIABLE FOR ANY DIRECT, INDIRECT, INCIDENTAL,
 * SPECIAL, EXEMPLARY, OR CONSEQUENTIAL DAMAGES (INCLUDING, BUT NOT
 * LIMITED TO, PROCUREMENT OF SUBSTITUTE GOODS OR SERVICES; LOSS OF USE,
 * DATA, OR PROFITS; OR BUSINESS INTERRUPTION) HOWEVER CAUSED AND ON ANY
 * THEORY OF LIABILITY, WHETHER IN CONTRACT, STRICT LIABILITY, OR TORT
 * (INCLUDING NEGLIGENCE OR OTHERWISE) ARISING IN ANY WAY OUT OF THE USE
 * OF THIS SOFTWARE, EVEN IF ADVISED OF THE POSSIBILITY OF SUCH DAMAGE.
 *
 */

#include <grpc/support/port_platform.h>

#ifdef GPR_WINSOCK_SOCKET

#include "src/core/iomgr/sockaddr_win32.h"

#include <grpc/support/alloc.h>
#include <grpc/support/log.h>
#include <grpc/support/log_win32.h>
#include <grpc/support/slice_buffer.h>
#include <grpc/support/useful.h>

#include "src/core/iomgr/alarm.h"
#include "src/core/iomgr/iocp_windows.h"
#include "src/core/iomgr/tcp_client.h"
#include "src/core/iomgr/tcp_windows.h"
#include "src/core/iomgr/sockaddr.h"
#include "src/core/iomgr/sockaddr_utils.h"
#include "src/core/iomgr/socket_windows.h"

typedef struct {
  grpc_closure *on_done;
  gpr_mu mu;
  grpc_winsocket *socket;
  gpr_timespec deadline;
  grpc_alarm alarm;
  char *addr_name;
  int refs;
  grpc_closure on_connect;
  grpc_endpoint **endpoint;
} async_connect;

static void async_connect_unlock_and_cleanup(async_connect *ac) {
  int done = (--ac->refs == 0);
  gpr_mu_unlock(&ac->mu);
  if (done) {
    if (ac->socket != NULL) grpc_winsocket_destroy(ac->socket);
    gpr_mu_destroy(&ac->mu);
    gpr_free(ac->addr_name);
    gpr_free(ac);
  }
}

static void on_alarm(grpc_exec_ctx *exec_ctx, void *acp, int occured) {
  async_connect *ac = acp;
  gpr_mu_lock(&ac->mu);
  /* If the alarm didn't occur, it got cancelled. */
  if (ac->socket != NULL && occured) {
    grpc_winsocket_shutdown(ac->socket);
  }
  async_connect_unlock_and_cleanup(ac);
}

static void on_connect(grpc_exec_ctx *exec_ctx, void *acp, int from_iocp) {
  async_connect *ac = acp;
  SOCKET sock = ac->socket->socket;
  grpc_endpoint **ep = ac->endpoint;
  grpc_winsocket_callback_info *info = &ac->socket->write_info;
  grpc_closure *on_done = ac->on_done;

  grpc_alarm_cancel(exec_ctx, &ac->alarm);

  gpr_mu_lock(&ac->mu);

  if (from_iocp) {
    DWORD transfered_bytes = 0;
    DWORD flags;
    BOOL wsa_success = WSAGetOverlappedResult(sock, &info->overlapped,
                                              &transfered_bytes, FALSE, &flags);
    GPR_ASSERT(transfered_bytes == 0);
    if (!wsa_success) {
      char *utf8_message = gpr_format_message(WSAGetLastError());
      gpr_log(GPR_ERROR, "on_connect error: %s", utf8_message);
      gpr_free(utf8_message);
    } else {
      *ep = grpc_tcp_create(ac->socket, ac->addr_name);
      ac->socket = NULL;
    }
  }

  async_connect_unlock_and_cleanup(ac);
  /* If the connection was aborted, the callback was already called when
     the deadline was met. */
  on_done->cb(exec_ctx, on_done->cb_arg, *ep != NULL);
}

/* Tries to issue one async connection, then schedules both an IOCP
   notification request for the connection, and one timeout alert. */
<<<<<<< HEAD
void grpc_tcp_client_connect(grpc_exec_ctx *exec_ctx, grpc_closure *on_done,
                             grpc_endpoint **endpoint, 
                             grpc_pollset_set *interested_parties,
=======
void grpc_tcp_client_connect(void (*cb)(void *arg, grpc_endpoint *tcp),
                             void *arg, grpc_pollset_set *interested_parties,
>>>>>>> 6ecd8ad5
                             const struct sockaddr *addr, size_t addr_len,
                             gpr_timespec deadline) {
  SOCKET sock = INVALID_SOCKET;
  BOOL success;
  int status;
  struct sockaddr_in6 addr6_v4mapped;
  struct sockaddr_in6 local_address;
  async_connect *ac;
  grpc_winsocket *socket = NULL;
  LPFN_CONNECTEX ConnectEx;
  GUID guid = WSAID_CONNECTEX;
  DWORD ioctl_num_bytes;
  const char *message = NULL;
  char *utf8_message;
  grpc_winsocket_callback_info *info;

  *endpoint = NULL;

  /* Use dualstack sockets where available. */
  if (grpc_sockaddr_to_v4mapped(addr, &addr6_v4mapped)) {
    addr = (const struct sockaddr *)&addr6_v4mapped;
    addr_len = sizeof(addr6_v4mapped);
  }

  sock = WSASocket(AF_INET6, SOCK_STREAM, IPPROTO_TCP, NULL, 0,
                   WSA_FLAG_OVERLAPPED);
  if (sock == INVALID_SOCKET) {
    message = "Unable to create socket: %s";
    goto failure;
  }

  if (!grpc_tcp_prepare_socket(sock)) {
    message = "Unable to set socket options: %s";
    goto failure;
  }

  /* Grab the function pointer for ConnectEx for that specific socket.
     It may change depending on the interface. */
  status =
      WSAIoctl(sock, SIO_GET_EXTENSION_FUNCTION_POINTER, &guid, sizeof(guid),
               &ConnectEx, sizeof(ConnectEx), &ioctl_num_bytes, NULL, NULL);

  if (status != 0) {
    message = "Unable to retrieve ConnectEx pointer: %s";
    goto failure;
  }

  grpc_sockaddr_make_wildcard6(0, &local_address);

  status = bind(sock, (struct sockaddr *)&local_address, sizeof(local_address));
  if (status != 0) {
    message = "Unable to bind socket: %s";
    goto failure;
  }

  socket = grpc_winsocket_create(sock, "client");
  info = &socket->write_info;
  success = ConnectEx(sock, addr, (int)addr_len, NULL, 0, NULL, &info->overlapped);

  /* It wouldn't be unusual to get a success immediately. But we'll still get
     an IOCP notification, so let's ignore it. */
  if (!success) {
    int error = WSAGetLastError();
    if (error != ERROR_IO_PENDING) {
      message = "ConnectEx failed: %s";
      goto failure;
    }
  }

  ac = gpr_malloc(sizeof(async_connect));
  ac->on_done = on_done;
  ac->socket = socket;
  gpr_mu_init(&ac->mu);
  ac->refs = 2;
  ac->addr_name = grpc_sockaddr_to_uri(addr);
  ac->endpoint = endpoint;
  grpc_closure_init(&ac->on_connect, on_connect, ac);

  grpc_alarm_init(exec_ctx, &ac->alarm, deadline, on_alarm, ac,
                  gpr_now(GPR_CLOCK_MONOTONIC));
  grpc_socket_notify_on_write(exec_ctx, socket, &ac->on_connect);
  return;

failure:
  utf8_message = gpr_format_message(WSAGetLastError());
  gpr_log(GPR_ERROR, message, utf8_message);
  gpr_free(utf8_message);
  if (socket != NULL) {
    grpc_winsocket_destroy(socket);
  } else if (sock != INVALID_SOCKET) {
    closesocket(sock);
  }
  grpc_exec_ctx_enqueue(exec_ctx, on_done, 0);
}

#endif /* GPR_WINSOCK_SOCKET */<|MERGE_RESOLUTION|>--- conflicted
+++ resolved
@@ -119,14 +119,9 @@
 
 /* Tries to issue one async connection, then schedules both an IOCP
    notification request for the connection, and one timeout alert. */
-<<<<<<< HEAD
 void grpc_tcp_client_connect(grpc_exec_ctx *exec_ctx, grpc_closure *on_done,
                              grpc_endpoint **endpoint, 
                              grpc_pollset_set *interested_parties,
-=======
-void grpc_tcp_client_connect(void (*cb)(void *arg, grpc_endpoint *tcp),
-                             void *arg, grpc_pollset_set *interested_parties,
->>>>>>> 6ecd8ad5
                              const struct sockaddr *addr, size_t addr_len,
                              gpr_timespec deadline) {
   SOCKET sock = INVALID_SOCKET;
