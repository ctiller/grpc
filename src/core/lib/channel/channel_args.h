--- conflicted
+++ resolved
@@ -81,50 +81,12 @@
   };
 };
 
+// If a type declares some member 'struct RawPointerChannelArgTag {}' then
+// we automatically generate a vtable for it that does not do any ownership
+// management and compares the type by pointer identity.
+// This is intended to be relatively ugly because *most types should worry about
+// ownership*.
 template <typename T>
-<<<<<<< HEAD
-struct ChannelArgTypeTraits<
-    T, absl::enable_if_t<
-           std::is_base_of<RefCounted<T, NonPolymorphicRefCount>, T>::value,
-           void>> {
-  static const grpc_arg_pointer_vtable* VTable() {
-    static const grpc_arg_pointer_vtable tbl = {
-        // copy
-        [](void* p) -> void* { return static_cast<T*>(p)->Ref().release(); },
-        // destroy
-        [](void* p) { static_cast<T*>(p)->Unref(); },
-        // compare
-        [](void* p1, void* p2) {
-          return T::ChannelArgsCompare(static_cast<const T*>(p1),
-                                       static_cast<const T*>(p2));
-        },
-    };
-    return &tbl;
-  };
-};
-
-template <typename T>
-struct ChannelArgTypeTraits<
-    T, absl::enable_if_t<std::is_base_of<DualRefCounted<T>, T>::value, void>> {
-  static const grpc_arg_pointer_vtable* VTable() {
-    static const grpc_arg_pointer_vtable tbl = {
-        // copy
-        [](void* p) -> void* { return static_cast<T*>(p)->Ref().release(); },
-        // destroy
-        [](void* p) { static_cast<T*>(p)->Unref(); },
-        // compare
-        [](void* p1, void* p2) {
-          return T::ChannelArgsCompare(static_cast<const T*>(p1),
-                                       static_cast<const T*>(p2));
-        },
-    };
-    return &tbl;
-  };
-};
-
-template <typename T>
-=======
->>>>>>> 33aaa550
 struct ChannelArgTypeTraits<T,
                             absl::void_t<typename T::RawPointerChannelArgTag>> {
   static void* TakeUnownedPointer(T* p) { return p; }
@@ -233,14 +195,11 @@
         Pointer(store_value.release(),
                 ChannelArgTypeTraits<
                     absl::remove_cvref_t<decltype(*store_value)>>::VTable()));
-<<<<<<< HEAD
   }
   template <typename T>
   GRPC_MUST_USE_RESULT ChannelArgs SetIfUnset(absl::string_view name, T value) {
     if (Contains(name)) return *this;
     return Set(name, std::move(value));
-=======
->>>>>>> 33aaa550
   }
   GRPC_MUST_USE_RESULT ChannelArgs Remove(absl::string_view name) const;
   bool Contains(absl::string_view name) const { return Get(name) != nullptr; }
