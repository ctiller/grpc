/*
 *
 * Copyright 2015 gRPC authors.
 *
 * Licensed under the Apache License, Version 2.0 (the "License");
 * you may not use this file except in compliance with the License.
 * You may obtain a copy of the License at
 *
 *     http://www.apache.org/licenses/LICENSE-2.0
 *
 * Unless required by applicable law or agreed to in writing, software
 * distributed under the License is distributed on an "AS IS" BASIS,
 * WITHOUT WARRANTIES OR CONDITIONS OF ANY KIND, either express or implied.
 * See the License for the specific language governing permissions and
 * limitations under the License.
 *
 */

#include "src/core/lib/channel/channel_stack.h"
#include <grpc/support/alloc.h>
#include <grpc/support/log.h>

#include <stdlib.h>
#include <string.h>

grpc_tracer_flag grpc_trace_channel = GRPC_TRACER_INITIALIZER(false, "channel");

/* Memory layouts.

   Channel stack is laid out as: {
     grpc_channel_stack stk;
     padding to GPR_MAX_ALIGNMENT
     grpc_channel_element[stk.count];
     per-filter memory, aligned to GPR_MAX_ALIGNMENT
   }

   Call stack is laid out as: {
     grpc_call_stack stk;
     padding to GPR_MAX_ALIGNMENT
     grpc_call_element[stk.count];
     per-filter memory, aligned to GPR_MAX_ALIGNMENT
   } */

/* Given a size, round up to the next multiple of sizeof(void*) */
#define ROUND_UP_TO_ALIGNMENT_SIZE(x) \
  (((x) + GPR_MAX_ALIGNMENT - 1u) & ~(GPR_MAX_ALIGNMENT - 1u))

size_t grpc_channel_stack_size(const grpc_channel_filter** filters,
                               size_t filter_count) {
  /* always need the header, and size for the channel elements */
  size_t size =
      ROUND_UP_TO_ALIGNMENT_SIZE(sizeof(grpc_channel_stack)) +
      ROUND_UP_TO_ALIGNMENT_SIZE(filter_count * sizeof(grpc_channel_element));
  size_t i;

  GPR_ASSERT((GPR_MAX_ALIGNMENT & (GPR_MAX_ALIGNMENT - 1)) == 0 &&
             "GPR_MAX_ALIGNMENT must be a power of two");

  /* add the size for each filter */
  for (i = 0; i < filter_count; i++) {
    size += ROUND_UP_TO_ALIGNMENT_SIZE(filters[i]->sizeof_channel_data);
  }

  return size;
}

#define CHANNEL_ELEMS_FROM_STACK(stk)                                 \
  ((grpc_channel_element*)((char*)(stk) + ROUND_UP_TO_ALIGNMENT_SIZE( \
                                              sizeof(grpc_channel_stack))))

#define CALL_ELEMS_FROM_STACK(stk)     \
  ((grpc_call_element*)((char*)(stk) + \
                        ROUND_UP_TO_ALIGNMENT_SIZE(sizeof(grpc_call_stack))))

grpc_channel_element* grpc_channel_stack_element(
    grpc_channel_stack* channel_stack, size_t index) {
  return CHANNEL_ELEMS_FROM_STACK(channel_stack) + index;
}

grpc_channel_element* grpc_channel_stack_last_element(
    grpc_channel_stack* channel_stack) {
  return grpc_channel_stack_element(channel_stack, channel_stack->count - 1);
}

grpc_call_element* grpc_call_stack_element(grpc_call_stack* call_stack,
                                           size_t index) {
  return CALL_ELEMS_FROM_STACK(call_stack) + index;
}

grpc_error* grpc_channel_stack_init(
    int initial_refs, grpc_iomgr_cb_func destroy, void* destroy_arg,
    const grpc_channel_filter** filters, size_t filter_count,
    const grpc_channel_args* channel_args, grpc_transport* optional_transport,
    const char* name, grpc_channel_stack* stack) {
  size_t call_size =
      ROUND_UP_TO_ALIGNMENT_SIZE(sizeof(grpc_call_stack)) +
      ROUND_UP_TO_ALIGNMENT_SIZE(filter_count * sizeof(grpc_call_element));
  grpc_channel_element* elems;
  grpc_channel_element_args args;
  char* user_data;
  size_t i;

  stack->count = filter_count;
  GRPC_STREAM_REF_INIT(&stack->refcount, initial_refs, destroy, destroy_arg,
                       name);
  elems = CHANNEL_ELEMS_FROM_STACK(stack);
  user_data = ((char*)elems) + ROUND_UP_TO_ALIGNMENT_SIZE(
                                   filter_count * sizeof(grpc_channel_element));

  /* init per-filter data */
  grpc_error* first_error = GRPC_ERROR_NONE;
  for (i = 0; i < filter_count; i++) {
    args.channel_stack = stack;
    args.channel_args = channel_args;
    args.optional_transport = optional_transport;
    args.is_first = i == 0;
    args.is_last = i == (filter_count - 1);
    elems[i].filter = filters[i];
    elems[i].channel_data = user_data;
    grpc_error* error = elems[i].filter->init_channel_elem(&elems[i], &args);
    if (error != GRPC_ERROR_NONE) {
      if (first_error == GRPC_ERROR_NONE) {
        first_error = error;
      } else {
        GRPC_ERROR_UNREF(error);
      }
    }
    user_data += ROUND_UP_TO_ALIGNMENT_SIZE(filters[i]->sizeof_channel_data);
    call_size += ROUND_UP_TO_ALIGNMENT_SIZE(filters[i]->sizeof_call_data);
  }

  GPR_ASSERT(user_data > (char*)stack);
  GPR_ASSERT((uintptr_t)(user_data - (char*)stack) ==
             grpc_channel_stack_size(filters, filter_count));

  stack->call_stack_size = call_size;
  return first_error;
}

void grpc_channel_stack_destroy(grpc_channel_stack* stack) {
  grpc_channel_element* channel_elems = CHANNEL_ELEMS_FROM_STACK(stack);
  size_t count = stack->count;
  size_t i;

  /* destroy per-filter data */
  for (i = 0; i < count; i++) {
    channel_elems[i].filter->destroy_channel_elem(&channel_elems[i]);
  }
}

grpc_error* grpc_call_stack_init(grpc_channel_stack* channel_stack,
                                 int initial_refs, grpc_iomgr_cb_func destroy,
                                 void* destroy_arg,
                                 const grpc_call_element_args* elem_args) {
  grpc_channel_element* channel_elems = CHANNEL_ELEMS_FROM_STACK(channel_stack);
  size_t count = channel_stack->count;
  grpc_call_element* call_elems;
  char* user_data;
  size_t i;

  elem_args->call_stack->count = count;
  GRPC_STREAM_REF_INIT(&elem_args->call_stack->refcount, initial_refs, destroy,
                       destroy_arg, "CALL_STACK");
  call_elems = CALL_ELEMS_FROM_STACK(elem_args->call_stack);
  user_data = ((char*)call_elems) +
              ROUND_UP_TO_ALIGNMENT_SIZE(count * sizeof(grpc_call_element));

  /* init per-filter data */
  grpc_error* first_error = GRPC_ERROR_NONE;
  for (i = 0; i < count; i++) {
    call_elems[i].filter = channel_elems[i].filter;
    call_elems[i].channel_data = channel_elems[i].channel_data;
    call_elems[i].call_data = user_data;
    grpc_error* error =
        call_elems[i].filter->init_call_elem(&call_elems[i], elem_args);
    if (error != GRPC_ERROR_NONE) {
      if (first_error == GRPC_ERROR_NONE) {
        first_error = error;
      } else {
        GRPC_ERROR_UNREF(error);
      }
    }
    user_data +=
        ROUND_UP_TO_ALIGNMENT_SIZE(call_elems[i].filter->sizeof_call_data);
  }
  return first_error;
}

void grpc_call_stack_set_pollset_or_pollset_set(grpc_call_stack* call_stack,
                                                grpc_polling_entity* pollent) {
  size_t count = call_stack->count;
  grpc_call_element* call_elems;
  char* user_data;
  size_t i;

  call_elems = CALL_ELEMS_FROM_STACK(call_stack);
  user_data = ((char*)call_elems) +
              ROUND_UP_TO_ALIGNMENT_SIZE(count * sizeof(grpc_call_element));

  /* init per-filter data */
  for (i = 0; i < count; i++) {
    call_elems[i].filter->set_pollset_or_pollset_set(&call_elems[i], pollent);
    user_data +=
        ROUND_UP_TO_ALIGNMENT_SIZE(call_elems[i].filter->sizeof_call_data);
  }
}

void grpc_call_stack_ignore_set_pollset_or_pollset_set(
    grpc_call_element* elem, grpc_polling_entity* pollent) {}

void grpc_call_stack_destroy(grpc_call_stack* stack,
                             const grpc_call_final_info* final_info,
                             grpc_closure* then_schedule_closure) {
  grpc_call_element* elems = CALL_ELEMS_FROM_STACK(stack);
  size_t count = stack->count;
  size_t i;

  /* destroy per-filter data */
  for (i = 0; i < count; i++) {
    elems[i].filter->destroy_call_elem(
<<<<<<< HEAD
        &elems[i], final_info, i == count - 1 ? then_schedule_closure : NULL);
=======
        exec_ctx, &elems[i], final_info,
        i == count - 1 ? then_schedule_closure : nullptr);
>>>>>>> 82c8f945
  }
}

void grpc_call_next_op(grpc_call_element* elem,
                       grpc_transport_stream_op_batch* op) {
  grpc_call_element* next_elem = elem + 1;
  GRPC_CALL_LOG_OP(GPR_INFO, next_elem, op);
  next_elem->filter->start_transport_stream_op_batch(next_elem, op);
}

void grpc_channel_next_get_info(grpc_channel_element* elem,
                                const grpc_channel_info* channel_info) {
  grpc_channel_element* next_elem = elem + 1;
  next_elem->filter->get_channel_info(next_elem, channel_info);
}

void grpc_channel_next_op(grpc_channel_element* elem, grpc_transport_op* op) {
  grpc_channel_element* next_elem = elem + 1;
  next_elem->filter->start_transport_op(next_elem, op);
}

grpc_channel_stack* grpc_channel_stack_from_top_element(
    grpc_channel_element* elem) {
  return (grpc_channel_stack*)((char*)(elem)-ROUND_UP_TO_ALIGNMENT_SIZE(
      sizeof(grpc_channel_stack)));
}

grpc_call_stack* grpc_call_stack_from_top_element(grpc_call_element* elem) {
  return (grpc_call_stack*)((char*)(elem)-ROUND_UP_TO_ALIGNMENT_SIZE(
      sizeof(grpc_call_stack)));
}<|MERGE_RESOLUTION|>--- conflicted
+++ resolved
@@ -218,12 +218,8 @@
   /* destroy per-filter data */
   for (i = 0; i < count; i++) {
     elems[i].filter->destroy_call_elem(
-<<<<<<< HEAD
-        &elems[i], final_info, i == count - 1 ? then_schedule_closure : NULL);
-=======
-        exec_ctx, &elems[i], final_info,
+        &elems[i], final_info,
         i == count - 1 ? then_schedule_closure : nullptr);
->>>>>>> 82c8f945
   }
 }
 
