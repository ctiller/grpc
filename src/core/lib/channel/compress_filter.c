/*
 *
 * Copyright 2015, Google Inc.
 * All rights reserved.
 *
 * Redistribution and use in source and binary forms, with or without
 * modification, are permitted provided that the following conditions are
 * met:
 *
 *     * Redistributions of source code must retain the above copyright
 * notice, this list of conditions and the following disclaimer.
 *     * Redistributions in binary form must reproduce the above
 * copyright notice, this list of conditions and the following disclaimer
 * in the documentation and/or other materials provided with the
 * distribution.
 *     * Neither the name of Google Inc. nor the names of its
 * contributors may be used to endorse or promote products derived from
 * this software without specific prior written permission.
 *
 * THIS SOFTWARE IS PROVIDED BY THE COPYRIGHT HOLDERS AND CONTRIBUTORS
 * "AS IS" AND ANY EXPRESS OR IMPLIED WARRANTIES, INCLUDING, BUT NOT
 * LIMITED TO, THE IMPLIED WARRANTIES OF MERCHANTABILITY AND FITNESS FOR
 * A PARTICULAR PURPOSE ARE DISCLAIMED. IN NO EVENT SHALL THE COPYRIGHT
 * OWNER OR CONTRIBUTORS BE LIABLE FOR ANY DIRECT, INDIRECT, INCIDENTAL,
 * SPECIAL, EXEMPLARY, OR CONSEQUENTIAL DAMAGES (INCLUDING, BUT NOT
 * LIMITED TO, PROCUREMENT OF SUBSTITUTE GOODS OR SERVICES; LOSS OF USE,
 * DATA, OR PROFITS; OR BUSINESS INTERRUPTION) HOWEVER CAUSED AND ON ANY
 * THEORY OF LIABILITY, WHETHER IN CONTRACT, STRICT LIABILITY, OR TORT
 * (INCLUDING NEGLIGENCE OR OTHERWISE) ARISING IN ANY WAY OUT OF THE USE
 * OF THIS SOFTWARE, EVEN IF ADVISED OF THE POSSIBILITY OF SUCH DAMAGE.
 *
 */

#include <assert.h>
#include <string.h>

#include <grpc/compression.h>
#include <grpc/slice_buffer.h>
#include <grpc/support/alloc.h>
#include <grpc/support/log.h>

#include "src/core/lib/channel/channel_args.h"
#include "src/core/lib/channel/compress_filter.h"
#include "src/core/lib/compression/algorithm_metadata.h"
#include "src/core/lib/compression/message_compress.h"
#include "src/core/lib/profiling/timers.h"
#include "src/core/lib/slice/slice_internal.h"
#include "src/core/lib/support/string.h"
#include "src/core/lib/transport/static_metadata.h"

int grpc_compression_trace = 0;

typedef struct call_data {
  grpc_slice_buffer slices; /**< Buffers up input slices to be compressed */
  grpc_linked_mdelem compression_algorithm_storage;
  grpc_linked_mdelem accept_encoding_storage;
  uint32_t remaining_slice_bytes;
  /** Compression algorithm we'll try to use. It may be given by incoming
   * metadata, or by the channel's default compression settings. */
  grpc_compression_algorithm compression_algorithm;
  /** If true, contents of \a compression_algorithm are authoritative */
  int has_compression_algorithm;

  grpc_transport_stream_op *send_op;
  uint32_t send_length;
  uint32_t send_flags;
  grpc_slice incoming_slice;
  grpc_slice_buffer_stream replacement_stream;
  grpc_closure *post_send;
  grpc_closure send_done;
  grpc_closure got_slice;
} call_data;

typedef struct channel_data {
  /** The default, channel-level, compression algorithm */
  grpc_compression_algorithm default_compression_algorithm;
  /** Bitset of enabled algorithms */
  uint32_t enabled_algorithms_bitset;
  /** Supported compression algorithms */
  uint32_t supported_compression_algorithms;
} channel_data;

/** For each \a md element from the incoming metadata, filter out the entry for
 * "grpc-encoding", using its value to populate the call data's
 * compression_algorithm field. */
static grpc_mdelem *compression_md_filter(grpc_exec_ctx *exec_ctx,
                                          void *user_data, grpc_mdelem *md) {
  grpc_call_element *elem = user_data;
  call_data *calld = elem->call_data;
  channel_data *channeld = elem->channel_data;

  if (md->key == GRPC_MDSTR_GRPC_INTERNAL_ENCODING_REQUEST) {
    const char *md_c_str = grpc_mdstr_as_c_string(md->value);
    if (!grpc_compression_algorithm_parse(md_c_str, strlen(md_c_str),
                                          &calld->compression_algorithm)) {
      gpr_log(GPR_ERROR,
              "Invalid compression algorithm: '%s' (unknown). Ignoring.",
              md_c_str);
      calld->compression_algorithm = GRPC_COMPRESS_NONE;
    }
    if (!GPR_BITGET(channeld->enabled_algorithms_bitset,
                    calld->compression_algorithm)) {
      gpr_log(GPR_ERROR,
              "Invalid compression algorithm: '%s' (previously disabled). "
              "Ignoring.",
              md_c_str);
      calld->compression_algorithm = GRPC_COMPRESS_NONE;
    }
    calld->has_compression_algorithm = 1;
    return NULL;
  }

  return md;
}

static int skip_compression(grpc_call_element *elem, uint32_t flags) {
  call_data *calld = elem->call_data;
  channel_data *channeld = elem->channel_data;

  if (flags & (GRPC_WRITE_NO_COMPRESS | GRPC_WRITE_INTERNAL_COMPRESS)) {
    return 1;
  }
  if (calld->has_compression_algorithm) {
    if (calld->compression_algorithm == GRPC_COMPRESS_NONE) {
      return 1;
    }
    return 0; /* we have an actual call-specific algorithm */
  }
  /* no per-call compression override */
  return channeld->default_compression_algorithm == GRPC_COMPRESS_NONE;
}

/** Filter initial metadata */
static void process_send_initial_metadata(
    grpc_exec_ctx *exec_ctx, grpc_call_element *elem,
    grpc_metadata_batch *initial_metadata) {
  call_data *calld = elem->call_data;
  channel_data *channeld = elem->channel_data;
  /* Parse incoming request for compression. If any, it'll be available
   * at calld->compression_algorithm */
  grpc_metadata_batch_filter(exec_ctx, initial_metadata, compression_md_filter,
                             elem);
  if (!calld->has_compression_algorithm) {
    /* If no algorithm was found in the metadata and we aren't
     * exceptionally skipping compression, fall back to the channel
     * default */
    calld->compression_algorithm = channeld->default_compression_algorithm;
    calld->has_compression_algorithm = 1; /* GPR_TRUE */
  }
  /* hint compression algorithm */
  grpc_metadata_batch_add_tail(
      initial_metadata, &calld->compression_algorithm_storage,
      grpc_compression_encoding_mdelem(calld->compression_algorithm));

  /* convey supported compression algorithms */
  grpc_metadata_batch_add_tail(initial_metadata,
                               &calld->accept_encoding_storage,
                               GRPC_MDELEM_ACCEPT_ENCODING_FOR_ALGORITHMS(
                                   channeld->supported_compression_algorithms));
}

static void continue_send_message(grpc_exec_ctx *exec_ctx,
                                  grpc_call_element *elem);

static void send_done(grpc_exec_ctx *exec_ctx, void *elemp, grpc_error *error) {
  grpc_call_element *elem = elemp;
  call_data *calld = elem->call_data;
  grpc_slice_buffer_reset_and_unref_internal(exec_ctx, &calld->slices);
  calld->post_send->cb(exec_ctx, calld->post_send->cb_arg, error);
}

static void finish_send_message(grpc_exec_ctx *exec_ctx,
                                grpc_call_element *elem) {
  call_data *calld = elem->call_data;
  int did_compress;
  grpc_slice_buffer tmp;
  grpc_slice_buffer_init(&tmp);
  did_compress = grpc_msg_compress(exec_ctx, calld->compression_algorithm,
                                   &calld->slices, &tmp);
  if (did_compress) {
    if (grpc_compression_trace) {
      char *algo_name;
      const size_t before_size = calld->slices.length;
      const size_t after_size = tmp.length;
      const float savings_ratio = 1.0f - (float)after_size / (float)before_size;
      GPR_ASSERT(grpc_compression_algorithm_name(calld->compression_algorithm,
                                                 &algo_name));
      gpr_log(GPR_DEBUG, "Compressed[%s] %" PRIuPTR " bytes vs. %" PRIuPTR
                         " bytes (%.2f%% savings)",
              algo_name, before_size, after_size, 100 * savings_ratio);
    }
    grpc_slice_buffer_swap(&calld->slices, &tmp);
    calld->send_flags |= GRPC_WRITE_INTERNAL_COMPRESS;
  } else {
    if (grpc_compression_trace) {
      char *algo_name;
      GPR_ASSERT(grpc_compression_algorithm_name(calld->compression_algorithm,
                                                 &algo_name));
      gpr_log(GPR_DEBUG,
              "Algorithm '%s' enabled but decided not to compress. Input size: "
              "%" PRIuPTR,
              algo_name, calld->slices.length);
    }
  }

  grpc_slice_buffer_destroy_internal(exec_ctx, &tmp);

  grpc_slice_buffer_stream_init(&calld->replacement_stream, &calld->slices,
                                calld->send_flags);
  calld->send_op->send_message = &calld->replacement_stream.base;
  calld->post_send = calld->send_op->on_complete;
  calld->send_op->on_complete = &calld->send_done;

  grpc_call_next_op(exec_ctx, elem, calld->send_op);
}

static void got_slice(grpc_exec_ctx *exec_ctx, void *elemp, grpc_error *error) {
  grpc_call_element *elem = elemp;
  call_data *calld = elem->call_data;
  grpc_slice_buffer_add(&calld->slices, calld->incoming_slice);
  if (calld->send_length == calld->slices.length) {
    finish_send_message(exec_ctx, elem);
  } else {
    continue_send_message(exec_ctx, elem);
  }
}

static void continue_send_message(grpc_exec_ctx *exec_ctx,
                                  grpc_call_element *elem) {
  call_data *calld = elem->call_data;
<<<<<<< HEAD
  while (grpc_byte_stream_next_slice(exec_ctx, calld->send_op->send_message,
                                     &calld->incoming_slice, ~(size_t)0,
                                     &calld->got_slice)) {
    gpr_slice_buffer_add(&calld->slices, calld->incoming_slice);
=======
  while (grpc_byte_stream_next(exec_ctx, calld->send_op->send_message,
                               &calld->incoming_slice, ~(size_t)0,
                               &calld->got_slice)) {
    grpc_slice_buffer_add(&calld->slices, calld->incoming_slice);
>>>>>>> 298d481f
    if (calld->send_length == calld->slices.length) {
      finish_send_message(exec_ctx, elem);
      break;
    }
  }
}

static void compress_start_transport_stream_op(grpc_exec_ctx *exec_ctx,
                                               grpc_call_element *elem,
                                               grpc_transport_stream_op *op) {
  call_data *calld = elem->call_data;

  GPR_TIMER_BEGIN("compress_start_transport_stream_op", 0);

  if (op->send_initial_metadata) {
    process_send_initial_metadata(exec_ctx, elem, op->send_initial_metadata);
  }
  if (op->send_message != NULL &&
      !skip_compression(elem, op->send_message->flags)) {
    calld->send_op = op;
    calld->send_length = op->send_message->length;
    calld->send_flags = op->send_message->flags;
    continue_send_message(exec_ctx, elem);
  } else {
    /* pass control down the stack */
    grpc_call_next_op(exec_ctx, elem, op);
  }

  GPR_TIMER_END("compress_start_transport_stream_op", 0);
}

/* Constructor for call_data */
static grpc_error *init_call_elem(grpc_exec_ctx *exec_ctx,
                                  grpc_call_element *elem,
                                  grpc_call_element_args *args) {
  /* grab pointers to our data from the call element */
  call_data *calld = elem->call_data;

  /* initialize members */
  grpc_slice_buffer_init(&calld->slices);
  calld->has_compression_algorithm = 0;
  grpc_closure_init(&calld->got_slice, got_slice, elem);
  grpc_closure_init(&calld->send_done, send_done, elem);

  return GRPC_ERROR_NONE;
}

/* Destructor for call_data */
static void destroy_call_elem(grpc_exec_ctx *exec_ctx, grpc_call_element *elem,
                              const grpc_call_final_info *final_info,
                              void *ignored) {
  /* grab pointers to our data from the call element */
  call_data *calld = elem->call_data;
  grpc_slice_buffer_destroy_internal(exec_ctx, &calld->slices);
}

/* Constructor for channel_data */
static void init_channel_elem(grpc_exec_ctx *exec_ctx,
                              grpc_channel_element *elem,
                              grpc_channel_element_args *args) {
  channel_data *channeld = elem->channel_data;

  channeld->enabled_algorithms_bitset =
      grpc_channel_args_compression_algorithm_get_states(args->channel_args);

  channeld->default_compression_algorithm =
      grpc_channel_args_get_compression_algorithm(args->channel_args);
  /* Make sure the default isn't disabled. */
  if (!GPR_BITGET(channeld->enabled_algorithms_bitset,
                  channeld->default_compression_algorithm)) {
    gpr_log(GPR_DEBUG,
            "compression algorithm %d not enabled: switching to none",
            channeld->default_compression_algorithm);
    channeld->default_compression_algorithm = GRPC_COMPRESS_NONE;
  }

  channeld->supported_compression_algorithms = 1; /* always support identity */
  for (grpc_compression_algorithm algo_idx = 1;
       algo_idx < GRPC_COMPRESS_ALGORITHMS_COUNT; ++algo_idx) {
    /* skip disabled algorithms */
    if (!GPR_BITGET(channeld->enabled_algorithms_bitset, algo_idx)) {
      continue;
    }
    channeld->supported_compression_algorithms |= 1u << algo_idx;
  }

  GPR_ASSERT(!args->is_last);
}

/* Destructor for channel data */
static void destroy_channel_elem(grpc_exec_ctx *exec_ctx,
                                 grpc_channel_element *elem) {}

const grpc_channel_filter grpc_compress_filter = {
    compress_start_transport_stream_op,
    grpc_channel_next_op,
    sizeof(call_data),
    init_call_elem,
    grpc_call_stack_ignore_set_pollset_or_pollset_set,
    destroy_call_elem,
    sizeof(channel_data),
    init_channel_elem,
    destroy_channel_elem,
    grpc_call_next_get_peer,
    grpc_channel_next_get_info,
    "compress"};<|MERGE_RESOLUTION|>--- conflicted
+++ resolved
@@ -228,17 +228,10 @@
 static void continue_send_message(grpc_exec_ctx *exec_ctx,
                                   grpc_call_element *elem) {
   call_data *calld = elem->call_data;
-<<<<<<< HEAD
   while (grpc_byte_stream_next_slice(exec_ctx, calld->send_op->send_message,
                                      &calld->incoming_slice, ~(size_t)0,
                                      &calld->got_slice)) {
-    gpr_slice_buffer_add(&calld->slices, calld->incoming_slice);
-=======
-  while (grpc_byte_stream_next(exec_ctx, calld->send_op->send_message,
-                               &calld->incoming_slice, ~(size_t)0,
-                               &calld->got_slice)) {
     grpc_slice_buffer_add(&calld->slices, calld->incoming_slice);
->>>>>>> 298d481f
     if (calld->send_length == calld->slices.length) {
       finish_send_message(exec_ctx, elem);
       break;
