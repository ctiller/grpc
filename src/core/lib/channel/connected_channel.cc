//
//
// Copyright 2015 gRPC authors.
//
// Licensed under the Apache License, Version 2.0 (the "License");
// you may not use this file except in compliance with the License.
// You may obtain a copy of the License at
//
//     http://www.apache.org/licenses/LICENSE-2.0
//
// Unless required by applicable law or agreed to in writing, software
// distributed under the License is distributed on an "AS IS" BASIS,
// WITHOUT WARRANTIES OR CONDITIONS OF ANY KIND, either express or implied.
// See the License for the specific language governing permissions and
// limitations under the License.
//
//

#include <grpc/support/port_platform.h>

#include "src/core/lib/channel/connected_channel.h"

#include <inttypes.h>

#include <functional>
#include <memory>
#include <string>
#include <type_traits>
#include <utility>

#include "absl/status/status.h"
#include "absl/status/statusor.h"
#include "absl/types/optional.h"

#include <grpc/grpc.h>
#include <grpc/status.h>
#include <grpc/support/alloc.h>
#include <grpc/support/log.h>

#include "src/core/lib/channel/call_finalization.h"
#include "src/core/lib/channel/channel_args.h"
#include "src/core/lib/channel/channel_fwd.h"
#include "src/core/lib/channel/channel_stack.h"
#include "src/core/lib/config/core_configuration.h"
#include "src/core/lib/debug/trace.h"
#include "src/core/lib/experiments/experiments.h"
#include "src/core/lib/gpr/alloc.h"
#include "src/core/lib/gprpp/debug_location.h"
#include "src/core/lib/gprpp/orphanable.h"
#include "src/core/lib/gprpp/ref_counted_ptr.h"
#include "src/core/lib/gprpp/time.h"
#include "src/core/lib/iomgr/call_combiner.h"
#include "src/core/lib/iomgr/closure.h"
#include "src/core/lib/iomgr/error.h"
#include "src/core/lib/iomgr/polling_entity.h"
#include "src/core/lib/promise/activity.h"
#include "src/core/lib/promise/arena_promise.h"
#include "src/core/lib/promise/context.h"
#include "src/core/lib/promise/detail/status.h"
#include "src/core/lib/promise/for_each.h"
#include "src/core/lib/promise/if.h"
#include "src/core/lib/promise/latch.h"
#include "src/core/lib/promise/loop.h"
#include "src/core/lib/promise/map.h"
#include "src/core/lib/promise/party.h"
#include "src/core/lib/promise/pipe.h"
#include "src/core/lib/promise/poll.h"
#include "src/core/lib/promise/promise.h"
#include "src/core/lib/promise/race.h"
#include "src/core/lib/promise/seq.h"
#include "src/core/lib/promise/try_seq.h"
#include "src/core/lib/resource_quota/arena.h"
#include "src/core/lib/slice/slice.h"
#include "src/core/lib/slice/slice_buffer.h"
#include "src/core/lib/surface/call.h"
#include "src/core/lib/surface/call_trace.h"
#include "src/core/lib/surface/channel_stack_type.h"
#include "src/core/lib/transport/batch_builder.h"
#include "src/core/lib/transport/error_utils.h"
#include "src/core/lib/transport/metadata_batch.h"
#include "src/core/lib/transport/transport.h"

typedef struct connected_channel_channel_data {
  grpc_core::Transport* transport;
} channel_data;

struct callback_state {
  grpc_closure closure;
  grpc_closure* original_closure;
  grpc_core::CallCombiner* call_combiner;
  const char* reason;
};
typedef struct connected_channel_call_data {
  grpc_core::CallCombiner* call_combiner;
  // Closures used for returning results on the call combiner.
  callback_state on_complete[6];  // Max number of pending batches.
  callback_state recv_initial_metadata_ready;
  callback_state recv_message_ready;
  callback_state recv_trailing_metadata_ready;
} call_data;

static void run_in_call_combiner(void* arg, grpc_error_handle error) {
  callback_state* state = static_cast<callback_state*>(arg);
  GRPC_CALL_COMBINER_START(state->call_combiner, state->original_closure, error,
                           state->reason);
}

static void run_cancel_in_call_combiner(void* arg, grpc_error_handle error) {
  run_in_call_combiner(arg, error);
  gpr_free(arg);
}

static void intercept_callback(call_data* calld, callback_state* state,
                               bool free_when_done, const char* reason,
                               grpc_closure** original_closure) {
  state->original_closure = *original_closure;
  state->call_combiner = calld->call_combiner;
  state->reason = reason;
  *original_closure = GRPC_CLOSURE_INIT(
      &state->closure,
      free_when_done ? run_cancel_in_call_combiner : run_in_call_combiner,
      state, grpc_schedule_on_exec_ctx);
}

static callback_state* get_state_for_batch(
    call_data* calld, grpc_transport_stream_op_batch* batch) {
  if (batch->send_initial_metadata) return &calld->on_complete[0];
  if (batch->send_message) return &calld->on_complete[1];
  if (batch->send_trailing_metadata) return &calld->on_complete[2];
  if (batch->recv_initial_metadata) return &calld->on_complete[3];
  if (batch->recv_message) return &calld->on_complete[4];
  if (batch->recv_trailing_metadata) return &calld->on_complete[5];
  GPR_UNREACHABLE_CODE(return nullptr);
}

// We perform a small hack to locate transport data alongside the connected
// channel data in call allocations, to allow everything to be pulled in minimal
// cache line requests
#define TRANSPORT_STREAM_FROM_CALL_DATA(calld) \
  ((grpc_stream*)(((char*)(calld)) +           \
                  GPR_ROUND_UP_TO_ALIGNMENT_SIZE(sizeof(call_data))))
#define CALL_DATA_FROM_TRANSPORT_STREAM(transport_stream) \
  ((call_data*)(((char*)(transport_stream)) -             \
                GPR_ROUND_UP_TO_ALIGNMENT_SIZE(sizeof(call_data))))

// Intercept a call operation and either push it directly up or translate it
// into transport stream operations
static void connected_channel_start_transport_stream_op_batch(
    grpc_call_element* elem, grpc_transport_stream_op_batch* batch) {
  call_data* calld = static_cast<call_data*>(elem->call_data);
  channel_data* chand = static_cast<channel_data*>(elem->channel_data);
  if (batch->recv_initial_metadata) {
    callback_state* state = &calld->recv_initial_metadata_ready;
    intercept_callback(
        calld, state, false, "recv_initial_metadata_ready",
        &batch->payload->recv_initial_metadata.recv_initial_metadata_ready);
  }
  if (batch->recv_message) {
    callback_state* state = &calld->recv_message_ready;
    intercept_callback(calld, state, false, "recv_message_ready",
                       &batch->payload->recv_message.recv_message_ready);
  }
  if (batch->recv_trailing_metadata) {
    callback_state* state = &calld->recv_trailing_metadata_ready;
    intercept_callback(
        calld, state, false, "recv_trailing_metadata_ready",
        &batch->payload->recv_trailing_metadata.recv_trailing_metadata_ready);
  }
  if (batch->cancel_stream) {
    // There can be more than one cancellation batch in flight at any
    // given time, so we can't just pick out a fixed index into
    // calld->on_complete like we can for the other ops.  However,
    // cancellation isn't in the fast path, so we just allocate a new
    // closure for each one.
    callback_state* state =
        static_cast<callback_state*>(gpr_malloc(sizeof(*state)));
    intercept_callback(calld, state, true, "on_complete (cancel_stream)",
                       &batch->on_complete);
  } else if (batch->on_complete != nullptr) {
    callback_state* state = get_state_for_batch(calld, batch);
    intercept_callback(calld, state, false, "on_complete", &batch->on_complete);
  }
  chand->transport->filter_stack_transport()->PerformStreamOp(
      TRANSPORT_STREAM_FROM_CALL_DATA(calld), batch);
  GRPC_CALL_COMBINER_STOP(calld->call_combiner, "passed batch to transport");
}

static void connected_channel_start_transport_op(grpc_channel_element* elem,
                                                 grpc_transport_op* op) {
  channel_data* chand = static_cast<channel_data*>(elem->channel_data);
  chand->transport->PerformOp(op);
}

// Constructor for call_data
static grpc_error_handle connected_channel_init_call_elem(
    grpc_call_element* elem, const grpc_call_element_args* args) {
  call_data* calld = static_cast<call_data*>(elem->call_data);
  channel_data* chand = static_cast<channel_data*>(elem->channel_data);
  calld->call_combiner = args->call_combiner;
  chand->transport->filter_stack_transport()->InitStream(
      TRANSPORT_STREAM_FROM_CALL_DATA(calld), &args->call_stack->refcount,
      args->server_transport_data, args->arena);
  return absl::OkStatus();
}

static void set_pollset_or_pollset_set(grpc_call_element* elem,
                                       grpc_polling_entity* pollent) {
  call_data* calld = static_cast<call_data*>(elem->call_data);
  channel_data* chand = static_cast<channel_data*>(elem->channel_data);
  chand->transport->SetPollingEntity(TRANSPORT_STREAM_FROM_CALL_DATA(calld),
                                     pollent);
}

// Destructor for call_data
static void connected_channel_destroy_call_elem(
    grpc_call_element* elem, const grpc_call_final_info* /*final_info*/,
    grpc_closure* then_schedule_closure) {
  call_data* calld = static_cast<call_data*>(elem->call_data);
  channel_data* chand = static_cast<channel_data*>(elem->channel_data);
  chand->transport->filter_stack_transport()->DestroyStream(
      TRANSPORT_STREAM_FROM_CALL_DATA(calld), then_schedule_closure);
}

// Constructor for channel_data
static grpc_error_handle connected_channel_init_channel_elem(
    grpc_channel_element* elem, grpc_channel_element_args* args) {
  channel_data* cd = static_cast<channel_data*>(elem->channel_data);
  GPR_ASSERT(args->is_last);
  cd->transport = args->channel_args.GetObject<grpc_core::Transport>();
  return absl::OkStatus();
}

// Destructor for channel_data
static void connected_channel_destroy_channel_elem(grpc_channel_element* elem) {
  channel_data* cd = static_cast<channel_data*>(elem->channel_data);
  if (cd->transport) {
    cd->transport->Orphan();
  }
}

// No-op.
static void connected_channel_get_channel_info(
    grpc_channel_element* /*elem*/, const grpc_channel_info* /*channel_info*/) {
}

namespace grpc_core {
namespace {

#if defined(GRPC_EXPERIMENT_IS_INCLUDED_PROMISE_BASED_CLIENT_CALL) || \
    defined(GRPC_EXPERIMENT_IS_INCLUDED_PROMISE_BASED_SERVER_CALL)
class ConnectedChannelStream : public Orphanable {
 public:
  explicit ConnectedChannelStream(Transport* transport)
      : transport_(transport), stream_(nullptr, StreamDeleter(this)) {
    GRPC_STREAM_REF_INIT(
        &stream_refcount_, 1,
        [](void* p, grpc_error_handle) {
          static_cast<ConnectedChannelStream*>(p)->BeginDestroy();
        },
        this, "ConnectedChannelStream");
  }

  Transport* transport() { return transport_; }
  grpc_closure* stream_destroyed_closure() { return &stream_destroyed_; }

  BatchBuilder::Target batch_target() {
    return BatchBuilder::Target{transport_, stream_.get(), &stream_refcount_};
  }

  void IncrementRefCount(const char* reason = "smartptr") {
#ifndef NDEBUG
    grpc_stream_ref(&stream_refcount_, reason);
#else
    (void)reason;
    grpc_stream_ref(&stream_refcount_);
#endif
  }

  void Unref(const char* reason = "smartptr") {
#ifndef NDEBUG
    grpc_stream_unref(&stream_refcount_, reason);
#else
    (void)reason;
    grpc_stream_unref(&stream_refcount_);
#endif
  }

  RefCountedPtr<ConnectedChannelStream> InternalRef() {
    IncrementRefCount("smartptr");
    return RefCountedPtr<ConnectedChannelStream>(this);
  }

  void Orphan() final {
    bool finished = finished_.IsSet();
    if (grpc_call_trace.enabled()) {
      gpr_log(GPR_DEBUG, "%s[connected] Orphan stream, finished: %d",
              party_->DebugTag().c_str(), finished);
    }
    // If we hadn't already observed the stream to be finished, we need to
    // cancel it at the transport.
    if (!finished) {
      party_->Spawn(
          "finish",
          [self = InternalRef()]() {
            if (!self->finished_.IsSet()) {
              self->finished_.Set();
            }
            return Empty{};
          },
          [](Empty) {});
      GetContext<BatchBuilder>()->Cancel(batch_target(),
                                         absl::CancelledError());
    }
    Unref("orphan connected stream");
  }

  // Returns a promise that implements the receive message loop.
  auto RecvMessages(PipeSender<MessageHandle>* incoming_messages,
                    bool cancel_on_error);
  // Returns a promise that implements the send message loop.
  auto SendMessages(PipeReceiver<MessageHandle>* outgoing_messages);

  void SetStream(grpc_stream* stream) { stream_.reset(stream); }
  grpc_stream* stream() { return stream_.get(); }
  grpc_stream_refcount* stream_refcount() { return &stream_refcount_; }

  void set_finished() { finished_.Set(); }
  auto WaitFinished() { return finished_.Wait(); }

 private:
  class StreamDeleter {
   public:
    explicit StreamDeleter(ConnectedChannelStream* impl) : impl_(impl) {}
    void operator()(grpc_stream* stream) const {
      if (stream == nullptr) return;
      impl_->transport()->filter_stack_transport()->DestroyStream(
          stream, impl_->stream_destroyed_closure());
    }

   private:
    ConnectedChannelStream* impl_;
  };
  using StreamPtr = std::unique_ptr<grpc_stream, StreamDeleter>;

  void StreamDestroyed() {
    call_context_->RunInContext([this] { this->~ConnectedChannelStream(); });
  }

  void BeginDestroy() {
    if (stream_ != nullptr) {
      stream_.reset();
    } else {
      StreamDestroyed();
    }
  }

  Transport* const transport_;
  RefCountedPtr<CallContext> const call_context_{
      GetContext<CallContext>()->Ref()};
  grpc_closure stream_destroyed_ =
      MakeMemberClosure<ConnectedChannelStream,
                        &ConnectedChannelStream::StreamDestroyed>(
          this, DEBUG_LOCATION);
  grpc_stream_refcount stream_refcount_;
  StreamPtr stream_;
  Arena* arena_ = GetContext<Arena>();
  Party* const party_ = static_cast<Party*>(Activity::current());
  ExternallyObservableLatch<void> finished_;
};

auto ConnectedChannelStream::RecvMessages(
    PipeSender<MessageHandle>* incoming_messages, bool cancel_on_error) {
  return Loop([self = InternalRef(), cancel_on_error,
               incoming_messages = std::move(*incoming_messages)]() mutable {
    return Seq(
        GetContext<BatchBuilder>()->ReceiveMessage(self->batch_target()),
        [cancel_on_error, &incoming_messages](
            absl::StatusOr<absl::optional<MessageHandle>> status) mutable {
          bool has_message = status.ok() && status->has_value();
          auto publish_message = [&incoming_messages, &status]() {
            auto pending_message = std::move(**status);
            if (grpc_call_trace.enabled()) {
              gpr_log(GPR_INFO,
                      "%s[connected] RecvMessage: received payload of %" PRIdPTR
                      " bytes",
                      Activity::current()->DebugTag().c_str(),
                      pending_message->payload()->Length());
            }
            return Map(incoming_messages.Push(std::move(pending_message)),
                       [](bool ok) -> LoopCtl<absl::Status> {
                         if (!ok) {
                           if (grpc_call_trace.enabled()) {
                             gpr_log(GPR_INFO,
                                     "%s[connected] RecvMessage: failed to "
                                     "push message towards the application",
                                     Activity::current()->DebugTag().c_str());
                           }
                           return absl::OkStatus();
                         }
                         return Continue{};
                       });
          };
          auto publish_close = [cancel_on_error, &incoming_messages,
                                &status]() mutable {
            if (grpc_call_trace.enabled()) {
              gpr_log(GPR_INFO,
                      "%s[connected] RecvMessage: reached end of stream with "
                      "status:%s",
                      Activity::current()->DebugTag().c_str(),
                      status.status().ToString().c_str());
            }
            if (cancel_on_error && !status.ok()) {
              incoming_messages.CloseWithError();
            } else {
              incoming_messages.Close();
            }
            return Immediate(LoopCtl<absl::Status>(status.status()));
          };
          return If(has_message, std::move(publish_message),
                    std::move(publish_close));
        });
  });
}

auto ConnectedChannelStream::SendMessages(
    PipeReceiver<MessageHandle>* outgoing_messages) {
  return ForEach(std::move(*outgoing_messages),
                 [self = InternalRef()](MessageHandle message) {
                   return GetContext<BatchBuilder>()->SendMessage(
                       self->batch_target(), std::move(message));
                 });
}
#endif  // defined(GRPC_EXPERIMENT_IS_INCLUDED_PROMISE_BASED_CLIENT_CALL) ||
        // defined(GRPC_EXPERIMENT_IS_INCLUDED_PROMISE_BASED_SERVER_CALL)

#ifdef GRPC_EXPERIMENT_IS_INCLUDED_PROMISE_BASED_CLIENT_CALL
ArenaPromise<ServerMetadataHandle> MakeClientCallPromise(Transport* transport,
                                                         CallArgs call_args,
                                                         NextPromiseFactory) {
  OrphanablePtr<ConnectedChannelStream> stream(
      GetContext<Arena>()->New<ConnectedChannelStream>(transport));
  stream->SetStream(static_cast<grpc_stream*>(GetContext<Arena>()->Alloc(
      transport->filter_stack_transport()->SizeOfStream())));
  transport->filter_stack_transport()->InitStream(stream->stream(),
                                                  stream->stream_refcount(),
                                                  nullptr, GetContext<Arena>());
  auto* party = static_cast<Party*>(Activity::current());
  party->Spawn("set_polling_entity", call_args.polling_entity->Wait(),
               [transport, stream = stream->InternalRef()](
                   grpc_polling_entity polling_entity) {
                 transport->SetPollingEntity(stream->stream(), &polling_entity);
               });
  // Start a loop to send messages from client_to_server_messages to the
  // transport. When the pipe closes and the loop completes, send a trailing
  // metadata batch to close the stream.
  party->Spawn(
      "send_messages",
      TrySeq(stream->SendMessages(call_args.client_to_server_messages),
             [stream = stream->InternalRef()]() {
               return GetContext<BatchBuilder>()->SendClientTrailingMetadata(
                   stream->batch_target());
             }),
      [](absl::Status) {});
  // Start a promise to receive server initial metadata and then forward it up
  // through the receiving pipe.
  auto server_initial_metadata =
      GetContext<Arena>()->MakePooled<ServerMetadata>(GetContext<Arena>());
  party->Spawn(
      "recv_initial_metadata",
      TrySeq(GetContext<BatchBuilder>()->ReceiveServerInitialMetadata(
                 stream->batch_target()),
             [pipe = call_args.server_initial_metadata](
                 ServerMetadataHandle server_initial_metadata) {
               if (grpc_call_trace.enabled()) {
                 gpr_log(GPR_DEBUG,
                         "%s[connected] Publish client initial metadata: %s",
                         Activity::current()->DebugTag().c_str(),
                         server_initial_metadata->DebugString().c_str());
               }
               return Map(pipe->Push(std::move(server_initial_metadata)),
                          [](bool r) {
                            if (r) return absl::OkStatus();
                            return absl::CancelledError();
                          });
             }),
      [](absl::Status) {});

  // Build up the rest of the main call promise:

  // Create a promise that will send initial metadata and then signal completion
  // of that via the token.
  auto send_initial_metadata = Seq(
      GetContext<BatchBuilder>()->SendClientInitialMetadata(
          stream->batch_target(), std::move(call_args.client_initial_metadata)),
      [sent_initial_metadata_token =
           std::move(call_args.client_initial_metadata_outstanding)](
          absl::Status status) mutable {
        sent_initial_metadata_token.Complete(status.ok());
        return status;
      });
  // Create a promise that will receive server trailing metadata.
  // If this fails, we massage the error into metadata that we can report
  // upwards.
  auto server_trailing_metadata =
      GetContext<Arena>()->MakePooled<ServerMetadata>(GetContext<Arena>());
  auto recv_trailing_metadata =
      Map(GetContext<BatchBuilder>()->ReceiveServerTrailingMetadata(
              stream->batch_target()),
          [](absl::StatusOr<ServerMetadataHandle> status) mutable {
            if (!status.ok()) {
              auto server_trailing_metadata =
                  GetContext<Arena>()->MakePooled<ServerMetadata>(
                      GetContext<Arena>());
              grpc_status_code status_code = GRPC_STATUS_UNKNOWN;
              std::string message;
              grpc_error_get_status(status.status(), Timestamp::InfFuture(),
                                    &status_code, &message, nullptr, nullptr);
              server_trailing_metadata->Set(GrpcStatusMetadata(), status_code);
              server_trailing_metadata->Set(GrpcMessageMetadata(),
                                            Slice::FromCopiedString(message));
              return server_trailing_metadata;
            } else {
              return std::move(*status);
            }
          });
  // Finally the main call promise.
  // Concurrently: send initial metadata and receive messages, until BOTH
  // complete (or one fails).
  // Next: receive trailing metadata, and return that up the stack.
  auto recv_messages =
      stream->RecvMessages(call_args.server_to_client_messages, false);
  return Map(
      [send_initial_metadata = std::move(send_initial_metadata),
       recv_messages = std::move(recv_messages),
       recv_trailing_metadata = std::move(recv_trailing_metadata),
       done_send_initial_metadata = false, done_recv_messages = false,
       done_recv_trailing_metadata =
           false]() mutable -> Poll<ServerMetadataHandle> {
        if (!done_send_initial_metadata) {
          auto p = send_initial_metadata();
          if (auto* r = p.value_if_ready()) {
            done_send_initial_metadata = true;
            if (!r->ok()) return StatusCast<ServerMetadataHandle>(*r);
          }
        }
        if (!done_recv_messages) {
          auto p = recv_messages();
          if (p.ready()) {
            // NOTE: ignore errors here, they'll be collected in the
            // recv_trailing_metadata.
            done_recv_messages = true;
          } else {
            return Pending{};
          }
        }
        if (!done_recv_trailing_metadata) {
          auto p = recv_trailing_metadata();
          if (auto* r = p.value_if_ready()) {
            done_recv_trailing_metadata = true;
            return std::move(*r);
          }
        }
        return Pending{};
      },
      [stream = std::move(stream)](ServerMetadataHandle result) {
        stream->set_finished();
        return result;
      });
}
#endif

#ifdef GRPC_EXPERIMENT_IS_INCLUDED_PROMISE_BASED_SERVER_CALL
ArenaPromise<ServerMetadataHandle> MakeServerCallPromise(
    Transport* transport, CallArgs, NextPromiseFactory next_promise_factory) {
  OrphanablePtr<ConnectedChannelStream> stream(
      GetContext<Arena>()->New<ConnectedChannelStream>(transport));

  stream->SetStream(static_cast<grpc_stream*>(GetContext<Arena>()->Alloc(
      transport->filter_stack_transport()->SizeOfStream())));
  transport->filter_stack_transport()->InitStream(
      stream->stream(), stream->stream_refcount(),
      GetContext<CallContext>()->server_call_context()->server_stream_data(),
      GetContext<Arena>());
  auto* party = static_cast<Party*>(Activity::current());

  // Arifacts we need for the lifetime of the call.
  struct CallData {
    Pipe<MessageHandle> server_to_client;
    Pipe<MessageHandle> client_to_server;
    Pipe<ServerMetadataHandle> server_initial_metadata;
    Latch<ServerMetadataHandle> failure_latch;
    Latch<grpc_polling_entity> polling_entity_latch;
    bool sent_initial_metadata = false;
    bool sent_trailing_metadata = false;
  };
  auto* call_data = GetContext<Arena>()->New<CallData>();
  GetContext<CallFinalization>()->Add(
      [call_data](const grpc_call_final_info*) { call_data->~CallData(); });

  party->Spawn("set_polling_entity", call_data->polling_entity_latch.Wait(),
               [transport, stream = stream->InternalRef()](
                   grpc_polling_entity polling_entity) {
                 transport->SetPollingEntity(stream->stream(), &polling_entity);
               });

  auto server_to_client_empty =
      call_data->server_to_client.receiver.AwaitEmpty();

  // Create a promise that will receive client initial metadata, and then run
  // the main stem of the call (calling next_promise_factory up through the
  // filters).
  // Race the main call with failure_latch, allowing us to forcefully complete
  // the call in the case of a failure.
  auto recv_initial_metadata_then_run_promise =
      TrySeq(GetContext<BatchBuilder>()->ReceiveClientInitialMetadata(
                 stream->batch_target()),
             [next_promise_factory = std::move(next_promise_factory),
              server_to_client_empty = std::move(server_to_client_empty),
              call_data](ClientMetadataHandle client_initial_metadata) {
               auto call_promise = next_promise_factory(CallArgs{
                   std::move(client_initial_metadata),
                   ClientInitialMetadataOutstandingToken::Empty(),
                   &call_data->polling_entity_latch,
                   &call_data->server_initial_metadata.sender,
                   &call_data->client_to_server.receiver,
                   &call_data->server_to_client.sender,
               });
               return Race(call_data->failure_latch.Wait(),
                           [call_promise = std::move(call_promise),
                            server_to_client_empty =
                                std::move(server_to_client_empty)]() mutable
                           -> Poll<ServerMetadataHandle> {
                             // TODO(ctiller): this is deeply weird and we need
                             // to clean this up.
                             //
                             // The following few lines check to ensure that
                             // there's no message currently pending in the
                             // outgoing message queue, and if (and only if)
                             // that's true decides to poll the main promise to
                             // see if there's a result.
                             //
                             // This essentially introduces a polling priority
                             // scheme that makes the current promise structure
                             // work out the way we want when talking to
                             // transports.
                             //
                             // The problem is that transports are going to need
                             // to replicate this structure when they convert to
                             // promises, and that becomes troubling as we'll be
                             // replicating weird throughout the stack.
                             //
                             // Instead we likely need to change the way we're
                             // composing promises through the stack.
                             //
                             // Proposed is to change filters from a promise
                             // that takes ClientInitialMetadata and returns
                             // ServerTrailingMetadata with three pipes for
                             // ServerInitialMetadata and
                             // ClientToServerMessages, ServerToClientMessages.
                             // Instead we'll have five pipes, moving
                             // ClientInitialMetadata and ServerTrailingMetadata
                             // to pipes that can be intercepted.
                             //
                             // The effect of this change will be to cripple the
                             // things that can be done in a filter (but cripple
                             // in line with what most filters actually do).
                             // We'll likely need to add a `CallContext::Cancel`
                             // to allow filters to cancel a request, but this
                             // would also have the advantage of centralizing
                             // our cancellation machinery which seems like an
                             // additional win - with the net effect that the
                             // shape of the call gets made explicit at the top
                             // & bottom of the stack.
                             //
                             // There's a small set of filters (retry, this one,
                             // lame client, clinet channel) that terminate
                             // stacks and need a richer set of semantics, but
                             // that ends up being fine because we can spawn
                             // tasks in parties to handle those edge cases, and
                             // keep the majority of filters simple: they just
                             // call InterceptAndMap on a handful of filters at
                             // call initialization time and then proceed to
                             // actually filter.
                             //
                             // So that's the plan, why isn't it enacted here?
                             //
                             // Well, the plan ends up being easy to implement
                             // in the promise based world (I did a prototype on
                             // a branch in an afternoon). It's heinous to
                             // implement in promise_based_filter, and that code
                             // is load bearing for us at the time of writing.
                             // It's not worth delaying promises for a further N
                             // months (N ~ 6) to make that change.
                             //
                             // Instead, we'll move forward with this, get
                             // promise_based_filter out of the picture, and
                             // then during the mop-up phase for promises tweak
                             // the compute structure to move to the magical
                             // five pipes (I'm reminded of an old Onion
                             // article), and end up in a good happy place.
                             if (server_to_client_empty().pending()) {
                               return Pending{};
                             }
                             return call_promise();
                           });
             });

  // Promise factory that accepts a ServerMetadataHandle, and sends it as the
  // trailing metadata for this call.
  auto send_trailing_metadata = [call_data, stream = stream->InternalRef()](
                                    ServerMetadataHandle
                                        server_trailing_metadata) {
    bool is_cancellation =
        server_trailing_metadata->get(GrpcCallWasCancelled()).value_or(false);
    return GetContext<BatchBuilder>()->SendServerTrailingMetadata(
        stream->batch_target(), std::move(server_trailing_metadata),
        is_cancellation ||
            !std::exchange(call_data->sent_initial_metadata, true));
  };

  // Runs the receive message loop, either until all the messages
  // are received or the server call is complete.
  party->Spawn(
      "recv_messages",
      Race(
          Map(stream->WaitFinished(), [](Empty) { return absl::OkStatus(); }),
          Map(stream->RecvMessages(&call_data->client_to_server.sender, true),
              [failure_latch = &call_data->failure_latch](absl::Status status) {
                if (!status.ok() && !failure_latch->is_set()) {
                  failure_latch->Set(ServerMetadataFromStatus(status));
                }
                return status;
              })),
      [](absl::Status) {});

  // Run a promise that will send initial metadata (if that pipe sends some).
  // And then run the send message loop until that completes.

  auto send_initial_metadata = Seq(
      Race(Map(stream->WaitFinished(),
               [](Empty) { return NextResult<ServerMetadataHandle>(true); }),
           call_data->server_initial_metadata.receiver.Next()),
      [call_data, stream = stream->InternalRef()](
          NextResult<ServerMetadataHandle> next_result) mutable {
        auto md = !call_data->sent_initial_metadata && next_result.has_value()
                      ? std::move(next_result.value())
                      : nullptr;
        if (md != nullptr) {
          call_data->sent_initial_metadata = true;
          auto* party = static_cast<Party*>(Activity::current());
          party->Spawn("connected/send_initial_metadata",
                       GetContext<BatchBuilder>()->SendServerInitialMetadata(
                           stream->batch_target(), std::move(md)),
                       [](absl::Status) {});
          return Immediate(absl::OkStatus());
        }
        return Immediate(absl::CancelledError());
      });
  party->Spawn(
      "send_initial_metadata_then_messages",
      Race(Map(stream->WaitFinished(), [](Empty) { return absl::OkStatus(); }),
           TrySeq(std::move(send_initial_metadata),
                  stream->SendMessages(&call_data->server_to_client.receiver))),
      [](absl::Status) {});

  // Spawn a job to fetch the "client trailing metadata" - if this is OK then
  // it's client done, otherwise it's a signal of cancellation from the client
  // which we'll use failure_latch to signal.

  party->Spawn(
      "recv_trailing_metadata",
      Seq(GetContext<BatchBuilder>()->ReceiveClientTrailingMetadata(
              stream->batch_target()),
          [failure_latch = &call_data->failure_latch](
              absl::StatusOr<ClientMetadataHandle> status) mutable {
            if (grpc_call_trace.enabled()) {
              gpr_log(
                  GPR_DEBUG,
                  "%s[connected] Got trailing metadata; status=%s metadata=%s",
                  Activity::current()->DebugTag().c_str(),
                  status.status().ToString().c_str(),
                  status.ok() ? (*status)->DebugString().c_str() : "<none>");
            }
            ClientMetadataHandle trailing_metadata;
            if (status.ok()) {
              trailing_metadata = std::move(*status);
            } else {
              trailing_metadata =
                  GetContext<Arena>()->MakePooled<ClientMetadata>(
                      GetContext<Arena>());
              grpc_status_code status_code = GRPC_STATUS_UNKNOWN;
              std::string message;
              grpc_error_get_status(status.status(), Timestamp::InfFuture(),
                                    &status_code, &message, nullptr, nullptr);
              trailing_metadata->Set(GrpcStatusMetadata(), status_code);
              trailing_metadata->Set(GrpcMessageMetadata(),
                                     Slice::FromCopiedString(message));
            }
            if (trailing_metadata->get(GrpcStatusMetadata())
                    .value_or(GRPC_STATUS_UNKNOWN) != GRPC_STATUS_OK) {
              if (!failure_latch->is_set()) {
                failure_latch->Set(std::move(trailing_metadata));
              }
            }
            return Empty{};
          }),
      [](Empty) {});

  // Finally assemble the main call promise:
  // Receive initial metadata from the client and start the promise up the
  // filter stack.
  // Upon completion, send trailing metadata to the client and then return it
  // (allowing the call code to decide on what signalling to give the
  // application).

  struct CleanupPollingEntityLatch {
    void operator()(Latch<grpc_polling_entity>* latch) {
      if (!latch->is_set()) latch->Set(grpc_polling_entity());
    }
  };
  auto cleanup_polling_entity_latch =
      std::unique_ptr<Latch<grpc_polling_entity>, CleanupPollingEntityLatch>(
          &call_data->polling_entity_latch);
  struct CleanupSendInitialMetadata {
    void operator()(CallData* call_data) {
      call_data->server_initial_metadata.receiver.CloseWithError();
    }
  };
  auto cleanup_send_initial_metadata =
      std::unique_ptr<CallData, CleanupSendInitialMetadata>(call_data);

  return Map(
      Seq(std::move(recv_initial_metadata_then_run_promise),
          std::move(send_trailing_metadata)),
      [cleanup_polling_entity_latch = std::move(cleanup_polling_entity_latch),
       cleanup_send_initial_metadata = std::move(cleanup_send_initial_metadata),
       stream = std::move(stream)](ServerMetadataHandle md) {
        stream->set_finished();
        return md;
      });
}
#endif

template <ArenaPromise<ServerMetadataHandle> (*make_call_promise)(
    Transport*, CallArgs, NextPromiseFactory)>
grpc_channel_filter MakeConnectedFilter() {
  // Create a vtable that contains both the legacy call methods (for filter
  // stack based calls) and the new promise based method for creating
  // promise based calls (the latter iff make_call_promise != nullptr). In
  // this way the filter can be inserted into either kind of channel stack,
  // and only if all the filters in the stack are promise based will the
  // call be promise based.
  auto make_call_wrapper = +[](grpc_channel_element* elem, CallArgs call_args,
                               NextPromiseFactory next) {
    Transport* transport =
        static_cast<channel_data*>(elem->channel_data)->transport;
    return make_call_promise(transport, std::move(call_args), std::move(next));
  };
  return {
      connected_channel_start_transport_stream_op_batch,
      make_call_promise != nullptr ? make_call_wrapper : nullptr,
      /* init_call: */ nullptr,
      connected_channel_start_transport_op,
      sizeof(call_data),
      connected_channel_init_call_elem,
      set_pollset_or_pollset_set,
      connected_channel_destroy_call_elem,
      sizeof(channel_data),
      connected_channel_init_channel_elem,
      +[](grpc_channel_stack* channel_stack, grpc_channel_element* elem) {
        // HACK(ctiller): increase call stack size for the channel to make
        // space for channel data. We need a cleaner (but performant) way to
        // do this, and I'm not sure what that is yet. This is only "safe"
        // because call stacks place no additional data after the last call
        // element, and the last call element MUST be the connected channel.
        auto* transport =
            static_cast<channel_data*>(elem->channel_data)->transport;
        if (transport->filter_stack_transport() != nullptr) {
          channel_stack->call_stack_size +=
              transport->filter_stack_transport()->SizeOfStream();
        }
      },
      connected_channel_destroy_channel_elem,
      connected_channel_get_channel_info,
      "connected",
  };
}

ArenaPromise<ServerMetadataHandle> MakeClientTransportCallPromise(
    Transport* transport, CallArgs call_args, NextPromiseFactory) {
  auto spine = GetContext<CallContext>()->MakeCallSpine(std::move(call_args));
  transport->client_transport()->StartCall(CallHandler{spine});
  return Map(spine->server_trailing_metadata().receiver.Next(),
             [](NextResult<ServerMetadataHandle> r) {
               if (r.has_value()) {
                 auto md = std::move(r.value());
                 md->Set(GrpcStatusFromWire(), true);
                 return md;
               }
               auto m = GetContext<Arena>()->MakePooled<ServerMetadata>(
                   GetContext<Arena>());
               m->Set(GrpcStatusMetadata(), GRPC_STATUS_CANCELLED);
               m->Set(GrpcCallWasCancelled(), true);
               return m;
             });
}

const grpc_channel_filter kClientPromiseBasedTransportFilter =
    MakeConnectedFilter<MakeClientTransportCallPromise>();

#ifdef GRPC_EXPERIMENT_IS_INCLUDED_PROMISE_BASED_CLIENT_CALL
const grpc_channel_filter kClientEmulatedFilter =
    MakeConnectedFilter<MakeClientCallPromise>();
#else
const grpc_channel_filter kClientEmulatedFilter =
    MakeConnectedFilter<nullptr>();
#endif

#ifdef GRPC_EXPERIMENT_IS_INCLUDED_PROMISE_BASED_SERVER_CALL
const grpc_channel_filter kServerEmulatedFilter =
    MakeConnectedFilter<MakeServerCallPromise>();
#else
const grpc_channel_filter kServerEmulatedFilter =
    MakeConnectedFilter<nullptr>();
#endif

<<<<<<< HEAD
=======
// noop filter for the v3 stack: placeholder for now because other code requires
// we have a terminator.
// TODO(ctiller): delete when v3 transition is complete.
>>>>>>> 9e6167df
const grpc_channel_filter kServerPromiseBasedTransportFilter = {
    nullptr,
    [](grpc_channel_element*, CallArgs, NextPromiseFactory)
        -> ArenaPromise<ServerMetadataHandle> { Crash("not implemented"); },
    /* init_call: */ [](grpc_channel_element*, CallSpineInterface*) {},
    connected_channel_start_transport_op,
    0,
    nullptr,
    set_pollset_or_pollset_set,
    nullptr,
    sizeof(channel_data),
    connected_channel_init_channel_elem,
<<<<<<< HEAD
    +[](grpc_channel_stack* channel_stack, grpc_channel_element* elem) {},
=======
    +[](grpc_channel_stack*, grpc_channel_element*) {},
>>>>>>> 9e6167df
    connected_channel_destroy_channel_elem,
    connected_channel_get_channel_info,
    "connected",
};

bool TransportSupportsClientPromiseBasedCalls(const ChannelArgs& args) {
  auto* transport = args.GetObject<Transport>();
  return transport->client_transport() != nullptr;
}

bool TransportSupportsServerPromiseBasedCalls(const ChannelArgs& args) {
  auto* transport = args.GetObject<Transport>();
  return transport->server_transport() != nullptr;
}

}  // namespace

void RegisterConnectedChannel(CoreConfiguration::Builder* builder) {
  // We can't know promise based call or not here (that decision needs the
  // collaboration of all of the filters on the channel, and we don't want
  // ordering constraints on when we add filters).
  // We can know if this results in a promise based call how we'll create
  // our promise (if indeed we can), and so that is the choice made here.

  // Option 1, and our ideal: the transport supports promise based calls,
  // and so we simply use the transport directly.
  builder->channel_init()
      ->RegisterFilter(GRPC_CLIENT_SUBCHANNEL,
                       &kClientPromiseBasedTransportFilter)
      .Terminal()
      .If(TransportSupportsClientPromiseBasedCalls);
  builder->channel_init()
      ->RegisterFilter(GRPC_CLIENT_DIRECT_CHANNEL,
                       &kClientPromiseBasedTransportFilter)
      .Terminal()
      .If(TransportSupportsClientPromiseBasedCalls);
  builder->channel_init()
      ->RegisterFilter(GRPC_SERVER_CHANNEL, &kServerPromiseBasedTransportFilter)
      .Terminal()
      .If(TransportSupportsServerPromiseBasedCalls);

  // Option 2: the transport does not support promise based calls.
  builder->channel_init()
      ->RegisterFilter(GRPC_CLIENT_SUBCHANNEL, &kClientEmulatedFilter)
      .Terminal()
      .IfNot(TransportSupportsClientPromiseBasedCalls);
  builder->channel_init()
      ->RegisterFilter(GRPC_CLIENT_DIRECT_CHANNEL, &kClientEmulatedFilter)
      .Terminal()
      .IfNot(TransportSupportsClientPromiseBasedCalls);
  builder->channel_init()
      ->RegisterFilter(GRPC_SERVER_CHANNEL, &kServerEmulatedFilter)
      .Terminal()
      .IfNot(TransportSupportsServerPromiseBasedCalls);
}

}  // namespace grpc_core<|MERGE_RESOLUTION|>--- conflicted
+++ resolved
@@ -924,12 +924,9 @@
     MakeConnectedFilter<nullptr>();
 #endif
 
-<<<<<<< HEAD
-=======
 // noop filter for the v3 stack: placeholder for now because other code requires
 // we have a terminator.
 // TODO(ctiller): delete when v3 transition is complete.
->>>>>>> 9e6167df
 const grpc_channel_filter kServerPromiseBasedTransportFilter = {
     nullptr,
     [](grpc_channel_element*, CallArgs, NextPromiseFactory)
@@ -942,11 +939,7 @@
     nullptr,
     sizeof(channel_data),
     connected_channel_init_channel_elem,
-<<<<<<< HEAD
-    +[](grpc_channel_stack* channel_stack, grpc_channel_element* elem) {},
-=======
     +[](grpc_channel_stack*, grpc_channel_element*) {},
->>>>>>> 9e6167df
     connected_channel_destroy_channel_elem,
     connected_channel_get_channel_info,
     "connected",
