//
//
// Copyright 2015 gRPC authors.
//
// Licensed under the Apache License, Version 2.0 (the "License");
// you may not use this file except in compliance with the License.
// You may obtain a copy of the License at
//
//     http://www.apache.org/licenses/LICENSE-2.0
//
// Unless required by applicable law or agreed to in writing, software
// distributed under the License is distributed on an "AS IS" BASIS,
// WITHOUT WARRANTIES OR CONDITIONS OF ANY KIND, either express or implied.
// See the License for the specific language governing permissions and
// limitations under the License.
//
//

#ifndef GRPC_SRC_CORE_LIB_CHANNEL_CONTEXT_H
#define GRPC_SRC_CORE_LIB_CHANNEL_CONTEXT_H

#include <grpc/support/port_platform.h>

#include "src/core/lib/promise/context.h"

/// Call object context pointers.

/// Call context is represented as an array of \a grpc_call_context_elements.
/// This enum represents the indexes into the array, where each index
/// contains a different type of value.
typedef enum {
  /// grpc_call* associated with this context.
  GRPC_CONTEXT_CALL = 0,

  /// Value is either a \a grpc_client_security_context or a
  /// \a grpc_server_security_context.
  GRPC_CONTEXT_SECURITY,

  /// Value is a \a census_context.
  GRPC_CONTEXT_TRACING,

  /// Value is a CallTracerAnnotationInterface. (ClientCallTracer object on the
  /// client-side call, or ServerCallTracer on the server-side.)
  GRPC_CONTEXT_CALL_TRACER_ANNOTATION_INTERFACE,

  /// Value is a CallTracerInterface (ServerCallTracer on the server-side,
  /// CallAttemptTracer on a subchannel call.)
  /// TODO(yashykt): Maybe come up with a better name. This will go away in the
  /// future anyway, so not super important.
  GRPC_CONTEXT_CALL_TRACER,

  /// Holds a pointer to ServiceConfigCallData associated with this call.
  GRPC_CONTEXT_SERVICE_CONFIG_CALL_DATA,

  /// Holds a pointer to BackendMetricProvider associated with this call on
  /// the server.
  GRPC_CONTEXT_BACKEND_METRIC_PROVIDER,

<<<<<<< HEAD
  /// A LoadBalancingPolicy::SubchannelCallTrackerInterface
  GRPC_SUBCHANNEL_CALL_TRACKER_INTERFACE,

=======
>>>>>>> 7ccb51e2
  GRPC_CONTEXT_COUNT
} grpc_context_index;

struct grpc_call_context_element {
  void* value = nullptr;
  void (*destroy)(void*) = nullptr;
};

namespace grpc_core {
class Call;
class CallTracerAnnotationInterface;
class CallTracerInterface;
class ServiceConfigCallData;

// Bind the legacy context array into the new style structure
// TODO(ctiller): remove as we migrate these contexts to the new system.
template <>
struct ContextType<grpc_call_context_element> {};

// Also as a transition step allow exposing a GetContext<T> that can peek into
// the legacy context array.
namespace promise_detail {
template <typename T>
struct OldStyleContext;

template <>
struct OldStyleContext<Call> {
  static constexpr grpc_context_index kIndex = GRPC_CONTEXT_CALL;
};

template <>
struct OldStyleContext<CallTracerAnnotationInterface> {
  static constexpr grpc_context_index kIndex =
      GRPC_CONTEXT_CALL_TRACER_ANNOTATION_INTERFACE;
};

template <>
struct OldStyleContext<CallTracerInterface> {
  static constexpr grpc_context_index kIndex = GRPC_CONTEXT_CALL_TRACER;
};

template <>
struct OldStyleContext<ServiceConfigCallData> {
  static constexpr grpc_context_index kIndex =
      GRPC_CONTEXT_SERVICE_CONFIG_CALL_DATA;
};

template <typename T>
class Context<T, absl::void_t<decltype(OldStyleContext<T>::kIndex)>> {
 public:
  static T* get() {
    return static_cast<T*>(
        GetContext<grpc_call_context_element>()[OldStyleContext<T>::kIndex]
            .value);
  }
  static void set(T* value) {
    auto& elem =
        GetContext<grpc_call_context_element>()[OldStyleContext<T>::kIndex];
    if (elem.destroy != nullptr) {
      elem.destroy(elem.value);
      elem.destroy = nullptr;
    }
    elem.value = value;
  }
};

}  // namespace promise_detail
}  // namespace grpc_core

#endif  // GRPC_SRC_CORE_LIB_CHANNEL_CONTEXT_H<|MERGE_RESOLUTION|>--- conflicted
+++ resolved
@@ -56,12 +56,6 @@
   /// the server.
   GRPC_CONTEXT_BACKEND_METRIC_PROVIDER,
 
-<<<<<<< HEAD
-  /// A LoadBalancingPolicy::SubchannelCallTrackerInterface
-  GRPC_SUBCHANNEL_CALL_TRACKER_INTERFACE,
-
-=======
->>>>>>> 7ccb51e2
   GRPC_CONTEXT_COUNT
 } grpc_context_index;
 
