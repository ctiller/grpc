--- conflicted
+++ resolved
@@ -38,21 +38,6 @@
 
   /// Value is a \a census_context.
   GRPC_CONTEXT_TRACING,
-
-<<<<<<< HEAD
-  /// Reserved for traffic_class_context.
-  GRPC_CONTEXT_TRAFFIC,
-=======
-  /// Value is a CallTracerAnnotationInterface. (ClientCallTracer object on the
-  /// client-side call, or ServerCallTracer on the server-side.)
-  GRPC_CONTEXT_CALL_TRACER_ANNOTATION_INTERFACE,
-
-  /// Value is a CallTracerInterface (ServerCallTracer on the server-side,
-  /// CallAttemptTracer on a subchannel call.)
-  /// TODO(yashykt): Maybe come up with a better name. This will go away in the
-  /// future anyway, so not super important.
-  GRPC_CONTEXT_CALL_TRACER,
->>>>>>> 7ccb51e2
 
   /// Holds a pointer to ServiceConfigCallData associated with this call.
   GRPC_CONTEXT_SERVICE_CONFIG_CALL_DATA,
