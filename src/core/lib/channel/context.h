//
//
// Copyright 2015 gRPC authors.
//
// Licensed under the Apache License, Version 2.0 (the "License");
// you may not use this file except in compliance with the License.
// You may obtain a copy of the License at
//
//     http://www.apache.org/licenses/LICENSE-2.0
//
// Unless required by applicable law or agreed to in writing, software
// distributed under the License is distributed on an "AS IS" BASIS,
// WITHOUT WARRANTIES OR CONDITIONS OF ANY KIND, either express or implied.
// See the License for the specific language governing permissions and
// limitations under the License.
//
//

#ifndef GRPC_SRC_CORE_LIB_CHANNEL_CONTEXT_H
#define GRPC_SRC_CORE_LIB_CHANNEL_CONTEXT_H

#include <grpc/support/port_platform.h>

#include "src/core/lib/promise/context.h"

/// Call object context pointers.

/// Call context is represented as an array of \a grpc_call_context_elements.
/// This enum represents the indexes into the array, where each index
/// contains a different type of value.
typedef enum {
  /// Value is a \a census_context.
  GRPC_CONTEXT_TRACING,

  /// Holds a pointer to ServiceConfigCallData associated with this call.
  GRPC_CONTEXT_SERVICE_CONFIG_CALL_DATA,

  /// Holds a pointer to BackendMetricProvider associated with this call on
  /// the server.
  GRPC_CONTEXT_BACKEND_METRIC_PROVIDER,

  GRPC_CONTEXT_COUNT
} grpc_context_index;

struct grpc_call_context_element {
  void* value = nullptr;
  void (*destroy)(void*) = nullptr;
};

namespace grpc_core {
<<<<<<< HEAD
class CallTracerAnnotationInterface;
class CallTracerInterface;
=======
class Call;
>>>>>>> 53540ae5
class ServiceConfigCallData;

// Bind the legacy context array into the new style structure
// TODO(ctiller): remove as we migrate these contexts to the new system.
template <>
struct ContextType<grpc_call_context_element> {};

// Also as a transition step allow exposing a GetContext<T> that can peek into
// the legacy context array.
namespace promise_detail {
template <typename T>
struct OldStyleContext;

template <>
<<<<<<< HEAD
struct OldStyleContext<CallTracerAnnotationInterface> {
  static constexpr grpc_context_index kIndex =
      GRPC_CONTEXT_CALL_TRACER_ANNOTATION_INTERFACE;
};

template <>
struct OldStyleContext<CallTracerInterface> {
  static constexpr grpc_context_index kIndex = GRPC_CONTEXT_CALL_TRACER;
=======
struct OldStyleContext<Call> {
  static constexpr grpc_context_index kIndex = GRPC_CONTEXT_CALL;
>>>>>>> 53540ae5
};

template <>
struct OldStyleContext<ServiceConfigCallData> {
  static constexpr grpc_context_index kIndex =
      GRPC_CONTEXT_SERVICE_CONFIG_CALL_DATA;
};

template <typename T>
class Context<T, absl::void_t<decltype(OldStyleContext<T>::kIndex)>> {
 public:
  static T* get() {
    return static_cast<T*>(
        GetContext<grpc_call_context_element>()[OldStyleContext<T>::kIndex]
            .value);
  }
  static void set(T* value) {
    auto& elem =
        GetContext<grpc_call_context_element>()[OldStyleContext<T>::kIndex];
    if (elem.destroy != nullptr) {
      elem.destroy(elem.value);
      elem.destroy = nullptr;
    }
    elem.value = value;
  }
};

}  // namespace promise_detail
}  // namespace grpc_core

#endif  // GRPC_SRC_CORE_LIB_CHANNEL_CONTEXT_H<|MERGE_RESOLUTION|>--- conflicted
+++ resolved
@@ -48,12 +48,6 @@
 };
 
 namespace grpc_core {
-<<<<<<< HEAD
-class CallTracerAnnotationInterface;
-class CallTracerInterface;
-=======
-class Call;
->>>>>>> 53540ae5
 class ServiceConfigCallData;
 
 // Bind the legacy context array into the new style structure
@@ -66,22 +60,6 @@
 namespace promise_detail {
 template <typename T>
 struct OldStyleContext;
-
-template <>
-<<<<<<< HEAD
-struct OldStyleContext<CallTracerAnnotationInterface> {
-  static constexpr grpc_context_index kIndex =
-      GRPC_CONTEXT_CALL_TRACER_ANNOTATION_INTERFACE;
-};
-
-template <>
-struct OldStyleContext<CallTracerInterface> {
-  static constexpr grpc_context_index kIndex = GRPC_CONTEXT_CALL_TRACER;
-=======
-struct OldStyleContext<Call> {
-  static constexpr grpc_context_index kIndex = GRPC_CONTEXT_CALL;
->>>>>>> 53540ae5
-};
 
 template <>
 struct OldStyleContext<ServiceConfigCallData> {
