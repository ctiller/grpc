/*
 *
 * Copyright 2016 gRPC authors.
 *
 * Licensed under the Apache License, Version 2.0 (the "License");
 * you may not use this file except in compliance with the License.
 * You may obtain a copy of the License at
 *
 *     http://www.apache.org/licenses/LICENSE-2.0
 *
 * Unless required by applicable law or agreed to in writing, software
 * distributed under the License is distributed on an "AS IS" BASIS,
 * WITHOUT WARRANTIES OR CONDITIONS OF ANY KIND, either express or implied.
 * See the License for the specific language governing permissions and
 * limitations under the License.
 *
 */

#include <grpc/support/port_platform.h>

#include "src/core/lib/channel/handshaker_registry.h"

namespace grpc_core {

<<<<<<< HEAD
void HandshakerRegistryBuilder::RegisterHandshakerFactory(
    bool at_start, HandshakerType handshaker_type,
    std::unique_ptr<HandshakerFactory> factory) {
  auto* vec = &factories_[handshaker_type];
  auto where = at_start ? vec->begin() : vec->end();
  vec->insert(where, std::move(factory));
}

HandshakerRegistry HandshakerRegistryBuilder::Build() {
=======
void HandshakerRegistry::Builder::RegisterHandshakerFactory(
    bool at_start, HandshakerType handshaker_type,
    std::unique_ptr<HandshakerFactory> factory) {
  auto& vec = factories_[handshaker_type];
  auto where = at_start ? vec.begin() : vec.end();
  vec.insert(where, std::move(factory));
}

HandshakerRegistry HandshakerRegistry::Builder::Build() {
>>>>>>> 4df73cdf
  HandshakerRegistry out;
  for (size_t i = 0; i < NUM_HANDSHAKER_TYPES; i++) {
    out.factories_[i] = std::move(factories_[i]);
  }
  return out;
}

void HandshakerRegistry::AddHandshakers(HandshakerType handshaker_type,
                                        const grpc_channel_args* args,
                                        grpc_pollset_set* interested_parties,
                                        HandshakeManager* handshake_mgr) const {
  for (const auto& factory : factories_[handshaker_type]) {
    factory->AddHandshakers(args, interested_parties, handshake_mgr);
  }
}

}  // namespace grpc_core<|MERGE_RESOLUTION|>--- conflicted
+++ resolved
@@ -22,17 +22,6 @@
 
 namespace grpc_core {
 
-<<<<<<< HEAD
-void HandshakerRegistryBuilder::RegisterHandshakerFactory(
-    bool at_start, HandshakerType handshaker_type,
-    std::unique_ptr<HandshakerFactory> factory) {
-  auto* vec = &factories_[handshaker_type];
-  auto where = at_start ? vec->begin() : vec->end();
-  vec->insert(where, std::move(factory));
-}
-
-HandshakerRegistry HandshakerRegistryBuilder::Build() {
-=======
 void HandshakerRegistry::Builder::RegisterHandshakerFactory(
     bool at_start, HandshakerType handshaker_type,
     std::unique_ptr<HandshakerFactory> factory) {
@@ -42,7 +31,6 @@
 }
 
 HandshakerRegistry HandshakerRegistry::Builder::Build() {
->>>>>>> 4df73cdf
   HandshakerRegistry out;
   for (size_t i = 0; i < NUM_HANDSHAKER_TYPES; i++) {
     out.factories_[i] = std::move(factories_[i]);
