/*
 * Copyright 2015, Google Inc.
 * All rights reserved.
 *
 * Redistribution and use in source and binary forms, with or without
 * modification, are permitted provided that the following conditions are
 * met:
 *
 *     * Redistributions of source code must retain the above copyright
 * notice, this list of conditions and the following disclaimer.
 *     * Redistributions in binary form must reproduce the above
 * copyright notice, this list of conditions and the following disclaimer
 * in the documentation and/or other materials provided with the
 * distribution.
 *     * Neither the name of Google Inc. nor the names of its
 * contributors may be used to endorse or promote products derived from
 * this software without specific prior written permission.
 *
 * THIS SOFTWARE IS PROVIDED BY THE COPYRIGHT HOLDERS AND CONTRIBUTORS
 * "AS IS" AND ANY EXPRESS OR IMPLIED WARRANTIES, INCLUDING, BUT NOT
 * LIMITED TO, THE IMPLIED WARRANTIES OF MERCHANTABILITY AND FITNESS FOR
 * A PARTICULAR PURPOSE ARE DISCLAIMED. IN NO EVENT SHALL THE COPYRIGHT
 * OWNER OR CONTRIBUTORS BE LIABLE FOR ANY DIRECT, INDIRECT, INCIDENTAL,
 * SPECIAL, EXEMPLARY, OR CONSEQUENTIAL DAMAGES (INCLUDING, BUT NOT
 * LIMITED TO, PROCUREMENT OF SUBSTITUTE GOODS OR SERVICES; LOSS OF USE,
 * DATA, OR PROFITS; OR BUSINESS INTERRUPTION) HOWEVER CAUSED AND ON ANY
 * THEORY OF LIABILITY, WHETHER IN CONTRACT, STRICT LIABILITY, OR TORT
 * (INCLUDING NEGLIGENCE OR OTHERWISE) ARISING IN ANY WAY OUT OF THE USE
 * OF THIS SOFTWARE, EVEN IF ADVISED OF THE POSSIBILITY OF SUCH DAMAGE.
 *
 */

#include "src/core/lib/channel/http_client_filter.h"
#include <grpc/support/alloc.h>
#include <grpc/support/log.h>
#include <grpc/support/string_util.h>
#include <string.h>
#include "src/core/lib/profiling/timers.h"
#include "src/core/lib/slice/percent_encoding.h"
#include "src/core/lib/slice/slice_internal.h"
#include "src/core/lib/support/string.h"
#include "src/core/lib/transport/static_metadata.h"
#include "src/core/lib/transport/transport_impl.h"

#define EXPECTED_CONTENT_TYPE "application/grpc"
#define EXPECTED_CONTENT_TYPE_LENGTH sizeof(EXPECTED_CONTENT_TYPE) - 1

/* default maximum size of payload eligable for GET request */
static const size_t kMaxPayloadSizeForGet = 2048;

typedef struct call_data {
  grpc_linked_mdelem method;
  grpc_linked_mdelem scheme;
  grpc_linked_mdelem authority;
  grpc_linked_mdelem te_trailers;
  grpc_linked_mdelem content_type;
  grpc_linked_mdelem user_agent;
  grpc_linked_mdelem payload_bin;

  grpc_metadata_batch *recv_initial_metadata;
  grpc_metadata_batch *recv_trailing_metadata;
  uint8_t *payload_bytes;

  /* Vars to read data off of send_message */
  grpc_transport_stream_op send_op;
  uint32_t send_length;
  uint32_t send_flags;
  grpc_slice incoming_slice;
  grpc_slice_buffer_stream replacement_stream;
  grpc_slice_buffer slices;
  /* flag that indicates that all slices of send_messages aren't availble */
  bool send_message_blocked;

  /** Closure to call when finished with the hc_on_recv hook */
  grpc_closure *on_done_recv_initial_metadata;
  grpc_closure *on_done_recv_trailing_metadata;
  grpc_closure *on_complete;
  grpc_closure *post_send;

  /** Receive closures are chained: we inject this closure as the on_done_recv
      up-call on transport_op, and remember to call our on_done_recv member
      after handling it. */
  grpc_closure hc_on_recv_initial_metadata;
  grpc_closure hc_on_recv_trailing_metadata;
  grpc_closure hc_on_complete;
  grpc_closure got_slice;
  grpc_closure send_done;
} call_data;

typedef struct channel_data {
  grpc_mdelem *static_scheme;
  grpc_mdelem *user_agent;
  size_t max_payload_size_for_get;
} channel_data;

static grpc_mdelem *client_recv_filter(grpc_exec_ctx *exec_ctx, void *user_data,
                                       grpc_mdelem *md) {
  grpc_call_element *elem = user_data;
  if (md == GRPC_MDELEM_STATUS_200) {
    return NULL;
  } else if (md->key == GRPC_MDSTR_STATUS) {
    char *message_string;
    gpr_asprintf(&message_string, "Received http2 header with status: %s",
                 grpc_mdstr_as_c_string(md->value));
    grpc_slice message = grpc_slice_from_copied_string(message_string);
    gpr_free(message_string);
    grpc_call_element_send_close_with_message(exec_ctx, elem,
                                              GRPC_STATUS_CANCELLED, &message);
    return NULL;
  } else if (md->key == GRPC_MDSTR_GRPC_MESSAGE) {
    grpc_slice pct_decoded_msg =
        grpc_permissive_percent_decode_slice(md->value->slice);
    if (grpc_slice_is_equivalent(pct_decoded_msg, md->value->slice)) {
      grpc_slice_unref_internal(exec_ctx, pct_decoded_msg);
      return md;
    } else {
      return grpc_mdelem_from_metadata_strings(
          exec_ctx, GRPC_MDSTR_GRPC_MESSAGE,
          grpc_mdstr_from_slice(exec_ctx, pct_decoded_msg));
    }
  } else if (md == GRPC_MDELEM_CONTENT_TYPE_APPLICATION_SLASH_GRPC) {
    return NULL;
  } else if (md->key == GRPC_MDSTR_CONTENT_TYPE) {
    const char *value_str = grpc_mdstr_as_c_string(md->value);
    if (strncmp(value_str, EXPECTED_CONTENT_TYPE,
                EXPECTED_CONTENT_TYPE_LENGTH) == 0 &&
        (value_str[EXPECTED_CONTENT_TYPE_LENGTH] == '+' ||
         value_str[EXPECTED_CONTENT_TYPE_LENGTH] == ';')) {
      /* Although the C implementation doesn't (currently) generate them,
         any custom +-suffix is explicitly valid. */
      /* TODO(klempner): We should consider preallocating common values such
         as +proto or +json, or at least stashing them if we see them. */
      /* TODO(klempner): Should we be surfacing this to application code? */
    } else {
      /* TODO(klempner): We're currently allowing this, but we shouldn't
         see it without a proxy so log for now. */
      gpr_log(GPR_INFO, "Unexpected content-type '%s'", value_str);
    }
    return NULL;
  }
  return md;
}

static void hc_on_recv_initial_metadata(grpc_exec_ctx *exec_ctx,
                                        void *user_data, grpc_error *error) {
  grpc_call_element *elem = user_data;
  call_data *calld = elem->call_data;
  grpc_metadata_batch_filter(exec_ctx, calld->recv_initial_metadata,
                             client_recv_filter, elem);
  grpc_closure_run(exec_ctx, calld->on_done_recv_initial_metadata,
                   GRPC_ERROR_REF(error));
}

static void hc_on_recv_trailing_metadata(grpc_exec_ctx *exec_ctx,
                                         void *user_data, grpc_error *error) {
  grpc_call_element *elem = user_data;
  call_data *calld = elem->call_data;
  grpc_metadata_batch_filter(exec_ctx, calld->recv_trailing_metadata,
                             client_recv_filter, elem);
  grpc_closure_run(exec_ctx, calld->on_done_recv_trailing_metadata,
                   GRPC_ERROR_REF(error));
}

static void hc_on_complete(grpc_exec_ctx *exec_ctx, void *user_data,
                           grpc_error *error) {
  grpc_call_element *elem = user_data;
  call_data *calld = elem->call_data;
  if (calld->payload_bytes) {
    gpr_free(calld->payload_bytes);
    calld->payload_bytes = NULL;
  }
  calld->on_complete->cb(exec_ctx, calld->on_complete->cb_arg, error);
}

static void send_done(grpc_exec_ctx *exec_ctx, void *elemp, grpc_error *error) {
  grpc_call_element *elem = elemp;
  call_data *calld = elem->call_data;
  grpc_slice_buffer_reset_and_unref_internal(exec_ctx, &calld->slices);
  calld->post_send->cb(exec_ctx, calld->post_send->cb_arg, error);
}

static grpc_mdelem *client_strip_filter(grpc_exec_ctx *exec_ctx,
                                        void *user_data, grpc_mdelem *md) {
  /* eat the things we'd like to set ourselves */
  if (md->key == GRPC_MDSTR_METHOD) return NULL;
  if (md->key == GRPC_MDSTR_SCHEME) return NULL;
  if (md->key == GRPC_MDSTR_TE) return NULL;
  if (md->key == GRPC_MDSTR_CONTENT_TYPE) return NULL;
  if (md->key == GRPC_MDSTR_USER_AGENT) return NULL;
  return md;
}

static void continue_send_message(grpc_exec_ctx *exec_ctx,
                                  grpc_call_element *elem) {
  call_data *calld = elem->call_data;
  uint8_t *wrptr = calld->payload_bytes;
<<<<<<< HEAD
  while (grpc_byte_stream_next_slice(exec_ctx, calld->send_op.send_message,
                                     &calld->incoming_slice, ~(size_t)0,
                                     &calld->got_slice)) {
    memcpy(wrptr, GPR_SLICE_START_PTR(calld->incoming_slice),
           GPR_SLICE_LENGTH(calld->incoming_slice));
    wrptr += GPR_SLICE_LENGTH(calld->incoming_slice);
    gpr_slice_buffer_add(&calld->slices, calld->incoming_slice);
=======
  while (grpc_byte_stream_next(exec_ctx, calld->send_op.send_message,
                               &calld->incoming_slice, ~(size_t)0,
                               &calld->got_slice)) {
    memcpy(wrptr, GRPC_SLICE_START_PTR(calld->incoming_slice),
           GRPC_SLICE_LENGTH(calld->incoming_slice));
    wrptr += GRPC_SLICE_LENGTH(calld->incoming_slice);
    grpc_slice_buffer_add(&calld->slices, calld->incoming_slice);
>>>>>>> 298d481f
    if (calld->send_length == calld->slices.length) {
      calld->send_message_blocked = false;
      break;
    }
  }
}

static void got_slice(grpc_exec_ctx *exec_ctx, void *elemp, grpc_error *error) {
  grpc_call_element *elem = elemp;
  call_data *calld = elem->call_data;
  calld->send_message_blocked = false;
  grpc_slice_buffer_add(&calld->slices, calld->incoming_slice);
  if (calld->send_length == calld->slices.length) {
    /* Pass down the original send_message op that was blocked.*/
    grpc_slice_buffer_stream_init(&calld->replacement_stream, &calld->slices,
                                  calld->send_flags);
    calld->send_op.send_message = &calld->replacement_stream.base;
    calld->post_send = calld->send_op.on_complete;
    calld->send_op.on_complete = &calld->send_done;
    grpc_call_next_op(exec_ctx, elem, &calld->send_op);
  } else {
    continue_send_message(exec_ctx, elem);
  }
}

static void hc_mutate_op(grpc_exec_ctx *exec_ctx, grpc_call_element *elem,
                         grpc_transport_stream_op *op) {
  /* grab pointers to our data from the call element */
  call_data *calld = elem->call_data;
  channel_data *channeld = elem->channel_data;

  if (op->send_initial_metadata != NULL) {
    /* Decide which HTTP VERB to use. We use GET if the request is marked
    cacheable, and the operation contains both initial metadata and send
    message, and the payload is below the size threshold, and all the data
    for this request is immediately available. */
    grpc_mdelem *method = GRPC_MDELEM_METHOD_POST;
    if ((op->send_initial_metadata_flags &
         GRPC_INITIAL_METADATA_CACHEABLE_REQUEST) &&
        op->send_message != NULL &&
        op->send_message->length < channeld->max_payload_size_for_get) {
      method = GRPC_MDELEM_METHOD_GET;
      /* The following write to calld->send_message_blocked isn't racy with
      reads in hc_start_transport_op (which deals with SEND_MESSAGE ops) because
      being here means ops->send_message is not NULL, which is primarily
      guarding the read there. */
      calld->send_message_blocked = true;
    } else if (op->send_initial_metadata_flags &
               GRPC_INITIAL_METADATA_IDEMPOTENT_REQUEST) {
      method = GRPC_MDELEM_METHOD_PUT;
    }

    /* Attempt to read the data from send_message and create a header field. */
    if (method == GRPC_MDELEM_METHOD_GET) {
      /* allocate memory to hold the entire payload */
      calld->payload_bytes = gpr_malloc(op->send_message->length);

      /* read slices of send_message and copy into payload_bytes */
      calld->send_op = *op;
      calld->send_length = op->send_message->length;
      calld->send_flags = op->send_message->flags;
      continue_send_message(exec_ctx, elem);

      if (calld->send_message_blocked == false) {
        /* when all the send_message data is available, then create a MDELEM and
        append to headers */
        grpc_mdelem *payload_bin = grpc_mdelem_from_metadata_strings(
            exec_ctx, GRPC_MDSTR_GRPC_PAYLOAD_BIN,
            grpc_mdstr_from_buffer(calld->payload_bytes,
                                   op->send_message->length));
        grpc_metadata_batch_add_tail(op->send_initial_metadata,
                                     &calld->payload_bin, payload_bin);
        calld->on_complete = op->on_complete;
        op->on_complete = &calld->hc_on_complete;
        op->send_message = NULL;
      } else {
        /* Not all data is available. Fall back to POST. */
        gpr_log(GPR_DEBUG,
                "Request is marked Cacheable but not all data is available.\
                            Falling back to POST");
        method = GRPC_MDELEM_METHOD_POST;
      }
    }

    grpc_metadata_batch_filter(exec_ctx, op->send_initial_metadata,
                               client_strip_filter, elem);
    /* Send : prefixed headers, which have to be before any application
       layer headers. */
    grpc_metadata_batch_add_head(op->send_initial_metadata, &calld->method,
                                 method);
    grpc_metadata_batch_add_head(op->send_initial_metadata, &calld->scheme,
                                 channeld->static_scheme);
    grpc_metadata_batch_add_tail(op->send_initial_metadata, &calld->te_trailers,
                                 GRPC_MDELEM_TE_TRAILERS);
    grpc_metadata_batch_add_tail(
        op->send_initial_metadata, &calld->content_type,
        GRPC_MDELEM_CONTENT_TYPE_APPLICATION_SLASH_GRPC);
    grpc_metadata_batch_add_tail(op->send_initial_metadata, &calld->user_agent,
                                 GRPC_MDELEM_REF(channeld->user_agent));
  }

  if (op->recv_initial_metadata != NULL) {
    /* substitute our callback for the higher callback */
    calld->recv_initial_metadata = op->recv_initial_metadata;
    calld->on_done_recv_initial_metadata = op->recv_initial_metadata_ready;
    op->recv_initial_metadata_ready = &calld->hc_on_recv_initial_metadata;
  }

  if (op->recv_trailing_metadata != NULL) {
    /* substitute our callback for the higher callback */
    calld->recv_trailing_metadata = op->recv_trailing_metadata;
    calld->on_done_recv_trailing_metadata = op->on_complete;
    op->on_complete = &calld->hc_on_recv_trailing_metadata;
  }
}

static void hc_start_transport_op(grpc_exec_ctx *exec_ctx,
                                  grpc_call_element *elem,
                                  grpc_transport_stream_op *op) {
  GPR_TIMER_BEGIN("hc_start_transport_op", 0);
  GRPC_CALL_LOG_OP(GPR_INFO, elem, op);
  hc_mutate_op(exec_ctx, elem, op);
  GPR_TIMER_END("hc_start_transport_op", 0);
  call_data *calld = elem->call_data;
  if (op->send_message != NULL && calld->send_message_blocked) {
    /* Don't forward the op. send_message contains slices that aren't ready
    yet. The call will be forwarded by the op_complete of slice read call. */
  } else {
    grpc_call_next_op(exec_ctx, elem, op);
  }
}

/* Constructor for call_data */
static grpc_error *init_call_elem(grpc_exec_ctx *exec_ctx,
                                  grpc_call_element *elem,
                                  grpc_call_element_args *args) {
  call_data *calld = elem->call_data;
  calld->on_done_recv_initial_metadata = NULL;
  calld->on_done_recv_trailing_metadata = NULL;
  calld->on_complete = NULL;
  calld->payload_bytes = NULL;
  calld->send_message_blocked = false;
  grpc_slice_buffer_init(&calld->slices);
  grpc_closure_init(&calld->hc_on_recv_initial_metadata,
                    hc_on_recv_initial_metadata, elem);
  grpc_closure_init(&calld->hc_on_recv_trailing_metadata,
                    hc_on_recv_trailing_metadata, elem);
  grpc_closure_init(&calld->hc_on_complete, hc_on_complete, elem);
  grpc_closure_init(&calld->got_slice, got_slice, elem);
  grpc_closure_init(&calld->send_done, send_done, elem);
  return GRPC_ERROR_NONE;
}

/* Destructor for call_data */
static void destroy_call_elem(grpc_exec_ctx *exec_ctx, grpc_call_element *elem,
                              const grpc_call_final_info *final_info,
                              void *ignored) {
  call_data *calld = elem->call_data;
  grpc_slice_buffer_destroy_internal(exec_ctx, &calld->slices);
}

static grpc_mdelem *scheme_from_args(const grpc_channel_args *args) {
  unsigned i;
  size_t j;
  grpc_mdelem *valid_schemes[] = {GRPC_MDELEM_SCHEME_HTTP,
                                  GRPC_MDELEM_SCHEME_HTTPS};
  if (args != NULL) {
    for (i = 0; i < args->num_args; ++i) {
      if (args->args[i].type == GRPC_ARG_STRING &&
          strcmp(args->args[i].key, GRPC_ARG_HTTP2_SCHEME) == 0) {
        for (j = 0; j < GPR_ARRAY_SIZE(valid_schemes); j++) {
          if (0 == strcmp(grpc_mdstr_as_c_string(valid_schemes[j]->value),
                          args->args[i].value.string)) {
            return valid_schemes[j];
          }
        }
      }
    }
  }
  return GRPC_MDELEM_SCHEME_HTTP;
}

static size_t max_payload_size_from_args(const grpc_channel_args *args) {
  if (args != NULL) {
    for (size_t i = 0; i < args->num_args; ++i) {
      if (0 == strcmp(args->args[i].key, GRPC_ARG_MAX_PAYLOAD_SIZE_FOR_GET)) {
        if (args->args[i].type != GRPC_ARG_INTEGER) {
          gpr_log(GPR_ERROR, "%s: must be an integer",
                  GRPC_ARG_MAX_PAYLOAD_SIZE_FOR_GET);
        } else {
          return (size_t)args->args[i].value.integer;
        }
      }
    }
  }
  return kMaxPayloadSizeForGet;
}

static grpc_mdstr *user_agent_from_args(const grpc_channel_args *args,
                                        const char *transport_name) {
  gpr_strvec v;
  size_t i;
  int is_first = 1;
  char *tmp;
  grpc_mdstr *result;

  gpr_strvec_init(&v);

  for (i = 0; args && i < args->num_args; i++) {
    if (0 == strcmp(args->args[i].key, GRPC_ARG_PRIMARY_USER_AGENT_STRING)) {
      if (args->args[i].type != GRPC_ARG_STRING) {
        gpr_log(GPR_ERROR, "Channel argument '%s' should be a string",
                GRPC_ARG_PRIMARY_USER_AGENT_STRING);
      } else {
        if (!is_first) gpr_strvec_add(&v, gpr_strdup(" "));
        is_first = 0;
        gpr_strvec_add(&v, gpr_strdup(args->args[i].value.string));
      }
    }
  }

  gpr_asprintf(&tmp, "%sgrpc-c/%s (%s; %s; %s)", is_first ? "" : " ",
               grpc_version_string(), GPR_PLATFORM_STRING, transport_name,
               grpc_g_stands_for());
  is_first = 0;
  gpr_strvec_add(&v, tmp);

  for (i = 0; args && i < args->num_args; i++) {
    if (0 == strcmp(args->args[i].key, GRPC_ARG_SECONDARY_USER_AGENT_STRING)) {
      if (args->args[i].type != GRPC_ARG_STRING) {
        gpr_log(GPR_ERROR, "Channel argument '%s' should be a string",
                GRPC_ARG_SECONDARY_USER_AGENT_STRING);
      } else {
        if (!is_first) gpr_strvec_add(&v, gpr_strdup(" "));
        is_first = 0;
        gpr_strvec_add(&v, gpr_strdup(args->args[i].value.string));
      }
    }
  }

  tmp = gpr_strvec_flatten(&v, NULL);
  gpr_strvec_destroy(&v);
  result = grpc_mdstr_from_string(tmp);
  gpr_free(tmp);

  return result;
}

/* Constructor for channel_data */
static void init_channel_elem(grpc_exec_ctx *exec_ctx,
                              grpc_channel_element *elem,
                              grpc_channel_element_args *args) {
  channel_data *chand = elem->channel_data;
  GPR_ASSERT(!args->is_last);
  GPR_ASSERT(args->optional_transport != NULL);
  chand->static_scheme = scheme_from_args(args->channel_args);
  chand->max_payload_size_for_get =
      max_payload_size_from_args(args->channel_args);
  chand->user_agent = grpc_mdelem_from_metadata_strings(
      exec_ctx, GRPC_MDSTR_USER_AGENT,
      user_agent_from_args(args->channel_args,
                           args->optional_transport->vtable->name));
}

/* Destructor for channel data */
static void destroy_channel_elem(grpc_exec_ctx *exec_ctx,
                                 grpc_channel_element *elem) {
  channel_data *chand = elem->channel_data;
  GRPC_MDELEM_UNREF(exec_ctx, chand->user_agent);
}

const grpc_channel_filter grpc_http_client_filter = {
    hc_start_transport_op,
    grpc_channel_next_op,
    sizeof(call_data),
    init_call_elem,
    grpc_call_stack_ignore_set_pollset_or_pollset_set,
    destroy_call_elem,
    sizeof(channel_data),
    init_channel_elem,
    destroy_channel_elem,
    grpc_call_next_get_peer,
    grpc_channel_next_get_info,
    "http-client"};<|MERGE_RESOLUTION|>--- conflicted
+++ resolved
@@ -194,23 +194,13 @@
                                   grpc_call_element *elem) {
   call_data *calld = elem->call_data;
   uint8_t *wrptr = calld->payload_bytes;
-<<<<<<< HEAD
   while (grpc_byte_stream_next_slice(exec_ctx, calld->send_op.send_message,
                                      &calld->incoming_slice, ~(size_t)0,
                                      &calld->got_slice)) {
-    memcpy(wrptr, GPR_SLICE_START_PTR(calld->incoming_slice),
-           GPR_SLICE_LENGTH(calld->incoming_slice));
-    wrptr += GPR_SLICE_LENGTH(calld->incoming_slice);
-    gpr_slice_buffer_add(&calld->slices, calld->incoming_slice);
-=======
-  while (grpc_byte_stream_next(exec_ctx, calld->send_op.send_message,
-                               &calld->incoming_slice, ~(size_t)0,
-                               &calld->got_slice)) {
     memcpy(wrptr, GRPC_SLICE_START_PTR(calld->incoming_slice),
            GRPC_SLICE_LENGTH(calld->incoming_slice));
     wrptr += GRPC_SLICE_LENGTH(calld->incoming_slice);
     grpc_slice_buffer_add(&calld->slices, calld->incoming_slice);
->>>>>>> 298d481f
     if (calld->send_length == calld->slices.length) {
       calld->send_message_blocked = false;
       break;
