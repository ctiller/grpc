/*
 * Copyright 2015, Google Inc.
 * All rights reserved.
 *
 * Redistribution and use in source and binary forms, with or without
 * modification, are permitted provided that the following conditions are
 * met:
 *
 *     * Redistributions of source code must retain the above copyright
 * notice, this list of conditions and the following disclaimer.
 *     * Redistributions in binary form must reproduce the above
 * copyright notice, this list of conditions and the following disclaimer
 * in the documentation and/or other materials provided with the
 * distribution.
 *     * Neither the name of Google Inc. nor the names of its
 * contributors may be used to endorse or promote products derived from
 * this software without specific prior written permission.
 *
 * THIS SOFTWARE IS PROVIDED BY THE COPYRIGHT HOLDERS AND CONTRIBUTORS
 * "AS IS" AND ANY EXPRESS OR IMPLIED WARRANTIES, INCLUDING, BUT NOT
 * LIMITED TO, THE IMPLIED WARRANTIES OF MERCHANTABILITY AND FITNESS FOR
 * A PARTICULAR PURPOSE ARE DISCLAIMED. IN NO EVENT SHALL THE COPYRIGHT
 * OWNER OR CONTRIBUTORS BE LIABLE FOR ANY DIRECT, INDIRECT, INCIDENTAL,
 * SPECIAL, EXEMPLARY, OR CONSEQUENTIAL DAMAGES (INCLUDING, BUT NOT
 * LIMITED TO, PROCUREMENT OF SUBSTITUTE GOODS OR SERVICES; LOSS OF USE,
 * DATA, OR PROFITS; OR BUSINESS INTERRUPTION) HOWEVER CAUSED AND ON ANY
 * THEORY OF LIABILITY, WHETHER IN CONTRACT, STRICT LIABILITY, OR TORT
 * (INCLUDING NEGLIGENCE OR OTHERWISE) ARISING IN ANY WAY OUT OF THE USE
 * OF THIS SOFTWARE, EVEN IF ADVISED OF THE POSSIBILITY OF SUCH DAMAGE.
 *
 */

#include "src/core/lib/channel/http_client_filter.h"
#include <grpc/support/alloc.h>
#include <grpc/support/log.h>
#include <grpc/support/string_util.h>
#include <string.h>
#include "src/core/lib/profiling/timers.h"
#include "src/core/lib/support/percent_encoding.h"
#include "src/core/lib/support/string.h"
#include "src/core/lib/transport/static_metadata.h"
#include "src/core/lib/transport/transport_impl.h"

#define EXPECTED_CONTENT_TYPE "application/grpc"
#define EXPECTED_CONTENT_TYPE_LENGTH sizeof(EXPECTED_CONTENT_TYPE) - 1

/* default maximum size of payload eligable for GET request */
static const size_t kMaxPayloadSizeForGet = 2048;

typedef struct call_data {
  grpc_linked_mdelem method;
  grpc_linked_mdelem scheme;
  grpc_linked_mdelem authority;
  grpc_linked_mdelem te_trailers;
  grpc_linked_mdelem content_type;
  grpc_linked_mdelem user_agent;
  grpc_linked_mdelem payload_bin;

  grpc_metadata_batch *recv_initial_metadata;
  grpc_metadata_batch *recv_trailing_metadata;
  uint8_t *payload_bytes;

  /* Vars to read data off of send_message */
  grpc_transport_stream_op send_op;
  uint32_t send_length;
  uint32_t send_flags;
  grpc_slice incoming_slice;
  grpc_slice_buffer_stream replacement_stream;
  grpc_slice_buffer slices;
  /* flag that indicates that all slices of send_messages aren't availble */
  bool send_message_blocked;

  /** Closure to call when finished with the hc_on_recv hook */
  grpc_closure *on_done_recv_initial_metadata;
  grpc_closure *on_done_recv_trailing_metadata;
  grpc_closure *on_complete;
  grpc_closure *post_send;

  /** Receive closures are chained: we inject this closure as the on_done_recv
      up-call on transport_op, and remember to call our on_done_recv member
      after handling it. */
  grpc_closure hc_on_recv_initial_metadata;
  grpc_closure hc_on_recv_trailing_metadata;
  grpc_closure hc_on_complete;
  grpc_closure got_slice;
  grpc_closure send_done;
} call_data;

typedef struct channel_data {
  grpc_mdelem *static_scheme;
  grpc_mdelem *user_agent;
  size_t max_payload_size_for_get;
} channel_data;

typedef struct {
  grpc_call_element *elem;
  grpc_exec_ctx *exec_ctx;
} client_recv_filter_args;

static grpc_mdelem *client_recv_filter(void *user_data, grpc_mdelem *md) {
  client_recv_filter_args *a = user_data;
  if (md == GRPC_MDELEM_STATUS_200) {
    return NULL;
  } else if (md->key == GRPC_MDSTR_STATUS) {
    char *message_string;
    gpr_asprintf(&message_string, "Received http2 header with status: %s",
                 grpc_mdstr_as_c_string(md->value));
    grpc_slice message = grpc_slice_from_copied_string(message_string);
    gpr_free(message_string);
    grpc_call_element_send_close_with_message(a->exec_ctx, a->elem,
                                              GRPC_STATUS_CANCELLED, &message);
    return NULL;
  } else if (md->key == GRPC_MDSTR_GRPC_MESSAGE) {
    gpr_slice pct_decoded_msg =
        gpr_permissive_percent_decode_slice(md->value->slice);
    if (gpr_slice_is_equivalent(pct_decoded_msg, md->value->slice)) {
      gpr_slice_unref(pct_decoded_msg);
      return md;
    } else {
      return grpc_mdelem_from_metadata_strings(
          GRPC_MDSTR_GRPC_MESSAGE, grpc_mdstr_from_slice(pct_decoded_msg));
    }
  } else if (md == GRPC_MDELEM_CONTENT_TYPE_APPLICATION_SLASH_GRPC) {
    return NULL;
  } else if (md->key == GRPC_MDSTR_CONTENT_TYPE) {
    const char *value_str = grpc_mdstr_as_c_string(md->value);
    if (strncmp(value_str, EXPECTED_CONTENT_TYPE,
                EXPECTED_CONTENT_TYPE_LENGTH) == 0 &&
        (value_str[EXPECTED_CONTENT_TYPE_LENGTH] == '+' ||
         value_str[EXPECTED_CONTENT_TYPE_LENGTH] == ';')) {
      /* Although the C implementation doesn't (currently) generate them,
         any custom +-suffix is explicitly valid. */
      /* TODO(klempner): We should consider preallocating common values such
         as +proto or +json, or at least stashing them if we see them. */
      /* TODO(klempner): Should we be surfacing this to application code? */
    } else {
      /* TODO(klempner): We're currently allowing this, but we shouldn't
         see it without a proxy so log for now. */
      gpr_log(GPR_INFO, "Unexpected content-type '%s'", value_str);
    }
    return NULL;
  }
  return md;
}

static void hc_on_recv_initial_metadata(grpc_exec_ctx *exec_ctx,
                                        void *user_data, grpc_error *error) {
  grpc_call_element *elem = user_data;
  call_data *calld = elem->call_data;
  client_recv_filter_args a;
  a.elem = elem;
  a.exec_ctx = exec_ctx;
  grpc_metadata_batch_filter(calld->recv_initial_metadata, client_recv_filter,
                             &a);
  grpc_closure_run(exec_ctx, calld->on_done_recv_initial_metadata,
                   GRPC_ERROR_REF(error));
}

static void hc_on_recv_trailing_metadata(grpc_exec_ctx *exec_ctx,
                                         void *user_data, grpc_error *error) {
  grpc_call_element *elem = user_data;
  call_data *calld = elem->call_data;
  client_recv_filter_args a;
  a.elem = elem;
  a.exec_ctx = exec_ctx;
  grpc_metadata_batch_filter(calld->recv_trailing_metadata, client_recv_filter,
                             &a);
  grpc_closure_run(exec_ctx, calld->on_done_recv_trailing_metadata,
                   GRPC_ERROR_REF(error));
}

static void hc_on_complete(grpc_exec_ctx *exec_ctx, void *user_data,
                           grpc_error *error) {
  grpc_call_element *elem = user_data;
  call_data *calld = elem->call_data;
  if (calld->payload_bytes) {
    gpr_free(calld->payload_bytes);
    calld->payload_bytes = NULL;
  }
  calld->on_complete->cb(exec_ctx, calld->on_complete->cb_arg, error);
}

static void send_done(grpc_exec_ctx *exec_ctx, void *elemp, grpc_error *error) {
  grpc_call_element *elem = elemp;
  call_data *calld = elem->call_data;
  grpc_slice_buffer_reset_and_unref(&calld->slices);
  calld->post_send->cb(exec_ctx, calld->post_send->cb_arg, error);
}

static grpc_mdelem *client_strip_filter(void *user_data, grpc_mdelem *md) {
  /* eat the things we'd like to set ourselves */
  if (md->key == GRPC_MDSTR_METHOD) return NULL;
  if (md->key == GRPC_MDSTR_SCHEME) return NULL;
  if (md->key == GRPC_MDSTR_TE) return NULL;
  if (md->key == GRPC_MDSTR_CONTENT_TYPE) return NULL;
  if (md->key == GRPC_MDSTR_USER_AGENT) return NULL;
  return md;
}

static void continue_send_message(grpc_exec_ctx *exec_ctx,
                                  grpc_call_element *elem) {
  call_data *calld = elem->call_data;
  uint8_t *wrptr = calld->payload_bytes;
  while (grpc_byte_stream_next(exec_ctx, calld->send_op.send_message,
                               &calld->incoming_slice, ~(size_t)0,
                               &calld->got_slice)) {
    memcpy(wrptr, GRPC_SLICE_START_PTR(calld->incoming_slice),
           GRPC_SLICE_LENGTH(calld->incoming_slice));
    wrptr += GRPC_SLICE_LENGTH(calld->incoming_slice);
    grpc_slice_buffer_add(&calld->slices, calld->incoming_slice);
    if (calld->send_length == calld->slices.length) {
      calld->send_message_blocked = false;
      break;
    }
  }
}

static void got_slice(grpc_exec_ctx *exec_ctx, void *elemp, grpc_error *error) {
  grpc_call_element *elem = elemp;
  call_data *calld = elem->call_data;
  calld->send_message_blocked = false;
  grpc_slice_buffer_add(&calld->slices, calld->incoming_slice);
  if (calld->send_length == calld->slices.length) {
    /* Pass down the original send_message op that was blocked.*/
    grpc_slice_buffer_stream_init(&calld->replacement_stream, &calld->slices,
                                  calld->send_flags);
    calld->send_op.send_message = &calld->replacement_stream.base;
    calld->post_send = calld->send_op.on_complete;
    calld->send_op.on_complete = &calld->send_done;
    grpc_call_next_op(exec_ctx, elem, &calld->send_op);
  } else {
    continue_send_message(exec_ctx, elem);
  }
}

static void hc_mutate_op(grpc_exec_ctx *exec_ctx, grpc_call_element *elem,
                         grpc_transport_stream_op *op) {
  /* grab pointers to our data from the call element */
  call_data *calld = elem->call_data;
  channel_data *channeld = elem->channel_data;

  if (op->send_initial_metadata != NULL) {
    /* Decide which HTTP VERB to use. We use GET if the request is marked
    cacheable, and the operation contains both initial metadata and send
    message, and the payload is below the size threshold, and all the data
    for this request is immediately available. */
    grpc_mdelem *method = GRPC_MDELEM_METHOD_POST;
    calld->send_message_blocked = false;
    if ((op->send_initial_metadata_flags &
         GRPC_INITIAL_METADATA_CACHEABLE_REQUEST) &&
        op->send_message != NULL &&
        op->send_message->length < channeld->max_payload_size_for_get) {
      method = GRPC_MDELEM_METHOD_GET;
      calld->send_message_blocked = true;
    } else if (op->send_initial_metadata_flags &
               GRPC_INITIAL_METADATA_IDEMPOTENT_REQUEST) {
      method = GRPC_MDELEM_METHOD_PUT;
    }

    /* Attempt to read the data from send_message and create a header field. */
    if (method == GRPC_MDELEM_METHOD_GET) {
      /* allocate memory to hold the entire payload */
      calld->payload_bytes = gpr_malloc(op->send_message->length);

      /* read slices of send_message and copy into payload_bytes */
      calld->send_op = *op;
      calld->send_length = op->send_message->length;
      calld->send_flags = op->send_message->flags;
      continue_send_message(exec_ctx, elem);

      if (calld->send_message_blocked == false) {
        /* when all the send_message data is available, then create a MDELEM and
        append to headers */
        grpc_mdelem *payload_bin = grpc_mdelem_from_metadata_strings(
            GRPC_MDSTR_GRPC_PAYLOAD_BIN,
            grpc_mdstr_from_buffer(calld->payload_bytes,
                                   op->send_message->length));
        grpc_metadata_batch_add_tail(op->send_initial_metadata,
                                     &calld->payload_bin, payload_bin);
        calld->on_complete = op->on_complete;
        op->on_complete = &calld->hc_on_complete;
        op->send_message = NULL;
      } else {
        /* Not all data is available. Fall back to POST. */
        gpr_log(GPR_DEBUG,
                "Request is marked Cacheable but not all data is available.\
                            Falling back to POST");
        method = GRPC_MDELEM_METHOD_POST;
      }
    }

    grpc_metadata_batch_filter(op->send_initial_metadata, client_strip_filter,
                               elem);
    /* Send : prefixed headers, which have to be before any application
       layer headers. */
    grpc_metadata_batch_add_head(op->send_initial_metadata, &calld->method,
                                 method);
    grpc_metadata_batch_add_head(op->send_initial_metadata, &calld->scheme,
                                 channeld->static_scheme);
    grpc_metadata_batch_add_tail(op->send_initial_metadata, &calld->te_trailers,
                                 GRPC_MDELEM_TE_TRAILERS);
    grpc_metadata_batch_add_tail(
        op->send_initial_metadata, &calld->content_type,
        GRPC_MDELEM_CONTENT_TYPE_APPLICATION_SLASH_GRPC);
    grpc_metadata_batch_add_tail(op->send_initial_metadata, &calld->user_agent,
                                 GRPC_MDELEM_REF(channeld->user_agent));
  }

  if (op->recv_initial_metadata != NULL) {
    /* substitute our callback for the higher callback */
    calld->recv_initial_metadata = op->recv_initial_metadata;
    calld->on_done_recv_initial_metadata = op->recv_initial_metadata_ready;
    op->recv_initial_metadata_ready = &calld->hc_on_recv_initial_metadata;
  }

  if (op->recv_trailing_metadata != NULL) {
    /* substitute our callback for the higher callback */
    calld->recv_trailing_metadata = op->recv_trailing_metadata;
    calld->on_done_recv_trailing_metadata = op->on_complete;
    op->on_complete = &calld->hc_on_recv_trailing_metadata;
  }
}

static void hc_start_transport_op(grpc_exec_ctx *exec_ctx,
                                  grpc_call_element *elem,
                                  grpc_transport_stream_op *op) {
  GPR_TIMER_BEGIN("hc_start_transport_op", 0);
  GRPC_CALL_LOG_OP(GPR_INFO, elem, op);
  hc_mutate_op(exec_ctx, elem, op);
  GPR_TIMER_END("hc_start_transport_op", 0);
  call_data *calld = elem->call_data;
  if (op->send_message != NULL && calld->send_message_blocked) {
    /* Don't forward the op. send_message contains slices that aren't ready
    yet. The call will be forwarded by the op_complete of slice read call.
    */
  } else {
    grpc_call_next_op(exec_ctx, elem, op);
  }
}

/* Constructor for call_data */
static grpc_error *init_call_elem(grpc_exec_ctx *exec_ctx,
                                  grpc_call_element *elem,
                                  grpc_call_element_args *args) {
  call_data *calld = elem->call_data;
  calld->on_done_recv_initial_metadata = NULL;
  calld->on_done_recv_trailing_metadata = NULL;
  calld->on_complete = NULL;
  calld->payload_bytes = NULL;
<<<<<<< HEAD
  gpr_slice_buffer_init(&calld->slices);
  grpc_closure_init(&calld->hc_on_recv_initial_metadata,
                    hc_on_recv_initial_metadata, elem);
  grpc_closure_init(&calld->hc_on_recv_trailing_metadata,
                    hc_on_recv_trailing_metadata, elem);
=======
  grpc_slice_buffer_init(&calld->slices);
  grpc_closure_init(&calld->hc_on_recv, hc_on_recv, elem);
>>>>>>> 740665a6
  grpc_closure_init(&calld->hc_on_complete, hc_on_complete, elem);
  grpc_closure_init(&calld->got_slice, got_slice, elem);
  grpc_closure_init(&calld->send_done, send_done, elem);
  return GRPC_ERROR_NONE;
}

/* Destructor for call_data */
static void destroy_call_elem(grpc_exec_ctx *exec_ctx, grpc_call_element *elem,
                              const grpc_call_final_info *final_info,
                              void *ignored) {
  call_data *calld = elem->call_data;
  grpc_slice_buffer_destroy(&calld->slices);
}

static grpc_mdelem *scheme_from_args(const grpc_channel_args *args) {
  unsigned i;
  size_t j;
  grpc_mdelem *valid_schemes[] = {GRPC_MDELEM_SCHEME_HTTP,
                                  GRPC_MDELEM_SCHEME_HTTPS};
  if (args != NULL) {
    for (i = 0; i < args->num_args; ++i) {
      if (args->args[i].type == GRPC_ARG_STRING &&
          strcmp(args->args[i].key, GRPC_ARG_HTTP2_SCHEME) == 0) {
        for (j = 0; j < GPR_ARRAY_SIZE(valid_schemes); j++) {
          if (0 == strcmp(grpc_mdstr_as_c_string(valid_schemes[j]->value),
                          args->args[i].value.string)) {
            return valid_schemes[j];
          }
        }
      }
    }
  }
  return GRPC_MDELEM_SCHEME_HTTP;
}

static size_t max_payload_size_from_args(const grpc_channel_args *args) {
  if (args != NULL) {
    for (size_t i = 0; i < args->num_args; ++i) {
      if (0 == strcmp(args->args[i].key, GRPC_ARG_MAX_PAYLOAD_SIZE_FOR_GET)) {
        if (args->args[i].type != GRPC_ARG_INTEGER) {
          gpr_log(GPR_ERROR, "%s: must be an integer",
                  GRPC_ARG_MAX_PAYLOAD_SIZE_FOR_GET);
        } else {
          return (size_t)args->args[i].value.integer;
        }
      }
    }
  }
  return kMaxPayloadSizeForGet;
}

static grpc_mdstr *user_agent_from_args(const grpc_channel_args *args,
                                        const char *transport_name) {
  gpr_strvec v;
  size_t i;
  int is_first = 1;
  char *tmp;
  grpc_mdstr *result;

  gpr_strvec_init(&v);

  for (i = 0; args && i < args->num_args; i++) {
    if (0 == strcmp(args->args[i].key, GRPC_ARG_PRIMARY_USER_AGENT_STRING)) {
      if (args->args[i].type != GRPC_ARG_STRING) {
        gpr_log(GPR_ERROR, "Channel argument '%s' should be a string",
                GRPC_ARG_PRIMARY_USER_AGENT_STRING);
      } else {
        if (!is_first) gpr_strvec_add(&v, gpr_strdup(" "));
        is_first = 0;
        gpr_strvec_add(&v, gpr_strdup(args->args[i].value.string));
      }
    }
  }

  gpr_asprintf(&tmp, "%sgrpc-c/%s (%s; %s; %s)", is_first ? "" : " ",
               grpc_version_string(), GPR_PLATFORM_STRING, transport_name,
               grpc_g_stands_for());
  is_first = 0;
  gpr_strvec_add(&v, tmp);

  for (i = 0; args && i < args->num_args; i++) {
    if (0 == strcmp(args->args[i].key, GRPC_ARG_SECONDARY_USER_AGENT_STRING)) {
      if (args->args[i].type != GRPC_ARG_STRING) {
        gpr_log(GPR_ERROR, "Channel argument '%s' should be a string",
                GRPC_ARG_SECONDARY_USER_AGENT_STRING);
      } else {
        if (!is_first) gpr_strvec_add(&v, gpr_strdup(" "));
        is_first = 0;
        gpr_strvec_add(&v, gpr_strdup(args->args[i].value.string));
      }
    }
  }

  tmp = gpr_strvec_flatten(&v, NULL);
  gpr_strvec_destroy(&v);
  result = grpc_mdstr_from_string(tmp);
  gpr_free(tmp);

  return result;
}

/* Constructor for channel_data */
static void init_channel_elem(grpc_exec_ctx *exec_ctx,
                              grpc_channel_element *elem,
                              grpc_channel_element_args *args) {
  channel_data *chand = elem->channel_data;
  GPR_ASSERT(!args->is_last);
  GPR_ASSERT(args->optional_transport != NULL);
  chand->static_scheme = scheme_from_args(args->channel_args);
  chand->max_payload_size_for_get =
      max_payload_size_from_args(args->channel_args);
  chand->user_agent = grpc_mdelem_from_metadata_strings(
      GRPC_MDSTR_USER_AGENT,
      user_agent_from_args(args->channel_args,
                           args->optional_transport->vtable->name));
}

/* Destructor for channel data */
static void destroy_channel_elem(grpc_exec_ctx *exec_ctx,
                                 grpc_channel_element *elem) {
  channel_data *chand = elem->channel_data;
  GRPC_MDELEM_UNREF(chand->user_agent);
}

const grpc_channel_filter grpc_http_client_filter = {
    hc_start_transport_op,
    grpc_channel_next_op,
    sizeof(call_data),
    init_call_elem,
    grpc_call_stack_ignore_set_pollset_or_pollset_set,
    destroy_call_elem,
    sizeof(channel_data),
    init_channel_elem,
    destroy_channel_elem,
    grpc_call_next_get_peer,
    grpc_channel_next_get_info,
    "http-client"};<|MERGE_RESOLUTION|>--- conflicted
+++ resolved
@@ -36,7 +36,7 @@
 #include <grpc/support/string_util.h>
 #include <string.h>
 #include "src/core/lib/profiling/timers.h"
-#include "src/core/lib/support/percent_encoding.h"
+#include "src/core/lib/slice/percent_encoding.h"
 #include "src/core/lib/support/string.h"
 #include "src/core/lib/transport/static_metadata.h"
 #include "src/core/lib/transport/transport_impl.h"
@@ -111,10 +111,10 @@
                                               GRPC_STATUS_CANCELLED, &message);
     return NULL;
   } else if (md->key == GRPC_MDSTR_GRPC_MESSAGE) {
-    gpr_slice pct_decoded_msg =
-        gpr_permissive_percent_decode_slice(md->value->slice);
-    if (gpr_slice_is_equivalent(pct_decoded_msg, md->value->slice)) {
-      gpr_slice_unref(pct_decoded_msg);
+    grpc_slice pct_decoded_msg =
+        grpc_permissive_percent_decode_slice(md->value->slice);
+    if (grpc_slice_is_equivalent(pct_decoded_msg, md->value->slice)) {
+      grpc_slice_unref(pct_decoded_msg);
       return md;
     } else {
       return grpc_mdelem_from_metadata_strings(
@@ -347,16 +347,11 @@
   calld->on_done_recv_trailing_metadata = NULL;
   calld->on_complete = NULL;
   calld->payload_bytes = NULL;
-<<<<<<< HEAD
-  gpr_slice_buffer_init(&calld->slices);
+  grpc_slice_buffer_init(&calld->slices);
   grpc_closure_init(&calld->hc_on_recv_initial_metadata,
                     hc_on_recv_initial_metadata, elem);
   grpc_closure_init(&calld->hc_on_recv_trailing_metadata,
                     hc_on_recv_trailing_metadata, elem);
-=======
-  grpc_slice_buffer_init(&calld->slices);
-  grpc_closure_init(&calld->hc_on_recv, hc_on_recv, elem);
->>>>>>> 740665a6
   grpc_closure_init(&calld->hc_on_complete, hc_on_complete, elem);
   grpc_closure_init(&calld->got_slice, got_slice, elem);
   grpc_closure_init(&calld->send_done, send_done, elem);
