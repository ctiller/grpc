--- conflicted
+++ resolved
@@ -1069,19 +1069,11 @@
                   break;
                 case RecvInitialMetadata::
                     kRespondedToTrailingMetadataPriorToHook:
-<<<<<<< HEAD
                 case RecvInitialMetadata::kRespondedButNeedToClosePipe:
-                  gpr_log(GPR_ERROR, "ILLEGAL STATE: %s",
-                          RecvInitialMetadata::StateString(
-                              self_->recv_initial_metadata_->state));
-                  abort();  // not reachable
-=======
-                case RecvInitialMetadata::kRespondedButNeedToSetLatch:
                   Crash(absl::StrFormat("ILLEGAL STATE: %s",
                                         RecvInitialMetadata::StateString(
                                             self_->recv_initial_metadata_
                                                 ->state)));  // not reachable
->>>>>>> 67f364e2
                   break;
                 case RecvInitialMetadata::kHookedWaitingForPipe:
                 case RecvInitialMetadata::kHookedAndGotPipe:
@@ -1116,19 +1108,11 @@
                   break;
                 case RecvInitialMetadata::
                     kRespondedToTrailingMetadataPriorToHook:
-<<<<<<< HEAD
                 case RecvInitialMetadata::kRespondedButNeedToClosePipe:
-                  gpr_log(GPR_ERROR, "ILLEGAL STATE: %s",
-                          RecvInitialMetadata::StateString(
-                              self_->recv_initial_metadata_->state));
-                  abort();  // not reachable
-=======
-                case RecvInitialMetadata::kRespondedButNeedToSetLatch:
                   Crash(absl::StrFormat("ILLEGAL STATE: %s",
                                         RecvInitialMetadata::StateString(
                                             self_->recv_initial_metadata_
                                                 ->state)));  // not reachable
->>>>>>> 67f364e2
                   break;
                 case RecvInitialMetadata::kCompleteWaitingForPipe:
                 case RecvInitialMetadata::kCompleteAndGotPipe:
@@ -1360,19 +1344,11 @@
       case RecvInitialMetadata::kCompleteAndGotPipe:
       case RecvInitialMetadata::kCompleteAndPushedToPipe:
       case RecvInitialMetadata::kResponded:
-<<<<<<< HEAD
       case RecvInitialMetadata::kRespondedButNeedToClosePipe:
-        gpr_log(
-            GPR_ERROR, "ILLEGAL STATE: %s",
-            RecvInitialMetadata::StateString(recv_initial_metadata_->state));
-        abort();  // unreachable
-=======
-      case RecvInitialMetadata::kRespondedButNeedToSetLatch:
         Crash(absl::StrFormat(
             "ILLEGAL STATE: %s",
             RecvInitialMetadata::StateString(
                 recv_initial_metadata_->state)));  // unreachable
->>>>>>> 67f364e2
     }
     if (hook) {
       auto cb = [](void* ptr, grpc_error_handle error) {
@@ -1488,18 +1464,10 @@
       case RecvInitialMetadata::kHookedAndGotPipe:
       case RecvInitialMetadata::kResponded:
         break;
-<<<<<<< HEAD
       case RecvInitialMetadata::kRespondedButNeedToClosePipe:
-        gpr_log(
-            GPR_ERROR, "ILLEGAL STATE: %s",
-            RecvInitialMetadata::StateString(recv_initial_metadata_->state));
-        abort();
-=======
-      case RecvInitialMetadata::kRespondedButNeedToSetLatch:
         Crash(absl::StrFormat(
             "ILLEGAL STATE: %s",
             RecvInitialMetadata::StateString(recv_initial_metadata_->state)));
->>>>>>> 67f364e2
         break;
     }
   }
@@ -1562,19 +1530,11 @@
       case RecvInitialMetadata::kCompleteAndPushedToPipe:
       case RecvInitialMetadata::kResponded:
       case RecvInitialMetadata::kRespondedToTrailingMetadataPriorToHook:
-<<<<<<< HEAD
       case RecvInitialMetadata::kRespondedButNeedToClosePipe:
-        gpr_log(
-            GPR_ERROR, "ILLEGAL STATE: %s",
-            RecvInitialMetadata::StateString(recv_initial_metadata_->state));
-        abort();  // unreachable
-=======
-      case RecvInitialMetadata::kRespondedButNeedToSetLatch:
         Crash(absl::StrFormat(
             "ILLEGAL STATE: %s",
             RecvInitialMetadata::StateString(
                 recv_initial_metadata_->state)));  // unreachable
->>>>>>> 67f364e2
     }
     flusher.AddClosure(
         std::exchange(recv_initial_metadata_->original_on_ready, nullptr),
@@ -1602,19 +1562,11 @@
       case RecvInitialMetadata::kCompleteAndPushedToPipe:
       case RecvInitialMetadata::kResponded:
       case RecvInitialMetadata::kRespondedToTrailingMetadataPriorToHook:
-<<<<<<< HEAD
       case RecvInitialMetadata::kRespondedButNeedToClosePipe:
-        gpr_log(
-            GPR_ERROR, "ILLEGAL STATE: %s",
-            RecvInitialMetadata::StateString(recv_initial_metadata_->state));
-        abort();  // unreachable
-=======
-      case RecvInitialMetadata::kRespondedButNeedToSetLatch:
         Crash(absl::StrFormat(
             "ILLEGAL STATE: %s",
             RecvInitialMetadata::StateString(
                 recv_initial_metadata_->state)));  // unreachable
->>>>>>> 67f364e2
     }
   }
   WakeInsideCombiner(&flusher);
@@ -1674,19 +1626,11 @@
       case RecvInitialMetadata::kCompleteAndPushedToPipe:
       case RecvInitialMetadata::kResponded:
       case RecvInitialMetadata::kRespondedToTrailingMetadataPriorToHook:
-<<<<<<< HEAD
       case RecvInitialMetadata::kRespondedButNeedToClosePipe:
-        gpr_log(
-            GPR_ERROR, "ILLEGAL STATE: %s",
-            RecvInitialMetadata::StateString(recv_initial_metadata_->state));
-        abort();  // unreachable
-=======
-      case RecvInitialMetadata::kRespondedButNeedToSetLatch:
         Crash(absl::StrFormat(
             "ILLEGAL STATE: %s",
             RecvInitialMetadata::StateString(
                 recv_initial_metadata_->state)));  // unreachable
->>>>>>> 67f364e2
     }
   } else {
     GPR_ASSERT(call_args.server_initial_metadata == nullptr);
