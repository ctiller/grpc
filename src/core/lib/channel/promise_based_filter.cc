--- conflicted
+++ resolved
@@ -544,28 +544,18 @@
                   "result.has_value=%s",
                   base_->LogTag().c_str(), p->has_value() ? "true" : "false");
         }
-<<<<<<< HEAD
         if (p->has_value()) {
           batch_->payload->send_message.send_message->Swap((**p)->payload());
           batch_->payload->send_message.flags = (**p)->flags();
           state_ = State::kForwardedBatch;
           batch_.ResumeWith(flusher);
           next_.reset();
-          if (!absl::holds_alternative<Pending>((*push_)())) push_.reset();
+          if ((*push_)().ready()) push_.reset();
         } else {
           state_ = State::kCancelledButNoStatus;
           next_.reset();
           push_.reset();
         }
-=======
-        GPR_ASSERT(p->has_value());
-        batch_->payload->send_message.send_message->Swap((**p)->payload());
-        batch_->payload->send_message.flags = (**p)->flags();
-        state_ = State::kForwardedBatch;
-        batch_.ResumeWith(flusher);
-        next_.reset();
-        if ((*push_)().ready()) push_.reset();
->>>>>>> db62c061
       }
     } break;
     case State::kForwardedBatch:
