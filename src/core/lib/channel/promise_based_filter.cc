// Copyright 2022 gRPC authors.
//
// Licensed under the Apache License, Version 2.0 (the "License");
// you may not use this file except in compliance with the License.
// You may obtain a copy of the License at
//
//     http://www.apache.org/licenses/LICENSE-2.0
//
// Unless required by applicable law or agreed to in writing, software
// distributed under the License is distributed on an "AS IS" BASIS,
// WITHOUT WARRANTIES OR CONDITIONS OF ANY KIND, either express or implied.
// See the License for the specific language governing permissions and
// limitations under the License.

#include <grpc/support/port_platform.h>

#include "src/core/lib/channel/promise_based_filter.h"

#include <cstdlib>

#include "src/core/lib/channel/channel_stack.h"

namespace grpc_core {
namespace promise_filter_detail {

///////////////////////////////////////////////////////////////////////////////
// BaseCallData

BaseCallData::BaseCallData(grpc_call_element* elem,
                           const grpc_call_element_args* args, uint8_t flags)
    : call_stack_(args->call_stack),
      elem_(elem),
      arena_(args->arena),
      call_combiner_(args->call_combiner),
      deadline_(args->deadline),
      context_(args->context) {
  if (flags & kFilterExaminesServerInitialMetadata) {
    server_initial_metadata_latch_ = arena_->New<Latch<ServerMetadata*>>();
  }
}

BaseCallData::~BaseCallData() {
  if (server_initial_metadata_latch_ != nullptr) {
    server_initial_metadata_latch_->~Latch();
  }
}

// We don't form ActivityPtr's to this type, and consequently don't need
// Orphan().
void BaseCallData::Orphan() { abort(); }

// For now we don't care about owning/non-owning wakers, instead just share
// implementation.
Waker BaseCallData::MakeNonOwningWaker() { return MakeOwningWaker(); }

Waker BaseCallData::MakeOwningWaker() {
  GRPC_CALL_STACK_REF(call_stack_, "waker");
  return Waker(this);
}

void BaseCallData::Wakeup() {
  auto wakeup = [](void* p, grpc_error_handle) {
    auto* self = static_cast<BaseCallData*>(p);
    self->OnWakeup();
    self->Drop();
  };
  auto* closure = GRPC_CLOSURE_CREATE(wakeup, this, nullptr);
  GRPC_CALL_COMBINER_START(call_combiner_, closure, GRPC_ERROR_NONE, "wakeup");
}

void BaseCallData::Drop() { GRPC_CALL_STACK_UNREF(call_stack_, "waker"); }

///////////////////////////////////////////////////////////////////////////////
// ClientCallData

struct ClientCallData::RecvInitialMetadata final {
  enum State {
    // Initial state; no op seen
    kInitial,
    // No op seen, but we have a latch that would like to modify it when we do
    kGotLatch,
    // Responded to trailing metadata prior to getting a recv_initial_metadata
    kRespondedToTrailingMetadataPriorToHook,
    // Hooked, no latch yet
    kHookedWaitingForLatch,
    // Hooked, latch seen
    kHookedAndGotLatch,
    // Got the callback, haven't set latch yet
    kCompleteWaitingForLatch,
    // Got the callback and got the latch
    kCompleteAndGotLatch,
    // Got the callback and set the latch
    kCompleteAndSetLatch,
    // Called the original callback
    kResponded,
  };

  State state = kInitial;
  grpc_closure* original_on_ready = nullptr;
  grpc_closure on_ready;
  grpc_metadata_batch* metadata = nullptr;
  Latch<ServerMetadata*>* server_initial_metadata_publisher = nullptr;
};

class ClientCallData::PollContext {
 public:
  explicit PollContext(ClientCallData* self) : self_(self) {
    GPR_ASSERT(self_->poll_ctx_ == nullptr);
    self_->poll_ctx_ = this;
    scoped_activity_.Init(self_);
    have_scoped_activity_ = true;
  }

  PollContext(const PollContext&) = delete;
  PollContext& operator=(const PollContext&) = delete;

  void Run() {
    gpr_log(
        GPR_ERROR,
        "%p PollContext::Run: send_initial_state=%d, recv_trailing_state=%d, "
        "recv_initial_state=%d",
        self_, self_->send_initial_state_, self_->recv_trailing_state_,
        self_->recv_initial_metadata_ == nullptr
            ? -1
            : self_->recv_initial_metadata_->state);

    GPR_ASSERT(have_scoped_activity_);
    repoll_ = false;
    if (self_->server_initial_metadata_latch() != nullptr) {
      switch (self_->recv_initial_metadata_->state) {
        case RecvInitialMetadata::kInitial:
        case RecvInitialMetadata::kGotLatch:
        case RecvInitialMetadata::kHookedWaitingForLatch:
        case RecvInitialMetadata::kHookedAndGotLatch:
        case RecvInitialMetadata::kCompleteWaitingForLatch:
        case RecvInitialMetadata::kResponded:
        case RecvInitialMetadata::kRespondedToTrailingMetadataPriorToHook:
          break;
        case RecvInitialMetadata::kCompleteAndGotLatch:
          self_->recv_initial_metadata_->state =
              RecvInitialMetadata::kCompleteAndSetLatch;
          self_->recv_initial_metadata_->server_initial_metadata_publisher->Set(
              self_->recv_initial_metadata_->metadata);
          ABSL_FALLTHROUGH_INTENDED;
        case RecvInitialMetadata::kCompleteAndSetLatch: {
          Poll<ServerMetadata**> p =
              self_->server_initial_metadata_latch()->Wait()();
          if (ServerMetadata*** ppp = absl::get_if<ServerMetadata**>(&p)) {
            ServerMetadata* md = **ppp;
            if (self_->recv_initial_metadata_->metadata != md) {
              *self_->recv_initial_metadata_->metadata = std::move(*md);
            }
            self_->recv_initial_metadata_->state =
                RecvInitialMetadata::kResponded;
            call_closures_.Add(
                absl::exchange(self_->recv_initial_metadata_->original_on_ready,
                               nullptr),
                GRPC_ERROR_NONE,
                "wake_inside_combiner:recv_initial_metadata_ready");
          }
        } break;
      }
    }
    if (self_->recv_trailing_state_ == RecvTrailingState::kCancelled ||
        self_->recv_trailing_state_ == RecvTrailingState::kResponded) {
      return;
    }
    switch (self_->send_initial_state_) {
      case SendInitialState::kQueued:
      case SendInitialState::kForwarded: {
        // Poll the promise once since we're waiting for it.
        Poll<ServerMetadataHandle> poll = self_->promise_();
        if (auto* r = absl::get_if<ServerMetadataHandle>(&poll)) {
          auto* md = UnwrapMetadata(std::move(*r));
          bool destroy_md = true;
          if (self_->recv_trailing_state_ == RecvTrailingState::kComplete) {
            if (self_->recv_trailing_metadata_ != md) {
              *self_->recv_trailing_metadata_ = std::move(*md);
            } else {
              destroy_md = false;
            }
            gpr_log(GPR_DEBUG, "Respond to trailing metadata: %s", self_->recv_trailing_metadata_->DebugString().c_str());
            self_->recv_trailing_state_ = RecvTrailingState::kResponded;
            call_closures_.Add(
                absl::exchange(self_->original_recv_trailing_metadata_ready_,
                               nullptr),
                GRPC_ERROR_NONE, "wake_inside_combiner:recv_trailing_ready:1");
            if (self_->recv_initial_metadata_ != nullptr) {
              switch (self_->recv_initial_metadata_->state) {
                case RecvInitialMetadata::kInitial:
                case RecvInitialMetadata::kGotLatch:
                  self_->recv_initial_metadata_->state = RecvInitialMetadata::kRespondedToTrailingMetadataPriorToHook;
                  break;
                case RecvInitialMetadata::kRespondedToTrailingMetadataPriorToHook:
                  abort(); // not reachable
                  break;
                case RecvInitialMetadata::kHookedWaitingForLatch:
                case RecvInitialMetadata::kHookedAndGotLatch:
                case RecvInitialMetadata::kResponded:
                case RecvInitialMetadata::kCompleteAndGotLatch:
                case RecvInitialMetadata::kCompleteAndSetLatch:
                  break;
                case RecvInitialMetadata::kCompleteWaitingForLatch:
                  self_->recv_initial_metadata_->state =
                      RecvInitialMetadata::kResponded;
                  call_closures_.Add(
                      absl::exchange(
                          self_->recv_initial_metadata_->original_on_ready,
                          nullptr),
                      GRPC_ERROR_CANCELLED,
                      "wake_inside_combiner:recv_initial_metadata_ready");
              }
            }
          } else {
            GPR_ASSERT(*md->get_pointer(GrpcStatusMetadata()) !=
                       GRPC_STATUS_OK);
            grpc_error_handle error = grpc_error_set_int(
                GRPC_ERROR_CREATE_FROM_STATIC_STRING(
                    "early return from promise based filter"),
                GRPC_ERROR_INT_GRPC_STATUS,
                *md->get_pointer(GrpcStatusMetadata()));
            if (auto* message = md->get_pointer(GrpcMessageMetadata())) {
              error = grpc_error_set_str(error, GRPC_ERROR_STR_GRPC_MESSAGE,
                                         message->as_string_view());
            }
            GRPC_ERROR_UNREF(self_->cancelled_error_);
            self_->cancelled_error_ = GRPC_ERROR_REF(error);
            if (self_->recv_initial_metadata_ != nullptr) {
              switch (self_->recv_initial_metadata_->state) {
                case RecvInitialMetadata::kInitial:
                case RecvInitialMetadata::kGotLatch:
                  self_->recv_initial_metadata_->state = RecvInitialMetadata::kRespondedToTrailingMetadataPriorToHook;
                  break;
                case RecvInitialMetadata::kHookedWaitingForLatch:
                case RecvInitialMetadata::kHookedAndGotLatch:
                case RecvInitialMetadata::kResponded:
                  break;
                case RecvInitialMetadata::kRespondedToTrailingMetadataPriorToHook:
                  abort(); // not reachable
                  break;
                case RecvInitialMetadata::kCompleteWaitingForLatch:
                case RecvInitialMetadata::kCompleteAndGotLatch:
                case RecvInitialMetadata::kCompleteAndSetLatch:
                  self_->recv_initial_metadata_->state =
                      RecvInitialMetadata::kResponded;
                  call_closures_.Add(
                      absl::exchange(
                          self_->recv_initial_metadata_->original_on_ready,
                          nullptr),
                      GRPC_ERROR_REF(error),
                      "wake_inside_combiner:recv_initial_metadata_ready");
              }
            }
            if (self_->send_initial_state_ == SendInitialState::kQueued) {
              self_->send_initial_state_ = SendInitialState::kCancelled;
              cancel_send_initial_metadata_error_ = error;
            } else {
              GPR_ASSERT(
                  self_->recv_trailing_state_ == RecvTrailingState::kInitial ||
                  self_->recv_trailing_state_ == RecvTrailingState::kForwarded);
              self_->call_combiner()->Cancel(GRPC_ERROR_REF(error));
              forward_batch_ =
                  grpc_make_transport_stream_op(GRPC_CLOSURE_CREATE(
                      [](void* p, grpc_error_handle) {
                        GRPC_CALL_COMBINER_STOP(static_cast<CallCombiner*>(p),
                                                "finish_cancel");
                      },
                      self_->call_combiner(), nullptr));
              forward_batch_->cancel_stream = true;
              forward_batch_->payload->cancel_stream.cancel_error = error;
            }
            self_->recv_trailing_state_ = RecvTrailingState::kCancelled;
          }
          if (destroy_md) {
            md->~grpc_metadata_batch();
          }
          scoped_activity_.Destroy();
          have_scoped_activity_ = false;
          self_->promise_ = ArenaPromise<ServerMetadataHandle>();
        }
      } break;
      case SendInitialState::kInitial:
      case SendInitialState::kCancelled:
        // If we get a response without sending anything, we just propagate
        // that up. (note: that situation isn't possible once we finish the
        // promise transition).
        if (self_->recv_trailing_state_ == RecvTrailingState::kComplete) {
          gpr_log(GPR_DEBUG, "Respond to trailing metadata: %s", self_->recv_trailing_metadata_->DebugString().c_str());
          self_->recv_trailing_state_ = RecvTrailingState::kResponded;
          call_closures_.Add(
              absl::exchange(self_->original_recv_trailing_metadata_ready_,
                             nullptr),
              GRPC_ERROR_NONE, "wake_inside_combiner:recv_trailing_ready:2");
        }
        break;
    }
  }

  ~PollContext() {
    self_->poll_ctx_ = nullptr;
    if (have_scoped_activity_) scoped_activity_.Destroy();
    GRPC_CALL_STACK_REF(self_->call_stack(), "finish_poll");
    bool in_combiner = true;
    if (call_closures_.size() != 0) {
      if (forward_batch_ != nullptr) {
        call_closures_.RunClosuresWithoutYielding(self_->call_combiner());
      } else {
        in_combiner = false;
        call_closures_.RunClosures(self_->call_combiner());
      }
    }
    if (forward_batch_ != nullptr) {
      GPR_ASSERT(in_combiner);
      in_combiner = false;
      forward_send_initial_metadata_ = false;
      grpc_call_next_op(self_->elem(), forward_batch_);
    }
    if (cancel_send_initial_metadata_error_ != GRPC_ERROR_NONE) {
      GPR_ASSERT(in_combiner);
      forward_send_initial_metadata_ = false;
      in_combiner = false;
      grpc_transport_stream_op_batch_finish_with_failure(
          absl::exchange(self_->send_initial_metadata_batch_, nullptr),
          cancel_send_initial_metadata_error_, self_->call_combiner());
    }
    if (absl::exchange(forward_send_initial_metadata_, false)) {
      GPR_ASSERT(in_combiner);
      in_combiner = false;
      grpc_call_next_op(
          self_->elem(),
          absl::exchange(self_->send_initial_metadata_batch_, nullptr));
    }
    if (repoll_) {
      if (in_combiner) {
        self_->WakeInsideCombiner();
      } else {
        struct NextPoll : public grpc_closure {
          grpc_call_stack* call_stack;
          ClientCallData* call_data;
        };
        auto run = [](void* p, grpc_error_handle) {
          auto* next_poll = static_cast<NextPoll*>(p);
          next_poll->call_data->WakeInsideCombiner();
          GRPC_CALL_STACK_UNREF(next_poll->call_stack, "re-poll");
          delete next_poll;
        };
        auto* p = absl::make_unique<NextPoll>().release();
        p->call_stack = self_->call_stack();
        p->call_data = self_;
        GRPC_CALL_STACK_REF(self_->call_stack(), "re-poll");
        GRPC_CLOSURE_INIT(p, run, p, nullptr);
        GRPC_CALL_COMBINER_START(self_->call_combiner(), p, GRPC_ERROR_NONE,
                                 "re-poll");
      }
    } else if (in_combiner) {
      GRPC_CALL_COMBINER_STOP(self_->call_combiner(), "poll paused");
    }
    GRPC_CALL_STACK_UNREF(self_->call_stack(), "finish_poll");
  }

  void Repoll() { repoll_ = true; }

  void ForwardSendInitialMetadata() { forward_send_initial_metadata_ = true; }

 private:
  ManualConstructor<ScopedActivity> scoped_activity_;
  ClientCallData* self_;
  CallCombinerClosureList call_closures_;
  grpc_error_handle cancel_send_initial_metadata_error_ = GRPC_ERROR_NONE;
  grpc_transport_stream_op_batch* forward_batch_ = nullptr;
  bool repoll_ = false;
  bool forward_send_initial_metadata_ = false;
  bool have_scoped_activity_;
};

ClientCallData::ClientCallData(grpc_call_element* elem,
                               const grpc_call_element_args* args,
                               uint8_t flags)
    : BaseCallData(elem, args, flags) {
  GRPC_CLOSURE_INIT(&recv_trailing_metadata_ready_,
                    RecvTrailingMetadataReadyCallback, this,
                    grpc_schedule_on_exec_ctx);
  if (server_initial_metadata_latch() != nullptr) {
    recv_initial_metadata_ = arena()->New<RecvInitialMetadata>();
  }
}

ClientCallData::~ClientCallData() {
  GPR_ASSERT(poll_ctx_ == nullptr);
  GRPC_ERROR_UNREF(cancelled_error_);
  if (recv_initial_metadata_ != nullptr) {
    recv_initial_metadata_->~RecvInitialMetadata();
  }
}

// Activity implementation.
void ClientCallData::ForceImmediateRepoll() {
  GPR_ASSERT(poll_ctx_ != nullptr);
  poll_ctx_->Repoll();
}

// Handle one grpc_transport_stream_op_batch
void ClientCallData::StartBatch(grpc_transport_stream_op_batch* batch) {
  // Fake out the activity based context.
  ScopedContext context(this);

  gpr_log(
      GPR_ERROR,
      "%p StartBatch: send_initial_state=%d, recv_trailing_state=%d, "
      "recv_initial_state=%d",
      this, send_initial_state_, recv_trailing_state_,
      recv_initial_metadata_ == nullptr ? -1 : recv_initial_metadata_->state);

  // If this is a cancel stream, cancel anything we have pending and propagate
  // the cancellation.
  if (batch->cancel_stream) {
    GPR_ASSERT(!batch->send_initial_metadata &&
               !batch->send_trailing_metadata && !batch->send_message &&
               !batch->recv_initial_metadata && !batch->recv_message &&
               !batch->recv_trailing_metadata);
    Cancel(batch->payload->cancel_stream.cancel_error);
    grpc_call_next_op(elem(), batch);
    return;
  }

  if (recv_initial_metadata_ != nullptr && batch->recv_initial_metadata) {
    bool hook = true;
    switch (recv_initial_metadata_->state) {
      case RecvInitialMetadata::kInitial:
        recv_initial_metadata_->state =
            RecvInitialMetadata::kHookedWaitingForLatch;
        break;
      case RecvInitialMetadata::kGotLatch:
        recv_initial_metadata_->state = RecvInitialMetadata::kHookedAndGotLatch;
        break;
      case RecvInitialMetadata::kRespondedToTrailingMetadataPriorToHook:
        hook = false;
        break;
      case RecvInitialMetadata::kHookedWaitingForLatch:
      case RecvInitialMetadata::kHookedAndGotLatch:
      case RecvInitialMetadata::kCompleteWaitingForLatch:
      case RecvInitialMetadata::kCompleteAndGotLatch:
      case RecvInitialMetadata::kCompleteAndSetLatch:
      case RecvInitialMetadata::kResponded:
        abort();  // unreachable
    }
    if (hook) {
      auto cb = [](void* ptr, grpc_error_handle error) {
        ClientCallData* self = static_cast<ClientCallData*>(ptr);
        self->RecvInitialMetadataReady(error);
      };
      recv_initial_metadata_->metadata =
          batch->payload->recv_initial_metadata.recv_initial_metadata;
      recv_initial_metadata_->original_on_ready =
          batch->payload->recv_initial_metadata.recv_initial_metadata_ready;
      GRPC_CLOSURE_INIT(&recv_initial_metadata_->on_ready, cb, this, nullptr);
      batch->payload->recv_initial_metadata.recv_initial_metadata_ready =
          &recv_initial_metadata_->on_ready;
    }
  }

  // send_initial_metadata: seeing this triggers the start of the promise part
  // of this filter.
  if (batch->send_initial_metadata) {
    // If we're already cancelled, just terminate the batch.
    if (send_initial_state_ == SendInitialState::kCancelled ||
        recv_trailing_state_ == RecvTrailingState::kCancelled) {
      grpc_transport_stream_op_batch_finish_with_failure(
          batch, GRPC_ERROR_REF(cancelled_error_), call_combiner());
      return;
    }
    // Otherwise, we should not have seen a send_initial_metadata op yet.
    GPR_ASSERT(send_initial_state_ == SendInitialState::kInitial);
    // Mark ourselves as queued.
    send_initial_state_ = SendInitialState::kQueued;
    if (batch->recv_trailing_metadata) {
      // If there's a recv_trailing_metadata op, we queue that too.
      GPR_ASSERT(recv_trailing_state_ == RecvTrailingState::kInitial);
      recv_trailing_state_ = RecvTrailingState::kQueued;
    }
    // This is the queuing!
    send_initial_metadata_batch_ = batch;
    // And kick start the promise.
    StartPromise();
    return;
  }

  // recv_trailing_metadata *without* send_initial_metadata: hook it so we can
  // respond to it, and push it down.
  if (batch->recv_trailing_metadata) {
    if (recv_trailing_state_ == RecvTrailingState::kCancelled) {
      grpc_transport_stream_op_batch_finish_with_failure(
          batch, GRPC_ERROR_REF(cancelled_error_), call_combiner());
      return;
    }
    GPR_ASSERT(recv_trailing_state_ == RecvTrailingState::kInitial);
    recv_trailing_state_ = RecvTrailingState::kForwarded;
    HookRecvTrailingMetadata(batch);
  }

  grpc_call_next_op(elem(), batch);
}

// Handle cancellation.
void ClientCallData::Cancel(grpc_error_handle error) {
  // Track the latest reason for cancellation.
  GRPC_ERROR_UNREF(cancelled_error_);
  cancelled_error_ = GRPC_ERROR_REF(error);
  // Stop running the promise.
  promise_ = ArenaPromise<ServerMetadataHandle>();
  // If we have an op queued, fail that op.
  // Record what we've done.
  if (send_initial_state_ == SendInitialState::kQueued) {
    send_initial_state_ = SendInitialState::kCancelled;
    if (recv_trailing_state_ == RecvTrailingState::kQueued) {
      recv_trailing_state_ = RecvTrailingState::kCancelled;
    }
    struct FailBatch : public grpc_closure {
      grpc_transport_stream_op_batch* batch;
      CallCombiner* call_combiner;
    };
    auto fail = [](void* p, grpc_error_handle error) {
      auto* f = static_cast<FailBatch*>(p);
      grpc_transport_stream_op_batch_finish_with_failure(
          f->batch, GRPC_ERROR_REF(error), f->call_combiner);
      delete f;
    };
    auto* b = new FailBatch();
    GRPC_CLOSURE_INIT(b, fail, b, nullptr);
    b->batch = absl::exchange(send_initial_metadata_batch_, nullptr);
    b->call_combiner = call_combiner();
    GRPC_CALL_COMBINER_START(call_combiner(), b,
                             GRPC_ERROR_REF(cancelled_error_),
                             "cancel pending batch");
  } else {
    send_initial_state_ = SendInitialState::kCancelled;
  }
  if (recv_initial_metadata_ != nullptr) {
    switch (recv_initial_metadata_->state) {
      case RecvInitialMetadata::kCompleteWaitingForLatch:
      case RecvInitialMetadata::kCompleteAndGotLatch:
      case RecvInitialMetadata::kCompleteAndSetLatch:
        recv_initial_metadata_->state = RecvInitialMetadata::kResponded;
        GRPC_CALL_COMBINER_START(
            call_combiner(),
            absl::exchange(recv_initial_metadata_->original_on_ready, nullptr),
            GRPC_ERROR_REF(error), "propagate cancellation");
        break;
      case RecvInitialMetadata::kInitial:
      case RecvInitialMetadata::kGotLatch:
      case RecvInitialMetadata::kRespondedToTrailingMetadataPriorToHook:
      case RecvInitialMetadata::kHookedWaitingForLatch:
      case RecvInitialMetadata::kHookedAndGotLatch:
      case RecvInitialMetadata::kResponded:
        break;
    }
  }
}

// Begin running the promise - which will ultimately take some initial
// metadata and return some trailing metadata.
void ClientCallData::StartPromise() {
  GPR_ASSERT(send_initial_state_ == SendInitialState::kQueued);
  ChannelFilter* filter = static_cast<ChannelFilter*>(elem()->channel_data);

  // Construct the promise.
  PollContext ctx(this);
  promise_ = filter->MakeCallPromise(
      CallArgs{WrapMetadata(send_initial_metadata_batch_->payload
                                ->send_initial_metadata.send_initial_metadata),
               server_initial_metadata_latch()},
      [this](CallArgs call_args) {
        return MakeNextPromise(std::move(call_args));
      });
  ctx.Run();
}

void ClientCallData::RecvInitialMetadataReady(grpc_error_handle error) {
  ScopedContext context(this);
  switch (recv_initial_metadata_->state) {
    case RecvInitialMetadata::kHookedWaitingForLatch:
      recv_initial_metadata_->state =
          RecvInitialMetadata::kCompleteWaitingForLatch;
      break;
    case RecvInitialMetadata::kHookedAndGotLatch:
      recv_initial_metadata_->state = RecvInitialMetadata::kCompleteAndGotLatch;
      break;
    case RecvInitialMetadata::kInitial:
    case RecvInitialMetadata::kGotLatch:
    case RecvInitialMetadata::kCompleteWaitingForLatch:
    case RecvInitialMetadata::kCompleteAndGotLatch:
    case RecvInitialMetadata::kCompleteAndSetLatch:
    case RecvInitialMetadata::kResponded:
    case RecvInitialMetadata::kRespondedToTrailingMetadataPriorToHook:
      abort();  // unreachable
  }
  if (error != GRPC_ERROR_NONE) {
    recv_initial_metadata_->state = RecvInitialMetadata::kResponded;
    GRPC_CALL_COMBINER_START(
        call_combiner(),
        absl::exchange(recv_initial_metadata_->original_on_ready, nullptr),
        GRPC_ERROR_REF(error), "propagate cancellation");
  } else if (send_initial_state_ == SendInitialState::kCancelled) {
    recv_initial_metadata_->state = RecvInitialMetadata::kResponded;
    GRPC_CALL_COMBINER_START(
        call_combiner(),
        absl::exchange(recv_initial_metadata_->original_on_ready, nullptr),
        GRPC_ERROR_REF(cancelled_error_), "propagate cancellation");
  }
  WakeInsideCombiner();
}

// Interject our callback into the op batch for recv trailing metadata ready.
// Stash a pointer to the trailing metadata that will be filled in, so we can
// manipulate it later.
void ClientCallData::HookRecvTrailingMetadata(
    grpc_transport_stream_op_batch* batch) {
  recv_trailing_metadata_ =
      batch->payload->recv_trailing_metadata.recv_trailing_metadata;
  original_recv_trailing_metadata_ready_ =
      batch->payload->recv_trailing_metadata.recv_trailing_metadata_ready;
  batch->payload->recv_trailing_metadata.recv_trailing_metadata_ready =
      &recv_trailing_metadata_ready_;
}

// Construct a promise that will "call" the next filter.
// Effectively:
//   - put the modified initial metadata into the batch to be sent down.
//   - return a wrapper around PollTrailingMetadata as the promise.
ArenaPromise<ServerMetadataHandle> ClientCallData::MakeNextPromise(
    CallArgs call_args) {
  GPR_ASSERT(poll_ctx_ != nullptr);
  GPR_ASSERT(send_initial_state_ == SendInitialState::kQueued);
  send_initial_metadata_batch_->payload->send_initial_metadata
      .send_initial_metadata =
      UnwrapMetadata(std::move(call_args.client_initial_metadata));
  if (recv_initial_metadata_ != nullptr) {
    // Call args should contain a latch for receiving initial metadata.
    // It might be the one we passed in - in which case we know this filter
    // only wants to examine the metadata, or it might be a new instance, in
    // which case we know the filter wants to mutate.
    GPR_ASSERT(call_args.server_initial_metadata != nullptr);
    recv_initial_metadata_->server_initial_metadata_publisher =
        call_args.server_initial_metadata;
    switch (recv_initial_metadata_->state) {
      case RecvInitialMetadata::kInitial:
        recv_initial_metadata_->state = RecvInitialMetadata::kGotLatch;
        break;
      case RecvInitialMetadata::kHookedWaitingForLatch:
        recv_initial_metadata_->state = RecvInitialMetadata::kHookedAndGotLatch;
        poll_ctx_->Repoll();
        break;
      case RecvInitialMetadata::kCompleteWaitingForLatch:
        recv_initial_metadata_->state =
            RecvInitialMetadata::kCompleteAndGotLatch;
        poll_ctx_->Repoll();
        break;
      case RecvInitialMetadata::kGotLatch:
      case RecvInitialMetadata::kHookedAndGotLatch:
      case RecvInitialMetadata::kCompleteAndGotLatch:
      case RecvInitialMetadata::kCompleteAndSetLatch:
      case RecvInitialMetadata::kResponded:
      case RecvInitialMetadata::kRespondedToTrailingMetadataPriorToHook:
        abort();  // unreachable
    }
  } else {
    GPR_ASSERT(call_args.server_initial_metadata == nullptr);
  }
  return ArenaPromise<ServerMetadataHandle>(
      [this]() { return PollTrailingMetadata(); });
}

// Wrapper to make it look like we're calling the next filter as a promise.
// First poll: send the send_initial_metadata op down the stack.
// All polls: await receiving the trailing metadata, then return it to the
// application.
Poll<ServerMetadataHandle> ClientCallData::PollTrailingMetadata() {
  GPR_ASSERT(poll_ctx_ != nullptr);
  if (send_initial_state_ == SendInitialState::kQueued) {
    // First poll: pass the send_initial_metadata op down the stack.
    GPR_ASSERT(send_initial_metadata_batch_ != nullptr);
    send_initial_state_ = SendInitialState::kForwarded;
    if (recv_trailing_state_ == RecvTrailingState::kQueued) {
      // (and the recv_trailing_metadata op if it's part of the queuing)
      HookRecvTrailingMetadata(send_initial_metadata_batch_);
      recv_trailing_state_ = RecvTrailingState::kForwarded;
    }
    poll_ctx_->ForwardSendInitialMetadata();
  }
  switch (recv_trailing_state_) {
    case RecvTrailingState::kInitial:
    case RecvTrailingState::kQueued:
    case RecvTrailingState::kForwarded:
      // No trailing metadata yet: we are pending.
      // We return that and expect the promise to be repolled later (if it's
      // not cancelled).
      return Pending{};
    case RecvTrailingState::kComplete:
      // We've received trailing metadata: pass it to the promise and allow it
      // to adjust it.
      return WrapMetadata(recv_trailing_metadata_);
    case RecvTrailingState::kCancelled: {
      // We've been cancelled: synthesize some trailing metadata and pass it
      // to the calling promise for adjustment.
      recv_trailing_metadata_->Clear();
      SetStatusFromError(recv_trailing_metadata_, cancelled_error_);
      return WrapMetadata(recv_trailing_metadata_);
    }
    case RecvTrailingState::kResponded:
      // We've already responded to the caller: we can't do anything and we
      // should never reach here.
      abort();
  }
  GPR_UNREACHABLE_CODE(return Pending{});
}

void ClientCallData::RecvTrailingMetadataReadyCallback(
    void* arg, grpc_error_handle error) {
  static_cast<ClientCallData*>(arg)->RecvTrailingMetadataReady(error);
}

void ClientCallData::RecvTrailingMetadataReady(grpc_error_handle error) {
<<<<<<< HEAD
  if (recv_trailing_state_ == RecvTrailingState::kCancelled) {
    Closure::Run(DEBUG_LOCATION, original_recv_trailing_metadata_ready_,
                 GRPC_ERROR_REF(cancelled_error_));
=======
  // If we were cancelled prior to receiving this callback, we should simply
  // forward the callback up with the same error.
  if (recv_trailing_state_ == RecvTrailingState::kCancelled) {
    if (grpc_closure* call_closure =
            absl::exchange(original_recv_trailing_metadata_ready_, nullptr)) {
      Closure::Run(DEBUG_LOCATION, call_closure, GRPC_ERROR_REF(error));
    }
>>>>>>> 4f8b3f47
    return;
  }
  // If there was an error, we'll put that into the trailing metadata and
  // proceed as if there was not.
  if (error != GRPC_ERROR_NONE) {
    SetStatusFromError(recv_trailing_metadata_, error);
  }
  // Record that we've got the callback.
  GPR_ASSERT(recv_trailing_state_ == RecvTrailingState::kForwarded);
  recv_trailing_state_ = RecvTrailingState::kComplete;
  // Repoll the promise.
  ScopedContext context(this);
  WakeInsideCombiner();
}

// Given an error, fill in ServerMetadataHandle to represent that error.
void ClientCallData::SetStatusFromError(grpc_metadata_batch* metadata,
                                        grpc_error_handle error) {
  grpc_status_code status_code = GRPC_STATUS_UNKNOWN;
  std::string status_details;
  grpc_error_get_status(error, deadline(), &status_code, &status_details,
                        nullptr, nullptr);
  metadata->Set(GrpcStatusMetadata(), status_code);
  metadata->Set(GrpcMessageMetadata(), Slice::FromCopiedString(status_details));
  metadata->GetOrCreatePointer(GrpcStatusContext())
      ->emplace_back(grpc_error_std_string(error));
}

// Wakeup and poll the promise if appropriate.
void ClientCallData::WakeInsideCombiner() { PollContext(this).Run(); }

void ClientCallData::OnWakeup() {
  ScopedContext context(this);
  WakeInsideCombiner();
}

///////////////////////////////////////////////////////////////////////////////
// ServerCallData

ServerCallData::ServerCallData(grpc_call_element* elem,
                               const grpc_call_element_args* args,
                               uint8_t flags)
    : BaseCallData(elem, args, flags) {
  GRPC_CLOSURE_INIT(&recv_initial_metadata_ready_,
                    RecvInitialMetadataReadyCallback, this,
                    grpc_schedule_on_exec_ctx);
}

ServerCallData::~ServerCallData() {
  GPR_ASSERT(!is_polling_);
  GRPC_ERROR_UNREF(cancelled_error_);
}

// Activity implementation.
void ServerCallData::ForceImmediateRepoll() { abort(); }  // Not implemented.

// Handle one grpc_transport_stream_op_batch
void ServerCallData::StartBatch(grpc_transport_stream_op_batch* batch) {
  // Fake out the activity based context.
  ScopedContext context(this);

  // If this is a cancel stream, cancel anything we have pending and
  // propagate the cancellation.
  if (batch->cancel_stream) {
    GPR_ASSERT(!batch->send_initial_metadata &&
               !batch->send_trailing_metadata && !batch->send_message &&
               !batch->recv_initial_metadata && !batch->recv_message &&
               !batch->recv_trailing_metadata);
    Cancel(batch->payload->cancel_stream.cancel_error);
    grpc_call_next_op(elem(), batch);
    return;
  }

  // recv_initial_metadata: we hook the response of this so we can start the
  // promise at an appropriate time.
  if (batch->recv_initial_metadata) {
    GPR_ASSERT(!batch->send_initial_metadata &&
               !batch->send_trailing_metadata && !batch->send_message &&
               !batch->recv_message && !batch->recv_trailing_metadata);
    // Otherwise, we should not have seen a send_initial_metadata op yet.
    GPR_ASSERT(recv_initial_state_ == RecvInitialState::kInitial);
    // Hook the callback so we know when to start the promise.
    recv_initial_metadata_ =
        batch->payload->recv_initial_metadata.recv_initial_metadata;
    original_recv_initial_metadata_ready_ =
        batch->payload->recv_initial_metadata.recv_initial_metadata_ready;
    batch->payload->recv_initial_metadata.recv_initial_metadata_ready =
        &recv_initial_metadata_ready_;
    recv_initial_state_ = RecvInitialState::kForwarded;
  }

  // send_trailing_metadata
  if (batch->send_trailing_metadata) {
    switch (send_trailing_state_) {
      case SendTrailingState::kInitial:
        send_trailing_metadata_batch_ = batch;
        send_trailing_state_ = SendTrailingState::kQueued;
        WakeInsideCombiner([this](grpc_error_handle error) {
          GPR_ASSERT(send_trailing_state_ == SendTrailingState::kQueued);
          Cancel(error);
        });
        break;
      case SendTrailingState::kQueued:
      case SendTrailingState::kForwarded:
        abort();  // unreachable
        break;
      case SendTrailingState::kCancelled:
        grpc_transport_stream_op_batch_finish_with_failure(
            batch, GRPC_ERROR_REF(cancelled_error_), call_combiner());
        break;
    }
    return;
  }

  grpc_call_next_op(elem(), batch);
}

// Handle cancellation.
void ServerCallData::Cancel(grpc_error_handle error) {
  // Track the latest reason for cancellation.
  GRPC_ERROR_UNREF(cancelled_error_);
  cancelled_error_ = GRPC_ERROR_REF(error);
  // Stop running the promise.
  promise_ = ArenaPromise<ServerMetadataHandle>();
  if (send_trailing_state_ == SendTrailingState::kQueued) {
    send_trailing_state_ = SendTrailingState::kCancelled;
    struct FailBatch : public grpc_closure {
      grpc_transport_stream_op_batch* batch;
      CallCombiner* call_combiner;
    };
    auto fail = [](void* p, grpc_error_handle error) {
      auto* f = static_cast<FailBatch*>(p);
      grpc_transport_stream_op_batch_finish_with_failure(
          f->batch, GRPC_ERROR_REF(error), f->call_combiner);
      delete f;
    };
    auto* b = new FailBatch();
    GRPC_CLOSURE_INIT(b, fail, b, nullptr);
    b->batch = absl::exchange(send_trailing_metadata_batch_, nullptr);
    b->call_combiner = call_combiner();
    GRPC_CALL_COMBINER_START(call_combiner(), b,
                             GRPC_ERROR_REF(cancelled_error_),
                             "cancel pending batch");
  } else {
    send_trailing_state_ = SendTrailingState::kCancelled;
  }
}

// Construct a promise that will "call" the next filter.
// Effectively:
//   - put the modified initial metadata into the batch being sent up.
//   - return a wrapper around PollTrailingMetadata as the promise.
ArenaPromise<ServerMetadataHandle> ServerCallData::MakeNextPromise(
    CallArgs call_args) {
  GPR_ASSERT(recv_initial_state_ == RecvInitialState::kComplete);
  GPR_ASSERT(UnwrapMetadata(std::move(call_args.client_initial_metadata)) ==
             recv_initial_metadata_);
  forward_recv_initial_metadata_callback_ = true;
  return ArenaPromise<ServerMetadataHandle>(
      [this]() { return PollTrailingMetadata(); });
}

// Wrapper to make it look like we're calling the next filter as a promise.
// All polls: await sending the trailing metadata, then foward it down the
// stack.
Poll<ServerMetadataHandle> ServerCallData::PollTrailingMetadata() {
  switch (send_trailing_state_) {
    case SendTrailingState::kInitial:
      return Pending{};
    case SendTrailingState::kQueued:
      return WrapMetadata(send_trailing_metadata_batch_->payload
                              ->send_trailing_metadata.send_trailing_metadata);
    case SendTrailingState::kForwarded:
      abort();  // unreachable
    case SendTrailingState::kCancelled:
      // We could translate cancelled_error to metadata and return it... BUT
      // we're not gonna be running much longer and the results going to be
      // ignored.
      return Pending{};
  }
  GPR_UNREACHABLE_CODE(return Pending{});
}

void ServerCallData::RecvInitialMetadataReadyCallback(void* arg,
                                                      grpc_error_handle error) {
  static_cast<ServerCallData*>(arg)->RecvInitialMetadataReady(error);
}

void ServerCallData::RecvInitialMetadataReady(grpc_error_handle error) {
  GPR_ASSERT(recv_initial_state_ == RecvInitialState::kForwarded);
  // If there was an error we just propagate that through
  if (error != GRPC_ERROR_NONE) {
    recv_initial_state_ = RecvInitialState::kResponded;
    Closure::Run(DEBUG_LOCATION, original_recv_initial_metadata_ready_,
                 GRPC_ERROR_REF(error));
    return;
  }
  // Record that we've got the callback.
  recv_initial_state_ = RecvInitialState::kComplete;

  // Start the promise.
  ScopedContext context(this);
  // Construct the promise.
  ChannelFilter* filter = static_cast<ChannelFilter*>(elem()->channel_data);
  promise_ =
      filter->MakeCallPromise(CallArgs{WrapMetadata(recv_initial_metadata_),
                                       server_initial_metadata_latch()},
                              [this](CallArgs call_args) {
                                return MakeNextPromise(std::move(call_args));
                              });
  // Poll once.
  bool own_error = false;
  WakeInsideCombiner([&error, &own_error](grpc_error_handle new_error) {
    GPR_ASSERT(error == GRPC_ERROR_NONE);
    error = GRPC_ERROR_REF(new_error);
    own_error = true;
  });
  Closure::Run(DEBUG_LOCATION, original_recv_initial_metadata_ready_,
               GRPC_ERROR_REF(error));
  if (own_error) GRPC_ERROR_UNREF(error);
}

// Wakeup and poll the promise if appropriate.
void ServerCallData::WakeInsideCombiner(
    absl::FunctionRef<void(grpc_error_handle)> cancel) {
  GPR_ASSERT(!is_polling_);
  bool forward_send_trailing_metadata = false;
  is_polling_ = true;
  if (recv_initial_state_ == RecvInitialState::kComplete) {
    Poll<ServerMetadataHandle> poll;
    {
      ScopedActivity activity(this);
      poll = promise_();
    }
    if (auto* r = absl::get_if<ServerMetadataHandle>(&poll)) {
      auto* md = UnwrapMetadata(std::move(*r));
      bool destroy_md = true;
      switch (send_trailing_state_) {
        case SendTrailingState::kQueued: {
          if (send_trailing_metadata_batch_->payload->send_trailing_metadata
                  .send_trailing_metadata != md) {
            *send_trailing_metadata_batch_->payload->send_trailing_metadata
                 .send_trailing_metadata = std::move(*md);
          } else {
            destroy_md = false;
          }
          forward_send_trailing_metadata = true;
          send_trailing_state_ = SendTrailingState::kForwarded;
        } break;
        case SendTrailingState::kForwarded:
          abort();  // unreachable
          break;
        case SendTrailingState::kInitial: {
          GPR_ASSERT(*md->get_pointer(GrpcStatusMetadata()) != GRPC_STATUS_OK);
          grpc_error_handle error =
              grpc_error_set_int(GRPC_ERROR_CREATE_FROM_STATIC_STRING(
                                     "early return from promise based filter"),
                                 GRPC_ERROR_INT_GRPC_STATUS,
                                 *md->get_pointer(GrpcStatusMetadata()));
          if (auto* message = md->get_pointer(GrpcMessageMetadata())) {
            error = grpc_error_set_str(error, GRPC_ERROR_STR_GRPC_MESSAGE,
                                       message->as_string_view());
          }
          cancel(error);
          GRPC_ERROR_UNREF(error);
        } break;
        case SendTrailingState::kCancelled:
          // Nothing to do.
          break;
      }
      if (destroy_md) {
        md->~grpc_metadata_batch();
      }
    }
  }
  is_polling_ = false;
  if (forward_send_trailing_metadata) {
    grpc_call_next_op(elem(),
                      absl::exchange(send_trailing_metadata_batch_, nullptr));
  }
}

void ServerCallData::OnWakeup() { abort(); }  // not implemented

}  // namespace promise_filter_detail
}  // namespace grpc_core<|MERGE_RESOLUTION|>--- conflicted
+++ resolved
@@ -179,7 +179,8 @@
             } else {
               destroy_md = false;
             }
-            gpr_log(GPR_DEBUG, "Respond to trailing metadata: %s", self_->recv_trailing_metadata_->DebugString().c_str());
+            gpr_log(GPR_DEBUG, "Respond to trailing metadata: %s",
+                    self_->recv_trailing_metadata_->DebugString().c_str());
             self_->recv_trailing_state_ = RecvTrailingState::kResponded;
             call_closures_.Add(
                 absl::exchange(self_->original_recv_trailing_metadata_ready_,
@@ -189,10 +190,12 @@
               switch (self_->recv_initial_metadata_->state) {
                 case RecvInitialMetadata::kInitial:
                 case RecvInitialMetadata::kGotLatch:
-                  self_->recv_initial_metadata_->state = RecvInitialMetadata::kRespondedToTrailingMetadataPriorToHook;
+                  self_->recv_initial_metadata_->state = RecvInitialMetadata::
+                      kRespondedToTrailingMetadataPriorToHook;
                   break;
-                case RecvInitialMetadata::kRespondedToTrailingMetadataPriorToHook:
-                  abort(); // not reachable
+                case RecvInitialMetadata::
+                    kRespondedToTrailingMetadataPriorToHook:
+                  abort();  // not reachable
                   break;
                 case RecvInitialMetadata::kHookedWaitingForLatch:
                 case RecvInitialMetadata::kHookedAndGotLatch:
@@ -229,14 +232,16 @@
               switch (self_->recv_initial_metadata_->state) {
                 case RecvInitialMetadata::kInitial:
                 case RecvInitialMetadata::kGotLatch:
-                  self_->recv_initial_metadata_->state = RecvInitialMetadata::kRespondedToTrailingMetadataPriorToHook;
+                  self_->recv_initial_metadata_->state = RecvInitialMetadata::
+                      kRespondedToTrailingMetadataPriorToHook;
                   break;
                 case RecvInitialMetadata::kHookedWaitingForLatch:
                 case RecvInitialMetadata::kHookedAndGotLatch:
                 case RecvInitialMetadata::kResponded:
                   break;
-                case RecvInitialMetadata::kRespondedToTrailingMetadataPriorToHook:
-                  abort(); // not reachable
+                case RecvInitialMetadata::
+                    kRespondedToTrailingMetadataPriorToHook:
+                  abort();  // not reachable
                   break;
                 case RecvInitialMetadata::kCompleteWaitingForLatch:
                 case RecvInitialMetadata::kCompleteAndGotLatch:
@@ -285,7 +290,8 @@
         // that up. (note: that situation isn't possible once we finish the
         // promise transition).
         if (self_->recv_trailing_state_ == RecvTrailingState::kComplete) {
-          gpr_log(GPR_DEBUG, "Respond to trailing metadata: %s", self_->recv_trailing_metadata_->DebugString().c_str());
+          gpr_log(GPR_DEBUG, "Respond to trailing metadata: %s",
+                  self_->recv_trailing_metadata_->DebugString().c_str());
           self_->recv_trailing_state_ = RecvTrailingState::kResponded;
           call_closures_.Add(
               absl::exchange(self_->original_recv_trailing_metadata_ready_,
@@ -720,11 +726,6 @@
 }
 
 void ClientCallData::RecvTrailingMetadataReady(grpc_error_handle error) {
-<<<<<<< HEAD
-  if (recv_trailing_state_ == RecvTrailingState::kCancelled) {
-    Closure::Run(DEBUG_LOCATION, original_recv_trailing_metadata_ready_,
-                 GRPC_ERROR_REF(cancelled_error_));
-=======
   // If we were cancelled prior to receiving this callback, we should simply
   // forward the callback up with the same error.
   if (recv_trailing_state_ == RecvTrailingState::kCancelled) {
@@ -732,7 +733,6 @@
             absl::exchange(original_recv_trailing_metadata_ready_, nullptr)) {
       Closure::Run(DEBUG_LOCATION, call_closure, GRPC_ERROR_REF(error));
     }
->>>>>>> 4f8b3f47
     return;
   }
   // If there was an error, we'll put that into the trailing metadata and
