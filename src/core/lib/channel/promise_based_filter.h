// Copyright 2022 gRPC authors.
//
// Licensed under the Apache License, Version 2.0 (the "License");
// you may not use this file except in compliance with the License.
// You may obtain a copy of the License at
//
//     http://www.apache.org/licenses/LICENSE-2.0
//
// Unless required by applicable law or agreed to in writing, software
// distributed under the License is distributed on an "AS IS" BASIS,
// WITHOUT WARRANTIES OR CONDITIONS OF ANY KIND, either express or implied.
// See the License for the specific language governing permissions and
// limitations under the License.

#ifndef GRPC_CORE_LIB_CHANNEL_PROMISE_BASED_FILTER_H
#define GRPC_CORE_LIB_CHANNEL_PROMISE_BASED_FILTER_H

// Scaffolding to allow the per-call part of a filter to be authored in a
// promise-style. Most of this will be removed once the promises conversion is
// completed.

#include <grpc/support/port_platform.h>

#include <stdint.h>
#include <stdlib.h>

#include <atomic>
#include <new>
#include <type_traits>
#include <utility>

#include "absl/container/inlined_vector.h"
#include "absl/meta/type_traits.h"

<<<<<<< HEAD
#include <grpc/impl/codegen/grpc_types.h>
#include <grpc/status.h>
=======
>>>>>>> 5918f98e
#include <grpc/support/log.h>

#include "src/core/lib/channel/call_finalization.h"
#include "src/core/lib/channel/channel_args.h"
#include "src/core/lib/channel/channel_stack.h"
#include "src/core/lib/channel/context.h"
#include "src/core/lib/gprpp/time.h"
#include "src/core/lib/iomgr/call_combiner.h"
#include "src/core/lib/iomgr/closure.h"
#include "src/core/lib/iomgr/error.h"
#include "src/core/lib/iomgr/exec_ctx.h"
#include "src/core/lib/iomgr/polling_entity.h"
#include "src/core/lib/promise/activity.h"
#include "src/core/lib/promise/arena_promise.h"
#include "src/core/lib/promise/context.h"
#include "src/core/lib/promise/latch.h"
#include "src/core/lib/promise/poll.h"
#include "src/core/lib/resource_quota/arena.h"
#include "src/core/lib/transport/error_utils.h"
#include "src/core/lib/transport/metadata_batch.h"
#include "src/core/lib/transport/transport.h"

namespace grpc_core {

class ChannelFilter {
 public:
  class Args {
   public:
    Args() : Args(nullptr, nullptr) {}
    explicit Args(grpc_channel_stack* channel_stack,
                  grpc_channel_element* channel_element)
        : channel_stack_(channel_stack), channel_element_(channel_element) {}

    grpc_channel_stack* channel_stack() const { return channel_stack_; }
    grpc_channel_element* uninitialized_channel_element() {
      return channel_element_;
    }

   private:
    friend class ChannelFilter;
    grpc_channel_stack* channel_stack_;
    grpc_channel_element* channel_element_;
  };

  // Perform post-initialization step (if any).
  virtual void PostInit() {}

  // Construct a promise for one call.
  virtual ArenaPromise<ServerMetadataHandle> MakeCallPromise(
      CallArgs call_args, NextPromiseFactory next_promise_factory) = 0;

  // Start a legacy transport op
  // Return true if the op was handled, false if it should be passed to the
  // next filter.
  // TODO(ctiller): design a new API for this - we probably don't want big op
  // structures going forward.
  virtual bool StartTransportOp(grpc_transport_op*) { return false; }

  // Perform a legacy get info call
  // Return true if the op was handled, false if it should be passed to the
  // next filter.
  // TODO(ctiller): design a new API for this
  virtual bool GetChannelInfo(const grpc_channel_info*) { return false; }

  virtual ~ChannelFilter() = default;
};

// Designator for whether a filter is client side or server side.
// Please don't use this outside calls to MakePromiseBasedFilter - it's intended
// to be deleted once the promise conversion is complete.
enum class FilterEndpoint {
  kClient,
  kServer,
};

// Flags for MakePromiseBasedFilter.
static constexpr uint8_t kFilterExaminesServerInitialMetadata = 1;
static constexpr uint8_t kFilterIsLast = 2;

namespace promise_filter_detail {

// Proxy channel filter for initialization failure, since we must leave a valid
// filter in place.
class InvalidChannelFilter : public ChannelFilter {
 public:
  ArenaPromise<ServerMetadataHandle> MakeCallPromise(
      CallArgs, NextPromiseFactory) override {
    abort();
  }
};

// Call data shared between all implementations of promise-based filters.
class BaseCallData : public Activity, private Wakeable {
 public:
  BaseCallData(grpc_call_element* elem, const grpc_call_element_args* args,
               uint8_t flags);
  ~BaseCallData() override;

  void set_pollent(grpc_polling_entity* pollent) {
    GPR_ASSERT(nullptr ==
               pollent_.exchange(pollent, std::memory_order_release));
  }

  // Activity implementation (partial).
  void Orphan() final;
  Waker MakeNonOwningWaker() final;
  Waker MakeOwningWaker() final;

  void Finalize(const grpc_call_final_info* final_info) {
    finalization_.Run(final_info);
  }

 protected:
  class ScopedContext
      : public promise_detail::Context<Arena>,
        public promise_detail::Context<grpc_call_context_element>,
        public promise_detail::Context<grpc_polling_entity>,
        public promise_detail::Context<CallFinalization> {
   public:
    explicit ScopedContext(BaseCallData* call_data)
        : promise_detail::Context<Arena>(call_data->arena_),
          promise_detail::Context<grpc_call_context_element>(
              call_data->context_),
          promise_detail::Context<grpc_polling_entity>(
              call_data->pollent_.load(std::memory_order_acquire)),
          promise_detail::Context<CallFinalization>(&call_data->finalization_) {
    }
  };

  class Flusher {
   public:
    explicit Flusher(BaseCallData* call);
    // Calls closures, schedules batches, relinquishes call combiner.
    ~Flusher();

    void Resume(grpc_transport_stream_op_batch* batch) {
      release_.push_back(batch);
    }

    void Cancel(grpc_transport_stream_op_batch* batch,
                grpc_error_handle error) {
      grpc_transport_stream_op_batch_queue_finish_with_failure(batch, error,
                                                               &call_closures_);
    }

    void Complete(grpc_transport_stream_op_batch* batch) {
      call_closures_.Add(batch->on_complete, GRPC_ERROR_NONE,
                         "Flusher::Complete");
    }

    void AddClosure(grpc_closure* closure, grpc_error_handle error,
                    const char* reason) {
      call_closures_.Add(closure, error, reason);
    }

   private:
    absl::InlinedVector<grpc_transport_stream_op_batch*, 1> release_;
    CallCombinerClosureList call_closures_;
    BaseCallData* const call_;
  };

  // Smart pointer like wrapper around a batch.
  // Creation makes a ref count of one capture.
  // Copying increments.
  // Must be moved from or resumed or cancelled before destruction.
  class CapturedBatch final {
   public:
    CapturedBatch();
    explicit CapturedBatch(grpc_transport_stream_op_batch* batch);
    ~CapturedBatch();
    CapturedBatch(const CapturedBatch&);
    CapturedBatch& operator=(const CapturedBatch&);
    CapturedBatch(CapturedBatch&&) noexcept;
    CapturedBatch& operator=(CapturedBatch&&) noexcept;

    grpc_transport_stream_op_batch* operator->() { return batch_; }
    bool is_captured() const { return batch_ != nullptr; }

    // Resume processing this batch (releases one ref, passes it down the stack)
    void ResumeWith(Flusher* releaser);
    // Cancel this batch immediately (releases all refs)
    void CancelWith(grpc_error_handle error, Flusher* releaser);
    // Complete this batch (pass it up) assuming refs drop to zero
    void CompleteWith(Flusher* releaser);

    void Swap(CapturedBatch* other) { std::swap(batch_, other->batch_); }

   private:
    grpc_transport_stream_op_batch* batch_;
  };

  static MetadataHandle<grpc_metadata_batch> WrapMetadata(
      grpc_metadata_batch* p) {
    return MetadataHandle<grpc_metadata_batch>(p);
  }

  static grpc_metadata_batch* UnwrapMetadata(
      MetadataHandle<grpc_metadata_batch> p) {
    return p.Unwrap();
  }

  Arena* arena() { return arena_; }
  grpc_call_element* elem() const { return elem_; }
  CallCombiner* call_combiner() const { return call_combiner_; }
  Timestamp deadline() const { return deadline_; }
  grpc_call_stack* call_stack() const { return call_stack_; }
  Latch<ServerMetadata*>* server_initial_metadata_latch() const {
    return server_initial_metadata_latch_;
  }

  bool is_last() const {
    return grpc_call_stack_element(call_stack_, call_stack_->count - 1) ==
           elem_;
  }

 private:
  // Wakeable implementation.
  void Wakeup() final;
  void Drop() final;

  virtual void OnWakeup() = 0;

  grpc_call_stack* const call_stack_;
  grpc_call_element* const elem_;
  Arena* const arena_;
  CallCombiner* const call_combiner_;
  const Timestamp deadline_;
  CallFinalization finalization_;
  grpc_call_context_element* const context_;
  std::atomic<grpc_polling_entity*> pollent_{nullptr};
  Latch<ServerMetadata*>* server_initial_metadata_latch_ = nullptr;
};

class ClientCallData : public BaseCallData {
 public:
  ClientCallData(grpc_call_element* elem, const grpc_call_element_args* args,
                 uint8_t flags);
  ~ClientCallData() override;

  // Activity implementation.
  void ForceImmediateRepoll() final;
  // Handle one grpc_transport_stream_op_batch
  void StartBatch(grpc_transport_stream_op_batch* batch);

 private:
  // At what stage is our handling of send initial metadata?
  enum class SendInitialState {
    // Start state: no op seen
    kInitial,
    // We've seen the op, and started the promise in response to it, but have
    // not yet sent the op to the next filter.
    kQueued,
    // We've sent the op to the next filter.
    kForwarded,
    // We were cancelled.
    kCancelled
  };
  // At what stage is our handling of recv trailing metadata?
  enum class RecvTrailingState {
    // Start state: no op seen
    kInitial,
    // We saw the op, and since it was bundled with send initial metadata, we
    // queued it until the send initial metadata can be sent to the next filter.
    kQueued,
    // We've forwarded the op to the next filter.
    kForwarded,
    // The op has completed from below, but we haven't yet forwarded it up (the
    // promise gets to interject and mutate it).
    kComplete,
    // We've called the recv_metadata_ready callback from the original
    // recv_trailing_metadata op that was presented to us.
    kResponded,
    // We've been cancelled and handled that locally.
    // (i.e. whilst the recv_trailing_metadata op is queued in this filter).
    kCancelled
  };

  struct RecvInitialMetadata;
  class PollContext;

  // Handle cancellation.
  void Cancel(grpc_error_handle error);
  // Begin running the promise - which will ultimately take some initial
  // metadata and return some trailing metadata.
  void StartPromise(Flusher* flusher);
  // Interject our callback into the op batch for recv trailing metadata ready.
  // Stash a pointer to the trailing metadata that will be filled in, so we can
  // manipulate it later.
  void HookRecvTrailingMetadata(CapturedBatch batch);
  // Construct a promise that will "call" the next filter.
  // Effectively:
  //   - put the modified initial metadata into the batch to be sent down.
  //   - return a wrapper around PollTrailingMetadata as the promise.
  ArenaPromise<ServerMetadataHandle> MakeNextPromise(CallArgs call_args);
  // Wrapper to make it look like we're calling the next filter as a promise.
  // First poll: send the send_initial_metadata op down the stack.
  // All polls: await receiving the trailing metadata, then return it to the
  // application.
  Poll<ServerMetadataHandle> PollTrailingMetadata();
  static void RecvTrailingMetadataReadyCallback(void* arg,
                                                grpc_error_handle error);
  void RecvTrailingMetadataReady(grpc_error_handle error);
  void RecvInitialMetadataReady(grpc_error_handle error);
  // Given an error, fill in ServerMetadataHandle to represent that error.
  void SetStatusFromError(grpc_metadata_batch* metadata,
                          grpc_error_handle error);
  // Wakeup and poll the promise if appropriate.
  void WakeInsideCombiner(Flusher* flusher);
  void OnWakeup() override;

  // Contained promise
  ArenaPromise<ServerMetadataHandle> promise_;
  // Queued batch containing at least a send_initial_metadata op.
  CapturedBatch send_initial_metadata_batch_;
  // Pointer to where trailing metadata will be stored.
  grpc_metadata_batch* recv_trailing_metadata_ = nullptr;
  // State tracking recv initial metadata for filters that care about it.
  RecvInitialMetadata* recv_initial_metadata_ = nullptr;
  // Closure to call when we're done with the trailing metadata.
  grpc_closure* original_recv_trailing_metadata_ready_ = nullptr;
  // Our closure pointing to RecvTrailingMetadataReadyCallback.
  grpc_closure recv_trailing_metadata_ready_;
  // Error received during cancellation.
  grpc_error_handle cancelled_error_ = GRPC_ERROR_NONE;
  // State of the send_initial_metadata op.
  SendInitialState send_initial_state_ = SendInitialState::kInitial;
  // State of the recv_trailing_metadata op.
  RecvTrailingState recv_trailing_state_ = RecvTrailingState::kInitial;
  // Polling related data. Non-null if we're actively polling
  PollContext* poll_ctx_ = nullptr;
};

class ServerCallData : public BaseCallData {
 public:
  ServerCallData(grpc_call_element* elem, const grpc_call_element_args* args,
                 uint8_t flags);
  ~ServerCallData() override;

  // Activity implementation.
  void ForceImmediateRepoll() final;
  // Handle one grpc_transport_stream_op_batch
  void StartBatch(grpc_transport_stream_op_batch* batch);

 private:
  // At what stage is our handling of recv initial metadata?
  enum class RecvInitialState {
    // Start state: no op seen
    kInitial,
    // Op seen, and forwarded to the next filter.
    // Now waiting for the callback.
    kForwarded,
    // The op has completed from below, but we haven't yet forwarded it up
    // (the promise gets to interject and mutate it).
    kComplete,
    // We've sent the response to the next filter up.
    kResponded,
  };
  // At what stage is our handling of send trailing metadata?
  enum class SendTrailingState {
    // Start state: no op seen
    kInitial,
    // We saw the op, and are waiting for the promise to complete
    // to forward it.
    kQueued,
    // We've forwarded the op to the next filter.
    kForwarded,
    // We were cancelled.
    kCancelled
  };

  class PollContext;
  struct SendInitialMetadata;

  // Handle cancellation.
  void Cancel(grpc_error_handle error, Flusher* flusher);
  // Construct a promise that will "call" the next filter.
  // Effectively:
  //   - put the modified initial metadata into the batch being sent up.
  //   - return a wrapper around PollTrailingMetadata as the promise.
  ArenaPromise<ServerMetadataHandle> MakeNextPromise(CallArgs call_args);
  // Wrapper to make it look like we're calling the next filter as a promise.
  // All polls: await sending the trailing metadata, then foward it down the
  // stack.
  Poll<ServerMetadataHandle> PollTrailingMetadata();
  static void RecvInitialMetadataReadyCallback(void* arg,
                                               grpc_error_handle error);
  void RecvInitialMetadataReady(grpc_error_handle error);
  // Wakeup and poll the promise if appropriate.
  void WakeInsideCombiner(Flusher* flusher);
  void OnWakeup() override;

  // Contained promise
  ArenaPromise<ServerMetadataHandle> promise_;
  // Pointer to where initial metadata will be stored.
  grpc_metadata_batch* recv_initial_metadata_ = nullptr;
  // State for sending initial metadata.
  SendInitialMetadata* send_initial_metadata_ = nullptr;
  // Closure to call when we're done with the trailing metadata.
  grpc_closure* original_recv_initial_metadata_ready_ = nullptr;
  // Our closure pointing to RecvInitialMetadataReadyCallback.
  grpc_closure recv_initial_metadata_ready_;
  // Error received during cancellation.
  grpc_error_handle cancelled_error_ = GRPC_ERROR_NONE;
  // Trailing metadata batch
  CapturedBatch send_trailing_metadata_batch_;
  // State of the send_initial_metadata op.
  RecvInitialState recv_initial_state_ = RecvInitialState::kInitial;
  // State of the recv_trailing_metadata op.
  SendTrailingState send_trailing_state_ = SendTrailingState::kInitial;
  // Current poll context (or nullptr if not polling).
  PollContext* poll_ctx_ = nullptr;
  // Whether to forward the recv_initial_metadata op at the end of promise
  // wakeup.
  bool forward_recv_initial_metadata_callback_ = false;
};

// Specific call data per channel filter.
// Note that we further specialize for clients and servers since their
// implementations are very different.
template <class ChannelFilter, FilterEndpoint endpoint>
class CallData;

// Client implementation of call data.
template <class ChannelFilter>
class CallData<ChannelFilter, FilterEndpoint::kClient> : public ClientCallData {
 public:
  using ClientCallData::ClientCallData;
};

// Server implementation of call data.
template <class ChannelFilter>
class CallData<ChannelFilter, FilterEndpoint::kServer> : public ServerCallData {
 public:
  using ServerCallData::ServerCallData;
};

}  // namespace promise_filter_detail

// F implements ChannelFilter and :
// class SomeChannelFilter : public ChannelFilter {
//  public:
//   static absl::StatusOr<SomeChannelFilter> Create(
//       ChannelArgs channel_args, ChannelFilter::Args filter_args);
// };
template <typename F, FilterEndpoint kEndpoint, uint8_t kFlags = 0>
absl::enable_if_t<std::is_base_of<ChannelFilter, F>::value, grpc_channel_filter>
MakePromiseBasedFilter(const char* name) {
  using CallData = promise_filter_detail::CallData<F, kEndpoint>;

  return grpc_channel_filter{
      // start_transport_stream_op_batch
      [](grpc_call_element* elem, grpc_transport_stream_op_batch* batch) {
        static_cast<CallData*>(elem->call_data)->StartBatch(batch);
      },
      // make_call_promise
      [](grpc_channel_element* elem, CallArgs call_args,
         NextPromiseFactory next_promise_factory) {
        return static_cast<ChannelFilter*>(elem->channel_data)
            ->MakeCallPromise(std::move(call_args),
                              std::move(next_promise_factory));
      },
      // start_transport_op
      [](grpc_channel_element* elem, grpc_transport_op* op) {
        if (!static_cast<ChannelFilter*>(elem->channel_data)
                 ->StartTransportOp(op)) {
          grpc_channel_next_op(elem, op);
        }
      },
      // sizeof_call_data
      sizeof(CallData),
      // init_call_elem
      [](grpc_call_element* elem, const grpc_call_element_args* args) {
        new (elem->call_data) CallData(elem, args, kFlags);
        return GRPC_ERROR_NONE;
      },
      // set_pollset_or_pollset_set
      [](grpc_call_element* elem, grpc_polling_entity* pollent) {
        static_cast<CallData*>(elem->call_data)->set_pollent(pollent);
      },
      // destroy_call_elem
      [](grpc_call_element* elem, const grpc_call_final_info* final_info,
         grpc_closure* then_schedule_closure) {
        auto* cd = static_cast<CallData*>(elem->call_data);
        cd->Finalize(final_info);
        cd->~CallData();
        if ((kFlags & kFilterIsLast) != 0) {
          ExecCtx::Run(DEBUG_LOCATION, then_schedule_closure, GRPC_ERROR_NONE);
        } else {
          GPR_ASSERT(then_schedule_closure == nullptr);
        }
      },
      // sizeof_channel_data
      sizeof(F),
      // init_channel_elem
      [](grpc_channel_element* elem, grpc_channel_element_args* args) {
        GPR_ASSERT(args->is_last == ((kFlags & kFilterIsLast) != 0));
        auto status = F::Create(ChannelArgs::FromC(args->channel_args),
                                ChannelFilter::Args(args->channel_stack, elem));
        if (!status.ok()) {
          static_assert(
              sizeof(promise_filter_detail::InvalidChannelFilter) <= sizeof(F),
              "InvalidChannelFilter must fit in F");
          new (elem->channel_data)
              promise_filter_detail::InvalidChannelFilter();
          return absl_status_to_grpc_error(status.status());
        }
        new (elem->channel_data) F(std::move(*status));
        return GRPC_ERROR_NONE;
      },
      // post_init_channel_elem
      [](grpc_channel_stack*, grpc_channel_element* elem) {
        static_cast<ChannelFilter*>(elem->channel_data)->PostInit();
      },
      // destroy_channel_elem
      [](grpc_channel_element* elem) {
        static_cast<ChannelFilter*>(elem->channel_data)->~ChannelFilter();
      },
      // get_channel_info
      [](grpc_channel_element* elem, const grpc_channel_info* info) {
        if (!static_cast<ChannelFilter*>(elem->channel_data)
                 ->GetChannelInfo(info)) {
          grpc_channel_next_get_info(elem, info);
        }
      },
      // name
      name,
  };
}

}  // namespace grpc_core

#endif  // GRPC_CORE_LIB_CHANNEL_PROMISE_BASED_FILTER_H<|MERGE_RESOLUTION|>--- conflicted
+++ resolved
@@ -32,17 +32,14 @@
 #include "absl/container/inlined_vector.h"
 #include "absl/meta/type_traits.h"
 
-<<<<<<< HEAD
 #include <grpc/impl/codegen/grpc_types.h>
-#include <grpc/status.h>
-=======
->>>>>>> 5918f98e
 #include <grpc/support/log.h>
 
 #include "src/core/lib/channel/call_finalization.h"
 #include "src/core/lib/channel/channel_args.h"
 #include "src/core/lib/channel/channel_stack.h"
 #include "src/core/lib/channel/context.h"
+#include "src/core/lib/gprpp/debug_location.h"
 #include "src/core/lib/gprpp/time.h"
 #include "src/core/lib/iomgr/call_combiner.h"
 #include "src/core/lib/iomgr/closure.h"
@@ -105,8 +102,8 @@
 };
 
 // Designator for whether a filter is client side or server side.
-// Please don't use this outside calls to MakePromiseBasedFilter - it's intended
-// to be deleted once the promise conversion is complete.
+// Please don't use this outside calls to MakePromiseBasedFilter - it's
+// intended to be deleted once the promise conversion is complete.
 enum class FilterEndpoint {
   kClient,
   kServer,
@@ -118,8 +115,8 @@
 
 namespace promise_filter_detail {
 
-// Proxy channel filter for initialization failure, since we must leave a valid
-// filter in place.
+// Proxy channel filter for initialization failure, since we must leave a
+// valid filter in place.
 class InvalidChannelFilter : public ChannelFilter {
  public:
   ArenaPromise<ServerMetadataHandle> MakeCallPromise(
@@ -215,7 +212,8 @@
     grpc_transport_stream_op_batch* operator->() { return batch_; }
     bool is_captured() const { return batch_ != nullptr; }
 
-    // Resume processing this batch (releases one ref, passes it down the stack)
+    // Resume processing this batch (releases one ref, passes it down the
+    // stack)
     void ResumeWith(Flusher* releaser);
     // Cancel this batch immediately (releases all refs)
     void CancelWith(grpc_error_handle error, Flusher* releaser);
@@ -299,11 +297,13 @@
     // Start state: no op seen
     kInitial,
     // We saw the op, and since it was bundled with send initial metadata, we
-    // queued it until the send initial metadata can be sent to the next filter.
+    // queued it until the send initial metadata can be sent to the next
+    // filter.
     kQueued,
     // We've forwarded the op to the next filter.
     kForwarded,
-    // The op has completed from below, but we haven't yet forwarded it up (the
+    // The op has completed from below, but we haven't yet forwarded it up
+    // (the
     // promise gets to interject and mutate it).
     kComplete,
     // We've called the recv_metadata_ready callback from the original
@@ -322,9 +322,9 @@
   // Begin running the promise - which will ultimately take some initial
   // metadata and return some trailing metadata.
   void StartPromise(Flusher* flusher);
-  // Interject our callback into the op batch for recv trailing metadata ready.
-  // Stash a pointer to the trailing metadata that will be filled in, so we can
-  // manipulate it later.
+  // Interject our callback into the op batch for recv trailing metadata
+  // ready. Stash a pointer to the trailing metadata that will be filled in,
+  // so we can manipulate it later.
   void HookRecvTrailingMetadata(CapturedBatch batch);
   // Construct a promise that will "call" the next filter.
   // Effectively:
