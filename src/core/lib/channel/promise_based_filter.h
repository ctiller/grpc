--- conflicted
+++ resolved
@@ -399,16 +399,10 @@
   CallFinalization finalization_;
   grpc_call_context_element* const context_;
   std::atomic<grpc_polling_entity*> pollent_{nullptr};
-<<<<<<< HEAD
   Latch<ServerMetadata*>* const server_initial_metadata_latch_;
   SendMessage* const send_message_;
   ReceiveMessage* const receive_message_;
-  const std::shared_ptr<grpc_event_engine::experimental::EventEngine>
-      event_engine_;
-=======
-  Latch<ServerMetadata*>* server_initial_metadata_latch_ = nullptr;
   grpc_event_engine::experimental::EventEngine* event_engine_;
->>>>>>> e8c30b48
 };
 
 class ClientCallData : public BaseCallData {
