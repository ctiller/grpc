--- conflicted
+++ resolved
@@ -105,14 +105,10 @@
 void grpc_stream_compression_context_destroy(
     grpc_stream_compression_context *ctx);
 
-<<<<<<< HEAD
-#endif /* GRPC_CORE_LIB_COMPRESSION_STREAM_COMPRESSION_H */
-=======
 /**
  * Parse stream compression method based on algorithm name
  */
 int grpc_stream_compression_method_parse(
     grpc_slice value, bool is_compress, grpc_stream_compression_method *method);
 
-#endif
->>>>>>> 903f06fe
+#endif