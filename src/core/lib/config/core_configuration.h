--- conflicted
+++ resolved
@@ -21,11 +21,7 @@
 
 #include "src/core/lib/channel/channel_args_preconditioning.h"
 #include "src/core/lib/channel/handshaker_registry.h"
-<<<<<<< HEAD
-#include "src/core/lib/gprpp/sync.h"
-=======
 #include "src/core/lib/resolver/resolver_registry.h"
->>>>>>> dd76a04b
 #include "src/core/lib/security/credentials/channel_creds_registry.h"
 #include "src/core/lib/service_config/service_config_parser.h"
 #include "src/core/lib/surface/channel_init.h"
@@ -57,13 +53,12 @@
       return &channel_creds_registry_;
     }
 
-<<<<<<< HEAD
     ServiceConfigParser::Builder* service_config_parser() {
       return &service_config_parser_;
-=======
+    }
+
     ResolverRegistry::Builder* resolver_registry() {
       return &resolver_registry_;
->>>>>>> dd76a04b
     }
 
    private:
@@ -73,11 +68,8 @@
     ChannelInit::Builder channel_init_;
     HandshakerRegistry::Builder handshaker_registry_;
     ChannelCredsRegistry<>::Builder channel_creds_registry_;
-<<<<<<< HEAD
     ServiceConfigParser::Builder service_config_parser_;
-=======
     ResolverRegistry::Builder resolver_registry_;
->>>>>>> dd76a04b
 
     Builder();
     CoreConfiguration* Build();
@@ -159,17 +151,16 @@
     return channel_creds_registry_;
   }
 
-<<<<<<< HEAD
   const ServiceConfigParser& service_config_parser() const {
     return service_config_parser_;
-=======
+  }
+
   const ResolverRegistry& resolver_registry() const {
     return resolver_registry_;
   }
 
   static void SetDefaultBuilder(void (*builder)(CoreConfiguration::Builder*)) {
     default_builder_ = builder;
->>>>>>> dd76a04b
   }
 
  private:
@@ -196,11 +187,8 @@
   ChannelInit channel_init_;
   HandshakerRegistry handshaker_registry_;
   ChannelCredsRegistry<> channel_creds_registry_;
-<<<<<<< HEAD
   ServiceConfigParser service_config_parser_;
-=======
   ResolverRegistry resolver_registry_;
->>>>>>> dd76a04b
 };
 
 extern void BuildCoreConfiguration(CoreConfiguration::Builder* builder);
