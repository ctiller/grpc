/*
 *
 * Copyright 2017 gRPC authors.
 *
 * Licensed under the Apache License, Version 2.0 (the "License");
 * you may not use this file except in compliance with the License.
 * You may obtain a copy of the License at
 *
 *     http://www.apache.org/licenses/LICENSE-2.0
 *
 * Unless required by applicable law or agreed to in writing, software
 * distributed under the License is distributed on an "AS IS" BASIS,
 * WITHOUT WARRANTIES OR CONDITIONS OF ANY KIND, either express or implied.
 * See the License for the specific language governing permissions and
 * limitations under the License.
 *
 */

#ifndef GRPC_CORE_LIB_DEBUG_STATS_H
#define GRPC_CORE_LIB_DEBUG_STATS_H

#include <grpc/support/atm.h>
#include "src/core/lib/debug/stats_data.h"
#include "src/core/lib/iomgr/exec_ctx.h"

typedef struct grpc_stats_data {
  gpr_atm counters[GRPC_STATS_COUNTER_COUNT];
  gpr_atm histograms[GRPC_STATS_HISTOGRAM_BUCKETS];
} grpc_stats_data;

extern grpc_stats_data* grpc_stats_per_cpu_storage;

#define GRPC_THREAD_STATS_DATA(exec_ctx) \
  (&grpc_stats_per_cpu_storage[(exec_ctx)->starting_cpu])

#define GRPC_STATS_INC_COUNTER(exec_ctx, ctr) \
  (gpr_atm_no_barrier_fetch_add(              \
      &GRPC_THREAD_STATS_DATA((exec_ctx))->counters[(ctr)], 1))

#define GRPC_STATS_INC_HISTOGRAM(exec_ctx, histogram, index) \
  (gpr_atm_no_barrier_fetch_add(                             \
      &GRPC_THREAD_STATS_DATA((exec_ctx))                    \
           ->histograms[histogram##_FIRST_SLOT + (index)],   \
      1))

void grpc_stats_init(void);
void grpc_stats_shutdown(void);
void grpc_stats_collect(grpc_stats_data* output);
// c = b-a
void grpc_stats_diff(const grpc_stats_data* b, const grpc_stats_data* a,
                     grpc_stats_data* c);
char* grpc_stats_data_as_json(const grpc_stats_data* data);
int grpc_stats_histo_find_bucket_slow(grpc_exec_ctx* exec_ctx, int value,
                                      const int* table, int table_size);
double grpc_stats_histo_percentile(const grpc_stats_data* data,
                                   grpc_stats_histograms histogram,
                                   double percentile);
size_t grpc_stats_histo_count(const grpc_stats_data* data,
                              grpc_stats_histograms histogram);

<<<<<<< HEAD
#ifdef __cplusplus
}
#endif

#endif /* GRPC_CORE_LIB_DEBUG_STATS_H */
=======
#endif
>>>>>>> f66cfed9
<|MERGE_RESOLUTION|>--- conflicted
+++ resolved
@@ -58,12 +58,4 @@
 size_t grpc_stats_histo_count(const grpc_stats_data* data,
                               grpc_stats_histograms histogram);
 
-<<<<<<< HEAD
-#ifdef __cplusplus
-}
-#endif
-
-#endif /* GRPC_CORE_LIB_DEBUG_STATS_H */
-=======
-#endif
->>>>>>> f66cfed9
+#endif