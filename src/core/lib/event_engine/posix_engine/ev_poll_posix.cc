// Copyright 2022 The gRPC Authors
//
// Licensed under the Apache License, Version 2.0 (the "License");
// you may not use this file except in compliance with the License.
// You may obtain a copy of the License at
//
//     http://www.apache.org/licenses/LICENSE-2.0
//
// Unless required by applicable law or agreed to in writing, software
// distributed under the License is distributed on an "AS IS" BASIS,
// WITHOUT WARRANTIES OR CONDITIONS OF ANY KIND, either express or implied.
// See the License for the specific language governing permissions and
// limitations under the License.

#include <grpc/support/port_platform.h>

#include "src/core/lib/event_engine/posix_engine/ev_poll_posix.h"

#include <stdint.h>

#include <atomic>
#include <list>
#include <memory>
#include <utility>

#include "absl/container/inlined_vector.h"
#include "absl/functional/any_invocable.h"
#include "absl/status/status.h"
#include "absl/status/statusor.h"
#include "absl/strings/str_format.h"

#include <grpc/event_engine/event_engine.h>
#include <grpc/status.h>
#include <grpc/support/log.h>
#include <grpc/support/sync.h>
#include <grpc/support/time.h>

#include "src/core/lib/event_engine/poller.h"
#include "src/core/lib/event_engine/posix_engine/event_poller.h"
#include "src/core/lib/event_engine/posix_engine/posix_engine_closure.h"
#include "src/core/lib/gprpp/crash.h"
#include "src/core/lib/gprpp/memory.h"
#include "src/core/lib/iomgr/port.h"

#ifdef GRPC_POSIX_SOCKET_EV_POLL

#include <errno.h>
#include <limits.h>
#include <poll.h>
#include <sys/socket.h>
#include <unistd.h>

#include <grpc/support/alloc.h>

#include "src/core/lib/event_engine/common_closures.h"
#include "src/core/lib/event_engine/posix_engine/wakeup_fd_posix.h"
#include "src/core/lib/event_engine/posix_engine/wakeup_fd_posix_default.h"
#include "src/core/lib/event_engine/time_util.h"
#include "src/core/lib/gprpp/fork.h"
#include "src/core/lib/gprpp/global_config.h"
#include "src/core/lib/gprpp/status_helper.h"
#include "src/core/lib/gprpp/strerror.h"
#include "src/core/lib/gprpp/sync.h"
#include "src/core/lib/gprpp/time.h"

GPR_GLOBAL_CONFIG_DECLARE_STRING(grpc_poll_strategy);

static const intptr_t kClosureNotReady = 0;
static const intptr_t kClosureReady = 1;
static const int kPollinCheck = POLLIN | POLLHUP | POLLERR;
static const int kPolloutCheck = POLLOUT | POLLHUP | POLLERR;

namespace grpc_event_engine {
namespace experimental {

using Events = absl::InlinedVector<PollEventHandle*, 5>;

class PollEventHandle : public EventHandle {
 public:
  PollEventHandle(int fd, PollPoller* poller)
      : fd_(fd),
        pending_actions_(0),
        fork_fd_list_(this),
        poller_handles_list_(this),
        poller_(poller),
        scheduler_(poller->GetScheduler()),
        is_orphaned_(false),
        is_shutdown_(false),
        closed_(false),
        released_(false),
        pollhup_(false),
        watch_mask_(-1),
        shutdown_error_(absl::OkStatus()),
        exec_actions_closure_([this]() { ExecutePendingActions(); }),
        on_done_(nullptr),
        read_closure_(reinterpret_cast<PosixEngineClosure*>(kClosureNotReady)),
        write_closure_(
            reinterpret_cast<PosixEngineClosure*>(kClosureNotReady)) {
    poller_->Ref();
    grpc_core::MutexLock lock(&poller_->mu_);
    poller_->PollerHandlesListAddHandle(this);
  }
  PollPoller* Poller() override { return poller_; }
  bool SetPendingActions(bool pending_read, bool pending_write) {
    pending_actions_ |= pending_read;
    if (pending_write) {
      pending_actions_ |= (1 << 2);
    }
    if (pending_read || pending_write) {
      // The closure is going to be executed. We'll Unref this handle in
      // ExecutePendingActions.
      Ref();
      return true;
    }
    return false;
  }
  void ForceRemoveHandleFromPoller() {
    grpc_core::MutexLock lock(&poller_->mu_);
    poller_->PollerHandlesListRemoveHandle(this);
  }
  int WrappedFd() override { return fd_; }
  bool IsOrphaned() const ABSL_EXCLUSIVE_LOCKS_REQUIRED(mu_) {
    return is_orphaned_;
  }
  void CloseFd() ABSL_EXCLUSIVE_LOCKS_REQUIRED(mu_) {
    if (!released_ && !closed_) {
      closed_ = true;
      close(fd_);
    }
  }
  bool IsPollhup() const ABSL_EXCLUSIVE_LOCKS_REQUIRED(mu_) { return pollhup_; }
  void SetPollhup(bool pollhup) ABSL_EXCLUSIVE_LOCKS_REQUIRED(mu_) {
    pollhup_ = pollhup;
  }
  bool IsWatched(int& watch_mask) const ABSL_EXCLUSIVE_LOCKS_REQUIRED(mu_) {
    watch_mask = watch_mask_;
    return watch_mask_ != -1;
  }
  bool IsWatched() const ABSL_EXCLUSIVE_LOCKS_REQUIRED(mu_) {
    return watch_mask_ != -1;
  }
  void SetWatched(int watch_mask) ABSL_EXCLUSIVE_LOCKS_REQUIRED(mu_) {
    watch_mask_ = watch_mask;
  }
  void OrphanHandle(PosixEngineClosure* on_done, int* release_fd,
                    absl::string_view reason) override;
  void ShutdownHandle(absl::Status why) override;
  void NotifyOnRead(PosixEngineClosure* on_read) override;
  void NotifyOnWrite(PosixEngineClosure* on_write) override;
  void NotifyOnError(PosixEngineClosure* on_error) override;
  void SetReadable() override;
  void SetWritable() override;
  void SetHasError() override;
  bool IsHandleShutdown() override {
    grpc_core::MutexLock lock(&mu_);
    return is_shutdown_;
  };
  inline void ExecutePendingActions() {
    int kick = 0;
    {
      grpc_core::MutexLock lock(&mu_);
      if ((pending_actions_ & 1UL)) {
        if (SetReadyLocked(&read_closure_)) {
          kick = 1;
        }
      }
      if (((pending_actions_ >> 2) & 1UL)) {
        if (SetReadyLocked(&write_closure_)) {
          kick = 1;
        }
      }
      pending_actions_ = 0;
    }
    if (kick) {
      // SetReadyLocked immediately scheduled some closure. It would have set
      // the closure state to NOT_READY. We need to wakeup the Work(...)
      // thread to start polling on this fd. If this call is not made, it is
      // possible that the poller will reach a state where all the fds under
      // the poller's control are not polled for POLLIN/POLLOUT events thus
      // leading to an indefinitely blocked Work(..) method.
      poller_->KickExternal(false);
    }
    Unref();
  }
  void Ref() { ref_count_.fetch_add(1, std::memory_order_relaxed); }
  void Unref() {
    if (ref_count_.fetch_sub(1, std::memory_order_acq_rel) == 1) {
      if (on_done_ != nullptr) {
        scheduler_->Run(on_done_);
      }
      poller_->Unref();
      delete this;
    }
  }
  ~PollEventHandle() override = default;
  grpc_core::Mutex* mu() ABSL_LOCK_RETURNED(mu_) { return &mu_; }
  PollPoller::HandlesList& ForkFdListPos() { return fork_fd_list_; }
  PollPoller::HandlesList& PollerHandlesListPos() {
    return poller_handles_list_;
  }
  uint32_t BeginPollLocked(uint32_t read_mask, uint32_t write_mask)
      ABSL_EXCLUSIVE_LOCKS_REQUIRED(mu_);
  bool EndPollLocked(bool got_read, bool got_write)
      ABSL_EXCLUSIVE_LOCKS_REQUIRED(mu_);

 private:
  int SetReadyLocked(PosixEngineClosure** st);
  int NotifyOnLocked(PosixEngineClosure** st, PosixEngineClosure* closure);
  // See Epoll1Poller::ShutdownHandle for explanation on why a mutex is
  // required.
  grpc_core::Mutex mu_;
  std::atomic<int> ref_count_{1};
  int fd_;
  int pending_actions_;
  PollPoller::HandlesList fork_fd_list_;
  PollPoller::HandlesList poller_handles_list_;
  PollPoller* poller_;
  Scheduler* scheduler_;
  bool is_orphaned_;
  bool is_shutdown_;
  bool closed_;
  bool released_;
  bool pollhup_;
  int watch_mask_;
  absl::Status shutdown_error_;
  AnyInvocableClosure exec_actions_closure_;
  PosixEngineClosure* on_done_;
  PosixEngineClosure* read_closure_;
  PosixEngineClosure* write_closure_;
};

namespace {
// Only used when GRPC_ENABLE_FORK_SUPPORT=1
std::list<PollPoller*> fork_poller_list;

// Only used when GRPC_ENABLE_FORK_SUPPORT=1
PollEventHandle* fork_fd_list_head = nullptr;
gpr_mu fork_fd_list_mu;

void ForkFdListAddHandle(PollEventHandle* handle) {
  if (grpc_core::Fork::Enabled()) {
    gpr_mu_lock(&fork_fd_list_mu);
    handle->ForkFdListPos().next = fork_fd_list_head;
    handle->ForkFdListPos().prev = nullptr;
    if (fork_fd_list_head != nullptr) {
      fork_fd_list_head->ForkFdListPos().prev = handle;
    }
    fork_fd_list_head = handle;
    gpr_mu_unlock(&fork_fd_list_mu);
  }
}

void ForkFdListRemoveHandle(PollEventHandle* handle) {
  if (grpc_core::Fork::Enabled()) {
    gpr_mu_lock(&fork_fd_list_mu);
    if (fork_fd_list_head == handle) {
      fork_fd_list_head = handle->ForkFdListPos().next;
    }
    if (handle->ForkFdListPos().prev != nullptr) {
      handle->ForkFdListPos().prev->ForkFdListPos().next =
          handle->ForkFdListPos().next;
    }
    if (handle->ForkFdListPos().next != nullptr) {
      handle->ForkFdListPos().next->ForkFdListPos().prev =
          handle->ForkFdListPos().prev;
    }
    gpr_mu_unlock(&fork_fd_list_mu);
  }
}

void ForkPollerListAddPoller(PollPoller* poller) {
  if (grpc_core::Fork::Enabled()) {
    gpr_mu_lock(&fork_fd_list_mu);
    fork_poller_list.push_back(poller);
    gpr_mu_unlock(&fork_fd_list_mu);
  }
}

void ForkPollerListRemovePoller(PollPoller* poller) {
  if (grpc_core::Fork::Enabled()) {
    gpr_mu_lock(&fork_fd_list_mu);
    fork_poller_list.remove(poller);
    gpr_mu_unlock(&fork_fd_list_mu);
  }
}

// Returns the number of milliseconds elapsed between now and start timestamp.
int PollElapsedTimeToMillis(grpc_core::Timestamp start) {
  if (start == grpc_core::Timestamp::InfFuture()) return -1;
  grpc_core::Timestamp now =
      grpc_core::Timestamp::FromTimespecRoundDown(gpr_now(GPR_CLOCK_MONOTONIC));
  int64_t delta = (now - start).millis();
  if (delta > INT_MAX) {
    return INT_MAX;
  } else if (delta < 0) {
    return 0;
  } else {
    return static_cast<int>(delta);
  }
}

bool InitPollPollerPosix();

// Called by the child process's post-fork handler to close open fds,
// including the global epoll fd of each poller. This allows gRPC to shutdown
// in the child process without interfering with connections or RPCs ongoing
// in the parent.
void ResetEventManagerOnFork() {
  // Delete all pending Epoll1EventHandles.
  gpr_mu_lock(&fork_fd_list_mu);
  while (fork_fd_list_head != nullptr) {
    close(fork_fd_list_head->WrappedFd());
    PollEventHandle* next = fork_fd_list_head->ForkFdListPos().next;
    fork_fd_list_head->ForceRemoveHandleFromPoller();
    delete fork_fd_list_head;
    fork_fd_list_head = next;
  }
  // Delete all registered pollers.
  while (!fork_poller_list.empty()) {
    PollPoller* poller = fork_poller_list.front();
    fork_poller_list.pop_front();
    delete poller;
  }
  gpr_mu_unlock(&fork_fd_list_mu);
  if (grpc_core::Fork::Enabled()) {
    gpr_mu_destroy(&fork_fd_list_mu);
    grpc_core::Fork::SetResetChildPollingEngineFunc(nullptr);
  }
  InitPollPollerPosix();
}

// It is possible that GLIBC has epoll but the underlying kernel doesn't.
// Create epoll_fd to make sure epoll support is available
bool InitPollPollerPosix() {
  if (!grpc_event_engine::experimental::SupportsWakeupFd()) {
    return false;
  }
  if (grpc_core::Fork::Enabled()) {
    gpr_mu_init(&fork_fd_list_mu);
    grpc_core::Fork::SetResetChildPollingEngineFunc(ResetEventManagerOnFork);
  }
  return true;
}

}  // namespace

EventHandle* PollPoller::CreateHandle(int fd, absl::string_view /*name*/,
                                      bool track_err) {
  // Avoid unused-parameter warning for debug-only parameter
  (void)track_err;
  GPR_DEBUG_ASSERT(track_err == false);
  PollEventHandle* handle = new PollEventHandle(fd, this);
  ForkFdListAddHandle(handle);
  // We need to send a kick to the thread executing Work(..) so that it can
  // add this new Fd into the list of Fds to poll.
  KickExternal(false);
  return handle;
}

void PollEventHandle::OrphanHandle(PosixEngineClosure* on_done, int* release_fd,
                                   absl::string_view /*reason*/) {
  ForkFdListRemoveHandle(this);
  ForceRemoveHandleFromPoller();
  {
    grpc_core::ReleasableMutexLock lock(&mu_);
    on_done_ = on_done;
    released_ = release_fd != nullptr;
    if (release_fd != nullptr) {
      *release_fd = fd_;
    }
    GPR_ASSERT(!is_orphaned_);
    is_orphaned_ = true;
    // Perform shutdown operations if not already done so.
    if (!is_shutdown_) {
      is_shutdown_ = true;
      shutdown_error_ =
          absl::Status(absl::StatusCode::kInternal, "FD Orphaned");
      grpc_core::StatusSetInt(&shutdown_error_,
                              grpc_core::StatusIntProperty::kRpcStatus,
                              GRPC_STATUS_UNAVAILABLE);
      // signal read/write closed to OS so that future operations fail.
      if (!released_) {
        shutdown(fd_, SHUT_RDWR);
      }
      SetReadyLocked(&read_closure_);
      SetReadyLocked(&write_closure_);
    }
    if (!IsWatched()) {
      CloseFd();
    } else {
      // It is watched i.e we cannot take action wihout breaking from the
      // blocking poll. Mark it as Unwatched and kick the thread executing
      // Work(...). That thread should proceed with the cleanup.
      SetWatched(-1);
      lock.Release();
      poller_->KickExternal(false);
    }
  }
  Unref();
}

int PollEventHandle::NotifyOnLocked(PosixEngineClosure** st,
                                    PosixEngineClosure* closure) {
  if (is_shutdown_ || pollhup_) {
    closure->SetStatus(shutdown_error_);
    scheduler_->Run(closure);
  } else if (*st == reinterpret_cast<PosixEngineClosure*>(kClosureNotReady)) {
    // not ready ==> switch to a waiting state by setting the closure
    *st = closure;
    return 0;
  } else if (*st == reinterpret_cast<PosixEngineClosure*>(kClosureReady)) {
    // already ready ==> queue the closure to run immediately
    *st = reinterpret_cast<PosixEngineClosure*>(kClosureNotReady);
    closure->SetStatus(shutdown_error_);
    scheduler_->Run(closure);
    return 1;
  } else {
<<<<<<< HEAD
    /* upcallptr was set to a different closure.  This is an error! */
    grpc_core::Crash(
        "User called a notify_on function with a previous callback still "
        "pending");
=======
    // upcallptr was set to a different closure.  This is an error!
    gpr_log(GPR_ERROR,
            "User called a notify_on function with a previous callback still "
            "pending");
    abort();
>>>>>>> 8d5e0a71
  }
  return 0;
}

// returns 1 if state becomes not ready
int PollEventHandle::SetReadyLocked(PosixEngineClosure** st) {
  if (*st == reinterpret_cast<PosixEngineClosure*>(kClosureReady)) {
    // duplicate ready ==> ignore
    return 0;
  } else if (*st == reinterpret_cast<PosixEngineClosure*>(kClosureNotReady)) {
    // not ready, and not waiting ==> flag ready
    *st = reinterpret_cast<PosixEngineClosure*>(kClosureReady);
    return 0;
  } else {
    // waiting ==> queue closure
    PosixEngineClosure* closure = *st;
    *st = reinterpret_cast<PosixEngineClosure*>(kClosureNotReady);
    closure->SetStatus(shutdown_error_);
    scheduler_->Run(closure);
    return 1;
  }
}

void PollEventHandle::ShutdownHandle(absl::Status why) {
  // We need to take a Ref here because SetReadyLocked may trigger execution
  // of a closure which calls OrphanHandle or poller->Shutdown() prematurely.
  Ref();
  {
    grpc_core::MutexLock lock(&mu_);
    // only shutdown once
    if (!is_shutdown_) {
      is_shutdown_ = true;
      shutdown_error_ = why;
      grpc_core::StatusSetInt(&shutdown_error_,
                              grpc_core::StatusIntProperty::kRpcStatus,
                              GRPC_STATUS_UNAVAILABLE);
      // signal read/write closed to OS so that future operations fail.
      shutdown(fd_, SHUT_RDWR);
      SetReadyLocked(&read_closure_);
      SetReadyLocked(&write_closure_);
    }
  }
  // For the Ref() taken at the begining of this function.
  Unref();
}

void PollEventHandle::NotifyOnRead(PosixEngineClosure* on_read) {
  // We need to take a Ref here because NotifyOnLocked may trigger execution
  // of a closure which calls OrphanHandle that may delete this object or call
  // poller->Shutdown() prematurely.
  Ref();
  {
    grpc_core::ReleasableMutexLock lock(&mu_);
    if (NotifyOnLocked(&read_closure_, on_read)) {
      lock.Release();
      // NotifyOnLocked immediately scheduled some closure. It would have set
      // the closure state to NOT_READY. We need to wakeup the Work(...) thread
      // to start polling on this fd. If this call is not made, it is possible
      // that the poller will reach a state where all the fds under the
      // poller's control are not polled for POLLIN/POLLOUT events thus leading
      // to an indefinitely blocked Work(..) method.
      poller_->KickExternal(false);
    }
  }
  // For the Ref() taken at the begining of this function.
  Unref();
}

void PollEventHandle::NotifyOnWrite(PosixEngineClosure* on_write) {
  // We need to take a Ref here because NotifyOnLocked may trigger execution
  // of a closure which calls OrphanHandle that may delete this object or call
  // poller->Shutdown() prematurely.
  Ref();
  {
    grpc_core::ReleasableMutexLock lock(&mu_);
    if (NotifyOnLocked(&write_closure_, on_write)) {
      lock.Release();
      // NotifyOnLocked immediately scheduled some closure. It would have set
      // the closure state to NOT_READY. We need to wakeup the Work(...) thread
      // to start polling on this fd. If this call is not made, it is possible
      // that the poller will reach a state where all the fds under the
      // poller's control are not polled for POLLIN/POLLOUT events thus leading
      // to an indefinitely blocked Work(..) method.
      poller_->KickExternal(false);
    }
  }
  // For the Ref() taken at the begining of this function.
  Unref();
}

void PollEventHandle::NotifyOnError(PosixEngineClosure* on_error) {
  on_error->SetStatus(
      absl::Status(absl::StatusCode::kCancelled,
                   "Polling engine does not support tracking errors"));
  scheduler_->Run(on_error);
}

void PollEventHandle::SetReadable() {
  Ref();
  {
    grpc_core::MutexLock lock(&mu_);
    SetReadyLocked(&read_closure_);
  }
  Unref();
}

void PollEventHandle::SetWritable() {
  Ref();
  {
    grpc_core::MutexLock lock(&mu_);
    SetReadyLocked(&write_closure_);
  }
  Unref();
}

void PollEventHandle::SetHasError() {}

uint32_t PollEventHandle::BeginPollLocked(uint32_t read_mask,
                                          uint32_t write_mask) {
  uint32_t mask = 0;
  bool read_ready = (pending_actions_ & 1UL);
  bool write_ready = ((pending_actions_ >> 2) & 1UL);
  Ref();
  // If we are shutdown, then no need to poll this fd. Set watch_mask to 0.
  if (is_shutdown_) {
    SetWatched(0);
    return 0;
  }
  // If there is nobody polling for read, but we need to, then start doing so.
  if (read_mask && !read_ready &&
      read_closure_ != reinterpret_cast<PosixEngineClosure*>(kClosureReady)) {
    mask |= read_mask;
  }

  // If there is nobody polling for write, but we need to, then start doing so
  if (write_mask && !write_ready &&
      write_closure_ != reinterpret_cast<PosixEngineClosure*>(kClosureReady)) {
    mask |= write_mask;
  }
  SetWatched(mask);
  return mask;
}

bool PollEventHandle::EndPollLocked(bool got_read, bool got_write) {
  if (is_orphaned_ && !IsWatched()) {
    CloseFd();
  } else if (!is_orphaned_) {
    return SetPendingActions(got_read, got_write);
  }
  return false;
}

void PollPoller::KickExternal(bool ext) {
  grpc_core::MutexLock lock(&mu_);
  if (was_kicked_) {
    if (ext) {
      was_kicked_ext_ = true;
    }
    return;
  }
  was_kicked_ = true;
  was_kicked_ext_ = ext;
  GPR_ASSERT(wakeup_fd_->Wakeup().ok());
}

void PollPoller::Kick() { KickExternal(true); }

void PollPoller::PollerHandlesListAddHandle(PollEventHandle* handle) {
  handle->PollerHandlesListPos().next = poll_handles_list_head_;
  handle->PollerHandlesListPos().prev = nullptr;
  if (poll_handles_list_head_ != nullptr) {
    poll_handles_list_head_->PollerHandlesListPos().prev = handle;
  }
  poll_handles_list_head_ = handle;
  ++num_poll_handles_;
}

void PollPoller::PollerHandlesListRemoveHandle(PollEventHandle* handle) {
  if (poll_handles_list_head_ == handle) {
    poll_handles_list_head_ = handle->PollerHandlesListPos().next;
  }
  if (handle->PollerHandlesListPos().prev != nullptr) {
    handle->PollerHandlesListPos().prev->PollerHandlesListPos().next =
        handle->PollerHandlesListPos().next;
  }
  if (handle->PollerHandlesListPos().next != nullptr) {
    handle->PollerHandlesListPos().next->PollerHandlesListPos().prev =
        handle->PollerHandlesListPos().prev;
  }
  --num_poll_handles_;
}

PollPoller::PollPoller(Scheduler* scheduler)
    : scheduler_(scheduler),
      use_phony_poll_(false),
      was_kicked_(false),
      was_kicked_ext_(false),
      num_poll_handles_(0),
      poll_handles_list_head_(nullptr) {
  wakeup_fd_ = *CreateWakeupFd();
  GPR_ASSERT(wakeup_fd_ != nullptr);
  ForkPollerListAddPoller(this);
}

PollPoller::PollPoller(Scheduler* scheduler, bool use_phony_poll)
    : scheduler_(scheduler),
      use_phony_poll_(use_phony_poll),
      was_kicked_(false),
      was_kicked_ext_(false),
      num_poll_handles_(0),
      poll_handles_list_head_(nullptr) {
  wakeup_fd_ = *CreateWakeupFd();
  GPR_ASSERT(wakeup_fd_ != nullptr);
  ForkPollerListAddPoller(this);
}

PollPoller::~PollPoller() {
  // Assert that no active handles are present at the time of destruction.
  // They should have been orphaned before reaching this state.
  GPR_ASSERT(num_poll_handles_ == 0);
  GPR_ASSERT(poll_handles_list_head_ == nullptr);
}

Poller::WorkResult PollPoller::Work(
    EventEngine::Duration timeout,
    absl::FunctionRef<void()> schedule_poll_again) {
  // Avoid malloc for small number of elements.
  enum { inline_elements = 96 };
  struct pollfd pollfd_space[inline_elements];
  bool was_kicked_ext = false;
  PollEventHandle* watcher_space[inline_elements];
  Events pending_events;
  pending_events.clear();
  int timeout_ms =
      static_cast<int>(grpc_event_engine::experimental::Milliseconds(timeout));
  mu_.Lock();
  // Start polling, and keep doing so while we're being asked to
  // re-evaluate our pollers (this allows poll() based pollers to
  // ensure they don't miss wakeups).
  while (pending_events.empty() && timeout_ms >= 0) {
    int r = 0;
    size_t i;
    nfds_t pfd_count;
    struct pollfd* pfds;
    PollEventHandle** watchers;
    // Estimate start time for a poll iteration.
    grpc_core::Timestamp start = grpc_core::Timestamp::FromTimespecRoundDown(
        gpr_now(GPR_CLOCK_MONOTONIC));
    if (num_poll_handles_ + 2 <= inline_elements) {
      pfds = pollfd_space;
      watchers = watcher_space;
    } else {
      const size_t pfd_size = sizeof(*pfds) * (num_poll_handles_ + 2);
      const size_t watch_size = sizeof(*watchers) * (num_poll_handles_ + 2);
      void* buf = gpr_malloc(pfd_size + watch_size);
      pfds = static_cast<struct pollfd*>(buf);
      watchers = static_cast<PollEventHandle**>(
          static_cast<void*>((static_cast<char*>(buf) + pfd_size)));
      pfds = static_cast<struct pollfd*>(buf);
    }

    pfd_count = 1;
    pfds[0].fd = wakeup_fd_->ReadFd();
    pfds[0].events = POLLIN;
    pfds[0].revents = 0;
    PollEventHandle* head = poll_handles_list_head_;
    while (head != nullptr) {
      {
        grpc_core::MutexLock lock(head->mu());
        // There shouldn't be any orphaned fds at this point. This is because
        // prior to marking a handle as orphaned it is first removed from
        // poll handle list for the poller under the poller lock.
        GPR_ASSERT(!head->IsOrphaned());
        if (!head->IsPollhup()) {
          pfds[pfd_count].fd = head->WrappedFd();
          watchers[pfd_count] = head;
          // BeginPollLocked takes a ref of the handle. It also marks the
          // fd as Watched with an appropriate watch_mask. The watch_mask
          // is 0 if the fd is shutdown or if the fd is already ready (i.e
          // both read and write events are already available) and doesn't
          // need to be polled again. The watch_mask is > 0 otherwise
          // indicating the fd needs to be polled.
          pfds[pfd_count].events = head->BeginPollLocked(POLLIN, POLLOUT);
          pfd_count++;
        }
      }
      head = head->PollerHandlesListPos().next;
    }
    mu_.Unlock();

    if (!use_phony_poll_ || timeout_ms == 0 || pfd_count == 1) {
      // If use_phony_poll is true and pfd_count == 1, it implies only the
      // wakeup_fd is present. Allow the call to get blocked in this case as
      // well instead of crashing. This is because the poller::Work is called
      // right after an event enging is constructed. Even if phony poll is
      // expected to be used, we dont want to check for it until some actual
      // event handles are registered. Otherwise the event engine construction
      // may crash.
      r = poll(pfds, pfd_count, timeout_ms);
    } else {
      grpc_core::Crash("Attempted a blocking poll when declared non-polling.");
    }

    if (r <= 0) {
      if (r < 0 && errno != EINTR) {
        // Abort fail here.
        grpc_core::Crash(absl::StrFormat(
            "(event_engine) PollPoller:%p encountered poll error: %s", this,
            grpc_core::StrError(errno).c_str()));
      }

      for (i = 1; i < pfd_count; i++) {
        PollEventHandle* head = watchers[i];
        int watch_mask;
        grpc_core::ReleasableMutexLock lock(head->mu());
        if (head->IsWatched(watch_mask)) {
          head->SetWatched(-1);
          // This fd was Watched with a watch mask > 0.
          if (watch_mask > 0 && r < 0) {
            // This case implies the fd was polled (since watch_mask > 0 and
            // the poll returned an error. Mark the fds as both readable and
            // writable.
            if (head->EndPollLocked(true, true)) {
              // Its safe to add to list of pending events because
              // EndPollLocked returns true only when the handle is
              // not orphaned. But an orphan might be initiated on the handle
              // after this Work() method returns and before the next Work()
              // method is invoked.
              pending_events.push_back(head);
            }
          } else {
            // In this case, (1) watch_mask > 0 && r == 0 or (2) watch_mask ==
            // 0 and r < 0 or (3) watch_mask == 0 and r == 0. For case-1, no
            // events are pending on the fd even though the fd was polled. For
            // case-2 and 3, the fd was not polled
            head->EndPollLocked(false, false);
          }
        } else {
          // It can enter this case if an orphan was invoked on the handle
          // while it was being polled.
          head->EndPollLocked(false, false);
        }
        lock.Release();
        // Unref the ref taken at BeginPollLocked.
        head->Unref();
      }
    } else {
      if (pfds[0].revents & kPollinCheck) {
        GPR_ASSERT(wakeup_fd_->ConsumeWakeup().ok());
      }
      for (i = 1; i < pfd_count; i++) {
        PollEventHandle* head = watchers[i];
        int watch_mask;
        grpc_core::ReleasableMutexLock lock(head->mu());
        if (!head->IsWatched(watch_mask) || watch_mask == 0) {
          // IsWatched will be false if an orphan was invoked on the
          // handle while it was being polled. If watch_mask is 0, then the fd
          // was not polled.
          head->SetWatched(-1);
          head->EndPollLocked(false, false);
        } else {
          // Watched is true and watch_mask > 0
          if (pfds[i].revents & POLLHUP) {
            head->SetPollhup(true);
          }
          head->SetWatched(-1);
          if (head->EndPollLocked(pfds[i].revents & kPollinCheck,
                                  pfds[i].revents & kPolloutCheck)) {
            // Its safe to add to list of pending events because EndPollLocked
            // returns true only when the handle is not orphaned.
            // But an orphan might be initiated on the handle after this
            // Work() method returns and before the next Work() method is
            // invoked.
            pending_events.push_back(head);
          }
        }
        lock.Release();
        // Unref the ref taken at BeginPollLocked.
        head->Unref();
      }
    }

    if (pfds != pollfd_space) {
      gpr_free(pfds);
    }

    // End of poll iteration. Update how much time is remaining.
    timeout_ms -= PollElapsedTimeToMillis(start);
    mu_.Lock();
    if (std::exchange(was_kicked_, false) &&
        std::exchange(was_kicked_ext_, false)) {
      // External kick. Need to break out.
      was_kicked_ext = true;
      break;
    }
  }
  mu_.Unlock();
  if (pending_events.empty()) {
    if (was_kicked_ext) {
      return Poller::WorkResult::kKicked;
    }
    return Poller::WorkResult::kDeadlineExceeded;
  }
  // Run the provided callback synchronously.
  schedule_poll_again();
  // Process all pending events inline.
  for (auto& it : pending_events) {
    it->ExecutePendingActions();
  }
  return was_kicked_ext ? Poller::WorkResult::kKicked : Poller::WorkResult::kOk;
}

void PollPoller::Shutdown() {
  ForkPollerListRemovePoller(this);
  Unref();
}

PollPoller* MakePollPoller(Scheduler* scheduler, bool use_phony_poll) {
  static bool kPollPollerSupported = InitPollPollerPosix();
  if (kPollPollerSupported) {
    return new PollPoller(scheduler, use_phony_poll);
  }
  return nullptr;
}

}  // namespace experimental
}  // namespace grpc_event_engine

#else  // GRPC_POSIX_SOCKET_EV_POLL

#include "src/core/lib/gprpp/crash.h"

namespace grpc_event_engine {
namespace experimental {

PollPoller::PollPoller(Scheduler* /* engine */) {
  grpc_core::Crash("unimplemented");
}

void PollPoller::Shutdown() { grpc_core::Crash("unimplemented"); }

PollPoller::~PollPoller() { grpc_core::Crash("unimplemented"); }

EventHandle* PollPoller::CreateHandle(int /*fd*/, absl::string_view /*name*/,
                                      bool /*track_err*/) {
  grpc_core::Crash("unimplemented");
}

Poller::WorkResult PollPoller::Work(
    EventEngine::Duration /*timeout*/,
    absl::FunctionRef<void()> /*schedule_poll_again*/) {
  grpc_core::Crash("unimplemented");
}

void PollPoller::Kick() { grpc_core::Crash("unimplemented"); }

// If GRPC_LINUX_EPOLL is not defined, it means epoll is not available. Return
// nullptr.
PollPoller* MakePollPoller(Scheduler* /*scheduler*/,
                           bool /* use_phony_poll */) {
  return nullptr;
}

void PollPoller::KickExternal(bool /*ext*/) {
  grpc_core::Crash("unimplemented");
}

void PollPoller::PollerHandlesListAddHandle(PollEventHandle* /*handle*/) {
  grpc_core::Crash("unimplemented");
}

void PollPoller::PollerHandlesListRemoveHandle(PollEventHandle* /*handle*/) {
  grpc_core::Crash("unimplemented");
}

}  // namespace experimental
}  // namespace grpc_event_engine

#endif  // GRPC_POSIX_SOCKET_EV_POLL<|MERGE_RESOLUTION|>--- conflicted
+++ resolved
@@ -415,18 +415,10 @@
     scheduler_->Run(closure);
     return 1;
   } else {
-<<<<<<< HEAD
-    /* upcallptr was set to a different closure.  This is an error! */
+    // upcallptr was set to a different closure.  This is an error!
     grpc_core::Crash(
         "User called a notify_on function with a previous callback still "
         "pending");
-=======
-    // upcallptr was set to a different closure.  This is an error!
-    gpr_log(GPR_ERROR,
-            "User called a notify_on function with a previous callback still "
-            "pending");
-    abort();
->>>>>>> 8d5e0a71
   }
   return 0;
 }
