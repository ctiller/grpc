--- conflicted
+++ resolved
@@ -178,10 +178,6 @@
 
 bool WindowsEventEngine::IsWorkerThread() { grpc_core::Crash("unimplemented"); }
 
-<<<<<<< HEAD
-bool WindowsEventEngine::CancelConnect(EventEngine::ConnectionHandle handle) {
-  grpc_core::Crash("unimplemented");
-=======
 void WindowsEventEngine::OnConnectCompleted(
     std::shared_ptr<ConnectionState> state) {
   // Connection attempt complete!
@@ -206,16 +202,10 @@
   state->on_connected_user_callback(std::make_unique<WindowsEndpoint>(
       state->address, std::move(state->socket), std::move(state->allocator),
       cfg, executor_.get()));
->>>>>>> 58056935
 }
 
 EventEngine::ConnectionHandle WindowsEventEngine::Connect(
     OnConnectCallback on_connect, const ResolvedAddress& addr,
-<<<<<<< HEAD
-    const EndpointConfig& args, MemoryAllocator memory_allocator,
-    Duration deadline) {
-  grpc_core::Crash("unimplemented");
-=======
     const EndpointConfig& /* args */, MemoryAllocator memory_allocator,
     Duration timeout) {
   // TODO(hork): utilize the endpoint config
@@ -376,7 +366,6 @@
                               connection_state->connection_handle)
                               .c_str());
   return true;
->>>>>>> 58056935
 }
 
 absl::StatusOr<std::unique_ptr<EventEngine::Listener>>
