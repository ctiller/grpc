// Copyright 2022 gRPC authors.
//
// Licensed under the Apache License, Version 2.0 (the "License");
// you may not use this file except in compliance with the License.
// You may obtain a copy of the License at
//
//     http://www.apache.org/licenses/LICENSE-2.0
//
// Unless required by applicable law or agreed to in writing, software
// distributed under the License is distributed on an "AS IS" BASIS,
// WITHOUT WARRANTIES OR CONDITIONS OF ANY KIND, either express or implied.
// See the License for the specific language governing permissions and
// limitations under the License.

// Automatically generated by tools/codegen/core/gen_experiments.py

#include <grpc/support/port_platform.h>

#include "src/core/lib/experiments/experiments.h"

namespace {
const char* const description_tcp_frame_size_tuning =
    "If set, enables TCP to use RPC size estimation made by higher layers. TCP "
    "would not indicate completion of a read operation until a specified "
    "number of bytes have been read over the socket. Buffers are also "
    "allocated according to estimated RPC sizes.";
const char* const description_tcp_read_chunks =
    "Allocate only 8kb or 64kb chunks for TCP reads to reduce pressure on "
    "malloc to recycle arbitrary large blocks.";
const char* const description_tcp_rcv_lowat =
    "Use SO_RCVLOWAT to avoid wakeups on the read path.";
const char* const description_peer_state_based_framing =
    "If set, the max sizes of frames sent to lower layers is controlled based "
    "on the peer's memory pressure which is reflected in its max http2 frame "
    "size.";
const char* const description_flow_control_fixes =
    "Various fixes for flow control, max frame size setting.";
const char* const description_memory_pressure_controller =
    "New memory pressure controller";
const char* const description_periodic_resource_quota_reclamation =
    "Periodically return memory to the resource quota";
const char* const description_unconstrained_max_quota_buffer_size =
    "Discard the cap on the max free pool size for one memory allocator";
const char* const description_new_hpack_huffman_decoder =
    "New HPACK huffman decoder - should be much faster than the existing "
    "implementation.";
const char* const description_event_engine_client =
    "Use EventEngine clients instead of iomgr's grpc_tcp_client";
<<<<<<< HEAD
=======
const char* const description_monitoring_experiment =
    "Placeholder experiment to prove/disprove our monitoring is working";
#ifdef NDEBUG
const bool kDefaultForDebugOnly = false;
#else
const bool kDefaultForDebugOnly = true;
#endif
>>>>>>> ebc4f236
}  // namespace

namespace grpc_core {

const ExperimentMetadata g_experiment_metadata[] = {
    {"tcp_frame_size_tuning", description_tcp_frame_size_tuning, false},
    {"tcp_read_chunks", description_tcp_read_chunks, false},
    {"tcp_rcv_lowat", description_tcp_rcv_lowat, false},
    {"peer_state_based_framing", description_peer_state_based_framing, false},
    {"flow_control_fixes", description_flow_control_fixes, false},
    {"memory_pressure_controller", description_memory_pressure_controller,
     false},
    {"periodic_resource_quota_reclamation",
     description_periodic_resource_quota_reclamation, false},
    {"unconstrained_max_quota_buffer_size",
     description_unconstrained_max_quota_buffer_size, false},
    {"new_hpack_huffman_decoder", description_new_hpack_huffman_decoder, true},
    {"event_engine_client", description_event_engine_client, false},
    {"monitoring_experiment", description_monitoring_experiment, true},
};

}  // namespace grpc_core<|MERGE_RESOLUTION|>--- conflicted
+++ resolved
@@ -46,16 +46,8 @@
     "implementation.";
 const char* const description_event_engine_client =
     "Use EventEngine clients instead of iomgr's grpc_tcp_client";
-<<<<<<< HEAD
-=======
 const char* const description_monitoring_experiment =
     "Placeholder experiment to prove/disprove our monitoring is working";
-#ifdef NDEBUG
-const bool kDefaultForDebugOnly = false;
-#else
-const bool kDefaultForDebugOnly = true;
-#endif
->>>>>>> ebc4f236
 }  // namespace
 
 namespace grpc_core {
