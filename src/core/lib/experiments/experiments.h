// Copyright 2022 gRPC authors.
//
// Licensed under the Apache License, Version 2.0 (the "License");
// you may not use this file except in compliance with the License.
// You may obtain a copy of the License at
//
//     http://www.apache.org/licenses/LICENSE-2.0
//
// Unless required by applicable law or agreed to in writing, software
// distributed under the License is distributed on an "AS IS" BASIS,
// WITHOUT WARRANTIES OR CONDITIONS OF ANY KIND, either express or implied.
// See the License for the specific language governing permissions and
// limitations under the License.

// Automatically generated by tools/codegen/core/gen_experiments.py

#ifndef GRPC_CORE_LIB_EXPERIMENTS_EXPERIMENTS_H
#define GRPC_CORE_LIB_EXPERIMENTS_EXPERIMENTS_H

#include <grpc/support/port_platform.h>

#include <stddef.h>

#include "src/core/lib/experiments/config.h"

namespace grpc_core {

<<<<<<< HEAD
inline bool IsTcpFrameSizeTuningEnabled() { return IsExperimentEnabled(0); }
inline bool IsTcpReadChunksEnabled() { return IsExperimentEnabled(1); }
=======
bool IsTcpFrameSizeTuningEnabled();
bool IsTcpReadChunksEnabled();
bool IsTcpRcvLowatEnabled();
>>>>>>> c3c4159d

struct ExperimentMetadata {
  const char* name;
  const char* description;
  bool default_value;
};

constexpr const size_t kNumExperiments = 3;
extern const ExperimentMetadata g_experiment_metadata[kNumExperiments];

}  // namespace grpc_core

#endif  // GRPC_CORE_LIB_EXPERIMENTS_EXPERIMENTS_H<|MERGE_RESOLUTION|>--- conflicted
+++ resolved
@@ -25,14 +25,9 @@
 
 namespace grpc_core {
 
-<<<<<<< HEAD
 inline bool IsTcpFrameSizeTuningEnabled() { return IsExperimentEnabled(0); }
 inline bool IsTcpReadChunksEnabled() { return IsExperimentEnabled(1); }
-=======
-bool IsTcpFrameSizeTuningEnabled();
-bool IsTcpReadChunksEnabled();
-bool IsTcpRcvLowatEnabled();
->>>>>>> c3c4159d
+inline bool IsTcpRcvLowatEnabled() { return IsExperimentEnabled(2); }
 
 struct ExperimentMetadata {
   const char* name;
