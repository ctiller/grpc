--- conflicted
+++ resolved
@@ -171,6 +171,14 @@
   owner: yashkt@google.com
   test_tags: []
   allow_in_fuzzing_config: false
+- name: work_serializer_dispatch
+  description:
+    Have the work serializer dispatch work to event engine for every callback,
+    instead of running things inline in the first thread that successfully
+    enqueues work.
+  expiry: 2024/02/10
+  owner: ctiller@google.com
+  test_tags: ["core_end2end_test", "cpp_end2end_test", "xds_end2end_test", "lb_policy_test"]
 - name: lazier_stream_updates
   description:
     Allow streams to consume up to 50% of the incoming window before we
@@ -186,23 +194,11 @@
   expiry: 2023/11/21
   owner: ctiller@google.com
   test_tags: []
-<<<<<<< HEAD
   allow_in_fuzzing_config: true
-- name: work_serializer_dispatch
-  description:
-    Have the work serializer dispatch work to event engine for every callback,
-    instead of running things inline in the first thread that successfully
-    enqueues work.
-  expiry: 2024/02/10
-  owner: ctiller@google.com
-  test_tags: ["core_end2end_test", "cpp_end2end_test", "xds_end2end_test", "lb_policy_test"]
 - name: round_robin_delegate_to_pick_first
   description:
     Change round_robin code to delegate to pick_first as per dualstack
     backend design.
   expiry: 2023/11/15
   owner: roth@google.com
-  test_tags: ["cpp_lb_end2end_test", "xds_end2end_test"]
-=======
-  allow_in_fuzzing_config: true
->>>>>>> 0b8fb5a3
+  test_tags: ["cpp_lb_end2end_test", "xds_end2end_test"]