# Copyright 2022 gRPC authors.
#
# Licensed under the Apache License, Version 2.0 (the "License");
# you may not use this file except in compliance with the License.
# You may obtain a copy of the License at
#
#     http://www.apache.org/licenses/LICENSE-2.0
#
# Unless required by applicable law or agreed to in writing, software
# distributed under the License is distributed on an "AS IS" BASIS,
# WITHOUT WARRANTIES OR CONDITIONS OF ANY KIND, either express or implied.
# See the License for the specific language governing permissions and
# limitations under the License.

# Format of each entry:
# name:        name of the experiment
# description: description of the experiment
# expiry:      when is the next time this experiment *must* be updated
#              (date, YYYY/MM/DD)
# test_tags:   a set of bazel tags, that if a test declares them signals
#              that that test should be run with this experiment enabled in CI
# allow_in_fuzzing_config: optional boolean (true if not specified)
#              if false, this experiment will not be included in fuzzers that
#              explore the config space
#
# Well known test tags:
#   core_end2end_test:   all tests, fixtures in the core end2end suite
#   endpoint_test:       endpoint related iomgr tests
#   flow_control_test:   tests pertaining explicitly to flow control
#   hpack_test:          hpack encode/decode tests
#   promise_test:        tests around the promise architecture
#   resource_quota_test: tests known to exercse resource quota

# This file only defines the experiments. Refer to rollouts.yaml for the rollout
# state of each experiment.
- name: block_excessive_requests_before_settings_ack
  description:
    If set, block excessive requests before receiving SETTINGS ACK.
  expiry: 2024/03/03
  owner: ctiller@google.com
  test_tags: [bad_client_test]
- name: call_status_override_on_cancellation
  description:
    Avoid overriding call status of successfully finished calls if it races with
    cancellation.
  expiry: 2024/01/01
  owner: vigneshbabu@google.com
  test_tags: []
- name: canary_client_privacy
  description:
    If set, canary client privacy
  expiry: 2023/11/01
  owner: alishananda@google.com
  test_tags: []
  allow_in_fuzzing_config: false
- name: chttp2_batch_requests
  description:
    Cap the number of requests received by one transport read prior to offload.
  expiry: 2024/03/03
  owner: ctiller@google.com
  test_tags: ["cpp_end2end_test", "flow_control_test"]
- name: chttp2_offload_on_rst_stream
  description:
    Offload work on RST_STREAM.
  expiry: 2024/03/03
  owner: ctiller@google.com
  test_tags: ["cpp_end2end_test", "flow_control_test"]
- name: client_privacy
  description:
    If set, client privacy
  expiry: 2023/11/01
  owner: alishananda@google.com
  test_tags: []
  allow_in_fuzzing_config: false
- name: combiner_offload_to_event_engine
  description:
    Offload Combiner work onto the EventEngine instead of the Executor.
  expiry: 2024/01/15
  owner: hork@google.com
  test_tags: []
- name: event_engine_client
  description: Use EventEngine clients instead of iomgr's grpc_tcp_client
  expiry: 2024/01/21
  owner: hork@google.com
  test_tags: ["core_end2end_test", "event_engine_client_test"]
- name: event_engine_dns
  description:
    If set, use EventEngine DNSResolver for client channel resolution
  expiry: 2024/01/08
  owner: yijiem@google.com
  test_tags: ["cancel_ares_query_test", "resolver_component_tests_runner_invoker"]
  allow_in_fuzzing_config: false
- name: event_engine_listener
  description: Use EventEngine listeners instead of iomgr's grpc_tcp_server
  expiry: 2024/01/01
  owner: vigneshbabu@google.com
  test_tags: ["core_end2end_test", "event_engine_listener_test"]
- name: free_large_allocator
  description: If set, return all free bytes from a "big" allocator
  expiry: 2023/11/01
  owner: alishananda@google.com
  test_tags: [resource_quota_test]
- name: keepalive_fix
  description:
    Allows overriding keepalive_permit_without_calls.
    Refer https://github.com/grpc/grpc/pull/33428 for more information.
  expiry: 2024/06/30
  owner: yashkt@google.com
  test_tags: []
  allow_in_fuzzing_config: false
- name: keepalive_server_fix
  description:
    Allows overriding keepalive_permit_without_calls for servers.
    Refer https://github.com/grpc/grpc/pull/33917 for more information.
  expiry: 2023/12/31
  owner: yashkt@google.com
  test_tags: []
  allow_in_fuzzing_config: false
- name: lazier_stream_updates
  description:
    Allow streams to consume up to 50% of the incoming window before we
    force send a flow control update.
  expiry: 2024/01/23
  owner: ctiller@google.com
  test_tags: [flow_control_test]
- name: memory_pressure_controller
  description: New memory pressure controller
  expiry: 2024/05/05
  owner: ctiller@google.com
  test_tags: [resource_quota_test]
- name: monitoring_experiment
  description: Placeholder experiment to prove/disprove our monitoring is working
  expiry: never-ever
  owner: ctiller@google.com
  test_tags: []
- name: multiping
  description:
    Allow more than one ping to be in flight at a time by default.
  expiry: 2024/01/15
  owner: ctiller@google.com
  test_tags: [flow_control_test]
- name: peer_state_based_framing
  description:
    If set, the max sizes of frames sent to lower layers is controlled based
    on the peer's memory pressure which is reflected in its max http2 frame
    size.
  expiry: 2024/01/01
  owner: vigneshbabu@google.com
  test_tags: ["flow_control_test"]
- name: pick_first_happy_eyeballs
  description:
    Use Happy Eyeballs in pick_first.
  expiry: 2023/12/15
  owner: roth@google.com
  test_tags: ["lb_unit_test", "cpp_lb_end2end_test", "xds_end2end_test"]
- name: ping_on_rst_stream
  description:
    Send a ping on receiving some RST_STREAM frames on the server
    (proportion configurable via grpc.http2.ping_on_rst_stream_percent channel arg).
  expiry: 2024/03/03
  owner: ctiller@google.com
  test_tags: []
- name: promise_based_client_call
  description:
    If set, use the new gRPC promise based call code when it's appropriate
    (ie when all filters in a stack are promise based)
  expiry: 2023/11/01
  owner: ctiller@google.com
  test_tags: ["core_end2end_test", "lame_client_test"]
- name: promise_based_server_call
  description:
    If set, use the new gRPC promise based call code when it's appropriate
    (ie when all filters in a stack are promise based)
  expiry: 2023/11/01
  owner: ctiller@google.com
  test_tags: ["core_end2end_test", "cpp_end2end_test", "xds_end2end_test", "logging_test"]
- name: red_max_concurrent_streams
  description:
    Perform random early rejection of requests that would exceed a newly reduced
    MAX_CONCURRENT_STREAMS but are allowed by the current.
  expiry: 2024/03/03
  owner: ctiller@google.com
  test_tags: [flow_control_test]
- name: registered_method_lookup_in_transport
  description:
    Change registered method's lookup point to transport
  expiry: 2024/03/31
  owner: yashkt@google.com
  test_tags: ["surface_registered_method_lookup"]
- name: round_robin_delegate_to_pick_first
  description:
    Change round_robin code to delegate to pick_first as per dualstack
    backend design.
  expiry: 2023/11/15
  owner: roth@google.com
  test_tags: ["lb_unit_test", "cpp_lb_end2end_test", "xds_end2end_test"]
- name: rstpit
  description:
    On RST_STREAM on a server, reduce MAX_CONCURRENT_STREAMS for a short duration
  expiry: 2024/03/03
  owner: ctiller@google.com
  test_tags: [flow_control_test]
- name: schedule_cancellation_over_write
  description: Allow cancellation op to be scheduled over a write
  expiry: 2024/01/01
  owner: vigneshbabu@google.com
  test_tags: []
- name: server_privacy
  description:
    If set, server privacy
  expiry: 2023/11/01
  owner: alishananda@google.com
  test_tags: []
  allow_in_fuzzing_config: false
- name: settings_timeout
  description:
    If set, use the settings timeout to send settings frame to the peer.
  expiry: 2024/03/03
  owner: ctiller@google.com
  test_tags: []
- name: tarpit
  description:
    If set, tarpit invalid requests for some amount of time
  expiry: 2024/03/03
  owner: ctiller@google.com
  test_tags: [bad_client_test]
- name: tcp_frame_size_tuning
  description:
    If set, enables TCP to use RPC size estimation made by higher layers.
    TCP would not indicate completion of a read operation until a specified
    number of bytes have been read over the socket.
    Buffers are also allocated according to estimated RPC sizes.
  expiry: 2024/01/01
  owner: vigneshbabu@google.com
  test_tags: ["endpoint_test", "flow_control_test"]
- name: tcp_rcv_lowat
  description: Use SO_RCVLOWAT to avoid wakeups on the read path.
  expiry: 2024/01/01
  owner: vigneshbabu@google.com
  test_tags: ["endpoint_test", "flow_control_test"]
- name: trace_record_callops
  description: Enables tracing of call batch initiation and completion.
  expiry: 2024/01/01
  owner: vigneshbabu@google.com
  test_tags: []
- name: unconstrained_max_quota_buffer_size
  description: Discard the cap on the max free pool size for one memory allocator
  expiry: 2024/02/01
  owner: ctiller@google.com
  test_tags: [resource_quota_test]
- name: work_serializer_clears_time_cache
  description:
    Have the work serializer clear the time cache when it dispatches work.
  expiry: 2024/01/01
  owner: ctiller@google.com
  test_tags: []
<<<<<<< HEAD
- name: promise_based_inproc_transport
  description:
    Use promises for the in-process transport.
  expiry: 2024/06/06
  owner: ctiller@google.com
  test_tags: []
=======
- name: work_serializer_dispatch
  description:
    Have the work serializer dispatch work to event engine for every callback,
    instead of running things inline in the first thread that successfully
    enqueues work.
  expiry: 2024/02/10
  owner: ctiller@google.com
  test_tags: ["core_end2end_test", "cpp_end2end_test", "xds_end2end_test", "lb_unit_test"]
- name: wrr_delegate_to_pick_first
  description:
    Change WRR code to delegate to pick_first as per dualstack
    backend design.
  expiry: 2023/11/15
  owner: roth@google.com
  test_tags: ["lb_unit_test", "cpp_lb_end2end_test", "xds_end2end_test"]
>>>>>>> f092b7a7
<|MERGE_RESOLUTION|>--- conflicted
+++ resolved
@@ -167,6 +167,12 @@
   expiry: 2023/11/01
   owner: ctiller@google.com
   test_tags: ["core_end2end_test", "lame_client_test"]
+- name: promise_based_inproc_transport
+  description:
+    Use promises for the in-process transport.
+  expiry: 2024/06/06
+  owner: ctiller@google.com
+  test_tags: []
 - name: promise_based_server_call
   description:
     If set, use the new gRPC promise based call code when it's appropriate
@@ -254,14 +260,6 @@
   expiry: 2024/01/01
   owner: ctiller@google.com
   test_tags: []
-<<<<<<< HEAD
-- name: promise_based_inproc_transport
-  description:
-    Use promises for the in-process transport.
-  expiry: 2024/06/06
-  owner: ctiller@google.com
-  test_tags: []
-=======
 - name: work_serializer_dispatch
   description:
     Have the work serializer dispatch work to event engine for every callback,
@@ -276,5 +274,4 @@
     backend design.
   expiry: 2023/11/15
   owner: roth@google.com
-  test_tags: ["lb_unit_test", "cpp_lb_end2end_test", "xds_end2end_test"]
->>>>>>> f092b7a7
+  test_tags: ["lb_unit_test", "cpp_lb_end2end_test", "xds_end2end_test"]