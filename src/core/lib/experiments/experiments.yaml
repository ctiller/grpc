# Copyright 2022 gRPC authors.
#
# Licensed under the Apache License, Version 2.0 (the "License");
# you may not use this file except in compliance with the License.
# You may obtain a copy of the License at
#
#     http://www.apache.org/licenses/LICENSE-2.0
#
# Unless required by applicable law or agreed to in writing, software
# distributed under the License is distributed on an "AS IS" BASIS,
# WITHOUT WARRANTIES OR CONDITIONS OF ANY KIND, either express or implied.
# See the License for the specific language governing permissions and
# limitations under the License.

# Format of each entry:
# name:        name of the experiment
# description: description of the experiment
# expiry:      when is the next time this experiment *must* be updated
#              (date, YYYY/MM/DD)
# test_tags:   a set of bazel tags, that if a test declares them signals
#              that that test should be run with this experiment enabled in CI
# allow_in_fuzzing_config: optional boolean (true if not specified)
#              if false, this experiment will not be included in fuzzers that
#              explore the config space
#
# Well known test tags:
#   core_end2end_test:   all tests, fixtures in the core end2end suite
#   endpoint_test:       endpoint related iomgr tests
#   flow_control_test:   tests pertaining explicitly to flow control
#   hpack_test:          hpack encode/decode tests
#   promise_test:        tests around the promise architecture
#   resource_quota_test: tests known to exercse resource quota

# This file only defines the experiments. Refer to rollouts.yaml for the rollout
# state of each experiment.
- name: tcp_frame_size_tuning
  description:
    If set, enables TCP to use RPC size estimation made by higher layers.
    TCP would not indicate completion of a read operation until a specified
    number of bytes have been read over the socket.
    Buffers are also allocated according to estimated RPC sizes.
  expiry: 2024/01/01
  owner: vigneshbabu@google.com
  test_tags: ["endpoint_test", "flow_control_test"]
- name: tcp_rcv_lowat
  description: Use SO_RCVLOWAT to avoid wakeups on the read path.
  expiry: 2024/01/01
  owner: vigneshbabu@google.com
  test_tags: ["endpoint_test", "flow_control_test"]
- name: peer_state_based_framing
  description:
    If set, the max sizes of frames sent to lower layers is controlled based
    on the peer's memory pressure which is reflected in its max http2 frame
    size.
  expiry: 2024/01/01
  owner: vigneshbabu@google.com
  test_tags: ["flow_control_test"]
- name: memory_pressure_controller
  description: New memory pressure controller
  expiry: 2024/05/05
  owner: ctiller@google.com
  test_tags: [resource_quota_test]
- name: unconstrained_max_quota_buffer_size
  description: Discard the cap on the max free pool size for one memory allocator
  expiry: 2024/02/01
  owner: ctiller@google.com
  test_tags: [resource_quota_test]
- name: event_engine_client
  description: Use EventEngine clients instead of iomgr's grpc_tcp_client
  expiry: 2024/01/21
  owner: hork@google.com
  test_tags: ["core_end2end_test", "event_engine_client_test"]
- name: monitoring_experiment
  description: Placeholder experiment to prove/disprove our monitoring is working
  expiry: never-ever
  owner: ctiller@google.com
  test_tags: []
- name: promise_based_client_call
  description:
    If set, use the new gRPC promise based call code when it's appropriate
    (ie when all filters in a stack are promise based)
  expiry: 2023/11/01
  owner: ctiller@google.com
  # TODO(ctiller): re-enable once we've got some more CI bandwidth
  # test_tags: ["core_end2end_test", "lame_client_test"]
  test_tags: []
- name: free_large_allocator
  description: If set, return all free bytes from a "big" allocator
  expiry: 2023/11/01
  owner: alishananda@google.com
  test_tags: [resource_quota_test]
- name: promise_based_server_call
  description:
    If set, use the new gRPC promise based call code when it's appropriate
    (ie when all filters in a stack are promise based)
  expiry: 2023/11/01
  owner: ctiller@google.com
  test_tags: ["core_end2end_test", "cpp_end2end_test", "xds_end2end_test", "logging_test"]
- name: event_engine_listener
  description: Use EventEngine listeners instead of iomgr's grpc_tcp_server
  expiry: 2024/01/01
  owner: vigneshbabu@google.com
  test_tags: ["core_end2end_test", "event_engine_listener_test"]
- name: schedule_cancellation_over_write
  description: Allow cancellation op to be scheduled over a write
  expiry: 2024/01/01
  owner: vigneshbabu@google.com
  test_tags: []
- name: trace_record_callops
  description: Enables tracing of call batch initiation and completion.
  expiry: 2024/01/01
  owner: vigneshbabu@google.com
  test_tags: []
- name: event_engine_dns
  description:
    If set, use EventEngine DNSResolver for client channel resolution
  expiry: 2023/10/01
  owner: yijiem@google.com
  test_tags: ["cancel_ares_query_test", "resolver_component_tests_runner_invoker"]
  allow_in_fuzzing_config: false
- name: work_stealing
  description:
    If set, use a work stealing thread pool implementation in EventEngine
  expiry: 2023/11/01
  owner: hork@google.com
  test_tags: ["core_end2end_test"]
  allow_in_fuzzing_config: false
- name: client_privacy
  description:
    If set, client privacy
  expiry: 2023/11/01
  owner: alishananda@google.com
  test_tags: []
  allow_in_fuzzing_config: false
- name: canary_client_privacy
  description:
    If set, canary client privacy
  expiry: 2023/11/01
  owner: alishananda@google.com
  test_tags: []
  allow_in_fuzzing_config: false
- name: server_privacy
  description:
    If set, server privacy
  expiry: 2023/11/01
  owner: alishananda@google.com
  test_tags: []
  allow_in_fuzzing_config: false
- name: keepalive_fix
  description:
    Allows overriding keepalive_permit_without_calls.
    Refer https://github.com/grpc/grpc/pull/33428 for more information.
  expiry: 2024/06/30
  owner: yashkt@google.com
  test_tags: []
  allow_in_fuzzing_config: false
- name: keepalive_server_fix
  description:
    Allows overriding keepalive_permit_without_calls for servers.
    Refer https://github.com/grpc/grpc/pull/33917 for more information.
  expiry: 2023/12/31
  owner: yashkt@google.com
  test_tags: []
  allow_in_fuzzing_config: false
- name: work_serializer_dispatch
  description:
    Have the work serializer dispatch work to event engine for every callback,
    instead of running things inline in the first thread that successfully
    enqueues work.
  expiry: 2024/02/10
  owner: ctiller@google.com
  test_tags: ["core_end2end_test", "cpp_end2end_test", "xds_end2end_test", "lb_unit_test"]
- name: lazier_stream_updates
  description:
    Allow streams to consume up to 50% of the incoming window before we
    force send a flow control update.
  expiry: 2024/01/23
  owner: ctiller@google.com
  test_tags: [flow_control_test]
- name: jitter_max_idle
  description:
    Enable jitter on connection max idle times.
    Historically this jitter was only on max connection age, but it seems like
    this could smooth out some herding problems.
  expiry: 2023/11/21
  owner: ctiller@google.com
  test_tags: []
  allow_in_fuzzing_config: true
- name: round_robin_delegate_to_pick_first
  description:
    Change round_robin code to delegate to pick_first as per dualstack
    backend design.
  expiry: 2023/11/15
  owner: roth@google.com
  test_tags: ["lb_unit_test", "cpp_lb_end2end_test", "xds_end2end_test"]
- name: wrr_delegate_to_pick_first
  description:
    Change WRR code to delegate to pick_first as per dualstack
    backend design.
  expiry: 2023/11/15
  owner: roth@google.com
  test_tags: ["lb_unit_test", "cpp_lb_end2end_test", "xds_end2end_test"]
- name: combiner_offload_to_event_engine
  description:
    Offload Combiner work onto the EventEngine instead of the Executor.
  expiry: 2024/01/15
  owner: hork@google.com
  test_tags: []
<<<<<<< HEAD
- name: multiping
  description:
    Allow more than one ping to be in flight at a time by default.
  expiry: 2024/01/15
  owner: ctiller@google.com
  test_tags: [flow_control_test]
=======
- name: registered_method_lookup_in_transport
  description:
    Change registered method's lookup point to transport
  expiry: 2024/03/31
  owner: yashkt@google.com
  test_tags: ["surface_registered_method_lookup"]
>>>>>>> 98704e7e
<|MERGE_RESOLUTION|>--- conflicted
+++ resolved
@@ -206,18 +206,15 @@
   expiry: 2024/01/15
   owner: hork@google.com
   test_tags: []
-<<<<<<< HEAD
 - name: multiping
   description:
     Allow more than one ping to be in flight at a time by default.
   expiry: 2024/01/15
   owner: ctiller@google.com
   test_tags: [flow_control_test]
-=======
 - name: registered_method_lookup_in_transport
   description:
     Change registered method's lookup point to transport
   expiry: 2024/03/31
   owner: yashkt@google.com
-  test_tags: ["surface_registered_method_lookup"]
->>>>>>> 98704e7e
+  test_tags: ["surface_registered_method_lookup"]