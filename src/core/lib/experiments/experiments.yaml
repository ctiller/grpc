--- conflicted
+++ resolved
@@ -56,8 +56,7 @@
   default: false
   expiry: 2022/10/01
   owner: ctiller@google.com
-<<<<<<< HEAD
-  test_tags: ["endpoint_test", "core_end2end_test"]
+  test_tags: ["endpoint_test", "flow_control_test"]
 - name: promise_based_client_call
   description:
     If set, use the new gRPC promise based call code when it's appropriate
@@ -66,8 +65,6 @@
   expiry: 2023/01/01
   owner: ctiller@google.com
   test_tags: ["core_end2end_test"]
-=======
-  test_tags: ["endpoint_test", "flow_control_test"]
 - name: peer_state_based_framing
   description:
     If set, the max sizes of frames sent to lower layers is controlled based
@@ -104,5 +101,4 @@
   default: false
   expiry: 2022/10/01
   owner: ctiller@google.com
-  test_tags: [resource_quota_test]
->>>>>>> ba6e5af3
+  test_tags: [resource_quota_test]