--- conflicted
+++ resolved
@@ -169,8 +169,6 @@
   owner: yashkt@google.com
   test_tags: []
   allow_in_fuzzing_config: false
-<<<<<<< HEAD
-=======
 - name: lazier_stream_updates
   description:
     Allow streams to consume up to 50% of the incoming window before we
@@ -187,7 +185,6 @@
   owner: ctiller@google.com
   test_tags: []
   allow_in_fuzzing_config: true
->>>>>>> ce78793f
 - name: round_robin_dualstack
   description:
     Change round_robin code to delegate to pick_first as per dualstack
