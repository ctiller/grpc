--- conflicted
+++ resolved
@@ -205,26 +205,6 @@
   expiry: 2024/01/01
   owner: vigneshbabu@google.com
   test_tags: []
-- name: server_privacy
-  description:
-    If set, server privacy
-  expiry: 2023/11/01
-  owner: alishananda@google.com
-  test_tags: []
-  allow_in_fuzzing_config: false
-- name: settings_timeout
-  description:
-    If set, use the settings timeout to send settings frame to the peer.
-  expiry: 2024/03/03
-  owner: ctiller@google.com
-  test_tags: []
-<<<<<<< HEAD
-- name: work_serializer_clears_time_cache
-  description:
-    Have the work serializer clear the time cache when it dispatches work.
-  expiry: 2024/01/01
-  owner: ctiller@google.com
-  test_tags: []
 - name: separate_ping_from_keepalive
   description:
     Keep a different keepalive timeout (resolution is seeing data after sending a ping)
@@ -234,16 +214,20 @@
   expiry: 2024/03/03
   owner: ctiller@google.com
   test_tags: []
-- name: rstpit
-  description:
-    On RST_STREAM on a server, reduce MAX_CONCURRENT_STREAMS for a short duration
-  expiry: 2024/03/03
-  owner: ctiller@google.com
-  test_tags: [flow_control_test]
-- name: red_max_concurrent_streams
-=======
+- name: server_privacy
+  description:
+    If set, server privacy
+  expiry: 2023/11/01
+  owner: alishananda@google.com
+  test_tags: []
+  allow_in_fuzzing_config: false
+- name: settings_timeout
+  description:
+    If set, use the settings timeout to send settings frame to the peer.
+  expiry: 2024/03/03
+  owner: ctiller@google.com
+  test_tags: []
 - name: tarpit
->>>>>>> 11d9b083
   description:
     If set, tarpit invalid requests for some amount of time
   expiry: 2024/03/03
