# Copyright 2022 gRPC authors.
#
# Licensed under the Apache License, Version 2.0 (the "License");
# you may not use this file except in compliance with the License.
# You may obtain a copy of the License at
#
#     http://www.apache.org/licenses/LICENSE-2.0
#
# Unless required by applicable law or agreed to in writing, software
# distributed under the License is distributed on an "AS IS" BASIS,
# WITHOUT WARRANTIES OR CONDITIONS OF ANY KIND, either express or implied.
# See the License for the specific language governing permissions and
# limitations under the License.

# Format of each entry:
# name:        name of the experiment
# description: description of the experiment
# default:     one of:
#              - broken  - the experiment defaults to off and is not tested on
#              - false   - the experiment defaults to off
#              - debug   - the experiment defaults to on in debug,
#                          off in release
#              - release - the experiment defaults to on in release,
#                          off in debug
#              - true    - the experiment defaults to on
# expiry:      when is the next time this experiment *must* be updated
#              (date, YYYY/MM/DD)
# test_tags:   a set of bazel tags, that if a test declares them signals
#              that that test should be run with this experiment enabled in CI
#
# Well known test tags:
#   core_end2end_tests:  all tests, fixtures in the core end2end suite
#   endpoint_test:       endpoint related iomgr tests
#   flow_control_test:   tests pertaining explicitly to flow control
#   hpack_test:          hpack encode/decode tests
#   promise_test:        tests around the promise architecture
#   resource_quota_test: tests known to exercse resource quota

- name: tcp_frame_size_tuning
  description:
    If set, enables TCP to use RPC size estimation made by higher layers.
    TCP would not indicate completion of a read operation until a specified
    number of bytes have been read over the socket.
    Buffers are also allocated according to estimated RPC sizes.
  default: false
  expiry: 2023/01/01
  owner: ctiller@google.com
  test_tags: ["endpoint_test", "flow_control_test"]
- name: tcp_read_chunks
  description:
    Allocate only 8kb or 64kb chunks for TCP reads to reduce pressure on
    malloc to recycle arbitrary large blocks.
  default: true
  expiry: 2023/01/01
  owner: ctiller@google.com
  test_tags: ["endpoint_test", "flow_control_test"]
- name: tcp_rcv_lowat
  description:
    Use SO_RCVLOWAT to avoid wakeups on the read path.
  default: false
  expiry: 2023/01/01
  owner: ctiller@google.com
  test_tags: ["endpoint_test", "flow_control_test"]
- name: peer_state_based_framing
  description:
    If set, the max sizes of frames sent to lower layers is controlled based
    on the peer's memory pressure which is reflected in its max http2 frame
    size.
  default: false
  expiry: 2023/01/01
  owner: vigneshbabu@google.com
  test_tags: ["flow_control_test"]
- name: flow_control_fixes
  description:
    Various fixes for flow control, max frame size setting.
  default: true
  expiry: 2023/04/01
  owner: ctiller@google.com
  test_tags: ["flow_control_test"]
- name: memory_pressure_controller
  description:
    New memory pressure controller
  default: false
  expiry: 2023/01/01
  owner: ctiller@google.com
  test_tags: [resource_quota_test]
- name: unconstrained_max_quota_buffer_size
  description:
    Discard the cap on the max free pool size for one memory allocator
  default: false
  expiry: 2023/01/01
  owner: ctiller@google.com
  test_tags: [resource_quota_test]
- name: new_hpack_huffman_decoder
  description:
    New HPACK huffman decoder - should be much faster than the existing implementation.
<<<<<<< HEAD
  default: true
  expiry: 2022/10/01
=======
  default: debug
  expiry: 2023/01/01
>>>>>>> 246a3ef7
  owner: ctiller@google.com
  test_tags: ["core_end2end_tests", "hpack_test"]
- name: event_engine_client
  description:
    Use EventEngine clients instead of iomgr's grpc_tcp_client
  default: false
  expiry: 2023/01/13
  owner: hork@google.com
  test_tags: ["event_engine_client_test"]
- name: monitoring_experiment
  description:
    Placeholder experiment to prove/disprove our monitoring is working
  default: true
  expiry: 2023/01/01
  owner: ctiller@google.com
  test_tags: []
- name: promise_based_client_call
  description:
    If set, use the new gRPC promise based call code when it's appropriate
    (ie when all filters in a stack are promise based)
  default: false
  expiry: 2023/01/01
  owner: ctiller@google.com
  test_tags: ["core_end2end_test", "lame_client_test"]
- name: posix_event_engine_enable_polling
  description:
    If set, enables polling on the default posix event engine.
  default: true
  expiry: 2023/01/01
  owner: vigneshbabu@google.com
  test_tags: ["event_engine_client_test"]
- name: free_large_allocator
  description:
    If set, return all free bytes from a "big" allocator
  default: false
  expiry: 2023/04/01
  owner: alishananda@google.com
  test_tags: [resource_quota_test]
<|MERGE_RESOLUTION|>--- conflicted
+++ resolved
@@ -94,13 +94,8 @@
 - name: new_hpack_huffman_decoder
   description:
     New HPACK huffman decoder - should be much faster than the existing implementation.
-<<<<<<< HEAD
   default: true
-  expiry: 2022/10/01
-=======
-  default: debug
-  expiry: 2023/01/01
->>>>>>> 246a3ef7
+  expiry: 2023/03/01
   owner: ctiller@google.com
   test_tags: ["core_end2end_tests", "hpack_test"]
 - name: event_engine_client
