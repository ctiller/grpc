# Copyright 2022 gRPC authors.
#
# Licensed under the Apache License, Version 2.0 (the "License");
# you may not use this file except in compliance with the License.
# You may obtain a copy of the License at
#
#     http://www.apache.org/licenses/LICENSE-2.0
#
# Unless required by applicable law or agreed to in writing, software
# distributed under the License is distributed on an "AS IS" BASIS,
# WITHOUT WARRANTIES OR CONDITIONS OF ANY KIND, either express or implied.
# See the License for the specific language governing permissions and
# limitations under the License.

# Format of each entry:
# name:        name of the experiment
# description: description of the experiment
# default:     one of:
#              - broken  - the experiment defaults to off and is not tested on
#              - false   - the experiment defaults to off
#              - debug   - the experiment defaults to on in debug,
#                          off in release
#              - release - the experiment defaults to on in release,
#                          off in debug
#              - true    - the experiment defaults to on
# expiry:      when is the next time this experiment *must* be updated
#              (date, YYYY/MM/DD)
# test_tags:   a set of bazel tags, that if a test declares them signals
#              that that test should be run with this experiment enabled in CI
#
# Well known test tags:
#   core_end2end_tests:  all tests, fixtures in the core end2end suite
#   endpoint_test:       endpoint related iomgr tests
#   flow_control_test:   tests pertaining explicitly to flow control
#   hpack_test:          hpack encode/decode tests
#   promise_test:        tests around the promise architecture
#   resource_quota_test: tests known to exercse resource quota

- name: tcp_frame_size_tuning
  description:
    If set, enables TCP to use RPC size estimation made by higher layers.
    TCP would not indicate completion of a read operation until a specified
    number of bytes have been read over the socket.
    Buffers are also allocated according to estimated RPC sizes.
  default: false
  expiry: 2022/10/01
  owner: ctiller@google.com
  test_tags: ["endpoint_test", "flow_control_test"]
- name: tcp_read_chunks
  description:
    Allocate only 8kb or 64kb chunks for TCP reads to reduce pressure on
    malloc to recycle arbitrary large blocks.
  default: false
  expiry: 2022/10/01
  owner: ctiller@google.com
  test_tags: ["endpoint_test", "flow_control_test"]
- name: tcp_rcv_lowat
  description:
    Use SO_RCVLOWAT to avoid wakeups on the read path.
  default: false
  expiry: 2022/10/01
  owner: ctiller@google.com
  test_tags: ["endpoint_test", "flow_control_test"]
- name: peer_state_based_framing
  description:
    If set, the max sizes of frames sent to lower layers is controlled based
    on the peer's memory pressure which is reflected in its max http2 frame
    size.
  default: false
  expiry: 2022/11/01
  owner: vigneshbabu@google.com
  test_tags: ["flow_control_test"]
- name: flow_control_fixes
  description:
    Various fixes for flow control, max frame size setting.
  default: false
  expiry: 2022/10/01
  owner: ctiller@google.com
  test_tags: ["flow_control_test"]
- name: memory_pressure_controller
  description:
    New memory pressure controller
  default: false
  expiry: 2022/10/01
  owner: ctiller@google.com
  test_tags: [resource_quota_test]
- name: periodic_resource_quota_reclamation
  description:
    Periodically return memory to the resource quota
  default: false
  expiry: 2022/10/01
  owner: ctiller@google.com
  test_tags: [resource_quota_test, promise_test, hpack_test]
- name: unconstrained_max_quota_buffer_size
  description:
    Discard the cap on the max free pool size for one memory allocator
  default: false
  expiry: 2022/10/01
  owner: ctiller@google.com
  test_tags: [resource_quota_test]
- name: new_hpack_huffman_decoder
  description:
    New HPACK huffman decoder - should be much faster than the existing implementation.
  default: debug
  expiry: 2022/10/01
  owner: ctiller@google.com
  test_tags: ["core_end2end_tests", "hpack_test"]
- name: event_engine_client
  description:
    Use EventEngine clients instead of iomgr's grpc_tcp_client
  default: false
  expiry: 2023/01/13
  owner: hork@google.com
  test_tags: ["event_engine_client_test"]
<<<<<<< HEAD
- name: promise_based_client_call
  description:
    If set, use the new gRPC promise based call code when it's appropriate
    (ie when all filters in a stack are promise based)
  default: false
  expiry: 2023/01/01
  owner: ctiller@google.com
  test_tags: ["core_end2end_test"]
=======
- name: monitoring_experiment
  description:
    Placeholder experiment to prove/disprove our monitoring is working
  default: true
  expiry: 2022/10/01
  owner: ctiller@google.com
  test_tags: []
>>>>>>> 9015281f
<|MERGE_RESOLUTION|>--- conflicted
+++ resolved
@@ -112,7 +112,13 @@
   expiry: 2023/01/13
   owner: hork@google.com
   test_tags: ["event_engine_client_test"]
-<<<<<<< HEAD
+- name: monitoring_experiment
+  description:
+    Placeholder experiment to prove/disprove our monitoring is working
+  default: true
+  expiry: 2022/10/01
+  owner: ctiller@google.com
+  test_tags: []
 - name: promise_based_client_call
   description:
     If set, use the new gRPC promise based call code when it's appropriate
@@ -120,13 +126,4 @@
   default: false
   expiry: 2023/01/01
   owner: ctiller@google.com
-  test_tags: ["core_end2end_test"]
-=======
-- name: monitoring_experiment
-  description:
-    Placeholder experiment to prove/disprove our monitoring is working
-  default: true
-  expiry: 2022/10/01
-  owner: ctiller@google.com
-  test_tags: []
->>>>>>> 9015281f
+  test_tags: ["core_end2end_test"]