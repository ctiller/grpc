--- conflicted
+++ resolved
@@ -222,15 +222,15 @@
   expiry: 2024/01/01
   owner: vigneshbabu@google.com
   test_tags: []
-<<<<<<< HEAD
 - name: settings_timeout
   description:
     If set, use the settings timeout to send settings frame to the peer.
-=======
+  expiry: 2024/03/03
+  owner: ctiller@google.com
+  test_tags: []
 - name: work_serializer_clears_time_cache
   description:
     Have the work serializer clear the time cache when it dispatches work.
->>>>>>> ce75ec23
   expiry: 2024/01/01
   owner: ctiller@google.com
   test_tags: []