# Copyright 2022 gRPC authors.
#
# Licensed under the Apache License, Version 2.0 (the "License");
# you may not use this file except in compliance with the License.
# You may obtain a copy of the License at
#
#     http://www.apache.org/licenses/LICENSE-2.0
#
# Unless required by applicable law or agreed to in writing, software
# distributed under the License is distributed on an "AS IS" BASIS,
# WITHOUT WARRANTIES OR CONDITIONS OF ANY KIND, either express or implied.
# See the License for the specific language governing permissions and
# limitations under the License.

# Format of each entry:
# name:        name of the experiment
# description: description of the experiment
# expiry:      when is the next time this experiment *must* be updated
#              (date, YYYY/MM/DD)
# test_tags:   a set of bazel tags, that if a test declares them signals
#              that that test should be run with this experiment enabled in CI
# allow_in_fuzzing_config: optional boolean (true if not specified)
#              if false, this experiment will not be included in fuzzers that
#              explore the config space
#
# Well known test tags:
#   core_end2end_test:   all tests, fixtures in the core end2end suite
#   endpoint_test:       endpoint related iomgr tests
#   flow_control_test:   tests pertaining explicitly to flow control
#   hpack_test:          hpack encode/decode tests
#   promise_test:        tests around the promise architecture
#   resource_quota_test: tests known to exercse resource quota

# This file only defines the experiments. Refer to rollouts.yaml for the rollout
# state of each experiment.
- name: tcp_frame_size_tuning
  description:
    If set, enables TCP to use RPC size estimation made by higher layers.
    TCP would not indicate completion of a read operation until a specified
    number of bytes have been read over the socket.
    Buffers are also allocated according to estimated RPC sizes.
  expiry: 2024/01/01
  owner: vigneshbabu@google.com
  test_tags: ["endpoint_test", "flow_control_test"]
- name: tcp_rcv_lowat
  description: Use SO_RCVLOWAT to avoid wakeups on the read path.
  expiry: 2024/01/01
  owner: vigneshbabu@google.com
  test_tags: ["endpoint_test", "flow_control_test"]
- name: peer_state_based_framing
  description:
    If set, the max sizes of frames sent to lower layers is controlled based
    on the peer's memory pressure which is reflected in its max http2 frame
    size.
  expiry: 2024/01/01
  owner: vigneshbabu@google.com
  test_tags: ["flow_control_test"]
- name: memory_pressure_controller
  description: New memory pressure controller
  expiry: 2024/05/05
  owner: ctiller@google.com
  test_tags: [resource_quota_test]
- name: unconstrained_max_quota_buffer_size
  description: Discard the cap on the max free pool size for one memory allocator
  expiry: 2024/02/01
  owner: ctiller@google.com
  test_tags: [resource_quota_test]
- name: event_engine_client
  description: Use EventEngine clients instead of iomgr's grpc_tcp_client
  expiry: 2024/01/21
  owner: hork@google.com
  test_tags: ["core_end2end_test", "event_engine_client_test"]
- name: monitoring_experiment
  description: Placeholder experiment to prove/disprove our monitoring is working
  expiry: never-ever
  owner: ctiller@google.com
  test_tags: []
- name: promise_based_client_call
  description:
    If set, use the new gRPC promise based call code when it's appropriate
    (ie when all filters in a stack are promise based)
  expiry: 2023/11/01
  owner: ctiller@google.com
  test_tags: ["core_end2end_test", "lame_client_test"]
- name: free_large_allocator
  description: If set, return all free bytes from a "big" allocator
  expiry: 2023/11/01
  owner: alishananda@google.com
  test_tags: [resource_quota_test]
- name: promise_based_server_call
  description:
    If set, use the new gRPC promise based call code when it's appropriate
    (ie when all filters in a stack are promise based)
  expiry: 2023/11/01
  owner: ctiller@google.com
  test_tags: ["core_end2end_test", "cpp_end2end_test", "xds_end2end_test", "logging_test"]
- name: event_engine_listener
  description: Use EventEngine listeners instead of iomgr's grpc_tcp_server
  expiry: 2024/01/01
  owner: vigneshbabu@google.com
  test_tags: ["core_end2end_test", "event_engine_listener_test"]
- name: schedule_cancellation_over_write
  description: Allow cancellation op to be scheduled over a write
  expiry: 2024/01/01
  owner: vigneshbabu@google.com
  test_tags: []
- name: trace_record_callops
  description: Enables tracing of call batch initiation and completion.
  expiry: 2024/01/01
  owner: vigneshbabu@google.com
  test_tags: []
- name: event_engine_dns
  description:
    If set, use EventEngine DNSResolver for client channel resolution
  expiry: 2023/10/01
  owner: yijiem@google.com
  test_tags: ["cancel_ares_query_test", "resolver_component_tests_runner_invoker"]
  allow_in_fuzzing_config: false
- name: client_privacy
  description:
    If set, client privacy
  expiry: 2023/11/01
  owner: alishananda@google.com
  test_tags: []
  allow_in_fuzzing_config: false
- name: canary_client_privacy
  description:
    If set, canary client privacy
  expiry: 2023/11/01
  owner: alishananda@google.com
  test_tags: []
  allow_in_fuzzing_config: false
- name: server_privacy
  description:
    If set, server privacy
  expiry: 2023/11/01
  owner: alishananda@google.com
  test_tags: []
  allow_in_fuzzing_config: false
- name: keepalive_fix
  description:
    Allows overriding keepalive_permit_without_calls.
    Refer https://github.com/grpc/grpc/pull/33428 for more information.
  expiry: 2024/06/30
  owner: yashkt@google.com
  test_tags: []
  allow_in_fuzzing_config: false
- name: keepalive_server_fix
  description:
    Allows overriding keepalive_permit_without_calls for servers.
    Refer https://github.com/grpc/grpc/pull/33917 for more information.
  expiry: 2023/12/31
  owner: yashkt@google.com
  test_tags: []
  allow_in_fuzzing_config: false
- name: work_serializer_dispatch
  description:
    Have the work serializer dispatch work to event engine for every callback,
    instead of running things inline in the first thread that successfully
    enqueues work.
  expiry: 2024/02/10
  owner: ctiller@google.com
  test_tags: ["core_end2end_test", "cpp_end2end_test", "xds_end2end_test", "lb_unit_test"]
- name: lazier_stream_updates
  description:
    Allow streams to consume up to 50% of the incoming window before we
    force send a flow control update.
  expiry: 2024/01/23
  owner: ctiller@google.com
  test_tags: [flow_control_test]
- name: jitter_max_idle
  description:
    Enable jitter on connection max idle times.
    Historically this jitter was only on max connection age, but it seems like
    this could smooth out some herding problems.
  expiry: 2023/11/21
  owner: ctiller@google.com
  test_tags: []
  allow_in_fuzzing_config: true
- name: round_robin_delegate_to_pick_first
  description:
    Change round_robin code to delegate to pick_first as per dualstack
    backend design.
  expiry: 2023/11/15
  owner: roth@google.com
  test_tags: ["lb_unit_test", "cpp_lb_end2end_test", "xds_end2end_test"]
- name: wrr_delegate_to_pick_first
  description:
    Change WRR code to delegate to pick_first as per dualstack
    backend design.
  expiry: 2023/11/15
  owner: roth@google.com
  test_tags: ["lb_unit_test", "cpp_lb_end2end_test", "xds_end2end_test"]
<<<<<<< HEAD
- name: pick_first_happy_eyeballs
  description:
    Use Happy Eyeballs in pick_first.
  expiry: 2023/12/15
  owner: roth@google.com
  test_tags: ["lb_unit_test", "cpp_lb_end2end_test", "xds_end2end_test"]
- name: combiner_offload_to_event_engine
  description:
    Offload Combiner work onto the EventEngine instead of the Executor.
  expiry: 2024/01/15
  owner: hork@google.com
  test_tags: []
- name: multiping
  description:
    Allow more than one ping to be in flight at a time by default.
  expiry: 2024/01/15
  owner: ctiller@google.com
  test_tags: [flow_control_test]
- name: registered_method_lookup_in_transport
  description:
    Change registered method's lookup point to transport
  expiry: 2024/03/31
  owner: yashkt@google.com
  test_tags: ["surface_registered_method_lookup"]
- name: call_status_override_on_cancellation
  description:
    Avoid overriding call status of successfully finished calls if it races with
    cancellation.
  expiry: 2024/01/01
  owner: vigneshbabu@google.com
=======
- name: tarpit
  description:
    Support tarpitting responses to mitigate some classes of http2 attack
  expiry: 2024/03/03
  owner: ctiller@google.com
>>>>>>> b8f2295d
  test_tags: []<|MERGE_RESOLUTION|>--- conflicted
+++ resolved
@@ -191,7 +191,6 @@
   expiry: 2023/11/15
   owner: roth@google.com
   test_tags: ["lb_unit_test", "cpp_lb_end2end_test", "xds_end2end_test"]
-<<<<<<< HEAD
 - name: pick_first_happy_eyeballs
   description:
     Use Happy Eyeballs in pick_first.
@@ -222,11 +221,9 @@
     cancellation.
   expiry: 2024/01/01
   owner: vigneshbabu@google.com
-=======
 - name: tarpit
   description:
     Support tarpitting responses to mitigate some classes of http2 attack
   expiry: 2024/03/03
   owner: ctiller@google.com
->>>>>>> b8f2295d
   test_tags: []