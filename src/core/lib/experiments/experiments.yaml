# Copyright 2022 gRPC authors.
#
# Licensed under the Apache License, Version 2.0 (the "License");
# you may not use this file except in compliance with the License.
# You may obtain a copy of the License at
#
#     http://www.apache.org/licenses/LICENSE-2.0
#
# Unless required by applicable law or agreed to in writing, software
# distributed under the License is distributed on an "AS IS" BASIS,
# WITHOUT WARRANTIES OR CONDITIONS OF ANY KIND, either express or implied.
# See the License for the specific language governing permissions and
# limitations under the License.

# Format of each entry:
# name:        name of the experiment
# description: description of the experiment
# expiry:      when is the next time this experiment *must* be updated
#              (date, YYYY/MM/DD)
# test_tags:   a set of bazel tags, that if a test declares them signals
#              that that test should be run with this experiment enabled in CI
# allow_in_fuzzing_config: optional boolean (true if not specified)
#              if false, this experiment will not be included in fuzzers that
#              explore the config space
#
# Well known test tags:
#   core_end2end_test:   all tests, fixtures in the core end2end suite
#   endpoint_test:       endpoint related iomgr tests
#   flow_control_test:   tests pertaining explicitly to flow control
#   hpack_test:          hpack encode/decode tests
#   promise_test:        tests around the promise architecture
#   resource_quota_test: tests known to exercse resource quota

# This file only defines the experiments. Refer to rollouts.yaml for the rollout
# state of each experiment.
- name: tcp_frame_size_tuning
  description:
    If set, enables TCP to use RPC size estimation made by higher layers.
    TCP would not indicate completion of a read operation until a specified
    number of bytes have been read over the socket.
    Buffers are also allocated according to estimated RPC sizes.
  expiry: 2024/01/01
  owner: vigneshbabu@google.com
  test_tags: ["endpoint_test", "flow_control_test"]
- name: tcp_rcv_lowat
  description: Use SO_RCVLOWAT to avoid wakeups on the read path.
  expiry: 2024/01/01
  owner: vigneshbabu@google.com
  test_tags: ["endpoint_test", "flow_control_test"]
- name: peer_state_based_framing
  description:
    If set, the max sizes of frames sent to lower layers is controlled based
    on the peer's memory pressure which is reflected in its max http2 frame
    size.
  expiry: 2024/01/01
  owner: vigneshbabu@google.com
  test_tags: ["flow_control_test"]
- name: memory_pressure_controller
  description: New memory pressure controller
  expiry: 2023/10/01
  owner: ctiller@google.com
  test_tags: [resource_quota_test]
- name: unconstrained_max_quota_buffer_size
  description: Discard the cap on the max free pool size for one memory allocator
  expiry: 2024/02/01
  owner: ctiller@google.com
  test_tags: [resource_quota_test]
- name: event_engine_client
  description: Use EventEngine clients instead of iomgr's grpc_tcp_client
  expiry: 2024/01/21
  owner: hork@google.com
  test_tags: ["core_end2end_test", "event_engine_client_test"]
- name: monitoring_experiment
  description: Placeholder experiment to prove/disprove our monitoring is working
  expiry: never-ever
  owner: ctiller@google.com
  test_tags: []
- name: promise_based_client_call
  description:
    If set, use the new gRPC promise based call code when it's appropriate
    (ie when all filters in a stack are promise based)
  expiry: 2023/11/01
  owner: ctiller@google.com
  # TODO(ctiller): re-enable once we've got some more CI bandwidth
  # test_tags: ["core_end2end_test", "lame_client_test"]
  test_tags: []
- name: free_large_allocator
  description: If set, return all free bytes from a "big" allocator
  expiry: 2023/11/01
  owner: alishananda@google.com
  test_tags: [resource_quota_test]
- name: promise_based_server_call
  description:
    If set, use the new gRPC promise based call code when it's appropriate
    (ie when all filters in a stack are promise based)
  expiry: 2023/11/01
  owner: ctiller@google.com
  test_tags: ["core_end2end_test", "cpp_end2end_test", "xds_end2end_test", "logging_test"]
- name: event_engine_listener
  description: Use EventEngine listeners instead of iomgr's grpc_tcp_server
  expiry: 2024/01/01
  owner: vigneshbabu@google.com
  test_tags: ["core_end2end_test", "event_engine_listener_test"]
- name: schedule_cancellation_over_write
  description: Allow cancellation op to be scheduled over a write
  expiry: 2024/01/01
  owner: vigneshbabu@google.com
  test_tags: []
- name: trace_record_callops
  description: Enables tracing of call batch initiation and completion.
  expiry: 2024/01/01
  owner: vigneshbabu@google.com
  test_tags: []
- name: event_engine_dns
  description:
    If set, use EventEngine DNSResolver for client channel resolution
  expiry: 2023/10/01
  owner: yijiem@google.com
  test_tags: ["cancel_ares_query_test", "resolver_component_tests_runner_invoker"]
  allow_in_fuzzing_config: false
- name: work_stealing
  description:
    If set, use a work stealing thread pool implementation in EventEngine
  expiry: 2023/11/01
  owner: hork@google.com
  test_tags: ["core_end2end_test"]
  allow_in_fuzzing_config: false
- name: client_privacy
  description:
    If set, client privacy
  expiry: 2023/11/01
  owner: alishananda@google.com
  test_tags: []
  allow_in_fuzzing_config: false
- name: canary_client_privacy
  description:
    If set, canary client privacy
  expiry: 2023/11/01
  owner: alishananda@google.com
  test_tags: []
  allow_in_fuzzing_config: false
- name: server_privacy
  description:
    If set, server privacy
  expiry: 2023/11/01
  owner: alishananda@google.com
  test_tags: []
  allow_in_fuzzing_config: false
- name: unique_metadata_strings
  description:
    Ensure a unique copy of strings from parsed metadata are taken.
    The hypothesis here is that ref counting these are causing read buffer
    lifetimes to be extended leading to memory bloat.
  expiry: 2023/11/01
  owner: ctiller@google.com
  test_tags: []
  allow_in_fuzzing_config: true
- name: keepalive_fix
  description:
    Allows overriding keepalive_permit_without_calls.
    Refer https://github.com/grpc/grpc/pull/33428 for more information.
  expiry: 2024/06/30
  owner: yashkt@google.com
  test_tags: []
  allow_in_fuzzing_config: false
- name: keepalive_server_fix
  description:
    Allows overriding keepalive_permit_without_calls for servers.
    Refer https://github.com/grpc/grpc/pull/33917 for more information.
  expiry: 2023/12/31
  owner: yashkt@google.com
  test_tags: []
  allow_in_fuzzing_config: false
- name: work_serializer_dispatch
  description:
    Have the work serializer dispatch work to event engine for every callback,
    instead of running things inline in the first thread that successfully
    enqueues work.
  expiry: 2024/02/10
  owner: ctiller@google.com
  test_tags: ["core_end2end_test", "cpp_end2end_test", "xds_end2end_test", "lb_policy_test"]
- name: lazier_stream_updates
  description:
    Allow streams to consume up to 50% of the incoming window before we
    force send a flow control update.
  expiry: 2024/01/23
  owner: ctiller@google.com
  test_tags: [flow_control_test]
- name: jitter_max_idle
  description:
    Enable jitter on connection max idle times.
    Historically this jitter was only on max connection age, but it seems like
    this could smooth out some herding problems.
  expiry: 2023/11/21
  owner: ctiller@google.com
  test_tags: []
  allow_in_fuzzing_config: true
- name: round_robin_delegate_to_pick_first
  description:
    Change round_robin code to delegate to pick_first as per dualstack
    backend design.
  expiry: 2023/11/15
  owner: roth@google.com
<<<<<<< HEAD
  test_tags: ["cpp_lb_end2end_test", "xds_end2end_test"]
=======
  test_tags: ["lb_unit_test", "cpp_lb_end2end_test", "xds_end2end_test"]
>>>>>>> 36dc5e73
<|MERGE_RESOLUTION|>--- conflicted
+++ resolved
@@ -178,7 +178,7 @@
     enqueues work.
   expiry: 2024/02/10
   owner: ctiller@google.com
-  test_tags: ["core_end2end_test", "cpp_end2end_test", "xds_end2end_test", "lb_policy_test"]
+  test_tags: ["core_end2end_test", "cpp_end2end_test", "xds_end2end_test", "lb_unit_test"]
 - name: lazier_stream_updates
   description:
     Allow streams to consume up to 50% of the incoming window before we
@@ -201,8 +201,4 @@
     backend design.
   expiry: 2023/11/15
   owner: roth@google.com
-<<<<<<< HEAD
-  test_tags: ["cpp_lb_end2end_test", "xds_end2end_test"]
-=======
-  test_tags: ["lb_unit_test", "cpp_lb_end2end_test", "xds_end2end_test"]
->>>>>>> 36dc5e73
+  test_tags: ["lb_unit_test", "cpp_lb_end2end_test", "xds_end2end_test"]