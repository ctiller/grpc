--- conflicted
+++ resolved
@@ -222,21 +222,18 @@
   expiry: 2024/01/01
   owner: vigneshbabu@google.com
   test_tags: []
-<<<<<<< HEAD
 - name: tarpit
   description:
     If set, tarpit invalid requests for some amount of time
   expiry: 2024/03/03
   owner: ctiller@google.com
   test_tags: [bad_client_test]
-=======
 - name: settings_timeout
   description:
     If set, use the settings timeout to send settings frame to the peer.
   expiry: 2024/03/03
   owner: ctiller@google.com
   test_tags: []
->>>>>>> 385583b2
 - name: work_serializer_clears_time_cache
   description:
     Have the work serializer clear the time cache when it dispatches work.
