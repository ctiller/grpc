# Copyright 2022 gRPC authors.
#
# Licensed under the Apache License, Version 2.0 (the "License");
# you may not use this file except in compliance with the License.
# You may obtain a copy of the License at
#
#     http://www.apache.org/licenses/LICENSE-2.0
#
# Unless required by applicable law or agreed to in writing, software
# distributed under the License is distributed on an "AS IS" BASIS,
# WITHOUT WARRANTIES OR CONDITIONS OF ANY KIND, either express or implied.
# See the License for the specific language governing permissions and
# limitations under the License.

# Format of each entry:
# name:        name of the experiment
# description: description of the experiment
# default:     one of:
#              - broken  - the experiment defaults to off and is not tested on
#              - false   - the experiment defaults to off
#              - debug   - the experiment defaults to on in debug,
#                          off in release
#              - release - the experiment defaults to on in release,
#                          off in debug
#              - true    - the experiment defaults to on
# expiry:      when is the next time this experiment *must* be updated
#              (date, YYYY/MM/DD)
# test_tags:   a set of bazel tags, that if a test declares them signals
#              that that test should be run with this experiment enabled in CI
#
# Well known test tags:
#   core_end2end_tests:  all tests, fixtures in the core end2end suite
#   endpoint_test:       endpoint related iomgr tests
#   flow_control_test:   tests pertaining explicitly to flow control
#   hpack_test:          hpack encode/decode tests
#   promise_test:        tests around the promise architecture
#   resource_quota_test: tests known to exercse resource quota

- name: tcp_frame_size_tuning
  description:
    If set, enables TCP to use RPC size estimation made by higher layers.
    TCP would not indicate completion of a read operation until a specified
    number of bytes have been read over the socket.
    Buffers are also allocated according to estimated RPC sizes.
  default: false
  expiry: 2023/01/01
  owner: ctiller@google.com
  test_tags: ["endpoint_test", "flow_control_test"]
- name: tcp_read_chunks
  description:
    Allocate only 8kb or 64kb chunks for TCP reads to reduce pressure on
    malloc to recycle arbitrary large blocks.
  default: true
  expiry: 2023/01/01
  owner: ctiller@google.com
  test_tags: ["endpoint_test", "flow_control_test"]
- name: tcp_rcv_lowat
  description:
    Use SO_RCVLOWAT to avoid wakeups on the read path.
  default: false
  expiry: 2023/01/01
  owner: ctiller@google.com
  test_tags: ["endpoint_test", "flow_control_test"]
- name: peer_state_based_framing
  description:
    If set, the max sizes of frames sent to lower layers is controlled based
    on the peer's memory pressure which is reflected in its max http2 frame
    size.
  default: false
  expiry: 2023/01/01
  owner: vigneshbabu@google.com
  test_tags: ["flow_control_test"]
- name: flow_control_fixes
  description:
    Various fixes for flow control, max frame size setting.
  default: true
  expiry: 2023/04/01
  owner: ctiller@google.com
  test_tags: ["flow_control_test"]
- name: memory_pressure_controller
  description:
    New memory pressure controller
  default: false
  expiry: 2023/01/01
  owner: ctiller@google.com
  test_tags: [resource_quota_test]
- name: unconstrained_max_quota_buffer_size
  description:
    Discard the cap on the max free pool size for one memory allocator
  default: false
  expiry: 2023/01/01
  owner: ctiller@google.com
  test_tags: [resource_quota_test]
- name: new_hpack_huffman_decoder
  description:
    New HPACK huffman decoder - should be much faster than the existing implementation.
  default: true
  expiry: 2023/03/01
  owner: ctiller@google.com
  test_tags: ["core_end2end_tests", "hpack_test"]
- name: event_engine_client
  description:
    Use EventEngine clients instead of iomgr's grpc_tcp_client
  default: false
  expiry: 2023/01/13
  owner: hork@google.com
  test_tags: ["event_engine_client_test"]
- name: monitoring_experiment
  description:
    Placeholder experiment to prove/disprove our monitoring is working
  default: true
  expiry: 2023/01/01
  owner: ctiller@google.com
  test_tags: []
- name: promise_based_client_call
  description:
    If set, use the new gRPC promise based call code when it's appropriate
    (ie when all filters in a stack are promise based)
  default: false
  expiry: 2023/03/01
  owner: ctiller@google.com
  test_tags: ["core_end2end_test", "lame_client_test"]
<<<<<<< HEAD
- name: promise_based_server_call
  description:
    If set, use the new gRPC promise based call code when it's appropriate
    (ie when all filters in a stack are promise based)
  default: false
  expiry: 2023/03/01
  owner: ctiller@google.com
  test_tags: ["core_end2end_test"]
- name: posix_event_engine_enable_polling
  description:
    If set, enables polling on the default posix event engine.
  default: true
  expiry: 2023/01/01
  owner: vigneshbabu@google.com
  test_tags: ["event_engine_client_test"]
=======
>>>>>>> b0d7131a
- name: free_large_allocator
  description:
    If set, return all free bytes from a "big" allocator
  default: false
  expiry: 2023/04/01
  owner: alishananda@google.com
  test_tags: [resource_quota_test]
<|MERGE_RESOLUTION|>--- conflicted
+++ resolved
@@ -120,7 +120,13 @@
   expiry: 2023/03/01
   owner: ctiller@google.com
   test_tags: ["core_end2end_test", "lame_client_test"]
-<<<<<<< HEAD
+- name: free_large_allocator
+  description:
+    If set, return all free bytes from a "big" allocator
+  default: false
+  expiry: 2023/04/01
+  owner: alishananda@google.com
+  test_tags: [resource_quota_test]
 - name: promise_based_server_call
   description:
     If set, use the new gRPC promise based call code when it's appropriate
@@ -128,20 +134,4 @@
   default: false
   expiry: 2023/03/01
   owner: ctiller@google.com
-  test_tags: ["core_end2end_test"]
-- name: posix_event_engine_enable_polling
-  description:
-    If set, enables polling on the default posix event engine.
-  default: true
-  expiry: 2023/01/01
-  owner: vigneshbabu@google.com
-  test_tags: ["event_engine_client_test"]
-=======
->>>>>>> b0d7131a
-- name: free_large_allocator
-  description:
-    If set, return all free bytes from a "big" allocator
-  default: false
-  expiry: 2023/04/01
-  owner: alishananda@google.com
-  test_tags: [resource_quota_test]
+  test_tags: ["core_end2end_test"]