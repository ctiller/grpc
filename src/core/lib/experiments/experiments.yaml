# Copyright 2022 gRPC authors.
#
# Licensed under the Apache License, Version 2.0 (the "License");
# you may not use this file except in compliance with the License.
# You may obtain a copy of the License at
#
#     http://www.apache.org/licenses/LICENSE-2.0
#
# Unless required by applicable law or agreed to in writing, software
# distributed under the License is distributed on an "AS IS" BASIS,
# WITHOUT WARRANTIES OR CONDITIONS OF ANY KIND, either express or implied.
# See the License for the specific language governing permissions and
# limitations under the License.

# Format of each entry:
# name:        name of the experiment
# description: description of the experiment
# expiry:      when is the next time this experiment *must* be updated
#              (date, YYYY/MM/DD)
# test_tags:   a set of bazel tags, that if a test declares them signals
#              that that test should be run with this experiment enabled in CI
# allow_in_fuzzing_config: optional boolean (true if not specified)
#              if false, this experiment will not be included in fuzzers that
#              explore the config space
#
# Well known test tags:
#   core_end2end_test:   all tests, fixtures in the core end2end suite
#   endpoint_test:       endpoint related iomgr tests
#   flow_control_test:   tests pertaining explicitly to flow control
#   hpack_test:          hpack encode/decode tests
#   promise_test:        tests around the promise architecture
#   resource_quota_test: tests known to exercse resource quota

# This file only defines the experiments. Refer to rollouts.yaml for the rollout
# state of each experiment.
- name: tcp_frame_size_tuning
  description:
    If set, enables TCP to use RPC size estimation made by higher layers.
    TCP would not indicate completion of a read operation until a specified
    number of bytes have been read over the socket.
    Buffers are also allocated according to estimated RPC sizes.
  expiry: 2024/01/01
  owner: vigneshbabu@google.com
  test_tags: ["endpoint_test", "flow_control_test"]
- name: tcp_rcv_lowat
  description: Use SO_RCVLOWAT to avoid wakeups on the read path.
  expiry: 2024/01/01
  owner: vigneshbabu@google.com
  test_tags: ["endpoint_test", "flow_control_test"]
- name: peer_state_based_framing
  description:
    If set, the max sizes of frames sent to lower layers is controlled based
    on the peer's memory pressure which is reflected in its max http2 frame
    size.
  expiry: 2024/01/01
  owner: vigneshbabu@google.com
  test_tags: ["flow_control_test"]
- name: memory_pressure_controller
  description: New memory pressure controller
  expiry: 2024/05/05
  owner: ctiller@google.com
  test_tags: [resource_quota_test]
- name: unconstrained_max_quota_buffer_size
  description: Discard the cap on the max free pool size for one memory allocator
  expiry: 2024/02/01
  owner: ctiller@google.com
  test_tags: [resource_quota_test]
- name: event_engine_client
  description: Use EventEngine clients instead of iomgr's grpc_tcp_client
  expiry: 2024/01/21
  owner: hork@google.com
  test_tags: ["core_end2end_test", "event_engine_client_test"]
- name: monitoring_experiment
  description: Placeholder experiment to prove/disprove our monitoring is working
  expiry: never-ever
  owner: ctiller@google.com
  test_tags: []
- name: promise_based_client_call
  description:
    If set, use the new gRPC promise based call code when it's appropriate
    (ie when all filters in a stack are promise based)
  expiry: 2023/11/01
  owner: ctiller@google.com
  test_tags: ["core_end2end_test", "lame_client_test"]
- name: free_large_allocator
  description: If set, return all free bytes from a "big" allocator
  expiry: 2023/11/01
  owner: alishananda@google.com
  test_tags: [resource_quota_test]
- name: promise_based_server_call
  description:
    If set, use the new gRPC promise based call code when it's appropriate
    (ie when all filters in a stack are promise based)
  expiry: 2023/11/01
  owner: ctiller@google.com
  test_tags: ["core_end2end_test", "cpp_end2end_test", "xds_end2end_test", "logging_test"]
- name: event_engine_listener
  description: Use EventEngine listeners instead of iomgr's grpc_tcp_server
  expiry: 2024/01/01
  owner: vigneshbabu@google.com
  test_tags: ["core_end2end_test", "event_engine_listener_test"]
- name: schedule_cancellation_over_write
  description: Allow cancellation op to be scheduled over a write
  expiry: 2024/01/01
  owner: vigneshbabu@google.com
  test_tags: []
- name: trace_record_callops
  description: Enables tracing of call batch initiation and completion.
  expiry: 2024/01/01
  owner: vigneshbabu@google.com
  test_tags: []
- name: event_engine_dns
  description:
    If set, use EventEngine DNSResolver for client channel resolution
  expiry: 2023/10/01
  owner: yijiem@google.com
  test_tags: ["cancel_ares_query_test", "resolver_component_tests_runner_invoker"]
  allow_in_fuzzing_config: false
- name: client_privacy
  description:
    If set, client privacy
  expiry: 2023/11/01
  owner: alishananda@google.com
  test_tags: []
  allow_in_fuzzing_config: false
- name: canary_client_privacy
  description:
    If set, canary client privacy
  expiry: 2023/11/01
  owner: alishananda@google.com
  test_tags: []
  allow_in_fuzzing_config: false
- name: server_privacy
  description:
    If set, server privacy
  expiry: 2023/11/01
  owner: alishananda@google.com
  test_tags: []
  allow_in_fuzzing_config: false
- name: keepalive_fix
  description:
    Allows overriding keepalive_permit_without_calls.
    Refer https://github.com/grpc/grpc/pull/33428 for more information.
  expiry: 2024/06/30
  owner: yashkt@google.com
  test_tags: []
  allow_in_fuzzing_config: false
- name: keepalive_server_fix
  description:
    Allows overriding keepalive_permit_without_calls for servers.
    Refer https://github.com/grpc/grpc/pull/33917 for more information.
  expiry: 2023/12/31
  owner: yashkt@google.com
  test_tags: []
  allow_in_fuzzing_config: false
- name: work_serializer_dispatch
  description:
    Have the work serializer dispatch work to event engine for every callback,
    instead of running things inline in the first thread that successfully
    enqueues work.
  expiry: 2024/02/10
  owner: ctiller@google.com
  test_tags: ["core_end2end_test", "cpp_end2end_test", "xds_end2end_test", "lb_unit_test"]
- name: lazier_stream_updates
  description:
    Allow streams to consume up to 50% of the incoming window before we
    force send a flow control update.
  expiry: 2024/01/23
  owner: ctiller@google.com
  test_tags: [flow_control_test]
- name: jitter_max_idle
  description:
    Enable jitter on connection max idle times.
    Historically this jitter was only on max connection age, but it seems like
    this could smooth out some herding problems.
  expiry: 2023/11/21
  owner: ctiller@google.com
  test_tags: []
  allow_in_fuzzing_config: true
- name: round_robin_delegate_to_pick_first
  description:
    Change round_robin code to delegate to pick_first as per dualstack
    backend design.
  expiry: 2023/11/15
  owner: roth@google.com
  test_tags: ["lb_unit_test", "cpp_lb_end2end_test", "xds_end2end_test"]
- name: wrr_delegate_to_pick_first
  description:
    Change WRR code to delegate to pick_first as per dualstack
    backend design.
  expiry: 2023/11/15
  owner: roth@google.com
  test_tags: ["lb_unit_test", "cpp_lb_end2end_test", "xds_end2end_test"]
- name: pick_first_happy_eyeballs
  description:
    Use Happy Eyeballs in pick_first.
  expiry: 2023/12/15
  owner: roth@google.com
  test_tags: ["lb_unit_test", "cpp_lb_end2end_test", "xds_end2end_test"]
- name: combiner_offload_to_event_engine
  description:
    Offload Combiner work onto the EventEngine instead of the Executor.
  expiry: 2024/01/15
  owner: hork@google.com
  test_tags: []
- name: multiping
  description:
    Allow more than one ping to be in flight at a time by default.
  expiry: 2024/01/15
  owner: ctiller@google.com
  test_tags: [flow_control_test]
- name: registered_method_lookup_in_transport
  description:
    Change registered method's lookup point to transport
  expiry: 2024/03/31
  owner: yashkt@google.com
  test_tags: ["surface_registered_method_lookup"]
<<<<<<< HEAD
- name: rstpit
  description:
    On RST_STREAM on a server, reduce MAX_CONCURRENT_STREAMS for a short duration
  expiry: 2024/03/03
  owner: ctiller@google.com
  test_tags: [flow_control_test]
=======
- name: call_status_override_on_cancellation
  description:
    Avoid overriding call status of successfully finished calls if it races with
    cancellation.
  expiry: 2024/01/01
  owner: vigneshbabu@google.com
  test_tags: []
>>>>>>> 7a06614f
<|MERGE_RESOLUTION|>--- conflicted
+++ resolved
@@ -215,19 +215,16 @@
   expiry: 2024/03/31
   owner: yashkt@google.com
   test_tags: ["surface_registered_method_lookup"]
-<<<<<<< HEAD
+- name: call_status_override_on_cancellation
+  description:
+    Avoid overriding call status of successfully finished calls if it races with
+    cancellation.
+  expiry: 2024/01/01
+  owner: vigneshbabu@google.com
+  test_tags: []
 - name: rstpit
   description:
     On RST_STREAM on a server, reduce MAX_CONCURRENT_STREAMS for a short duration
   expiry: 2024/03/03
   owner: ctiller@google.com
-  test_tags: [flow_control_test]
-=======
-- name: call_status_override_on_cancellation
-  description:
-    Avoid overriding call status of successfully finished calls if it races with
-    cancellation.
-  expiry: 2024/01/01
-  owner: vigneshbabu@google.com
-  test_tags: []
->>>>>>> 7a06614f
+  test_tags: [flow_control_test]