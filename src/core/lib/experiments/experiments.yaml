# Copyright 2022 gRPC authors.
#
# Licensed under the Apache License, Version 2.0 (the "License");
# you may not use this file except in compliance with the License.
# You may obtain a copy of the License at
#
#     http://www.apache.org/licenses/LICENSE-2.0
#
# Unless required by applicable law or agreed to in writing, software
# distributed under the License is distributed on an "AS IS" BASIS,
# WITHOUT WARRANTIES OR CONDITIONS OF ANY KIND, either express or implied.
# See the License for the specific language governing permissions and
# limitations under the License.

# Format of each entry:
# name:        name of the experiment
# description: description of the experiment
# expiry:      when is the next time this experiment *must* be updated
#              (date, YYYY/MM/DD)
# test_tags:   a set of bazel tags, that if a test declares them signals
#              that that test should be run with this experiment enabled in CI
# allow_in_fuzzing_config: optional boolean (true if not specified)
#              if false, this experiment will not be included in fuzzers that
#              explore the config space
#
# Well known test tags:
#   core_end2end_test:   all tests, fixtures in the core end2end suite
#   endpoint_test:       endpoint related iomgr tests
#   flow_control_test:   tests pertaining explicitly to flow control
#   hpack_test:          hpack encode/decode tests
#   promise_test:        tests around the promise architecture
#   resource_quota_test: tests known to exercse resource quota

# This file only defines the experiments. Refer to rollouts.yaml for the rollout
# state of each experiment.
- name: tcp_frame_size_tuning
  description:
    If set, enables TCP to use RPC size estimation made by higher layers.
    TCP would not indicate completion of a read operation until a specified
    number of bytes have been read over the socket.
    Buffers are also allocated according to estimated RPC sizes.
  expiry: 2024/01/01
  owner: vigneshbabu@google.com
  test_tags: ["endpoint_test", "flow_control_test"]
- name: tcp_rcv_lowat
  description: Use SO_RCVLOWAT to avoid wakeups on the read path.
  expiry: 2024/01/01
  owner: vigneshbabu@google.com
  test_tags: ["endpoint_test", "flow_control_test"]
- name: peer_state_based_framing
  description:
    If set, the max sizes of frames sent to lower layers is controlled based
    on the peer's memory pressure which is reflected in its max http2 frame
    size.
  expiry: 2024/01/01
  owner: vigneshbabu@google.com
  test_tags: ["flow_control_test"]
- name: memory_pressure_controller
  description: New memory pressure controller
  expiry: 2023/10/01
  owner: ctiller@google.com
  test_tags: [resource_quota_test]
- name: unconstrained_max_quota_buffer_size
  description: Discard the cap on the max free pool size for one memory allocator
  expiry: 2024/02/01
  owner: ctiller@google.com
  test_tags: [resource_quota_test]
- name: event_engine_client
  description: Use EventEngine clients instead of iomgr's grpc_tcp_client
  expiry: 2023/10/01
  owner: hork@google.com
  test_tags: ["core_end2end_test", "event_engine_client_test"]
- name: monitoring_experiment
  description: Placeholder experiment to prove/disprove our monitoring is working
  expiry: never-ever
  owner: ctiller@google.com
  test_tags: []
- name: promise_based_client_call
  description:
    If set, use the new gRPC promise based call code when it's appropriate
    (ie when all filters in a stack are promise based)
  expiry: 2023/11/01
  owner: ctiller@google.com
  test_tags: ["core_end2end_test", "lame_client_test"]
- name: free_large_allocator
  description: If set, return all free bytes from a "big" allocator
  expiry: 2023/11/01
  owner: alishananda@google.com
  test_tags: [resource_quota_test]
- name: promise_based_server_call
  description:
    If set, use the new gRPC promise based call code when it's appropriate
    (ie when all filters in a stack are promise based)
  expiry: 2023/11/01
  owner: ctiller@google.com
  test_tags: ["core_end2end_test", "cpp_end2end_test", "xds_end2end_test", "logging_test"]
- name: event_engine_listener
  description: Use EventEngine listeners instead of iomgr's grpc_tcp_server
  expiry: 2024/01/01
  owner: vigneshbabu@google.com
  test_tags: ["core_end2end_test", "event_engine_listener_test"]
- name: schedule_cancellation_over_write
  description: Allow cancellation op to be scheduled over a write
  expiry: 2024/01/01
  owner: vigneshbabu@google.com
  test_tags: []
- name: trace_record_callops
  description: Enables tracing of call batch initiation and completion.
  expiry: 2024/01/01
  owner: vigneshbabu@google.com
  test_tags: []
- name: event_engine_dns
  description:
    If set, use EventEngine DNSResolver for client channel resolution
  expiry: 2023/10/01
  owner: yijiem@google.com
  test_tags: ["cancel_ares_query_test", "resolver_component_tests_runner_invoker"]
  allow_in_fuzzing_config: false
- name: work_stealing
  description:
    If set, use a work stealing thread pool implementation in EventEngine
  expiry: 2023/10/01
  owner: hork@google.com
  test_tags: ["core_end2end_test"]
  allow_in_fuzzing_config: false
- name: client_privacy
  description:
    If set, client privacy
  expiry: 2023/11/01
  owner: alishananda@google.com
  test_tags: []
  allow_in_fuzzing_config: false
- name: canary_client_privacy
  description:
    If set, canary client privacy
  expiry: 2023/11/01
  owner: alishananda@google.com
  test_tags: []
  allow_in_fuzzing_config: false
- name: server_privacy
  description:
    If set, server privacy
  expiry: 2023/11/01
  owner: alishananda@google.com
  test_tags: []
  allow_in_fuzzing_config: false
- name: unique_metadata_strings
  description:
    Ensure a unique copy of strings from parsed metadata are taken.
    The hypothesis here is that ref counting these are causing read buffer
    lifetimes to be extended leading to memory bloat.
  expiry: 2023/11/01
  owner: ctiller@google.com
  test_tags: []
  allow_in_fuzzing_config: true
- name: keepalive_fix
  description:
    Allows overriding keepalive_permit_without_calls.
    Refer https://github.com/grpc/grpc/pull/33428 for more information.
  expiry: 2024/06/30
  owner: yashkt@google.com
  test_tags: []
  allow_in_fuzzing_config: false
- name: keepalive_server_fix
  description:
    Allows overriding keepalive_permit_without_calls for servers.
    Refer https://github.com/grpc/grpc/pull/33917 for more information.
  expiry: 2023/12/31
  owner: yashkt@google.com
  test_tags: []
  allow_in_fuzzing_config: false
- name: lazier_stream_updates
  description:
    Allow streams to consume up to 50% of the incoming window before we
    force send a flow control update.
  expiry: 2024/01/23
  owner: ctiller@google.com
  test_tags: [flow_control_test]
- name: jitter_max_idle
  description:
    Enable jitter on connection max idle times.
    Historically this jitter was only on max connection age, but it seems like
    this could smooth out some herding problems.
  expiry: 2023/11/21
  owner: ctiller@google.com
  test_tags: []
  allow_in_fuzzing_config: true
<<<<<<< HEAD
- name: work_serializer_dispatch
  description:
    Have the work serializer dispatch work to event engine for every callback,
    instead of running things inline in the first thread that successfully
    enqueues work.
  expiry: 2024/02/10
  owner: ctiller@google.com
  test_tags: ["core_end2end_test", "cpp_end2end_test", "xds_end2end_test", "lb_policy_test"]
=======
- name: round_robin_dualstack
  description:
    Change round_robin code to delegate to pick_first as per dualstack
    backend design.
  expiry: 2023/11/15
  owner: roth@google.com
  test_tags: []
>>>>>>> 03776a2f
<|MERGE_RESOLUTION|>--- conflicted
+++ resolved
@@ -185,7 +185,13 @@
   owner: ctiller@google.com
   test_tags: []
   allow_in_fuzzing_config: true
-<<<<<<< HEAD
+- name: round_robin_dualstack
+  description:
+    Change round_robin code to delegate to pick_first as per dualstack
+    backend design.
+  expiry: 2023/11/15
+  owner: roth@google.com
+  test_tags: []
 - name: work_serializer_dispatch
   description:
     Have the work serializer dispatch work to event engine for every callback,
@@ -193,13 +199,4 @@
     enqueues work.
   expiry: 2024/02/10
   owner: ctiller@google.com
-  test_tags: ["core_end2end_test", "cpp_end2end_test", "xds_end2end_test", "lb_policy_test"]
-=======
-- name: round_robin_dualstack
-  description:
-    Change round_robin code to delegate to pick_first as per dualstack
-    backend design.
-  expiry: 2023/11/15
-  owner: roth@google.com
-  test_tags: []
->>>>>>> 03776a2f
+  test_tags: ["core_end2end_test", "cpp_end2end_test", "xds_end2end_test", "lb_policy_test"]