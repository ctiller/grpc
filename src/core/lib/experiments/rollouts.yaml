# Copyright 2023 gRPC authors.
#
# Licensed under the Apache License, Version 2.0 (the "License");
# you may not use this file except in compliance with the License.
# You may obtain a copy of the License at
#
#     http://www.apache.org/licenses/LICENSE-2.0
#
# Unless required by applicable law or agreed to in writing, software
# distributed under the License is distributed on an "AS IS" BASIS,
# WITHOUT WARRANTIES OR CONDITIONS OF ANY KIND, either express or implied.
# See the License for the specific language governing permissions and
# limitations under the License.

# This file describes the rollout status of each experiment.
# Format of each entry:
# name:        name of the experiment
# default:     one of:
#              - broken  - the experiment defaults to off and is not tested
#                          in all platforms.
#              - false   - the experiment defaults to off in all platforms.
#              - debug   - the experiment defaults to on in debug builds,
#                          off in release builds in all platforms.
#              - true    - the experiment defaults to on in all platforms.
#
# [OR] the default can be platform specific:
#  -----------------------------------------
#  e.g the following would mark the experiment as broken on ios, false on
#  windows and debug on posix. If a platform is un-specified, the default for
#  that platform will be set to false.
#  - name: experiment_1
#    default:
#       ios: broken
#       windows: false
#       posix: debug
#
# Supported platforms: ios, windows, posix

- name: tcp_frame_size_tuning
  default: false
- name: tcp_rcv_lowat
  default: false
- name: peer_state_based_framing
  default: false
- name: memory_pressure_controller
  default: false
- name: unconstrained_max_quota_buffer_size
  default: false
- name: event_engine_client
  default:
    # not tested on iOS at all
    ios: broken
    posix: false
    # TODO(hork): resolve when the client end2end test flake rate reduces to
    # a tolerable amount.
    windows: broken
- name: monitoring_experiment
  default: true
- name: promise_based_client_call
  default: false
- name: free_large_allocator
  default: false
- name: promise_based_server_call
  default: false
- name: event_engine_listener
  default: false
- name: schedule_cancellation_over_write
  default: false
- name: trace_record_callops
  default: false
- name: event_engine_dns
  default:
    # not tested on iOS at all
    ios: broken
    posix: false
    # TODO(yijiem): resolve when the WindowsEventEngine DNS Resolver is
    # implemented
    windows: broken
- name: work_serializer_dispatch
  default: false
- name: client_privacy
  default: false
- name: canary_client_privacy
  default: false
- name: server_privacy
  default: false
- name: keepalive_fix
  default: false
- name: keepalive_server_fix
  default: false
- name: lazier_stream_updates
  default: true
- name: jitter_max_idle
  default: true
- name: round_robin_delegate_to_pick_first
  default: true
- name: wrr_delegate_to_pick_first
  default: true
- name: pick_first_happy_eyeballs
  default: true
- name: combiner_offload_to_event_engine
  default: true
- name: registered_method_lookup_in_transport
  default: true
- name: call_status_override_on_cancellation
  default: debug
- name: work_serializer_clears_time_cache
  default: true
<<<<<<< HEAD
- name: tarpit
=======
- name: settings_timeout
>>>>>>> 385583b2
  default: true
- name: chttp2_batch_requests
  default: true
- name: chttp2_offload_on_rst_stream
  default: true
- name: block_excessive_requests_before_settings_ack
  default: true
- name: ping_on_rst_stream
  default: true<|MERGE_RESOLUTION|>--- conflicted
+++ resolved
@@ -106,11 +106,9 @@
   default: debug
 - name: work_serializer_clears_time_cache
   default: true
-<<<<<<< HEAD
 - name: tarpit
-=======
+  default: true
 - name: settings_timeout
->>>>>>> 385583b2
   default: true
 - name: chttp2_batch_requests
   default: true
