--- conflicted
+++ resolved
@@ -48,13 +48,10 @@
   default: true
 - name: call_v3
   default: false
-<<<<<<< HEAD
 - name: chaotic_good_framing_layer
   default: true
-=======
 - name: error_flatten
   default: false
->>>>>>> e102354f
 - name: event_engine_callback_cq
   default: true
 - name: event_engine_client
