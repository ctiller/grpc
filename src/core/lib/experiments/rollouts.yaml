# Copyright 2023 gRPC authors.
#
# Licensed under the Apache License, Version 2.0 (the "License");
# you may not use this file except in compliance with the License.
# You may obtain a copy of the License at
#
#     http://www.apache.org/licenses/LICENSE-2.0
#
# Unless required by applicable law or agreed to in writing, software
# distributed under the License is distributed on an "AS IS" BASIS,
# WITHOUT WARRANTIES OR CONDITIONS OF ANY KIND, either express or implied.
# See the License for the specific language governing permissions and
# limitations under the License.

# This file describes the rollout status of each experiment.
# Format of each entry:
# name:        name of the experiment
# default:     one of:
#              - broken  - the experiment defaults to off and is not tested
#                          in all platforms.
#              - false   - the experiment defaults to off in all platforms.
#              - debug   - the experiment defaults to on in debug builds,
#                          off in release builds in all platforms.
#              - true    - the experiment defaults to on in all platforms.
#
# [OR] the default can be platform specific:
#  -----------------------------------------
#  e.g the following would mark the experiment as broken on ios, false on
#  windows and debug on posix. If a platform is un-specified, the default for
#  that platform will be set to false.
#  - name: experiment_1
#    default:
#       ios: broken
#       windows: false
#       posix: debug
#
# Supported platforms: ios, windows, posix

- name: tcp_frame_size_tuning
  default: false
- name: tcp_rcv_lowat
  default: false
- name: peer_state_based_framing
  default: false
- name: memory_pressure_controller
  default: false
- name: unconstrained_max_quota_buffer_size
  default: false
- name: event_engine_client
  default:
    # not tested on iOS at all
    ios: broken
    posix: false
    # TODO(hork): resolve when the client end2end test flake rate reduces to
    # a tolerable amount.
    windows: broken
- name: monitoring_experiment
  default: true
- name: promise_based_client_call
  default: false
- name: free_large_allocator
  default: false
- name: promise_based_server_call
  default: false
- name: event_engine_listener
  default: false
- name: schedule_cancellation_over_write
  default: false
- name: trace_record_callops
  default: false
- name: event_engine_dns
  default:
    # not tested on iOS at all
    ios: broken
    posix: false
    # TODO(yijiem): resolve when the WindowsEventEngine DNS Resolver is 
    # implemented
    windows: broken
- name: work_stealing
  default: true
- name: client_privacy
  default: false
- name: canary_client_privacy
  default: false
- name: server_privacy
  default: false
- name: unique_metadata_strings
  default: true
- name: keepalive_fix
  default: false
- name: keepalive_server_fix
  default: false
- name: lazier_stream_updates
  default: true
- name: jitter_max_idle
<<<<<<< HEAD
  default: true
- name: round_robin_dualstack
  default: true
- name: work_serializer_dispatch
=======
>>>>>>> 0bc07c95
  default: true<|MERGE_RESOLUTION|>--- conflicted
+++ resolved
@@ -93,11 +93,6 @@
 - name: lazier_stream_updates
   default: true
 - name: jitter_max_idle
-<<<<<<< HEAD
-  default: true
-- name: round_robin_dualstack
   default: true
 - name: work_serializer_dispatch
-=======
->>>>>>> 0bc07c95
   default: true