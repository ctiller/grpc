--- conflicted
+++ resolved
@@ -26,15 +26,8 @@
 #include <grpc/support/log.h>
 #include <grpc/support/sync.h>
 
-<<<<<<< HEAD
-#include "src/core/lib/gprpp/crash.h"
-
-/* Number of mutexes to allocate for events, to avoid lock contention.
-   Should be a prime. */
-=======
 // Number of mutexes to allocate for events, to avoid lock contention.
 // Should be a prime.
->>>>>>> 8d5e0a71
 enum { event_sync_partitions = 31 };
 
 // Events are partitioned by address to avoid lock contention.
