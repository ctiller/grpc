/*
 *
 * Copyright 2015 gRPC authors.
 *
 * Licensed under the Apache License, Version 2.0 (the "License");
 * you may not use this file except in compliance with the License.
 * You may obtain a copy of the License at
 *
 *     http://www.apache.org/licenses/LICENSE-2.0
 *
 * Unless required by applicable law or agreed to in writing, software
 * distributed under the License is distributed on an "AS IS" BASIS,
 * WITHOUT WARRANTIES OR CONDITIONS OF ANY KIND, either express or implied.
 * See the License for the specific language governing permissions and
 * limitations under the License.
 *
 */

#ifndef GRPC_CORE_LIB_GPR_USEFUL_H
#define GRPC_CORE_LIB_GPR_USEFUL_H

#include <grpc/support/port_platform.h>

#include <cstddef>

/** useful utilities that don't belong anywhere else */

namespace grpc_core {

template <typename T>
T Clamp(T val, T min, T max) {
  if (val < min) return min;
  if (max < val) return max;
  return val;
}

/** rotl, rotr assume x is unsigned */
template <typename T>
constexpr T RotateLeft(T x, T n) {
  return ((x << n) | (x >> (sizeof(x) * 8 - n)));
}
template <typename T>
constexpr T RotateRight(T x, T n) {
  return ((x >> n) | (x << (sizeof(x) * 8 - n)));
}

// Set the n-th bit of i
template <typename T>
T SetBit(T* i, size_t n) {
  return *i |= (T(1) << n);
}

// Clear the n-th bit of i
template <typename T>
T ClearBit(T* i, size_t n) {
  return *i &= ~(T(1) << n);
}

// Get the n-th bit of i
template <typename T>
bool GetBit(T i, size_t n) {
  return (i & (T(1) << n)) != 0;
}

namespace useful_detail {
inline constexpr uint32_t HexdigitBitcount(uint32_t x) {
  return (x - ((x >> 1) & 0x77777777) - ((x >> 2) & 0x33333333) -
          ((x >> 3) & 0x11111111));
}
}  // namespace useful_detail

inline constexpr uint32_t BitCount(uint32_t i) {
  return (((useful_detail::HexdigitBitcount(i) +
            (useful_detail::HexdigitBitcount(i) >> 4)) &
           0x0f0f0f0f) %
          255);
}

inline constexpr uint32_t BitCount(uint64_t i) {
  return BitCount(uint32_t(i)) + BitCount(uint32_t(i >> 32));
}

inline constexpr uint32_t BitCount(uint16_t i) { return BitCount(uint32_t(i)); }
inline constexpr uint32_t BitCount(uint8_t i) { return BitCount(uint32_t(i)); }
inline constexpr uint32_t BitCount(int64_t i) { return BitCount(uint64_t(i)); }
inline constexpr uint32_t BitCount(int32_t i) { return BitCount(uint32_t(i)); }
inline constexpr uint32_t BitCount(int16_t i) { return BitCount(uint16_t(i)); }
inline constexpr uint32_t BitCount(int8_t i) { return BitCount(uint8_t(i)); }

// This function uses operator< to implement a qsort-style comparison, whereby:
// if a is smaller than b, a number smaller than 0 is returned.
// if a is bigger than b, a number greater than 0 is returned.
// if a is neither smaller nor bigger than b, 0 is returned.
template <typename T>
int QsortCompare(const T& a, const T& b) {
  if (a < b) return -1;
  if (b < a) return 1;
  return 0;
}

template <typename T>
constexpr size_t HashPointer(T* p, size_t range) {
  return (((reinterpret_cast<size_t>(p)) >> 4) ^
          ((reinterpret_cast<size_t>(p)) >> 9) ^
          ((reinterpret_cast<size_t>(p)) >> 14)) %
         range;
}

<<<<<<< HEAD
inline int64_t SaturatingAdd(int64_t a, int64_t b) {
  if (a > 0) {
    if (b > INT64_MAX - a) {
      return INT64_MAX;
    }
  } else if (b < INT64_MIN - a) {
    return INT64_MIN;
  }

  return a + b;
=======
inline uint32_t MixHash32(uint32_t a, uint32_t b) {
  return RotateLeft(a, 2u) ^ b;
>>>>>>> 10b2b505
}

}  // namespace grpc_core

#define GPR_ARRAY_SIZE(array) (sizeof(array) / sizeof(*(array)))

#endif /* GRPC_CORE_LIB_GPR_USEFUL_H */<|MERGE_RESOLUTION|>--- conflicted
+++ resolved
@@ -106,7 +106,6 @@
          range;
 }
 
-<<<<<<< HEAD
 inline int64_t SaturatingAdd(int64_t a, int64_t b) {
   if (a > 0) {
     if (b > INT64_MAX - a) {
@@ -115,12 +114,11 @@
   } else if (b < INT64_MIN - a) {
     return INT64_MIN;
   }
+  return a + b;
+}
 
-  return a + b;
-=======
 inline uint32_t MixHash32(uint32_t a, uint32_t b) {
   return RotateLeft(a, 2u) ^ b;
->>>>>>> 10b2b505
 }
 
 }  // namespace grpc_core
