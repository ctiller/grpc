--- conflicted
+++ resolved
@@ -162,18 +162,6 @@
     return result;
   }
 
-<<<<<<< HEAD
-  BitSet& Set(int i, bool value) {
-    set(i, value);
-    return *this;
-  }
-
-  BitSet& SetAll(bool value) {
-    for (size_t i = 0; i < kTotalBits; i++) {
-      set(i, value);
-    }
-    return *this;
-=======
   template <typename Int>
   static BitSet<kTotalBits, kUnitBits> FromInt(Int value) {
     BitSet<kTotalBits, kUnitBits> result;
@@ -181,7 +169,18 @@
       result.set(i, (value & (Int(1) << i)) != 0);
     }
     return result;
->>>>>>> dfb50dba
+  }
+
+  BitSet& Set(int i, bool value) {
+    set(i, value);
+    return *this;
+  }
+
+  BitSet& SetAll(bool value) {
+    for (size_t i = 0; i < kTotalBits; i++) {
+      set(i, value);
+    }
+    return *this;
   }
 
  private:
