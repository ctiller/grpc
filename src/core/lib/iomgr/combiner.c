--- conflicted
+++ resolved
@@ -181,12 +181,8 @@
   }
 }
 
-<<<<<<< HEAD
-grpc_combiner *grpc_combiner_ref(grpc_combiner *lock) {
-=======
 grpc_combiner *grpc_combiner_ref(grpc_combiner *lock GRPC_COMBINER_DEBUG_ARGS) {
   GRPC_COMBINER_DEBUG_SPAM("  REF", 1);
->>>>>>> f6723896
   gpr_ref(&lock->refs);
   return lock;
 }
