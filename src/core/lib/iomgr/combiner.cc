--- conflicted
+++ resolved
@@ -62,21 +62,15 @@
   gpr_refcount refs;
 };
 
-<<<<<<< HEAD
-static void combiner_sched(grpc_exec_ctx *exec_ctx, grpc_closure *closure,
-                           grpc_error *error);
-static void combiner_run(grpc_exec_ctx *exec_ctx, grpc_closure *closure,
-                         grpc_error *error);
-static void combiner_finally_exec(grpc_exec_ctx *exec_ctx,
-                                  grpc_closure *closure, grpc_error *error);
-// returns true if there are still things enqueued on this combiner
-static bool finish1(grpc_exec_ctx *exec_ctx, grpc_combiner *combiner) GRPC_MUST_USE_RESULT;
-=======
-static void combiner_exec(grpc_exec_ctx* exec_ctx, grpc_closure* closure,
-                          grpc_error* error);
+static void combiner_sched(grpc_exec_ctx* exec_ctx, grpc_closure* closure,
+                           grpc_error* error);
+static void combiner_run(grpc_exec_ctx* exec_ctx, grpc_closure* closure,
+                         grpc_error* error);
 static void combiner_finally_exec(grpc_exec_ctx* exec_ctx,
                                   grpc_closure* closure, grpc_error* error);
->>>>>>> 0f2cfdcc
+// returns true if there are still things enqueued on this combiner
+static bool finish1(grpc_exec_ctx* exec_ctx,
+                    grpc_combiner* combiner) GRPC_MUST_USE_RESULT;
 
 static const grpc_closure_scheduler_vtable scheduler = {
     combiner_run, combiner_sched, "combiner:immediately"};
@@ -165,19 +159,11 @@
   ((grpc_combiner*)(((char*)((closure)->scheduler)) -            \
                     offsetof(grpc_combiner, scheduler_name)))
 
-<<<<<<< HEAD
-static void combiner_sched(grpc_exec_ctx *exec_ctx, grpc_closure *cl,
-                           grpc_error *error) {
+static void combiner_sched(grpc_exec_ctx* exec_ctx, grpc_closure* cl,
+                           grpc_error* error) {
   GRPC_STATS_INC_COMBINER_LOCKS_SCHEDULED_ITEMS(exec_ctx);
   GPR_TIMER_BEGIN("combiner.schedule", 0);
-  grpc_combiner *lock = COMBINER_FROM_CLOSURE_SCHEDULER(cl, scheduler);
-=======
-static void combiner_exec(grpc_exec_ctx* exec_ctx, grpc_closure* cl,
-                          grpc_error* error) {
-  GRPC_STATS_INC_COMBINER_LOCKS_SCHEDULED_ITEMS(exec_ctx);
-  GPR_TIMER_BEGIN("combiner.execute", 0);
   grpc_combiner* lock = COMBINER_FROM_CLOSURE_SCHEDULER(cl, scheduler);
->>>>>>> 0f2cfdcc
   gpr_atm last = gpr_atm_full_fetch_add(&lock->state, STATE_ELEM_COUNT_LOW_BIT);
   GRPC_COMBINER_TRACE(gpr_log(GPR_DEBUG,
                               "C:%p grpc_combiner_execute c=%p last=%" PRIdPTR,
@@ -206,12 +192,11 @@
   GPR_TIMER_END("combiner.schedule", 0);
 }
 
-<<<<<<< HEAD
-static void combiner_run(grpc_exec_ctx *exec_ctx, grpc_closure *cl,
-                         grpc_error *error) {
+static void combiner_run(grpc_exec_ctx* exec_ctx, grpc_closure* cl,
+                         grpc_error* error) {
   GRPC_STATS_INC_COMBINER_LOCKS_SCHEDULED_ITEMS(exec_ctx);
   GPR_TIMER_BEGIN("combiner.run", 0);
-  grpc_combiner *lock = COMBINER_FROM_CLOSURE_SCHEDULER(cl, scheduler);
+  grpc_combiner* lock = COMBINER_FROM_CLOSURE_SCHEDULER(cl, scheduler);
   gpr_atm last = gpr_atm_full_fetch_add(&lock->state, STATE_ELEM_COUNT_LOW_BIT);
   GRPC_COMBINER_TRACE(gpr_log(GPR_DEBUG,
                               "C:%p grpc_combiner_execute c=%p last=%" PRIdPTR,
@@ -246,11 +231,8 @@
   }
 }
 
-static void move_next(grpc_exec_ctx *exec_ctx, grpc_combiner *lock) {
+static void move_next(grpc_exec_ctx* exec_ctx, grpc_combiner* lock) {
   assert(lock == exec_ctx->active_combiner);
-=======
-static void move_next(grpc_exec_ctx* exec_ctx) {
->>>>>>> 0f2cfdcc
   exec_ctx->active_combiner =
       exec_ctx->active_combiner->next_combiner_on_this_exec_ctx;
   if (exec_ctx->active_combiner == NULL) {
@@ -353,7 +335,7 @@
   return true;
 }
 
-bool finish1(grpc_exec_ctx *exec_ctx, grpc_combiner *lock) {
+bool finish1(grpc_exec_ctx* exec_ctx, grpc_combiner* lock) {
   move_next(exec_ctx, lock);
   lock->time_to_execute_final_list = false;
   gpr_atm old_state =
