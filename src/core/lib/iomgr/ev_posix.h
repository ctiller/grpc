//
//
// Copyright 2015 gRPC authors.
//
// Licensed under the Apache License, Version 2.0 (the "License");
// you may not use this file except in compliance with the License.
// You may obtain a copy of the License at
//
//     http://www.apache.org/licenses/LICENSE-2.0
//
// Unless required by applicable law or agreed to in writing, software
// distributed under the License is distributed on an "AS IS" BASIS,
// WITHOUT WARRANTIES OR CONDITIONS OF ANY KIND, either express or implied.
// See the License for the specific language governing permissions and
// limitations under the License.
//
//

#ifndef GRPC_SRC_CORE_LIB_IOMGR_EV_POSIX_H
#define GRPC_SRC_CORE_LIB_IOMGR_EV_POSIX_H

#include <grpc/support/port_platform.h>

#include <poll.h>

#include "src/core/lib/debug/trace.h"
#include "src/core/lib/iomgr/exec_ctx.h"
#include "src/core/lib/iomgr/pollset.h"
#include "src/core/lib/iomgr/pollset_set.h"
#include "src/core/lib/iomgr/wakeup_fd_posix.h"

<<<<<<< HEAD
extern grpc_core::DebugOnlyTraceFlag grpc_fd_trace; /* Disabled by default */
extern grpc_core::DebugOnlyTraceFlag
    grpc_polling_trace; /* Disabled by default */
=======
GPR_GLOBAL_CONFIG_DECLARE_STRING(grpc_poll_strategy);

extern grpc_core::DebugOnlyTraceFlag grpc_fd_trace;       // Disabled by default
extern grpc_core::DebugOnlyTraceFlag grpc_polling_trace;  // Disabled by default
>>>>>>> 1548038a

#define GRPC_FD_TRACE(format, ...)                        \
  if (GRPC_TRACE_FLAG_ENABLED(grpc_fd_trace)) {           \
    gpr_log(GPR_INFO, "(fd-trace) " format, __VA_ARGS__); \
  }

typedef struct grpc_fd grpc_fd;

typedef struct grpc_event_engine_vtable {
  size_t pollset_size;
  bool can_track_err;
  bool run_in_background;

  grpc_fd* (*fd_create)(int fd, const char* name, bool track_err);
  int (*fd_wrapped_fd)(grpc_fd* fd);
  void (*fd_orphan)(grpc_fd* fd, grpc_closure* on_done, int* release_fd,
                    const char* reason);
  void (*fd_shutdown)(grpc_fd* fd, grpc_error_handle why);
  void (*fd_notify_on_read)(grpc_fd* fd, grpc_closure* closure);
  void (*fd_notify_on_write)(grpc_fd* fd, grpc_closure* closure);
  void (*fd_notify_on_error)(grpc_fd* fd, grpc_closure* closure);
  void (*fd_set_readable)(grpc_fd* fd);
  void (*fd_set_writable)(grpc_fd* fd);
  void (*fd_set_error)(grpc_fd* fd);
  bool (*fd_is_shutdown)(grpc_fd* fd);

  void (*pollset_init)(grpc_pollset* pollset, gpr_mu** mu);
  void (*pollset_shutdown)(grpc_pollset* pollset, grpc_closure* closure);
  void (*pollset_destroy)(grpc_pollset* pollset);
  grpc_error_handle (*pollset_work)(grpc_pollset* pollset,
                                    grpc_pollset_worker** worker,
                                    grpc_core::Timestamp deadline);
  grpc_error_handle (*pollset_kick)(grpc_pollset* pollset,
                                    grpc_pollset_worker* specific_worker);
  void (*pollset_add_fd)(grpc_pollset* pollset, struct grpc_fd* fd);

  grpc_pollset_set* (*pollset_set_create)(void);
  void (*pollset_set_destroy)(grpc_pollset_set* pollset_set);
  void (*pollset_set_add_pollset)(grpc_pollset_set* pollset_set,
                                  grpc_pollset* pollset);
  void (*pollset_set_del_pollset)(grpc_pollset_set* pollset_set,
                                  grpc_pollset* pollset);
  void (*pollset_set_add_pollset_set)(grpc_pollset_set* bag,
                                      grpc_pollset_set* item);
  void (*pollset_set_del_pollset_set)(grpc_pollset_set* bag,
                                      grpc_pollset_set* item);
  void (*pollset_set_add_fd)(grpc_pollset_set* pollset_set, grpc_fd* fd);
  void (*pollset_set_del_fd)(grpc_pollset_set* pollset_set, grpc_fd* fd);

  bool (*is_any_background_poller_thread)(void);
  const char* name;
  bool (*check_engine_available)(bool explicit_request);
  void (*init_engine)();
  void (*shutdown_background_closure)(void);
  void (*shutdown_engine)(void);
  bool (*add_closure_to_background_poller)(grpc_closure* closure,
                                           grpc_error_handle error);

  void (*fd_set_pre_allocated)(grpc_fd* fd);
} grpc_event_engine_vtable;

// register a new event engine factory
void grpc_register_event_engine_factory(const grpc_event_engine_vtable* vtable,
                                        bool add_at_head);

void grpc_event_engine_init(void);
void grpc_event_engine_shutdown(void);

// Return the name of the poll strategy
const char* grpc_get_poll_strategy_name();

// Returns true if polling engine can track errors separately, false otherwise.
// If this is true, fd can be created with track_err set. After this, error
// events will be reported using fd_notify_on_error. If it is not set, errors
// will continue to be reported through fd_notify_on_read and
// fd_notify_on_write.
//
bool grpc_event_engine_can_track_errors();

// Returns true if polling engine runs in the background, false otherwise.
// Currently only 'epollbg' runs in the background.
//
bool grpc_event_engine_run_in_background();

// Create a wrapped file descriptor.
// Requires fd is a non-blocking file descriptor.
// \a track_err if true means that error events would be tracked separately
// using grpc_fd_notify_on_error. Currently, valid only for linux systems.
// This takes ownership of closing fd.
grpc_fd* grpc_fd_create(int fd, const char* name, bool track_err);

// Return the wrapped fd, or -1 if it has been released or closed.
int grpc_fd_wrapped_fd(grpc_fd* fd);

// Releases fd to be asynchronously destroyed.
// on_done is called when the underlying file descriptor is definitely close()d.
// If on_done is NULL, no callback will be made.
// If release_fd is not NULL, it's set to fd and fd will not be closed.
// Requires: *fd initialized; no outstanding notify_on_read or
// notify_on_write.
// MUST NOT be called with a pollset lock taken
void grpc_fd_orphan(grpc_fd* fd, grpc_closure* on_done, int* release_fd,
                    const char* reason);

// Has grpc_fd_shutdown been called on an fd?
bool grpc_fd_is_shutdown(grpc_fd* fd);

// Cause any current and future callbacks to fail.
void grpc_fd_shutdown(grpc_fd* fd, grpc_error_handle why);

// Register read interest, causing read_cb to be called once when fd becomes
// readable, on deadline specified by deadline, or on shutdown triggered by
// grpc_fd_shutdown.
// read_cb will be called with read_cb_arg when *fd becomes readable.
// read_cb is Called with status of GRPC_CALLBACK_SUCCESS if readable,
// GRPC_CALLBACK_TIMED_OUT if the call timed out,
// and CANCELLED if the call was cancelled.

// Requires:This method must not be called before the read_cb for any previous
// call runs. Edge triggered events are used whenever they are supported by the
// underlying platform. This means that users must drain fd in read_cb before
// calling notify_on_read again. Users are also expected to handle spurious
// events, i.e read_cb is called while nothing can be readable from fd
void grpc_fd_notify_on_read(grpc_fd* fd, grpc_closure* closure);

// Exactly the same semantics as above, except based on writable events.
void grpc_fd_notify_on_write(grpc_fd* fd, grpc_closure* closure);

// Exactly the same semantics as above, except based on error events. track_err
// needs to have been set on grpc_fd_create
void grpc_fd_notify_on_error(grpc_fd* fd, grpc_closure* closure);

// Forcibly set the fd to be readable, resulting in the closure registered with
// grpc_fd_notify_on_read being invoked.
//
void grpc_fd_set_readable(grpc_fd* fd);

// Forcibly set the fd to be writable, resulting in the closure registered with
// grpc_fd_notify_on_write being invoked.
//
void grpc_fd_set_writable(grpc_fd* fd);

// Forcibly set the fd to have errored, resulting in the closure registered with
// grpc_fd_notify_on_error being invoked.
//
void grpc_fd_set_error(grpc_fd* fd);

// Set the fd to be preallocated
void grpc_fd_set_pre_allocated(grpc_fd* fd);

// pollset_posix functions

// Add an fd to a pollset
void grpc_pollset_add_fd(grpc_pollset* pollset, struct grpc_fd* fd);

// pollset_set_posix functions

void grpc_pollset_set_add_fd(grpc_pollset_set* pollset_set, grpc_fd* fd);
void grpc_pollset_set_del_fd(grpc_pollset_set* pollset_set, grpc_fd* fd);

// Returns true if the caller is a worker thread for any background poller.
bool grpc_is_any_background_poller_thread();

// Returns true if the closure is registered into the background poller. Note
// that the closure may or may not run yet when this function returns, and the
// closure should not be blocking or long-running.
bool grpc_add_closure_to_background_poller(grpc_closure* closure,
                                           grpc_error_handle error);

// Shut down all the closures registered in the background poller.
void grpc_shutdown_background_closure();

// override to allow tests to hook poll() usage
typedef int (*grpc_poll_function_type)(struct pollfd*, nfds_t, int);
extern grpc_poll_function_type grpc_poll_function;

#endif  // GRPC_SRC_CORE_LIB_IOMGR_EV_POSIX_H<|MERGE_RESOLUTION|>--- conflicted
+++ resolved
@@ -29,16 +29,8 @@
 #include "src/core/lib/iomgr/pollset_set.h"
 #include "src/core/lib/iomgr/wakeup_fd_posix.h"
 
-<<<<<<< HEAD
-extern grpc_core::DebugOnlyTraceFlag grpc_fd_trace; /* Disabled by default */
-extern grpc_core::DebugOnlyTraceFlag
-    grpc_polling_trace; /* Disabled by default */
-=======
-GPR_GLOBAL_CONFIG_DECLARE_STRING(grpc_poll_strategy);
-
 extern grpc_core::DebugOnlyTraceFlag grpc_fd_trace;       // Disabled by default
 extern grpc_core::DebugOnlyTraceFlag grpc_polling_trace;  // Disabled by default
->>>>>>> 1548038a
 
 #define GRPC_FD_TRACE(format, ...)                        \
   if (GRPC_TRACE_FLAG_ENABLED(grpc_fd_trace)) {           \
