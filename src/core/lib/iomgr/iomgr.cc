/*
 *
 * Copyright 2015 gRPC authors.
 *
 * Licensed under the Apache License, Version 2.0 (the "License");
 * you may not use this file except in compliance with the License.
 * You may obtain a copy of the License at
 *
 *     http://www.apache.org/licenses/LICENSE-2.0
 *
 * Unless required by applicable law or agreed to in writing, software
 * distributed under the License is distributed on an "AS IS" BASIS,
 * WITHOUT WARRANTIES OR CONDITIONS OF ANY KIND, either express or implied.
 * See the License for the specific language governing permissions and
 * limitations under the License.
 *
 */

#include <grpc/support/port_platform.h>

#include "src/core/lib/iomgr/iomgr.h"

#include <inttypes.h>
#include <stdlib.h>
#include <string.h>

#include <grpc/support/alloc.h>
#include <grpc/support/log.h>
#include <grpc/support/string_util.h>
#include <grpc/support/sync.h>

#include "src/core/lib/gpr/string.h"
#include "src/core/lib/gpr/useful.h"
#include "src/core/lib/gprpp/global_config.h"
#include "src/core/lib/gprpp/thd.h"
#include "src/core/lib/iomgr/buffer_list.h"
#include "src/core/lib/iomgr/exec_ctx.h"
#include "src/core/lib/iomgr/executor.h"
#include "src/core/lib/iomgr/internal_errqueue.h"
#include "src/core/lib/iomgr/iomgr_internal.h"
#include "src/core/lib/iomgr/timer.h"
#include "src/core/lib/iomgr/timer_manager.h"

GPR_GLOBAL_CONFIG_DEFINE_BOOL(grpc_abort_on_leaks, false,
                              "A debugging aid to cause a call to abort() when "
                              "gRPC objects are leaked past grpc_shutdown()");

<<<<<<< HEAD
GPR_GLOBAL_CONFIG_DEFINE_BOOL(
    grpc_experimental_enable_tcp_frame_size_tuning, true,
    "If set, enables TCP to use RPC size estimation made by higher layers. TCP "
    "would not indicate completion of a read operation until a specified "
    "number of bytes have been read over the socket. Buffers are also "
    "allocated according to estimated RPC sizes.");

=======
>>>>>>> 45844cfb
static gpr_mu g_mu;
static gpr_cv g_rcv;
static int g_shutdown;
static grpc_iomgr_object g_root_object;
static bool g_grpc_abort_on_leaks;

void grpc_iomgr_init() {
  grpc_core::ExecCtx exec_ctx;
  if (!grpc_have_determined_iomgr_platform()) {
    grpc_set_default_iomgr_platform();
  }
  g_shutdown = 0;
  gpr_mu_init(&g_mu);
  gpr_cv_init(&g_rcv);
  grpc_core::Executor::InitAll();
  g_root_object.next = g_root_object.prev = &g_root_object;
  g_root_object.name = const_cast<char*>("root");
  grpc_iomgr_platform_init();
  grpc_timer_list_init();
  g_grpc_abort_on_leaks = GPR_GLOBAL_CONFIG_GET(grpc_abort_on_leaks);
}

void grpc_iomgr_start() { grpc_timer_manager_init(); }

static size_t count_objects(void) {
  grpc_iomgr_object* obj;
  size_t n = 0;
  for (obj = g_root_object.next; obj != &g_root_object; obj = obj->next) {
    n++;
  }
  return n;
}

size_t grpc_iomgr_count_objects_for_testing(void) { return count_objects(); }

static void dump_objects(const char* kind) {
  grpc_iomgr_object* obj;
  for (obj = g_root_object.next; obj != &g_root_object; obj = obj->next) {
    gpr_log(GPR_DEBUG, "%s OBJECT: %s %p", kind, obj->name, obj);
  }
}

void grpc_iomgr_shutdown() {
  gpr_timespec shutdown_deadline = gpr_time_add(
      gpr_now(GPR_CLOCK_REALTIME), gpr_time_from_seconds(10, GPR_TIMESPAN));
  gpr_timespec last_warning_time = gpr_now(GPR_CLOCK_REALTIME);

  {
    grpc_timer_manager_shutdown();
    grpc_iomgr_platform_flush();

    gpr_mu_lock(&g_mu);
    g_shutdown = 1;
    while (g_root_object.next != &g_root_object) {
      if (gpr_time_cmp(
              gpr_time_sub(gpr_now(GPR_CLOCK_REALTIME), last_warning_time),
              gpr_time_from_seconds(1, GPR_TIMESPAN)) >= 0) {
        if (g_root_object.next != &g_root_object) {
          gpr_log(GPR_DEBUG,
                  "Waiting for %" PRIuPTR " iomgr objects to be destroyed",
                  count_objects());
        }
        last_warning_time = gpr_now(GPR_CLOCK_REALTIME);
      }
      grpc_core::ExecCtx::Get()->SetNowIomgrShutdown();
      if (grpc_timer_check(nullptr) == GRPC_TIMERS_FIRED) {
        gpr_mu_unlock(&g_mu);
        grpc_core::ExecCtx::Get()->Flush();
        grpc_iomgr_platform_flush();
        gpr_mu_lock(&g_mu);
        continue;
      }
      if (g_root_object.next != &g_root_object) {
        if (grpc_iomgr_abort_on_leaks()) {
          gpr_log(GPR_DEBUG,
                  "Failed to free %" PRIuPTR
                  " iomgr objects before shutdown deadline: "
                  "memory leaks are likely",
                  count_objects());
          dump_objects("LEAKED");
          abort();
        }
        gpr_timespec short_deadline =
            gpr_time_add(gpr_now(GPR_CLOCK_MONOTONIC),
                         gpr_time_from_millis(100, GPR_TIMESPAN));
        if (gpr_cv_wait(&g_rcv, &g_mu, short_deadline)) {
          if (gpr_time_cmp(gpr_now(GPR_CLOCK_REALTIME), shutdown_deadline) >
              0) {
            if (g_root_object.next != &g_root_object) {
              gpr_log(GPR_DEBUG,
                      "Failed to free %" PRIuPTR
                      " iomgr objects before shutdown deadline: "
                      "memory leaks are likely",
                      count_objects());
              dump_objects("LEAKED");
            }
            break;
          }
        }
      }
    }
    gpr_mu_unlock(&g_mu);
    grpc_timer_list_shutdown();
    grpc_core::ExecCtx::Get()->Flush();
    grpc_core::Executor::ShutdownAll();
  }

  /* ensure all threads have left g_mu */
  gpr_mu_lock(&g_mu);
  gpr_mu_unlock(&g_mu);

  grpc_iomgr_platform_shutdown();
  gpr_mu_destroy(&g_mu);
  gpr_cv_destroy(&g_rcv);
}

void grpc_iomgr_shutdown_background_closure() {
  grpc_iomgr_platform_shutdown_background_closure();
}

bool grpc_iomgr_is_any_background_poller_thread() {
  return grpc_iomgr_platform_is_any_background_poller_thread();
}

bool grpc_iomgr_add_closure_to_background_poller(grpc_closure* closure,
                                                 grpc_error_handle error) {
  return grpc_iomgr_platform_add_closure_to_background_poller(closure, error);
}

void grpc_iomgr_register_object(grpc_iomgr_object* obj, const char* name) {
  obj->name = gpr_strdup(name);
  gpr_mu_lock(&g_mu);
  obj->next = &g_root_object;
  obj->prev = g_root_object.prev;
  obj->next->prev = obj->prev->next = obj;
  gpr_mu_unlock(&g_mu);
}

void grpc_iomgr_unregister_object(grpc_iomgr_object* obj) {
  gpr_mu_lock(&g_mu);
  obj->next->prev = obj->prev;
  obj->prev->next = obj->next;
  gpr_cv_signal(&g_rcv);
  gpr_mu_unlock(&g_mu);
  gpr_free(obj->name);
}

bool grpc_iomgr_abort_on_leaks(void) { return g_grpc_abort_on_leaks; }<|MERGE_RESOLUTION|>--- conflicted
+++ resolved
@@ -45,16 +45,6 @@
                               "A debugging aid to cause a call to abort() when "
                               "gRPC objects are leaked past grpc_shutdown()");
 
-<<<<<<< HEAD
-GPR_GLOBAL_CONFIG_DEFINE_BOOL(
-    grpc_experimental_enable_tcp_frame_size_tuning, true,
-    "If set, enables TCP to use RPC size estimation made by higher layers. TCP "
-    "would not indicate completion of a read operation until a specified "
-    "number of bytes have been read over the socket. Buffers are also "
-    "allocated according to estimated RPC sizes.");
-
-=======
->>>>>>> 45844cfb
 static gpr_mu g_mu;
 static gpr_cv g_rcv;
 static int g_shutdown;
