--- conflicted
+++ resolved
@@ -85,17 +85,10 @@
 
 void LockfreeEvent::NotifyOn(grpc_exec_ctx* exec_ctx, grpc_closure* closure) {
   while (true) {
-<<<<<<< HEAD
-    gpr_atm curr = gpr_atm_no_barrier_load(state);
+    gpr_atm curr = gpr_atm_no_barrier_load(&state_);
     if (grpc_polling_trace.enabled()) {
-      gpr_log(GPR_ERROR, "lfev_notify_on[%s]: %p curr=%p closure=%p", variable,
-              state, (void *)curr, closure);
-=======
-    gpr_atm curr = gpr_atm_no_barrier_load(&state_);
-    if (GRPC_TRACER_ON(grpc_polling_trace)) {
       gpr_log(GPR_ERROR, "LockfreeEvent::NotifyOn: %p curr=%p closure=%p", this,
               (void*)curr, closure);
->>>>>>> 67520b0f
     }
     switch (curr) {
       case kClosureNotReady: {
@@ -159,17 +152,10 @@
   gpr_atm new_state = (gpr_atm)shutdown_err | kShutdownBit;
 
   while (true) {
-<<<<<<< HEAD
-    gpr_atm curr = gpr_atm_no_barrier_load(state);
+    gpr_atm curr = gpr_atm_no_barrier_load(&state_);
     if (grpc_polling_trace.enabled()) {
-      gpr_log(GPR_ERROR, "lfev_set_shutdown: %p curr=%p err=%s", state,
-              (void *)curr, grpc_error_string(shutdown_err));
-=======
-    gpr_atm curr = gpr_atm_no_barrier_load(&state_);
-    if (GRPC_TRACER_ON(grpc_polling_trace)) {
       gpr_log(GPR_ERROR, "LockfreeEvent::SetShutdown: %p curr=%p err=%s",
               &state_, (void*)curr, grpc_error_string(shutdown_err));
->>>>>>> 67520b0f
     }
     switch (curr) {
       case kClosureReady:
@@ -216,15 +202,9 @@
   while (true) {
     gpr_atm curr = gpr_atm_no_barrier_load(&state_);
 
-<<<<<<< HEAD
     if (grpc_polling_trace.enabled()) {
-      gpr_log(GPR_ERROR, "lfev_set_ready[%s]: %p curr=%p", variable, state,
-              (void *)curr);
-=======
-    if (GRPC_TRACER_ON(grpc_polling_trace)) {
       gpr_log(GPR_ERROR, "LockfreeEvent::SetReady: %p curr=%p", &state_,
               (void*)curr);
->>>>>>> 67520b0f
     }
 
     switch (curr) {
