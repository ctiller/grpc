--- conflicted
+++ resolved
@@ -79,17 +79,6 @@
 
 }  // namespace
 
-<<<<<<< HEAD
-NativeDNSResolver::NativeDNSResolver()
-    : engine_(grpc_event_engine::experimental::GetDefaultEventEngine()) {}
-
-NativeDNSResolver* NativeDNSResolver::GetOrCreate() {
-  static NativeDNSResolver* instance = new NativeDNSResolver();
-  return instance;
-}
-
-=======
->>>>>>> 48746199
 DNSResolver::TaskHandle NativeDNSResolver::LookupHostname(
     std::function<void(absl::StatusOr<std::vector<grpc_resolved_address>>)>
         on_done,
@@ -187,13 +176,9 @@
     absl::string_view /* name */, Duration /* timeout */,
     grpc_pollset_set* /* interested_parties */,
     absl::string_view /* name_server */) {
-<<<<<<< HEAD
-  engine_->Run([on_resolved] {
-=======
   grpc_event_engine::experimental::GetDefaultEventEngine()->Run([on_resolved] {
     ApplicationCallbackExecCtx app_exec_ctx;
     ExecCtx exec_ctx;
->>>>>>> 48746199
     on_resolved(absl::UnimplementedError(
         "The Native resolver does not support looking up SRV records"));
   });
@@ -206,13 +191,9 @@
     grpc_pollset_set* /* interested_parties */,
     absl::string_view /* name_server */) {
   // Not supported
-<<<<<<< HEAD
-  engine_->Run([on_resolved] {
-=======
   grpc_event_engine::experimental::GetDefaultEventEngine()->Run([on_resolved] {
     ApplicationCallbackExecCtx app_exec_ctx;
     ExecCtx exec_ctx;
->>>>>>> 48746199
     on_resolved(absl::UnimplementedError(
         "The Native resolver does not support looking up TXT records"));
   });
