//
// Copyright 2015 gRPC authors.
//
// Licensed under the Apache License, Version 2.0 (the "License");
// you may not use this file except in compliance with the License.
// You may obtain a copy of the License at
//
//     http://www.apache.org/licenses/LICENSE-2.0
//
// Unless required by applicable law or agreed to in writing, software
// distributed under the License is distributed on an "AS IS" BASIS,
// WITHOUT WARRANTIES OR CONDITIONS OF ANY KIND, either express or implied.
// See the License for the specific language governing permissions and
// limitations under the License.
//

#ifndef GRPC_CORE_LIB_IOMGR_RESOLVE_ADDRESS_WINDOWS_H
#define GRPC_CORE_LIB_IOMGR_RESOLVE_ADDRESS_WINDOWS_H

#include <grpc/support/port_platform.h>

#include <functional>

#include "src/core/lib/iomgr/port.h"
#include "src/core/lib/iomgr/resolve_address.h"

namespace grpc_core {

// A DNS resolver which uses the native platform's getaddrinfo API.
class NativeDNSResolver : public DNSResolver {
 public:
  NativeDNSResolver();

  TaskHandle LookupHostname(
      std::function<void(absl::StatusOr<std::vector<grpc_resolved_address>>)>
          on_resolved,
      absl::string_view name, absl::string_view default_port, Duration timeout,
      grpc_pollset_set* interested_parties,
      absl::string_view name_server) override;

  absl::StatusOr<std::vector<grpc_resolved_address>> LookupHostnameBlocking(
      absl::string_view name, absl::string_view default_port) override;

  TaskHandle LookupSRV(
      std::function<void(absl::StatusOr<std::vector<grpc_resolved_address>>)>
          on_resolved,
      absl::string_view name, Duration timeout,
      grpc_pollset_set* interested_parties,
      absl::string_view name_server) override;

  TaskHandle LookupTXT(
      std::function<void(absl::StatusOr<std::string>)> on_resolved,
      absl::string_view name, Duration timeout,
      grpc_pollset_set* interested_parties,
      absl::string_view name_server) override;

  // NativeDNSResolver does not support cancellation.
  bool Cancel(TaskHandle handle) override;

 private:
<<<<<<< HEAD
  NativeDNSResolver();
=======
>>>>>>> 48746199
  std::shared_ptr<grpc_event_engine::experimental::EventEngine> engine_;
};

}  // namespace grpc_core

#endif  // GRPC_CORE_LIB_IOMGR_RESOLVE_ADDRESS_WINDOWS_H<|MERGE_RESOLUTION|>--- conflicted
+++ resolved
@@ -58,10 +58,6 @@
   bool Cancel(TaskHandle handle) override;
 
  private:
-<<<<<<< HEAD
-  NativeDNSResolver();
-=======
->>>>>>> 48746199
   std::shared_ptr<grpc_event_engine::experimental::EventEngine> engine_;
 };
 
