/*
 *
 * Copyright 2015 gRPC authors.
 *
 * Licensed under the Apache License, Version 2.0 (the "License");
 * you may not use this file except in compliance with the License.
 * You may obtain a copy of the License at
 *
 *     http://www.apache.org/licenses/LICENSE-2.0
 *
 * Unless required by applicable law or agreed to in writing, software
 * distributed under the License is distributed on an "AS IS" BASIS,
 * WITHOUT WARRANTIES OR CONDITIONS OF ANY KIND, either express or implied.
 * See the License for the specific language governing permissions and
 * limitations under the License.
 *
 */

#include "src/core/lib/iomgr/port.h"

#ifdef GRPC_POSIX_SOCKET

#include "src/core/lib/iomgr/network_status_tracker.h"
#include "src/core/lib/iomgr/tcp_posix.h"

#include <errno.h>
#include <stdbool.h>
#include <stdlib.h>
#include <string.h>
#include <sys/socket.h>
#include <sys/types.h>
#include <unistd.h>

#include <grpc/slice.h>
#include <grpc/support/alloc.h>
#include <grpc/support/log.h>
#include <grpc/support/string_util.h>
#include <grpc/support/sync.h>
#include <grpc/support/time.h>
#include <grpc/support/useful.h>

#include "src/core/lib/channel/channel_args.h"
#include "src/core/lib/debug/stats.h"
#include "src/core/lib/debug/trace.h"
#include "src/core/lib/iomgr/ev_posix.h"
#include "src/core/lib/iomgr/executor.h"
#include "src/core/lib/profiling/timers.h"
#include "src/core/lib/slice/slice_internal.h"
#include "src/core/lib/slice/slice_string_helpers.h"
#include "src/core/lib/support/string.h"

#ifdef GRPC_HAVE_MSG_NOSIGNAL
#define SENDMSG_FLAGS MSG_NOSIGNAL
#else
#define SENDMSG_FLAGS 0
#endif

#ifdef GRPC_MSG_IOVLEN_TYPE
typedef GRPC_MSG_IOVLEN_TYPE msg_iovlen_type;
#else
typedef size_t msg_iovlen_type;
#endif

grpc_tracer_flag grpc_tcp_trace = GRPC_TRACER_INITIALIZER(false, "tcp");

typedef struct {
  grpc_endpoint base;
  grpc_fd *em_fd;
  int fd;
  bool finished_edge;
  double target_length;
  double bytes_read_this_round;
  gpr_refcount refcount;
  gpr_atm shutdown_count;

  int min_read_chunk_size;
  int max_read_chunk_size;

  /* garbage after the last read */
  grpc_slice_buffer last_read_buffer;

  grpc_slice_buffer *incoming_buffer;
  grpc_slice_buffer *outgoing_buffer;
  /** slice within outgoing_buffer to write next */
  size_t outgoing_slice_idx;
  /** byte within outgoing_buffer->slices[outgoing_slice_idx] to write next */
  size_t outgoing_byte_idx;

  grpc_closure *read_cb;
  grpc_closure *write_cb;
  grpc_closure *release_fd_cb;
  int *release_fd;

  grpc_closure read_done_closure;
  grpc_closure write_done_closure;

  char *peer_string;

  grpc_resource_user *resource_user;
  grpc_resource_user_slice_allocator slice_allocator;
} grpc_tcp;

typedef struct backup_poller {
  gpr_mu *pollset_mu;
  grpc_closure run_poller;
} backup_poller;

#define BACKUP_POLLER_POLLSET(b) ((grpc_pollset *)((b) + 1))

static gpr_atm g_uncovered_notifications_pending;
static gpr_atm g_backup_poller; /* backup_poller* */

static void tcp_handle_read(grpc_exec_ctx *exec_ctx, void *arg /* grpc_tcp */,
                            grpc_error *error);
static void tcp_handle_write(grpc_exec_ctx *exec_ctx, void *arg /* grpc_tcp */,
                             grpc_error *error);
static void tcp_drop_uncovered_then_handle_write(grpc_exec_ctx *exec_ctx,
                                                 void *arg /* grpc_tcp */,
                                                 grpc_error *error);

static void done_poller(grpc_exec_ctx *exec_ctx, void *bp,
                        grpc_error *error_ignored) {
  backup_poller *p = (backup_poller *)bp;
  if (GRPC_TRACER_ON(grpc_tcp_trace)) {
    gpr_log(GPR_DEBUG, "BACKUP_POLLER:%p destroy", p);
  }
  grpc_pollset_destroy(exec_ctx, BACKUP_POLLER_POLLSET(p));
  gpr_free(p);
}

static void run_poller(grpc_exec_ctx *exec_ctx, void *bp,
                       grpc_error *error_ignored) {
  backup_poller *p = (backup_poller *)bp;
  if (GRPC_TRACER_ON(grpc_tcp_trace)) {
    gpr_log(GPR_DEBUG, "BACKUP_POLLER:%p run", p);
  }
  gpr_mu_lock(p->pollset_mu);
  gpr_timespec now = gpr_now(GPR_CLOCK_MONOTONIC);
  gpr_timespec deadline =
      gpr_time_add(now, gpr_time_from_seconds(10, GPR_TIMESPAN));
  GRPC_STATS_INC_TCP_BACKUP_POLLER_POLLS(exec_ctx);
  GRPC_LOG_IF_ERROR("backup_poller:pollset_work",
                    grpc_pollset_work(exec_ctx, BACKUP_POLLER_POLLSET(p), NULL,
                                      now, deadline));
  gpr_mu_unlock(p->pollset_mu);
  /* last "uncovered" notification is the ref that keeps us polling, if we get
   * there try a cas to release it */
  if (gpr_atm_no_barrier_load(&g_uncovered_notifications_pending) == 1 &&
      gpr_atm_full_cas(&g_uncovered_notifications_pending, 1, 0)) {
    gpr_mu_lock(p->pollset_mu);
    bool cas_ok = gpr_atm_full_cas(&g_backup_poller, (gpr_atm)p, 0);
    if (GRPC_TRACER_ON(grpc_tcp_trace)) {
      gpr_log(GPR_DEBUG, "BACKUP_POLLER:%p done cas_ok=%d", p, cas_ok);
    }
    gpr_mu_unlock(p->pollset_mu);
    if (GRPC_TRACER_ON(grpc_tcp_trace)) {
      gpr_log(GPR_DEBUG, "BACKUP_POLLER:%p shutdown", p);
    }
    grpc_pollset_shutdown(exec_ctx, BACKUP_POLLER_POLLSET(p),
                          GRPC_CLOSURE_INIT(&p->run_poller, done_poller, p,
                                            grpc_schedule_on_exec_ctx));
  } else {
    if (GRPC_TRACER_ON(grpc_tcp_trace)) {
      gpr_log(GPR_DEBUG, "BACKUP_POLLER:%p reschedule", p);
    }
    GRPC_CLOSURE_SCHED(exec_ctx, &p->run_poller, GRPC_ERROR_NONE);
  }
}

static void drop_uncovered(grpc_exec_ctx *exec_ctx, grpc_tcp *tcp) {
  backup_poller *p = (backup_poller *)gpr_atm_acq_load(&g_backup_poller);
  gpr_atm old_count =
      gpr_atm_no_barrier_fetch_add(&g_uncovered_notifications_pending, -1);
  if (GRPC_TRACER_ON(grpc_tcp_trace)) {
    gpr_log(GPR_DEBUG, "BACKUP_POLLER:%p uncover cnt %d->%d", p, (int)old_count,
            (int)old_count - 1);
  }
  GPR_ASSERT(old_count != 1);
}

static void cover_self(grpc_exec_ctx *exec_ctx, grpc_tcp *tcp) {
  backup_poller *p;
  gpr_atm old_count =
      gpr_atm_no_barrier_fetch_add(&g_uncovered_notifications_pending, 2);
  if (GRPC_TRACER_ON(grpc_tcp_trace)) {
    gpr_log(GPR_DEBUG, "BACKUP_POLLER: cover cnt %d->%d", (int)old_count,
            2 + (int)old_count);
  }
  if (old_count == 0) {
    GRPC_STATS_INC_TCP_BACKUP_POLLERS_CREATED(exec_ctx);
    p = (backup_poller *)gpr_malloc(sizeof(*p) + grpc_pollset_size());
    if (GRPC_TRACER_ON(grpc_tcp_trace)) {
      gpr_log(GPR_DEBUG, "BACKUP_POLLER:%p create", p);
    }
    grpc_pollset_init(BACKUP_POLLER_POLLSET(p), &p->pollset_mu);
    gpr_atm_rel_store(&g_backup_poller, (gpr_atm)p);
    GRPC_CLOSURE_SCHED(
        exec_ctx,
        GRPC_CLOSURE_INIT(&p->run_poller, run_poller, p,
                          grpc_executor_scheduler(GRPC_EXECUTOR_LONG)),
        GRPC_ERROR_NONE);
  } else {
    while ((p = (backup_poller *)gpr_atm_acq_load(&g_backup_poller)) == NULL) {
      // spin waiting for backup poller
    }
  }
  if (GRPC_TRACER_ON(grpc_tcp_trace)) {
    gpr_log(GPR_DEBUG, "BACKUP_POLLER:%p add %p", p, tcp);
  }
  grpc_pollset_add_fd(exec_ctx, BACKUP_POLLER_POLLSET(p), tcp->em_fd);
  if (old_count != 0) {
    drop_uncovered(exec_ctx, tcp);
  }
}

static void notify_on_read(grpc_exec_ctx *exec_ctx, grpc_tcp *tcp) {
  if (GRPC_TRACER_ON(grpc_tcp_trace)) {
    gpr_log(GPR_DEBUG, "TCP:%p notify_on_read", tcp);
  }
  GRPC_CLOSURE_INIT(&tcp->read_done_closure, tcp_handle_read, tcp,
                    grpc_schedule_on_exec_ctx);
  grpc_fd_notify_on_read(exec_ctx, tcp->em_fd, &tcp->read_done_closure);
}

static void notify_on_write(grpc_exec_ctx *exec_ctx, grpc_tcp *tcp) {
  if (GRPC_TRACER_ON(grpc_tcp_trace)) {
    gpr_log(GPR_DEBUG, "TCP:%p notify_on_write", tcp);
  }
  cover_self(exec_ctx, tcp);
  GRPC_CLOSURE_INIT(&tcp->write_done_closure,
                    tcp_drop_uncovered_then_handle_write, tcp,
                    grpc_schedule_on_exec_ctx);
  grpc_fd_notify_on_write(exec_ctx, tcp->em_fd, &tcp->write_done_closure);
}

static void tcp_drop_uncovered_then_handle_write(grpc_exec_ctx *exec_ctx,
                                                 void *arg, grpc_error *error) {
  if (GRPC_TRACER_ON(grpc_tcp_trace)) {
    gpr_log(GPR_DEBUG, "TCP:%p got_write: %s", arg, grpc_error_string(error));
  }
  drop_uncovered(exec_ctx, (grpc_tcp *)arg);
  tcp_handle_write(exec_ctx, arg, error);
}

static void add_to_estimate(grpc_tcp *tcp, size_t bytes) {
  tcp->bytes_read_this_round += (double)bytes;
}

static void finish_estimate(grpc_tcp *tcp) {
  /* If we read >80% of the target buffer in one read loop, increase the size
     of the target buffer to either the amount read, or twice its previous
     value */
  if (tcp->bytes_read_this_round > tcp->target_length * 0.8) {
    tcp->target_length =
        GPR_MAX(2 * tcp->target_length, tcp->bytes_read_this_round);
  } else {
    tcp->target_length =
        0.99 * tcp->target_length + 0.01 * tcp->bytes_read_this_round;
  }
  tcp->bytes_read_this_round = 0;
}

static size_t get_target_read_size(grpc_tcp *tcp) {
  grpc_resource_quota *rq = grpc_resource_user_quota(tcp->resource_user);
  double pressure = grpc_resource_quota_get_memory_pressure(rq);
  double target =
      tcp->target_length * (pressure > 0.8 ? (1.0 - pressure) / 0.2 : 1.0);
  size_t sz = (((size_t)GPR_CLAMP(target, tcp->min_read_chunk_size,
                                  tcp->max_read_chunk_size)) +
               255) &
              ~(size_t)255;
  /* don't use more than 1/16th of the overall resource quota for a single read
   * alloc */
  size_t rqmax = grpc_resource_quota_peek_size(rq);
  if (sz > rqmax / 16 && rqmax > 1024) {
    sz = rqmax / 16;
  }
  return sz;
}

static grpc_error *tcp_annotate_error(grpc_error *src_error, grpc_tcp *tcp) {
  return grpc_error_set_str(
      grpc_error_set_int(src_error, GRPC_ERROR_INT_FD, tcp->fd),
      GRPC_ERROR_STR_TARGET_ADDRESS,
      grpc_slice_from_copied_string(tcp->peer_string));
}

static void tcp_handle_read(grpc_exec_ctx *exec_ctx, void *arg /* grpc_tcp */,
                            grpc_error *error);
static void tcp_handle_write(grpc_exec_ctx *exec_ctx, void *arg /* grpc_tcp */,
                             grpc_error *error);

static void tcp_shutdown(grpc_exec_ctx *exec_ctx, grpc_endpoint *ep,
                         grpc_error *why) {
  grpc_tcp *tcp = (grpc_tcp *)ep;
  grpc_fd_shutdown(exec_ctx, tcp->em_fd, why);
  grpc_resource_user_shutdown(exec_ctx, tcp->resource_user);
}

static void tcp_free(grpc_exec_ctx *exec_ctx, grpc_tcp *tcp) {
  grpc_fd_orphan(exec_ctx, tcp->em_fd, tcp->release_fd_cb, tcp->release_fd,
                 false /* already_closed */, "tcp_unref_orphan");
  grpc_slice_buffer_destroy_internal(exec_ctx, &tcp->last_read_buffer);
  grpc_resource_user_unref(exec_ctx, tcp->resource_user);
  gpr_free(tcp->peer_string);
  gpr_free(tcp);
}

#ifndef NDEBUG
#define TCP_UNREF(cl, tcp, reason) \
  tcp_unref((cl), (tcp), (reason), __FILE__, __LINE__)
#define TCP_REF(tcp, reason) tcp_ref((tcp), (reason), __FILE__, __LINE__)
static void tcp_unref(grpc_exec_ctx *exec_ctx, grpc_tcp *tcp,
                      const char *reason, const char *file, int line) {
  if (GRPC_TRACER_ON(grpc_tcp_trace)) {
    gpr_atm val = gpr_atm_no_barrier_load(&tcp->refcount.count);
    gpr_log(file, line, GPR_LOG_SEVERITY_DEBUG,
            "TCP unref %p : %s %" PRIdPTR " -> %" PRIdPTR, tcp, reason, val,
            val - 1);
  }
  if (gpr_unref(&tcp->refcount)) {
    tcp_free(exec_ctx, tcp);
  }
}

static void tcp_ref(grpc_tcp *tcp, const char *reason, const char *file,
                    int line) {
  if (GRPC_TRACER_ON(grpc_tcp_trace)) {
    gpr_atm val = gpr_atm_no_barrier_load(&tcp->refcount.count);
    gpr_log(file, line, GPR_LOG_SEVERITY_DEBUG,
            "TCP   ref %p : %s %" PRIdPTR " -> %" PRIdPTR, tcp, reason, val,
            val + 1);
  }
  gpr_ref(&tcp->refcount);
}
#else
#define TCP_UNREF(cl, tcp, reason) tcp_unref((cl), (tcp))
#define TCP_REF(tcp, reason) tcp_ref((tcp))
static void tcp_unref(grpc_exec_ctx *exec_ctx, grpc_tcp *tcp) {
  if (gpr_unref(&tcp->refcount)) {
    tcp_free(exec_ctx, tcp);
  }
}

static void tcp_ref(grpc_tcp *tcp) { gpr_ref(&tcp->refcount); }
#endif

static void tcp_destroy(grpc_exec_ctx *exec_ctx, grpc_endpoint *ep) {
  grpc_network_status_unregister_endpoint(ep);
  grpc_tcp *tcp = (grpc_tcp *)ep;
  grpc_slice_buffer_reset_and_unref_internal(exec_ctx, &tcp->last_read_buffer);
  TCP_UNREF(exec_ctx, tcp, "destroy");
}

static void call_read_cb(grpc_exec_ctx *exec_ctx, grpc_tcp *tcp,
                         grpc_error *error) {
  grpc_closure *cb = tcp->read_cb;

  if (GRPC_TRACER_ON(grpc_tcp_trace)) {
    gpr_log(GPR_DEBUG, "TCP:%p call_cb %p %p:%p", tcp, cb, cb->cb, cb->cb_arg);
    size_t i;
    const char *str = grpc_error_string(error);
    gpr_log(GPR_DEBUG, "read: error=%s", str);

    for (i = 0; i < tcp->incoming_buffer->count; i++) {
      char *dump = grpc_dump_slice(tcp->incoming_buffer->slices[i],
                                   GPR_DUMP_HEX | GPR_DUMP_ASCII);
      gpr_log(GPR_DEBUG, "READ %p (peer=%s): %s", tcp, tcp->peer_string, dump);
      gpr_free(dump);
    }
  }

  tcp->read_cb = NULL;
  tcp->incoming_buffer = NULL;
  GRPC_CLOSURE_RUN(exec_ctx, cb, error);
}

static void notify_on_read(grpc_exec_ctx *exec_ctx, grpc_tcp *tcp) {
  GRPC_CLOSURE_INIT(&tcp->read_closure, tcp_handle_read, tcp,
                    grpc_schedule_on_exec_ctx);
  grpc_fd_notify_on_read(exec_ctx, tcp->em_fd, &tcp->read_closure);
}

#define MAX_READ_IOVEC 4
static void tcp_do_read(grpc_exec_ctx *exec_ctx, grpc_tcp *tcp) {
  struct msghdr msg;
  struct iovec iov[MAX_READ_IOVEC];
  ssize_t read_bytes;
  size_t i;

  GPR_ASSERT(!tcp->finished_edge);
  GPR_ASSERT(tcp->incoming_buffer->count <= MAX_READ_IOVEC);
  GPR_TIMER_BEGIN("tcp_continue_read", 0);

  for (i = 0; i < tcp->incoming_buffer->count; i++) {
    iov[i].iov_base = GRPC_SLICE_START_PTR(tcp->incoming_buffer->slices[i]);
    iov[i].iov_len = GRPC_SLICE_LENGTH(tcp->incoming_buffer->slices[i]);
  }

  msg.msg_name = NULL;
  msg.msg_namelen = 0;
  msg.msg_iov = iov;
  msg.msg_iovlen = (msg_iovlen_type)tcp->incoming_buffer->count;
  msg.msg_control = NULL;
  msg.msg_controllen = 0;
  msg.msg_flags = 0;

  GRPC_STATS_INC_TCP_READ_OFFER(exec_ctx, tcp->incoming_buffer->length);
  GRPC_STATS_INC_TCP_READ_OFFER_IOV_SIZE(exec_ctx, tcp->incoming_buffer->count);

  GPR_TIMER_BEGIN("recvmsg", 0);
  do {
    GRPC_STATS_INC_SYSCALL_READ(exec_ctx);
    read_bytes = recvmsg(tcp->fd, &msg, 0);
  } while (read_bytes < 0 && errno == EINTR);
  GPR_TIMER_END("recvmsg", read_bytes >= 0);

  if (read_bytes < 0) {
    /* NB: After calling call_read_cb a parallel call of the read handler may
     * be running. */
    if (errno == EAGAIN) {
      finish_estimate(tcp);
      /* We've consumed the edge, request a new one */
      notify_on_read(exec_ctx, tcp);
    } else {
      grpc_slice_buffer_reset_and_unref_internal(exec_ctx,
                                                 tcp->incoming_buffer);
      call_read_cb(exec_ctx, tcp,
                   tcp_annotate_error(GRPC_OS_ERROR(errno, "recvmsg"), tcp));
      TCP_UNREF(exec_ctx, tcp, "read");
    }
  } else if (read_bytes == 0) {
    /* 0 read size ==> end of stream */
    grpc_slice_buffer_reset_and_unref_internal(exec_ctx, tcp->incoming_buffer);
    call_read_cb(
        exec_ctx, tcp,
        tcp_annotate_error(
            GRPC_ERROR_CREATE_FROM_STATIC_STRING("Socket closed"), tcp));
    TCP_UNREF(exec_ctx, tcp, "read");
  } else {
    GRPC_STATS_INC_TCP_READ_SIZE(exec_ctx, read_bytes);
    add_to_estimate(tcp, (size_t)read_bytes);
    GPR_ASSERT((size_t)read_bytes <= tcp->incoming_buffer->length);
    if ((size_t)read_bytes < tcp->incoming_buffer->length) {
      grpc_slice_buffer_trim_end(
          tcp->incoming_buffer,
          tcp->incoming_buffer->length - (size_t)read_bytes,
          &tcp->last_read_buffer);
    }
    GPR_ASSERT((size_t)read_bytes == tcp->incoming_buffer->length);
    call_read_cb(exec_ctx, tcp, GRPC_ERROR_NONE);
    TCP_UNREF(exec_ctx, tcp, "read");
  }

  GPR_TIMER_END("tcp_continue_read", 0);
}

static void tcp_read_allocation_done(grpc_exec_ctx *exec_ctx, void *tcpp,
                                     grpc_error *error) {
  grpc_tcp *tcp = (grpc_tcp *)tcpp;
  if (GRPC_TRACER_ON(grpc_tcp_trace)) {
    gpr_log(GPR_DEBUG, "TCP:%p read_allocation_done: %s", tcp,
            grpc_error_string(error));
  }
  if (error != GRPC_ERROR_NONE) {
    grpc_slice_buffer_reset_and_unref_internal(exec_ctx, tcp->incoming_buffer);
    grpc_slice_buffer_reset_and_unref_internal(exec_ctx,
                                               &tcp->last_read_buffer);
    call_read_cb(exec_ctx, tcp, GRPC_ERROR_REF(error));
    TCP_UNREF(exec_ctx, tcp, "read");
  } else {
    tcp_do_read(exec_ctx, tcp);
  }
}

static void tcp_continue_read(grpc_exec_ctx *exec_ctx, grpc_tcp *tcp) {
  size_t target_read_size = get_target_read_size(tcp);
  if (tcp->incoming_buffer->length < target_read_size &&
      tcp->incoming_buffer->count < MAX_READ_IOVEC) {
    if (GRPC_TRACER_ON(grpc_tcp_trace)) {
      gpr_log(GPR_DEBUG, "TCP:%p alloc_slices", tcp);
    }
    grpc_resource_user_alloc_slices(exec_ctx, &tcp->slice_allocator,
                                    target_read_size, 1, tcp->incoming_buffer);
  } else {
    if (GRPC_TRACER_ON(grpc_tcp_trace)) {
      gpr_log(GPR_DEBUG, "TCP:%p do_read", tcp);
    }
    tcp_do_read(exec_ctx, tcp);
  }
}

static void tcp_handle_read(grpc_exec_ctx *exec_ctx, void *arg /* grpc_tcp */,
                            grpc_error *error) {
  grpc_tcp *tcp = (grpc_tcp *)arg;
  GPR_ASSERT(!tcp->finished_edge);
  if (GRPC_TRACER_ON(grpc_tcp_trace)) {
    gpr_log(GPR_DEBUG, "TCP:%p got_read: %s", tcp, grpc_error_string(error));
  }

  if (error != GRPC_ERROR_NONE) {
    grpc_slice_buffer_reset_and_unref_internal(exec_ctx, tcp->incoming_buffer);
    grpc_slice_buffer_reset_and_unref_internal(exec_ctx,
                                               &tcp->last_read_buffer);
    call_read_cb(exec_ctx, tcp, GRPC_ERROR_REF(error));
    TCP_UNREF(exec_ctx, tcp, "read");
  } else {
    tcp_continue_read(exec_ctx, tcp);
  }
}

static void tcp_read(grpc_exec_ctx *exec_ctx, grpc_endpoint *ep,
                     grpc_slice_buffer *incoming_buffer, grpc_closure *cb) {
  grpc_tcp *tcp = (grpc_tcp *)ep;
  GPR_ASSERT(tcp->read_cb == NULL);
  tcp->read_cb = cb;
  tcp->incoming_buffer = incoming_buffer;
  grpc_slice_buffer_reset_and_unref_internal(exec_ctx, incoming_buffer);
  grpc_slice_buffer_swap(incoming_buffer, &tcp->last_read_buffer);
  TCP_REF(tcp, "read");
  if (tcp->finished_edge) {
    tcp->finished_edge = false;
    notify_on_read(exec_ctx, tcp);
  } else {
<<<<<<< HEAD
    bool ready_to_finish = grpc_exec_ctx_ready_to_finish(exec_ctx);
    if (ready_to_finish) GRPC_STATS_INC_READS_WHEN_EXEC_CTX_DONE(exec_ctx);
    GRPC_CLOSURE_INIT(
        &tcp->read_closure, tcp_handle_read, tcp,
        ready_to_finish ? grpc_executor_scheduler : grpc_schedule_on_exec_ctx);
    GRPC_CLOSURE_SCHED(exec_ctx, &tcp->read_closure, GRPC_ERROR_NONE);
=======
    GRPC_CLOSURE_SCHED(exec_ctx, &tcp->read_done_closure, GRPC_ERROR_NONE);
>>>>>>> 9f0c86af
  }
}

/* returns true if done, false if pending; if returning true, *error is set */
#define MAX_WRITE_IOVEC 1000
static bool tcp_flush(grpc_exec_ctx *exec_ctx, grpc_tcp *tcp,
                      grpc_error **error) {
  struct msghdr msg;
  struct iovec iov[MAX_WRITE_IOVEC];
  msg_iovlen_type iov_size;
  ssize_t sent_length;
  size_t sending_length;
  size_t trailing;
  size_t unwind_slice_idx;
  size_t unwind_byte_idx;

  for (;;) {
    sending_length = 0;
    unwind_slice_idx = tcp->outgoing_slice_idx;
    unwind_byte_idx = tcp->outgoing_byte_idx;
    for (iov_size = 0; tcp->outgoing_slice_idx != tcp->outgoing_buffer->count &&
                       iov_size != MAX_WRITE_IOVEC;
         iov_size++) {
      iov[iov_size].iov_base =
          GRPC_SLICE_START_PTR(
              tcp->outgoing_buffer->slices[tcp->outgoing_slice_idx]) +
          tcp->outgoing_byte_idx;
      iov[iov_size].iov_len =
          GRPC_SLICE_LENGTH(
              tcp->outgoing_buffer->slices[tcp->outgoing_slice_idx]) -
          tcp->outgoing_byte_idx;
      sending_length += iov[iov_size].iov_len;
      tcp->outgoing_slice_idx++;
      tcp->outgoing_byte_idx = 0;
    }
    GPR_ASSERT(iov_size > 0);

    msg.msg_name = NULL;
    msg.msg_namelen = 0;
    msg.msg_iov = iov;
    msg.msg_iovlen = iov_size;
    msg.msg_control = NULL;
    msg.msg_controllen = 0;
    msg.msg_flags = 0;

    GRPC_STATS_INC_TCP_WRITE_SIZE(exec_ctx, sending_length);
    GRPC_STATS_INC_TCP_WRITE_IOV_SIZE(exec_ctx, iov_size);

    GPR_TIMER_BEGIN("sendmsg", 1);
    do {
      /* TODO(klempner): Cork if this is a partial write */
      GRPC_STATS_INC_SYSCALL_WRITE(exec_ctx);
      sent_length = sendmsg(tcp->fd, &msg, SENDMSG_FLAGS);
    } while (sent_length < 0 && errno == EINTR);
    GPR_TIMER_END("sendmsg", 0);

    if (sent_length < 0) {
      if (errno == EAGAIN) {
        tcp->outgoing_slice_idx = unwind_slice_idx;
        tcp->outgoing_byte_idx = unwind_byte_idx;
        return false;
      } else if (errno == EPIPE) {
        *error = grpc_error_set_int(GRPC_OS_ERROR(errno, "sendmsg"),
                                    GRPC_ERROR_INT_GRPC_STATUS,
                                    GRPC_STATUS_UNAVAILABLE);
        return true;
      } else {
        *error = tcp_annotate_error(GRPC_OS_ERROR(errno, "sendmsg"), tcp);
        return true;
      }
    }

    GPR_ASSERT(tcp->outgoing_byte_idx == 0);
    trailing = sending_length - (size_t)sent_length;
    while (trailing > 0) {
      size_t slice_length;

      tcp->outgoing_slice_idx--;
      slice_length = GRPC_SLICE_LENGTH(
          tcp->outgoing_buffer->slices[tcp->outgoing_slice_idx]);
      if (slice_length > trailing) {
        tcp->outgoing_byte_idx = slice_length - trailing;
        break;
      } else {
        trailing -= slice_length;
      }
    }

    if (tcp->outgoing_slice_idx == tcp->outgoing_buffer->count) {
      *error = GRPC_ERROR_NONE;
      return true;
    }
  };
}

static void tcp_handle_write(grpc_exec_ctx *exec_ctx, void *arg /* grpc_tcp */,
                             grpc_error *error) {
  grpc_tcp *tcp = (grpc_tcp *)arg;
  grpc_closure *cb;

  if (error != GRPC_ERROR_NONE) {
    cb = tcp->write_cb;
    tcp->write_cb = NULL;
    cb->cb(exec_ctx, cb->cb_arg, error);
    TCP_UNREF(exec_ctx, tcp, "write");
    return;
  }

  if (!tcp_flush(exec_ctx, tcp, &error)) {
    if (GRPC_TRACER_ON(grpc_tcp_trace)) {
      gpr_log(GPR_DEBUG, "write: delayed");
    }
    notify_on_write(exec_ctx, tcp);
  } else {
    cb = tcp->write_cb;
    tcp->write_cb = NULL;
    if (GRPC_TRACER_ON(grpc_tcp_trace)) {
      const char *str = grpc_error_string(error);
      gpr_log(GPR_DEBUG, "write: %s", str);
    }

    GRPC_CLOSURE_RUN(exec_ctx, cb, error);
    TCP_UNREF(exec_ctx, tcp, "write");
  }
}

static void tcp_write(grpc_exec_ctx *exec_ctx, grpc_endpoint *ep,
                      grpc_slice_buffer *buf, grpc_closure *cb) {
  grpc_tcp *tcp = (grpc_tcp *)ep;
  grpc_error *error = GRPC_ERROR_NONE;

  if (GRPC_TRACER_ON(grpc_tcp_trace)) {
    size_t i;

    for (i = 0; i < buf->count; i++) {
      char *data =
          grpc_dump_slice(buf->slices[i], GPR_DUMP_HEX | GPR_DUMP_ASCII);
      gpr_log(GPR_DEBUG, "WRITE %p (peer=%s): %s", tcp, tcp->peer_string, data);
      gpr_free(data);
    }
  }

  GPR_TIMER_BEGIN("tcp_write", 0);
  GPR_ASSERT(tcp->write_cb == NULL);

  if (buf->length == 0) {
    GPR_TIMER_END("tcp_write", 0);
    GRPC_CLOSURE_SCHED(
        exec_ctx, cb,
        grpc_fd_is_shutdown(tcp->em_fd)
            ? tcp_annotate_error(GRPC_ERROR_CREATE_FROM_STATIC_STRING("EOF"),
                                 tcp)
            : GRPC_ERROR_NONE);
    return;
  }
  tcp->outgoing_buffer = buf;
  tcp->outgoing_slice_idx = 0;
  tcp->outgoing_byte_idx = 0;

  if (!tcp_flush(exec_ctx, tcp, &error)) {
    TCP_REF(tcp, "write");
    tcp->write_cb = cb;
    if (GRPC_TRACER_ON(grpc_tcp_trace)) {
      gpr_log(GPR_DEBUG, "write: delayed");
    }
    notify_on_write(exec_ctx, tcp);
  } else {
    if (GRPC_TRACER_ON(grpc_tcp_trace)) {
      const char *str = grpc_error_string(error);
      gpr_log(GPR_DEBUG, "write: %s", str);
    }
    GRPC_CLOSURE_SCHED(exec_ctx, cb, error);
  }

  GPR_TIMER_END("tcp_write", 0);
}

static void tcp_add_to_pollset(grpc_exec_ctx *exec_ctx, grpc_endpoint *ep,
                               grpc_pollset *pollset) {
  grpc_tcp *tcp = (grpc_tcp *)ep;
  grpc_pollset_add_fd(exec_ctx, pollset, tcp->em_fd);
}

static void tcp_add_to_pollset_set(grpc_exec_ctx *exec_ctx, grpc_endpoint *ep,
                                   grpc_pollset_set *pollset_set) {
  grpc_tcp *tcp = (grpc_tcp *)ep;
  grpc_pollset_set_add_fd(exec_ctx, pollset_set, tcp->em_fd);
}

static char *tcp_get_peer(grpc_endpoint *ep) {
  grpc_tcp *tcp = (grpc_tcp *)ep;
  return gpr_strdup(tcp->peer_string);
}

static int tcp_get_fd(grpc_endpoint *ep) {
  grpc_tcp *tcp = (grpc_tcp *)ep;
  return tcp->fd;
}

static grpc_resource_user *tcp_get_resource_user(grpc_endpoint *ep) {
  grpc_tcp *tcp = (grpc_tcp *)ep;
  return tcp->resource_user;
}

static const grpc_endpoint_vtable vtable = {
    tcp_read,     tcp_write,   tcp_add_to_pollset,    tcp_add_to_pollset_set,
    tcp_shutdown, tcp_destroy, tcp_get_resource_user, tcp_get_peer,
    tcp_get_fd};

#define MAX_CHUNK_SIZE 32 * 1024 * 1024

grpc_endpoint *grpc_tcp_create(grpc_exec_ctx *exec_ctx, grpc_fd *em_fd,
                               const grpc_channel_args *channel_args,
                               const char *peer_string) {
  int tcp_read_chunk_size = GRPC_TCP_DEFAULT_READ_SLICE_SIZE;
  int tcp_max_read_chunk_size = 4 * 1024 * 1024;
  int tcp_min_read_chunk_size = 256;
  grpc_resource_quota *resource_quota = grpc_resource_quota_create(NULL);
  if (channel_args != NULL) {
    for (size_t i = 0; i < channel_args->num_args; i++) {
      if (0 ==
          strcmp(channel_args->args[i].key, GRPC_ARG_TCP_READ_CHUNK_SIZE)) {
        grpc_integer_options options = {(int)tcp_read_chunk_size, 1,
                                        MAX_CHUNK_SIZE};
        tcp_read_chunk_size =
            grpc_channel_arg_get_integer(&channel_args->args[i], options);
      } else if (0 == strcmp(channel_args->args[i].key,
                             GRPC_ARG_TCP_MIN_READ_CHUNK_SIZE)) {
        grpc_integer_options options = {(int)tcp_read_chunk_size, 1,
                                        MAX_CHUNK_SIZE};
        tcp_min_read_chunk_size =
            grpc_channel_arg_get_integer(&channel_args->args[i], options);
      } else if (0 == strcmp(channel_args->args[i].key,
                             GRPC_ARG_TCP_MAX_READ_CHUNK_SIZE)) {
        grpc_integer_options options = {(int)tcp_read_chunk_size, 1,
                                        MAX_CHUNK_SIZE};
        tcp_max_read_chunk_size =
            grpc_channel_arg_get_integer(&channel_args->args[i], options);
      } else if (0 ==
                 strcmp(channel_args->args[i].key, GRPC_ARG_RESOURCE_QUOTA)) {
        grpc_resource_quota_unref_internal(exec_ctx, resource_quota);
        resource_quota = grpc_resource_quota_ref_internal(
            (grpc_resource_quota *)channel_args->args[i].value.pointer.p);
      }
    }
  }

  if (tcp_min_read_chunk_size > tcp_max_read_chunk_size) {
    tcp_min_read_chunk_size = tcp_max_read_chunk_size;
  }
  tcp_read_chunk_size = GPR_CLAMP(tcp_read_chunk_size, tcp_min_read_chunk_size,
                                  tcp_max_read_chunk_size);

  grpc_tcp *tcp = (grpc_tcp *)gpr_malloc(sizeof(grpc_tcp));
  tcp->base.vtable = &vtable;
  tcp->peer_string = gpr_strdup(peer_string);
  tcp->fd = grpc_fd_wrapped_fd(em_fd);
  tcp->read_cb = NULL;
  tcp->write_cb = NULL;
  tcp->release_fd_cb = NULL;
  tcp->release_fd = NULL;
  tcp->incoming_buffer = NULL;
  tcp->target_length = (double)tcp_read_chunk_size;
  tcp->min_read_chunk_size = tcp_min_read_chunk_size;
  tcp->max_read_chunk_size = tcp_max_read_chunk_size;
  tcp->bytes_read_this_round = 0;
  tcp->finished_edge = true;
  /* paired with unref in grpc_tcp_destroy */
  gpr_ref_init(&tcp->refcount, 1);
  gpr_atm_no_barrier_store(&tcp->shutdown_count, 0);
  tcp->em_fd = em_fd;
<<<<<<< HEAD
  GRPC_CLOSURE_INIT(&tcp->write_closure, tcp_handle_write, tcp,
                    grpc_schedule_on_exec_ctx);
=======
>>>>>>> 9f0c86af
  grpc_slice_buffer_init(&tcp->last_read_buffer);
  tcp->resource_user = grpc_resource_user_create(resource_quota, peer_string);
  grpc_resource_user_slice_allocator_init(
      &tcp->slice_allocator, tcp->resource_user, tcp_read_allocation_done, tcp);
  /* Tell network status tracker about new endpoint */
  grpc_network_status_register_endpoint(&tcp->base);
  grpc_resource_quota_unref_internal(exec_ctx, resource_quota);

  return &tcp->base;
}

int grpc_tcp_fd(grpc_endpoint *ep) {
  grpc_tcp *tcp = (grpc_tcp *)ep;
  GPR_ASSERT(ep->vtable == &vtable);
  return grpc_fd_wrapped_fd(tcp->em_fd);
}

void grpc_tcp_destroy_and_release_fd(grpc_exec_ctx *exec_ctx, grpc_endpoint *ep,
                                     int *fd, grpc_closure *done) {
  grpc_network_status_unregister_endpoint(ep);
  grpc_tcp *tcp = (grpc_tcp *)ep;
  GPR_ASSERT(ep->vtable == &vtable);
  tcp->release_fd = fd;
  tcp->release_fd_cb = done;
  grpc_slice_buffer_reset_and_unref_internal(exec_ctx, &tcp->last_read_buffer);
  TCP_UNREF(exec_ctx, tcp, "destroy");
}

#endif<|MERGE_RESOLUTION|>--- conflicted
+++ resolved
@@ -213,12 +213,12 @@
   }
 }
 
-static void notify_on_read(grpc_exec_ctx *exec_ctx, grpc_tcp *tcp) {
+static void notify_on_read(grpc_exec_ctx *exec_ctx, grpc_tcp *tcp,
+                           grpc_closure_scheduler *scheduler) {
   if (GRPC_TRACER_ON(grpc_tcp_trace)) {
     gpr_log(GPR_DEBUG, "TCP:%p notify_on_read", tcp);
   }
-  GRPC_CLOSURE_INIT(&tcp->read_done_closure, tcp_handle_read, tcp,
-                    grpc_schedule_on_exec_ctx);
+  GRPC_CLOSURE_INIT(&tcp->read_done_closure, tcp_handle_read, tcp, scheduler);
   grpc_fd_notify_on_read(exec_ctx, tcp->em_fd, &tcp->read_done_closure);
 }
 
@@ -375,12 +375,6 @@
   GRPC_CLOSURE_RUN(exec_ctx, cb, error);
 }
 
-static void notify_on_read(grpc_exec_ctx *exec_ctx, grpc_tcp *tcp) {
-  GRPC_CLOSURE_INIT(&tcp->read_closure, tcp_handle_read, tcp,
-                    grpc_schedule_on_exec_ctx);
-  grpc_fd_notify_on_read(exec_ctx, tcp->em_fd, &tcp->read_closure);
-}
-
 #define MAX_READ_IOVEC 4
 static void tcp_do_read(grpc_exec_ctx *exec_ctx, grpc_tcp *tcp) {
   struct msghdr msg;
@@ -421,7 +415,7 @@
     if (errno == EAGAIN) {
       finish_estimate(tcp);
       /* We've consumed the edge, request a new one */
-      notify_on_read(exec_ctx, tcp);
+      notify_on_read(exec_ctx, tcp, grpc_schedule_on_exec_ctx);
     } else {
       grpc_slice_buffer_reset_and_unref_internal(exec_ctx,
                                                  tcp->incoming_buffer);
@@ -520,18 +514,17 @@
   TCP_REF(tcp, "read");
   if (tcp->finished_edge) {
     tcp->finished_edge = false;
-    notify_on_read(exec_ctx, tcp);
-  } else {
-<<<<<<< HEAD
+    notify_on_read(exec_ctx, tcp, grpc_schedule_on_exec_ctx);
+  } else {
     bool ready_to_finish = grpc_exec_ctx_ready_to_finish(exec_ctx);
     if (ready_to_finish) GRPC_STATS_INC_READS_WHEN_EXEC_CTX_DONE(exec_ctx);
-    GRPC_CLOSURE_INIT(
-        &tcp->read_closure, tcp_handle_read, tcp,
-        ready_to_finish ? grpc_executor_scheduler : grpc_schedule_on_exec_ctx);
-    GRPC_CLOSURE_SCHED(exec_ctx, &tcp->read_closure, GRPC_ERROR_NONE);
-=======
-    GRPC_CLOSURE_SCHED(exec_ctx, &tcp->read_done_closure, GRPC_ERROR_NONE);
->>>>>>> 9f0c86af
+    GRPC_CLOSURE_SCHED(
+        exec_ctx,
+        GRPC_CLOSURE_INIT(&tcp->read_done_closure, tcp_handle_read, tcp,
+                          ready_to_finish
+                              ? grpc_executor_scheduler(GRPC_EXECUTOR_SHORT)
+                              : grpc_schedule_on_exec_ctx),
+        GRPC_ERROR_NONE);
   }
 }
 
@@ -803,11 +796,6 @@
   gpr_ref_init(&tcp->refcount, 1);
   gpr_atm_no_barrier_store(&tcp->shutdown_count, 0);
   tcp->em_fd = em_fd;
-<<<<<<< HEAD
-  GRPC_CLOSURE_INIT(&tcp->write_closure, tcp_handle_write, tcp,
-                    grpc_schedule_on_exec_ctx);
-=======
->>>>>>> 9f0c86af
   grpc_slice_buffer_init(&tcp->last_read_buffer);
   tcp->resource_user = grpc_resource_user_create(resource_quota, peer_string);
   grpc_resource_user_slice_allocator_init(
