/*
 *
 * Copyright 2015 gRPC authors.
 *
 * Licensed under the Apache License, Version 2.0 (the "License");
 * you may not use this file except in compliance with the License.
 * You may obtain a copy of the License at
 *
 *     http://www.apache.org/licenses/LICENSE-2.0
 *
 * Unless required by applicable law or agreed to in writing, software
 * distributed under the License is distributed on an "AS IS" BASIS,
 * WITHOUT WARRANTIES OR CONDITIONS OF ANY KIND, either express or implied.
 * See the License for the specific language governing permissions and
 * limitations under the License.
 *
 */

#ifndef GRPC_CORE_LIB_IOMGR_TCP_WINDOWS_H
#define GRPC_CORE_LIB_IOMGR_TCP_WINDOWS_H
/*
   Low level TCP "bottom half" implementation, for use by transports built on
   top of a TCP connection.

   Note that this file does not (yet) include APIs for creating the socket in
   the first place.

   All calls passing slice transfer ownership of a slice refcount unless
   otherwise specified.
*/

#include <grpc/support/port_platform.h>

#include "src/core/lib/iomgr/port.h"

#ifdef GRPC_WINSOCK_SOCKET
#include "src/core/lib/iomgr/endpoint.h"
#include "src/core/lib/iomgr/socket_windows.h"

/* Create a tcp endpoint given a winsock handle.
 * Takes ownership of the handle.
 */
grpc_endpoint* grpc_tcp_create(grpc_winsocket* socket,
                               grpc_channel_args* channel_args,
<<<<<<< HEAD
                               const char* peer_string);
=======
                               absl::string_view peer_string,
                               grpc_slice_allocator* slice_allocator);
>>>>>>> 8cbf308c

grpc_error_handle grpc_tcp_prepare_socket(SOCKET sock);

grpc_error_handle grpc_tcp_set_non_block(SOCKET sock);

#endif

#endif /* GRPC_CORE_LIB_IOMGR_TCP_WINDOWS_H */<|MERGE_RESOLUTION|>--- conflicted
+++ resolved
@@ -42,12 +42,7 @@
  */
 grpc_endpoint* grpc_tcp_create(grpc_winsocket* socket,
                                grpc_channel_args* channel_args,
-<<<<<<< HEAD
-                               const char* peer_string);
-=======
-                               absl::string_view peer_string,
-                               grpc_slice_allocator* slice_allocator);
->>>>>>> 8cbf308c
+                               absl::string_view peer_string);
 
 grpc_error_handle grpc_tcp_prepare_socket(SOCKET sock);
 
