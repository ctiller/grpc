// Copyright 2020 gRPC authors.
//
// Licensed under the Apache License, Version 2.0 (the "License");
// you may not use this file except in compliance with the License.
// You may obtain a copy of the License at
//
//     http://www.apache.org/licenses/LICENSE-2.0
//
// Unless required by applicable law or agreed to in writing, software
// distributed under the License is distributed on an "AS IS" BASIS,
// WITHOUT WARRANTIES OR CONDITIONS OF ANY KIND, either express or implied.
// See the License for the specific language governing permissions and
// limitations under the License.

#ifndef GRPC_CORE_LIB_JSON_JSON_OBJECT_LOADER_H
#define GRPC_CORE_LIB_JSON_JSON_OBJECT_LOADER_H

#include <grpc/support/port_platform.h>

#include <cstdint>
#include <cstring>
#include <map>
#include <string>
#include <type_traits>
#include <vector>

#include "absl/meta/type_traits.h"
#include "absl/status/status.h"
#include "absl/status/statusor.h"
#include "absl/strings/numbers.h"
#include "absl/strings/string_view.h"
#include "absl/types/optional.h"

#include "src/core/lib/gprpp/time.h"
#include "src/core/lib/json/json.h"

// Provides a means to load JSON objects into C++ objects, with the aim of
// minimizing object code size.
//
// Usage:
// Given struct Foo:
//   struct Foo {
//     int a;
//     int b;
//   };
// We add a static JsonLoader() method to Foo to declare how to load the
// object from JSON, and an optional JsonPostLoad() method to do any
// necessary post-processing:
//   struct Foo {
//     int a;
//     int b;
//     static const JsonLoaderInterface* JsonLoader() {
//       // Note: Field names must be string constants; they are not copied.
//       static const auto* loader = JsonObjectLoader<Foo>()
//           .Field("a", &Foo::a)
//           .Field("b", &Foo::b)
//           .Finish();
//       return loader;
//     }
//     // Optional; omit if no post-processing needed.
//     void JsonPostLoad(const Json& source, ErrorList* errors) { ++a; }
//   };
// Now we can load Foo objects from JSON:
//   absl::StatusOr<Foo> foo = LoadFromJson<Foo>(json);
namespace grpc_core {

// A list of errors that occurred during JSON parsing.
// If a non-empty list occurs during parsing, the parsing failed.
class ErrorList {
 public:
  // Record that we're reading some field.
  void PushField(absl::string_view ext) GPR_ATTRIBUTE_NOINLINE;
  // Record that we've finished reading that field.
  void PopField() GPR_ATTRIBUTE_NOINLINE;

  // Record that we've encountered an error.
  void AddError(absl::string_view error) GPR_ATTRIBUTE_NOINLINE;
  // Returns true if the current field has errors.
  bool FieldHasErrors() const GPR_ATTRIBUTE_NOINLINE;

  // Returns the resulting status of parsing.
  absl::Status status() const;

  // Return true if there are no errors.
  bool ok() const { return field_errors_.empty(); }

 private:
  std::map<std::string /*field_name*/, std::vector<std::string>> field_errors_;
  std::vector<std::string> fields_;
};

// Note that we're reading a field, and remove it at the end of the scope.
class ScopedField {
 public:
  ScopedField(ErrorList* error_list, absl::string_view field_name)
      : error_list_(error_list) {
    error_list_->PushField(field_name);
  }
  ~ScopedField() { error_list_->PopField(); }

 private:
  ErrorList* error_list_;
};

namespace json_detail {

// An un-typed JSON loader.
class LoaderInterface {
 public:
  // Convert json value to whatever type we're loading at dst.
  // If errors occur, add them to error_list.
  virtual void LoadInto(const Json& json, void* dst,
                        ErrorList* errors) const = 0;

 protected:
  virtual ~LoaderInterface() = default;
};

// Loads a scalar (string or number).
class LoadScalar : public LoaderInterface {
 public:
  void LoadInto(const Json& json, void* dst, ErrorList* errors) const override;

 protected:
  ~LoadScalar() override = default;

 private:
  // true if we're loading a number, false if we're loading a string.
  // We use a virtual function to store this decision in a vtable instead of
  // needing an instance variable.
  virtual bool IsNumber() const = 0;

  virtual void LoadInto(const std::string& json, void* dst,
                        ErrorList* errors) const = 0;
};

// Load a number.
class LoadNumber : public LoadScalar {
 protected:
  ~LoadNumber() override = default;

 private:
  bool IsNumber() const override;
};

// Load a duration
class LoadDuration : public LoadScalar {
 protected:
  ~LoadDuration() override = default;

 private:
  bool IsNumber() const override;
  void LoadInto(const std::string& value, void* dst,
                ErrorList* errors) const override;
};

// Load a signed number of type T.
template <typename T>
class TypedLoadSignedNumber : public LoadNumber {
 protected:
<<<<<<< HEAD
  ~TypedLoadSignedNumber() = default;
=======
  ~TypedLoadNumber() override = default;
>>>>>>> cf5e2149

 private:
  void LoadInto(const std::string& value, void* dst,
                ErrorList* errors) const override {
    if (!absl::SimpleAtoi(value, static_cast<T*>(dst))) {
      errors->AddError("failed to parse number");
    }
  }
};

// Load an unsigned number of type T.
template <typename T>
class TypedLoadUnsignedNumber : public LoadNumber {
 protected:
  ~TypedLoadUnsignedNumber() = default;

 private:
  void LoadInto(const std::string& value, void* dst,
                ErrorList* errors) const override {
    if (!absl::SimpleAtoi(value, static_cast<T*>(dst))) {
      errors->AddError("failed to parse non-negative number");
    }
  }
};

// Load a float.
class LoadFloat : public LoadNumber {
 protected:
  ~LoadFloat() = default;

 private:
  void LoadInto(const std::string& value, void* dst,
                ErrorList* errors) const override {
    if (!absl::SimpleAtof(value, static_cast<float*>(dst))) {
      errors->AddError("failed to parse floating-point number");
    }
  }
};

// Load a double.
class LoadDouble : public LoadNumber {
 protected:
  ~LoadDouble() = default;

 private:
  void LoadInto(const std::string& value, void* dst,
                ErrorList* errors) const override {
    if (!absl::SimpleAtod(value, static_cast<double*>(dst))) {
      errors->AddError("failed to parse floating-point number");
    }
  }
};

// Load a string.
class LoadString : public LoadScalar {
 protected:
  ~LoadString() override = default;

 private:
  bool IsNumber() const override;
  void LoadInto(const std::string& value, void* dst,
                ErrorList* errors) const override;
};

// Load a bool.
class LoadBool : public LoaderInterface {
 public:
  void LoadInto(const Json& json, void* dst, ErrorList* errors) const override;
};

// Load a vector of some type.
class LoadVector : public LoaderInterface {
 public:
  void LoadInto(const Json& json, void* dst, ErrorList* errors) const override;

 protected:
  ~LoadVector() override = default;

 private:
  virtual void LoadOne(const Json& json, void* dst,
                       ErrorList* errors) const = 0;
};

// Load an optional of some type.
class LoadOptional : public LoaderInterface {
 public:
  void LoadInto(const Json& json, void* dst, ErrorList* errors) const override;

 protected:
  ~LoadOptional() override = default;

 private:
  virtual void LoadOne(const Json& json, void* dst,
                       ErrorList* errors) const = 0;
};

// Load a map of string->some type.
class LoadMap : public LoaderInterface {
 public:
  void LoadInto(const Json& json, void* dst, ErrorList* errors) const override;

 protected:
  ~LoadMap() override = default;

 private:
  virtual void LoadOne(const Json& json, const std::string& name, void* dst,
                       ErrorList* errors) const = 0;
};

// Loads an unprocessed JSON object value.
class LoadUnprocessedJsonObject : public LoaderInterface {
 public:
  void LoadInto(const Json& json, void* dst, ErrorList* errors) const override;
};

// Fetch a LoaderInterface for some type.
template <typename T>
const LoaderInterface* LoaderForType();

// AutoLoader implements LoaderInterface for a type.
// The default asks the type for its LoaderInterface and then uses that.
// Classes that load from objects should provide a:
// static const JsonLoaderInterface* JsonLoader();
template <typename T>
class AutoLoader final : public LoaderInterface {
 public:
  void LoadInto(const Json& json, void* dst, ErrorList* errors) const override {
    T::JsonLoader()->LoadInto(json, dst, errors);
  }
};

// Specializations of AutoLoader for basic types.
template <>
class AutoLoader<int32_t> final : public TypedLoadSignedNumber<int32_t> {};
template <>
class AutoLoader<uint32_t> final : public TypedLoadUnsignedNumber<uint32_t> {};
template <>
class AutoLoader<int64_t> final : public TypedLoadSignedNumber<int64_t> {};
template <>
class AutoLoader<uint64_t> final : public TypedLoadUnsignedNumber<uint64_t> {};
template <>
class AutoLoader<float> final : public LoadFloat {};
template <>
class AutoLoader<double> final : public LoadDouble {};
template <>
class AutoLoader<Duration> final : public LoadDuration {};
template <>
class AutoLoader<std::string> final : public LoadString {};
template <>
class AutoLoader<bool> final : public LoadBool {};
template <>
class AutoLoader<Json::Object> final : public LoadUnprocessedJsonObject {};

// Specializations of AutoLoader for optional.
template <typename T>
class AutoLoader<absl::optional<T>> final : public LoaderInterface {
 public:
  void LoadInto(const Json& json, void* dst, ErrorList* errors) const override {
    if (json.type() == Json::Type::JSON_NULL) return;
    auto* opt = static_cast<absl::optional<T>*>(dst);
    opt->emplace();
    LoaderForType<T>()->LoadInto(json, &**opt, errors);
  }
};

// Specializations of AutoLoader for vectors.
template <typename T>
class AutoLoader<std::vector<T>> final : public LoadVector {
 private:
  void LoadOne(const Json& json, void* dst, ErrorList* errors) const final {
    auto* vec = static_cast<std::vector<T>*>(dst);
    T value;
    LoaderForType<T>()->LoadInto(json, &value, errors);
    vec->push_back(std::move(value));
  }
};

// Specializations of AutoLoader for maps.
template <typename T>
class AutoLoader<std::map<std::string, T>> final : public LoadMap {
 private:
  void LoadOne(const Json& json, const std::string& name, void* dst,
               ErrorList* errors) const final {
    auto* map = static_cast<std::map<std::string, T>*>(dst);
    T value;
    LoaderForType<T>()->LoadInto(json, &value, errors);
    map->emplace(name, std::move(value));
  }
};

// Implementation of aforementioned LoaderForType.
// Simply keeps a static AutoLoader<T> and returns a pointer to that.
template <typename T>
const LoaderInterface* LoaderForType() {
  static const auto* loader = new AutoLoader<T>();
  return loader;
}

// Element describes one typed field to be loaded from a JSON object.
struct Element {
  Element() = default;
  template <typename A, typename B>
  Element(const char* name, bool optional, B A::*p,
          const LoaderInterface* loader)
      : loader(loader),
        member_offset(static_cast<uint16_t>(
            reinterpret_cast<uintptr_t>(&(static_cast<A*>(nullptr)->*p)))),
        optional(optional),
        name(name) {}
  // The loader for this field.
  const LoaderInterface* loader;
  // Offset into the destination object to store the field.
  uint16_t member_offset;
  // Is this field optional?
  bool optional;
  // The name of the field.
  const char* name;
};

// Vec<T, kSize> provides a constant array type that can be appended to by
// copying. It's setup so that most compilers can optimize away all of its
// operations.
template <typename T, size_t kSize>
class Vec {
 public:
  Vec(const Vec<T, kSize - 1>& other, const T& new_value) {
    for (size_t i = 0; i < other.size(); i++) values_[i] = other.data()[i];
    values_[kSize - 1] = new_value;
  }

  const T* data() const { return values_; }
  size_t size() const { return kSize; }

 private:
  T values_[kSize];
};

template <typename T>
class Vec<T, 0> {
 public:
  const T* data() const { return nullptr; }
  size_t size() const { return 0; }
};

// Given a list of elements, and a destination object, load the elements into
// the object from some parsed JSON.
// Returns false if the JSON object was not of type Json::Type::OBJECT.
bool LoadObject(const Json& json, const Element* elements, size_t num_elements,
                void* dst, ErrorList* errors);

// Adaptor type - takes a compile time computed list of elements and implements
// LoaderInterface by calling LoadObject.
template <typename T, size_t kElemCount, typename Hidden = void>
class FinishedJsonObjectLoader final : public LoaderInterface {
 public:
  explicit FinishedJsonObjectLoader(const Vec<Element, kElemCount>& elements)
      : elements_(elements) {}

  void LoadInto(const Json& json, void* dst, ErrorList* errors) const override {
    LoadObject(json, elements_.data(), elements_.size(), dst, errors);
  }

 private:
  GPR_NO_UNIQUE_ADDRESS Vec<Element, kElemCount> elements_;
};

// Specialization for when the object has a JsonPostLoad function exposed.
template <typename T, size_t kElemCount>
class FinishedJsonObjectLoader<T, kElemCount,
                               absl::void_t<decltype(&T::JsonPostLoad)>>
    final : public LoaderInterface {
 public:
  explicit FinishedJsonObjectLoader(const Vec<Element, kElemCount>& elements)
      : elements_(elements) {}

  void LoadInto(const Json& json, void* dst, ErrorList* errors) const override {
    if (LoadObject(json, elements_.data(), elements_.size(), dst, errors)) {
      static_cast<T*>(dst)->JsonPostLoad(json, errors);
    }
  }

 private:
  GPR_NO_UNIQUE_ADDRESS Vec<Element, kElemCount> elements_;
};

// Builder type for JSON object loaders.
// Concatenate fields with Field, OptionalField, and then call Finish to obtain
// an object that implements LoaderInterface.
template <typename T, size_t kElemCount = 0>
class JsonObjectLoader final {
 public:
  JsonObjectLoader() {
    static_assert(kElemCount == 0,
                  "Only initial loader step can have kElemCount==0.");
  }

  FinishedJsonObjectLoader<T, kElemCount>* Finish() const {
    return new FinishedJsonObjectLoader<T, kElemCount>(elements_);
  }

  template <typename U>
  JsonObjectLoader<T, kElemCount + 1> Field(const char* name, U T::*p) const {
    return Field(name, false, p);
  }

  template <typename U>
  JsonObjectLoader<T, kElemCount + 1> OptionalField(const char* name,
                                                    U T::*p) const {
    return Field(name, true, p);
  }

  JsonObjectLoader(const Vec<Element, kElemCount - 1>& elements,
                   Element new_element)
      : elements_(elements, new_element) {}

 private:
  template <typename U>
  JsonObjectLoader<T, kElemCount + 1> Field(const char* name, bool optional,
                                            U T::*p) const {
    return JsonObjectLoader<T, kElemCount + 1>(
        elements_, Element(name, optional, p, LoaderForType<U>()));
  }

  GPR_NO_UNIQUE_ADDRESS Vec<Element, kElemCount> elements_;
};

}  // namespace json_detail

template <typename T>
using JsonObjectLoader = json_detail::JsonObjectLoader<T>;

using JsonLoaderInterface = json_detail::LoaderInterface;

template <typename T>
absl::StatusOr<T> LoadFromJson(const Json& json) {
  ErrorList error_list;
  T result;
  json_detail::LoaderForType<T>()->LoadInto(json, &result, &error_list);
  if (!error_list.ok()) return error_list.status();
  return result;
}

}  // namespace grpc_core

#endif  // GRPC_CORE_LIB_JSON_JSON_OBJECT_LOADER_H<|MERGE_RESOLUTION|>--- conflicted
+++ resolved
@@ -158,11 +158,7 @@
 template <typename T>
 class TypedLoadSignedNumber : public LoadNumber {
  protected:
-<<<<<<< HEAD
-  ~TypedLoadSignedNumber() = default;
-=======
-  ~TypedLoadNumber() override = default;
->>>>>>> cf5e2149
+  ~TypedLoadSignedNumber() override = default;
 
  private:
   void LoadInto(const std::string& value, void* dst,
@@ -177,7 +173,7 @@
 template <typename T>
 class TypedLoadUnsignedNumber : public LoadNumber {
  protected:
-  ~TypedLoadUnsignedNumber() = default;
+  ~TypedLoadUnsignedNumber() override = default;
 
  private:
   void LoadInto(const std::string& value, void* dst,
@@ -191,7 +187,7 @@
 // Load a float.
 class LoadFloat : public LoadNumber {
  protected:
-  ~LoadFloat() = default;
+  ~LoadFloat() override = default;
 
  private:
   void LoadInto(const std::string& value, void* dst,
@@ -205,7 +201,7 @@
 // Load a double.
 class LoadDouble : public LoadNumber {
  protected:
-  ~LoadDouble() = default;
+  ~LoadDouble() override = default;
 
  private:
   void LoadInto(const std::string& value, void* dst,
