--- conflicted
+++ resolved
@@ -84,11 +84,8 @@
   bool ok() const { return field_errors_.empty(); }
 
  private:
-<<<<<<< HEAD
-=======
   // TODO(roth): If we don't actually have any fields for which we
   // report more than one error, simplify this data structure.
->>>>>>> 2ba3844d
   std::map<std::string /*field_name*/, std::vector<std::string>> field_errors_;
   std::vector<std::string> fields_;
 };
@@ -160,8 +157,6 @@
                 ErrorList* errors) const override;
 };
 
-<<<<<<< HEAD
-=======
 // Load a number.
 class LoadNumber : public LoadScalar {
  protected:
@@ -171,7 +166,6 @@
   bool IsNumber() const override;
 };
 
->>>>>>> 2ba3844d
 // Load a signed number of type T.
 template <typename T>
 class TypedLoadSignedNumber : public LoadNumber {
@@ -190,7 +184,6 @@
 // Load an unsigned number of type T.
 template <typename T>
 class TypedLoadUnsignedNumber : public LoadNumber {
-<<<<<<< HEAD
  protected:
   ~TypedLoadUnsignedNumber() override = default;
 
@@ -231,63 +224,6 @@
   }
 };
 
-// Load a string.
-class LoadString : public LoadScalar {
-=======
->>>>>>> 2ba3844d
- protected:
-  ~TypedLoadUnsignedNumber() override = default;
-
- private:
-  void LoadInto(const std::string& value, void* dst,
-                ErrorList* errors) const override {
-    if (!absl::SimpleAtoi(value, static_cast<T*>(dst))) {
-      errors->AddError("failed to parse non-negative number");
-    }
-  }
-};
-
-<<<<<<< HEAD
-// Load a bool.
-class LoadBool : public LoaderInterface {
- public:
-  void LoadInto(const Json& json, void* dst, ErrorList* errors) const override;
-};
-
-// Load a vector of some type.
-class LoadVector : public LoaderInterface {
- public:
-  void LoadInto(const Json& json, void* dst, ErrorList* errors) const override;
-=======
-// Load a float.
-class LoadFloat : public LoadNumber {
- protected:
-  ~LoadFloat() override = default;
-
- private:
-  void LoadInto(const std::string& value, void* dst,
-                ErrorList* errors) const override {
-    if (!absl::SimpleAtof(value, static_cast<float*>(dst))) {
-      errors->AddError("failed to parse floating-point number");
-    }
-  }
-};
->>>>>>> 2ba3844d
-
-// Load a double.
-class LoadDouble : public LoadNumber {
- protected:
-  ~LoadDouble() override = default;
-
- private:
-  void LoadInto(const std::string& value, void* dst,
-                ErrorList* errors) const override {
-    if (!absl::SimpleAtod(value, static_cast<double*>(dst))) {
-      errors->AddError("failed to parse floating-point number");
-    }
-  }
-};
-
 // Load a bool.
 class LoadBool : public LoaderInterface {
  public:
@@ -344,37 +280,21 @@
 
 // Specializations of AutoLoader for basic types.
 template <>
-<<<<<<< HEAD
+class AutoLoader<std::string> final : public LoadString {};
+template <>
+class AutoLoader<Duration> final : public LoadDuration {};
+template <>
 class AutoLoader<int32_t> final : public TypedLoadSignedNumber<int32_t> {};
 template <>
+class AutoLoader<int64_t> final : public TypedLoadSignedNumber<int64_t> {};
+template <>
 class AutoLoader<uint32_t> final : public TypedLoadUnsignedNumber<uint32_t> {};
 template <>
-class AutoLoader<int64_t> final : public TypedLoadSignedNumber<int64_t> {};
-template <>
 class AutoLoader<uint64_t> final : public TypedLoadUnsignedNumber<uint64_t> {};
 template <>
 class AutoLoader<float> final : public LoadFloat {};
 template <>
 class AutoLoader<double> final : public LoadDouble {};
-=======
-class AutoLoader<std::string> final : public LoadString {};
-template <>
-class AutoLoader<Duration> final : public LoadDuration {};
-template <>
-class AutoLoader<int32_t> final : public TypedLoadSignedNumber<int32_t> {};
-template <>
-class AutoLoader<int64_t> final : public TypedLoadSignedNumber<int64_t> {};
-template <>
-class AutoLoader<uint32_t> final : public TypedLoadUnsignedNumber<uint32_t> {};
->>>>>>> 2ba3844d
-template <>
-class AutoLoader<uint64_t> final : public TypedLoadUnsignedNumber<uint64_t> {};
-template <>
-class AutoLoader<float> final : public LoadFloat {};
-template <>
-class AutoLoader<double> final : public LoadDouble {};
-template <>
-class AutoLoader<bool> final : public LoadBool {};
 template <>
 class AutoLoader<bool> final : public LoadBool {};
 template <>
@@ -503,10 +423,7 @@
       : elements_(elements) {}
 
   void LoadInto(const Json& json, void* dst, ErrorList* errors) const override {
-<<<<<<< HEAD
-=======
     // Call JsonPostLoad() only if json is a JSON object.
->>>>>>> 2ba3844d
     if (LoadObject(json, elements_.data(), elements_.size(), dst, errors)) {
       static_cast<T*>(dst)->JsonPostLoad(json, errors);
     }
