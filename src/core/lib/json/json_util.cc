//
//
// Copyright 2020 gRPC authors.
//
// Licensed under the Apache License, Version 2.0 (the "License");
// you may not use this file except in compliance with the License.
// You may obtain a copy of the License at
//
//     http://www.apache.org/licenses/LICENSE-2.0
//
// Unless required by applicable law or agreed to in writing, software
// distributed under the License is distributed on an "AS IS" BASIS,
// WITHOUT WARRANTIES OR CONDITIONS OF ANY KIND, either express or implied.
// See the License for the specific language governing permissions and
// limitations under the License.
//
//

#include <grpc/support/port_platform.h>

#include "src/core/lib/json/json_util.h"

#include <grpc/support/string_util.h>

#include "src/core/lib/gpr/string.h"

namespace grpc_core {

bool ParseDurationFromJson(const Json& field, Duration* duration) {
  if (field.type() != Json::Type::STRING) return false;
  size_t len = field.string_value().size();
  if (field.string_value()[len - 1] != 's') return false;
  UniquePtr<char> buf(gpr_strdup(field.string_value().c_str()));
  *(buf.get() + len - 1) = '\0';  // Remove trailing 's'.
  char* decimal_point = strchr(buf.get(), '.');
  int nanos = 0;
  if (decimal_point != nullptr) {
    *decimal_point = '\0';
    nanos = gpr_parse_nonnegative_int(decimal_point + 1);
    if (nanos == -1) {
      return false;
    }
    int num_digits = static_cast<int>(strlen(decimal_point + 1));
    if (num_digits > 9) {  // We don't accept greater precision than nanos.
      return false;
    }
    for (int i = 0; i < (9 - num_digits); ++i) {
      nanos *= 10;
    }
  }
  int seconds =
      decimal_point == buf.get() ? 0 : gpr_parse_nonnegative_int(buf.get());
  if (seconds == -1) return false;
<<<<<<< HEAD
  *duration =
      Duration::Seconds(seconds) + Duration::NanosecondsRoundDown(nanos);
=======
  *duration = Duration::FromSecondsAndNanoseconds(seconds, nanos);
>>>>>>> 918b8a75
  return true;
}

bool ExtractJsonBool(const Json& json, absl::string_view field_name,
                     bool* output, std::vector<grpc_error_handle>* error_list) {
  switch (json.type()) {
    case Json::Type::JSON_TRUE:
      *output = true;
      return true;
    case Json::Type::JSON_FALSE:
      *output = false;
      return true;
    default:
      error_list->push_back(GRPC_ERROR_CREATE_FROM_CPP_STRING(
          absl::StrCat("field:", field_name, " error:type should be BOOLEAN")));
      return false;
  }
}

bool ExtractJsonArray(const Json& json, absl::string_view field_name,
                      const Json::Array** output,
                      std::vector<grpc_error_handle>* error_list) {
  if (json.type() != Json::Type::ARRAY) {
    *output = nullptr;
    error_list->push_back(GRPC_ERROR_CREATE_FROM_CPP_STRING(
        absl::StrCat("field:", field_name, " error:type should be ARRAY")));
    return false;
  }
  *output = &json.array_value();
  return true;
}

bool ExtractJsonObject(const Json& json, absl::string_view field_name,
                       const Json::Object** output,
                       std::vector<grpc_error_handle>* error_list) {
  if (json.type() != Json::Type::OBJECT) {
    *output = nullptr;
    error_list->push_back(GRPC_ERROR_CREATE_FROM_CPP_STRING(
        absl::StrCat("field:", field_name, " error:type should be OBJECT")));
    return false;
  }
  *output = &json.object_value();
  return true;
}

bool ParseJsonObjectFieldAsDuration(const Json::Object& object,
                                    absl::string_view field_name,
                                    Duration* output,
                                    std::vector<grpc_error_handle>* error_list,
                                    bool required) {
  // TODO(roth): Once we can use C++14 heterogenous lookups, stop
  // creating a std::string here.
  auto it = object.find(std::string(field_name));
  if (it == object.end()) {
    if (required) {
      error_list->push_back(GRPC_ERROR_CREATE_FROM_CPP_STRING(
          absl::StrCat("field:", field_name, " error:does not exist.")));
    }
    return false;
  }
  if (!ParseDurationFromJson(it->second, output)) {
    *output = Duration::NegativeInfinity();
    error_list->push_back(GRPC_ERROR_CREATE_FROM_CPP_STRING(
        absl::StrCat("field:", field_name,
                     " error:type should be STRING of the form given by "
                     "google.proto.Duration.")));
    return false;
  }
  return true;
}

}  // namespace grpc_core<|MERGE_RESOLUTION|>--- conflicted
+++ resolved
@@ -51,12 +51,7 @@
   int seconds =
       decimal_point == buf.get() ? 0 : gpr_parse_nonnegative_int(buf.get());
   if (seconds == -1) return false;
-<<<<<<< HEAD
-  *duration =
-      Duration::Seconds(seconds) + Duration::NanosecondsRoundDown(nanos);
-=======
   *duration = Duration::FromSecondsAndNanoseconds(seconds, nanos);
->>>>>>> 918b8a75
   return true;
 }
 
