--- conflicted
+++ resolved
@@ -110,11 +110,7 @@
   friend class AtomicWaker;
 
   Wakeable* Take() {
-<<<<<<< HEAD
-    return absl::exchange(wakeable_, promise_detail::unwakeable());
-=======
-    return std::exchange(wakeable_, activity_detail::unwakeable());
->>>>>>> f5d4bc04
+    return std::exchange(wakeable_, promise_detail::unwakeable());
   }
 
   Wakeable* wakeable_;
