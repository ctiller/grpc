// Copyright 2021 gRPC authors.
//
// Licensed under the Apache License, Version 2.0 (the "License");
// you may not use this file except in compliance with the License.
// You may obtain a copy of the License at
//
//     http://www.apache.org/licenses/LICENSE-2.0
//
// Unless required by applicable law or agreed to in writing, software
// distributed under the License is distributed on an "AS IS" BASIS,
// WITHOUT WARRANTIES OR CONDITIONS OF ANY KIND, either express or implied.
// See the License for the specific language governing permissions and
// limitations under the License.

#ifndef GRPC_CORE_LIB_PROMISE_ACTIVITY_H
#define GRPC_CORE_LIB_PROMISE_ACTIVITY_H

#include <grpc/support/port_platform.h>

#include <stdint.h>

#include <algorithm>
#include <atomic>
#include <memory>
#include <string>
#include <utility>

#include "absl/base/thread_annotations.h"
#include "absl/status/status.h"
#include "absl/types/optional.h"
#include "absl/types/variant.h"
#include "absl/utility/utility.h"

#include <grpc/support/log.h>

#include "src/core/lib/gpr/tls.h"
#include "src/core/lib/gprpp/construct_destruct.h"
#include "src/core/lib/gprpp/no_destruct.h"
#include "src/core/lib/gprpp/orphanable.h"
#include "src/core/lib/gprpp/sync.h"
#include "src/core/lib/promise/context.h"
#include "src/core/lib/promise/detail/promise_factory.h"
#include "src/core/lib/promise/detail/status.h"
#include "src/core/lib/promise/poll.h"

namespace grpc_core {

class Activity;

// A Wakeable object is used by queues to wake activities.
class Wakeable {
 public:
  // Wake up the underlying activity.
  // After calling, this Wakeable cannot be used again.
  virtual void Wakeup() = 0;
  // Drop this wakeable without waking up the underlying activity.
  virtual void Drop() = 0;

  // Return the underlying activity debug tag, or "<unknown>" if not available.
  virtual std::string ActivityDebugTag() const = 0;

 protected:
  inline ~Wakeable() {}
};

namespace activity_detail {
struct Unwakeable final : public Wakeable {
  void Wakeup() override {}
  void Drop() override {}
<<<<<<< HEAD
  std::string ActivityDebugTag() const override { return "<unknown>"; }
=======
>>>>>>> a9f3ccde
};
static Unwakeable* unwakeable() {
  return NoDestructSingleton<Unwakeable>::Get();
}
}  // namespace activity_detail

class AtomicWaker;

// An owning reference to a Wakeable.
// This type is non-copyable but movable.
class Waker {
 public:
  explicit Waker(Wakeable* wakeable) : wakeable_(wakeable) {}
  Waker() : Waker(activity_detail::unwakeable()) {}
  ~Waker() { wakeable_->Drop(); }
  Waker(const Waker&) = delete;
  Waker& operator=(const Waker&) = delete;
  Waker(Waker&& other) noexcept : wakeable_(other.Take()) {}
  Waker& operator=(Waker&& other) noexcept {
    std::swap(wakeable_, other.wakeable_);
    return *this;
  }

  // Wake the underlying activity.
  void Wakeup() { Take()->Wakeup(); }

  template <typename H>
  friend H AbslHashValue(H h, const Waker& w) {
    return H::combine(std::move(h), w.wakeable_);
  }

  bool operator==(const Waker& other) const noexcept {
    return wakeable_ == other.wakeable_;
  }

<<<<<<< HEAD
  std::string ActivityDebugTag() {
    return wakeable_ == nullptr ? "<unknown>" : wakeable_->ActivityDebugTag();
  }

 private:
  friend class AtomicWaker;

=======
 private:
  friend class AtomicWaker;

>>>>>>> a9f3ccde
  Wakeable* Take() {
    return absl::exchange(wakeable_, activity_detail::unwakeable());
  }

  Wakeable* wakeable_;
};

// An atomic variant of Waker - this type is non-copyable and non-movable.
class AtomicWaker {
 public:
  explicit AtomicWaker(Wakeable* wakeable) : wakeable_(wakeable) {}
  AtomicWaker() : AtomicWaker(activity_detail::unwakeable()) {}
  explicit AtomicWaker(Waker waker) : AtomicWaker(waker.Take()) {}
  ~AtomicWaker() { wakeable_.load(std::memory_order_acquire)->Drop(); }
  AtomicWaker(const AtomicWaker&) = delete;
  AtomicWaker& operator=(const AtomicWaker&) = delete;
  AtomicWaker(AtomicWaker&& other) noexcept = delete;
  AtomicWaker& operator=(AtomicWaker&& other) noexcept = delete;

  // Wake the underlying activity.
  void Wakeup() { Take()->Wakeup(); }

  // Return true if there is a not-unwakeable wakeable present.
  bool Armed() const noexcept {
    return wakeable_.load(std::memory_order_relaxed) !=
           activity_detail::unwakeable();
  }

  // Set to some new waker
  void Set(Waker waker) {
    wakeable_.exchange(waker.Take(), std::memory_order_acq_rel)->Wakeup();
  }

 private:
  Wakeable* Take() {
    return wakeable_.exchange(activity_detail::unwakeable(),
                              std::memory_order_acq_rel);
  }

  std::atomic<Wakeable*> wakeable_;
};

// An Activity tracks execution of a single promise.
// It executes the promise under a mutex.
// When the promise stalls, it registers the containing activity to be woken up
// later.
// The activity takes a callback, which will be called exactly once with the
// result of execution.
// Activity execution may be cancelled by simply deleting the activity. In such
// a case, if execution had not already finished, the done callback would be
// called with absl::CancelledError().
class Activity : public Orphanable {
 public:
  // Force wakeup from the outside.
  // This should be rarely needed, and usages should be accompanied with a note
  // on why it's not possible to wakeup with a Waker object.
  // Nevertheless, it's sometimes useful for integrations with Activity to force
  // an Activity to repoll.
  void ForceWakeup() { MakeOwningWaker().Wakeup(); }

  // Force the current activity to immediately repoll if it doesn't complete.
  virtual void ForceImmediateRepoll() = 0;

  // Return the current activity.
  // Additionally:
  // - assert that there is a current activity (and catch bugs if there's not)
  // - indicate to thread safety analysis that the current activity is indeed
  //   locked
  // - back up that assertation with a runtime check in debug builds (it's
  //   prohibitively expensive in non-debug builds)
  static Activity* current() { return g_current_activity_; }

  // Produce an activity-owning Waker. The produced waker will keep the activity
  // alive until it's awoken or dropped.
  virtual Waker MakeOwningWaker() = 0;

  // Produce a non-owning Waker. The waker will own a small heap allocated weak
  // pointer to this activity. This is more suitable for wakeups that may not be
  // delivered until long after the activity should be destroyed.
  virtual Waker MakeNonOwningWaker() = 0;

  // Some descriptive text to add to log messages to identify this activity.
  virtual std::string DebugTag() const;

 protected:
  // Check if this activity is the current activity executing on the current
  // thread.
  bool is_current() const { return this == g_current_activity_; }
  // Check if there is an activity executing on the current thread.
  static bool have_current() { return g_current_activity_ != nullptr; }
  // Set the current activity at construction, clean it up at destruction.
  class ScopedActivity {
   public:
    explicit ScopedActivity(Activity* activity)
        : prior_activity_(g_current_activity_) {
      g_current_activity_ = activity;
    }
    ~ScopedActivity() { g_current_activity_ = prior_activity_; }
    ScopedActivity(const ScopedActivity&) = delete;
    ScopedActivity& operator=(const ScopedActivity&) = delete;

   private:
    Activity* const prior_activity_;
  };

 private:
  // Set during RunLoop to the Activity that's executing.
  // Being set implies that mu_ is held.
  static GPR_THREAD_LOCAL(Activity*) g_current_activity_;
};

// Owned pointer to one Activity.
using ActivityPtr = OrphanablePtr<Activity>;

namespace promise_detail {

template <typename Context>
class ContextHolder {
 public:
  using ContextType = Context;

  explicit ContextHolder(Context value) : value_(std::move(value)) {}
  Context* GetContext() { return &value_; }

 private:
  Context value_;
};

template <typename Context>
class ContextHolder<Context*> {
 public:
  using ContextType = Context;

  explicit ContextHolder(Context* value) : value_(value) {}
  Context* GetContext() { return value_; }

 private:
  Context* value_;
};

template <typename Context, typename Deleter>
class ContextHolder<std::unique_ptr<Context, Deleter>> {
 public:
  using ContextType = Context;

  explicit ContextHolder(std::unique_ptr<Context, Deleter> value)
      : value_(std::move(value)) {}
  Context* GetContext() { return value_.get(); }

 private:
  std::unique_ptr<Context, Deleter> value_;
};

template <typename HeldContext>
using ContextTypeFromHeld = typename ContextHolder<HeldContext>::ContextType;

template <typename... Contexts>
class ActivityContexts : public ContextHolder<Contexts>... {
 public:
  explicit ActivityContexts(Contexts&&... contexts)
      : ContextHolder<Contexts>(std::forward<Contexts>(contexts))... {}

  class ScopedContext : public Context<ContextTypeFromHeld<Contexts>>... {
   public:
    explicit ScopedContext(ActivityContexts* contexts)
        : Context<ContextTypeFromHeld<Contexts>>(
              static_cast<ContextHolder<Contexts>*>(contexts)
                  ->GetContext())... {}
  };
};

// A free standing activity: an activity that owns its own synchronization and
// memory.
// The alternative is an activity that's somehow tied into another system, for
// instance the type seen in promise_based_filter.h as we're transitioning from
// the old filter stack to the new system.
// FreestandingActivity is-a Wakeable, but needs to increment a refcount before
// returning that Wakeable interface. Additionally, we want to keep
// FreestandingActivity as small as is possible, since it will be used
// everywhere. So we use inheritance to provide the Wakeable interface: this
// makes it zero sized, and we make the inheritance private to prevent
// accidental casting.
class FreestandingActivity : public Activity, private Wakeable {
 public:
  Waker MakeOwningWaker() final {
    Ref();
    return Waker(this);
  }
  Waker MakeNonOwningWaker() final;

  void Orphan() final {
    Cancel();
    Unref();
  }

  void ForceImmediateRepoll() final {
    mu_.AssertHeld();
    SetActionDuringRun(ActionDuringRun::kWakeup);
  }

 protected:
  // Action received during a run, in priority order.
  // If more than one action is received during a run, we use max() to resolve
  // which one to report (so Cancel overrides Wakeup).
  enum class ActionDuringRun : uint8_t {
    kNone,    // No action occured during run.
    kWakeup,  // A wakeup occured during run.
    kCancel,  // Cancel was called during run.
  };

  inline ~FreestandingActivity() override {
    if (handle_) {
      DropHandle();
    }
  }

  // Check if we got an internal wakeup since the last time this function was
  // called.
  ActionDuringRun GotActionDuringRun() ABSL_EXCLUSIVE_LOCKS_REQUIRED(mu_) {
    return absl::exchange(action_during_run_, ActionDuringRun::kNone);
  }

  // Implementors of Wakeable::Wakeup should call this after the wakeup has
  // completed.
  void WakeupComplete() { Unref(); }

  // Set the action that occured during this run.
  // We use max to combine actions so that cancellation overrides wakeups.
  void SetActionDuringRun(ActionDuringRun action)
      ABSL_EXCLUSIVE_LOCKS_REQUIRED(mu_) {
    action_during_run_ = std::max(action_during_run_, action);
  }

  Mutex* mu() ABSL_LOCK_RETURNED(mu_) { return &mu_; }

  std::string ActivityDebugTag() const override { return DebugTag(); }

 private:
  class Handle;

  // Cancel execution of the underlying promise.
  virtual void Cancel() = 0;

  void Ref() { refs_.fetch_add(1, std::memory_order_relaxed); }
  void Unref() {
    if (1 == refs_.fetch_sub(1, std::memory_order_acq_rel)) {
      delete this;
    }
  }

  // Return a Handle instance with a ref so that it can be stored waiting for
  // some wakeup.
  Handle* RefHandle() ABSL_EXCLUSIVE_LOCKS_REQUIRED(mu_);
  // If our refcount is non-zero, ref and return true.
  // Otherwise, return false.
  bool RefIfNonzero();
  // Drop the (proved existing) wait handle.
  void DropHandle() ABSL_EXCLUSIVE_LOCKS_REQUIRED(mu_);

  // All promise execution occurs under this mutex.
  Mutex mu_;

  // Current refcount.
  std::atomic<uint32_t> refs_{1};
  // If wakeup is called during Promise polling, we set this to Wakeup and
  // repoll. If cancel is called during Promise polling, we set this to Cancel
  // and cancel at the end of polling.
  ActionDuringRun action_during_run_ ABSL_GUARDED_BY(mu_) =
      ActionDuringRun::kNone;
  // Handle for long waits. Allows a very small weak pointer type object to
  // queue for wakeups while Activity may be deleted earlier.
  Handle* handle_ ABSL_GUARDED_BY(mu_) = nullptr;
};

// Implementation details for an Activity of an arbitrary type of promise.
// There should exist a static function:
// struct WakeupScheduler {
//   template <typename ActivityType>
//   void ScheduleWakeup(ActivityType* activity);
// };
// This function should arrange that activity->RunScheduledWakeup() be invoked
// at the earliest opportunity.
// It can assume that activity will remain live until RunScheduledWakeup() is
// invoked, and that a given activity will not be concurrently scheduled again
// until its RunScheduledWakeup() has been invoked.
// We use private inheritance here as a way of getting private members for
// each of the contexts.
// TODO(ctiller): We can probably reconsider the private inheritance here
// when we move away from C++11 and have more powerful template features.
template <class F, class WakeupScheduler, class OnDone, typename... Contexts>
class PromiseActivity final : public FreestandingActivity,
                              private ActivityContexts<Contexts...> {
 public:
  using Factory = PromiseFactory<void, F>;
  using ResultType = typename Factory::Promise::Result;

  PromiseActivity(F promise_factory, WakeupScheduler wakeup_scheduler,
                  OnDone on_done, Contexts&&... contexts)
      : FreestandingActivity(),
        ActivityContexts<Contexts...>(std::forward<Contexts>(contexts)...),
        wakeup_scheduler_(std::move(wakeup_scheduler)),
        on_done_(std::move(on_done)) {
    // Lock, construct an initial promise from the factory, and step it.
    // This may hit a waiter, which could expose our this pointer to other
    // threads, meaning we do need to hold this mutex even though we're still
    // constructing.
    mu()->Lock();
    auto status = Start(Factory(std::move(promise_factory)));
    mu()->Unlock();
    // We may complete immediately.
    if (status.has_value()) {
      on_done_(std::move(*status));
    }
  }

  ~PromiseActivity() override {
    // We shouldn't destruct without calling Cancel() first, and that must get
    // us to be done_, so we assume that and have no logic to destruct the
    // promise here.
    GPR_ASSERT(done_);
  }

  void RunScheduledWakeup() {
    GPR_ASSERT(wakeup_scheduled_.exchange(false, std::memory_order_acq_rel));
    Step();
    WakeupComplete();
  }

 private:
  using typename ActivityContexts<Contexts...>::ScopedContext;

  void Cancel() final {
    if (Activity::is_current()) {
      mu()->AssertHeld();
      SetActionDuringRun(ActionDuringRun::kCancel);
      return;
    }
    bool was_done;
    {
      MutexLock lock(mu());
      // Check if we were done, and flag done.
      was_done = done_;
      if (!done_) MarkDone();
    }
    // If we were not done, then call the on_done callback.
    if (!was_done) {
      on_done_(absl::CancelledError());
    }
  }

  // Wakeup this activity. Arrange to poll the activity again at a convenient
  // time: this could be inline if it's deemed safe, or it could be by passing
  // the activity to an external threadpool to run. If the activity is already
  // running on this thread, a note is taken of such and the activity is
  // repolled if it doesn't complete.
  void Wakeup() final {
    // If there is an active activity, but hey it's us, flag that and we'll loop
    // in RunLoop (that's calling from above here!).
    if (Activity::is_current()) {
      mu()->AssertHeld();
      SetActionDuringRun(ActionDuringRun::kWakeup);
      WakeupComplete();
      return;
    }
    if (!wakeup_scheduled_.exchange(true, std::memory_order_acq_rel)) {
      // Can't safely run, so ask to run later.
      wakeup_scheduler_.ScheduleWakeup(this);
    } else {
      // Already a wakeup scheduled for later, drop ref.
      WakeupComplete();
    }
  }

  // Drop a wakeup
  void Drop() final { this->WakeupComplete(); }

  // Notification that we're no longer executing - it's ok to destruct the
  // promise.
  void MarkDone() ABSL_EXCLUSIVE_LOCKS_REQUIRED(mu()) {
    GPR_ASSERT(!done_);
    done_ = true;
    Destruct(&promise_holder_.promise);
  }

  // In response to Wakeup, run the Promise state machine again until it
  // settles. Then check for completion, and if we have completed, call on_done.
  void Step() ABSL_LOCKS_EXCLUDED(mu()) {
    // Poll the promise until things settle out under a lock.
    mu()->Lock();
    if (done_) {
      // We might get some spurious wakeups after finishing.
      mu()->Unlock();
      return;
    }
    auto status = RunStep();
    mu()->Unlock();
    if (status.has_value()) {
      on_done_(std::move(*status));
    }
  }

  // The main body of a step: set the current activity, and any contexts, and
  // then run the main polling loop. Contained in a function by itself in
  // order to keep the scoping rules a little easier in Step().
  absl::optional<ResultType> RunStep() ABSL_EXCLUSIVE_LOCKS_REQUIRED(mu()) {
    ScopedActivity scoped_activity(this);
    ScopedContext contexts(this);
    return StepLoop();
  }

  // Similarly to RunStep, but additionally construct the promise from a
  // promise factory before entering the main loop. Called once from the
  // constructor.
  absl::optional<ResultType> Start(Factory promise_factory)
      ABSL_EXCLUSIVE_LOCKS_REQUIRED(mu()) {
    ScopedActivity scoped_activity(this);
    ScopedContext contexts(this);
    Construct(&promise_holder_.promise, promise_factory.Once());
    return StepLoop();
  }

  // Until there are no wakeups from within and the promise is incomplete:
  // poll the promise.
  absl::optional<ResultType> StepLoop() ABSL_EXCLUSIVE_LOCKS_REQUIRED(mu()) {
    GPR_ASSERT(is_current());
    while (true) {
      // Run the promise.
      GPR_ASSERT(!done_);
      auto r = promise_holder_.promise();
      if (auto* status = absl::get_if<kPollReadyIdx>(&r)) {
        // If complete, destroy the promise, flag done, and exit this loop.
        MarkDone();
        return IntoStatus(status);
      }
      // Continue looping til no wakeups occur.
      switch (GotActionDuringRun()) {
        case ActionDuringRun::kNone:
          return {};
        case ActionDuringRun::kWakeup:
          break;
        case ActionDuringRun::kCancel:
          MarkDone();
          return absl::CancelledError();
      }
    }
  }

  using Promise = typename Factory::Promise;
  // Scheduler for wakeups
  GPR_NO_UNIQUE_ADDRESS WakeupScheduler wakeup_scheduler_;
  // Callback on completion of the promise.
  GPR_NO_UNIQUE_ADDRESS OnDone on_done_;
  // Has execution completed?
  GPR_NO_UNIQUE_ADDRESS bool done_ ABSL_GUARDED_BY(mu()) = false;
  // Is there a wakeup scheduled?
  GPR_NO_UNIQUE_ADDRESS std::atomic<bool> wakeup_scheduled_{false};
  // We wrap the promise in a union to allow control over the construction
  // simultaneously with annotating mutex requirements and noting that the
  // promise contained may not use any memory.
  union PromiseHolder {
    PromiseHolder() {}
    ~PromiseHolder() {}
    GPR_NO_UNIQUE_ADDRESS Promise promise;
  };
  GPR_NO_UNIQUE_ADDRESS PromiseHolder promise_holder_ ABSL_GUARDED_BY(mu());
};

}  // namespace promise_detail

// Given a functor that returns a promise (a promise factory), a callback for
// completion, and a callback scheduler, construct an activity.
template <typename Factory, typename WakeupScheduler, typename OnDone,
          typename... Contexts>
ActivityPtr MakeActivity(Factory promise_factory,
                         WakeupScheduler wakeup_scheduler, OnDone on_done,
                         Contexts&&... contexts) {
  return ActivityPtr(
      new promise_detail::PromiseActivity<Factory, WakeupScheduler, OnDone,
                                          Contexts...>(
          std::move(promise_factory), std::move(wakeup_scheduler),
          std::move(on_done), std::forward<Contexts>(contexts)...));
}

}  // namespace grpc_core

#endif  // GRPC_CORE_LIB_PROMISE_ACTIVITY_H<|MERGE_RESOLUTION|>--- conflicted
+++ resolved
@@ -63,19 +63,16 @@
   inline ~Wakeable() {}
 };
 
-namespace activity_detail {
+namespace promise_detail {
 struct Unwakeable final : public Wakeable {
   void Wakeup() override {}
   void Drop() override {}
-<<<<<<< HEAD
-  std::string ActivityDebugTag() const override { return "<unknown>"; }
-=======
->>>>>>> a9f3ccde
+  std::string ActivityDebugTag() const override;
 };
 static Unwakeable* unwakeable() {
   return NoDestructSingleton<Unwakeable>::Get();
 }
-}  // namespace activity_detail
+}  // namespace promise_detail
 
 class AtomicWaker;
 
@@ -84,7 +81,7 @@
 class Waker {
  public:
   explicit Waker(Wakeable* wakeable) : wakeable_(wakeable) {}
-  Waker() : Waker(activity_detail::unwakeable()) {}
+  Waker() : Waker(promise_detail::unwakeable()) {}
   ~Waker() { wakeable_->Drop(); }
   Waker(const Waker&) = delete;
   Waker& operator=(const Waker&) = delete;
@@ -106,7 +103,6 @@
     return wakeable_ == other.wakeable_;
   }
 
-<<<<<<< HEAD
   std::string ActivityDebugTag() {
     return wakeable_ == nullptr ? "<unknown>" : wakeable_->ActivityDebugTag();
   }
@@ -114,13 +110,8 @@
  private:
   friend class AtomicWaker;
 
-=======
- private:
-  friend class AtomicWaker;
-
->>>>>>> a9f3ccde
   Wakeable* Take() {
-    return absl::exchange(wakeable_, activity_detail::unwakeable());
+    return absl::exchange(wakeable_, promise_detail::unwakeable());
   }
 
   Wakeable* wakeable_;
@@ -130,7 +121,7 @@
 class AtomicWaker {
  public:
   explicit AtomicWaker(Wakeable* wakeable) : wakeable_(wakeable) {}
-  AtomicWaker() : AtomicWaker(activity_detail::unwakeable()) {}
+  AtomicWaker() : AtomicWaker(promise_detail::unwakeable()) {}
   explicit AtomicWaker(Waker waker) : AtomicWaker(waker.Take()) {}
   ~AtomicWaker() { wakeable_.load(std::memory_order_acquire)->Drop(); }
   AtomicWaker(const AtomicWaker&) = delete;
@@ -144,7 +135,7 @@
   // Return true if there is a not-unwakeable wakeable present.
   bool Armed() const noexcept {
     return wakeable_.load(std::memory_order_relaxed) !=
-           activity_detail::unwakeable();
+           promise_detail::unwakeable();
   }
 
   // Set to some new waker
@@ -154,7 +145,7 @@
 
  private:
   Wakeable* Take() {
-    return wakeable_.exchange(activity_detail::unwakeable(),
+    return wakeable_.exchange(promise_detail::unwakeable(),
                               std::memory_order_acq_rel);
   }
 
