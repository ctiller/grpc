--- conflicted
+++ resolved
@@ -24,8 +24,6 @@
 
 namespace grpc_core {
 
-<<<<<<< HEAD
-=======
 // To avoid accidentally creating context types, we require an explicit
 // specialization of this template per context type. The specialization need
 // not contain any members, only exist.
@@ -33,7 +31,6 @@
 template <typename T>
 struct ContextType;  // IWYU pragma: keep
 
->>>>>>> e765e13f
 namespace promise_detail {
 
 template <typename T>
