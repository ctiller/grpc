// Copyright 2021 gRPC authors.
//
// Licensed under the Apache License, Version 2.0 (the "License");
// you may not use this file except in compliance with the License.
// You may obtain a copy of the License at
//
//     http://www.apache.org/licenses/LICENSE-2.0
//
// Unless required by applicable law or agreed to in writing, software
// distributed under the License is distributed on an "AS IS" BASIS,
// WITHOUT WARRANTIES OR CONDITIONS OF ANY KIND, either express or implied.
// See the License for the specific language governing permissions and
// limitations under the License.

#ifndef GRPC_CORE_LIB_PROMISE_DETAIL_PROMISE_FACTORY_H
#define GRPC_CORE_LIB_PROMISE_DETAIL_PROMISE_FACTORY_H

#include <grpc/impl/codegen/port_platform.h>

#include "src/core/lib/promise/detail/promise_like.h"
#include "src/core/lib/promise/poll.h"

#include "absl/meta/type_traits.h"

// PromiseFactory is an adaptor class.
//
// Where a Promise is a thing that's polled periodically, a PromiseFactory
// creates a Promise. Within this Promise/Activity framework, PromiseFactory's
// then provide the edges for computation -- invoked at state transition
// boundaries to provide the new steady state.
//
// A PromiseFactory formally is f(A) -> Promise<T> for some types A & T.
// This get a bit awkward and inapproprate to write however, and so the type
// contained herein can adapt various kinds of callable into the correct form.
// Of course a callable of a single argument returning a Promise will see an
// identity translation. One taking no arguments and returning a Promise
// similarly.
//
// A Promise passed to a PromiseFactory will yield a PromiseFactory that
// returns just that Promise.
//
// Generalizing slightly, a callable taking a single argument A and returning a
// Poll<T> will yield a PromiseFactory that captures it's argument A and
// returns a Poll<T>.
//
// Since various consumers of PromiseFactory run either repeatedly through an
// overarching Promises lifetime, or just once, and we can optimize just once
// by moving the contents of the PromiseFactory, two factory methods are
// provided: Once, that can be called just once, and Repeated, that can (wait
// for it) be called Repeatedly.

namespace grpc_core {
namespace promise_detail {

// Helper trait: given a T, and T x, is calling x() legal?
template <typename T, typename Ignored = void>
struct IsVoidCallable {
  static constexpr bool value = false;
};
template <typename F>
struct IsVoidCallable<F, absl::void_t<decltype(std::declval<F>()())>> {
  static constexpr bool value = true;
};

// T -> T, const T& -> T
template <typename T>
using RemoveCVRef = absl::remove_cv_t<absl::remove_reference_t<T>>;

// Given F(A,B,C,...), what's the return type?
template <typename T, typename Ignored = void>
struct ResultOfT;
template <typename F, typename... Args>
struct ResultOfT<F(Args...),
                 absl::void_t<decltype(std::declval<RemoveCVRef<F>>()(
                     std::declval<Args>()...))>> {
  using T = decltype(std::declval<RemoveCVRef<F>>()(std::declval<Args>()...));
};

template <typename T>
using ResultOf = typename ResultOfT<T>::T;

// Captures the promise functor and the argument passed.
// Provides the interface of a promise.
template <typename F, typename Arg>
class Curried {
 public:
  Curried(F&& f, Arg&& arg)
      : f_(std::forward<F>(f)), arg_(std::forward<Arg>(arg)) {}
  using Result = decltype(std::declval<F>()(std::declval<Arg>()));
  Result operator()() { return f_(arg_); }

 private:
  GPR_NO_UNIQUE_ADDRESS F f_;
  GPR_NO_UNIQUE_ADDRESS Arg arg_;
};

// Promote a callable(A) -> T | Poll<T> to a PromiseFactory(A) -> Promise<T> by
// capturing A.
template <typename A, typename F>
<<<<<<< HEAD
absl::enable_if_t<!IsVoidCallable<ResultOf<F(A)>>(), PromiseLike<Curried<F, A>>>
=======
absl::enable_if_t<!IsVoidCallable<ResultOf<F(A)>>::value,
                  PromiseLike<Curried<A, F>>>
>>>>>>> 94f69019
PromiseFactoryImpl(F&& f, A&& arg) {
  return Curried<F, A>(std::forward<F>(f), std::forward<A>(arg));
}

// Promote a callable() -> T|Poll<T> to a PromiseFactory(A) -> Promise<T>
// by dropping the argument passed to the factory.
template <typename A, typename F>
absl::enable_if_t<!IsVoidCallable<ResultOf<F()>>::value,
                  PromiseLike<RemoveCVRef<F>>>
PromiseFactoryImpl(F f, A&&) {
  return PromiseLike<F>(std::move(f));
}

// Promote a callable() -> T|Poll<T> to a PromiseFactory() -> Promise<T>
template <typename F>
absl::enable_if_t<!IsVoidCallable<ResultOf<F()>>::value,
                  PromiseLike<RemoveCVRef<F>>>
PromiseFactoryImpl(F f) {
  return PromiseLike<F>(std::move(f));
}

// Given a callable(A) -> Promise<T>, name it a PromiseFactory and use it.
template <typename A, typename F>
absl::enable_if_t<IsVoidCallable<ResultOf<F(A)>>::value,
                  PromiseLike<decltype(std::declval<F>()(std::declval<A>()))>>
PromiseFactoryImpl(F&& f, A&& arg) {
  return f(std::forward<A>(arg));
}

// Given a callable() -> Promise<T>, promote it to a
// PromiseFactory(A) -> Promise<T> by dropping the first argument.
template <typename A, typename F>
absl::enable_if_t<IsVoidCallable<ResultOf<F()>>::value,
                  PromiseLike<decltype(std::declval<F>()())>>
PromiseFactoryImpl(F&& f, A&&) {
  return f();
}

// Given a callable() -> Promise<T>, name it a PromiseFactory and use it.
template <typename F>
absl::enable_if_t<IsVoidCallable<ResultOf<F()>>::value,
                  PromiseLike<decltype(std::declval<F>()())>>
PromiseFactoryImpl(F&& f) {
  return f();
};

template <typename A, typename F>
class PromiseFactory {
 private:
  GPR_NO_UNIQUE_ADDRESS F f_;

 public:
  using Arg = A;
  using Promise =
      decltype(PromiseFactoryImpl(std::move(f_), std::declval<A>()));

  explicit PromiseFactory(F f) : f_(std::move(f)) {}

  Promise Once(Arg&& a) {
    return PromiseFactoryImpl(std::move(f_), std::forward<Arg>(a));
  }

  Promise Repeated(Arg&& a) const {
    return PromiseFactoryImpl(f_, std::forward<Arg>(a));
  }
};

template <typename F>
class PromiseFactory<void, F> {
 private:
  GPR_NO_UNIQUE_ADDRESS F f_;

 public:
  using Arg = void;
  using Promise = decltype(PromiseFactoryImpl(std::move(f_)));

  explicit PromiseFactory(F f) : f_(std::move(f)) {}

  Promise Once() { return PromiseFactoryImpl(std::move(f_)); }

  Promise Repeated() const { return PromiseFactoryImpl(f_); }
};

}  // namespace promise_detail
}  // namespace grpc_core

#endif  // GRPC_CORE_LIB_PROMISE_DETAIL_PROMISE_FACTORY_H<|MERGE_RESOLUTION|>--- conflicted
+++ resolved
@@ -97,12 +97,8 @@
 // Promote a callable(A) -> T | Poll<T> to a PromiseFactory(A) -> Promise<T> by
 // capturing A.
 template <typename A, typename F>
-<<<<<<< HEAD
-absl::enable_if_t<!IsVoidCallable<ResultOf<F(A)>>(), PromiseLike<Curried<F, A>>>
-=======
 absl::enable_if_t<!IsVoidCallable<ResultOf<F(A)>>::value,
-                  PromiseLike<Curried<A, F>>>
->>>>>>> 94f69019
+                  PromiseLike<Curried<F, A>>>
 PromiseFactoryImpl(F&& f, A&& arg) {
   return Curried<F, A>(std::forward<F>(f), std::forward<A>(arg));
 }
