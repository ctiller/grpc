--- conflicted
+++ resolved
@@ -156,11 +156,6 @@
   MpscSender(MpscSender&&) noexcept = default;
   MpscSender& operator=(MpscSender&&) noexcept = default;
 
-<<<<<<< HEAD
-  // Return a promise that will send one item.
-  // Resolves to Success{} if sent, Failure{} if the receiver was closed (and
-  // the value will never be successfully sent).
-=======
   // Input: Input is the object that you want to send. The promise that is
   // returned by Send will take ownership of the object.
   // Return: Returns a promise that will send one item.
@@ -172,7 +167,6 @@
   // The promise returned is thread safe. We can use multiple send calls
   // in parallel to generate multiple such send promises and these promises can
   // be run in parallel in a thread safe way.
->>>>>>> 01d649d6
   auto Send(T t) { return SendGeneric<false>(std::move(t)); }
 
   // Similar to send, but the promise returned by SendAcked will not resolve
