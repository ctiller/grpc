// Copyright 2022 gRPC authors.
//
// Licensed under the Apache License, Version 2.0 (the "License");
// you may not use this file except in compliance with the License.
// You may obtain a copy of the License at
//
//     http://www.apache.org/licenses/LICENSE-2.0
//
// Unless required by applicable law or agreed to in writing, software
// distributed under the License is distributed on an "AS IS" BASIS,
// WITHOUT WARRANTIES OR CONDITIONS OF ANY KIND, either express or implied.
// See the License for the specific language governing permissions and
// limitations under the License.

#ifndef GRPC_SRC_CORE_LIB_PROMISE_MPSC_H
#define GRPC_SRC_CORE_LIB_PROMISE_MPSC_H

#include <grpc/support/port_platform.h>

#include <stddef.h>

#include <algorithm>
#include <utility>
#include <vector>

#include "absl/base/thread_annotations.h"

#include <grpc/support/log.h>

#include "src/core/lib/gprpp/ref_counted.h"
#include "src/core/lib/gprpp/ref_counted_ptr.h"
#include "src/core/lib/gprpp/sync.h"
#include "src/core/lib/promise/activity.h"
#include "src/core/lib/promise/poll.h"
#include "src/core/lib/promise/wait_set.h"

// Multi producer single consumer inter-activity comms.

namespace grpc_core {

namespace mpscpipe_detail {

// "Center" of the communication pipe.
// Contains sent but not received messages, and open/close state.
template <typename T>
class Center : public RefCounted<Center<T>> {
 public:
  // Construct the center with a maximum queue size.
  explicit Center(size_t max_queued) : max_queued_(max_queued) {}

  // Poll for new items.
  // - Returns true if new items were obtained, in which case they are contained
  //   in dest in the order they were added. Wakes up all pending senders since
  //   there will now be space to send.
  // - If no new items are available, returns
  //   false and sets up a waker to be awoken when more items are available.
  // TODO(ctiller): consider the problem of thundering herds here. There may be
  // more senders than there are queue spots, and so the strategy of waking up
  // all senders is ill-advised.
  // That said, some senders may have been cancelled by the time we wake them,
  // and so waking a subset could cause starvation.
  bool PollReceiveBatch(std::vector<T>& dest) {
    ReleasableMutexLock lock(&mu_);
    if (queue_.empty()) {
      receive_waker_ = Activity::current()->MakeNonOwningWaker();
      return false;
    }
    dest.swap(queue_);
    queue_.clear();
    auto wakeups = send_wakers_.TakeWakeupSet();
    lock.Release();
    wakeups.Wakeup();
    return true;
  }

  // Poll to send one item.
  // Returns pending if no send slot was available.
  // Returns true if the item was sent.
  // Returns false if the receiver has been closed.
  Poll<bool> PollSend(T& t) {
    ReleasableMutexLock lock(&mu_);
    if (receiver_closed_) return Poll<bool>(false);
    if (queue_.size() < max_queued_) {
      queue_.push_back(std::move(t));
      auto receive_waker = std::move(receive_waker_);
      lock.Release();
      receive_waker.Wakeup();
      return Poll<bool>(true);
    }
    send_wakers_.AddPending(Activity::current()->MakeNonOwningWaker());
    return Pending{};
  }

  bool ImmediateSend(T t) {
    ReleasableMutexLock lock(&mu_);
    if (receiver_closed_) return false;
    queue_.push_back(std::move(t));
    auto receive_waker = std::move(receive_waker_);
    lock.Release();
    receive_waker.Wakeup();
    return true;
  }

  // Mark that the receiver is closed.
  void ReceiverClosed() {
    MutexLock lock(&mu_);
    receiver_closed_ = true;
  }

<<<<<<< HEAD
  // Return is the receiver is closed.
=======
  // Return whether the receiver is closed.
>>>>>>> b0e0659b
  bool IsClosed() {
    MutexLock lock(&mu_);
    return receiver_closed_;
  }

 private:
  Mutex mu_;
  const size_t max_queued_;
  std::vector<T> queue_ ABSL_GUARDED_BY(mu_);
  bool receiver_closed_ ABSL_GUARDED_BY(mu_) = false;
  Waker receive_waker_ ABSL_GUARDED_BY(mu_);
  WaitSet send_wakers_ ABSL_GUARDED_BY(mu_);
};

}  // namespace mpscpipe_detail

template <typename T>
class MpscReceiver;

// Send half of an mpsc pipe.
template <typename T>
class MpscSender {
 public:
  MpscSender(const MpscSender&) = delete;
  MpscSender& operator=(const MpscSender&) = delete;
  MpscSender(MpscSender&&) noexcept = default;
  MpscSender& operator=(MpscSender&&) noexcept = default;

  // Return a promise that will send one item.
  // Resolves to true if sent, false if the receiver was closed (and the value
  // will never be successfully sent).
  auto Send(T t) {
    return [this, t = std::move(t)]() mutable { return center_->PollSend(t); };
  }

  bool UnbufferedImmediateSend(T t) {
    return center_->ImmediateSend(std::move(t));
  }

 private:
  friend class MpscReceiver<T>;
  explicit MpscSender(RefCountedPtr<mpscpipe_detail::Center<T>> center)
      : center_(std::move(center)) {}
  RefCountedPtr<mpscpipe_detail::Center<T>> center_;
};

// Receive half of an mpsc pipe.
template <typename T>
class MpscReceiver {
 public:
  // max_buffer_hint is the maximum number of elements we'd like to buffer.
  // We half this before passing to Center so that the number there is the
  // maximum number of elements that can be queued in the center of the pipe.
  // The receiver also holds some of the buffered elements (up to half of them!)
  // so the total outstanding is equal to max_buffer_hint (unless it's 1 in
  // which case instantaneosly we may have two elements buffered).
  explicit MpscReceiver(size_t max_buffer_hint)
      : center_(MakeRefCounted<mpscpipe_detail::Center<T>>(
            std::max(static_cast<size_t>(1), max_buffer_hint / 2))) {}
  ~MpscReceiver() {
    if (center_ != nullptr) center_->ReceiverClosed();
  }
  bool IsClosed() { return center_->IsClosed(); }
  void MarkClosed() {
    if (center_ != nullptr) center_->ReceiverClosed();
  }
  MpscReceiver(const MpscReceiver&) = delete;
  MpscReceiver& operator=(const MpscReceiver&) = delete;
  // Only movable until it's first polled, and so we don't need to contend with
  // a non-empty buffer during a legal move!
  MpscReceiver(MpscReceiver&& other) noexcept
      : center_(std::move(other.center_)) {
    GPR_DEBUG_ASSERT(other.buffer_.empty());
  }
  MpscReceiver& operator=(MpscReceiver&& other) noexcept {
    GPR_DEBUG_ASSERT(other.buffer_.empty());
    center_ = std::move(other.center_);
    return *this;
  }

  // Construct a new sender for this receiver.
  MpscSender<T> MakeSender() { return MpscSender<T>(center_); }

  // Return a promise that will resolve to the next item (and remove said item).
  auto Next() {
    return [this]() -> Poll<T> {
      if (buffer_it_ != buffer_.end()) {
        return Poll<T>(std::move(*buffer_it_++));
      }
      if (center_->PollReceiveBatch(buffer_)) {
        buffer_it_ = buffer_.begin();
        return Poll<T>(std::move(*buffer_it_++));
      }
      return Pending{};
    };
  }

 private:
  // Received items. We move out of here one by one, but don't resize the
  // vector. Instead, when we run out of items, we poll the center for more -
  // which swaps this buffer in for the new receive queue and clears it.
  // In this way, upon hitting a steady state the queue ought to be allocation
  // free.
  std::vector<T> buffer_;
  typename std::vector<T>::iterator buffer_it_ = buffer_.end();
  RefCountedPtr<mpscpipe_detail::Center<T>> center_;
};

}  // namespace grpc_core

#endif  // GRPC_SRC_CORE_LIB_PROMISE_MPSC_H<|MERGE_RESOLUTION|>--- conflicted
+++ resolved
@@ -107,11 +107,7 @@
     receiver_closed_ = true;
   }
 
-<<<<<<< HEAD
-  // Return is the receiver is closed.
-=======
   // Return whether the receiver is closed.
->>>>>>> b0e0659b
   bool IsClosed() {
     MutexLock lock(&mu_);
     return receiver_closed_;
