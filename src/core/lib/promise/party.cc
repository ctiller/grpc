--- conflicted
+++ resolved
@@ -226,20 +226,12 @@
     } else {
       // But if there's already a party queued, we're better off asking event
       // engine to run it so we can spread load.
-<<<<<<< HEAD
-      event_engine()->Run([this]() mutable {
-        ApplicationCallbackExecCtx app_exec_ctx;
-        ExecCtx exec_ctx;
-        RunLocked();
-      });
-=======
       arena_->GetContext<grpc_event_engine::experimental::EventEngine>()->Run(
           [this]() {
             ApplicationCallbackExecCtx app_exec_ctx;
             ExecCtx exec_ctx;
             RunLocked();
           });
->>>>>>> a11e92db
     }
     return;
   }
