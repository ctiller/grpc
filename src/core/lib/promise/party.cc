// Copyright 2023 gRPC authors.
//
// Licensed under the Apache License, Version 2.0 (the "License");
// you may not use this file except in compliance with the License.
// You may obtain a copy of the License at
//
//     http://www.apache.org/licenses/LICENSE-2.0
//
// Unless required by applicable law or agreed to in writing, software
// distributed under the License is distributed on an "AS IS" BASIS,
// WITHOUT WARRANTIES OR CONDITIONS OF ANY KIND, either express or implied.
// See the License for the specific language governing permissions and
// limitations under the License.

#include "src/core/lib/promise/party.h"

#include <atomic>
#include <cstdint>

#include "absl/base/thread_annotations.h"
#include "absl/log/check.h"
#include "absl/log/log.h"
#include "absl/strings/str_format.h"

#include <grpc/support/port_platform.h>

#include "src/core/lib/event_engine/event_engine_context.h"
#include "src/core/lib/iomgr/exec_ctx.h"
#include "src/core/lib/promise/activity.h"
#include "src/core/util/latent_see.h"
#include "src/core/util/sync.h"

#ifdef GRPC_MAXIMIZE_THREADYNESS
#include "src/core/lib/iomgr/exec_ctx.h"  // IWYU pragma: keep
#include "src/core/util/thd.h"            // IWYU pragma: keep
#endif

namespace grpc_core {

///////////////////////////////////////////////////////////////////////////////
// PartySyncUsingAtomics

GRPC_MUST_USE_RESULT bool Party::RefIfNonZero() {
  auto state = state_.load(std::memory_order_relaxed);
  do {
    // If zero, we are done (without an increment). If not, we must do a CAS
    // to maintain the contract: do not increment the counter if it is already
    // zero
<<<<<<< HEAD
    if ((count & kRefMask) == 0) {
=======
    if ((state & kRefMask) == 0) {
>>>>>>> 2030231e
      return false;
    }
  } while (!state_.compare_exchange_weak(state, state + kOneRef,
                                         std::memory_order_acq_rel,
                                         std::memory_order_relaxed));
  LogStateChange("RefIfNonZero", state, state + kOneRef);
  return true;
}

///////////////////////////////////////////////////////////////////////////////
// Party::Handle

// Weak handle to a Party.
// Handle can persist while Party goes away.
class Party::Handle final : public Wakeable {
 public:
  explicit Handle(Party* party) : party_(party) {}

  // Ref the Handle (not the activity).
  void Ref() { refs_.fetch_add(1, std::memory_order_relaxed); }

  // Activity is going away... drop its reference and sever the connection back.
  void DropActivity() ABSL_LOCKS_EXCLUDED(mu_) {
    mu_.Lock();
    CHECK_NE(party_, nullptr);
    party_ = nullptr;
    mu_.Unlock();
    Unref();
  }

  void WakeupGeneric(WakeupMask wakeup_mask,
                     void (Party::* wakeup_method)(WakeupMask))
      ABSL_LOCKS_EXCLUDED(mu_) {
    mu_.Lock();
    // Note that activity refcount can drop to zero, but we could win the lock
    // against DropActivity, so we need to only increase activities refcount if
    // it is non-zero.
    Party* party = party_;
    if (party != nullptr && party->RefIfNonZero()) {
      mu_.Unlock();
      // Activity still exists and we have a reference: wake it up, which will
      // drop the ref.
      (party->*wakeup_method)(wakeup_mask);
    } else {
      // Could not get the activity - it's either gone or going. No need to wake
      // it up!
      mu_.Unlock();
    }
    // Drop the ref to the handle (we have one ref = one wakeup semantics).
    Unref();
  }

  // Activity needs to wake up (if it still exists!) - wake it up, and drop the
  // ref that was kept for this handle.
  void Wakeup(WakeupMask wakeup_mask) override ABSL_LOCKS_EXCLUDED(mu_) {
    WakeupGeneric(wakeup_mask, &Party::Wakeup);
  }

  void WakeupAsync(WakeupMask wakeup_mask) override ABSL_LOCKS_EXCLUDED(mu_) {
    WakeupGeneric(wakeup_mask, &Party::WakeupAsync);
  }

  void Drop(WakeupMask) override { Unref(); }

  std::string ActivityDebugTag(WakeupMask) const override {
    MutexLock lock(&mu_);
    return party_ == nullptr ? "<unknown>" : party_->DebugTag();
  }

 private:
  // Unref the Handle (not the activity).
  void Unref() {
    if (1 == refs_.fetch_sub(1, std::memory_order_acq_rel)) {
      delete this;
    }
  }

  // Two initial refs: one for the waiter that caused instantiation, one for the
  // party.
  std::atomic<size_t> refs_{2};
  mutable Mutex mu_;
  Party* party_ ABSL_GUARDED_BY(mu_);
};

Wakeable* Party::Participant::MakeNonOwningWakeable(Party* party) {
  if (handle_ == nullptr) {
    handle_ = new Handle(party);
    return handle_;
  }
  handle_->Ref();
  return handle_;
}

Party::Participant::~Participant() {
  if (handle_ != nullptr) {
    handle_->DropActivity();
  }
}

Party::~Party() {}

void Party::CancelRemainingParticipants() {
  uint64_t prev_state = state_.load(std::memory_order_relaxed);
  if ((prev_state & kAllocatedMask) == 0) return;
  ScopedActivity activity(this);
  promise_detail::Context<Arena> arena_ctx(arena_.get());
  uint64_t clear_state = 0;
  do {
    for (size_t i = 0; i < party_detail::kMaxParticipants; i++) {
      if (auto* p =
              participants_[i].exchange(nullptr, std::memory_order_acquire)) {
        clear_state |= 1ull << i << kAllocatedShift;
        p->Destroy();
      }
    }
    if (clear_state == 0) return;
  } while (!state_.compare_exchange_weak(prev_state, prev_state & ~clear_state,
                                         std::memory_order_acq_rel));
  LogStateChange("CancelRemainingParticipants", prev_state,
                 prev_state & ~clear_state);
}

std::string Party::ActivityDebugTag(WakeupMask wakeup_mask) const {
  return absl::StrFormat("%s [parts:%x]", DebugTag(), wakeup_mask);
}

Waker Party::MakeOwningWaker() {
  DCHECK(currently_polling_ != kNotPolling);
  IncrementRefCount();
  return Waker(this, 1u << currently_polling_);
}

Waker Party::MakeNonOwningWaker() {
  DCHECK(currently_polling_ != kNotPolling);
  return Waker(participants_[currently_polling_]
                   .load(std::memory_order_relaxed)
                   ->MakeNonOwningWakeable(this),
               1u << currently_polling_);
}

void Party::ForceImmediateRepoll(WakeupMask mask) {
  DCHECK(is_current());
  wakeup_mask_ |= mask;
}

void Party::RunLockedAndUnref(Party* party, uint64_t prev_state) {
  GRPC_LATENT_SEE_PARENT_SCOPE("Party::RunLocked");
#ifdef GRPC_MAXIMIZE_THREADYNESS
  Thread thd(
      "RunParty",
      [party, prev_state]() {
        ApplicationCallbackExecCtx app_exec_ctx;
        ExecCtx exec_ctx;
        party->RunPartyAndUnref(prev_state);
      },
      nullptr, Thread::Options().set_joinable(false));
  thd.Start();
#else
  struct RunState;
  static thread_local RunState* g_run_state = nullptr;
  struct PartyWakeup {
    PartyWakeup() : party{nullptr} {}
    PartyWakeup(Party* party, uint64_t prev_state)
        : party{party}, prev_state{prev_state} {}
    Party* party;
    uint64_t prev_state;
  };
  struct RunState {
    explicit RunState(PartyWakeup first) : first{first}, next{} {}
    PartyWakeup first;
    PartyWakeup next;
    GPR_ATTRIBUTE_ALWAYS_INLINE_FUNCTION void Run() {
      g_run_state = this;
      do {
        GRPC_LATENT_SEE_INNER_SCOPE("run_one_party");
        first.party->RunPartyAndUnref(first.prev_state);
        first = std::exchange(next, PartyWakeup{});
      } while (first.party != nullptr);
      DCHECK(g_run_state == this);
      g_run_state = nullptr;
    }
  };
  // If there is a party running, then we don't run it immediately
  // but instead add it to the end of the list of parties to run.
  // This enables a fairly straightforward batching of work from a
  // call to a transport (or back again).
  if (GPR_UNLIKELY(g_run_state != nullptr)) {
    if (g_run_state->first.party == party) {
      g_run_state->first.prev_state = prev_state;
      party->Unref();
      return;
    }
    if (g_run_state->next.party == party) {
      g_run_state->next.prev_state = prev_state;
      party->Unref();
      return;
    }
    if (g_run_state->next.party != nullptr) {
      // If there's already a different party queued, we're better off asking
      // event engine to run it so we can spread load.
      // We swap the oldest party to run on the event engine so that we don't
      // accidentally end up with a tail latency problem whereby one party
      // gets held for a really long time.
      auto wakeup =
          std::exchange(g_run_state->next, PartyWakeup{party, prev_state});
      party->arena_->GetContext<grpc_event_engine::experimental::EventEngine>()
          ->Run([wakeup]() {
            GRPC_LATENT_SEE_PARENT_SCOPE("Party::RunLocked offload");
            ApplicationCallbackExecCtx app_exec_ctx;
            ExecCtx exec_ctx;
            RunState{wakeup}.Run();
          });
      return;
    }
    g_run_state->next = PartyWakeup{party, prev_state};
    return;
  }
  RunState{{party, prev_state}}.Run();
#endif
}

void Party::RunPartyAndUnref(uint64_t prev_state) {
  ScopedActivity activity(this);
  promise_detail::Context<Arena> arena_ctx(arena_.get());
  DCHECK_EQ(prev_state & kLocked, 0u)
      << "Party should be unlocked prior to first wakeup";
  DCHECK_GE(prev_state & kRefMask, kOneRef);
  // Now update prev_state to be what we want the CAS to see below.
  DCHECK_EQ(prev_state & ~(kRefMask | kAllocatedMask), 0u)
      << "Party should have contained no wakeups on lock";
  prev_state |= kLocked;
  absl::optional<ScopedTimeCache> time_cache;
#if !TARGET_OS_IPHONE
  if (IsTimeCachingInPartyEnabled()) {
    time_cache.emplace();
  }
#endif
  for (;;) {
    uint64_t keep_allocated_mask = kAllocatedMask;
    // For each wakeup bit...
    while (wakeup_mask_ != 0) {
      auto wakeup_mask = std::exchange(wakeup_mask_, 0);
      while (wakeup_mask != 0) {
        const uint64_t t = LowestOneBit(wakeup_mask);
        const int i = absl::countr_zero(t);
        wakeup_mask ^= t;
        // If the participant is null, skip.
        // This allows participants to complete whilst wakers still exist
        // somewhere.
        auto* participant = participants_[i].load(std::memory_order_acquire);
        if (GPR_UNLIKELY(participant == nullptr)) {
          GRPC_TRACE_LOG(promise_primitives, INFO)
              << "Party " << this << "                 Run:Wakeup " << i
              << " already complete";
          continue;
        }
        GRPC_TRACE_LOG(promise_primitives, INFO)
            << "Party " << this << "                 Run:Wakeup " << i;
        // Poll the participant.
        currently_polling_ = i;
        if (participant->PollParticipantPromise()) {
          participants_[i].store(nullptr, std::memory_order_relaxed);
          const uint64_t allocated_bit = (1u << i << kAllocatedShift);
          keep_allocated_mask &= ~allocated_bit;
        }
      }
    }
    currently_polling_ = kNotPolling;
    // Try to CAS the state we expected to have (with no wakeups or adds)
    // back to unlocked (by masking in only the ref mask - sans locked bit).
    // If this succeeds then no wakeups were added, no adds were added, and we
    // have successfully unlocked.
    // Otherwise, we need to loop again.
    // Note that if an owning waker is created or the weak cas spuriously
    // fails we will also loop again, but in that case see no wakeups or adds
    // and so will get back here fairly quickly.
    // TODO(ctiller): consider mitigations for the accidental wakeup on owning
    // waker creation case -- I currently expect this will be more expensive
    // than this quick loop.
    if (state_.compare_exchange_weak(
            prev_state,
            (prev_state & (kRefMask | keep_allocated_mask)) - kOneRef,
            std::memory_order_acq_rel, std::memory_order_acquire)) {
      LogStateChange("Run:End", prev_state,
                     (prev_state & (kRefMask | keep_allocated_mask)) - kOneRef);
      if ((prev_state & kRefMask) == kOneRef) {
        // We're done with the party.
        PartyIsOver();
      }
      return;
    }
    // CAS out (but retrieve) any allocations and wakeups that occurred during
    // the run.
    while (!state_.compare_exchange_weak(
        prev_state, prev_state & (kRefMask | kLocked | keep_allocated_mask))) {
      // Nothing to do here.
    }
    LogStateChange("Run:Continue", prev_state,
                   prev_state & (kRefMask | kLocked | keep_allocated_mask));
    DCHECK(prev_state & kLocked)
        << "Party should be locked; prev_state=" << prev_state;
    DCHECK_GE(prev_state & kRefMask, kOneRef);
    // From the previous state, extract which participants we're to wakeup.
    wakeup_mask_ |= prev_state & kWakeupMask;
    // Now update prev_state to be what we want the CAS to see once wakeups
    // complete next iteration.
    prev_state &= kRefMask | kLocked | keep_allocated_mask;
  }
}

void Party::AddParticipants(Participant** participants, size_t count) {
  uint64_t state = state_.load(std::memory_order_acquire);
  uint64_t allocated;

  size_t slots[party_detail::kMaxParticipants];

  // Find slots for each new participant, ordering them from lowest available
  // slot upwards to ensure the same poll ordering as presentation ordering to
  // this function.
  WakeupMask wakeup_mask;
  uint64_t new_state;
  do {
    wakeup_mask = 0;
    allocated = (state & kAllocatedMask) >> kAllocatedShift;
    for (size_t i = 0; i < count; i++) {
      auto new_mask = LowestOneBit(~allocated);
      if (GPR_UNLIKELY((new_mask & kWakeupMask) == 0)) {
        DelayAddParticipants(participants, count);
        return;
      }
      wakeup_mask |= new_mask;
      allocated |= new_mask;
      slots[i] = absl::countr_zero(new_mask);
    }
    // Try to allocate this slot and take a ref (atomically).
    // Ref needs to be taken because once we store the participant it could be
    // spuriously woken up and unref the party.
    new_state = (state | (allocated << kAllocatedShift)) + kOneRef;
  } while (!state_.compare_exchange_weak(
      state, new_state, std::memory_order_acq_rel, std::memory_order_acquire));
  LogStateChange("AddParticipantsAndRef", state, new_state);

  for (size_t i = 0; i < count; i++) {
    GRPC_TRACE_LOG(party_state, INFO)
        << "Party " << this << "                 AddParticipant: " << slots[i]
        << " " << participants[i];
    participants_[slots[i]].store(participants[i], std::memory_order_release);
  }

  // Now we need to wake up the party.
  WakeupFromState(new_state, wakeup_mask);
}

void Party::AddParticipant(Participant* participant) {
  uint64_t state = state_.load(std::memory_order_acquire);
  uint64_t allocated;
  size_t slot;

  // Find slots for each new participant, ordering them from lowest available
  // slot upwards to ensure the same poll ordering as presentation ordering to
  // this function.
  uint64_t wakeup_mask;
  uint64_t new_state;
  do {
    allocated = (state & kAllocatedMask) >> kAllocatedShift;
    wakeup_mask = LowestOneBit(~allocated);
    if (GPR_UNLIKELY((wakeup_mask & kWakeupMask) == 0)) {
      DelayAddParticipants(&participant, 1);
      return;
    }
    DCHECK_NE(wakeup_mask & kWakeupMask, 0u)
        << "No available slots for new participant; allocated=" << allocated
        << " state=" << state << " wakeup_mask=" << wakeup_mask;
    allocated |= wakeup_mask;
    slot = absl::countr_zero(wakeup_mask);
    // Try to allocate this slot and take a ref (atomically).
    // Ref needs to be taken because once we store the participant it could be
    // spuriously woken up and unref the party.
    new_state = (state | (allocated << kAllocatedShift)) + kOneRef;
  } while (!state_.compare_exchange_weak(
      state, new_state, std::memory_order_acq_rel, std::memory_order_acquire));
  LogStateChange("AddParticipantsAndRef", state, new_state);
  GRPC_TRACE_LOG(party_state, INFO)
      << "Party " << this << "                 AddParticipant: " << slot
      << " [participant=" << participant << "]";
  participants_[slot].store(participant, std::memory_order_release);
  // Now we need to wake up the party.
  WakeupFromState(new_state, wakeup_mask);
}

void Party::DelayAddParticipants(Participant** participants, size_t count) {
  // We need to delay the addition of participants.
  IncrementRefCount();
  VLOG_EVERY_N_SEC(2, 10) << "Delaying addition of " << count
                          << " participants to party " << this
                          << " because it is full.";
  std::vector<Participant*> delayed_participants{participants,
                                                 participants + count};
  arena_->GetContext<grpc_event_engine::experimental::EventEngine>()->Run(
      [this, delayed_participants = std::move(delayed_participants)]() mutable {
        ApplicationCallbackExecCtx app_exec_ctx;
        ExecCtx exec_ctx;
        AddParticipants(delayed_participants.data(),
                        delayed_participants.size());
        Unref();
      });
}

void Party::WakeupAsync(WakeupMask wakeup_mask) {
  // Or in the wakeup bit for the participant, AND the locked bit.
  uint64_t prev_state = state_.load(std::memory_order_relaxed);
  LogStateChange("ScheduleWakeup", prev_state,
                 prev_state | (wakeup_mask & kWakeupMask) | kLocked);
  while (true) {
    if ((prev_state & kLocked) == 0) {
      if (state_.compare_exchange_weak(prev_state, prev_state | kLocked,
                                       std::memory_order_acq_rel,
                                       std::memory_order_acquire)) {
        LogStateChange("WakeupAsync", prev_state, prev_state | kLocked);
        wakeup_mask_ |= wakeup_mask;
        arena_->GetContext<grpc_event_engine::experimental::EventEngine>()->Run(
            [this, prev_state]() {
              ApplicationCallbackExecCtx app_exec_ctx;
              ExecCtx exec_ctx;
              RunLockedAndUnref(this, prev_state);
            });
        return;
      }
    } else {
      if (state_.compare_exchange_weak(
              prev_state, (prev_state | wakeup_mask) - kOneRef,
              std::memory_order_acq_rel, std::memory_order_acquire)) {
        LogStateChange("WakeupAsync", prev_state, prev_state | wakeup_mask);
        return;
      }
    }
  }
}

void Party::Drop(WakeupMask) { Unref(); }

void Party::PartyIsOver() {
  CancelRemainingParticipants();
  auto arena = std::move(arena_);
  this->~Party();
}

}  // namespace grpc_core<|MERGE_RESOLUTION|>--- conflicted
+++ resolved
@@ -46,11 +46,7 @@
     // If zero, we are done (without an increment). If not, we must do a CAS
     // to maintain the contract: do not increment the counter if it is already
     // zero
-<<<<<<< HEAD
-    if ((count & kRefMask) == 0) {
-=======
     if ((state & kRefMask) == 0) {
->>>>>>> 2030231e
       return false;
     }
   } while (!state_.compare_exchange_weak(state, state + kOneRef,
@@ -82,7 +78,7 @@
   }
 
   void WakeupGeneric(WakeupMask wakeup_mask,
-                     void (Party::* wakeup_method)(WakeupMask))
+                     void (Party::*wakeup_method)(WakeupMask))
       ABSL_LOCKS_EXCLUDED(mu_) {
     mu_.Lock();
     // Note that activity refcount can drop to zero, but we could win the lock
