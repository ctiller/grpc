--- conflicted
+++ resolved
@@ -24,24 +24,17 @@
 #include <string>
 #include <utility>
 
-<<<<<<< HEAD
-=======
 #include "absl/base/thread_annotations.h"
->>>>>>> 0ac86c0a
 #include "absl/strings/string_view.h"
 
 #include <grpc/support/log.h>
 
 #include "src/core/lib/gprpp/construct_destruct.h"
 #include "src/core/lib/gprpp/crash.h"
-<<<<<<< HEAD
 #include "src/core/lib/gprpp/debug_location.h"
-#include "src/core/lib/gprpp/ref_counted_ptr.h"
-=======
 #include "src/core/lib/gprpp/ref_counted.h"
 #include "src/core/lib/gprpp/ref_counted_ptr.h"
 #include "src/core/lib/gprpp/sync.h"
->>>>>>> 0ac86c0a
 #include "src/core/lib/promise/activity.h"
 #include "src/core/lib/promise/context.h"
 #include "src/core/lib/promise/detail/promise_factory.h"
@@ -227,6 +220,9 @@
   static constexpr size_t kRefShift = 40;
   // One ref count
   static constexpr uint64_t kOneRef = 1ull << kRefShift;
+  // Number of bits reserved for wakeups gives us the maximum number of
+  // participants.
+  static constexpr size_t kMaxParticipants = 16;
 
   std::atomic<uint64_t> state_;
 };
@@ -294,8 +290,6 @@
 
 // A Party is an Activity with multiple participant promises.
 class Party : public Activity, private Wakeable {
-<<<<<<< HEAD
-=======
  private:
   // Non-owning wakeup handle.
   class Handle;
@@ -324,7 +318,6 @@
     absl::string_view name_;
   };
 
->>>>>>> 0ac86c0a
  public:
   Party(const Party&) = delete;
   Party& operator=(const Party&) = delete;
@@ -351,27 +344,16 @@
   Waker MakeNonOwningWaker() final;
   std::string ActivityDebugTag(WakeupMask wakeup_mask) const final;
 
-<<<<<<< HEAD
-  void IncrementRefCount(DebugLocation whence = {});
-  void Unref(DebugLocation whence = {});
-=======
   void IncrementRefCount() { sync_.IncrementRefCount(); }
   void Unref() {
     if (sync_.Unref()) PartyIsOver();
   }
->>>>>>> 0ac86c0a
   RefCountedPtr<Party> Ref() {
     IncrementRefCount();
     return RefCountedPtr<Party>(this);
   }
 
   Arena* arena() const { return arena_; }
-<<<<<<< HEAD
-
- protected:
-  explicit Party(Arena* arena, size_t initial_refs)
-      : state_(kOneRef * initial_refs), arena_(arena) {}
-=======
 
   class BulkSpawner {
    public:
@@ -393,7 +375,6 @@
  protected:
   explicit Party(Arena* arena, size_t initial_refs)
       : sync_(initial_refs), arena_(arena) {}
->>>>>>> 0ac86c0a
   ~Party() override;
 
   // Main run loop. Must be locked.
@@ -405,51 +386,13 @@
   // class RunParty when overriding this method to add custom context.
   // Returns true if the party is over.
   virtual bool RunParty() GRPC_MUST_USE_RESULT;
-<<<<<<< HEAD
-
-  bool RefIfNonZero();
+
+  bool RefIfNonZero() { return sync_.RefIfNonZero(); }
 
   // Destroy any remaining participants.
   // Should be called by derived types in response to PartyOver.
   // Needs to have normal context setup before calling.
   void CancelRemainingParticipants();
-
- private:
-  // Non-owning wakeup handle.
-  class Handle;
-
-  // One participant in the party.
-  class Participant {
-   public:
-    explicit Participant(absl::string_view name) : name_(name) {}
-    // Poll the participant. Return true if complete.
-    // Participant should take care of its own deallocation in this case.
-    virtual bool Poll() = 0;
-
-    // Destroy the participant before finishing.
-    virtual void Destroy() = 0;
-
-    // Return a Handle instance for this participant.
-    Wakeable* MakeNonOwningWakeable(Party* party);
-
-    absl::string_view name() const { return name_; }
-
-   protected:
-    ~Participant();
-
-   private:
-    Handle* handle_ = nullptr;
-    absl::string_view name_;
-  };
-=======
-
-  bool RefIfNonZero() { return sync_.RefIfNonZero(); }
-
-  // Destroy any remaining participants.
-  // Should be called by derived types in response to PartyOver.
-  // Needs to have normal context setup before calling.
-  void CancelRemainingParticipants();
->>>>>>> 0ac86c0a
 
  private:
   // Concrete implementation of a participant for some promise & oncomplete
@@ -507,13 +450,10 @@
 
   // Run the locked part of the party until it is unlocked.
   void RunLocked();
-<<<<<<< HEAD
-=======
   // Called in response to Unref() hitting zero - ultimately calls PartyOver,
   // but needs to set some stuff up.
   // Here so it gets compiled out of line.
   void PartyIsOver();
->>>>>>> 0ac86c0a
 
   // Wakeable implementation
   void Wakeup(WakeupMask wakeup_mask) final;
@@ -522,55 +462,11 @@
   // Organize to wake up some participants.
   void ScheduleWakeup(WakeupMask mask);
   // Add a participant (backs Spawn, after type erasure to ParticipantFactory).
-<<<<<<< HEAD
-  void AddParticipant(Participant* participant);
-
-  // Convert a state into a string.
-  static std::string StateToString(uint64_t state);
-=======
   void AddParticipants(Participant** participant, size_t count);
->>>>>>> 0ac86c0a
 
   // Sentinal value for currently_polling_ when no participant is being polled.
   static constexpr uint8_t kNotPolling = 255;
 
-<<<<<<< HEAD
-  // State bits:
-  // The atomic state_ field is composed of the following:
-  //   - 24 bits for ref counts
-  //     1 is owned by the party prior to Orphan()
-  //     All others are owned by owning wakers
-  //   - 1 bit to indicate whether the party is locked
-  //     The first thread to set this owns the party until it is unlocked
-  //     That thread will run the main loop until no further work needs to be
-  //     done.
-  //   - 1 bit to indicate whether there are participants waiting to be added
-  //   - 16 bits, one per participant, indicating which participants have been
-  //     woken up and should be polled next time the main loop runs.
-
-  // clang-format off
-  // Bits used to store 16 bits of wakeups
-  static constexpr uint64_t kWakeupMask    = 0x0000'0000'0000'ffff;
-  // Bits used to store 16 bits of allocated participant slots.
-  static constexpr uint64_t kAllocatedMask = 0x0000'0000'ffff'0000;
-  // Bit indicating destruction has begun (refs went to zero)
-  static constexpr uint64_t kDestroying    = 0x0000'0001'0000'0000;
-  // Bit indicating locked or not
-  static constexpr uint64_t kLocked        = 0x0000'0008'0000'0000;
-  // Bits used to store 24 bits of ref counts
-  static constexpr uint64_t kRefMask       = 0xffff'ff00'0000'0000;
-  // clang-format on
-
-  // Shift to get from a participant mask to an allocated mask.
-  static constexpr size_t kAllocatedShift = 16;
-  // How far to shift to get the refcount
-  static constexpr size_t kRefShift = 40;
-  // One ref count
-  static constexpr uint64_t kOneRef = 1ull << kRefShift;
-  // Number of bits reserved for wakeups gives us the maximum number of
-  // participants.
-  static constexpr size_t kMaxParticipants = 16;
-=======
 #ifdef GRPC_PARTY_SYNC_USING_ATOMICS
   PartySyncUsingAtomics sync_;
 #elif defined(GRPC_PARTY_SYNC_USING_MUTEX)
@@ -578,24 +474,12 @@
 #else
 #error No synchronization method defined
 #endif
->>>>>>> 0ac86c0a
-
-  std::atomic<uint64_t> state_;
+
   Arena* const arena_;
   uint8_t currently_polling_ = kNotPolling;
   // All current participants, using a tagged format.
   // If the lower bit is unset, then this is a Participant*.
   // If the lower bit is set, then this is a ParticipantFactory*.
-<<<<<<< HEAD
-  std::atomic<Participant*> participants_[kMaxParticipants] = {};
-};
-
-template <typename Factory, typename OnComplete>
-void Party::Spawn(absl::string_view name, Factory promise_factory,
-                  OnComplete on_complete) {
-  AddParticipant(arena_->NewPooled<ParticipantImpl<Factory, OnComplete>>(
-      name, std::move(promise_factory), std::move(on_complete)));
-=======
   std::atomic<Participant*> participants_[party_detail::kMaxParticipants] = {};
 };
 
@@ -612,7 +496,6 @@
                   OnComplete on_complete) {
   BulkSpawner(this).Spawn(name, std::move(promise_factory),
                           std::move(on_complete));
->>>>>>> 0ac86c0a
 }
 
 }  // namespace grpc_core
