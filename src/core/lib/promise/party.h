// Copyright 2023 gRPC authors.
//
// Licensed under the Apache License, Version 2.0 (the "License");
// you may not use this file except in compliance with the License.
// You may obtain a copy of the License at
//
//     http://www.apache.org/licenses/LICENSE-2.0
//
// Unless required by applicable law or agreed to in writing, software
// distributed under the License is distributed on an "AS IS" BASIS,
// WITHOUT WARRANTIES OR CONDITIONS OF ANY KIND, either express or implied.
// See the License for the specific language governing permissions and
// limitations under the License.

#ifndef GRPC_SRC_CORE_LIB_PROMISE_PARTY_H
#define GRPC_SRC_CORE_LIB_PROMISE_PARTY_H

#include <stddef.h>
#include <stdint.h>

#include <atomic>
#include <string>
#include <utility>

#include "absl/base/attributes.h"
#include "absl/base/thread_annotations.h"
#include "absl/log/check.h"
#include "absl/log/log.h"
#include "absl/strings/string_view.h"

#include <grpc/event_engine/event_engine.h>
#include <grpc/support/port_platform.h>

#include "src/core/lib/debug/trace.h"
#include "src/core/lib/promise/activity.h"
#include "src/core/lib/promise/context.h"
#include "src/core/lib/promise/detail/promise_factory.h"
#include "src/core/lib/promise/poll.h"
#include "src/core/lib/resource_quota/arena.h"
#include "src/core/util/construct_destruct.h"
#include "src/core/util/crash.h"
#include "src/core/util/ref_counted.h"
#include "src/core/util/ref_counted_ptr.h"
#include "src/core/util/sync.h"
#include "src/core/util/useful.h"

namespace grpc_core {

namespace party_detail {

// Number of bits reserved for wakeups gives us the maximum number of
// participants.
static constexpr size_t kMaxParticipants = 16;

}  // namespace party_detail

// A Party is an Activity with multiple participant promises.
class Party : public Activity, private Wakeable {
 private:
  // Non-owning wakeup handle.
  class Handle;

  // One participant in the party.
  class Participant {
   public:
    // Poll the participant. Return true if complete.
    // Participant should take care of its own deallocation in this case.
    virtual bool PollParticipantPromise() = 0;

    // Destroy the participant before finishing.
    virtual void Destroy() = 0;

    // Return a Handle instance for this participant.
    Wakeable* MakeNonOwningWakeable(Party* party);

   protected:
    ~Participant();

   private:
    Handle* handle_ = nullptr;
  };

 public:
  Party(const Party&) = delete;
  Party& operator=(const Party&) = delete;

  static RefCountedPtr<Party> Make(RefCountedPtr<Arena> arena) {
    auto* arena_ptr = arena.get();
    return RefCountedPtr<Party>(arena_ptr->New<Party>(std::move(arena)));
  }

  // Spawn one promise into the party.
  // The promise will be polled until it is resolved, or until the party is shut
  // down.
  // The on_complete callback will be called with the result of the promise if
  // it completes.
  // A maximum of sixteen promises can be spawned onto a party.
  // promise_factory called to create the promise with the party lock taken;
  // after the promise is created the factory is destroyed.
  // This means that pointers or references to factory members will be
  // invalidated after the promise is created - so the promise should not retain
  // any of these.
  template <typename Factory, typename OnComplete>
  void Spawn(absl::string_view name, Factory promise_factory,
             OnComplete on_complete);

  template <typename Factory>
  auto SpawnWaitable(absl::string_view name, Factory factory);

  void Orphan() final { Crash("unused"); }

  // Activity implementation: not allowed to be overridden by derived types.
  void ForceImmediateRepoll(WakeupMask mask) final;
  WakeupMask CurrentParticipant() const final {
    DCHECK(currently_polling_ != kNotPolling);
    return 1u << currently_polling_;
  }
  Waker MakeOwningWaker() final;
  Waker MakeNonOwningWaker() final;
  std::string ActivityDebugTag(WakeupMask wakeup_mask) const final;

  GPR_ATTRIBUTE_ALWAYS_INLINE_FUNCTION void IncrementRefCount() {
    const uint64_t prev_state =
        state_.fetch_add(kOneRef, std::memory_order_relaxed);
    LogStateChange("IncrementRefCount", prev_state, prev_state + kOneRef);
  }
  GPR_ATTRIBUTE_ALWAYS_INLINE_FUNCTION void Unref() {
    uint64_t prev_state = state_.fetch_sub(kOneRef, std::memory_order_acq_rel);
    LogStateChange("Unref", prev_state, prev_state - kOneRef);
    if ((prev_state & kRefMask) == kOneRef) PartyIsOver();
  }

  RefCountedPtr<Party> Ref() {
    IncrementRefCount();
    return RefCountedPtr<Party>(this);
  }

  Arena* arena() { return arena_.get(); }

  class BulkSpawner {
   public:
    explicit BulkSpawner(Party* party) : party_(party) {}
    ~BulkSpawner() {
      party_->AddParticipants(participants_, num_participants_);
    }

    template <typename Factory, typename OnComplete>
    void Spawn(absl::string_view name, Factory promise_factory,
               OnComplete on_complete);

   private:
    Party* const party_;
    size_t num_participants_ = 0;
    Participant* participants_[party_detail::kMaxParticipants];
  };

 protected:
  friend class Arena;

  // Derived types should be constructed upon `arena`.
  explicit Party(RefCountedPtr<Arena> arena) : arena_(std::move(arena)) {}
  ~Party() override;

  // Main run loop. Must be locked.
  // Polls participants and drains the add queue until there is no work left to
  // be done.
  void RunPartyAndUnref(uint64_t prev_state);

  bool RefIfNonZero();

 private:
  // Concrete implementation of a participant for some promise & oncomplete
  // type.
  template <typename SuppliedFactory, typename OnComplete>
  class ParticipantImpl final : public Participant {
    using Factory = promise_detail::OncePromiseFactory<void, SuppliedFactory>;
    using Promise = typename Factory::Promise;

   public:
    ParticipantImpl(absl::string_view, SuppliedFactory promise_factory,
                    OnComplete on_complete)
        : on_complete_(std::move(on_complete)) {
      Construct(&factory_, std::move(promise_factory));
    }
    ~ParticipantImpl() {
      if (!started_) {
        Destruct(&factory_);
      } else {
        Destruct(&promise_);
      }
    }

    bool PollParticipantPromise() override {
      if (!started_) {
        auto p = factory_.Make();
        Destruct(&factory_);
        Construct(&promise_, std::move(p));
        started_ = true;
      }
      auto p = promise_();
      if (auto* r = p.value_if_ready()) {
        on_complete_(std::move(*r));
        delete this;
        return true;
      }
      return false;
    }

    void Destroy() override { delete this; }

   private:
    union {
      GPR_NO_UNIQUE_ADDRESS Factory factory_;
      GPR_NO_UNIQUE_ADDRESS Promise promise_;
    };
    GPR_NO_UNIQUE_ADDRESS OnComplete on_complete_;
    bool started_ = false;
  };

  template <typename SuppliedFactory>
  class PromiseParticipantImpl final
      : public RefCounted<PromiseParticipantImpl<SuppliedFactory>,
                          NonPolymorphicRefCount>,
        public Participant {
    using Factory = promise_detail::OncePromiseFactory<void, SuppliedFactory>;
    using Promise = typename Factory::Promise;
    using Result = typename Promise::Result;

   public:
    PromiseParticipantImpl(absl::string_view, SuppliedFactory promise_factory) {
      Construct(&factory_, std::move(promise_factory));
    }

    ~PromiseParticipantImpl() {
      switch (state_.load(std::memory_order_acquire)) {
        case State::kFactory:
          Destruct(&factory_);
          break;
        case State::kPromise:
          Destruct(&promise_);
          break;
        case State::kResult:
          Destruct(&result_);
          break;
      }
    }

    // Inside party poll: drive from factory -> promise -> result
    bool PollParticipantPromise() override {
      switch (state_.load(std::memory_order_relaxed)) {
        case State::kFactory: {
          auto p = factory_.Make();
          Destruct(&factory_);
          Construct(&promise_, std::move(p));
          state_.store(State::kPromise, std::memory_order_relaxed);
        }
          ABSL_FALLTHROUGH_INTENDED;
        case State::kPromise: {
          auto p = promise_();
          if (auto* r = p.value_if_ready()) {
            Destruct(&promise_);
            Construct(&result_, std::move(*r));
            state_.store(State::kResult, std::memory_order_release);
            waiter_.Wakeup();
            this->Unref();
            return true;
          }
          return false;
        }
        case State::kResult:
          Crash(
              "unreachable: promises should not be repolled after completion");
      }
    }

    // Outside party poll: check whether the spawning party has completed this
    // promise.
    Poll<Result> PollCompletion() {
      switch (state_.load(std::memory_order_acquire)) {
        case State::kFactory:
        case State::kPromise:
          return Pending{};
        case State::kResult:
          return std::move(result_);
      }
    }

    void Destroy() override { this->Unref(); }

   private:
    enum class State : uint8_t { kFactory, kPromise, kResult };
    union {
      GPR_NO_UNIQUE_ADDRESS Factory factory_;
      GPR_NO_UNIQUE_ADDRESS Promise promise_;
      GPR_NO_UNIQUE_ADDRESS Result result_;
    };
    Waker waiter_{GetContext<Activity>()->MakeOwningWaker()};
    std::atomic<State> state_{State::kFactory};
  };

  // State bits:
  // The atomic state_ field is composed of the following:
  //   - 24 bits for ref counts
  //     1 is owned by the party prior to Orphan()
  //     All others are owned by owning wakers
  //   - 1 bit to indicate whether the party is locked
  //     The first thread to set this owns the party until it is unlocked
  //     That thread will run the main loop until no further work needs to
  //     be done.
  //   - 1 bit to indicate whether there are participants waiting to be
  //   added
  //   - 16 bits, one per participant, indicating which participants have
  //   been
  //     woken up and should be polled next time the main loop runs.

  // clang-format off
  // Bits used to store 16 bits of wakeups
  static constexpr uint64_t kWakeupMask    = 0x0000'0000'0000'ffff;
  // Bits used to store 16 bits of allocated participant slots.
  static constexpr uint64_t kAllocatedMask = 0x0000'0000'ffff'0000;
  // Bit indicating locked or not
  static constexpr uint64_t kLocked        = 0x0000'0008'0000'0000;
  // Bits used to store 24 bits of ref counts
  static constexpr uint64_t kRefMask       = 0xffff'ff00'0000'0000;
  // clang-format on

  // Shift to get from a participant mask to an allocated mask.
  static constexpr size_t kAllocatedShift = 16;
  // How far to shift to get the refcount
  static constexpr size_t kRefShift = 40;
  // One ref count
  static constexpr uint64_t kOneRef = 1ull << kRefShift;

  // Destroy any remaining participants.
  // Needs to have normal context setup before calling.
  void CancelRemainingParticipants();

  // Run the locked part of the party until it is unlocked.
  static void RunLockedAndUnref(Party* party, uint64_t prev_state);
  // Called in response to Unref() hitting zero - ultimately calls PartyOver,
  // but needs to set some stuff up.
  // Here so it gets compiled out of line.
  void PartyIsOver();

  // Wakeable implementation
  void Wakeup(WakeupMask wakeup_mask) final {
    if (Activity::current() == this) {
      wakeup_mask_ |= wakeup_mask;
      Unref();
      return;
    }
    WakeupFromState(state_.load(std::memory_order_relaxed), wakeup_mask);
  }

  GPR_ATTRIBUTE_ALWAYS_INLINE_FUNCTION void WakeupFromState(
      uint64_t cur_state, WakeupMask wakeup_mask) {
    DCHECK_NE(wakeup_mask & kWakeupMask, 0u)
        << "Wakeup mask must be non-zero: " << wakeup_mask;
    while (true) {
      if (cur_state & kLocked) {
        // If the party is locked, we need to set the wakeup bits, and then
        // we'll immediately unref. Since something is running this should never
        // bring the refcount to zero.
        DCHECK_GT(cur_state & kRefMask, kOneRef);
        auto new_state = (cur_state | wakeup_mask) - kOneRef;
        if (state_.compare_exchange_weak(cur_state, new_state,
                                         std::memory_order_release)) {
          LogStateChange("Wakeup", cur_state, cur_state | wakeup_mask);
          return;
        }
      } else {
        // If the party is not locked, we need to lock it and run.
        DCHECK_EQ(cur_state & kWakeupMask, 0u);
        if (state_.compare_exchange_weak(cur_state, cur_state | kLocked,
                                         std::memory_order_acq_rel)) {
          LogStateChange("WakeupAndRun", cur_state, cur_state | kLocked);
          wakeup_mask_ |= wakeup_mask;
          RunLockedAndUnref(this, cur_state);
          return;
        }
      }
    }
  }

  void WakeupAsync(WakeupMask wakeup_mask) final;
  void Drop(WakeupMask wakeup_mask) final;

  // Add a participant (backs Spawn, after type erasure to ParticipantFactory).
  void AddParticipants(Participant** participant, size_t count);
  void AddParticipant(Participant* participant);
  void DelayAddParticipants(Participant** participant, size_t count);

  GPR_ATTRIBUTE_ALWAYS_INLINE_FUNCTION void LogStateChange(
      const char* op, uint64_t prev_state, uint64_t new_state,
      DebugLocation loc = {}) {
    GRPC_TRACE_LOG(party_state, INFO).AtLocation(loc.file(), loc.line())
<<<<<<< HEAD
        << "PARTY[" << this << "]" << op << " "
=======
        << this << " " << op << " "
>>>>>>> 2030231e
        << absl::StrFormat("%016" PRIx64 " -> %016" PRIx64, prev_state,
                           new_state);
  }

  // Sentinal value for currently_polling_ when no participant is being polled.
  static constexpr uint8_t kNotPolling = 255;

  std::atomic<uint64_t> state_{kOneRef};
  uint8_t currently_polling_ = kNotPolling;
  WakeupMask wakeup_mask_ = 0;
  // All current participants, using a tagged format.
  // If the lower bit is unset, then this is a Participant*.
  // If the lower bit is set, then this is a ParticipantFactory*.
  std::atomic<Participant*> participants_[party_detail::kMaxParticipants] = {};
  RefCountedPtr<Arena> arena_;
};

template <>
struct ContextSubclass<Party> {
  using Base = Activity;
};

template <typename Factory, typename OnComplete>
void Party::BulkSpawner::Spawn(absl::string_view name, Factory promise_factory,
                               OnComplete on_complete) {
  GRPC_TRACE_LOG(promise_primitives, INFO)
      << party_->DebugTag() << "[bulk_spawn] On " << this << " queue " << name
      << " (" << sizeof(ParticipantImpl<Factory, OnComplete>) << " bytes)";
  participants_[num_participants_++] = new ParticipantImpl<Factory, OnComplete>(
      name, std::move(promise_factory), std::move(on_complete));
}

template <typename Factory, typename OnComplete>
void Party::Spawn(absl::string_view name, Factory promise_factory,
                  OnComplete on_complete) {
  GRPC_TRACE_LOG(party_state, INFO) << "PARTY[" << this << "]: spawn " << name;
  AddParticipant(new ParticipantImpl<Factory, OnComplete>(
      name, std::move(promise_factory), std::move(on_complete)));
}

template <typename Factory>
auto Party::SpawnWaitable(absl::string_view name, Factory promise_factory) {
  GRPC_TRACE_LOG(party_state, INFO) << "PARTY[" << this << "]: spawn " << name;
  auto participant = MakeRefCounted<PromiseParticipantImpl<Factory>>(
      name, std::move(promise_factory));
  Participant* p = participant->Ref().release();
  AddParticipant(p);
  return [participant = std::move(participant)]() mutable {
    return participant->PollCompletion();
  };
}

}  // namespace grpc_core

#endif  // GRPC_SRC_CORE_LIB_PROMISE_PARTY_H<|MERGE_RESOLUTION|>--- conflicted
+++ resolved
@@ -394,11 +394,7 @@
       const char* op, uint64_t prev_state, uint64_t new_state,
       DebugLocation loc = {}) {
     GRPC_TRACE_LOG(party_state, INFO).AtLocation(loc.file(), loc.line())
-<<<<<<< HEAD
-        << "PARTY[" << this << "]" << op << " "
-=======
         << this << " " << op << " "
->>>>>>> 2030231e
         << absl::StrFormat("%016" PRIx64 " -> %016" PRIx64, prev_state,
                            new_state);
   }
