--- conflicted
+++ resolved
@@ -23,10 +23,7 @@
 
 #include "absl/types/optional.h"
 #include "absl/types/variant.h"
-<<<<<<< HEAD
 #include "absl/utility/utility.h"
-=======
->>>>>>> 9015281f
 
 #include <grpc/support/log.h>
 
@@ -45,15 +42,12 @@
 template <typename T>
 struct Pipe;
 
-<<<<<<< HEAD
-=======
 // Result of Pipe::Next - represents a received value.
 // If has_value() is false, the pipe was closed by the time we polled for the
 // next value. No value was received, nor will there ever be.
 // This type is movable but not copyable.
 // Once the final move is destroyed the pipe will ack the read and unblock the
 // send.
->>>>>>> 9015281f
 template <typename T>
 class NextResult final {
  public:
@@ -205,11 +199,6 @@
     [](T) {}(std::move(value_));
     value_state_ = ValueState::kEmpty;
   }
-<<<<<<< HEAD
-  enum class ValueState : uint8_t {
-    kEmpty,
-    kReady,
-=======
   // State of value_.
   enum class ValueState : uint8_t {
     // No value is set, it's possible to send.
@@ -218,7 +207,6 @@
     kReady,
     // Value has been received and acked, we can unblock senders and transition
     // to empty.
->>>>>>> 9015281f
     kAcked,
   };
   static const char* ValueStateName(ValueState state) {
@@ -241,11 +229,7 @@
   // 0 => recv is closed.
   // 1 ref each for PipeReceiver, Next, and NextResult.
   uint8_t recv_refs_ : 2;
-<<<<<<< HEAD
-  // True iff there is a value in the pipe.
-=======
   // Current state of the value.
->>>>>>> 9015281f
   ValueState value_state_ : 2;
   IntraActivityWaiter on_empty_;
   IntraActivityWaiter on_full_;
