--- conflicted
+++ resolved
@@ -54,18 +54,9 @@
 }
 
 Sleep::ActiveClosure::ActiveClosure(Timestamp deadline)
-<<<<<<< HEAD
     : waker_(Activity::current()->MakeOwningWaker()),
       timer_handle_(GetContext<EventEngine>()->RunAfter(
-          deadline - ExecCtx::Get()->Now(), this)) {}
-=======
-    : waker_(Activity::current()->MakeOwningWaker()) {
-  auto engine = GetContext<EventEngine>();
-  GPR_ASSERT(engine != nullptr &&
-             "An EventEngine context is required for Promise Sleep");
-  timer_handle_ = engine->RunAfter(deadline - Timestamp::Now(), this);
-}
->>>>>>> 48746199
+          deadline - Timestamp::Now(), this)) {}
 
 void Sleep::ActiveClosure::Run() {
   ApplicationCallbackExecCtx callback_exec_ctx;
@@ -82,11 +73,7 @@
   // If we cancel correctly then we must own both refs still and can simply
   // delete without unreffing twice, otherwise try unreffing since this may be
   // the last owned ref.
-<<<<<<< HEAD
   if (HasRun() || GetContext<EventEngine>()->Cancel(timer_handle_) || Unref()) {
-=======
-  if (GetContext<EventEngine>()->Cancel(timer_handle_) || Unref()) {
->>>>>>> 48746199
     delete this;
   }
 }
