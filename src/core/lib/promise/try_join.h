// Copyright 2021 gRPC authors.
//
// Licensed under the Apache License, Version 2.0 (the "License");
// you may not use this file except in compliance with the License.
// You may obtain a copy of the License at
//
//     http://www.apache.org/licenses/LICENSE-2.0
//
// Unless required by applicable law or agreed to in writing, software
// distributed under the License is distributed on an "AS IS" BASIS,
// WITHOUT WARRANTIES OR CONDITIONS OF ANY KIND, either express or implied.
// See the License for the specific language governing permissions and
// limitations under the License.

#ifndef GRPC_SRC_CORE_LIB_PROMISE_TRY_JOIN_H
#define GRPC_SRC_CORE_LIB_PROMISE_TRY_JOIN_H

#include <grpc/support/port_platform.h>

#include <tuple>
#include <variant>

#include "absl/meta/type_traits.h"
#include "absl/status/status.h"
#include "absl/status/statusor.h"

#include "src/core/lib/promise/detail/join_state.h"
#include "src/core/lib/promise/map.h"
#include "src/core/lib/promise/poll.h"
#include "src/core/lib/promise/status_flag.h"

namespace grpc_core {

namespace promise_detail {

// Extract the T from a StatusOr<T>
template <typename T>
T IntoResult(absl::StatusOr<T>* status) {
  return std::move(**status);
}

// TryJoin returns a StatusOr<tuple<A,B,C>> for f()->Poll<StatusOr<A>>,
// g()->Poll<StatusOr<B>>, h()->Poll<StatusOr<C>>. If one of those should be a
// Status instead, we need a placeholder type to return, and this is it.
inline Empty IntoResult(absl::Status*) { return Empty{}; }

// Traits object to pass to BasicJoin
struct TryJoinTraits {
  template <typename T>
  using ResultType = absl::StatusOr<absl::remove_reference_t<T>>;
  template <typename T>
  static bool IsOk(const absl::StatusOr<T>& x) {
    return x.ok();
  }
  static bool IsOk(const absl::Status& x) { return x.ok(); }
  static bool IsOk(StatusFlag x) { return x.ok(); }
  template <typename T>
  static T Unwrapped(absl::StatusOr<T> x) {
    return std::move(*x);
  }
  static Empty Unwrapped(absl::Status) { return Empty{}; }
  static Empty Unwrapped(StatusFlag) { return Empty{}; }
  template <typename R, typename T>
  static R EarlyReturn(absl::StatusOr<T> x) {
    return x.status();
  }
  template <typename R>
  static R EarlyReturn(absl::Status x) {
    return x;
  }
<<<<<<< HEAD
  template <typename R>
  static R EarlyReturn(StatusFlag x) {
    return StatusCast<R>(x);
=======
  template <typename... A>
  static auto FinalReturn(A&&... a) {
    return absl::StatusOr<std::tuple<A...>>(
        std::make_tuple(std::forward<A>(a)...));
>>>>>>> 2b3b83c6
  }
};

// Implementation of TryJoin combinator.
template <typename... Promises>
class TryJoin {
 public:
  explicit TryJoin(Promises... promises) : state_(std::move(promises)...) {}
  auto operator()() { return state_.PollOnce(); }

 private:
  JoinState<TryJoinTraits, Promises...> state_;
};

struct WrapInStatusOrTuple {
  template <typename T>
  absl::StatusOr<std::tuple<T>> operator()(absl::StatusOr<T> x) {
    if (!x.ok()) return x.status();
    return std::make_tuple(std::move(*x));
  }
};

}  // namespace promise_detail

// Run all promises.
// If any fail, cancel the rest and return the failure.
// If all succeed, return Ok(tuple-of-results).
template <typename... Promises>
promise_detail::TryJoin<Promises...> TryJoin(Promises... promises) {
  return promise_detail::TryJoin<Promises...>(std::move(promises)...);
}

template <typename F>
auto TryJoin(F promise) {
  return Map(promise, promise_detail::WrapInStatusOrTuple{});
}

}  // namespace grpc_core

#endif  // GRPC_SRC_CORE_LIB_PROMISE_TRY_JOIN_H<|MERGE_RESOLUTION|>--- conflicted
+++ resolved
@@ -68,16 +68,14 @@
   static R EarlyReturn(absl::Status x) {
     return x;
   }
-<<<<<<< HEAD
   template <typename R>
   static R EarlyReturn(StatusFlag x) {
     return StatusCast<R>(x);
-=======
+  }
   template <typename... A>
   static auto FinalReturn(A&&... a) {
     return absl::StatusOr<std::tuple<A...>>(
         std::make_tuple(std::forward<A>(a)...));
->>>>>>> 2b3b83c6
   }
 };
 
