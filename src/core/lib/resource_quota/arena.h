--- conflicted
+++ resolved
@@ -312,12 +312,8 @@
   ~Arena();
 
   void* AllocZone(size_t size);
-<<<<<<< HEAD
-  void Destroy();
+  void Destroy() const;
   void** contexts() { return reinterpret_cast<void**>(this + 1); }
-=======
-  void Destroy() const;
->>>>>>> d96e60b8
 
   // Keep track of the total used size. We use this in our call sizing
   // hysteresis.
