--- conflicted
+++ resolved
@@ -249,19 +249,11 @@
   size_t free = free_bytes_.load(std::memory_order_relaxed);
   while (free > 0) {
     size_t ret = 0;
-<<<<<<< HEAD
-    if (config.MaxQuotaBufferSize() > 0 &&
+    if (!IsUnconstrainedMaxQuotaBufferSizeEnabled() &&
         free > config.MaxQuotaBufferSize() / 2) {
       ret = std::max(ret, free - config.MaxQuotaBufferSize() / 2);
     }
-    if (config.EnablePeriodicResourceQuotaReclamation()) {
-=======
-    if (!IsUnconstrainedMaxQuotaBufferSizeEnabled() &&
-        free > kMaxQuotaBufferSize / 2) {
-      ret = std::max(ret, free - kMaxQuotaBufferSize / 2);
-    }
     if (IsPeriodicResourceQuotaReclamationEnabled()) {
->>>>>>> e609ad88
       ret = std::max(ret, free > 8192 ? free / 2 : free);
     }
     const size_t new_free = free - ret;
@@ -466,11 +458,7 @@
   if (size < 1) return PressureInfo{1, 1, 1};
   PressureInfo pressure_info;
   pressure_info.instantaneous_pressure = std::max(0.0, (size - free) / size);
-<<<<<<< HEAD
-  if (ConfigVars::Get().SmoothMemoryPressure()) {
-=======
   if (IsMemoryPressureControllerEnabled()) {
->>>>>>> e609ad88
     pressure_info.pressure_control_value =
         pressure_tracker_.AddSampleAndGetControlValue(
             pressure_info.instantaneous_pressure);
@@ -561,11 +549,6 @@
 }
 
 double PressureTracker::AddSampleAndGetControlValue(double sample) {
-<<<<<<< HEAD
-=======
-  static const double kSetPoint = 95.0;
-
->>>>>>> e609ad88
   double max_so_far = max_this_round_.load(std::memory_order_relaxed);
   if (sample > max_so_far) {
     max_this_round_.compare_exchange_weak(max_so_far, sample,
