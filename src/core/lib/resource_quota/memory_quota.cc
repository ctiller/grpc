// Copyright 2021 gRPC authors.
//
// Licensed under the Apache License, Version 2.0 (the "License");
// you may not use this file except in compliance with the License.
// You may obtain a copy of the License at
//
//     http://www.apache.org/licenses/LICENSE-2.0
//
// Unless required by applicable law or agreed to in writing, software
// distributed under the License is distributed on an "AS IS" BASIS,
// WITHOUT WARRANTIES OR CONDITIONS OF ANY KIND, either express or implied.
// See the License for the specific language governing permissions and
// limitations under the License.

#include "src/core/lib/resource_quota/memory_quota.h"

#include <grpc/event_engine/internal/memory_allocator_impl.h>
#include <grpc/slice.h>
#include <grpc/support/port_platform.h>
#include <inttypes.h>

#include <algorithm>
#include <atomic>
#include <cstddef>
#include <cstdint>
#include <cstdlib>
#include <memory>
#include <tuple>
#include <utility>

#include "absl/log/check.h"
#include "absl/log/log.h"
#include "absl/status/status.h"
#include "absl/strings/str_cat.h"
#include "src/core/lib/debug/trace.h"
#include "src/core/lib/promise/exec_ctx_wakeup_scheduler.h"
#include "src/core/lib/promise/loop.h"
#include "src/core/lib/promise/map.h"
#include "src/core/lib/promise/race.h"
#include "src/core/lib/promise/seq.h"
#include "src/core/lib/slice/slice_refcount.h"
#include "src/core/util/mpscq.h"
#include "src/core/util/useful.h"

namespace grpc_core {

namespace {
// Maximum number of bytes an allocator will request from a quota in one step.
// Larger allocations than this will require multiple allocation requests.
constexpr size_t kMaxReplenishBytes = 1024 * 1024;

// Minimum number of bytes an allocator will request from a quota in one step.
constexpr size_t kMinReplenishBytes = 4096;

class MemoryQuotaTracker {
 public:
  static MemoryQuotaTracker& Get() {
    static MemoryQuotaTracker* tracker = new MemoryQuotaTracker();
    return *tracker;
  }

  void Add(std::shared_ptr<BasicMemoryQuota> quota) {
    MutexLock lock(&mu_);
    // Common usage is that we only create a few (one or two) quotas.
    // We'd like to ensure that we don't OOM if more are added - and
    // using a weak_ptr here, whilst nicely braindead, does run that
    // risk.
    // If usage patterns change sufficiently we'll likely want to
    // change this class to have a more sophisticated data structure
    // and probably a Remove() method.
    GatherAndGarbageCollect();
    quotas_.push_back(quota);
  }

  std::vector<std::shared_ptr<BasicMemoryQuota>> All() {
    MutexLock lock(&mu_);
    return GatherAndGarbageCollect();
  }

 private:
  MemoryQuotaTracker() {}

  std::vector<std::shared_ptr<BasicMemoryQuota>> GatherAndGarbageCollect()
      ABSL_EXCLUSIVE_LOCKS_REQUIRED(mu_) {
    std::vector<std::weak_ptr<BasicMemoryQuota>> new_quotas;
    std::vector<std::shared_ptr<BasicMemoryQuota>> all_quotas;
    for (const auto& quota : quotas_) {
      auto p = quota.lock();
      if (p == nullptr) continue;
      new_quotas.push_back(quota);
      all_quotas.push_back(p);
    }
    quotas_.swap(new_quotas);
    return all_quotas;
  }

  Mutex mu_;
  std::vector<std::weak_ptr<BasicMemoryQuota>> quotas_ ABSL_GUARDED_BY(mu_);
};

// Reference count for a slice allocated by MemoryAllocator::MakeSlice.
// Takes care of releasing memory back when the slice is destroyed.
class SliceRefCount : public grpc_slice_refcount {
 public:
  SliceRefCount(
      std::shared_ptr<
          grpc_event_engine::experimental::internal::MemoryAllocatorImpl>
          allocator,
      size_t size)
      : grpc_slice_refcount(Destroy),
        allocator_(std::move(allocator)),
        size_(size) {
    // Nothing to do here.
  }
  ~SliceRefCount() {
    allocator_->Release(size_);
    allocator_.reset();
  }

 private:
  static void Destroy(grpc_slice_refcount* p) {
    auto* rc = static_cast<SliceRefCount*>(p);
    rc->~SliceRefCount();
    free(rc);
  }

  std::shared_ptr<
      grpc_event_engine::experimental::internal::MemoryAllocatorImpl>
      allocator_;
  size_t size_;
};

std::atomic<double> container_memory_pressure{0.0};

}  // namespace

void SetContainerMemoryPressure(double pressure) {
  container_memory_pressure.store(pressure, std::memory_order_relaxed);
}

double ContainerMemoryPressure() {
  return container_memory_pressure.load(std::memory_order_relaxed);
}

//
// Reclaimer
//

ReclamationSweep::~ReclamationSweep() {
  if (memory_quota_ != nullptr) {
    memory_quota_->FinishReclamation(sweep_token_, std::move(waker_));
  }
}

//
// ReclaimerQueue
//

struct ReclaimerQueue::QueuedNode
    : public MultiProducerSingleConsumerQueue::Node {
  explicit QueuedNode(RefCountedPtr<Handle> reclaimer_handle)
      : reclaimer_handle(std::move(reclaimer_handle)) {}
  RefCountedPtr<Handle> reclaimer_handle;
};

struct ReclaimerQueue::State {
  Mutex reader_mu;
  MultiProducerSingleConsumerQueue queue;  // reader_mu must be held to pop
  Waker waker ABSL_GUARDED_BY(reader_mu);

  ~State() {
    bool empty = false;
    do {
      delete static_cast<QueuedNode*>(queue.PopAndCheckEnd(&empty));
    } while (!empty);
  }
};

void ReclaimerQueue::Handle::Orphan() {
  if (auto* sweep = sweep_.exchange(nullptr, std::memory_order_acq_rel)) {
    sweep->RunAndDelete(std::nullopt);
  }
  Unref();
}

void ReclaimerQueue::Handle::Run(ReclamationSweep reclamation_sweep) {
  if (auto* sweep = sweep_.exchange(nullptr, std::memory_order_acq_rel)) {
    sweep->RunAndDelete(std::move(reclamation_sweep));
  }
}

bool ReclaimerQueue::Handle::Requeue(ReclaimerQueue* new_queue) {
  if (sweep_.load(std::memory_order_relaxed)) {
    new_queue->Enqueue(Ref());
    return true;
  } else {
    return false;
  }
}

void ReclaimerQueue::Handle::Sweep::MarkCancelled() {
  // When we cancel a reclaimer we rotate the elements of the queue once -
  // taking one non-cancelled node from the start, and placing it on the end.
  // This ensures that we don't suffer from head of line blocking whereby a
  // non-cancelled reclaimer at the head of the queue, in the absence of memory
  // pressure, prevents the remainder of the queue from being cleaned up.
  MutexLock lock(&state_->reader_mu);
  while (true) {
    bool empty = false;
    std::unique_ptr<QueuedNode> node(
        static_cast<QueuedNode*>(state_->queue.PopAndCheckEnd(&empty)));
    if (node == nullptr) break;
    if (node->reclaimer_handle->sweep_.load(std::memory_order_relaxed) !=
        nullptr) {
      state_->queue.Push(node.release());
      break;
    }
  }
}

ReclaimerQueue::ReclaimerQueue() : state_(std::make_shared<State>()) {}

ReclaimerQueue::~ReclaimerQueue() = default;

void ReclaimerQueue::Enqueue(RefCountedPtr<Handle> handle) {
  if (state_->queue.Push(new QueuedNode(std::move(handle)))) {
    MutexLock lock(&state_->reader_mu);
    state_->waker.Wakeup();
  }
}

Poll<RefCountedPtr<ReclaimerQueue::Handle>> ReclaimerQueue::PollNext() {
  MutexLock lock(&state_->reader_mu);
  bool empty = false;
  // Try to pull from the queue.
  std::unique_ptr<QueuedNode> node(
      static_cast<QueuedNode*>(state_->queue.PopAndCheckEnd(&empty)));
  // If we get something, great.
  if (node != nullptr) return std::move(node->reclaimer_handle);
  if (!empty) {
    // If we don't, but the queue is probably not empty, schedule an immediate
    // repoll.
    GetContext<Activity>()->ForceImmediateRepoll();
  } else {
    // Otherwise, schedule a wakeup for whenever something is pushed.
    state_->waker = GetContext<Activity>()->MakeNonOwningWaker();
  }
  return Pending{};
}

//
// GrpcMemoryAllocatorImpl
//

GrpcMemoryAllocatorImpl::GrpcMemoryAllocatorImpl(
    std::shared_ptr<BasicMemoryQuota> memory_quota)
    : memory_quota_(memory_quota) {
  memory_quota_->Take(
      /*allocator=*/this, taken_bytes_);
  memory_quota_->AddNewAllocator(this);
}

GrpcMemoryAllocatorImpl::~GrpcMemoryAllocatorImpl() {
  CHECK_EQ(free_bytes_.load(std::memory_order_acquire) +
               sizeof(GrpcMemoryAllocatorImpl),
           taken_bytes_.load(std::memory_order_relaxed));
  memory_quota_->Return(taken_bytes_.load(std::memory_order_relaxed));
}

void GrpcMemoryAllocatorImpl::Shutdown() {
  memory_quota_->RemoveAllocator(this);
  std::shared_ptr<BasicMemoryQuota> memory_quota;
  OrphanablePtr<ReclaimerQueue::Handle>
      reclamation_handles[kNumReclamationPasses];
  {
    MutexLock lock(&reclaimer_mu_);
    CHECK(!shutdown_);
    shutdown_ = true;
    memory_quota = memory_quota_;
    for (size_t i = 0; i < kNumReclamationPasses; i++) {
      reclamation_handles[i] = std::exchange(reclamation_handles_[i], nullptr);
    }
  }
}

size_t GrpcMemoryAllocatorImpl::Reserve(MemoryRequest request) {
  // Validate request - performed here so we don't bloat the generated code with
  // inlined asserts.
  CHECK(request.min() <= request.max());
  CHECK(request.max() <= MemoryRequest::max_allowed_size());
  size_t old_free = free_bytes_.load(std::memory_order_relaxed);

  while (true) {
    // Attempt to reserve memory from our pool.
    auto reservation = TryReserve(request);
    if (reservation.has_value()) {
      size_t new_free = free_bytes_.load(std::memory_order_relaxed);
      memory_quota_->MaybeMoveAllocator(this, old_free, new_free);
      return *reservation;
    }

    // If that failed, grab more from the quota and retry.
    Replenish();
  }
}

std::optional<size_t> GrpcMemoryAllocatorImpl::TryReserve(
    MemoryRequest request) {
  // How much memory should we request? (see the scaling below)
  size_t scaled_size_over_min = request.max() - request.min();
  // Scale the request down according to memory pressure if we have that
  // flexibility.
  if (scaled_size_over_min != 0) {
    const auto pressure_info = memory_quota_->GetPressureInfo();
    double pressure = pressure_info.pressure_control_value;
    size_t max_recommended_allocation_size =
        pressure_info.max_recommended_allocation_size;
    // Reduce allocation size proportional to the pressure > 80% usage.
    if (pressure > 0.8) {
      scaled_size_over_min =
          std::min(scaled_size_over_min,
                   static_cast<size_t>((request.max() - request.min()) *
                                       (1.0 - pressure) / 0.2));
    }
    if (max_recommended_allocation_size < request.min()) {
      scaled_size_over_min = 0;
    } else if (request.min() + scaled_size_over_min >
               max_recommended_allocation_size) {
      scaled_size_over_min = max_recommended_allocation_size - request.min();
    }
  }

  // How much do we want to reserve?
  const size_t reserve = request.min() + scaled_size_over_min;
  // See how many bytes are available.
  size_t available = free_bytes_.load(std::memory_order_acquire);
  while (true) {
    // Does the current free pool satisfy the request?
    if (available < reserve) {
      return {};
    }
    // Try to reserve the requested amount.
    // If the amount of free memory changed through this loop, then available
    // will be set to the new value and we'll repeat.
    if (free_bytes_.compare_exchange_weak(available, available - reserve,
                                          std::memory_order_acq_rel,
                                          std::memory_order_acquire)) {
      return reserve;
    }
  }
}

void GrpcMemoryAllocatorImpl::MaybeDonateBack() {
  size_t free = free_bytes_.load(std::memory_order_relaxed);
  while (free > 0) {
    size_t ret = 0;
    if (!IsUnconstrainedMaxQuotaBufferSizeEnabled() &&
        free > kMaxQuotaBufferSize / 2) {
      ret = std::max(ret, free - (kMaxQuotaBufferSize / 2));
    }
    ret = std::max(ret, free > 8192 ? free / 2 : free);
    const size_t new_free = free - ret;
    if (free_bytes_.compare_exchange_weak(free, new_free,
                                          std::memory_order_acq_rel,
                                          std::memory_order_acquire)) {
      GRPC_TRACE_LOG(resource_quota, INFO)
          << "[" << this << "] Early return " << ret << " bytes";
      CHECK(taken_bytes_.fetch_sub(ret, std::memory_order_relaxed) >= ret);
      memory_quota_->Return(ret);
      return;
    }
  }
}

void GrpcMemoryAllocatorImpl::Replenish() {
  // Attempt a fairly low rate exponential growth request size, bounded between
  // some reasonable limits declared at top of file.
  auto amount = Clamp(taken_bytes_.load(std::memory_order_relaxed) / 3,
                      kMinReplenishBytes, kMaxReplenishBytes);
  // Take the requested amount from the quota.
  memory_quota_->Take(
      /*allocator=*/this, amount);
  // Record that we've taken it.
  taken_bytes_.fetch_add(amount, std::memory_order_relaxed);
  // Add the taken amount to the free pool.
  free_bytes_.fetch_add(amount, std::memory_order_acq_rel);
}

grpc_slice GrpcMemoryAllocatorImpl::MakeSlice(MemoryRequest request) {
  auto size = Reserve(request.Increase(sizeof(SliceRefCount)));
  void* p = malloc(size);
  new (p) SliceRefCount(shared_from_this(), size);
  grpc_slice slice;
  slice.refcount = static_cast<SliceRefCount*>(p);
  slice.data.refcounted.bytes =
      static_cast<uint8_t*>(p) + sizeof(SliceRefCount);
  slice.data.refcounted.length = size - sizeof(SliceRefCount);
  return slice;
}

//
// BasicMemoryQuota
//

class BasicMemoryQuota::WaitForSweepPromise {
 public:
  WaitForSweepPromise(std::shared_ptr<BasicMemoryQuota> memory_quota,
                      uint64_t token)
      : memory_quota_(std::move(memory_quota)), token_(token) {}

  Poll<Empty> operator()() {
    if (memory_quota_->reclamation_counter_.load(std::memory_order_relaxed) !=
        token_) {
      return Empty{};
    } else {
      return Pending{};
    }
  }

 private:
  std::shared_ptr<BasicMemoryQuota> memory_quota_;
  uint64_t token_;
};

BasicMemoryQuota::BasicMemoryQuota(std::string name) : name_(std::move(name)) {}

void BasicMemoryQuota::Start() {
  auto self = shared_from_this();

  MemoryQuotaTracker::Get().Add(self);

  // Reclamation loop:
  // basically, wait until we are in overcommit (free_bytes_ < 0), and then:
  // while (free_bytes_ < 0) reclaim_memory()
  // ... and repeat
<<<<<<< HEAD
  auto reclamation_loop = Loop([self]() {
    return Seq(
        [self]() -> Poll<int> {
          // If there's free memory we no longer need to reclaim memory!
          if (self->free_bytes_.load(std::memory_order_acquire) > 0) {
            return Pending{};
          }
          return 0;
        },
        [self]() {
          // Race biases to the first thing that completes... so this will
          // choose the highest priority/least destructive thing to do that's
          // available.
          auto annotate = [](const char* name) {
            return [name](RefCountedPtr<ReclaimerQueue::Handle> f) {
              return std::make_tuple(name, std::move(f));
            };
=======
  auto reclamation_loop = Loop(Seq(
      [self]() -> Poll<int> {
        // If there's free memory we no longer need to reclaim memory!
        if (self->free_bytes_.load(std::memory_order_acquire) > 0) {
          return Pending{};
        }
        return 0;
      },
      [self]() {
        // Race biases to the first thing that completes... so this will
        // choose the highest priority/least destructive thing to do that's
        // available.
        auto annotate = [](const char* name) {
          return [name](RefCountedPtr<ReclaimerQueue::Handle> f) {
            return std::tuple(name, std::move(f));
>>>>>>> 6ae2f10a
          };
          return Race(
              Map(self->reclaimers_[0].Next(), annotate("benign")),
              Map(self->reclaimers_[1].Next(), annotate("idle")),
              Map(self->reclaimers_[2].Next(), annotate("destructive")));
        },
        [self](std::tuple<const char*, RefCountedPtr<ReclaimerQueue::Handle>>
                   arg) {
          auto reclaimer = std::move(std::get<1>(arg));
          if (GRPC_TRACE_FLAG_ENABLED(resource_quota)) {
            double free = std::max(intptr_t{0}, self->free_bytes_.load());
            size_t quota_size = self->quota_size_.load();
            LOG(INFO) << "RQ: " << self->name_ << " perform "
                      << std::get<0>(arg)
                      << " reclamation. Available free bytes: " << free
                      << ", total quota_size: " << quota_size;
          }
          // One of the reclaimer queues gave us a way to get back memory.
          // Call the reclaimer with a token that contains enough to wake us
          // up again.
          const uint64_t token = self->reclamation_counter_.fetch_add(
                                     1, std::memory_order_relaxed) +
                                 1;
          reclaimer->Run(ReclamationSweep(
              self, token, GetContext<Activity>()->MakeNonOwningWaker()));
          // Return a promise that will wait for our barrier. This will be
          // awoken by the token above being destroyed. So, once that token is
          // destroyed, we'll be able to proceed.
          return WaitForSweepPromise(self, token);
        },
        []() -> LoopCtl<absl::Status> {
          // Continue the loop!
          return Continue{};
        });
  });

  reclaimer_activity_ =
      MakeActivity(std::move(reclamation_loop), ExecCtxWakeupScheduler(),
                   [](absl::Status status) {
                     CHECK(status.code() == absl::StatusCode::kCancelled);
                   });
}

void BasicMemoryQuota::Stop() { reclaimer_activity_.reset(); }

void BasicMemoryQuota::SetSize(size_t new_size) {
  size_t old_size = quota_size_.exchange(new_size, std::memory_order_relaxed);
  if (old_size < new_size) {
    // We're growing the quota.
    Return(new_size - old_size);
  } else {
    // We're shrinking the quota.
    Take(/*allocator=*/nullptr, old_size - new_size);
  }
}

void BasicMemoryQuota::Take(GrpcMemoryAllocatorImpl* allocator, size_t amount) {
  // If there's a request for nothing, then do nothing!
  if (amount == 0) return;
  DCHECK(amount <= std::numeric_limits<intptr_t>::max());
  // Grab memory from the quota.
  auto prior = free_bytes_.fetch_sub(amount, std::memory_order_acq_rel);
  // If we push into overcommit, awake the reclaimer.
  if (prior >= 0 && prior < static_cast<intptr_t>(amount)) {
    if (reclaimer_activity_ != nullptr) reclaimer_activity_->ForceWakeup();
  }

  if (IsFreeLargeAllocatorEnabled()) {
    if (allocator == nullptr) return;
    GrpcMemoryAllocatorImpl* chosen_allocator = nullptr;
    // Use calling allocator's shard index to choose shard.
    auto& shard = big_allocators_.shards[allocator->IncrementShardIndex() %
                                         big_allocators_.shards.size()];

    if (shard.shard_mu.TryLock()) {
      if (!shard.allocators.empty()) {
        chosen_allocator = *shard.allocators.begin();
      }
      shard.shard_mu.Unlock();
    }

    if (chosen_allocator != nullptr) {
      chosen_allocator->ReturnFree();
    }
  }
}

void BasicMemoryQuota::FinishReclamation(uint64_t token, Waker waker) {
  uint64_t current = reclamation_counter_.load(std::memory_order_relaxed);
  if (current != token) return;
  if (reclamation_counter_.compare_exchange_strong(current, current + 1,
                                                   std::memory_order_relaxed,
                                                   std::memory_order_relaxed)) {
    if (GRPC_TRACE_FLAG_ENABLED(resource_quota)) {
      double free = std::max(intptr_t{0}, free_bytes_.load());
      size_t quota_size = quota_size_.load();
      LOG(INFO) << "RQ: " << name_
                << " reclamation complete. Available free bytes: " << free
                << ", total quota_size: " << quota_size;
    }
    waker.Wakeup();
  }
}

void BasicMemoryQuota::Return(size_t amount) {
  free_bytes_.fetch_add(amount, std::memory_order_relaxed);
}

void BasicMemoryQuota::AddNewAllocator(GrpcMemoryAllocatorImpl* allocator) {
  GRPC_TRACE_LOG(resource_quota, INFO) << "Adding allocator " << allocator;

  AllocatorBucket::Shard& shard = small_allocators_.SelectShard(allocator);

  {
    MutexLock l(&shard.shard_mu);
    shard.allocators.emplace(allocator);
  }
}

void BasicMemoryQuota::RemoveAllocator(GrpcMemoryAllocatorImpl* allocator) {
  GRPC_TRACE_LOG(resource_quota, INFO) << "Removing allocator " << allocator;

  AllocatorBucket::Shard& small_shard =
      small_allocators_.SelectShard(allocator);

  {
    MutexLock l(&small_shard.shard_mu);
    if (small_shard.allocators.erase(allocator) == 1) {
      return;
    }
  }

  AllocatorBucket::Shard& big_shard = big_allocators_.SelectShard(allocator);

  {
    MutexLock l(&big_shard.shard_mu);
    big_shard.allocators.erase(allocator);
  }
}

void BasicMemoryQuota::MaybeMoveAllocator(GrpcMemoryAllocatorImpl* allocator,
                                          size_t old_free_bytes,
                                          size_t new_free_bytes) {
  while (true) {
    if (new_free_bytes < kSmallAllocatorThreshold) {
      // Still in small bucket. No move.
      if (old_free_bytes < kSmallAllocatorThreshold) return;
      MaybeMoveAllocatorBigToSmall(allocator);
    } else if (new_free_bytes > kBigAllocatorThreshold) {
      // Still in big bucket. No move.
      if (old_free_bytes > kBigAllocatorThreshold) return;
      MaybeMoveAllocatorSmallToBig(allocator);
    } else {
      // Somewhere between thresholds. No move.
      return;
    }

    // Loop to make sure move is eventually stable.
    old_free_bytes = new_free_bytes;
    new_free_bytes = allocator->GetFreeBytes();
  }
}

void BasicMemoryQuota::MaybeMoveAllocatorBigToSmall(
    GrpcMemoryAllocatorImpl* allocator) {
  GRPC_TRACE_LOG(resource_quota, INFO)
      << "Moving allocator " << allocator << " to small";

  AllocatorBucket::Shard& old_shard = big_allocators_.SelectShard(allocator);

  {
    MutexLock l(&old_shard.shard_mu);
    if (old_shard.allocators.erase(allocator) == 0) return;
  }

  AllocatorBucket::Shard& new_shard = small_allocators_.SelectShard(allocator);

  {
    MutexLock l(&new_shard.shard_mu);
    new_shard.allocators.emplace(allocator);
  }
}

void BasicMemoryQuota::MaybeMoveAllocatorSmallToBig(
    GrpcMemoryAllocatorImpl* allocator) {
  GRPC_TRACE_LOG(resource_quota, INFO)
      << "Moving allocator " << allocator << " to big";

  AllocatorBucket::Shard& old_shard = small_allocators_.SelectShard(allocator);

  {
    MutexLock l(&old_shard.shard_mu);
    if (old_shard.allocators.erase(allocator) == 0) return;
  }

  AllocatorBucket::Shard& new_shard = big_allocators_.SelectShard(allocator);

  {
    MutexLock l(&new_shard.shard_mu);
    new_shard.allocators.emplace(allocator);
  }
}

BasicMemoryQuota::PressureInfo BasicMemoryQuota::GetPressureInfo() {
  double free = free_bytes_.load();
  if (free < 0) free = 0;
  size_t quota_size = quota_size_.load();
  double size = quota_size;
  if (size < 1) return PressureInfo{1, 1, 1};
  PressureInfo pressure_info;
  pressure_info.instantaneous_pressure =
      std::max({0.0, (size - free) / size, ContainerMemoryPressure()});
  pressure_info.pressure_control_value =
      pressure_tracker_.AddSampleAndGetControlValue(
          pressure_info.instantaneous_pressure);
  pressure_info.max_recommended_allocation_size = quota_size / 16;
  return pressure_info;
}

//
// PressureTracker
//

namespace memory_quota_detail {

double PressureController::Update(double error) {
  bool is_low = error < 0;
  bool was_low = std::exchange(last_was_low_, is_low);
  double new_control;  // leave unset to compiler can note bad branches
  if (is_low && was_low) {
    // Memory pressure is too low this round, and was last round too.
    // If we have reached the min reporting value last time, then we will report
    // the same value again this time and can start to increase the ticks_same_
    // counter.
    if (last_control_ == min_) {
      ticks_same_++;
      if (ticks_same_ >= max_ticks_same_) {
        // If it's been the same for too long, reduce the min reported value
        // down towards zero.
        min_ /= 2.0;
        ticks_same_ = 0;
      }
    }
    // Target the min reporting value.
    new_control = min_;
  } else if (!is_low && !was_low) {
    // Memory pressure is high, and was high previously.
    ticks_same_++;
    if (ticks_same_ >= max_ticks_same_) {
      // It's been high for too long, increase the max reporting value up
      // towards 1.0.
      max_ = (1.0 + max_) / 2.0;
      ticks_same_ = 0;
    }
    // Target the max reporting value.
    new_control = max_;
  } else if (is_low) {
    // Memory pressure is low, but was high last round.
    // Target the min reporting value, but first update it to be closer to the
    // current max (that we've been reporting lately).
    // In this way the min will gradually climb towards the max as we find a
    // stable point.
    // If this is too high, then we'll eventually move it back towards zero.
    ticks_same_ = 0;
    min_ = (min_ + max_) / 2.0;
    new_control = min_;
  } else {
    // Memory pressure is high, but was low last round.
    // Target the max reporting value, but first update it to be closer to the
    // last reported value.
    // The first switchover will have last_control_ being 0, and max_ being 2,
    // so we'll immediately choose 1.0 which will tend to really slow down
    // progress.
    // If we end up targeting too low, we'll eventually move it back towards
    // 1.0 after max_ticks_same_ ticks.
    ticks_same_ = 0;
    max_ = (last_control_ + max_) / 2.0;
    new_control = max_;
  }
  // If the control value is decreasing we do it slowly. This avoids rapid
  // oscillations.
  // (If we want a control value that's higher than the last one we snap
  // immediately because it's likely that memory pressure is growing unchecked).
  if (new_control < last_control_) {
    new_control = std::max(new_control,
                           last_control_ - (max_reduction_per_tick_ / 1000.0));
  }
  last_control_ = new_control;
  return new_control;
}

std::string PressureController::DebugString() const {
  return absl::StrCat(last_was_low_ ? "low" : "high", " min=", min_,
                      " max=", max_, " ticks=", ticks_same_,
                      " last_control=", last_control_);
}

double PressureTracker::AddSampleAndGetControlValue(double sample) {
  static const double kSetPoint = 0.95;

  double max_so_far = max_this_round_.load(std::memory_order_relaxed);
  if (sample > max_so_far) {
    max_this_round_.compare_exchange_weak(max_so_far, sample,
                                          std::memory_order_relaxed,
                                          std::memory_order_relaxed);
  }
  // If memory pressure is almost done, immediately hit the brakes and report
  // full memory usage.
  if (sample >= 0.99) {
    report_.store(1.0, std::memory_order_relaxed);
  }
  update_.Tick([&](Duration) {
    // Reset the round tracker with the new sample.
    const double current_estimate =
        max_this_round_.exchange(sample, std::memory_order_relaxed);
    double report;
    if (current_estimate > 0.99) {
      // Under very high memory pressure we... just max things out.
      report = controller_.Update(1e99);
    } else {
      report = controller_.Update(current_estimate - kSetPoint);
    }
    GRPC_TRACE_LOG(resource_quota, INFO)
        << "RQ: pressure:" << current_estimate << " report:" << report
        << " controller:" << controller_.DebugString();
    report_.store(report, std::memory_order_relaxed);
  });
  return report_.load(std::memory_order_relaxed);
}

}  // namespace memory_quota_detail

//
// MemoryQuota
//

MemoryAllocator MemoryQuota::CreateMemoryAllocator(
    GRPC_UNUSED absl::string_view name) {
  auto impl = std::make_shared<GrpcMemoryAllocatorImpl>(memory_quota_);
  return MemoryAllocator(std::move(impl));
}

MemoryOwner MemoryQuota::CreateMemoryOwner() {
  // Note: we will likely want to add a name or some way to distinguish
  // between memory owners once resource quota is fully rolled out and we need
  // full metrics. One thing to note, however, is that manipulating the name
  // here (e.g. concatenation) can add significant memory increase when many
  // owners are created.
  auto impl = std::make_shared<GrpcMemoryAllocatorImpl>(memory_quota_);
  return MemoryOwner(std::move(impl));
}

std::vector<std::shared_ptr<BasicMemoryQuota>> AllMemoryQuotas() {
  return MemoryQuotaTracker::Get().All();
}

}  // namespace grpc_core<|MERGE_RESOLUTION|>--- conflicted
+++ resolved
@@ -433,7 +433,6 @@
   // basically, wait until we are in overcommit (free_bytes_ < 0), and then:
   // while (free_bytes_ < 0) reclaim_memory()
   // ... and repeat
-<<<<<<< HEAD
   auto reclamation_loop = Loop([self]() {
     return Seq(
         [self]() -> Poll<int> {
@@ -449,25 +448,8 @@
           // available.
           auto annotate = [](const char* name) {
             return [name](RefCountedPtr<ReclaimerQueue::Handle> f) {
-              return std::make_tuple(name, std::move(f));
+              return std::tuple(name, std::move(f));
             };
-=======
-  auto reclamation_loop = Loop(Seq(
-      [self]() -> Poll<int> {
-        // If there's free memory we no longer need to reclaim memory!
-        if (self->free_bytes_.load(std::memory_order_acquire) > 0) {
-          return Pending{};
-        }
-        return 0;
-      },
-      [self]() {
-        // Race biases to the first thing that completes... so this will
-        // choose the highest priority/least destructive thing to do that's
-        // available.
-        auto annotate = [](const char* name) {
-          return [name](RefCountedPtr<ReclaimerQueue::Handle> f) {
-            return std::tuple(name, std::move(f));
->>>>>>> 6ae2f10a
           };
           return Race(
               Map(self->reclaimers_[0].Next(), annotate("benign")),
