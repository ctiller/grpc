// Copyright 2021 gRPC authors.
//
// Licensed under the Apache License, Version 2.0 (the "License");
// you may not use this file except in compliance with the License.
// You may obtain a copy of the License at
//
//     http://www.apache.org/licenses/LICENSE-2.0
//
// Unless required by applicable law or agreed to in writing, software
// distributed under the License is distributed on an "AS IS" BASIS,
// WITHOUT WARRANTIES OR CONDITIONS OF ANY KIND, either express or implied.
// See the License for the specific language governing permissions and
// limitations under the License.

#include <grpc/support/port_platform.h>

#include "src/core/lib/resource_quota/memory_quota.h"

#include <inttypes.h>

#include <algorithm>
#include <atomic>
#include <tuple>

#include "absl/status/status.h"
#include "absl/strings/str_cat.h"
#include "absl/utility/utility.h"

#include "src/core/lib/debug/trace.h"
#include "src/core/lib/gpr/useful.h"
#include "src/core/lib/gprpp/global_config_env.h"
#include "src/core/lib/gprpp/mpscq.h"
#include "src/core/lib/promise/exec_ctx_wakeup_scheduler.h"
#include "src/core/lib/promise/loop.h"
#include "src/core/lib/promise/map.h"
#include "src/core/lib/promise/race.h"
#include "src/core/lib/promise/seq.h"
#include "src/core/lib/resource_quota/trace.h"

GPR_GLOBAL_CONFIG_DEFINE_BOOL(grpc_experimental_smooth_memory_presure, false,
                              "smooth the value of memory pressure over time");
GPR_GLOBAL_CONFIG_DEFINE_BOOL(
    grpc_experimental_enable_periodic_resource_quota_reclamation, false,
    "Enable experimental feature to reclaim resource quota periodically");
GPR_GLOBAL_CONFIG_DEFINE_INT32(
    grpc_experimental_max_quota_buffer_size, 1024 * 1024,
    "Maximum size for one memory allocators buffer size against a quota");
GPR_GLOBAL_CONFIG_DEFINE_INT32(
    grpc_experimental_resource_quota_set_point, 95,
    "Ask the resource quota to target this percentage of total quota usage.");

namespace grpc_core {

// Maximum number of bytes an allocator will request from a quota in one step.
// Larger allocations than this will require multiple allocation requests.
static constexpr size_t kMaxReplenishBytes = 1024 * 1024;

// Minimum number of bytes an allocator will request from a quota in one step.
static constexpr size_t kMinReplenishBytes = 4096;

//
// Reclaimer
//

ReclamationSweep::~ReclamationSweep() {
  if (memory_quota_ != nullptr) {
    memory_quota_->FinishReclamation(sweep_token_, std::move(waker_));
  }
}

//
// ReclaimerQueue
//

struct ReclaimerQueue::QueuedNode
    : public MultiProducerSingleConsumerQueue::Node {
  explicit QueuedNode(RefCountedPtr<Handle> reclaimer_handle)
      : reclaimer_handle(std::move(reclaimer_handle)) {}
  RefCountedPtr<Handle> reclaimer_handle;
};

struct ReclaimerQueue::State {
  Mutex reader_mu;
  MultiProducerSingleConsumerQueue queue;  // reader_mu must be held to pop
  Waker waker ABSL_GUARDED_BY(reader_mu);

  ~State() {
    bool empty = false;
    do {
      delete static_cast<QueuedNode*>(queue.PopAndCheckEnd(&empty));
    } while (!empty);
  }
};

void ReclaimerQueue::Handle::Orphan() {
  if (auto* sweep = sweep_.exchange(nullptr, std::memory_order_acq_rel)) {
    sweep->RunAndDelete(absl::nullopt);
  }
  Unref();
}

void ReclaimerQueue::Handle::Run(ReclamationSweep reclamation_sweep) {
  if (auto* sweep = sweep_.exchange(nullptr, std::memory_order_acq_rel)) {
    sweep->RunAndDelete(std::move(reclamation_sweep));
  }
}

bool ReclaimerQueue::Handle::Requeue(ReclaimerQueue* new_queue) {
  if (sweep_.load(std::memory_order_relaxed)) {
    new_queue->Enqueue(Ref());
    return true;
  } else {
    return false;
  }
}

void ReclaimerQueue::Handle::Sweep::MarkCancelled() {
  // When we cancel a reclaimer we rotate the elements of the queue once -
  // taking one non-cancelled node from the start, and placing it on the end.
  // This ensures that we don't suffer from head of line blocking whereby a
  // non-cancelled reclaimer at the head of the queue, in the absence of memory
  // pressure, prevents the remainder of the queue from being cleaned up.
  MutexLock lock(&state_->reader_mu);
  while (true) {
    bool empty = false;
    std::unique_ptr<QueuedNode> node(
        static_cast<QueuedNode*>(state_->queue.PopAndCheckEnd(&empty)));
    if (node == nullptr) break;
    if (node->reclaimer_handle->sweep_.load(std::memory_order_relaxed) !=
        nullptr) {
      state_->queue.Push(node.release());
      break;
    }
  }
}

ReclaimerQueue::ReclaimerQueue() : state_(std::make_shared<State>()) {}

ReclaimerQueue::~ReclaimerQueue() = default;

void ReclaimerQueue::Enqueue(RefCountedPtr<Handle> handle) {
  if (state_->queue.Push(new QueuedNode(std::move(handle)))) {
    MutexLock lock(&state_->reader_mu);
    state_->waker.Wakeup();
  }
}

Poll<RefCountedPtr<ReclaimerQueue::Handle>> ReclaimerQueue::PollNext() {
  MutexLock lock(&state_->reader_mu);
  bool empty = false;
  // Try to pull from the queue.
  std::unique_ptr<QueuedNode> node(
      static_cast<QueuedNode*>(state_->queue.PopAndCheckEnd(&empty)));
  // If we get something, great.
  if (node != nullptr) return std::move(node->reclaimer_handle);
  if (!empty) {
    // If we don't, but the queue is probably not empty, schedule an immediate
    // repoll.
    Activity::current()->ForceImmediateRepoll();
  } else {
    // Otherwise, schedule a wakeup for whenever something is pushed.
    state_->waker = Activity::current()->MakeNonOwningWaker();
  }
  return Pending{};
}

//
// GrpcMemoryAllocatorImpl
//

GrpcMemoryAllocatorImpl::GrpcMemoryAllocatorImpl(
    std::shared_ptr<BasicMemoryQuota> memory_quota, std::string name)
    : memory_quota_(memory_quota), name_(std::move(name)) {
  memory_quota_->Take(taken_bytes_);
}

GrpcMemoryAllocatorImpl::~GrpcMemoryAllocatorImpl() {
  GPR_ASSERT(free_bytes_.load(std::memory_order_acquire) +
                 sizeof(GrpcMemoryAllocatorImpl) ==
             taken_bytes_.load(std::memory_order_relaxed));
  memory_quota_->Return(taken_bytes_);
}

void GrpcMemoryAllocatorImpl::Shutdown() {
  std::shared_ptr<BasicMemoryQuota> memory_quota;
  OrphanablePtr<ReclaimerQueue::Handle>
      reclamation_handles[kNumReclamationPasses];
  {
    MutexLock lock(&reclaimer_mu_);
    GPR_ASSERT(!shutdown_);
    shutdown_ = true;
    memory_quota = memory_quota_;
    for (size_t i = 0; i < kNumReclamationPasses; i++) {
      reclamation_handles[i] = absl::exchange(reclamation_handles_[i], nullptr);
    }
  }
}

size_t GrpcMemoryAllocatorImpl::Reserve(MemoryRequest request) {
  // Validate request - performed here so we don't bloat the generated code with
  // inlined asserts.
  GPR_ASSERT(request.min() <= request.max());
  GPR_ASSERT(request.max() <= MemoryRequest::max_allowed_size());
  while (true) {
    // Attempt to reserve memory from our pool.
    auto reservation = TryReserve(request);
    if (reservation.has_value()) {
      return *reservation;
    }
    // If that failed, grab more from the quota and retry.
    Replenish();
  }
}

absl::optional<size_t> GrpcMemoryAllocatorImpl::TryReserve(
    MemoryRequest request) {
  // How much memory should we request? (see the scaling below)
  size_t scaled_size_over_min = request.max() - request.min();
  // Scale the request down according to memory pressure if we have that
  // flexibility.
  if (scaled_size_over_min != 0) {
    const auto pressure_info = memory_quota_->GetPressureInfo();
    double pressure = pressure_info.pressure_control_value;
    size_t max_recommended_allocation_size =
        pressure_info.max_recommended_allocation_size;
    // Reduce allocation size proportional to the pressure > 80% usage.
    if (pressure > 0.8) {
      scaled_size_over_min =
          std::min(scaled_size_over_min,
                   static_cast<size_t>((request.max() - request.min()) *
                                       (1.0 - pressure) / 0.2));
    }
    if (max_recommended_allocation_size < request.min()) {
      scaled_size_over_min = 0;
    } else if (request.min() + scaled_size_over_min >
               max_recommended_allocation_size) {
      scaled_size_over_min = max_recommended_allocation_size - request.min();
    }
  }

  // How much do we want to reserve?
  const size_t reserve = request.min() + scaled_size_over_min;
  // See how many bytes are available.
  size_t available = free_bytes_.load(std::memory_order_acquire);
  while (true) {
    // Does the current free pool satisfy the request?
    if (available < reserve) {
      return {};
    }
    // Try to reserve the requested amount.
    // If the amount of free memory changed through this loop, then available
    // will be set to the new value and we'll repeat.
    if (free_bytes_.compare_exchange_weak(available, available - reserve,
                                          std::memory_order_acq_rel,
                                          std::memory_order_acquire)) {
      return reserve;
    }
  }
}

void GrpcMemoryAllocatorImpl::MaybeDonateBack() {
  size_t free = free_bytes_.load(std::memory_order_relaxed);
  while (free > 0) {
    size_t ret = 0;
    if (max_quota_buffer_size() > 0 && free > max_quota_buffer_size() / 2) {
      ret = std::max(ret, free - max_quota_buffer_size() / 2);
    }
    if (periodic_donate_back()) {
      ret = std::max(ret, free > 8192 ? free / 2 : free);
    }
    const size_t new_free = free - ret;
    if (free_bytes_.compare_exchange_weak(free, new_free,
                                          std::memory_order_acq_rel,
                                          std::memory_order_acquire)) {
      if (GRPC_TRACE_FLAG_ENABLED(grpc_resource_quota_trace)) {
        gpr_log(GPR_INFO, "[%p|%s] Early return %" PRIdPTR " bytes", this,
                name_.c_str(), ret);
      }
      GPR_ASSERT(taken_bytes_.fetch_sub(ret, std::memory_order_relaxed) >= ret);
      memory_quota_->Return(ret);
      return;
    }
  }
}

void GrpcMemoryAllocatorImpl::Replenish() {
  // Attempt a fairly low rate exponential growth request size, bounded between
  // some reasonable limits declared at top of file.
  auto amount = Clamp(taken_bytes_.load(std::memory_order_relaxed) / 3,
                      kMinReplenishBytes, kMaxReplenishBytes);
  // Take the requested amount from the quota.
  memory_quota_->Take(amount);
  // Record that we've taken it.
  taken_bytes_.fetch_add(amount, std::memory_order_relaxed);
  // Add the taken amount to the free pool.
  free_bytes_.fetch_add(amount, std::memory_order_acq_rel);
  // See if we can add ourselves as a reclaimer.
  MaybeRegisterReclaimer();
}

void GrpcMemoryAllocatorImpl::MaybeRegisterReclaimer() {
  // If the reclaimer is already registered, then there's nothing to do.
  if (registered_reclaimer_.exchange(true, std::memory_order_relaxed)) {
    return;
  }
  MutexLock lock(&reclaimer_mu_);
  if (shutdown_) return;
  // Grab references to the things we'll need
  auto self = shared_from_this();
  std::weak_ptr<EventEngineMemoryAllocatorImpl> self_weak{self};
  registered_reclaimer_ = true;
  InsertReclaimer(0, [self_weak](absl::optional<ReclamationSweep> sweep) {
    if (!sweep.has_value()) return;
    auto self = self_weak.lock();
    if (self == nullptr) return;
    auto* p = static_cast<GrpcMemoryAllocatorImpl*>(self.get());
    p->registered_reclaimer_.store(false, std::memory_order_relaxed);
    // Figure out how many bytes we can return to the quota.
    size_t return_bytes = p->free_bytes_.exchange(0, std::memory_order_acq_rel);
    if (return_bytes == 0) return;
    // Subtract that from our outstanding balance.
    p->taken_bytes_.fetch_sub(return_bytes);
    // And return them to the quota.
    p->memory_quota_->Return(return_bytes);
  });
}

//
// BasicMemoryQuota
//

class BasicMemoryQuota::WaitForSweepPromise {
 public:
  WaitForSweepPromise(std::shared_ptr<BasicMemoryQuota> memory_quota,
                      uint64_t token)
      : memory_quota_(std::move(memory_quota)), token_(token) {}

  struct Empty {};
  Poll<Empty> operator()() {
    if (memory_quota_->reclamation_counter_.load(std::memory_order_relaxed) !=
        token_) {
      return Empty{};
    } else {
      return Pending{};
    }
  }

 private:
  std::shared_ptr<BasicMemoryQuota> memory_quota_;
  uint64_t token_;
};

void BasicMemoryQuota::Start() {
  auto self = shared_from_this();

  // Reclamation loop:
  // basically, wait until we are in overcommit (free_bytes_ < 0), and then:
  // while (free_bytes_ < 0) reclaim_memory()
  // ... and repeat
  auto reclamation_loop = Loop(Seq(
      [self]() -> Poll<int> {
        // If there's free memory we no longer need to reclaim memory!
        if (self->free_bytes_.load(std::memory_order_acquire) > 0) {
          return Pending{};
        }
        return 0;
      },
      [self]() {
        // Race biases to the first thing that completes... so this will
        // choose the highest priority/least destructive thing to do that's
        // available.
        auto annotate = [](const char* name) {
          return [name](RefCountedPtr<ReclaimerQueue::Handle> f) {
            return std::make_tuple(name, std::move(f));
          };
        };
        return Race(Map(self->reclaimers_[0].Next(), annotate("compact")),
                    Map(self->reclaimers_[1].Next(), annotate("benign")),
                    Map(self->reclaimers_[2].Next(), annotate("idle")),
                    Map(self->reclaimers_[3].Next(), annotate("destructive")));
      },
      [self](
          std::tuple<const char*, RefCountedPtr<ReclaimerQueue::Handle>> arg) {
        auto reclaimer = std::move(std::get<1>(arg));
        if (GRPC_TRACE_FLAG_ENABLED(grpc_resource_quota_trace)) {
          double free = std::max(intptr_t(0), self->free_bytes_.load());
          size_t quota_size = self->quota_size_.load();
          gpr_log(GPR_INFO,
                  "RQ: %s perform %s reclamation. Available free bytes: %f, "
                  "total quota_size: %zu",
                  self->name_.c_str(), std::get<0>(arg), free, quota_size);
        }
        // One of the reclaimer queues gave us a way to get back memory.
        // Call the reclaimer with a token that contains enough to wake us
        // up again.
        const uint64_t token =
            self->reclamation_counter_.fetch_add(1, std::memory_order_relaxed) +
            1;
        reclaimer->Run(ReclamationSweep(
            self, token, Activity::current()->MakeNonOwningWaker()));
        // Return a promise that will wait for our barrier. This will be
        // awoken by the token above being destroyed. So, once that token is
        // destroyed, we'll be able to proceed.
        return WaitForSweepPromise(self, token);
      },
      []() -> LoopCtl<absl::Status> {
        // Continue the loop!
        return Continue{};
      }));

  reclaimer_activity_ =
      MakeActivity(std::move(reclamation_loop), ExecCtxWakeupScheduler(),
                   [](absl::Status status) {
                     GPR_ASSERT(status.code() == absl::StatusCode::kCancelled);
                   });
}

void BasicMemoryQuota::Stop() { reclaimer_activity_.reset(); }

void BasicMemoryQuota::SetSize(size_t new_size) {
  size_t old_size = quota_size_.exchange(new_size, std::memory_order_relaxed);
  if (old_size < new_size) {
    // We're growing the quota.
    Return(new_size - old_size);
  } else {
    // We're shrinking the quota.
    Take(old_size - new_size);
  }
}

void BasicMemoryQuota::Take(size_t amount) {
  // If there's a request for nothing, then do nothing!
  if (amount == 0) return;
  GPR_DEBUG_ASSERT(amount <= std::numeric_limits<intptr_t>::max());
  // Grab memory from the quota.
  auto prior = free_bytes_.fetch_sub(amount, std::memory_order_acq_rel);
  // If we push into overcommit, awake the reclaimer.
  if (prior >= 0 && prior < static_cast<intptr_t>(amount)) {
    if (reclaimer_activity_ != nullptr) reclaimer_activity_->ForceWakeup();
  }
}

void BasicMemoryQuota::FinishReclamation(uint64_t token, Waker waker) {
  uint64_t current = reclamation_counter_.load(std::memory_order_relaxed);
  if (current != token) return;
  if (reclamation_counter_.compare_exchange_strong(current, current + 1,
                                                   std::memory_order_relaxed,
                                                   std::memory_order_relaxed)) {
    if (GRPC_TRACE_FLAG_ENABLED(grpc_resource_quota_trace)) {
      double free = std::max(intptr_t(0), free_bytes_.load());
      size_t quota_size = quota_size_.load();
      gpr_log(GPR_INFO,
              "RQ: %s reclamation complete. Available free bytes: %f, "
              "total quota_size: %zu",
              name_.c_str(), free, quota_size);
    }
    waker.Wakeup();
  }
}

void BasicMemoryQuota::Return(size_t amount) {
  free_bytes_.fetch_add(amount, std::memory_order_relaxed);
}

BasicMemoryQuota::PressureInfo BasicMemoryQuota::GetPressureInfo() {
  static const bool kSmoothMemoryPressure =
      GPR_GLOBAL_CONFIG_GET(grpc_experimental_smooth_memory_presure);
  double free = free_bytes_.load();
  if (free < 0) free = 0;
  size_t quota_size = quota_size_.load();
  double size = quota_size;
  if (size < 1) return PressureInfo{1, 1, 1};
  PressureInfo pressure_info;
  pressure_info.instantaneous_pressure = std::max(0.0, (size - free) / size);
  if (kSmoothMemoryPressure) {
    pressure_info.pressure_control_value =
        pressure_tracker_.AddSampleAndGetControlValue(
            pressure_info.instantaneous_pressure);
  } else {
    pressure_info.pressure_control_value =
        std::min(pressure_info.instantaneous_pressure, 1.0);
  }
  pressure_info.max_recommended_allocation_size = quota_size / 16;
  return pressure_info;
}

//
// PressureTracker
//

namespace memory_quota_detail {

<<<<<<< HEAD
double PressureController::Update(double error) {
  bool is_low = error < 0;
  bool was_low = absl::exchange(last_was_low_, is_low);
  double new_control;  // leave unset to compiler can note bad branches
  if (is_low && was_low) {
    // Memory pressure is too low this round, and was last round too.
    // If we have reached the min reporting value last time, then we will report
    // the same value again this time and can start to increase the ticks_same_
    // counter.
    if (last_control_ == min_) {
      ticks_same_++;
      if (ticks_same_ >= max_ticks_same_) {
        // If it's been the same for too long, reduce the min reported value
        // down towards zero.
        min_ /= 2.0;
        ticks_same_ = 0;
      }
    }
    // Target the min reporting value.
    new_control = min_;
  } else if (!is_low && !was_low) {
    // Memory pressure is high, and was high previously.
    ticks_same_++;
    if (ticks_same_ >= max_ticks_same_) {
      // It's been high for too long, increase the max reporting value up
      // towards 1.0.
      max_ = (1.0 + max_) / 2.0;
      ticks_same_ = 0;
    }
    // Target the max reporting value.
    new_control = max_;
  } else if (is_low) {
    // Memory pressure is low, but was high last round.
    // Target the min reporting value, but first update it to be closer to the
    // current max (that we've been reporting lately).
    // In this way the min will gradually climb towards the max as we find a
    // stable point.
    // If this is too high, then we'll eventually move it back towards zero.
    ticks_same_ = 0;
    min_ = (min_ + max_) / 2.0;
    new_control = min_;
  } else {
    // Memory pressure is high, but was low last round.
    // Target the max reporting value, but first update it to be closer to the
    // last reported value.
    // The first switchover will have last_control_ being 0, and max_ being 2,
    // so we'll immediately choose 1.0 which will tend to really slow down
    // progress.
    // If we end up targetting too low, we'll eventually move it back towards
    // 1.0 after max_ticks_same_ ticks.
    ticks_same_ = 0;
    max_ = (last_control_ + max_) / 2.0;
    new_control = max_;
  }
  // If the control value is decreasing we do it slowly. This avoids rapid
  // oscillations.
  // (If we want a control value that's higher than the last one we snap
  // immediately because it's likely that memory pressure is growing unchecked).
  if (new_control < last_control_) {
    new_control =
        std::max(new_control, last_control_ - max_reduction_per_tick_ / 1000.0);
  }
  last_control_ = new_control;
  return new_control;
}

std::string PressureController::DebugString() const {
  return absl::StrCat(last_was_low_ ? "low" : "high", " min=", min_,
                      " max=", max_, " ticks=", ticks_same_,
                      " last_control=", last_control_);
}

double PressureTracker::AddSampleAndGetEstimate(double sample) {
=======
double PressureTracker::AddSampleAndGetControlValue(double sample) {
>>>>>>> 6a74cf53
  static const double kSetPoint =
      GPR_GLOBAL_CONFIG_GET(grpc_experimental_resource_quota_set_point) / 100.0;

  double max_so_far = max_this_round_.load(std::memory_order_relaxed);
  if (sample > max_so_far) {
    max_this_round_.compare_exchange_weak(max_so_far, sample,
                                          std::memory_order_relaxed,
                                          std::memory_order_relaxed);
  }
  // If memory pressure is almost done, immediately hit the brakes and report
  // full memory usage.
  if (sample >= 0.99) {
    report_.store(1.0, std::memory_order_relaxed);
  }
  update_.Tick([&](Duration) {
    // Reset the round tracker with the new sample.
    const double current_estimate =
        max_this_round_.exchange(sample, std::memory_order_relaxed);
    double report;
    if (current_estimate > 0.99) {
      // Under very high memory pressure we... just max things out.
      report = controller_.Update(1e99);
    } else {
      report = controller_.Update(current_estimate - kSetPoint);
    }
    if (GRPC_TRACE_FLAG_ENABLED(grpc_resource_quota_trace)) {
      gpr_log(GPR_INFO, "RQ: pressure:%lf report:%lf controller:%s",
              current_estimate, report, controller_.DebugString().c_str());
    }
    report_.store(report, std::memory_order_relaxed);
  });
  return report_.load(std::memory_order_relaxed);
}

}  // namespace memory_quota_detail

//
// MemoryQuota
//

MemoryAllocator MemoryQuota::CreateMemoryAllocator(absl::string_view name) {
  auto impl = std::make_shared<GrpcMemoryAllocatorImpl>(
      memory_quota_, absl::StrCat(memory_quota_->name(), "/allocator/", name));
  return MemoryAllocator(std::move(impl));
}

MemoryOwner MemoryQuota::CreateMemoryOwner(absl::string_view name) {
  auto impl = std::make_shared<GrpcMemoryAllocatorImpl>(
      memory_quota_, absl::StrCat(memory_quota_->name(), "/owner/", name));
  return MemoryOwner(std::move(impl));
}

}  // namespace grpc_core<|MERGE_RESOLUTION|>--- conflicted
+++ resolved
@@ -490,7 +490,6 @@
 
 namespace memory_quota_detail {
 
-<<<<<<< HEAD
 double PressureController::Update(double error) {
   bool is_low = error < 0;
   bool was_low = absl::exchange(last_was_low_, is_low);
@@ -563,10 +562,7 @@
                       " last_control=", last_control_);
 }
 
-double PressureTracker::AddSampleAndGetEstimate(double sample) {
-=======
 double PressureTracker::AddSampleAndGetControlValue(double sample) {
->>>>>>> 6a74cf53
   static const double kSetPoint =
       GPR_GLOBAL_CONFIG_GET(grpc_experimental_resource_quota_set_point) / 100.0;
 
