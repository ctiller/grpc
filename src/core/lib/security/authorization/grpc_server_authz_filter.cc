--- conflicted
+++ resolved
@@ -49,11 +49,7 @@
 }
 
 bool GrpcServerAuthzFilter::IsAuthorized(
-<<<<<<< HEAD
-    const ClientMetadata& initial_metadata) {
-=======
     const ClientMetadataHandle& initial_metadata) {
->>>>>>> 604d7260
   EvaluateArgs args(initial_metadata.get(), &per_channel_evaluate_args_);
   if (GRPC_TRACE_FLAG_ENABLED(grpc_authz_trace)) {
     gpr_log(GPR_DEBUG,
@@ -96,17 +92,10 @@
   return false;
 }
 
-<<<<<<< HEAD
-ArenaPromise<ServerMetadata> GrpcServerAuthzFilter::MakeCallPromise(
-    CallArgs call_args, NextPromiseFactory next_promise_factory) {
-  if (!IsAuthorized(call_args.client_initial_metadata)) {
-    return ArenaPromise<ServerMetadata>(Immediate(ServerMetadata(
-=======
 ArenaPromise<ServerMetadataHandle> GrpcServerAuthzFilter::MakeCallPromise(
     CallArgs call_args, NextPromiseFactory next_promise_factory) {
   if (!IsAuthorized(call_args.client_initial_metadata)) {
     return ArenaPromise<ServerMetadataHandle>(Immediate(ServerMetadataHandle(
->>>>>>> 604d7260
         absl::PermissionDeniedError("Unauthorized RPC request rejected."))));
   }
   return next_promise_factory(std::move(call_args));
