// Copyright 2021 gRPC authors.
//
// Licensed under the Apache License, Version 2.0 (the "License");
// you may not use this file except in compliance with the License.
// You may obtain a copy of the License at
//
//     http://www.apache.org/licenses/LICENSE-2.0
//
// Unless required by applicable law or agreed to in writing, software
// distributed under the License is distributed on an "AS IS" BASIS,
// WITHOUT WARRANTIES OR CONDITIONS OF ANY KIND, either express or implied.
// See the License for the specific language governing permissions and
// limitations under the License.

#include "src/core/lib/security/authorization/grpc_server_authz_filter.h"

#include <functional>
#include <memory>
#include <string>
#include <utility>

#include "absl/status/status.h"
#include "absl/strings/str_join.h"

#include <grpc/support/log.h>
#include <grpc/support/port_platform.h>

#include "src/core/lib/channel/channel_stack.h"
#include "src/core/lib/channel/promise_based_filter.h"
#include "src/core/lib/debug/trace.h"
#include "src/core/lib/promise/promise.h"
#include "src/core/lib/security/authorization/authorization_engine.h"
#include "src/core/lib/security/authorization/evaluate_args.h"
#include "src/core/lib/transport/metadata_batch.h"
#include "src/core/lib/transport/transport.h"

namespace grpc_core {

TraceFlag grpc_authz_trace(false, "grpc_authz_api");

const NoInterceptor GrpcServerAuthzFilter::Call::OnServerInitialMetadata;
const NoInterceptor GrpcServerAuthzFilter::Call::OnServerTrailingMetadata;
const NoInterceptor GrpcServerAuthzFilter::Call::OnClientToServerMessage;
const NoInterceptor GrpcServerAuthzFilter::Call::OnServerToClientMessage;
const NoInterceptor GrpcServerAuthzFilter::Call::OnFinalize;

GrpcServerAuthzFilter::GrpcServerAuthzFilter(
    RefCountedPtr<grpc_auth_context> auth_context, const ChannelArgs& args,
    RefCountedPtr<grpc_authorization_policy_provider> provider)
    : auth_context_(std::move(auth_context)),
      per_channel_evaluate_args_(auth_context_.get(), args),
      provider_(std::move(provider)) {}

absl::StatusOr<std::unique_ptr<GrpcServerAuthzFilter>>
GrpcServerAuthzFilter::Create(const ChannelArgs& args, ChannelFilter::Args) {
  auto* auth_context = args.GetObject<grpc_auth_context>();
  auto* provider = args.GetObject<grpc_authorization_policy_provider>();
  if (provider == nullptr) {
    return absl::InvalidArgumentError("Failed to get authorization provider.");
  }
<<<<<<< HEAD
  // grpc_endpoint isn't needed because the current gRPC authorization policy
  // does not support any rules that requires looking for source or destination
  // addresses.
  return std::make_unique<GrpcServerAuthzFilter>(
      auth_context != nullptr ? auth_context->Ref() : nullptr,
      /*endpoint=*/nullptr, provider->Ref());
=======
  return std::make_unique<GrpcServerAuthzFilter>(
      auth_context != nullptr ? auth_context->Ref() : nullptr, args,
      provider->Ref());
>>>>>>> 0eb35d2b
}

bool GrpcServerAuthzFilter::IsAuthorized(ClientMetadata& initial_metadata) {
  EvaluateArgs args(&initial_metadata, &per_channel_evaluate_args_);
  if (GRPC_TRACE_FLAG_ENABLED(grpc_authz_trace)) {
    gpr_log(GPR_DEBUG,
            "checking request: url_path=%s, transport_security_type=%s, "
            "uri_sans=[%s], dns_sans=[%s], subject=%s",
            std::string(args.GetPath()).c_str(),
            std::string(args.GetTransportSecurityType()).c_str(),
            absl::StrJoin(args.GetUriSans(), ",").c_str(),
            absl::StrJoin(args.GetDnsSans(), ",").c_str(),
            std::string(args.GetSubject()).c_str());
  }
  grpc_authorization_policy_provider::AuthorizationEngines engines =
      provider_->engines();
  if (engines.deny_engine != nullptr) {
    AuthorizationEngine::Decision decision =
        engines.deny_engine->Evaluate(args);
    if (decision.type == AuthorizationEngine::Decision::Type::kDeny) {
      if (GRPC_TRACE_FLAG_ENABLED(grpc_authz_trace)) {
        gpr_log(GPR_INFO, "chand=%p: request denied by policy %s.", this,
                decision.matching_policy_name.c_str());
      }
      return false;
    }
  }
  if (engines.allow_engine != nullptr) {
    AuthorizationEngine::Decision decision =
        engines.allow_engine->Evaluate(args);
    if (decision.type == AuthorizationEngine::Decision::Type::kAllow) {
      if (GRPC_TRACE_FLAG_ENABLED(grpc_authz_trace)) {
        gpr_log(GPR_DEBUG, "chand=%p: request allowed by policy %s.", this,
                decision.matching_policy_name.c_str());
      }
      return true;
    }
  }
  if (GRPC_TRACE_FLAG_ENABLED(grpc_authz_trace)) {
    gpr_log(GPR_INFO, "chand=%p: request denied, no matching policy found.",
            this);
  }
  return false;
}

absl::Status GrpcServerAuthzFilter::Call::OnClientInitialMetadata(
    ClientMetadata& md, GrpcServerAuthzFilter* filter) {
  if (!filter->IsAuthorized(md)) {
    return absl::PermissionDeniedError("Unauthorized RPC request rejected.");
  }
  return absl::OkStatus();
}

const grpc_channel_filter GrpcServerAuthzFilter::kFilter =
    MakePromiseBasedFilter<GrpcServerAuthzFilter, FilterEndpoint::kServer>(
        "grpc-server-authz");

}  // namespace grpc_core<|MERGE_RESOLUTION|>--- conflicted
+++ resolved
@@ -58,18 +58,9 @@
   if (provider == nullptr) {
     return absl::InvalidArgumentError("Failed to get authorization provider.");
   }
-<<<<<<< HEAD
-  // grpc_endpoint isn't needed because the current gRPC authorization policy
-  // does not support any rules that requires looking for source or destination
-  // addresses.
-  return std::make_unique<GrpcServerAuthzFilter>(
-      auth_context != nullptr ? auth_context->Ref() : nullptr,
-      /*endpoint=*/nullptr, provider->Ref());
-=======
   return std::make_unique<GrpcServerAuthzFilter>(
       auth_context != nullptr ? auth_context->Ref() : nullptr, args,
       provider->Ref());
->>>>>>> 0eb35d2b
 }
 
 bool GrpcServerAuthzFilter::IsAuthorized(ClientMetadata& initial_metadata) {
