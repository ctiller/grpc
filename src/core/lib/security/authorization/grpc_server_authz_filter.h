--- conflicted
+++ resolved
@@ -37,21 +37,12 @@
  public:
   static const grpc_channel_filter kFilter;
 
-<<<<<<< HEAD
-  GrpcServerAuthzFilter(
-      RefCountedPtr<grpc_auth_context> auth_context, grpc_endpoint* endpoint,
-      RefCountedPtr<grpc_authorization_policy_provider> provider);
-
-  static absl::StatusOr<std::unique_ptr<GrpcServerAuthzFilter>> Create(
-      const ChannelArgs& args, ChannelFilter::Args = {});
-=======
   static absl::StatusOr<std::unique_ptr<GrpcServerAuthzFilter>> Create(
       const ChannelArgs& args, ChannelFilter::Args);
 
   GrpcServerAuthzFilter(
       RefCountedPtr<grpc_auth_context> auth_context, const ChannelArgs& args,
       RefCountedPtr<grpc_authorization_policy_provider> provider);
->>>>>>> 0eb35d2b
 
   class Call {
    public:
