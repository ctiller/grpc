//
// Copyright 2022 gRPC authors.
//
// Licensed under the Apache License, Version 2.0 (the "License");
// you may not use this file except in compliance with the License.
// You may obtain a copy of the License at
//
//     http://www.apache.org/licenses/LICENSE-2.0
//
// Unless required by applicable law or agreed to in writing, software
// distributed under the License is distributed on an "AS IS" BASIS,
// WITHOUT WARRANTIES OR CONDITIONS OF ANY KIND, either express or implied.
// See the License for the specific language governing permissions and
// limitations under the License.
//

#include <grpc/support/port_platform.h>

#include "src/core/lib/security/credentials/call_creds_util.h"

#include "absl/strings/str_cat.h"
#include "absl/strings/string_view.h"

namespace grpc_core {

namespace {

struct ServiceUrlAndMethod {
  std::string service_url;
  absl::string_view method_name;
};

ServiceUrlAndMethod MakeServiceUrlAndMethod(
<<<<<<< HEAD
    const ClientMetadata& initial_metadata,
=======
    const ClientMetadataHandle& initial_metadata,
>>>>>>> 604d7260
    const grpc_call_credentials::GetRequestMetadataArgs* args) {
  auto service =
      initial_metadata->get_pointer(HttpPathMetadata())->as_string_view();
  auto last_slash = service.find_last_of('/');
  absl::string_view method_name;
  if (last_slash == absl::string_view::npos) {
    gpr_log(GPR_ERROR, "No '/' found in fully qualified method name");
    service = "";
    method_name = "";
  } else if (last_slash == 0) {
    method_name = "";
  } else {
    method_name = service.substr(last_slash + 1);
    service = service.substr(0, last_slash);
  }
  auto host_and_port =
      initial_metadata->get_pointer(HttpAuthorityMetadata())->as_string_view();
  absl::string_view url_scheme = args->security_connector->url_scheme();
  if (url_scheme == GRPC_SSL_URL_SCHEME) {
    // Remove the port if it is 443.
    auto port_delimiter = host_and_port.find_last_of(':');
    if (port_delimiter != absl::string_view::npos &&
        host_and_port.substr(port_delimiter + 1) == "443") {
      host_and_port = host_and_port.substr(0, port_delimiter);
    }
  }
  return ServiceUrlAndMethod{
      absl::StrCat(url_scheme, "://", host_and_port, service), method_name};
}

}  // namespace

std::string MakeJwtServiceUrl(
<<<<<<< HEAD
    const ClientMetadata& initial_metadata,
=======
    const ClientMetadataHandle& initial_metadata,
>>>>>>> 604d7260
    const grpc_call_credentials::GetRequestMetadataArgs* args) {
  return MakeServiceUrlAndMethod(initial_metadata, args).service_url;
}

grpc_auth_metadata_context MakePluginAuthMetadataContext(
<<<<<<< HEAD
    const ClientMetadata& initial_metadata,
=======
    const ClientMetadataHandle& initial_metadata,
>>>>>>> 604d7260
    const grpc_call_credentials::GetRequestMetadataArgs* args) {
  auto fields = MakeServiceUrlAndMethod(initial_metadata, args);
  grpc_auth_metadata_context ctx;
  memset(&ctx, 0, sizeof(ctx));
  ctx.channel_auth_context = args->auth_context != nullptr
                                 ? args->auth_context->Ref().release()
                                 : nullptr;
  ctx.service_url = gpr_strdup(fields.service_url.c_str());
  ctx.method_name = gpr_strdup(std::string(fields.method_name).c_str());
  return ctx;
}

}  // namespace grpc_core<|MERGE_RESOLUTION|>--- conflicted
+++ resolved
@@ -31,11 +31,7 @@
 };
 
 ServiceUrlAndMethod MakeServiceUrlAndMethod(
-<<<<<<< HEAD
-    const ClientMetadata& initial_metadata,
-=======
     const ClientMetadataHandle& initial_metadata,
->>>>>>> 604d7260
     const grpc_call_credentials::GetRequestMetadataArgs* args) {
   auto service =
       initial_metadata->get_pointer(HttpPathMetadata())->as_string_view();
@@ -69,21 +65,13 @@
 }  // namespace
 
 std::string MakeJwtServiceUrl(
-<<<<<<< HEAD
-    const ClientMetadata& initial_metadata,
-=======
     const ClientMetadataHandle& initial_metadata,
->>>>>>> 604d7260
     const grpc_call_credentials::GetRequestMetadataArgs* args) {
   return MakeServiceUrlAndMethod(initial_metadata, args).service_url;
 }
 
 grpc_auth_metadata_context MakePluginAuthMetadataContext(
-<<<<<<< HEAD
-    const ClientMetadata& initial_metadata,
-=======
     const ClientMetadataHandle& initial_metadata,
->>>>>>> 604d7260
     const grpc_call_credentials::GetRequestMetadataArgs* args) {
   auto fields = MakeServiceUrlAndMethod(initial_metadata, args);
   grpc_auth_metadata_context ctx;
