--- conflicted
+++ resolved
@@ -215,14 +215,9 @@
 
   ~grpc_call_credentials() override = default;
 
-<<<<<<< HEAD
-  virtual grpc_core::ArenaPromise<absl::StatusOr<grpc_core::ClientMetadata>>
-  GetRequestMetadata(grpc_core::ClientMetadata initial_metadata,
-=======
   virtual grpc_core::ArenaPromise<
       absl::StatusOr<grpc_core::ClientMetadataHandle>>
   GetRequestMetadata(grpc_core::ClientMetadataHandle initial_metadata,
->>>>>>> 604d7260
                      const GetRequestMetadataArgs* args) = 0;
 
   virtual grpc_security_level min_security_level() const {
