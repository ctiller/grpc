//
// Copyright 2020 gRPC authors.
//
// Licensed under the Apache License, Version 2.0 (the "License");
// you may not use this file except in compliance with the License.
// You may obtain a copy of the License at
//
//     http://www.apache.org/licenses/LICENSE-2.0
//
// Unless required by applicable law or agreed to in writing, software
// distributed under the License is distributed on an "AS IS" BASIS,
// WITHOUT WARRANTIES OR CONDITIONS OF ANY KIND, either express or implied.
// See the License for the specific language governing permissions and
// limitations under the License.
//
#include <grpc/support/port_platform.h>

#include "src/core/lib/security/credentials/external/external_account_credentials.h"

#include "absl/strings/match.h"
#include "absl/strings/str_format.h"
#include "absl/strings/str_join.h"
#include "absl/strings/str_split.h"
#include "absl/strings/strip.h"
#include "absl/time/clock.h"
#include "absl/time/time.h"

#include "src/core/lib/http/parser.h"
#include "src/core/lib/security/credentials/external/aws_external_account_credentials.h"
#include "src/core/lib/security/credentials/external/file_external_account_credentials.h"
#include "src/core/lib/security/credentials/external/url_external_account_credentials.h"
#include "src/core/lib/security/util/json_util.h"
#include "src/core/lib/slice/b64.h"

#define EXTERNAL_ACCOUNT_CREDENTIALS_GRANT_TYPE \
  "urn:ietf:params:oauth:grant-type:token-exchange"
#define EXTERNAL_ACCOUNT_CREDENTIALS_REQUESTED_TOKEN_TYPE \
  "urn:ietf:params:oauth:token-type:access_token"
#define GOOGLE_CLOUD_PLATFORM_DEFAULT_SCOPE \
  "https://www.googleapis.com/auth/cloud-platform"

namespace grpc_core {

namespace {

std::string UrlEncode(const absl::string_view& s) {
  const char* hex = "0123456789ABCDEF";
  std::string result;
  result.reserve(s.length());
  for (auto c : s) {
    if ((c >= '0' && c <= '9') || (c >= 'A' && c <= 'Z') ||
        (c >= 'a' && c <= 'z') || c == '-' || c == '_' || c == '!' ||
        c == '\'' || c == '(' || c == ')' || c == '*' || c == '~' || c == '.') {
      result.push_back(c);
    } else {
      result.push_back('%');
      result.push_back(hex[static_cast<unsigned char>(c) >> 4]);
      result.push_back(hex[static_cast<unsigned char>(c) & 15]);
    }
  }
  return result;
}

// Expression to match:
// //iam.googleapis.com/locations/[^/]+/workforcePools/[^/]+/providers/.+
bool MatchWorkforcePoolAudience(absl::string_view audience) {
  // Match "//iam.googleapis.com/locations/"
  if (!absl::ConsumePrefix(&audience, "//iam.googleapis.com")) return false;
  if (!absl::ConsumePrefix(&audience, "/locations/")) return false;
  // Match "[^/]+/workforcePools/"
  std::pair<absl::string_view, absl::string_view> workforce_pools_split_result =
      absl::StrSplit(audience, absl::MaxSplits("/workforcePools/", 1));
  if (absl::StrContains(workforce_pools_split_result.first, '/')) return false;
  // Match "[^/]+/providers/.+"
  std::pair<absl::string_view, absl::string_view> providers_split_result =
      absl::StrSplit(workforce_pools_split_result.second,
                     absl::MaxSplits("/providers/", 1));
  return !absl::StrContains(providers_split_result.first, '/');
}

}  // namespace

RefCountedPtr<ExternalAccountCredentials> ExternalAccountCredentials::Create(
    const Json& json, std::vector<std::string> scopes,
    grpc_error_handle* error) {
  GPR_ASSERT(*error == GRPC_ERROR_NONE);
  Options options;
  options.type = GRPC_AUTH_JSON_TYPE_INVALID;
  if (json.type() != Json::Type::OBJECT) {
    *error = GRPC_ERROR_CREATE_FROM_STATIC_STRING(
        "Invalid json to construct credentials options.");
    return nullptr;
  }
  auto it = json.object_value().find("type");
  if (it == json.object_value().end()) {
    *error = GRPC_ERROR_CREATE_FROM_STATIC_STRING("type field not present.");
    return nullptr;
  }
  if (it->second.type() != Json::Type::STRING) {
    *error =
        GRPC_ERROR_CREATE_FROM_STATIC_STRING("type field must be a string.");
    return nullptr;
  }
  if (it->second.string_value() != GRPC_AUTH_JSON_TYPE_EXTERNAL_ACCOUNT) {
    *error =
        GRPC_ERROR_CREATE_FROM_STATIC_STRING("Invalid credentials json type.");
    return nullptr;
  }
  options.type = GRPC_AUTH_JSON_TYPE_EXTERNAL_ACCOUNT;
  it = json.object_value().find("audience");
  if (it == json.object_value().end()) {
    *error =
        GRPC_ERROR_CREATE_FROM_STATIC_STRING("audience field not present.");
    return nullptr;
  }
  if (it->second.type() != Json::Type::STRING) {
    *error = GRPC_ERROR_CREATE_FROM_STATIC_STRING(
        "audience field must be a string.");
    return nullptr;
  }
  options.audience = it->second.string_value();
  it = json.object_value().find("subject_token_type");
  if (it == json.object_value().end()) {
    *error = GRPC_ERROR_CREATE_FROM_STATIC_STRING(
        "subject_token_type field not present.");
    return nullptr;
  }
  if (it->second.type() != Json::Type::STRING) {
    *error = GRPC_ERROR_CREATE_FROM_STATIC_STRING(
        "subject_token_type field must be a string.");
    return nullptr;
  }
  options.subject_token_type = it->second.string_value();
  it = json.object_value().find("service_account_impersonation_url");
  if (it != json.object_value().end()) {
    options.service_account_impersonation_url = it->second.string_value();
  }
  it = json.object_value().find("token_url");
  if (it == json.object_value().end()) {
    *error =
        GRPC_ERROR_CREATE_FROM_STATIC_STRING("token_url field not present.");
    return nullptr;
  }
  if (it->second.type() != Json::Type::STRING) {
    *error = GRPC_ERROR_CREATE_FROM_STATIC_STRING(
        "token_url field must be a string.");
    return nullptr;
  }
  options.token_url = it->second.string_value();
  it = json.object_value().find("token_info_url");
  if (it != json.object_value().end()) {
    options.token_info_url = it->second.string_value();
  }
  it = json.object_value().find("credential_source");
  if (it == json.object_value().end()) {
    *error = GRPC_ERROR_CREATE_FROM_STATIC_STRING(
        "credential_source field not present.");
    return nullptr;
  }
  options.credential_source = it->second;
  it = json.object_value().find("quota_project_id");
  if (it != json.object_value().end()) {
    options.quota_project_id = it->second.string_value();
  }
  it = json.object_value().find("client_id");
  if (it != json.object_value().end()) {
    options.client_id = it->second.string_value();
  }
  it = json.object_value().find("client_secret");
  if (it != json.object_value().end()) {
    options.client_secret = it->second.string_value();
  }
  it = json.object_value().find("workforce_pool_user_project");
  if (it != json.object_value().end()) {
    if (MatchWorkforcePoolAudience(options.audience)) {
      options.workforce_pool_user_project = it->second.string_value();
    } else {
      *error = GRPC_ERROR_CREATE_FROM_STATIC_STRING(
          "workforce_pool_user_project should not be set for non-workforce "
          "pool credentials");
      return nullptr;
    }
  }
  RefCountedPtr<ExternalAccountCredentials> creds;
  if (options.credential_source.object_value().find("environment_id") !=
      options.credential_source.object_value().end()) {
    creds = MakeRefCounted<AwsExternalAccountCredentials>(
        std::move(options), std::move(scopes), error);
  } else if (options.credential_source.object_value().find("file") !=
             options.credential_source.object_value().end()) {
    creds = MakeRefCounted<FileExternalAccountCredentials>(
        std::move(options), std::move(scopes), error);
  } else if (options.credential_source.object_value().find("url") !=
             options.credential_source.object_value().end()) {
    creds = MakeRefCounted<UrlExternalAccountCredentials>(
        std::move(options), std::move(scopes), error);
  } else {
    *error = GRPC_ERROR_CREATE_FROM_STATIC_STRING(
        "Invalid options credential source to create "
        "ExternalAccountCredentials.");
  }
  if (*error == GRPC_ERROR_NONE) {
    return creds;
  } else {
    return nullptr;
  }
}

ExternalAccountCredentials::ExternalAccountCredentials(
    Options options, std::vector<std::string> scopes)
    : options_(std::move(options)) {
  if (scopes.empty()) {
    scopes.push_back(GOOGLE_CLOUD_PLATFORM_DEFAULT_SCOPE);
  }
  scopes_ = std::move(scopes);
}

ExternalAccountCredentials::~ExternalAccountCredentials() {}

std::string ExternalAccountCredentials::debug_string() {
  return absl::StrFormat("ExternalAccountCredentials{Audience:%s,%s}",
                         options_.audience,
                         grpc_oauth2_token_fetcher_credentials::debug_string());
}

// The token fetching flow:
// 1. Retrieve subject token - Subclass's RetrieveSubjectToken() gets called
// and the subject token is received in OnRetrieveSubjectTokenInternal().
// 2. Exchange token - ExchangeToken() gets called with the
// subject token from #1. Receive the response in OnExchangeTokenInternal().
// 3. (Optional) Impersonate service account - ImpersenateServiceAccount() gets
// called with the access token of the response from #2. Get an impersonated
// access token in OnImpersenateServiceAccountInternal().
// 4. Finish token fetch - Return back the response that contains an access
// token in FinishTokenFetch().
// TODO(chuanr): Avoid starting the remaining requests if the channel gets shut
// down.
void ExternalAccountCredentials::fetch_oauth2(
    grpc_credentials_metadata_request* metadata_req,
    grpc_httpcli_context* httpcli_context, grpc_polling_entity* pollent,
    grpc_iomgr_cb_func response_cb, grpc_millis deadline) {
  GPR_ASSERT(ctx_ == nullptr);
  ctx_ = new HTTPRequestContext(httpcli_context, pollent, deadline);
  metadata_req_ = metadata_req;
  response_cb_ = response_cb;
  auto cb = [this](std::string token, grpc_error_handle error) {
    OnRetrieveSubjectTokenInternal(token, error);
  };
  RetrieveSubjectToken(ctx_, options_, cb);
}

void ExternalAccountCredentials::OnRetrieveSubjectTokenInternal(
    absl::string_view subject_token, grpc_error_handle error) {
  if (error != GRPC_ERROR_NONE) {
    FinishTokenFetch(error);
  } else {
    ExchangeToken(subject_token);
  }
}

void ExternalAccountCredentials::ExchangeToken(
    absl::string_view subject_token) {
  absl::StatusOr<URI> uri = URI::Parse(options_.token_url);
  if (!uri.ok()) {
    FinishTokenFetch(GRPC_ERROR_CREATE_FROM_CPP_STRING(
        absl::StrFormat("Invalid token url: %s. Error: %s", options_.token_url,
                        uri.status().ToString())));
    return;
  }
  grpc_httpcli_request request;
  memset(&request, 0, sizeof(grpc_httpcli_request));
  request.host = const_cast<char*>(uri->authority().c_str());
  request.http.path = gpr_strdup(uri->path().c_str());
  grpc_http_header* headers = nullptr;
  if (!options_.client_id.empty() && !options_.client_secret.empty()) {
    request.http.hdr_count = 2;
    headers = static_cast<grpc_http_header*>(
        gpr_malloc(sizeof(grpc_http_header) * request.http.hdr_count));
    headers[0].key = gpr_strdup("Content-Type");
    headers[0].value = gpr_strdup("application/x-www-form-urlencoded");
    std::string raw_cred =
        absl::StrFormat("%s:%s", options_.client_id, options_.client_secret);
    char* encoded_cred =
        grpc_base64_encode(raw_cred.c_str(), raw_cred.length(), 0, 0);
    std::string str = absl::StrFormat("Basic %s", std::string(encoded_cred));
    headers[1].key = gpr_strdup("Authorization");
    headers[1].value = gpr_strdup(str.c_str());
    gpr_free(encoded_cred);
  } else {
    request.http.hdr_count = 1;
    headers = static_cast<grpc_http_header*>(
        gpr_malloc(sizeof(grpc_http_header) * request.http.hdr_count));
    headers[0].key = gpr_strdup("Content-Type");
    headers[0].value = gpr_strdup("application/x-www-form-urlencoded");
  }
  request.http.hdrs = headers;
  request.handshaker =
      uri->scheme() == "https" ? &grpc_httpcli_ssl : &grpc_httpcli_plaintext;
  std::vector<std::string> body_parts;
  body_parts.push_back(
      absl::StrFormat("audience=%s", UrlEncode(options_.audience).c_str()));
  body_parts.push_back(absl::StrFormat(
      "grant_type=%s",
      UrlEncode(EXTERNAL_ACCOUNT_CREDENTIALS_GRANT_TYPE).c_str()));
  body_parts.push_back(absl::StrFormat(
      "requested_token_type=%s",
      UrlEncode(EXTERNAL_ACCOUNT_CREDENTIALS_REQUESTED_TOKEN_TYPE).c_str()));
  body_parts.push_back(absl::StrFormat(
      "subject_token_type=%s", UrlEncode(options_.subject_token_type).c_str()));
  body_parts.push_back(
      absl::StrFormat("subject_token=%s", UrlEncode(subject_token).c_str()));
  std::string scope = GOOGLE_CLOUD_PLATFORM_DEFAULT_SCOPE;
  if (options_.service_account_impersonation_url.empty()) {
    scope = absl::StrJoin(scopes_, " ");
  }
  body_parts.push_back(absl::StrFormat("scope=%s", UrlEncode(scope).c_str()));
  Json::Object addtional_options_json_object;
  if (options_.client_id.empty() && options_.client_secret.empty()) {
    addtional_options_json_object["userProject"] =
        options_.workforce_pool_user_project;
  }
  Json addtional_options_json(std::move(addtional_options_json_object));
  body_parts.push_back(absl::StrFormat(
      "options=%s", UrlEncode(addtional_options_json.Dump()).c_str()));
  std::string body = absl::StrJoin(body_parts, "&");
  grpc_http_response_destroy(&ctx_->response);
  ctx_->response = {};
  GRPC_CLOSURE_INIT(&ctx_->closure, OnExchangeToken, this, nullptr);
  grpc_httpcli_post(ctx_->httpcli_context, ctx_->pollent,
                    DefaultResourceQuota(), &request, body.c_str(), body.size(),
                    ctx_->deadline, &ctx_->closure, &ctx_->response);
  grpc_http_request_destroy(&request.http);
}

void ExternalAccountCredentials::OnExchangeToken(void* arg,
                                                 grpc_error_handle error) {
  ExternalAccountCredentials* self =
      static_cast<ExternalAccountCredentials*>(arg);
  self->OnExchangeTokenInternal(GRPC_ERROR_REF(error));
}

void ExternalAccountCredentials::OnExchangeTokenInternal(
    grpc_error_handle error) {
  if (error != GRPC_ERROR_NONE) {
    FinishTokenFetch(error);
  } else {
    if (options_.service_account_impersonation_url.empty()) {
      metadata_req_->response = ctx_->response;
      metadata_req_->response.body = gpr_strdup(
          std::string(ctx_->response.body, ctx_->response.body_length).c_str());
      metadata_req_->response.hdrs = static_cast<grpc_http_header*>(
          gpr_malloc(sizeof(grpc_http_header) * ctx_->response.hdr_count));
      for (size_t i = 0; i < ctx_->response.hdr_count; i++) {
        metadata_req_->response.hdrs[i].key =
            gpr_strdup(ctx_->response.hdrs[i].key);
        metadata_req_->response.hdrs[i].value =
            gpr_strdup(ctx_->response.hdrs[i].value);
      }
      FinishTokenFetch(GRPC_ERROR_NONE);
    } else {
      ImpersenateServiceAccount();
    }
  }
}

void ExternalAccountCredentials::ImpersenateServiceAccount() {
  grpc_error_handle error = GRPC_ERROR_NONE;
  absl::string_view response_body(ctx_->response.body,
                                  ctx_->response.body_length);
  Json json = Json::Parse(response_body, &error);
  if (error != GRPC_ERROR_NONE || json.type() != Json::Type::OBJECT) {
    FinishTokenFetch(GRPC_ERROR_CREATE_REFERENCING_FROM_STATIC_STRING(
        "Invalid token exchange response.", &error, 1));
    GRPC_ERROR_UNREF(error);
    return;
  }
  auto it = json.object_value().find("access_token");
  if (it == json.object_value().end() ||
      it->second.type() != Json::Type::STRING) {
    FinishTokenFetch(GRPC_ERROR_CREATE_FROM_CPP_STRING(absl::StrFormat(
        "Missing or invalid access_token in %s.", response_body)));
    return;
  }
  std::string access_token = it->second.string_value();
  absl::StatusOr<URI> uri =
      URI::Parse(options_.service_account_impersonation_url);
  if (!uri.ok()) {
    FinishTokenFetch(GRPC_ERROR_CREATE_FROM_CPP_STRING(absl::StrFormat(
        "Invalid service account impersonation url: %s. Error: %s",
        options_.service_account_impersonation_url, uri.status().ToString())));
    return;
  }
  grpc_httpcli_request request;
  memset(&request, 0, sizeof(grpc_httpcli_request));
  request.host = const_cast<char*>(uri->authority().c_str());
  request.http.path = gpr_strdup(uri->path().c_str());
  request.http.hdr_count = 2;
  grpc_http_header* headers = static_cast<grpc_http_header*>(
      gpr_malloc(sizeof(grpc_http_header) * request.http.hdr_count));
  headers[0].key = gpr_strdup("Content-Type");
  headers[0].value = gpr_strdup("application/x-www-form-urlencoded");
  std::string str = absl::StrFormat("Bearer %s", access_token);
  headers[1].key = gpr_strdup("Authorization");
  headers[1].value = gpr_strdup(str.c_str());
  request.http.hdrs = headers;
  request.handshaker =
      uri->scheme() == "https" ? &grpc_httpcli_ssl : &grpc_httpcli_plaintext;
  std::string scope = absl::StrJoin(scopes_, " ");
<<<<<<< HEAD
  std::string body = absl::StrFormat("%s=%s", "scope", scope);
=======
  std::string body = absl::StrFormat("scope=%s", scope);
  grpc_resource_quota* resource_quota =
      grpc_resource_quota_create("external_account_credentials");
>>>>>>> 0b2598df
  grpc_http_response_destroy(&ctx_->response);
  ctx_->response = {};
  GRPC_CLOSURE_INIT(&ctx_->closure, OnImpersenateServiceAccount, this, nullptr);
  // TODO(ctiller): Use the callers resource quota.
  grpc_httpcli_post(ctx_->httpcli_context, ctx_->pollent,
                    DefaultResourceQuota(), &request, body.c_str(), body.size(),
                    ctx_->deadline, &ctx_->closure, &ctx_->response);
  grpc_http_request_destroy(&request.http);
}

void ExternalAccountCredentials::OnImpersenateServiceAccount(
    void* arg, grpc_error_handle error) {
  ExternalAccountCredentials* self =
      static_cast<ExternalAccountCredentials*>(arg);
  self->OnImpersenateServiceAccountInternal(GRPC_ERROR_REF(error));
}

void ExternalAccountCredentials::OnImpersenateServiceAccountInternal(
    grpc_error_handle error) {
  if (error != GRPC_ERROR_NONE) {
    FinishTokenFetch(error);
    return;
  }
  absl::string_view response_body(ctx_->response.body,
                                  ctx_->response.body_length);
  Json json = Json::Parse(response_body, &error);
  if (error != GRPC_ERROR_NONE || json.type() != Json::Type::OBJECT) {
    FinishTokenFetch(GRPC_ERROR_CREATE_REFERENCING_FROM_STATIC_STRING(
        "Invalid service account impersonation response.", &error, 1));
    GRPC_ERROR_UNREF(error);
    return;
  }
  auto it = json.object_value().find("accessToken");
  if (it == json.object_value().end() ||
      it->second.type() != Json::Type::STRING) {
    FinishTokenFetch(GRPC_ERROR_CREATE_FROM_CPP_STRING(absl::StrFormat(
        "Missing or invalid accessToken in %s.", response_body)));
    return;
  }
  std::string access_token = it->second.string_value();
  it = json.object_value().find("expireTime");
  if (it == json.object_value().end() ||
      it->second.type() != Json::Type::STRING) {
    FinishTokenFetch(GRPC_ERROR_CREATE_FROM_CPP_STRING(absl::StrFormat(
        "Missing or invalid expireTime in %s.", response_body)));
    return;
  }
  std::string expire_time = it->second.string_value();
  absl::Time t;
  if (!absl::ParseTime(absl::RFC3339_full, expire_time, &t, nullptr)) {
    FinishTokenFetch(GRPC_ERROR_CREATE_FROM_STATIC_STRING(
        "Invalid expire time of service account impersonation response."));
    return;
  }
  int expire_in = (t - absl::Now()) / absl::Seconds(1);
  std::string body = absl::StrFormat(
      "{\"access_token\":\"%s\",\"expires_in\":%d,\"token_type\":\"Bearer\"}",
      access_token, expire_in);
  metadata_req_->response = ctx_->response;
  metadata_req_->response.body = gpr_strdup(body.c_str());
  metadata_req_->response.body_length = body.length();
  metadata_req_->response.hdrs = static_cast<grpc_http_header*>(
      gpr_malloc(sizeof(grpc_http_header) * ctx_->response.hdr_count));
  for (size_t i = 0; i < ctx_->response.hdr_count; i++) {
    metadata_req_->response.hdrs[i].key =
        gpr_strdup(ctx_->response.hdrs[i].key);
    metadata_req_->response.hdrs[i].value =
        gpr_strdup(ctx_->response.hdrs[i].value);
  }
  FinishTokenFetch(GRPC_ERROR_NONE);
}

void ExternalAccountCredentials::FinishTokenFetch(grpc_error_handle error) {
  GRPC_LOG_IF_ERROR("Fetch external account credentials access token",
                    GRPC_ERROR_REF(error));
  // Move object state into local variables.
  auto* cb = response_cb_;
  response_cb_ = nullptr;
  auto* metadata_req = metadata_req_;
  metadata_req_ = nullptr;
  auto* ctx = ctx_;
  ctx_ = nullptr;
  // Invoke the callback.
  cb(metadata_req, error);
  // Delete context.
  delete ctx;
  GRPC_ERROR_UNREF(error);
}

}  // namespace grpc_core

grpc_call_credentials* grpc_external_account_credentials_create(
    const char* json_string, const char* scopes_string) {
  grpc_error_handle error = GRPC_ERROR_NONE;
  grpc_core::Json json = grpc_core::Json::Parse(json_string, &error);
  if (error != GRPC_ERROR_NONE) {
    gpr_log(GPR_ERROR,
            "External account credentials creation failed. Error: %s.",
            grpc_error_std_string(error).c_str());
    GRPC_ERROR_UNREF(error);
    return nullptr;
  }
  std::vector<std::string> scopes = absl::StrSplit(scopes_string, ',');
  auto creds = grpc_core::ExternalAccountCredentials::Create(
                   json, std::move(scopes), &error)
                   .release();
  if (error != GRPC_ERROR_NONE) {
    gpr_log(GPR_ERROR,
            "External account credentials creation failed. Error: %s.",
            grpc_error_std_string(error).c_str());
    GRPC_ERROR_UNREF(error);
    return nullptr;
  }
  return creds;
}<|MERGE_RESOLUTION|>--- conflicted
+++ resolved
@@ -406,13 +406,7 @@
   request.handshaker =
       uri->scheme() == "https" ? &grpc_httpcli_ssl : &grpc_httpcli_plaintext;
   std::string scope = absl::StrJoin(scopes_, " ");
-<<<<<<< HEAD
-  std::string body = absl::StrFormat("%s=%s", "scope", scope);
-=======
   std::string body = absl::StrFormat("scope=%s", scope);
-  grpc_resource_quota* resource_quota =
-      grpc_resource_quota_create("external_account_credentials");
->>>>>>> 0b2598df
   grpc_http_response_destroy(&ctx_->response);
   ctx_->response = {};
   GRPC_CLOSURE_INIT(&ctx_->closure, OnImpersenateServiceAccount, this, nullptr);
