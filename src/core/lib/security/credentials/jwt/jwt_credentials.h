--- conflicted
+++ resolved
@@ -38,13 +38,8 @@
                                               gpr_timespec token_lifetime);
   ~grpc_service_account_jwt_access_credentials() override;
 
-<<<<<<< HEAD
-  grpc_core::ArenaPromise<absl::StatusOr<grpc_core::ClientMetadata>>
-  GetRequestMetadata(grpc_core::ClientMetadata initial_metadata,
-=======
   grpc_core::ArenaPromise<absl::StatusOr<grpc_core::ClientMetadataHandle>>
   GetRequestMetadata(grpc_core::ClientMetadataHandle initial_metadata,
->>>>>>> 604d7260
                      const GetRequestMetadataArgs* args) override;
 
   const gpr_timespec& jwt_lifetime() const { return jwt_lifetime_; }
