--- conflicted
+++ resolved
@@ -281,15 +281,9 @@
   delete r;
 }
 
-<<<<<<< HEAD
-grpc_core::ArenaPromise<absl::StatusOr<grpc_core::ClientMetadata>>
-grpc_oauth2_token_fetcher_credentials::GetRequestMetadata(
-    grpc_core::ClientMetadata initial_metadata,
-=======
 grpc_core::ArenaPromise<absl::StatusOr<grpc_core::ClientMetadataHandle>>
 grpc_oauth2_token_fetcher_credentials::GetRequestMetadata(
     grpc_core::ClientMetadataHandle initial_metadata,
->>>>>>> 604d7260
     const grpc_call_credentials::GetRequestMetadataArgs*) {
   // Check if we can use the cached token.
   absl::optional<grpc_core::Slice> cached_access_token_value;
@@ -332,15 +326,6 @@
                  on_oauth2_token_fetcher_http_response,
                  grpc_core::ExecCtx::Get()->Now() + refresh_threshold);
   }
-<<<<<<< HEAD
-  return [pending_request]()
-             -> grpc_core::Poll<absl::StatusOr<grpc_core::ClientMetadata>> {
-    if (!pending_request->done.load(std::memory_order_acquire)) {
-      return grpc_core::Pending{};
-    }
-    return std::move(pending_request->result);
-  };
-=======
   return
       [pending_request]()
           -> grpc_core::Poll<absl::StatusOr<grpc_core::ClientMetadataHandle>> {
@@ -349,7 +334,6 @@
         }
         return std::move(pending_request->result);
       };
->>>>>>> 604d7260
 }
 
 grpc_oauth2_token_fetcher_credentials::grpc_oauth2_token_fetcher_credentials()
@@ -712,15 +696,9 @@
 // Oauth2 Access Token credentials.
 //
 
-<<<<<<< HEAD
-grpc_core::ArenaPromise<absl::StatusOr<grpc_core::ClientMetadata>>
-grpc_access_token_credentials::GetRequestMetadata(
-    grpc_core::ClientMetadata initial_metadata,
-=======
 grpc_core::ArenaPromise<absl::StatusOr<grpc_core::ClientMetadataHandle>>
 grpc_access_token_credentials::GetRequestMetadata(
     grpc_core::ClientMetadataHandle initial_metadata,
->>>>>>> 604d7260
     const grpc_call_credentials::GetRequestMetadataArgs*) {
   initial_metadata->Append(
       GRPC_AUTHORIZATION_METADATA_KEY, access_token_value_.Ref(),
