/*
 *
 * Copyright 2016 gRPC authors.
 *
 * Licensed under the Apache License, Version 2.0 (the "License");
 * you may not use this file except in compliance with the License.
 * You may obtain a copy of the License at
 *
 *     http://www.apache.org/licenses/LICENSE-2.0
 *
 * Unless required by applicable law or agreed to in writing, software
 * distributed under the License is distributed on an "AS IS" BASIS,
 * WITHOUT WARRANTIES OR CONDITIONS OF ANY KIND, either express or implied.
 * See the License for the specific language governing permissions and
 * limitations under the License.
 *
 */

#ifndef GRPC_CORE_LIB_SECURITY_CREDENTIALS_OAUTH2_OAUTH2_CREDENTIALS_H
#define GRPC_CORE_LIB_SECURITY_CREDENTIALS_OAUTH2_OAUTH2_CREDENTIALS_H

#include <grpc/support/port_platform.h>

#include <string>

#include <grpc/grpc_security.h>

#include "src/core/lib/json/json.h"
#include "src/core/lib/security/credentials/credentials.h"
#include "src/core/lib/uri/uri_parser.h"

// Constants.
#define GRPC_STS_POST_MINIMAL_BODY_FORMAT_STRING                               \
  "grant_type=urn:ietf:params:oauth:grant-type:token-exchange&subject_token=%" \
  "s&subject_token_type=%s"

// auth_refresh_token parsing.
struct grpc_auth_refresh_token {
  const char* type;
  char* client_id;
  char* client_secret;
  char* refresh_token;
};
/// Returns 1 if the object is valid, 0 otherwise.
int grpc_auth_refresh_token_is_valid(
    const grpc_auth_refresh_token* refresh_token);

/// Creates a refresh token object from string. Returns an invalid object if a
/// parsing error has been encountered.
grpc_auth_refresh_token grpc_auth_refresh_token_create_from_string(
    const char* json_string);

/// Creates a refresh token object from parsed json. Returns an invalid object
/// if a parsing error has been encountered.
grpc_auth_refresh_token grpc_auth_refresh_token_create_from_json(
    const grpc_core::Json& json);

/// Destructs the object.
void grpc_auth_refresh_token_destruct(grpc_auth_refresh_token* refresh_token);

// -- Oauth2 Token Fetcher credentials --
//
//  This object is a base for credentials that need to acquire an oauth2 token
//  from an http service.

struct grpc_oauth2_pending_get_request_metadata {
  grpc_core::CredentialsMetadataArray* md_array;
  grpc_closure* on_request_metadata;
  grpc_polling_entity* pollent;
  struct grpc_oauth2_pending_get_request_metadata* next;
};

class grpc_oauth2_token_fetcher_credentials : public grpc_call_credentials {
 public:
  grpc_oauth2_token_fetcher_credentials();
  ~grpc_oauth2_token_fetcher_credentials() override;

  bool get_request_metadata(grpc_polling_entity* pollent,
                            grpc_auth_metadata_context context,
                            grpc_core::CredentialsMetadataArray* md_array,
                            grpc_closure* on_request_metadata,
                            grpc_error_handle* error) override;

  void cancel_get_request_metadata(
      grpc_core::CredentialsMetadataArray* md_array,
      grpc_error_handle error) override;

  void on_http_response(grpc_credentials_metadata_request* r,
                        grpc_error_handle error);
  std::string debug_string() override;

 protected:
  virtual void fetch_oauth2(grpc_credentials_metadata_request* req,
                            grpc_httpcli_context* httpcli_context,
                            grpc_polling_entity* pollent, grpc_iomgr_cb_func cb,
                            grpc_core::Timestamp deadline) = 0;

 private:
  gpr_mu mu_;
  absl::optional<grpc_core::Slice> access_token_value_;
  gpr_timespec token_expiration_;
  bool token_fetch_pending_ = false;
  grpc_oauth2_pending_get_request_metadata* pending_requests_ = nullptr;
  grpc_httpcli_context httpcli_context_;
  grpc_polling_entity pollent_;
};

// Google refresh token credentials.
class grpc_google_refresh_token_credentials final
    : public grpc_oauth2_token_fetcher_credentials {
 public:
  explicit grpc_google_refresh_token_credentials(
      grpc_auth_refresh_token refresh_token);
  ~grpc_google_refresh_token_credentials() override;

  const grpc_auth_refresh_token& refresh_token() const {
    return refresh_token_;
  }

  std::string debug_string() override;

 protected:
  void fetch_oauth2(grpc_credentials_metadata_request* req,
                    grpc_httpcli_context* httpcli_context,
                    grpc_polling_entity* pollent, grpc_iomgr_cb_func cb,
                    grpc_core::Timestamp deadline) override;

 private:
  grpc_auth_refresh_token refresh_token_;
  grpc_closure http_post_cb_closure_;
};

// Access token credentials.
class grpc_access_token_credentials final : public grpc_call_credentials {
 public:
  explicit grpc_access_token_credentials(const char* access_token);

  bool get_request_metadata(grpc_polling_entity* pollent,
                            grpc_auth_metadata_context context,
                            grpc_core::CredentialsMetadataArray* md_array,
                            grpc_closure* on_request_metadata,
                            grpc_error_handle* error) override;

  void cancel_get_request_metadata(
      grpc_core::CredentialsMetadataArray* md_array,
      grpc_error_handle error) override;

  std::string debug_string() override;

 private:
  const grpc_core::Slice access_token_value_;
};

// Private constructor for refresh token credentials from an already parsed
// refresh token. Takes ownership of the refresh token.
grpc_core::RefCountedPtr<grpc_call_credentials>
grpc_refresh_token_credentials_create_from_auth_refresh_token(
    grpc_auth_refresh_token token);

// Exposed for testing only.
grpc_credentials_status
grpc_oauth2_token_fetcher_credentials_parse_server_response(
<<<<<<< HEAD
    const struct grpc_http_response* response, grpc_mdelem* token_md,
    grpc_core::Duration* token_lifetime);
=======
    const struct grpc_http_response* response,
    absl::optional<grpc_core::Slice>* token_value, grpc_millis* token_lifetime);
>>>>>>> 10b2b505

namespace grpc_core {
// Exposed for testing only. This function validates the options, ensuring that
// the required fields are set, and outputs the parsed URL of the STS token
// exchanged service.
absl::StatusOr<URI> ValidateStsCredentialsOptions(
    const grpc_sts_credentials_options* options);
}  // namespace grpc_core

#endif /* GRPC_CORE_LIB_SECURITY_CREDENTIALS_OAUTH2_OAUTH2_CREDENTIALS_H */<|MERGE_RESOLUTION|>--- conflicted
+++ resolved
@@ -160,13 +160,9 @@
 // Exposed for testing only.
 grpc_credentials_status
 grpc_oauth2_token_fetcher_credentials_parse_server_response(
-<<<<<<< HEAD
-    const struct grpc_http_response* response, grpc_mdelem* token_md,
+    const struct grpc_http_response* response,
+    absl::optional<grpc_core::Slice>* token_value,
     grpc_core::Duration* token_lifetime);
-=======
-    const struct grpc_http_response* response,
-    absl::optional<grpc_core::Slice>* token_value, grpc_millis* token_lifetime);
->>>>>>> 10b2b505
 
 namespace grpc_core {
 // Exposed for testing only. This function validates the options, ensuring that
