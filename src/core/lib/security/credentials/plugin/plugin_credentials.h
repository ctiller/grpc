/*
 *
 * Copyright 2016 gRPC authors.
 *
 * Licensed under the Apache License, Version 2.0 (the "License");
 * you may not use this file except in compliance with the License.
 * You may obtain a copy of the License at
 *
 *     http://www.apache.org/licenses/LICENSE-2.0
 *
 * Unless required by applicable law or agreed to in writing, software
 * distributed under the License is distributed on an "AS IS" BASIS,
 * WITHOUT WARRANTIES OR CONDITIONS OF ANY KIND, either express or implied.
 * See the License for the specific language governing permissions and
 * limitations under the License.
 *
 */

#ifndef GRPC_CORE_LIB_SECURITY_CREDENTIALS_PLUGIN_PLUGIN_CREDENTIALS_H
#define GRPC_CORE_LIB_SECURITY_CREDENTIALS_PLUGIN_PLUGIN_CREDENTIALS_H

#include <grpc/support/port_platform.h>

#include "src/core/lib/security/credentials/call_creds_util.h"
#include "src/core/lib/security/credentials/credentials.h"

extern grpc_core::TraceFlag grpc_plugin_credentials_trace;

// This type is forward declared as a C struct and we cannot define it as a
// class. Otherwise, compiler will complain about type mismatch due to
// -Wmismatched-tags.
struct grpc_plugin_credentials final : public grpc_call_credentials {
 public:
  explicit grpc_plugin_credentials(grpc_metadata_credentials_plugin plugin,
                                   grpc_security_level min_security_level);
  ~grpc_plugin_credentials() override;

<<<<<<< HEAD
  grpc_core::ArenaPromise<absl::StatusOr<grpc_core::ClientMetadata>>
  GetRequestMetadata(grpc_core::ClientMetadata initial_metadata,
=======
  grpc_core::ArenaPromise<absl::StatusOr<grpc_core::ClientMetadataHandle>>
  GetRequestMetadata(grpc_core::ClientMetadataHandle initial_metadata,
>>>>>>> 604d7260
                     const GetRequestMetadataArgs* args) override;

  std::string debug_string() override;

 private:
  class PendingRequest : public grpc_core::RefCounted<PendingRequest> {
   public:
    PendingRequest(grpc_core::RefCountedPtr<grpc_plugin_credentials> creds,
<<<<<<< HEAD
                   grpc_core::ClientMetadata initial_metadata,
=======
                   grpc_core::ClientMetadataHandle initial_metadata,
>>>>>>> 604d7260
                   const grpc_call_credentials::GetRequestMetadataArgs* args)
        : call_creds_(std::move(creds)),
          context_(
              grpc_core::MakePluginAuthMetadataContext(initial_metadata, args)),
          md_(std::move(initial_metadata)) {}

    ~PendingRequest() override {
      grpc_auth_metadata_context_reset(&context_);
      for (size_t i = 0; i < metadata_.size(); i++) {
        grpc_slice_unref_internal(metadata_[i].key);
        grpc_slice_unref_internal(metadata_[i].value);
      }
    }

<<<<<<< HEAD
    absl::StatusOr<grpc_core::ClientMetadata> ProcessPluginResult(
        const grpc_metadata* md, size_t num_md, grpc_status_code status,
        const char* error_details);

    grpc_core::Poll<absl::StatusOr<grpc_core::ClientMetadata>>
=======
    absl::StatusOr<grpc_core::ClientMetadataHandle> ProcessPluginResult(
        const grpc_metadata* md, size_t num_md, grpc_status_code status,
        const char* error_details);

    grpc_core::Poll<absl::StatusOr<grpc_core::ClientMetadataHandle>>
>>>>>>> 604d7260
    PollAsyncResult();

    static void RequestMetadataReady(void* request, const grpc_metadata* md,
                                     size_t num_md, grpc_status_code status,
                                     const char* error_details);

    grpc_auth_metadata_context context() const { return context_; }
    grpc_plugin_credentials* creds() const { return call_creds_.get(); }

   private:
    std::atomic<bool> ready_{false};
    grpc_core::Waker waker_{
        grpc_core::Activity::current()->MakeNonOwningWaker()};
    grpc_core::RefCountedPtr<grpc_plugin_credentials> call_creds_;
    grpc_auth_metadata_context context_;
<<<<<<< HEAD
    grpc_core::ClientMetadata md_;
=======
    grpc_core::ClientMetadataHandle md_;
>>>>>>> 604d7260
    // final status
    absl::InlinedVector<grpc_metadata, 2> metadata_;
    std::string error_details_;
    grpc_status_code status_;
  };

  int cmp_impl(const grpc_call_credentials* other) const override {
    // TODO(yashykt): Check if we can do something better here
    return grpc_core::QsortCompare(
        static_cast<const grpc_call_credentials*>(this), other);
  }

  grpc_metadata_credentials_plugin plugin_;
};

#endif /* GRPC_CORE_LIB_SECURITY_CREDENTIALS_PLUGIN_PLUGIN_CREDENTIALS_H */<|MERGE_RESOLUTION|>--- conflicted
+++ resolved
@@ -35,13 +35,8 @@
                                    grpc_security_level min_security_level);
   ~grpc_plugin_credentials() override;
 
-<<<<<<< HEAD
-  grpc_core::ArenaPromise<absl::StatusOr<grpc_core::ClientMetadata>>
-  GetRequestMetadata(grpc_core::ClientMetadata initial_metadata,
-=======
   grpc_core::ArenaPromise<absl::StatusOr<grpc_core::ClientMetadataHandle>>
   GetRequestMetadata(grpc_core::ClientMetadataHandle initial_metadata,
->>>>>>> 604d7260
                      const GetRequestMetadataArgs* args) override;
 
   std::string debug_string() override;
@@ -50,11 +45,7 @@
   class PendingRequest : public grpc_core::RefCounted<PendingRequest> {
    public:
     PendingRequest(grpc_core::RefCountedPtr<grpc_plugin_credentials> creds,
-<<<<<<< HEAD
-                   grpc_core::ClientMetadata initial_metadata,
-=======
                    grpc_core::ClientMetadataHandle initial_metadata,
->>>>>>> 604d7260
                    const grpc_call_credentials::GetRequestMetadataArgs* args)
         : call_creds_(std::move(creds)),
           context_(
@@ -69,19 +60,11 @@
       }
     }
 
-<<<<<<< HEAD
-    absl::StatusOr<grpc_core::ClientMetadata> ProcessPluginResult(
-        const grpc_metadata* md, size_t num_md, grpc_status_code status,
-        const char* error_details);
-
-    grpc_core::Poll<absl::StatusOr<grpc_core::ClientMetadata>>
-=======
     absl::StatusOr<grpc_core::ClientMetadataHandle> ProcessPluginResult(
         const grpc_metadata* md, size_t num_md, grpc_status_code status,
         const char* error_details);
 
     grpc_core::Poll<absl::StatusOr<grpc_core::ClientMetadataHandle>>
->>>>>>> 604d7260
     PollAsyncResult();
 
     static void RequestMetadataReady(void* request, const grpc_metadata* md,
@@ -97,11 +80,7 @@
         grpc_core::Activity::current()->MakeNonOwningWaker()};
     grpc_core::RefCountedPtr<grpc_plugin_credentials> call_creds_;
     grpc_auth_metadata_context context_;
-<<<<<<< HEAD
-    grpc_core::ClientMetadata md_;
-=======
     grpc_core::ClientMetadataHandle md_;
->>>>>>> 604d7260
     // final status
     absl::InlinedVector<grpc_metadata, 2> metadata_;
     std::string error_details_;
