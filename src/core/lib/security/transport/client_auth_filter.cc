--- conflicted
+++ resolved
@@ -152,11 +152,7 @@
   return TrySeq(
       creds->GetRequestMetadata(std::move(client_initial_metadata), &args_),
       Capture(
-<<<<<<< HEAD
-          [](CallArgs* rest_of_args, ClientMetadata new_metadata) {
-=======
           [](CallArgs* rest_of_args, ClientMetadataHandle new_metadata) {
->>>>>>> 604d7260
             rest_of_args->client_initial_metadata = std::move(new_metadata);
             return Immediate<absl::StatusOr<CallArgs>>(
                 absl::StatusOr<CallArgs>(std::move(*rest_of_args)));
@@ -164,11 +160,7 @@
           std::move(call_args)));
 }
 
-<<<<<<< HEAD
-ArenaPromise<ServerMetadata> ClientAuthFilter::MakeCallPromise(
-=======
 ArenaPromise<ServerMetadataHandle> ClientAuthFilter::MakeCallPromise(
->>>>>>> 604d7260
     CallArgs call_args, NextPromiseFactory next_promise_factory) {
   auto* legacy_ctx = GetContext<grpc_call_context_element>();
   if (legacy_ctx[GRPC_CONTEXT_SECURITY].value == nullptr) {
