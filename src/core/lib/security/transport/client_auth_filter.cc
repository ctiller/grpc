--- conflicted
+++ resolved
@@ -409,13 +409,8 @@
   /* grab pointers to our data from the channel element */
   channel_data* chand = (channel_data*)elem->channel_data;
   grpc_channel_security_connector* sc = chand->security_connector;
-<<<<<<< HEAD
-  if (sc != NULL) {
+  if (sc != nullptr) {
     GRPC_SECURITY_CONNECTOR_UNREF(&sc->base, "client_auth_filter");
-=======
-  if (sc != nullptr) {
-    GRPC_SECURITY_CONNECTOR_UNREF(exec_ctx, &sc->base, "client_auth_filter");
->>>>>>> 82c8f945
   }
   GRPC_AUTH_CONTEXT_UNREF(chand->auth_context, "client_auth_filter");
 }
