--- conflicted
+++ resolved
@@ -96,11 +96,7 @@
                                         size_t num_response_md,
                                         grpc_error *error) {
   call_data *calld = elem->call_data;
-<<<<<<< HEAD
   grpc_call_combiner_set_notify_on_cancel(exec_ctx, calld->call_combiner, NULL);
-=======
-  grpc_transport_stream_op_batch *batch = calld->recv_initial_metadata_batch;
->>>>>>> 9f0c86af
   /* TODO(jboeuf): Implement support for response_md. */
   if (response_md != NULL && num_response_md > 0) {
     gpr_log(GPR_INFO,
