--- conflicted
+++ resolved
@@ -23,10 +23,6 @@
 #include <string>
 #include <utility>
 
-<<<<<<< HEAD
-=======
-#include "absl/status/status.h"
->>>>>>> 51783328
 #include "absl/status/statusor.h"
 #include "absl/strings/str_cat.h"
 #include "absl/types/optional.h"
@@ -93,7 +89,6 @@
   return service_config;
 }
 
-<<<<<<< HEAD
 RefCountedPtr<ServiceConfig> ServiceConfigImpl::Create(
     const ChannelArgs& args, const Json& json, ValidationErrors* errors) {
   return Create(args, json, json.Dump(), errors);
@@ -105,57 +100,6 @@
   if (json.type() != Json::Type::OBJECT) {
     errors->AddError("is not an object");
     return nullptr;
-=======
-ServiceConfigImpl::ServiceConfigImpl(const ChannelArgs& args,
-                                     std::string json_string, Json json,
-                                     absl::Status* status)
-    : json_string_(std::move(json_string)), json_(std::move(json)) {
-  GPR_DEBUG_ASSERT(status != nullptr);
-  if (json_.type() != Json::Type::OBJECT) {
-    *status = absl::InvalidArgumentError("JSON value is not an object");
-    return;
-  }
-  std::vector<std::string> errors;
-  auto parsed_global_configs =
-      CoreConfiguration::Get().service_config_parser().ParseGlobalParameters(
-          args, json_);
-  if (!parsed_global_configs.ok()) {
-    errors.emplace_back(parsed_global_configs.status().message());
-  } else {
-    parsed_global_configs_ = std::move(*parsed_global_configs);
-  }
-  absl::Status local_status = ParsePerMethodParams(args);
-  if (!local_status.ok()) errors.emplace_back(local_status.message());
-  if (!errors.empty()) {
-    *status = absl::InvalidArgumentError(absl::StrCat(
-        "Service config parsing errors: [", absl::StrJoin(errors, "; "), "]"));
-  }
-}
-
-ServiceConfigImpl::~ServiceConfigImpl() {
-  for (auto& p : parsed_method_configs_map_) {
-    CSliceUnref(p.first);
-  }
-}
-
-absl::Status ServiceConfigImpl::ParseJsonMethodConfig(const ChannelArgs& args,
-                                                      const Json& json,
-                                                      size_t index) {
-  std::vector<std::string> errors;
-  const ServiceConfigParser::ParsedConfigVector* vector_ptr = nullptr;
-  // Parse method config with each registered parser.
-  auto parsed_configs_or =
-      CoreConfiguration::Get().service_config_parser().ParsePerMethodParameters(
-          args, json);
-  if (!parsed_configs_or.ok()) {
-    errors.emplace_back(parsed_configs_or.status().message());
-  } else {
-    auto parsed_configs =
-        std::make_unique<ServiceConfigParser::ParsedConfigVector>(
-            std::move(*parsed_configs_or));
-    parsed_method_config_vectors_storage_.push_back(std::move(parsed_configs));
-    vector_ptr = parsed_method_config_vectors_storage_.back().get();
->>>>>>> 51783328
   }
   auto service_config = MakeRefCounted<ServiceConfigImpl>();
   service_config->json_string_ = std::string(json_string);
@@ -206,25 +150,9 @@
                                           StringViewFromSlice(key)));
             // The map entry already existed, so we need to unref the
             // key we just created.
-            grpc_slice_unref(key);
+            CSliceUnref(key);
           } else {
-<<<<<<< HEAD
             value = vector_ptr;
-=======
-            grpc_slice key = grpc_slice_from_cpp_string(std::move(*path));
-            // If the key is not already present in the map, this will
-            // store a ref to the key in the map.
-            auto& value = parsed_method_configs_map_[key];
-            if (value != nullptr) {
-              errors.emplace_back(
-                  "field:name error:multiple method configs with same name");
-              // The map entry already existed, so we need to unref the
-              // key we just created.
-              CSliceUnref(key);
-            } else {
-              value = vector_ptr;
-            }
->>>>>>> 51783328
           }
         }
       }
@@ -235,7 +163,7 @@
 
 ServiceConfigImpl::~ServiceConfigImpl() {
   for (auto& p : parsed_method_configs_map_) {
-    grpc_slice_unref(p.first);
+    CSliceUnref(p.first);
   }
 }
 
