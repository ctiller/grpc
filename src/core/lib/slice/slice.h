--- conflicted
+++ resolved
@@ -99,7 +99,6 @@
   return grpc_slice_eq(a, b.c_slice()) != 0;
 }
 
-<<<<<<< HEAD
 template <typename Out>
 struct CopyConstructors {
   static Out FromCopiedString(const char* s) {
@@ -111,41 +110,6 @@
 };
 
 }  // namespace slice_detail
-=======
-template <bool kOwned, class Base>
-class CopyPolicy;
-
-template <class Base>
-class CopyPolicy<true, Base> : public Base {
- public:
-  CopyPolicy(const CopyPolicy&) = delete;
-  CopyPolicy& operator=(const CopyPolicy&) = delete;
-  CopyPolicy(CopyPolicy&& other) noexcept : Base(other.slice_) {
-    other.slice_ = EmptySlice();
-  }
-  CopyPolicy& operator=(CopyPolicy&& other) noexcept {
-    std::swap(this->slice_, other.slice_);
-    return *this;
-  }
-
- protected:
-  CopyPolicy() = default;
-  explicit CopyPolicy(grpc_slice slice) : Base(slice) {}
-  ~CopyPolicy() { grpc_slice_unref_internal(this->slice_); }
-};
-
-template <class Base>
-class CopyPolicy<false, Base> : public Base {
- public:
-  CopyPolicy(const CopyPolicy&) = default;
-  CopyPolicy& operator=(const CopyPolicy&) = default;
-
- protected:
-  CopyPolicy() = default;
-  explicit CopyPolicy(grpc_slice slice) : Base(slice) {}
-  ~CopyPolicy() = default;
-};
->>>>>>> 2a0c948f
 
 class StaticSlice : public slice_detail::BaseSlice {
  public:
@@ -158,7 +122,6 @@
   StaticSlice(const StaticMetadataSlice& slice)
       : slice_detail::BaseSlice(slice) {}
 
-<<<<<<< HEAD
   StaticSlice(const StaticSlice& other)
       : slice_detail::BaseSlice(other.slice_) {}
   StaticSlice& operator=(const StaticSlice& other) {
@@ -171,14 +134,6 @@
     std::swap(slice_, other.slice_);
     return *this;
   }
-=======
-template <Storage kStorage, class Base>
-class RefMethod : public Base {
- protected:
-  RefMethod() = default;
-  explicit RefMethod(const grpc_slice& slice) : Base(slice) {}
-  ~RefMethod() = default;
->>>>>>> 2a0c948f
 };
 
 class MutableSlice : public slice_detail::BaseSlice,
@@ -191,7 +146,6 @@
                      slice.refcount->IsRegularUnique());
   }
 
-<<<<<<< HEAD
   MutableSlice(const MutableSlice&) = delete;
   MutableSlice& operator=(const MutableSlice&) = delete;
   MutableSlice(MutableSlice&& other)
@@ -200,13 +154,6 @@
     std::swap(slice_, other.slice_);
     return *this;
   }
-=======
- protected:
-  RefMethod() = default;
-  explicit RefMethod(const grpc_slice& slice) : Base(slice) {}
-  ~RefMethod() = default;
-};
->>>>>>> 2a0c948f
 
   // Iterator access to the underlying bytes
   uint8_t* begin() { return GRPC_SLICE_START_PTR(this->slice_); }
@@ -221,7 +168,6 @@
 class Slice : public slice_detail::BaseSlice,
               public slice_detail::CopyConstructors<Slice> {
  public:
-<<<<<<< HEAD
   Slice() = default;
   explicit Slice(const grpc_slice& slice) : slice_detail::BaseSlice(slice) {}
   template <class SliceType>
@@ -239,16 +185,6 @@
   }
 
   Slice IntoOwned() {
-=======
-  SliceImpl() = default;
-  explicit SliceImpl(const grpc_slice& slice)
-      : BasicSlice<Storage::kUnknown>(slice) {}
-  template <Storage kStorage>
-  explicit SliceImpl(SliceImpl<kStorage>&& other)
-      : BasicSlice<Storage::kUnknown>(other.TakeCSlice()) {}
-
-  SliceImpl<Storage::kUnknown> IntoOwned() {
->>>>>>> 2a0c948f
     if (this->slice_.refcount == nullptr) {
       return Slice(this->slice_);
     }
@@ -293,54 +229,6 @@
   }
 };
 
-<<<<<<< HEAD
-=======
-template <>
-class SliceImpl<Storage::kStatic> : public BasicSlice<Storage::kStatic>,
-                                    public NamedConstructors<Storage::kStatic> {
- public:
-  SliceImpl() = default;
-  explicit SliceImpl(const grpc_slice& slice)
-      : BasicSlice<Storage::kStatic>(slice) {
-    GPR_ASSERT(CompatibleStorage(slice.refcount, Storage::kStatic));
-  }
-  explicit SliceImpl(const StaticMetadataSlice& slice)
-      : BasicSlice<Storage::kStatic>(slice) {}
-};
-
-template <>
-class SliceImpl<Storage::kUnique> : public BasicSlice<Storage::kUnique>,
-                                    public NamedConstructors<Storage::kUnique> {
- public:
-  SliceImpl() = default;
-  explicit SliceImpl(const grpc_slice& slice)
-      : BasicSlice<Storage::kUnique>(slice) {
-    GPR_ASSERT(CompatibleStorage(slice.refcount, Storage::kUnique));
-  }
-};
-
-template <class Base>
-SliceImpl<Storage::kUnknown> RefMethod<Storage::kUnknown, Base>::Ref() const {
-  this->slice_.refcount->Ref();
-  return SliceImpl<Storage::kUnknown>(this->slice_);
-}
-
-inline SliceImpl<Storage::kUnique> CopyConstructors<true>::FromCopiedString(
-    const char* s) {
-  return SliceImpl<Storage::kUnique>(grpc_slice_from_copied_string(s));
-}
-
-inline SliceImpl<Storage::kUnique> CopyConstructors<true>::FromCopiedString(
-    const std::string& s) {
-  return SliceImpl<Storage::kUnique>(grpc_slice_from_cpp_string(s));
-}
-
-}  // namespace slice_detail
-
-using Slice = slice_detail::SliceImpl<slice_detail::Storage::kUnknown>;
-using StaticSlice = slice_detail::SliceImpl<slice_detail::Storage::kStatic>;
-
->>>>>>> 2a0c948f
 }  // namespace grpc_core
 
 #endif  // GRPC_CORE_LIB_SLICE_SLICE_H