// Copyright 2021 gRPC authors.
//
// Licensed under the Apache License, Version 2.0 (the "License");
// you may not use this file except in compliance with the License.
// You may obtain a copy of the License at
//
//     http://www.apache.org/licenses/LICENSE-2.0
//
// Unless required by applicable law or agreed to in writing, software
// distributed under the License is distributed on an "AS IS" BASIS,
// WITHOUT WARRANTIES OR CONDITIONS OF ANY KIND, either express or implied.
// See the License for the specific language governing permissions and
// limitations under the License.

#ifndef GRPC_CORE_LIB_SLICE_SLICE_H
#define GRPC_CORE_LIB_SLICE_SLICE_H

#include <grpc/support/port_platform.h>

#include "absl/strings/string_view.h"

#include <grpc/slice.h>

#include "src/core/lib/slice/slice_internal.h"

// Herein lies grpc_core::Slice and its team of thin wrappers around grpc_slice.
// They aim to keep you safe by providing strong guarantees around lifetime and
// mutability.
//
// The team:
//   Slice        - provides a wrapper around an unknown type of slice.
//                  Immutable (since we don't know who else might be referencing
//                  it), and potentially ref counted.
//   StaticSlice  - provides a wrapper around a static slice. Not refcounted,
//                  fast to copy.
//   MutableSlice - provides a guarantee of unique ownership, meaning the
//                  underlying data can be mutated safely.

namespace grpc_core {

// Forward declarations
class Slice;
class StaticSlice;
class MutableSlice;

namespace slice_detail {

// Returns an empty slice.
static constexpr grpc_slice EmptySlice() { return {nullptr, {}}; }

// BaseSlice holds the grpc_slice object, but does not apply refcounting policy.
// It does export immutable access into the slice, such that this can be shared
// by all storage policies.
class BaseSlice {
 public:
  BaseSlice(const BaseSlice&) = delete;
  BaseSlice& operator=(const BaseSlice&) = delete;
  BaseSlice(BaseSlice&& other) = delete;
  BaseSlice& operator=(BaseSlice&& other) = delete;

  // Iterator access to the underlying bytes
  const uint8_t* begin() const { return GRPC_SLICE_START_PTR(c_slice()); }
  const uint8_t* end() const { return GRPC_SLICE_END_PTR(c_slice()); }
  const uint8_t* cbegin() const { return GRPC_SLICE_START_PTR(c_slice()); }
  const uint8_t* cend() const { return GRPC_SLICE_END_PTR(c_slice()); }

  // Retrieve a borrowed reference to the underlying grpc_slice.
  const grpc_slice& c_slice() const { return slice_; }

  // Retrieve the underlying grpc_slice, and replace the one in this object with
  // EmptySlice().
  grpc_slice TakeCSlice() {
    grpc_slice out = slice_;
    slice_ = EmptySlice();
    return out;
  }

  // As other things... borrowed references.
  absl::string_view as_string_view() const {
    return absl::string_view(reinterpret_cast<const char*>(data()), size());
  }

  // Array access
  uint8_t operator[](size_t i) const {
    return GRPC_SLICE_START_PTR(c_slice())[i];
  }

  // Access underlying data
  const uint8_t* data() const { return GRPC_SLICE_START_PTR(c_slice()); }

  // Size of the slice
  size_t size() const { return GRPC_SLICE_LENGTH(c_slice()); }
  size_t length() const { return size(); }
  bool empty() const { return size() == 0; }

  // For inlined slices - are these two slices equal?
  // For non-inlined slices - do these two slices refer to the same block of
  // memory?
  bool is_equivalent(const BaseSlice& other) const {
    return grpc_slice_is_equivalent(slice_, other.slice_);
  }

 protected:
  BaseSlice() : slice_(EmptySlice()) {}
  explicit BaseSlice(const grpc_slice& slice) : slice_(slice) {}
  ~BaseSlice() = default;

  void Swap(BaseSlice* other) { std::swap(slice_, other->slice_); }
  void SetCSlice(const grpc_slice& slice) { slice_ = slice; }

  uint8_t* mutable_data() { return GRPC_SLICE_START_PTR(slice_); }

 private:
  grpc_slice slice_;
};

inline bool operator==(const BaseSlice& a, const BaseSlice& b) {
  return grpc_slice_eq(a.c_slice(), b.c_slice()) != 0;
}

inline bool operator!=(const BaseSlice& a, const BaseSlice& b) {
  return grpc_slice_eq(a.c_slice(), b.c_slice()) == 0;
}

inline bool operator==(const BaseSlice& a, absl::string_view b) {
  return a.as_string_view() == b;
}

inline bool operator!=(const BaseSlice& a, absl::string_view b) {
  return a.as_string_view() != b;
}

inline bool operator==(absl::string_view a, const BaseSlice& b) {
  return a == b.as_string_view();
}

inline bool operator!=(absl::string_view a, const BaseSlice& b) {
  return a != b.as_string_view();
}

inline bool operator==(const BaseSlice& a, const grpc_slice& b) {
  return grpc_slice_eq(a.c_slice(), b) != 0;
}

inline bool operator!=(const BaseSlice& a, const grpc_slice& b) {
  return grpc_slice_eq(a.c_slice(), b) == 0;
}

inline bool operator==(const grpc_slice& a, const BaseSlice& b) {
  return grpc_slice_eq(a, b.c_slice()) != 0;
}

inline bool operator!=(const grpc_slice& a, const BaseSlice& b) {
  return grpc_slice_eq(a, b.c_slice()) == 0;
}

template <typename Out>
struct CopyConstructors {
  static Out FromCopiedString(const char* s) {
    return Out(grpc_slice_from_copied_string(s));
  }
  static Out FromCopiedString(std::string s) {
    return Out(grpc_slice_from_cpp_string(std::move(s)));
  }
<<<<<<< HEAD
  static Out FromCopiedBuffer(const char* p, size_t len) {
    return Out(grpc_slice_from_copied_buffer(p, len));
=======
  template <typename Buffer>
  static Out FromCopiedBuffer(const Buffer& buffer) {
    return Out(UnmanagedMemorySlice(
        reinterpret_cast<const char*>(buffer.data()), buffer.size()));
>>>>>>> 0794973b
  }
};

}  // namespace slice_detail

class StaticSlice : public slice_detail::BaseSlice {
 public:
  StaticSlice() = default;
  explicit StaticSlice(const grpc_slice& slice)
      : slice_detail::BaseSlice(slice) {
    GPR_DEBUG_ASSERT(
        slice.refcount->GetType() == grpc_slice_refcount::Type::STATIC ||
        slice.refcount->GetType() == grpc_slice_refcount::Type::NOP);
  }
  explicit StaticSlice(const StaticMetadataSlice& slice)
      : slice_detail::BaseSlice(slice) {}

  static StaticSlice FromStaticString(const char* s) {
    return StaticSlice(grpc_slice_from_static_string(s));
  }

  static StaticSlice FromStaticString(absl::string_view s) {
    return StaticSlice(UnmanagedMemorySlice(s.data(), s.size()));
  }

  StaticSlice(const StaticSlice& other)
      : slice_detail::BaseSlice(other.c_slice()) {}
  StaticSlice& operator=(const StaticSlice& other) {
    SetCSlice(other.c_slice());
    return *this;
  }
  StaticSlice(StaticSlice&& other) noexcept
      : slice_detail::BaseSlice(other.TakeCSlice()) {}
  StaticSlice& operator=(StaticSlice&& other) noexcept {
    Swap(&other);
    return *this;
  }
};

class MutableSlice : public slice_detail::BaseSlice,
                     public slice_detail::CopyConstructors<MutableSlice> {
 public:
  MutableSlice() = default;
  explicit MutableSlice(const grpc_slice& slice)
      : slice_detail::BaseSlice(slice) {
    GPR_DEBUG_ASSERT(slice.refcount == nullptr ||
                     slice.refcount->IsRegularUnique());
  }
  ~MutableSlice() { grpc_slice_unref_internal(c_slice()); }

  MutableSlice(const MutableSlice&) = delete;
  MutableSlice& operator=(const MutableSlice&) = delete;
  MutableSlice(MutableSlice&& other) noexcept
      : slice_detail::BaseSlice(other.TakeCSlice()) {}
  MutableSlice& operator=(MutableSlice&& other) noexcept {
    Swap(&other);
    return *this;
  }

  static MutableSlice CreateUninitialized(size_t length) {
    return MutableSlice(grpc_slice_malloc(length));
  }

  // Return a sub slice of this one. Leaves this slice in an indeterminate but
  // valid state.
  MutableSlice TakeSubSlice(size_t pos, size_t n) {
    return MutableSlice(grpc_slice_sub_no_ref(TakeCSlice(), pos, pos + n));
  }

  // Iterator access to the underlying bytes
  uint8_t* begin() { return mutable_data(); }
  uint8_t* end() { return mutable_data() + size(); }

  // Array access
  uint8_t& operator[](size_t i) { return mutable_data()[i]; }
};

class Slice : public slice_detail::BaseSlice,
              public slice_detail::CopyConstructors<Slice> {
 public:
  Slice() = default;
  ~Slice() { grpc_slice_unref_internal(c_slice()); }
  explicit Slice(const grpc_slice& slice) : slice_detail::BaseSlice(slice) {}
  explicit Slice(slice_detail::BaseSlice&& other)
      : slice_detail::BaseSlice(other.TakeCSlice()) {}

  Slice(const Slice&) = delete;
  Slice& operator=(const Slice&) = delete;
  Slice(Slice&& other) noexcept : slice_detail::BaseSlice(other.TakeCSlice()) {}
  Slice& operator=(Slice&& other) noexcept {
    Swap(&other);
    return *this;
  }

  // A slice might refer to some memory that we keep a refcount to (this is
  // owned), or some memory that's inlined into the slice (also owned), or some
  // other block of memory that we know will be available for the lifetime of
  // some operation in the common case (not owned). In the *less common* case
  // that we need to keep that slice text for longer than our API's guarantee us
  // access, we need to take a copy and turn this into something that we do own.

  // TakeOwned returns an owned slice regardless of current ownership, and
  // leaves the current slice in a valid but externally unpredictable state - in
  // doing so it can avoid adding a ref to the underlying slice.
  Slice TakeOwned() {
    if (c_slice().refcount == nullptr) {
      return Slice(c_slice());
    }
    if (c_slice().refcount->GetType() == grpc_slice_refcount::Type::NOP) {
      return Slice(grpc_slice_copy(c_slice()));
    }
    return Slice(TakeCSlice());
  }

  // AsOwned returns an owned slice but does not mutate the current slice,
  // meaning that it may add a reference to the underlying slice.
  Slice AsOwned() const {
    if (c_slice().refcount == nullptr) {
      return Slice(c_slice());
    }
    if (c_slice().refcount->GetType() == grpc_slice_refcount::Type::NOP) {
      return Slice(grpc_slice_copy(c_slice()));
    }
    return Slice(grpc_slice_ref_internal(c_slice()));
  }

  // TakeMutable returns a MutableSlice, and leaves the current slice in an
  // indeterminate but valid state.
  // A mutable slice requires only one reference to the bytes of the slice -
  // this can be achieved either with inlined storage or with a single
  // reference.
  // If the current slice is refcounted and there are more than one references
  // to that slice, then the slice is copied in order to achieve a mutable
  // version.
  MutableSlice TakeMutable() {
    if (c_slice().refcount == nullptr) {
      return MutableSlice(c_slice());
    }
    if (c_slice().refcount->GetType() == grpc_slice_refcount::Type::REGULAR &&
        c_slice().refcount->IsRegularUnique()) {
      return MutableSlice(TakeCSlice());
    }
    return MutableSlice(grpc_slice_copy(c_slice()));
  }

  // Return a sub slice of this one. Leaves this slice in an indeterminate but
  // valid state.
  Slice TakeSubSlice(size_t pos, size_t n) {
    return Slice(grpc_slice_sub_no_ref(TakeCSlice(), pos, pos + n));
  }

  Slice Ref() const { return Slice(grpc_slice_ref_internal(c_slice())); }

  Slice Copy() const { return Slice(grpc_slice_copy(c_slice())); }

  static Slice FromRefcountAndBytes(grpc_slice_refcount* r,
                                    const uint8_t* begin, const uint8_t* end) {
    grpc_slice out;
    out.refcount = r;
    r->Ref();
    out.data.refcounted.bytes = const_cast<uint8_t*>(begin);
    out.data.refcounted.length = end - begin;
    return Slice(out);
  }
};

}  // namespace grpc_core

#endif  // GRPC_CORE_LIB_SLICE_SLICE_H<|MERGE_RESOLUTION|>--- conflicted
+++ resolved
@@ -162,15 +162,14 @@
   static Out FromCopiedString(std::string s) {
     return Out(grpc_slice_from_cpp_string(std::move(s)));
   }
-<<<<<<< HEAD
   static Out FromCopiedBuffer(const char* p, size_t len) {
-    return Out(grpc_slice_from_copied_buffer(p, len));
-=======
+    return Out(UnmanagedMemorySlice(p, len));
+  }
+
   template <typename Buffer>
   static Out FromCopiedBuffer(const Buffer& buffer) {
-    return Out(UnmanagedMemorySlice(
+    return FromCopiedBuffer(
         reinterpret_cast<const char*>(buffer.data()), buffer.size()));
->>>>>>> 0794973b
   }
 };
 
