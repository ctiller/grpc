/*
 *
 * Copyright 2016 gRPC authors.
 *
 * Licensed under the Apache License, Version 2.0 (the "License");
 * you may not use this file except in compliance with the License.
 * You may obtain a copy of the License at
 *
 *     http://www.apache.org/licenses/LICENSE-2.0
 *
 * Unless required by applicable law or agreed to in writing, software
 * distributed under the License is distributed on an "AS IS" BASIS,
 * WITHOUT WARRANTIES OR CONDITIONS OF ANY KIND, either express or implied.
 * See the License for the specific language governing permissions and
 * limitations under the License.
 *
 */

#include "src/core/lib/slice/slice_internal.h"

#include <inttypes.h>
#include <string.h>

#include <grpc/support/alloc.h>
#include <grpc/support/log.h>

#include "src/core/lib/iomgr/iomgr_internal.h" /* for iomgr_abort_on_leaks() */
#include "src/core/lib/profiling/timers.h"
#include "src/core/lib/slice/slice_string_helpers.h"
#include "src/core/lib/support/murmur_hash.h"
#include "src/core/lib/transport/static_metadata.h"

#define LOG2_SHARD_COUNT 5
#define SHARD_COUNT (1 << LOG2_SHARD_COUNT)
#define INITIAL_SHARD_CAPACITY 8

#define TABLE_IDX(hash, capacity) (((hash) >> LOG2_SHARD_COUNT) % (capacity))
#define SHARD_IDX(hash) ((hash) & ((1 << LOG2_SHARD_COUNT) - 1))

typedef struct interned_slice_refcount {
  grpc_slice_refcount base;
  grpc_slice_refcount sub;
  size_t length;
  gpr_atm refcnt;
  uint32_t hash;
  struct interned_slice_refcount* bucket_next;
} interned_slice_refcount;

typedef struct slice_shard {
  gpr_mu mu;
  interned_slice_refcount** strs;
  size_t count;
  size_t capacity;
} slice_shard;

/* hash seed: decided at initialization time */
static uint32_t g_hash_seed;
static int g_forced_hash_seed = 0;

static slice_shard g_shards[SHARD_COUNT];

typedef struct {
  uint32_t hash;
  uint32_t idx;
} static_metadata_hash_ent;

static static_metadata_hash_ent
    static_metadata_hash[4 * GRPC_STATIC_MDSTR_COUNT];
static uint32_t max_static_metadata_hash_probe;
static uint32_t static_metadata_hash_values[GRPC_STATIC_MDSTR_COUNT];

static void interned_slice_ref(void* p) {
  interned_slice_refcount* s = (interned_slice_refcount*)p;
  GPR_ASSERT(gpr_atm_no_barrier_fetch_add(&s->refcnt, 1) > 0);
}

static void interned_slice_destroy(interned_slice_refcount* s) {
  slice_shard* shard = &g_shards[SHARD_IDX(s->hash)];
  gpr_mu_lock(&shard->mu);
  GPR_ASSERT(0 == gpr_atm_no_barrier_load(&s->refcnt));
  interned_slice_refcount** prev_next;
  interned_slice_refcount* cur;
  for (prev_next = &shard->strs[TABLE_IDX(s->hash, shard->capacity)],
      cur = *prev_next;
       cur != s; prev_next = &cur->bucket_next, cur = cur->bucket_next)
    ;
  *prev_next = cur->bucket_next;
  shard->count--;
  gpr_free(s);
  gpr_mu_unlock(&shard->mu);
}

<<<<<<< HEAD
static void interned_slice_unref(void *p) {
  interned_slice_refcount *s = (interned_slice_refcount *)p;
=======
static void interned_slice_unref(grpc_exec_ctx* exec_ctx, void* p) {
  interned_slice_refcount* s = (interned_slice_refcount*)p;
>>>>>>> d9da7387
  if (1 == gpr_atm_full_fetch_add(&s->refcnt, -1)) {
    interned_slice_destroy(s);
  }
}

static void interned_slice_sub_ref(void* p) {
  interned_slice_ref(((char*)p) - offsetof(interned_slice_refcount, sub));
}

<<<<<<< HEAD
static void interned_slice_sub_unref(void *p) {
  interned_slice_unref(((char *)p) - offsetof(interned_slice_refcount, sub));
=======
static void interned_slice_sub_unref(grpc_exec_ctx* exec_ctx, void* p) {
  interned_slice_unref(exec_ctx,
                       ((char*)p) - offsetof(interned_slice_refcount, sub));
>>>>>>> d9da7387
}

static uint32_t interned_slice_hash(grpc_slice slice) {
  interned_slice_refcount* s = (interned_slice_refcount*)slice.refcount;
  return s->hash;
}

static int interned_slice_eq(grpc_slice a, grpc_slice b) {
  return a.refcount == b.refcount;
}

static const grpc_slice_refcount_vtable interned_slice_vtable = {
    interned_slice_ref, interned_slice_unref, interned_slice_eq,
    interned_slice_hash};
static const grpc_slice_refcount_vtable interned_slice_sub_vtable = {
    interned_slice_sub_ref, interned_slice_sub_unref,
    grpc_slice_default_eq_impl, grpc_slice_default_hash_impl};

static void grow_shard(slice_shard* shard) {
  size_t capacity = shard->capacity * 2;
  size_t i;
  interned_slice_refcount** strtab;
  interned_slice_refcount *s, *next;

  GPR_TIMER_BEGIN("grow_strtab", 0);

  strtab = (interned_slice_refcount**)gpr_zalloc(
      sizeof(interned_slice_refcount*) * capacity);

  for (i = 0; i < shard->capacity; i++) {
    for (s = shard->strs[i]; s; s = next) {
      size_t idx = TABLE_IDX(s->hash, capacity);
      next = s->bucket_next;
      s->bucket_next = strtab[idx];
      strtab[idx] = s;
    }
  }

  gpr_free(shard->strs);
  shard->strs = strtab;
  shard->capacity = capacity;

  GPR_TIMER_END("grow_strtab", 0);
}

static grpc_slice materialize(interned_slice_refcount* s) {
  grpc_slice slice;
  slice.refcount = &s->base;
  slice.data.refcounted.bytes = (uint8_t*)(s + 1);
  slice.data.refcounted.length = s->length;
  return slice;
}

uint32_t grpc_slice_default_hash_impl(grpc_slice s) {
  return gpr_murmur_hash3(GRPC_SLICE_START_PTR(s), GRPC_SLICE_LENGTH(s),
                          g_hash_seed);
}

uint32_t grpc_static_slice_hash(grpc_slice s) {
  return static_metadata_hash_values[GRPC_STATIC_METADATA_INDEX(s)];
}

int grpc_static_slice_eq(grpc_slice a, grpc_slice b) {
  return GRPC_STATIC_METADATA_INDEX(a) == GRPC_STATIC_METADATA_INDEX(b);
}

uint32_t grpc_slice_hash(grpc_slice s) {
  return s.refcount == NULL ? grpc_slice_default_hash_impl(s)
                            : s.refcount->vtable->hash(s);
}

grpc_slice grpc_slice_maybe_static_intern(grpc_slice slice,
                                          bool* returned_slice_is_different) {
  if (GRPC_IS_STATIC_METADATA_STRING(slice)) {
    return slice;
  }

  uint32_t hash = grpc_slice_hash(slice);
  for (uint32_t i = 0; i <= max_static_metadata_hash_probe; i++) {
    static_metadata_hash_ent ent =
        static_metadata_hash[(hash + i) % GPR_ARRAY_SIZE(static_metadata_hash)];
    if (ent.hash == hash && ent.idx < GRPC_STATIC_MDSTR_COUNT &&
        grpc_slice_eq(grpc_static_slice_table[ent.idx], slice)) {
      *returned_slice_is_different = true;
      return grpc_static_slice_table[ent.idx];
    }
  }

  return slice;
}

bool grpc_slice_is_interned(grpc_slice slice) {
  return (slice.refcount && slice.refcount->vtable == &interned_slice_vtable) ||
         GRPC_IS_STATIC_METADATA_STRING(slice);
}

grpc_slice grpc_slice_intern(grpc_slice slice) {
  GPR_TIMER_BEGIN("grpc_slice_intern", 0);
  if (GRPC_IS_STATIC_METADATA_STRING(slice)) {
    GPR_TIMER_END("grpc_slice_intern", 0);
    return slice;
  }

  uint32_t hash = grpc_slice_hash(slice);
  for (uint32_t i = 0; i <= max_static_metadata_hash_probe; i++) {
    static_metadata_hash_ent ent =
        static_metadata_hash[(hash + i) % GPR_ARRAY_SIZE(static_metadata_hash)];
    if (ent.hash == hash && ent.idx < GRPC_STATIC_MDSTR_COUNT &&
        grpc_slice_eq(grpc_static_slice_table[ent.idx], slice)) {
      GPR_TIMER_END("grpc_slice_intern", 0);
      return grpc_static_slice_table[ent.idx];
    }
  }

  interned_slice_refcount* s;
  slice_shard* shard = &g_shards[SHARD_IDX(hash)];

  gpr_mu_lock(&shard->mu);

  /* search for an existing string */
  size_t idx = TABLE_IDX(hash, shard->capacity);
  for (s = shard->strs[idx]; s; s = s->bucket_next) {
    if (s->hash == hash && grpc_slice_eq(slice, materialize(s))) {
      if (gpr_atm_no_barrier_fetch_add(&s->refcnt, 1) == 0) {
        /* If we get here, we've added a ref to something that was about to
         * die - drop it immediately.
         * The *only* possible path here (given the shard mutex) should be to
         * drop from one ref back to zero - assert that with a CAS */
        GPR_ASSERT(gpr_atm_rel_cas(&s->refcnt, 1, 0));
        /* and treat this as if we were never here... sshhh */
      } else {
        gpr_mu_unlock(&shard->mu);
        GPR_TIMER_END("grpc_slice_intern", 0);
        return materialize(s);
      }
    }
  }

  /* not found: create a new string */
  /* string data goes after the internal_string header */
  s = (interned_slice_refcount*)gpr_malloc(sizeof(*s) +
                                           GRPC_SLICE_LENGTH(slice));
  gpr_atm_rel_store(&s->refcnt, 1);
  s->length = GRPC_SLICE_LENGTH(slice);
  s->hash = hash;
  s->base.vtable = &interned_slice_vtable;
  s->base.sub_refcount = &s->sub;
  s->sub.vtable = &interned_slice_sub_vtable;
  s->sub.sub_refcount = &s->sub;
  s->bucket_next = shard->strs[idx];
  shard->strs[idx] = s;
  memcpy(s + 1, GRPC_SLICE_START_PTR(slice), GRPC_SLICE_LENGTH(slice));

  shard->count++;

  if (shard->count > shard->capacity * 2) {
    grow_shard(shard);
  }

  gpr_mu_unlock(&shard->mu);

  GPR_TIMER_END("grpc_slice_intern", 0);
  return materialize(s);
}

void grpc_test_only_set_slice_hash_seed(uint32_t seed) {
  g_hash_seed = seed;
  g_forced_hash_seed = 1;
}

void grpc_slice_intern_init(void) {
  if (!g_forced_hash_seed) {
    g_hash_seed = (uint32_t)gpr_now(GPR_CLOCK_REALTIME).tv_nsec;
  }
  for (size_t i = 0; i < SHARD_COUNT; i++) {
    slice_shard* shard = &g_shards[i];
    gpr_mu_init(&shard->mu);
    shard->count = 0;
    shard->capacity = INITIAL_SHARD_CAPACITY;
    shard->strs = (interned_slice_refcount**)gpr_zalloc(sizeof(*shard->strs) *
                                                        shard->capacity);
  }
  for (size_t i = 0; i < GPR_ARRAY_SIZE(static_metadata_hash); i++) {
    static_metadata_hash[i].hash = 0;
    static_metadata_hash[i].idx = GRPC_STATIC_MDSTR_COUNT;
  }
  max_static_metadata_hash_probe = 0;
  for (size_t i = 0; i < GRPC_STATIC_MDSTR_COUNT; i++) {
    static_metadata_hash_values[i] =
        grpc_slice_default_hash_impl(grpc_static_slice_table[i]);
    for (size_t j = 0; j < GPR_ARRAY_SIZE(static_metadata_hash); j++) {
      size_t slot = (static_metadata_hash_values[i] + j) %
                    GPR_ARRAY_SIZE(static_metadata_hash);
      if (static_metadata_hash[slot].idx == GRPC_STATIC_MDSTR_COUNT) {
        static_metadata_hash[slot].hash = static_metadata_hash_values[i];
        static_metadata_hash[slot].idx = (uint32_t)i;
        if (j > max_static_metadata_hash_probe) {
          max_static_metadata_hash_probe = (uint32_t)j;
        }
        break;
      }
    }
  }
}

void grpc_slice_intern_shutdown(void) {
  for (size_t i = 0; i < SHARD_COUNT; i++) {
    slice_shard* shard = &g_shards[i];
    gpr_mu_destroy(&shard->mu);
    /* TODO(ctiller): GPR_ASSERT(shard->count == 0); */
    if (shard->count != 0) {
      gpr_log(GPR_DEBUG, "WARNING: %" PRIuPTR " metadata strings were leaked",
              shard->count);
      for (size_t j = 0; j < shard->capacity; j++) {
        for (interned_slice_refcount* s = shard->strs[j]; s;
             s = s->bucket_next) {
          char* text =
              grpc_dump_slice(materialize(s), GPR_DUMP_HEX | GPR_DUMP_ASCII);
          gpr_log(GPR_DEBUG, "LEAKED: %s", text);
          gpr_free(text);
        }
      }
      if (grpc_iomgr_abort_on_leaks()) {
        abort();
      }
    }
    gpr_free(shard->strs);
  }
}<|MERGE_RESOLUTION|>--- conflicted
+++ resolved
@@ -90,13 +90,8 @@
   gpr_mu_unlock(&shard->mu);
 }
 
-<<<<<<< HEAD
-static void interned_slice_unref(void *p) {
-  interned_slice_refcount *s = (interned_slice_refcount *)p;
-=======
-static void interned_slice_unref(grpc_exec_ctx* exec_ctx, void* p) {
+static void interned_slice_unref(void* p) {
   interned_slice_refcount* s = (interned_slice_refcount*)p;
->>>>>>> d9da7387
   if (1 == gpr_atm_full_fetch_add(&s->refcnt, -1)) {
     interned_slice_destroy(s);
   }
@@ -106,14 +101,8 @@
   interned_slice_ref(((char*)p) - offsetof(interned_slice_refcount, sub));
 }
 
-<<<<<<< HEAD
-static void interned_slice_sub_unref(void *p) {
-  interned_slice_unref(((char *)p) - offsetof(interned_slice_refcount, sub));
-=======
-static void interned_slice_sub_unref(grpc_exec_ctx* exec_ctx, void* p) {
-  interned_slice_unref(exec_ctx,
-                       ((char*)p) - offsetof(interned_slice_refcount, sub));
->>>>>>> d9da7387
+static void interned_slice_sub_unref(void* p) {
+  interned_slice_unref(((char*)p) - offsetof(interned_slice_refcount, sub));
 }
 
 static uint32_t interned_slice_hash(grpc_slice slice) {
