--- conflicted
+++ resolved
@@ -33,15 +33,10 @@
 #include <grpc/support/log.h>
 
 #include "src/core/lib/gprpp/memory.h"
-<<<<<<< HEAD
-=======
-#include "src/core/lib/slice/slice_refcount.h"
->>>>>>> ebc4f236b6390a9b7bd524a93d28eab9c67fa43b
 
-    // Returns a pointer to the first slice in the slice buffer without giving
-    // ownership to or a reference count on that slice.
-    inline grpc_slice*
-    grpc_slice_buffer_peek_first(grpc_slice_buffer* sb) {
+// Returns a pointer to the first slice in the slice buffer without giving
+// ownership to or a reference count on that slice.
+inline grpc_slice* grpc_slice_buffer_peek_first(grpc_slice_buffer* sb) {
   GPR_DEBUG_ASSERT(sb->count > 0);
   return &sb->slices[0];
 }
