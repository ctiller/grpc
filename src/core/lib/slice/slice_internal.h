--- conflicted
+++ resolved
@@ -57,14 +57,6 @@
 uint32_t grpc_static_slice_hash(grpc_slice s);
 int grpc_static_slice_eq(grpc_slice a, grpc_slice b);
 
-<<<<<<< HEAD
-=======
-inline uint32_t grpc_slice_hash(const grpc_slice& s) {
-  return gpr_murmur_hash3(GRPC_SLICE_START_PTR(s), GRPC_SLICE_LENGTH(s),
-                          grpc_core::g_hash_seed);
-}
-
->>>>>>> d1e43f9c
 grpc_slice grpc_slice_from_moved_buffer(grpc_core::UniquePtr<char> p,
                                         size_t len);
 grpc_slice grpc_slice_from_moved_string(grpc_core::UniquePtr<char> p);
@@ -77,17 +69,6 @@
 
 namespace grpc_core {
 
-<<<<<<< HEAD
-=======
-struct SliceHash {
-  std::size_t operator()(const grpc_slice& slice) const {
-    return grpc_slice_hash(slice);
-  }
-};
-
-extern uint32_t g_hash_seed;
-
->>>>>>> d1e43f9c
 // Converts grpc_slice to absl::string_view.
 inline absl::string_view StringViewFromSlice(const grpc_slice& slice) {
   return absl::string_view(
