--- conflicted
+++ resolved
@@ -105,12 +105,6 @@
   grpc_closure finish_batch;
   void *notify_tag;
   gpr_refcount steps_to_complete;
-<<<<<<< HEAD
-=======
-
-  grpc_error *errors[MAX_ERRORS_PER_BATCH];
-  gpr_atm num_errors;
->>>>>>> 7ea1370a
 
   grpc_error *errors[MAX_ERRORS_PER_BATCH];
   gpr_atm num_errors;
@@ -206,7 +200,6 @@
   grpc_call *sibling_next;
   grpc_call *sibling_prev;
 
-<<<<<<< HEAD
   union {
     struct {
       grpc_slice_buffer_stream stream;
@@ -233,10 +226,6 @@
       grpc_slice *next_slice;
     } incremental;
   } sending;
-=======
-  grpc_slice_buffer_stream sending_stream;
-
->>>>>>> 7ea1370a
   grpc_byte_stream *receiving_stream;
   union {
     struct {
@@ -303,21 +292,16 @@
 static void set_status_from_error(grpc_exec_ctx *exec_ctx, grpc_call *call,
                                   status_source source, grpc_error *error);
 static void process_data_after_md(grpc_exec_ctx *exec_ctx, batch_control *bctl);
-<<<<<<< HEAD
 static void process_incremental_data_after_md(grpc_exec_ctx *exec_ctx,
                                               batch_control *bctl);
 static void post_batch_completion(grpc_exec_ctx *exec_ctx, batch_control *bctl);
 static void add_batch_error(grpc_exec_ctx *exec_ctx, batch_control *bctl,
                             grpc_error *error);
+static void finish_batch_step(grpc_exec_ctx *exec_ctx, batch_control *bctl);
 
 /*******************************************************************************
  * OVERALL CALL CONSTRUCTION/DESTRUCTION
  */
-=======
-static void post_batch_completion(grpc_exec_ctx *exec_ctx, batch_control *bctl);
-static void add_batch_error(grpc_exec_ctx *exec_ctx, batch_control *bctl,
-                            grpc_error *error);
->>>>>>> 7ea1370a
 
 grpc_error *grpc_call_create(grpc_exec_ctx *exec_ctx,
                              const grpc_call_create_args *args,
@@ -470,10 +454,6 @@
   GRPC_CALL_STACK_UNREF(exec_ctx, CALL_STACK_FROM_CALL(c), REF_REASON);
 }
 
-<<<<<<< HEAD
-=======
-static void set_status_value_directly(grpc_status_code status, void *dest);
->>>>>>> 7ea1370a
 static void destroy_call(grpc_exec_ctx *exec_ctx, void *call,
                          grpc_error *error) {
   size_t i;
@@ -619,10 +599,6 @@
                              grpc_error *error) {
   termination_closure *tc = tcp;
   GRPC_CALL_INTERNAL_UNREF(exec_ctx, tc->call, "termination");
-<<<<<<< HEAD
-  GRPC_ERROR_UNREF(tc->error);
-=======
->>>>>>> 7ea1370a
   gpr_free(tc);
 }
 
@@ -670,20 +646,6 @@
                          GRPC_ERROR_STR_GRPC_MESSAGE, description),
       GRPC_ERROR_INT_GRPC_STATUS, status);
 }
-<<<<<<< HEAD
-
-static grpc_call_error cancel_with_status(grpc_exec_ctx *exec_ctx, grpc_call *c,
-                                          grpc_status_code status,
-                                          const char *description) {
-  return terminate_with_error(exec_ctx, c,
-                              error_from_status(status, description));
-}
-
-/*******************************************************************************
- * FINAL STATUS CODE MANIPULATION
- */
-
-=======
 
 static grpc_call_error cancel_with_status(grpc_exec_ctx *exec_ctx, grpc_call *c,
                                           grpc_status_code status,
@@ -712,28 +674,11 @@
   }
 }
 
->>>>>>> 7ea1370a
 static void get_final_status(grpc_call *call,
                              void (*set_value)(grpc_status_code code,
                                                void *user_data),
                              void *set_value_user_data, grpc_slice *details) {
   int i;
-<<<<<<< HEAD
-  for (i = 0; i < STATUS_SOURCE_COUNT; i++) {
-    if (call->status[i].is_set) {
-      grpc_status_code code;
-      const char *msg = NULL;
-      grpc_error_get_status(call->status[i].error, call->send_deadline, &code,
-                            &msg, NULL);
-
-      set_value(code, set_value_user_data);
-      if (details != NULL) {
-        *details = grpc_slice_from_copied_string(msg);
-      }
-      return;
-    }
-  }
-=======
   /* search for the best status we can present: ideally the error we use has a
      clearly defined grpc-status, and we'll prefer that. */
   for (i = 0; i < STATUS_SOURCE_COUNT; i++) {
@@ -753,7 +698,6 @@
     }
   }
   /* If nothing exists, set some default */
->>>>>>> 7ea1370a
   if (call->is_client) {
     set_value(GRPC_STATUS_UNKNOWN, set_value_user_data);
   } else {
@@ -860,7 +804,6 @@
   return encodings_accepted_by_peer;
 }
 
-<<<<<<< HEAD
 grpc_compression_algorithm grpc_call_compression_for_level(
     grpc_call *call, grpc_compression_level level) {
   gpr_mu_lock(&call->mu);
@@ -874,8 +817,6 @@
  * METADATA HANDLING
  */
 
-=======
->>>>>>> 7ea1370a
 static grpc_linked_mdelem *linked_from_md(grpc_metadata *md) {
   return (grpc_linked_mdelem *)&md->internal_data;
 }
@@ -989,21 +930,14 @@
 static void recv_common_filter(grpc_exec_ctx *exec_ctx, grpc_call *call,
                                grpc_metadata_batch *b) {
   if (b->idx.named.grpc_status != NULL) {
-<<<<<<< HEAD
     GPR_TIMER_BEGIN("status", 0);
-=======
->>>>>>> 7ea1370a
     uint32_t status_code = decode_status(b->idx.named.grpc_status->md);
     grpc_error *error =
         status_code == GRPC_STATUS_OK
             ? GRPC_ERROR_NONE
             : grpc_error_set_int(GRPC_ERROR_CREATE("Error received from peer"),
-<<<<<<< HEAD
-                                 GRPC_ERROR_INT_GRPC_STATUS, status_code);
-=======
                                  GRPC_ERROR_INT_GRPC_STATUS,
                                  (intptr_t)status_code);
->>>>>>> 7ea1370a
 
     if (b->idx.named.grpc_message != NULL) {
       char *msg =
@@ -1015,10 +949,7 @@
 
     set_status_from_error(exec_ctx, call, STATUS_FROM_WIRE, error);
     grpc_metadata_batch_remove(exec_ctx, b, b->idx.named.grpc_status);
-<<<<<<< HEAD
     GPR_TIMER_END("status", 0);
-=======
->>>>>>> 7ea1370a
   }
 }
 
@@ -1125,9 +1056,7 @@
       call->recv_mode = SENDRECV_IDLE;
       grpc_byte_stream_destroy(exec_ctx, call->receiving_stream);
       call->receiving_stream = NULL;
-      if (gpr_unref(&bctl->steps_to_complete)) {
-        post_batch_completion(exec_ctx, bctl);
-      }
+      finish_batch_step(exec_ctx, bctl);
       return;
     }
     grpc_closure_init(&call->receiving_next_step, receiving_slice_ready, bctl,
@@ -1162,9 +1091,7 @@
     call->receiving_stream = NULL;
     grpc_byte_buffer_destroy(*call->receiving.full.buffer);
     *call->receiving.full.buffer = NULL;
-    if (gpr_unref(&bctl->steps_to_complete)) {
-      post_batch_completion(exec_ctx, bctl);
-    }
+    finish_batch_step(exec_ctx, bctl);
   }
 }
 
@@ -1174,9 +1101,7 @@
   if (call->receiving_stream == NULL) {
     *call->receiving.full.buffer = NULL;
     call->recv_mode = SENDRECV_IDLE;
-    if (gpr_unref(&bctl->steps_to_complete)) {
-      post_batch_completion(exec_ctx, bctl);
-    }
+    finish_batch_step(exec_ctx, bctl);
   } else {
     call->test_only_last_message_flags = call->receiving_stream->flags;
     if ((call->receiving_stream->flags & GRPC_WRITE_INTERNAL_COMPRESS) &&
@@ -1375,9 +1300,7 @@
     call->receiving.incremental.length_target = NULL;
     maybe_continue_incremental_recv(exec_ctx, call);
   }
-  if (gpr_unref(&bctl->steps_to_complete)) {
-    post_batch_completion(exec_ctx, bctl);
-  }
+  finish_batch_step(exec_ctx, bctl);
 }
 
 /*******************************************************************************
@@ -1542,9 +1465,8 @@
     call->sending.incremental.on_next = NULL;
   }
   gpr_mu_unlock(&call->mu);
-  if (send_done &&
-      gpr_unref(&call->sending.incremental.bctl->steps_to_complete)) {
-    post_batch_completion(&exec_ctx, call->sending.incremental.bctl);
+  if (send_done) {
+    finish_batch_step(&exec_ctx, call->sending.incremental.bctl);
   }
   grpc_exec_ctx_finish(&exec_ctx);
   return GRPC_CALL_OK;
@@ -1637,11 +1559,7 @@
         &call->metadata_batch[0 /* is_receiving */][0 /* is_trailing */]);
   }
   if (bctl->send_message) {
-<<<<<<< HEAD
     call->send_mode = SENDRECV_IDLE;
-=======
-    call->sending_message = false;
->>>>>>> 7ea1370a
   }
   if (bctl->send_final_op) {
     grpc_metadata_batch_destroy(
@@ -1698,100 +1616,12 @@
   }
 }
 
-<<<<<<< HEAD
-=======
 static void finish_batch_step(grpc_exec_ctx *exec_ctx, batch_control *bctl) {
   if (gpr_unref(&bctl->steps_to_complete)) {
     post_batch_completion(exec_ctx, bctl);
   }
 }
 
-static void continue_receiving_slices(grpc_exec_ctx *exec_ctx,
-                                      batch_control *bctl) {
-  grpc_call *call = bctl->call;
-  for (;;) {
-    size_t remaining = call->receiving_stream->length -
-                       (*call->receiving_buffer)->data.raw.slice_buffer.length;
-    if (remaining == 0) {
-      call->receiving_message = 0;
-      grpc_byte_stream_destroy(exec_ctx, call->receiving_stream);
-      call->receiving_stream = NULL;
-      finish_batch_step(exec_ctx, bctl);
-      return;
-    }
-    if (grpc_byte_stream_next(exec_ctx, call->receiving_stream,
-                              &call->receiving_slice, remaining,
-                              &call->receiving_slice_ready)) {
-      grpc_slice_buffer_add(&(*call->receiving_buffer)->data.raw.slice_buffer,
-                            call->receiving_slice);
-    } else {
-      return;
-    }
-  }
-}
-
-static void receiving_slice_ready(grpc_exec_ctx *exec_ctx, void *bctlp,
-                                  grpc_error *error) {
-  batch_control *bctl = bctlp;
-  grpc_call *call = bctl->call;
-
-  if (error == GRPC_ERROR_NONE) {
-    grpc_slice_buffer_add(&(*call->receiving_buffer)->data.raw.slice_buffer,
-                          call->receiving_slice);
-    continue_receiving_slices(exec_ctx, bctl);
-  } else {
-    if (grpc_trace_operation_failures) {
-      GRPC_LOG_IF_ERROR("receiving_slice_ready", GRPC_ERROR_REF(error));
-    }
-    grpc_byte_stream_destroy(exec_ctx, call->receiving_stream);
-    call->receiving_stream = NULL;
-    grpc_byte_buffer_destroy(*call->receiving_buffer);
-    *call->receiving_buffer = NULL;
-    finish_batch_step(exec_ctx, bctl);
-  }
-}
-
-static void process_data_after_md(grpc_exec_ctx *exec_ctx,
-                                  batch_control *bctl) {
-  grpc_call *call = bctl->call;
-  if (call->receiving_stream == NULL) {
-    *call->receiving_buffer = NULL;
-    call->receiving_message = 0;
-    finish_batch_step(exec_ctx, bctl);
-  } else {
-    call->test_only_last_message_flags = call->receiving_stream->flags;
-    if ((call->receiving_stream->flags & GRPC_WRITE_INTERNAL_COMPRESS) &&
-        (call->incoming_compression_algorithm > GRPC_COMPRESS_NONE)) {
-      *call->receiving_buffer = grpc_raw_compressed_byte_buffer_create(
-          NULL, 0, call->incoming_compression_algorithm);
-    } else {
-      *call->receiving_buffer = grpc_raw_byte_buffer_create(NULL, 0);
-    }
-    grpc_closure_init(&call->receiving_slice_ready, receiving_slice_ready, bctl,
-                      grpc_schedule_on_exec_ctx);
-    continue_receiving_slices(exec_ctx, bctl);
-  }
-}
-
-static void receiving_stream_ready(grpc_exec_ctx *exec_ctx, void *bctlp,
-                                   grpc_error *error) {
-  batch_control *bctl = bctlp;
-  grpc_call *call = bctl->call;
-  gpr_mu_lock(&bctl->call->mu);
-  if (error != GRPC_ERROR_NONE) {
-    cancel_with_error(exec_ctx, call, GRPC_ERROR_REF(error));
-  }
-  if (call->has_initial_md_been_received || error != GRPC_ERROR_NONE ||
-      call->receiving_stream == NULL) {
-    gpr_mu_unlock(&bctl->call->mu);
-    process_data_after_md(exec_ctx, bctlp);
-  } else {
-    call->saved_receiving_stream_ready_bctlp = bctlp;
-    gpr_mu_unlock(&bctl->call->mu);
-  }
-}
-
->>>>>>> 7ea1370a
 static void validate_filtered_metadata(grpc_exec_ctx *exec_ctx,
                                        batch_control *bctl) {
   grpc_call *call = bctl->call;
@@ -1896,14 +1726,7 @@
   batch_control *bctl = bctlp;
 
   add_batch_error(exec_ctx, bctl, GRPC_ERROR_REF(error));
-<<<<<<< HEAD
-
-  if (gpr_unref(&bctl->steps_to_complete)) {
-    post_batch_completion(exec_ctx, bctl);
-  }
-=======
   finish_batch_step(exec_ctx, bctl);
->>>>>>> 7ea1370a
 }
 
 static grpc_call_error call_start_batch(grpc_exec_ctx *exec_ctx,
