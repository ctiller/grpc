/*
 *
 * Copyright 2015 gRPC authors.
 *
 * Licensed under the Apache License, Version 2.0 (the "License");
 * you may not use this file except in compliance with the License.
 * You may obtain a copy of the License at
 *
 *     http://www.apache.org/licenses/LICENSE-2.0
 *
 * Unless required by applicable law or agreed to in writing, software
 * distributed under the License is distributed on an "AS IS" BASIS,
 * WITHOUT WARRANTIES OR CONDITIONS OF ANY KIND, either express or implied.
 * See the License for the specific language governing permissions and
 * limitations under the License.
 *
 */

#include <assert.h>
#include <limits.h>
#include <stdio.h>
#include <stdlib.h>
#include <string.h>

#include <grpc/compression.h>
#include <grpc/grpc.h>
#include <grpc/slice.h>
#include <grpc/support/alloc.h>
#include <grpc/support/log.h>
#include <grpc/support/string_util.h>
#include <grpc/support/useful.h>

#include "src/core/lib/channel/channel_stack.h"
#include "src/core/lib/compression/algorithm_metadata.h"
#include "src/core/lib/debug/stats.h"
#include "src/core/lib/iomgr/timer.h"
#include "src/core/lib/profiling/timers.h"
#include "src/core/lib/slice/slice_internal.h"
#include "src/core/lib/slice/slice_string_helpers.h"
#include "src/core/lib/support/arena.h"
#include "src/core/lib/support/string.h"
#include "src/core/lib/surface/api_trace.h"
#include "src/core/lib/surface/call.h"
#include "src/core/lib/surface/channel.h"
#include "src/core/lib/surface/completion_queue.h"
#include "src/core/lib/surface/validate_metadata.h"
#include "src/core/lib/transport/error_utils.h"
#include "src/core/lib/transport/metadata.h"
#include "src/core/lib/transport/static_metadata.h"
#include "src/core/lib/transport/transport.h"

/** The maximum number of concurrent batches possible.
    Based upon the maximum number of individually queueable ops in the batch
    api:
      - initial metadata send
      - message send
      - status/close send (depending on client/server)
      - initial metadata recv
      - message recv
      - status/close recv (depending on client/server) */
#define MAX_CONCURRENT_BATCHES 6

#define MAX_SEND_EXTRA_METADATA_COUNT 3

/* Status data for a request can come from several sources; this
   enumerates them all, and acts as a priority sorting for which
   status to return to the application - earlier entries override
   later ones */
typedef enum {
  /* Status came from the application layer overriding whatever
     the wire says */
  STATUS_FROM_API_OVERRIDE = 0,
  /* Status came from 'the wire' - or somewhere below the surface
     layer */
  STATUS_FROM_WIRE,
  /* Status was created by some internal channel stack operation: must come via
     add_batch_error */
  STATUS_FROM_CORE,
  /* Status was created by some surface error */
  STATUS_FROM_SURFACE,
  /* Status came from the server sending status */
  STATUS_FROM_SERVER_STATUS,
  STATUS_SOURCE_COUNT
} status_source;

typedef struct {
  bool is_set;
  grpc_error *error;
} received_status;

static gpr_atm pack_received_status(received_status r) {
  return r.is_set ? (1 | (gpr_atm)r.error) : 0;
}

static received_status unpack_received_status(gpr_atm atm) {
  return (atm & 1) == 0
             ? (received_status){.is_set = false, .error = GRPC_ERROR_NONE}
             : (received_status){.is_set = true,
                                 .error = (grpc_error *)(atm & ~(gpr_atm)1)};
}

#define MAX_ERRORS_PER_BATCH 4

typedef struct batch_control {
  grpc_call *call;
  /* Share memory for cq_completion and notify_tag as they are never needed
     simultaneously. Each byte used in this data structure count as six bytes
     per call, so any savings we can make are worthwhile,

     We use notify_tag to determine whether or not to send notification to the
     completion queue. Once we've made that determination, we can reuse the
     memory for cq_completion. */
  union {
    grpc_cq_completion cq_completion;
    struct {
      /* Any given op indicates completion by either (a) calling a closure or
         (b) sending a notification on the call's completion queue.  If
         \a is_closure is true, \a tag indicates a closure to be invoked;
         otherwise, \a tag indicates the tag to be used in the notification to
         be sent to the completion queue. */
      void *tag;
      bool is_closure;
    } notify_tag;
  } completion_data;
  grpc_closure start_batch;
  grpc_closure finish_batch;
  gpr_refcount steps_to_complete;

  grpc_error *errors[MAX_ERRORS_PER_BATCH];
  gpr_atm num_errors;

  grpc_transport_stream_op_batch op;
} batch_control;

typedef struct {
  gpr_mu child_list_mu;
  grpc_call *first_child;
} parent_call;

typedef struct {
  grpc_call *parent;
  /** siblings: children of the same parent form a list, and this list is
     protected under
      parent->mu */
  grpc_call *sibling_next;
  grpc_call *sibling_prev;
} child_call;

#define RECV_NONE ((gpr_atm)0)
#define RECV_INITIAL_METADATA_FIRST ((gpr_atm)1)

struct grpc_call {
  gpr_refcount ext_ref;
  gpr_arena *arena;
  grpc_call_combiner call_combiner;
  grpc_completion_queue *cq;
  grpc_polling_entity pollent;
  grpc_channel *channel;
  gpr_timespec start_time;
  /* parent_call* */ gpr_atm parent_call_atm;
  child_call *child;

  /* client or server call */
  bool is_client;
  /** has grpc_call_unref been called */
  bool destroy_called;
  /** flag indicating that cancellation is inherited */
  bool cancellation_is_inherited;
  /** which ops are in-flight */
  bool sent_initial_metadata;
  bool sending_message;
  bool sent_final_op;
  bool received_initial_metadata;
  bool receiving_message;
  bool requested_final_op;
  gpr_atm any_ops_sent_atm;
  gpr_atm received_final_op_atm;

  batch_control *active_batches[MAX_CONCURRENT_BATCHES];
  grpc_transport_stream_op_batch_payload stream_op_payload;

  /* first idx: is_receiving, second idx: is_trailing */
  grpc_metadata_batch metadata_batch[2][2];

  /* Buffered read metadata waiting to be returned to the application.
     Element 0 is initial metadata, element 1 is trailing metadata. */
  grpc_metadata_array *buffered_metadata[2];

  grpc_metadata compression_md;

  // A char* indicating the peer name.
  gpr_atm peer_string;

  /* Packed received call statuses from various sources */
  gpr_atm status[STATUS_SOURCE_COUNT];

  /* Call data useful used for reporting. Only valid after the call has
   * completed */
  grpc_call_final_info final_info;

  /* Compression algorithm for *incoming* data */
  grpc_message_compression_algorithm incoming_message_compression_algorithm;
  /* Stream compression algorithm for *incoming* data */
  grpc_stream_compression_algorithm incoming_stream_compression_algorithm;
  /* Supported encodings (compression algorithms), a bitset */
  uint32_t encodings_accepted_by_peer;
  /* Supported stream encodings (stream compression algorithms), a bitset */
  uint32_t stream_encodings_accepted_by_peer;

  /* Contexts for various subsystems (security, tracing, ...). */
  grpc_call_context_element context[GRPC_CONTEXT_COUNT];

  /* for the client, extra metadata is initial metadata; for the
     server, it's trailing metadata */
  grpc_linked_mdelem send_extra_metadata[MAX_SEND_EXTRA_METADATA_COUNT];
  int send_extra_metadata_count;
  gpr_timespec send_deadline;

  grpc_slice_buffer_stream sending_stream;

  grpc_byte_stream *receiving_stream;
  grpc_byte_buffer **receiving_buffer;
  grpc_slice receiving_slice;
  grpc_closure receiving_slice_ready;
  grpc_closure receiving_stream_ready;
  grpc_closure receiving_initial_metadata_ready;
  uint32_t test_only_last_message_flags;

  grpc_closure release_call;

  union {
    struct {
      grpc_status_code *status;
      grpc_slice *status_details;
    } client;
    struct {
      int *cancelled;
    } server;
  } final_op;

  /* recv_state can contain one of the following values:
     RECV_NONE :                 :  no initial metadata and messages received
     RECV_INITIAL_METADATA_FIRST :  received initial metadata first
     a batch_control*            :  received messages first

                 +------1------RECV_NONE------3-----+
                 |                                  |
                 |                                  |
                 v                                  v
     RECV_INITIAL_METADATA_FIRST        receiving_stream_ready_bctlp
           |           ^                      |           ^
           |           |                      |           |
           +-----2-----+                      +-----4-----+

    For 1, 4: See receiving_initial_metadata_ready() function
    For 2, 3: See receiving_stream_ready() function */
  gpr_atm recv_state;
};

grpc_tracer_flag grpc_call_error_trace =
    GRPC_TRACER_INITIALIZER(false, "call_error");
grpc_tracer_flag grpc_compression_trace =
    GRPC_TRACER_INITIALIZER(false, "compression");

#define CALL_STACK_FROM_CALL(call) ((grpc_call_stack *)((call) + 1))
#define CALL_FROM_CALL_STACK(call_stack) (((grpc_call *)(call_stack)) - 1)
#define CALL_ELEM_FROM_CALL(call, idx) \
  grpc_call_stack_element(CALL_STACK_FROM_CALL(call), idx)
#define CALL_FROM_TOP_ELEM(top_elem) \
  CALL_FROM_CALL_STACK(grpc_call_stack_from_top_element(top_elem))

static void execute_batch(grpc_exec_ctx *exec_ctx, grpc_call *call,
                          grpc_transport_stream_op_batch *op,
                          grpc_closure *start_batch_closure);
static void cancel_with_status(grpc_exec_ctx *exec_ctx, grpc_call *c,
                               status_source source, grpc_status_code status,
                               const char *description);
static void cancel_with_error(grpc_exec_ctx *exec_ctx, grpc_call *c,
                              status_source source, grpc_error *error);
static void destroy_call(grpc_exec_ctx *exec_ctx, void *call_stack,
                         grpc_error *error);
static void receiving_slice_ready(grpc_exec_ctx *exec_ctx, void *bctlp,
                                  grpc_error *error);
static void get_final_status(grpc_call *call,
                             void (*set_value)(grpc_status_code code,
                                               void *user_data),
                             void *set_value_user_data, grpc_slice *details);
static void set_status_value_directly(grpc_status_code status, void *dest);
static void set_status_from_error(grpc_exec_ctx *exec_ctx, grpc_call *call,
                                  status_source source, grpc_error *error);
static void process_data_after_md(grpc_exec_ctx *exec_ctx, batch_control *bctl);
static void post_batch_completion(grpc_exec_ctx *exec_ctx, batch_control *bctl);
static void add_batch_error(grpc_exec_ctx *exec_ctx, batch_control *bctl,
                            grpc_error *error, bool has_cancelled);

static void add_init_error(grpc_error **composite, grpc_error *new_err) {
  if (new_err == GRPC_ERROR_NONE) return;
  if (*composite == GRPC_ERROR_NONE)
    *composite = GRPC_ERROR_CREATE_FROM_STATIC_STRING("Call creation failed");
  *composite = grpc_error_add_child(*composite, new_err);
}

void *grpc_call_arena_alloc(grpc_call *call, size_t size) {
  return gpr_arena_alloc(call->arena, size);
}

static parent_call *get_or_create_parent_call(grpc_call *call) {
  parent_call *p = (parent_call *)gpr_atm_acq_load(&call->parent_call_atm);
  if (p == NULL) {
    p = (parent_call *)gpr_arena_alloc(call->arena, sizeof(*p));
    gpr_mu_init(&p->child_list_mu);
    if (!gpr_atm_rel_cas(&call->parent_call_atm, (gpr_atm)NULL, (gpr_atm)p)) {
      gpr_mu_destroy(&p->child_list_mu);
      p = (parent_call *)gpr_atm_acq_load(&call->parent_call_atm);
    }
  }
  return p;
}

static parent_call *get_parent_call(grpc_call *call) {
  return (parent_call *)gpr_atm_acq_load(&call->parent_call_atm);
}

grpc_error *grpc_call_create(grpc_exec_ctx *exec_ctx,
                             const grpc_call_create_args *args,
                             grpc_call **out_call) {
  size_t i, j;
  grpc_error *error = GRPC_ERROR_NONE;
  grpc_channel_stack *channel_stack =
      grpc_channel_get_channel_stack(args->channel);
  grpc_call *call;
  GPR_TIMER_BEGIN("grpc_call_create", 0);
  size_t initial_size = grpc_channel_get_call_size_estimate(args->channel);
  GRPC_STATS_INC_CALL_INITIAL_SIZE(exec_ctx, initial_size);
  gpr_arena *arena = gpr_arena_create(initial_size);
  call = (grpc_call *)gpr_arena_alloc(
      arena, sizeof(grpc_call) + channel_stack->call_stack_size);
  gpr_ref_init(&call->ext_ref, 1);
  call->arena = arena;
  grpc_call_combiner_init(&call->call_combiner);
  *out_call = call;
  call->channel = args->channel;
  call->cq = args->cq;
  call->start_time = gpr_now(GPR_CLOCK_MONOTONIC);
  /* Always support no compression */
  GPR_BITSET(&call->encodings_accepted_by_peer, GRPC_MESSAGE_COMPRESS_NONE);
  call->is_client = args->server_transport_data == NULL;
  if (call->is_client) {
    GRPC_STATS_INC_CLIENT_CALLS_CREATED(exec_ctx);
  } else {
    GRPC_STATS_INC_SERVER_CALLS_CREATED(exec_ctx);
  }
  call->stream_op_payload.context = call->context;
  grpc_slice path = grpc_empty_slice();
  if (call->is_client) {
    GPR_ASSERT(args->add_initial_metadata_count <
               MAX_SEND_EXTRA_METADATA_COUNT);
    for (i = 0; i < args->add_initial_metadata_count; i++) {
      call->send_extra_metadata[i].md = args->add_initial_metadata[i];
      if (grpc_slice_eq(GRPC_MDKEY(args->add_initial_metadata[i]),
                        GRPC_MDSTR_PATH)) {
        path = grpc_slice_ref_internal(
            GRPC_MDVALUE(args->add_initial_metadata[i]));
      }
    }
    call->send_extra_metadata_count = (int)args->add_initial_metadata_count;
  } else {
    GPR_ASSERT(args->add_initial_metadata_count == 0);
    call->send_extra_metadata_count = 0;
  }
  for (i = 0; i < 2; i++) {
    for (j = 0; j < 2; j++) {
      call->metadata_batch[i][j].deadline = gpr_inf_future(GPR_CLOCK_MONOTONIC);
    }
  }
  gpr_timespec send_deadline =
      gpr_convert_clock_type(args->send_deadline, GPR_CLOCK_MONOTONIC);

  bool immediately_cancel = false;

  if (args->parent != NULL) {
    child_call *cc = call->child =
        (child_call *)gpr_arena_alloc(arena, sizeof(child_call));
    call->child->parent = args->parent;

    GRPC_CALL_INTERNAL_REF(args->parent, "child");
    GPR_ASSERT(call->is_client);
    GPR_ASSERT(!args->parent->is_client);

    parent_call *pc = get_or_create_parent_call(args->parent);

    gpr_mu_lock(&pc->child_list_mu);

    if (args->propagation_mask & GRPC_PROPAGATE_DEADLINE) {
      send_deadline = gpr_time_min(
          gpr_convert_clock_type(send_deadline,
                                 args->parent->send_deadline.clock_type),
          args->parent->send_deadline);
    }
    /* for now GRPC_PROPAGATE_TRACING_CONTEXT *MUST* be passed with
     * GRPC_PROPAGATE_STATS_CONTEXT */
    /* TODO(ctiller): This should change to use the appropriate census start_op
     * call. */
    if (args->propagation_mask & GRPC_PROPAGATE_CENSUS_TRACING_CONTEXT) {
      if (0 == (args->propagation_mask & GRPC_PROPAGATE_CENSUS_STATS_CONTEXT)) {
        add_init_error(&error, GRPC_ERROR_CREATE_FROM_STATIC_STRING(
                                   "Census tracing propagation requested "
                                   "without Census context propagation"));
      }
      grpc_call_context_set(call, GRPC_CONTEXT_TRACING,
                            args->parent->context[GRPC_CONTEXT_TRACING].value,
                            NULL);
    } else if (args->propagation_mask & GRPC_PROPAGATE_CENSUS_STATS_CONTEXT) {
      add_init_error(&error, GRPC_ERROR_CREATE_FROM_STATIC_STRING(
                                 "Census context propagation requested "
                                 "without Census tracing propagation"));
    }
    if (args->propagation_mask & GRPC_PROPAGATE_CANCELLATION) {
      call->cancellation_is_inherited = 1;
      if (gpr_atm_acq_load(&args->parent->received_final_op_atm)) {
        immediately_cancel = true;
      }
    }

    if (pc->first_child == NULL) {
      pc->first_child = call;
      cc->sibling_next = cc->sibling_prev = call;
    } else {
      cc->sibling_next = pc->first_child;
      cc->sibling_prev = pc->first_child->child->sibling_prev;
      cc->sibling_next->child->sibling_prev =
          cc->sibling_prev->child->sibling_next = call;
    }

    gpr_mu_unlock(&pc->child_list_mu);
  }

  call->send_deadline = send_deadline;

  GRPC_CHANNEL_INTERNAL_REF(args->channel, "call");
  /* initial refcount dropped by grpc_call_unref */
  grpc_call_element_args call_args = {
      .call_stack = CALL_STACK_FROM_CALL(call),
      .server_transport_data = args->server_transport_data,
      .context = call->context,
      .path = path,
      .start_time = call->start_time,
      .deadline = send_deadline,
      .arena = call->arena,
      .call_combiner = &call->call_combiner};
  add_init_error(&error, grpc_call_stack_init(exec_ctx, channel_stack, 1,
                                              destroy_call, call, &call_args));
  if (error != GRPC_ERROR_NONE) {
    cancel_with_error(exec_ctx, call, STATUS_FROM_SURFACE,
                      GRPC_ERROR_REF(error));
  }
  if (immediately_cancel) {
    cancel_with_error(exec_ctx, call, STATUS_FROM_API_OVERRIDE,
                      GRPC_ERROR_CANCELLED);
  }
  if (args->cq != NULL) {
    GPR_ASSERT(
        args->pollset_set_alternative == NULL &&
        "Only one of 'cq' and 'pollset_set_alternative' should be non-NULL.");
    GRPC_CQ_INTERNAL_REF(args->cq, "bind");
    call->pollent =
        grpc_polling_entity_create_from_pollset(grpc_cq_pollset(args->cq));
  }
  if (args->pollset_set_alternative != NULL) {
    call->pollent = grpc_polling_entity_create_from_pollset_set(
        args->pollset_set_alternative);
  }
  if (!grpc_polling_entity_is_empty(&call->pollent)) {
    grpc_call_stack_set_pollset_or_pollset_set(
        exec_ctx, CALL_STACK_FROM_CALL(call), &call->pollent);
  }

  grpc_slice_unref_internal(exec_ctx, path);

  GPR_TIMER_END("grpc_call_create", 0);
  return error;
}

void grpc_call_set_completion_queue(grpc_exec_ctx *exec_ctx, grpc_call *call,
                                    grpc_completion_queue *cq) {
  GPR_ASSERT(cq);

  if (grpc_polling_entity_pollset_set(&call->pollent) != NULL) {
    gpr_log(GPR_ERROR, "A pollset_set is already registered for this call.");
    abort();
  }
  call->cq = cq;
  GRPC_CQ_INTERNAL_REF(cq, "bind");
  call->pollent = grpc_polling_entity_create_from_pollset(grpc_cq_pollset(cq));
  grpc_call_stack_set_pollset_or_pollset_set(
      exec_ctx, CALL_STACK_FROM_CALL(call), &call->pollent);
}

#ifndef NDEBUG
#define REF_REASON reason
#define REF_ARG , const char *reason
#else
#define REF_REASON ""
#define REF_ARG
#endif
void grpc_call_internal_ref(grpc_call *c REF_ARG) {
  GRPC_CALL_STACK_REF(CALL_STACK_FROM_CALL(c), REF_REASON);
}
void grpc_call_internal_unref(grpc_exec_ctx *exec_ctx, grpc_call *c REF_ARG) {
  GRPC_CALL_STACK_UNREF(exec_ctx, CALL_STACK_FROM_CALL(c), REF_REASON);
}

static void release_call(grpc_exec_ctx *exec_ctx, void *call,
                         grpc_error *error) {
  grpc_call *c = (grpc_call *)call;
  grpc_channel *channel = c->channel;
  grpc_call_combiner_destroy(&c->call_combiner);
  gpr_free((char *)c->peer_string);
  grpc_channel_update_call_size_estimate(channel, gpr_arena_destroy(c->arena));
  GRPC_CHANNEL_INTERNAL_UNREF(exec_ctx, channel, "call");
}

static void set_status_value_directly(grpc_status_code status, void *dest);
static void destroy_call(grpc_exec_ctx *exec_ctx, void *call,
                         grpc_error *error) {
  size_t i;
  int ii;
  grpc_call *c = (grpc_call *)call;
  GPR_TIMER_BEGIN("destroy_call", 0);
  for (i = 0; i < 2; i++) {
    grpc_metadata_batch_destroy(
        exec_ctx, &c->metadata_batch[1 /* is_receiving */][i /* is_initial */]);
  }
  if (c->receiving_stream != NULL) {
    grpc_byte_stream_destroy(exec_ctx, c->receiving_stream);
  }
  parent_call *pc = get_parent_call(c);
  if (pc != NULL) {
    gpr_mu_destroy(&pc->child_list_mu);
  }
  for (ii = 0; ii < c->send_extra_metadata_count; ii++) {
    GRPC_MDELEM_UNREF(exec_ctx, c->send_extra_metadata[ii].md);
  }
  for (i = 0; i < GRPC_CONTEXT_COUNT; i++) {
    if (c->context[i].destroy) {
      c->context[i].destroy(c->context[i].value);
    }
  }
  if (c->cq) {
    GRPC_CQ_INTERNAL_UNREF(exec_ctx, c->cq, "bind");
  }

  get_final_status(c, set_status_value_directly, &c->final_info.final_status,
                   NULL);
  c->final_info.stats.latency =
      gpr_time_sub(gpr_now(GPR_CLOCK_MONOTONIC), c->start_time);

  for (i = 0; i < STATUS_SOURCE_COUNT; i++) {
    GRPC_ERROR_UNREF(
        unpack_received_status(gpr_atm_acq_load(&c->status[i])).error);
  }

  grpc_call_stack_destroy(exec_ctx, CALL_STACK_FROM_CALL(c), &c->final_info,
                          GRPC_CLOSURE_INIT(&c->release_call, release_call, c,
                                            grpc_schedule_on_exec_ctx));
  GPR_TIMER_END("destroy_call", 0);
}

void grpc_call_ref(grpc_call *c) { gpr_ref(&c->ext_ref); }

void grpc_call_unref(grpc_call *c) {
  if (!gpr_unref(&c->ext_ref)) return;

  child_call *cc = c->child;
  grpc_exec_ctx exec_ctx = GRPC_EXEC_CTX_INIT;

  GPR_TIMER_BEGIN("grpc_call_unref", 0);
  GRPC_API_TRACE("grpc_call_unref(c=%p)", 1, (c));

  if (cc) {
    parent_call *pc = get_parent_call(cc->parent);
    gpr_mu_lock(&pc->child_list_mu);
    if (c == pc->first_child) {
      pc->first_child = cc->sibling_next;
      if (c == pc->first_child) {
        pc->first_child = NULL;
      }
    }
    cc->sibling_prev->child->sibling_next = cc->sibling_next;
    cc->sibling_next->child->sibling_prev = cc->sibling_prev;
    gpr_mu_unlock(&pc->child_list_mu);
    GRPC_CALL_INTERNAL_UNREF(&exec_ctx, cc->parent, "child");
  }

  GPR_ASSERT(!c->destroy_called);
  c->destroy_called = 1;
  bool cancel = gpr_atm_acq_load(&c->any_ops_sent_atm) != 0 &&
                gpr_atm_acq_load(&c->received_final_op_atm) == 0;
  if (cancel) {
    cancel_with_error(&exec_ctx, c, STATUS_FROM_API_OVERRIDE,
                      GRPC_ERROR_CANCELLED);
  } else {
    // Unset the call combiner cancellation closure.  This has the
    // effect of scheduling the previously set cancellation closure, if
    // any, so that it can release any internal references it may be
    // holding to the call stack.
    grpc_call_combiner_set_notify_on_cancel(&exec_ctx, &c->call_combiner, NULL);
  }
  GRPC_CALL_INTERNAL_UNREF(&exec_ctx, c, "destroy");
  grpc_exec_ctx_finish(&exec_ctx);
  GPR_TIMER_END("grpc_call_unref", 0);
}

grpc_call_error grpc_call_cancel(grpc_call *call, void *reserved) {
  GRPC_API_TRACE("grpc_call_cancel(call=%p, reserved=%p)", 2, (call, reserved));
  GPR_ASSERT(!reserved);
  grpc_exec_ctx exec_ctx = GRPC_EXEC_CTX_INIT;
  cancel_with_error(&exec_ctx, call, STATUS_FROM_API_OVERRIDE,
                    GRPC_ERROR_CANCELLED);
  grpc_exec_ctx_finish(&exec_ctx);
  return GRPC_CALL_OK;
}

// This is called via the call combiner to start sending a batch down
// the filter stack.
static void execute_batch_in_call_combiner(grpc_exec_ctx *exec_ctx, void *arg,
                                           grpc_error *ignored) {
  grpc_transport_stream_op_batch *batch = (grpc_transport_stream_op_batch *)arg;
  grpc_call *call = (grpc_call *)batch->handler_private.extra_arg;
  GPR_TIMER_BEGIN("execute_batch", 0);
  grpc_call_element *elem = CALL_ELEM_FROM_CALL(call, 0);
  GRPC_CALL_LOG_OP(GPR_INFO, elem, batch);
  elem->filter->start_transport_stream_op_batch(exec_ctx, elem, batch);
  GPR_TIMER_END("execute_batch", 0);
}

// start_batch_closure points to a caller-allocated closure to be used
// for entering the call combiner.
static void execute_batch(grpc_exec_ctx *exec_ctx, grpc_call *call,
                          grpc_transport_stream_op_batch *batch,
                          grpc_closure *start_batch_closure) {
  batch->handler_private.extra_arg = call;
  GRPC_CLOSURE_INIT(start_batch_closure, execute_batch_in_call_combiner, batch,
                    grpc_schedule_on_exec_ctx);
  GRPC_CALL_COMBINER_START(exec_ctx, &call->call_combiner, start_batch_closure,
                           GRPC_ERROR_NONE, "executing batch");
}

char *grpc_call_get_peer(grpc_call *call) {
  char *peer_string = (char *)gpr_atm_acq_load(&call->peer_string);
  if (peer_string != NULL) return gpr_strdup(peer_string);
  peer_string = grpc_channel_get_target(call->channel);
  if (peer_string != NULL) return peer_string;
  return gpr_strdup("unknown");
}

grpc_call *grpc_call_from_top_element(grpc_call_element *elem) {
  return CALL_FROM_TOP_ELEM(elem);
}

/*******************************************************************************
 * CANCELLATION
 */

grpc_call_error grpc_call_cancel_with_status(grpc_call *c,
                                             grpc_status_code status,
                                             const char *description,
                                             void *reserved) {
  grpc_exec_ctx exec_ctx = GRPC_EXEC_CTX_INIT;
  GRPC_API_TRACE(
      "grpc_call_cancel_with_status("
      "c=%p, status=%d, description=%s, reserved=%p)",
      4, (c, (int)status, description, reserved));
  GPR_ASSERT(reserved == NULL);
  cancel_with_status(&exec_ctx, c, STATUS_FROM_API_OVERRIDE, status,
                     description);
  grpc_exec_ctx_finish(&exec_ctx);
  return GRPC_CALL_OK;
}

typedef struct {
  grpc_call *call;
  grpc_closure start_batch;
  grpc_closure finish_batch;
} cancel_state;

// The on_complete callback used when sending a cancel_stream batch down
// the filter stack.  Yields the call combiner when the batch is done.
static void done_termination(grpc_exec_ctx *exec_ctx, void *arg,
                             grpc_error *error) {
  cancel_state *state = (cancel_state *)arg;
  GRPC_CALL_COMBINER_STOP(exec_ctx, &state->call->call_combiner,
                          "on_complete for cancel_stream op");
  GRPC_CALL_INTERNAL_UNREF(exec_ctx, state->call, "termination");
  gpr_free(state);
}

static void cancel_with_error(grpc_exec_ctx *exec_ctx, grpc_call *c,
                              status_source source, grpc_error *error) {
  GRPC_CALL_INTERNAL_REF(c, "termination");
  // Inform the call combiner of the cancellation, so that it can cancel
  // any in-flight asynchronous actions that may be holding the call
  // combiner.  This ensures that the cancel_stream batch can be sent
  // down the filter stack in a timely manner.
  grpc_call_combiner_cancel(exec_ctx, &c->call_combiner, GRPC_ERROR_REF(error));
  set_status_from_error(exec_ctx, c, source, GRPC_ERROR_REF(error));
  cancel_state *state = (cancel_state *)gpr_malloc(sizeof(*state));
  state->call = c;
  GRPC_CLOSURE_INIT(&state->finish_batch, done_termination, state,
                    grpc_schedule_on_exec_ctx);
  grpc_transport_stream_op_batch *op =
      grpc_make_transport_stream_op(&state->finish_batch);
  op->cancel_stream = true;
  op->payload->cancel_stream.cancel_error = error;
  execute_batch(exec_ctx, c, op, &state->start_batch);
}

static grpc_error *error_from_status(grpc_status_code status,
                                     const char *description) {
  // copying 'description' is needed to ensure the grpc_call_cancel_with_status
  // guarantee that can be short-lived.
  return grpc_error_set_int(
      grpc_error_set_str(GRPC_ERROR_CREATE_FROM_COPIED_STRING(description),
                         GRPC_ERROR_STR_GRPC_MESSAGE,
                         grpc_slice_from_copied_string(description)),
      GRPC_ERROR_INT_GRPC_STATUS, status);
}

static void cancel_with_status(grpc_exec_ctx *exec_ctx, grpc_call *c,
                               status_source source, grpc_status_code status,
                               const char *description) {
  cancel_with_error(exec_ctx, c, source,
                    error_from_status(status, description));
}

/*******************************************************************************
 * FINAL STATUS CODE MANIPULATION
 */

static bool get_final_status_from(
    grpc_call *call, grpc_error *error, bool allow_ok_status,
    void (*set_value)(grpc_status_code code, void *user_data),
    void *set_value_user_data, grpc_slice *details) {
  grpc_status_code code;
  grpc_slice slice = grpc_empty_slice();
  grpc_error_get_status(error, call->send_deadline, &code, &slice, NULL);
  if (code == GRPC_STATUS_OK && !allow_ok_status) {
    return false;
  }

  set_value(code, set_value_user_data);
  if (details != NULL) {
    *details = grpc_slice_ref_internal(slice);
  }
  return true;
}

static void get_final_status(grpc_call *call,
                             void (*set_value)(grpc_status_code code,
                                               void *user_data),
                             void *set_value_user_data, grpc_slice *details) {
  int i;
  received_status status[STATUS_SOURCE_COUNT];
  for (i = 0; i < STATUS_SOURCE_COUNT; i++) {
    status[i] = unpack_received_status(gpr_atm_acq_load(&call->status[i]));
  }
  if (GRPC_TRACER_ON(grpc_call_error_trace)) {
    gpr_log(GPR_DEBUG, "get_final_status %s", call->is_client ? "CLI" : "SVR");
    for (i = 0; i < STATUS_SOURCE_COUNT; i++) {
      if (status[i].is_set) {
        gpr_log(GPR_DEBUG, "  %d: %s", i, grpc_error_string(status[i].error));
      }
    }
  }
  /* first search through ignoring "OK" statuses: if something went wrong,
   * ensure we report it */
  for (int allow_ok_status = 0; allow_ok_status < 2; allow_ok_status++) {
    /* search for the best status we can present: ideally the error we use has a
       clearly defined grpc-status, and we'll prefer that. */
    for (i = 0; i < STATUS_SOURCE_COUNT; i++) {
      if (status[i].is_set &&
          grpc_error_has_clear_grpc_status(status[i].error)) {
        if (get_final_status_from(call, status[i].error, allow_ok_status != 0,
                                  set_value, set_value_user_data, details)) {
          return;
        }
      }
    }
    /* If no clearly defined status exists, search for 'anything' */
    for (i = 0; i < STATUS_SOURCE_COUNT; i++) {
      if (status[i].is_set) {
        if (get_final_status_from(call, status[i].error, allow_ok_status != 0,
                                  set_value, set_value_user_data, details)) {
          return;
        }
      }
    }
  }
  /* If nothing exists, set some default */
  if (call->is_client) {
    set_value(GRPC_STATUS_UNKNOWN, set_value_user_data);
  } else {
    set_value(GRPC_STATUS_OK, set_value_user_data);
  }
}

static void set_status_from_error(grpc_exec_ctx *exec_ctx, grpc_call *call,
                                  status_source source, grpc_error *error) {
  if (!gpr_atm_rel_cas(&call->status[source],
                       pack_received_status((received_status){
                           .is_set = false, .error = GRPC_ERROR_NONE}),
                       pack_received_status((received_status){
                           .is_set = true, .error = error}))) {
    GRPC_ERROR_UNREF(error);
  }
}

/*******************************************************************************
 * COMPRESSION
 */

static void set_incoming_message_compression_algorithm(
    grpc_call *call, grpc_message_compression_algorithm algo) {
  GPR_ASSERT(algo < GRPC_MESSAGE_COMPRESS_ALGORITHMS_COUNT);
  call->incoming_message_compression_algorithm = algo;
}

static void set_incoming_stream_compression_algorithm(
    grpc_call *call, grpc_stream_compression_algorithm algo) {
  GPR_ASSERT(algo < GRPC_STREAM_COMPRESS_ALGORITHMS_COUNT);
  call->incoming_stream_compression_algorithm = algo;
}

grpc_compression_algorithm
grpc_call_test_only_get_compression_algorithm(grpc_call *call) {
  grpc_compression_algorithm algorithm = GRPC_COMPRESS_NONE;
  grpc_compression_algorithm_from_message_stream_compression_algorithm(
      &algorithm, call->incoming_message_compression_algorithm,
      call->incoming_stream_compression_algorithm);
  return algorithm;
}

static grpc_compression_algorithm compression_algorithm_for_level_locked(
    grpc_call *call, grpc_compression_level level) {
  return grpc_compression_algorithm_for_level(level,
                                              call->encodings_accepted_by_peer);
}

uint32_t grpc_call_test_only_get_message_flags(grpc_call *call) {
  uint32_t flags;
  flags = call->test_only_last_message_flags;
  return flags;
}

static void destroy_encodings_accepted_by_peer(void *p) { return; }

static void set_encodings_accepted_by_peer(grpc_exec_ctx *exec_ctx,
                                           grpc_call *call, grpc_mdelem mdel,
                                           uint32_t *encodings_accepted_by_peer,
                                           bool stream_encoding) {
  size_t i;
  uint32_t algorithm;
  grpc_slice_buffer accept_encoding_parts;
  grpc_slice accept_encoding_slice;
  void *accepted_user_data;

  accepted_user_data =
      grpc_mdelem_get_user_data(mdel, destroy_encodings_accepted_by_peer);
  if (accepted_user_data != NULL) {
    *encodings_accepted_by_peer =
        (uint32_t)(((uintptr_t)accepted_user_data) - 1);
    return;
  }

  *encodings_accepted_by_peer = 0;

  accept_encoding_slice = GRPC_MDVALUE(mdel);
  grpc_slice_buffer_init(&accept_encoding_parts);
  grpc_slice_split_without_space(accept_encoding_slice, ",", &accept_encoding_parts);

  GPR_BITSET(encodings_accepted_by_peer, GRPC_COMPRESS_NONE);
  for (i = 0; i < accept_encoding_parts.count; i++) {
    int r;
    grpc_slice accept_encoding_entry_slice = accept_encoding_parts.slices[i];
    if (!stream_encoding) {
      r = grpc_message_compression_algorithm_parse(
          accept_encoding_entry_slice,
          (grpc_message_compression_algorithm *)&algorithm);
    } else {
      r = grpc_stream_compression_algorithm_parse(
          accept_encoding_entry_slice,
          (grpc_stream_compression_algorithm *)&algorithm);
    }
    if (r) {
      GPR_BITSET(encodings_accepted_by_peer, algorithm);
    } else {
      char *accept_encoding_entry_str =
          grpc_slice_to_c_string(accept_encoding_entry_slice);
      gpr_log(GPR_ERROR,
              "Invalid entry in accept encoding metadata: '%s'. Ignoring.",
              accept_encoding_entry_str);
      gpr_free(accept_encoding_entry_str);
    }
  }

  grpc_slice_buffer_destroy_internal(exec_ctx, &accept_encoding_parts);

  grpc_mdelem_set_user_data(
      mdel, destroy_encodings_accepted_by_peer,
      (void *)(((uintptr_t)(*encodings_accepted_by_peer)) + 1));
}

uint32_t grpc_call_test_only_get_encodings_accepted_by_peer(grpc_call *call) {
  uint32_t encodings_accepted_by_peer;
  encodings_accepted_by_peer = call->encodings_accepted_by_peer;
  return encodings_accepted_by_peer;
}

grpc_stream_compression_algorithm
grpc_call_test_only_get_incoming_stream_encodings(grpc_call *call) {
  return call->incoming_stream_compression_algorithm;
}

static grpc_linked_mdelem *linked_from_md(const grpc_metadata *md) {
  return (grpc_linked_mdelem *)&md->internal_data;
}

static grpc_metadata *get_md_elem(grpc_metadata *metadata,
                                  grpc_metadata *additional_metadata, int i,
                                  int count) {
  grpc_metadata *res =
      i < count ? &metadata[i] : &additional_metadata[i - count];
  GPR_ASSERT(res);
  return res;
}

static int prepare_application_metadata(
    grpc_exec_ctx *exec_ctx, grpc_call *call, int count,
    grpc_metadata *metadata, int is_trailing, int prepend_extra_metadata,
    grpc_metadata *additional_metadata, int additional_metadata_count) {
  int total_count = count + additional_metadata_count;
  int i;
  grpc_metadata_batch *batch =
      &call->metadata_batch[0 /* is_receiving */][is_trailing];
  for (i = 0; i < total_count; i++) {
    const grpc_metadata *md =
        get_md_elem(metadata, additional_metadata, i, count);
    grpc_linked_mdelem *l = linked_from_md(md);
    GPR_ASSERT(sizeof(grpc_linked_mdelem) == sizeof(md->internal_data));
    if (!GRPC_LOG_IF_ERROR("validate_metadata",
                           grpc_validate_header_key_is_legal(md->key))) {
      break;
    } else if (!grpc_is_binary_header(md->key) &&
               !GRPC_LOG_IF_ERROR(
                   "validate_metadata",
                   grpc_validate_header_nonbin_value_is_legal(md->value))) {
      break;
    }
    l->md = grpc_mdelem_from_grpc_metadata(exec_ctx, (grpc_metadata *)md);
  }
  if (i != total_count) {
    for (int j = 0; j < i; j++) {
      const grpc_metadata *md =
          get_md_elem(metadata, additional_metadata, j, count);
      grpc_linked_mdelem *l = linked_from_md(md);
      GRPC_MDELEM_UNREF(exec_ctx, l->md);
    }
    return 0;
  }
  if (prepend_extra_metadata) {
    if (call->send_extra_metadata_count == 0) {
      prepend_extra_metadata = 0;
    } else {
      for (i = 0; i < call->send_extra_metadata_count; i++) {
        GRPC_LOG_IF_ERROR("prepare_application_metadata",
                          grpc_metadata_batch_link_tail(
                              exec_ctx, batch, &call->send_extra_metadata[i]));
      }
    }
  }
  for (i = 0; i < total_count; i++) {
    grpc_metadata *md = get_md_elem(metadata, additional_metadata, i, count);
    grpc_linked_mdelem *l = linked_from_md(md);
    grpc_error *error = grpc_metadata_batch_link_tail(exec_ctx, batch, l);
    if (error != GRPC_ERROR_NONE) {
      GRPC_MDELEM_UNREF(exec_ctx, l->md);
    }
    GRPC_LOG_IF_ERROR("prepare_application_metadata", error);
  }
  call->send_extra_metadata_count = 0;

  return 1;
}

/* we offset status by a small amount when storing it into transport metadata
   as metadata cannot store a 0 value (which is used as OK for grpc_status_codes
   */
#define STATUS_OFFSET 1
static void destroy_status(void *ignored) {}

static uint32_t decode_status(grpc_mdelem md) {
  uint32_t status;
  void *user_data;
  if (grpc_mdelem_eq(md, GRPC_MDELEM_GRPC_STATUS_0)) return 0;
  if (grpc_mdelem_eq(md, GRPC_MDELEM_GRPC_STATUS_1)) return 1;
  if (grpc_mdelem_eq(md, GRPC_MDELEM_GRPC_STATUS_2)) return 2;
  user_data = grpc_mdelem_get_user_data(md, destroy_status);
  if (user_data != NULL) {
    status = ((uint32_t)(intptr_t)user_data) - STATUS_OFFSET;
  } else {
    if (!grpc_parse_slice_to_uint32(GRPC_MDVALUE(md), &status)) {
      status = GRPC_STATUS_UNKNOWN; /* could not parse status code */
    }
    grpc_mdelem_set_user_data(md, destroy_status,
                              (void *)(intptr_t)(status + STATUS_OFFSET));
  }
  return status;
}

static grpc_message_compression_algorithm decode_message_compression(grpc_mdelem md) {
  grpc_message_compression_algorithm algorithm =
      grpc_message_compression_algorithm_from_slice(GRPC_MDVALUE(md));
  if (algorithm == GRPC_MESSAGE_COMPRESS_ALGORITHMS_COUNT) {
    char *md_c_str = grpc_slice_to_c_string(GRPC_MDVALUE(md));
    gpr_log(GPR_ERROR,
            "Invalid incoming message compression algorithm: '%s'. "
            "Interpreting incoming data as uncompressed.",
            md_c_str);
    gpr_free(md_c_str);
    return GRPC_MESSAGE_COMPRESS_NONE;
  }
  return algorithm;
}

static grpc_stream_compression_algorithm decode_stream_compression(
    grpc_mdelem md) {
  grpc_stream_compression_algorithm algorithm =
      grpc_stream_compression_algorithm_from_slice(GRPC_MDVALUE(md));
  if (algorithm == GRPC_STREAM_COMPRESS_ALGORITHMS_COUNT) {
    char *md_c_str = grpc_slice_to_c_string(GRPC_MDVALUE(md));
    gpr_log(GPR_ERROR,
            "Invalid incoming stream compression algorithm: '%s'. Interpreting "
            "incoming data as uncompressed.",
            md_c_str);
    gpr_free(md_c_str);
    return GRPC_STREAM_COMPRESS_NONE;
  }
  return algorithm;
}

static void publish_app_metadata(grpc_call *call, grpc_metadata_batch *b,
                                 int is_trailing) {
  if (b->list.count == 0) return;
  GPR_TIMER_BEGIN("publish_app_metadata", 0);
  grpc_metadata_array *dest;
  grpc_metadata *mdusr;
  dest = call->buffered_metadata[is_trailing];
  if (dest->count + b->list.count > dest->capacity) {
    dest->capacity =
        GPR_MAX(dest->capacity + b->list.count, dest->capacity * 3 / 2);
    dest->metadata = (grpc_metadata *)gpr_realloc(
        dest->metadata, sizeof(grpc_metadata) * dest->capacity);
  }
  for (grpc_linked_mdelem *l = b->list.head; l != NULL; l = l->next) {
    mdusr = &dest->metadata[dest->count++];
    /* we pass back borrowed slices that are valid whilst the call is valid */
    mdusr->key = GRPC_MDKEY(l->md);
    mdusr->value = GRPC_MDVALUE(l->md);
  }
  GPR_TIMER_END("publish_app_metadata", 0);
}

static void recv_initial_filter(grpc_exec_ctx *exec_ctx, grpc_call *call,
                                grpc_metadata_batch *b) {
  if (b->idx.named.content_encoding != NULL) {
    GPR_TIMER_BEGIN("incoming_stream_compression_algorithm", 0);
    set_incoming_stream_compression_algorithm(
        call, decode_stream_compression(b->idx.named.content_encoding->md));
    GPR_TIMER_END("incoming_stream_compression_algorithm", 0);
    grpc_metadata_batch_remove(exec_ctx, b, b->idx.named.content_encoding);
  }
  if (b->idx.named.grpc_encoding != NULL) {
    GPR_TIMER_BEGIN("incoming_message_compression_algorithm", 0);
    set_incoming_message_compression_algorithm(
        call, decode_message_compression(b->idx.named.grpc_encoding->md));
    GPR_TIMER_END("incoming_message_compression_algorithm", 0);
    grpc_metadata_batch_remove(exec_ctx, b, b->idx.named.grpc_encoding);
  }
  uint32_t message_encodings_accepted_by_peer = 1u;
  uint32_t stream_encodings_accepted_by_peer = 1u;
  if (b->idx.named.grpc_accept_encoding != NULL) {
    GPR_TIMER_BEGIN("encodings_accepted_by_peer", 0);
    set_encodings_accepted_by_peer(exec_ctx, call,
                                   b->idx.named.grpc_accept_encoding->md,
                                   &message_encodings_accepted_by_peer, false);
    grpc_metadata_batch_remove(exec_ctx, b, b->idx.named.grpc_accept_encoding);
    GPR_TIMER_END("encodings_accepted_by_peer", 0);
  }
  if (b->idx.named.accept_encoding != NULL) {
    GPR_TIMER_BEGIN("stream_encodings_accepted_by_peer", 0);
    set_encodings_accepted_by_peer(exec_ctx, call,
                                   b->idx.named.accept_encoding->md,
                                   &stream_encodings_accepted_by_peer, true);
    grpc_metadata_batch_remove(exec_ctx, b, b->idx.named.accept_encoding);
    GPR_TIMER_END("stream_encodings_accepted_by_peer", 0);
  }
  call->encodings_accepted_by_peer =
      grpc_compression_bitset_from_message_stream_compression_bitset(
          message_encodings_accepted_by_peer,
          stream_encodings_accepted_by_peer);
  publish_app_metadata(call, b, false);
}

static void recv_trailing_filter(grpc_exec_ctx *exec_ctx, void *args,
                                 grpc_metadata_batch *b) {
  grpc_call *call = (grpc_call *)args;
  if (b->idx.named.grpc_status != NULL) {
    uint32_t status_code = decode_status(b->idx.named.grpc_status->md);
    grpc_error *error =
        status_code == GRPC_STATUS_OK
            ? GRPC_ERROR_NONE
            : grpc_error_set_int(GRPC_ERROR_CREATE_FROM_STATIC_STRING(
                                     "Error received from peer"),
                                 GRPC_ERROR_INT_GRPC_STATUS,
                                 (intptr_t)status_code);
    if (b->idx.named.grpc_message != NULL) {
      error = grpc_error_set_str(
          error, GRPC_ERROR_STR_GRPC_MESSAGE,
          grpc_slice_ref_internal(GRPC_MDVALUE(b->idx.named.grpc_message->md)));
      grpc_metadata_batch_remove(exec_ctx, b, b->idx.named.grpc_message);
    } else if (error != GRPC_ERROR_NONE) {
      error = grpc_error_set_str(error, GRPC_ERROR_STR_GRPC_MESSAGE,
                                 grpc_empty_slice());
    }
    set_status_from_error(exec_ctx, call, STATUS_FROM_WIRE, error);
    grpc_metadata_batch_remove(exec_ctx, b, b->idx.named.grpc_status);
  }
  publish_app_metadata(call, b, true);
}

grpc_call_stack *grpc_call_get_call_stack(grpc_call *call) {
  return CALL_STACK_FROM_CALL(call);
}

/*******************************************************************************
 * BATCH API IMPLEMENTATION
 */

static void set_status_value_directly(grpc_status_code status, void *dest) {
  *(grpc_status_code *)dest = status;
}

static void set_cancelled_value(grpc_status_code status, void *dest) {
  *(int *)dest = (status != GRPC_STATUS_OK);
}

static bool are_write_flags_valid(uint32_t flags) {
  /* check that only bits in GRPC_WRITE_(INTERNAL?)_USED_MASK are set */
  const uint32_t allowed_write_positions =
      (GRPC_WRITE_USED_MASK | GRPC_WRITE_INTERNAL_USED_MASK);
  const uint32_t invalid_positions = ~allowed_write_positions;
  return !(flags & invalid_positions);
}

static bool are_initial_metadata_flags_valid(uint32_t flags, bool is_client) {
  /* check that only bits in GRPC_WRITE_(INTERNAL?)_USED_MASK are set */
  uint32_t invalid_positions = ~GRPC_INITIAL_METADATA_USED_MASK;
  if (!is_client) {
    invalid_positions |= GRPC_INITIAL_METADATA_IDEMPOTENT_REQUEST;
  }
  return !(flags & invalid_positions);
}

static int batch_slot_for_op(grpc_op_type type) {
  switch (type) {
    case GRPC_OP_SEND_INITIAL_METADATA:
      return 0;
    case GRPC_OP_SEND_MESSAGE:
      return 1;
    case GRPC_OP_SEND_CLOSE_FROM_CLIENT:
    case GRPC_OP_SEND_STATUS_FROM_SERVER:
      return 2;
    case GRPC_OP_RECV_INITIAL_METADATA:
      return 3;
    case GRPC_OP_RECV_MESSAGE:
      return 4;
    case GRPC_OP_RECV_CLOSE_ON_SERVER:
    case GRPC_OP_RECV_STATUS_ON_CLIENT:
      return 5;
  }
  GPR_UNREACHABLE_CODE(return 123456789);
}

static batch_control *allocate_batch_control(grpc_call *call,
                                             const grpc_op *ops,
                                             size_t num_ops) {
  int slot = batch_slot_for_op(ops[0].op);
  batch_control **pslot = &call->active_batches[slot];
  if (*pslot == NULL) {
    *pslot =
        (batch_control *)gpr_arena_alloc(call->arena, sizeof(batch_control));
  }
  batch_control *bctl = *pslot;
  if (bctl->call != NULL) {
    return NULL;
  }
  memset(bctl, 0, sizeof(*bctl));
  bctl->call = call;
  bctl->op.payload = &call->stream_op_payload;
  return bctl;
}

static void finish_batch_completion(grpc_exec_ctx *exec_ctx, void *user_data,
                                    grpc_cq_completion *storage) {
  batch_control *bctl = (batch_control *)user_data;
  grpc_call *call = bctl->call;
  bctl->call = NULL;
  GRPC_CALL_INTERNAL_UNREF(exec_ctx, call, "completion");
}

static grpc_error *consolidate_batch_errors(batch_control *bctl) {
  size_t n = (size_t)gpr_atm_acq_load(&bctl->num_errors);
  if (n == 0) {
    return GRPC_ERROR_NONE;
  } else if (n == 1) {
    /* Skip creating a composite error in the case that only one error was
       logged */
    grpc_error *e = bctl->errors[0];
    bctl->errors[0] = NULL;
    return e;
  } else {
    grpc_error *error = GRPC_ERROR_CREATE_REFERENCING_FROM_STATIC_STRING(
        "Call batch failed", bctl->errors, n);
    for (size_t i = 0; i < n; i++) {
      GRPC_ERROR_UNREF(bctl->errors[i]);
      bctl->errors[i] = NULL;
    }
    return error;
  }
}

static void post_batch_completion(grpc_exec_ctx *exec_ctx,
                                  batch_control *bctl) {
  grpc_call *next_child_call;
  grpc_call *call = bctl->call;
  grpc_error *error = consolidate_batch_errors(bctl);

  if (bctl->op.send_initial_metadata) {
    grpc_metadata_batch_destroy(
        exec_ctx,
        &call->metadata_batch[0 /* is_receiving */][0 /* is_trailing */]);
  }
  if (bctl->op.send_message) {
    call->sending_message = false;
  }
  if (bctl->op.send_trailing_metadata) {
    grpc_metadata_batch_destroy(
        exec_ctx,
        &call->metadata_batch[0 /* is_receiving */][1 /* is_trailing */]);
  }
  if (bctl->op.recv_trailing_metadata) {
    grpc_metadata_batch *md =
        &call->metadata_batch[1 /* is_receiving */][1 /* is_trailing */];
    recv_trailing_filter(exec_ctx, call, md);

    /* propagate cancellation to any interested children */
    gpr_atm_rel_store(&call->received_final_op_atm, 1);
    parent_call *pc = get_parent_call(call);
    if (pc != NULL) {
      grpc_call *child;
      gpr_mu_lock(&pc->child_list_mu);
      child = pc->first_child;
      if (child != NULL) {
        do {
          next_child_call = child->child->sibling_next;
          if (child->cancellation_is_inherited) {
            GRPC_CALL_INTERNAL_REF(child, "propagate_cancel");
            cancel_with_error(exec_ctx, child, STATUS_FROM_API_OVERRIDE,
                              GRPC_ERROR_CANCELLED);
            GRPC_CALL_INTERNAL_UNREF(exec_ctx, child, "propagate_cancel");
          }
          child = next_child_call;
        } while (child != pc->first_child);
      }
      gpr_mu_unlock(&pc->child_list_mu);
    }

    if (call->is_client) {
      get_final_status(call, set_status_value_directly,
                       call->final_op.client.status,
                       call->final_op.client.status_details);
    } else {
      get_final_status(call, set_cancelled_value,
                       call->final_op.server.cancelled, NULL);
    }

    GRPC_ERROR_UNREF(error);
    error = GRPC_ERROR_NONE;
  }

  if (bctl->completion_data.notify_tag.is_closure) {
    /* unrefs bctl->error */
    bctl->call = NULL;
    GRPC_CLOSURE_RUN(
        exec_ctx, (grpc_closure *)bctl->completion_data.notify_tag.tag, error);
    GRPC_CALL_INTERNAL_UNREF(exec_ctx, call, "completion");
  } else {
    /* unrefs bctl->error */
    grpc_cq_end_op(
        exec_ctx, bctl->call->cq, bctl->completion_data.notify_tag.tag, error,
        finish_batch_completion, bctl, &bctl->completion_data.cq_completion);
  }
}

static void finish_batch_step(grpc_exec_ctx *exec_ctx, batch_control *bctl) {
  if (gpr_unref(&bctl->steps_to_complete)) {
    post_batch_completion(exec_ctx, bctl);
  }
}

static void continue_receiving_slices(grpc_exec_ctx *exec_ctx,
                                      batch_control *bctl) {
  grpc_error *error;
  grpc_call *call = bctl->call;
  for (;;) {
    size_t remaining = call->receiving_stream->length -
                       (*call->receiving_buffer)->data.raw.slice_buffer.length;
    if (remaining == 0) {
      call->receiving_message = 0;
      grpc_byte_stream_destroy(exec_ctx, call->receiving_stream);
      call->receiving_stream = NULL;
      finish_batch_step(exec_ctx, bctl);
      return;
    }
    if (grpc_byte_stream_next(exec_ctx, call->receiving_stream, remaining,
                              &call->receiving_slice_ready)) {
      error = grpc_byte_stream_pull(exec_ctx, call->receiving_stream,
                                    &call->receiving_slice);
      if (error == GRPC_ERROR_NONE) {
        grpc_slice_buffer_add(&(*call->receiving_buffer)->data.raw.slice_buffer,
                              call->receiving_slice);
      } else {
        grpc_byte_stream_destroy(exec_ctx, call->receiving_stream);
        call->receiving_stream = NULL;
        grpc_byte_buffer_destroy(*call->receiving_buffer);
        *call->receiving_buffer = NULL;
        call->receiving_message = 0;
        finish_batch_step(exec_ctx, bctl);
        return;
      }
    } else {
      return;
    }
  }
}

static void receiving_slice_ready(grpc_exec_ctx *exec_ctx, void *bctlp,
                                  grpc_error *error) {
  batch_control *bctl = (batch_control *)bctlp;
  grpc_call *call = bctl->call;
  grpc_byte_stream *bs = call->receiving_stream;
  bool release_error = false;

  if (error == GRPC_ERROR_NONE) {
    grpc_slice slice;
    error = grpc_byte_stream_pull(exec_ctx, bs, &slice);
    if (error == GRPC_ERROR_NONE) {
      grpc_slice_buffer_add(&(*call->receiving_buffer)->data.raw.slice_buffer,
                            slice);
      continue_receiving_slices(exec_ctx, bctl);
    } else {
      /* Error returned by grpc_byte_stream_pull needs to be released manually
       */
      release_error = true;
    }
  }

  if (error != GRPC_ERROR_NONE) {
    if (GRPC_TRACER_ON(grpc_trace_operation_failures)) {
      GRPC_LOG_IF_ERROR("receiving_slice_ready", GRPC_ERROR_REF(error));
    }
    grpc_byte_stream_destroy(exec_ctx, call->receiving_stream);
    call->receiving_stream = NULL;
    grpc_byte_buffer_destroy(*call->receiving_buffer);
    *call->receiving_buffer = NULL;
    call->receiving_message = 0;
    finish_batch_step(exec_ctx, bctl);
    if (release_error) {
      GRPC_ERROR_UNREF(error);
    }
  }
}

static void process_data_after_md(grpc_exec_ctx *exec_ctx,
                                  batch_control *bctl) {
  grpc_call *call = bctl->call;
  if (call->receiving_stream == NULL) {
    *call->receiving_buffer = NULL;
    call->receiving_message = 0;
    finish_batch_step(exec_ctx, bctl);
  } else {
    call->test_only_last_message_flags = call->receiving_stream->flags;
    if ((call->receiving_stream->flags & GRPC_WRITE_INTERNAL_COMPRESS) &&
        (call->incoming_message_compression_algorithm > GRPC_MESSAGE_COMPRESS_NONE)) {
      grpc_compression_algorithm algo;
      GPR_ASSERT(grpc_compression_algorithm_from_message_stream_compression_algorithm(
          &algo, call->incoming_message_compression_algorithm, 0));
      *call->receiving_buffer = grpc_raw_compressed_byte_buffer_create(
          NULL, 0, algo);
    } else {
      *call->receiving_buffer = grpc_raw_byte_buffer_create(NULL, 0);
    }
    GRPC_CLOSURE_INIT(&call->receiving_slice_ready, receiving_slice_ready, bctl,
                      grpc_schedule_on_exec_ctx);
    continue_receiving_slices(exec_ctx, bctl);
  }
}

static void receiving_stream_ready(grpc_exec_ctx *exec_ctx, void *bctlp,
                                   grpc_error *error) {
  batch_control *bctl = (batch_control *)bctlp;
  grpc_call *call = bctl->call;
  if (error != GRPC_ERROR_NONE) {
    if (call->receiving_stream != NULL) {
      grpc_byte_stream_destroy(exec_ctx, call->receiving_stream);
      call->receiving_stream = NULL;
    }
    add_batch_error(exec_ctx, bctl, GRPC_ERROR_REF(error), true);
    cancel_with_error(exec_ctx, call, STATUS_FROM_SURFACE,
                      GRPC_ERROR_REF(error));
  }
  /* If recv_state is RECV_NONE, we will save the batch_control
   * object with rel_cas, and will not use it after the cas. Its corresponding
   * acq_load is in receiving_initial_metadata_ready() */
  if (error != GRPC_ERROR_NONE || call->receiving_stream == NULL ||
      !gpr_atm_rel_cas(&call->recv_state, RECV_NONE, (gpr_atm)bctlp)) {
    process_data_after_md(exec_ctx, bctl);
  }
}

// The recv_message_ready callback used when sending a batch containing
// a recv_message op down the filter stack.  Yields the call combiner
// before processing the received message.
static void receiving_stream_ready_in_call_combiner(grpc_exec_ctx *exec_ctx,
                                                    void *bctlp,
                                                    grpc_error *error) {
  batch_control *bctl = (batch_control *)bctlp;
  grpc_call *call = bctl->call;
  GRPC_CALL_COMBINER_STOP(exec_ctx, &call->call_combiner, "recv_message_ready");
  receiving_stream_ready(exec_ctx, bctlp, error);
}

static void validate_filtered_metadata(grpc_exec_ctx *exec_ctx,
                                       batch_control *bctl) {
  grpc_compression_algorithm compression_algorithm;
  grpc_call *call = bctl->call;
  if (call->incoming_stream_compression_algorithm !=
          GRPC_STREAM_COMPRESS_NONE &&
      call->incoming_message_compression_algorithm != GRPC_MESSAGE_COMPRESS_NONE) {
    char *error_msg = NULL;
<<<<<<< HEAD
    gpr_asprintf(&error_msg,
                 "Incoming stream has both stream compression (%d) and message "
                 "compression (%d).",
                 call->incoming_stream_compression_algorithm,
                 call->incoming_message_compression_algorithm);
    gpr_log(GPR_ERROR, "%s", error_msg);
    cancel_with_status(exec_ctx, call, STATUS_FROM_SURFACE,
                       GRPC_STATUS_INTERNAL, error_msg);
    gpr_free(error_msg);
  } else if (
      grpc_compression_algorithm_from_message_stream_compression_algorithm(
          &compression_algorithm, call->incoming_message_compression_algorithm,
          call->incoming_stream_compression_algorithm) == 0) {
    char *error_msg = NULL;
    gpr_asprintf(&error_msg,
                 "Error in incoming message compression (%d) or stream "
                 "compression (%d).",
                 call->incoming_stream_compression_algorithm,
                 call->incoming_message_compression_algorithm);
    cancel_with_status(exec_ctx, call, STATUS_FROM_SURFACE,
                       GRPC_STATUS_INTERNAL, error_msg);
    gpr_free(error_msg);
  } else {
=======
    const grpc_compression_options compression_options =
        grpc_channel_compression_options(call->channel);
    if (algo >= GRPC_STREAM_COMPRESS_ALGORITHMS_COUNT) {
      gpr_asprintf(&error_msg,
                   "Invalid stream compression algorithm value '%d'.", algo);
      gpr_log(GPR_ERROR, "%s", error_msg);
      cancel_with_status(exec_ctx, call, STATUS_FROM_SURFACE,
                         GRPC_STATUS_UNIMPLEMENTED, error_msg);
    } else if (grpc_compression_options_is_stream_compression_algorithm_enabled(
                   &compression_options, algo) == 0) {
      /* check if algorithm is supported by current channel config */
      const char *algo_name = NULL;
      grpc_stream_compression_algorithm_name(algo, &algo_name);
      gpr_asprintf(&error_msg, "Stream compression algorithm '%s' is disabled.",
                   algo_name);
      gpr_log(GPR_ERROR, "%s", error_msg);
      cancel_with_status(exec_ctx, call, STATUS_FROM_SURFACE,
                         GRPC_STATUS_UNIMPLEMENTED, error_msg);
    }
    gpr_free(error_msg);

    GPR_ASSERT(call->stream_encodings_accepted_by_peer != 0);
    if (!GPR_BITGET(call->stream_encodings_accepted_by_peer,
                    call->incoming_stream_compression_algorithm)) {
      if (GRPC_TRACER_ON(grpc_compression_trace)) {
        const char *algo_name = NULL;
        grpc_stream_compression_algorithm_name(
            call->incoming_stream_compression_algorithm, &algo_name);
        gpr_log(
            GPR_ERROR,
            "Stream compression algorithm (content-encoding = '%s') not "
            "present in the bitset of accepted encodings (accept-encodings: "
            "'0x%x')",
            algo_name, call->stream_encodings_accepted_by_peer);
      }
    }
  } else if (call->incoming_compression_algorithm != GRPC_COMPRESS_NONE) {
    const grpc_compression_algorithm algo =
        call->incoming_compression_algorithm;
>>>>>>> 008a173a
    char *error_msg = NULL;
    const grpc_compression_options compression_options =
        grpc_channel_compression_options(call->channel);
    if (compression_algorithm >= GRPC_COMPRESS_ALGORITHMS_COUNT) {
      gpr_asprintf(&error_msg, "Invalid compression algorithm value '%d'.",
                   compression_algorithm);
      gpr_log(GPR_ERROR, "%s", error_msg);
      cancel_with_status(exec_ctx, call, STATUS_FROM_SURFACE,
                         GRPC_STATUS_UNIMPLEMENTED, error_msg);
    } else if (grpc_compression_options_is_algorithm_enabled(
                   &compression_options, compression_algorithm) == 0) {
      /* check if algorithm is supported by current channel config */
<<<<<<< HEAD
      char *algo_name = NULL;
      grpc_compression_algorithm_name(compression_algorithm, &algo_name);
=======
      const char *algo_name = NULL;
      grpc_compression_algorithm_name(algo, &algo_name);
>>>>>>> 008a173a
      gpr_asprintf(&error_msg, "Compression algorithm '%s' is disabled.",
                   algo_name);
      gpr_log(GPR_ERROR, "%s", error_msg);
      cancel_with_status(exec_ctx, call, STATUS_FROM_SURFACE,
                         GRPC_STATUS_UNIMPLEMENTED, error_msg);
    }
    gpr_free(error_msg);

    GPR_ASSERT(call->encodings_accepted_by_peer != 0);
    if (!GPR_BITGET(call->encodings_accepted_by_peer, compression_algorithm)) {
      if (GRPC_TRACER_ON(grpc_compression_trace)) {
<<<<<<< HEAD
        char *algo_name = NULL;
        grpc_compression_algorithm_name(compression_algorithm, &algo_name);
=======
        const char *algo_name = NULL;
        grpc_compression_algorithm_name(call->incoming_compression_algorithm,
                                        &algo_name);
>>>>>>> 008a173a
        gpr_log(GPR_ERROR,
                "Compression algorithm ('%s') not present in the bitset of "
                "accepted encodings ('0x%x')",
                algo_name, call->encodings_accepted_by_peer);
      }
    }
  }
}

static void add_batch_error(grpc_exec_ctx *exec_ctx, batch_control *bctl,
                            grpc_error *error, bool has_cancelled) {
  if (error == GRPC_ERROR_NONE) return;
  int idx = (int)gpr_atm_full_fetch_add(&bctl->num_errors, 1);
  if (idx == 0 && !has_cancelled) {
    cancel_with_error(exec_ctx, bctl->call, STATUS_FROM_CORE,
                      GRPC_ERROR_REF(error));
  }
  bctl->errors[idx] = error;
}

static void receiving_initial_metadata_ready(grpc_exec_ctx *exec_ctx,
                                             void *bctlp, grpc_error *error) {
  batch_control *bctl = (batch_control *)bctlp;
  grpc_call *call = bctl->call;

  GRPC_CALL_COMBINER_STOP(exec_ctx, &call->call_combiner,
                          "recv_initial_metadata_ready");

  add_batch_error(exec_ctx, bctl, GRPC_ERROR_REF(error), false);
  if (error == GRPC_ERROR_NONE) {
    grpc_metadata_batch *md =
        &call->metadata_batch[1 /* is_receiving */][0 /* is_trailing */];
    recv_initial_filter(exec_ctx, call, md);

    /* TODO(ctiller): this could be moved into recv_initial_filter now */
    GPR_TIMER_BEGIN("validate_filtered_metadata", 0);
    validate_filtered_metadata(exec_ctx, bctl);
    GPR_TIMER_END("validate_filtered_metadata", 0);

    if (gpr_time_cmp(md->deadline, gpr_inf_future(md->deadline.clock_type)) !=
            0 &&
        !call->is_client) {
      call->send_deadline =
          gpr_convert_clock_type(md->deadline, GPR_CLOCK_MONOTONIC);
    }
  }

  grpc_closure *saved_rsr_closure = NULL;
  while (true) {
    gpr_atm rsr_bctlp = gpr_atm_acq_load(&call->recv_state);
    /* Should only receive initial metadata once */
    GPR_ASSERT(rsr_bctlp != 1);
    if (rsr_bctlp == 0) {
      /* We haven't seen initial metadata and messages before, thus initial
       * metadata is received first.
       * no_barrier_cas is used, as this function won't access the batch_control
       * object saved by receiving_stream_ready() if the initial metadata is
       * received first. */
      if (gpr_atm_no_barrier_cas(&call->recv_state, RECV_NONE,
                                 RECV_INITIAL_METADATA_FIRST)) {
        break;
      }
    } else {
      /* Already received messages */
      saved_rsr_closure = GRPC_CLOSURE_CREATE(receiving_stream_ready,
                                              (batch_control *)rsr_bctlp,
                                              grpc_schedule_on_exec_ctx);
      /* No need to modify recv_state */
      break;
    }
  }
  if (saved_rsr_closure != NULL) {
    GRPC_CLOSURE_RUN(exec_ctx, saved_rsr_closure, GRPC_ERROR_REF(error));
  }

  finish_batch_step(exec_ctx, bctl);
}

static void finish_batch(grpc_exec_ctx *exec_ctx, void *bctlp,
                         grpc_error *error) {
  batch_control *bctl = (batch_control *)bctlp;
  grpc_call *call = bctl->call;
  GRPC_CALL_COMBINER_STOP(exec_ctx, &call->call_combiner, "on_complete");
  add_batch_error(exec_ctx, bctl, GRPC_ERROR_REF(error), false);
  finish_batch_step(exec_ctx, bctl);
}

static void free_no_op_completion(grpc_exec_ctx *exec_ctx, void *p,
                                  grpc_cq_completion *completion) {
  gpr_free(completion);
}

static grpc_call_error call_start_batch(grpc_exec_ctx *exec_ctx,
                                        grpc_call *call, const grpc_op *ops,
                                        size_t nops, void *notify_tag,
                                        int is_notify_tag_closure) {
  size_t i;
  const grpc_op *op;
  batch_control *bctl;
  int num_completion_callbacks_needed = 1;
  grpc_call_error error = GRPC_CALL_OK;
  grpc_transport_stream_op_batch *stream_op;
  grpc_transport_stream_op_batch_payload *stream_op_payload;

  GPR_TIMER_BEGIN("grpc_call_start_batch", 0);
  GRPC_CALL_LOG_BATCH(GPR_INFO, call, ops, nops, notify_tag);

  if (nops == 0) {
    if (!is_notify_tag_closure) {
      GPR_ASSERT(grpc_cq_begin_op(call->cq, notify_tag));
      grpc_cq_end_op(
          exec_ctx, call->cq, notify_tag, GRPC_ERROR_NONE,
          free_no_op_completion, NULL,
          (grpc_cq_completion *)gpr_malloc(sizeof(grpc_cq_completion)));
    } else {
      GRPC_CLOSURE_SCHED(exec_ctx, (grpc_closure *)notify_tag, GRPC_ERROR_NONE);
    }
    error = GRPC_CALL_OK;
    goto done;
  }

  bctl = allocate_batch_control(call, ops, nops);
  if (bctl == NULL) {
    return GRPC_CALL_ERROR_TOO_MANY_OPERATIONS;
  }
  bctl->completion_data.notify_tag.tag = notify_tag;
  bctl->completion_data.notify_tag.is_closure =
      (uint8_t)(is_notify_tag_closure != 0);

  stream_op = &bctl->op;
  stream_op_payload = &call->stream_op_payload;

  /* rewrite batch ops into a transport op */
  for (i = 0; i < nops; i++) {
    op = &ops[i];
    if (op->reserved != NULL) {
      error = GRPC_CALL_ERROR;
      goto done_with_error;
    }
    switch (op->op) {
      case GRPC_OP_SEND_INITIAL_METADATA: {
        /* Flag validation: currently allow no flags */
        if (!are_initial_metadata_flags_valid(op->flags, call->is_client)) {
          error = GRPC_CALL_ERROR_INVALID_FLAGS;
          goto done_with_error;
        }
        if (call->sent_initial_metadata) {
          error = GRPC_CALL_ERROR_TOO_MANY_OPERATIONS;
          goto done_with_error;
        }
        /* process compression level */
        memset(&call->compression_md, 0, sizeof(call->compression_md));
        size_t additional_metadata_count = 0;
        grpc_compression_level effective_compression_level =
            GRPC_COMPRESS_LEVEL_NONE;
        bool level_set = false;
        if (op->data.send_initial_metadata.maybe_compression_level.is_set) {
          effective_compression_level =
              op->data.send_initial_metadata.maybe_compression_level.level;
          level_set = true;
        } else {
          const grpc_compression_options copts =
              grpc_channel_compression_options(call->channel);
          if (copts.default_level.is_set) {
            level_set = true;
            effective_compression_level = copts.default_level.level;
          }
        }
        if (level_set && !call->is_client) {
          const grpc_compression_algorithm calgo =
              compression_algorithm_for_level_locked(
                  call, effective_compression_level);
          /* the following will be picked up by the compress filter and used
           * as the call's compression algorithm. */
          call->compression_md.key = GRPC_MDSTR_GRPC_INTERNAL_ENCODING_REQUEST;
          call->compression_md.value = grpc_compression_algorithm_slice(calgo);
          additional_metadata_count++;
        }

        if (op->data.send_initial_metadata.count + additional_metadata_count >
            INT_MAX) {
          error = GRPC_CALL_ERROR_INVALID_METADATA;
          goto done_with_error;
        }
        stream_op->send_initial_metadata = true;
        call->sent_initial_metadata = true;
        if (!prepare_application_metadata(
                exec_ctx, call, (int)op->data.send_initial_metadata.count,
                op->data.send_initial_metadata.metadata, 0, call->is_client,
                &call->compression_md, (int)additional_metadata_count)) {
          error = GRPC_CALL_ERROR_INVALID_METADATA;
          goto done_with_error;
        }
        /* TODO(ctiller): just make these the same variable? */
        if (call->is_client) {
          call->metadata_batch[0][0].deadline = call->send_deadline;
        }
        stream_op_payload->send_initial_metadata.send_initial_metadata =
            &call->metadata_batch[0 /* is_receiving */][0 /* is_trailing */];
        stream_op_payload->send_initial_metadata.send_initial_metadata_flags =
            op->flags;
        if (call->is_client) {
          stream_op_payload->send_initial_metadata.peer_string =
              &call->peer_string;
        }
        break;
      }
      case GRPC_OP_SEND_MESSAGE: {
        if (!are_write_flags_valid(op->flags)) {
          error = GRPC_CALL_ERROR_INVALID_FLAGS;
          goto done_with_error;
        }
        if (op->data.send_message.send_message == NULL) {
          error = GRPC_CALL_ERROR_INVALID_MESSAGE;
          goto done_with_error;
        }
        if (call->sending_message) {
          error = GRPC_CALL_ERROR_TOO_MANY_OPERATIONS;
          goto done_with_error;
        }
        stream_op->send_message = true;
        call->sending_message = true;
        grpc_slice_buffer_stream_init(
            &call->sending_stream,
            &op->data.send_message.send_message->data.raw.slice_buffer,
            op->flags);
        /* If the outgoing buffer is already compressed, mark it as so in the
           flags. These will be picked up by the compression filter and further
           (wasteful) attempts at compression skipped. */
        if (op->data.send_message.send_message->data.raw.compression >
            GRPC_COMPRESS_NONE) {
          call->sending_stream.base.flags |= GRPC_WRITE_INTERNAL_COMPRESS;
        }
        stream_op_payload->send_message.send_message =
            &call->sending_stream.base;
        break;
      }
      case GRPC_OP_SEND_CLOSE_FROM_CLIENT: {
        /* Flag validation: currently allow no flags */
        if (op->flags != 0) {
          error = GRPC_CALL_ERROR_INVALID_FLAGS;
          goto done_with_error;
        }
        if (!call->is_client) {
          error = GRPC_CALL_ERROR_NOT_ON_SERVER;
          goto done_with_error;
        }
        if (call->sent_final_op) {
          error = GRPC_CALL_ERROR_TOO_MANY_OPERATIONS;
          goto done_with_error;
        }
        stream_op->send_trailing_metadata = true;
        call->sent_final_op = true;
        stream_op_payload->send_trailing_metadata.send_trailing_metadata =
            &call->metadata_batch[0 /* is_receiving */][1 /* is_trailing */];
        break;
      }
      case GRPC_OP_SEND_STATUS_FROM_SERVER: {
        /* Flag validation: currently allow no flags */
        if (op->flags != 0) {
          error = GRPC_CALL_ERROR_INVALID_FLAGS;
          goto done_with_error;
        }
        if (call->is_client) {
          error = GRPC_CALL_ERROR_NOT_ON_CLIENT;
          goto done_with_error;
        }
        if (call->sent_final_op) {
          error = GRPC_CALL_ERROR_TOO_MANY_OPERATIONS;
          goto done_with_error;
        }
        if (op->data.send_status_from_server.trailing_metadata_count >
            INT_MAX) {
          error = GRPC_CALL_ERROR_INVALID_METADATA;
          goto done_with_error;
        }
        stream_op->send_trailing_metadata = true;
        call->sent_final_op = true;
        GPR_ASSERT(call->send_extra_metadata_count == 0);
        call->send_extra_metadata_count = 1;
        call->send_extra_metadata[0].md = grpc_channel_get_reffed_status_elem(
            exec_ctx, call->channel, op->data.send_status_from_server.status);
        {
          grpc_error *override_error = GRPC_ERROR_NONE;
          if (op->data.send_status_from_server.status != GRPC_STATUS_OK) {
            override_error = GRPC_ERROR_CREATE_FROM_STATIC_STRING(
                "Error from server send status");
          }
          if (op->data.send_status_from_server.status_details != NULL) {
            call->send_extra_metadata[1].md = grpc_mdelem_from_slices(
                exec_ctx, GRPC_MDSTR_GRPC_MESSAGE,
                grpc_slice_ref_internal(
                    *op->data.send_status_from_server.status_details));
            call->send_extra_metadata_count++;
            char *msg = grpc_slice_to_c_string(
                GRPC_MDVALUE(call->send_extra_metadata[1].md));
            override_error =
                grpc_error_set_str(override_error, GRPC_ERROR_STR_GRPC_MESSAGE,
                                   grpc_slice_from_copied_string(msg));
            gpr_free(msg);
          }
          set_status_from_error(exec_ctx, call, STATUS_FROM_API_OVERRIDE,
                                override_error);
        }
        if (!prepare_application_metadata(
                exec_ctx, call,
                (int)op->data.send_status_from_server.trailing_metadata_count,
                op->data.send_status_from_server.trailing_metadata, 1, 1, NULL,
                0)) {
          for (int n = 0; n < call->send_extra_metadata_count; n++) {
            GRPC_MDELEM_UNREF(exec_ctx, call->send_extra_metadata[n].md);
          }
          call->send_extra_metadata_count = 0;
          error = GRPC_CALL_ERROR_INVALID_METADATA;
          goto done_with_error;
        }
        stream_op_payload->send_trailing_metadata.send_trailing_metadata =
            &call->metadata_batch[0 /* is_receiving */][1 /* is_trailing */];
        break;
      }
      case GRPC_OP_RECV_INITIAL_METADATA: {
        /* Flag validation: currently allow no flags */
        if (op->flags != 0) {
          error = GRPC_CALL_ERROR_INVALID_FLAGS;
          goto done_with_error;
        }
        if (call->received_initial_metadata) {
          error = GRPC_CALL_ERROR_TOO_MANY_OPERATIONS;
          goto done_with_error;
        }
        call->received_initial_metadata = true;
        call->buffered_metadata[0] =
            op->data.recv_initial_metadata.recv_initial_metadata;
        GRPC_CLOSURE_INIT(&call->receiving_initial_metadata_ready,
                          receiving_initial_metadata_ready, bctl,
                          grpc_schedule_on_exec_ctx);
        stream_op->recv_initial_metadata = true;
        stream_op_payload->recv_initial_metadata.recv_initial_metadata =
            &call->metadata_batch[1 /* is_receiving */][0 /* is_trailing */];
        stream_op_payload->recv_initial_metadata.recv_initial_metadata_ready =
            &call->receiving_initial_metadata_ready;
        if (!call->is_client) {
          stream_op_payload->recv_initial_metadata.peer_string =
              &call->peer_string;
        }
        num_completion_callbacks_needed++;
        break;
      }
      case GRPC_OP_RECV_MESSAGE: {
        /* Flag validation: currently allow no flags */
        if (op->flags != 0) {
          error = GRPC_CALL_ERROR_INVALID_FLAGS;
          goto done_with_error;
        }
        if (call->receiving_message) {
          error = GRPC_CALL_ERROR_TOO_MANY_OPERATIONS;
          goto done_with_error;
        }
        call->receiving_message = true;
        stream_op->recv_message = true;
        call->receiving_buffer = op->data.recv_message.recv_message;
        stream_op_payload->recv_message.recv_message = &call->receiving_stream;
        GRPC_CLOSURE_INIT(&call->receiving_stream_ready,
                          receiving_stream_ready_in_call_combiner, bctl,
                          grpc_schedule_on_exec_ctx);
        stream_op_payload->recv_message.recv_message_ready =
            &call->receiving_stream_ready;
        num_completion_callbacks_needed++;
        break;
      }
      case GRPC_OP_RECV_STATUS_ON_CLIENT: {
        /* Flag validation: currently allow no flags */
        if (op->flags != 0) {
          error = GRPC_CALL_ERROR_INVALID_FLAGS;
          goto done_with_error;
        }
        if (!call->is_client) {
          error = GRPC_CALL_ERROR_NOT_ON_SERVER;
          goto done_with_error;
        }
        if (call->requested_final_op) {
          error = GRPC_CALL_ERROR_TOO_MANY_OPERATIONS;
          goto done_with_error;
        }
        call->requested_final_op = true;
        call->buffered_metadata[1] =
            op->data.recv_status_on_client.trailing_metadata;
        call->final_op.client.status = op->data.recv_status_on_client.status;
        call->final_op.client.status_details =
            op->data.recv_status_on_client.status_details;
        stream_op->recv_trailing_metadata = true;
        stream_op->collect_stats = true;
        stream_op_payload->recv_trailing_metadata.recv_trailing_metadata =
            &call->metadata_batch[1 /* is_receiving */][1 /* is_trailing */];
        stream_op_payload->collect_stats.collect_stats =
            &call->final_info.stats.transport_stream_stats;
        break;
      }
      case GRPC_OP_RECV_CLOSE_ON_SERVER: {
        /* Flag validation: currently allow no flags */
        if (op->flags != 0) {
          error = GRPC_CALL_ERROR_INVALID_FLAGS;
          goto done_with_error;
        }
        if (call->is_client) {
          error = GRPC_CALL_ERROR_NOT_ON_CLIENT;
          goto done_with_error;
        }
        if (call->requested_final_op) {
          error = GRPC_CALL_ERROR_TOO_MANY_OPERATIONS;
          goto done_with_error;
        }
        call->requested_final_op = true;
        call->final_op.server.cancelled =
            op->data.recv_close_on_server.cancelled;
        stream_op->recv_trailing_metadata = true;
        stream_op->collect_stats = true;
        stream_op_payload->recv_trailing_metadata.recv_trailing_metadata =
            &call->metadata_batch[1 /* is_receiving */][1 /* is_trailing */];
        stream_op_payload->collect_stats.collect_stats =
            &call->final_info.stats.transport_stream_stats;
        break;
      }
    }
  }

  GRPC_CALL_INTERNAL_REF(call, "completion");
  if (!is_notify_tag_closure) {
    GPR_ASSERT(grpc_cq_begin_op(call->cq, notify_tag));
  }
  gpr_ref_init(&bctl->steps_to_complete, num_completion_callbacks_needed);

  GRPC_CLOSURE_INIT(&bctl->finish_batch, finish_batch, bctl,
                    grpc_schedule_on_exec_ctx);
  stream_op->on_complete = &bctl->finish_batch;
  gpr_atm_rel_store(&call->any_ops_sent_atm, 1);

  execute_batch(exec_ctx, call, stream_op, &bctl->start_batch);

done:
  GPR_TIMER_END("grpc_call_start_batch", 0);
  return error;

done_with_error:
  /* reverse any mutations that occured */
  if (stream_op->send_initial_metadata) {
    call->sent_initial_metadata = false;
    grpc_metadata_batch_clear(exec_ctx, &call->metadata_batch[0][0]);
  }
  if (stream_op->send_message) {
    call->sending_message = false;
    grpc_byte_stream_destroy(exec_ctx, &call->sending_stream.base);
  }
  if (stream_op->send_trailing_metadata) {
    call->sent_final_op = false;
    grpc_metadata_batch_clear(exec_ctx, &call->metadata_batch[0][1]);
  }
  if (stream_op->recv_initial_metadata) {
    call->received_initial_metadata = false;
  }
  if (stream_op->recv_message) {
    call->receiving_message = false;
  }
  if (stream_op->recv_trailing_metadata) {
    call->requested_final_op = false;
  }
  goto done;
}

grpc_call_error grpc_call_start_batch(grpc_call *call, const grpc_op *ops,
                                      size_t nops, void *tag, void *reserved) {
  grpc_exec_ctx exec_ctx = GRPC_EXEC_CTX_INIT;
  grpc_call_error err;

  GRPC_API_TRACE(
      "grpc_call_start_batch(call=%p, ops=%p, nops=%lu, tag=%p, "
      "reserved=%p)",
      5, (call, ops, (unsigned long)nops, tag, reserved));

  if (reserved != NULL) {
    err = GRPC_CALL_ERROR;
  } else {
    err = call_start_batch(&exec_ctx, call, ops, nops, tag, 0);
  }

  grpc_exec_ctx_finish(&exec_ctx);
  return err;
}

grpc_call_error grpc_call_start_batch_and_execute(grpc_exec_ctx *exec_ctx,
                                                  grpc_call *call,
                                                  const grpc_op *ops,
                                                  size_t nops,
                                                  grpc_closure *closure) {
  return call_start_batch(exec_ctx, call, ops, nops, closure, 1);
}

void grpc_call_context_set(grpc_call *call, grpc_context_index elem,
                           void *value, void (*destroy)(void *value)) {
  if (call->context[elem].destroy) {
    call->context[elem].destroy(call->context[elem].value);
  }
  call->context[elem].value = value;
  call->context[elem].destroy = destroy;
}

void *grpc_call_context_get(grpc_call *call, grpc_context_index elem) {
  return call->context[elem].value;
}

uint8_t grpc_call_is_client(grpc_call *call) { return call->is_client; }

grpc_compression_algorithm grpc_call_compression_for_level(
    grpc_call *call, grpc_compression_level level) {
  grpc_compression_algorithm algo =
      compression_algorithm_for_level_locked(call, level);
  return algo;
}

const char *grpc_call_error_to_string(grpc_call_error error) {
  switch (error) {
    case GRPC_CALL_ERROR:
      return "GRPC_CALL_ERROR";
    case GRPC_CALL_ERROR_ALREADY_ACCEPTED:
      return "GRPC_CALL_ERROR_ALREADY_ACCEPTED";
    case GRPC_CALL_ERROR_ALREADY_FINISHED:
      return "GRPC_CALL_ERROR_ALREADY_FINISHED";
    case GRPC_CALL_ERROR_ALREADY_INVOKED:
      return "GRPC_CALL_ERROR_ALREADY_INVOKED";
    case GRPC_CALL_ERROR_BATCH_TOO_BIG:
      return "GRPC_CALL_ERROR_BATCH_TOO_BIG";
    case GRPC_CALL_ERROR_INVALID_FLAGS:
      return "GRPC_CALL_ERROR_INVALID_FLAGS";
    case GRPC_CALL_ERROR_INVALID_MESSAGE:
      return "GRPC_CALL_ERROR_INVALID_MESSAGE";
    case GRPC_CALL_ERROR_INVALID_METADATA:
      return "GRPC_CALL_ERROR_INVALID_METADATA";
    case GRPC_CALL_ERROR_NOT_INVOKED:
      return "GRPC_CALL_ERROR_NOT_INVOKED";
    case GRPC_CALL_ERROR_NOT_ON_CLIENT:
      return "GRPC_CALL_ERROR_NOT_ON_CLIENT";
    case GRPC_CALL_ERROR_NOT_ON_SERVER:
      return "GRPC_CALL_ERROR_NOT_ON_SERVER";
    case GRPC_CALL_ERROR_NOT_SERVER_COMPLETION_QUEUE:
      return "GRPC_CALL_ERROR_NOT_SERVER_COMPLETION_QUEUE";
    case GRPC_CALL_ERROR_PAYLOAD_TYPE_MISMATCH:
      return "GRPC_CALL_ERROR_PAYLOAD_TYPE_MISMATCH";
    case GRPC_CALL_ERROR_TOO_MANY_OPERATIONS:
      return "GRPC_CALL_ERROR_TOO_MANY_OPERATIONS";
    case GRPC_CALL_ERROR_COMPLETION_QUEUE_SHUTDOWN:
      return "GRPC_CALL_ERROR_COMPLETION_QUEUE_SHUTDOWN";
    case GRPC_CALL_OK:
      return "GRPC_CALL_OK";
  }
  GPR_UNREACHABLE_CODE(return "GRPC_CALL_ERROR_UNKNOW");
}<|MERGE_RESOLUTION|>--- conflicted
+++ resolved
@@ -1458,7 +1458,6 @@
           GRPC_STREAM_COMPRESS_NONE &&
       call->incoming_message_compression_algorithm != GRPC_MESSAGE_COMPRESS_NONE) {
     char *error_msg = NULL;
-<<<<<<< HEAD
     gpr_asprintf(&error_msg,
                  "Incoming stream has both stream compression (%d) and message "
                  "compression (%d).",
@@ -1482,47 +1481,6 @@
                        GRPC_STATUS_INTERNAL, error_msg);
     gpr_free(error_msg);
   } else {
-=======
-    const grpc_compression_options compression_options =
-        grpc_channel_compression_options(call->channel);
-    if (algo >= GRPC_STREAM_COMPRESS_ALGORITHMS_COUNT) {
-      gpr_asprintf(&error_msg,
-                   "Invalid stream compression algorithm value '%d'.", algo);
-      gpr_log(GPR_ERROR, "%s", error_msg);
-      cancel_with_status(exec_ctx, call, STATUS_FROM_SURFACE,
-                         GRPC_STATUS_UNIMPLEMENTED, error_msg);
-    } else if (grpc_compression_options_is_stream_compression_algorithm_enabled(
-                   &compression_options, algo) == 0) {
-      /* check if algorithm is supported by current channel config */
-      const char *algo_name = NULL;
-      grpc_stream_compression_algorithm_name(algo, &algo_name);
-      gpr_asprintf(&error_msg, "Stream compression algorithm '%s' is disabled.",
-                   algo_name);
-      gpr_log(GPR_ERROR, "%s", error_msg);
-      cancel_with_status(exec_ctx, call, STATUS_FROM_SURFACE,
-                         GRPC_STATUS_UNIMPLEMENTED, error_msg);
-    }
-    gpr_free(error_msg);
-
-    GPR_ASSERT(call->stream_encodings_accepted_by_peer != 0);
-    if (!GPR_BITGET(call->stream_encodings_accepted_by_peer,
-                    call->incoming_stream_compression_algorithm)) {
-      if (GRPC_TRACER_ON(grpc_compression_trace)) {
-        const char *algo_name = NULL;
-        grpc_stream_compression_algorithm_name(
-            call->incoming_stream_compression_algorithm, &algo_name);
-        gpr_log(
-            GPR_ERROR,
-            "Stream compression algorithm (content-encoding = '%s') not "
-            "present in the bitset of accepted encodings (accept-encodings: "
-            "'0x%x')",
-            algo_name, call->stream_encodings_accepted_by_peer);
-      }
-    }
-  } else if (call->incoming_compression_algorithm != GRPC_COMPRESS_NONE) {
-    const grpc_compression_algorithm algo =
-        call->incoming_compression_algorithm;
->>>>>>> 008a173a
     char *error_msg = NULL;
     const grpc_compression_options compression_options =
         grpc_channel_compression_options(call->channel);
@@ -1535,13 +1493,8 @@
     } else if (grpc_compression_options_is_algorithm_enabled(
                    &compression_options, compression_algorithm) == 0) {
       /* check if algorithm is supported by current channel config */
-<<<<<<< HEAD
-      char *algo_name = NULL;
+      const char *algo_name = NULL;
       grpc_compression_algorithm_name(compression_algorithm, &algo_name);
-=======
-      const char *algo_name = NULL;
-      grpc_compression_algorithm_name(algo, &algo_name);
->>>>>>> 008a173a
       gpr_asprintf(&error_msg, "Compression algorithm '%s' is disabled.",
                    algo_name);
       gpr_log(GPR_ERROR, "%s", error_msg);
@@ -1553,14 +1506,8 @@
     GPR_ASSERT(call->encodings_accepted_by_peer != 0);
     if (!GPR_BITGET(call->encodings_accepted_by_peer, compression_algorithm)) {
       if (GRPC_TRACER_ON(grpc_compression_trace)) {
-<<<<<<< HEAD
-        char *algo_name = NULL;
+        const char *algo_name = NULL;
         grpc_compression_algorithm_name(compression_algorithm, &algo_name);
-=======
-        const char *algo_name = NULL;
-        grpc_compression_algorithm_name(call->incoming_compression_algorithm,
-                                        &algo_name);
->>>>>>> 008a173a
         gpr_log(GPR_ERROR,
                 "Compression algorithm ('%s') not present in the bitset of "
                 "accepted encodings ('0x%x')",
