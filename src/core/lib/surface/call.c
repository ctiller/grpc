--- conflicted
+++ resolved
@@ -299,7 +299,8 @@
 static void process_incremental_data_after_md(grpc_exec_ctx *exec_ctx,
                                               batch_control *bctl);
 static void post_batch_completion(grpc_exec_ctx *exec_ctx, batch_control *bctl);
-static void add_batch_error(batch_control *bctl, grpc_error *error);
+static void add_batch_error(grpc_exec_ctx *exec_ctx, batch_control *bctl,
+                            grpc_error *error);
 
 /*******************************************************************************
  * OVERALL CALL CONSTRUCTION/DESTRUCTION
@@ -459,28 +460,6 @@
   GRPC_CALL_STACK_UNREF(exec_ctx, CALL_STACK_FROM_CALL(c), REF_REASON);
 }
 
-<<<<<<< HEAD
-=======
-static void get_final_status(grpc_call *call,
-                             void (*set_value)(grpc_status_code code,
-                                               void *user_data),
-                             void *set_value_user_data) {
-  int i;
-  for (i = 0; i < STATUS_SOURCE_COUNT; i++) {
-    if (call->status[i].is_code_set) {
-      set_value(call->status[i].code, set_value_user_data);
-      return;
-    }
-  }
-  if (call->is_client) {
-    set_value(GRPC_STATUS_UNKNOWN, set_value_user_data);
-  } else {
-    set_value(GRPC_STATUS_OK, set_value_user_data);
-  }
-}
-
-static void set_status_value_directly(grpc_status_code status, void *dest);
->>>>>>> 9e90d22a
 static void destroy_call(grpc_exec_ctx *exec_ctx, void *call,
                          grpc_error *error) {
   size_t i;
@@ -616,11 +595,13 @@
   return r;
 }
 
+typedef enum { TC_CANCEL, TC_CLOSE } termination_closure_type;
+
 typedef struct termination_closure {
   grpc_closure closure;
   grpc_call *call;
   grpc_error *error;
-  enum { TC_CANCEL, TC_CLOSE } type;
+  termination_closure_type type;
   grpc_transport_stream_op op;
 } termination_closure;
 
@@ -675,36 +656,43 @@
   return GRPC_CALL_OK;
 }
 
+static grpc_call_error terminate_with_error(grpc_exec_ctx *exec_ctx,
+                                            grpc_call *c,
+                                            termination_closure_type tc_type,
+                                            grpc_error *error) {
+  termination_closure *tc = gpr_malloc(sizeof(*tc));
+  memset(tc, 0, sizeof(*tc));
+  tc->type = tc_type;
+  tc->call = c;
+  tc->error = error;
+  return terminate_with_status(exec_ctx, tc);
+}
+
+static void cancel_with_error(grpc_exec_ctx *exec_ctx, grpc_call *c,
+                              grpc_error *error) {
+  terminate_with_error(exec_ctx, c, TC_CANCEL, error);
+}
+
+static grpc_error *error_from_status(grpc_status_code status,
+                                     const char *description) {
+  return grpc_error_set_int(
+      grpc_error_set_str(GRPC_ERROR_CREATE(description),
+                         GRPC_ERROR_STR_GRPC_MESSAGE, description),
+      GRPC_ERROR_INT_GRPC_STATUS, status);
+}
+
 static grpc_call_error cancel_with_status(grpc_exec_ctx *exec_ctx, grpc_call *c,
                                           grpc_status_code status,
                                           const char *description) {
-  GPR_ASSERT(status != GRPC_STATUS_OK);
-  termination_closure *tc = gpr_malloc(sizeof(*tc));
-  memset(tc, 0, sizeof(termination_closure));
-  tc->type = TC_CANCEL;
-  tc->call = c;
-  tc->error = grpc_error_set_int(
-      grpc_error_set_str(GRPC_ERROR_CREATE(description),
-                         GRPC_ERROR_STR_GRPC_MESSAGE, description),
-      GRPC_ERROR_INT_GRPC_STATUS, status);
-
-  return terminate_with_status(exec_ctx, tc);
+  return terminate_with_error(exec_ctx, c, TC_CANCEL,
+                              error_from_status(status, description));
 }
 
 static grpc_call_error close_with_status(grpc_exec_ctx *exec_ctx, grpc_call *c,
                                          grpc_status_code status,
                                          const char *description) {
-  GPR_ASSERT(status != GRPC_STATUS_OK);
-  termination_closure *tc = gpr_malloc(sizeof(*tc));
-  memset(tc, 0, sizeof(termination_closure));
-  tc->type = TC_CLOSE;
-  tc->call = c;
-  tc->error = grpc_error_set_int(
-      grpc_error_set_str(GRPC_ERROR_CREATE(description),
-                         GRPC_ERROR_STR_GRPC_MESSAGE, description),
-      GRPC_ERROR_INT_GRPC_STATUS, status);
-
-  return terminate_with_status(exec_ctx, tc);
+  return terminate_with_error(exec_ctx, c, TC_CLOSE,
+                              error_from_status(status, description));
 }
 
 /*******************************************************************************
@@ -717,7 +705,7 @@
                              void *set_value_user_data) {
   int i;
   for (i = 0; i < STATUS_SOURCE_COUNT; i++) {
-    if (call->status[i].is_set) {
+    if (call->status[i].is_code_set) {
       set_value(call->status[i].code, set_value_user_data);
       return;
     }
@@ -757,21 +745,12 @@
                      grpc_slice_from_copied_string(msg));
 }
 
-static void get_final_details(grpc_call *call, char **out_details,
-                              size_t *out_details_capacity) {
+static void get_final_details(grpc_call *call, grpc_slice *out_details) {
   int i;
   for (i = 0; i < STATUS_SOURCE_COUNT; i++) {
-    if (call->status[i].is_set) {
-      if (call->status[i].details) {
-        grpc_slice details = call->status[i].details->slice;
-        size_t len = GRPC_SLICE_LENGTH(details);
-        if (len + 1 > *out_details_capacity) {
-          *out_details_capacity =
-              GPR_MAX(len + 1, *out_details_capacity * 3 / 2);
-          *out_details = gpr_realloc(*out_details, *out_details_capacity);
-        }
-        memcpy(*out_details, GRPC_SLICE_START_PTR(details), len);
-        (*out_details)[len] = 0;
+    if (call->status[i].is_code_set) {
+      if (call->status[i].is_details_set) {
+        *out_details = grpc_slice_ref(call->status[i].details);
       } else {
         goto no_details;
       }
@@ -780,11 +759,7 @@
   }
 
 no_details:
-  if (0 == *out_details_capacity) {
-    *out_details_capacity = 8;
-    *out_details = gpr_malloc(*out_details_capacity);
-  }
-  **out_details = 0;
+  *out_details = grpc_empty_slice();
 }
 
 /*******************************************************************************
@@ -876,7 +851,6 @@
   return encodings_accepted_by_peer;
 }
 
-<<<<<<< HEAD
 grpc_compression_algorithm grpc_call_compression_for_level(
     grpc_call *call, grpc_compression_level level) {
   gpr_mu_lock(&call->mu);
@@ -884,23 +858,6 @@
       compression_algorithm_for_level_locked(call, level);
   gpr_mu_unlock(&call->mu);
   return algo;
-=======
-static void get_final_details(grpc_call *call, grpc_slice *out_details) {
-  int i;
-  for (i = 0; i < STATUS_SOURCE_COUNT; i++) {
-    if (call->status[i].is_code_set) {
-      if (call->status[i].is_details_set) {
-        *out_details = grpc_slice_ref(call->status[i].details);
-      } else {
-        goto no_details;
-      }
-      return;
-    }
-  }
-
-no_details:
-  *out_details = grpc_empty_slice();
->>>>>>> 9e90d22a
 }
 
 /*******************************************************************************
@@ -977,198 +934,6 @@
   return 1;
 }
 
-<<<<<<< HEAD
-=======
-void grpc_call_destroy(grpc_call *c) {
-  int cancel;
-  grpc_call *parent = c->parent;
-  grpc_exec_ctx exec_ctx = GRPC_EXEC_CTX_INIT;
-
-  GPR_TIMER_BEGIN("grpc_call_destroy", 0);
-  GRPC_API_TRACE("grpc_call_destroy(c=%p)", 1, (c));
-
-  if (parent) {
-    gpr_mu_lock(&parent->mu);
-    if (c == parent->first_child) {
-      parent->first_child = c->sibling_next;
-      if (c == parent->first_child) {
-        parent->first_child = NULL;
-      }
-      c->sibling_prev->sibling_next = c->sibling_next;
-      c->sibling_next->sibling_prev = c->sibling_prev;
-    }
-    gpr_mu_unlock(&parent->mu);
-    GRPC_CALL_INTERNAL_UNREF(&exec_ctx, parent, "child");
-  }
-
-  gpr_mu_lock(&c->mu);
-  GPR_ASSERT(!c->destroy_called);
-  c->destroy_called = 1;
-  cancel = !c->received_final_op;
-  gpr_mu_unlock(&c->mu);
-  if (cancel) grpc_call_cancel(c, NULL);
-  GRPC_CALL_INTERNAL_UNREF(&exec_ctx, c, "destroy");
-  grpc_exec_ctx_finish(&exec_ctx);
-  GPR_TIMER_END("grpc_call_destroy", 0);
-}
-
-grpc_call_error grpc_call_cancel(grpc_call *call, void *reserved) {
-  GRPC_API_TRACE("grpc_call_cancel(call=%p, reserved=%p)", 2, (call, reserved));
-  GPR_ASSERT(!reserved);
-  return grpc_call_cancel_with_status(call, GRPC_STATUS_CANCELLED, "Cancelled",
-                                      NULL);
-}
-
-grpc_call_error grpc_call_cancel_with_status(grpc_call *c,
-                                             grpc_status_code status,
-                                             const char *description,
-                                             void *reserved) {
-  grpc_call_error r;
-  grpc_exec_ctx exec_ctx = GRPC_EXEC_CTX_INIT;
-  GRPC_API_TRACE(
-      "grpc_call_cancel_with_status("
-      "c=%p, status=%d, description=%s, reserved=%p)",
-      4, (c, (int)status, description, reserved));
-  GPR_ASSERT(reserved == NULL);
-  gpr_mu_lock(&c->mu);
-  r = cancel_with_status(&exec_ctx, c, status, description);
-  gpr_mu_unlock(&c->mu);
-  grpc_exec_ctx_finish(&exec_ctx);
-  return r;
-}
-
-typedef enum { TC_CANCEL, TC_CLOSE } termination_closure_type;
-
-typedef struct termination_closure {
-  grpc_closure closure;
-  grpc_call *call;
-  grpc_error *error;
-  termination_closure_type type;
-  grpc_transport_stream_op op;
-} termination_closure;
-
-static void done_termination(grpc_exec_ctx *exec_ctx, void *tcp,
-                             grpc_error *error) {
-  termination_closure *tc = tcp;
-  switch (tc->type) {
-    case TC_CANCEL:
-      GRPC_CALL_INTERNAL_UNREF(exec_ctx, tc->call, "cancel");
-      break;
-    case TC_CLOSE:
-      GRPC_CALL_INTERNAL_UNREF(exec_ctx, tc->call, "close");
-      break;
-  }
-  GRPC_ERROR_UNREF(tc->error);
-  gpr_free(tc);
-}
-
-static void send_cancel(grpc_exec_ctx *exec_ctx, void *tcp, grpc_error *error) {
-  termination_closure *tc = tcp;
-  memset(&tc->op, 0, sizeof(tc->op));
-  tc->op.cancel_error = tc->error;
-  /* reuse closure to catch completion */
-  grpc_closure_init(&tc->closure, done_termination, tc);
-  tc->op.on_complete = &tc->closure;
-  execute_op(exec_ctx, tc->call, &tc->op);
-}
-
-static void send_close(grpc_exec_ctx *exec_ctx, void *tcp, grpc_error *error) {
-  termination_closure *tc = tcp;
-  memset(&tc->op, 0, sizeof(tc->op));
-  tc->op.close_error = tc->error;
-  /* reuse closure to catch completion */
-  grpc_closure_init(&tc->closure, done_termination, tc);
-  tc->op.on_complete = &tc->closure;
-  execute_op(exec_ctx, tc->call, &tc->op);
-}
-
-static grpc_call_error terminate_with_status(grpc_exec_ctx *exec_ctx,
-                                             termination_closure *tc) {
-  set_status_from_error(exec_ctx, tc->call, STATUS_FROM_API_OVERRIDE,
-                        tc->error);
-
-  if (tc->type == TC_CANCEL) {
-    grpc_closure_init(&tc->closure, send_cancel, tc);
-    GRPC_CALL_INTERNAL_REF(tc->call, "cancel");
-  } else if (tc->type == TC_CLOSE) {
-    grpc_closure_init(&tc->closure, send_close, tc);
-    GRPC_CALL_INTERNAL_REF(tc->call, "close");
-  }
-  grpc_exec_ctx_sched(exec_ctx, &tc->closure, GRPC_ERROR_NONE, NULL);
-  return GRPC_CALL_OK;
-}
-
-static grpc_call_error terminate_with_error(grpc_exec_ctx *exec_ctx,
-                                            grpc_call *c,
-                                            termination_closure_type tc_type,
-                                            grpc_error *error) {
-  termination_closure *tc = gpr_malloc(sizeof(*tc));
-  memset(tc, 0, sizeof(*tc));
-  tc->type = tc_type;
-  tc->call = c;
-  tc->error = error;
-  return terminate_with_status(exec_ctx, tc);
-}
-
-static void cancel_with_error(grpc_exec_ctx *exec_ctx, grpc_call *c,
-                              grpc_error *error) {
-  terminate_with_error(exec_ctx, c, TC_CANCEL, error);
-}
-
-static grpc_error *error_from_status(grpc_status_code status,
-                                     const char *description) {
-  return grpc_error_set_int(
-      grpc_error_set_str(GRPC_ERROR_CREATE(description),
-                         GRPC_ERROR_STR_GRPC_MESSAGE, description),
-      GRPC_ERROR_INT_GRPC_STATUS, status);
-}
-
-static grpc_call_error cancel_with_status(grpc_exec_ctx *exec_ctx, grpc_call *c,
-                                          grpc_status_code status,
-                                          const char *description) {
-  return terminate_with_error(exec_ctx, c, TC_CANCEL,
-                              error_from_status(status, description));
-}
-
-static grpc_call_error close_with_status(grpc_exec_ctx *exec_ctx, grpc_call *c,
-                                         grpc_status_code status,
-                                         const char *description) {
-  return terminate_with_error(exec_ctx, c, TC_CLOSE,
-                              error_from_status(status, description));
-}
-
-static void execute_op(grpc_exec_ctx *exec_ctx, grpc_call *call,
-                       grpc_transport_stream_op *op) {
-  grpc_call_element *elem;
-
-  GPR_TIMER_BEGIN("execute_op", 0);
-  elem = CALL_ELEM_FROM_CALL(call, 0);
-  op->context = call->context;
-  elem->filter->start_transport_stream_op(exec_ctx, elem, op);
-  GPR_TIMER_END("execute_op", 0);
-}
-
-char *grpc_call_get_peer(grpc_call *call) {
-  grpc_call_element *elem = CALL_ELEM_FROM_CALL(call, 0);
-  grpc_exec_ctx exec_ctx = GRPC_EXEC_CTX_INIT;
-  char *result;
-  GRPC_API_TRACE("grpc_call_get_peer(%p)", 1, (call));
-  result = elem->filter->get_peer(&exec_ctx, elem);
-  if (result == NULL) {
-    result = grpc_channel_get_target(call->channel);
-  }
-  if (result == NULL) {
-    result = gpr_strdup("unknown");
-  }
-  grpc_exec_ctx_finish(&exec_ctx);
-  return result;
-}
-
-grpc_call *grpc_call_from_top_element(grpc_call_element *elem) {
-  return CALL_FROM_TOP_ELEM(elem);
-}
-
->>>>>>> 9e90d22a
 /* we offset status by a small amount when storing it into transport metadata
    as metadata cannot store a 0 value (which is used as OK for grpc_status_codes
    */
@@ -1274,16 +1039,11 @@
   publish_app_metadata(call, b, false);
 }
 
-<<<<<<< HEAD
-static grpc_mdelem *recv_trailing_filter(grpc_exec_ctx *exec_ctx, void *callp,
-                                         grpc_mdelem *elem) {
-  grpc_call *call = callp;
-  elem = recv_common_filter(exec_ctx, call, elem);
-  if (elem == NULL) {
-    return NULL;
-  } else {
-    return publish_app_metadata(call, elem, 1);
-  }
+static void recv_trailing_filter(grpc_exec_ctx *exec_ctx, void *args,
+                                 grpc_metadata_batch *b) {
+  grpc_call *call = args;
+  recv_common_filter(exec_ctx, call, b);
+  publish_app_metadata(call, b, true);
 }
 
 grpc_call_stack *grpc_call_get_call_stack(grpc_call *call) {
@@ -1481,8 +1241,10 @@
 
 static void continue_incremental_recv_iovec(grpc_exec_ctx *exec_ctx,
                                             grpc_call *call) {
-  static grpc_slice_refcount recv_refcount = {noop_stream_ref,
-                                              noop_stream_unref};
+  static const grpc_slice_refcount_vtable recv_vtable = {
+      noop_stream_ref, noop_stream_unref, grpc_slice_default_eq_impl,
+      grpc_slice_default_hash_impl};
+  static grpc_slice_refcount recv_refcount = {&recv_vtable, &recv_refcount};
 
   grpc_slice *slice = &call->receiving.incremental.next_slice;
 
@@ -1545,7 +1307,7 @@
   grpc_call *call = bctl->call;
   if (call->receiving_stream == NULL) {
     call->recv_mode = SENDRECV_IDLE;
-    add_batch_error(bctl, GRPC_ERROR_END_OF_STREAM);
+    add_batch_error(exec_ctx, bctl, GRPC_ERROR_END_OF_STREAM);
   } else {
     call->test_only_last_message_flags = call->receiving_stream->flags;
     *call->receiving.incremental.length_target =
@@ -1652,13 +1414,6 @@
   call->sending.incremental.on_next = on_complete;
   gpr_mu_unlock(&call->mu);
   return false;
-=======
-static void recv_trailing_filter(grpc_exec_ctx *exec_ctx, void *args,
-                                 grpc_metadata_batch *b) {
-  grpc_call *call = args;
-  recv_common_filter(exec_ctx, call, b);
-  publish_app_metadata(call, b, true);
->>>>>>> 9e90d22a
 }
 
 static void incwr_bs_destroy(grpc_exec_ctx *exec_ctx,
@@ -1673,6 +1428,10 @@
       "tag=%p)",
       4,
       (call, buffer, buffer ? (int)grpc_byte_buffer_length(buffer) : -1, tag));
+
+  static const grpc_slice_refcount_vtable iovec_slice_vtable = {
+      iovec_slice_ref, iovec_slice_unref, grpc_slice_default_eq_impl,
+      grpc_slice_default_hash_impl};
 
   grpc_exec_ctx exec_ctx = GRPC_EXEC_CTX_INIT;
   gpr_mu_lock(&call->mu);
@@ -1703,10 +1462,8 @@
       break;
     case GRPC_BB_IOVEC:
       call->sending.incremental.buffer_progress.iovec.elem_index = 0;
-      call->sending.incremental.buffer_progress.iovec.slice_refcount.ref =
-          iovec_slice_ref;
-      call->sending.incremental.buffer_progress.iovec.slice_refcount.unref =
-          iovec_slice_unref;
+      call->sending.incremental.buffer_progress.iovec.slice_refcount.vtable =
+          &iovec_slice_vtable;
       break;
   }
   if (call->sending.incremental.on_next != NULL) {
@@ -1815,7 +1572,7 @@
   if (bctl->recv_final_op) {
     grpc_metadata_batch *md =
         &call->metadata_batch[1 /* is_receiving */][1 /* is_trailing */];
-    grpc_metadata_batch_filter(exec_ctx, md, recv_trailing_filter, call);
+    recv_trailing_filter(exec_ctx, call, md);
 
     call->received_final_op = true;
     /* propagate cancellation to any interested children */
@@ -1835,8 +1592,7 @@
     if (call->is_client) {
       get_final_status(call, set_status_value_directly,
                        call->final_op.client.status);
-      get_final_details(call, call->final_op.client.status_details,
-                        call->final_op.client.status_details_capacity);
+      get_final_details(call, call->final_op.client.status_details);
     } else {
       get_final_status(call, set_cancelled_value,
                        call->final_op.server.cancelled);
@@ -1916,16 +1672,9 @@
 static void add_batch_error(grpc_exec_ctx *exec_ctx, batch_control *bctl,
                             grpc_error *error) {
   if (error == GRPC_ERROR_NONE) return;
-<<<<<<< HEAD
+  cancel_with_error(exec_ctx, bctl->call, GRPC_ERROR_REF(error));
   int idx = (int)gpr_atm_no_barrier_fetch_add(&bctl->num_errors, 1);
   bctl->errors[idx] = error;
-=======
-  cancel_with_error(exec_ctx, bctl->call, GRPC_ERROR_REF(error));
-  if (bctl->error == GRPC_ERROR_NONE) {
-    bctl->error = GRPC_ERROR_CREATE("Call batch operation failed");
-  }
-  bctl->error = grpc_error_add_child(bctl->error, error);
->>>>>>> 9e90d22a
 }
 
 static void receiving_initial_metadata_ready(grpc_exec_ctx *exec_ctx,
@@ -1972,77 +1721,9 @@
 static void finish_batch(grpc_exec_ctx *exec_ctx, void *bctlp,
                          grpc_error *error) {
   batch_control *bctl = bctlp;
-<<<<<<< HEAD
-
-  add_batch_error(bctl, GRPC_ERROR_REF(error));
-
-=======
-  grpc_call *call = bctl->call;
-  grpc_call *child_call;
-  grpc_call *next_child_call;
-
-  GRPC_ERROR_REF(error);
-
-  gpr_mu_lock(&call->mu);
-
-  // If the error has an associated status code, set the call's status.
-  intptr_t status;
-  if (error != GRPC_ERROR_NONE &&
-      grpc_error_get_int(error, GRPC_ERROR_INT_GRPC_STATUS, &status)) {
-    set_status_from_error(exec_ctx, call, STATUS_FROM_CORE, error);
-  }
-
-  if (bctl->send_initial_metadata) {
-    if (error != GRPC_ERROR_NONE) {
-      set_status_from_error(exec_ctx, call, STATUS_FROM_CORE, error);
-    }
-    grpc_metadata_batch_destroy(
-        exec_ctx,
-        &call->metadata_batch[0 /* is_receiving */][0 /* is_trailing */]);
-  }
-  if (bctl->send_message) {
-    call->sending_message = 0;
-  }
-  if (bctl->send_final_op) {
-    grpc_metadata_batch_destroy(
-        exec_ctx,
-        &call->metadata_batch[0 /* is_receiving */][1 /* is_trailing */]);
-  }
-  if (bctl->recv_final_op) {
-    grpc_metadata_batch *md =
-        &call->metadata_batch[1 /* is_receiving */][1 /* is_trailing */];
-    recv_trailing_filter(exec_ctx, call, md);
-
-    call->received_final_op = true;
-    /* propagate cancellation to any interested children */
-    child_call = call->first_child;
-    if (child_call != NULL) {
-      do {
-        next_child_call = child_call->sibling_next;
-        if (child_call->cancellation_is_inherited) {
-          GRPC_CALL_INTERNAL_REF(child_call, "propagate_cancel");
-          grpc_call_cancel(child_call, NULL);
-          GRPC_CALL_INTERNAL_UNREF(exec_ctx, child_call, "propagate_cancel");
-        }
-        child_call = next_child_call;
-      } while (child_call != call->first_child);
-    }
-
-    if (call->is_client) {
-      get_final_status(call, set_status_value_directly,
-                       call->final_op.client.status);
-      get_final_details(call, call->final_op.client.status_details);
-    } else {
-      get_final_status(call, set_cancelled_value,
-                       call->final_op.server.cancelled);
-    }
-
-    GRPC_ERROR_UNREF(error);
-    error = GRPC_ERROR_NONE;
-  }
+
   add_batch_error(exec_ctx, bctl, GRPC_ERROR_REF(error));
-  gpr_mu_unlock(&call->mu);
->>>>>>> 9e90d22a
+
   if (gpr_unref(&bctl->steps_to_complete)) {
     post_batch_completion(exec_ctx, bctl);
   }
@@ -2127,14 +1808,7 @@
           const grpc_compression_algorithm calgo =
               compression_algorithm_for_level_locked(
                   call, effective_compression_level);
-<<<<<<< HEAD
-          char *calgo_name = NULL;
-          grpc_compression_algorithm_name(calgo, &calgo_name);
-          // the following will be picked up by the compress filter and used
-          // as
-=======
           // the following will be picked up by the compress filter and used as
->>>>>>> 9e90d22a
           // the call's compression algorithm.
           compression_md.key = GRPC_MDSTR_GRPC_INTERNAL_ENCODING_REQUEST;
           compression_md.value = grpc_compression_algorithm_slice(calgo);
