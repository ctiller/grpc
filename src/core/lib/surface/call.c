--- conflicted
+++ resolved
@@ -158,10 +158,7 @@
   bool sent_final_op;
   bool received_initial_metadata;
   bool requested_final_op;
-<<<<<<< HEAD
   recv_state recv_state;
-=======
->>>>>>> 75b69087
   gpr_atm any_ops_sent_atm;
   gpr_atm received_final_op_atm;
 
@@ -447,15 +444,9 @@
 static void release_call(grpc_exec_ctx *exec_ctx, void *call,
                          grpc_error *error) {
   grpc_call *c = call;
-<<<<<<< HEAD
-  grpc_channel_update_call_size_estimate(c->channel,
-                                         gpr_arena_destroy(c->arena));
-  GRPC_CHANNEL_INTERNAL_UNREF(exec_ctx, c->channel, "call");
-=======
   grpc_channel *channel = c->channel;
   grpc_channel_update_call_size_estimate(channel, gpr_arena_destroy(c->arena));
   GRPC_CHANNEL_INTERNAL_UNREF(exec_ctx, channel, "call");
->>>>>>> 75b69087
 }
 
 static void set_status_value_directly(grpc_status_code status, void *dest);
@@ -517,11 +508,8 @@
         parent->first_child = NULL;
       }
     }
-<<<<<<< HEAD
-=======
     c->sibling_prev->sibling_next = c->sibling_next;
     c->sibling_next->sibling_prev = c->sibling_prev;
->>>>>>> 75b69087
     gpr_mu_unlock(&parent->child_list_mu);
     GRPC_CALL_INTERNAL_UNREF(&exec_ctx, parent, "child");
   }
