//
//
// Copyright 2015 gRPC authors.
//
// Licensed under the Apache License, Version 2.0 (the "License");
// you may not use this file except in compliance with the License.
// You may obtain a copy of the License at
//
//     http://www.apache.org/licenses/LICENSE-2.0
//
// Unless required by applicable law or agreed to in writing, software
// distributed under the License is distributed on an "AS IS" BASIS,
// WITHOUT WARRANTIES OR CONDITIONS OF ANY KIND, either express or implied.
// See the License for the specific language governing permissions and
// limitations under the License.
//
//

#include "src/core/lib/surface/call.h"

#include <inttypes.h>
#include <limits.h>
#include <stdlib.h>
#include <string.h>

#include <algorithm>
#include <atomic>
#include <memory>
#include <new>
#include <string>
#include <type_traits>
#include <utility>
#include <vector>

#include "absl/base/thread_annotations.h"
#include "absl/status/status.h"
#include "absl/strings/str_cat.h"
#include "absl/strings/str_format.h"
#include "absl/strings/str_join.h"
#include "absl/strings/string_view.h"

#include <grpc/byte_buffer.h>
#include <grpc/compression.h>
#include <grpc/event_engine/event_engine.h>
#include <grpc/grpc.h>
#include <grpc/impl/call.h>
#include <grpc/impl/propagation_bits.h>
#include <grpc/slice.h>
#include <grpc/slice_buffer.h>
#include <grpc/status.h>
#include <grpc/support/alloc.h>
#include <grpc/support/atm.h>
#include <grpc/support/log.h>
#include <grpc/support/port_platform.h>
#include <grpc/support/string_util.h>

#include "src/core/channelz/channelz.h"
#include "src/core/lib/channel/call_finalization.h"
#include "src/core/lib/channel/call_tracer.h"
#include "src/core/lib/channel/channel_stack.h"
#include "src/core/lib/channel/context.h"
#include "src/core/lib/channel/status_util.h"
#include "src/core/lib/compression/compression_internal.h"
#include "src/core/lib/debug/stats.h"
#include "src/core/lib/debug/stats_data.h"
#include "src/core/lib/experiments/experiments.h"
#include "src/core/lib/gpr/alloc.h"
#include "src/core/lib/gpr/time_precise.h"
#include "src/core/lib/gpr/useful.h"
#include "src/core/lib/gprpp/bitset.h"
#include "src/core/lib/gprpp/cpp_impl_of.h"
#include "src/core/lib/gprpp/crash.h"
#include "src/core/lib/gprpp/debug_location.h"
#include "src/core/lib/gprpp/ref_counted.h"
#include "src/core/lib/gprpp/ref_counted_ptr.h"
#include "src/core/lib/gprpp/status_helper.h"
#include "src/core/lib/gprpp/sync.h"
#include "src/core/lib/iomgr/call_combiner.h"
#include "src/core/lib/iomgr/exec_ctx.h"
#include "src/core/lib/iomgr/polling_entity.h"
#include "src/core/lib/promise/activity.h"
#include "src/core/lib/promise/all_ok.h"
#include "src/core/lib/promise/arena_promise.h"
#include "src/core/lib/promise/context.h"
#include "src/core/lib/promise/latch.h"
#include "src/core/lib/promise/map.h"
#include "src/core/lib/promise/party.h"
#include "src/core/lib/promise/pipe.h"
#include "src/core/lib/promise/poll.h"
#include "src/core/lib/promise/race.h"
#include "src/core/lib/promise/seq.h"
#include "src/core/lib/promise/status_flag.h"
#include "src/core/lib/promise/try_seq.h"
#include "src/core/lib/resource_quota/arena.h"
#include "src/core/lib/slice/slice_buffer.h"
#include "src/core/lib/slice/slice_internal.h"
#include "src/core/lib/surface/api_trace.h"
#include "src/core/lib/surface/call_test_only.h"
#include "src/core/lib/surface/channel.h"
#include "src/core/lib/surface/completion_queue.h"
#include "src/core/lib/surface/server_interface.h"
#include "src/core/lib/surface/validate_metadata.h"
#include "src/core/lib/surface/wait_for_cq_end_op.h"
#include "src/core/lib/transport/batch_builder.h"
#include "src/core/lib/transport/error_utils.h"
#include "src/core/lib/transport/metadata_batch.h"
#include "src/core/lib/transport/transport.h"

grpc_core::TraceFlag grpc_call_error_trace(false, "call_error");
grpc_core::TraceFlag grpc_compression_trace(false, "compression");
grpc_core::TraceFlag grpc_call_trace(false, "call");
grpc_core::DebugOnlyTraceFlag grpc_call_refcount_trace(false, "call_refcount");

namespace grpc_core {

// Alias to make this type available in Call implementation without a grpc_core
// prefix.
using GrpcClosure = Closure;

///////////////////////////////////////////////////////////////////////////////
// Call

Call::ParentCall* Call::GetOrCreateParentCall() {
  ParentCall* p = parent_call_.load(std::memory_order_acquire);
  if (p == nullptr) {
    p = arena_->New<ParentCall>();
    ParentCall* expected = nullptr;
    if (!parent_call_.compare_exchange_strong(expected, p,
                                              std::memory_order_release,
                                              std::memory_order_relaxed)) {
      p->~ParentCall();
      p = expected;
    }
  }
  return p;
}

Call::ParentCall* Call::parent_call() {
  return parent_call_.load(std::memory_order_acquire);
}

absl::Status Call::InitParent(Call* parent, uint32_t propagation_mask) {
  child_ = arena()->New<ChildCall>(parent);

  parent->InternalRef("child");
  GPR_ASSERT(is_client_);
  GPR_ASSERT(!parent->is_client_);

  if (propagation_mask & GRPC_PROPAGATE_DEADLINE) {
    send_deadline_ = std::min(send_deadline_, parent->send_deadline_);
  }
  // for now GRPC_PROPAGATE_TRACING_CONTEXT *MUST* be passed with
  // GRPC_PROPAGATE_STATS_CONTEXT
  // TODO(ctiller): This should change to use the appropriate census start_op
  // call.
  if (propagation_mask & GRPC_PROPAGATE_CENSUS_TRACING_CONTEXT) {
    if (0 == (propagation_mask & GRPC_PROPAGATE_CENSUS_STATS_CONTEXT)) {
      return absl::UnknownError(
          "Census tracing propagation requested without Census context "
          "propagation");
    }
    ContextSet(GRPC_CONTEXT_TRACING, parent->ContextGet(GRPC_CONTEXT_TRACING),
               nullptr);
  } else if (propagation_mask & GRPC_PROPAGATE_CENSUS_STATS_CONTEXT) {
    return absl::UnknownError(
        "Census context propagation requested without Census tracing "
        "propagation");
  }
  if (propagation_mask & GRPC_PROPAGATE_CANCELLATION) {
    cancellation_is_inherited_ = true;
  }
  return absl::OkStatus();
}

void Call::PublishToParent(Call* parent) {
  ChildCall* cc = child_;
  ParentCall* pc = parent->GetOrCreateParentCall();
  MutexLock lock(&pc->child_list_mu);
  if (pc->first_child == nullptr) {
    pc->first_child = this;
    cc->sibling_next = cc->sibling_prev = this;
  } else {
    cc->sibling_next = pc->first_child;
    cc->sibling_prev = pc->first_child->child_->sibling_prev;
    cc->sibling_next->child_->sibling_prev =
        cc->sibling_prev->child_->sibling_next = this;
  }
  if (parent->Completed()) {
    CancelWithError(absl::CancelledError());
  }
}

void Call::MaybeUnpublishFromParent() {
  ChildCall* cc = child_;
  if (cc == nullptr) return;

  ParentCall* pc = cc->parent->parent_call();
  {
    MutexLock lock(&pc->child_list_mu);
    if (this == pc->first_child) {
      pc->first_child = cc->sibling_next;
      if (this == pc->first_child) {
        pc->first_child = nullptr;
      }
    }
    cc->sibling_prev->child_->sibling_next = cc->sibling_next;
    cc->sibling_next->child_->sibling_prev = cc->sibling_prev;
  }
  cc->parent->InternalUnref("child");
}

void Call::CancelWithStatus(grpc_status_code status, const char* description) {
  // copying 'description' is needed to ensure the grpc_call_cancel_with_status
  // guarantee that can be short-lived.
  // TODO(ctiller): change to
  // absl::Status(static_cast<absl::StatusCode>(status), description)
  // (ie remove the set_int, set_str).
  CancelWithError(grpc_error_set_int(
      grpc_error_set_str(
          absl::Status(static_cast<absl::StatusCode>(status), description),
          StatusStrProperty::kGrpcMessage, description),
      StatusIntProperty::kRpcStatus, status));
}

void Call::PropagateCancellationToChildren() {
  ParentCall* pc = parent_call();
  if (pc != nullptr) {
    Call* child;
    MutexLock lock(&pc->child_list_mu);
    child = pc->first_child;
    if (child != nullptr) {
      do {
        Call* next_child_call = child->child_->sibling_next;
        if (child->cancellation_is_inherited_) {
          child->InternalRef("propagate_cancel");
          child->CancelWithError(absl::CancelledError());
          child->InternalUnref("propagate_cancel");
        }
        child = next_child_call;
      } while (child != pc->first_child);
    }
  }
}

char* Call::GetPeer() {
  Slice peer_slice = GetPeerString();
  if (!peer_slice.empty()) {
    absl::string_view peer_string_view = peer_slice.as_string_view();
    char* peer_string =
        static_cast<char*>(gpr_malloc(peer_string_view.size() + 1));
    memcpy(peer_string, peer_string_view.data(), peer_string_view.size());
    peer_string[peer_string_view.size()] = '\0';
    return peer_string;
  }
  char* peer_string = grpc_channel_get_target(channel_->c_ptr());
  if (peer_string != nullptr) return peer_string;
  return gpr_strdup("unknown");
}

void Call::DeleteThis() {
  RefCountedPtr<Channel> channel = std::move(channel_);
  Arena* arena = arena_;
  this->~Call();
  channel->DestroyArena(arena);
}

void Call::PrepareOutgoingInitialMetadata(const grpc_op& op,
                                          grpc_metadata_batch& md) {
  // TODO(juanlishen): If the user has already specified a compression
  // algorithm by setting the initial metadata with key of
  // GRPC_COMPRESSION_REQUEST_ALGORITHM_MD_KEY, we shouldn't override that
  // with the compression algorithm mapped from compression level.
  // process compression level
  grpc_compression_level effective_compression_level = GRPC_COMPRESS_LEVEL_NONE;
  bool level_set = false;
  if (op.data.send_initial_metadata.maybe_compression_level.is_set) {
    effective_compression_level =
        op.data.send_initial_metadata.maybe_compression_level.level;
    level_set = true;
  } else {
    const grpc_compression_options copts = channel()->compression_options();
    if (copts.default_level.is_set) {
      level_set = true;
      effective_compression_level = copts.default_level.level;
    }
  }
  // Currently, only server side supports compression level setting.
  if (level_set && !is_client()) {
    const grpc_compression_algorithm calgo =
        encodings_accepted_by_peer().CompressionAlgorithmForLevel(
            effective_compression_level);
    // The following metadata will be checked and removed by the message
    // compression filter. It will be used as the call's compression
    // algorithm.
    md.Set(GrpcInternalEncodingRequest(), calgo);
  }
  // Ignore any te metadata key value pairs specified.
  md.Remove(TeMetadata());
  // Should never come from applications
  md.Remove(GrpcLbClientStatsMetadata());
}

void Call::ProcessIncomingInitialMetadata(grpc_metadata_batch& md) {
  Slice* peer_string = md.get_pointer(PeerString());
  if (peer_string != nullptr) SetPeerString(peer_string->Ref());

  incoming_compression_algorithm_ =
      md.Take(GrpcEncodingMetadata()).value_or(GRPC_COMPRESS_NONE);
  encodings_accepted_by_peer_ =
      md.Take(GrpcAcceptEncodingMetadata())
          .value_or(CompressionAlgorithmSet{GRPC_COMPRESS_NONE});

  const grpc_compression_options compression_options =
      channel_->compression_options();
  const grpc_compression_algorithm compression_algorithm =
      incoming_compression_algorithm_;
  if (GPR_UNLIKELY(!CompressionAlgorithmSet::FromUint32(
                        compression_options.enabled_algorithms_bitset)
                        .IsSet(compression_algorithm))) {
    // check if algorithm is supported by current channel config
    HandleCompressionAlgorithmDisabled(compression_algorithm);
  }
  // GRPC_COMPRESS_NONE is always set.
  GPR_DEBUG_ASSERT(encodings_accepted_by_peer_.IsSet(GRPC_COMPRESS_NONE));
  if (GPR_UNLIKELY(!encodings_accepted_by_peer_.IsSet(compression_algorithm))) {
    if (GRPC_TRACE_FLAG_ENABLED(grpc_compression_trace)) {
      HandleCompressionAlgorithmNotAccepted(compression_algorithm);
    }
  }
}

void Call::HandleCompressionAlgorithmNotAccepted(
    grpc_compression_algorithm compression_algorithm) {
  const char* algo_name = nullptr;
  grpc_compression_algorithm_name(compression_algorithm, &algo_name);
  gpr_log(GPR_ERROR,
          "Compression algorithm ('%s') not present in the "
          "accepted encodings (%s)",
          algo_name,
          std::string(encodings_accepted_by_peer_.ToString()).c_str());
}

void Call::HandleCompressionAlgorithmDisabled(
    grpc_compression_algorithm compression_algorithm) {
  const char* algo_name = nullptr;
  grpc_compression_algorithm_name(compression_algorithm, &algo_name);
  std::string error_msg =
      absl::StrFormat("Compression algorithm '%s' is disabled.", algo_name);
  gpr_log(GPR_ERROR, "%s", error_msg.c_str());
  CancelWithError(grpc_error_set_int(absl::UnimplementedError(error_msg),
                                     StatusIntProperty::kRpcStatus,
                                     GRPC_STATUS_UNIMPLEMENTED));
}

void Call::UpdateDeadline(Timestamp deadline) {
  MutexLock lock(&deadline_mu_);
  if (grpc_call_trace.enabled()) {
    gpr_log(GPR_DEBUG, "[call %p] UpdateDeadline from=%s to=%s", this,
            deadline_.ToString().c_str(), deadline.ToString().c_str());
  }
  if (deadline >= deadline_) return;
  auto* const event_engine = channel()->event_engine();
  if (deadline_ != Timestamp::InfFuture()) {
    if (!event_engine->Cancel(deadline_task_)) return;
  } else {
    InternalRef("deadline");
  }
  deadline_ = deadline;
  deadline_task_ = event_engine->RunAfter(deadline - Timestamp::Now(), this);
}

void Call::ResetDeadline() {
  {
    MutexLock lock(&deadline_mu_);
    if (deadline_ == Timestamp::InfFuture()) return;
    auto* const event_engine = channel()->event_engine();
    if (!event_engine->Cancel(deadline_task_)) return;
    deadline_ = Timestamp::InfFuture();
  }
  InternalUnref("deadline[reset]");
}

void Call::Run() {
  ApplicationCallbackExecCtx callback_exec_ctx;
  ExecCtx exec_ctx;
  CancelWithError(grpc_error_set_int(
      absl::DeadlineExceededError("Deadline Exceeded"),
      StatusIntProperty::kRpcStatus, GRPC_STATUS_DEADLINE_EXCEEDED));
  InternalUnref("deadline[run]");
}

///////////////////////////////////////////////////////////////////////////////
// FilterStackCall
// To be removed once promise conversion is complete

class FilterStackCall final : public Call {
 public:
  ~FilterStackCall() override {
    for (int i = 0; i < GRPC_CONTEXT_COUNT; ++i) {
      if (context_[i].destroy) {
        context_[i].destroy(context_[i].value);
      }
    }
    gpr_free(static_cast<void*>(const_cast<char*>(final_info_.error_string)));
  }

  bool Completed() override {
    return gpr_atm_acq_load(&received_final_op_atm_) != 0;
  }

  // TODO(ctiller): return absl::StatusOr<SomeSmartPointer<Call>>?
  static grpc_error_handle Create(grpc_call_create_args* args,
                                  grpc_call** out_call);

  static Call* FromTopElem(grpc_call_element* elem) {
    return FromCallStack(grpc_call_stack_from_top_element(elem));
  }

  grpc_call_stack* call_stack() override {
    return reinterpret_cast<grpc_call_stack*>(
        reinterpret_cast<char*>(this) +
        GPR_ROUND_UP_TO_ALIGNMENT_SIZE(sizeof(*this)));
  }

  grpc_event_engine::experimental::EventEngine* event_engine() const override {
    return channel()->event_engine();
  }

  grpc_call_element* call_elem(size_t idx) {
    return grpc_call_stack_element(call_stack(), idx);
  }

  CallCombiner* call_combiner() { return &call_combiner_; }

  void CancelWithError(grpc_error_handle error) override;
  void SetCompletionQueue(grpc_completion_queue* cq) override;
  grpc_call_error StartBatch(const grpc_op* ops, size_t nops, void* notify_tag,
                             bool is_notify_tag_closure) override;
  void ExternalRef() override { ext_ref_.Ref(); }
  void ExternalUnref() override;
  void InternalRef(const char* reason) override {
    GRPC_CALL_STACK_REF(call_stack(), reason);
  }
  void InternalUnref(const char* reason) override {
    GRPC_CALL_STACK_UNREF(call_stack(), reason);
  }

  void ContextSet(grpc_context_index elem, void* value,
                  void (*destroy)(void* value)) override;
  void* ContextGet(grpc_context_index elem) const override {
    return context_[elem].value;
  }

  bool is_trailers_only() const override {
    bool result = is_trailers_only_;
    GPR_DEBUG_ASSERT(!result || recv_initial_metadata_.TransportSize() == 0);
    return result;
  }

  bool failed_before_recv_message() const override {
    return call_failed_before_recv_message_;
  }

  absl::string_view GetServerAuthority() const override {
    const Slice* authority_metadata =
        recv_initial_metadata_.get_pointer(HttpAuthorityMetadata());
    if (authority_metadata == nullptr) return "";
    return authority_metadata->as_string_view();
  }

  static size_t InitialSizeEstimate() {
    return sizeof(FilterStackCall) +
           sizeof(BatchControl) * kMaxConcurrentBatches;
  }

 private:
  class ScopedContext : public promise_detail::Context<Arena> {
   public:
    explicit ScopedContext(FilterStackCall* call)
        : promise_detail::Context<Arena>(call->arena()) {}
  };

  static constexpr gpr_atm kRecvNone = 0;
  static constexpr gpr_atm kRecvInitialMetadataFirst = 1;

  enum class PendingOp {
    kRecvMessage,
    kRecvInitialMetadata,
    kRecvTrailingMetadata,
    kSends
  };
  static intptr_t PendingOpMask(PendingOp op) {
    return static_cast<intptr_t>(1) << static_cast<intptr_t>(op);
  }
  static std::string PendingOpString(intptr_t pending_ops) {
    std::vector<absl::string_view> pending_op_strings;
    if (pending_ops & PendingOpMask(PendingOp::kRecvMessage)) {
      pending_op_strings.push_back("kRecvMessage");
    }
    if (pending_ops & PendingOpMask(PendingOp::kRecvInitialMetadata)) {
      pending_op_strings.push_back("kRecvInitialMetadata");
    }
    if (pending_ops & PendingOpMask(PendingOp::kRecvTrailingMetadata)) {
      pending_op_strings.push_back("kRecvTrailingMetadata");
    }
    if (pending_ops & PendingOpMask(PendingOp::kSends)) {
      pending_op_strings.push_back("kSends");
    }
    return absl::StrCat("{", absl::StrJoin(pending_op_strings, ","), "}");
  }
  struct BatchControl {
    FilterStackCall* call_ = nullptr;
    CallTracerAnnotationInterface* call_tracer_ = nullptr;
    grpc_transport_stream_op_batch op_;
    // Share memory for cq_completion and notify_tag as they are never needed
    // simultaneously. Each byte used in this data structure count as six bytes
    // per call, so any savings we can make are worthwhile,

    // We use notify_tag to determine whether or not to send notification to the
    // completion queue. Once we've made that determination, we can reuse the
    // memory for cq_completion.
    union {
      grpc_cq_completion cq_completion;
      struct {
        // Any given op indicates completion by either (a) calling a closure or
        // (b) sending a notification on the call's completion queue.  If
        // \a is_closure is true, \a tag indicates a closure to be invoked;
        // otherwise, \a tag indicates the tag to be used in the notification to
        // be sent to the completion queue.
        void* tag;
        bool is_closure;
      } notify_tag;
    } completion_data_;
    grpc_closure start_batch_;
    grpc_closure finish_batch_;
    std::atomic<intptr_t> ops_pending_{0};
    AtomicError batch_error_;
    void set_pending_ops(uintptr_t ops) {
      ops_pending_.store(ops, std::memory_order_release);
    }
    bool completed_batch_step(PendingOp op) {
      auto mask = PendingOpMask(op);
      auto r = ops_pending_.fetch_sub(mask, std::memory_order_acq_rel);
      if (grpc_call_trace.enabled()) {
        gpr_log(GPR_DEBUG, "BATCH:%p COMPLETE:%s REMAINING:%s (tag:%p)", this,
                PendingOpString(mask).c_str(),
                PendingOpString(r & ~mask).c_str(),
                completion_data_.notify_tag.tag);
      }
      GPR_ASSERT((r & mask) != 0);
      return r == mask;
    }

    void PostCompletion();
    void FinishStep(PendingOp op);
    void ProcessDataAfterMetadata();
    void ReceivingStreamReady(grpc_error_handle error);
    void ReceivingInitialMetadataReady(grpc_error_handle error);
    void ReceivingTrailingMetadataReady(grpc_error_handle error);
    void FinishBatch(grpc_error_handle error);
  };

  FilterStackCall(Arena* arena, const grpc_call_create_args& args)
      : Call(arena, args.server_transport_data == nullptr, args.send_deadline,
             args.channel->Ref()),
        cq_(args.cq),
        stream_op_payload_(context_) {
    context_[GRPC_CONTEXT_CALL].value = this;
  }

  static void ReleaseCall(void* call, grpc_error_handle);
  static void DestroyCall(void* call, grpc_error_handle);

  static FilterStackCall* FromCallStack(grpc_call_stack* call_stack) {
    return reinterpret_cast<FilterStackCall*>(
        reinterpret_cast<char*>(call_stack) -
        GPR_ROUND_UP_TO_ALIGNMENT_SIZE(sizeof(FilterStackCall)));
  }

  void ExecuteBatch(grpc_transport_stream_op_batch* batch,
                    grpc_closure* start_batch_closure);
  void SetFinalStatus(grpc_error_handle error);
  BatchControl* ReuseOrAllocateBatchControl(const grpc_op* ops);
  bool PrepareApplicationMetadata(size_t count, grpc_metadata* metadata,
                                  bool is_trailing);
  void PublishAppMetadata(grpc_metadata_batch* b, bool is_trailing);
  void RecvInitialFilter(grpc_metadata_batch* b);
  void RecvTrailingFilter(grpc_metadata_batch* b,
                          grpc_error_handle batch_error);

  RefCount ext_ref_;
  CallCombiner call_combiner_;
  grpc_completion_queue* cq_;
  grpc_polling_entity pollent_;

  /// has grpc_call_unref been called
  bool destroy_called_ = false;
  // Trailers-only response status
  bool is_trailers_only_ = false;
  /// which ops are in-flight
  bool sent_initial_metadata_ = false;
  bool sending_message_ = false;
  bool sent_final_op_ = false;
  bool received_initial_metadata_ = false;
  bool receiving_message_ = false;
  bool requested_final_op_ = false;
  gpr_atm received_final_op_atm_ = 0;

  BatchControl* active_batches_[kMaxConcurrentBatches] = {};
  grpc_transport_stream_op_batch_payload stream_op_payload_;

  // first idx: is_receiving, second idx: is_trailing
  grpc_metadata_batch send_initial_metadata_;
  grpc_metadata_batch send_trailing_metadata_;
  grpc_metadata_batch recv_initial_metadata_;
  grpc_metadata_batch recv_trailing_metadata_;

  // Buffered read metadata waiting to be returned to the application.
  // Element 0 is initial metadata, element 1 is trailing metadata.
  grpc_metadata_array* buffered_metadata_[2] = {};

  // Call data useful used for reporting. Only valid after the call has
  // completed
  grpc_call_final_info final_info_;

  // Contexts for various subsystems (security, tracing, ...).
  grpc_call_context_element context_[GRPC_CONTEXT_COUNT] = {};

  SliceBuffer send_slice_buffer_;
  absl::optional<SliceBuffer> receiving_slice_buffer_;
  uint32_t receiving_stream_flags_;

  bool call_failed_before_recv_message_ = false;
  grpc_byte_buffer** receiving_buffer_ = nullptr;
  grpc_slice receiving_slice_ = grpc_empty_slice();
  grpc_closure receiving_stream_ready_;
  grpc_closure receiving_initial_metadata_ready_;
  grpc_closure receiving_trailing_metadata_ready_;
  // Status about operation of call
  bool sent_server_trailing_metadata_ = false;
  gpr_atm cancelled_with_error_ = 0;

  grpc_closure release_call_;

  union {
    struct {
      grpc_status_code* status;
      grpc_slice* status_details;
      const char** error_string;
    } client;
    struct {
      int* cancelled;
      // backpointer to owning server if this is a server side call.
      ServerInterface* core_server;
    } server;
  } final_op_;
  AtomicError status_error_;

  // recv_state can contain one of the following values:
  // RECV_NONE :                 :  no initial metadata and messages received
  // RECV_INITIAL_METADATA_FIRST :  received initial metadata first
  // a batch_control*            :  received messages first

  //             +------1------RECV_NONE------3-----+
  //             |                                  |
  //             |                                  |
  //             v                                  v
  // RECV_INITIAL_METADATA_FIRST        receiving_stream_ready_bctlp
  //       |           ^                      |           ^
  //       |           |                      |           |
  //       +-----2-----+                      +-----4-----+

  // For 1, 4: See receiving_initial_metadata_ready() function
  // For 2, 3: See receiving_stream_ready() function
  gpr_atm recv_state_ = 0;
};

grpc_error_handle FilterStackCall::Create(grpc_call_create_args* args,
                                          grpc_call** out_call) {
  Channel* channel = args->channel.get();

  auto add_init_error = [](grpc_error_handle* composite,
                           grpc_error_handle new_err) {
    if (new_err.ok()) return;
    if (composite->ok()) {
      *composite = GRPC_ERROR_CREATE("Call creation failed");
    }
    *composite = grpc_error_add_child(*composite, new_err);
  };

  FilterStackCall* call;
  grpc_error_handle error;
  grpc_channel_stack* channel_stack = channel->channel_stack();
  size_t call_alloc_size =
      GPR_ROUND_UP_TO_ALIGNMENT_SIZE(sizeof(FilterStackCall)) +
      channel_stack->call_stack_size;

  Arena* arena = channel->CreateArena();
  call = new (arena->Alloc(call_alloc_size)) FilterStackCall(arena, *args);
  GPR_DEBUG_ASSERT(FromC(call->c_ptr()) == call);
  GPR_DEBUG_ASSERT(FromCallStack(call->call_stack()) == call);
  *out_call = call->c_ptr();
  grpc_slice path = grpc_empty_slice();
  ScopedContext ctx(call);
  if (call->is_client()) {
    call->final_op_.client.status_details = nullptr;
    call->final_op_.client.status = nullptr;
    call->final_op_.client.error_string = nullptr;
    global_stats().IncrementClientCallsCreated();
    path = CSliceRef(args->path->c_slice());
    call->send_initial_metadata_.Set(HttpPathMetadata(),
                                     std::move(*args->path));
    if (args->authority.has_value()) {
      call->send_initial_metadata_.Set(HttpAuthorityMetadata(),
                                       std::move(*args->authority));
    }
    call->send_initial_metadata_.Set(
        GrpcRegisteredMethod(), reinterpret_cast<void*>(static_cast<uintptr_t>(
                                    args->registered_method)));
    channel_stack->stats_plugin_group->AddClientCallTracers(
        Slice(CSliceRef(path)), args->registered_method, call->context_);
  } else {
    global_stats().IncrementServerCallsCreated();
    call->final_op_.server.cancelled = nullptr;
    call->final_op_.server.core_server = args->server;
    // TODO(yashykt): In the future, we want to also enable stats and trace
    // collecting from when the call is created at the transport. The idea is
    // that the transport would create the call tracer and pass it in as part of
    // the metadata.
    // TODO(yijiem): OpenCensus and internal Census is still using this way to
    // set server call tracer. We need to refactor them to stats plugins
    // (including removing the client channel filters).
    if (args->server != nullptr &&
        args->server->server_call_tracer_factory() != nullptr) {
      auto* server_call_tracer =
          args->server->server_call_tracer_factory()->CreateNewServerCallTracer(
              arena, args->server->channel_args());
      if (server_call_tracer != nullptr) {
        // Note that we are setting both
        // GRPC_CONTEXT_CALL_TRACER_ANNOTATION_INTERFACE and
        // GRPC_CONTEXT_CALL_TRACER as a matter of convenience. In the future
        // promise-based world, we would just a single tracer object for each
        // stack (call, subchannel_call, server_call.)
        call->ContextSet(GRPC_CONTEXT_CALL_TRACER_ANNOTATION_INTERFACE,
                         server_call_tracer, nullptr);
        call->ContextSet(GRPC_CONTEXT_CALL_TRACER, server_call_tracer, nullptr);
      }
    }
    channel_stack->stats_plugin_group->AddServerCallTracers(call->context_);
  }

  Call* parent = Call::FromC(args->parent);
  if (parent != nullptr) {
    add_init_error(&error, absl_status_to_grpc_error(call->InitParent(
                               parent, args->propagation_mask)));
  }
  // initial refcount dropped by grpc_call_unref
  grpc_call_element_args call_args = {
      call->call_stack(), args->server_transport_data,
      call->context_,     path,
      call->start_time(), call->send_deadline(),
      call->arena(),      &call->call_combiner_};
  add_init_error(&error, grpc_call_stack_init(channel_stack, 1, DestroyCall,
                                              call, &call_args));
  // Publish this call to parent only after the call stack has been initialized.
  if (parent != nullptr) {
    call->PublishToParent(parent);
  }

  if (!error.ok()) {
    call->CancelWithError(error);
  }
  if (args->cq != nullptr) {
    GPR_ASSERT(args->pollset_set_alternative == nullptr &&
               "Only one of 'cq' and 'pollset_set_alternative' should be "
               "non-nullptr.");
    GRPC_CQ_INTERNAL_REF(args->cq, "bind");
    call->pollent_ =
        grpc_polling_entity_create_from_pollset(grpc_cq_pollset(args->cq));
  }
  if (args->pollset_set_alternative != nullptr) {
    call->pollent_ = grpc_polling_entity_create_from_pollset_set(
        args->pollset_set_alternative);
  }
  if (!grpc_polling_entity_is_empty(&call->pollent_)) {
    grpc_call_stack_set_pollset_or_pollset_set(call->call_stack(),
                                               &call->pollent_);
  }

  if (call->is_client()) {
    channelz::ChannelNode* channelz_channel = channel->channelz_node();
    if (channelz_channel != nullptr) {
      channelz_channel->RecordCallStarted();
    }
  } else if (call->final_op_.server.core_server != nullptr) {
    channelz::ServerNode* channelz_node =
        call->final_op_.server.core_server->channelz_node();
    if (channelz_node != nullptr) {
      channelz_node->RecordCallStarted();
    }
  }

  if (args->send_deadline != Timestamp::InfFuture()) {
    call->UpdateDeadline(args->send_deadline);
  }

  CSliceUnref(path);

  return error;
}

void FilterStackCall::SetCompletionQueue(grpc_completion_queue* cq) {
  GPR_ASSERT(cq);

  if (grpc_polling_entity_pollset_set(&pollent_) != nullptr) {
    Crash("A pollset_set is already registered for this call.");
  }
  cq_ = cq;
  GRPC_CQ_INTERNAL_REF(cq, "bind");
  pollent_ = grpc_polling_entity_create_from_pollset(grpc_cq_pollset(cq));
  grpc_call_stack_set_pollset_or_pollset_set(call_stack(), &pollent_);
}

void FilterStackCall::ReleaseCall(void* call, grpc_error_handle /*error*/) {
  static_cast<FilterStackCall*>(call)->DeleteThis();
}

void FilterStackCall::DestroyCall(void* call, grpc_error_handle /*error*/) {
  auto* c = static_cast<FilterStackCall*>(call);
  c->recv_initial_metadata_.Clear();
  c->recv_trailing_metadata_.Clear();
  c->receiving_slice_buffer_.reset();
  ParentCall* pc = c->parent_call();
  if (pc != nullptr) {
    pc->~ParentCall();
  }
  if (c->cq_) {
    GRPC_CQ_INTERNAL_UNREF(c->cq_, "bind");
  }

  grpc_error_handle status_error = c->status_error_.get();
  grpc_error_get_status(status_error, c->send_deadline(),
                        &c->final_info_.final_status, nullptr, nullptr,
                        &(c->final_info_.error_string));
  c->status_error_.set(absl::OkStatus());
  c->final_info_.stats.latency =
      gpr_cycle_counter_sub(gpr_get_cycle_counter(), c->start_time());
  grpc_call_stack_destroy(c->call_stack(), &c->final_info_,
                          GRPC_CLOSURE_INIT(&c->release_call_, ReleaseCall, c,
                                            grpc_schedule_on_exec_ctx));
}

void FilterStackCall::ExternalUnref() {
  if (GPR_LIKELY(!ext_ref_.Unref())) return;

  ApplicationCallbackExecCtx callback_exec_ctx;
  ExecCtx exec_ctx;

  GRPC_API_TRACE("grpc_call_unref(c=%p)", 1, (this));

  MaybeUnpublishFromParent();

  GPR_ASSERT(!destroy_called_);
  destroy_called_ = true;
  bool cancel = gpr_atm_acq_load(&received_final_op_atm_) == 0;
  if (cancel) {
    CancelWithError(absl::CancelledError());
  } else {
    // Unset the call combiner cancellation closure.  This has the
    // effect of scheduling the previously set cancellation closure, if
    // any, so that it can release any internal references it may be
    // holding to the call stack.
    call_combiner_.SetNotifyOnCancel(nullptr);
  }
  InternalUnref("destroy");
}

// start_batch_closure points to a caller-allocated closure to be used
// for entering the call combiner.
void FilterStackCall::ExecuteBatch(grpc_transport_stream_op_batch* batch,
                                   grpc_closure* start_batch_closure) {
  // This is called via the call combiner to start sending a batch down
  // the filter stack.
  auto execute_batch_in_call_combiner = [](void* arg, grpc_error_handle) {
    grpc_transport_stream_op_batch* batch =
        static_cast<grpc_transport_stream_op_batch*>(arg);
    auto* call =
        static_cast<FilterStackCall*>(batch->handler_private.extra_arg);
    grpc_call_element* elem = call->call_elem(0);
    GRPC_CALL_LOG_OP(GPR_INFO, elem, batch);
    elem->filter->start_transport_stream_op_batch(elem, batch);
  };
  batch->handler_private.extra_arg = this;
  GRPC_CLOSURE_INIT(start_batch_closure, execute_batch_in_call_combiner, batch,
                    grpc_schedule_on_exec_ctx);
  GRPC_CALL_COMBINER_START(call_combiner(), start_batch_closure,
                           absl::OkStatus(), "executing batch");
}

namespace {
struct CancelState {
  FilterStackCall* call;
  grpc_closure start_batch;
  grpc_closure finish_batch;
};
}  // namespace

// The on_complete callback used when sending a cancel_stream batch down
// the filter stack.  Yields the call combiner when the batch is done.
static void done_termination(void* arg, grpc_error_handle /*error*/) {
  CancelState* state = static_cast<CancelState*>(arg);
  GRPC_CALL_COMBINER_STOP(state->call->call_combiner(),
                          "on_complete for cancel_stream op");
  state->call->InternalUnref("termination");
  delete state;
}

void FilterStackCall::CancelWithError(grpc_error_handle error) {
  if (!gpr_atm_rel_cas(&cancelled_with_error_, 0, 1)) {
    return;
  }
  if (GRPC_TRACE_FLAG_ENABLED(grpc_call_error_trace)) {
    gpr_log(GPR_INFO, "CancelWithError %s %s", is_client() ? "CLI" : "SVR",
            StatusToString(error).c_str());
  }
  ClearPeerString();
  InternalRef("termination");
  ResetDeadline();
  // Inform the call combiner of the cancellation, so that it can cancel
  // any in-flight asynchronous actions that may be holding the call
  // combiner.  This ensures that the cancel_stream batch can be sent
  // down the filter stack in a timely manner.
  call_combiner_.Cancel(error);
  CancelState* state = new CancelState;
  state->call = this;
  GRPC_CLOSURE_INIT(&state->finish_batch, done_termination, state,
                    grpc_schedule_on_exec_ctx);
  grpc_transport_stream_op_batch* op =
      grpc_make_transport_stream_op(&state->finish_batch);
  op->cancel_stream = true;
  op->payload->cancel_stream.cancel_error = error;
  ExecuteBatch(op, &state->start_batch);
}

void FilterStackCall::SetFinalStatus(grpc_error_handle error) {
  if (GRPC_TRACE_FLAG_ENABLED(grpc_call_error_trace)) {
    gpr_log(GPR_INFO, "set_final_status %s %s", is_client() ? "CLI" : "SVR",
            StatusToString(error).c_str());
  }
  ResetDeadline();
  if (is_client()) {
    std::string status_details;
    grpc_error_get_status(error, send_deadline(), final_op_.client.status,
                          &status_details, nullptr,
                          final_op_.client.error_string);
    *final_op_.client.status_details =
        grpc_slice_from_cpp_string(std::move(status_details));
    status_error_.set(error);
    channelz::ChannelNode* channelz_channel = channel()->channelz_node();
    if (channelz_channel != nullptr) {
      if (*final_op_.client.status != GRPC_STATUS_OK) {
        channelz_channel->RecordCallFailed();
      } else {
        channelz_channel->RecordCallSucceeded();
      }
    }
  } else {
    *final_op_.server.cancelled =
        !error.ok() || !sent_server_trailing_metadata_;
    channelz::ServerNode* channelz_node =
        final_op_.server.core_server->channelz_node();
    if (channelz_node != nullptr) {
      if (*final_op_.server.cancelled || !status_error_.ok()) {
        channelz_node->RecordCallFailed();
      } else {
        channelz_node->RecordCallSucceeded();
      }
    }
  }
}

bool FilterStackCall::PrepareApplicationMetadata(size_t count,
                                                 grpc_metadata* metadata,
                                                 bool is_trailing) {
  grpc_metadata_batch* batch =
      is_trailing ? &send_trailing_metadata_ : &send_initial_metadata_;
  for (size_t i = 0; i < count; i++) {
    grpc_metadata* md = &metadata[i];
    if (!GRPC_LOG_IF_ERROR("validate_metadata",
                           grpc_validate_header_key_is_legal(md->key))) {
      return false;
    } else if (!grpc_is_binary_header_internal(md->key) &&
               !GRPC_LOG_IF_ERROR(
                   "validate_metadata",
                   grpc_validate_header_nonbin_value_is_legal(md->value))) {
      return false;
    } else if (GRPC_SLICE_LENGTH(md->value) >= UINT32_MAX) {
      // HTTP2 hpack encoding has a maximum limit.
      return false;
    } else if (grpc_slice_str_cmp(md->key, "content-length") == 0) {
      // Filter "content-length metadata"
      continue;
    }
    batch->Append(StringViewFromSlice(md->key), Slice(CSliceRef(md->value)),
                  [md](absl::string_view error, const Slice& value) {
                    gpr_log(GPR_DEBUG, "Append error: %s",
                            absl::StrCat("key=", StringViewFromSlice(md->key),
                                         " error=", error,
                                         " value=", value.as_string_view())
                                .c_str());
                  });
  }

  return true;
}

namespace {
class PublishToAppEncoder {
 public:
  explicit PublishToAppEncoder(grpc_metadata_array* dest,
                               const grpc_metadata_batch* encoding,
                               bool is_client)
      : dest_(dest), encoding_(encoding), is_client_(is_client) {}

  void Encode(const Slice& key, const Slice& value) {
    Append(key.c_slice(), value.c_slice());
  }

  // Catch anything that is not explicitly handled, and do not publish it to the
  // application. If new metadata is added to a batch that needs to be
  // published, it should be called out here.
  template <typename Which>
  void Encode(Which, const typename Which::ValueType&) {}

  void Encode(UserAgentMetadata, const Slice& slice) {
    Append(UserAgentMetadata::key(), slice);
  }

  void Encode(HostMetadata, const Slice& slice) {
    Append(HostMetadata::key(), slice);
  }

  void Encode(GrpcPreviousRpcAttemptsMetadata, uint32_t count) {
    Append(GrpcPreviousRpcAttemptsMetadata::key(), count);
  }

  void Encode(GrpcRetryPushbackMsMetadata, Duration count) {
    Append(GrpcRetryPushbackMsMetadata::key(), count.millis());
  }

  void Encode(LbTokenMetadata, const Slice& slice) {
    Append(LbTokenMetadata::key(), slice);
  }

 private:
  void Append(absl::string_view key, int64_t value) {
    Append(StaticSlice::FromStaticString(key).c_slice(),
           Slice::FromInt64(value).c_slice());
  }

  void Append(absl::string_view key, const Slice& value) {
    Append(StaticSlice::FromStaticString(key).c_slice(), value.c_slice());
  }

  void Append(grpc_slice key, grpc_slice value) {
    if (dest_->count == dest_->capacity) {
      Crash(absl::StrCat(
          "Too many metadata entries: capacity=", dest_->capacity, " on ",
          is_client_ ? "client" : "server", " encoding ", encoding_->count(),
          " elements: ", encoding_->DebugString().c_str()));
    }
    auto* mdusr = &dest_->metadata[dest_->count++];
    mdusr->key = key;
    mdusr->value = value;
  }

  grpc_metadata_array* const dest_;
  const grpc_metadata_batch* const encoding_;
  const bool is_client_;
};
}  // namespace

void FilterStackCall::PublishAppMetadata(grpc_metadata_batch* b,
                                         bool is_trailing) {
  if (b->count() == 0) return;
  if (!is_client() && is_trailing) return;
  if (is_trailing && buffered_metadata_[1] == nullptr) return;
  grpc_metadata_array* dest;
  dest = buffered_metadata_[is_trailing];
  if (dest->count + b->count() > dest->capacity) {
    dest->capacity =
        std::max(dest->capacity + b->count(), dest->capacity * 3 / 2);
    dest->metadata = static_cast<grpc_metadata*>(
        gpr_realloc(dest->metadata, sizeof(grpc_metadata) * dest->capacity));
  }
  PublishToAppEncoder encoder(dest, b, is_client());
  b->Encode(&encoder);
}

void FilterStackCall::RecvInitialFilter(grpc_metadata_batch* b) {
  ProcessIncomingInitialMetadata(*b);
  PublishAppMetadata(b, false);
}

void FilterStackCall::RecvTrailingFilter(grpc_metadata_batch* b,
                                         grpc_error_handle batch_error) {
  if (!batch_error.ok()) {
    SetFinalStatus(batch_error);
  } else {
    absl::optional<grpc_status_code> grpc_status =
        b->Take(GrpcStatusMetadata());
    if (grpc_status.has_value()) {
      grpc_status_code status_code = *grpc_status;
      grpc_error_handle error;
      if (status_code != GRPC_STATUS_OK) {
        Slice peer = GetPeerString();
        error = grpc_error_set_int(
            GRPC_ERROR_CREATE(absl::StrCat("Error received from peer ",
                                           peer.as_string_view())),
            StatusIntProperty::kRpcStatus, static_cast<intptr_t>(status_code));
      }
      auto grpc_message = b->Take(GrpcMessageMetadata());
      if (grpc_message.has_value()) {
        error = grpc_error_set_str(error, StatusStrProperty::kGrpcMessage,
                                   grpc_message->as_string_view());
      } else if (!error.ok()) {
        error = grpc_error_set_str(error, StatusStrProperty::kGrpcMessage, "");
      }
      SetFinalStatus(error);
    } else if (!is_client()) {
      SetFinalStatus(absl::OkStatus());
    } else {
      gpr_log(GPR_DEBUG,
              "Received trailing metadata with no error and no status");
      SetFinalStatus(grpc_error_set_int(GRPC_ERROR_CREATE("No status received"),
                                        StatusIntProperty::kRpcStatus,
                                        GRPC_STATUS_UNKNOWN));
    }
  }
  PublishAppMetadata(b, true);
}

namespace {
bool AreWriteFlagsValid(uint32_t flags) {
  // check that only bits in GRPC_WRITE_(INTERNAL?)_USED_MASK are set
  const uint32_t allowed_write_positions =
      (GRPC_WRITE_USED_MASK | GRPC_WRITE_INTERNAL_USED_MASK);
  const uint32_t invalid_positions = ~allowed_write_positions;
  return !(flags & invalid_positions);
}

bool AreInitialMetadataFlagsValid(uint32_t flags) {
  // check that only bits in GRPC_WRITE_(INTERNAL?)_USED_MASK are set
  uint32_t invalid_positions = ~GRPC_INITIAL_METADATA_USED_MASK;
  return !(flags & invalid_positions);
}

size_t BatchSlotForOp(grpc_op_type type) {
  switch (type) {
    case GRPC_OP_SEND_INITIAL_METADATA:
      return 0;
    case GRPC_OP_SEND_MESSAGE:
      return 1;
    case GRPC_OP_SEND_CLOSE_FROM_CLIENT:
    case GRPC_OP_SEND_STATUS_FROM_SERVER:
      return 2;
    case GRPC_OP_RECV_INITIAL_METADATA:
      return 3;
    case GRPC_OP_RECV_MESSAGE:
      return 4;
    case GRPC_OP_RECV_CLOSE_ON_SERVER:
    case GRPC_OP_RECV_STATUS_ON_CLIENT:
      return 5;
  }
  GPR_UNREACHABLE_CODE(return 123456789);
}
}  // namespace

FilterStackCall::BatchControl* FilterStackCall::ReuseOrAllocateBatchControl(
    const grpc_op* ops) {
  size_t slot_idx = BatchSlotForOp(ops[0].op);
  BatchControl** pslot = &active_batches_[slot_idx];
  BatchControl* bctl;
  if (*pslot != nullptr) {
    bctl = *pslot;
    if (bctl->call_ != nullptr) {
      return nullptr;
    }
    bctl->~BatchControl();
    bctl->op_ = {};
    new (&bctl->batch_error_) AtomicError();
  } else {
    bctl = arena()->New<BatchControl>();
    *pslot = bctl;
  }
  bctl->call_ = this;
  bctl->call_tracer_ = static_cast<CallTracerAnnotationInterface*>(
      ContextGet(GRPC_CONTEXT_CALL_TRACER_ANNOTATION_INTERFACE));
  bctl->op_.payload = &stream_op_payload_;
  return bctl;
}

void FilterStackCall::BatchControl::PostCompletion() {
  FilterStackCall* call = call_;
  grpc_error_handle error = batch_error_.get();

  if (IsCallStatusOverrideOnCancellationEnabled()) {
    // On the client side, if final call status is already known (i.e if this op
    // includes recv_trailing_metadata) and if the call status is known to be
    // OK, then disregard the batch error to ensure call->receiving_buffer_ is
    // not cleared.
    if (op_.recv_trailing_metadata && call->is_client() &&
        call->status_error_.ok()) {
      error = absl::OkStatus();
    }
  }

  if (grpc_call_trace.enabled()) {
    gpr_log(GPR_DEBUG, "tag:%p batch_error=%s op:%s",
            completion_data_.notify_tag.tag, error.ToString().c_str(),
            grpc_transport_stream_op_batch_string(&op_, false).c_str());
  }

  if (op_.send_initial_metadata) {
    call->send_initial_metadata_.Clear();
  }
  if (op_.send_message) {
    if (op_.payload->send_message.stream_write_closed && error.ok()) {
      error = grpc_error_add_child(
          error, GRPC_ERROR_CREATE(
                     "Attempt to send message after stream was closed."));
    }
    call->sending_message_ = false;
    call->send_slice_buffer_.Clear();
  }
  if (op_.send_trailing_metadata) {
    call->send_trailing_metadata_.Clear();
  }

  if (!error.ok() && op_.recv_message && *call->receiving_buffer_ != nullptr) {
    grpc_byte_buffer_destroy(*call->receiving_buffer_);
    *call->receiving_buffer_ = nullptr;
  }
  if (op_.recv_trailing_metadata) {
    // propagate cancellation to any interested children
    gpr_atm_rel_store(&call->received_final_op_atm_, 1);
    call->PropagateCancellationToChildren();
    error = absl::OkStatus();
  }
  batch_error_.set(absl::OkStatus());

  if (completion_data_.notify_tag.is_closure) {
    call_ = nullptr;
    GrpcClosure::Run(
        DEBUG_LOCATION,
        static_cast<grpc_closure*>(completion_data_.notify_tag.tag), error);
    call->InternalUnref("completion");
  } else {
    grpc_cq_end_op(
        call->cq_, completion_data_.notify_tag.tag, error,
        [](void* user_data, grpc_cq_completion* /*storage*/) {
          BatchControl* bctl = static_cast<BatchControl*>(user_data);
          Call* call = bctl->call_;
          bctl->call_ = nullptr;
          call->InternalUnref("completion");
        },
        this, &completion_data_.cq_completion);
  }
}

void FilterStackCall::BatchControl::FinishStep(PendingOp op) {
  if (GPR_UNLIKELY(completed_batch_step(op))) {
    PostCompletion();
  }
}

void FilterStackCall::BatchControl::ProcessDataAfterMetadata() {
  FilterStackCall* call = call_;
  if (!call->receiving_slice_buffer_.has_value()) {
    *call->receiving_buffer_ = nullptr;
    call->receiving_message_ = false;
    FinishStep(PendingOp::kRecvMessage);
  } else {
    call->NoteLastMessageFlags(call->receiving_stream_flags_);
    if ((call->receiving_stream_flags_ & GRPC_WRITE_INTERNAL_COMPRESS) &&
        (call->incoming_compression_algorithm() != GRPC_COMPRESS_NONE)) {
      *call->receiving_buffer_ = grpc_raw_compressed_byte_buffer_create(
          nullptr, 0, call->incoming_compression_algorithm());
    } else {
      *call->receiving_buffer_ = grpc_raw_byte_buffer_create(nullptr, 0);
    }
    grpc_slice_buffer_move_into(
        call->receiving_slice_buffer_->c_slice_buffer(),
        &(*call->receiving_buffer_)->data.raw.slice_buffer);
    call->receiving_message_ = false;
    call->receiving_slice_buffer_.reset();
    FinishStep(PendingOp::kRecvMessage);
  }
}

void FilterStackCall::BatchControl::ReceivingStreamReady(
    grpc_error_handle error) {
  if (grpc_call_trace.enabled()) {
    gpr_log(GPR_DEBUG,
            "tag:%p ReceivingStreamReady error=%s "
            "receiving_slice_buffer.has_value=%d recv_state=%" PRIdPTR,
            completion_data_.notify_tag.tag, error.ToString().c_str(),
            call_->receiving_slice_buffer_.has_value(),
            gpr_atm_no_barrier_load(&call_->recv_state_));
  }
  FilterStackCall* call = call_;
  if (!error.ok()) {
    call->receiving_slice_buffer_.reset();
    if (batch_error_.ok()) {
      batch_error_.set(error);
    }
    call->CancelWithError(error);
  }
  // If recv_state is kRecvNone, we will save the batch_control
  // object with rel_cas, and will not use it after the cas. Its corresponding
  // acq_load is in receiving_initial_metadata_ready()
  if (!error.ok() || !call->receiving_slice_buffer_.has_value() ||
      !gpr_atm_rel_cas(&call->recv_state_, kRecvNone,
                       reinterpret_cast<gpr_atm>(this))) {
    ProcessDataAfterMetadata();
  }
}

void FilterStackCall::BatchControl::ReceivingInitialMetadataReady(
    grpc_error_handle error) {
  FilterStackCall* call = call_;

  GRPC_CALL_COMBINER_STOP(call->call_combiner(), "recv_initial_metadata_ready");

  if (error.ok()) {
    grpc_metadata_batch* md = &call->recv_initial_metadata_;
    call->RecvInitialFilter(md);

    absl::optional<Timestamp> deadline = md->get(GrpcTimeoutMetadata());
    if (deadline.has_value() && !call->is_client()) {
      call_->set_send_deadline(*deadline);
    }
  } else {
    if (batch_error_.ok()) {
      batch_error_.set(error);
    }
    call->CancelWithError(error);
  }

  grpc_closure* saved_rsr_closure = nullptr;
  while (true) {
    gpr_atm rsr_bctlp = gpr_atm_acq_load(&call->recv_state_);
    // Should only receive initial metadata once
    GPR_ASSERT(rsr_bctlp != 1);
    if (rsr_bctlp == 0) {
      // We haven't seen initial metadata and messages before, thus initial
      // metadata is received first.
      // no_barrier_cas is used, as this function won't access the batch_control
      // object saved by receiving_stream_ready() if the initial metadata is
      // received first.
      if (gpr_atm_no_barrier_cas(&call->recv_state_, kRecvNone,
                                 kRecvInitialMetadataFirst)) {
        break;
      }
    } else {
      // Already received messages
      saved_rsr_closure = GRPC_CLOSURE_CREATE(
          [](void* bctl, grpc_error_handle error) {
            static_cast<BatchControl*>(bctl)->ReceivingStreamReady(error);
          },
          reinterpret_cast<BatchControl*>(rsr_bctlp),
          grpc_schedule_on_exec_ctx);
      // No need to modify recv_state
      break;
    }
  }
  if (saved_rsr_closure != nullptr) {
    GrpcClosure::Run(DEBUG_LOCATION, saved_rsr_closure, error);
  }

  FinishStep(PendingOp::kRecvInitialMetadata);
}

void FilterStackCall::BatchControl::ReceivingTrailingMetadataReady(
    grpc_error_handle error) {
  GRPC_CALL_COMBINER_STOP(call_->call_combiner(),
                          "recv_trailing_metadata_ready");
  grpc_metadata_batch* md = &call_->recv_trailing_metadata_;
  call_->RecvTrailingFilter(md, error);
  FinishStep(PendingOp::kRecvTrailingMetadata);
}

void FilterStackCall::BatchControl::FinishBatch(grpc_error_handle error) {
  GRPC_CALL_COMBINER_STOP(call_->call_combiner(), "on_complete");
  if (batch_error_.ok()) {
    batch_error_.set(error);
  }
  if (!error.ok()) {
    call_->CancelWithError(error);
  }
  FinishStep(PendingOp::kSends);
}

namespace {
void EndOpImmediately(grpc_completion_queue* cq, void* notify_tag,
                      bool is_notify_tag_closure) {
  if (!is_notify_tag_closure) {
    GPR_ASSERT(grpc_cq_begin_op(cq, notify_tag));
    grpc_cq_end_op(
        cq, notify_tag, absl::OkStatus(),
        [](void*, grpc_cq_completion* completion) { gpr_free(completion); },
        nullptr,
        static_cast<grpc_cq_completion*>(
            gpr_malloc(sizeof(grpc_cq_completion))));
  } else {
    Closure::Run(DEBUG_LOCATION, static_cast<grpc_closure*>(notify_tag),
                 absl::OkStatus());
  }
}
}  // namespace

grpc_call_error FilterStackCall::StartBatch(const grpc_op* ops, size_t nops,
                                            void* notify_tag,
                                            bool is_notify_tag_closure) {
  size_t i;
  const grpc_op* op;
  BatchControl* bctl;
  grpc_call_error error = GRPC_CALL_OK;
  grpc_transport_stream_op_batch* stream_op;
  grpc_transport_stream_op_batch_payload* stream_op_payload;
  uint32_t seen_ops = 0;
  intptr_t pending_ops = 0;

  for (i = 0; i < nops; i++) {
    if (seen_ops & (1u << ops[i].op)) {
      return GRPC_CALL_ERROR_TOO_MANY_OPERATIONS;
    }
    seen_ops |= (1u << ops[i].op);
  }

  if (!is_client() &&
      (seen_ops & (1u << GRPC_OP_SEND_STATUS_FROM_SERVER)) != 0 &&
      (seen_ops & (1u << GRPC_OP_RECV_MESSAGE)) != 0) {
    gpr_log(GPR_ERROR,
            "******************* SEND_STATUS WITH RECV_MESSAGE "
            "*******************");
    return GRPC_CALL_ERROR;
  }

  GRPC_CALL_LOG_BATCH(GPR_INFO, ops, nops);

  if (nops == 0) {
    EndOpImmediately(cq_, notify_tag, is_notify_tag_closure);
    error = GRPC_CALL_OK;
    goto done;
  }

  bctl = ReuseOrAllocateBatchControl(ops);
  if (bctl == nullptr) {
    return GRPC_CALL_ERROR_TOO_MANY_OPERATIONS;
  }
  bctl->completion_data_.notify_tag.tag = notify_tag;
  bctl->completion_data_.notify_tag.is_closure =
      static_cast<uint8_t>(is_notify_tag_closure != 0);

  stream_op = &bctl->op_;
  stream_op_payload = &stream_op_payload_;

  // rewrite batch ops into a transport op
  for (i = 0; i < nops; i++) {
    op = &ops[i];
    if (op->reserved != nullptr) {
      error = GRPC_CALL_ERROR;
      goto done_with_error;
    }
    switch (op->op) {
      case GRPC_OP_SEND_INITIAL_METADATA: {
        // Flag validation: currently allow no flags
        if (!AreInitialMetadataFlagsValid(op->flags)) {
          error = GRPC_CALL_ERROR_INVALID_FLAGS;
          goto done_with_error;
        }
        if (sent_initial_metadata_) {
          error = GRPC_CALL_ERROR_TOO_MANY_OPERATIONS;
          goto done_with_error;
        }
        if (op->data.send_initial_metadata.count > INT_MAX) {
          error = GRPC_CALL_ERROR_INVALID_METADATA;
          goto done_with_error;
        }
        stream_op->send_initial_metadata = true;
        sent_initial_metadata_ = true;
        if (!PrepareApplicationMetadata(op->data.send_initial_metadata.count,
                                        op->data.send_initial_metadata.metadata,
                                        false)) {
          error = GRPC_CALL_ERROR_INVALID_METADATA;
          goto done_with_error;
        }
        PrepareOutgoingInitialMetadata(*op, send_initial_metadata_);
        // TODO(ctiller): just make these the same variable?
        if (is_client() && send_deadline() != Timestamp::InfFuture()) {
          send_initial_metadata_.Set(GrpcTimeoutMetadata(), send_deadline());
        }
        if (is_client()) {
          send_initial_metadata_.Set(
              WaitForReady(),
              WaitForReady::ValueType{
                  (op->flags & GRPC_INITIAL_METADATA_WAIT_FOR_READY) != 0,
                  (op->flags &
                   GRPC_INITIAL_METADATA_WAIT_FOR_READY_EXPLICITLY_SET) != 0});
        }
        stream_op_payload->send_initial_metadata.send_initial_metadata =
            &send_initial_metadata_;
        pending_ops |= PendingOpMask(PendingOp::kSends);
        break;
      }
      case GRPC_OP_SEND_MESSAGE: {
        if (!AreWriteFlagsValid(op->flags)) {
          error = GRPC_CALL_ERROR_INVALID_FLAGS;
          goto done_with_error;
        }
        if (op->data.send_message.send_message == nullptr) {
          error = GRPC_CALL_ERROR_INVALID_MESSAGE;
          goto done_with_error;
        }
        if (sending_message_) {
          error = GRPC_CALL_ERROR_TOO_MANY_OPERATIONS;
          goto done_with_error;
        }
        uint32_t flags = op->flags;
        // If the outgoing buffer is already compressed, mark it as so in the
        // flags. These will be picked up by the compression filter and further
        // (wasteful) attempts at compression skipped.
        if (op->data.send_message.send_message->data.raw.compression >
            GRPC_COMPRESS_NONE) {
          flags |= GRPC_WRITE_INTERNAL_COMPRESS;
        }
        stream_op->send_message = true;
        sending_message_ = true;
        send_slice_buffer_.Clear();
        grpc_slice_buffer_move_into(
            &op->data.send_message.send_message->data.raw.slice_buffer,
            send_slice_buffer_.c_slice_buffer());
        stream_op_payload->send_message.flags = flags;
        stream_op_payload->send_message.send_message = &send_slice_buffer_;
        pending_ops |= PendingOpMask(PendingOp::kSends);
        break;
      }
      case GRPC_OP_SEND_CLOSE_FROM_CLIENT: {
        // Flag validation: currently allow no flags
        if (op->flags != 0) {
          error = GRPC_CALL_ERROR_INVALID_FLAGS;
          goto done_with_error;
        }
        if (!is_client()) {
          error = GRPC_CALL_ERROR_NOT_ON_SERVER;
          goto done_with_error;
        }
        if (sent_final_op_) {
          error = GRPC_CALL_ERROR_TOO_MANY_OPERATIONS;
          goto done_with_error;
        }
        stream_op->send_trailing_metadata = true;
        sent_final_op_ = true;
        stream_op_payload->send_trailing_metadata.send_trailing_metadata =
            &send_trailing_metadata_;
        pending_ops |= PendingOpMask(PendingOp::kSends);
        break;
      }
      case GRPC_OP_SEND_STATUS_FROM_SERVER: {
        // Flag validation: currently allow no flags
        if (op->flags != 0) {
          error = GRPC_CALL_ERROR_INVALID_FLAGS;
          goto done_with_error;
        }
        if (is_client()) {
          error = GRPC_CALL_ERROR_NOT_ON_CLIENT;
          goto done_with_error;
        }
        if (sent_final_op_) {
          error = GRPC_CALL_ERROR_TOO_MANY_OPERATIONS;
          goto done_with_error;
        }
        if (op->data.send_status_from_server.trailing_metadata_count >
            INT_MAX) {
          error = GRPC_CALL_ERROR_INVALID_METADATA;
          goto done_with_error;
        }
        stream_op->send_trailing_metadata = true;
        sent_final_op_ = true;

        if (!PrepareApplicationMetadata(
                op->data.send_status_from_server.trailing_metadata_count,
                op->data.send_status_from_server.trailing_metadata, true)) {
          error = GRPC_CALL_ERROR_INVALID_METADATA;
          goto done_with_error;
        }

        grpc_error_handle status_error =
            op->data.send_status_from_server.status == GRPC_STATUS_OK
                ? absl::OkStatus()
                : grpc_error_set_int(
                      GRPC_ERROR_CREATE("Server returned error"),
                      StatusIntProperty::kRpcStatus,
                      static_cast<intptr_t>(
                          op->data.send_status_from_server.status));
        if (op->data.send_status_from_server.status_details != nullptr) {
          send_trailing_metadata_.Set(
              GrpcMessageMetadata(),
              Slice(grpc_slice_copy(
                  *op->data.send_status_from_server.status_details)));
          if (!status_error.ok()) {
            status_error = grpc_error_set_str(
                status_error, StatusStrProperty::kGrpcMessage,
                StringViewFromSlice(
                    *op->data.send_status_from_server.status_details));
          }
        }

        status_error_.set(status_error);

        send_trailing_metadata_.Set(GrpcStatusMetadata(),
                                    op->data.send_status_from_server.status);

        // Ignore any te metadata key value pairs specified.
        send_trailing_metadata_.Remove(TeMetadata());
        stream_op_payload->send_trailing_metadata.send_trailing_metadata =
            &send_trailing_metadata_;
        stream_op_payload->send_trailing_metadata.sent =
            &sent_server_trailing_metadata_;
        pending_ops |= PendingOpMask(PendingOp::kSends);
        break;
      }
      case GRPC_OP_RECV_INITIAL_METADATA: {
        // Flag validation: currently allow no flags
        if (op->flags != 0) {
          error = GRPC_CALL_ERROR_INVALID_FLAGS;
          goto done_with_error;
        }
        if (received_initial_metadata_) {
          error = GRPC_CALL_ERROR_TOO_MANY_OPERATIONS;
          goto done_with_error;
        }
        received_initial_metadata_ = true;
        buffered_metadata_[0] =
            op->data.recv_initial_metadata.recv_initial_metadata;
        GRPC_CLOSURE_INIT(
            &receiving_initial_metadata_ready_,
            [](void* bctl, grpc_error_handle error) {
              static_cast<BatchControl*>(bctl)->ReceivingInitialMetadataReady(
                  error);
            },
            bctl, grpc_schedule_on_exec_ctx);
        stream_op->recv_initial_metadata = true;
        stream_op_payload->recv_initial_metadata.recv_initial_metadata =
            &recv_initial_metadata_;
        stream_op_payload->recv_initial_metadata.recv_initial_metadata_ready =
            &receiving_initial_metadata_ready_;
        if (is_client()) {
          stream_op_payload->recv_initial_metadata.trailing_metadata_available =
              &is_trailers_only_;
        }
        pending_ops |= PendingOpMask(PendingOp::kRecvInitialMetadata);
        break;
      }
      case GRPC_OP_RECV_MESSAGE: {
        // Flag validation: currently allow no flags
        if (op->flags != 0) {
          error = GRPC_CALL_ERROR_INVALID_FLAGS;
          goto done_with_error;
        }
        if (receiving_message_) {
          error = GRPC_CALL_ERROR_TOO_MANY_OPERATIONS;
          goto done_with_error;
        }
        receiving_message_ = true;
        stream_op->recv_message = true;
        receiving_slice_buffer_.reset();
        receiving_buffer_ = op->data.recv_message.recv_message;
        stream_op_payload->recv_message.recv_message = &receiving_slice_buffer_;
        receiving_stream_flags_ = 0;
        stream_op_payload->recv_message.flags = &receiving_stream_flags_;
        stream_op_payload->recv_message.call_failed_before_recv_message =
            &call_failed_before_recv_message_;
        GRPC_CLOSURE_INIT(
            &receiving_stream_ready_,
            [](void* bctlp, grpc_error_handle error) {
              auto* bctl = static_cast<BatchControl*>(bctlp);
              auto* call = bctl->call_;
              //  Yields the call combiner before processing the received
              //  message.
              GRPC_CALL_COMBINER_STOP(call->call_combiner(),
                                      "recv_message_ready");
              bctl->ReceivingStreamReady(error);
            },
            bctl, grpc_schedule_on_exec_ctx);
        stream_op_payload->recv_message.recv_message_ready =
            &receiving_stream_ready_;
        pending_ops |= PendingOpMask(PendingOp::kRecvMessage);
        break;
      }
      case GRPC_OP_RECV_STATUS_ON_CLIENT: {
        // Flag validation: currently allow no flags
        if (op->flags != 0) {
          error = GRPC_CALL_ERROR_INVALID_FLAGS;
          goto done_with_error;
        }
        if (!is_client()) {
          error = GRPC_CALL_ERROR_NOT_ON_SERVER;
          goto done_with_error;
        }
        if (requested_final_op_) {
          error = GRPC_CALL_ERROR_TOO_MANY_OPERATIONS;
          goto done_with_error;
        }
        requested_final_op_ = true;
        buffered_metadata_[1] =
            op->data.recv_status_on_client.trailing_metadata;
        final_op_.client.status = op->data.recv_status_on_client.status;
        final_op_.client.status_details =
            op->data.recv_status_on_client.status_details;
        final_op_.client.error_string =
            op->data.recv_status_on_client.error_string;
        stream_op->recv_trailing_metadata = true;
        stream_op_payload->recv_trailing_metadata.recv_trailing_metadata =
            &recv_trailing_metadata_;
        stream_op_payload->recv_trailing_metadata.collect_stats =
            &final_info_.stats.transport_stream_stats;
        GRPC_CLOSURE_INIT(
            &receiving_trailing_metadata_ready_,
            [](void* bctl, grpc_error_handle error) {
              static_cast<BatchControl*>(bctl)->ReceivingTrailingMetadataReady(
                  error);
            },
            bctl, grpc_schedule_on_exec_ctx);
        stream_op_payload->recv_trailing_metadata.recv_trailing_metadata_ready =
            &receiving_trailing_metadata_ready_;
        pending_ops |= PendingOpMask(PendingOp::kRecvTrailingMetadata);
        break;
      }
      case GRPC_OP_RECV_CLOSE_ON_SERVER: {
        // Flag validation: currently allow no flags
        if (op->flags != 0) {
          error = GRPC_CALL_ERROR_INVALID_FLAGS;
          goto done_with_error;
        }
        if (is_client()) {
          error = GRPC_CALL_ERROR_NOT_ON_CLIENT;
          goto done_with_error;
        }
        if (requested_final_op_) {
          error = GRPC_CALL_ERROR_TOO_MANY_OPERATIONS;
          goto done_with_error;
        }
        requested_final_op_ = true;
        final_op_.server.cancelled = op->data.recv_close_on_server.cancelled;
        stream_op->recv_trailing_metadata = true;
        stream_op_payload->recv_trailing_metadata.recv_trailing_metadata =
            &recv_trailing_metadata_;
        stream_op_payload->recv_trailing_metadata.collect_stats =
            &final_info_.stats.transport_stream_stats;
        GRPC_CLOSURE_INIT(
            &receiving_trailing_metadata_ready_,
            [](void* bctl, grpc_error_handle error) {
              static_cast<BatchControl*>(bctl)->ReceivingTrailingMetadataReady(
                  error);
            },
            bctl, grpc_schedule_on_exec_ctx);
        stream_op_payload->recv_trailing_metadata.recv_trailing_metadata_ready =
            &receiving_trailing_metadata_ready_;
        pending_ops |= PendingOpMask(PendingOp::kRecvTrailingMetadata);
        break;
      }
    }
  }

  InternalRef("completion");
  if (!is_notify_tag_closure) {
    GPR_ASSERT(grpc_cq_begin_op(cq_, notify_tag));
  }
  bctl->set_pending_ops(pending_ops);

  if (pending_ops & PendingOpMask(PendingOp::kSends)) {
    GRPC_CLOSURE_INIT(
        &bctl->finish_batch_,
        [](void* bctl, grpc_error_handle error) {
          static_cast<BatchControl*>(bctl)->FinishBatch(error);
        },
        bctl, grpc_schedule_on_exec_ctx);
    stream_op->on_complete = &bctl->finish_batch_;
  }

  if (grpc_call_trace.enabled()) {
    gpr_log(GPR_DEBUG, "BATCH:%p START:%s BATCH:%s (tag:%p)", bctl,
            PendingOpString(pending_ops).c_str(),
            grpc_transport_stream_op_batch_string(stream_op, false).c_str(),
            bctl->completion_data_.notify_tag.tag);
  }
  ExecuteBatch(stream_op, &bctl->start_batch_);

done:
  return error;

done_with_error:
  // reverse any mutations that occurred
  if (stream_op->send_initial_metadata) {
    sent_initial_metadata_ = false;
    send_initial_metadata_.Clear();
  }
  if (stream_op->send_message) {
    sending_message_ = false;
  }
  if (stream_op->send_trailing_metadata) {
    sent_final_op_ = false;
    send_trailing_metadata_.Clear();
  }
  if (stream_op->recv_initial_metadata) {
    received_initial_metadata_ = false;
  }
  if (stream_op->recv_message) {
    receiving_message_ = false;
  }
  if (stream_op->recv_trailing_metadata) {
    requested_final_op_ = false;
  }
  goto done;
}

void FilterStackCall::ContextSet(grpc_context_index elem, void* value,
                                 void (*destroy)(void*)) {
  if (context_[elem].destroy) {
    context_[elem].destroy(context_[elem].value);
  }
  context_[elem].value = value;
  context_[elem].destroy = destroy;
}

///////////////////////////////////////////////////////////////////////////////
// Metadata validation helpers

namespace {
bool ValidateMetadata(size_t count, grpc_metadata* metadata) {
  if (count > INT_MAX) {
    return false;
  }
  for (size_t i = 0; i < count; i++) {
    grpc_metadata* md = &metadata[i];
    if (!GRPC_LOG_IF_ERROR("validate_metadata",
                           grpc_validate_header_key_is_legal(md->key))) {
      return false;
    } else if (!grpc_is_binary_header_internal(md->key) &&
               !GRPC_LOG_IF_ERROR(
                   "validate_metadata",
                   grpc_validate_header_nonbin_value_is_legal(md->value))) {
      return false;
    } else if (GRPC_SLICE_LENGTH(md->value) >= UINT32_MAX) {
      // HTTP2 hpack encoding has a maximum limit.
      return false;
    }
  }
  return true;
}
}  // namespace

///////////////////////////////////////////////////////////////////////////////
// PromiseBasedCall
// Will be folded into Call once the promise conversion is done

class BasicPromiseBasedCall : public Call, public Party {
 public:
  using Call::arena;

  BasicPromiseBasedCall(Arena* arena, uint32_t initial_external_refs,
                        uint32_t initial_internal_refs,
                        const grpc_call_create_args& args)
      : Call(arena, args.server_transport_data == nullptr, args.send_deadline,
             args.channel->Ref()),
        Party(initial_internal_refs),
        external_refs_(initial_external_refs),
        cq_(args.cq) {
    if (args.cq != nullptr) {
      GRPC_CQ_INTERNAL_REF(args.cq, "bind");
    }
    context_[GRPC_CONTEXT_CALL].value = this;
  }

  ~BasicPromiseBasedCall() override {
    if (cq_) GRPC_CQ_INTERNAL_UNREF(cq_, "bind");
    for (int i = 0; i < GRPC_CONTEXT_COUNT; i++) {
      if (context_[i].destroy) {
        context_[i].destroy(context_[i].value);
      }
    }
  }

  virtual void OrphanCall() = 0;

  void SetCompletionQueue(grpc_completion_queue* cq) final {
    cq_ = cq;
    GRPC_CQ_INTERNAL_REF(cq, "bind");
  }

  // Implementation of call refcounting: move this to DualRefCounted once we
  // don't need to maintain FilterStackCall compatibility
  void ExternalRef() final {
    if (external_refs_.fetch_add(1, std::memory_order_relaxed) == 0) {
      InternalRef("external");
    }
  }
  void ExternalUnref() final {
    if (external_refs_.fetch_sub(1, std::memory_order_acq_rel) == 1) {
      OrphanCall();
      InternalUnref("external");
    }
  }
  void InternalRef(const char* reason) final {
    if (grpc_call_refcount_trace.enabled()) {
      gpr_log(GPR_DEBUG, "INTERNAL_REF:%p:%s", this, reason);
    }
    Party::IncrementRefCount();
  }
  void InternalUnref(const char* reason) final {
    if (grpc_call_refcount_trace.enabled()) {
      gpr_log(GPR_DEBUG, "INTERNAL_UNREF:%p:%s", this, reason);
    }
    Party::Unref();
  }

  void RunInContext(absl::AnyInvocable<void()> fn) {
    Spawn(
        "run_in_context",
        [fn = std::move(fn)]() mutable {
          fn();
          return Empty{};
        },
        [](Empty) {});
  }

  void ContextSet(grpc_context_index elem, void* value,
                  void (*destroy)(void*)) final {
    if (context_[elem].destroy != nullptr) {
      context_[elem].destroy(context_[elem].value);
    }
    context_[elem].value = value;
    context_[elem].destroy = destroy;
  }

  void* ContextGet(grpc_context_index elem) const final {
    return context_[elem].value;
  }

  // Accept the stats from the context (call once we have proof the transport is
  // done with them).
  void AcceptTransportStatsFromContext() {
    final_stats_ = *call_context_.call_stats();
  }

  // This should return nullptr for the promise stack (and alternative means
  // for that functionality be invented)
  grpc_call_stack* call_stack() final { return nullptr; }

  virtual RefCountedPtr<CallSpineInterface> MakeCallSpine(CallArgs) {
    Crash("Not implemented");
  }

 protected:
  class ScopedContext
      : public ScopedActivity,
        public promise_detail::Context<Arena>,
        public promise_detail::Context<grpc_call_context_element>,
        public promise_detail::Context<CallContext>,
        public promise_detail::Context<CallFinalization> {
   public:
    explicit ScopedContext(BasicPromiseBasedCall* call)
        : ScopedActivity(call),
          promise_detail::Context<Arena>(call->arena()),
          promise_detail::Context<grpc_call_context_element>(call->context_),
          promise_detail::Context<CallContext>(&call->call_context_),
          promise_detail::Context<CallFinalization>(&call->finalization_) {}
  };

  grpc_call_context_element* context() { return context_; }

  grpc_completion_queue* cq() { return cq_; }

  // At the end of the call run any finalization actions.
  void SetFinalizationStatus(grpc_status_code status, Slice status_details) {
    final_message_ = std::move(status_details);
    final_status_ = status;
  }

  grpc_event_engine::experimental::EventEngine* event_engine() const override {
    return channel()->event_engine();
  }

 private:
  void PartyOver() final {
    {
      ScopedContext ctx(this);
      std::string message;
      grpc_call_final_info final_info;
      final_info.stats = final_stats_;
      final_info.final_status = final_status_;
      // TODO(ctiller): change type here so we don't need to copy this string.
      final_info.error_string = nullptr;
      if (!final_message_.empty()) {
        message = std::string(final_message_.begin(), final_message_.end());
        final_info.error_string = message.c_str();
      }
      final_info.stats.latency =
          gpr_cycle_counter_sub(gpr_get_cycle_counter(), start_time());
      finalization_.Run(&final_info);
      CancelRemainingParticipants();
      arena()->DestroyManagedNewObjects();
    }
    DeleteThis();
  }

  // Double refcounted for now: party owns the internal refcount, we track the
  // external refcount. Figure out a better scheme post-promise conversion.
  std::atomic<size_t> external_refs_;
  CallFinalization finalization_;
  CallContext call_context_{this};
  // Contexts for various subsystems (security, tracing, ...).
  grpc_call_context_element context_[GRPC_CONTEXT_COUNT] = {};
  grpc_call_stats final_stats_{};
  Slice final_message_;
  grpc_status_code final_status_ = GRPC_STATUS_UNKNOWN;
  grpc_completion_queue* cq_;
};

class PromiseBasedCall : public BasicPromiseBasedCall {
 public:
  PromiseBasedCall(Arena* arena, uint32_t initial_external_refs,
                   const grpc_call_create_args& args);

  bool Completed() final { return finished_.IsSet(); }

  bool failed_before_recv_message() const final {
    return failed_before_recv_message_.load(std::memory_order_relaxed);
  }

  using Call::arena;

 protected:
  class ScopedContext : public BasicPromiseBasedCall::ScopedContext,
                        public BatchBuilder,
                        public promise_detail::Context<BatchBuilder> {
   public:
    explicit ScopedContext(PromiseBasedCall* call)
        : BasicPromiseBasedCall::ScopedContext(call),
          BatchBuilder(&call->batch_payload_),
          promise_detail::Context<BatchBuilder>(this) {}
  };

  class Completion {
   public:
    Completion() : index_(kNullIndex) {}
    ~Completion() { GPR_ASSERT(index_ == kNullIndex); }
    explicit Completion(uint8_t index) : index_(index) {}
    Completion(const Completion& other) = delete;
    Completion& operator=(const Completion& other) = delete;
    Completion(Completion&& other) noexcept : index_(other.index_) {
      other.index_ = kNullIndex;
    }
    Completion& operator=(Completion&& other) noexcept {
      GPR_ASSERT(index_ == kNullIndex);
      index_ = other.index_;
      other.index_ = kNullIndex;
      return *this;
    }

    uint8_t index() const { return index_; }
    uint8_t TakeIndex() { return std::exchange(index_, kNullIndex); }
    bool has_value() const { return index_ != kNullIndex; }

   private:
    enum : uint8_t { kNullIndex = 0xff };
    uint8_t index_;
  };

  // Enumerates why a Completion is still pending
  enum class PendingOp {
    // We're in the midst of starting a batch of operations
    kStartingBatch = 0,
    // The following correspond with the batch operations from above
    kSendInitialMetadata,
    kReceiveInitialMetadata,
    kReceiveStatusOnClient,
    kReceiveCloseOnServer = kReceiveStatusOnClient,
    kSendMessage,
    kReceiveMessage,
    kSendStatusFromServer,
    kSendCloseFromClient = kSendStatusFromServer,
  };

  bool RunParty() override {
    ScopedContext ctx(this);
    return Party::RunParty();
  }

  const char* PendingOpString(PendingOp reason) const {
    switch (reason) {
      case PendingOp::kStartingBatch:
        return "StartingBatch";
      case PendingOp::kSendInitialMetadata:
        return "SendInitialMetadata";
      case PendingOp::kReceiveInitialMetadata:
        return "ReceiveInitialMetadata";
      case PendingOp::kReceiveStatusOnClient:
        return is_client() ? "ReceiveStatusOnClient" : "ReceiveCloseOnServer";
      case PendingOp::kSendMessage:
        return "SendMessage";
      case PendingOp::kReceiveMessage:
        return "ReceiveMessage";
      case PendingOp::kSendStatusFromServer:
        return is_client() ? "SendCloseFromClient" : "SendStatusFromServer";
    }
    return "Unknown";
  }

  static constexpr uint32_t PendingOpBit(PendingOp reason) {
    return 1 << static_cast<int>(reason);
  }

  // Begin work on a completion, recording the tag/closure to notify.
  // Use the op selected in \a ops to determine the index to allocate into.
  // Starts the "StartingBatch" PendingOp immediately.
  // Assumes at least one operation in \a ops.
  Completion StartCompletion(void* tag, bool is_closure, const grpc_op* ops);
  // Add one pending op to the completion, and return it.
  Completion AddOpToCompletion(const Completion& completion, PendingOp reason);
  // Stringify a completion
  std::string CompletionString(const Completion& completion) const {
    return completion.has_value()
               ? completion_info_[completion.index()].pending.ToString(this)
               : "no-completion";
  }
  // Finish one op on the completion. Must have been previously been added.
  // The completion as a whole finishes when all pending ops finish.
  void FinishOpOnCompletion(Completion* completion, PendingOp reason);
  // Mark the completion as failed. Does not finish it.
  void FailCompletion(const Completion& completion,
                      SourceLocation source_location = {});
  // Mark the completion as infallible. Overrides FailCompletion to report
  // success always.
  void ForceCompletionSuccess(const Completion& completion);

  std::string PresentAndCompletionText(const char* caption, bool has,
                                       const Completion& completion) const {
    if (has) {
      if (completion.has_value()) {
        return absl::StrCat(caption, ":", CompletionString(completion), " ");
      } else {
        return absl::StrCat(caption,
                            ":!!BUG:operation is present, no completion!! ");
      }
    } else {
      if (!completion.has_value()) {
        return "";
      } else {
        return absl::StrCat(caption, ":no-op:", CompletionString(completion),
                            " ");
      }
    }
  }

  // Spawn a job that will first do FirstPromise then receive a message
  template <typename FirstPromise>
  void StartRecvMessage(const grpc_op& op, const Completion& completion,
                        FirstPromise first,
                        PipeReceiver<MessageHandle>* receiver,
                        bool cancel_on_error, Party::BulkSpawner& spawner);
  void StartSendMessage(const grpc_op& op, const Completion& completion,
                        PipeSender<MessageHandle>* sender,
                        Party::BulkSpawner& spawner);

  void set_completed() { finished_.Set(); }

  // Returns a promise that resolves to Empty whenever the call is completed.
  auto finished() { return finished_.Wait(); }

  // Returns a promise that resolves to Empty whenever there is no outstanding
  // send operation
  auto WaitForSendingStarted() {
    return [this]() -> Poll<Empty> {
      int n = sends_queued_.load(std::memory_order_relaxed);
      if (grpc_call_trace.enabled()) {
        gpr_log(GPR_DEBUG, "%s[call] WaitForSendingStarted n=%d",
                DebugTag().c_str(), n);
      }
      if (n != 0) return waiting_for_queued_sends_.pending();
      return Empty{};
    };
  }

  // Mark that a send has been queued - blocks sending trailing metadata.
  void QueueSend() {
    if (grpc_call_trace.enabled()) {
      gpr_log(GPR_DEBUG, "%s[call] QueueSend", DebugTag().c_str());
    }
    sends_queued_.fetch_add(1, std::memory_order_relaxed);
  }
  // Mark that a send has been dequeued - allows sending trailing metadata once
  // zero sends are queued.
  void EnactSend() {
    if (grpc_call_trace.enabled()) {
      gpr_log(GPR_DEBUG, "%s[call] EnactSend", DebugTag().c_str());
    }
    if (1 == sends_queued_.fetch_sub(1, std::memory_order_relaxed)) {
      waiting_for_queued_sends_.Wake();
    }
  }

  void set_failed_before_recv_message() {
    failed_before_recv_message_.store(true, std::memory_order_relaxed);
  }

 private:
  union CompletionInfo {
    static constexpr uint32_t kOpFailed = 0x8000'0000u;
    static constexpr uint32_t kOpForceSuccess = 0x4000'0000u;
    CompletionInfo() {}
    enum CompletionState {
      kPending,
      kSuccess,
      kFailure,
    };
    struct Pending {
      // Bitmask of PendingOps at the bottom, and kOpFailed, kOpForceSuccess at
      // the top.
      std::atomic<uint32_t> state;
      bool is_closure;
      // True if this completion was for a recv_message op.
      // In that case if the completion as a whole fails we need to cleanup the
      // returned message.
      bool is_recv_message;
      void* tag;

      void Start(bool is_closure, void* tag) {
        this->is_closure = is_closure;
        this->is_recv_message = false;
        this->tag = tag;
        state.store(PendingOpBit(PendingOp::kStartingBatch),
                    std::memory_order_release);
      }

      void AddPendingBit(PendingOp reason) {
        if (reason == PendingOp::kReceiveMessage) is_recv_message = true;
        auto prev =
            state.fetch_or(PendingOpBit(reason), std::memory_order_relaxed);
        GPR_ASSERT((prev & PendingOpBit(reason)) == 0);
      }

      CompletionState RemovePendingBit(PendingOp reason) {
        const uint32_t mask = ~PendingOpBit(reason);
        auto prev = state.fetch_and(mask, std::memory_order_acq_rel);
        GPR_ASSERT((prev & PendingOpBit(reason)) != 0);
        switch (prev & mask) {
          case kOpFailed:
            return kFailure;
          case kOpFailed | kOpForceSuccess:
          case kOpForceSuccess:
          case 0:
            return kSuccess;
          default:
            return kPending;
        }
      }

      void MarkFailed() {
        state.fetch_or(kOpFailed, std::memory_order_relaxed);
      }

      void MarkForceSuccess() {
        state.fetch_or(kOpForceSuccess, std::memory_order_relaxed);
      }

      std::string ToString(const PromiseBasedCall* call) const {
        auto state = this->state.load(std::memory_order_relaxed);
        std::vector<absl::string_view> pending_ops;
        for (size_t i = 0; i < 24; i++) {
          if (state & (1u << i)) {
            pending_ops.push_back(
                call->PendingOpString(static_cast<PendingOp>(i)));
          }
        }
        return absl::StrFormat("{%s}%s:tag=%p", absl::StrJoin(pending_ops, ","),
                               (state & kOpForceSuccess) ? ":force-success"
                               : (state & kOpFailed)     ? ":failed"
                                                         : ":success",
                               tag);
      }
    } pending;
    grpc_cq_completion completion;
  };

  CompletionInfo completion_info_[6];
  ExternallyObservableLatch<void> finished_;
  // Non-zero with an outstanding GRPC_OP_SEND_INITIAL_METADATA or
  // GRPC_OP_SEND_MESSAGE (one count each), and 0 once those payloads have been
  // pushed onto the outgoing pipe.
  std::atomic<uint8_t> sends_queued_{0};
  std::atomic<bool> failed_before_recv_message_{false};
  // Waiter for when sends_queued_ becomes 0.
  IntraActivityWaiter waiting_for_queued_sends_;
  grpc_byte_buffer** recv_message_ = nullptr;
  grpc_transport_stream_op_batch_payload batch_payload_{context()};
};

template <typename T>
grpc_error_handle MakePromiseBasedCall(grpc_call_create_args* args,
                                       grpc_call** out_call) {
  Channel* channel = args->channel.get();

  auto* arena = channel->CreateArena();
  PromiseBasedCall* call = arena->New<T>(arena, args);
  *out_call = call->c_ptr();
  GPR_DEBUG_ASSERT(Call::FromC(*out_call) == call);
  return absl::OkStatus();
}

PromiseBasedCall::PromiseBasedCall(Arena* arena, uint32_t initial_external_refs,
                                   const grpc_call_create_args& args)
    : BasicPromiseBasedCall(arena, initial_external_refs,
                            initial_external_refs != 0 ? 1 : 0, args) {}

static void CToMetadata(grpc_metadata* metadata, size_t count,
                        grpc_metadata_batch* b) {
  for (size_t i = 0; i < count; i++) {
    grpc_metadata* md = &metadata[i];
    auto key = StringViewFromSlice(md->key);
    // Filter "content-length metadata"
    if (key == "content-length") continue;
    b->Append(key, Slice(CSliceRef(md->value)),
              [md](absl::string_view error, const Slice& value) {
                gpr_log(GPR_DEBUG, "Append error: %s",
                        absl::StrCat("key=", StringViewFromSlice(md->key),
                                     " error=", error,
                                     " value=", value.as_string_view())
                            .c_str());
              });
  }
}

PromiseBasedCall::Completion PromiseBasedCall::StartCompletion(
    void* tag, bool is_closure, const grpc_op* ops) {
  Completion c(BatchSlotForOp(ops[0].op));
  if (!is_closure) {
    grpc_cq_begin_op(cq(), tag);
  }
  completion_info_[c.index()].pending.Start(is_closure, tag);
  if (grpc_call_trace.enabled()) {
    gpr_log(GPR_INFO, "%s[call] StartCompletion %s", DebugTag().c_str(),
            CompletionString(c).c_str());
  }
  return c;
}

PromiseBasedCall::Completion PromiseBasedCall::AddOpToCompletion(
    const Completion& completion, PendingOp reason) {
  if (grpc_call_trace.enabled()) {
    gpr_log(GPR_INFO, "%s[call] AddOpToCompletion %s %s", DebugTag().c_str(),
            CompletionString(completion).c_str(), PendingOpString(reason));
  }
  GPR_ASSERT(completion.has_value());
  completion_info_[completion.index()].pending.AddPendingBit(reason);
  return Completion(completion.index());
}

void PromiseBasedCall::FailCompletion(const Completion& completion,
                                      SourceLocation location) {
  if (grpc_call_trace.enabled()) {
    gpr_log(location.file(), location.line(), GPR_LOG_SEVERITY_ERROR,
            "%s[call] FailCompletion %s", DebugTag().c_str(),
            CompletionString(completion).c_str());
  }
  completion_info_[completion.index()].pending.MarkFailed();
}

void PromiseBasedCall::ForceCompletionSuccess(const Completion& completion) {
  completion_info_[completion.index()].pending.MarkForceSuccess();
}

void PromiseBasedCall::FinishOpOnCompletion(Completion* completion,
                                            PendingOp reason) {
  if (grpc_call_trace.enabled()) {
    gpr_log(GPR_INFO, "%s[call] FinishOpOnCompletion completion:%s finish:%s",
            DebugTag().c_str(), CompletionString(*completion).c_str(),
            PendingOpString(reason));
  }
  const uint8_t i = completion->TakeIndex();
  GPR_ASSERT(i < GPR_ARRAY_SIZE(completion_info_));
  CompletionInfo::Pending& pending = completion_info_[i].pending;
  bool success;
  switch (pending.RemovePendingBit(reason)) {
    case CompletionInfo::kPending:
      return;  // Early out
    case CompletionInfo::kSuccess:
      success = true;
      break;
    case CompletionInfo::kFailure:
      success = false;
      break;
  }
  if (pending.is_recv_message && !success && *recv_message_ != nullptr) {
    grpc_byte_buffer_destroy(*recv_message_);
    *recv_message_ = nullptr;
  }
  auto error = success ? absl::OkStatus() : absl::CancelledError();
  if (pending.is_closure) {
    ExecCtx::Run(DEBUG_LOCATION, static_cast<grpc_closure*>(pending.tag),
                 error);
  } else {
    InternalRef("cq_end_op");
    grpc_cq_end_op(
        cq(), pending.tag, error,
        [](void* p, grpc_cq_completion*) {
          static_cast<PromiseBasedCall*>(p)->InternalUnref("cq_end_op");
        },
        this, &completion_info_[i].completion);
  }
}

void PromiseBasedCall::StartSendMessage(const grpc_op& op,
                                        const Completion& completion,
                                        PipeSender<MessageHandle>* sender,
                                        Party::BulkSpawner& spawner) {
  QueueSend();
  SliceBuffer send;
  grpc_slice_buffer_swap(
      &op.data.send_message.send_message->data.raw.slice_buffer,
      send.c_slice_buffer());
  auto msg = arena()->MakePooled<Message>(std::move(send), op.flags);
  spawner.Spawn(
      "call_send_message",
      [this, sender, msg = std::move(msg)]() mutable {
        EnactSend();
        return sender->Push(std::move(msg));
      },
      [this, completion = AddOpToCompletion(
                 completion, PendingOp::kSendMessage)](bool result) mutable {
        if (grpc_call_trace.enabled()) {
          gpr_log(GPR_DEBUG, "%sSendMessage completes %s", DebugTag().c_str(),
                  result ? "successfully" : "with failure");
        }
        if (!result) FailCompletion(completion);
        FinishOpOnCompletion(&completion, PendingOp::kSendMessage);
      });
}

template <typename FirstPromiseFactory>
void PromiseBasedCall::StartRecvMessage(
    const grpc_op& op, const Completion& completion,
    FirstPromiseFactory first_promise_factory,
    PipeReceiver<MessageHandle>* receiver, bool cancel_on_error,
    Party::BulkSpawner& spawner) {
  if (grpc_call_trace.enabled()) {
    gpr_log(GPR_INFO, "%s[call] Start RecvMessage: %s", DebugTag().c_str(),
            CompletionString(completion).c_str());
  }
  recv_message_ = op.data.recv_message.recv_message;
  spawner.Spawn(
      "call_recv_message",
      [first_promise_factory = std::move(first_promise_factory), receiver]() {
        return Seq(first_promise_factory(), receiver->Next());
      },
      [this, cancel_on_error,
       completion = AddOpToCompletion(completion, PendingOp::kReceiveMessage)](
          NextResult<MessageHandle> result) mutable {
        if (result.has_value()) {
          MessageHandle& message = *result;
          NoteLastMessageFlags(message->flags());
          if ((message->flags() & GRPC_WRITE_INTERNAL_COMPRESS) &&
              (incoming_compression_algorithm() != GRPC_COMPRESS_NONE)) {
            *recv_message_ = grpc_raw_compressed_byte_buffer_create(
                nullptr, 0, incoming_compression_algorithm());
          } else {
            *recv_message_ = grpc_raw_byte_buffer_create(nullptr, 0);
          }
          grpc_slice_buffer_move_into(message->payload()->c_slice_buffer(),
                                      &(*recv_message_)->data.raw.slice_buffer);
          if (grpc_call_trace.enabled()) {
            gpr_log(GPR_INFO,
                    "%s[call] RecvMessage: outstanding_recv "
                    "finishes: received %" PRIdPTR " byte message",
                    DebugTag().c_str(),
                    (*recv_message_)->data.raw.slice_buffer.length);
          }
        } else if (result.cancelled()) {
          if (grpc_call_trace.enabled()) {
            gpr_log(GPR_INFO,
                    "%s[call] RecvMessage: outstanding_recv "
                    "finishes: received end-of-stream with error",
                    DebugTag().c_str());
          }
          set_failed_before_recv_message();
          FailCompletion(completion);
          if (cancel_on_error) CancelWithError(absl::CancelledError());
          *recv_message_ = nullptr;
        } else {
          if (grpc_call_trace.enabled()) {
            gpr_log(GPR_INFO,
                    "%s[call] RecvMessage: outstanding_recv "
                    "finishes: received end-of-stream",
                    DebugTag().c_str());
          }
          *recv_message_ = nullptr;
        }
        FinishOpOnCompletion(&completion, PendingOp::kReceiveMessage);
      });
}

///////////////////////////////////////////////////////////////////////////////
// CallContext

void CallContext::RunInContext(absl::AnyInvocable<void()> fn) {
  call_->RunInContext(std::move(fn));
}

void CallContext::IncrementRefCount(const char* reason) {
  call_->InternalRef(reason);
}

void CallContext::Unref(const char* reason) { call_->InternalUnref(reason); }

<<<<<<< HEAD
void CallContext::UpdateDeadline(Timestamp deadline) {
  call_->UpdateDeadline(deadline);
}

Timestamp CallContext::deadline() const { return call_->deadline(); }

=======
ServerCallContext* CallContext::server_call_context() {
  return call_->server_call_context();
}

>>>>>>> fd4973e2
RefCountedPtr<CallSpineInterface> CallContext::MakeCallSpine(
    CallArgs call_args) {
  return call_->MakeCallSpine(std::move(call_args));
}

grpc_call* CallContext::c_call() { return call_->c_ptr(); }

///////////////////////////////////////////////////////////////////////////////
// PublishMetadataArray

namespace {
void PublishMetadataArray(grpc_metadata_batch* md, grpc_metadata_array* array,
                          bool is_client) {
  const auto md_count = md->count();
  if (md_count > array->capacity) {
    array->capacity =
        std::max(array->capacity + md->count(), array->capacity * 3 / 2);
    array->metadata = static_cast<grpc_metadata*>(
        gpr_realloc(array->metadata, sizeof(grpc_metadata) * array->capacity));
  }
  PublishToAppEncoder encoder(array, md, is_client);
  md->Encode(&encoder);
}
}  // namespace

///////////////////////////////////////////////////////////////////////////////
// ClientPromiseBasedCall

#ifdef GRPC_EXPERIMENT_IS_INCLUDED_PROMISE_BASED_CLIENT_CALL
class ClientPromiseBasedCall final : public PromiseBasedCall {
 public:
  ClientPromiseBasedCall(Arena* arena, grpc_call_create_args* args)
      : PromiseBasedCall(arena, 1, *args),
        polling_entity_(
            args->cq != nullptr
                ? grpc_polling_entity_create_from_pollset(
                      grpc_cq_pollset(args->cq))
                : (args->pollset_set_alternative != nullptr
                       ? grpc_polling_entity_create_from_pollset_set(
                             args->pollset_set_alternative)
                       : grpc_polling_entity{})) {
    global_stats().IncrementClientCallsCreated();
    if (args->cq != nullptr) {
      GPR_ASSERT(args->pollset_set_alternative == nullptr &&
                 "Only one of 'cq' and 'pollset_set_alternative' should be "
                 "non-nullptr.");
    }
    ScopedContext context(this);
    args->channel->channel_stack()->stats_plugin_group->AddClientCallTracers(
        *args->path, args->registered_method, this->context());
    send_initial_metadata_ = Arena::MakePooled<ClientMetadata>();
    send_initial_metadata_->Set(HttpPathMetadata(), std::move(*args->path));
    if (args->authority.has_value()) {
      send_initial_metadata_->Set(HttpAuthorityMetadata(),
                                  std::move(*args->authority));
    }
    send_initial_metadata_->Set(GrpcRegisteredMethod(),
                                reinterpret_cast<void*>(static_cast<uintptr_t>(
                                    args->registered_method)));
    if (auto* channelz_channel = channel()->channelz_node()) {
      channelz_channel->RecordCallStarted();
    }
    if (args->send_deadline != Timestamp::InfFuture()) {
      UpdateDeadline(args->send_deadline);
    }
    Call* parent = Call::FromC(args->parent);
    if (parent != nullptr) {
      auto parent_status = InitParent(parent, args->propagation_mask);
      if (!parent_status.ok()) {
        CancelWithError(std::move(parent_status));
      }
      PublishToParent(parent);
    }
  }

  void OrphanCall() override { MaybeUnpublishFromParent(); }

  ~ClientPromiseBasedCall() override {
    ScopedContext context(this);
    send_initial_metadata_.reset();
    // Need to destroy the pipes under the ScopedContext above, so we
    // move them out here and then allow the destructors to run at
    // end of scope, but before context.
    auto c2s = std::move(client_to_server_messages_);
    auto s2c = std::move(server_to_client_messages_);
    auto sim = std::move(server_initial_metadata_);
  }

  void CancelWithError(absl::Status error) override {
    if (cancel_with_error_called_.exchange(true, std::memory_order_relaxed)) {
      return;
    }
    if (!started_.exchange(true, std::memory_order_relaxed)) {
      // Initial metadata not sent yet, so we can just fail the call.
      Spawn(
          "cancel_before_initial_metadata",
          [error = std::move(error), this]() {
            server_to_client_messages_.sender.Close();
            auto md = ServerMetadataFromStatus(error);
            md->Set(GrpcCallWasCancelled(), true);
            Finish(std::move(md));
            return Empty{};
          },
          [](Empty) {});
    } else {
      Spawn(
          "cancel_with_error",
          [error = std::move(error), this]() {
            if (!cancel_error_.is_set()) {
              auto md = ServerMetadataFromStatus(error);
              md->Set(GrpcCallWasCancelled(), true);
              cancel_error_.Set(std::move(md));
            }
            return Empty{};
          },
          [](Empty) {});
    }
  }
  absl::string_view GetServerAuthority() const override { abort(); }
  bool is_trailers_only() const override { return is_trailers_only_; }

  grpc_call_error StartBatch(const grpc_op* ops, size_t nops, void* notify_tag,
                             bool is_notify_tag_closure) override;

  std::string DebugTag() const override {
    return absl::StrFormat("CLIENT_CALL[%p]: ", this);
  }

  RefCountedPtr<CallSpineInterface> MakeCallSpine(CallArgs call_args) final {
    class WrappingCallSpine final : public PipeBasedCallSpine {
     public:
      WrappingCallSpine(ClientPromiseBasedCall* call,
                        ClientMetadataHandle metadata)
          : call_(call) {
        call_->InternalRef("call-spine");
        SpawnInfallible(
            "send_client_initial_metadata",
            [self = Ref(), metadata = std::move(metadata)]() mutable {
              return Map(self->client_initial_metadata_.sender.Push(
                             std::move(metadata)),
                         [self](bool) { return Empty{}; });
            });
      }

      ~WrappingCallSpine() override {
        {
          ScopedContext context(call_);
          // Move these out and destroy before the internal unref.
          auto client_initial_metadata = std::move(client_initial_metadata_);
          auto server_trailing_metadata = std::move(server_trailing_metadata_);
        }
        call_->InternalUnref("call-spine");
      }

      Pipe<ClientMetadataHandle>& client_initial_metadata() override {
        return client_initial_metadata_;
      }

      Pipe<MessageHandle>& client_to_server_messages() override {
        return call_->client_to_server_messages_;
      }

      Pipe<ServerMetadataHandle>& server_initial_metadata() override {
        return call_->server_initial_metadata_;
      }

      Pipe<MessageHandle>& server_to_client_messages() override {
        return call_->server_to_client_messages_;
      }

      Latch<ServerMetadataHandle>& cancel_latch() override {
        return cancel_error_;
      }

      Latch<bool>& was_cancelled_latch() override {
        return was_cancelled_latch_;
      }

      Party& party() override { return *call_; }
      Arena* arena() override { return call_->arena(); }

      void IncrementRefCount() override { refs_.Ref(); }
      void Unref() override {
        if (refs_.Unref()) delete this;
      }
      RefCountedPtr<WrappingCallSpine> Ref() {
        IncrementRefCount();
        return RefCountedPtr<WrappingCallSpine>(this);
      }

      ClientMetadata& UnprocessedClientInitialMetadata() override {
        Crash("not for v2");
      }

      void V2HackToStartCallWithoutACallFilterStack() override {}

     private:
      RefCount refs_;
      ClientPromiseBasedCall* const call_;
      std::atomic<bool> sent_trailing_metadata_{false};
      Pipe<ClientMetadataHandle> client_initial_metadata_{call_->arena()};
      Pipe<ServerMetadataHandle> server_trailing_metadata_{call_->arena()};
      Latch<ServerMetadataHandle> cancel_error_;
      Latch<bool> was_cancelled_latch_;
    };
    GPR_ASSERT(call_args.server_initial_metadata ==
               &server_initial_metadata_.sender);
    GPR_ASSERT(call_args.client_to_server_messages ==
               &client_to_server_messages_.receiver);
    GPR_ASSERT(call_args.server_to_client_messages ==
               &server_to_client_messages_.sender);
    call_args.client_initial_metadata_outstanding.Complete(true);
    return MakeRefCounted<WrappingCallSpine>(
        this, std::move(call_args.client_initial_metadata));
  }

 private:
  // Finish the call with the given status/trailing metadata.
  void Finish(ServerMetadataHandle trailing_metadata);
  // Validate that a set of ops is valid for a client call.
  grpc_call_error ValidateBatch(const grpc_op* ops, size_t nops) const;
  // Commit a valid batch of operations to be executed.
  void CommitBatch(const grpc_op* ops, size_t nops,
                   const Completion& completion);
  // Start the underlying promise.
  void StartPromise(ClientMetadataHandle client_initial_metadata,
                    const Completion& completion, Party::BulkSpawner& spawner);
  // Start receiving initial metadata
  void StartRecvInitialMetadata(grpc_metadata_array* array,
                                const Completion& completion,
                                Party::BulkSpawner& spawner);
  void StartRecvStatusOnClient(
      const Completion& completion,
      grpc_op::grpc_op_data::grpc_op_recv_status_on_client op_args,
      Party::BulkSpawner& spawner);
  // Publish status out to the application.
  void PublishStatus(
      grpc_op::grpc_op_data::grpc_op_recv_status_on_client op_args,
      ServerMetadataHandle trailing_metadata);
  // Publish server initial metadata out to the application.
  void PublishInitialMetadata(ServerMetadata* metadata);

  ClientMetadataHandle send_initial_metadata_;
  Pipe<ServerMetadataHandle> server_initial_metadata_{arena()};
  Latch<ServerMetadataHandle> server_trailing_metadata_;
  Latch<ServerMetadataHandle> cancel_error_;
  Latch<grpc_polling_entity> polling_entity_;
  Pipe<MessageHandle> client_to_server_messages_{arena()};
  Pipe<MessageHandle> server_to_client_messages_{arena()};
  bool is_trailers_only_ = false;
  bool scheduled_receive_status_ = false;
  bool scheduled_send_close_ = false;
  // True once the promise for the call is started.
  // This corresponds to sending initial metadata, or cancelling before doing
  // so.
  // In the latter case real world code sometimes does not sent the initial
  // metadata, and so gating based upon that does not work out.
  std::atomic<bool> started_{false};
  // True after the first CancelWithError call - prevents spamming cancels from
  // overflowing the party.
  std::atomic<bool> cancel_with_error_called_{false};
  // TODO(ctiller): delete when we remove the filter based API (may require some
  // cleanup in wrapped languages: they depend on this to hold slice refs)
  ServerMetadataHandle recv_initial_metadata_;
  ServerMetadataHandle recv_trailing_metadata_;
};

void ClientPromiseBasedCall::StartPromise(
    ClientMetadataHandle client_initial_metadata, const Completion& completion,
    Party::BulkSpawner& spawner) {
  auto token = ClientInitialMetadataOutstandingToken::New(arena());
  spawner.Spawn(
      "call_send_initial_metadata", token.Wait(),
      [this,
       completion = AddOpToCompletion(
           completion, PendingOp::kSendInitialMetadata)](bool result) mutable {
        if (!result) FailCompletion(completion);
        FinishOpOnCompletion(&completion, PendingOp::kSendInitialMetadata);
      });
  spawner.Spawn(
      "client_promise",
      [this, client_initial_metadata = std::move(client_initial_metadata),
       token = std::move(token)]() mutable {
        return Race(
            cancel_error_.Wait(),
            Map(channel()->channel_stack()->MakeClientCallPromise(CallArgs{
                    std::move(client_initial_metadata), std::move(token),
                    &polling_entity_, &server_initial_metadata_.sender,
                    &client_to_server_messages_.receiver,
                    &server_to_client_messages_.sender}),
                [this](ServerMetadataHandle trailing_metadata) {
                  // If we're cancelled the transport doesn't get to return
                  // stats.
                  AcceptTransportStatsFromContext();
                  return trailing_metadata;
                }));
      },
      [this](ServerMetadataHandle trailing_metadata) {
        Finish(std::move(trailing_metadata));
      });
}

grpc_call_error ClientPromiseBasedCall::ValidateBatch(const grpc_op* ops,
                                                      size_t nops) const {
  BitSet<8> got_ops;
  for (size_t op_idx = 0; op_idx < nops; op_idx++) {
    const grpc_op& op = ops[op_idx];
    switch (op.op) {
      case GRPC_OP_SEND_INITIAL_METADATA:
        if (!AreInitialMetadataFlagsValid(op.flags)) {
          return GRPC_CALL_ERROR_INVALID_FLAGS;
        }
        if (!ValidateMetadata(op.data.send_initial_metadata.count,
                              op.data.send_initial_metadata.metadata)) {
          return GRPC_CALL_ERROR_INVALID_METADATA;
        }
        break;
      case GRPC_OP_SEND_MESSAGE:
        if (!AreWriteFlagsValid(op.flags)) {
          return GRPC_CALL_ERROR_INVALID_FLAGS;
        }
        break;
      case GRPC_OP_RECV_INITIAL_METADATA:
      case GRPC_OP_RECV_MESSAGE:
        if (op.flags != 0) return GRPC_CALL_ERROR_INVALID_FLAGS;
        break;
      case GRPC_OP_SEND_CLOSE_FROM_CLIENT:
        if (scheduled_send_close_) return GRPC_CALL_ERROR_TOO_MANY_OPERATIONS;
        if (op.flags != 0) return GRPC_CALL_ERROR_INVALID_FLAGS;
        break;
      case GRPC_OP_RECV_STATUS_ON_CLIENT:
        if (op.flags != 0) return GRPC_CALL_ERROR_INVALID_FLAGS;
        if (scheduled_receive_status_) {
          return GRPC_CALL_ERROR_TOO_MANY_OPERATIONS;
        }
        break;
      case GRPC_OP_RECV_CLOSE_ON_SERVER:
      case GRPC_OP_SEND_STATUS_FROM_SERVER:
        return GRPC_CALL_ERROR_NOT_ON_CLIENT;
    }
    if (got_ops.is_set(op.op)) {
      return GRPC_CALL_ERROR_TOO_MANY_OPERATIONS;
    }
    got_ops.set(op.op);
  }
  return GRPC_CALL_OK;
}

void ClientPromiseBasedCall::CommitBatch(const grpc_op* ops, size_t nops,
                                         const Completion& completion) {
  Party::BulkSpawner spawner(this);
  for (size_t op_idx = 0; op_idx < nops; op_idx++) {
    const grpc_op& op = ops[op_idx];
    switch (op.op) {
      case GRPC_OP_SEND_INITIAL_METADATA: {
        if (started_.exchange(true, std::memory_order_relaxed)) break;
        CToMetadata(op.data.send_initial_metadata.metadata,
                    op.data.send_initial_metadata.count,
                    send_initial_metadata_.get());
        PrepareOutgoingInitialMetadata(op, *send_initial_metadata_);
        if (send_deadline() != Timestamp::InfFuture()) {
          send_initial_metadata_->Set(GrpcTimeoutMetadata(), send_deadline());
        }
        send_initial_metadata_->Set(
            WaitForReady(),
            WaitForReady::ValueType{
                (op.flags & GRPC_INITIAL_METADATA_WAIT_FOR_READY) != 0,
                (op.flags &
                 GRPC_INITIAL_METADATA_WAIT_FOR_READY_EXPLICITLY_SET) != 0});
        StartPromise(std::move(send_initial_metadata_), completion, spawner);
      } break;
      case GRPC_OP_RECV_INITIAL_METADATA: {
        StartRecvInitialMetadata(
            op.data.recv_initial_metadata.recv_initial_metadata, completion,
            spawner);
      } break;
      case GRPC_OP_RECV_STATUS_ON_CLIENT: {
        scheduled_receive_status_ = true;
        StartRecvStatusOnClient(completion, op.data.recv_status_on_client,
                                spawner);
      } break;
      case GRPC_OP_SEND_MESSAGE:
        StartSendMessage(op, completion, &client_to_server_messages_.sender,
                         spawner);
        break;
      case GRPC_OP_RECV_MESSAGE:
        StartRecvMessage(
            op, completion,
            [this]() {
              return Race(server_initial_metadata_.receiver.AwaitClosed(),
                          server_to_client_messages_.receiver.AwaitClosed());
            },
            &server_to_client_messages_.receiver, false, spawner);
        break;
      case GRPC_OP_SEND_CLOSE_FROM_CLIENT:
        scheduled_send_close_ = true;
        spawner.Spawn(
            "send_close_from_client",
            [this]() {
              client_to_server_messages_.sender.Close();
              return Empty{};
            },
            [this,
             completion = AddOpToCompletion(
                 completion, PendingOp::kSendCloseFromClient)](Empty) mutable {
              FinishOpOnCompletion(&completion,
                                   PendingOp::kSendCloseFromClient);
            });
        break;
      case GRPC_OP_SEND_STATUS_FROM_SERVER:
      case GRPC_OP_RECV_CLOSE_ON_SERVER:
        abort();  // unreachable
    }
  }
}

grpc_call_error ClientPromiseBasedCall::StartBatch(const grpc_op* ops,
                                                   size_t nops,
                                                   void* notify_tag,
                                                   bool is_notify_tag_closure) {
  if (nops == 0) {
    EndOpImmediately(cq(), notify_tag, is_notify_tag_closure);
    return GRPC_CALL_OK;
  }
  const grpc_call_error validation_result = ValidateBatch(ops, nops);
  if (validation_result != GRPC_CALL_OK) {
    return validation_result;
  }
  Completion completion =
      StartCompletion(notify_tag, is_notify_tag_closure, ops);
  CommitBatch(ops, nops, completion);
  FinishOpOnCompletion(&completion, PendingOp::kStartingBatch);
  return GRPC_CALL_OK;
}

void ClientPromiseBasedCall::StartRecvInitialMetadata(
    grpc_metadata_array* array, const Completion& completion,
    Party::BulkSpawner& spawner) {
  spawner.Spawn(
      "recv_initial_metadata",
      [this]() {
        return Race(server_initial_metadata_.receiver.Next(),
                    Map(finished(), [](Empty) {
                      return NextResult<ServerMetadataHandle>(true);
                    }));
      },
      [this, array,
       completion =
           AddOpToCompletion(completion, PendingOp::kReceiveInitialMetadata)](
          NextResult<ServerMetadataHandle> next_metadata) mutable {
        server_initial_metadata_.sender.Close();
        ServerMetadataHandle metadata;
        if (grpc_call_trace.enabled()) {
          gpr_log(GPR_INFO, "%s[call] RecvTrailingMetadata: %s",
                  DebugTag().c_str(),
                  next_metadata.has_value()
                      ? next_metadata.value()->DebugString().c_str()
                      : "null");
        }
        if (next_metadata.has_value()) {
          metadata = std::move(next_metadata.value());
          is_trailers_only_ = metadata->get(GrpcTrailersOnly()).value_or(false);
        } else {
          is_trailers_only_ = true;
          metadata = arena()->MakePooled<ServerMetadata>();
        }
        ProcessIncomingInitialMetadata(*metadata);
        PublishMetadataArray(metadata.get(), array, true);
        recv_initial_metadata_ = std::move(metadata);
        FinishOpOnCompletion(&completion, PendingOp::kReceiveInitialMetadata);
      });
}

void ClientPromiseBasedCall::Finish(ServerMetadataHandle trailing_metadata) {
  if (grpc_call_trace.enabled()) {
    gpr_log(GPR_INFO, "%s[call] Finish: %s", DebugTag().c_str(),
            trailing_metadata->DebugString().c_str());
  }
  ResetDeadline();
  set_completed();
  client_to_server_messages_.sender.CloseWithError();
  client_to_server_messages_.receiver.CloseWithError();
  if (trailing_metadata->get(GrpcCallWasCancelled()).value_or(false)) {
    server_to_client_messages_.receiver.CloseWithError();
    server_initial_metadata_.receiver.CloseWithError();
  }
  if (auto* channelz_channel = channel()->channelz_node()) {
    if (trailing_metadata->get(GrpcStatusMetadata())
            .value_or(GRPC_STATUS_UNKNOWN) == GRPC_STATUS_OK) {
      channelz_channel->RecordCallSucceeded();
    } else {
      channelz_channel->RecordCallFailed();
    }
  }
  server_trailing_metadata_.Set(std::move(trailing_metadata));
}

namespace {
std::string MakeErrorString(const ServerMetadata* trailing_metadata) {
  std::string out = absl::StrCat(
      trailing_metadata->get(GrpcStatusFromWire()).value_or(false)
          ? "Error received from peer"
          : "Error generated by client",
      "grpc_status: ",
      grpc_status_code_to_string(trailing_metadata->get(GrpcStatusMetadata())
                                     .value_or(GRPC_STATUS_UNKNOWN)));
  if (const Slice* message =
          trailing_metadata->get_pointer(GrpcMessageMetadata())) {
    absl::StrAppend(&out, "\ngrpc_message: ", message->as_string_view());
  }
  if (auto annotations = trailing_metadata->get_pointer(GrpcStatusContext())) {
    absl::StrAppend(&out, "\nStatus Context:");
    for (const std::string& annotation : *annotations) {
      absl::StrAppend(&out, "\n  ", annotation);
    }
  }
  return out;
}
}  // namespace

void ClientPromiseBasedCall::StartRecvStatusOnClient(
    const Completion& completion,
    grpc_op::grpc_op_data::grpc_op_recv_status_on_client op_args,
    Party::BulkSpawner& spawner) {
  ForceCompletionSuccess(completion);
  spawner.Spawn(
      "recv_status_on_client", server_trailing_metadata_.Wait(),
      [this, op_args,
       completion =
           AddOpToCompletion(completion, PendingOp::kReceiveStatusOnClient)](
          ServerMetadataHandle trailing_metadata) mutable {
        const grpc_status_code status =
            trailing_metadata->get(GrpcStatusMetadata())
                .value_or(GRPC_STATUS_UNKNOWN);
        *op_args.status = status;
        Slice message_slice;
        if (Slice* message =
                trailing_metadata->get_pointer(GrpcMessageMetadata())) {
          message_slice = message->Ref();
        }
        SetFinalizationStatus(status, message_slice.Ref());
        *op_args.status_details = message_slice.TakeCSlice();
        if (op_args.error_string != nullptr && status != GRPC_STATUS_OK) {
          *op_args.error_string =
              gpr_strdup(MakeErrorString(trailing_metadata.get()).c_str());
        }
        PublishMetadataArray(trailing_metadata.get(), op_args.trailing_metadata,
                             true);
        recv_trailing_metadata_ = std::move(trailing_metadata);
        FinishOpOnCompletion(&completion, PendingOp::kReceiveStatusOnClient);
      });
}
#endif

///////////////////////////////////////////////////////////////////////////////
// CallSpine based Server Call

grpc_call_error ValidateServerBatch(const grpc_op* ops, size_t nops) {
  BitSet<8> got_ops;
  for (size_t op_idx = 0; op_idx < nops; op_idx++) {
    const grpc_op& op = ops[op_idx];
    switch (op.op) {
      case GRPC_OP_SEND_INITIAL_METADATA:
        if (!AreInitialMetadataFlagsValid(op.flags)) {
          return GRPC_CALL_ERROR_INVALID_FLAGS;
        }
        if (!ValidateMetadata(op.data.send_initial_metadata.count,
                              op.data.send_initial_metadata.metadata)) {
          return GRPC_CALL_ERROR_INVALID_METADATA;
        }
        break;
      case GRPC_OP_SEND_MESSAGE:
        if (!AreWriteFlagsValid(op.flags)) {
          return GRPC_CALL_ERROR_INVALID_FLAGS;
        }
        break;
      case GRPC_OP_SEND_STATUS_FROM_SERVER:
        if (op.flags != 0) return GRPC_CALL_ERROR_INVALID_FLAGS;
        if (!ValidateMetadata(
                op.data.send_status_from_server.trailing_metadata_count,
                op.data.send_status_from_server.trailing_metadata)) {
          return GRPC_CALL_ERROR_INVALID_METADATA;
        }
        break;
      case GRPC_OP_RECV_MESSAGE:
      case GRPC_OP_RECV_CLOSE_ON_SERVER:
        if (op.flags != 0) return GRPC_CALL_ERROR_INVALID_FLAGS;
        break;
      case GRPC_OP_RECV_INITIAL_METADATA:
      case GRPC_OP_SEND_CLOSE_FROM_CLIENT:
      case GRPC_OP_RECV_STATUS_ON_CLIENT:
        return GRPC_CALL_ERROR_NOT_ON_SERVER;
    }
    if (got_ops.is_set(op.op)) return GRPC_CALL_ERROR_TOO_MANY_OPERATIONS;
    got_ops.set(op.op);
  }
  return GRPC_CALL_OK;
}

<<<<<<< HEAD
class ServerCall final : public Call {
=======
void ServerPromiseBasedCall::CommitBatch(const grpc_op* ops, size_t nops,
                                         const Completion& completion) {
  Party::BulkSpawner spawner(this);
  for (size_t op_idx = 0; op_idx < nops; op_idx++) {
    const grpc_op& op = ops[op_idx];
    switch (op.op) {
      case GRPC_OP_SEND_INITIAL_METADATA: {
        auto metadata = arena()->MakePooled<ServerMetadata>();
        PrepareOutgoingInitialMetadata(op, *metadata);
        CToMetadata(op.data.send_initial_metadata.metadata,
                    op.data.send_initial_metadata.count, metadata.get());
        if (grpc_call_trace.enabled()) {
          gpr_log(GPR_INFO, "%s[call] Send initial metadata",
                  DebugTag().c_str());
        }
        QueueSend();
        spawner.Spawn(
            "call_send_initial_metadata",
            [this, metadata = std::move(metadata)]() mutable {
              EnactSend();
              return server_initial_metadata_->Push(std::move(metadata));
            },
            [this,
             completion = AddOpToCompletion(
                 completion, PendingOp::kSendInitialMetadata)](bool r) mutable {
              if (!r) {
                set_failed_before_recv_message();
                FailCompletion(completion);
              }
              FinishOpOnCompletion(&completion,
                                   PendingOp::kSendInitialMetadata);
            });
      } break;
      case GRPC_OP_SEND_MESSAGE:
        StartSendMessage(op, completion, server_to_client_messages_, spawner);
        break;
      case GRPC_OP_RECV_MESSAGE:
        if (cancelled_.load(std::memory_order_relaxed)) {
          set_failed_before_recv_message();
          FailCompletion(completion);
          break;
        }
        StartRecvMessage(
            op, completion, []() { return []() { return Empty{}; }; },
            client_to_server_messages_, true, spawner);
        break;
      case GRPC_OP_SEND_STATUS_FROM_SERVER: {
        auto metadata = arena()->MakePooled<ServerMetadata>();
        CToMetadata(op.data.send_status_from_server.trailing_metadata,
                    op.data.send_status_from_server.trailing_metadata_count,
                    metadata.get());
        metadata->Set(GrpcStatusMetadata(),
                      op.data.send_status_from_server.status);
        if (auto* details = op.data.send_status_from_server.status_details) {
          // TODO(ctiller): this should not be a copy, but we have callers that
          // allocate and pass in a slice created with
          // grpc_slice_from_static_string and then delete the string after
          // passing it in, which shouldn't be a supported API.
          metadata->Set(GrpcMessageMetadata(),
                        Slice(grpc_slice_copy(*details)));
        }
        spawner.Spawn(
            "call_send_status_from_server",
            [this, metadata = std::move(metadata)]() mutable {
              bool r = true;
              if (send_trailing_metadata_.is_set()) {
                r = false;
              } else {
                send_trailing_metadata_.Set(std::move(metadata));
              }
              return Map(WaitForSendingStarted(), [this, r](Empty) {
                server_initial_metadata_->Close();
                server_to_client_messages_->Close();
                return r;
              });
            },
            [this, completion = AddOpToCompletion(
                       completion, PendingOp::kSendStatusFromServer)](
                bool ok) mutable {
              if (!ok) {
                set_failed_before_recv_message();
                FailCompletion(completion);
              }
              FinishOpOnCompletion(&completion,
                                   PendingOp::kSendStatusFromServer);
            });
      } break;
      case GRPC_OP_RECV_CLOSE_ON_SERVER:
        if (grpc_call_trace.enabled()) {
          gpr_log(GPR_INFO, "%s[call] StartBatch: RecvClose %s",
                  DebugTag().c_str(),
                  recv_close_op_cancel_state_.ToString().c_str());
        }
        ForceCompletionSuccess(completion);
        recv_close_completion_ =
            AddOpToCompletion(completion, PendingOp::kReceiveCloseOnServer);
        if (recv_close_op_cancel_state_.ReceiveCloseOnServerOpStarted(
                op.data.recv_close_on_server.cancelled)) {
          FinishOpOnCompletion(&recv_close_completion_,
                               PendingOp::kReceiveCloseOnServer);
        }
        break;
      case GRPC_OP_RECV_STATUS_ON_CLIENT:
      case GRPC_OP_SEND_CLOSE_FROM_CLIENT:
      case GRPC_OP_RECV_INITIAL_METADATA:
        abort();  // unreachable
    }
  }
}

grpc_call_error ServerPromiseBasedCall::StartBatch(const grpc_op* ops,
                                                   size_t nops,
                                                   void* notify_tag,
                                                   bool is_notify_tag_closure) {
  if (nops == 0) {
    EndOpImmediately(cq(), notify_tag, is_notify_tag_closure);
    return GRPC_CALL_OK;
  }
  const grpc_call_error validation_result = ValidateServerBatch(ops, nops);
  if (validation_result != GRPC_CALL_OK) {
    return validation_result;
  }
  Completion completion =
      StartCompletion(notify_tag, is_notify_tag_closure, ops);
  CommitBatch(ops, nops, completion);
  FinishOpOnCompletion(&completion, PendingOp::kStartingBatch);
  return GRPC_CALL_OK;
}

void ServerPromiseBasedCall::CancelWithError(absl::Status error) {
  cancelled_.store(true, std::memory_order_relaxed);
  Spawn(
      "cancel_with_error",
      [this, error = std::move(error)]() {
        if (!send_trailing_metadata_.is_set()) {
          auto md = ServerMetadataFromStatus(error);
          md->Set(GrpcCallWasCancelled(), true);
          send_trailing_metadata_.Set(std::move(md));
        }
        if (server_to_client_messages_ != nullptr) {
          server_to_client_messages_->Close();
        }
        if (server_initial_metadata_ != nullptr) {
          server_initial_metadata_->Close();
        }
        return Empty{};
      },
      [](Empty) {});
}
#endif

#ifdef GRPC_EXPERIMENT_IS_INCLUDED_PROMISE_BASED_SERVER_CALL
void ServerPromiseBasedCall::PublishInitialMetadata(
    ClientMetadataHandle metadata,
    grpc_metadata_array* publish_initial_metadata) {
  if (grpc_call_trace.enabled()) {
    gpr_log(GPR_INFO, "%s[call] PublishInitialMetadata: %s", DebugTag().c_str(),
            metadata->DebugString().c_str());
  }
  PublishMetadataArray(metadata.get(), publish_initial_metadata, false);
  client_initial_metadata_ = std::move(metadata);
}

ArenaPromise<ServerMetadataHandle>
ServerPromiseBasedCall::MakeTopOfServerCallPromise(
    CallArgs call_args, grpc_completion_queue* cq,
    absl::FunctionRef<void(grpc_call* call)> publish) {
  SetCompletionQueue(cq);
  call_args.polling_entity->Set(
      grpc_polling_entity_create_from_pollset(grpc_cq_pollset(cq)));
  server_to_client_messages_ = call_args.server_to_client_messages;
  client_to_server_messages_ = call_args.client_to_server_messages;
  server_initial_metadata_ = call_args.server_initial_metadata;
  absl::optional<Timestamp> deadline =
      client_initial_metadata_->get(GrpcTimeoutMetadata());
  if (deadline.has_value()) {
    set_send_deadline(*deadline);
    UpdateDeadline(*deadline);
  }
  ProcessIncomingInitialMetadata(*client_initial_metadata_);
  ExternalRef();
  publish(c_ptr());
  return Seq(server_to_client_messages_->AwaitClosed(),
             send_trailing_metadata_.Wait());
}

///////////////////////////////////////////////////////////////////////////////
// CallSpine based Server Call

class ServerCallSpine final : public PipeBasedCallSpine,
                              public ServerCallContext,
                              public BasicPromiseBasedCall {
>>>>>>> fd4973e2
 public:
  ServerCall(ClientMetadataHandle client_initial_metadata,
             CallHandler call_handler);

  void CancelWithError(grpc_error_handle error) override {
    call_handler_.SpawnInfallible(
        "CancelWithError", [this, error = std::move(error)] {
          auto status = ServerMetadataFromStatus(error);
          status->Set(GrpcCallWasCancelled(), true);
          call_handler_.PushServerTrailingMetadata(std::move(status));
          return Empty{};
        });
  }
  bool is_trailers_only() const override {
    Crash("is_trailers_only not implemented for server calls");
  }
  absl::string_view GetServerAuthority() const override {
    Crash("unimplemented");
  }
  grpc_call_error StartBatch(const grpc_op* ops, size_t nops, void* notify_tag,
                             bool is_notify_tag_closure) override;

  bool Completed() final { Crash("unimplemented"); }
  bool failed_before_recv_message() const final { Crash("unimplemented"); }

 private:
  void CommitBatch(const grpc_op* ops, size_t nops, void* notify_tag,
                   bool is_notify_tag_closure);
  StatusFlag FinishRecvMessage(NextResult<MessageHandle> result);

  std::string DebugTag();

  CallHandler call_handler_;
  grpc_byte_buffer** recv_message_ = nullptr;
  ClientMetadataHandle client_initial_metadata_stored_;
  grpc_completion_queue* const cq_;
};

ServerCall::ServerCall(ClientMetadataHandle client_initial_metadata,
                       CallHandler call_handler)
    : call_handler_(std::move(call_handler)),
      client_initial_metadata_stored_(std::move(client_initial_metadata)) {
  global_stats().IncrementServerCallsCreated();
}

grpc_call_error ServerCall::StartBatch(const grpc_op* ops, size_t nops,
                                       void* notify_tag,
                                       bool is_notify_tag_closure) {
  if (nops == 0) {
    EndOpImmediately(cq_, notify_tag, is_notify_tag_closure);
    return GRPC_CALL_OK;
  }
  const grpc_call_error validation_result = ValidateServerBatch(ops, nops);
  if (validation_result != GRPC_CALL_OK) {
    return validation_result;
  }
  CommitBatch(ops, nops, notify_tag, is_notify_tag_closure);
  return GRPC_CALL_OK;
}

namespace {
template <typename SetupFn>
class MaybeOpImpl {
 public:
  using SetupResult = decltype(std::declval<SetupFn>()(grpc_op()));
  using PromiseFactory = promise_detail::OncePromiseFactory<void, SetupResult>;
  using Promise = typename PromiseFactory::Promise;
  struct Dismissed {};
  using State = absl::variant<Dismissed, PromiseFactory, Promise>;

  // op_ is garbage but shouldn't be uninitialized
  MaybeOpImpl() : state_(Dismissed{}), op_(GRPC_OP_RECV_STATUS_ON_CLIENT) {}
  MaybeOpImpl(SetupResult result, grpc_op_type op)
      : state_(PromiseFactory(std::move(result))), op_(op) {}

  MaybeOpImpl(const MaybeOpImpl&) = delete;
  MaybeOpImpl& operator=(const MaybeOpImpl&) = delete;
  MaybeOpImpl(MaybeOpImpl&& other) noexcept
      : state_(MoveState(other.state_)), op_(other.op_) {}
  MaybeOpImpl& operator=(MaybeOpImpl&& other) noexcept {
    op_ = other.op_;
    if (absl::holds_alternative<Dismissed>(state_)) {
      state_.template emplace<Dismissed>();
      return *this;
    }
    // Can't move after first poll => Promise is not an option
    state_.template emplace<PromiseFactory>(
        std::move(absl::get<PromiseFactory>(other.state_)));
    return *this;
  }

  Poll<StatusFlag> operator()() {
    if (absl::holds_alternative<Dismissed>(state_)) return Success{};
    if (absl::holds_alternative<PromiseFactory>(state_)) {
      auto& factory = absl::get<PromiseFactory>(state_);
      auto promise = factory.Make();
      state_.template emplace<Promise>(std::move(promise));
    }
    if (grpc_call_trace.enabled()) {
      gpr_log(GPR_INFO, "%sBeginPoll %s",
              Activity::current()->DebugTag().c_str(), OpName(op_).c_str());
    }
    auto& promise = absl::get<Promise>(state_);
    auto r = poll_cast<StatusFlag>(promise());
    if (grpc_call_trace.enabled()) {
      gpr_log(GPR_INFO, "%sEndPoll %s --> %s",
              Activity::current()->DebugTag().c_str(), OpName(op_).c_str(),
              r.pending() ? "PENDING" : (r.value().ok() ? "OK" : "FAILURE"));
    }
    return r;
  }

 private:
  GPR_NO_UNIQUE_ADDRESS State state_;
  GPR_NO_UNIQUE_ADDRESS grpc_op_type op_;

  static std::string OpName(grpc_op_type op) {
    switch (op) {
      case GRPC_OP_SEND_INITIAL_METADATA:
        return "SendInitialMetadata";
      case GRPC_OP_SEND_MESSAGE:
        return "SendMessage";
      case GRPC_OP_SEND_STATUS_FROM_SERVER:
        return "SendStatusFromServer";
      case GRPC_OP_SEND_CLOSE_FROM_CLIENT:
        return "SendCloseFromClient";
      case GRPC_OP_RECV_MESSAGE:
        return "RecvMessage";
      case GRPC_OP_RECV_CLOSE_ON_SERVER:
        return "RecvCloseOnServer";
      case GRPC_OP_RECV_INITIAL_METADATA:
        return "RecvInitialMetadata";
      case GRPC_OP_RECV_STATUS_ON_CLIENT:
        return "RecvStatusOnClient";
    }
    return absl::StrCat("UnknownOp(", op, ")");
  }

  static State MoveState(State& state) {
    if (absl::holds_alternative<Dismissed>(state)) return Dismissed{};
    // Can't move after first poll => Promise is not an option
    return std::move(absl::get<PromiseFactory>(state));
  }
};

// MaybeOp captures a fairly complicated dance we need to do for the batch API.
// We first check if an op is included or not, and if it is, we run the setup
// function in the context of the API call (NOT in the call party).
// This setup function returns a promise factory which we'll then run *in* the
// party to do initial setup, and have it return the promise that we'll
// ultimately poll on til completion.
// Once we express our surface API in terms of core internal types this whole
// dance will go away.
template <typename SetupFn>
auto MaybeOp(const grpc_op* ops, uint8_t idx, SetupFn setup) {
  if (idx == 255) {
    return MaybeOpImpl<SetupFn>();
  } else {
    return MaybeOpImpl<SetupFn>(setup(ops[idx]), ops[idx].op);
  }
}

template <typename F>
class PollBatchLogger {
 public:
  PollBatchLogger(void* tag, F f) : tag_(tag), f_(std::move(f)) {}

  auto operator()() {
    if (grpc_call_trace.enabled()) {
      gpr_log(GPR_INFO, "Poll batch %p", tag_);
    }
    auto r = f_();
    if (grpc_call_trace.enabled()) {
      gpr_log(GPR_INFO, "Poll batch %p --> %s", tag_, ResultString(r).c_str());
    }
    return r;
  }

 private:
  template <typename T>
  static std::string ResultString(Poll<T> r) {
    if (r.pending()) return "PENDING";
    return ResultString(r.value());
  }
  static std::string ResultString(Empty) { return "DONE"; }

  void* tag_;
  F f_;
};

template <typename F>
PollBatchLogger<F> LogPollBatch(void* tag, F f) {
  return PollBatchLogger<F>(tag, std::move(f));
}
}  // namespace

StatusFlag ServerCall::FinishRecvMessage(NextResult<MessageHandle> result) {
  if (result.has_value()) {
    MessageHandle& message = *result;
    NoteLastMessageFlags(message->flags());
    if ((message->flags() & GRPC_WRITE_INTERNAL_COMPRESS) &&
        (incoming_compression_algorithm() != GRPC_COMPRESS_NONE)) {
      *recv_message_ = grpc_raw_compressed_byte_buffer_create(
          nullptr, 0, incoming_compression_algorithm());
    } else {
      *recv_message_ = grpc_raw_byte_buffer_create(nullptr, 0);
    }
    grpc_slice_buffer_move_into(message->payload()->c_slice_buffer(),
                                &(*recv_message_)->data.raw.slice_buffer);
    if (grpc_call_trace.enabled()) {
      gpr_log(GPR_INFO,
              "%s[call] RecvMessage: outstanding_recv "
              "finishes: received %" PRIdPTR " byte message",
              DebugTag().c_str(),
              (*recv_message_)->data.raw.slice_buffer.length);
    }
    recv_message_ = nullptr;
    return Success{};
  }
  if (result.cancelled()) {
    if (grpc_call_trace.enabled()) {
      gpr_log(GPR_INFO,
              "%s[call] RecvMessage: outstanding_recv "
              "finishes: received end-of-stream with error",
              DebugTag().c_str());
    }
    *recv_message_ = nullptr;
    recv_message_ = nullptr;
    return Failure{};
  }
  if (grpc_call_trace.enabled()) {
    gpr_log(GPR_INFO,
            "%s[call] RecvMessage: outstanding_recv "
            "finishes: received end-of-stream",
            DebugTag().c_str());
  }
  *recv_message_ = nullptr;
  recv_message_ = nullptr;
  return Success{};
}

void ServerCall::CommitBatch(const grpc_op* ops, size_t nops, void* notify_tag,
                             bool is_notify_tag_closure) {
  std::array<uint8_t, 8> got_ops{255, 255, 255, 255, 255, 255, 255, 255};
  for (size_t op_idx = 0; op_idx < nops; op_idx++) {
    const grpc_op& op = ops[op_idx];
    got_ops[op.op] = op_idx;
  }
  if (!is_notify_tag_closure) grpc_cq_begin_op(cq_, notify_tag);
  auto send_initial_metadata = MaybeOp(
      ops, got_ops[GRPC_OP_SEND_INITIAL_METADATA], [this](const grpc_op& op) {
        auto metadata = arena()->MakePooled<ServerMetadata>();
        PrepareOutgoingInitialMetadata(op, *metadata);
        CToMetadata(op.data.send_initial_metadata.metadata,
                    op.data.send_initial_metadata.count, metadata.get());
        if (grpc_call_trace.enabled()) {
          gpr_log(GPR_INFO, "%s[call] Send initial metadata",
                  DebugTag().c_str());
        }
        return [this, metadata = std::move(metadata)]() mutable {
          return call_handler_.PushServerInitialMetadata(std::move(metadata));
        };
      });
  auto send_message =
      MaybeOp(ops, got_ops[GRPC_OP_SEND_MESSAGE], [this](const grpc_op& op) {
        SliceBuffer send;
        grpc_slice_buffer_swap(
            &op.data.send_message.send_message->data.raw.slice_buffer,
            send.c_slice_buffer());
        auto msg = arena()->MakePooled<Message>(std::move(send), op.flags);
        return [this, msg = std::move(msg)]() mutable {
          return call_handler_.PushMessage(std::move(msg));
        };
      });
  auto send_trailing_metadata = MaybeOp(
      ops, got_ops[GRPC_OP_SEND_STATUS_FROM_SERVER], [this](const grpc_op& op) {
        auto metadata = arena()->MakePooled<ServerMetadata>();
        CToMetadata(op.data.send_status_from_server.trailing_metadata,
                    op.data.send_status_from_server.trailing_metadata_count,
                    metadata.get());
        metadata->Set(GrpcStatusMetadata(),
                      op.data.send_status_from_server.status);
        if (auto* details = op.data.send_status_from_server.status_details) {
          // TODO(ctiller): this should not be a copy, but we have
          // callers that allocate and pass in a slice created with
          // grpc_slice_from_static_string and then delete the string
          // after passing it in, which shouldn't be a supported API.
          metadata->Set(GrpcMessageMetadata(),
                        Slice(grpc_slice_copy(*details)));
        }
        GPR_ASSERT(metadata != nullptr);
        return [this, metadata = std::move(metadata)]() mutable {
          GPR_ASSERT(metadata != nullptr);
          return [this,
                  metadata = std::move(metadata)]() mutable -> Poll<Success> {
            GPR_ASSERT(metadata != nullptr);
            call_handler_.PushServerTrailingMetadata(std::move(metadata));
            return Success{};
          };
        };
      });
  auto recv_message =
      MaybeOp(ops, got_ops[GRPC_OP_RECV_MESSAGE], [this](const grpc_op& op) {
        GPR_ASSERT(recv_message_ == nullptr);
        recv_message_ = op.data.recv_message.recv_message;
        return [this]() mutable {
          return Map(client_to_server_messages_.receiver.Next(),
                     [this](NextResult<MessageHandle> msg) {
                       return FinishRecvMessage(std::move(msg));
                     });
        };
      });
  auto primary_ops = AllOk<StatusFlag>(
      TrySeq(AllOk<StatusFlag>(std::move(send_initial_metadata),
                               std::move(send_message)),
             std::move(send_trailing_metadata)),
      std::move(recv_message));
  if (got_ops[GRPC_OP_RECV_CLOSE_ON_SERVER] != 255) {
    auto recv_trailing_metadata = MaybeOp(
        ops, got_ops[GRPC_OP_RECV_CLOSE_ON_SERVER], [this](const grpc_op& op) {
          return [this, cancelled = op.data.recv_close_on_server.cancelled]() {
            return Map(call_handler_.WasCancelled(),
                       [cancelled, this](bool result) -> Success {
                         ResetDeadline();
                         *cancelled = result ? 1 : 0;
                         return Success{};
                       });
          };
        });
    call_handler_.SpawnInfallible(
        "final-batch",
        [primary_ops = std::move(primary_ops),
         recv_trailing_metadata = std::move(recv_trailing_metadata),
         is_notify_tag_closure, notify_tag, this]() mutable {
          return LogPollBatch(
              notify_tag,
              Seq(std::move(primary_ops), std::move(recv_trailing_metadata),
                  [is_notify_tag_closure, notify_tag, this](StatusFlag) {
                    return WaitForCqEndOp(is_notify_tag_closure, notify_tag,
                                          absl::OkStatus(), cq_);
                  }));
        });
  } else {
    call_handler_.SpawnInfallible(
        "batch", [primary_ops = std::move(primary_ops), is_notify_tag_closure,
                  notify_tag, this]() mutable {
          return LogPollBatch(
              notify_tag,
              Seq(std::move(primary_ops), [is_notify_tag_closure, notify_tag,
                                           this](StatusFlag r) {
                return WaitForCqEndOp(is_notify_tag_closure, notify_tag,
                                      StatusCast<grpc_error_handle>(r), cq_);
              }));
        });
  }
}

grpc_call* MakeServerCall(CallHandler call_handler,
                          ClientMetadataHandle client_initial_metadata,
                          grpc_metadata_array* publish_initial_metadata) {
  PublishMetadataArray(client_initial_metadata.get(), publish_initial_metadata,
                       false);
  return call_handler.arena()->New<ServerCall>(
      std::move(client_initial_metadata), std::move(call_handler));
}

}  // namespace grpc_core

///////////////////////////////////////////////////////////////////////////////
// C-based API

void* grpc_call_arena_alloc(grpc_call* call, size_t size) {
  grpc_core::ExecCtx exec_ctx;
  return grpc_core::Call::FromC(call)->arena()->Alloc(size);
}

size_t grpc_call_get_initial_size_estimate() {
  return grpc_core::FilterStackCall::InitialSizeEstimate();
}

grpc_error_handle grpc_call_create(grpc_call_create_args* args,
                                   grpc_call** out_call) {
#ifdef GRPC_EXPERIMENT_IS_INCLUDED_PROMISE_BASED_CLIENT_CALL
  if (grpc_core::IsPromiseBasedClientCallEnabled() &&
      args->server_transport_data == nullptr && args->channel->is_promising()) {
    return grpc_core::MakePromiseBasedCall<grpc_core::ClientPromiseBasedCall>(
        args, out_call);
  }
#endif
#ifdef GRPC_EXPERIMENT_IS_INCLUDED_PROMISE_BASED_SERVER_CALL
  if (grpc_core::IsPromiseBasedServerCallEnabled() &&
      args->server_transport_data != nullptr && args->channel->is_promising()) {
    return grpc_core::MakePromiseBasedCall<grpc_core::ServerPromiseBasedCall>(
        args, out_call);
  }
#endif
  return grpc_core::FilterStackCall::Create(args, out_call);
}

void grpc_call_set_completion_queue(grpc_call* call,
                                    grpc_completion_queue* cq) {
  grpc_core::Call::FromC(call)->SetCompletionQueue(cq);
}

void grpc_call_ref(grpc_call* c) { grpc_core::Call::FromC(c)->ExternalRef(); }

void grpc_call_unref(grpc_call* c) {
  grpc_core::ExecCtx exec_ctx;
  grpc_core::Call::FromC(c)->ExternalUnref();
}

char* grpc_call_get_peer(grpc_call* call) {
  return grpc_core::Call::FromC(call)->GetPeer();
}

grpc_call* grpc_call_from_top_element(grpc_call_element* surface_element) {
  return grpc_core::FilterStackCall::FromTopElem(surface_element)->c_ptr();
}

grpc_call_error grpc_call_cancel(grpc_call* call, void* reserved) {
  GRPC_API_TRACE("grpc_call_cancel(call=%p, reserved=%p)", 2, (call, reserved));
  GPR_ASSERT(reserved == nullptr);
  if (call == nullptr) {
    return GRPC_CALL_ERROR;
  }
  grpc_core::ApplicationCallbackExecCtx callback_exec_ctx;
  grpc_core::ExecCtx exec_ctx;
  grpc_core::Call::FromC(call)->CancelWithError(absl::CancelledError());
  return GRPC_CALL_OK;
}

grpc_call_error grpc_call_cancel_with_status(grpc_call* c,
                                             grpc_status_code status,
                                             const char* description,
                                             void* reserved) {
  GRPC_API_TRACE(
      "grpc_call_cancel_with_status("
      "c=%p, status=%d, description=%s, reserved=%p)",
      4, (c, (int)status, description, reserved));
  GPR_ASSERT(reserved == nullptr);
  if (c == nullptr) {
    return GRPC_CALL_ERROR;
  }
  grpc_core::ApplicationCallbackExecCtx callback_exec_ctx;
  grpc_core::ExecCtx exec_ctx;
  grpc_core::Call::FromC(c)->CancelWithStatus(status, description);
  return GRPC_CALL_OK;
}

void grpc_call_cancel_internal(grpc_call* call) {
  grpc_core::Call::FromC(call)->CancelWithError(absl::CancelledError());
}

grpc_compression_algorithm grpc_call_test_only_get_compression_algorithm(
    grpc_call* call) {
  return grpc_core::Call::FromC(call)->test_only_compression_algorithm();
}

uint32_t grpc_call_test_only_get_message_flags(grpc_call* call) {
  return grpc_core::Call::FromC(call)->test_only_message_flags();
}

uint32_t grpc_call_test_only_get_encodings_accepted_by_peer(grpc_call* call) {
  return grpc_core::Call::FromC(call)
      ->encodings_accepted_by_peer()
      .ToLegacyBitmask();
}

grpc_core::Arena* grpc_call_get_arena(grpc_call* call) {
  return grpc_core::Call::FromC(call)->arena();
}

grpc_call_stack* grpc_call_get_call_stack(grpc_call* call) {
  return grpc_core::Call::FromC(call)->call_stack();
}

grpc_call_error grpc_call_start_batch(grpc_call* call, const grpc_op* ops,
                                      size_t nops, void* tag, void* reserved) {
  GRPC_API_TRACE(
      "grpc_call_start_batch(call=%p, ops=%p, nops=%lu, tag=%p, "
      "reserved=%p)",
      5, (call, ops, (unsigned long)nops, tag, reserved));

  if (reserved != nullptr || call == nullptr) {
    return GRPC_CALL_ERROR;
  } else {
    grpc_core::ApplicationCallbackExecCtx callback_exec_ctx;
    grpc_core::ExecCtx exec_ctx;
    return grpc_core::Call::FromC(call)->StartBatch(ops, nops, tag, false);
  }
}

grpc_call_error grpc_call_start_batch_and_execute(grpc_call* call,
                                                  const grpc_op* ops,
                                                  size_t nops,
                                                  grpc_closure* closure) {
  return grpc_core::Call::FromC(call)->StartBatch(ops, nops, closure, true);
}

void grpc_call_context_set(grpc_call* call, grpc_context_index elem,
                           void* value, void (*destroy)(void* value)) {
  return grpc_core::Call::FromC(call)->ContextSet(elem, value, destroy);
}

void* grpc_call_context_get(grpc_call* call, grpc_context_index elem) {
  return grpc_core::Call::FromC(call)->ContextGet(elem);
}

uint8_t grpc_call_is_client(grpc_call* call) {
  return grpc_core::Call::FromC(call)->is_client();
}

grpc_compression_algorithm grpc_call_compression_for_level(
    grpc_call* call, grpc_compression_level level) {
  return grpc_core::Call::FromC(call)
      ->encodings_accepted_by_peer()
      .CompressionAlgorithmForLevel(level);
}

bool grpc_call_is_trailers_only(const grpc_call* call) {
  return grpc_core::Call::FromC(call)->is_trailers_only();
}

int grpc_call_failed_before_recv_message(const grpc_call* c) {
  return grpc_core::Call::FromC(c)->failed_before_recv_message();
}

absl::string_view grpc_call_server_authority(const grpc_call* call) {
  return grpc_core::Call::FromC(call)->GetServerAuthority();
}

const char* grpc_call_error_to_string(grpc_call_error error) {
  switch (error) {
    case GRPC_CALL_ERROR:
      return "GRPC_CALL_ERROR";
    case GRPC_CALL_ERROR_ALREADY_ACCEPTED:
      return "GRPC_CALL_ERROR_ALREADY_ACCEPTED";
    case GRPC_CALL_ERROR_ALREADY_FINISHED:
      return "GRPC_CALL_ERROR_ALREADY_FINISHED";
    case GRPC_CALL_ERROR_ALREADY_INVOKED:
      return "GRPC_CALL_ERROR_ALREADY_INVOKED";
    case GRPC_CALL_ERROR_BATCH_TOO_BIG:
      return "GRPC_CALL_ERROR_BATCH_TOO_BIG";
    case GRPC_CALL_ERROR_INVALID_FLAGS:
      return "GRPC_CALL_ERROR_INVALID_FLAGS";
    case GRPC_CALL_ERROR_INVALID_MESSAGE:
      return "GRPC_CALL_ERROR_INVALID_MESSAGE";
    case GRPC_CALL_ERROR_INVALID_METADATA:
      return "GRPC_CALL_ERROR_INVALID_METADATA";
    case GRPC_CALL_ERROR_NOT_INVOKED:
      return "GRPC_CALL_ERROR_NOT_INVOKED";
    case GRPC_CALL_ERROR_NOT_ON_CLIENT:
      return "GRPC_CALL_ERROR_NOT_ON_CLIENT";
    case GRPC_CALL_ERROR_NOT_ON_SERVER:
      return "GRPC_CALL_ERROR_NOT_ON_SERVER";
    case GRPC_CALL_ERROR_NOT_SERVER_COMPLETION_QUEUE:
      return "GRPC_CALL_ERROR_NOT_SERVER_COMPLETION_QUEUE";
    case GRPC_CALL_ERROR_PAYLOAD_TYPE_MISMATCH:
      return "GRPC_CALL_ERROR_PAYLOAD_TYPE_MISMATCH";
    case GRPC_CALL_ERROR_TOO_MANY_OPERATIONS:
      return "GRPC_CALL_ERROR_TOO_MANY_OPERATIONS";
    case GRPC_CALL_ERROR_COMPLETION_QUEUE_SHUTDOWN:
      return "GRPC_CALL_ERROR_COMPLETION_QUEUE_SHUTDOWN";
    case GRPC_CALL_OK:
      return "GRPC_CALL_OK";
  }
  GPR_UNREACHABLE_CODE(return "GRPC_CALL_ERROR_UNKNOW");
}

void grpc_call_run_in_event_engine(const grpc_call* call,
                                   absl::AnyInvocable<void()> cb) {
  grpc_core::Call::FromC(call)->event_engine()->Run(std::move(cb));
}<|MERGE_RESOLUTION|>--- conflicted
+++ resolved
@@ -2524,19 +2524,6 @@
 
 void CallContext::Unref(const char* reason) { call_->InternalUnref(reason); }
 
-<<<<<<< HEAD
-void CallContext::UpdateDeadline(Timestamp deadline) {
-  call_->UpdateDeadline(deadline);
-}
-
-Timestamp CallContext::deadline() const { return call_->deadline(); }
-
-=======
-ServerCallContext* CallContext::server_call_context() {
-  return call_->server_call_context();
-}
-
->>>>>>> fd4973e2
 RefCountedPtr<CallSpineInterface> CallContext::MakeCallSpine(
     CallArgs call_args) {
   return call_->MakeCallSpine(std::move(call_args));
@@ -3136,202 +3123,7 @@
   return GRPC_CALL_OK;
 }
 
-<<<<<<< HEAD
 class ServerCall final : public Call {
-=======
-void ServerPromiseBasedCall::CommitBatch(const grpc_op* ops, size_t nops,
-                                         const Completion& completion) {
-  Party::BulkSpawner spawner(this);
-  for (size_t op_idx = 0; op_idx < nops; op_idx++) {
-    const grpc_op& op = ops[op_idx];
-    switch (op.op) {
-      case GRPC_OP_SEND_INITIAL_METADATA: {
-        auto metadata = arena()->MakePooled<ServerMetadata>();
-        PrepareOutgoingInitialMetadata(op, *metadata);
-        CToMetadata(op.data.send_initial_metadata.metadata,
-                    op.data.send_initial_metadata.count, metadata.get());
-        if (grpc_call_trace.enabled()) {
-          gpr_log(GPR_INFO, "%s[call] Send initial metadata",
-                  DebugTag().c_str());
-        }
-        QueueSend();
-        spawner.Spawn(
-            "call_send_initial_metadata",
-            [this, metadata = std::move(metadata)]() mutable {
-              EnactSend();
-              return server_initial_metadata_->Push(std::move(metadata));
-            },
-            [this,
-             completion = AddOpToCompletion(
-                 completion, PendingOp::kSendInitialMetadata)](bool r) mutable {
-              if (!r) {
-                set_failed_before_recv_message();
-                FailCompletion(completion);
-              }
-              FinishOpOnCompletion(&completion,
-                                   PendingOp::kSendInitialMetadata);
-            });
-      } break;
-      case GRPC_OP_SEND_MESSAGE:
-        StartSendMessage(op, completion, server_to_client_messages_, spawner);
-        break;
-      case GRPC_OP_RECV_MESSAGE:
-        if (cancelled_.load(std::memory_order_relaxed)) {
-          set_failed_before_recv_message();
-          FailCompletion(completion);
-          break;
-        }
-        StartRecvMessage(
-            op, completion, []() { return []() { return Empty{}; }; },
-            client_to_server_messages_, true, spawner);
-        break;
-      case GRPC_OP_SEND_STATUS_FROM_SERVER: {
-        auto metadata = arena()->MakePooled<ServerMetadata>();
-        CToMetadata(op.data.send_status_from_server.trailing_metadata,
-                    op.data.send_status_from_server.trailing_metadata_count,
-                    metadata.get());
-        metadata->Set(GrpcStatusMetadata(),
-                      op.data.send_status_from_server.status);
-        if (auto* details = op.data.send_status_from_server.status_details) {
-          // TODO(ctiller): this should not be a copy, but we have callers that
-          // allocate and pass in a slice created with
-          // grpc_slice_from_static_string and then delete the string after
-          // passing it in, which shouldn't be a supported API.
-          metadata->Set(GrpcMessageMetadata(),
-                        Slice(grpc_slice_copy(*details)));
-        }
-        spawner.Spawn(
-            "call_send_status_from_server",
-            [this, metadata = std::move(metadata)]() mutable {
-              bool r = true;
-              if (send_trailing_metadata_.is_set()) {
-                r = false;
-              } else {
-                send_trailing_metadata_.Set(std::move(metadata));
-              }
-              return Map(WaitForSendingStarted(), [this, r](Empty) {
-                server_initial_metadata_->Close();
-                server_to_client_messages_->Close();
-                return r;
-              });
-            },
-            [this, completion = AddOpToCompletion(
-                       completion, PendingOp::kSendStatusFromServer)](
-                bool ok) mutable {
-              if (!ok) {
-                set_failed_before_recv_message();
-                FailCompletion(completion);
-              }
-              FinishOpOnCompletion(&completion,
-                                   PendingOp::kSendStatusFromServer);
-            });
-      } break;
-      case GRPC_OP_RECV_CLOSE_ON_SERVER:
-        if (grpc_call_trace.enabled()) {
-          gpr_log(GPR_INFO, "%s[call] StartBatch: RecvClose %s",
-                  DebugTag().c_str(),
-                  recv_close_op_cancel_state_.ToString().c_str());
-        }
-        ForceCompletionSuccess(completion);
-        recv_close_completion_ =
-            AddOpToCompletion(completion, PendingOp::kReceiveCloseOnServer);
-        if (recv_close_op_cancel_state_.ReceiveCloseOnServerOpStarted(
-                op.data.recv_close_on_server.cancelled)) {
-          FinishOpOnCompletion(&recv_close_completion_,
-                               PendingOp::kReceiveCloseOnServer);
-        }
-        break;
-      case GRPC_OP_RECV_STATUS_ON_CLIENT:
-      case GRPC_OP_SEND_CLOSE_FROM_CLIENT:
-      case GRPC_OP_RECV_INITIAL_METADATA:
-        abort();  // unreachable
-    }
-  }
-}
-
-grpc_call_error ServerPromiseBasedCall::StartBatch(const grpc_op* ops,
-                                                   size_t nops,
-                                                   void* notify_tag,
-                                                   bool is_notify_tag_closure) {
-  if (nops == 0) {
-    EndOpImmediately(cq(), notify_tag, is_notify_tag_closure);
-    return GRPC_CALL_OK;
-  }
-  const grpc_call_error validation_result = ValidateServerBatch(ops, nops);
-  if (validation_result != GRPC_CALL_OK) {
-    return validation_result;
-  }
-  Completion completion =
-      StartCompletion(notify_tag, is_notify_tag_closure, ops);
-  CommitBatch(ops, nops, completion);
-  FinishOpOnCompletion(&completion, PendingOp::kStartingBatch);
-  return GRPC_CALL_OK;
-}
-
-void ServerPromiseBasedCall::CancelWithError(absl::Status error) {
-  cancelled_.store(true, std::memory_order_relaxed);
-  Spawn(
-      "cancel_with_error",
-      [this, error = std::move(error)]() {
-        if (!send_trailing_metadata_.is_set()) {
-          auto md = ServerMetadataFromStatus(error);
-          md->Set(GrpcCallWasCancelled(), true);
-          send_trailing_metadata_.Set(std::move(md));
-        }
-        if (server_to_client_messages_ != nullptr) {
-          server_to_client_messages_->Close();
-        }
-        if (server_initial_metadata_ != nullptr) {
-          server_initial_metadata_->Close();
-        }
-        return Empty{};
-      },
-      [](Empty) {});
-}
-#endif
-
-#ifdef GRPC_EXPERIMENT_IS_INCLUDED_PROMISE_BASED_SERVER_CALL
-void ServerPromiseBasedCall::PublishInitialMetadata(
-    ClientMetadataHandle metadata,
-    grpc_metadata_array* publish_initial_metadata) {
-  if (grpc_call_trace.enabled()) {
-    gpr_log(GPR_INFO, "%s[call] PublishInitialMetadata: %s", DebugTag().c_str(),
-            metadata->DebugString().c_str());
-  }
-  PublishMetadataArray(metadata.get(), publish_initial_metadata, false);
-  client_initial_metadata_ = std::move(metadata);
-}
-
-ArenaPromise<ServerMetadataHandle>
-ServerPromiseBasedCall::MakeTopOfServerCallPromise(
-    CallArgs call_args, grpc_completion_queue* cq,
-    absl::FunctionRef<void(grpc_call* call)> publish) {
-  SetCompletionQueue(cq);
-  call_args.polling_entity->Set(
-      grpc_polling_entity_create_from_pollset(grpc_cq_pollset(cq)));
-  server_to_client_messages_ = call_args.server_to_client_messages;
-  client_to_server_messages_ = call_args.client_to_server_messages;
-  server_initial_metadata_ = call_args.server_initial_metadata;
-  absl::optional<Timestamp> deadline =
-      client_initial_metadata_->get(GrpcTimeoutMetadata());
-  if (deadline.has_value()) {
-    set_send_deadline(*deadline);
-    UpdateDeadline(*deadline);
-  }
-  ProcessIncomingInitialMetadata(*client_initial_metadata_);
-  ExternalRef();
-  publish(c_ptr());
-  return Seq(server_to_client_messages_->AwaitClosed(),
-             send_trailing_metadata_.Wait());
-}
-
-///////////////////////////////////////////////////////////////////////////////
-// CallSpine based Server Call
-
-class ServerCallSpine final : public PipeBasedCallSpine,
-                              public ServerCallContext,
-                              public BasicPromiseBasedCall {
->>>>>>> fd4973e2
  public:
   ServerCall(ClientMetadataHandle client_initial_metadata,
              CallHandler call_handler);
@@ -3477,10 +3269,10 @@
   }
 };
 
-// MaybeOp captures a fairly complicated dance we need to do for the batch API.
-// We first check if an op is included or not, and if it is, we run the setup
-// function in the context of the API call (NOT in the call party).
-// This setup function returns a promise factory which we'll then run *in* the
+// MaybeOp captures a fairly complicated dance we need to do for the batch
+// API. We first check if an op is included or not, and if it is, we run the
+// setup function in the context of the API call (NOT in the call party). This
+// setup function returns a promise factory which we'll then run *in* the
 // party to do initial setup, and have it return the promise that we'll
 // ultimately poll on til completion.
 // Once we express our surface API in terms of core internal types this whole
