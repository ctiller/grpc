--- conflicted
+++ resolved
@@ -114,7 +114,6 @@
  public:
   Arena* arena() { return arena_; }
   bool is_client() const { return is_client_; }
-  virtual bool is_promise_based() const = 0;
 
   virtual void ContextSet(grpc_context_index elem, void* value,
                           void (*destroy)(void* value)) = 0;
@@ -484,8 +483,6 @@
     }
     gpr_free(static_cast<void*>(const_cast<char*>(final_info_.error_string)));
   }
-
-  bool is_promise_based() const override { return false; }
 
   bool Completed() override {
     return gpr_atm_acq_load(&received_final_op_atm_) != 0;
@@ -1889,11 +1886,6 @@
  public:
   PromiseBasedCall(Arena* arena, uint32_t initial_external_refs,
                    const grpc_call_create_args& args);
-<<<<<<< HEAD
-
-  bool is_promise_based() const override { return true; }
-=======
->>>>>>> bbeb1500
 
   void ContextSet(grpc_context_index elem, void* value,
                   void (*destroy)(void* value)) override;
@@ -2151,7 +2143,6 @@
       ABSL_EXCLUSIVE_LOCKS_REQUIRED(mu_);
   // Stringify a completion
   std::string CompletionString(const Completion& completion) const {
-<<<<<<< HEAD
     auto& pending = completion_info_[completion.index()].pending;
     const char* success_string = ":unknown";
     switch (pending.success) {
@@ -2169,12 +2160,6 @@
                ? absl::StrFormat("%d:tag=%p%s",
                                  static_cast<int>(completion.index()),
                                  pending.tag, success_string)
-=======
-    return completion.has_value()
-               ? absl::StrFormat(
-                     "%d:tag=%p", static_cast<int>(completion.index()),
-                     completion_info_[completion.index()].pending.tag)
->>>>>>> bbeb1500
                : "no-completion";
   }
   // Finish one op on the completion. Must have been previously been added.
@@ -2184,12 +2169,9 @@
   // Mark the completion as failed. Does not finish it.
   void FailCompletion(const Completion& completion,
                       SourceLocation source_location = {});
-<<<<<<< HEAD
   // Mark the completion as infallible. Overrides FailCompletion to report
   // success always.
   void ForceCompletionSuccess(const Completion& completion);
-=======
->>>>>>> bbeb1500
   // Run the promise polling loop until it stalls.
   void Update() ABSL_EXCLUSIVE_LOCKS_REQUIRED(mu_);
   // Update the promise state once.
@@ -2259,11 +2241,7 @@
   void StartSendMessage(const grpc_op& op, const Completion& completion,
                         PipeSender<MessageHandle>* sender)
       ABSL_EXCLUSIVE_LOCKS_REQUIRED(mu_);
-<<<<<<< HEAD
   void PollSendMessage() ABSL_EXCLUSIVE_LOCKS_REQUIRED(mu_);
-=======
-  bool PollSendMessage() ABSL_EXCLUSIVE_LOCKS_REQUIRED(mu_);
->>>>>>> bbeb1500
   void CancelSendMessage() ABSL_EXCLUSIVE_LOCKS_REQUIRED(mu_);
 
   bool completed() const ABSL_EXCLUSIVE_LOCKS_REQUIRED(mu_) {
@@ -2507,7 +2485,6 @@
     gpr_log(location.file(), location.line(), GPR_LOG_SEVERITY_ERROR,
             "%s[call] FailCompletion %s", DebugTag().c_str(),
             CompletionString(completion).c_str());
-<<<<<<< HEAD
   }
   auto& success = completion_info_[completion.index()].pending.success;
   switch (success) {
@@ -2529,8 +2506,6 @@
       break;
     case CompletionSuccess::kForceSuccess:
       break;
-=======
->>>>>>> bbeb1500
   }
 }
 
@@ -2549,13 +2524,9 @@
       }
     }
     gpr_log(
-<<<<<<< HEAD
         GPR_INFO,
         "%s[call] FinishOpOnCompletion tag:%p completion:%s "
         "finish:%s %s",
-=======
-        GPR_INFO, "%s[call] FinishOpOnCompletion tag:%p %s %s %s",
->>>>>>> bbeb1500
         DebugTag().c_str(), completion_info_[completion->index()].pending.tag,
         CompletionString(*completion).c_str(), PendingOpString(reason),
         (pending.empty()
@@ -2647,34 +2618,18 @@
   }
 }
 
-<<<<<<< HEAD
 void PromiseBasedCall::PollSendMessage() {
   if (!outstanding_send_.has_value()) return;
-=======
-bool PromiseBasedCall::PollSendMessage() {
-  if (!outstanding_send_.has_value()) return true;
->>>>>>> bbeb1500
   Poll<bool> r = (*outstanding_send_)();
   if (const bool* result = absl::get_if<bool>(&r)) {
     if (grpc_call_trace.enabled()) {
       gpr_log(GPR_DEBUG, "%sPollSendMessage completes %s", DebugTag().c_str(),
               *result ? "successfully" : "with failure");
     }
-<<<<<<< HEAD
     if (!*result) FailCompletion(send_message_completion_);
     FinishOpOnCompletion(&send_message_completion_, PendingOp::kSendMessage);
     outstanding_send_.reset();
   }
-=======
-    if (!*result) {
-      FailCompletion(send_message_completion_);
-      return false;
-    }
-    FinishOpOnCompletion(&send_message_completion_, PendingOp::kSendMessage);
-    outstanding_send_.reset();
-  }
-  return true;
->>>>>>> bbeb1500
 }
 
 void PromiseBasedCall::CancelSendMessage() {
@@ -2701,10 +2656,7 @@
     outstanding_recv_.reset();
     if (result->has_value()) {
       MessageHandle& message = **result;
-<<<<<<< HEAD
       NoteLastMessageFlags(message->flags());
-=======
->>>>>>> bbeb1500
       if ((message->flags() & GRPC_WRITE_INTERNAL_COMPRESS) &&
           (incoming_compression_algorithm != GRPC_COMPRESS_NONE)) {
         *recv_message_ = grpc_raw_compressed_byte_buffer_create(
@@ -2716,12 +2668,8 @@
                                   &(*recv_message_)->data.raw.slice_buffer);
       if (grpc_call_trace.enabled()) {
         gpr_log(GPR_INFO,
-<<<<<<< HEAD
                 "%s[call] PollRecvMessage: outstanding_recv "
                 "finishes: received "
-=======
-                "%s[call] PollRecvMessage: outstanding_recv finishes: received "
->>>>>>> bbeb1500
                 "%" PRIdPTR " byte message",
                 DebugTag().c_str(),
                 (*recv_message_)->data.raw.slice_buffer.length);
@@ -2729,12 +2677,8 @@
     } else if (result->cancelled()) {
       if (grpc_call_trace.enabled()) {
         gpr_log(GPR_INFO,
-<<<<<<< HEAD
                 "%s[call] PollRecvMessage: outstanding_recv "
                 "finishes: received "
-=======
-                "%s[call] PollRecvMessage: outstanding_recv finishes: received "
->>>>>>> bbeb1500
                 "end-of-stream with error",
                 DebugTag().c_str());
       }
@@ -2743,12 +2687,8 @@
     } else {
       if (grpc_call_trace.enabled()) {
         gpr_log(GPR_INFO,
-<<<<<<< HEAD
                 "%s[call] PollRecvMessage: outstanding_recv "
                 "finishes: received "
-=======
-                "%s[call] PollRecvMessage: outstanding_recv finishes: received "
->>>>>>> bbeb1500
                 "end-of-stream",
                 DebugTag().c_str());
       }
@@ -2758,15 +2698,10 @@
   } else if (completed_) {
     if (grpc_call_trace.enabled()) {
       gpr_log(GPR_INFO,
-<<<<<<< HEAD
               "%s[call] UpdateOnce: outstanding_recv finishes: "
               "promise has "
               "completed without queuing a message, forcing "
               "end-of-stream",
-=======
-              "%s[call] UpdateOnce: outstanding_recv finishes: promise has "
-              "completed without queuing a message, forcing end-of-stream",
->>>>>>> bbeb1500
               DebugTag().c_str());
     }
     outstanding_recv_.reset();
@@ -2980,12 +2915,6 @@
     const grpc_op& op = ops[op_idx];
     switch (op.op) {
       case GRPC_OP_SEND_INITIAL_METADATA: {
-<<<<<<< HEAD
-=======
-        // compression not implemented
-        GPR_ASSERT(
-            !op.data.send_initial_metadata.maybe_compression_level.is_set);
->>>>>>> bbeb1500
         if (!completed()) {
           CToMetadata(op.data.send_initial_metadata.metadata,
                       op.data.send_initial_metadata.count,
@@ -3092,29 +3021,18 @@
         (*server_initial_metadata_ready_)();
     if (auto* server_initial_metadata =
             absl::get_if<NextResult<ServerMetadataHandle>>(&r)) {
-<<<<<<< HEAD
       if (server_initial_metadata->has_value()) {
         PublishInitialMetadata(server_initial_metadata->value().get());
       } else {
         ServerMetadata no_metadata{GetContext<Arena>()};
         PublishInitialMetadata(&no_metadata);
       }
-=======
-      PublishInitialMetadata(server_initial_metadata->value().get());
->>>>>>> bbeb1500
     } else if (completed()) {
       ServerMetadata no_metadata{GetContext<Arena>()};
       PublishInitialMetadata(&no_metadata);
     }
   }
-<<<<<<< HEAD
   PollSendMessage();
-=======
-  if (!PollSendMessage()) {
-    Finish(ServerMetadataFromStatus(absl::Status(
-        absl::StatusCode::kInternal, "Failed to send message to server")));
-  }
->>>>>>> bbeb1500
   if (!is_sending() && close_send_completion_.has_value()) {
     client_to_server_messages_.sender.Close();
     FinishOpOnCompletion(&close_send_completion_,
@@ -3134,13 +3052,8 @@
       Finish(std::move(*result));
     }
   }
-<<<<<<< HEAD
   if (!server_initial_metadata_ready_.has_value()) {
     PollRecvMessage(incoming_compression_algorithm());
-=======
-  if (incoming_compression_algorithm_.has_value()) {
-    PollRecvMessage(*incoming_compression_algorithm_);
->>>>>>> bbeb1500
   }
 }
 
@@ -3167,7 +3080,6 @@
       (*server_initial_metadata_ready_)();
   server_initial_metadata_ready_.reset();
   if (auto* result = absl::get_if<NextResult<ServerMetadataHandle>>(&r)) {
-<<<<<<< HEAD
     if (pending_initial_metadata) {
       if (result->has_value()) {
         PublishInitialMetadata(result->value().get());
@@ -3180,10 +3092,6 @@
     } else {
       is_trailers_only_ = false;
     }
-=======
-    if (pending_initial_metadata) PublishInitialMetadata(result->value().get());
-    is_trailers_only_ = false;
->>>>>>> bbeb1500
   } else {
     if (pending_initial_metadata) {
       ServerMetadata no_metadata{GetContext<Arena>()};
@@ -3311,16 +3219,10 @@
  private:
   class RecvCloseOpCancelState {
    public:
-<<<<<<< HEAD
     // Request that receiver be filled in per
     // grpc_op_recv_close_on_server. Returns true if the request can
     // be fulfilled immediately. Returns false if the request will be
     // fulfilled later.
-=======
-    // Request that receiver be filled in per grpc_op_recv_close_on_server.
-    // Returns true if the request can be fulfilled immediately.
-    // Returns false if the request will be fulfilled later.
->>>>>>> bbeb1500
     bool ReceiveCloseOnServerOpStarted(int* receiver) {
       switch (state_) {
         case kUnset:
@@ -3338,12 +3240,8 @@
     }
 
     // Mark the call as having completed.
-<<<<<<< HEAD
     // Returns true if this finishes a previous
     // RequestReceiveCloseOnServer.
-=======
-    // Returns true if this finishes a previous RequestReceiveCloseOnServer.
->>>>>>> bbeb1500
     bool CompleteCall(bool success) {
       switch (state_) {
         case kUnset:
@@ -3377,14 +3275,9 @@
     static constexpr uintptr_t kUnset = 0;
     static constexpr uintptr_t kFinishedWithFailure = 1;
     static constexpr uintptr_t kFinishedWithSuccess = 2;
-<<<<<<< HEAD
     // Holds one of kUnset, kFinishedWithFailure, or
     // kFinishedWithSuccess OR an int* that wants to receive the
     // final status.
-=======
-    // Holds one of kUnset, kFinishedWithFailure, or kFinishedWithSuccess
-    // OR an int* that wants to receive the final status.
->>>>>>> bbeb1500
     uintptr_t state_ = kUnset;
   };
 
@@ -3392,13 +3285,10 @@
   void CommitBatch(const grpc_op* ops, size_t nops,
                    const Completion& completion)
       ABSL_EXCLUSIVE_LOCKS_REQUIRED(mu());
-<<<<<<< HEAD
   void CommitBatchAfterCompletion(const grpc_op* ops, size_t nops,
                                   const Completion& completion)
       ABSL_EXCLUSIVE_LOCKS_REQUIRED(mu());
   void Finish(ServerMetadataHandle result) ABSL_EXCLUSIVE_LOCKS_REQUIRED(mu());
-=======
->>>>>>> bbeb1500
 
   friend class ServerCallContext;
   ServerCallContext call_context_;
@@ -3416,10 +3306,7 @@
   ServerMetadataHandle send_trailing_metadata_ ABSL_GUARDED_BY(mu());
   grpc_compression_algorithm incoming_compression_algorithm_
       ABSL_GUARDED_BY(mu());
-<<<<<<< HEAD
   bool force_metadata_send_ ABSL_GUARDED_BY(mu()) = false;
-=======
->>>>>>> bbeb1500
   RecvCloseOpCancelState recv_close_op_cancel_state_ ABSL_GUARDED_BY(mu());
   Completion recv_close_completion_ ABSL_GUARDED_BY(mu());
   bool cancel_send_and_receive_ ABSL_GUARDED_BY(mu()) = false;
@@ -3442,7 +3329,6 @@
           .value_or(GRPC_COMPRESS_NONE);
   call_->client_initial_metadata_ =
       std::move(call_args.client_initial_metadata);
-<<<<<<< HEAD
   call_->ExternalRef();
   call_->ProcessIncomingInitialMetadata(
       *call_->client_initial_metadata_, [this](absl::Status status) {
@@ -3451,11 +3337,6 @@
       });
   PublishMetadataArray(call_->client_initial_metadata_.get(),
                        publish_initial_metadata);
-=======
-  PublishMetadataArray(call_->client_initial_metadata_.get(),
-                       publish_initial_metadata);
-  call_->ExternalRef();
->>>>>>> bbeb1500
   publish(call_->c_ptr());
   return [this]() {
     call_->mu()->AssertHeld();
@@ -3499,7 +3380,6 @@
   PollSendMessage();
   PollRecvMessage(incoming_compression_algorithm_);
 
-<<<<<<< HEAD
   if (force_metadata_send_) GPR_ASSERT(!is_sending());
 
   if (grpc_call_trace.enabled()) {
@@ -3507,8 +3387,6 @@
             DebugTag().c_str(), is_sending() ? "yes" : "no");
   }
 
-=======
->>>>>>> bbeb1500
   if (!is_sending() && send_trailing_metadata_ != nullptr) {
     server_to_client_messages_->Close();
     return std::move(send_trailing_metadata_);
@@ -3552,44 +3430,12 @@
               }).c_str());
     }
     if (auto* result = absl::get_if<ServerMetadataHandle>(&r)) {
-<<<<<<< HEAD
       Finish(std::move(*result));
-=======
-      if (grpc_call_trace.enabled()) {
-        gpr_log(GPR_INFO, "%s[call] UpdateOnce: GotResult %s result:%s",
-                DebugTag().c_str(),
-                recv_close_op_cancel_state_.ToString().c_str(),
-                (*result)->DebugString().c_str());
-      }
-      if (recv_close_op_cancel_state_.CompleteCall(
-              (*result)->get(GrpcStatusFromWire()).value_or(false))) {
-        FinishOpOnCompletion(&recv_close_completion_,
-                             PendingOp::kReceiveCloseOnServer);
-      }
-      channelz::ServerNode* channelz_node = server_->channelz_node();
-      if (channelz_node != nullptr) {
-        if ((*result)
-                ->get(GrpcStatusMetadata())
-                .value_or(GRPC_STATUS_UNKNOWN) == GRPC_STATUS_OK) {
-          channelz_node->RecordCallSucceeded();
-        } else {
-          channelz_node->RecordCallFailed();
-        }
-      }
-      if (send_status_from_server_completion_.has_value()) {
-        FinishOpOnCompletion(&send_status_from_server_completion_,
-                             PendingOp::kSendStatusFromServer);
-      }
-      CancelSendMessage();
-      CancelRecvMessage();
-      set_completed();
->>>>>>> bbeb1500
       promise_ = ArenaPromise<ServerMetadataHandle>();
     }
   }
 }
 
-<<<<<<< HEAD
 void ServerPromiseBasedCall::Finish(ServerMetadataHandle result) {
   if (grpc_call_trace.enabled()) {
     gpr_log(GPR_INFO, "%s[call] UpdateOnce: GotResult %s result:%s",
@@ -3619,8 +3465,6 @@
   set_completed();
 }
 
-=======
->>>>>>> bbeb1500
 grpc_call_error ServerPromiseBasedCall::ValidateBatch(const grpc_op* ops,
                                                       size_t nops) const {
   BitSet<8> got_ops;
@@ -3663,7 +3507,6 @@
     const grpc_op& op = ops[op_idx];
     switch (op.op) {
       case GRPC_OP_SEND_INITIAL_METADATA: {
-<<<<<<< HEAD
         auto metadata = arena()->MakePooled<ServerMetadata>(arena());
         PrepareOutgoingInitialMetadata(op, *metadata);
         CToMetadata(op.data.send_initial_metadata.metadata,
@@ -3675,23 +3518,6 @@
         auto* pipe = absl::get<PipeSender<ServerMetadataHandle>*>(
             send_initial_metadata_state_);
         send_initial_metadata_state_ = pipe->Push(std::move(metadata));
-=======
-        // compression not implemented
-        GPR_ASSERT(
-            !op.data.send_initial_metadata.maybe_compression_level.is_set);
-        if (!completed()) {
-          auto metadata = arena()->MakePooled<ServerMetadata>(arena());
-          CToMetadata(op.data.send_initial_metadata.metadata,
-                      op.data.send_initial_metadata.count, metadata.get());
-          if (grpc_call_trace.enabled()) {
-            gpr_log(GPR_INFO, "%s[call] Send initial metadata",
-                    DebugTag().c_str());
-          }
-          auto* pipe = absl::get<PipeSender<ServerMetadataHandle>*>(
-              send_initial_metadata_state_);
-          send_initial_metadata_state_ = pipe->Push(std::move(metadata));
-        }
->>>>>>> bbeb1500
       } break;
       case GRPC_OP_SEND_MESSAGE:
         StartSendMessage(op, completion, server_to_client_messages_);
@@ -3719,10 +3545,7 @@
                   DebugTag().c_str(),
                   recv_close_op_cancel_state_.ToString().c_str());
         }
-<<<<<<< HEAD
         ForceCompletionSuccess(completion);
-=======
->>>>>>> bbeb1500
         if (!recv_close_op_cancel_state_.ReceiveCloseOnServerOpStarted(
                 op.data.recv_close_on_server.cancelled)) {
           recv_close_completion_ =
@@ -3737,7 +3560,6 @@
   }
 }
 
-<<<<<<< HEAD
 void ServerPromiseBasedCall::CommitBatchAfterCompletion(
     const grpc_op* ops, size_t nops, const Completion& completion) {
   for (size_t op_idx = 0; op_idx < nops; op_idx++) {
@@ -3767,8 +3589,6 @@
   }
 }
 
-=======
->>>>>>> bbeb1500
 grpc_call_error ServerPromiseBasedCall::StartBatch(const grpc_op* ops,
                                                    size_t nops,
                                                    void* notify_tag,
@@ -3785,17 +3605,12 @@
   }
   Completion completion =
       StartCompletion(notify_tag, is_notify_tag_closure, ops);
-<<<<<<< HEAD
   if (!completed()) {
     CommitBatch(ops, nops, completion);
     Update();
   } else {
     CommitBatchAfterCompletion(ops, nops, completion);
   }
-=======
-  CommitBatch(ops, nops, completion);
-  Update();
->>>>>>> bbeb1500
   FinishOpOnCompletion(&completion, PendingOp::kStartingBatch);
   return GRPC_CALL_OK;
 }
