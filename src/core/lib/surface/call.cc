/*
 *
 * Copyright 2015 gRPC authors.
 *
 * Licensed under the Apache License, Version 2.0 (the "License");
 * you may not use this file except in compliance with the License.
 * You may obtain a copy of the License at
 *
 *     http://www.apache.org/licenses/LICENSE-2.0
 *
 * Unless required by applicable law or agreed to in writing, software
 * distributed under the License is distributed on an "AS IS" BASIS,
 * WITHOUT WARRANTIES OR CONDITIONS OF ANY KIND, either express or implied.
 * See the License for the specific language governing permissions and
 * limitations under the License.
 *
 */

#include <grpc/support/port_platform.h>

#include "src/core/lib/surface/call.h"

#include <inttypes.h>
#include <limits.h>
#include <stdlib.h>

#include <algorithm>
#include <atomic>
#include <memory>
#include <new>
#include <string>
#include <utility>
#include <vector>

#include "absl/base/thread_annotations.h"
#include "absl/cleanup/cleanup.h"
#include "absl/meta/type_traits.h"
#include "absl/status/status.h"
#include "absl/strings/str_cat.h"
#include "absl/strings/str_format.h"
#include "absl/strings/str_join.h"
#include "absl/strings/string_view.h"
#include "absl/types/variant.h"

#include <grpc/byte_buffer.h>
#include <grpc/compression.h>
#include <grpc/event_engine/event_engine.h>
#include <grpc/grpc.h>
#include <grpc/impl/propagation_bits.h>
#include <grpc/slice.h>
#include <grpc/slice_buffer.h>
#include <grpc/status.h>
#include <grpc/support/alloc.h>
#include <grpc/support/atm.h>
#include <grpc/support/log.h>
#include <grpc/support/string_util.h>
#include <grpc/support/time.h>

#include "src/core/lib/channel/call_finalization.h"
#include "src/core/lib/channel/channel_stack.h"
#include "src/core/lib/channel/channelz.h"
#include "src/core/lib/channel/context.h"
#include "src/core/lib/channel/status_util.h"
#include "src/core/lib/compression/compression_internal.h"
#include "src/core/lib/debug/stats.h"
#include "src/core/lib/debug/stats_data.h"
#include "src/core/lib/experiments/experiments.h"
#include "src/core/lib/gpr/alloc.h"
#include "src/core/lib/gpr/time_precise.h"
#include "src/core/lib/gpr/useful.h"
#include "src/core/lib/gprpp/bitset.h"
#include "src/core/lib/gprpp/cpp_impl_of.h"
#include "src/core/lib/gprpp/debug_location.h"
#include "src/core/lib/gprpp/ref_counted.h"
#include "src/core/lib/gprpp/ref_counted_ptr.h"
#include "src/core/lib/gprpp/status_helper.h"
#include "src/core/lib/gprpp/sync.h"
#include "src/core/lib/iomgr/call_combiner.h"
#include "src/core/lib/iomgr/exec_ctx.h"
#include "src/core/lib/iomgr/polling_entity.h"
#include "src/core/lib/promise/activity.h"
#include "src/core/lib/promise/arena_promise.h"
#include "src/core/lib/promise/context.h"
#include "src/core/lib/promise/latch.h"
#include "src/core/lib/promise/pipe.h"
#include "src/core/lib/promise/poll.h"
#include "src/core/lib/resource_quota/arena.h"
#include "src/core/lib/slice/slice_buffer.h"
#include "src/core/lib/slice/slice_internal.h"
#include "src/core/lib/surface/api_trace.h"
#include "src/core/lib/surface/call.h"
#include "src/core/lib/surface/call_test_only.h"
#include "src/core/lib/surface/channel.h"
#include "src/core/lib/surface/completion_queue.h"
#include "src/core/lib/surface/server.h"
#include "src/core/lib/surface/validate_metadata.h"
#include "src/core/lib/transport/error_utils.h"
#include "src/core/lib/transport/metadata_batch.h"
#include "src/core/lib/transport/transport.h"

grpc_core::TraceFlag grpc_call_error_trace(false, "call_error");
grpc_core::TraceFlag grpc_compression_trace(false, "compression");
grpc_core::TraceFlag grpc_call_trace(false, "call");
grpc_core::TraceFlag grpc_call_refcount_trace(false, "call_refcount");

namespace grpc_core {

///////////////////////////////////////////////////////////////////////////////
// Call

class Call : public CppImplOf<Call, grpc_call> {
 public:
  Arena* arena() { return arena_; }
  bool is_client() const { return is_client_; }

  virtual void ContextSet(grpc_context_index elem, void* value,
                          void (*destroy)(void* value)) = 0;
  virtual void* ContextGet(grpc_context_index elem) const = 0;
  virtual bool Completed() = 0;
  void CancelWithStatus(grpc_status_code status, const char* description);
  virtual void CancelWithError(grpc_error_handle error) = 0;
  virtual void SetCompletionQueue(grpc_completion_queue* cq) = 0;
  char* GetPeer();
  virtual grpc_call_error StartBatch(const grpc_op* ops, size_t nops,
                                     void* notify_tag,
                                     bool is_notify_tag_closure) = 0;
  virtual bool failed_before_recv_message() const = 0;
  virtual bool is_trailers_only() const = 0;
  virtual absl::string_view GetServerAuthority() const = 0;
  virtual void ExternalRef() = 0;
  virtual void ExternalUnref() = 0;
  virtual void InternalRef(const char* reason) = 0;
  virtual void InternalUnref(const char* reason) = 0;

  virtual grpc_compression_algorithm test_only_compression_algorithm() = 0;
  virtual uint32_t test_only_message_flags() = 0;
  virtual uint32_t test_only_encodings_accepted_by_peer() = 0;
  virtual grpc_compression_algorithm compression_for_level(
      grpc_compression_level level) = 0;

  // This should return nullptr for the promise stack (and alternative means
  // for that functionality be invented)
  virtual grpc_call_stack* call_stack() = 0;

  gpr_atm* peer_string_atm_ptr() { return &peer_string_; }

 protected:
  // The maximum number of concurrent batches possible.
  // Based upon the maximum number of individually queueable ops in the batch
  // api:
  //    - initial metadata send
  //    - message send
  //    - status/close send (depending on client/server)
  //    - initial metadata recv
  //    - message recv
  //    - status/close recv (depending on client/server)
  static constexpr size_t kMaxConcurrentBatches = 6;

  struct ParentCall {
    Mutex child_list_mu;
    Call* first_child ABSL_GUARDED_BY(child_list_mu) = nullptr;
  };

  struct ChildCall {
    explicit ChildCall(Call* parent) : parent(parent) {}
    Call* parent;
    /** siblings: children of the same parent form a list, and this list is
       protected under
        parent->mu */
    Call* sibling_next = nullptr;
    Call* sibling_prev = nullptr;
  };

  Call(Arena* arena, bool is_client, Timestamp send_deadline,
       RefCountedPtr<Channel> channel)
      : channel_(std::move(channel)),
        arena_(arena),
        send_deadline_(send_deadline),
        is_client_(is_client) {
    GPR_DEBUG_ASSERT(arena_ != nullptr);
    GPR_DEBUG_ASSERT(channel_ != nullptr);
  }
  virtual ~Call() = default;

  void DeleteThis();

  ParentCall* GetOrCreateParentCall();
  ParentCall* parent_call();
  Channel* channel() {
    GPR_DEBUG_ASSERT(channel_ != nullptr);
    return channel_.get();
  }

  absl::Status InitParent(Call* parent, uint32_t propagation_mask);
  void PublishToParent(Call* parent);
  void MaybeUnpublishFromParent();
  void PropagateCancellationToChildren();

  Timestamp send_deadline() const { return send_deadline_; }
  void set_send_deadline(Timestamp send_deadline) {
    send_deadline_ = send_deadline;
  }

  void ClearPeerString() { gpr_atm_rel_store(&peer_string_, 0); }

 private:
  RefCountedPtr<Channel> channel_;
  Arena* const arena_;
  std::atomic<ParentCall*> parent_call_{nullptr};
  ChildCall* child_ = nullptr;
  Timestamp send_deadline_;
  const bool is_client_;
  // flag indicating that cancellation is inherited
  bool cancellation_is_inherited_ = false;
  // A char* indicating the peer name.
  gpr_atm peer_string_ = 0;
};

Call::ParentCall* Call::GetOrCreateParentCall() {
  ParentCall* p = parent_call_.load(std::memory_order_acquire);
  if (p == nullptr) {
    p = arena_->New<ParentCall>();
    ParentCall* expected = nullptr;
    if (!parent_call_.compare_exchange_strong(expected, p,
                                              std::memory_order_release,
                                              std::memory_order_relaxed)) {
      p->~ParentCall();
      p = expected;
    }
  }
  return p;
}

Call::ParentCall* Call::parent_call() {
  return parent_call_.load(std::memory_order_acquire);
}

absl::Status Call::InitParent(Call* parent, uint32_t propagation_mask) {
  child_ = arena()->New<ChildCall>(parent);

  parent->InternalRef("child");
  GPR_ASSERT(is_client_);
  GPR_ASSERT(!parent->is_client_);

  if (propagation_mask & GRPC_PROPAGATE_DEADLINE) {
    send_deadline_ = std::min(send_deadline_, parent->send_deadline_);
  }
  /* for now GRPC_PROPAGATE_TRACING_CONTEXT *MUST* be passed with
   * GRPC_PROPAGATE_STATS_CONTEXT */
  /* TODO(ctiller): This should change to use the appropriate census start_op
   * call. */
  if (propagation_mask & GRPC_PROPAGATE_CENSUS_TRACING_CONTEXT) {
    if (0 == (propagation_mask & GRPC_PROPAGATE_CENSUS_STATS_CONTEXT)) {
      return absl::UnknownError(
          "Census tracing propagation requested without Census context "
          "propagation");
    }
    ContextSet(GRPC_CONTEXT_TRACING, parent->ContextGet(GRPC_CONTEXT_TRACING),
               nullptr);
  } else if (propagation_mask & GRPC_PROPAGATE_CENSUS_STATS_CONTEXT) {
    return absl::UnknownError(
        "Census context propagation requested without Census tracing "
        "propagation");
  }
  if (propagation_mask & GRPC_PROPAGATE_CANCELLATION) {
    cancellation_is_inherited_ = true;
  }
  return absl::OkStatus();
}

void Call::PublishToParent(Call* parent) {
  ChildCall* cc = child_;
  ParentCall* pc = parent->GetOrCreateParentCall();
  MutexLock lock(&pc->child_list_mu);
  if (pc->first_child == nullptr) {
    pc->first_child = this;
    cc->sibling_next = cc->sibling_prev = this;
  } else {
    cc->sibling_next = pc->first_child;
    cc->sibling_prev = pc->first_child->child_->sibling_prev;
    cc->sibling_next->child_->sibling_prev =
        cc->sibling_prev->child_->sibling_next = this;
  }
  if (parent->Completed()) {
    CancelWithError(absl::CancelledError());
  }
}

void Call::MaybeUnpublishFromParent() {
  ChildCall* cc = child_;
  if (cc == nullptr) return;

  ParentCall* pc = cc->parent->parent_call();
  {
    MutexLock lock(&pc->child_list_mu);
    if (this == pc->first_child) {
      pc->first_child = cc->sibling_next;
      if (this == pc->first_child) {
        pc->first_child = nullptr;
      }
    }
    cc->sibling_prev->child_->sibling_next = cc->sibling_next;
    cc->sibling_next->child_->sibling_prev = cc->sibling_prev;
  }
  cc->parent->InternalUnref("child");
}

void Call::CancelWithStatus(grpc_status_code status, const char* description) {
  // copying 'description' is needed to ensure the grpc_call_cancel_with_status
  // guarantee that can be short-lived.
  CancelWithError(grpc_error_set_int(
      grpc_error_set_str(GRPC_ERROR_CREATE(description),
                         StatusStrProperty::kGrpcMessage, description),
      StatusIntProperty::kRpcStatus, status));
}

void Call::PropagateCancellationToChildren() {
  ParentCall* pc = parent_call();
  if (pc != nullptr) {
    Call* child;
    MutexLock lock(&pc->child_list_mu);
    child = pc->first_child;
    if (child != nullptr) {
      do {
        Call* next_child_call = child->child_->sibling_next;
        if (child->cancellation_is_inherited_) {
          child->InternalRef("propagate_cancel");
          child->CancelWithError(absl::CancelledError());
          child->InternalUnref("propagate_cancel");
        }
        child = next_child_call;
      } while (child != pc->first_child);
    }
  }
}

char* Call::GetPeer() {
  char* peer_string = reinterpret_cast<char*>(gpr_atm_acq_load(&peer_string_));
  if (peer_string != nullptr) return gpr_strdup(peer_string);
  peer_string = grpc_channel_get_target(channel_->c_ptr());
  if (peer_string != nullptr) return peer_string;
  return gpr_strdup("unknown");
}

void Call::DeleteThis() {
  RefCountedPtr<Channel> channel = std::move(channel_);
  Arena* arena = arena_;
  this->~Call();
  channel->UpdateCallSizeEstimate(arena->Destroy());
}

///////////////////////////////////////////////////////////////////////////////
// FilterStackCall
// To be removed once promise conversion is complete

class FilterStackCall final : public Call {
 public:
  ~FilterStackCall() override {
    for (int i = 0; i < GRPC_CONTEXT_COUNT; ++i) {
      if (context_[i].destroy) {
        context_[i].destroy(context_[i].value);
      }
    }
    gpr_free(static_cast<void*>(const_cast<char*>(final_info_.error_string)));
  }

  bool Completed() override {
    return gpr_atm_acq_load(&received_final_op_atm_) != 0;
  }

  // TODO(ctiller): return absl::StatusOr<SomeSmartPointer<Call>>?
  static grpc_error_handle Create(grpc_call_create_args* args,
                                  grpc_call** out_call);

  static Call* FromTopElem(grpc_call_element* elem) {
    return FromCallStack(grpc_call_stack_from_top_element(elem));
  }

  grpc_call_stack* call_stack() override {
    return reinterpret_cast<grpc_call_stack*>(
        reinterpret_cast<char*>(this) +
        GPR_ROUND_UP_TO_ALIGNMENT_SIZE(sizeof(*this)));
  }

  grpc_call_element* call_elem(size_t idx) {
    return grpc_call_stack_element(call_stack(), idx);
  }

  CallCombiner* call_combiner() { return &call_combiner_; }

  void CancelWithError(grpc_error_handle error) override;
  void SetCompletionQueue(grpc_completion_queue* cq) override;
  grpc_call_error StartBatch(const grpc_op* ops, size_t nops, void* notify_tag,
                             bool is_notify_tag_closure) override;
  void ExternalRef() override { ext_ref_.Ref(); }
  void ExternalUnref() override;
  void InternalRef(const char* reason) override {
    GRPC_CALL_STACK_REF(call_stack(), reason);
  }
  void InternalUnref(const char* reason) override {
    GRPC_CALL_STACK_UNREF(call_stack(), reason);
  }

  void ContextSet(grpc_context_index elem, void* value,
                  void (*destroy)(void* value)) override;
  void* ContextGet(grpc_context_index elem) const override {
    return context_[elem].value;
  }

  grpc_compression_algorithm compression_for_level(
      grpc_compression_level level) override {
    return encodings_accepted_by_peer_.CompressionAlgorithmForLevel(level);
  }

  bool is_trailers_only() const override {
    bool result = is_trailers_only_;
    GPR_DEBUG_ASSERT(!result || recv_initial_metadata_.TransportSize() == 0);
    return result;
  }

  bool failed_before_recv_message() const override {
    return call_failed_before_recv_message_;
  }

  absl::string_view GetServerAuthority() const override {
    const Slice* authority_metadata =
        recv_initial_metadata_.get_pointer(HttpAuthorityMetadata());
    if (authority_metadata == nullptr) return "";
    return authority_metadata->as_string_view();
  }

  grpc_compression_algorithm test_only_compression_algorithm() override {
    return incoming_compression_algorithm_;
  }

  uint32_t test_only_message_flags() override {
    return test_only_last_message_flags_;
  }

  uint32_t test_only_encodings_accepted_by_peer() override {
    return encodings_accepted_by_peer_.ToLegacyBitmask();
  }

  static size_t InitialSizeEstimate() {
    return sizeof(FilterStackCall) +
           sizeof(BatchControl) * kMaxConcurrentBatches;
  }

 private:
  static constexpr gpr_atm kRecvNone = 0;
  static constexpr gpr_atm kRecvInitialMetadataFirst = 1;

  struct BatchControl {
    FilterStackCall* call_ = nullptr;
    grpc_transport_stream_op_batch op_;
    /* Share memory for cq_completion and notify_tag as they are never needed
       simultaneously. Each byte used in this data structure count as six bytes
       per call, so any savings we can make are worthwhile,

       We use notify_tag to determine whether or not to send notification to the
       completion queue. Once we've made that determination, we can reuse the
       memory for cq_completion. */
    union {
      grpc_cq_completion cq_completion;
      struct {
        /* Any given op indicates completion by either (a) calling a closure or
           (b) sending a notification on the call's completion queue.  If
           \a is_closure is true, \a tag indicates a closure to be invoked;
           otherwise, \a tag indicates the tag to be used in the notification to
           be sent to the completion queue. */
        void* tag;
        bool is_closure;
      } notify_tag;
    } completion_data_;
    grpc_closure start_batch_;
    grpc_closure finish_batch_;
    std::atomic<intptr_t> steps_to_complete_{0};
    AtomicError batch_error_;
    void set_num_steps_to_complete(uintptr_t steps) {
      steps_to_complete_.store(steps, std::memory_order_release);
    }
    bool completed_batch_step() {
      return steps_to_complete_.fetch_sub(1, std::memory_order_acq_rel) == 1;
    }

    void PostCompletion();
    void FinishStep();
    void ProcessDataAfterMetadata();
    void ReceivingStreamReady(grpc_error_handle error);
    void ValidateFilteredMetadata();
    void ReceivingInitialMetadataReady(grpc_error_handle error);
    void ReceivingTrailingMetadataReady(grpc_error_handle error);
    void FinishBatch(grpc_error_handle error);
  };

  FilterStackCall(Arena* arena, const grpc_call_create_args& args)
      : Call(arena, args.server_transport_data == nullptr, args.send_deadline,
             args.channel->Ref()),
        cq_(args.cq),
        stream_op_payload_(context_) {}

  static void ReleaseCall(void* call, grpc_error_handle);
  static void DestroyCall(void* call, grpc_error_handle);

  static FilterStackCall* FromCallStack(grpc_call_stack* call_stack) {
    return reinterpret_cast<FilterStackCall*>(
        reinterpret_cast<char*>(call_stack) -
        GPR_ROUND_UP_TO_ALIGNMENT_SIZE(sizeof(FilterStackCall)));
  }

  void ExecuteBatch(grpc_transport_stream_op_batch* batch,
                    grpc_closure* start_batch_closure);
  void SetFinalStatus(grpc_error_handle error);
  BatchControl* ReuseOrAllocateBatchControl(const grpc_op* ops);
  void HandleCompressionAlgorithmDisabled(
      grpc_compression_algorithm compression_algorithm) GPR_ATTRIBUTE_NOINLINE;
  void HandleCompressionAlgorithmNotAccepted(
      grpc_compression_algorithm compression_algorithm) GPR_ATTRIBUTE_NOINLINE;
  bool PrepareApplicationMetadata(size_t count, grpc_metadata* metadata,
                                  bool is_trailing);
  void PublishAppMetadata(grpc_metadata_batch* b, bool is_trailing);
  void RecvInitialFilter(grpc_metadata_batch* b);
  void RecvTrailingFilter(grpc_metadata_batch* b,
                          grpc_error_handle batch_error);

  RefCount ext_ref_;
  CallCombiner call_combiner_;
  grpc_completion_queue* cq_;
  grpc_polling_entity pollent_;
  gpr_cycle_counter start_time_ = gpr_get_cycle_counter();

  /** has grpc_call_unref been called */
  bool destroy_called_ = false;
  // Trailers-only response status
  bool is_trailers_only_ = false;
  /** which ops are in-flight */
  bool sent_initial_metadata_ = false;
  bool sending_message_ = false;
  bool sent_final_op_ = false;
  bool received_initial_metadata_ = false;
  bool receiving_message_ = false;
  bool requested_final_op_ = false;
  gpr_atm received_final_op_atm_ = 0;

  BatchControl* active_batches_[kMaxConcurrentBatches] = {};
  grpc_transport_stream_op_batch_payload stream_op_payload_;

  /* first idx: is_receiving, second idx: is_trailing */
  grpc_metadata_batch send_initial_metadata_{arena()};
  grpc_metadata_batch send_trailing_metadata_{arena()};
  grpc_metadata_batch recv_initial_metadata_{arena()};
  grpc_metadata_batch recv_trailing_metadata_{arena()};

  /* Buffered read metadata waiting to be returned to the application.
     Element 0 is initial metadata, element 1 is trailing metadata. */
  grpc_metadata_array* buffered_metadata_[2] = {};

  /* Call data useful used for reporting. Only valid after the call has
   * completed */
  grpc_call_final_info final_info_;

  /* Compression algorithm for *incoming* data */
  grpc_compression_algorithm incoming_compression_algorithm_ =
      GRPC_COMPRESS_NONE;
  /* Supported encodings (compression algorithms), a bitset.
   * Always support no compression. */
  CompressionAlgorithmSet encodings_accepted_by_peer_{GRPC_COMPRESS_NONE};

  /* Contexts for various subsystems (security, tracing, ...). */
  grpc_call_context_element context_[GRPC_CONTEXT_COUNT] = {};

  SliceBuffer send_slice_buffer_;
  absl::optional<SliceBuffer> receiving_slice_buffer_;
  uint32_t receiving_stream_flags_;

  bool call_failed_before_recv_message_ = false;
  grpc_byte_buffer** receiving_buffer_ = nullptr;
  grpc_slice receiving_slice_ = grpc_empty_slice();
  grpc_closure receiving_stream_ready_;
  grpc_closure receiving_initial_metadata_ready_;
  grpc_closure receiving_trailing_metadata_ready_;
  uint32_t test_only_last_message_flags_ = 0;
  // Status about operation of call
  bool sent_server_trailing_metadata_ = false;
  gpr_atm cancelled_with_error_ = 0;

  grpc_closure release_call_;

  union {
    struct {
      grpc_status_code* status;
      grpc_slice* status_details;
      const char** error_string;
    } client;
    struct {
      int* cancelled;
      // backpointer to owning server if this is a server side call.
      Server* core_server;
    } server;
  } final_op_;
  AtomicError status_error_;

  /* recv_state can contain one of the following values:
     RECV_NONE :                 :  no initial metadata and messages received
     RECV_INITIAL_METADATA_FIRST :  received initial metadata first
     a batch_control*            :  received messages first

                 +------1------RECV_NONE------3-----+
                 |                                  |
                 |                                  |
                 v                                  v
     RECV_INITIAL_METADATA_FIRST        receiving_stream_ready_bctlp
           |           ^                      |           ^
           |           |                      |           |
           +-----2-----+                      +-----4-----+

    For 1, 4: See receiving_initial_metadata_ready() function
    For 2, 3: See receiving_stream_ready() function */
  gpr_atm recv_state_ = 0;
};

grpc_error_handle FilterStackCall::Create(grpc_call_create_args* args,
                                          grpc_call** out_call) {
  Channel* channel = args->channel.get();

  auto add_init_error = [](grpc_error_handle* composite,
                           grpc_error_handle new_err) {
    if (new_err.ok()) return;
    if (composite->ok()) {
      *composite = GRPC_ERROR_CREATE("Call creation failed");
    }
    *composite = grpc_error_add_child(*composite, new_err);
  };

  Arena* arena;
  FilterStackCall* call;
  grpc_error_handle error;
  grpc_channel_stack* channel_stack = channel->channel_stack();
  size_t initial_size = channel->CallSizeEstimate();
  global_stats().IncrementCallInitialSize(initial_size);
  size_t call_alloc_size =
      GPR_ROUND_UP_TO_ALIGNMENT_SIZE(sizeof(FilterStackCall)) +
      channel_stack->call_stack_size;

  std::pair<Arena*, void*> arena_with_call = Arena::CreateWithAlloc(
      initial_size, call_alloc_size, channel->allocator());
  arena = arena_with_call.first;
  call = new (arena_with_call.second) FilterStackCall(arena, *args);
  GPR_DEBUG_ASSERT(FromC(call->c_ptr()) == call);
  GPR_DEBUG_ASSERT(FromCallStack(call->call_stack()) == call);
  *out_call = call->c_ptr();
  grpc_slice path = grpc_empty_slice();
  if (call->is_client()) {
    call->final_op_.client.status_details = nullptr;
    call->final_op_.client.status = nullptr;
    call->final_op_.client.error_string = nullptr;
    global_stats().IncrementClientCallsCreated();
    path = CSliceRef(args->path->c_slice());
    call->send_initial_metadata_.Set(HttpPathMetadata(),
                                     std::move(*args->path));
    if (args->authority.has_value()) {
      call->send_initial_metadata_.Set(HttpAuthorityMetadata(),
                                       std::move(*args->authority));
    }
  } else {
    global_stats().IncrementServerCallsCreated();
    call->final_op_.server.cancelled = nullptr;
    call->final_op_.server.core_server = args->server;
  }

  Call* parent = Call::FromC(args->parent);
  if (parent != nullptr) {
    add_init_error(&error, absl_status_to_grpc_error(call->InitParent(
                               parent, args->propagation_mask)));
  }
  /* initial refcount dropped by grpc_call_unref */
  grpc_call_element_args call_args = {
      call->call_stack(), args->server_transport_data,
      call->context_,     path,
      call->start_time_,  call->send_deadline(),
      call->arena(),      &call->call_combiner_};
  add_init_error(&error, grpc_call_stack_init(channel_stack, 1, DestroyCall,
                                              call, &call_args));
  // Publish this call to parent only after the call stack has been initialized.
  if (parent != nullptr) {
    call->PublishToParent(parent);
  }

  if (!error.ok()) {
    call->CancelWithError(error);
  }
  if (args->cq != nullptr) {
    GPR_ASSERT(args->pollset_set_alternative == nullptr &&
               "Only one of 'cq' and 'pollset_set_alternative' should be "
               "non-nullptr.");
    GRPC_CQ_INTERNAL_REF(args->cq, "bind");
    call->pollent_ =
        grpc_polling_entity_create_from_pollset(grpc_cq_pollset(args->cq));
  }
  if (args->pollset_set_alternative != nullptr) {
    call->pollent_ = grpc_polling_entity_create_from_pollset_set(
        args->pollset_set_alternative);
  }
  if (!grpc_polling_entity_is_empty(&call->pollent_)) {
    grpc_call_stack_set_pollset_or_pollset_set(call->call_stack(),
                                               &call->pollent_);
  }

  if (call->is_client()) {
    channelz::ChannelNode* channelz_channel = channel->channelz_node();
    if (channelz_channel != nullptr) {
      channelz_channel->RecordCallStarted();
    }
  } else if (call->final_op_.server.core_server != nullptr) {
    channelz::ServerNode* channelz_node =
        call->final_op_.server.core_server->channelz_node();
    if (channelz_node != nullptr) {
      channelz_node->RecordCallStarted();
    }
  }

  CSliceUnref(path);

  return error;
}

void FilterStackCall::SetCompletionQueue(grpc_completion_queue* cq) {
  GPR_ASSERT(cq);

  if (grpc_polling_entity_pollset_set(&pollent_) != nullptr) {
    gpr_log(GPR_ERROR, "A pollset_set is already registered for this call.");
    abort();
  }
  cq_ = cq;
  GRPC_CQ_INTERNAL_REF(cq, "bind");
  pollent_ = grpc_polling_entity_create_from_pollset(grpc_cq_pollset(cq));
  grpc_call_stack_set_pollset_or_pollset_set(call_stack(), &pollent_);
}

void FilterStackCall::ReleaseCall(void* call, grpc_error_handle /*error*/) {
  static_cast<FilterStackCall*>(call)->DeleteThis();
}

void FilterStackCall::DestroyCall(void* call, grpc_error_handle /*error*/) {
  auto* c = static_cast<FilterStackCall*>(call);
  c->recv_initial_metadata_.Clear();
  c->recv_trailing_metadata_.Clear();
  c->receiving_slice_buffer_.reset();
  ParentCall* pc = c->parent_call();
  if (pc != nullptr) {
    pc->~ParentCall();
  }
  if (c->cq_) {
    GRPC_CQ_INTERNAL_UNREF(c->cq_, "bind");
  }

  grpc_error_handle status_error = c->status_error_.get();
  grpc_error_get_status(status_error, c->send_deadline(),
                        &c->final_info_.final_status, nullptr, nullptr,
                        &(c->final_info_.error_string));
  c->status_error_.set(absl::OkStatus());
  c->final_info_.stats.latency =
      gpr_cycle_counter_sub(gpr_get_cycle_counter(), c->start_time_);
  grpc_call_stack_destroy(c->call_stack(), &c->final_info_,
                          GRPC_CLOSURE_INIT(&c->release_call_, ReleaseCall, c,
                                            grpc_schedule_on_exec_ctx));
}

void FilterStackCall::ExternalUnref() {
  if (GPR_LIKELY(!ext_ref_.Unref())) return;

  ApplicationCallbackExecCtx callback_exec_ctx;
  ExecCtx exec_ctx;

  GRPC_API_TRACE("grpc_call_unref(c=%p)", 1, (this));

  MaybeUnpublishFromParent();

  GPR_ASSERT(!destroy_called_);
  destroy_called_ = true;
  bool cancel = gpr_atm_acq_load(&received_final_op_atm_) == 0;
  if (cancel) {
    CancelWithError(absl::CancelledError());
  } else {
    // Unset the call combiner cancellation closure.  This has the
    // effect of scheduling the previously set cancellation closure, if
    // any, so that it can release any internal references it may be
    // holding to the call stack.
    call_combiner_.SetNotifyOnCancel(nullptr);
  }
  InternalUnref("destroy");
}

// start_batch_closure points to a caller-allocated closure to be used
// for entering the call combiner.
void FilterStackCall::ExecuteBatch(grpc_transport_stream_op_batch* batch,
                                   grpc_closure* start_batch_closure) {
  // This is called via the call combiner to start sending a batch down
  // the filter stack.
  auto execute_batch_in_call_combiner = [](void* arg, grpc_error_handle) {
    grpc_transport_stream_op_batch* batch =
        static_cast<grpc_transport_stream_op_batch*>(arg);
    auto* call =
        static_cast<FilterStackCall*>(batch->handler_private.extra_arg);
    grpc_call_element* elem = call->call_elem(0);
    GRPC_CALL_LOG_OP(GPR_INFO, elem, batch);
    elem->filter->start_transport_stream_op_batch(elem, batch);
  };
  batch->handler_private.extra_arg = this;
  GRPC_CLOSURE_INIT(start_batch_closure, execute_batch_in_call_combiner, batch,
                    grpc_schedule_on_exec_ctx);
  GRPC_CALL_COMBINER_START(call_combiner(), start_batch_closure,
                           absl::OkStatus(), "executing batch");
}

namespace {
struct CancelState {
  FilterStackCall* call;
  grpc_closure start_batch;
  grpc_closure finish_batch;
};
}  // namespace

// The on_complete callback used when sending a cancel_stream batch down
// the filter stack.  Yields the call combiner when the batch is done.
static void done_termination(void* arg, grpc_error_handle /*error*/) {
  CancelState* state = static_cast<CancelState*>(arg);
  GRPC_CALL_COMBINER_STOP(state->call->call_combiner(),
                          "on_complete for cancel_stream op");
  state->call->InternalUnref("termination");
  delete state;
}

void FilterStackCall::CancelWithError(grpc_error_handle error) {
  if (!gpr_atm_rel_cas(&cancelled_with_error_, 0, 1)) {
    return;
  }
  ClearPeerString();
  InternalRef("termination");
  // Inform the call combiner of the cancellation, so that it can cancel
  // any in-flight asynchronous actions that may be holding the call
  // combiner.  This ensures that the cancel_stream batch can be sent
  // down the filter stack in a timely manner.
  call_combiner_.Cancel(error);
  CancelState* state = new CancelState;
  state->call = this;
  GRPC_CLOSURE_INIT(&state->finish_batch, done_termination, state,
                    grpc_schedule_on_exec_ctx);
  grpc_transport_stream_op_batch* op =
      grpc_make_transport_stream_op(&state->finish_batch);
  op->cancel_stream = true;
  op->payload->cancel_stream.cancel_error = error;
  ExecuteBatch(op, &state->start_batch);
}

void FilterStackCall::SetFinalStatus(grpc_error_handle error) {
  if (GRPC_TRACE_FLAG_ENABLED(grpc_call_error_trace)) {
    gpr_log(GPR_DEBUG, "set_final_status %s", is_client() ? "CLI" : "SVR");
    gpr_log(GPR_DEBUG, "%s", StatusToString(error).c_str());
  }
  if (is_client()) {
    std::string status_details;
    grpc_error_get_status(error, send_deadline(), final_op_.client.status,
                          &status_details, nullptr,
                          final_op_.client.error_string);
    *final_op_.client.status_details =
        grpc_slice_from_cpp_string(std::move(status_details));
    status_error_.set(error);
    channelz::ChannelNode* channelz_channel = channel()->channelz_node();
    if (channelz_channel != nullptr) {
      if (*final_op_.client.status != GRPC_STATUS_OK) {
        channelz_channel->RecordCallFailed();
      } else {
        channelz_channel->RecordCallSucceeded();
      }
    }
  } else {
    *final_op_.server.cancelled =
        !error.ok() || !sent_server_trailing_metadata_;
    channelz::ServerNode* channelz_node =
        final_op_.server.core_server->channelz_node();
    if (channelz_node != nullptr) {
      if (*final_op_.server.cancelled || !status_error_.ok()) {
        channelz_node->RecordCallFailed();
      } else {
        channelz_node->RecordCallSucceeded();
      }
    }
  }
}

bool FilterStackCall::PrepareApplicationMetadata(size_t count,
                                                 grpc_metadata* metadata,
                                                 bool is_trailing) {
  grpc_metadata_batch* batch =
      is_trailing ? &send_trailing_metadata_ : &send_initial_metadata_;
  for (size_t i = 0; i < count; i++) {
    grpc_metadata* md = &metadata[i];
    if (!GRPC_LOG_IF_ERROR("validate_metadata",
                           grpc_validate_header_key_is_legal(md->key))) {
      return false;
    } else if (!grpc_is_binary_header_internal(md->key) &&
               !GRPC_LOG_IF_ERROR(
                   "validate_metadata",
                   grpc_validate_header_nonbin_value_is_legal(md->value))) {
      return false;
    } else if (GRPC_SLICE_LENGTH(md->value) >= UINT32_MAX) {
      // HTTP2 hpack encoding has a maximum limit.
      return false;
    } else if (grpc_slice_str_cmp(md->key, "content-length") == 0) {
      // Filter "content-length metadata"
      continue;
    }
    batch->Append(StringViewFromSlice(md->key), Slice(CSliceRef(md->value)),
                  [md](absl::string_view error, const Slice& value) {
                    gpr_log(GPR_DEBUG, "Append error: %s",
                            absl::StrCat("key=", StringViewFromSlice(md->key),
                                         " error=", error,
                                         " value=", value.as_string_view())
                                .c_str());
                  });
  }

  return true;
}

namespace {
class PublishToAppEncoder {
 public:
  explicit PublishToAppEncoder(grpc_metadata_array* dest) : dest_(dest) {}

  void Encode(const Slice& key, const Slice& value) {
    Append(key.c_slice(), value.c_slice());
  }

  // Catch anything that is not explicitly handled, and do not publish it to the
  // application. If new metadata is added to a batch that needs to be
  // published, it should be called out here.
  template <typename Which>
  void Encode(Which, const typename Which::ValueType&) {}

  void Encode(UserAgentMetadata, const Slice& slice) {
    Append(UserAgentMetadata::key(), slice);
  }

  void Encode(HostMetadata, const Slice& slice) {
    Append(HostMetadata::key(), slice);
  }

  void Encode(GrpcPreviousRpcAttemptsMetadata, uint32_t count) {
    Append(GrpcPreviousRpcAttemptsMetadata::key(), count);
  }

  void Encode(GrpcRetryPushbackMsMetadata, Duration count) {
    Append(GrpcRetryPushbackMsMetadata::key(), count.millis());
  }

  void Encode(LbTokenMetadata, const Slice& slice) {
    Append(LbTokenMetadata::key(), slice);
  }

 private:
  void Append(absl::string_view key, int64_t value) {
    Append(StaticSlice::FromStaticString(key).c_slice(),
           Slice::FromInt64(value).c_slice());
  }

  void Append(absl::string_view key, const Slice& value) {
    Append(StaticSlice::FromStaticString(key).c_slice(), value.c_slice());
  }

  void Append(grpc_slice key, grpc_slice value) {
    auto* mdusr = &dest_->metadata[dest_->count++];
    mdusr->key = key;
    mdusr->value = value;
  }

  grpc_metadata_array* const dest_;
};
}  // namespace

void FilterStackCall::PublishAppMetadata(grpc_metadata_batch* b,
                                         bool is_trailing) {
  if (b->count() == 0) return;
  if (!is_client() && is_trailing) return;
  if (is_trailing && buffered_metadata_[1] == nullptr) return;
  grpc_metadata_array* dest;
  dest = buffered_metadata_[is_trailing];
  if (dest->count + b->count() > dest->capacity) {
    dest->capacity =
        std::max(dest->capacity + b->count(), dest->capacity * 3 / 2);
    dest->metadata = static_cast<grpc_metadata*>(
        gpr_realloc(dest->metadata, sizeof(grpc_metadata) * dest->capacity));
  }
  PublishToAppEncoder encoder(dest);
  b->Encode(&encoder);
}

void FilterStackCall::RecvInitialFilter(grpc_metadata_batch* b) {
  incoming_compression_algorithm_ =
      b->Take(GrpcEncodingMetadata()).value_or(GRPC_COMPRESS_NONE);
  encodings_accepted_by_peer_ =
      b->Take(GrpcAcceptEncodingMetadata())
          .value_or(CompressionAlgorithmSet{GRPC_COMPRESS_NONE});
  PublishAppMetadata(b, false);
}

void FilterStackCall::RecvTrailingFilter(grpc_metadata_batch* b,
                                         grpc_error_handle batch_error) {
  if (!batch_error.ok()) {
    SetFinalStatus(batch_error);
  } else {
    absl::optional<grpc_status_code> grpc_status =
        b->Take(GrpcStatusMetadata());
    if (grpc_status.has_value()) {
      grpc_status_code status_code = *grpc_status;
      grpc_error_handle error;
      if (status_code != GRPC_STATUS_OK) {
        char* peer = GetPeer();
        error = grpc_error_set_int(
            GRPC_ERROR_CREATE(absl::StrCat("Error received from peer ", peer)),
            StatusIntProperty::kRpcStatus, static_cast<intptr_t>(status_code));
        gpr_free(peer);
      }
      auto grpc_message = b->Take(GrpcMessageMetadata());
      if (grpc_message.has_value()) {
        error = grpc_error_set_str(error, StatusStrProperty::kGrpcMessage,
                                   grpc_message->as_string_view());
      } else if (!error.ok()) {
        error = grpc_error_set_str(error, StatusStrProperty::kGrpcMessage, "");
      }
      SetFinalStatus(error);
    } else if (!is_client()) {
      SetFinalStatus(absl::OkStatus());
    } else {
      gpr_log(GPR_DEBUG,
              "Received trailing metadata with no error and no status");
      SetFinalStatus(grpc_error_set_int(GRPC_ERROR_CREATE("No status received"),
                                        StatusIntProperty::kRpcStatus,
                                        GRPC_STATUS_UNKNOWN));
    }
  }
  PublishAppMetadata(b, true);
}

namespace {
bool AreWriteFlagsValid(uint32_t flags) {
  /* check that only bits in GRPC_WRITE_(INTERNAL?)_USED_MASK are set */
  const uint32_t allowed_write_positions =
      (GRPC_WRITE_USED_MASK | GRPC_WRITE_INTERNAL_USED_MASK);
  const uint32_t invalid_positions = ~allowed_write_positions;
  return !(flags & invalid_positions);
}

bool AreInitialMetadataFlagsValid(uint32_t flags) {
  /* check that only bits in GRPC_WRITE_(INTERNAL?)_USED_MASK are set */
  uint32_t invalid_positions = ~GRPC_INITIAL_METADATA_USED_MASK;
  return !(flags & invalid_positions);
}

size_t BatchSlotForOp(grpc_op_type type) {
  switch (type) {
    case GRPC_OP_SEND_INITIAL_METADATA:
      return 0;
    case GRPC_OP_SEND_MESSAGE:
      return 1;
    case GRPC_OP_SEND_CLOSE_FROM_CLIENT:
    case GRPC_OP_SEND_STATUS_FROM_SERVER:
      return 2;
    case GRPC_OP_RECV_INITIAL_METADATA:
      return 3;
    case GRPC_OP_RECV_MESSAGE:
      return 4;
    case GRPC_OP_RECV_CLOSE_ON_SERVER:
    case GRPC_OP_RECV_STATUS_ON_CLIENT:
      return 5;
  }
  GPR_UNREACHABLE_CODE(return 123456789);
}
}  // namespace

FilterStackCall::BatchControl* FilterStackCall::ReuseOrAllocateBatchControl(
    const grpc_op* ops) {
  size_t slot_idx = BatchSlotForOp(ops[0].op);
  BatchControl** pslot = &active_batches_[slot_idx];
  BatchControl* bctl;
  if (*pslot != nullptr) {
    bctl = *pslot;
    if (bctl->call_ != nullptr) {
      return nullptr;
    }
    bctl->~BatchControl();
    bctl->op_ = {};
    new (&bctl->batch_error_) AtomicError();
  } else {
    bctl = arena()->New<BatchControl>();
    *pslot = bctl;
  }
  bctl->call_ = this;
  bctl->op_.payload = &stream_op_payload_;
  return bctl;
}

void FilterStackCall::BatchControl::PostCompletion() {
  FilterStackCall* call = call_;
  grpc_error_handle error = batch_error_.get();

  if (op_.send_initial_metadata) {
    call->send_initial_metadata_.Clear();
  }
  if (op_.send_message) {
    if (op_.payload->send_message.stream_write_closed && error.ok()) {
      error = grpc_error_add_child(
          error, GRPC_ERROR_CREATE(
                     "Attempt to send message after stream was closed."));
    }
    call->sending_message_ = false;
    call->send_slice_buffer_.Clear();
  }
  if (op_.send_trailing_metadata) {
    call->send_trailing_metadata_.Clear();
  }
  if (op_.recv_trailing_metadata) {
    /* propagate cancellation to any interested children */
    gpr_atm_rel_store(&call->received_final_op_atm_, 1);
    call->PropagateCancellationToChildren();
    error = absl::OkStatus();
  }
  if (!error.ok() && op_.recv_message && *call->receiving_buffer_ != nullptr) {
    grpc_byte_buffer_destroy(*call->receiving_buffer_);
    *call->receiving_buffer_ = nullptr;
  }
  batch_error_.set(absl::OkStatus());

  if (completion_data_.notify_tag.is_closure) {
    /* unrefs error */
    call_ = nullptr;
    Closure::Run(DEBUG_LOCATION,
                 static_cast<grpc_closure*>(completion_data_.notify_tag.tag),
                 error);
    call->InternalUnref("completion");
  } else {
    /* unrefs error */
    grpc_cq_end_op(
        call->cq_, completion_data_.notify_tag.tag, error,
        [](void* user_data, grpc_cq_completion* /*storage*/) {
          BatchControl* bctl = static_cast<BatchControl*>(user_data);
          Call* call = bctl->call_;
          bctl->call_ = nullptr;
          call->InternalUnref("completion");
        },
        this, &completion_data_.cq_completion);
  }
}

void FilterStackCall::BatchControl::FinishStep() {
  if (GPR_UNLIKELY(completed_batch_step())) {
    PostCompletion();
  }
}

void FilterStackCall::BatchControl::ProcessDataAfterMetadata() {
  FilterStackCall* call = call_;
  if (!call->receiving_slice_buffer_.has_value()) {
    *call->receiving_buffer_ = nullptr;
    call->receiving_message_ = false;
    FinishStep();
  } else {
    call->test_only_last_message_flags_ = call->receiving_stream_flags_;
    if ((call->receiving_stream_flags_ & GRPC_WRITE_INTERNAL_COMPRESS) &&
        (call->incoming_compression_algorithm_ != GRPC_COMPRESS_NONE)) {
      *call->receiving_buffer_ = grpc_raw_compressed_byte_buffer_create(
          nullptr, 0, call->incoming_compression_algorithm_);
    } else {
      *call->receiving_buffer_ = grpc_raw_byte_buffer_create(nullptr, 0);
    }
    grpc_slice_buffer_move_into(
        call->receiving_slice_buffer_->c_slice_buffer(),
        &(*call->receiving_buffer_)->data.raw.slice_buffer);
    call->receiving_message_ = false;
    call->receiving_slice_buffer_.reset();
    FinishStep();
  }
}

void FilterStackCall::BatchControl::ReceivingStreamReady(
    grpc_error_handle error) {
  FilterStackCall* call = call_;
  if (!error.ok()) {
    call->receiving_slice_buffer_.reset();
    if (batch_error_.ok()) {
      batch_error_.set(error);
    }
    call->CancelWithError(error);
  }
  /* If recv_state is kRecvNone, we will save the batch_control
   * object with rel_cas, and will not use it after the cas. Its corresponding
   * acq_load is in receiving_initial_metadata_ready() */
  if (!error.ok() || !call->receiving_slice_buffer_.has_value() ||
      !gpr_atm_rel_cas(&call->recv_state_, kRecvNone,
                       reinterpret_cast<gpr_atm>(this))) {
    ProcessDataAfterMetadata();
  }
}

void FilterStackCall::HandleCompressionAlgorithmDisabled(
    grpc_compression_algorithm compression_algorithm) {
  const char* algo_name = nullptr;
  grpc_compression_algorithm_name(compression_algorithm, &algo_name);
  std::string error_msg =
      absl::StrFormat("Compression algorithm '%s' is disabled.", algo_name);
  gpr_log(GPR_ERROR, "%s", error_msg.c_str());
  CancelWithStatus(GRPC_STATUS_UNIMPLEMENTED, error_msg.c_str());
}

void FilterStackCall::HandleCompressionAlgorithmNotAccepted(
    grpc_compression_algorithm compression_algorithm) {
  const char* algo_name = nullptr;
  grpc_compression_algorithm_name(compression_algorithm, &algo_name);
  gpr_log(GPR_ERROR,
          "Compression algorithm ('%s') not present in the "
          "accepted encodings (%s)",
          algo_name,
          std::string(encodings_accepted_by_peer_.ToString()).c_str());
}

void FilterStackCall::BatchControl::ValidateFilteredMetadata() {
  FilterStackCall* call = call_;

  const grpc_compression_options compression_options =
      call->channel()->compression_options();
  const grpc_compression_algorithm compression_algorithm =
      call->incoming_compression_algorithm_;
  if (GPR_UNLIKELY(!CompressionAlgorithmSet::FromUint32(
                        compression_options.enabled_algorithms_bitset)
                        .IsSet(compression_algorithm))) {
    /* check if algorithm is supported by current channel config */
    call->HandleCompressionAlgorithmDisabled(compression_algorithm);
  }
  /* GRPC_COMPRESS_NONE is always set. */
  GPR_DEBUG_ASSERT(call->encodings_accepted_by_peer_.IsSet(GRPC_COMPRESS_NONE));
  if (GPR_UNLIKELY(
          !call->encodings_accepted_by_peer_.IsSet(compression_algorithm))) {
    if (GRPC_TRACE_FLAG_ENABLED(grpc_compression_trace)) {
      call->HandleCompressionAlgorithmNotAccepted(compression_algorithm);
    }
  }
}

void FilterStackCall::BatchControl::ReceivingInitialMetadataReady(
    grpc_error_handle error) {
  FilterStackCall* call = call_;

  GRPC_CALL_COMBINER_STOP(call->call_combiner(), "recv_initial_metadata_ready");

  if (error.ok()) {
    grpc_metadata_batch* md = &call->recv_initial_metadata_;
    call->RecvInitialFilter(md);

    /* TODO(ctiller): this could be moved into recv_initial_filter now */
    ValidateFilteredMetadata();

    absl::optional<Timestamp> deadline = md->get(GrpcTimeoutMetadata());
    if (deadline.has_value() && !call->is_client()) {
      call_->set_send_deadline(*deadline);
    }
  } else {
    if (batch_error_.ok()) {
      batch_error_.set(error);
    }
    call->CancelWithError(error);
  }

  grpc_closure* saved_rsr_closure = nullptr;
  while (true) {
    gpr_atm rsr_bctlp = gpr_atm_acq_load(&call->recv_state_);
    /* Should only receive initial metadata once */
    GPR_ASSERT(rsr_bctlp != 1);
    if (rsr_bctlp == 0) {
      /* We haven't seen initial metadata and messages before, thus initial
       * metadata is received first.
       * no_barrier_cas is used, as this function won't access the batch_control
       * object saved by receiving_stream_ready() if the initial metadata is
       * received first. */
      if (gpr_atm_no_barrier_cas(&call->recv_state_, kRecvNone,
                                 kRecvInitialMetadataFirst)) {
        break;
      }
    } else {
      /* Already received messages */
      saved_rsr_closure = GRPC_CLOSURE_CREATE(
          [](void* bctl, grpc_error_handle error) {
            static_cast<BatchControl*>(bctl)->ReceivingStreamReady(error);
          },
          reinterpret_cast<BatchControl*>(rsr_bctlp),
          grpc_schedule_on_exec_ctx);
      /* No need to modify recv_state */
      break;
    }
  }
  if (saved_rsr_closure != nullptr) {
    Closure::Run(DEBUG_LOCATION, saved_rsr_closure, error);
  }

  FinishStep();
}

void FilterStackCall::BatchControl::ReceivingTrailingMetadataReady(
    grpc_error_handle error) {
  GRPC_CALL_COMBINER_STOP(call_->call_combiner(),
                          "recv_trailing_metadata_ready");
  grpc_metadata_batch* md = &call_->recv_trailing_metadata_;
  call_->RecvTrailingFilter(md, error);
  FinishStep();
}

void FilterStackCall::BatchControl::FinishBatch(grpc_error_handle error) {
  GRPC_CALL_COMBINER_STOP(call_->call_combiner(), "on_complete");
  if (batch_error_.ok()) {
    batch_error_.set(error);
  }
  if (!error.ok()) {
    call_->CancelWithError(error);
  }
  FinishStep();
}

namespace {
void EndOpImmediately(grpc_completion_queue* cq, void* notify_tag,
                      bool is_notify_tag_closure) {
  if (!is_notify_tag_closure) {
    GPR_ASSERT(grpc_cq_begin_op(cq, notify_tag));
    grpc_cq_end_op(
        cq, notify_tag, absl::OkStatus(),
        [](void*, grpc_cq_completion* completion) { gpr_free(completion); },
        nullptr,
        static_cast<grpc_cq_completion*>(
            gpr_malloc(sizeof(grpc_cq_completion))));
  } else {
    Closure::Run(DEBUG_LOCATION, static_cast<grpc_closure*>(notify_tag),
                 absl::OkStatus());
  }
}
}  // namespace

grpc_call_error FilterStackCall::StartBatch(const grpc_op* ops, size_t nops,
                                            void* notify_tag,
                                            bool is_notify_tag_closure) {
  size_t i;
  const grpc_op* op;
  BatchControl* bctl;
  bool has_send_ops = false;
  int num_recv_ops = 0;
  grpc_call_error error = GRPC_CALL_OK;
  grpc_transport_stream_op_batch* stream_op;
  grpc_transport_stream_op_batch_payload* stream_op_payload;
  uint32_t seen_ops = 0;

  for (i = 0; i < nops; i++) {
    if (seen_ops & (1u << ops[i].op)) {
      return GRPC_CALL_ERROR_TOO_MANY_OPERATIONS;
    }
    seen_ops |= (1u << ops[i].op);
  }

  if (!is_client() &&
      (seen_ops & (1u << GRPC_OP_SEND_STATUS_FROM_SERVER)) != 0 &&
      (seen_ops & (1u << GRPC_OP_RECV_MESSAGE)) != 0) {
    gpr_log(GPR_ERROR,
            "******************* SEND_STATUS WITH RECV_MESSAGE "
            "*******************");
    return GRPC_CALL_ERROR;
  }

  GRPC_CALL_LOG_BATCH(GPR_INFO, ops, nops);

  if (nops == 0) {
    EndOpImmediately(cq_, notify_tag, is_notify_tag_closure);
    error = GRPC_CALL_OK;
    goto done;
  }

  bctl = ReuseOrAllocateBatchControl(ops);
  if (bctl == nullptr) {
    return GRPC_CALL_ERROR_TOO_MANY_OPERATIONS;
  }
  bctl->completion_data_.notify_tag.tag = notify_tag;
  bctl->completion_data_.notify_tag.is_closure =
      static_cast<uint8_t>(is_notify_tag_closure != 0);

  stream_op = &bctl->op_;
  stream_op_payload = &stream_op_payload_;

  /* rewrite batch ops into a transport op */
  for (i = 0; i < nops; i++) {
    op = &ops[i];
    if (op->reserved != nullptr) {
      error = GRPC_CALL_ERROR;
      goto done_with_error;
    }
    switch (op->op) {
      case GRPC_OP_SEND_INITIAL_METADATA: {
        /* Flag validation: currently allow no flags */
        if (!AreInitialMetadataFlagsValid(op->flags)) {
          error = GRPC_CALL_ERROR_INVALID_FLAGS;
          goto done_with_error;
        }
        if (sent_initial_metadata_) {
          error = GRPC_CALL_ERROR_TOO_MANY_OPERATIONS;
          goto done_with_error;
        }
        // TODO(juanlishen): If the user has already specified a compression
        // algorithm by setting the initial metadata with key of
        // GRPC_COMPRESSION_REQUEST_ALGORITHM_MD_KEY, we shouldn't override that
        // with the compression algorithm mapped from compression level.
        /* process compression level */
        grpc_compression_level effective_compression_level =
            GRPC_COMPRESS_LEVEL_NONE;
        bool level_set = false;
        if (op->data.send_initial_metadata.maybe_compression_level.is_set) {
          effective_compression_level =
              op->data.send_initial_metadata.maybe_compression_level.level;
          level_set = true;
        } else {
          const grpc_compression_options copts =
              channel()->compression_options();
          if (copts.default_level.is_set) {
            level_set = true;
            effective_compression_level = copts.default_level.level;
          }
        }
        // Currently, only server side supports compression level setting.
        if (level_set && !is_client()) {
          const grpc_compression_algorithm calgo =
              encodings_accepted_by_peer_.CompressionAlgorithmForLevel(
                  effective_compression_level);
          // The following metadata will be checked and removed by the message
          // compression filter. It will be used as the call's compression
          // algorithm.
          send_initial_metadata_.Set(GrpcInternalEncodingRequest(), calgo);
        }
        if (op->data.send_initial_metadata.count > INT_MAX) {
          error = GRPC_CALL_ERROR_INVALID_METADATA;
          goto done_with_error;
        }
        stream_op->send_initial_metadata = true;
        sent_initial_metadata_ = true;
        if (!PrepareApplicationMetadata(op->data.send_initial_metadata.count,
                                        op->data.send_initial_metadata.metadata,
                                        false)) {
          error = GRPC_CALL_ERROR_INVALID_METADATA;
          goto done_with_error;
        }
        // Ignore any te metadata key value pairs specified.
        send_initial_metadata_.Remove(TeMetadata());
        /* TODO(ctiller): just make these the same variable? */
        if (is_client() && send_deadline() != Timestamp::InfFuture()) {
          send_initial_metadata_.Set(GrpcTimeoutMetadata(), send_deadline());
        }
        if (is_client()) {
          send_initial_metadata_.Set(
              WaitForReady(),
              WaitForReady::ValueType{
                  (op->flags & GRPC_INITIAL_METADATA_WAIT_FOR_READY) != 0,
                  (op->flags &
                   GRPC_INITIAL_METADATA_WAIT_FOR_READY_EXPLICITLY_SET) != 0});
        }
        stream_op_payload->send_initial_metadata.send_initial_metadata =
            &send_initial_metadata_;
        if (is_client()) {
          stream_op_payload->send_initial_metadata.peer_string =
              peer_string_atm_ptr();
        }
        has_send_ops = true;
        break;
      }
      case GRPC_OP_SEND_MESSAGE: {
        if (!AreWriteFlagsValid(op->flags)) {
          error = GRPC_CALL_ERROR_INVALID_FLAGS;
          goto done_with_error;
        }
        if (op->data.send_message.send_message == nullptr) {
          error = GRPC_CALL_ERROR_INVALID_MESSAGE;
          goto done_with_error;
        }
        if (sending_message_) {
          error = GRPC_CALL_ERROR_TOO_MANY_OPERATIONS;
          goto done_with_error;
        }
        uint32_t flags = op->flags;
        /* If the outgoing buffer is already compressed, mark it as so in the
           flags. These will be picked up by the compression filter and further
           (wasteful) attempts at compression skipped. */
        if (op->data.send_message.send_message->data.raw.compression >
            GRPC_COMPRESS_NONE) {
          flags |= GRPC_WRITE_INTERNAL_COMPRESS;
        }
        stream_op->send_message = true;
        sending_message_ = true;
        send_slice_buffer_.Clear();
        grpc_slice_buffer_move_into(
            &op->data.send_message.send_message->data.raw.slice_buffer,
            send_slice_buffer_.c_slice_buffer());
        stream_op_payload->send_message.flags = flags;
        stream_op_payload->send_message.send_message = &send_slice_buffer_;
        has_send_ops = true;
        break;
      }
      case GRPC_OP_SEND_CLOSE_FROM_CLIENT: {
        /* Flag validation: currently allow no flags */
        if (op->flags != 0) {
          error = GRPC_CALL_ERROR_INVALID_FLAGS;
          goto done_with_error;
        }
        if (!is_client()) {
          error = GRPC_CALL_ERROR_NOT_ON_SERVER;
          goto done_with_error;
        }
        if (sent_final_op_) {
          error = GRPC_CALL_ERROR_TOO_MANY_OPERATIONS;
          goto done_with_error;
        }
        stream_op->send_trailing_metadata = true;
        sent_final_op_ = true;
        stream_op_payload->send_trailing_metadata.send_trailing_metadata =
            &send_trailing_metadata_;
        has_send_ops = true;
        break;
      }
      case GRPC_OP_SEND_STATUS_FROM_SERVER: {
        /* Flag validation: currently allow no flags */
        if (op->flags != 0) {
          error = GRPC_CALL_ERROR_INVALID_FLAGS;
          goto done_with_error;
        }
        if (is_client()) {
          error = GRPC_CALL_ERROR_NOT_ON_CLIENT;
          goto done_with_error;
        }
        if (sent_final_op_) {
          error = GRPC_CALL_ERROR_TOO_MANY_OPERATIONS;
          goto done_with_error;
        }
        if (op->data.send_status_from_server.trailing_metadata_count >
            INT_MAX) {
          error = GRPC_CALL_ERROR_INVALID_METADATA;
          goto done_with_error;
        }
        stream_op->send_trailing_metadata = true;
        sent_final_op_ = true;

        if (!PrepareApplicationMetadata(
                op->data.send_status_from_server.trailing_metadata_count,
                op->data.send_status_from_server.trailing_metadata, true)) {
          error = GRPC_CALL_ERROR_INVALID_METADATA;
          goto done_with_error;
        }

        grpc_error_handle status_error =
            op->data.send_status_from_server.status == GRPC_STATUS_OK
                ? absl::OkStatus()
                : grpc_error_set_int(
                      GRPC_ERROR_CREATE("Server returned error"),
                      StatusIntProperty::kRpcStatus,
                      static_cast<intptr_t>(
                          op->data.send_status_from_server.status));
        if (op->data.send_status_from_server.status_details != nullptr) {
          send_trailing_metadata_.Set(
              GrpcMessageMetadata(),
              Slice(grpc_slice_copy(
                  *op->data.send_status_from_server.status_details)));
          if (!status_error.ok()) {
            status_error = grpc_error_set_str(
                status_error, StatusStrProperty::kGrpcMessage,
                StringViewFromSlice(
                    *op->data.send_status_from_server.status_details));
          }
        }

        status_error_.set(status_error);

        send_trailing_metadata_.Set(GrpcStatusMetadata(),
                                    op->data.send_status_from_server.status);

        // Ignore any te metadata key value pairs specified.
        send_trailing_metadata_.Remove(TeMetadata());
        stream_op_payload->send_trailing_metadata.send_trailing_metadata =
            &send_trailing_metadata_;
        stream_op_payload->send_trailing_metadata.sent =
            &sent_server_trailing_metadata_;
        has_send_ops = true;
        break;
      }
      case GRPC_OP_RECV_INITIAL_METADATA: {
        /* Flag validation: currently allow no flags */
        if (op->flags != 0) {
          error = GRPC_CALL_ERROR_INVALID_FLAGS;
          goto done_with_error;
        }
        if (received_initial_metadata_) {
          error = GRPC_CALL_ERROR_TOO_MANY_OPERATIONS;
          goto done_with_error;
        }
        received_initial_metadata_ = true;
        buffered_metadata_[0] =
            op->data.recv_initial_metadata.recv_initial_metadata;
        GRPC_CLOSURE_INIT(
            &receiving_initial_metadata_ready_,
            [](void* bctl, grpc_error_handle error) {
              static_cast<BatchControl*>(bctl)->ReceivingInitialMetadataReady(
                  error);
            },
            bctl, grpc_schedule_on_exec_ctx);
        stream_op->recv_initial_metadata = true;
        stream_op_payload->recv_initial_metadata.recv_initial_metadata =
            &recv_initial_metadata_;
        stream_op_payload->recv_initial_metadata.recv_initial_metadata_ready =
            &receiving_initial_metadata_ready_;
        if (is_client()) {
          stream_op_payload->recv_initial_metadata.trailing_metadata_available =
              &is_trailers_only_;
        } else {
          stream_op_payload->recv_initial_metadata.peer_string =
              peer_string_atm_ptr();
        }
        ++num_recv_ops;
        break;
      }
      case GRPC_OP_RECV_MESSAGE: {
        /* Flag validation: currently allow no flags */
        if (op->flags != 0) {
          error = GRPC_CALL_ERROR_INVALID_FLAGS;
          goto done_with_error;
        }
        if (receiving_message_) {
          error = GRPC_CALL_ERROR_TOO_MANY_OPERATIONS;
          goto done_with_error;
        }
        receiving_message_ = true;
        stream_op->recv_message = true;
        receiving_slice_buffer_.reset();
        receiving_buffer_ = op->data.recv_message.recv_message;
        stream_op_payload->recv_message.recv_message = &receiving_slice_buffer_;
        receiving_stream_flags_ = 0;
        stream_op_payload->recv_message.flags = &receiving_stream_flags_;
        stream_op_payload->recv_message.call_failed_before_recv_message =
            &call_failed_before_recv_message_;
        GRPC_CLOSURE_INIT(
            &receiving_stream_ready_,
            [](void* bctlp, grpc_error_handle error) {
              auto* bctl = static_cast<BatchControl*>(bctlp);
              auto* call = bctl->call_;
              //  Yields the call combiner before processing the received
              //  message.
              GRPC_CALL_COMBINER_STOP(call->call_combiner(),
                                      "recv_message_ready");
              bctl->ReceivingStreamReady(error);
            },
            bctl, grpc_schedule_on_exec_ctx);
        stream_op_payload->recv_message.recv_message_ready =
            &receiving_stream_ready_;
        ++num_recv_ops;
        break;
      }
      case GRPC_OP_RECV_STATUS_ON_CLIENT: {
        /* Flag validation: currently allow no flags */
        if (op->flags != 0) {
          error = GRPC_CALL_ERROR_INVALID_FLAGS;
          goto done_with_error;
        }
        if (!is_client()) {
          error = GRPC_CALL_ERROR_NOT_ON_SERVER;
          goto done_with_error;
        }
        if (requested_final_op_) {
          error = GRPC_CALL_ERROR_TOO_MANY_OPERATIONS;
          goto done_with_error;
        }
        requested_final_op_ = true;
        buffered_metadata_[1] =
            op->data.recv_status_on_client.trailing_metadata;
        final_op_.client.status = op->data.recv_status_on_client.status;
        final_op_.client.status_details =
            op->data.recv_status_on_client.status_details;
        final_op_.client.error_string =
            op->data.recv_status_on_client.error_string;
        stream_op->recv_trailing_metadata = true;
        stream_op_payload->recv_trailing_metadata.recv_trailing_metadata =
            &recv_trailing_metadata_;
        stream_op_payload->recv_trailing_metadata.collect_stats =
            &final_info_.stats.transport_stream_stats;
        GRPC_CLOSURE_INIT(
            &receiving_trailing_metadata_ready_,
            [](void* bctl, grpc_error_handle error) {
              static_cast<BatchControl*>(bctl)->ReceivingTrailingMetadataReady(
                  error);
            },
            bctl, grpc_schedule_on_exec_ctx);
        stream_op_payload->recv_trailing_metadata.recv_trailing_metadata_ready =
            &receiving_trailing_metadata_ready_;
        ++num_recv_ops;
        break;
      }
      case GRPC_OP_RECV_CLOSE_ON_SERVER: {
        /* Flag validation: currently allow no flags */
        if (op->flags != 0) {
          error = GRPC_CALL_ERROR_INVALID_FLAGS;
          goto done_with_error;
        }
        if (is_client()) {
          error = GRPC_CALL_ERROR_NOT_ON_CLIENT;
          goto done_with_error;
        }
        if (requested_final_op_) {
          error = GRPC_CALL_ERROR_TOO_MANY_OPERATIONS;
          goto done_with_error;
        }
        requested_final_op_ = true;
        final_op_.server.cancelled = op->data.recv_close_on_server.cancelled;
        stream_op->recv_trailing_metadata = true;
        stream_op_payload->recv_trailing_metadata.recv_trailing_metadata =
            &recv_trailing_metadata_;
        stream_op_payload->recv_trailing_metadata.collect_stats =
            &final_info_.stats.transport_stream_stats;
        GRPC_CLOSURE_INIT(
            &receiving_trailing_metadata_ready_,
            [](void* bctl, grpc_error_handle error) {
              static_cast<BatchControl*>(bctl)->ReceivingTrailingMetadataReady(
                  error);
            },
            bctl, grpc_schedule_on_exec_ctx);
        stream_op_payload->recv_trailing_metadata.recv_trailing_metadata_ready =
            &receiving_trailing_metadata_ready_;
        ++num_recv_ops;
        break;
      }
    }
  }

  InternalRef("completion");
  if (!is_notify_tag_closure) {
    GPR_ASSERT(grpc_cq_begin_op(cq_, notify_tag));
  }
  bctl->set_num_steps_to_complete((has_send_ops ? 1 : 0) + num_recv_ops);

  if (has_send_ops) {
    GRPC_CLOSURE_INIT(
        &bctl->finish_batch_,
        [](void* bctl, grpc_error_handle error) {
          static_cast<BatchControl*>(bctl)->FinishBatch(error);
        },
        bctl, grpc_schedule_on_exec_ctx);
    stream_op->on_complete = &bctl->finish_batch_;
  }

  ExecuteBatch(stream_op, &bctl->start_batch_);

done:
  return error;

done_with_error:
  /* reverse any mutations that occurred */
  if (stream_op->send_initial_metadata) {
    sent_initial_metadata_ = false;
    send_initial_metadata_.Clear();
  }
  if (stream_op->send_message) {
    sending_message_ = false;
  }
  if (stream_op->send_trailing_metadata) {
    sent_final_op_ = false;
    send_trailing_metadata_.Clear();
  }
  if (stream_op->recv_initial_metadata) {
    received_initial_metadata_ = false;
  }
  if (stream_op->recv_message) {
    receiving_message_ = false;
  }
  if (stream_op->recv_trailing_metadata) {
    requested_final_op_ = false;
  }
  goto done;
}

void FilterStackCall::ContextSet(grpc_context_index elem, void* value,
                                 void (*destroy)(void*)) {
  if (context_[elem].destroy) {
    context_[elem].destroy(context_[elem].value);
  }
  context_[elem].value = value;
  context_[elem].destroy = destroy;
}

///////////////////////////////////////////////////////////////////////////////
// Metadata validation helpers

namespace {
bool ValidateMetadata(size_t count, grpc_metadata* metadata) {
  for (size_t i = 0; i < count; i++) {
    grpc_metadata* md = &metadata[i];
    if (!GRPC_LOG_IF_ERROR("validate_metadata",
                           grpc_validate_header_key_is_legal(md->key))) {
      return false;
    } else if (!grpc_is_binary_header_internal(md->key) &&
               !GRPC_LOG_IF_ERROR(
                   "validate_metadata",
                   grpc_validate_header_nonbin_value_is_legal(md->value))) {
      return false;
    } else if (GRPC_SLICE_LENGTH(md->value) >= UINT32_MAX) {
      // HTTP2 hpack encoding has a maximum limit.
      return false;
    }
  }
  return true;
}
}  // namespace

///////////////////////////////////////////////////////////////////////////////
// PromiseBasedCall
// Will be folded into Call once the promise conversion is done

class PromiseBasedCall : public Call,
                         public Activity,
                         public Wakeable,
                         public grpc_event_engine::experimental::EventEngine::
                             Closure /* for deadlines */ {
 public:
  PromiseBasedCall(Arena* arena, const grpc_call_create_args& args);

  void ContextSet(grpc_context_index elem, void* value,
                  void (*destroy)(void* value)) override;
  void* ContextGet(grpc_context_index elem) const override;
  void SetCompletionQueue(grpc_completion_queue* cq) override;
  void SetCompletionQueueLocked(grpc_completion_queue* cq)
      ABSL_EXCLUSIVE_LOCKS_REQUIRED(mu_);
  void CancelWithError(absl::Status error) final ABSL_LOCKS_EXCLUDED(mu_) {
    MutexLock lock(&mu_);
    CancelWithErrorLocked(std::move(error));
  }
  virtual void CancelWithErrorLocked(absl::Status error)
      ABSL_EXCLUSIVE_LOCKS_REQUIRED(mu_) = 0;
  bool Completed() final ABSL_LOCKS_EXCLUDED(mu_) {
    MutexLock lock(&mu_);
    return completed_;
  }

  void Orphan() final {
    MutexLock lock(&mu_);
    if (!completed_) {
      CancelWithErrorLocked(absl::CancelledError("Call orphaned"));
    }
  }

  // Implementation of call refcounting: move this to DualRefCounted once we
  // don't need to maintain FilterStackCall compatibility
  void ExternalRef() final {
    refs_.fetch_add(MakeRefPair(1, 0), std::memory_order_relaxed);
  }
  void ExternalUnref() final {
    const uint64_t prev_ref_pair =
        refs_.fetch_add(MakeRefPair(-1, 1), std::memory_order_acq_rel);
    const uint32_t strong_refs = GetStrongRefs(prev_ref_pair);
    if (GPR_UNLIKELY(strong_refs == 1)) {
      Orphan();
    }
    // Now drop the weak ref.
    InternalUnref("external_ref");
  }
  void InternalRef(const char*) final {
    refs_.fetch_add(MakeRefPair(0, 1), std::memory_order_relaxed);
  }
  void InternalUnref(const char*) final {
    const uint64_t prev_ref_pair =
        refs_.fetch_sub(MakeRefPair(0, 1), std::memory_order_acq_rel);
    if (GPR_UNLIKELY(prev_ref_pair == MakeRefPair(0, 1))) {
      DeleteThis();
    }
  }

  // Activity methods
  void ForceImmediateRepoll() ABSL_EXCLUSIVE_LOCKS_REQUIRED(mu_) override;
  Waker MakeOwningWaker() ABSL_EXCLUSIVE_LOCKS_REQUIRED(mu_) override {
    InternalRef("wakeup");
// If ASAN is defined, we leverage it to detect dropped Waker objects.
// Usually Waker must be destroyed or woken up, but (especially with arenas)
// it's not uncommon to create a Waker and then do neither. In that case it's
// incredibly fraught to diagnose where the dropped reference to this object was
// created. Instead, leverage ASAN and create a new object per expected wakeup.
// Now when we drop such an object ASAN will fail and we'll get a callstack to
// the creation of the waker in question.
#if defined(__has_feature)
#if __has_feature(address_sanitizer)
#define GRPC_CALL_USES_ASAN_WAKER
    class AsanWaker final : public Wakeable {
     public:
      explicit AsanWaker(PromiseBasedCall* call) : call_(call) {}

      void Wakeup() override {
        call_->Wakeup();
        delete this;
      }

      void Drop() override {
        call_->Drop();
        delete this;
      }

      std::string ActivityDebugTag() const override {
        return call_->DebugTag();
      }

     private:
      PromiseBasedCall* call_;
    };
    return Waker(new AsanWaker(this));
#endif
#endif
#ifndef GRPC_CALL_USES_ASAN_WAKER
    return Waker(this);
#endif
  }
  Waker MakeNonOwningWaker() ABSL_EXCLUSIVE_LOCKS_REQUIRED(mu_) override;

  // Wakeable methods
  void Wakeup() override {
    channel()->event_engine()->Run([this] {
      ApplicationCallbackExecCtx app_exec_ctx;
      ExecCtx exec_ctx;
      {
        ScopedContext activity_context(this);
        MutexLock lock(&mu_);
        Update();
      }
      InternalUnref("wakeup");
    });
  }
  void Drop() override { InternalUnref("wakeup"); }

  void RunInContext(absl::AnyInvocable<void()> fn) {
    if (Activity::current() == this) {
      fn();
    } else {
      InternalRef("in_context");
      channel()->event_engine()->Run([this, fn = std::move(fn)]() mutable {
        ApplicationCallbackExecCtx app_exec_ctx;
        ExecCtx exec_ctx;
        {
          ScopedContext activity_context(this);
          MutexLock lock(&mu_);
          fn();
          Update();
        }
        InternalUnref("in_context");
      });
    }
  }

  grpc_compression_algorithm test_only_compression_algorithm() override {
    abort();
  }
  uint32_t test_only_message_flags() override { abort(); }
  uint32_t test_only_encodings_accepted_by_peer() override { abort(); }
  grpc_compression_algorithm compression_for_level(
      grpc_compression_level) override {
    abort();
  }

  // This should return nullptr for the promise stack (and alternative means
  // for that functionality be invented)
  grpc_call_stack* call_stack() override { return nullptr; }

  void UpdateDeadline(Timestamp deadline);
<<<<<<< HEAD
  // Implementation of EventEngine::Closure, called when deadline expires
  void Run() override;

  Mutex* mu() const ABSL_LOCK_RETURNED(mu_) { return &mu_; }

  virtual ServerCallContext* server_call_context() = 0;

=======
  void ResetDeadline();
  // Implementation of EventEngine::Closure, called when deadline expires
  void Run() override;

>>>>>>> a0f00f09
 protected:
  class ScopedContext
      : public ScopedActivity,
        public promise_detail::Context<Arena>,
        public promise_detail::Context<grpc_call_context_element>,
        public promise_detail::Context<CallContext>,
        public promise_detail::Context<CallFinalization> {
   public:
    explicit ScopedContext(PromiseBasedCall* call)
        : ScopedActivity(call),
          promise_detail::Context<Arena>(call->arena()),
          promise_detail::Context<grpc_call_context_element>(call->context_),
          promise_detail::Context<CallContext>(&call->call_context_),
          promise_detail::Context<CallFinalization>(&call->finalization_) {}
  };

  class Completion {
   public:
    Completion() : index_(kNullIndex) {}
    ~Completion() { GPR_ASSERT(index_ == kNullIndex); }
    explicit Completion(uint8_t index) : index_(index) {}
    Completion(const Completion& other) = delete;
    Completion& operator=(const Completion& other) = delete;
    Completion(Completion&& other) noexcept : index_(other.index_) {
      other.index_ = kNullIndex;
    }
    Completion& operator=(Completion&& other) noexcept {
      GPR_ASSERT(index_ == kNullIndex);
      index_ = other.index_;
      other.index_ = kNullIndex;
      return *this;
    }

    uint8_t index() const { return index_; }
    uint8_t TakeIndex() { return std::exchange(index_, kNullIndex); }
    bool has_value() const { return index_ != kNullIndex; }

    std::string ToString() const {
      return index_ == kNullIndex ? "null"
                                  : std::to_string(static_cast<int>(index_));
    }

   private:
    enum : uint8_t { kNullIndex = 0xff };
    uint8_t index_;
  };

  ~PromiseBasedCall() override {
    if (non_owning_wakeable_) non_owning_wakeable_->DropActivity();
    if (cq_) GRPC_CQ_INTERNAL_UNREF(cq_, "bind");
  }

  // Enumerates why a Completion is still pending
  enum class PendingOp {
    // We're in the midst of starting a batch of operations
    kStartingBatch = 0,
    // The following correspond with the batch operations from above
    kReceiveInitialMetadata,
    kReceiveStatusOnClient,
    kSendMessage,
    kReceiveMessage,
    kReceiveCloseOnServer,
    kSendStatusFromServer,
  };

  static constexpr const char* PendingOpString(PendingOp reason) {
    switch (reason) {
      case PendingOp::kStartingBatch:
        return "StartingBatch";
      case PendingOp::kReceiveInitialMetadata:
        return "ReceiveInitialMetadata";
      case PendingOp::kReceiveStatusOnClient:
        return "ReceiveStatusOnClient";
      case PendingOp::kSendMessage:
        return "SendMessage";
      case PendingOp::kReceiveMessage:
        return "ReceiveMessage";
      case PendingOp::kReceiveCloseOnServer:
        return "ReceiveCloseOnServer";
      case PendingOp::kSendStatusFromServer:
        return "SendStatusFromServer";
    }
    return "Unknown";
  }

  static constexpr uint8_t PendingOpBit(PendingOp reason) {
    return 1 << static_cast<int>(reason);
  }

  // Begin work on a completion, recording the tag/closure to notify.
  // Use the op selected in \a ops to determine the index to allocate into.
  // Starts the "StartingBatch" PendingOp immediately.
  // Assumes at least one operation in \a ops.
  Completion StartCompletion(void* tag, bool is_closure, const grpc_op* ops)
      ABSL_EXCLUSIVE_LOCKS_REQUIRED(mu_);
  // Add one pending op to the completion, and return it.
  Completion AddOpToCompletion(const Completion& completion, PendingOp reason)
      ABSL_EXCLUSIVE_LOCKS_REQUIRED(mu_);
  // Finish one op on the completion. Must have been previously been added.
  // The completion as a whole finishes when all pending ops finish.
  void FinishOpOnCompletion(Completion* completion, PendingOp reason)
      ABSL_EXCLUSIVE_LOCKS_REQUIRED(mu_);
  // Mark the completion as failed. Does not finish it.
  void FailCompletion(const Completion& completion);
  // Run the promise polling loop until it stalls.
  void Update() ABSL_EXCLUSIVE_LOCKS_REQUIRED(mu_);
  // Update the promise state once.
  virtual void UpdateOnce() ABSL_EXCLUSIVE_LOCKS_REQUIRED(mu_) = 0;
  // Accept the stats from the context (call once we have proof the transport is
  // done with them).
  // Right now this means that promise based calls do not record correct stats
  // with census if they are cancelled.
  // TODO(ctiller): this should be remedied before promise  based calls are
  // dexperimentalized.
  void AcceptTransportStatsFromContext() ABSL_EXCLUSIVE_LOCKS_REQUIRED(mu_) {
    final_stats_ = *call_context_.call_stats();
  }

  grpc_completion_queue* cq() ABSL_EXCLUSIVE_LOCKS_REQUIRED(mu_) { return cq_; }

  void CToMetadata(grpc_metadata* metadata, size_t count,
                   grpc_metadata_batch* batch);

  std::string ActivityDebugTag() const override { return DebugTag(); }

  // At the end of the call run any finalization actions.
  void RunFinalization(grpc_status_code status, const char* status_details) {
    grpc_call_final_info final_info;
    final_info.stats = final_stats_;
    final_info.final_status = status;
    final_info.error_string = status_details;
    finalization_.Run(&final_info);
  }

  static std::string PresentAndCompletionText(const char* caption, bool has,
                                              const Completion& completion) {
    if (has) {
      if (completion.has_value()) {
        return absl::StrCat(caption, ":", static_cast<int>(completion.index()),
                            " ");
      } else {
        return absl::StrCat(caption,
                            ":!!BUG:operation is present, no completion!! ");
      }
    } else {
      if (!completion.has_value()) {
        return "";
      } else {
        return absl::StrCat(
            caption, ":no-op:", static_cast<int>(completion.index()), " ");
      }
    }
  }

  std::string PollStateDebugString() const ABSL_EXCLUSIVE_LOCKS_REQUIRED(mu_) {
    return absl::StrCat(PresentAndCompletionText("outstanding_send",
                                                 outstanding_send_.has_value(),
                                                 send_message_completion_)
                            .c_str(),
                        PresentAndCompletionText("outstanding_recv",
                                                 outstanding_recv_.has_value(),
                                                 recv_message_completion_)
                            .c_str());
  }

  void StartRecvMessage(const grpc_op& op, const Completion& completion,
                        PipeReceiver<MessageHandle>* receiver)
      ABSL_EXCLUSIVE_LOCKS_REQUIRED(mu_);
  void PollRecvMessage(grpc_compression_algorithm compression_algorithm)
      ABSL_EXCLUSIVE_LOCKS_REQUIRED(mu_);
  void StartSendMessage(const grpc_op& op, const Completion& completion,
                        PipeSender<MessageHandle>* sender)
      ABSL_EXCLUSIVE_LOCKS_REQUIRED(mu_);
  bool PollSendMessage() ABSL_EXCLUSIVE_LOCKS_REQUIRED(mu_);

  bool completed() const ABSL_EXCLUSIVE_LOCKS_REQUIRED(mu_) {
    return completed_;
  }
  void set_completed() ABSL_EXCLUSIVE_LOCKS_REQUIRED(mu_) { completed_ = true; }
  bool is_sending() const ABSL_EXCLUSIVE_LOCKS_REQUIRED(mu_) {
    return outstanding_send_.has_value();
  }

 private:
  union CompletionInfo {
    struct Pending {
      // Bitmask of PendingOps
      uint8_t pending_op_bits;
      bool is_closure;
      bool success;
      void* tag;
    } pending;
    grpc_cq_completion completion;
  };

  class NonOwningWakable final : public Wakeable {
   public:
    explicit NonOwningWakable(PromiseBasedCall* call) : call_(call) {}

    // Ref the Handle (not the activity).
    void Ref() { refs_.fetch_add(1, std::memory_order_relaxed); }

    // Activity is going away... drop its reference and sever the connection
    // back.
    void DropActivity() ABSL_LOCKS_EXCLUDED(mu_) {
      auto unref = absl::MakeCleanup([this]() { Unref(); });
      MutexLock lock(&mu_);
      GPR_ASSERT(call_ != nullptr);
      call_ = nullptr;
    }

    // Activity needs to wake up (if it still exists!) - wake it up, and drop
    // the ref that was kept for this handle.
    void Wakeup() override ABSL_LOCKS_EXCLUDED(mu_) {
      // Drop the ref to the handle at end of scope (we have one ref = one
      // wakeup semantics).
      auto unref = absl::MakeCleanup([this]() { Unref(); });
      ReleasableMutexLock lock(&mu_);
      // Note that activity refcount can drop to zero, but we could win the lock
      // against DropActivity, so we need to only increase activities refcount
      // if it is non-zero.
      if (call_ != nullptr && call_->RefIfNonZero()) {
        PromiseBasedCall* call = call_;
        lock.Release();
        // Activity still exists and we have a reference: wake it up, which will
        // drop the ref.
        call->Wakeup();
      }
    }

    std::string ActivityDebugTag() const override {
      MutexLock lock(&mu_);
      return call_ == nullptr ? "<unknown>" : call_->DebugTag();
    }

    void Drop() override { Unref(); }

   private:
    // Unref the Handle (not the activity).
    void Unref() {
      if (1 == refs_.fetch_sub(1, std::memory_order_acq_rel)) {
        delete this;
      }
    }

    mutable Mutex mu_;
    // We have two initial refs: one for the wakeup that this is created for,
    // and will be dropped by Wakeup, and the other for the activity which is
    // dropped by DropActivity.
    std::atomic<size_t> refs_{2};
    PromiseBasedCall* call_ ABSL_GUARDED_BY(mu_);
  };

  static void OnDestroy(void* arg, grpc_error_handle) {
    auto* call = static_cast<PromiseBasedCall*>(arg);
    ScopedContext context(call);
    call->DeleteThis();
  }

  // First 32 bits are strong refs, next 32 bits are weak refs.
  static uint64_t MakeRefPair(uint32_t strong, uint32_t weak) {
    return (static_cast<uint64_t>(strong) << 32) + static_cast<int64_t>(weak);
  }
  static uint32_t GetStrongRefs(uint64_t ref_pair) {
    return static_cast<uint32_t>(ref_pair >> 32);
  }
  static uint32_t GetWeakRefs(uint64_t ref_pair) {
    return static_cast<uint32_t>(ref_pair & 0xffffffffu);
  }

  bool RefIfNonZero() {
    uint64_t prev_ref_pair = refs_.load(std::memory_order_acquire);
    do {
      const uint32_t strong_refs = GetStrongRefs(prev_ref_pair);
      if (strong_refs == 0) return false;
    } while (!refs_.compare_exchange_weak(
        prev_ref_pair, prev_ref_pair + MakeRefPair(1, 0),
        std::memory_order_acq_rel, std::memory_order_acquire));
    return true;
  }

  mutable Mutex mu_;
  std::atomic<uint64_t> refs_{MakeRefPair(1, 0)};
  CallContext call_context_{this};
  bool keep_polling_ ABSL_GUARDED_BY(mu()) = false;

  /* Contexts for various subsystems (security, tracing, ...). */
  grpc_call_context_element context_[GRPC_CONTEXT_COUNT] = {};
  grpc_completion_queue* cq_ ABSL_GUARDED_BY(mu_);
  NonOwningWakable* non_owning_wakeable_ ABSL_GUARDED_BY(mu_) = nullptr;
  CompletionInfo completion_info_[6];
  grpc_call_stats final_stats_{};
  CallFinalization finalization_;
  // Current deadline.
  Timestamp deadline_ = Timestamp::InfFuture();
  grpc_event_engine::experimental::EventEngine::TaskHandle deadline_task_;
<<<<<<< HEAD
  absl::optional<PipeSender<MessageHandle>::PushType> outstanding_send_
      ABSL_GUARDED_BY(mu_);
  absl::optional<PipeReceiver<MessageHandle>::NextType> outstanding_recv_
      ABSL_GUARDED_BY(mu_);
  grpc_byte_buffer** recv_message_ ABSL_GUARDED_BY(mu_) = nullptr;
  Completion send_message_completion_ ABSL_GUARDED_BY(mu_);
  Completion recv_message_completion_ ABSL_GUARDED_BY(mu_);
  bool completed_ ABSL_GUARDED_BY(mu_) = false;
=======
>>>>>>> a0f00f09
};

template <typename T>
grpc_error_handle MakePromiseBasedCall(grpc_call_create_args* args,
                                       grpc_call** out_call) {
  Channel* channel = args->channel.get();

  auto alloc = Arena::CreateWithAlloc(channel->CallSizeEstimate(), sizeof(T),
                                      channel->allocator());
  PromiseBasedCall* call = new (alloc.second) T(alloc.first, args);
  *out_call = call->c_ptr();
  GPR_DEBUG_ASSERT(Call::FromC(*out_call) == call);
  return absl::OkStatus();
}

PromiseBasedCall::PromiseBasedCall(Arena* arena,
                                   const grpc_call_create_args& args)
    : Call(arena, args.server_transport_data == nullptr, args.send_deadline,
           args.channel->Ref()),
      cq_(args.cq) {
  if (args.cq != nullptr) {
    GPR_ASSERT(args.pollset_set_alternative == nullptr &&
               "Only one of 'cq' and 'pollset_set_alternative' should be "
               "non-nullptr.");
    GRPC_CQ_INTERNAL_REF(args.cq, "bind");
    call_context_.pollent_ =
        grpc_polling_entity_create_from_pollset(grpc_cq_pollset(args.cq));
  }
  if (args.pollset_set_alternative != nullptr) {
    call_context_.pollent_ = grpc_polling_entity_create_from_pollset_set(
        args.pollset_set_alternative);
  }
}

Waker PromiseBasedCall::MakeNonOwningWaker() {
  if (non_owning_wakeable_ == nullptr) {
    non_owning_wakeable_ = new NonOwningWakable(this);
  } else {
    non_owning_wakeable_->Ref();
  }
  return Waker(non_owning_wakeable_);
}

void PromiseBasedCall::CToMetadata(grpc_metadata* metadata, size_t count,
                                   grpc_metadata_batch* b) {
  for (size_t i = 0; i < count; i++) {
    grpc_metadata* md = &metadata[i];
    auto key = StringViewFromSlice(md->key);
    // Filter "content-length metadata"
    if (key == "content-length") continue;
    b->Append(key, Slice(CSliceRef(md->value)),
              [md](absl::string_view error, const Slice& value) {
                gpr_log(GPR_DEBUG, "Append error: %s",
                        absl::StrCat("key=", StringViewFromSlice(md->key),
                                     " error=", error,
                                     " value=", value.as_string_view())
                            .c_str());
              });
  }
}

void PromiseBasedCall::ContextSet(grpc_context_index elem, void* value,
                                  void (*destroy)(void*)) {
  if (context_[elem].destroy != nullptr) {
    context_[elem].destroy(context_[elem].value);
  }
  context_[elem].value = value;
  context_[elem].destroy = destroy;
}

void* PromiseBasedCall::ContextGet(grpc_context_index elem) const {
  return context_[elem].value;
}

PromiseBasedCall::Completion PromiseBasedCall::StartCompletion(
    void* tag, bool is_closure, const grpc_op* ops) {
  Completion c(BatchSlotForOp(ops[0].op));
  if (grpc_call_trace.enabled()) {
    gpr_log(GPR_INFO, "%sStartCompletion %s tag=%p", DebugTag().c_str(),
            c.ToString().c_str(), tag);
  }
  if (!is_closure) {
    grpc_cq_begin_op(cq(), tag);
  }
  completion_info_[c.index()].pending = {
      PendingOpBit(PendingOp::kStartingBatch), is_closure, true, tag};
  return c;
}

PromiseBasedCall::Completion PromiseBasedCall::AddOpToCompletion(
    const Completion& completion, PendingOp reason) {
  if (grpc_call_trace.enabled()) {
    gpr_log(GPR_INFO, "%sAddOpToCompletion %s %s", DebugTag().c_str(),
            completion.ToString().c_str(), PendingOpString(reason));
  }
  auto& pending_op_bits =
      completion_info_[completion.index()].pending.pending_op_bits;
  GPR_ASSERT((pending_op_bits & PendingOpBit(reason)) == 0);
  pending_op_bits |= PendingOpBit(reason);
  return Completion(completion.index());
}

void PromiseBasedCall::FailCompletion(const Completion& completion) {
  if (grpc_call_trace.enabled()) {
    gpr_log(GPR_INFO, "%sFailCompletion %s", DebugTag().c_str(),
            completion.ToString().c_str());
  }
  completion_info_[completion.index()].pending.success = false;
}

void PromiseBasedCall::FinishOpOnCompletion(Completion* completion,
                                            PendingOp reason) {
  if (grpc_call_trace.enabled()) {
    auto pending_op_bits =
        completion_info_[completion->index()].pending.pending_op_bits;
    bool success = completion_info_[completion->index()].pending.success;
    std::vector<const char*> pending;
    for (size_t i = 0; i < 8 * sizeof(pending_op_bits); i++) {
      if (static_cast<PendingOp>(i) == reason) continue;
      if (pending_op_bits & (1 << i)) {
        pending.push_back(PendingOpString(static_cast<PendingOp>(i)));
      }
    }
    gpr_log(
        GPR_INFO, "%sFinishOpOnCompletion %s %s %s", DebugTag().c_str(),
        completion->ToString().c_str(), PendingOpString(reason),
        (pending.empty()
             ? (success ? std::string("done") : std::string("failed"))
             : absl::StrFormat("pending_ops={%s}", absl::StrJoin(pending, ",")))
            .c_str());
  }
  const uint8_t i = completion->TakeIndex();
  GPR_ASSERT(i < GPR_ARRAY_SIZE(completion_info_));
  CompletionInfo::Pending& pending = completion_info_[i].pending;
  GPR_ASSERT(pending.pending_op_bits & PendingOpBit(reason));
  pending.pending_op_bits &= ~PendingOpBit(reason);
  auto error = pending.success ? absl::OkStatus() : absl::CancelledError();
  if (pending.pending_op_bits == 0) {
    if (pending.is_closure) {
      ExecCtx::Run(DEBUG_LOCATION, static_cast<grpc_closure*>(pending.tag),
                   error);
    } else {
      grpc_cq_end_op(
          cq(), pending.tag, error, [](void*, grpc_cq_completion*) {}, nullptr,
          &completion_info_[i].completion);
    }
  }
}

void PromiseBasedCall::Update() {
  keep_polling_ = false;
  do {
    UpdateOnce();
  } while (std::exchange(keep_polling_, false));
}

void PromiseBasedCall::ForceImmediateRepoll() { keep_polling_ = true; }

void PromiseBasedCall::SetCompletionQueue(grpc_completion_queue* cq) {
  MutexLock lock(&mu_);
  SetCompletionQueueLocked(cq);
}

void PromiseBasedCall::SetCompletionQueueLocked(grpc_completion_queue* cq) {
  cq_ = cq;
  GRPC_CQ_INTERNAL_REF(cq, "bind");
  call_context_.pollent_ =
      grpc_polling_entity_create_from_pollset(grpc_cq_pollset(cq));
}

void PromiseBasedCall::UpdateDeadline(Timestamp deadline) {
  if (deadline >= deadline_) return;
  auto* const event_engine = channel()->event_engine();
  if (deadline_ != Timestamp::InfFuture()) {
    if (!event_engine->Cancel(deadline_task_)) return;
  } else {
    InternalRef("deadline");
  }
  event_engine->RunAfter(deadline - Timestamp::Now(), this);
}

<<<<<<< HEAD
void PromiseBasedCall::Run() {
  CancelWithError(absl::DeadlineExceededError("Deadline exceeded"));
  InternalUnref("deadline");
}

void PromiseBasedCall::StartSendMessage(const grpc_op& op,
                                        const Completion& completion,
                                        PipeSender<MessageHandle>* sender) {
  GPR_ASSERT(!outstanding_send_.has_value());
  if (!completed_) {
    send_message_completion_ =
        AddOpToCompletion(completion, PendingOp::kSendMessage);
    SliceBuffer send;
    grpc_slice_buffer_swap(
        &op.data.send_message.send_message->data.raw.slice_buffer,
        send.c_slice_buffer());
    outstanding_send_.emplace(sender->Push(
        GetContext<Arena>()->MakePooled<Message>(std::move(send), op.flags)));
  } else {
    FailCompletion(completion);
  }
}

bool PromiseBasedCall::PollSendMessage() {
  if (!outstanding_send_.has_value()) return true;
  Poll<bool> r = (*outstanding_send_)();
  if (const bool* result = absl::get_if<bool>(&r)) {
    FinishOpOnCompletion(&send_message_completion_, PendingOp::kSendMessage);
    outstanding_send_.reset();
    if (!*result) {
      FailCompletion(send_message_completion_);
      return false;
    }
  }
  return true;
}

void PromiseBasedCall::StartRecvMessage(const grpc_op& op,
                                        const Completion& completion,
                                        PipeReceiver<MessageHandle>* receiver) {
  GPR_ASSERT(!outstanding_recv_.has_value());
  recv_message_ = op.data.recv_message.recv_message;
  recv_message_completion_ =
      AddOpToCompletion(completion, PendingOp::kReceiveMessage);
  outstanding_recv_.emplace(receiver->Next());
}

void PromiseBasedCall::PollRecvMessage(
    grpc_compression_algorithm incoming_compression_algorithm) {
  if (!outstanding_recv_.has_value()) return;
  Poll<NextResult<MessageHandle>> r = (*outstanding_recv_)();
  if (auto* result = absl::get_if<NextResult<MessageHandle>>(&r)) {
    outstanding_recv_.reset();
    if (result->has_value()) {
      MessageHandle& message = **result;
      if ((message->flags() & GRPC_WRITE_INTERNAL_COMPRESS) &&
          (incoming_compression_algorithm != GRPC_COMPRESS_NONE)) {
        *recv_message_ = grpc_raw_compressed_byte_buffer_create(
            nullptr, 0, incoming_compression_algorithm);
      } else {
        *recv_message_ = grpc_raw_byte_buffer_create(nullptr, 0);
      }
      grpc_slice_buffer_move_into(message->payload()->c_slice_buffer(),
                                  &(*recv_message_)->data.raw.slice_buffer);
      if (grpc_call_trace.enabled()) {
        gpr_log(GPR_INFO,
                "%sUpdateOnce: outstanding_recv finishes: received %" PRIdPTR
                " byte message",
                DebugTag().c_str(),
                (*recv_message_)->data.raw.slice_buffer.length);
      }
    } else {
      if (grpc_call_trace.enabled()) {
        gpr_log(
            GPR_INFO,
            "%sUpdateOnce: outstanding_recv finishes: received end-of-stream",
            DebugTag().c_str());
      }
      *recv_message_ = nullptr;
    }
    FinishOpOnCompletion(&recv_message_completion_, PendingOp::kReceiveMessage);
  } else if (completed_) {
    if (grpc_call_trace.enabled()) {
      gpr_log(GPR_INFO,
              "%sUpdateOnce: outstanding_recv finishes: promise has "
              "completed without queuing a message, forcing end-of-stream",
              DebugTag().c_str());
    }
    outstanding_recv_.reset();
    *recv_message_ = nullptr;
    FinishOpOnCompletion(&recv_message_completion_, PendingOp::kReceiveMessage);
  }
=======
void PromiseBasedCall::ResetDeadline() {
  if (deadline_ == Timestamp::InfFuture()) return;
  auto* const event_engine = channel()->event_engine();
  if (!event_engine->Cancel(deadline_task_)) return;
  deadline_ = Timestamp::InfFuture();
  InternalUnref("deadline");
}

void PromiseBasedCall::Run() {
  CancelWithError(absl::DeadlineExceededError("Deadline exceeded"));
  InternalUnref("deadline");
>>>>>>> a0f00f09
}

///////////////////////////////////////////////////////////////////////////////
// CallContext

void CallContext::RunInContext(absl::AnyInvocable<void()> fn) {
  call_->RunInContext(std::move(fn));
}

void CallContext::IncrementRefCount(const char* reason) {
  call_->InternalRef(reason);
}

void CallContext::Unref(const char* reason) { call_->InternalUnref(reason); }

<<<<<<< HEAD
gpr_atm* CallContext::peer_string_atm_ptr() {
  return call_->peer_string_atm_ptr();
}

=======
>>>>>>> a0f00f09
void CallContext::UpdateDeadline(Timestamp deadline) {
  call_->UpdateDeadline(deadline);
}

<<<<<<< HEAD
ServerCallContext* CallContext::server_call_context() {
  return call_->server_call_context();
}

///////////////////////////////////////////////////////////////////////////////
// PublishMetadataArray

namespace {
void PublishMetadataArray(grpc_metadata_array* array, grpc_metadata_batch* md) {
  const auto md_count = md->count();
  if (md_count > array->capacity) {
    array->capacity =
        std::max(array->capacity + md->count(), array->capacity * 3 / 2);
    array->metadata = static_cast<grpc_metadata*>(
        gpr_realloc(array->metadata, sizeof(grpc_metadata) * array->capacity));
  }
  PublishToAppEncoder encoder(array);
  md->Encode(&encoder);
}
}  // namespace

=======
>>>>>>> a0f00f09
///////////////////////////////////////////////////////////////////////////////
// ClientPromiseBasedCall

class ClientPromiseBasedCall final : public PromiseBasedCall {
 public:
  ClientPromiseBasedCall(Arena* arena, grpc_call_create_args* args)
      : PromiseBasedCall(arena, *args) {
    global_stats().IncrementClientCallsCreated();
    ScopedContext context(this);
    send_initial_metadata_ =
        GetContext<Arena>()->MakePooled<ClientMetadata>(GetContext<Arena>());
    send_initial_metadata_->Set(HttpPathMetadata(), std::move(*args->path));
    if (args->authority.has_value()) {
      send_initial_metadata_->Set(HttpAuthorityMetadata(),
                                  std::move(*args->authority));
    }
    if (auto* channelz_channel = channel()->channelz_node()) {
      channelz_channel->RecordCallStarted();
    }
  }

  ~ClientPromiseBasedCall() override {
    ScopedContext context(this);
    send_initial_metadata_.reset();
    recv_status_on_client_ = absl::monostate();
    promise_ = ArenaPromise<ServerMetadataHandle>();
    // Need to destroy the pipes under the ScopedContext above, so we move them
    // out here and then allow the destructors to run at end of scope, but
    // before context.
    auto c2s = std::move(client_to_server_messages_);
    auto s2c = std::move(server_to_client_messages_);
  }

  absl::string_view GetServerAuthority() const override { abort(); }
  void CancelWithErrorLocked(grpc_error_handle error) override
      ABSL_EXCLUSIVE_LOCKS_REQUIRED(mu());
  bool is_trailers_only() const override {
    MutexLock lock(mu());
    return is_trailers_only_;
  }
  bool failed_before_recv_message() const override { abort(); }

  grpc_call_error StartBatch(const grpc_op* ops, size_t nops, void* notify_tag,
                             bool is_notify_tag_closure) override;

  std::string DebugTag() const override {
    return absl::StrFormat("CLIENT_CALL[%p]: ", this);
  }

  ServerCallContext* server_call_context() override { return nullptr; }

 private:
  // Poll the underlying promise (and sundry objects) once.
  void UpdateOnce() ABSL_EXCLUSIVE_LOCKS_REQUIRED(mu()) override;
  // Finish the call with the given status/trailing metadata.
  void Finish(ServerMetadataHandle trailing_metadata)
      ABSL_EXCLUSIVE_LOCKS_REQUIRED(mu());
  // Validate that a set of ops is valid for a client call.
  grpc_call_error ValidateBatch(const grpc_op* ops, size_t nops) const
      ABSL_EXCLUSIVE_LOCKS_REQUIRED(mu());
  // Commit a valid batch of operations to be executed.
  void CommitBatch(const grpc_op* ops, size_t nops,
                   const Completion& completion)
      ABSL_EXCLUSIVE_LOCKS_REQUIRED(mu());
  // Start the underlying promise.
  void StartPromise(ClientMetadataHandle client_initial_metadata)
      ABSL_EXCLUSIVE_LOCKS_REQUIRED(mu());
  // Publish status out to the application.
  void PublishStatus(
      grpc_op::grpc_op_data::grpc_op_recv_status_on_client op_args,
      ServerMetadataHandle trailing_metadata)
      ABSL_EXCLUSIVE_LOCKS_REQUIRED(mu());
  // Publish server initial metadata out to the application.
  void PublishInitialMetadata(ServerMetadata* metadata)
      ABSL_EXCLUSIVE_LOCKS_REQUIRED(mu());

  ArenaPromise<ServerMetadataHandle> promise_ ABSL_GUARDED_BY(mu());
  Latch<ServerMetadata*> server_initial_metadata_ ABSL_GUARDED_BY(mu());
  Pipe<MessageHandle> client_to_server_messages_ ABSL_GUARDED_BY(mu()){arena()};
  Pipe<MessageHandle> server_to_client_messages_ ABSL_GUARDED_BY(mu()){arena()};

  ClientMetadataHandle send_initial_metadata_;
  grpc_metadata_array* recv_initial_metadata_ ABSL_GUARDED_BY(mu()) = nullptr;
  absl::variant<absl::monostate,
                grpc_op::grpc_op_data::grpc_op_recv_status_on_client,
                ServerMetadataHandle>
      recv_status_on_client_ ABSL_GUARDED_BY(mu());
  absl::optional<LatchWaitPromise<ServerMetadata*>>
      server_initial_metadata_ready_;
  absl::optional<grpc_compression_algorithm> incoming_compression_algorithm_;
  Completion recv_initial_metadata_completion_ ABSL_GUARDED_BY(mu());
  Completion recv_status_on_client_completion_ ABSL_GUARDED_BY(mu());
  bool is_trailers_only_ ABSL_GUARDED_BY(mu());
};

void ClientPromiseBasedCall::StartPromise(
    ClientMetadataHandle client_initial_metadata) {
  GPR_ASSERT(!promise_.has_value());
  promise_ = channel()->channel_stack()->MakeClientCallPromise(CallArgs{
      std::move(client_initial_metadata),
      &server_initial_metadata_,
      &client_to_server_messages_.receiver,
      &server_to_client_messages_.sender,
  });
}

void ClientPromiseBasedCall::CancelWithErrorLocked(grpc_error_handle error) {
  ScopedContext context(this);
  Finish(ServerMetadataFromStatus(grpc_error_to_absl_status(error)));
}

grpc_call_error ClientPromiseBasedCall::ValidateBatch(const grpc_op* ops,
                                                      size_t nops) const {
  BitSet<8> got_ops;
  for (size_t op_idx = 0; op_idx < nops; op_idx++) {
    const grpc_op& op = ops[op_idx];
    switch (op.op) {
      case GRPC_OP_SEND_INITIAL_METADATA:
        if (!AreInitialMetadataFlagsValid(op.flags)) {
          return GRPC_CALL_ERROR_INVALID_FLAGS;
        }
        if (!ValidateMetadata(op.data.send_initial_metadata.count,
                              op.data.send_initial_metadata.metadata)) {
          return GRPC_CALL_ERROR_INVALID_METADATA;
        }
        break;
      case GRPC_OP_SEND_MESSAGE:
        if (!AreWriteFlagsValid(op.flags)) {
          return GRPC_CALL_ERROR_INVALID_FLAGS;
        }
        break;
      case GRPC_OP_RECV_INITIAL_METADATA:
      case GRPC_OP_RECV_MESSAGE:
      case GRPC_OP_SEND_CLOSE_FROM_CLIENT:
      case GRPC_OP_RECV_STATUS_ON_CLIENT:
        if (op.flags != 0) return GRPC_CALL_ERROR_INVALID_FLAGS;
        break;
      case GRPC_OP_RECV_CLOSE_ON_SERVER:
      case GRPC_OP_SEND_STATUS_FROM_SERVER:
        return GRPC_CALL_ERROR_NOT_ON_CLIENT;
    }
    if (got_ops.is_set(op.op)) return GRPC_CALL_ERROR_TOO_MANY_OPERATIONS;
    got_ops.set(op.op);
  }
  return GRPC_CALL_OK;
}

void ClientPromiseBasedCall::CommitBatch(const grpc_op* ops, size_t nops,
                                         const Completion& completion) {
  for (size_t op_idx = 0; op_idx < nops; op_idx++) {
    const grpc_op& op = ops[op_idx];
    switch (op.op) {
      case GRPC_OP_SEND_INITIAL_METADATA: {
        // compression not implemented
        GPR_ASSERT(
            !op.data.send_initial_metadata.maybe_compression_level.is_set);
        if (!completed()) {
          CToMetadata(op.data.send_initial_metadata.metadata,
                      op.data.send_initial_metadata.count,
                      send_initial_metadata_.get());
          StartPromise(std::move(send_initial_metadata_));
        }
      } break;
      case GRPC_OP_RECV_INITIAL_METADATA: {
        recv_initial_metadata_ =
            op.data.recv_initial_metadata.recv_initial_metadata;
        server_initial_metadata_ready_.emplace(server_initial_metadata_.Wait());
        recv_initial_metadata_completion_ =
            AddOpToCompletion(completion, PendingOp::kReceiveInitialMetadata);
      } break;
      case GRPC_OP_RECV_STATUS_ON_CLIENT: {
        recv_status_on_client_completion_ =
            AddOpToCompletion(completion, PendingOp::kReceiveStatusOnClient);
        if (auto* finished_metadata =
                absl::get_if<ServerMetadataHandle>(&recv_status_on_client_)) {
          PublishStatus(op.data.recv_status_on_client,
                        std::move(*finished_metadata));
        } else {
          recv_status_on_client_ = op.data.recv_status_on_client;
        }
      } break;
      case GRPC_OP_SEND_MESSAGE:
        StartSendMessage(op, completion, &client_to_server_messages_.sender);
        break;
      case GRPC_OP_RECV_MESSAGE:
        StartRecvMessage(op, completion, &server_to_client_messages_.receiver);
        break;
      case GRPC_OP_SEND_CLOSE_FROM_CLIENT:
        client_to_server_messages_.sender.Close();
        break;
      case GRPC_OP_SEND_STATUS_FROM_SERVER:
      case GRPC_OP_RECV_CLOSE_ON_SERVER:
        abort();  // unreachable
    }
  }
}

grpc_call_error ClientPromiseBasedCall::StartBatch(const grpc_op* ops,
                                                   size_t nops,
                                                   void* notify_tag,
                                                   bool is_notify_tag_closure) {
  MutexLock lock(mu());
  ScopedContext activity_context(this);
  if (nops == 0) {
    EndOpImmediately(cq(), notify_tag, is_notify_tag_closure);
    return GRPC_CALL_OK;
  }
  const grpc_call_error validation_result = ValidateBatch(ops, nops);
  if (validation_result != GRPC_CALL_OK) {
    return validation_result;
  }
  Completion completion =
      StartCompletion(notify_tag, is_notify_tag_closure, ops);
  CommitBatch(ops, nops, completion);
  Update();
  FinishOpOnCompletion(&completion, PendingOp::kStartingBatch);
  return GRPC_CALL_OK;
}

void ClientPromiseBasedCall::PublishInitialMetadata(ServerMetadata* metadata) {
  incoming_compression_algorithm_ =
      metadata->Take(GrpcEncodingMetadata()).value_or(GRPC_COMPRESS_NONE);
  server_initial_metadata_ready_.reset();
  GPR_ASSERT(recv_initial_metadata_ != nullptr);
  PublishMetadataArray(std::exchange(recv_initial_metadata_, nullptr),
                       metadata);
  FinishOpOnCompletion(&recv_initial_metadata_completion_,
                       PendingOp::kReceiveInitialMetadata);
}

void ClientPromiseBasedCall::UpdateOnce() {
  if (grpc_call_trace.enabled()) {
    gpr_log(GPR_INFO, "%sUpdateOnce: %s%shas_promise=%s", DebugTag().c_str(),
            PresentAndCompletionText("server_initial_metadata_ready",
                                     server_initial_metadata_ready_.has_value(),
                                     recv_initial_metadata_completion_)
                .c_str(),
            PollStateDebugString().c_str(),
            promise_.has_value() ? "true" : "false");
  }
  if (server_initial_metadata_ready_.has_value()) {
    Poll<ServerMetadata**> r = (*server_initial_metadata_ready_)();
    if (ServerMetadata*** server_initial_metadata =
            absl::get_if<ServerMetadata**>(&r)) {
      PublishInitialMetadata(**server_initial_metadata);
    } else if (completed()) {
      ServerMetadata no_metadata{GetContext<Arena>()};
      PublishInitialMetadata(&no_metadata);
    }
  }
  if (!PollSendMessage()) {
    Finish(ServerMetadataFromStatus(absl::Status(
        absl::StatusCode::kInternal, "Failed to send message to server")));
  }
  if (promise_.has_value()) {
    Poll<ServerMetadataHandle> r = promise_();
    if (grpc_call_trace.enabled()) {
      gpr_log(GPR_INFO, "%sUpdateOnce: promise returns %s", DebugTag().c_str(),
              PollToString(r, [](const ServerMetadataHandle& h) {
                return h->DebugString();
              }).c_str());
    }
    if (auto* result = absl::get_if<ServerMetadataHandle>(&r)) {
      AcceptTransportStatsFromContext();
      Finish(std::move(*result));
    }
  }
  if (incoming_compression_algorithm_.has_value()) {
    PollRecvMessage(*incoming_compression_algorithm_);
  }
}

void ClientPromiseBasedCall::Finish(ServerMetadataHandle trailing_metadata) {
  if (grpc_call_trace.enabled()) {
    gpr_log(GPR_INFO, "%sFinish: %s", DebugTag().c_str(),
            trailing_metadata->DebugString().c_str());
  }
  promise_ = ArenaPromise<ServerMetadataHandle>();
<<<<<<< HEAD
  set_completed();
=======
  ResetDeadline();
  completed_ = true;
>>>>>>> a0f00f09
  if (recv_initial_metadata_ != nullptr) {
    ForceImmediateRepoll();
  }
  const bool pending_initial_metadata =
      server_initial_metadata_ready_.has_value();
  server_initial_metadata_ready_.reset();
  Poll<ServerMetadata**> r = server_initial_metadata_.Wait()();
  if (auto* result = absl::get_if<ServerMetadata**>(&r)) {
    if (pending_initial_metadata) PublishInitialMetadata(**result);
    is_trailers_only_ = false;
  } else {
    if (pending_initial_metadata) {
      ServerMetadata no_metadata{GetContext<Arena>()};
      PublishInitialMetadata(&no_metadata);
    }
    is_trailers_only_ = true;
  }
  if (auto* channelz_channel = channel()->channelz_node()) {
    if (trailing_metadata->get(GrpcStatusMetadata())
            .value_or(GRPC_STATUS_UNKNOWN) == GRPC_STATUS_OK) {
      channelz_channel->RecordCallSucceeded();
    } else {
      channelz_channel->RecordCallFailed();
    }
  }
  if (auto* status_request =
          absl::get_if<grpc_op::grpc_op_data::grpc_op_recv_status_on_client>(
              &recv_status_on_client_)) {
    PublishStatus(*status_request, std::move(trailing_metadata));
  } else {
    recv_status_on_client_ = std::move(trailing_metadata);
  }
}

namespace {
std::string MakeErrorString(const ServerMetadata* trailing_metadata) {
  std::string out = absl::StrCat(
      trailing_metadata->get(GrpcStatusFromWire()).value_or(false)
          ? "Error received from peer"
          : "Error generated by client",
      "grpc_status: ",
      grpc_status_code_to_string(trailing_metadata->get(GrpcStatusMetadata())
                                     .value_or(GRPC_STATUS_UNKNOWN)));
  if (const Slice* message =
          trailing_metadata->get_pointer(GrpcMessageMetadata())) {
    absl::StrAppend(&out, "\ngrpc_message: ", message->as_string_view());
  }
  if (auto annotations = trailing_metadata->get_pointer(GrpcStatusContext())) {
    absl::StrAppend(&out, "\nStatus Context:");
    for (const std::string& annotation : *annotations) {
      absl::StrAppend(&out, "\n  ", annotation);
    }
  }
  return out;
}
}  // namespace

void ClientPromiseBasedCall::PublishStatus(
    grpc_op::grpc_op_data::grpc_op_recv_status_on_client op_args,
    ServerMetadataHandle trailing_metadata) {
  const grpc_status_code status = trailing_metadata->get(GrpcStatusMetadata())
                                      .value_or(GRPC_STATUS_UNKNOWN);
  *op_args.status = status;
  absl::string_view message_string;
  if (Slice* message = trailing_metadata->get_pointer(GrpcMessageMetadata())) {
    message_string = message->as_string_view();
    *op_args.status_details = message->Ref().TakeCSlice();
  } else {
    *op_args.status_details = grpc_empty_slice();
  }
  if (message_string.empty()) {
    RunFinalization(status, nullptr);
  } else {
    std::string error_string(message_string);
    RunFinalization(status, error_string.c_str());
  }
  if (op_args.error_string != nullptr && status != GRPC_STATUS_OK) {
    *op_args.error_string =
        gpr_strdup(MakeErrorString(trailing_metadata.get()).c_str());
  }
  PublishMetadataArray(op_args.trailing_metadata, trailing_metadata.get());
  FinishOpOnCompletion(&recv_status_on_client_completion_,
                       PendingOp::kReceiveStatusOnClient);
}

///////////////////////////////////////////////////////////////////////////////
// ServerPromiseBasedCall

class ServerPromiseBasedCall final : public PromiseBasedCall {
 public:
  ServerPromiseBasedCall(Arena* arena, grpc_call_create_args* args);

  void CancelWithErrorLocked(grpc_error_handle error) override { abort(); }
  grpc_call_error StartBatch(const grpc_op* ops, size_t nops, void* notify_tag,
                             bool is_notify_tag_closure) override;
  bool failed_before_recv_message() const override { abort(); }
  bool is_trailers_only() const override { abort(); }
  absl::string_view GetServerAuthority() const override { abort(); }

  void UpdateOnce() ABSL_EXCLUSIVE_LOCKS_REQUIRED(mu()) override;
  Poll<ServerMetadataHandle> PollTopOfCall()
      ABSL_EXCLUSIVE_LOCKS_REQUIRED(mu());

  std::string DebugTag() const override {
    return absl::StrFormat("SERVER_CALL[%p]: ", this);
  }

  ServerCallContext* server_call_context() override { return &call_context_; }

 private:
  class RecvCloseState {
   public:
    // Request that receiver be filled in per grpc_op_recv_close_on_server.
    // Returns true if the request can be fulfilled immediately.
    // Returns false if the request will be fulfilled later.
    bool RequestReceiveCloseOnServer(int* receiver) {
      switch (state_) {
        case kUnset:
          state_ = reinterpret_cast<uintptr_t>(receiver);
          return false;
        case kFinishedWithFailure:
          *receiver = 1;
          return true;
        case kFinishedWithSuccess:
          *receiver = 0;
          return true;
        default:
          abort();  // unreachable
      }
    }

    // Mark the call as having completed.
    // Returns true if this finishes a previous RequestReceiveCloseOnServer.
    bool CompleteCall(bool success) {
      switch (state_) {
        case kUnset:
          state_ = success ? kFinishedWithSuccess : kFinishedWithFailure;
          return false;
        case kFinishedWithFailure:
        case kFinishedWithSuccess:
          abort();  // unreachable
        default:
          *reinterpret_cast<int*>(state_) = success ? 0 : 1;
          state_ = success ? kFinishedWithSuccess : kFinishedWithFailure;
          return true;
      }
    }

    bool is_waiting() const {
      switch (state_) {
        case kUnset:
        case kFinishedWithFailure:
        case kFinishedWithSuccess:
          return false;
        default:
          return true;
      }
    }

   private:
    static constexpr uintptr_t kUnset = 0;
    static constexpr uintptr_t kFinishedWithFailure = 1;
    static constexpr uintptr_t kFinishedWithSuccess = 2;
    // Holds one of kUnset, kFinishedWithFailure, or kFinishedWithSuccess
    // OR an int* that wants to receive the final status.
    uintptr_t state_ = kUnset;
  };

  grpc_call_error ValidateBatch(const grpc_op* ops, size_t nops) const;
  void CommitBatch(const grpc_op* ops, size_t nops,
                   const Completion& completion)
      ABSL_EXCLUSIVE_LOCKS_REQUIRED(mu());

  friend class ServerCallContext;
  ServerCallContext call_context_;
  ArenaPromise<ServerMetadataHandle> promise_ ABSL_GUARDED_BY(mu());
  PipeSender<MessageHandle>* server_to_client_messages_ ABSL_GUARDED_BY(mu()) =
      nullptr;
  PipeReceiver<MessageHandle>* client_to_server_messages_
      ABSL_GUARDED_BY(mu()) = nullptr;
  Latch<ServerMetadata*>* send_initial_metadata_latch_ ABSL_GUARDED_BY(mu()) =
      nullptr;
  ServerMetadata send_initial_metadata_ ABSL_GUARDED_BY(mu());
  ServerMetadataHandle send_trailing_metadata_ ABSL_GUARDED_BY(mu());
  grpc_compression_algorithm incoming_compression_algorithm_
      ABSL_GUARDED_BY(mu());
  RecvCloseState recv_close_state_ ABSL_GUARDED_BY(mu());
  Completion recv_close_completion_ ABSL_GUARDED_BY(mu());
  Completion send_status_from_server_completion_ ABSL_GUARDED_BY(mu());
};

ArenaPromise<ServerMetadataHandle> ServerCallContext::CompletePromise(
    CallArgs call_args, grpc_completion_queue* cq,
    grpc_metadata_array* publish_initial_metadata,
    absl::FunctionRef<void(grpc_call* call)> publish) {
  call_->mu()->AssertHeld();
  call_->SetCompletionQueueLocked(cq);
  call_->server_to_client_messages_ = call_args.server_to_client_messages;
  call_->client_to_server_messages_ = call_args.client_to_server_messages;
  call_->send_initial_metadata_latch_ = call_args.server_initial_metadata;
  call_->incoming_compression_algorithm_ =
      call_args.client_initial_metadata->get(GrpcEncodingMetadata())
          .value_or(GRPC_COMPRESS_NONE);
  PublishMetadataArray(publish_initial_metadata,
                       call_args.client_initial_metadata.get());
  publish(call_->c_ptr());
  return [this]() {
    call_->mu()->AssertHeld();
    return call_->PollTopOfCall();
  };
}

ServerPromiseBasedCall::ServerPromiseBasedCall(Arena* arena,
                                               grpc_call_create_args* args)
    : PromiseBasedCall(arena, *args),
      call_context_(this, args->server_transport_data),
      send_initial_metadata_(arena) {
  global_stats().IncrementServerCallsCreated();
  MutexLock lock(mu());
  ScopedContext activity_context(this);
  promise_ = channel()->channel_stack()->MakeServerCallPromise(
      CallArgs{nullptr, nullptr, nullptr, nullptr});
}

Poll<ServerMetadataHandle> ServerPromiseBasedCall::PollTopOfCall() {
  if (grpc_call_trace.enabled()) {
    gpr_log(GPR_INFO, "%sPollTopOfCall: %s", DebugTag().c_str(),
            PollStateDebugString().c_str());
  }

  PollSendMessage();
  PollRecvMessage(incoming_compression_algorithm_);

  if (!is_sending() && send_trailing_metadata_ != nullptr) {
    return std::move(send_trailing_metadata_);
  }

  return Pending{};
}

void ServerPromiseBasedCall::UpdateOnce() {
  if (grpc_call_trace.enabled()) {
    gpr_log(
        GPR_INFO, "%sUpdateOnce: %s%shas_promise=%s", DebugTag().c_str(),
        PresentAndCompletionText("recv_close", !recv_close_state_.is_waiting(),
                                 recv_close_completion_)
            .c_str(),
        PollStateDebugString().c_str(),
        promise_.has_value() ? "true" : "false");
  }
  if (promise_.has_value()) {
    auto r = promise_();
    if (grpc_call_trace.enabled()) {
      gpr_log(GPR_INFO, "%sUpdateOnce: promise returns %s", DebugTag().c_str(),
              PollToString(r, [](const ServerMetadataHandle& h) {
                return h->DebugString();
              }).c_str());
    }
    if (auto* result = absl::get_if<ServerMetadataHandle>(&r)) {
      if (recv_close_state_.CompleteCall((*result)
                                             ->get(GrpcStatusMetadata())
                                             .value_or(GRPC_STATUS_UNKNOWN) ==
                                         GRPC_STATUS_OK)) {
        FinishOpOnCompletion(&recv_close_completion_,
                             PendingOp::kReceiveCloseOnServer);
      }
      if (send_status_from_server_completion_.has_value()) {
        FinishOpOnCompletion(&send_status_from_server_completion_,
                             PendingOp::kSendStatusFromServer);
      }
      set_completed();
      promise_ = ArenaPromise<ServerMetadataHandle>();
    }
  }
}

grpc_call_error ServerPromiseBasedCall::ValidateBatch(const grpc_op* ops,
                                                      size_t nops) const {
  BitSet<8> got_ops;
  for (size_t op_idx = 0; op_idx < nops; op_idx++) {
    const grpc_op& op = ops[op_idx];
    switch (op.op) {
      case GRPC_OP_SEND_INITIAL_METADATA:
        if (!AreInitialMetadataFlagsValid(op.flags)) {
          return GRPC_CALL_ERROR_INVALID_FLAGS;
        }
        if (!ValidateMetadata(op.data.send_initial_metadata.count,
                              op.data.send_initial_metadata.metadata)) {
          return GRPC_CALL_ERROR_INVALID_METADATA;
        }
        break;
      case GRPC_OP_SEND_MESSAGE:
        if (!AreWriteFlagsValid(op.flags)) {
          return GRPC_CALL_ERROR_INVALID_FLAGS;
        }
        break;
      case GRPC_OP_RECV_MESSAGE:
      case GRPC_OP_RECV_CLOSE_ON_SERVER:
      case GRPC_OP_SEND_STATUS_FROM_SERVER:
        if (op.flags != 0) return GRPC_CALL_ERROR_INVALID_FLAGS;
        break;
      case GRPC_OP_RECV_INITIAL_METADATA:
      case GRPC_OP_SEND_CLOSE_FROM_CLIENT:
      case GRPC_OP_RECV_STATUS_ON_CLIENT:
        return GRPC_CALL_ERROR_NOT_ON_SERVER;
    }
    if (got_ops.is_set(op.op)) return GRPC_CALL_ERROR_TOO_MANY_OPERATIONS;
    got_ops.set(op.op);
  }
  return GRPC_CALL_OK;
}

void ServerPromiseBasedCall::CommitBatch(const grpc_op* ops, size_t nops,
                                         const Completion& completion) {
  for (size_t op_idx = 0; op_idx < nops; op_idx++) {
    const grpc_op& op = ops[op_idx];
    switch (op.op) {
      case GRPC_OP_SEND_INITIAL_METADATA: {
        // compression not implemented
        GPR_ASSERT(
            !op.data.send_initial_metadata.maybe_compression_level.is_set);
        if (!completed()) {
          CToMetadata(op.data.send_initial_metadata.metadata,
                      op.data.send_initial_metadata.count,
                      &send_initial_metadata_);
          send_initial_metadata_latch_->Set(&send_initial_metadata_);
        }
      } break;
      case GRPC_OP_SEND_MESSAGE:
        StartSendMessage(op, completion, server_to_client_messages_);
        break;
      case GRPC_OP_RECV_MESSAGE:
        StartRecvMessage(op, completion, client_to_server_messages_);
        break;
      case GRPC_OP_SEND_STATUS_FROM_SERVER:
        send_trailing_metadata_ = arena()->MakePooled<ServerMetadata>(arena());
        CToMetadata(op.data.send_status_from_server.trailing_metadata,
                    op.data.send_status_from_server.trailing_metadata_count,
                    send_trailing_metadata_.get());
        send_trailing_metadata_->Set(GrpcStatusMetadata(),
                                     op.data.send_status_from_server.status);
        if (auto* details = op.data.send_status_from_server.status_details) {
          send_trailing_metadata_->Set(GrpcMessageMetadata(),
                                       Slice(CSliceRef(*details)));
        }
        send_status_from_server_completion_ =
            AddOpToCompletion(completion, PendingOp::kSendStatusFromServer);
        break;
      case GRPC_OP_RECV_CLOSE_ON_SERVER:
        if (!recv_close_state_.RequestReceiveCloseOnServer(
                op.data.recv_close_on_server.cancelled)) {
          recv_close_completion_ =
              AddOpToCompletion(completion, PendingOp::kReceiveCloseOnServer);
        }
        break;
      case GRPC_OP_RECV_STATUS_ON_CLIENT:
      case GRPC_OP_SEND_CLOSE_FROM_CLIENT:
      case GRPC_OP_RECV_INITIAL_METADATA:
        abort();  // unreachable
    }
  }
}

grpc_call_error ServerPromiseBasedCall::StartBatch(const grpc_op* ops,
                                                   size_t nops,
                                                   void* notify_tag,
                                                   bool is_notify_tag_closure) {
  MutexLock lock(mu());
  ScopedContext activity_context(this);
  if (nops == 0) {
    EndOpImmediately(cq(), notify_tag, is_notify_tag_closure);
    return GRPC_CALL_OK;
  }
  const grpc_call_error validation_result = ValidateBatch(ops, nops);
  if (validation_result != GRPC_CALL_OK) {
    return validation_result;
  }
  Completion completion =
      StartCompletion(notify_tag, is_notify_tag_closure, ops);
  CommitBatch(ops, nops, completion);
  Update();
  FinishOpOnCompletion(&completion, PendingOp::kStartingBatch);
  return GRPC_CALL_OK;
}

}  // namespace grpc_core

///////////////////////////////////////////////////////////////////////////////
// C-based API

void* grpc_call_arena_alloc(grpc_call* call, size_t size) {
  grpc_core::ExecCtx exec_ctx;
  return grpc_core::Call::FromC(call)->arena()->Alloc(size);
}

size_t grpc_call_get_initial_size_estimate() {
  return grpc_core::FilterStackCall::InitialSizeEstimate();
}

grpc_error_handle grpc_call_create(grpc_call_create_args* args,
                                   grpc_call** out_call) {
  if (grpc_core::IsPromiseBasedClientCallEnabled() &&
      args->server_transport_data == nullptr && args->channel->is_promising()) {
    return grpc_core::MakePromiseBasedCall<grpc_core::ClientPromiseBasedCall>(
        args, out_call);
  }
  if (grpc_core::IsPromiseBasedServerCallEnabled() &&
      args->server_transport_data != nullptr && args->channel->is_promising()) {
    return grpc_core::MakePromiseBasedCall<grpc_core::ServerPromiseBasedCall>(
        args, out_call);
  }
  return grpc_core::FilterStackCall::Create(args, out_call);
}

void grpc_call_set_completion_queue(grpc_call* call,
                                    grpc_completion_queue* cq) {
  grpc_core::Call::FromC(call)->SetCompletionQueue(cq);
}

void grpc_call_ref(grpc_call* c) { grpc_core::Call::FromC(c)->ExternalRef(); }

void grpc_call_unref(grpc_call* c) {
  grpc_core::ExecCtx exec_ctx;
  grpc_core::Call::FromC(c)->ExternalUnref();
}

char* grpc_call_get_peer(grpc_call* call) {
  return grpc_core::Call::FromC(call)->GetPeer();
}

grpc_call* grpc_call_from_top_element(grpc_call_element* surface_element) {
  return grpc_core::FilterStackCall::FromTopElem(surface_element)->c_ptr();
}

grpc_call_error grpc_call_cancel(grpc_call* call, void* reserved) {
  GRPC_API_TRACE("grpc_call_cancel(call=%p, reserved=%p)", 2, (call, reserved));
  GPR_ASSERT(reserved == nullptr);
  grpc_core::ApplicationCallbackExecCtx callback_exec_ctx;
  grpc_core::ExecCtx exec_ctx;
  grpc_core::Call::FromC(call)->CancelWithError(absl::CancelledError());
  return GRPC_CALL_OK;
}

grpc_call_error grpc_call_cancel_with_status(grpc_call* c,
                                             grpc_status_code status,
                                             const char* description,
                                             void* reserved) {
  GRPC_API_TRACE(
      "grpc_call_cancel_with_status("
      "c=%p, status=%d, description=%s, reserved=%p)",
      4, (c, (int)status, description, reserved));
  GPR_ASSERT(reserved == nullptr);
  grpc_core::ApplicationCallbackExecCtx callback_exec_ctx;
  grpc_core::ExecCtx exec_ctx;
  grpc_core::Call::FromC(c)->CancelWithStatus(status, description);
  return GRPC_CALL_OK;
}

void grpc_call_cancel_internal(grpc_call* call) {
  grpc_core::Call::FromC(call)->CancelWithError(absl::CancelledError());
}

grpc_compression_algorithm grpc_call_test_only_get_compression_algorithm(
    grpc_call* call) {
  return grpc_core::Call::FromC(call)->test_only_compression_algorithm();
}

uint32_t grpc_call_test_only_get_message_flags(grpc_call* call) {
  return grpc_core::Call::FromC(call)->test_only_message_flags();
}

uint32_t grpc_call_test_only_get_encodings_accepted_by_peer(grpc_call* call) {
  return grpc_core::Call::FromC(call)->test_only_encodings_accepted_by_peer();
}

grpc_core::Arena* grpc_call_get_arena(grpc_call* call) {
  return grpc_core::Call::FromC(call)->arena();
}

grpc_call_stack* grpc_call_get_call_stack(grpc_call* call) {
  return grpc_core::Call::FromC(call)->call_stack();
}

grpc_call_error grpc_call_start_batch(grpc_call* call, const grpc_op* ops,
                                      size_t nops, void* tag, void* reserved) {
  GRPC_API_TRACE(
      "grpc_call_start_batch(call=%p, ops=%p, nops=%lu, tag=%p, "
      "reserved=%p)",
      5, (call, ops, (unsigned long)nops, tag, reserved));

  if (reserved != nullptr) {
    return GRPC_CALL_ERROR;
  } else {
    grpc_core::ApplicationCallbackExecCtx callback_exec_ctx;
    grpc_core::ExecCtx exec_ctx;
    return grpc_core::Call::FromC(call)->StartBatch(ops, nops, tag, false);
  }
}

grpc_call_error grpc_call_start_batch_and_execute(grpc_call* call,
                                                  const grpc_op* ops,
                                                  size_t nops,
                                                  grpc_closure* closure) {
  return grpc_core::Call::FromC(call)->StartBatch(ops, nops, closure, true);
}

void grpc_call_context_set(grpc_call* call, grpc_context_index elem,
                           void* value, void (*destroy)(void* value)) {
  return grpc_core::Call::FromC(call)->ContextSet(elem, value, destroy);
}

void* grpc_call_context_get(grpc_call* call, grpc_context_index elem) {
  return grpc_core::Call::FromC(call)->ContextGet(elem);
}

uint8_t grpc_call_is_client(grpc_call* call) {
  return grpc_core::Call::FromC(call)->is_client();
}

grpc_compression_algorithm grpc_call_compression_for_level(
    grpc_call* call, grpc_compression_level level) {
  return grpc_core::Call::FromC(call)->compression_for_level(level);
}

bool grpc_call_is_trailers_only(const grpc_call* call) {
  return grpc_core::Call::FromC(call)->is_trailers_only();
}

int grpc_call_failed_before_recv_message(const grpc_call* c) {
  return grpc_core::Call::FromC(c)->failed_before_recv_message();
}

absl::string_view grpc_call_server_authority(const grpc_call* call) {
  return grpc_core::Call::FromC(call)->GetServerAuthority();
}

const char* grpc_call_error_to_string(grpc_call_error error) {
  switch (error) {
    case GRPC_CALL_ERROR:
      return "GRPC_CALL_ERROR";
    case GRPC_CALL_ERROR_ALREADY_ACCEPTED:
      return "GRPC_CALL_ERROR_ALREADY_ACCEPTED";
    case GRPC_CALL_ERROR_ALREADY_FINISHED:
      return "GRPC_CALL_ERROR_ALREADY_FINISHED";
    case GRPC_CALL_ERROR_ALREADY_INVOKED:
      return "GRPC_CALL_ERROR_ALREADY_INVOKED";
    case GRPC_CALL_ERROR_BATCH_TOO_BIG:
      return "GRPC_CALL_ERROR_BATCH_TOO_BIG";
    case GRPC_CALL_ERROR_INVALID_FLAGS:
      return "GRPC_CALL_ERROR_INVALID_FLAGS";
    case GRPC_CALL_ERROR_INVALID_MESSAGE:
      return "GRPC_CALL_ERROR_INVALID_MESSAGE";
    case GRPC_CALL_ERROR_INVALID_METADATA:
      return "GRPC_CALL_ERROR_INVALID_METADATA";
    case GRPC_CALL_ERROR_NOT_INVOKED:
      return "GRPC_CALL_ERROR_NOT_INVOKED";
    case GRPC_CALL_ERROR_NOT_ON_CLIENT:
      return "GRPC_CALL_ERROR_NOT_ON_CLIENT";
    case GRPC_CALL_ERROR_NOT_ON_SERVER:
      return "GRPC_CALL_ERROR_NOT_ON_SERVER";
    case GRPC_CALL_ERROR_NOT_SERVER_COMPLETION_QUEUE:
      return "GRPC_CALL_ERROR_NOT_SERVER_COMPLETION_QUEUE";
    case GRPC_CALL_ERROR_PAYLOAD_TYPE_MISMATCH:
      return "GRPC_CALL_ERROR_PAYLOAD_TYPE_MISMATCH";
    case GRPC_CALL_ERROR_TOO_MANY_OPERATIONS:
      return "GRPC_CALL_ERROR_TOO_MANY_OPERATIONS";
    case GRPC_CALL_ERROR_COMPLETION_QUEUE_SHUTDOWN:
      return "GRPC_CALL_ERROR_COMPLETION_QUEUE_SHUTDOWN";
    case GRPC_CALL_OK:
      return "GRPC_CALL_OK";
  }
  GPR_UNREACHABLE_CODE(return "GRPC_CALL_ERROR_UNKNOW");
}<|MERGE_RESOLUTION|>--- conflicted
+++ resolved
@@ -1971,7 +1971,8 @@
   grpc_call_stack* call_stack() override { return nullptr; }
 
   void UpdateDeadline(Timestamp deadline);
-<<<<<<< HEAD
+  void ResetDeadline();
+
   // Implementation of EventEngine::Closure, called when deadline expires
   void Run() override;
 
@@ -1979,12 +1980,6 @@
 
   virtual ServerCallContext* server_call_context() = 0;
 
-=======
-  void ResetDeadline();
-  // Implementation of EventEngine::Closure, called when deadline expires
-  void Run() override;
-
->>>>>>> a0f00f09
  protected:
   class ScopedContext
       : public ScopedActivity,
@@ -2281,7 +2276,6 @@
   // Current deadline.
   Timestamp deadline_ = Timestamp::InfFuture();
   grpc_event_engine::experimental::EventEngine::TaskHandle deadline_task_;
-<<<<<<< HEAD
   absl::optional<PipeSender<MessageHandle>::PushType> outstanding_send_
       ABSL_GUARDED_BY(mu_);
   absl::optional<PipeReceiver<MessageHandle>::NextType> outstanding_recv_
@@ -2290,8 +2284,6 @@
   Completion send_message_completion_ ABSL_GUARDED_BY(mu_);
   Completion recv_message_completion_ ABSL_GUARDED_BY(mu_);
   bool completed_ ABSL_GUARDED_BY(mu_) = false;
-=======
->>>>>>> a0f00f09
 };
 
 template <typename T>
@@ -2473,7 +2465,14 @@
   event_engine->RunAfter(deadline - Timestamp::Now(), this);
 }
 
-<<<<<<< HEAD
+void PromiseBasedCall::ResetDeadline() {
+  if (deadline_ == Timestamp::InfFuture()) return;
+  auto* const event_engine = channel()->event_engine();
+  if (!event_engine->Cancel(deadline_task_)) return;
+  deadline_ = Timestamp::InfFuture();
+  InternalUnref("deadline");
+}
+
 void PromiseBasedCall::Run() {
   CancelWithError(absl::DeadlineExceededError("Deadline exceeded"));
   InternalUnref("deadline");
@@ -2566,19 +2565,6 @@
     *recv_message_ = nullptr;
     FinishOpOnCompletion(&recv_message_completion_, PendingOp::kReceiveMessage);
   }
-=======
-void PromiseBasedCall::ResetDeadline() {
-  if (deadline_ == Timestamp::InfFuture()) return;
-  auto* const event_engine = channel()->event_engine();
-  if (!event_engine->Cancel(deadline_task_)) return;
-  deadline_ = Timestamp::InfFuture();
-  InternalUnref("deadline");
-}
-
-void PromiseBasedCall::Run() {
-  CancelWithError(absl::DeadlineExceededError("Deadline exceeded"));
-  InternalUnref("deadline");
->>>>>>> a0f00f09
 }
 
 ///////////////////////////////////////////////////////////////////////////////
@@ -2594,18 +2580,14 @@
 
 void CallContext::Unref(const char* reason) { call_->InternalUnref(reason); }
 
-<<<<<<< HEAD
 gpr_atm* CallContext::peer_string_atm_ptr() {
   return call_->peer_string_atm_ptr();
 }
 
-=======
->>>>>>> a0f00f09
 void CallContext::UpdateDeadline(Timestamp deadline) {
   call_->UpdateDeadline(deadline);
 }
 
-<<<<<<< HEAD
 ServerCallContext* CallContext::server_call_context() {
   return call_->server_call_context();
 }
@@ -2627,8 +2609,6 @@
 }
 }  // namespace
 
-=======
->>>>>>> a0f00f09
 ///////////////////////////////////////////////////////////////////////////////
 // ClientPromiseBasedCall
 
@@ -2907,12 +2887,8 @@
             trailing_metadata->DebugString().c_str());
   }
   promise_ = ArenaPromise<ServerMetadataHandle>();
-<<<<<<< HEAD
+  ResetDeadline();
   set_completed();
-=======
-  ResetDeadline();
-  completed_ = true;
->>>>>>> a0f00f09
   if (recv_initial_metadata_ != nullptr) {
     ForceImmediateRepoll();
   }
