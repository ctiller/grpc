--- conflicted
+++ resolved
@@ -336,8 +336,6 @@
             deadline_.ToString().c_str(), deadline.ToString().c_str());
   }
   if (deadline >= deadline_) return;
-<<<<<<< HEAD
-=======
   if (deadline < Timestamp::Now()) {
     lock.Release();
     CancelWithError(grpc_error_set_int(
@@ -345,8 +343,6 @@
         StatusIntProperty::kRpcStatus, GRPC_STATUS_DEADLINE_EXCEEDED));
     return;
   }
-  auto* const event_engine = channel()->event_engine();
->>>>>>> fa8bdb07
   if (deadline_ != Timestamp::InfFuture()) {
     if (!event_engine_->Cancel(deadline_task_)) return;
   } else {
