//
//
// Copyright 2015 gRPC authors.
//
// Licensed under the Apache License, Version 2.0 (the "License");
// you may not use this file except in compliance with the License.
// You may obtain a copy of the License at
//
//     http://www.apache.org/licenses/LICENSE-2.0
//
// Unless required by applicable law or agreed to in writing, software
// distributed under the License is distributed on an "AS IS" BASIS,
// WITHOUT WARRANTIES OR CONDITIONS OF ANY KIND, either express or implied.
// See the License for the specific language governing permissions and
// limitations under the License.
//
//

#include "src/core/lib/surface/call.h"

#include <inttypes.h>
#include <limits.h>
#include <stdlib.h>
#include <string.h>

#include <algorithm>
#include <atomic>
#include <cstdint>
#include <memory>
#include <new>
#include <queue>
#include <string>
#include <type_traits>
#include <utility>
#include <vector>

#include "absl/base/thread_annotations.h"
#include "absl/log/check.h"
#include "absl/log/log.h"
#include "absl/status/status.h"
#include "absl/strings/str_cat.h"
#include "absl/strings/str_format.h"
#include "absl/strings/str_join.h"
#include "absl/strings/string_view.h"

#include <grpc/byte_buffer.h>
#include <grpc/compression.h>
#include <grpc/event_engine/event_engine.h>
#include <grpc/grpc.h>
#include <grpc/impl/call.h>
#include <grpc/impl/propagation_bits.h>
#include <grpc/slice.h>
#include <grpc/slice_buffer.h>
#include <grpc/status.h>
#include <grpc/support/alloc.h>
#include <grpc/support/atm.h>
#include <grpc/support/log.h>
#include <grpc/support/port_platform.h>
#include <grpc/support/string_util.h>

#include "src/core/channelz/channelz.h"
#include "src/core/lib/channel/call_finalization.h"
#include "src/core/lib/channel/call_tracer.h"
#include "src/core/lib/channel/channel_stack.h"
#include "src/core/lib/channel/context.h"
#include "src/core/lib/channel/status_util.h"
#include "src/core/lib/compression/compression_internal.h"
#include "src/core/lib/debug/stats.h"
#include "src/core/lib/debug/stats_data.h"
#include "src/core/lib/experiments/experiments.h"
#include "src/core/lib/gprpp/bitset.h"
#include "src/core/lib/gprpp/cpp_impl_of.h"
#include "src/core/lib/gprpp/crash.h"
#include "src/core/lib/gprpp/debug_location.h"
#include "src/core/lib/gprpp/match.h"
#include "src/core/lib/gprpp/ref_counted.h"
#include "src/core/lib/gprpp/ref_counted_ptr.h"
#include "src/core/lib/gprpp/status_helper.h"
#include "src/core/lib/gprpp/sync.h"
#include "src/core/lib/iomgr/call_combiner.h"
#include "src/core/lib/iomgr/exec_ctx.h"
#include "src/core/lib/iomgr/polling_entity.h"
#include "src/core/lib/promise/activity.h"
#include "src/core/lib/promise/all_ok.h"
#include "src/core/lib/promise/arena_promise.h"
#include "src/core/lib/promise/cancel_callback.h"
#include "src/core/lib/promise/context.h"
#include "src/core/lib/promise/latch.h"
#include "src/core/lib/promise/map.h"
#include "src/core/lib/promise/pipe.h"
#include "src/core/lib/promise/poll.h"
#include "src/core/lib/promise/race.h"
#include "src/core/lib/promise/seq.h"
#include "src/core/lib/promise/status_flag.h"
#include "src/core/lib/promise/try_seq.h"
#include "src/core/lib/resource_quota/arena.h"
#include "src/core/lib/slice/slice_buffer.h"
#include "src/core/lib/slice/slice_internal.h"
#include "src/core/lib/surface/api_trace.h"
#include "src/core/lib/surface/call_test_only.h"
#include "src/core/lib/surface/channel.h"
#include "src/core/lib/surface/completion_queue.h"
#include "src/core/lib/surface/validate_metadata.h"
#include "src/core/lib/surface/wait_for_cq_end_op.h"
#include "src/core/lib/transport/error_utils.h"
#include "src/core/lib/transport/metadata.h"
#include "src/core/lib/transport/metadata_batch.h"
#include "src/core/lib/transport/transport.h"
#include "src/core/server/server_interface.h"
#include "src/core/util/alloc.h"
#include "src/core/util/time_precise.h"
#include "src/core/util/useful.h"

grpc_core::TraceFlag grpc_call_error_trace(false, "call_error");
grpc_core::TraceFlag grpc_compression_trace(false, "compression");
grpc_core::TraceFlag grpc_call_trace(false, "call");
grpc_core::DebugOnlyTraceFlag grpc_call_refcount_trace(false, "call_refcount");

namespace grpc_core {

// Alias to make this type available in Call implementation without a grpc_core
// prefix.
using GrpcClosure = Closure;

///////////////////////////////////////////////////////////////////////////////
// Call

Call::ParentCall* Call::GetOrCreateParentCall() {
  ParentCall* p = parent_call_.load(std::memory_order_acquire);
  if (p == nullptr) {
    p = arena()->New<ParentCall>();
    ParentCall* expected = nullptr;
    if (!parent_call_.compare_exchange_strong(expected, p,
                                              std::memory_order_release,
                                              std::memory_order_relaxed)) {
      p->~ParentCall();
      p = expected;
    }
  }
  return p;
}

Call::ParentCall* Call::parent_call() {
  return parent_call_.load(std::memory_order_acquire);
}

absl::Status Call::InitParent(Call* parent, uint32_t propagation_mask) {
  child_ = arena()->New<ChildCall>(parent);

  parent->InternalRef("child");
  CHECK(is_client_);
  CHECK(!parent->is_client_);

  if (propagation_mask & GRPC_PROPAGATE_DEADLINE) {
    send_deadline_ = std::min(send_deadline_, parent->send_deadline_);
  }
  // for now GRPC_PROPAGATE_TRACING_CONTEXT *MUST* be passed with
  // GRPC_PROPAGATE_STATS_CONTEXT
  // TODO(ctiller): This should change to use the appropriate census start_op
  // call.
  if (propagation_mask & GRPC_PROPAGATE_CENSUS_TRACING_CONTEXT) {
    if (0 == (propagation_mask & GRPC_PROPAGATE_CENSUS_STATS_CONTEXT)) {
      return absl::UnknownError(
          "Census tracing propagation requested without Census context "
          "propagation");
    }
    ContextSet(GRPC_CONTEXT_TRACING, parent->ContextGet(GRPC_CONTEXT_TRACING),
               nullptr);
  } else if (propagation_mask & GRPC_PROPAGATE_CENSUS_STATS_CONTEXT) {
    return absl::UnknownError(
        "Census context propagation requested without Census tracing "
        "propagation");
  }
  if (propagation_mask & GRPC_PROPAGATE_CANCELLATION) {
    cancellation_is_inherited_ = true;
  }
  return absl::OkStatus();
}

void Call::PublishToParent(Call* parent) {
  ChildCall* cc = child_;
  ParentCall* pc = parent->GetOrCreateParentCall();
  MutexLock lock(&pc->child_list_mu);
  if (pc->first_child == nullptr) {
    pc->first_child = this;
    cc->sibling_next = cc->sibling_prev = this;
  } else {
    cc->sibling_next = pc->first_child;
    cc->sibling_prev = pc->first_child->child_->sibling_prev;
    cc->sibling_next->child_->sibling_prev =
        cc->sibling_prev->child_->sibling_next = this;
  }
  if (parent->Completed()) {
    CancelWithError(absl::CancelledError());
  }
}

void Call::MaybeUnpublishFromParent() {
  ChildCall* cc = child_;
  if (cc == nullptr) return;

  ParentCall* pc = cc->parent->parent_call();
  {
    MutexLock lock(&pc->child_list_mu);
    if (this == pc->first_child) {
      pc->first_child = cc->sibling_next;
      if (this == pc->first_child) {
        pc->first_child = nullptr;
      }
    }
    cc->sibling_prev->child_->sibling_next = cc->sibling_next;
    cc->sibling_next->child_->sibling_prev = cc->sibling_prev;
  }
  cc->parent->InternalUnref("child");
}

void Call::CancelWithStatus(grpc_status_code status, const char* description) {
  // copying 'description' is needed to ensure the grpc_call_cancel_with_status
  // guarantee that can be short-lived.
  // TODO(ctiller): change to
  // absl::Status(static_cast<absl::StatusCode>(status), description)
  // (ie remove the set_int, set_str).
  CancelWithError(grpc_error_set_int(
      grpc_error_set_str(
          absl::Status(static_cast<absl::StatusCode>(status), description),
          StatusStrProperty::kGrpcMessage, description),
      StatusIntProperty::kRpcStatus, status));
}

void Call::PropagateCancellationToChildren() {
  ParentCall* pc = parent_call();
  if (pc != nullptr) {
    Call* child;
    MutexLock lock(&pc->child_list_mu);
    child = pc->first_child;
    if (child != nullptr) {
      do {
        Call* next_child_call = child->child_->sibling_next;
        if (child->cancellation_is_inherited_) {
          child->InternalRef("propagate_cancel");
          child->CancelWithError(absl::CancelledError());
          child->InternalUnref("propagate_cancel");
        }
        child = next_child_call;
      } while (child != pc->first_child);
    }
  }
}

void Call::PrepareOutgoingInitialMetadata(const grpc_op& op,
                                          grpc_metadata_batch& md) {
  // TODO(juanlishen): If the user has already specified a compression
  // algorithm by setting the initial metadata with key of
  // GRPC_COMPRESSION_REQUEST_ALGORITHM_MD_KEY, we shouldn't override that
  // with the compression algorithm mapped from compression level.
  // process compression level
  grpc_compression_level effective_compression_level = GRPC_COMPRESS_LEVEL_NONE;
  bool level_set = false;
  if (op.data.send_initial_metadata.maybe_compression_level.is_set) {
    effective_compression_level =
        op.data.send_initial_metadata.maybe_compression_level.level;
    level_set = true;
  } else {
    const grpc_compression_options copts = compression_options();
    if (copts.default_level.is_set) {
      level_set = true;
      effective_compression_level = copts.default_level.level;
    }
  }
  // Currently, only server side supports compression level setting.
  if (level_set && !is_client()) {
    const grpc_compression_algorithm calgo =
        encodings_accepted_by_peer().CompressionAlgorithmForLevel(
            effective_compression_level);
    // The following metadata will be checked and removed by the message
    // compression filter. It will be used as the call's compression
    // algorithm.
    md.Set(GrpcInternalEncodingRequest(), calgo);
  }
  // Ignore any te metadata key value pairs specified.
  md.Remove(TeMetadata());
  // Should never come from applications
  md.Remove(GrpcLbClientStatsMetadata());
}

void Call::ProcessIncomingInitialMetadata(grpc_metadata_batch& md) {
  Slice* peer_string = md.get_pointer(PeerString());
  if (peer_string != nullptr) SetPeerString(peer_string->Ref());

  SetIncomingCompressionAlgorithm(
      md.Take(GrpcEncodingMetadata()).value_or(GRPC_COMPRESS_NONE));
  encodings_accepted_by_peer_ =
      md.Take(GrpcAcceptEncodingMetadata())
          .value_or(CompressionAlgorithmSet{GRPC_COMPRESS_NONE});

  const grpc_compression_options copts = compression_options();
  const grpc_compression_algorithm compression_algorithm =
      incoming_compression_algorithm();
  if (GPR_UNLIKELY(
          !CompressionAlgorithmSet::FromUint32(copts.enabled_algorithms_bitset)
               .IsSet(compression_algorithm))) {
    // check if algorithm is supported by current channel config
    HandleCompressionAlgorithmDisabled(compression_algorithm);
  }
  // GRPC_COMPRESS_NONE is always set.
  DCHECK(encodings_accepted_by_peer_.IsSet(GRPC_COMPRESS_NONE));
  if (GPR_UNLIKELY(!encodings_accepted_by_peer_.IsSet(compression_algorithm))) {
    if (GRPC_TRACE_FLAG_ENABLED(grpc_compression_trace)) {
      HandleCompressionAlgorithmNotAccepted(compression_algorithm);
    }
  }
}

void Call::HandleCompressionAlgorithmNotAccepted(
    grpc_compression_algorithm compression_algorithm) {
  const char* algo_name = nullptr;
  grpc_compression_algorithm_name(compression_algorithm, &algo_name);
  gpr_log(GPR_ERROR,
          "Compression algorithm ('%s') not present in the "
          "accepted encodings (%s)",
          algo_name,
          std::string(encodings_accepted_by_peer_.ToString()).c_str());
}

void Call::HandleCompressionAlgorithmDisabled(
    grpc_compression_algorithm compression_algorithm) {
  const char* algo_name = nullptr;
  grpc_compression_algorithm_name(compression_algorithm, &algo_name);
  std::string error_msg =
      absl::StrFormat("Compression algorithm '%s' is disabled.", algo_name);
  LOG(ERROR) << error_msg;
  CancelWithError(grpc_error_set_int(absl::UnimplementedError(error_msg),
                                     StatusIntProperty::kRpcStatus,
                                     GRPC_STATUS_UNIMPLEMENTED));
}

void Call::UpdateDeadline(Timestamp deadline) {
  ReleasableMutexLock lock(&deadline_mu_);
  if (grpc_call_trace.enabled()) {
    gpr_log(GPR_DEBUG, "[call %p] UpdateDeadline from=%s to=%s", this,
            deadline_.ToString().c_str(), deadline.ToString().c_str());
  }
  if (deadline >= deadline_) return;
  if (deadline < Timestamp::Now()) {
    lock.Release();
    CancelWithError(grpc_error_set_int(
        absl::DeadlineExceededError("Deadline Exceeded"),
        StatusIntProperty::kRpcStatus, GRPC_STATUS_DEADLINE_EXCEEDED));
    return;
  }
  if (deadline_ != Timestamp::InfFuture()) {
    if (!event_engine_->Cancel(deadline_task_)) return;
  } else {
    InternalRef("deadline");
  }
  deadline_ = deadline;
  deadline_task_ = event_engine_->RunAfter(deadline - Timestamp::Now(), this);
}

void Call::ResetDeadline() {
  {
    MutexLock lock(&deadline_mu_);
    if (deadline_ == Timestamp::InfFuture()) return;
    if (!event_engine_->Cancel(deadline_task_)) return;
    deadline_ = Timestamp::InfFuture();
  }
  InternalUnref("deadline[reset]");
}

void Call::Run() {
  ApplicationCallbackExecCtx callback_exec_ctx;
  ExecCtx exec_ctx;
  CancelWithError(grpc_error_set_int(
      absl::DeadlineExceededError("Deadline Exceeded"),
      StatusIntProperty::kRpcStatus, GRPC_STATUS_DEADLINE_EXCEEDED));
  InternalUnref("deadline[run]");
}

///////////////////////////////////////////////////////////////////////////////
// ChannelBasedCall
// TODO(ctiller): once we remove the v2 client code this can be folded into
// FilterStackCall

class ChannelBasedCall : public Call {
 protected:
  ChannelBasedCall(RefCountedPtr<Arena> arena, bool is_client,
                   Timestamp send_deadline, RefCountedPtr<Channel> channel)
      : Call(is_client, send_deadline, channel->event_engine()),
        arena_(arena),
        channel_(std::move(channel)) {
    DCHECK_NE(arena_.get(), nullptr);
  }

  Arena* arena() final { return arena_.get(); }

  char* GetPeer() final {
    Slice peer_slice = GetPeerString();
    if (!peer_slice.empty()) {
      absl::string_view peer_string_view = peer_slice.as_string_view();
      char* peer_string =
          static_cast<char*>(gpr_malloc(peer_string_view.size() + 1));
      memcpy(peer_string, peer_string_view.data(), peer_string_view.size());
      peer_string[peer_string_view.size()] = '\0';
      return peer_string;
    }
    char* peer_string = grpc_channel_get_target(channel_->c_ptr());
    if (peer_string != nullptr) return peer_string;
    return gpr_strdup("unknown");
  }

  grpc_compression_options compression_options() override {
    return channel_->compression_options();
  }

  void DeleteThis() {
    RefCountedPtr<Channel> channel = std::move(channel_);
    RefCountedPtr<Arena> arena = arena_;
    this->~ChannelBasedCall();
  }

  Channel* channel() const { return channel_.get(); }

  // Non-virtual arena accessor -- needed by PipeBasedCall
  Arena* GetArena() { return arena_.get(); }

 private:
  const RefCountedPtr<Arena> arena_;
  RefCountedPtr<Channel> channel_;
};

///////////////////////////////////////////////////////////////////////////////
// FilterStackCall
// To be removed once promise conversion is complete

class FilterStackCall final : public ChannelBasedCall {
 public:
  ~FilterStackCall() override {
    for (int i = 0; i < GRPC_CONTEXT_COUNT; ++i) {
      if (context_[i].destroy) {
        context_[i].destroy(context_[i].value);
      }
    }
    gpr_free(static_cast<void*>(const_cast<char*>(final_info_.error_string)));
  }

  bool Completed() override {
    return gpr_atm_acq_load(&received_final_op_atm_) != 0;
  }

  // TODO(ctiller): return absl::StatusOr<SomeSmartPointer<Call>>?
  static grpc_error_handle Create(grpc_call_create_args* args,
                                  grpc_call** out_call);

  static Call* FromTopElem(grpc_call_element* elem) {
    return FromCallStack(grpc_call_stack_from_top_element(elem));
  }

  grpc_call_stack* call_stack() override {
    return reinterpret_cast<grpc_call_stack*>(
        reinterpret_cast<char*>(this) +
        GPR_ROUND_UP_TO_ALIGNMENT_SIZE(sizeof(*this)));
  }

  grpc_call_element* call_elem(size_t idx) {
    return grpc_call_stack_element(call_stack(), idx);
  }

  CallCombiner* call_combiner() { return &call_combiner_; }

  void CancelWithError(grpc_error_handle error) override;
  void SetCompletionQueue(grpc_completion_queue* cq) override;
  grpc_call_error StartBatch(const grpc_op* ops, size_t nops, void* notify_tag,
                             bool is_notify_tag_closure) override;
  void ExternalRef() override { ext_ref_.Ref(); }
  void ExternalUnref() override;
  void InternalRef(const char* reason) override {
    GRPC_CALL_STACK_REF(call_stack(), reason);
  }
  void InternalUnref(const char* reason) override {
    GRPC_CALL_STACK_UNREF(call_stack(), reason);
  }

  void ContextSet(grpc_context_index elem, void* value,
                  void (*destroy)(void* value)) override;
  void* ContextGet(grpc_context_index elem) const override {
    return context_[elem].value;
  }

  bool is_trailers_only() const override {
    bool result = is_trailers_only_;
    DCHECK(!result || recv_initial_metadata_.TransportSize() == 0);
    return result;
  }

  bool failed_before_recv_message() const override {
    return call_failed_before_recv_message_;
  }

  uint32_t test_only_message_flags() override {
    return test_only_last_message_flags_;
  }

  absl::string_view GetServerAuthority() const override {
    const Slice* authority_metadata =
        recv_initial_metadata_.get_pointer(HttpAuthorityMetadata());
    if (authority_metadata == nullptr) return "";
    return authority_metadata->as_string_view();
  }

  static size_t InitialSizeEstimate() {
    return sizeof(FilterStackCall) +
           sizeof(BatchControl) * kMaxConcurrentBatches;
  }

 private:
  class ScopedContext : public promise_detail::Context<Arena> {
   public:
    explicit ScopedContext(FilterStackCall* call)
        : promise_detail::Context<Arena>(call->arena()) {}
  };

  static constexpr gpr_atm kRecvNone = 0;
  static constexpr gpr_atm kRecvInitialMetadataFirst = 1;

  enum class PendingOp {
    kRecvMessage,
    kRecvInitialMetadata,
    kRecvTrailingMetadata,
    kSends
  };
  static intptr_t PendingOpMask(PendingOp op) {
    return static_cast<intptr_t>(1) << static_cast<intptr_t>(op);
  }
  static std::string PendingOpString(intptr_t pending_ops) {
    std::vector<absl::string_view> pending_op_strings;
    if (pending_ops & PendingOpMask(PendingOp::kRecvMessage)) {
      pending_op_strings.push_back("kRecvMessage");
    }
    if (pending_ops & PendingOpMask(PendingOp::kRecvInitialMetadata)) {
      pending_op_strings.push_back("kRecvInitialMetadata");
    }
    if (pending_ops & PendingOpMask(PendingOp::kRecvTrailingMetadata)) {
      pending_op_strings.push_back("kRecvTrailingMetadata");
    }
    if (pending_ops & PendingOpMask(PendingOp::kSends)) {
      pending_op_strings.push_back("kSends");
    }
    return absl::StrCat("{", absl::StrJoin(pending_op_strings, ","), "}");
  }
  struct BatchControl {
    FilterStackCall* call_ = nullptr;
    CallTracerAnnotationInterface* call_tracer_ = nullptr;
    grpc_transport_stream_op_batch op_;
    // Share memory for cq_completion and notify_tag as they are never needed
    // simultaneously. Each byte used in this data structure count as six bytes
    // per call, so any savings we can make are worthwhile,

    // We use notify_tag to determine whether or not to send notification to the
    // completion queue. Once we've made that determination, we can reuse the
    // memory for cq_completion.
    union {
      grpc_cq_completion cq_completion;
      struct {
        // Any given op indicates completion by either (a) calling a closure or
        // (b) sending a notification on the call's completion queue.  If
        // \a is_closure is true, \a tag indicates a closure to be invoked;
        // otherwise, \a tag indicates the tag to be used in the notification to
        // be sent to the completion queue.
        void* tag;
        bool is_closure;
      } notify_tag;
    } completion_data_;
    grpc_closure start_batch_;
    grpc_closure finish_batch_;
    std::atomic<intptr_t> ops_pending_{0};
    AtomicError batch_error_;
    void set_pending_ops(uintptr_t ops) {
      ops_pending_.store(ops, std::memory_order_release);
    }
    bool completed_batch_step(PendingOp op) {
      auto mask = PendingOpMask(op);
      auto r = ops_pending_.fetch_sub(mask, std::memory_order_acq_rel);
      if (grpc_call_trace.enabled()) {
        gpr_log(GPR_DEBUG, "BATCH:%p COMPLETE:%s REMAINING:%s (tag:%p)", this,
                PendingOpString(mask).c_str(),
                PendingOpString(r & ~mask).c_str(),
                completion_data_.notify_tag.tag);
      }
      CHECK_NE((r & mask), 0);
      return r == mask;
    }

    void PostCompletion();
    void FinishStep(PendingOp op);
    void ProcessDataAfterMetadata();
    void ReceivingStreamReady(grpc_error_handle error);
    void ReceivingInitialMetadataReady(grpc_error_handle error);
    void ReceivingTrailingMetadataReady(grpc_error_handle error);
    void FinishBatch(grpc_error_handle error);
  };

<<<<<<< HEAD
  FilterStackCall(Arena* arena, const grpc_call_create_args& args)
      : ChannelBasedCall(arena, args.server_transport_data == nullptr,
                         args.send_deadline,
                         args.channel->RefAsSubclass<Channel>()),
=======
  FilterStackCall(RefCountedPtr<Arena> arena, const grpc_call_create_args& args)
      : ChannelBasedCall(std::move(arena),
                         args.server_transport_data == nullptr,
                         args.send_deadline, args.channel->Ref()),
>>>>>>> 70317bc7
        cq_(args.cq),
        stream_op_payload_(context_) {
    context_[GRPC_CONTEXT_CALL].value = this;
  }

  static void ReleaseCall(void* call, grpc_error_handle);
  static void DestroyCall(void* call, grpc_error_handle);

  static FilterStackCall* FromCallStack(grpc_call_stack* call_stack) {
    return reinterpret_cast<FilterStackCall*>(
        reinterpret_cast<char*>(call_stack) -
        GPR_ROUND_UP_TO_ALIGNMENT_SIZE(sizeof(FilterStackCall)));
  }

  void ExecuteBatch(grpc_transport_stream_op_batch* batch,
                    grpc_closure* start_batch_closure);
  void SetFinalStatus(grpc_error_handle error);
  BatchControl* ReuseOrAllocateBatchControl(const grpc_op* ops);
  bool PrepareApplicationMetadata(size_t count, grpc_metadata* metadata,
                                  bool is_trailing);
  void PublishAppMetadata(grpc_metadata_batch* b, bool is_trailing);
  void RecvInitialFilter(grpc_metadata_batch* b);
  void RecvTrailingFilter(grpc_metadata_batch* b,
                          grpc_error_handle batch_error);

  grpc_compression_algorithm incoming_compression_algorithm() override {
    return incoming_compression_algorithm_;
  }
  void SetIncomingCompressionAlgorithm(
      grpc_compression_algorithm algorithm) override {
    incoming_compression_algorithm_ = algorithm;
  }

  RefCount ext_ref_;
  CallCombiner call_combiner_;
  grpc_completion_queue* cq_;
  grpc_polling_entity pollent_;

  /// has grpc_call_unref been called
  bool destroy_called_ = false;
  // Trailers-only response status
  bool is_trailers_only_ = false;
  /// which ops are in-flight
  bool sent_initial_metadata_ = false;
  bool sending_message_ = false;
  bool sent_final_op_ = false;
  bool received_initial_metadata_ = false;
  bool receiving_message_ = false;
  bool requested_final_op_ = false;
  gpr_atm received_final_op_atm_ = 0;

  BatchControl* active_batches_[kMaxConcurrentBatches] = {};
  grpc_transport_stream_op_batch_payload stream_op_payload_;

  // first idx: is_receiving, second idx: is_trailing
  grpc_metadata_batch send_initial_metadata_;
  grpc_metadata_batch send_trailing_metadata_;
  grpc_metadata_batch recv_initial_metadata_;
  grpc_metadata_batch recv_trailing_metadata_;

  // Buffered read metadata waiting to be returned to the application.
  // Element 0 is initial metadata, element 1 is trailing metadata.
  grpc_metadata_array* buffered_metadata_[2] = {};

  // Call data useful used for reporting. Only valid after the call has
  // completed
  grpc_call_final_info final_info_;

  // Contexts for various subsystems (security, tracing, ...).
  grpc_call_context_element context_[GRPC_CONTEXT_COUNT] = {};

  SliceBuffer send_slice_buffer_;
  absl::optional<SliceBuffer> receiving_slice_buffer_;
  uint32_t receiving_stream_flags_;
  uint32_t test_only_last_message_flags_ = 0;
  // Compression algorithm for *incoming* data
  grpc_compression_algorithm incoming_compression_algorithm_ =
      GRPC_COMPRESS_NONE;

  bool call_failed_before_recv_message_ = false;
  grpc_byte_buffer** receiving_buffer_ = nullptr;
  grpc_slice receiving_slice_ = grpc_empty_slice();
  grpc_closure receiving_stream_ready_;
  grpc_closure receiving_initial_metadata_ready_;
  grpc_closure receiving_trailing_metadata_ready_;
  // Status about operation of call
  bool sent_server_trailing_metadata_ = false;
  gpr_atm cancelled_with_error_ = 0;

  grpc_closure release_call_;

  union {
    struct {
      grpc_status_code* status;
      grpc_slice* status_details;
      const char** error_string;
    } client;
    struct {
      int* cancelled;
      // backpointer to owning server if this is a server side call.
      ServerInterface* core_server;
    } server;
  } final_op_;
  AtomicError status_error_;

  // recv_state can contain one of the following values:
  // RECV_NONE :                 :  no initial metadata and messages received
  // RECV_INITIAL_METADATA_FIRST :  received initial metadata first
  // a batch_control*            :  received messages first

  //             +------1------RECV_NONE------3-----+
  //             |                                  |
  //             |                                  |
  //             v                                  v
  // RECV_INITIAL_METADATA_FIRST        receiving_stream_ready_bctlp
  //       |           ^                      |           ^
  //       |           |                      |           |
  //       +-----2-----+                      +-----4-----+

  // For 1, 4: See receiving_initial_metadata_ready() function
  // For 2, 3: See receiving_stream_ready() function
  gpr_atm recv_state_ = 0;
};

grpc_error_handle FilterStackCall::Create(grpc_call_create_args* args,
                                          grpc_call** out_call) {
  Channel* channel = args->channel.get();

  auto add_init_error = [](grpc_error_handle* composite,
                           grpc_error_handle new_err) {
    if (new_err.ok()) return;
    if (composite->ok()) {
      *composite = GRPC_ERROR_CREATE("Call creation failed");
    }
    *composite = grpc_error_add_child(*composite, new_err);
  };

  FilterStackCall* call;
  grpc_error_handle error;
  grpc_channel_stack* channel_stack = channel->channel_stack();
  size_t call_alloc_size =
      GPR_ROUND_UP_TO_ALIGNMENT_SIZE(sizeof(FilterStackCall)) +
      channel_stack->call_stack_size;

  RefCountedPtr<Arena> arena = channel->call_arena_allocator()->MakeArena();
  call = new (arena->Alloc(call_alloc_size)) FilterStackCall(arena, *args);
  DCHECK(FromC(call->c_ptr()) == call);
  DCHECK(FromCallStack(call->call_stack()) == call);
  *out_call = call->c_ptr();
  grpc_slice path = grpc_empty_slice();
  ScopedContext ctx(call);
  if (call->is_client()) {
    call->final_op_.client.status_details = nullptr;
    call->final_op_.client.status = nullptr;
    call->final_op_.client.error_string = nullptr;
    global_stats().IncrementClientCallsCreated();
    path = CSliceRef(args->path->c_slice());
    call->send_initial_metadata_.Set(HttpPathMetadata(),
                                     std::move(*args->path));
    if (args->authority.has_value()) {
      call->send_initial_metadata_.Set(HttpAuthorityMetadata(),
                                       std::move(*args->authority));
    }
    call->send_initial_metadata_.Set(
        GrpcRegisteredMethod(), reinterpret_cast<void*>(static_cast<uintptr_t>(
                                    args->registered_method)));
    channel_stack->stats_plugin_group->AddClientCallTracers(
        Slice(CSliceRef(path)), args->registered_method, call->context_);
  } else {
    global_stats().IncrementServerCallsCreated();
    call->final_op_.server.cancelled = nullptr;
    call->final_op_.server.core_server = args->server;
    // TODO(yashykt): In the future, we want to also enable stats and trace
    // collecting from when the call is created at the transport. The idea is
    // that the transport would create the call tracer and pass it in as part of
    // the metadata.
    // TODO(yijiem): OpenCensus and internal Census is still using this way to
    // set server call tracer. We need to refactor them to stats plugins
    // (including removing the client channel filters).
    if (args->server != nullptr &&
        args->server->server_call_tracer_factory() != nullptr) {
      auto* server_call_tracer =
          args->server->server_call_tracer_factory()->CreateNewServerCallTracer(
              arena.get(), args->server->channel_args());
      if (server_call_tracer != nullptr) {
        // Note that we are setting both
        // GRPC_CONTEXT_CALL_TRACER_ANNOTATION_INTERFACE and
        // GRPC_CONTEXT_CALL_TRACER as a matter of convenience. In the future
        // promise-based world, we would just a single tracer object for each
        // stack (call, subchannel_call, server_call.)
        call->ContextSet(GRPC_CONTEXT_CALL_TRACER_ANNOTATION_INTERFACE,
                         server_call_tracer, nullptr);
        call->ContextSet(GRPC_CONTEXT_CALL_TRACER, server_call_tracer, nullptr);
      }
    }
    channel_stack->stats_plugin_group->AddServerCallTracers(call->context_);
  }

  Call* parent = Call::FromC(args->parent);
  if (parent != nullptr) {
    add_init_error(&error, absl_status_to_grpc_error(call->InitParent(
                               parent, args->propagation_mask)));
  }
  // initial refcount dropped by grpc_call_unref
  grpc_call_element_args call_args = {
      call->call_stack(), args->server_transport_data,
      call->context_,     path,
      call->start_time(), call->send_deadline(),
      call->arena(),      &call->call_combiner_};
  add_init_error(&error, grpc_call_stack_init(channel_stack, 1, DestroyCall,
                                              call, &call_args));
  // Publish this call to parent only after the call stack has been initialized.
  if (parent != nullptr) {
    call->PublishToParent(parent);
  }

  if (!error.ok()) {
    call->CancelWithError(error);
  }
  if (args->cq != nullptr) {
    CHECK(args->pollset_set_alternative == nullptr)
        << "Only one of 'cq' and 'pollset_set_alternative' should be "
           "non-nullptr.";
    GRPC_CQ_INTERNAL_REF(args->cq, "bind");
    call->pollent_ =
        grpc_polling_entity_create_from_pollset(grpc_cq_pollset(args->cq));
  }
  if (args->pollset_set_alternative != nullptr) {
    call->pollent_ = grpc_polling_entity_create_from_pollset_set(
        args->pollset_set_alternative);
  }
  if (!grpc_polling_entity_is_empty(&call->pollent_)) {
    grpc_call_stack_set_pollset_or_pollset_set(call->call_stack(),
                                               &call->pollent_);
  }

  if (call->is_client()) {
    channelz::ChannelNode* channelz_channel = channel->channelz_node();
    if (channelz_channel != nullptr) {
      channelz_channel->RecordCallStarted();
    }
  } else if (call->final_op_.server.core_server != nullptr) {
    channelz::ServerNode* channelz_node =
        call->final_op_.server.core_server->channelz_node();
    if (channelz_node != nullptr) {
      channelz_node->RecordCallStarted();
    }
  }

  if (args->send_deadline != Timestamp::InfFuture()) {
    call->UpdateDeadline(args->send_deadline);
  }

  CSliceUnref(path);

  return error;
}

void FilterStackCall::SetCompletionQueue(grpc_completion_queue* cq) {
  CHECK(cq);

  if (grpc_polling_entity_pollset_set(&pollent_) != nullptr) {
    Crash("A pollset_set is already registered for this call.");
  }
  cq_ = cq;
  GRPC_CQ_INTERNAL_REF(cq, "bind");
  pollent_ = grpc_polling_entity_create_from_pollset(grpc_cq_pollset(cq));
  grpc_call_stack_set_pollset_or_pollset_set(call_stack(), &pollent_);
}

void FilterStackCall::ReleaseCall(void* call, grpc_error_handle /*error*/) {
  static_cast<FilterStackCall*>(call)->DeleteThis();
}

void FilterStackCall::DestroyCall(void* call, grpc_error_handle /*error*/) {
  auto* c = static_cast<FilterStackCall*>(call);
  c->recv_initial_metadata_.Clear();
  c->recv_trailing_metadata_.Clear();
  c->receiving_slice_buffer_.reset();
  ParentCall* pc = c->parent_call();
  if (pc != nullptr) {
    pc->~ParentCall();
  }
  if (c->cq_) {
    GRPC_CQ_INTERNAL_UNREF(c->cq_, "bind");
  }

  grpc_error_handle status_error = c->status_error_.get();
  grpc_error_get_status(status_error, c->send_deadline(),
                        &c->final_info_.final_status, nullptr, nullptr,
                        &(c->final_info_.error_string));
  c->status_error_.set(absl::OkStatus());
  c->final_info_.stats.latency =
      gpr_cycle_counter_sub(gpr_get_cycle_counter(), c->start_time());
  grpc_call_stack_destroy(c->call_stack(), &c->final_info_,
                          GRPC_CLOSURE_INIT(&c->release_call_, ReleaseCall, c,
                                            grpc_schedule_on_exec_ctx));
}

void FilterStackCall::ExternalUnref() {
  if (GPR_LIKELY(!ext_ref_.Unref())) return;

  ApplicationCallbackExecCtx callback_exec_ctx;
  ExecCtx exec_ctx;

  GRPC_API_TRACE("grpc_call_unref(c=%p)", 1, (this));

  MaybeUnpublishFromParent();

  CHECK(!destroy_called_);
  destroy_called_ = true;
  bool cancel = gpr_atm_acq_load(&received_final_op_atm_) == 0;
  if (cancel) {
    CancelWithError(absl::CancelledError());
  } else {
    // Unset the call combiner cancellation closure.  This has the
    // effect of scheduling the previously set cancellation closure, if
    // any, so that it can release any internal references it may be
    // holding to the call stack.
    call_combiner_.SetNotifyOnCancel(nullptr);
  }
  InternalUnref("destroy");
}

// start_batch_closure points to a caller-allocated closure to be used
// for entering the call combiner.
void FilterStackCall::ExecuteBatch(grpc_transport_stream_op_batch* batch,
                                   grpc_closure* start_batch_closure) {
  // This is called via the call combiner to start sending a batch down
  // the filter stack.
  auto execute_batch_in_call_combiner = [](void* arg, grpc_error_handle) {
    grpc_transport_stream_op_batch* batch =
        static_cast<grpc_transport_stream_op_batch*>(arg);
    auto* call =
        static_cast<FilterStackCall*>(batch->handler_private.extra_arg);
    grpc_call_element* elem = call->call_elem(0);
    GRPC_CALL_LOG_OP(GPR_INFO, elem, batch);
    elem->filter->start_transport_stream_op_batch(elem, batch);
  };
  batch->handler_private.extra_arg = this;
  GRPC_CLOSURE_INIT(start_batch_closure, execute_batch_in_call_combiner, batch,
                    grpc_schedule_on_exec_ctx);
  GRPC_CALL_COMBINER_START(call_combiner(), start_batch_closure,
                           absl::OkStatus(), "executing batch");
}

namespace {
struct CancelState {
  FilterStackCall* call;
  grpc_closure start_batch;
  grpc_closure finish_batch;
};
}  // namespace

// The on_complete callback used when sending a cancel_stream batch down
// the filter stack.  Yields the call combiner when the batch is done.
static void done_termination(void* arg, grpc_error_handle /*error*/) {
  CancelState* state = static_cast<CancelState*>(arg);
  GRPC_CALL_COMBINER_STOP(state->call->call_combiner(),
                          "on_complete for cancel_stream op");
  state->call->InternalUnref("termination");
  delete state;
}

void FilterStackCall::CancelWithError(grpc_error_handle error) {
  if (!gpr_atm_rel_cas(&cancelled_with_error_, 0, 1)) {
    return;
  }
  if (GRPC_TRACE_FLAG_ENABLED(grpc_call_error_trace)) {
    gpr_log(GPR_INFO, "CancelWithError %s %s", is_client() ? "CLI" : "SVR",
            StatusToString(error).c_str());
  }
  ClearPeerString();
  InternalRef("termination");
  ResetDeadline();
  // Inform the call combiner of the cancellation, so that it can cancel
  // any in-flight asynchronous actions that may be holding the call
  // combiner.  This ensures that the cancel_stream batch can be sent
  // down the filter stack in a timely manner.
  call_combiner_.Cancel(error);
  CancelState* state = new CancelState;
  state->call = this;
  GRPC_CLOSURE_INIT(&state->finish_batch, done_termination, state,
                    grpc_schedule_on_exec_ctx);
  grpc_transport_stream_op_batch* op =
      grpc_make_transport_stream_op(&state->finish_batch);
  op->cancel_stream = true;
  op->payload->cancel_stream.cancel_error = error;
  ExecuteBatch(op, &state->start_batch);
}

void FilterStackCall::SetFinalStatus(grpc_error_handle error) {
  if (GRPC_TRACE_FLAG_ENABLED(grpc_call_error_trace)) {
    gpr_log(GPR_INFO, "set_final_status %s %s", is_client() ? "CLI" : "SVR",
            StatusToString(error).c_str());
  }
  ResetDeadline();
  if (is_client()) {
    std::string status_details;
    grpc_error_get_status(error, send_deadline(), final_op_.client.status,
                          &status_details, nullptr,
                          final_op_.client.error_string);
    *final_op_.client.status_details =
        grpc_slice_from_cpp_string(std::move(status_details));
    status_error_.set(error);
    channelz::ChannelNode* channelz_channel = channel()->channelz_node();
    if (channelz_channel != nullptr) {
      if (*final_op_.client.status != GRPC_STATUS_OK) {
        channelz_channel->RecordCallFailed();
      } else {
        channelz_channel->RecordCallSucceeded();
      }
    }
  } else {
    *final_op_.server.cancelled =
        !error.ok() || !sent_server_trailing_metadata_;
    channelz::ServerNode* channelz_node =
        final_op_.server.core_server->channelz_node();
    if (channelz_node != nullptr) {
      if (*final_op_.server.cancelled || !status_error_.ok()) {
        channelz_node->RecordCallFailed();
      } else {
        channelz_node->RecordCallSucceeded();
      }
    }
  }
}

bool FilterStackCall::PrepareApplicationMetadata(size_t count,
                                                 grpc_metadata* metadata,
                                                 bool is_trailing) {
  grpc_metadata_batch* batch =
      is_trailing ? &send_trailing_metadata_ : &send_initial_metadata_;
  for (size_t i = 0; i < count; i++) {
    grpc_metadata* md = &metadata[i];
    if (!GRPC_LOG_IF_ERROR("validate_metadata",
                           grpc_validate_header_key_is_legal(md->key))) {
      return false;
    } else if (!grpc_is_binary_header_internal(md->key) &&
               !GRPC_LOG_IF_ERROR(
                   "validate_metadata",
                   grpc_validate_header_nonbin_value_is_legal(md->value))) {
      return false;
    } else if (GRPC_SLICE_LENGTH(md->value) >= UINT32_MAX) {
      // HTTP2 hpack encoding has a maximum limit.
      return false;
    } else if (grpc_slice_str_cmp(md->key, "content-length") == 0) {
      // Filter "content-length metadata"
      continue;
    }
    batch->Append(StringViewFromSlice(md->key), Slice(CSliceRef(md->value)),
                  [md](absl::string_view error, const Slice& value) {
                    gpr_log(GPR_DEBUG, "Append error: %s",
                            absl::StrCat("key=", StringViewFromSlice(md->key),
                                         " error=", error,
                                         " value=", value.as_string_view())
                                .c_str());
                  });
  }

  return true;
}

namespace {
class PublishToAppEncoder {
 public:
  explicit PublishToAppEncoder(grpc_metadata_array* dest,
                               const grpc_metadata_batch* encoding,
                               bool is_client)
      : dest_(dest), encoding_(encoding), is_client_(is_client) {}

  void Encode(const Slice& key, const Slice& value) {
    Append(key.c_slice(), value.c_slice());
  }

  // Catch anything that is not explicitly handled, and do not publish it to the
  // application. If new metadata is added to a batch that needs to be
  // published, it should be called out here.
  template <typename Which>
  void Encode(Which, const typename Which::ValueType&) {}

  void Encode(UserAgentMetadata, const Slice& slice) {
    Append(UserAgentMetadata::key(), slice);
  }

  void Encode(HostMetadata, const Slice& slice) {
    Append(HostMetadata::key(), slice);
  }

  void Encode(GrpcPreviousRpcAttemptsMetadata, uint32_t count) {
    Append(GrpcPreviousRpcAttemptsMetadata::key(), count);
  }

  void Encode(GrpcRetryPushbackMsMetadata, Duration count) {
    Append(GrpcRetryPushbackMsMetadata::key(), count.millis());
  }

  void Encode(LbTokenMetadata, const Slice& slice) {
    Append(LbTokenMetadata::key(), slice);
  }

 private:
  void Append(absl::string_view key, int64_t value) {
    Append(StaticSlice::FromStaticString(key).c_slice(),
           Slice::FromInt64(value).c_slice());
  }

  void Append(absl::string_view key, const Slice& value) {
    Append(StaticSlice::FromStaticString(key).c_slice(), value.c_slice());
  }

  void Append(grpc_slice key, grpc_slice value) {
    if (dest_->count == dest_->capacity) {
      Crash(absl::StrCat(
          "Too many metadata entries: capacity=", dest_->capacity, " on ",
          is_client_ ? "client" : "server", " encoding ", encoding_->count(),
          " elements: ", encoding_->DebugString().c_str()));
    }
    auto* mdusr = &dest_->metadata[dest_->count++];
    mdusr->key = key;
    mdusr->value = value;
  }

  grpc_metadata_array* const dest_;
  const grpc_metadata_batch* const encoding_;
  const bool is_client_;
};
}  // namespace

void FilterStackCall::PublishAppMetadata(grpc_metadata_batch* b,
                                         bool is_trailing) {
  if (b->count() == 0) return;
  if (!is_client() && is_trailing) return;
  if (is_trailing && buffered_metadata_[1] == nullptr) return;
  grpc_metadata_array* dest;
  dest = buffered_metadata_[is_trailing];
  if (dest->count + b->count() > dest->capacity) {
    dest->capacity =
        std::max(dest->capacity + b->count(), dest->capacity * 3 / 2);
    dest->metadata = static_cast<grpc_metadata*>(
        gpr_realloc(dest->metadata, sizeof(grpc_metadata) * dest->capacity));
  }
  PublishToAppEncoder encoder(dest, b, is_client());
  b->Encode(&encoder);
}

void FilterStackCall::RecvInitialFilter(grpc_metadata_batch* b) {
  ProcessIncomingInitialMetadata(*b);
  PublishAppMetadata(b, false);
}

void FilterStackCall::RecvTrailingFilter(grpc_metadata_batch* b,
                                         grpc_error_handle batch_error) {
  if (!batch_error.ok()) {
    SetFinalStatus(batch_error);
  } else {
    absl::optional<grpc_status_code> grpc_status =
        b->Take(GrpcStatusMetadata());
    if (grpc_status.has_value()) {
      grpc_status_code status_code = *grpc_status;
      grpc_error_handle error;
      if (status_code != GRPC_STATUS_OK) {
        Slice peer = GetPeerString();
        error = grpc_error_set_int(
            GRPC_ERROR_CREATE(absl::StrCat("Error received from peer ",
                                           peer.as_string_view())),
            StatusIntProperty::kRpcStatus, static_cast<intptr_t>(status_code));
      }
      auto grpc_message = b->Take(GrpcMessageMetadata());
      if (grpc_message.has_value()) {
        error = grpc_error_set_str(error, StatusStrProperty::kGrpcMessage,
                                   grpc_message->as_string_view());
      } else if (!error.ok()) {
        error = grpc_error_set_str(error, StatusStrProperty::kGrpcMessage, "");
      }
      SetFinalStatus(error);
    } else if (!is_client()) {
      SetFinalStatus(absl::OkStatus());
    } else {
      VLOG(2) << "Received trailing metadata with no error and no status";
      SetFinalStatus(grpc_error_set_int(GRPC_ERROR_CREATE("No status received"),
                                        StatusIntProperty::kRpcStatus,
                                        GRPC_STATUS_UNKNOWN));
    }
  }
  PublishAppMetadata(b, true);
}

namespace {
bool AreWriteFlagsValid(uint32_t flags) {
  // check that only bits in GRPC_WRITE_(INTERNAL?)_USED_MASK are set
  const uint32_t allowed_write_positions =
      (GRPC_WRITE_USED_MASK | GRPC_WRITE_INTERNAL_USED_MASK);
  const uint32_t invalid_positions = ~allowed_write_positions;
  return !(flags & invalid_positions);
}

bool AreInitialMetadataFlagsValid(uint32_t flags) {
  // check that only bits in GRPC_WRITE_(INTERNAL?)_USED_MASK are set
  uint32_t invalid_positions = ~GRPC_INITIAL_METADATA_USED_MASK;
  return !(flags & invalid_positions);
}

size_t BatchSlotForOp(grpc_op_type type) {
  switch (type) {
    case GRPC_OP_SEND_INITIAL_METADATA:
      return 0;
    case GRPC_OP_SEND_MESSAGE:
      return 1;
    case GRPC_OP_SEND_CLOSE_FROM_CLIENT:
    case GRPC_OP_SEND_STATUS_FROM_SERVER:
      return 2;
    case GRPC_OP_RECV_INITIAL_METADATA:
      return 3;
    case GRPC_OP_RECV_MESSAGE:
      return 4;
    case GRPC_OP_RECV_CLOSE_ON_SERVER:
    case GRPC_OP_RECV_STATUS_ON_CLIENT:
      return 5;
  }
  GPR_UNREACHABLE_CODE(return 123456789);
}
}  // namespace

FilterStackCall::BatchControl* FilterStackCall::ReuseOrAllocateBatchControl(
    const grpc_op* ops) {
  size_t slot_idx = BatchSlotForOp(ops[0].op);
  BatchControl** pslot = &active_batches_[slot_idx];
  BatchControl* bctl;
  if (*pslot != nullptr) {
    bctl = *pslot;
    if (bctl->call_ != nullptr) {
      return nullptr;
    }
    bctl->~BatchControl();
    bctl->op_ = {};
    new (&bctl->batch_error_) AtomicError();
  } else {
    bctl = arena()->New<BatchControl>();
    *pslot = bctl;
  }
  bctl->call_ = this;
  bctl->call_tracer_ = static_cast<CallTracerAnnotationInterface*>(
      ContextGet(GRPC_CONTEXT_CALL_TRACER_ANNOTATION_INTERFACE));
  bctl->op_.payload = &stream_op_payload_;
  return bctl;
}

void FilterStackCall::BatchControl::PostCompletion() {
  FilterStackCall* call = call_;
  grpc_error_handle error = batch_error_.get();

  if (IsCallStatusOverrideOnCancellationEnabled()) {
    // On the client side, if final call status is already known (i.e if this op
    // includes recv_trailing_metadata) and if the call status is known to be
    // OK, then disregard the batch error to ensure call->receiving_buffer_ is
    // not cleared.
    if (op_.recv_trailing_metadata && call->is_client() &&
        call->status_error_.ok()) {
      error = absl::OkStatus();
    }
  }

  if (grpc_call_trace.enabled()) {
    gpr_log(GPR_DEBUG, "tag:%p batch_error=%s op:%s",
            completion_data_.notify_tag.tag, error.ToString().c_str(),
            grpc_transport_stream_op_batch_string(&op_, false).c_str());
  }

  if (op_.send_initial_metadata) {
    call->send_initial_metadata_.Clear();
  }
  if (op_.send_message) {
    if (op_.payload->send_message.stream_write_closed && error.ok()) {
      error = grpc_error_add_child(
          error, GRPC_ERROR_CREATE(
                     "Attempt to send message after stream was closed."));
    }
    call->sending_message_ = false;
    call->send_slice_buffer_.Clear();
  }
  if (op_.send_trailing_metadata) {
    call->send_trailing_metadata_.Clear();
  }

  if (!error.ok() && op_.recv_message && *call->receiving_buffer_ != nullptr) {
    grpc_byte_buffer_destroy(*call->receiving_buffer_);
    *call->receiving_buffer_ = nullptr;
  }
  if (op_.recv_trailing_metadata) {
    // propagate cancellation to any interested children
    gpr_atm_rel_store(&call->received_final_op_atm_, 1);
    call->PropagateCancellationToChildren();
    error = absl::OkStatus();
  }
  batch_error_.set(absl::OkStatus());

  if (completion_data_.notify_tag.is_closure) {
    call_ = nullptr;
    GrpcClosure::Run(
        DEBUG_LOCATION,
        static_cast<grpc_closure*>(completion_data_.notify_tag.tag), error);
    call->InternalUnref("completion");
  } else {
    grpc_cq_end_op(
        call->cq_, completion_data_.notify_tag.tag, error,
        [](void* user_data, grpc_cq_completion* /*storage*/) {
          BatchControl* bctl = static_cast<BatchControl*>(user_data);
          Call* call = bctl->call_;
          bctl->call_ = nullptr;
          call->InternalUnref("completion");
        },
        this, &completion_data_.cq_completion);
  }
}

void FilterStackCall::BatchControl::FinishStep(PendingOp op) {
  if (GPR_UNLIKELY(completed_batch_step(op))) {
    PostCompletion();
  }
}

void FilterStackCall::BatchControl::ProcessDataAfterMetadata() {
  FilterStackCall* call = call_;
  if (!call->receiving_slice_buffer_.has_value()) {
    *call->receiving_buffer_ = nullptr;
    call->receiving_message_ = false;
    FinishStep(PendingOp::kRecvMessage);
  } else {
    call->test_only_last_message_flags_ = call->receiving_stream_flags_;
    if ((call->receiving_stream_flags_ & GRPC_WRITE_INTERNAL_COMPRESS) &&
        (call->incoming_compression_algorithm() != GRPC_COMPRESS_NONE)) {
      *call->receiving_buffer_ = grpc_raw_compressed_byte_buffer_create(
          nullptr, 0, call->incoming_compression_algorithm());
    } else {
      *call->receiving_buffer_ = grpc_raw_byte_buffer_create(nullptr, 0);
    }
    grpc_slice_buffer_move_into(
        call->receiving_slice_buffer_->c_slice_buffer(),
        &(*call->receiving_buffer_)->data.raw.slice_buffer);
    call->receiving_message_ = false;
    call->receiving_slice_buffer_.reset();
    FinishStep(PendingOp::kRecvMessage);
  }
}

void FilterStackCall::BatchControl::ReceivingStreamReady(
    grpc_error_handle error) {
  if (grpc_call_trace.enabled()) {
    gpr_log(GPR_DEBUG,
            "tag:%p ReceivingStreamReady error=%s "
            "receiving_slice_buffer.has_value=%d recv_state=%" PRIdPTR,
            completion_data_.notify_tag.tag, error.ToString().c_str(),
            call_->receiving_slice_buffer_.has_value(),
            gpr_atm_no_barrier_load(&call_->recv_state_));
  }
  FilterStackCall* call = call_;
  if (!error.ok()) {
    call->receiving_slice_buffer_.reset();
    if (batch_error_.ok()) {
      batch_error_.set(error);
    }
    call->CancelWithError(error);
  }
  // If recv_state is kRecvNone, we will save the batch_control
  // object with rel_cas, and will not use it after the cas. Its corresponding
  // acq_load is in receiving_initial_metadata_ready()
  if (!error.ok() || !call->receiving_slice_buffer_.has_value() ||
      !gpr_atm_rel_cas(&call->recv_state_, kRecvNone,
                       reinterpret_cast<gpr_atm>(this))) {
    ProcessDataAfterMetadata();
  }
}

void FilterStackCall::BatchControl::ReceivingInitialMetadataReady(
    grpc_error_handle error) {
  FilterStackCall* call = call_;

  GRPC_CALL_COMBINER_STOP(call->call_combiner(), "recv_initial_metadata_ready");

  if (error.ok()) {
    grpc_metadata_batch* md = &call->recv_initial_metadata_;
    call->RecvInitialFilter(md);

    absl::optional<Timestamp> deadline = md->get(GrpcTimeoutMetadata());
    if (deadline.has_value() && !call->is_client()) {
      call_->set_send_deadline(*deadline);
    }
  } else {
    if (batch_error_.ok()) {
      batch_error_.set(error);
    }
    call->CancelWithError(error);
  }

  grpc_closure* saved_rsr_closure = nullptr;
  while (true) {
    gpr_atm rsr_bctlp = gpr_atm_acq_load(&call->recv_state_);
    // Should only receive initial metadata once
    CHECK_NE(rsr_bctlp, 1);
    if (rsr_bctlp == 0) {
      // We haven't seen initial metadata and messages before, thus initial
      // metadata is received first.
      // no_barrier_cas is used, as this function won't access the batch_control
      // object saved by receiving_stream_ready() if the initial metadata is
      // received first.
      if (gpr_atm_no_barrier_cas(&call->recv_state_, kRecvNone,
                                 kRecvInitialMetadataFirst)) {
        break;
      }
    } else {
      // Already received messages
      saved_rsr_closure = GRPC_CLOSURE_CREATE(
          [](void* bctl, grpc_error_handle error) {
            static_cast<BatchControl*>(bctl)->ReceivingStreamReady(error);
          },
          reinterpret_cast<BatchControl*>(rsr_bctlp),
          grpc_schedule_on_exec_ctx);
      // No need to modify recv_state
      break;
    }
  }
  if (saved_rsr_closure != nullptr) {
    GrpcClosure::Run(DEBUG_LOCATION, saved_rsr_closure, error);
  }

  FinishStep(PendingOp::kRecvInitialMetadata);
}

void FilterStackCall::BatchControl::ReceivingTrailingMetadataReady(
    grpc_error_handle error) {
  GRPC_CALL_COMBINER_STOP(call_->call_combiner(),
                          "recv_trailing_metadata_ready");
  grpc_metadata_batch* md = &call_->recv_trailing_metadata_;
  call_->RecvTrailingFilter(md, error);
  FinishStep(PendingOp::kRecvTrailingMetadata);
}

void FilterStackCall::BatchControl::FinishBatch(grpc_error_handle error) {
  GRPC_CALL_COMBINER_STOP(call_->call_combiner(), "on_complete");
  if (batch_error_.ok()) {
    batch_error_.set(error);
  }
  if (!error.ok()) {
    call_->CancelWithError(error);
  }
  FinishStep(PendingOp::kSends);
}

namespace {
void EndOpImmediately(grpc_completion_queue* cq, void* notify_tag,
                      bool is_notify_tag_closure) {
  if (!is_notify_tag_closure) {
    CHECK(grpc_cq_begin_op(cq, notify_tag));
    grpc_cq_end_op(
        cq, notify_tag, absl::OkStatus(),
        [](void*, grpc_cq_completion* completion) { gpr_free(completion); },
        nullptr,
        static_cast<grpc_cq_completion*>(
            gpr_malloc(sizeof(grpc_cq_completion))));
  } else {
    Closure::Run(DEBUG_LOCATION, static_cast<grpc_closure*>(notify_tag),
                 absl::OkStatus());
  }
}
}  // namespace

grpc_call_error FilterStackCall::StartBatch(const grpc_op* ops, size_t nops,
                                            void* notify_tag,
                                            bool is_notify_tag_closure) {
  size_t i;
  const grpc_op* op;
  BatchControl* bctl;
  grpc_call_error error = GRPC_CALL_OK;
  grpc_transport_stream_op_batch* stream_op;
  grpc_transport_stream_op_batch_payload* stream_op_payload;
  uint32_t seen_ops = 0;
  intptr_t pending_ops = 0;

  for (i = 0; i < nops; i++) {
    if (seen_ops & (1u << ops[i].op)) {
      return GRPC_CALL_ERROR_TOO_MANY_OPERATIONS;
    }
    seen_ops |= (1u << ops[i].op);
  }

  if (!is_client() &&
      (seen_ops & (1u << GRPC_OP_SEND_STATUS_FROM_SERVER)) != 0 &&
      (seen_ops & (1u << GRPC_OP_RECV_MESSAGE)) != 0) {
    gpr_log(GPR_ERROR,
            "******************* SEND_STATUS WITH RECV_MESSAGE "
            "*******************");
    return GRPC_CALL_ERROR;
  }

  GRPC_CALL_LOG_BATCH(GPR_INFO, ops, nops);

  if (nops == 0) {
    EndOpImmediately(cq_, notify_tag, is_notify_tag_closure);
    error = GRPC_CALL_OK;
    goto done;
  }

  bctl = ReuseOrAllocateBatchControl(ops);
  if (bctl == nullptr) {
    return GRPC_CALL_ERROR_TOO_MANY_OPERATIONS;
  }
  bctl->completion_data_.notify_tag.tag = notify_tag;
  bctl->completion_data_.notify_tag.is_closure =
      static_cast<uint8_t>(is_notify_tag_closure != 0);

  stream_op = &bctl->op_;
  stream_op_payload = &stream_op_payload_;

  // rewrite batch ops into a transport op
  for (i = 0; i < nops; i++) {
    op = &ops[i];
    if (op->reserved != nullptr) {
      error = GRPC_CALL_ERROR;
      goto done_with_error;
    }
    switch (op->op) {
      case GRPC_OP_SEND_INITIAL_METADATA: {
        // Flag validation: currently allow no flags
        if (!AreInitialMetadataFlagsValid(op->flags)) {
          error = GRPC_CALL_ERROR_INVALID_FLAGS;
          goto done_with_error;
        }
        if (sent_initial_metadata_) {
          error = GRPC_CALL_ERROR_TOO_MANY_OPERATIONS;
          goto done_with_error;
        }
        if (op->data.send_initial_metadata.count > INT_MAX) {
          error = GRPC_CALL_ERROR_INVALID_METADATA;
          goto done_with_error;
        }
        stream_op->send_initial_metadata = true;
        sent_initial_metadata_ = true;
        if (!PrepareApplicationMetadata(op->data.send_initial_metadata.count,
                                        op->data.send_initial_metadata.metadata,
                                        false)) {
          error = GRPC_CALL_ERROR_INVALID_METADATA;
          goto done_with_error;
        }
        PrepareOutgoingInitialMetadata(*op, send_initial_metadata_);
        // TODO(ctiller): just make these the same variable?
        if (is_client() && send_deadline() != Timestamp::InfFuture()) {
          send_initial_metadata_.Set(GrpcTimeoutMetadata(), send_deadline());
        }
        if (is_client()) {
          send_initial_metadata_.Set(
              WaitForReady(),
              WaitForReady::ValueType{
                  (op->flags & GRPC_INITIAL_METADATA_WAIT_FOR_READY) != 0,
                  (op->flags &
                   GRPC_INITIAL_METADATA_WAIT_FOR_READY_EXPLICITLY_SET) != 0});
        }
        stream_op_payload->send_initial_metadata.send_initial_metadata =
            &send_initial_metadata_;
        pending_ops |= PendingOpMask(PendingOp::kSends);
        break;
      }
      case GRPC_OP_SEND_MESSAGE: {
        if (!AreWriteFlagsValid(op->flags)) {
          error = GRPC_CALL_ERROR_INVALID_FLAGS;
          goto done_with_error;
        }
        if (op->data.send_message.send_message == nullptr) {
          error = GRPC_CALL_ERROR_INVALID_MESSAGE;
          goto done_with_error;
        }
        if (sending_message_) {
          error = GRPC_CALL_ERROR_TOO_MANY_OPERATIONS;
          goto done_with_error;
        }
        uint32_t flags = op->flags;
        // If the outgoing buffer is already compressed, mark it as so in the
        // flags. These will be picked up by the compression filter and further
        // (wasteful) attempts at compression skipped.
        if (op->data.send_message.send_message->data.raw.compression >
            GRPC_COMPRESS_NONE) {
          flags |= GRPC_WRITE_INTERNAL_COMPRESS;
        }
        stream_op->send_message = true;
        sending_message_ = true;
        send_slice_buffer_.Clear();
        grpc_slice_buffer_move_into(
            &op->data.send_message.send_message->data.raw.slice_buffer,
            send_slice_buffer_.c_slice_buffer());
        stream_op_payload->send_message.flags = flags;
        stream_op_payload->send_message.send_message = &send_slice_buffer_;
        pending_ops |= PendingOpMask(PendingOp::kSends);
        break;
      }
      case GRPC_OP_SEND_CLOSE_FROM_CLIENT: {
        // Flag validation: currently allow no flags
        if (op->flags != 0) {
          error = GRPC_CALL_ERROR_INVALID_FLAGS;
          goto done_with_error;
        }
        if (!is_client()) {
          error = GRPC_CALL_ERROR_NOT_ON_SERVER;
          goto done_with_error;
        }
        if (sent_final_op_) {
          error = GRPC_CALL_ERROR_TOO_MANY_OPERATIONS;
          goto done_with_error;
        }
        stream_op->send_trailing_metadata = true;
        sent_final_op_ = true;
        stream_op_payload->send_trailing_metadata.send_trailing_metadata =
            &send_trailing_metadata_;
        pending_ops |= PendingOpMask(PendingOp::kSends);
        break;
      }
      case GRPC_OP_SEND_STATUS_FROM_SERVER: {
        // Flag validation: currently allow no flags
        if (op->flags != 0) {
          error = GRPC_CALL_ERROR_INVALID_FLAGS;
          goto done_with_error;
        }
        if (is_client()) {
          error = GRPC_CALL_ERROR_NOT_ON_CLIENT;
          goto done_with_error;
        }
        if (sent_final_op_) {
          error = GRPC_CALL_ERROR_TOO_MANY_OPERATIONS;
          goto done_with_error;
        }
        if (op->data.send_status_from_server.trailing_metadata_count >
            INT_MAX) {
          error = GRPC_CALL_ERROR_INVALID_METADATA;
          goto done_with_error;
        }
        stream_op->send_trailing_metadata = true;
        sent_final_op_ = true;

        if (!PrepareApplicationMetadata(
                op->data.send_status_from_server.trailing_metadata_count,
                op->data.send_status_from_server.trailing_metadata, true)) {
          error = GRPC_CALL_ERROR_INVALID_METADATA;
          goto done_with_error;
        }

        grpc_error_handle status_error =
            op->data.send_status_from_server.status == GRPC_STATUS_OK
                ? absl::OkStatus()
                : grpc_error_set_int(
                      GRPC_ERROR_CREATE("Server returned error"),
                      StatusIntProperty::kRpcStatus,
                      static_cast<intptr_t>(
                          op->data.send_status_from_server.status));
        if (op->data.send_status_from_server.status_details != nullptr) {
          send_trailing_metadata_.Set(
              GrpcMessageMetadata(),
              Slice(grpc_slice_copy(
                  *op->data.send_status_from_server.status_details)));
          if (!status_error.ok()) {
            status_error = grpc_error_set_str(
                status_error, StatusStrProperty::kGrpcMessage,
                StringViewFromSlice(
                    *op->data.send_status_from_server.status_details));
          }
        }

        status_error_.set(status_error);

        send_trailing_metadata_.Set(GrpcStatusMetadata(),
                                    op->data.send_status_from_server.status);

        // Ignore any te metadata key value pairs specified.
        send_trailing_metadata_.Remove(TeMetadata());
        stream_op_payload->send_trailing_metadata.send_trailing_metadata =
            &send_trailing_metadata_;
        stream_op_payload->send_trailing_metadata.sent =
            &sent_server_trailing_metadata_;
        pending_ops |= PendingOpMask(PendingOp::kSends);
        break;
      }
      case GRPC_OP_RECV_INITIAL_METADATA: {
        // Flag validation: currently allow no flags
        if (op->flags != 0) {
          error = GRPC_CALL_ERROR_INVALID_FLAGS;
          goto done_with_error;
        }
        if (received_initial_metadata_) {
          error = GRPC_CALL_ERROR_TOO_MANY_OPERATIONS;
          goto done_with_error;
        }
        received_initial_metadata_ = true;
        buffered_metadata_[0] =
            op->data.recv_initial_metadata.recv_initial_metadata;
        GRPC_CLOSURE_INIT(
            &receiving_initial_metadata_ready_,
            [](void* bctl, grpc_error_handle error) {
              static_cast<BatchControl*>(bctl)->ReceivingInitialMetadataReady(
                  error);
            },
            bctl, grpc_schedule_on_exec_ctx);
        stream_op->recv_initial_metadata = true;
        stream_op_payload->recv_initial_metadata.recv_initial_metadata =
            &recv_initial_metadata_;
        stream_op_payload->recv_initial_metadata.recv_initial_metadata_ready =
            &receiving_initial_metadata_ready_;
        if (is_client()) {
          stream_op_payload->recv_initial_metadata.trailing_metadata_available =
              &is_trailers_only_;
        }
        pending_ops |= PendingOpMask(PendingOp::kRecvInitialMetadata);
        break;
      }
      case GRPC_OP_RECV_MESSAGE: {
        // Flag validation: currently allow no flags
        if (op->flags != 0) {
          error = GRPC_CALL_ERROR_INVALID_FLAGS;
          goto done_with_error;
        }
        if (receiving_message_) {
          error = GRPC_CALL_ERROR_TOO_MANY_OPERATIONS;
          goto done_with_error;
        }
        receiving_message_ = true;
        stream_op->recv_message = true;
        receiving_slice_buffer_.reset();
        receiving_buffer_ = op->data.recv_message.recv_message;
        stream_op_payload->recv_message.recv_message = &receiving_slice_buffer_;
        receiving_stream_flags_ = 0;
        stream_op_payload->recv_message.flags = &receiving_stream_flags_;
        stream_op_payload->recv_message.call_failed_before_recv_message =
            &call_failed_before_recv_message_;
        GRPC_CLOSURE_INIT(
            &receiving_stream_ready_,
            [](void* bctlp, grpc_error_handle error) {
              auto* bctl = static_cast<BatchControl*>(bctlp);
              auto* call = bctl->call_;
              //  Yields the call combiner before processing the received
              //  message.
              GRPC_CALL_COMBINER_STOP(call->call_combiner(),
                                      "recv_message_ready");
              bctl->ReceivingStreamReady(error);
            },
            bctl, grpc_schedule_on_exec_ctx);
        stream_op_payload->recv_message.recv_message_ready =
            &receiving_stream_ready_;
        pending_ops |= PendingOpMask(PendingOp::kRecvMessage);
        break;
      }
      case GRPC_OP_RECV_STATUS_ON_CLIENT: {
        // Flag validation: currently allow no flags
        if (op->flags != 0) {
          error = GRPC_CALL_ERROR_INVALID_FLAGS;
          goto done_with_error;
        }
        if (!is_client()) {
          error = GRPC_CALL_ERROR_NOT_ON_SERVER;
          goto done_with_error;
        }
        if (requested_final_op_) {
          error = GRPC_CALL_ERROR_TOO_MANY_OPERATIONS;
          goto done_with_error;
        }
        requested_final_op_ = true;
        buffered_metadata_[1] =
            op->data.recv_status_on_client.trailing_metadata;
        final_op_.client.status = op->data.recv_status_on_client.status;
        final_op_.client.status_details =
            op->data.recv_status_on_client.status_details;
        final_op_.client.error_string =
            op->data.recv_status_on_client.error_string;
        stream_op->recv_trailing_metadata = true;
        stream_op_payload->recv_trailing_metadata.recv_trailing_metadata =
            &recv_trailing_metadata_;
        stream_op_payload->recv_trailing_metadata.collect_stats =
            &final_info_.stats.transport_stream_stats;
        GRPC_CLOSURE_INIT(
            &receiving_trailing_metadata_ready_,
            [](void* bctl, grpc_error_handle error) {
              static_cast<BatchControl*>(bctl)->ReceivingTrailingMetadataReady(
                  error);
            },
            bctl, grpc_schedule_on_exec_ctx);
        stream_op_payload->recv_trailing_metadata.recv_trailing_metadata_ready =
            &receiving_trailing_metadata_ready_;
        pending_ops |= PendingOpMask(PendingOp::kRecvTrailingMetadata);
        break;
      }
      case GRPC_OP_RECV_CLOSE_ON_SERVER: {
        // Flag validation: currently allow no flags
        if (op->flags != 0) {
          error = GRPC_CALL_ERROR_INVALID_FLAGS;
          goto done_with_error;
        }
        if (is_client()) {
          error = GRPC_CALL_ERROR_NOT_ON_CLIENT;
          goto done_with_error;
        }
        if (requested_final_op_) {
          error = GRPC_CALL_ERROR_TOO_MANY_OPERATIONS;
          goto done_with_error;
        }
        requested_final_op_ = true;
        final_op_.server.cancelled = op->data.recv_close_on_server.cancelled;
        stream_op->recv_trailing_metadata = true;
        stream_op_payload->recv_trailing_metadata.recv_trailing_metadata =
            &recv_trailing_metadata_;
        stream_op_payload->recv_trailing_metadata.collect_stats =
            &final_info_.stats.transport_stream_stats;
        GRPC_CLOSURE_INIT(
            &receiving_trailing_metadata_ready_,
            [](void* bctl, grpc_error_handle error) {
              static_cast<BatchControl*>(bctl)->ReceivingTrailingMetadataReady(
                  error);
            },
            bctl, grpc_schedule_on_exec_ctx);
        stream_op_payload->recv_trailing_metadata.recv_trailing_metadata_ready =
            &receiving_trailing_metadata_ready_;
        pending_ops |= PendingOpMask(PendingOp::kRecvTrailingMetadata);
        break;
      }
    }
  }

  InternalRef("completion");
  if (!is_notify_tag_closure) {
    CHECK(grpc_cq_begin_op(cq_, notify_tag));
  }
  bctl->set_pending_ops(pending_ops);

  if (pending_ops & PendingOpMask(PendingOp::kSends)) {
    GRPC_CLOSURE_INIT(
        &bctl->finish_batch_,
        [](void* bctl, grpc_error_handle error) {
          static_cast<BatchControl*>(bctl)->FinishBatch(error);
        },
        bctl, grpc_schedule_on_exec_ctx);
    stream_op->on_complete = &bctl->finish_batch_;
  }

  if (grpc_call_trace.enabled()) {
    gpr_log(GPR_DEBUG, "BATCH:%p START:%s BATCH:%s (tag:%p)", bctl,
            PendingOpString(pending_ops).c_str(),
            grpc_transport_stream_op_batch_string(stream_op, false).c_str(),
            bctl->completion_data_.notify_tag.tag);
  }
  ExecuteBatch(stream_op, &bctl->start_batch_);

done:
  return error;

done_with_error:
  // reverse any mutations that occurred
  if (stream_op->send_initial_metadata) {
    sent_initial_metadata_ = false;
    send_initial_metadata_.Clear();
  }
  if (stream_op->send_message) {
    sending_message_ = false;
  }
  if (stream_op->send_trailing_metadata) {
    sent_final_op_ = false;
    send_trailing_metadata_.Clear();
  }
  if (stream_op->recv_initial_metadata) {
    received_initial_metadata_ = false;
  }
  if (stream_op->recv_message) {
    receiving_message_ = false;
  }
  if (stream_op->recv_trailing_metadata) {
    requested_final_op_ = false;
  }
  goto done;
}

void FilterStackCall::ContextSet(grpc_context_index elem, void* value,
                                 void (*destroy)(void*)) {
  if (context_[elem].destroy) {
    context_[elem].destroy(context_[elem].value);
  }
  context_[elem].value = value;
  context_[elem].destroy = destroy;
}

///////////////////////////////////////////////////////////////////////////////
// Metadata validation helpers

namespace {
bool ValidateMetadata(size_t count, grpc_metadata* metadata) {
  if (count > INT_MAX) {
    return false;
  }
  for (size_t i = 0; i < count; i++) {
    grpc_metadata* md = &metadata[i];
    if (!GRPC_LOG_IF_ERROR("validate_metadata",
                           grpc_validate_header_key_is_legal(md->key))) {
      return false;
    } else if (!grpc_is_binary_header_internal(md->key) &&
               !GRPC_LOG_IF_ERROR(
                   "validate_metadata",
                   grpc_validate_header_nonbin_value_is_legal(md->value))) {
      return false;
    } else if (GRPC_SLICE_LENGTH(md->value) >= UINT32_MAX) {
      // HTTP2 hpack encoding has a maximum limit.
      return false;
    }
  }
  return true;
}
}  // namespace

///////////////////////////////////////////////////////////////////////////////
// Utilities

<<<<<<< HEAD
namespace {
void PublishMetadataArray(grpc_metadata_batch* md, grpc_metadata_array* array,
                          bool is_client) {
  const auto md_count = md->count();
  if (md_count > array->capacity) {
    array->capacity =
        std::max(array->capacity + md->count(), array->capacity * 3 / 2);
    array->metadata = static_cast<grpc_metadata*>(
        gpr_realloc(array->metadata, sizeof(grpc_metadata) * array->capacity));
=======
  BasicPromiseBasedCall(RefCountedPtr<Arena> arena,
                        uint32_t initial_external_refs,
                        uint32_t initial_internal_refs,
                        const grpc_call_create_args& args)
      : ChannelBasedCall(std::move(arena),
                         args.server_transport_data == nullptr,
                         args.send_deadline, args.channel->Ref()),
        Party(initial_internal_refs),
        external_refs_(initial_external_refs),
        cq_(args.cq) {
    if (args.cq != nullptr) {
      GRPC_CQ_INTERNAL_REF(args.cq, "bind");
    }
    context_[GRPC_CONTEXT_CALL].value = this;
>>>>>>> 70317bc7
  }
  PublishToAppEncoder encoder(array, md, is_client);
  md->Encode(&encoder);
}

void CToMetadata(grpc_metadata* metadata, size_t count,
                 grpc_metadata_batch* b) {
  for (size_t i = 0; i < count; i++) {
    grpc_metadata* md = &metadata[i];
    auto key = StringViewFromSlice(md->key);
    // Filter "content-length metadata"
    if (key == "content-length") continue;
    b->Append(key, Slice(CSliceRef(md->value)),
              [md](absl::string_view error, const Slice& value) {
                gpr_log(GPR_DEBUG, "Append error: %s",
                        absl::StrCat("key=", StringViewFromSlice(md->key),
                                     " error=", error,
                                     " value=", value.as_string_view())
                            .c_str());
              });
  }
}

template <typename SetupResult, grpc_op_type kOp>
class OpHandlerImpl {
 public:
  using PromiseFactory = promise_detail::OncePromiseFactory<void, SetupResult>;
  using Promise = typename PromiseFactory::Promise;
  static_assert(!std::is_same<Promise, void>::value,
                "PromiseFactory must return a promise");

  OpHandlerImpl() : state_(State::kDismissed) {}
  explicit OpHandlerImpl(SetupResult result) : state_(State::kPromiseFactory) {
    Construct(&promise_factory_, std::move(result));
  }

  ~OpHandlerImpl() {
    switch (state_) {
      case State::kDismissed:
        break;
      case State::kPromiseFactory:
        Destruct(&promise_factory_);
        break;
      case State::kPromise:
        Destruct(&promise_);
        break;
    }
  }

  OpHandlerImpl(const OpHandlerImpl&) = delete;
  OpHandlerImpl& operator=(const OpHandlerImpl&) = delete;
  OpHandlerImpl(OpHandlerImpl&& other) noexcept : state_(other.state_) {
    switch (state_) {
      case State::kDismissed:
        break;
      case State::kPromiseFactory:
        Construct(&promise_factory_, std::move(other.promise_factory_));
        break;
      case State::kPromise:
        Construct(&promise_, std::move(other.promise_));
        break;
    }
  }
  OpHandlerImpl& operator=(OpHandlerImpl&& other) noexcept = delete;

  Poll<StatusFlag> operator()() {
    switch (state_) {
      case State::kDismissed:
        return Success{};
      case State::kPromiseFactory: {
        auto promise = promise_factory_.Make();
        Destruct(&promise_factory_);
        Construct(&promise_, std::move(promise));
        state_ = State::kPromise;
      }
        ABSL_FALLTHROUGH_INTENDED;
      case State::kPromise: {
        if (grpc_call_trace.enabled()) {
          gpr_log(GPR_INFO, "%sBeginPoll %s",
                  Activity::current()->DebugTag().c_str(), OpName());
        }
        auto r = poll_cast<StatusFlag>(promise_());
        if (grpc_call_trace.enabled()) {
          gpr_log(
              GPR_INFO, "%sEndPoll %s --> %s",
              Activity::current()->DebugTag().c_str(), OpName(),
              r.pending() ? "PENDING" : (r.value().ok() ? "OK" : "FAILURE"));
        }
        return r;
      }
    }
    GPR_UNREACHABLE_CODE(return Pending{});
  }

 private:
  enum class State {
    kDismissed,
    kPromiseFactory,
    kPromise,
  };

  static const char* OpName() {
    switch (kOp) {
      case GRPC_OP_SEND_INITIAL_METADATA:
        return "SendInitialMetadata";
      case GRPC_OP_SEND_MESSAGE:
        return "SendMessage";
      case GRPC_OP_SEND_STATUS_FROM_SERVER:
        return "SendStatusFromServer";
      case GRPC_OP_SEND_CLOSE_FROM_CLIENT:
        return "SendCloseFromClient";
      case GRPC_OP_RECV_MESSAGE:
        return "RecvMessage";
      case GRPC_OP_RECV_CLOSE_ON_SERVER:
        return "RecvCloseOnServer";
      case GRPC_OP_RECV_INITIAL_METADATA:
        return "RecvInitialMetadata";
      case GRPC_OP_RECV_STATUS_ON_CLIENT:
        return "RecvStatusOnClient";
    }
    Crash("Unreachable");
  }

  // gcc-12 has problems with this being a variant
  GPR_NO_UNIQUE_ADDRESS State state_;
  union {
    PromiseFactory promise_factory_;
    Promise promise_;
  };
};

class BatchOpIndex {
 public:
<<<<<<< HEAD
  BatchOpIndex(const grpc_op* ops, size_t nops) : ops_(ops) {
    for (size_t i = 0; i < nops; i++) {
      idxs_[ops[i].op] = static_cast<uint8_t>(i);
    }
  }

  // 1. Check if op_type is in the batch
  // 2. If it is, run the setup function in the context of the API call (NOT in
  // the call party).
  // 3. This setup function returns a promise factory which we'll then run *in*
  // the party to do initial setup,
  //    and have it return the promise that we'll ultimately poll on til
  //    completion.
  // Once we express our surface API in terms of core internal types this whole
  // dance will go away.
  template <grpc_op_type op_type, typename SetupFn>
  auto OpHandler(SetupFn setup) {
    using SetupResult = decltype(std::declval<SetupFn>()(grpc_op()));
    using Impl = OpHandlerImpl<SetupResult, op_type>;
    if (const grpc_op* op = this->op(op_type)) {
      auto r = setup(*op);
      return Impl(std::move(r));
    } else {
      return Impl();
=======
  PromiseBasedCall(RefCountedPtr<Arena> arena, uint32_t initial_external_refs,
                   const grpc_call_create_args& args);

  bool Completed() final { return finished_.IsSet(); }

  bool failed_before_recv_message() const final {
    return failed_before_recv_message_.load(std::memory_order_relaxed);
  }

  using Call::arena;

 protected:
  class ScopedContext : public BasicPromiseBasedCall::ScopedContext,
                        public BatchBuilder,
                        public promise_detail::Context<BatchBuilder> {
   public:
    explicit ScopedContext(PromiseBasedCall* call)
        : BasicPromiseBasedCall::ScopedContext(call),
          BatchBuilder(&call->batch_payload_),
          promise_detail::Context<BatchBuilder>(this) {}
  };

  class Completion {
   public:
    Completion() : index_(kNullIndex) {}
    ~Completion() { CHECK(index_ == kNullIndex); }
    explicit Completion(uint8_t index) : index_(index) {}
    Completion(const Completion& other) = delete;
    Completion& operator=(const Completion& other) = delete;
    Completion(Completion&& other) noexcept : index_(other.index_) {
      other.index_ = kNullIndex;
    }
    Completion& operator=(Completion&& other) noexcept {
      CHECK(index_ == kNullIndex);
      index_ = other.index_;
      other.index_ = kNullIndex;
      return *this;
>>>>>>> 70317bc7
    }
  }

  const grpc_op* op(grpc_op_type op_type) const {
    return idxs_[op_type] == 255 ? nullptr : &ops_[idxs_[op_type]];
  }

 private:
  const grpc_op* const ops_;
  std::array<uint8_t, 8> idxs_{255, 255, 255, 255, 255, 255, 255, 255};
};

template <typename FalliblePart, typename FinalPart>
auto InfallibleBatch(FalliblePart fallible_part, FinalPart final_part,
                     bool is_notify_tag_closure, void* notify_tag,
                     grpc_completion_queue* cq) {
  // Perform fallible_part, then final_part, then wait for the
  // completion queue to be done.
  // If cancelled, we'll ensure the completion queue is notified.
  // There's a slight bug here in that if we cancel this promise after
  // the WaitForCqEndOp we'll double post -- but we don't currently do that.
  return OnCancelFactory(
      [fallible_part = std::move(fallible_part),
       final_part = std::move(final_part), is_notify_tag_closure, notify_tag,
       cq]() mutable {
        return LogPollBatch(notify_tag,
                            Seq(std::move(fallible_part), std::move(final_part),
                                [is_notify_tag_closure, notify_tag, cq]() {
                                  return WaitForCqEndOp(is_notify_tag_closure,
                                                        notify_tag,
                                                        absl::OkStatus(), cq);
                                }));
      },
      [cq]() {
        grpc_cq_end_op(
            cq, nullptr, absl::OkStatus(),
            [](void*, grpc_cq_completion* completion) { delete completion; },
            nullptr, new grpc_cq_completion);
      });
}

template <typename FalliblePart>
auto FallibleBatch(FalliblePart fallible_part, bool is_notify_tag_closure,
                   void* notify_tag, grpc_completion_queue* cq) {
  // Perform fallible_part, then wait for the completion queue to be done.
  // If cancelled, we'll ensure the completion queue is notified.
  // There's a slight bug here in that if we cancel this promise after
  // the WaitForCqEndOp we'll double post -- but we don't currently do that.
  return OnCancelFactory(
      [fallible_part = std::move(fallible_part), is_notify_tag_closure,
       notify_tag, cq]() mutable {
        return LogPollBatch(
            notify_tag,
            Seq(std::move(fallible_part),
                [is_notify_tag_closure, notify_tag, cq](StatusFlag r) {
                  return WaitForCqEndOp(is_notify_tag_closure, notify_tag,
                                        StatusCast<absl::Status>(r), cq);
                }));
      },
      [cq]() {
        grpc_cq_end_op(
            cq, nullptr, absl::CancelledError(),
            [](void*, grpc_cq_completion* completion) { delete completion; },
            nullptr, new grpc_cq_completion);
      });
}

template <grpc_op_type op_type, typename PromiseFactory>
auto OpHandler(PromiseFactory setup) {
  return OpHandlerImpl<PromiseFactory, op_type>(std::move(setup));
}

template <typename F>
class PollBatchLogger {
 public:
  PollBatchLogger(void* tag, F f) : tag_(tag), f_(std::move(f)) {}

  auto operator()() {
    if (grpc_call_trace.enabled()) {
      gpr_log(GPR_INFO, "Poll batch %p", tag_);
    }
    auto r = f_();
    if (grpc_call_trace.enabled()) {
      gpr_log(GPR_INFO, "Poll batch %p --> %s", tag_, ResultString(r).c_str());
    }
    return r;
  }

 private:
  template <typename T>
  static std::string ResultString(Poll<T> r) {
    if (r.pending()) return "PENDING";
    return ResultString(r.value());
  }
  static std::string ResultString(Empty) { return "DONE"; }

  void* tag_;
  F f_;
};

<<<<<<< HEAD
template <typename F>
PollBatchLogger<F> LogPollBatch(void* tag, F f) {
  return PollBatchLogger<F>(tag, std::move(f));
}

grpc_call_error ValidateClientBatch(const grpc_op* ops, size_t nops) {
  BitSet<8> got_ops;
  for (size_t op_idx = 0; op_idx < nops; op_idx++) {
    const grpc_op& op = ops[op_idx];
    switch (op.op) {
      case GRPC_OP_SEND_INITIAL_METADATA:
        if (!AreInitialMetadataFlagsValid(op.flags)) {
          return GRPC_CALL_ERROR_INVALID_FLAGS;
        }
        if (!ValidateMetadata(op.data.send_initial_metadata.count,
                              op.data.send_initial_metadata.metadata)) {
          return GRPC_CALL_ERROR_INVALID_METADATA;
        }
        break;
      case GRPC_OP_SEND_MESSAGE:
        if (!AreWriteFlagsValid(op.flags)) {
          return GRPC_CALL_ERROR_INVALID_FLAGS;
        }
        break;
      case GRPC_OP_SEND_CLOSE_FROM_CLIENT:
      case GRPC_OP_RECV_INITIAL_METADATA:
      case GRPC_OP_RECV_MESSAGE:
      case GRPC_OP_RECV_STATUS_ON_CLIENT:
        if (op.flags != 0) return GRPC_CALL_ERROR_INVALID_FLAGS;
        break;
      case GRPC_OP_RECV_CLOSE_ON_SERVER:
      case GRPC_OP_SEND_STATUS_FROM_SERVER:
        return GRPC_CALL_ERROR_NOT_ON_CLIENT;
    }
    if (got_ops.is_set(op.op)) return GRPC_CALL_ERROR_TOO_MANY_OPERATIONS;
    got_ops.set(op.op);
=======
template <typename T>
grpc_error_handle MakePromiseBasedCall(grpc_call_create_args* args,
                                       grpc_call** out_call) {
  Channel* channel = args->channel.get();

  auto arena = channel->call_arena_allocator()->MakeArena();
  PromiseBasedCall* call = arena->New<T>(arena, args);
  *out_call = call->c_ptr();
  DCHECK(Call::FromC(*out_call) == call);
  return absl::OkStatus();
}

PromiseBasedCall::PromiseBasedCall(RefCountedPtr<Arena> arena,
                                   uint32_t initial_external_refs,
                                   const grpc_call_create_args& args)
    : BasicPromiseBasedCall(std::move(arena), initial_external_refs,
                            initial_external_refs != 0 ? 1 : 0, args) {}

static void CToMetadata(grpc_metadata* metadata, size_t count,
                        grpc_metadata_batch* b) {
  for (size_t i = 0; i < count; i++) {
    grpc_metadata* md = &metadata[i];
    auto key = StringViewFromSlice(md->key);
    // Filter "content-length metadata"
    if (key == "content-length") continue;
    b->Append(key, Slice(CSliceRef(md->value)),
              [md](absl::string_view error, const Slice& value) {
                gpr_log(GPR_DEBUG, "Append error: %s",
                        absl::StrCat("key=", StringViewFromSlice(md->key),
                                     " error=", error,
                                     " value=", value.as_string_view())
                            .c_str());
              });
>>>>>>> 70317bc7
  }
  return GRPC_CALL_OK;
}

grpc_call_error ValidateServerBatch(const grpc_op* ops, size_t nops) {
  BitSet<8> got_ops;
  for (size_t op_idx = 0; op_idx < nops; op_idx++) {
    const grpc_op& op = ops[op_idx];
    switch (op.op) {
      case GRPC_OP_SEND_INITIAL_METADATA:
        if (!AreInitialMetadataFlagsValid(op.flags)) {
          return GRPC_CALL_ERROR_INVALID_FLAGS;
        }
        if (!ValidateMetadata(op.data.send_initial_metadata.count,
                              op.data.send_initial_metadata.metadata)) {
          return GRPC_CALL_ERROR_INVALID_METADATA;
        }
        break;
      case GRPC_OP_SEND_MESSAGE:
        if (!AreWriteFlagsValid(op.flags)) {
          return GRPC_CALL_ERROR_INVALID_FLAGS;
        }
        break;
      case GRPC_OP_SEND_STATUS_FROM_SERVER:
        if (op.flags != 0) return GRPC_CALL_ERROR_INVALID_FLAGS;
        if (!ValidateMetadata(
                op.data.send_status_from_server.trailing_metadata_count,
                op.data.send_status_from_server.trailing_metadata)) {
          return GRPC_CALL_ERROR_INVALID_METADATA;
        }
        break;
      case GRPC_OP_RECV_MESSAGE:
      case GRPC_OP_RECV_CLOSE_ON_SERVER:
        if (op.flags != 0) return GRPC_CALL_ERROR_INVALID_FLAGS;
        break;
      case GRPC_OP_RECV_INITIAL_METADATA:
      case GRPC_OP_SEND_CLOSE_FROM_CLIENT:
      case GRPC_OP_RECV_STATUS_ON_CLIENT:
        return GRPC_CALL_ERROR_NOT_ON_SERVER;
    }
    if (got_ops.is_set(op.op)) return GRPC_CALL_ERROR_TOO_MANY_OPERATIONS;
    got_ops.set(op.op);
  }
  return GRPC_CALL_OK;
}

class MessageReceiver {
 public:
  grpc_compression_algorithm incoming_compression_algorithm() const {
    return incoming_compression_algorithm_;
  }

  void SetIncomingCompressionAlgorithm(
      grpc_compression_algorithm incoming_compression_algorithm) {
    incoming_compression_algorithm_ = incoming_compression_algorithm;
  }

  uint32_t last_message_flags() const { return test_only_last_message_flags_; }

  template <typename Puller>
  auto MakeBatchOp(const grpc_op& op, Puller* puller) {
    CHECK_EQ(recv_message_, nullptr);
    recv_message_ = op.data.recv_message.recv_message;
    return [this, puller]() mutable {
      return Map(puller->PullMessage(),
                 [this](ValueOrFailure<absl::optional<MessageHandle>> msg) {
                   return FinishRecvMessage(std::move(msg));
                 });
    };
  }

 private:
  StatusFlag FinishRecvMessage(
      ValueOrFailure<absl::optional<MessageHandle>> result) {
    if (!result.ok()) {
      if (grpc_call_trace.enabled()) {
        gpr_log(GPR_INFO,
                "%s[call] RecvMessage: outstanding_recv "
                "finishes: received end-of-stream with error",
                Activity::current()->DebugTag().c_str());
      }
      *recv_message_ = nullptr;
      recv_message_ = nullptr;
      return Failure{};
    }
    if (!result->has_value()) {
      if (grpc_call_trace.enabled()) {
        gpr_log(GPR_INFO,
                "%s[call] RecvMessage: outstanding_recv "
                "finishes: received end-of-stream",
                Activity::current()->DebugTag().c_str());
      }
      *recv_message_ = nullptr;
      recv_message_ = nullptr;
      return Success{};
    }
    MessageHandle& message = **result;
    test_only_last_message_flags_ = message->flags();
    if ((message->flags() & GRPC_WRITE_INTERNAL_COMPRESS) &&
        (incoming_compression_algorithm_ != GRPC_COMPRESS_NONE)) {
      *recv_message_ = grpc_raw_compressed_byte_buffer_create(
          nullptr, 0, incoming_compression_algorithm_);
    } else {
      *recv_message_ = grpc_raw_byte_buffer_create(nullptr, 0);
    }
    grpc_slice_buffer_move_into(message->payload()->c_slice_buffer(),
                                &(*recv_message_)->data.raw.slice_buffer);
    if (grpc_call_trace.enabled()) {
      gpr_log(GPR_INFO,
              "%s[call] RecvMessage: outstanding_recv "
              "finishes: received %" PRIdPTR " byte message",
              Activity::current()->DebugTag().c_str(),
              (*recv_message_)->data.raw.slice_buffer.length);
    }
    recv_message_ = nullptr;
    return Success{};
  }

  grpc_byte_buffer** recv_message_ = nullptr;
  uint32_t test_only_last_message_flags_ = 0;
  // Compression algorithm for incoming data
  grpc_compression_algorithm incoming_compression_algorithm_ =
      GRPC_COMPRESS_NONE;
};

}  // namespace

///////////////////////////////////////////////////////////////////////////////
// CallSpine based Client Call

class ClientCall final : public Call, public DualRefCounted<ClientCall> {
 public:
<<<<<<< HEAD
  ClientCall(RefCountedPtr<UnstartedCallDestination> call_destination,
             grpc_event_engine::experimental::EventEngine* event_engine,
             Timestamp deadline, grpc_completion_queue* cq)
      : Call(false, deadline, event_engine), cq_(cq) {
=======
  ClientPromiseBasedCall(RefCountedPtr<Arena> arena,
                         grpc_call_create_args* args)
      : PromiseBasedCall(std::move(arena), 1, *args),
        polling_entity_(
            args->cq != nullptr
                ? grpc_polling_entity_create_from_pollset(
                      grpc_cq_pollset(args->cq))
                : (args->pollset_set_alternative != nullptr
                       ? grpc_polling_entity_create_from_pollset_set(
                             args->pollset_set_alternative)
                       : grpc_polling_entity{})) {
>>>>>>> 70317bc7
    global_stats().IncrementClientCallsCreated();
  }

  void CancelWithError(grpc_error_handle error) override {
    call_initiator_.SpawnInfallible(
        "CancelWithError", [self = WeakRefAsSubclass<ClientCall>(),
                            error = std::move(error)]() mutable {
          self->call_initiator_.Cancel(std::move(error));
          return Empty{};
        });
  }
  bool is_trailers_only() const override { return is_trailers_only_; }
  absl::string_view GetServerAuthority() const override {
    Crash("unimplemented");
  }
  grpc_call_error StartBatch(const grpc_op* ops, size_t nops, void* notify_tag,
                             bool is_notify_tag_closure) override;

  Arena* arena() override { return call_initiator_.arena(); }

  void ExternalRef() override { Ref().release(); }
  void ExternalUnref() override { Unref(); }
  void InternalRef(const char*) override { WeakRef().release(); }
  void InternalUnref(const char*) override { WeakUnref(); }

  void Orphaned() override {
    // TODO(ctiller): only when we're not already finished
    CancelWithError(absl::CancelledError());
  }

  void ContextSet(grpc_context_index elem, void* value,
                  void (*destroy)(void*)) override {
    legacy_context_[elem] = grpc_call_context_element{value, destroy};
  }

  void* ContextGet(grpc_context_index elem) const override {
    return legacy_context_[elem].value;
  }

  void SetCompletionQueue(grpc_completion_queue*) override {
    Crash("unimplemented");
  }

  grpc_compression_options compression_options() override {
    Crash("unimplemented");
  }

  grpc_call_stack* call_stack() override { return nullptr; }

  char* GetPeer() override {
    Slice peer_slice = GetPeerString();
    if (!peer_slice.empty()) {
      absl::string_view peer_string_view = peer_slice.as_string_view();
      char* peer_string =
          static_cast<char*>(gpr_malloc(peer_string_view.size() + 1));
      memcpy(peer_string, peer_string_view.data(), peer_string_view.size());
      peer_string[peer_string_view.size()] = '\0';
      return peer_string;
    }
    return gpr_strdup("unknown");
  }

  bool Completed() final { Crash("unimplemented"); }
  bool failed_before_recv_message() const final { Crash("unimplemented"); }

  grpc_compression_algorithm incoming_compression_algorithm() override {
    return message_receiver_.incoming_compression_algorithm();
  }

  void SetIncomingCompressionAlgorithm(
      grpc_compression_algorithm algorithm) override {
    message_receiver_.SetIncomingCompressionAlgorithm(algorithm);
  }

  uint32_t test_only_message_flags() override {
    return message_receiver_.last_message_flags();
  }

 private:
  struct UnorderedStart {
    absl::AnyInvocable<void()> start_pending_batch;
    UnorderedStart* next;
  };

  void CommitBatch(const grpc_op* ops, size_t nops, void* notify_tag,
                   bool is_notify_tag_closure);
  template <typename Batch>
  void ScheduleCommittedBatch(Batch batch);
  void StartCall(const grpc_op& send_initial_metadata_op);
  StatusFlag FinishRecvMessage(
      ValueOrFailure<absl::optional<MessageHandle>> result);

  std::string DebugTag() { return absl::StrFormat("SERVER_CALL[%p]: ", this); }

  // One of:
  // - kUnstarted - call has not yet been started
  // - pointer to an UnorderedStart - call has ops started, but no send initial
  //   metadata yet
  // - kStarted - call has been started and call_initiator_ is ready
  // - kCancelled - call was cancelled
  enum CallState : uintptr_t {
    kUnstarted = 0,
    kStarted = 1,
    kCancelled = 2,
  };
  std::atomic<uintptr_t> call_state_{kUnstarted};
  CallInitiator call_initiator_;
  MessageReceiver message_receiver_;
  grpc_completion_queue* const cq_;
  RefCountedPtr<UnstartedCallDestination> channel_;
  ServerMetadataHandle received_initial_metadata_;
  bool is_trailers_only_;
  grpc_call_context_element legacy_context_[GRPC_CONTEXT_COUNT] = {};
};

grpc_call_error ClientCall::StartBatch(const grpc_op* ops, size_t nops,
                                       void* notify_tag,
                                       bool is_notify_tag_closure) {
  if (nops == 0) {
    EndOpImmediately(cq_, notify_tag, is_notify_tag_closure);
    return GRPC_CALL_OK;
  }
  const grpc_call_error validation_result = ValidateClientBatch(ops, nops);
  if (validation_result != GRPC_CALL_OK) {
    return validation_result;
  }
  CommitBatch(ops, nops, notify_tag, is_notify_tag_closure);
  return GRPC_CALL_OK;
}

template <typename Batch>
void ClientCall::ScheduleCommittedBatch(Batch batch) {
  auto cur_state = call_state_.load(std::memory_order_acquire);
  while (true) {
    switch (cur_state) {
      case kUnstarted:
      default: {  // UnorderedStart
        auto pending = std::make_unique<UnorderedStart>();
        pending->start_pending_batch = [this,
                                        batch = std::move(batch)]() mutable {
          call_initiator_.SpawnInfallible("batch", std::move(batch));
        };
        while (true) {
          pending->next = reinterpret_cast<UnorderedStart*>(cur_state);
          if (call_state_.compare_exchange_strong(
                  cur_state, reinterpret_cast<uintptr_t>(pending.get()),
                  std::memory_order_acq_rel, std::memory_order_acquire)) {
            pending.release();
            return;
          }
          if (cur_state == kStarted) {
            pending->start_pending_batch();
            return;
          }
          if (cur_state == kCancelled) {
            return;
          }
        }
      }
      case kStarted:
        call_initiator_.SpawnInfallible("batch", std::move(batch));
        return;
      case kCancelled:
        return;
    }
  }
}

void ClientCall::StartCall(const grpc_op& send_initial_metadata_op) {
  auto cur_state = call_state_.load(std::memory_order_acquire);
  ClientMetadataHandle client_initial_metadata;
  auto call = MakeCallPair(std::move(client_initial_metadata), event_engine(),
                           nullptr, nullptr, nullptr);
  call_initiator_ = std::move(call.initiator);
  while (true) {
    switch (cur_state) {
      case kUnstarted:
        if (call_state_.compare_exchange_strong(cur_state, kStarted,
                                                std::memory_order_acq_rel,
                                                std::memory_order_acquire)) {
          return;
        }
        break;
      case kStarted:
        Crash("StartCall called twice");
      case kCancelled:
        return;
      default: {  // UnorderedStart
        if (call_state_.compare_exchange_strong(cur_state, kStarted,
                                                std::memory_order_acq_rel,
                                                std::memory_order_acquire)) {
          auto unordered_start = reinterpret_cast<UnorderedStart*>(cur_state);
          while (unordered_start->next != nullptr) {
            unordered_start->start_pending_batch();
            auto next = unordered_start->next;
            delete unordered_start;
            unordered_start = next;
          }
          return;
        }
        break;
      }
    }
  }
}

void ClientCall::CommitBatch(const grpc_op* ops, size_t nops, void* notify_tag,
                             bool is_notify_tag_closure) {
  if (nops == 1 && ops[0].op == GRPC_OP_SEND_INITIAL_METADATA) {
    StartCall(ops[0]);
    EndOpImmediately(cq_, notify_tag, is_notify_tag_closure);
    return;
  }
  if (!is_notify_tag_closure) grpc_cq_begin_op(cq_, notify_tag);
  BatchOpIndex op_index(ops, nops);
  auto send_message =
      op_index.OpHandler<GRPC_OP_SEND_MESSAGE>([this](const grpc_op& op) {
        SliceBuffer send;
        grpc_slice_buffer_swap(
            &op.data.send_message.send_message->data.raw.slice_buffer,
            send.c_slice_buffer());
        auto msg = arena()->MakePooled<Message>(std::move(send), op.flags);
        return [this, msg = std::move(msg)]() mutable {
          return call_initiator_.PushMessage(std::move(msg));
        };
      });
  auto send_close_from_client =
      op_index.OpHandler<GRPC_OP_SEND_CLOSE_FROM_CLIENT>(
          [this](const grpc_op& op) {
            return [this]() {
              call_initiator_.FinishSends();
              return Success{};
            };
          });
  auto recv_message =
      op_index.OpHandler<GRPC_OP_RECV_MESSAGE>([this](const grpc_op& op) {
        return message_receiver_.MakeBatchOp(op, &call_initiator_);
      });
  auto recv_initial_metadata =
      op_index.OpHandler<GRPC_OP_RECV_INITIAL_METADATA>([this](
                                                            const grpc_op& op) {
        return [this,
                array = op.data.recv_initial_metadata.recv_initial_metadata]() {
          return Map(
              call_initiator_.PullServerInitialMetadata(),
              [this,
               array](ValueOrFailure<absl::optional<ServerMetadataHandle>> md) {
                ServerMetadataHandle metadata;
                if (!md.ok() || !md->has_value()) {
                  is_trailers_only_ = true;
                  metadata = Arena::MakePooled<ServerMetadata>();
                } else {
                  metadata = std::move(md->value());
                  is_trailers_only_ =
                      metadata->get(GrpcTrailersOnly()).value_or(false);
                }
                ProcessIncomingInitialMetadata(*metadata);
                PublishMetadataArray(metadata.get(), array, true);
                received_initial_metadata_ = std::move(metadata);
                return Success{};
              });
        };
      });
  auto primary_ops = AllOk<StatusFlag>(
      TrySeq(std::move(send_message), std::move(send_close_from_client)),
      TrySeq(std::move(recv_initial_metadata), std::move(recv_message)));
  if (const grpc_op* op = op_index.op(GRPC_OP_SEND_INITIAL_METADATA)) {
    StartCall(*op);
  }
  if (const grpc_op* op = op_index.op(GRPC_OP_RECV_STATUS_ON_CLIENT)) {
    ScheduleCommittedBatch(InfallibleBatch(
        std::move(primary_ops), OpHandler<GRPC_OP_RECV_STATUS_ON_CLIENT>([]() {
          Crash("unimplemented");
          return []() { return Success{}; };
        }),
        is_notify_tag_closure, notify_tag, cq_));
  } else {
    ScheduleCommittedBatch(FallibleBatch(
        std::move(primary_ops), is_notify_tag_closure, notify_tag, cq_));
  }
}

grpc_call* MakeClientCall(grpc_call* parent_call, uint32_t propagation_mask,
                          grpc_completion_queue* cq, Slice path,
                          absl::optional<Slice> authority, Timestamp deadline,
                          RefCountedPtr<UnstartedCallDestination> destination) {

}

///////////////////////////////////////////////////////////////////////////////
// CallSpine based Server Call

class ServerCall final : public Call, public DualRefCounted<ServerCall> {
 public:
  ServerCall(ClientMetadataHandle client_initial_metadata,
             CallHandler call_handler, ServerInterface* server,
             grpc_completion_queue* cq)
      : Call(false,
             client_initial_metadata->get(GrpcTimeoutMetadata())
                 .value_or(Timestamp::InfFuture()),
             call_handler.event_engine()),
        call_handler_(std::move(call_handler)),
        client_initial_metadata_stored_(std::move(client_initial_metadata)),
        cq_(cq),
        server_(server) {
    call_handler_.legacy_context()[GRPC_CONTEXT_CALL].value =
        static_cast<Call*>(this);
    global_stats().IncrementServerCallsCreated();
  }

  void CancelWithError(grpc_error_handle error) override {
    call_handler_.SpawnInfallible(
        "CancelWithError",
        [self = WeakRefAsSubclass<ServerCall>(), error = std::move(error)] {
          auto status = ServerMetadataFromStatus(error);
          status->Set(GrpcCallWasCancelled(), true);
          self->call_handler_.PushServerTrailingMetadata(std::move(status));
          return Empty{};
        });
  }
  bool is_trailers_only() const override {
    Crash("is_trailers_only not implemented for server calls");
  }
  absl::string_view GetServerAuthority() const override {
    Crash("unimplemented");
  }
  grpc_call_error StartBatch(const grpc_op* ops, size_t nops, void* notify_tag,
                             bool is_notify_tag_closure) override;

  Arena* arena() override { return call_handler_.arena(); }

  void ExternalRef() override { Ref().release(); }
  void ExternalUnref() override { Unref(); }
  void InternalRef(const char*) override { WeakRef().release(); }
  void InternalUnref(const char*) override { WeakUnref(); }

  void Orphaned() override {
    // TODO(ctiller): only when we're not already finished
    CancelWithError(absl::CancelledError());
  }

  void ContextSet(grpc_context_index elem, void* value,
                  void (*destroy)(void*)) override {
    call_handler_.legacy_context()[elem] =
        grpc_call_context_element{value, destroy};
  }

  void* ContextGet(grpc_context_index elem) const override {
    return call_handler_.legacy_context()[elem].value;
  }

  void SetCompletionQueue(grpc_completion_queue*) override {
    Crash("unimplemented");
  }

  grpc_compression_options compression_options() override {
    return server_->compression_options();
  }

  grpc_call_stack* call_stack() override { return nullptr; }

  char* GetPeer() override {
    Slice peer_slice = GetPeerString();
    if (!peer_slice.empty()) {
      absl::string_view peer_string_view = peer_slice.as_string_view();
      char* peer_string =
          static_cast<char*>(gpr_malloc(peer_string_view.size() + 1));
      memcpy(peer_string, peer_string_view.data(), peer_string_view.size());
      peer_string[peer_string_view.size()] = '\0';
      return peer_string;
    }
    return gpr_strdup("unknown");
  }

  bool Completed() final { Crash("unimplemented"); }
  bool failed_before_recv_message() const final { Crash("unimplemented"); }

  uint32_t test_only_message_flags() override {
    return message_receiver_.last_message_flags();
  }

  grpc_compression_algorithm incoming_compression_algorithm() override {
    return message_receiver_.incoming_compression_algorithm();
  }

  void SetIncomingCompressionAlgorithm(
      grpc_compression_algorithm algorithm) override {
    message_receiver_.SetIncomingCompressionAlgorithm(algorithm);
  }

 private:
  void CommitBatch(const grpc_op* ops, size_t nops, void* notify_tag,
                   bool is_notify_tag_closure);

  std::string DebugTag() { return absl::StrFormat("SERVER_CALL[%p]: ", this); }

  CallHandler call_handler_;
  MessageReceiver message_receiver_;
  ClientMetadataHandle client_initial_metadata_stored_;
  grpc_completion_queue* const cq_;
  ServerInterface* const server_;
};

grpc_call_error ServerCall::StartBatch(const grpc_op* ops, size_t nops,
                                       void* notify_tag,
                                       bool is_notify_tag_closure) {
  if (nops == 0) {
    EndOpImmediately(cq_, notify_tag, is_notify_tag_closure);
    return GRPC_CALL_OK;
  }
  const grpc_call_error validation_result = ValidateServerBatch(ops, nops);
  if (validation_result != GRPC_CALL_OK) {
    return validation_result;
  }
  CommitBatch(ops, nops, notify_tag, is_notify_tag_closure);
  return GRPC_CALL_OK;
}

void ServerCall::CommitBatch(const grpc_op* ops, size_t nops, void* notify_tag,
                             bool is_notify_tag_closure) {
  BatchOpIndex op_index(ops, nops);
  if (!is_notify_tag_closure) grpc_cq_begin_op(cq_, notify_tag);
  auto send_initial_metadata =
      op_index.OpHandler<GRPC_OP_SEND_INITIAL_METADATA>([this](
                                                            const grpc_op& op) {
        auto metadata = arena()->MakePooled<ServerMetadata>();
        PrepareOutgoingInitialMetadata(op, *metadata);
        CToMetadata(op.data.send_initial_metadata.metadata,
                    op.data.send_initial_metadata.count, metadata.get());
        if (grpc_call_trace.enabled()) {
          gpr_log(GPR_INFO, "%s[call] Send initial metadata",
                  DebugTag().c_str());
        }
        return [this, metadata = std::move(metadata)]() mutable {
          return call_handler_.PushServerInitialMetadata(std::move(metadata));
        };
      });
  auto send_message =
      op_index.OpHandler<GRPC_OP_SEND_MESSAGE>([this](const grpc_op& op) {
        SliceBuffer send;
        grpc_slice_buffer_swap(
            &op.data.send_message.send_message->data.raw.slice_buffer,
            send.c_slice_buffer());
        auto msg = arena()->MakePooled<Message>(std::move(send), op.flags);
        return [this, msg = std::move(msg)]() mutable {
          return call_handler_.PushMessage(std::move(msg));
        };
      });
  auto send_trailing_metadata =
      op_index.OpHandler<GRPC_OP_SEND_STATUS_FROM_SERVER>(
          [this](const grpc_op& op) {
            auto metadata = arena()->MakePooled<ServerMetadata>();
            CToMetadata(op.data.send_status_from_server.trailing_metadata,
                        op.data.send_status_from_server.trailing_metadata_count,
                        metadata.get());
            metadata->Set(GrpcStatusMetadata(),
                          op.data.send_status_from_server.status);
            if (auto* details =
                    op.data.send_status_from_server.status_details) {
              // TODO(ctiller): this should not be a copy, but we have
              // callers that allocate and pass in a slice created with
              // grpc_slice_from_static_string and then delete the string
              // after passing it in, which shouldn't be a supported API.
              metadata->Set(GrpcMessageMetadata(),
                            Slice(grpc_slice_copy(*details)));
            }
            CHECK(metadata != nullptr);
            return [this, metadata = std::move(metadata)]() mutable {
              CHECK(metadata != nullptr);
              return [this, metadata = std::move(
                                metadata)]() mutable -> Poll<Success> {
                CHECK(metadata != nullptr);
                call_handler_.PushServerTrailingMetadata(std::move(metadata));
                return Success{};
              };
            };
          });
  auto recv_message =
      op_index.OpHandler<GRPC_OP_RECV_MESSAGE>([this](const grpc_op& op) {
        return message_receiver_.MakeBatchOp(op, &call_handler_);
      });
  auto primary_ops = AllOk<StatusFlag>(
      TrySeq(AllOk<StatusFlag>(std::move(send_initial_metadata),
                               std::move(send_message)),
             std::move(send_trailing_metadata)),
      std::move(recv_message));
  if (auto* op = op_index.op(GRPC_OP_RECV_CLOSE_ON_SERVER)) {
    auto recv_trailing_metadata = OpHandler<GRPC_OP_RECV_CLOSE_ON_SERVER>(
        [this, cancelled = op->data.recv_close_on_server.cancelled]() {
          return Map(call_handler_.WasCancelled(),
                     [cancelled, this](bool result) -> Success {
                       ResetDeadline();
                       *cancelled = result ? 1 : 0;
                       return Success{};
                     });
        });
    call_handler_.SpawnInfallible(
        "final-batch", InfallibleBatch(std::move(primary_ops),
                                       std::move(recv_trailing_metadata),
                                       is_notify_tag_closure, notify_tag, cq_));
  } else {
    call_handler_.SpawnInfallible(
        "batch", FallibleBatch(std::move(primary_ops), is_notify_tag_closure,
                               notify_tag, cq_));
  }
}

grpc_call* MakeServerCall(CallHandler call_handler,
                          ClientMetadataHandle client_initial_metadata,
                          ServerInterface* server, grpc_completion_queue* cq,
                          grpc_metadata_array* publish_initial_metadata) {
  PublishMetadataArray(client_initial_metadata.get(), publish_initial_metadata,
                       false);
  // TODO(ctiller): ideally we'd put this in the arena with the CallHandler,
  // but there's an ownership problem: CallHandler owns the arena, and so would
  // get destroyed before the base class Call destructor runs, leading to
  // UB/crash. Investigate another path.
  return (new ServerCall(std::move(client_initial_metadata),
                         std::move(call_handler), server, cq))
      ->c_ptr();
}

}  // namespace grpc_core

///////////////////////////////////////////////////////////////////////////////
// C-based API

void* grpc_call_arena_alloc(grpc_call* call, size_t size) {
  grpc_core::ExecCtx exec_ctx;
  return grpc_core::Call::FromC(call)->arena()->Alloc(size);
}

size_t grpc_call_get_initial_size_estimate() {
  return grpc_core::FilterStackCall::InitialSizeEstimate();
}

grpc_error_handle grpc_call_create(grpc_call_create_args* args,
                                   grpc_call** out_call) {
  return grpc_core::FilterStackCall::Create(args, out_call);
}

void grpc_call_set_completion_queue(grpc_call* call,
                                    grpc_completion_queue* cq) {
  grpc_core::Call::FromC(call)->SetCompletionQueue(cq);
}

void grpc_call_ref(grpc_call* c) { grpc_core::Call::FromC(c)->ExternalRef(); }

void grpc_call_unref(grpc_call* c) {
  grpc_core::ExecCtx exec_ctx;
  grpc_core::Call::FromC(c)->ExternalUnref();
}

char* grpc_call_get_peer(grpc_call* call) {
  return grpc_core::Call::FromC(call)->GetPeer();
}

grpc_call* grpc_call_from_top_element(grpc_call_element* surface_element) {
  return grpc_core::FilterStackCall::FromTopElem(surface_element)->c_ptr();
}

grpc_call_error grpc_call_cancel(grpc_call* call, void* reserved) {
  GRPC_API_TRACE("grpc_call_cancel(call=%p, reserved=%p)", 2, (call, reserved));
  CHECK_EQ(reserved, nullptr);
  if (call == nullptr) {
    return GRPC_CALL_ERROR;
  }
  grpc_core::ApplicationCallbackExecCtx callback_exec_ctx;
  grpc_core::ExecCtx exec_ctx;
  grpc_core::Call::FromC(call)->CancelWithError(absl::CancelledError());
  return GRPC_CALL_OK;
}

grpc_call_error grpc_call_cancel_with_status(grpc_call* c,
                                             grpc_status_code status,
                                             const char* description,
                                             void* reserved) {
  GRPC_API_TRACE(
      "grpc_call_cancel_with_status("
      "c=%p, status=%d, description=%s, reserved=%p)",
      4, (c, (int)status, description, reserved));
  CHECK_EQ(reserved, nullptr);
  if (c == nullptr) {
    return GRPC_CALL_ERROR;
  }
  grpc_core::ApplicationCallbackExecCtx callback_exec_ctx;
  grpc_core::ExecCtx exec_ctx;
  grpc_core::Call::FromC(c)->CancelWithStatus(status, description);
  return GRPC_CALL_OK;
}

void grpc_call_cancel_internal(grpc_call* call) {
  grpc_core::Call::FromC(call)->CancelWithError(absl::CancelledError());
}

grpc_compression_algorithm grpc_call_test_only_get_compression_algorithm(
    grpc_call* call) {
  return grpc_core::Call::FromC(call)->incoming_compression_algorithm();
}

uint32_t grpc_call_test_only_get_message_flags(grpc_call* call) {
  return grpc_core::Call::FromC(call)->test_only_message_flags();
}

uint32_t grpc_call_test_only_get_encodings_accepted_by_peer(grpc_call* call) {
  return grpc_core::Call::FromC(call)
      ->encodings_accepted_by_peer()
      .ToLegacyBitmask();
}

grpc_core::Arena* grpc_call_get_arena(grpc_call* call) {
  return grpc_core::Call::FromC(call)->arena();
}

grpc_call_stack* grpc_call_get_call_stack(grpc_call* call) {
  return grpc_core::Call::FromC(call)->call_stack();
}

grpc_call_error grpc_call_start_batch(grpc_call* call, const grpc_op* ops,
                                      size_t nops, void* tag, void* reserved) {
  GRPC_API_TRACE(
      "grpc_call_start_batch(call=%p, ops=%p, nops=%lu, tag=%p, "
      "reserved=%p)",
      5, (call, ops, (unsigned long)nops, tag, reserved));

  if (reserved != nullptr || call == nullptr) {
    return GRPC_CALL_ERROR;
  } else {
    grpc_core::ApplicationCallbackExecCtx callback_exec_ctx;
    grpc_core::ExecCtx exec_ctx;
    return grpc_core::Call::FromC(call)->StartBatch(ops, nops, tag, false);
  }
}

grpc_call_error grpc_call_start_batch_and_execute(grpc_call* call,
                                                  const grpc_op* ops,
                                                  size_t nops,
                                                  grpc_closure* closure) {
  return grpc_core::Call::FromC(call)->StartBatch(ops, nops, closure, true);
}

void grpc_call_context_set(grpc_call* call, grpc_context_index elem,
                           void* value, void (*destroy)(void* value)) {
  return grpc_core::Call::FromC(call)->ContextSet(elem, value, destroy);
}

void* grpc_call_context_get(grpc_call* call, grpc_context_index elem) {
  return grpc_core::Call::FromC(call)->ContextGet(elem);
}

uint8_t grpc_call_is_client(grpc_call* call) {
  return grpc_core::Call::FromC(call)->is_client();
}

grpc_compression_algorithm grpc_call_compression_for_level(
    grpc_call* call, grpc_compression_level level) {
  return grpc_core::Call::FromC(call)
      ->encodings_accepted_by_peer()
      .CompressionAlgorithmForLevel(level);
}

bool grpc_call_is_trailers_only(const grpc_call* call) {
  return grpc_core::Call::FromC(call)->is_trailers_only();
}

int grpc_call_failed_before_recv_message(const grpc_call* c) {
  return grpc_core::Call::FromC(c)->failed_before_recv_message();
}

absl::string_view grpc_call_server_authority(const grpc_call* call) {
  return grpc_core::Call::FromC(call)->GetServerAuthority();
}

const char* grpc_call_error_to_string(grpc_call_error error) {
  switch (error) {
    case GRPC_CALL_ERROR:
      return "GRPC_CALL_ERROR";
    case GRPC_CALL_ERROR_ALREADY_ACCEPTED:
      return "GRPC_CALL_ERROR_ALREADY_ACCEPTED";
    case GRPC_CALL_ERROR_ALREADY_FINISHED:
      return "GRPC_CALL_ERROR_ALREADY_FINISHED";
    case GRPC_CALL_ERROR_ALREADY_INVOKED:
      return "GRPC_CALL_ERROR_ALREADY_INVOKED";
    case GRPC_CALL_ERROR_BATCH_TOO_BIG:
      return "GRPC_CALL_ERROR_BATCH_TOO_BIG";
    case GRPC_CALL_ERROR_INVALID_FLAGS:
      return "GRPC_CALL_ERROR_INVALID_FLAGS";
    case GRPC_CALL_ERROR_INVALID_MESSAGE:
      return "GRPC_CALL_ERROR_INVALID_MESSAGE";
    case GRPC_CALL_ERROR_INVALID_METADATA:
      return "GRPC_CALL_ERROR_INVALID_METADATA";
    case GRPC_CALL_ERROR_NOT_INVOKED:
      return "GRPC_CALL_ERROR_NOT_INVOKED";
    case GRPC_CALL_ERROR_NOT_ON_CLIENT:
      return "GRPC_CALL_ERROR_NOT_ON_CLIENT";
    case GRPC_CALL_ERROR_NOT_ON_SERVER:
      return "GRPC_CALL_ERROR_NOT_ON_SERVER";
    case GRPC_CALL_ERROR_NOT_SERVER_COMPLETION_QUEUE:
      return "GRPC_CALL_ERROR_NOT_SERVER_COMPLETION_QUEUE";
    case GRPC_CALL_ERROR_PAYLOAD_TYPE_MISMATCH:
      return "GRPC_CALL_ERROR_PAYLOAD_TYPE_MISMATCH";
    case GRPC_CALL_ERROR_TOO_MANY_OPERATIONS:
      return "GRPC_CALL_ERROR_TOO_MANY_OPERATIONS";
    case GRPC_CALL_ERROR_COMPLETION_QUEUE_SHUTDOWN:
      return "GRPC_CALL_ERROR_COMPLETION_QUEUE_SHUTDOWN";
    case GRPC_CALL_OK:
      return "GRPC_CALL_OK";
  }
  GPR_UNREACHABLE_CODE(return "GRPC_CALL_ERROR_UNKNOW");
}

void grpc_call_run_in_event_engine(const grpc_call* call,
                                   absl::AnyInvocable<void()> cb) {
  grpc_core::Call::FromC(call)->event_engine()->Run(std::move(cb));
}<|MERGE_RESOLUTION|>--- conflicted
+++ resolved
@@ -599,17 +599,10 @@
     void FinishBatch(grpc_error_handle error);
   };
 
-<<<<<<< HEAD
-  FilterStackCall(Arena* arena, const grpc_call_create_args& args)
-      : ChannelBasedCall(arena, args.server_transport_data == nullptr,
-                         args.send_deadline,
-                         args.channel->RefAsSubclass<Channel>()),
-=======
   FilterStackCall(RefCountedPtr<Arena> arena, const grpc_call_create_args& args)
-      : ChannelBasedCall(std::move(arena),
-                         args.server_transport_data == nullptr,
-                         args.send_deadline, args.channel->Ref()),
->>>>>>> 70317bc7
+      : ChannelBasedCall(
+            std::move(arena), args.server_transport_data == nullptr,
+            args.send_deadline, args.channel->RefAsSubclass<Channel>()),
         cq_(args.cq),
         stream_op_payload_(context_) {
     context_[GRPC_CONTEXT_CALL].value = this;
@@ -1923,7 +1916,6 @@
 ///////////////////////////////////////////////////////////////////////////////
 // Utilities
 
-<<<<<<< HEAD
 namespace {
 void PublishMetadataArray(grpc_metadata_batch* md, grpc_metadata_array* array,
                           bool is_client) {
@@ -1933,22 +1925,6 @@
         std::max(array->capacity + md->count(), array->capacity * 3 / 2);
     array->metadata = static_cast<grpc_metadata*>(
         gpr_realloc(array->metadata, sizeof(grpc_metadata) * array->capacity));
-=======
-  BasicPromiseBasedCall(RefCountedPtr<Arena> arena,
-                        uint32_t initial_external_refs,
-                        uint32_t initial_internal_refs,
-                        const grpc_call_create_args& args)
-      : ChannelBasedCall(std::move(arena),
-                         args.server_transport_data == nullptr,
-                         args.send_deadline, args.channel->Ref()),
-        Party(initial_internal_refs),
-        external_refs_(initial_external_refs),
-        cq_(args.cq) {
-    if (args.cq != nullptr) {
-      GRPC_CQ_INTERNAL_REF(args.cq, "bind");
-    }
-    context_[GRPC_CONTEXT_CALL].value = this;
->>>>>>> 70317bc7
   }
   PublishToAppEncoder encoder(array, md, is_client);
   md->Encode(&encoder);
@@ -2082,7 +2058,6 @@
 
 class BatchOpIndex {
  public:
-<<<<<<< HEAD
   BatchOpIndex(const grpc_op* ops, size_t nops) : ops_(ops) {
     for (size_t i = 0; i < nops; i++) {
       idxs_[ops[i].op] = static_cast<uint8_t>(i);
@@ -2107,45 +2082,6 @@
       return Impl(std::move(r));
     } else {
       return Impl();
-=======
-  PromiseBasedCall(RefCountedPtr<Arena> arena, uint32_t initial_external_refs,
-                   const grpc_call_create_args& args);
-
-  bool Completed() final { return finished_.IsSet(); }
-
-  bool failed_before_recv_message() const final {
-    return failed_before_recv_message_.load(std::memory_order_relaxed);
-  }
-
-  using Call::arena;
-
- protected:
-  class ScopedContext : public BasicPromiseBasedCall::ScopedContext,
-                        public BatchBuilder,
-                        public promise_detail::Context<BatchBuilder> {
-   public:
-    explicit ScopedContext(PromiseBasedCall* call)
-        : BasicPromiseBasedCall::ScopedContext(call),
-          BatchBuilder(&call->batch_payload_),
-          promise_detail::Context<BatchBuilder>(this) {}
-  };
-
-  class Completion {
-   public:
-    Completion() : index_(kNullIndex) {}
-    ~Completion() { CHECK(index_ == kNullIndex); }
-    explicit Completion(uint8_t index) : index_(index) {}
-    Completion(const Completion& other) = delete;
-    Completion& operator=(const Completion& other) = delete;
-    Completion(Completion&& other) noexcept : index_(other.index_) {
-      other.index_ = kNullIndex;
-    }
-    Completion& operator=(Completion&& other) noexcept {
-      CHECK(index_ == kNullIndex);
-      index_ = other.index_;
-      other.index_ = kNullIndex;
-      return *this;
->>>>>>> 70317bc7
     }
   }
 
@@ -2246,7 +2182,6 @@
   F f_;
 };
 
-<<<<<<< HEAD
 template <typename F>
 PollBatchLogger<F> LogPollBatch(void* tag, F f) {
   return PollBatchLogger<F>(tag, std::move(f));
@@ -2283,41 +2218,6 @@
     }
     if (got_ops.is_set(op.op)) return GRPC_CALL_ERROR_TOO_MANY_OPERATIONS;
     got_ops.set(op.op);
-=======
-template <typename T>
-grpc_error_handle MakePromiseBasedCall(grpc_call_create_args* args,
-                                       grpc_call** out_call) {
-  Channel* channel = args->channel.get();
-
-  auto arena = channel->call_arena_allocator()->MakeArena();
-  PromiseBasedCall* call = arena->New<T>(arena, args);
-  *out_call = call->c_ptr();
-  DCHECK(Call::FromC(*out_call) == call);
-  return absl::OkStatus();
-}
-
-PromiseBasedCall::PromiseBasedCall(RefCountedPtr<Arena> arena,
-                                   uint32_t initial_external_refs,
-                                   const grpc_call_create_args& args)
-    : BasicPromiseBasedCall(std::move(arena), initial_external_refs,
-                            initial_external_refs != 0 ? 1 : 0, args) {}
-
-static void CToMetadata(grpc_metadata* metadata, size_t count,
-                        grpc_metadata_batch* b) {
-  for (size_t i = 0; i < count; i++) {
-    grpc_metadata* md = &metadata[i];
-    auto key = StringViewFromSlice(md->key);
-    // Filter "content-length metadata"
-    if (key == "content-length") continue;
-    b->Append(key, Slice(CSliceRef(md->value)),
-              [md](absl::string_view error, const Slice& value) {
-                gpr_log(GPR_DEBUG, "Append error: %s",
-                        absl::StrCat("key=", StringViewFromSlice(md->key),
-                                     " error=", error,
-                                     " value=", value.as_string_view())
-                            .c_str());
-              });
->>>>>>> 70317bc7
   }
   return GRPC_CALL_OK;
 }
@@ -2450,24 +2350,10 @@
 
 class ClientCall final : public Call, public DualRefCounted<ClientCall> {
  public:
-<<<<<<< HEAD
   ClientCall(RefCountedPtr<UnstartedCallDestination> call_destination,
              grpc_event_engine::experimental::EventEngine* event_engine,
              Timestamp deadline, grpc_completion_queue* cq)
       : Call(false, deadline, event_engine), cq_(cq) {
-=======
-  ClientPromiseBasedCall(RefCountedPtr<Arena> arena,
-                         grpc_call_create_args* args)
-      : PromiseBasedCall(std::move(arena), 1, *args),
-        polling_entity_(
-            args->cq != nullptr
-                ? grpc_polling_entity_create_from_pollset(
-                      grpc_cq_pollset(args->cq))
-                : (args->pollset_set_alternative != nullptr
-                       ? grpc_polling_entity_create_from_pollset_set(
-                             args->pollset_set_alternative)
-                       : grpc_polling_entity{})) {
->>>>>>> 70317bc7
     global_stats().IncrementClientCallsCreated();
   }
 
@@ -2640,7 +2526,7 @@
   auto cur_state = call_state_.load(std::memory_order_acquire);
   ClientMetadataHandle client_initial_metadata;
   auto call = MakeCallPair(std::move(client_initial_metadata), event_engine(),
-                           nullptr, nullptr, nullptr);
+                           arena()->Ref(), nullptr);
   call_initiator_ = std::move(call.initiator);
   while (true) {
     switch (cur_state) {
