--- conflicted
+++ resolved
@@ -377,11 +377,7 @@
       host != nullptr
           ? absl::optional<grpc_core::Slice>(grpc_slice_ref_internal(*host))
           : absl::nullopt,
-<<<<<<< HEAD
-      grpc_core::Timestamp(deadline));
-=======
       grpc_core::Timestamp::FromTimespecRoundUp(deadline));
->>>>>>> 918b8a75
 
   return call;
 }
@@ -468,11 +464,7 @@
       rc->authority.has_value()
           ? absl::optional<grpc_core::Slice>(rc->authority->Ref())
           : absl::nullopt,
-<<<<<<< HEAD
-      grpc_core::Timestamp(deadline));
-=======
       grpc_core::Timestamp::FromTimespecRoundUp(deadline));
->>>>>>> 918b8a75
 
   return call;
 }
