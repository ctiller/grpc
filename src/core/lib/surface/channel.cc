--- conflicted
+++ resolved
@@ -24,74 +24,14 @@
 #include <grpc/support/alloc.h>
 #include <grpc/support/log.h>
 
-#include "src/core/client_channel/client_channel.h"
 #include "src/core/lib/channel/channel_args.h"
 #include "src/core/lib/channel/channel_trace.h"
 #include "src/core/lib/channel/channelz.h"
 #include "src/core/lib/debug/stats.h"
 #include "src/core/lib/debug/stats_data.h"
 #include "src/core/lib/debug/trace.h"
-<<<<<<< HEAD
-#include "src/core/lib/experiments/experiments.h"
-#include "src/core/lib/gpr/useful.h"
-#include "src/core/lib/gprpp/manual_constructor.h"
-#include "src/core/lib/gprpp/ref_counted_ptr.h"
-#include "src/core/lib/iomgr/error.h"
-=======
->>>>>>> 4e5c206d
 #include "src/core/lib/iomgr/exec_ctx.h"
 #include "src/core/lib/surface/api_trace.h"
-<<<<<<< HEAD
-#include "src/core/lib/surface/call.h"
-#include "src/core/lib/surface/channel_init.h"
-#include "src/core/lib/surface/channel_stack_type.h"
-#include "src/core/lib/surface/init_internally.h"
-#include "src/core/lib/transport/transport.h"
-
-// IWYU pragma: no_include <type_traits>
-
-namespace grpc_core {
-
-Channel::Channel(bool is_client, bool is_promising, std::string target,
-                 const ChannelArgs& channel_args,
-                 grpc_compression_options compression_options,
-                 RefCountedPtr<grpc_channel_stack> channel_stack)
-    : is_client_(is_client),
-      is_promising_(is_promising),
-      compression_options_(compression_options),
-      channelz_node_(channel_args.GetObjectRef<channelz::ChannelNode>()),
-      target_(std::move(target)),
-      channel_stack_(std::move(channel_stack)),
-      v3_channel_(IsCallV3Enabled()
-                      ? MakeRefCounted<ClientChannel>(channel_args)
-                      : nullptr) {
-  // We need to make sure that grpc_shutdown() does not shut things down
-  // until after the channel is destroyed.  However, the channel may not
-  // actually be destroyed by the time grpc_channel_destroy() returns,
-  // since there may be other existing refs to the channel.  If those
-  // refs are held by things that are visible to the wrapped language
-  // (such as outstanding calls on the channel), then the wrapped
-  // language can be responsible for making sure that grpc_shutdown()
-  // does not run until after those refs are released.  However, the
-  // channel may also have refs to itself held internally for various
-  // things that need to be cleaned up at channel destruction (e.g.,
-  // LB policies, subchannels, etc), and because these refs are not
-  // visible to the wrapped language, it cannot be responsible for
-  // deferring grpc_shutdown() until after they are released.  To
-  // accommodate that, we call grpc_init() here and then call
-  // grpc_shutdown() when the channel is actually destroyed, thus
-  // ensuring that shutdown is deferred until that point.
-  InitInternally();
-  auto channelz_node = channelz_node_;
-  *channel_stack_->on_destroy = [channelz_node]() {
-    if (channelz_node != nullptr) {
-      channelz_node->AddTraceEvent(
-          channelz::ChannelTrace::Severity::Info,
-          grpc_slice_from_static_string("Channel destroyed"));
-    }
-    ShutdownInternally();
-  };
-=======
 
 namespace grpc_core {
 
@@ -105,7 +45,6 @@
   if (host_arg != nullptr && host_arg[0] != 0) {
     authority = Slice::FromCopiedString(host_arg);
   }
->>>>>>> 4e5c206d
 }
 
 Channel::RegisteredCall::RegisteredCall(const RegisteredCall& other)
