--- conflicted
+++ resolved
@@ -155,12 +155,8 @@
   }
 
  private:
-<<<<<<< HEAD
   Channel(bool is_client, bool is_promising, std::string target,
-          ChannelArgs channel_args,
-=======
-  Channel(bool is_client, std::string target, const ChannelArgs& channel_args,
->>>>>>> d304712f
+          const ChannelArgs& channel_args,
           grpc_compression_options compression_options,
           RefCountedPtr<grpc_channel_stack> channel_stack);
 
