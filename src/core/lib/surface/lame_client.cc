--- conflicted
+++ resolved
@@ -121,10 +121,7 @@
       "grpc_lame_client_channel_create(target=%s, error_code=%d, "
       "error_message=%s)",
       3, (target, (int)error_code, error_message));
-<<<<<<< HEAD
-=======
   if (error_code == GRPC_STATUS_OK) error_code = GRPC_STATUS_UNKNOWN;
->>>>>>> c9e606e2
   grpc_core::ChannelArgs args =
       grpc_core::CoreConfiguration::Get()
           .channel_args_preconditioning()
