--- conflicted
+++ resolved
@@ -50,11 +50,7 @@
   explicit LameClientFilter(absl::Status error);
 
   static absl::StatusOr<std::unique_ptr<LameClientFilter>> Create(
-<<<<<<< HEAD
-      const ChannelArgs& args, ChannelFilter::Args filter_args = {});
-=======
       const ChannelArgs& args, ChannelFilter::Args filter_args);
->>>>>>> 0eb35d2b
   ArenaPromise<ServerMetadataHandle> MakeCallPromise(
       CallArgs call_args, NextPromiseFactory next_promise_factory) override;
   bool StartTransportOp(grpc_transport_op*) override;
