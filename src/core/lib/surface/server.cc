//
// Copyright 2015-2016 gRPC authors.
//
// Licensed under the Apache License, Version 2.0 (the "License");
// you may not use this file except in compliance with the License.
// You may obtain a copy of the License at
//
//     http://www.apache.org/licenses/LICENSE-2.0
//
// Unless required by applicable law or agreed to in writing, software
// distributed under the License is distributed on an "AS IS" BASIS,
// WITHOUT WARRANTIES OR CONDITIONS OF ANY KIND, either express or implied.
// See the License for the specific language governing permissions and
// limitations under the License.
//

#include <grpc/support/port_platform.h>

#include "src/core/lib/surface/server.h"

#include <limits.h>
#include <stdlib.h>
#include <string.h>

#include <algorithm>
#include <atomic>
#include <iterator>
#include <list>
#include <queue>
#include <utility>
#include <vector>

#include "absl/memory/memory.h"
#include "absl/types/optional.h"

#include <grpc/support/alloc.h>
#include <grpc/support/log.h>
#include <grpc/support/string_util.h>

#include "src/core/lib/channel/channel_args.h"
#include "src/core/lib/channel/channelz.h"
#include "src/core/lib/channel/connected_channel.h"
#include "src/core/lib/debug/stats.h"
#include "src/core/lib/gpr/spinlock.h"
#include "src/core/lib/gpr/string.h"
#include "src/core/lib/gprpp/mpscq.h"
#include "src/core/lib/iomgr/executor.h"
#include "src/core/lib/iomgr/iomgr.h"
#include "src/core/lib/resource_quota/api.h"
#include "src/core/lib/slice/slice_internal.h"
#include "src/core/lib/surface/api_trace.h"
#include "src/core/lib/surface/call.h"
#include "src/core/lib/surface/channel.h"
#include "src/core/lib/surface/completion_queue.h"
#include "src/core/lib/surface/init.h"
#include "src/core/lib/transport/metadata.h"
#include "src/core/lib/transport/static_metadata.h"

namespace grpc_core {

TraceFlag grpc_server_channel_trace(false, "server_channel");

//
// Server::RequestedCall
//

struct Server::RequestedCall {
  enum class Type { BATCH_CALL, REGISTERED_CALL };

  RequestedCall(void* tag_arg, grpc_completion_queue* call_cq,
                grpc_call** call_arg, grpc_metadata_array* initial_md,
                grpc_call_details* details)
      : type(Type::BATCH_CALL),
        tag(tag_arg),
        cq_bound_to_call(call_cq),
        call(call_arg),
        initial_metadata(initial_md) {
    details->reserved = nullptr;
    data.batch.details = details;
  }

  RequestedCall(void* tag_arg, grpc_completion_queue* call_cq,
                grpc_call** call_arg, grpc_metadata_array* initial_md,
                RegisteredMethod* rm, gpr_timespec* deadline,
                grpc_byte_buffer** optional_payload)
      : type(Type::REGISTERED_CALL),
        tag(tag_arg),
        cq_bound_to_call(call_cq),
        call(call_arg),
        initial_metadata(initial_md) {
    data.registered.method = rm;
    data.registered.deadline = deadline;
    data.registered.optional_payload = optional_payload;
  }

  MultiProducerSingleConsumerQueue::Node mpscq_node;
  const Type type;
  void* const tag;
  grpc_completion_queue* const cq_bound_to_call;
  grpc_call** const call;
  grpc_cq_completion completion;
  grpc_metadata_array* const initial_metadata;
  union {
    struct {
      grpc_call_details* details;
    } batch;
    struct {
      RegisteredMethod* method;
      gpr_timespec* deadline;
      grpc_byte_buffer** optional_payload;
    } registered;
  } data;
};

//
// Server::RegisteredMethod
//

struct Server::RegisteredMethod {
  RegisteredMethod(
      const char* method_arg, const char* host_arg,
      grpc_server_register_method_payload_handling payload_handling_arg,
      uint32_t flags_arg)
      : method(method_arg == nullptr ? "" : method_arg),
        host(host_arg == nullptr ? "" : host_arg),
        payload_handling(payload_handling_arg),
        flags(flags_arg) {}

  ~RegisteredMethod() = default;

  const std::string method;
  const std::string host;
  const grpc_server_register_method_payload_handling payload_handling;
  const uint32_t flags;
  // One request matcher per method.
  std::unique_ptr<RequestMatcherInterface> matcher;
};

//
// Server::RequestMatcherInterface
//

// RPCs that come in from the transport must be matched against RPC requests
// from the application. An incoming request from the application can be matched
// to an RPC that has already arrived or can be queued up for later use.
// Likewise, an RPC coming in from the transport can either be matched to a
// request that already arrived from the application or can be queued up for
// later use (marked pending). If there is a match, the request's tag is posted
// on the request's notification CQ.
//
// RequestMatcherInterface is the base class to provide this functionality.
class Server::RequestMatcherInterface {
 public:
  virtual ~RequestMatcherInterface() {}

  // Unref the calls associated with any incoming RPCs in the pending queue (not
  // yet matched to an application-requested RPC).
  virtual void ZombifyPending() = 0;

  // Mark all application-requested RPCs failed if they have not been matched to
  // an incoming RPC. The error parameter indicates why the RPCs are being
  // failed (always server shutdown in all current implementations).
  virtual void KillRequests(grpc_error_handle error) = 0;

  // How many request queues are supported by this matcher. This is an abstract
  // concept that essentially maps to gRPC completion queues.
  virtual size_t request_queue_count() const = 0;

  // This function is invoked when the application requests a new RPC whose
  // information is in the call parameter. The request_queue_index marks the
  // queue onto which to place this RPC, and is typically associated with a gRPC
  // CQ. If there are pending RPCs waiting to be matched, publish one (match it
  // and notify the CQ).
  virtual void RequestCallWithPossiblePublish(size_t request_queue_index,
                                              RequestedCall* call) = 0;

  // This function is invoked on an incoming RPC, represented by the calld
  // object. The RequestMatcher will try to match it against an
  // application-requested RPC if possible or will place it in the pending queue
  // otherwise. To enable some measure of fairness between server CQs, the match
  // is done starting at the start_request_queue_index parameter in a cyclic
  // order rather than always starting at 0.
  virtual void MatchOrQueue(size_t start_request_queue_index,
                            CallData* calld) = 0;

  // Returns the server associated with this request matcher
  virtual Server* server() const = 0;
};

// The RealRequestMatcher is an implementation of RequestMatcherInterface that
// actually uses all the features of RequestMatcherInterface: expecting the
// application to explicitly request RPCs and then matching those to incoming
// RPCs, along with a slow path by which incoming RPCs are put on a locked
// pending list if they aren't able to be matched to an application request.
class Server::RealRequestMatcher : public RequestMatcherInterface {
 public:
  explicit RealRequestMatcher(Server* server)
      : server_(server), requests_per_cq_(server->cqs_.size()) {}

  ~RealRequestMatcher() override {
    for (LockedMultiProducerSingleConsumerQueue& queue : requests_per_cq_) {
      GPR_ASSERT(queue.Pop() == nullptr);
    }
  }

  void ZombifyPending() override {
    while (!pending_.empty()) {
      CallData* calld = pending_.front();
      calld->SetState(CallData::CallState::ZOMBIED);
      calld->KillZombie();
      pending_.pop();
    }
  }

  void KillRequests(grpc_error_handle error) override {
    for (size_t i = 0; i < requests_per_cq_.size(); i++) {
      RequestedCall* rc;
      while ((rc = reinterpret_cast<RequestedCall*>(
                  requests_per_cq_[i].Pop())) != nullptr) {
        server_->FailCall(i, rc, GRPC_ERROR_REF(error));
      }
    }
    GRPC_ERROR_UNREF(error);
  }

  size_t request_queue_count() const override {
    return requests_per_cq_.size();
  }

  void RequestCallWithPossiblePublish(size_t request_queue_index,
                                      RequestedCall* call) override {
    if (requests_per_cq_[request_queue_index].Push(&call->mpscq_node)) {
      /* this was the first queued request: we need to lock and start
         matching calls */
      struct PendingCall {
        RequestedCall* rc = nullptr;
        CallData* calld;
      };
      auto pop_next_pending = [this, request_queue_index] {
        PendingCall pending_call;
        {
          MutexLock lock(&server_->mu_call_);
          if (!pending_.empty()) {
            pending_call.rc = reinterpret_cast<RequestedCall*>(
                requests_per_cq_[request_queue_index].Pop());
            if (pending_call.rc != nullptr) {
              pending_call.calld = pending_.front();
              pending_.pop();
            }
          }
        }
        return pending_call;
      };
      while (true) {
        PendingCall next_pending = pop_next_pending();
        if (next_pending.rc == nullptr) break;
        if (!next_pending.calld->MaybeActivate()) {
          // Zombied Call
          next_pending.calld->KillZombie();
        } else {
          next_pending.calld->Publish(request_queue_index, next_pending.rc);
        }
      }
    }
  }

  void MatchOrQueue(size_t start_request_queue_index,
                    CallData* calld) override {
    for (size_t i = 0; i < requests_per_cq_.size(); i++) {
      size_t cq_idx = (start_request_queue_index + i) % requests_per_cq_.size();
      RequestedCall* rc =
          reinterpret_cast<RequestedCall*>(requests_per_cq_[cq_idx].TryPop());
      if (rc != nullptr) {
        GRPC_STATS_INC_SERVER_CQS_CHECKED(i);
        calld->SetState(CallData::CallState::ACTIVATED);
        calld->Publish(cq_idx, rc);
        return;
      }
    }
    // No cq to take the request found; queue it on the slow list.
    GRPC_STATS_INC_SERVER_SLOWPATH_REQUESTS_QUEUED();
    // We need to ensure that all the queues are empty.  We do this under
    // the server mu_call_ lock to ensure that if something is added to
    // an empty request queue, it will block until the call is actually
    // added to the pending list.
    RequestedCall* rc = nullptr;
    size_t cq_idx = 0;
    size_t loop_count;
    {
      MutexLock lock(&server_->mu_call_);
      for (loop_count = 0; loop_count < requests_per_cq_.size(); loop_count++) {
        cq_idx =
            (start_request_queue_index + loop_count) % requests_per_cq_.size();
        rc = reinterpret_cast<RequestedCall*>(requests_per_cq_[cq_idx].Pop());
        if (rc != nullptr) {
          break;
        }
      }
      if (rc == nullptr) {
        calld->SetState(CallData::CallState::PENDING);
        pending_.push(calld);
        return;
      }
    }
    GRPC_STATS_INC_SERVER_CQS_CHECKED(loop_count + requests_per_cq_.size());
    calld->SetState(CallData::CallState::ACTIVATED);
    calld->Publish(cq_idx, rc);
  }

  Server* server() const override { return server_; }

 private:
  Server* const server_;
  std::queue<CallData*> pending_;
  std::vector<LockedMultiProducerSingleConsumerQueue> requests_per_cq_;
};

// AllocatingRequestMatchers don't allow the application to request an RPC in
// advance or queue up any incoming RPC for later match. Instead, MatchOrQueue
// will call out to an allocation function passed in at the construction of the
// object. These request matchers are designed for the C++ callback API, so they
// only support 1 completion queue (passed in at the constructor). They are also
// used for the sync API.
class Server::AllocatingRequestMatcherBase : public RequestMatcherInterface {
 public:
  AllocatingRequestMatcherBase(Server* server, grpc_completion_queue* cq)
      : server_(server), cq_(cq) {
    size_t idx;
    for (idx = 0; idx < server->cqs_.size(); idx++) {
      if (server->cqs_[idx] == cq) {
        break;
      }
    }
    GPR_ASSERT(idx < server->cqs_.size());
    cq_idx_ = idx;
  }

  void ZombifyPending() override {}

  void KillRequests(grpc_error_handle error) override {
    GRPC_ERROR_UNREF(error);
  }

  size_t request_queue_count() const override { return 0; }

  void RequestCallWithPossiblePublish(size_t /*request_queue_index*/,
                                      RequestedCall* /*call*/) final {
    GPR_ASSERT(false);
  }

  Server* server() const override { return server_; }

  // Supply the completion queue related to this request matcher
  grpc_completion_queue* cq() const { return cq_; }

  // Supply the completion queue's index relative to the server.
  size_t cq_idx() const { return cq_idx_; }

 private:
  Server* const server_;
  grpc_completion_queue* const cq_;
  size_t cq_idx_;
};

// An allocating request matcher for non-registered methods (used for generic
// API and unimplemented RPCs).
class Server::AllocatingRequestMatcherBatch
    : public AllocatingRequestMatcherBase {
 public:
  AllocatingRequestMatcherBatch(Server* server, grpc_completion_queue* cq,
                                std::function<BatchCallAllocation()> allocator)
      : AllocatingRequestMatcherBase(server, cq),
        allocator_(std::move(allocator)) {}

  void MatchOrQueue(size_t /*start_request_queue_index*/,
                    CallData* calld) override {
    if (server()->ShutdownRefOnRequest()) {
      BatchCallAllocation call_info = allocator_();
      GPR_ASSERT(server()->ValidateServerRequest(
                     cq(), static_cast<void*>(call_info.tag), nullptr,
                     nullptr) == GRPC_CALL_OK);
      RequestedCall* rc = new RequestedCall(
          static_cast<void*>(call_info.tag), call_info.cq, call_info.call,
          call_info.initial_metadata, call_info.details);
      calld->SetState(CallData::CallState::ACTIVATED);
      calld->Publish(cq_idx(), rc);
    } else {
      calld->FailCallCreation();
    }
    server()->ShutdownUnrefOnRequest();
  }

 private:
  std::function<BatchCallAllocation()> allocator_;
};

// An allocating request matcher for registered methods.
class Server::AllocatingRequestMatcherRegistered
    : public AllocatingRequestMatcherBase {
 public:
  AllocatingRequestMatcherRegistered(
      Server* server, grpc_completion_queue* cq, RegisteredMethod* rm,
      std::function<RegisteredCallAllocation()> allocator)
      : AllocatingRequestMatcherBase(server, cq),
        registered_method_(rm),
        allocator_(std::move(allocator)) {}

  void MatchOrQueue(size_t /*start_request_queue_index*/,
                    CallData* calld) override {
    if (server()->ShutdownRefOnRequest()) {
      RegisteredCallAllocation call_info = allocator_();
      GPR_ASSERT(server()->ValidateServerRequest(
                     cq(), call_info.tag, call_info.optional_payload,
                     registered_method_) == GRPC_CALL_OK);
      RequestedCall* rc =
          new RequestedCall(call_info.tag, call_info.cq, call_info.call,
                            call_info.initial_metadata, registered_method_,
                            call_info.deadline, call_info.optional_payload);
      calld->SetState(CallData::CallState::ACTIVATED);
      calld->Publish(cq_idx(), rc);
    } else {
      calld->FailCallCreation();
    }
    server()->ShutdownUnrefOnRequest();
  }

 private:
  RegisteredMethod* const registered_method_;
  std::function<RegisteredCallAllocation()> allocator_;
};

//
// ChannelBroadcaster
//

namespace {

class ChannelBroadcaster {
 public:
  // This can have an empty constructor and destructor since we want to control
  // when the actual setup and shutdown broadcast take place.

  // Copies over the channels from the locked server.
  void FillChannelsLocked(std::vector<grpc_channel*> channels) {
    GPR_DEBUG_ASSERT(channels_.empty());
    channels_ = std::move(channels);
  }

  // Broadcasts a shutdown on each channel.
  void BroadcastShutdown(bool send_goaway, grpc_error_handle force_disconnect) {
    for (grpc_channel* channel : channels_) {
      SendShutdown(channel, send_goaway, GRPC_ERROR_REF(force_disconnect));
      GRPC_CHANNEL_INTERNAL_UNREF(channel, "broadcast");
    }
    channels_.clear();  // just for safety against double broadcast
    GRPC_ERROR_UNREF(force_disconnect);
  }

 private:
  struct ShutdownCleanupArgs {
    grpc_closure closure;
    grpc_slice slice;
  };

  static void ShutdownCleanup(void* arg, grpc_error_handle /*error*/) {
    ShutdownCleanupArgs* a = static_cast<ShutdownCleanupArgs*>(arg);
    grpc_slice_unref_internal(a->slice);
    delete a;
  }

  static void SendShutdown(grpc_channel* channel, bool send_goaway,
                           grpc_error_handle send_disconnect) {
    ShutdownCleanupArgs* sc = new ShutdownCleanupArgs;
    GRPC_CLOSURE_INIT(&sc->closure, ShutdownCleanup, sc,
                      grpc_schedule_on_exec_ctx);
    grpc_transport_op* op = grpc_make_transport_op(&sc->closure);
    grpc_channel_element* elem;
    op->goaway_error =
        send_goaway
            ? grpc_error_set_int(
                  GRPC_ERROR_CREATE_FROM_STATIC_STRING("Server shutdown"),
                  GRPC_ERROR_INT_GRPC_STATUS, GRPC_STATUS_OK)
            : GRPC_ERROR_NONE;
    op->set_accept_stream = true;
    sc->slice = grpc_slice_from_copied_string("Server shutdown");
    op->disconnect_with_error = send_disconnect;
    elem =
        grpc_channel_stack_element(grpc_channel_get_channel_stack(channel), 0);
    elem->filter->start_transport_op(elem, op);
  }

  std::vector<grpc_channel*> channels_;
};

}  // namespace

//
// Server
//

const grpc_channel_filter Server::kServerTopFilter = {
    Server::CallData::StartTransportStreamOpBatch,
    grpc_channel_next_op,
    sizeof(Server::CallData),
    Server::CallData::InitCallElement,
    grpc_call_stack_ignore_set_pollset_or_pollset_set,
    Server::CallData::DestroyCallElement,
    sizeof(Server::ChannelData),
    Server::ChannelData::InitChannelElement,
    Server::ChannelData::DestroyChannelElement,
    grpc_channel_next_get_info,
    "server",
};

namespace {

RefCountedPtr<channelz::ServerNode> CreateChannelzNode(
    const grpc_channel_args* args) {
  RefCountedPtr<channelz::ServerNode> channelz_node;
  if (grpc_channel_args_find_bool(args, GRPC_ARG_ENABLE_CHANNELZ,
                                  GRPC_ENABLE_CHANNELZ_DEFAULT)) {
    size_t channel_tracer_max_memory = grpc_channel_args_find_integer(
        args, GRPC_ARG_MAX_CHANNEL_TRACE_EVENT_MEMORY_PER_NODE,
        {GRPC_MAX_CHANNEL_TRACE_EVENT_MEMORY_PER_NODE_DEFAULT, 0, INT_MAX});
    channelz_node =
        MakeRefCounted<channelz::ServerNode>(channel_tracer_max_memory);
    channelz_node->AddTraceEvent(
        channelz::ChannelTrace::Severity::Info,
        grpc_slice_from_static_string("Server created"));
  }
  return channelz_node;
}

}  // namespace

Server::Server(const grpc_channel_args* args)
    : channel_args_(grpc_channel_args_copy(args)),
      channelz_node_(CreateChannelzNode(args)) {}

Server::~Server() {
  grpc_channel_args_destroy(channel_args_);
  // Remove the cq pollsets from the config_fetcher.
  if (started_ && config_fetcher_ != nullptr &&
      config_fetcher_->interested_parties() != nullptr) {
    for (grpc_pollset* pollset : pollsets_) {
      grpc_pollset_set_del_pollset(config_fetcher_->interested_parties(),
                                   pollset);
    }
  }
  for (size_t i = 0; i < cqs_.size(); i++) {
    GRPC_CQ_INTERNAL_UNREF(cqs_[i], "server");
  }
}

void Server::AddListener(OrphanablePtr<ListenerInterface> listener) {
  channelz::ListenSocketNode* listen_socket_node =
      listener->channelz_listen_socket_node();
  if (listen_socket_node != nullptr && channelz_node_ != nullptr) {
    channelz_node_->AddChildListenSocket(listen_socket_node->Ref());
  }
  listeners_.emplace_back(std::move(listener));
}

void Server::Start() {
  started_ = true;
  for (grpc_completion_queue* cq : cqs_) {
    if (grpc_cq_can_listen(cq)) {
      pollsets_.push_back(grpc_cq_pollset(cq));
    }
  }
  if (unregistered_request_matcher_ == nullptr) {
    unregistered_request_matcher_ = absl::make_unique<RealRequestMatcher>(this);
  }
  for (std::unique_ptr<RegisteredMethod>& rm : registered_methods_) {
    if (rm->matcher == nullptr) {
      rm->matcher = absl::make_unique<RealRequestMatcher>(this);
    }
  }
  {
    MutexLock lock(&mu_global_);
    starting_ = true;
  }
  // Register the interested parties from the config fetcher to the cq pollsets
  // before starting listeners so that config fetcher is being polled when the
  // listeners start watch the fetcher.
  if (config_fetcher_ != nullptr &&
      config_fetcher_->interested_parties() != nullptr) {
    for (grpc_pollset* pollset : pollsets_) {
      grpc_pollset_set_add_pollset(config_fetcher_->interested_parties(),
                                   pollset);
    }
  }
  for (auto& listener : listeners_) {
    listener.listener->Start(this, &pollsets_);
  }
  MutexLock lock(&mu_global_);
  starting_ = false;
  starting_cv_.Signal();
}

grpc_error_handle Server::SetupTransport(
    grpc_transport* transport, grpc_pollset* accepting_pollset,
    const grpc_channel_args* args,
    const RefCountedPtr<channelz::SocketNode>& socket_node) {
  // Create channel.
  grpc_error_handle error = GRPC_ERROR_NONE;
  grpc_channel* channel = grpc_channel_create(
      nullptr, args, GRPC_SERVER_CHANNEL, transport, &error);
  if (channel == nullptr) {
    return error;
  }
  ChannelData* chand = static_cast<ChannelData*>(
      grpc_channel_stack_element(grpc_channel_get_channel_stack(channel), 0)
          ->channel_data);
  // Set up CQs.
  size_t cq_idx;
  for (cq_idx = 0; cq_idx < cqs_.size(); cq_idx++) {
    if (grpc_cq_pollset(cqs_[cq_idx]) == accepting_pollset) break;
  }
  if (cq_idx == cqs_.size()) {
    // Completion queue not found.  Pick a random one to publish new calls to.
    cq_idx = static_cast<size_t>(rand()) % cqs_.size();
  }
  // Set up channelz node.
  intptr_t channelz_socket_uuid = 0;
  if (socket_node != nullptr) {
    channelz_socket_uuid = socket_node->uuid();
    channelz_node_->AddChildSocket(socket_node);
  }
  // Initialize chand.
  chand->InitTransport(Ref(), channel, cq_idx, transport, channelz_socket_uuid);
  return GRPC_ERROR_NONE;
}

bool Server::HasOpenConnections() {
  MutexLock lock(&mu_global_);
  return !channels_.empty();
}

void Server::SetRegisteredMethodAllocator(
    grpc_completion_queue* cq, void* method_tag,
    std::function<RegisteredCallAllocation()> allocator) {
  RegisteredMethod* rm = static_cast<RegisteredMethod*>(method_tag);
  rm->matcher = absl::make_unique<AllocatingRequestMatcherRegistered>(
      this, cq, rm, std::move(allocator));
}

void Server::SetBatchMethodAllocator(
    grpc_completion_queue* cq, std::function<BatchCallAllocation()> allocator) {
  GPR_DEBUG_ASSERT(unregistered_request_matcher_ == nullptr);
  unregistered_request_matcher_ =
      absl::make_unique<AllocatingRequestMatcherBatch>(this, cq,
                                                       std::move(allocator));
}

void Server::RegisterCompletionQueue(grpc_completion_queue* cq) {
  for (grpc_completion_queue* queue : cqs_) {
    if (queue == cq) return;
  }
  GRPC_CQ_INTERNAL_REF(cq, "server");
  cqs_.push_back(cq);
}

namespace {

bool streq(const std::string& a, const char* b) {
  return (a.empty() && b == nullptr) ||
         ((b != nullptr) && !strcmp(a.c_str(), b));
}

}  // namespace

Server::RegisteredMethod* Server::RegisterMethod(
    const char* method, const char* host,
    grpc_server_register_method_payload_handling payload_handling,
    uint32_t flags) {
  if (!method) {
    gpr_log(GPR_ERROR,
            "grpc_server_register_method method string cannot be NULL");
    return nullptr;
  }
  for (std::unique_ptr<RegisteredMethod>& m : registered_methods_) {
    if (streq(m->method, method) && streq(m->host, host)) {
      gpr_log(GPR_ERROR, "duplicate registration for %s@%s", method,
              host ? host : "*");
      return nullptr;
    }
  }
  if ((flags & ~GRPC_INITIAL_METADATA_USED_MASK) != 0) {
    gpr_log(GPR_ERROR, "grpc_server_register_method invalid flags 0x%08x",
            flags);
    return nullptr;
  }
  registered_methods_.emplace_back(absl::make_unique<RegisteredMethod>(
      method, host, payload_handling, flags));
  return registered_methods_.back().get();
}

void Server::DoneRequestEvent(void* req, grpc_cq_completion* /*c*/) {
  delete static_cast<RequestedCall*>(req);
}

void Server::FailCall(size_t cq_idx, RequestedCall* rc,
                      grpc_error_handle error) {
  *rc->call = nullptr;
  rc->initial_metadata->count = 0;
  GPR_ASSERT(error != GRPC_ERROR_NONE);
  grpc_cq_end_op(cqs_[cq_idx], rc->tag, error, DoneRequestEvent, rc,
                 &rc->completion);
}

// Before calling MaybeFinishShutdown(), we must hold mu_global_ and not
// hold mu_call_.
void Server::MaybeFinishShutdown() {
  if (!ShutdownReady() || shutdown_published_) {
    return;
  }
  {
    MutexLock lock(&mu_call_);
    KillPendingWorkLocked(
        GRPC_ERROR_CREATE_FROM_STATIC_STRING("Server Shutdown"));
  }
  if (!channels_.empty() || listeners_destroyed_ < listeners_.size()) {
    if (gpr_time_cmp(gpr_time_sub(gpr_now(GPR_CLOCK_REALTIME),
                                  last_shutdown_message_time_),
                     gpr_time_from_seconds(1, GPR_TIMESPAN)) >= 0) {
      last_shutdown_message_time_ = gpr_now(GPR_CLOCK_REALTIME);
      gpr_log(GPR_DEBUG,
              "Waiting for %" PRIuPTR " channels and %" PRIuPTR "/%" PRIuPTR
              " listeners to be destroyed before shutting down server",
              channels_.size(), listeners_.size() - listeners_destroyed_,
              listeners_.size());
    }
    return;
  }
  shutdown_published_ = true;
  for (auto& shutdown_tag : shutdown_tags_) {
    Ref().release();
    grpc_cq_end_op(shutdown_tag.cq, shutdown_tag.tag, GRPC_ERROR_NONE,
                   DoneShutdownEvent, this, &shutdown_tag.completion);
  }
}

void Server::KillPendingWorkLocked(grpc_error_handle error) {
  if (started_) {
    unregistered_request_matcher_->KillRequests(GRPC_ERROR_REF(error));
    unregistered_request_matcher_->ZombifyPending();
    for (std::unique_ptr<RegisteredMethod>& rm : registered_methods_) {
      rm->matcher->KillRequests(GRPC_ERROR_REF(error));
      rm->matcher->ZombifyPending();
    }
  }
  GRPC_ERROR_UNREF(error);
}

std::vector<grpc_channel*> Server::GetChannelsLocked() const {
  std::vector<grpc_channel*> channels;
  channels.reserve(channels_.size());
  for (const ChannelData* chand : channels_) {
    channels.push_back(chand->channel());
    GRPC_CHANNEL_INTERNAL_REF(chand->channel(), "broadcast");
  }
  return channels;
}

void Server::ListenerDestroyDone(void* arg, grpc_error_handle /*error*/) {
  Server* server = static_cast<Server*>(arg);
  MutexLock lock(&server->mu_global_);
  server->listeners_destroyed_++;
  server->MaybeFinishShutdown();
}

namespace {

void DonePublishedShutdown(void* /*done_arg*/, grpc_cq_completion* storage) {
  delete storage;
}

}  // namespace

// - Kills all pending requests-for-incoming-RPC-calls (i.e., the requests made
//   via grpc_server_request_call() and grpc_server_request_registered_call()
//   will now be cancelled). See KillPendingWorkLocked().
//
// - Shuts down the listeners (i.e., the server will no longer listen on the
//   port for new incoming channels).
//
// - Iterates through all channels on the server and sends shutdown msg (see
//   ChannelBroadcaster::BroadcastShutdown() for details) to the clients via
//   the transport layer. The transport layer then guarantees the following:
//    -- Sends shutdown to the client (e.g., HTTP2 transport sends GOAWAY).
//    -- If the server has outstanding calls that are in the process, the
//       connection is NOT closed until the server is done with all those calls.
//    -- Once there are no more calls in progress, the channel is closed.
void Server::ShutdownAndNotify(grpc_completion_queue* cq, void* tag) {
  absl::Notification* await_requests = nullptr;
  ChannelBroadcaster broadcaster;
  {
    // Wait for startup to be finished.  Locks mu_global.
    MutexLock lock(&mu_global_);
    while (starting_) {
      starting_cv_.Wait(&mu_global_);
    }
    // Stay locked, and gather up some stuff to do.
    GPR_ASSERT(grpc_cq_begin_op(cq, tag));
    if (shutdown_published_) {
      grpc_cq_end_op(cq, tag, GRPC_ERROR_NONE, DonePublishedShutdown, nullptr,
                     new grpc_cq_completion);
      return;
    }
    shutdown_tags_.emplace_back(tag, cq);
    if (ShutdownCalled()) {
      return;
    }
    last_shutdown_message_time_ = gpr_now(GPR_CLOCK_REALTIME);
    broadcaster.FillChannelsLocked(GetChannelsLocked());
    // Collect all unregistered then registered calls.
    {
      MutexLock lock(&mu_call_);
      KillPendingWorkLocked(
          GRPC_ERROR_CREATE_FROM_STATIC_STRING("Server Shutdown"));
    }
    await_requests = ShutdownUnrefOnShutdownCall();
  }
  // We expect no new requests but there can still be requests in-flight.
  // Wait for them to complete before proceeding.
  if (await_requests != nullptr) {
    await_requests->WaitForNotification();
  }
  // Shutdown listeners.
  for (auto& listener : listeners_) {
    channelz::ListenSocketNode* channelz_listen_socket_node =
        listener.listener->channelz_listen_socket_node();
    if (channelz_node_ != nullptr && channelz_listen_socket_node != nullptr) {
      channelz_node_->RemoveChildListenSocket(
          channelz_listen_socket_node->uuid());
    }
    GRPC_CLOSURE_INIT(&listener.destroy_done, ListenerDestroyDone, this,
                      grpc_schedule_on_exec_ctx);
    listener.listener->SetOnDestroyDone(&listener.destroy_done);
    listener.listener.reset();
  }
  broadcaster.BroadcastShutdown(/*send_goaway=*/true, GRPC_ERROR_NONE);
}

void Server::CancelAllCalls() {
  ChannelBroadcaster broadcaster;
  {
    MutexLock lock(&mu_global_);
    broadcaster.FillChannelsLocked(GetChannelsLocked());
  }
  broadcaster.BroadcastShutdown(
      /*send_goaway=*/false,
      GRPC_ERROR_CREATE_FROM_STATIC_STRING("Cancelling all calls"));
}

void Server::Orphan() {
  {
    MutexLock lock(&mu_global_);
    GPR_ASSERT(ShutdownCalled() || listeners_.empty());
    GPR_ASSERT(listeners_destroyed_ == listeners_.size());
  }
  Unref();
}

grpc_call_error Server::ValidateServerRequest(
    grpc_completion_queue* cq_for_notification, void* tag,
    grpc_byte_buffer** optional_payload, RegisteredMethod* rm) {
  if ((rm == nullptr && optional_payload != nullptr) ||
      ((rm != nullptr) && ((optional_payload == nullptr) !=
                           (rm->payload_handling == GRPC_SRM_PAYLOAD_NONE)))) {
    return GRPC_CALL_ERROR_PAYLOAD_TYPE_MISMATCH;
  }
  if (!grpc_cq_begin_op(cq_for_notification, tag)) {
    return GRPC_CALL_ERROR_COMPLETION_QUEUE_SHUTDOWN;
  }
  return GRPC_CALL_OK;
}

grpc_call_error Server::ValidateServerRequestAndCq(
    size_t* cq_idx, grpc_completion_queue* cq_for_notification, void* tag,
    grpc_byte_buffer** optional_payload, RegisteredMethod* rm) {
  size_t idx;
  for (idx = 0; idx < cqs_.size(); idx++) {
    if (cqs_[idx] == cq_for_notification) {
      break;
    }
  }
  if (idx == cqs_.size()) {
    return GRPC_CALL_ERROR_NOT_SERVER_COMPLETION_QUEUE;
  }
  grpc_call_error error =
      ValidateServerRequest(cq_for_notification, tag, optional_payload, rm);
  if (error != GRPC_CALL_OK) {
    return error;
  }
  *cq_idx = idx;
  return GRPC_CALL_OK;
}

grpc_call_error Server::QueueRequestedCall(size_t cq_idx, RequestedCall* rc) {
  if (ShutdownCalled()) {
    FailCall(cq_idx, rc,
             GRPC_ERROR_CREATE_FROM_STATIC_STRING("Server Shutdown"));
    return GRPC_CALL_OK;
  }
  RequestMatcherInterface* rm;
  switch (rc->type) {
    case RequestedCall::Type::BATCH_CALL:
      rm = unregistered_request_matcher_.get();
      break;
    case RequestedCall::Type::REGISTERED_CALL:
      rm = rc->data.registered.method->matcher.get();
      break;
  }
  rm->RequestCallWithPossiblePublish(cq_idx, rc);
  return GRPC_CALL_OK;
}

grpc_call_error Server::RequestCall(grpc_call** call,
                                    grpc_call_details* details,
                                    grpc_metadata_array* request_metadata,
                                    grpc_completion_queue* cq_bound_to_call,
                                    grpc_completion_queue* cq_for_notification,
                                    void* tag) {
  size_t cq_idx;
  grpc_call_error error = ValidateServerRequestAndCq(
      &cq_idx, cq_for_notification, tag, nullptr, nullptr);
  if (error != GRPC_CALL_OK) {
    return error;
  }
  RequestedCall* rc =
      new RequestedCall(tag, cq_bound_to_call, call, request_metadata, details);
  return QueueRequestedCall(cq_idx, rc);
}

grpc_call_error Server::RequestRegisteredCall(
    RegisteredMethod* rm, grpc_call** call, gpr_timespec* deadline,
    grpc_metadata_array* request_metadata, grpc_byte_buffer** optional_payload,
    grpc_completion_queue* cq_bound_to_call,
    grpc_completion_queue* cq_for_notification, void* tag_new) {
  size_t cq_idx;
  grpc_call_error error = ValidateServerRequestAndCq(
      &cq_idx, cq_for_notification, tag_new, optional_payload, rm);
  if (error != GRPC_CALL_OK) {
    return error;
  }
  RequestedCall* rc =
      new RequestedCall(tag_new, cq_bound_to_call, call, request_metadata, rm,
                        deadline, optional_payload);
  return QueueRequestedCall(cq_idx, rc);
}

//
// Server::ChannelData::ConnectivityWatcher
//

class Server::ChannelData::ConnectivityWatcher
    : public AsyncConnectivityStateWatcherInterface {
 public:
  explicit ConnectivityWatcher(ChannelData* chand) : chand_(chand) {
    GRPC_CHANNEL_INTERNAL_REF(chand_->channel_, "connectivity");
  }

  ~ConnectivityWatcher() override {
    GRPC_CHANNEL_INTERNAL_UNREF(chand_->channel_, "connectivity");
  }

 private:
  void OnConnectivityStateChange(grpc_connectivity_state new_state,
                                 const absl::Status& /*status*/) override {
    // Don't do anything until we are being shut down.
    if (new_state != GRPC_CHANNEL_SHUTDOWN) return;
    // Shut down channel.
    MutexLock lock(&chand_->server_->mu_global_);
    chand_->Destroy();
  }

  ChannelData* chand_;
};

//
// Server::ChannelData
//

Server::ChannelData::~ChannelData() {
  if (registered_methods_ != nullptr) {
    for (const ChannelRegisteredMethod& crm : *registered_methods_) {
      grpc_slice_unref_internal(crm.method);
      GPR_DEBUG_ASSERT(crm.method.refcount == &kNoopRefcount ||
                       crm.method.refcount == nullptr);
      if (crm.has_host) {
        grpc_slice_unref_internal(crm.host);
        GPR_DEBUG_ASSERT(crm.host.refcount == &kNoopRefcount ||
                         crm.host.refcount == nullptr);
      }
    }
    registered_methods_.reset();
  }
  if (server_ != nullptr) {
    if (server_->channelz_node_ != nullptr && channelz_socket_uuid_ != 0) {
      server_->channelz_node_->RemoveChildSocket(channelz_socket_uuid_);
    }
    {
      MutexLock lock(&server_->mu_global_);
      if (list_position_.has_value()) {
        server_->channels_.erase(*list_position_);
        list_position_.reset();
      }
      server_->MaybeFinishShutdown();
    }
  }
}

void Server::ChannelData::InitTransport(RefCountedPtr<Server> server,
                                        grpc_channel* channel, size_t cq_idx,
                                        grpc_transport* transport,
                                        intptr_t channelz_socket_uuid) {
  server_ = std::move(server);
  channel_ = channel;
  cq_idx_ = cq_idx;
  channelz_socket_uuid_ = channelz_socket_uuid;
  // Build a lookup table phrased in terms of mdstr's in this channels context
  // to quickly find registered methods.
  size_t num_registered_methods = server_->registered_methods_.size();
  if (num_registered_methods > 0) {
    uint32_t max_probes = 0;
    size_t slots = 2 * num_registered_methods;
    registered_methods_ =
        absl::make_unique<std::vector<ChannelRegisteredMethod>>(slots);
    for (std::unique_ptr<RegisteredMethod>& rm : server_->registered_methods_) {
      ExternallyManagedSlice host;
      ExternallyManagedSlice method(rm->method.c_str());
      const bool has_host = !rm->host.empty();
      if (has_host) {
        host = ExternallyManagedSlice(rm->host.c_str());
      }
      uint32_t hash =
          GRPC_MDSTR_KV_HASH(has_host ? host.Hash() : 0, method.Hash());
      uint32_t probes = 0;
      for (probes = 0; (*registered_methods_)[(hash + probes) % slots]
                           .server_registered_method != nullptr;
           probes++) {
      }
      if (probes > max_probes) max_probes = probes;
      ChannelRegisteredMethod* crm =
          &(*registered_methods_)[(hash + probes) % slots];
      crm->server_registered_method = rm.get();
      crm->flags = rm->flags;
      crm->has_host = has_host;
      if (has_host) {
        crm->host = host;
      }
      crm->method = method;
    }
    GPR_ASSERT(slots <= UINT32_MAX);
    registered_method_max_probes_ = max_probes;
  }
  // Publish channel.
  {
    MutexLock lock(&server_->mu_global_);
    server_->channels_.push_front(this);
    list_position_ = server_->channels_.begin();
  }
  // Start accept_stream transport op.
  grpc_transport_op* op = grpc_make_transport_op(nullptr);
  op->set_accept_stream = true;
  op->set_accept_stream_fn = AcceptStream;
  op->set_accept_stream_user_data = this;
  op->start_connectivity_watch = MakeOrphanable<ConnectivityWatcher>(this);
  if (server_->ShutdownCalled()) {
    op->disconnect_with_error =
        GRPC_ERROR_CREATE_FROM_STATIC_STRING("Server shutdown");
  }
  grpc_transport_perform_op(transport, op);
}

Server::ChannelRegisteredMethod* Server::ChannelData::GetRegisteredMethod(
    const grpc_slice& host, const grpc_slice& path, bool is_idempotent) {
  if (registered_methods_ == nullptr) return nullptr;
  /* TODO(ctiller): unify these two searches */
  /* check for an exact match with host */
  uint32_t hash = GRPC_MDSTR_KV_HASH(grpc_slice_hash_internal(host),
                                     grpc_slice_hash_internal(path));
  for (size_t i = 0; i <= registered_method_max_probes_; i++) {
    ChannelRegisteredMethod* rm =
        &(*registered_methods_)[(hash + i) % registered_methods_->size()];
    if (rm->server_registered_method == nullptr) break;
    if (!rm->has_host) continue;
    if (rm->host != host) continue;
    if (rm->method != path) continue;
    if ((rm->flags & GRPC_INITIAL_METADATA_IDEMPOTENT_REQUEST) &&
        !is_idempotent) {
      continue;
    }
    return rm;
  }
  /* check for a wildcard method definition (no host set) */
  hash = GRPC_MDSTR_KV_HASH(0, grpc_slice_hash_internal(path));
  for (size_t i = 0; i <= registered_method_max_probes_; i++) {
    ChannelRegisteredMethod* rm =
        &(*registered_methods_)[(hash + i) % registered_methods_->size()];
    if (rm->server_registered_method == nullptr) break;
    if (rm->has_host) continue;
    if (rm->method != path) continue;
    if ((rm->flags & GRPC_INITIAL_METADATA_IDEMPOTENT_REQUEST) &&
        !is_idempotent) {
      continue;
    }
    return rm;
  }
  return nullptr;
}

void Server::ChannelData::AcceptStream(void* arg, grpc_transport* /*transport*/,
                                       const void* transport_server_data) {
  auto* chand = static_cast<Server::ChannelData*>(arg);
  /* create a call */
  grpc_call_create_args args;
  args.channel = chand->channel_;
  args.server = chand->server_.get();
  args.parent = nullptr;
  args.propagation_mask = 0;
  args.cq = nullptr;
  args.pollset_set_alternative = nullptr;
  args.server_transport_data = transport_server_data;
  args.send_deadline = GRPC_MILLIS_INF_FUTURE;
  grpc_call* call;
  grpc_error_handle error = grpc_call_create(&args, &call);
  grpc_call_element* elem =
      grpc_call_stack_element(grpc_call_get_call_stack(call), 0);
  auto* calld = static_cast<Server::CallData*>(elem->call_data);
  if (error != GRPC_ERROR_NONE) {
    GRPC_ERROR_UNREF(error);
    calld->FailCallCreation();
    return;
  }
  calld->Start(elem);
}

void Server::ChannelData::FinishDestroy(void* arg,
                                        grpc_error_handle /*error*/) {
  auto* chand = static_cast<Server::ChannelData*>(arg);
  Server* server = chand->server_.get();
  GRPC_CHANNEL_INTERNAL_UNREF(chand->channel_, "server");
  server->Unref();
}

void Server::ChannelData::Destroy() {
  if (!list_position_.has_value()) return;
  GPR_ASSERT(server_ != nullptr);
  server_->channels_.erase(*list_position_);
  list_position_.reset();
  server_->Ref().release();
  server_->MaybeFinishShutdown();
  GRPC_CLOSURE_INIT(&finish_destroy_channel_closure_, FinishDestroy, this,
                    grpc_schedule_on_exec_ctx);
  if (GRPC_TRACE_FLAG_ENABLED(grpc_server_channel_trace)) {
    gpr_log(GPR_INFO, "Disconnected client");
  }
  grpc_transport_op* op =
      grpc_make_transport_op(&finish_destroy_channel_closure_);
  op->set_accept_stream = true;
  grpc_channel_next_op(
      grpc_channel_stack_element(grpc_channel_get_channel_stack(channel_), 0),
      op);
}

grpc_error_handle Server::ChannelData::InitChannelElement(
    grpc_channel_element* elem, grpc_channel_element_args* args) {
  GPR_ASSERT(args->is_first);
  GPR_ASSERT(!args->is_last);
  new (elem->channel_data) ChannelData();
  return GRPC_ERROR_NONE;
}

void Server::ChannelData::DestroyChannelElement(grpc_channel_element* elem) {
  auto* chand = static_cast<ChannelData*>(elem->channel_data);
  chand->~ChannelData();
}

//
// Server::CallData
//

Server::CallData::CallData(grpc_call_element* elem,
                           const grpc_call_element_args& args,
                           RefCountedPtr<Server> server)
    : server_(std::move(server)),
      call_(grpc_call_from_top_element(elem)),
      call_combiner_(args.call_combiner) {
  GRPC_CLOSURE_INIT(&recv_initial_metadata_ready_, RecvInitialMetadataReady,
                    elem, grpc_schedule_on_exec_ctx);
  GRPC_CLOSURE_INIT(&recv_trailing_metadata_ready_, RecvTrailingMetadataReady,
                    elem, grpc_schedule_on_exec_ctx);
}

Server::CallData::~CallData() {
  GPR_ASSERT(state_.load(std::memory_order_relaxed) != CallState::PENDING);
  GRPC_ERROR_UNREF(recv_initial_metadata_error_);
  grpc_metadata_array_destroy(&initial_metadata_);
  grpc_byte_buffer_destroy(payload_);
}

void Server::CallData::SetState(CallState state) {
  state_.store(state, std::memory_order_relaxed);
}

bool Server::CallData::MaybeActivate() {
  CallState expected = CallState::PENDING;
  return state_.compare_exchange_strong(expected, CallState::ACTIVATED,
                                        std::memory_order_acq_rel,
                                        std::memory_order_relaxed);
}

void Server::CallData::FailCallCreation() {
  CallState expected_not_started = CallState::NOT_STARTED;
  CallState expected_pending = CallState::PENDING;
  if (state_.compare_exchange_strong(expected_not_started, CallState::ZOMBIED,
                                     std::memory_order_acq_rel,
                                     std::memory_order_acquire)) {
    KillZombie();
  } else if (state_.compare_exchange_strong(
                 expected_pending, CallState::ZOMBIED,
                 std::memory_order_acq_rel, std::memory_order_relaxed)) {
    // Zombied call will be destroyed when it's removed from the pending
    // queue... later.
  }
}

void Server::CallData::Start(grpc_call_element* elem) {
  grpc_op op;
  op.op = GRPC_OP_RECV_INITIAL_METADATA;
  op.flags = 0;
  op.reserved = nullptr;
  op.data.recv_initial_metadata.recv_initial_metadata = &initial_metadata_;
  GRPC_CLOSURE_INIT(&recv_initial_metadata_batch_complete_,
                    RecvInitialMetadataBatchComplete, elem,
                    grpc_schedule_on_exec_ctx);
  grpc_call_start_batch_and_execute(call_, &op, 1,
                                    &recv_initial_metadata_batch_complete_);
}

void Server::CallData::Publish(size_t cq_idx, RequestedCall* rc) {
  grpc_call_set_completion_queue(call_, rc->cq_bound_to_call);
  *rc->call = call_;
  cq_new_ = server_->cqs_[cq_idx];
  std::swap(*rc->initial_metadata, initial_metadata_);
  switch (rc->type) {
    case RequestedCall::Type::BATCH_CALL:
      GPR_ASSERT(host_.has_value());
      GPR_ASSERT(path_.has_value());
      rc->data.batch.details->host = grpc_slice_ref_internal(host_->c_slice());
      rc->data.batch.details->method =
          grpc_slice_ref_internal(path_->c_slice());
      rc->data.batch.details->deadline =
          grpc_millis_to_timespec(deadline_, GPR_CLOCK_MONOTONIC);
      rc->data.batch.details->flags = recv_initial_metadata_flags_;
      break;
    case RequestedCall::Type::REGISTERED_CALL:
      *rc->data.registered.deadline =
          grpc_millis_to_timespec(deadline_, GPR_CLOCK_MONOTONIC);
      if (rc->data.registered.optional_payload != nullptr) {
        *rc->data.registered.optional_payload = payload_;
        payload_ = nullptr;
      }
      break;
    default:
      GPR_UNREACHABLE_CODE(return );
  }
  grpc_cq_end_op(cq_new_, rc->tag, GRPC_ERROR_NONE, Server::DoneRequestEvent,
                 rc, &rc->completion, true);
}

void Server::CallData::PublishNewRpc(void* arg, grpc_error_handle error) {
  grpc_call_element* call_elem = static_cast<grpc_call_element*>(arg);
  auto* calld = static_cast<Server::CallData*>(call_elem->call_data);
  auto* chand = static_cast<Server::ChannelData*>(call_elem->channel_data);
  RequestMatcherInterface* rm = calld->matcher_;
  Server* server = rm->server();
  if (error != GRPC_ERROR_NONE || server->ShutdownCalled()) {
    calld->state_.store(CallState::ZOMBIED, std::memory_order_relaxed);
    calld->KillZombie();
    return;
  }
  rm->MatchOrQueue(chand->cq_idx(), calld);
}

namespace {

void KillZombieClosure(void* call, grpc_error_handle /*error*/) {
  grpc_call_unref(static_cast<grpc_call*>(call));
}

}  // namespace

void Server::CallData::KillZombie() {
  GRPC_CLOSURE_INIT(&kill_zombie_closure_, KillZombieClosure, call_,
                    grpc_schedule_on_exec_ctx);
  ExecCtx::Run(DEBUG_LOCATION, &kill_zombie_closure_, GRPC_ERROR_NONE);
}

void Server::CallData::StartNewRpc(grpc_call_element* elem) {
  auto* chand = static_cast<ChannelData*>(elem->channel_data);
  if (server_->ShutdownCalled()) {
    state_.store(CallState::ZOMBIED, std::memory_order_relaxed);
    KillZombie();
    return;
  }
  // Find request matcher.
  matcher_ = server_->unregistered_request_matcher_.get();
  grpc_server_register_method_payload_handling payload_handling =
      GRPC_SRM_PAYLOAD_NONE;
  if (path_.has_value() && host_.has_value()) {
    ChannelRegisteredMethod* rm =
        chand->GetRegisteredMethod(host_->c_slice(), path_->c_slice(),
                                   (recv_initial_metadata_flags_ &
                                    GRPC_INITIAL_METADATA_IDEMPOTENT_REQUEST));
    if (rm != nullptr) {
      matcher_ = rm->server_registered_method->matcher.get();
      payload_handling = rm->server_registered_method->payload_handling;
    }
  }
  // Start recv_message op if needed.
  switch (payload_handling) {
    case GRPC_SRM_PAYLOAD_NONE:
      PublishNewRpc(elem, GRPC_ERROR_NONE);
      break;
    case GRPC_SRM_PAYLOAD_READ_INITIAL_BYTE_BUFFER: {
      grpc_op op;
      op.op = GRPC_OP_RECV_MESSAGE;
      op.flags = 0;
      op.reserved = nullptr;
      op.data.recv_message.recv_message = &payload_;
      GRPC_CLOSURE_INIT(&publish_, PublishNewRpc, elem,
                        grpc_schedule_on_exec_ctx);
      grpc_call_start_batch_and_execute(call_, &op, 1, &publish_);
      break;
    }
  }
}

void Server::CallData::RecvInitialMetadataBatchComplete(
    void* arg, grpc_error_handle error) {
  grpc_call_element* elem = static_cast<grpc_call_element*>(arg);
  auto* calld = static_cast<Server::CallData*>(elem->call_data);
  if (error != GRPC_ERROR_NONE) {
<<<<<<< HEAD
    gpr_log(GPR_DEBUG, "Failed call creation: %s", grpc_error_std_string(error).c_str());
=======
    gpr_log(GPR_DEBUG, "Failed call creation: %s",
            grpc_error_std_string(error).c_str());
>>>>>>> 17808432
    calld->FailCallCreation();
    return;
  }
  calld->StartNewRpc(elem);
}

void Server::CallData::StartTransportStreamOpBatchImpl(
    grpc_call_element* elem, grpc_transport_stream_op_batch* batch) {
  if (batch->recv_initial_metadata) {
    GPR_ASSERT(batch->payload->recv_initial_metadata.recv_flags == nullptr);
    recv_initial_metadata_ =
        batch->payload->recv_initial_metadata.recv_initial_metadata;
    original_recv_initial_metadata_ready_ =
        batch->payload->recv_initial_metadata.recv_initial_metadata_ready;
    batch->payload->recv_initial_metadata.recv_initial_metadata_ready =
        &recv_initial_metadata_ready_;
    batch->payload->recv_initial_metadata.recv_flags =
        &recv_initial_metadata_flags_;
  }
  if (batch->recv_trailing_metadata) {
    original_recv_trailing_metadata_ready_ =
        batch->payload->recv_trailing_metadata.recv_trailing_metadata_ready;
    batch->payload->recv_trailing_metadata.recv_trailing_metadata_ready =
        &recv_trailing_metadata_ready_;
  }
  grpc_call_next_op(elem, batch);
}

void Server::CallData::RecvInitialMetadataReady(void* arg,
                                                grpc_error_handle error) {
  grpc_call_element* elem = static_cast<grpc_call_element*>(arg);
  CallData* calld = static_cast<CallData*>(elem->call_data);
  if (error == GRPC_ERROR_NONE) {
    calld->path_ = calld->recv_initial_metadata_->Take(PathMetadata());
    calld->host_ = calld->recv_initial_metadata_->Take(AuthorityMetadata());
  } else {
    (void)GRPC_ERROR_REF(error);
  }
  auto op_deadline = calld->recv_initial_metadata_->get(GrpcTimeoutMetadata());
  if (op_deadline.has_value()) {
    calld->deadline_ = *op_deadline;
  }
  if (calld->host_.has_value() && calld->path_.has_value()) {
    /* do nothing */
  } else {
    /* Pass the error reference to calld->recv_initial_metadata_error */
    grpc_error_handle src_error = error;
    error = GRPC_ERROR_CREATE_REFERENCING_FROM_STATIC_STRING(
        "Missing :authority or :path", &src_error, 1);
    GRPC_ERROR_UNREF(src_error);
    calld->recv_initial_metadata_error_ = GRPC_ERROR_REF(error);
  }
  grpc_closure* closure = calld->original_recv_initial_metadata_ready_;
  calld->original_recv_initial_metadata_ready_ = nullptr;
  if (calld->seen_recv_trailing_metadata_ready_) {
    GRPC_CALL_COMBINER_START(calld->call_combiner_,
                             &calld->recv_trailing_metadata_ready_,
                             calld->recv_trailing_metadata_error_,
                             "continue server recv_trailing_metadata_ready");
  }
  Closure::Run(DEBUG_LOCATION, closure, error);
}

void Server::CallData::RecvTrailingMetadataReady(void* arg,
                                                 grpc_error_handle error) {
  grpc_call_element* elem = static_cast<grpc_call_element*>(arg);
  CallData* calld = static_cast<CallData*>(elem->call_data);
  if (calld->original_recv_initial_metadata_ready_ != nullptr) {
    calld->recv_trailing_metadata_error_ = GRPC_ERROR_REF(error);
    calld->seen_recv_trailing_metadata_ready_ = true;
    GRPC_CLOSURE_INIT(&calld->recv_trailing_metadata_ready_,
                      RecvTrailingMetadataReady, elem,
                      grpc_schedule_on_exec_ctx);
    GRPC_CALL_COMBINER_STOP(calld->call_combiner_,
                            "deferring server recv_trailing_metadata_ready "
                            "until after recv_initial_metadata_ready");
    return;
  }
  error =
      grpc_error_add_child(GRPC_ERROR_REF(error),
                           GRPC_ERROR_REF(calld->recv_initial_metadata_error_));
  Closure::Run(DEBUG_LOCATION, calld->original_recv_trailing_metadata_ready_,
               error);
}

grpc_error_handle Server::CallData::InitCallElement(
    grpc_call_element* elem, const grpc_call_element_args* args) {
  auto* chand = static_cast<ChannelData*>(elem->channel_data);
  new (elem->call_data) Server::CallData(elem, *args, chand->server());
  return GRPC_ERROR_NONE;
}

void Server::CallData::DestroyCallElement(
    grpc_call_element* elem, const grpc_call_final_info* /*final_info*/,
    grpc_closure* /*ignored*/) {
  auto* calld = static_cast<CallData*>(elem->call_data);
  calld->~CallData();
}

void Server::CallData::StartTransportStreamOpBatch(
    grpc_call_element* elem, grpc_transport_stream_op_batch* batch) {
  auto* calld = static_cast<CallData*>(elem->call_data);
  calld->StartTransportStreamOpBatchImpl(elem, batch);
}

}  // namespace grpc_core

//
// C-core API
//

grpc_server* grpc_server_create(const grpc_channel_args* args, void* reserved) {
  grpc_core::ExecCtx exec_ctx;
  GRPC_API_TRACE("grpc_server_create(%p, %p)", 2, (args, reserved));
  const grpc_channel_args* new_args = grpc_core::CoreConfiguration::Get()
                                          .channel_args_preconditioning()
                                          .PreconditionChannelArgs(args);
  grpc_core::Server* server = new grpc_core::Server(new_args);
  grpc_channel_args_destroy(new_args);
  return server->c_ptr();
}

void grpc_server_register_completion_queue(grpc_server* server,
                                           grpc_completion_queue* cq,
                                           void* reserved) {
  GRPC_API_TRACE(
      "grpc_server_register_completion_queue(server=%p, cq=%p, reserved=%p)", 3,
      (server, cq, reserved));
  GPR_ASSERT(!reserved);
  auto cq_type = grpc_get_cq_completion_type(cq);
  if (cq_type != GRPC_CQ_NEXT && cq_type != GRPC_CQ_CALLBACK) {
    gpr_log(GPR_INFO,
            "Completion queue of type %d is being registered as a "
            "server-completion-queue",
            static_cast<int>(cq_type));
    /* Ideally we should log an error and abort but ruby-wrapped-language API
       calls grpc_completion_queue_pluck() on server completion queues */
  }
  grpc_core::Server::FromC(server)->RegisterCompletionQueue(cq);
}

void* grpc_server_register_method(
    grpc_server* server, const char* method, const char* host,
    grpc_server_register_method_payload_handling payload_handling,
    uint32_t flags) {
  GRPC_API_TRACE(
      "grpc_server_register_method(server=%p, method=%s, host=%s, "
      "flags=0x%08x)",
      4, (server, method, host, flags));
  return grpc_core::Server::FromC(server)->RegisterMethod(
      method, host, payload_handling, flags);
}

void grpc_server_start(grpc_server* server) {
  grpc_core::ExecCtx exec_ctx;
  GRPC_API_TRACE("grpc_server_start(server=%p)", 1, (server));
  grpc_core::Server::FromC(server)->Start();
}

void grpc_server_shutdown_and_notify(grpc_server* server,
                                     grpc_completion_queue* cq, void* tag) {
  grpc_core::ApplicationCallbackExecCtx callback_exec_ctx;
  grpc_core::ExecCtx exec_ctx;
  GRPC_API_TRACE("grpc_server_shutdown_and_notify(server=%p, cq=%p, tag=%p)", 3,
                 (server, cq, tag));
  grpc_core::Server::FromC(server)->ShutdownAndNotify(cq, tag);
}

void grpc_server_cancel_all_calls(grpc_server* server) {
  grpc_core::ApplicationCallbackExecCtx callback_exec_ctx;
  grpc_core::ExecCtx exec_ctx;
  GRPC_API_TRACE("grpc_server_cancel_all_calls(server=%p)", 1, (server));
  grpc_core::Server::FromC(server)->CancelAllCalls();
}

void grpc_server_destroy(grpc_server* server) {
  grpc_core::ApplicationCallbackExecCtx callback_exec_ctx;
  grpc_core::ExecCtx exec_ctx;
  GRPC_API_TRACE("grpc_server_destroy(server=%p)", 1, (server));
  grpc_core::Server::FromC(server)->Orphan();
}

grpc_call_error grpc_server_request_call(
    grpc_server* server, grpc_call** call, grpc_call_details* details,
    grpc_metadata_array* request_metadata,
    grpc_completion_queue* cq_bound_to_call,
    grpc_completion_queue* cq_for_notification, void* tag) {
  grpc_core::ApplicationCallbackExecCtx callback_exec_ctx;
  grpc_core::ExecCtx exec_ctx;
  GRPC_STATS_INC_SERVER_REQUESTED_CALLS();
  GRPC_API_TRACE(
      "grpc_server_request_call("
      "server=%p, call=%p, details=%p, initial_metadata=%p, "
      "cq_bound_to_call=%p, cq_for_notification=%p, tag=%p)",
      7,
      (server, call, details, request_metadata, cq_bound_to_call,
       cq_for_notification, tag));
  return grpc_core::Server::FromC(server)->RequestCall(
      call, details, request_metadata, cq_bound_to_call, cq_for_notification,
      tag);
}

grpc_call_error grpc_server_request_registered_call(
    grpc_server* server, void* registered_method, grpc_call** call,
    gpr_timespec* deadline, grpc_metadata_array* request_metadata,
    grpc_byte_buffer** optional_payload,
    grpc_completion_queue* cq_bound_to_call,
    grpc_completion_queue* cq_for_notification, void* tag_new) {
  grpc_core::ApplicationCallbackExecCtx callback_exec_ctx;
  grpc_core::ExecCtx exec_ctx;
  GRPC_STATS_INC_SERVER_REQUESTED_CALLS();
  auto* rm =
      static_cast<grpc_core::Server::RegisteredMethod*>(registered_method);
  GRPC_API_TRACE(
      "grpc_server_request_registered_call("
      "server=%p, registered_method=%p, call=%p, deadline=%p, "
      "request_metadata=%p, "
      "optional_payload=%p, cq_bound_to_call=%p, cq_for_notification=%p, "
      "tag=%p)",
      9,
      (server, registered_method, call, deadline, request_metadata,
       optional_payload, cq_bound_to_call, cq_for_notification, tag_new));
  return grpc_core::Server::FromC(server)->RequestRegisteredCall(
      rm, call, deadline, request_metadata, optional_payload, cq_bound_to_call,
      cq_for_notification, tag_new);
}

void grpc_server_set_config_fetcher(
    grpc_server* server, grpc_server_config_fetcher* server_config_fetcher) {
  grpc_core::ApplicationCallbackExecCtx callback_exec_ctx;
  grpc_core::ExecCtx exec_ctx;
  GRPC_API_TRACE("grpc_server_set_config_fetcher(server=%p, config_fetcher=%p)",
                 2, (server, server_config_fetcher));
  grpc_core::Server::FromC(server)->set_config_fetcher(
      std::unique_ptr<grpc_server_config_fetcher>(server_config_fetcher));
}

void grpc_server_config_fetcher_destroy(
    grpc_server_config_fetcher* server_config_fetcher) {
  grpc_core::ApplicationCallbackExecCtx callback_exec_ctx;
  grpc_core::ExecCtx exec_ctx;
  GRPC_API_TRACE("grpc_server_config_fetcher_destroy(config_fetcher=%p)", 1,
                 (server_config_fetcher));
  delete server_config_fetcher;
}<|MERGE_RESOLUTION|>--- conflicted
+++ resolved
@@ -1345,12 +1345,8 @@
   grpc_call_element* elem = static_cast<grpc_call_element*>(arg);
   auto* calld = static_cast<Server::CallData*>(elem->call_data);
   if (error != GRPC_ERROR_NONE) {
-<<<<<<< HEAD
-    gpr_log(GPR_DEBUG, "Failed call creation: %s", grpc_error_std_string(error).c_str());
-=======
     gpr_log(GPR_DEBUG, "Failed call creation: %s",
             grpc_error_std_string(error).c_str());
->>>>>>> 17808432
     calld->FailCallCreation();
     return;
   }
