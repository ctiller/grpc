//
// Copyright 2015-2016 gRPC authors.
//
// Licensed under the Apache License, Version 2.0 (the "License");
// you may not use this file except in compliance with the License.
// You may obtain a copy of the License at
//
//     http://www.apache.org/licenses/LICENSE-2.0
//
// Unless required by applicable law or agreed to in writing, software
// distributed under the License is distributed on an "AS IS" BASIS,
// WITHOUT WARRANTIES OR CONDITIONS OF ANY KIND, either express or implied.
// See the License for the specific language governing permissions and
// limitations under the License.
//

#include <grpc/support/port_platform.h>

#include "src/core/lib/surface/server.h"

#include <inttypes.h>
#include <stdlib.h>
#include <string.h>

#include <algorithm>
#include <atomic>
#include <list>
#include <memory>
#include <new>
#include <queue>
#include <type_traits>
#include <utility>
#include <vector>

#include "absl/cleanup/cleanup.h"
#include "absl/container/flat_hash_map.h"
#include "absl/status/status.h"
#include "absl/types/optional.h"

#include <grpc/byte_buffer.h>
#include <grpc/grpc.h>
#include <grpc/impl/channel_arg_names.h>
#include <grpc/impl/connectivity_state.h>
#include <grpc/slice.h>
#include <grpc/status.h>
#include <grpc/support/log.h>
#include <grpc/support/time.h>

#include "src/core/lib/channel/channel_args.h"
#include "src/core/lib/channel/channel_args_preconditioning.h"
#include "src/core/lib/channel/channel_trace.h"
#include "src/core/lib/channel/channelz.h"
#include "src/core/lib/config/core_configuration.h"
#include "src/core/lib/debug/stats.h"
#include "src/core/lib/experiments/experiments.h"
#include "src/core/lib/gpr/useful.h"
#include "src/core/lib/gprpp/crash.h"
#include "src/core/lib/gprpp/debug_location.h"
#include "src/core/lib/gprpp/mpscq.h"
#include "src/core/lib/gprpp/status_helper.h"
#include "src/core/lib/iomgr/exec_ctx.h"
#include "src/core/lib/iomgr/pollset_set.h"
#include "src/core/lib/promise/activity.h"
#include "src/core/lib/promise/cancel_callback.h"
#include "src/core/lib/promise/context.h"
#include "src/core/lib/promise/map.h"
#include "src/core/lib/promise/pipe.h"
#include "src/core/lib/promise/poll.h"
#include "src/core/lib/promise/promise.h"
#include "src/core/lib/promise/seq.h"
#include "src/core/lib/promise/try_join.h"
#include "src/core/lib/promise/try_seq.h"
#include "src/core/lib/slice/slice_buffer.h"
#include "src/core/lib/slice/slice_internal.h"
#include "src/core/lib/surface/api_trace.h"
#include "src/core/lib/surface/call.h"
#include "src/core/lib/surface/channel.h"
#include "src/core/lib/surface/channel_create.h"
#include "src/core/lib/surface/channel_stack_type.h"
#include "src/core/lib/surface/completion_queue.h"
#include "src/core/lib/surface/wait_for_cq_end_op.h"
#include "src/core/lib/transport/connectivity_state.h"
#include "src/core/lib/transport/error_utils.h"

namespace grpc_core {

TraceFlag grpc_server_channel_trace(false, "server_channel");

//
// Server::RegisteredMethod
//

struct Server::RegisteredMethod {
  RegisteredMethod(
      const char* method_arg, const char* host_arg,
      grpc_server_register_method_payload_handling payload_handling_arg,
      uint32_t flags_arg)
      : method(method_arg == nullptr ? "" : method_arg),
        host(host_arg == nullptr ? "" : host_arg),
        payload_handling(payload_handling_arg),
        flags(flags_arg) {}

  ~RegisteredMethod() = default;

  const std::string method;
  const std::string host;
  const grpc_server_register_method_payload_handling payload_handling;
  const uint32_t flags;
  // One request matcher per method.
  std::unique_ptr<RequestMatcherInterface> matcher;
};

//
// Server::RequestMatcherInterface
//

// RPCs that come in from the transport must be matched against RPC requests
// from the application. An incoming request from the application can be matched
// to an RPC that has already arrived or can be queued up for later use.
// Likewise, an RPC coming in from the transport can either be matched to a
// request that already arrived from the application or can be queued up for
// later use (marked pending). If there is a match, the request's tag is posted
// on the request's notification CQ.
//
// RequestMatcherInterface is the base class to provide this functionality.
class Server::RequestMatcherInterface {
 public:
  virtual ~RequestMatcherInterface() {}

  // Unref the calls associated with any incoming RPCs in the pending queue (not
  // yet matched to an application-requested RPC).
  virtual void ZombifyPending() = 0;

  // Mark all application-requested RPCs failed if they have not been matched to
  // an incoming RPC. The error parameter indicates why the RPCs are being
  // failed (always server shutdown in all current implementations).
  virtual void KillRequests(grpc_error_handle error) = 0;

  // How many request queues are supported by this matcher. This is an abstract
  // concept that essentially maps to gRPC completion queues.
  virtual size_t request_queue_count() const = 0;

  // This function is invoked when the application requests a new RPC whose
  // information is in the call parameter. The request_queue_index marks the
  // queue onto which to place this RPC, and is typically associated with a gRPC
  // CQ. If there are pending RPCs waiting to be matched, publish one (match it
  // and notify the CQ).
  virtual void RequestCallWithPossiblePublish(size_t request_queue_index,
                                              RequestedCall* call) = 0;

  class MatchResult {
   public:
    MatchResult(Server* server, size_t cq_idx, RequestedCall* requested_call)
        : server_(server), cq_idx_(cq_idx), requested_call_(requested_call) {}
    ~MatchResult() {
      if (requested_call_ != nullptr) {
        server_->FailCall(cq_idx_, requested_call_, absl::CancelledError());
      }
    }

    MatchResult(const MatchResult&) = delete;
    MatchResult& operator=(const MatchResult&) = delete;

    MatchResult(MatchResult&& other) noexcept
        : server_(other.server_),
          cq_idx_(other.cq_idx_),
          requested_call_(std::exchange(other.requested_call_, nullptr)) {}

    RequestedCall* TakeCall() {
      return std::exchange(requested_call_, nullptr);
    }

    grpc_completion_queue* cq() const { return server_->cqs_[cq_idx_]; }
    size_t cq_idx() const { return cq_idx_; }

   private:
    Server* server_;
    size_t cq_idx_;
    RequestedCall* requested_call_;
  };

  // This function is invoked on an incoming promise based RPC.
  // The RequestMatcher will try to match it against an application-requested
  // RPC if possible or will place it in the pending queue otherwise. To enable
  // some measure of fairness between server CQs, the match is done starting at
  // the start_request_queue_index parameter in a cyclic order rather than
  // always starting at 0.
  virtual ArenaPromise<absl::StatusOr<MatchResult>> MatchRequest(
      size_t start_request_queue_index) = 0;

  // This function is invoked on an incoming RPC, represented by the calld
  // object. The RequestMatcher will try to match it against an
  // application-requested RPC if possible or will place it in the pending queue
  // otherwise. To enable some measure of fairness between server CQs, the match
  // is done starting at the start_request_queue_index parameter in a cyclic
  // order rather than always starting at 0.
  virtual void MatchOrQueue(size_t start_request_queue_index,
                            CallData* calld) = 0;

  // Returns the server associated with this request matcher
  virtual Server* server() const = 0;
};

//
// Server::RequestedCall
//

struct Server::RequestedCall {
  enum class Type { BATCH_CALL, REGISTERED_CALL };

  RequestedCall(void* tag_arg, grpc_completion_queue* call_cq,
                grpc_call** call_arg, grpc_metadata_array* initial_md,
                grpc_call_details* details)
      : type(Type::BATCH_CALL),
        tag(tag_arg),
        cq_bound_to_call(call_cq),
        call(call_arg),
        initial_metadata(initial_md) {
    data.batch.details = details;
  }

  RequestedCall(void* tag_arg, grpc_completion_queue* call_cq,
                grpc_call** call_arg, grpc_metadata_array* initial_md,
                RegisteredMethod* rm, gpr_timespec* deadline,
                grpc_byte_buffer** optional_payload)
      : type(Type::REGISTERED_CALL),
        tag(tag_arg),
        cq_bound_to_call(call_cq),
        call(call_arg),
        initial_metadata(initial_md) {
    data.registered.method = rm;
    data.registered.deadline = deadline;
    data.registered.optional_payload = optional_payload;
  }

  template <typename NextMessage>
  void Complete(NextMessage payload, ClientMetadata& md) {
    Timestamp deadline = GetContext<HasContext>()->deadline();
    switch (type) {
      case RequestedCall::Type::BATCH_CALL:
        GPR_ASSERT(!payload.has_value());
        data.batch.details->host =
            CSliceRef(md.get_pointer(HttpAuthorityMetadata())->c_slice());
        data.batch.details->method =
            CSliceRef(md.Take(HttpPathMetadata())->c_slice());
        data.batch.details->deadline =
            deadline.as_timespec(GPR_CLOCK_MONOTONIC);
        break;
      case RequestedCall::Type::REGISTERED_CALL:
        md.Remove(HttpPathMetadata());
        *data.registered.deadline = deadline.as_timespec(GPR_CLOCK_MONOTONIC);
        if (data.registered.optional_payload != nullptr) {
          if (payload.has_value()) {
            auto* sb = payload.value()->payload()->c_slice_buffer();
            *data.registered.optional_payload =
                grpc_raw_byte_buffer_create(sb->slices, sb->count);
          } else {
            *data.registered.optional_payload = nullptr;
          }
        }
        break;
      default:
        GPR_UNREACHABLE_CODE(abort());
    }
  }

  MultiProducerSingleConsumerQueue::Node mpscq_node;
  const Type type;
  void* const tag;
  grpc_completion_queue* const cq_bound_to_call;
  grpc_call** const call;
  grpc_cq_completion completion;
  grpc_metadata_array* const initial_metadata;
  union {
    struct {
      grpc_call_details* details;
    } batch;
    struct {
      RegisteredMethod* method;
      gpr_timespec* deadline;
      grpc_byte_buffer** optional_payload;
    } registered;
  } data;
};

// The RealRequestMatcher is an implementation of RequestMatcherInterface that
// actually uses all the features of RequestMatcherInterface: expecting the
// application to explicitly request RPCs and then matching those to incoming
// RPCs, along with a slow path by which incoming RPCs are put on a locked
// pending list if they aren't able to be matched to an application request.
class Server::RealRequestMatcherFilterStack : public RequestMatcherInterface {
 public:
  explicit RealRequestMatcherFilterStack(Server* server)
      : server_(server), requests_per_cq_(server->cqs_.size()) {}

  ~RealRequestMatcherFilterStack() override {
    for (LockedMultiProducerSingleConsumerQueue& queue : requests_per_cq_) {
      GPR_ASSERT(queue.Pop() == nullptr);
    }
    GPR_ASSERT(pending_.empty());
  }

  void ZombifyPending() override {
    while (!pending_.empty()) {
      pending_.front().calld->SetState(CallData::CallState::ZOMBIED);
      pending_.front().calld->KillZombie();
      pending_.pop();
    }
  }

  void KillRequests(grpc_error_handle error) override {
    for (size_t i = 0; i < requests_per_cq_.size(); i++) {
      RequestedCall* rc;
      while ((rc = reinterpret_cast<RequestedCall*>(
                  requests_per_cq_[i].Pop())) != nullptr) {
        server_->FailCall(i, rc, error);
      }
    }
  }

  size_t request_queue_count() const override {
    return requests_per_cq_.size();
  }

  void RequestCallWithPossiblePublish(size_t request_queue_index,
                                      RequestedCall* call) override {
    if (requests_per_cq_[request_queue_index].Push(&call->mpscq_node)) {
      // this was the first queued request: we need to lock and start
      // matching calls
      struct NextPendingCall {
        RequestedCall* rc = nullptr;
        CallData* pending;
      };
      while (true) {
        NextPendingCall pending_call;
        {
          MutexLock lock(&server_->mu_call_);
          while (!pending_.empty() &&
                 pending_.front().Age() > server_->max_time_in_pending_queue_) {
            pending_.front().calld->SetState(CallData::CallState::ZOMBIED);
            pending_.front().calld->KillZombie();
            pending_.pop();
          }
          if (!pending_.empty()) {
            pending_call.rc = reinterpret_cast<RequestedCall*>(
                requests_per_cq_[request_queue_index].Pop());
            if (pending_call.rc != nullptr) {
              pending_call.pending = pending_.front().calld;
              pending_.pop();
            }
          }
        }
        if (pending_call.rc == nullptr) break;
        if (!pending_call.pending->MaybeActivate()) {
          // Zombied Call
          pending_call.pending->KillZombie();
          requests_per_cq_[request_queue_index].Push(
              &pending_call.rc->mpscq_node);
        } else {
          pending_call.pending->Publish(request_queue_index, pending_call.rc);
        }
      }
    }
  }

  void MatchOrQueue(size_t start_request_queue_index,
                    CallData* calld) override {
    for (size_t i = 0; i < requests_per_cq_.size(); i++) {
      size_t cq_idx = (start_request_queue_index + i) % requests_per_cq_.size();
      RequestedCall* rc =
          reinterpret_cast<RequestedCall*>(requests_per_cq_[cq_idx].TryPop());
      if (rc != nullptr) {
        calld->SetState(CallData::CallState::ACTIVATED);
        calld->Publish(cq_idx, rc);
        return;
      }
    }
    // No cq to take the request found; queue it on the slow list.
    // We need to ensure that all the queues are empty.  We do this under
    // the server mu_call_ lock to ensure that if something is added to
    // an empty request queue, it will block until the call is actually
    // added to the pending list.
    RequestedCall* rc = nullptr;
    size_t cq_idx = 0;
    size_t loop_count;
    {
      MutexLock lock(&server_->mu_call_);
      for (loop_count = 0; loop_count < requests_per_cq_.size(); loop_count++) {
        cq_idx =
            (start_request_queue_index + loop_count) % requests_per_cq_.size();
        rc = reinterpret_cast<RequestedCall*>(requests_per_cq_[cq_idx].Pop());
        if (rc != nullptr) {
          break;
        }
      }
      if (rc == nullptr) {
        calld->SetState(CallData::CallState::PENDING);
        pending_.push(PendingCall{calld});
        return;
      }
    }
    calld->SetState(CallData::CallState::ACTIVATED);
    calld->Publish(cq_idx, rc);
  }

  ArenaPromise<absl::StatusOr<MatchResult>> MatchRequest(size_t) override {
    Crash("not implemented for filter stack request matcher");
  }

  Server* server() const final { return server_; }

 private:
  Server* const server_;
  struct PendingCall {
    CallData* calld;
    Timestamp created = Timestamp::Now();
    Duration Age() { return Timestamp::Now() - created; }
  };
  std::queue<PendingCall> pending_;
  std::vector<LockedMultiProducerSingleConsumerQueue> requests_per_cq_;
};

class Server::RealRequestMatcherPromises : public RequestMatcherInterface {
 public:
  explicit RealRequestMatcherPromises(Server* server)
      : server_(server), requests_per_cq_(server->cqs_.size()) {}

  ~RealRequestMatcherPromises() override {
    for (LockedMultiProducerSingleConsumerQueue& queue : requests_per_cq_) {
      GPR_ASSERT(queue.Pop() == nullptr);
    }
  }

  void ZombifyPending() override {
    while (!pending_.empty()) {
      pending_.front()->Finish(absl::InternalError("Server closed"));
      pending_.pop();
    }
  }

  void KillRequests(grpc_error_handle error) override {
    for (size_t i = 0; i < requests_per_cq_.size(); i++) {
      RequestedCall* rc;
      while ((rc = reinterpret_cast<RequestedCall*>(
                  requests_per_cq_[i].Pop())) != nullptr) {
        server_->FailCall(i, rc, error);
      }
    }
  }

  size_t request_queue_count() const override {
    return requests_per_cq_.size();
  }

  void RequestCallWithPossiblePublish(size_t request_queue_index,
                                      RequestedCall* call) override {
    if (requests_per_cq_[request_queue_index].Push(&call->mpscq_node)) {
      // this was the first queued request: we need to lock and start
      // matching calls
      struct NextPendingCall {
        RequestedCall* rc = nullptr;
        PendingCall pending;
      };
      while (true) {
        NextPendingCall pending_call;
        {
          MutexLock lock(&server_->mu_call_);
          if (!pending_.empty()) {
            pending_call.rc = reinterpret_cast<RequestedCall*>(
                requests_per_cq_[request_queue_index].Pop());
            if (pending_call.rc != nullptr) {
              pending_call.pending = std::move(pending_.front());
              pending_.pop();
            }
          }
        }
        if (pending_call.rc == nullptr) break;
        if (!pending_call.pending->Finish(server(), request_queue_index,
                                          pending_call.rc)) {
          requests_per_cq_[request_queue_index].Push(
              &pending_call.rc->mpscq_node);
        }
      }
    }
  }

  void MatchOrQueue(size_t, CallData*) override {
    Crash("not implemented for promises");
  }

  ArenaPromise<absl::StatusOr<MatchResult>> MatchRequest(
      size_t start_request_queue_index) override {
    for (size_t i = 0; i < requests_per_cq_.size(); i++) {
      size_t cq_idx = (start_request_queue_index + i) % requests_per_cq_.size();
      RequestedCall* rc =
          reinterpret_cast<RequestedCall*>(requests_per_cq_[cq_idx].TryPop());
      if (rc != nullptr) {
        return Immediate(MatchResult(server(), cq_idx, rc));
      }
    }
    // No cq to take the request found; queue it on the slow list.
    // We need to ensure that all the queues are empty.  We do this under
    // the server mu_call_ lock to ensure that if something is added to
    // an empty request queue, it will block until the call is actually
    // added to the pending list.
    RequestedCall* rc = nullptr;
    size_t cq_idx = 0;
    size_t loop_count;
    {
      std::vector<std::shared_ptr<ActivityWaiter>> removed_pending;
      MutexLock lock(&server_->mu_call_);
      while (!pending_.empty() &&
             pending_.front()->Age() > server_->max_time_in_pending_queue_) {
        removed_pending.push_back(std::move(pending_.front()));
        pending_.pop();
      }
      for (loop_count = 0; loop_count < requests_per_cq_.size(); loop_count++) {
        cq_idx =
            (start_request_queue_index + loop_count) % requests_per_cq_.size();
        rc = reinterpret_cast<RequestedCall*>(requests_per_cq_[cq_idx].Pop());
        if (rc != nullptr) break;
      }
      if (rc == nullptr) {
        if (server_->pending_backlog_protector_.Reject(pending_.size(),
                                                       server_->bitgen_)) {
          return Immediate(absl::ResourceExhaustedError(
              "Too many pending requests for this server"));
        }
        auto w = std::make_shared<ActivityWaiter>(
            GetContext<Activity>()->MakeOwningWaker());
        pending_.push(w);
        return OnCancel(
            [w]() -> Poll<absl::StatusOr<MatchResult>> {
              std::unique_ptr<absl::StatusOr<MatchResult>> r(
                  w->result.exchange(nullptr, std::memory_order_acq_rel));
              if (r == nullptr) return Pending{};
              return std::move(*r);
            },
            [w]() { w->Expire(); });
      }
    }
    return Immediate(MatchResult(server(), cq_idx, rc));
  }

  Server* server() const final { return server_; }

 private:
  Server* const server_;
  struct ActivityWaiter {
    using ResultType = absl::StatusOr<MatchResult>;
    explicit ActivityWaiter(Waker waker) : waker(std::move(waker)) {}
    ~ActivityWaiter() { delete result.load(std::memory_order_acquire); }
    void Finish(absl::Status status) {
      delete result.exchange(new ResultType(std::move(status)),
                             std::memory_order_acq_rel);
      waker.WakeupAsync();
    }
    // Returns true if requested_call consumed, false otherwise.
    GRPC_MUST_USE_RESULT bool Finish(Server* server, size_t cq_idx,
                                     RequestedCall* requested_call) {
      ResultType* expected = nullptr;
      ResultType* new_value =
          new ResultType(MatchResult(server, cq_idx, requested_call));
      if (!result.compare_exchange_strong(expected, new_value,
                                          std::memory_order_acq_rel,
                                          std::memory_order_acquire)) {
        GPR_ASSERT(new_value->value().TakeCall() == requested_call);
        delete new_value;
        return false;
      }
      waker.WakeupAsync();
      return true;
    }
    void Expire() {
      delete result.exchange(new ResultType(absl::CancelledError()),
                             std::memory_order_acq_rel);
    }
    Duration Age() { return Timestamp::Now() - created; }
    Waker waker;
    std::atomic<ResultType*> result{nullptr};
    const Timestamp created = Timestamp::Now();
  };
  using PendingCall = std::shared_ptr<ActivityWaiter>;
  std::queue<PendingCall> pending_;
  std::vector<LockedMultiProducerSingleConsumerQueue> requests_per_cq_;
};

// AllocatingRequestMatchers don't allow the application to request an RPC in
// advance or queue up any incoming RPC for later match. Instead, MatchOrQueue
// will call out to an allocation function passed in at the construction of the
// object. These request matchers are designed for the C++ callback API, so they
// only support 1 completion queue (passed in at the constructor). They are also
// used for the sync API.
class Server::AllocatingRequestMatcherBase : public RequestMatcherInterface {
 public:
  AllocatingRequestMatcherBase(Server* server, grpc_completion_queue* cq)
      : server_(server), cq_(cq) {
    size_t idx;
    for (idx = 0; idx < server->cqs_.size(); idx++) {
      if (server->cqs_[idx] == cq) {
        break;
      }
    }
    GPR_ASSERT(idx < server->cqs_.size());
    cq_idx_ = idx;
  }

  void ZombifyPending() override {}

  void KillRequests(grpc_error_handle /*error*/) override {}

  size_t request_queue_count() const override { return 0; }

  void RequestCallWithPossiblePublish(size_t /*request_queue_index*/,
                                      RequestedCall* /*call*/) final {
    Crash("unreachable");
  }

  Server* server() const final { return server_; }

  // Supply the completion queue related to this request matcher
  grpc_completion_queue* cq() const { return cq_; }

  // Supply the completion queue's index relative to the server.
  size_t cq_idx() const { return cq_idx_; }

 private:
  Server* const server_;
  grpc_completion_queue* const cq_;
  size_t cq_idx_;
};

// An allocating request matcher for non-registered methods (used for generic
// API and unimplemented RPCs).
class Server::AllocatingRequestMatcherBatch
    : public AllocatingRequestMatcherBase {
 public:
  AllocatingRequestMatcherBatch(Server* server, grpc_completion_queue* cq,
                                std::function<BatchCallAllocation()> allocator)
      : AllocatingRequestMatcherBase(server, cq),
        allocator_(std::move(allocator)) {}

  void MatchOrQueue(size_t /*start_request_queue_index*/,
                    CallData* calld) override {
    const bool still_running = server()->ShutdownRefOnRequest();
    auto cleanup_ref =
        absl::MakeCleanup([this] { server()->ShutdownUnrefOnRequest(); });
    if (still_running) {
      BatchCallAllocation call_info = allocator_();
      GPR_ASSERT(server()->ValidateServerRequest(
                     cq(), static_cast<void*>(call_info.tag), nullptr,
                     nullptr) == GRPC_CALL_OK);
      RequestedCall* rc = new RequestedCall(
          static_cast<void*>(call_info.tag), call_info.cq, call_info.call,
          call_info.initial_metadata, call_info.details);
      calld->SetState(CallData::CallState::ACTIVATED);
      calld->Publish(cq_idx(), rc);
    } else {
      calld->FailCallCreation();
    }
  }

  ArenaPromise<absl::StatusOr<MatchResult>> MatchRequest(
      size_t /*start_request_queue_index*/) override {
    BatchCallAllocation call_info = allocator_();
    GPR_ASSERT(server()->ValidateServerRequest(
                   cq(), static_cast<void*>(call_info.tag), nullptr, nullptr) ==
               GRPC_CALL_OK);
    RequestedCall* rc = new RequestedCall(
        static_cast<void*>(call_info.tag), call_info.cq, call_info.call,
        call_info.initial_metadata, call_info.details);
    return Immediate(MatchResult(server(), cq_idx(), rc));
  }

 private:
  std::function<BatchCallAllocation()> allocator_;
};

// An allocating request matcher for registered methods.
class Server::AllocatingRequestMatcherRegistered
    : public AllocatingRequestMatcherBase {
 public:
  AllocatingRequestMatcherRegistered(
      Server* server, grpc_completion_queue* cq, RegisteredMethod* rm,
      std::function<RegisteredCallAllocation()> allocator)
      : AllocatingRequestMatcherBase(server, cq),
        registered_method_(rm),
        allocator_(std::move(allocator)) {}

  void MatchOrQueue(size_t /*start_request_queue_index*/,
                    CallData* calld) override {
    auto cleanup_ref =
        absl::MakeCleanup([this] { server()->ShutdownUnrefOnRequest(); });
    if (server()->ShutdownRefOnRequest()) {
      RegisteredCallAllocation call_info = allocator_();
      GPR_ASSERT(server()->ValidateServerRequest(
                     cq(), call_info.tag, call_info.optional_payload,
                     registered_method_) == GRPC_CALL_OK);
      RequestedCall* rc =
          new RequestedCall(call_info.tag, call_info.cq, call_info.call,
                            call_info.initial_metadata, registered_method_,
                            call_info.deadline, call_info.optional_payload);
      calld->SetState(CallData::CallState::ACTIVATED);
      calld->Publish(cq_idx(), rc);
    } else {
      calld->FailCallCreation();
    }
  }

  ArenaPromise<absl::StatusOr<MatchResult>> MatchRequest(
      size_t /*start_request_queue_index*/) override {
    RegisteredCallAllocation call_info = allocator_();
    GPR_ASSERT(server()->ValidateServerRequest(
                   cq(), call_info.tag, call_info.optional_payload,
                   registered_method_) == GRPC_CALL_OK);
    RequestedCall* rc = new RequestedCall(
        call_info.tag, call_info.cq, call_info.call, call_info.initial_metadata,
        registered_method_, call_info.deadline, call_info.optional_payload);
    return Immediate(MatchResult(server(), cq_idx(), rc));
  }

 private:
  RegisteredMethod* const registered_method_;
  std::function<RegisteredCallAllocation()> allocator_;
};

//
// ChannelBroadcaster
//

class Server::ChannelBroadcaster {
 public:
  // This can have an empty constructor and destructor since we want to control
  // when the actual setup and shutdown broadcast take place.

  // Copies over the channels from the locked server.
  void FillChannelsLocked(ChannelSet channels) {
    GPR_DEBUG_ASSERT(channels_.ye_olde_channels.empty());
    GPR_DEBUG_ASSERT(channels_.channels.empty());
    channels_ = std::move(channels);
  }

  // Broadcasts a shutdown on each channel.
  void BroadcastShutdown(bool send_goaway, grpc_error_handle force_disconnect) {
    for (const RefCountedPtr<Channel>& channel : channels_.ye_olde_channels) {
      SendShutdown(channel.get(), send_goaway, force_disconnect);
    }
    if (send_goaway) {
      for (const RefCountedPtr<Connection>& channel : channels_.channels) {
        channel->transport().SendGoaway("Server shutdown");
      }
    }
    // just for safety against double broadcast
    channels_.ye_olde_channels.clear();
    channels_.channels.clear();
  }

 private:
  struct ShutdownCleanupArgs {
    grpc_closure closure;
    grpc_slice slice;
  };

  static void ShutdownCleanup(void* arg, grpc_error_handle /*error*/) {
    ShutdownCleanupArgs* a = static_cast<ShutdownCleanupArgs*>(arg);
    CSliceUnref(a->slice);
    delete a;
  }

  static void SendShutdown(Channel* channel, bool send_goaway,
                           grpc_error_handle send_disconnect) {
    ShutdownCleanupArgs* sc = new ShutdownCleanupArgs;
    GRPC_CLOSURE_INIT(&sc->closure, ShutdownCleanup, sc,
                      grpc_schedule_on_exec_ctx);
    grpc_transport_op* op = grpc_make_transport_op(&sc->closure);
    grpc_channel_element* elem;
    op->goaway_error =
        send_goaway
            ? grpc_error_set_int(GRPC_ERROR_CREATE("Server shutdown"),
                                 StatusIntProperty::kRpcStatus, GRPC_STATUS_OK)
            : absl::OkStatus();
    sc->slice = grpc_slice_from_copied_string("Server shutdown");
    op->disconnect_with_error = send_disconnect;
    elem = grpc_channel_stack_element(channel->channel_stack(), 0);
    elem->filter->start_transport_op(elem, op);
  }

  ChannelSet channels_;
};

//
// Server
//

const grpc_channel_filter Server::kServerTopFilter = {
    Server::CallData::StartTransportStreamOpBatch,
    grpc_channel_next_op,
    sizeof(Server::CallData),
    Server::CallData::InitCallElement,
    grpc_call_stack_ignore_set_pollset_or_pollset_set,
    Server::CallData::DestroyCallElement,
    sizeof(Server::ChannelData),
    Server::ChannelData::InitChannelElement,
    grpc_channel_stack_no_post_init,
    Server::ChannelData::DestroyChannelElement,
    grpc_channel_next_get_info,
    "server",
};

namespace {

RefCountedPtr<channelz::ServerNode> CreateChannelzNode(
    const ChannelArgs& args) {
  RefCountedPtr<channelz::ServerNode> channelz_node;
  if (args.GetBool(GRPC_ARG_ENABLE_CHANNELZ)
          .value_or(GRPC_ENABLE_CHANNELZ_DEFAULT)) {
    size_t channel_tracer_max_memory = std::max(
        0, args.GetInt(GRPC_ARG_MAX_CHANNEL_TRACE_EVENT_MEMORY_PER_NODE)
               .value_or(GRPC_MAX_CHANNEL_TRACE_EVENT_MEMORY_PER_NODE_DEFAULT));
    channelz_node =
        MakeRefCounted<channelz::ServerNode>(channel_tracer_max_memory);
    channelz_node->AddTraceEvent(
        channelz::ChannelTrace::Severity::Info,
        grpc_slice_from_static_string("Server created"));
  }
  return channelz_node;
}

}  // namespace

Server::Server(const ChannelArgs& args)
    : channel_args_(args),
      channelz_node_(CreateChannelzNode(args)),
      server_call_tracer_factory_(ServerCallTracerFactory::Get(args)),
      max_time_in_pending_queue_(Duration::Seconds(
          channel_args_
              .GetInt(GRPC_ARG_SERVER_MAX_UNREQUESTED_TIME_IN_SERVER_SECONDS)
              .value_or(30))) {}

Server::~Server() {
  // Remove the cq pollsets from the config_fetcher.
  if (started_ && config_fetcher_ != nullptr &&
      config_fetcher_->interested_parties() != nullptr) {
    for (grpc_pollset* pollset : pollsets_) {
      grpc_pollset_set_del_pollset(config_fetcher_->interested_parties(),
                                   pollset);
    }
  }
  for (size_t i = 0; i < cqs_.size(); i++) {
    GRPC_CQ_INTERNAL_UNREF(cqs_[i], "server");
  }
}

void Server::AddListener(OrphanablePtr<ListenerInterface> listener) {
  channelz::ListenSocketNode* listen_socket_node =
      listener->channelz_listen_socket_node();
  if (listen_socket_node != nullptr && channelz_node_ != nullptr) {
    channelz_node_->AddChildListenSocket(
        listen_socket_node->RefAsSubclass<channelz::ListenSocketNode>());
  }
  listeners_.emplace_back(std::move(listener));
}

void Server::Start() {
  auto make_real_request_matcher =
      [this]() -> std::unique_ptr<RequestMatcherInterface> {
    if (IsPromiseBasedServerCallEnabled()) {
      return std::make_unique<RealRequestMatcherPromises>(this);
    } else {
      return std::make_unique<RealRequestMatcherFilterStack>(this);
    }
  };

  started_ = true;
  for (grpc_completion_queue* cq : cqs_) {
    if (grpc_cq_can_listen(cq)) {
      pollsets_.push_back(grpc_cq_pollset(cq));
    }
  }
  if (unregistered_request_matcher_ == nullptr) {
    unregistered_request_matcher_ = make_real_request_matcher();
  }
  for (auto& rm : registered_methods_) {
    if (rm.second->matcher == nullptr) {
      rm.second->matcher = make_real_request_matcher();
    }
  }
  {
    MutexLock lock(&mu_global_);
    starting_ = true;
  }
  // Register the interested parties from the config fetcher to the cq pollsets
  // before starting listeners so that config fetcher is being polled when the
  // listeners start watch the fetcher.
  if (config_fetcher_ != nullptr &&
      config_fetcher_->interested_parties() != nullptr) {
    for (grpc_pollset* pollset : pollsets_) {
      grpc_pollset_set_add_pollset(config_fetcher_->interested_parties(),
                                   pollset);
    }
  }
  for (auto& listener : listeners_) {
    listener.listener->Start(this, &pollsets_);
  }
  MutexLock lock(&mu_global_);
  starting_ = false;
  starting_cv_.Signal();
}

grpc_error_handle Server::SetupTransport(
    Transport* transport, grpc_pollset* accepting_pollset,
    const ChannelArgs& args,
    const RefCountedPtr<channelz::SocketNode>& socket_node) {
  // Set up CQs.
  size_t cq_idx;
  for (cq_idx = 0; cq_idx < cqs_.size(); cq_idx++) {
    if (grpc_cq_pollset(cqs_[cq_idx]) == accepting_pollset) break;
  }
  if (cq_idx == cqs_.size()) {
    // Completion queue not found.  Pick a random one to publish new calls to.
    cq_idx = static_cast<size_t>(rand()) % std::max<size_t>(1, cqs_.size());
  }
  // Set up channelz node.
  intptr_t channelz_socket_uuid = 0;
  if (socket_node != nullptr) {
    channelz_socket_uuid = socket_node->uuid();
    channelz_node_->AddChildSocket(socket_node);
  }
  if (transport->filter_stack_transport() != nullptr) {
    GPR_ASSERT(transport->server_transport() == nullptr);
    // Create channel.
    absl::StatusOr<OrphanablePtr<Channel>> channel =
        ChannelCreate(nullptr, args, GRPC_SERVER_CHANNEL, transport);
    if (!channel.ok()) {
      return absl_status_to_grpc_error(channel.status());
    }
    ChannelData* chand = static_cast<ChannelData*>(
        grpc_channel_stack_element((*channel)->channel_stack(), 0)
            ->channel_data);
    // Initialize chand.
    chand->InitTransport(Ref(), std::move(*channel), cq_idx, transport,
                         channelz_socket_uuid);
    return absl::OkStatus();
  }
  if (transport->server_transport() != nullptr) {
    auto stack_segment =
        CoreConfiguration::Get().channel_init().CreateStackSegment(
            GRPC_SERVER_CHANNEL, channel_args_);
    if (!stack_segment.ok()) return stack_segment.status();
    CallFilters::StackBuilder builder;
    stack_segment->AddToCallFilterStack(builder);
    auto server_channel = MakeRefCounted<Connection>(
        this, builder.Build(), OrphanablePtr<Transport>(transport), cq_idx);
    MutexLock lock(&mu_global_);
    channels_.insert(std::move(server_channel));
    return absl::OkStatus();
  }
  return absl::InvalidArgumentError("bad transport");
}

bool Server::HasOpenConnections() {
  MutexLock lock(&mu_global_);
  return !channels_.empty() &&
         num_channels_.load(std::memory_order_relaxed) == 0;
}

void Server::SetRegisteredMethodAllocator(
    grpc_completion_queue* cq, void* method_tag,
    std::function<RegisteredCallAllocation()> allocator) {
  RegisteredMethod* rm = static_cast<RegisteredMethod*>(method_tag);
  rm->matcher = std::make_unique<AllocatingRequestMatcherRegistered>(
      this, cq, rm, std::move(allocator));
}

void Server::SetBatchMethodAllocator(
    grpc_completion_queue* cq, std::function<BatchCallAllocation()> allocator) {
  GPR_DEBUG_ASSERT(unregistered_request_matcher_ == nullptr);
  unregistered_request_matcher_ =
      std::make_unique<AllocatingRequestMatcherBatch>(this, cq,
                                                      std::move(allocator));
}

void Server::RegisterCompletionQueue(grpc_completion_queue* cq) {
  for (grpc_completion_queue* queue : cqs_) {
    if (queue == cq) return;
  }
  GRPC_CQ_INTERNAL_REF(cq, "server");
  cqs_.push_back(cq);
}

Server::RegisteredMethod* Server::RegisterMethod(
    const char* method, const char* host,
    grpc_server_register_method_payload_handling payload_handling,
    uint32_t flags) {
  if (started_) {
    Crash("Attempting to register method after server started");
  }

  if (!method) {
    gpr_log(GPR_ERROR,
            "grpc_server_register_method method string cannot be NULL");
    return nullptr;
  }
  auto key = std::make_pair(host ? host : "", method);
  if (registered_methods_.find(key) != registered_methods_.end()) {
    gpr_log(GPR_ERROR, "duplicate registration for %s@%s", method,
            host ? host : "*");
    return nullptr;
  }
  if (flags != 0) {
    gpr_log(GPR_ERROR, "grpc_server_register_method invalid flags 0x%08x",
            flags);
    return nullptr;
  }
  auto it = registered_methods_.emplace(
      key, std::make_unique<RegisteredMethod>(method, host, payload_handling,
                                              flags));
  return it.first->second.get();
}

void Server::DoneRequestEvent(void* req, grpc_cq_completion* /*c*/) {
  delete static_cast<RequestedCall*>(req);
}

void Server::FailCall(size_t cq_idx, RequestedCall* rc,
                      grpc_error_handle error) {
  *rc->call = nullptr;
  rc->initial_metadata->count = 0;
  GPR_ASSERT(!error.ok());
  grpc_cq_end_op(cqs_[cq_idx], rc->tag, error, DoneRequestEvent, rc,
                 &rc->completion);
}

// Before calling MaybeFinishShutdown(), we must hold mu_global_ and not
// hold mu_call_.
void Server::MaybeFinishShutdown() {
  if (!ShutdownReady() || shutdown_published_) {
    return;
  }
  {
    MutexLock lock(&mu_call_);
    KillPendingWorkLocked(GRPC_ERROR_CREATE("Server Shutdown"));
  }
  if (!ye_olde_channels_.empty() ||
      num_channels_.load(std::memory_order_relaxed) > 0 ||
      listeners_destroyed_ < listeners_.size()) {
    if (gpr_time_cmp(gpr_time_sub(gpr_now(GPR_CLOCK_REALTIME),
                                  last_shutdown_message_time_),
                     gpr_time_from_seconds(1, GPR_TIMESPAN)) >= 0) {
      last_shutdown_message_time_ = gpr_now(GPR_CLOCK_REALTIME);
      gpr_log(GPR_DEBUG,
              "Waiting for %" PRIuPTR " channels and %" PRIuPTR "/%" PRIuPTR
              " listeners to be destroyed before shutting down server",
              ye_olde_channels_.size(),
              listeners_.size() - listeners_destroyed_, listeners_.size());
    }
    return;
  }
  shutdown_published_ = true;
  for (auto& shutdown_tag : shutdown_tags_) {
    Ref().release();
    grpc_cq_end_op(shutdown_tag.cq, shutdown_tag.tag, absl::OkStatus(),
                   DoneShutdownEvent, this, &shutdown_tag.completion);
  }
}

void Server::KillPendingWorkLocked(grpc_error_handle error) {
  if (started_) {
    unregistered_request_matcher_->KillRequests(error);
    unregistered_request_matcher_->ZombifyPending();
    for (auto& rm : registered_methods_) {
      rm.second->matcher->KillRequests(error);
      rm.second->matcher->ZombifyPending();
    }
  }
}

Server::ChannelSet Server::GetChannelsLocked() const {
  ChannelSet channels;
  channels.ye_olde_channels.reserve(ye_olde_channels_.size());
  for (const ChannelData* chand : ye_olde_channels_) {
    channels.ye_olde_channels.push_back(chand->channel()->Ref());
  }
  channels.channels.reserve(channels_.size());
  for (const RefCountedPtr<Connection>& channel : channels_) {
    channels.channels.emplace_back(channel);
  }
  return channels;
}

void Server::ListenerDestroyDone(void* arg, grpc_error_handle /*error*/) {
  Server* server = static_cast<Server*>(arg);
  MutexLock lock(&server->mu_global_);
  server->listeners_destroyed_++;
  server->MaybeFinishShutdown();
}

namespace {

void DonePublishedShutdown(void* /*done_arg*/, grpc_cq_completion* storage) {
  delete storage;
}

}  // namespace

// - Kills all pending requests-for-incoming-RPC-calls (i.e., the requests made
//   via grpc_server_request_call() and grpc_server_request_registered_call()
//   will now be cancelled). See KillPendingWorkLocked().
//
// - Shuts down the listeners (i.e., the server will no longer listen on the
//   port for new incoming channels).
//
// - Iterates through all channels on the server and sends shutdown msg (see
//   ChannelBroadcaster::BroadcastShutdown() for details) to the clients via
//   the transport layer. The transport layer then guarantees the following:
//    -- Sends shutdown to the client (e.g., HTTP2 transport sends GOAWAY).
//    -- If the server has outstanding calls that are in the process, the
//       connection is NOT closed until the server is done with all those calls.
//    -- Once there are no more calls in progress, the channel is closed.
void Server::ShutdownAndNotify(grpc_completion_queue* cq, void* tag) {
  ChannelBroadcaster broadcaster;
  {
    // Wait for startup to be finished.  Locks mu_global.
    MutexLock lock(&mu_global_);
    while (starting_) {
      starting_cv_.Wait(&mu_global_);
    }
    // Stay locked, and gather up some stuff to do.
    GPR_ASSERT(grpc_cq_begin_op(cq, tag));
    if (shutdown_published_) {
      grpc_cq_end_op(cq, tag, absl::OkStatus(), DonePublishedShutdown, nullptr,
                     new grpc_cq_completion);
      return;
    }
    shutdown_tags_.emplace_back(tag, cq);
    if (ShutdownCalled()) {
      return;
    }
    last_shutdown_message_time_ = gpr_now(GPR_CLOCK_REALTIME);
    broadcaster.FillChannelsLocked(GetChannelsLocked());
    // Collect all unregistered then registered calls.
    {
      MutexLock lock(&mu_call_);
      KillPendingWorkLocked(GRPC_ERROR_CREATE("Server Shutdown"));
    }
    ShutdownUnrefOnShutdownCall();
  }
  StopListening();
  broadcaster.BroadcastShutdown(/*send_goaway=*/true, absl::OkStatus());
}

void Server::StopListening() {
  for (auto& listener : listeners_) {
    if (listener.listener == nullptr) continue;
    channelz::ListenSocketNode* channelz_listen_socket_node =
        listener.listener->channelz_listen_socket_node();
    if (channelz_node_ != nullptr && channelz_listen_socket_node != nullptr) {
      channelz_node_->RemoveChildListenSocket(
          channelz_listen_socket_node->uuid());
    }
    GRPC_CLOSURE_INIT(&listener.destroy_done, ListenerDestroyDone, this,
                      grpc_schedule_on_exec_ctx);
    listener.listener->SetOnDestroyDone(&listener.destroy_done);
    listener.listener.reset();
  }
}

void Server::CancelAllCalls() {
  ChannelBroadcaster broadcaster;
  ServerChannelSet channels;
  {
    MutexLock lock(&mu_global_);
    // New style semantics: we just drop the channels we no longer care about.
    channels = std::move(channels_);
    channels_.clear();
    broadcaster.FillChannelsLocked(GetChannelsLocked());
  }
  broadcaster.BroadcastShutdown(
      /*send_goaway=*/false, GRPC_ERROR_CREATE("Cancelling all calls"));
}

void Server::SendGoaways() {
  ChannelBroadcaster broadcaster;
  {
    MutexLock lock(&mu_global_);
    broadcaster.FillChannelsLocked(GetChannelsLocked());
  }
  broadcaster.BroadcastShutdown(/*send_goaway=*/true, absl::OkStatus());
}

void Server::Orphan() {
  {
    MutexLock lock(&mu_global_);
    GPR_ASSERT(ShutdownCalled() || listeners_.empty());
    GPR_ASSERT(listeners_destroyed_ == listeners_.size());
  }
  Unref();
}

grpc_call_error Server::ValidateServerRequest(
    grpc_completion_queue* cq_for_notification, void* tag,
    grpc_byte_buffer** optional_payload, RegisteredMethod* rm) {
  if ((rm == nullptr && optional_payload != nullptr) ||
      ((rm != nullptr) && ((optional_payload == nullptr) !=
                           (rm->payload_handling == GRPC_SRM_PAYLOAD_NONE)))) {
    return GRPC_CALL_ERROR_PAYLOAD_TYPE_MISMATCH;
  }
  if (!grpc_cq_begin_op(cq_for_notification, tag)) {
    return GRPC_CALL_ERROR_COMPLETION_QUEUE_SHUTDOWN;
  }
  return GRPC_CALL_OK;
}

grpc_call_error Server::ValidateServerRequestAndCq(
    size_t* cq_idx, grpc_completion_queue* cq_for_notification, void* tag,
    grpc_byte_buffer** optional_payload, RegisteredMethod* rm) {
  size_t idx;
  for (idx = 0; idx < cqs_.size(); idx++) {
    if (cqs_[idx] == cq_for_notification) {
      break;
    }
  }
  if (idx == cqs_.size()) {
    return GRPC_CALL_ERROR_NOT_SERVER_COMPLETION_QUEUE;
  }
  grpc_call_error error =
      ValidateServerRequest(cq_for_notification, tag, optional_payload, rm);
  if (error != GRPC_CALL_OK) {
    return error;
  }
  *cq_idx = idx;
  return GRPC_CALL_OK;
}

grpc_call_error Server::QueueRequestedCall(size_t cq_idx, RequestedCall* rc) {
  if (ShutdownCalled()) {
    FailCall(cq_idx, rc, GRPC_ERROR_CREATE("Server Shutdown"));
    return GRPC_CALL_OK;
  }
  RequestMatcherInterface* rm;
  switch (rc->type) {
    case RequestedCall::Type::BATCH_CALL:
      rm = unregistered_request_matcher_.get();
      break;
    case RequestedCall::Type::REGISTERED_CALL:
      rm = rc->data.registered.method->matcher.get();
      break;
  }
  rm->RequestCallWithPossiblePublish(cq_idx, rc);
  return GRPC_CALL_OK;
}

grpc_call_error Server::RequestCall(grpc_call** call,
                                    grpc_call_details* details,
                                    grpc_metadata_array* request_metadata,
                                    grpc_completion_queue* cq_bound_to_call,
                                    grpc_completion_queue* cq_for_notification,
                                    void* tag) {
  size_t cq_idx;
  grpc_call_error error = ValidateServerRequestAndCq(
      &cq_idx, cq_for_notification, tag, nullptr, nullptr);
  if (error != GRPC_CALL_OK) {
    return error;
  }
  RequestedCall* rc =
      new RequestedCall(tag, cq_bound_to_call, call, request_metadata, details);
  return QueueRequestedCall(cq_idx, rc);
}

grpc_call_error Server::RequestRegisteredCall(
    RegisteredMethod* rm, grpc_call** call, gpr_timespec* deadline,
    grpc_metadata_array* request_metadata, grpc_byte_buffer** optional_payload,
    grpc_completion_queue* cq_bound_to_call,
    grpc_completion_queue* cq_for_notification, void* tag_new) {
  size_t cq_idx;
  grpc_call_error error = ValidateServerRequestAndCq(
      &cq_idx, cq_for_notification, tag_new, optional_payload, rm);
  if (error != GRPC_CALL_OK) {
    return error;
  }
  RequestedCall* rc =
      new RequestedCall(tag_new, cq_bound_to_call, call, request_metadata, rm,
                        deadline, optional_payload);
  return QueueRequestedCall(cq_idx, rc);
}

//
// Server::ChannelData::ConnectivityWatcher
//

class Server::ChannelData::ConnectivityWatcher
    : public AsyncConnectivityStateWatcherInterface {
 public:
  explicit ConnectivityWatcher(ChannelData* chand)
      : chand_(chand), channel_(chand_->channel_->Ref()) {}

 private:
  void OnConnectivityStateChange(grpc_connectivity_state new_state,
                                 const absl::Status& /*status*/) override {
    // Don't do anything until we are being shut down.
    if (new_state != GRPC_CHANNEL_SHUTDOWN) return;
    // Shut down channel.
    MutexLock lock(&chand_->server_->mu_global_);
    chand_->Destroy();
  }

  ChannelData* const chand_;
  const RefCountedPtr<Channel> channel_;
};

//
// Server::ChannelData
//

Server::ChannelData::~ChannelData() {
  if (server_ != nullptr) {
    if (server_->channelz_node_ != nullptr && channelz_socket_uuid_ != 0) {
      server_->channelz_node_->RemoveChildSocket(channelz_socket_uuid_);
    }
    {
      MutexLock lock(&server_->mu_global_);
      if (list_position_.has_value()) {
        server_->ye_olde_channels_.erase(*list_position_);
        list_position_.reset();
      }
      server_->MaybeFinishShutdown();
    }
  }
}

void Server::ChannelData::InitTransport(RefCountedPtr<Server> server,
                                        OrphanablePtr<Channel> channel,
                                        size_t cq_idx, Transport* transport,
                                        intptr_t channelz_socket_uuid) {
  server_ = std::move(server);
  channel_ = std::move(channel);
  cq_idx_ = cq_idx;
  channelz_socket_uuid_ = channelz_socket_uuid;
  // Publish channel.
  {
    MutexLock lock(&server_->mu_global_);
    server_->ye_olde_channels_.push_front(this);
    list_position_ = server_->ye_olde_channels_.begin();
  }
  // Start accept_stream transport op.
  grpc_transport_op* op = grpc_make_transport_op(nullptr);
  GPR_ASSERT(transport->server_transport() == nullptr);
  GPR_ASSERT(transport->filter_stack_transport() != nullptr);
  op->set_accept_stream = true;
  op->set_accept_stream_fn = AcceptStream;
  if (IsRegisteredMethodLookupInTransportEnabled()) {
    op->set_registered_method_matcher_fn = [](void* arg,
                                              ClientMetadata* metadata) {
      static_cast<ChannelData*>(arg)->server_->SetRegisteredMethodOnMetadata(
          *metadata);
    };
  }
  op->set_accept_stream_user_data = this;
  op->start_connectivity_watch = MakeOrphanable<ConnectivityWatcher>(this);
  if (server_->ShutdownCalled()) {
    op->disconnect_with_error = GRPC_ERROR_CREATE("Server shutdown");
  }
  transport->PerformOp(op);
}

Server::RegisteredMethod* Server::GetRegisteredMethod(absl::string_view host,
                                                      absl::string_view path) {
  if (registered_methods_.empty()) return nullptr;
  // check for an exact match with host
  auto it = registered_methods_.find(std::make_pair(host, path));
  if (it != registered_methods_.end()) {
    return it->second.get();
  }
  // check for wildcard method definition (no host set)
  it = registered_methods_.find(std::make_pair("", path));
  if (it != registered_methods_.end()) {
    return it->second.get();
  }
  return nullptr;
}

void Server::SetRegisteredMethodOnMetadata(ClientMetadata& metadata) {
  auto* authority = metadata.get_pointer(HttpAuthorityMetadata());
  if (authority == nullptr) {
    authority = metadata.get_pointer(HostMetadata());
    if (authority == nullptr) {
      // Authority not being set is an RPC error.
      return;
    }
  }
  auto* path = metadata.get_pointer(HttpPathMetadata());
  if (path == nullptr) {
    // Path not being set would result in an RPC error.
    return;
  }
  RegisteredMethod* method =
      GetRegisteredMethod(authority->as_string_view(), path->as_string_view());
  // insert in metadata
  metadata.Set(GrpcRegisteredMethod(), method);
}

void Server::ChannelData::AcceptStream(void* arg, Transport* /*transport*/,
                                       const void* transport_server_data) {
  auto* chand = static_cast<Server::ChannelData*>(arg);
  // create a call
  grpc_call_create_args args;
  args.channel = chand->channel_->Ref();
  args.server = chand->server_.get();
  args.parent = nullptr;
  args.propagation_mask = 0;
  args.cq = nullptr;
  args.pollset_set_alternative = nullptr;
  args.server_transport_data = transport_server_data;
  args.send_deadline = Timestamp::InfFuture();
  grpc_call* call;
  grpc_error_handle error = grpc_call_create(&args, &call);
  grpc_call_stack* call_stack = grpc_call_get_call_stack(call);
  if (call_stack == nullptr) {  // Promise based calls do not have a call stack
    GPR_ASSERT(error.ok());
    GPR_ASSERT(IsPromiseBasedServerCallEnabled());
    return;
  } else {
    grpc_call_element* elem = grpc_call_stack_element(call_stack, 0);
    auto* calld = static_cast<Server::CallData*>(elem->call_data);
    if (!error.ok()) {
      calld->FailCallCreation();
      return;
    }
    calld->Start(elem);
  }
}

namespace {
auto CancelledDueToServerShutdown() {
  return [] {
    return ServerMetadataFromStatus(absl::CancelledError("Server shutdown"));
  };
}
}  // namespace

void Server::MatchThenPublish(CallHandler call_handler, size_t cq_idx) {
  call_handler.SpawnGuarded("request_matcher", [this, call_handler,
                                                cq_idx]() mutable {
    return TrySeq(
        // Wait for initial metadata to pass through all filters
        call_handler.PullClientInitialMetadata(),
        [](ClientMetadataHandle md) -> absl::StatusOr<ClientMetadataHandle> {
          if (!md->get_pointer(HttpPathMetadata())) {
            return absl::InternalError("Missing :path header");
          }
          if (!md->get_pointer(HttpAuthorityMetadata())) {
            return absl::InternalError("Missing :authority header");
          }
          return std::move(md);
        },
        // Match request with requested call
        [this, call_handler, cq_idx](ClientMetadataHandle md) {
          auto* registered_method = static_cast<RegisteredMethod*>(
              md->get(GrpcRegisteredMethod()).value_or(nullptr));
          RequestMatcherInterface* rm;
          grpc_server_register_method_payload_handling payload_handling =
              GRPC_SRM_PAYLOAD_NONE;
          if (registered_method == nullptr) {
            rm = unregistered_request_matcher_.get();
          } else {
            payload_handling = registered_method->payload_handling;
            rm = registered_method->matcher.get();
          }
          auto maybe_read_first_message = If(
              payload_handling == GRPC_SRM_PAYLOAD_READ_INITIAL_BYTE_BUFFER,
              [call_handler]() mutable { return call_handler.PullMessage(); },
              []() { return [] { return CallFilters::NextMessage(false); }; });
          return TryJoin<absl::StatusOr>(
              Map(std::move(maybe_read_first_message),
                  [](CallFilters::NextMessage n)
                      -> ValueOrFailure<CallFilters::NextMessage> {
                    return ValueOrFailure<CallFilters::NextMessage>{
                        std::move(n)};
                  }),
              rm->MatchRequest(cq_idx), [md = std::move(md)]() mutable {
                return ValueOrFailure<ClientMetadataHandle>(std::move(md));
              });
        },
        // Publish call to cq
        [call_handler](std::tuple<CallFilters::NextMessage,
                                  RequestMatcherInterface::MatchResult,
                                  ClientMetadataHandle>
                           r) mutable {
          RequestMatcherInterface::MatchResult& mr = std::get<1>(r);
          auto md = std::move(std::get<2>(r));
          auto* rc = mr.TakeCall();
          rc->Complete(std::move(std::get<0>(r)), *md);
<<<<<<< HEAD
          grpc_call* call = MakeServerCall(std::move(call_handler));
          *rc->call = call;
=======
          auto* call_context = GetContext<HasContext>();
          *rc->call = call_context->c_call();
>>>>>>> 5c2e23d6
          grpc_call_ref(*rc->call);
          grpc_call_set_completion_queue(call, rc->cq_bound_to_call);
          call_context->server_call_context()->PublishInitialMetadata(
              std::move(md), rc->initial_metadata);
          // TODO(ctiller): publish metadata
          return Map(WaitForCqEndOp(false, rc->tag, absl::OkStatus(), mr.cq()),
                     [rc = std::unique_ptr<RequestedCall>(rc)](Empty) {
                       return absl::OkStatus();
                     });
        });
  });
}

void Server::ChannelData::FinishDestroy(void* arg,
                                        grpc_error_handle /*error*/) {
  auto* chand = static_cast<Server::ChannelData*>(arg);
  Server* server = chand->server_.get();
  auto* channel_stack = chand->channel_->channel_stack();
  chand->channel_.reset();
  server->Unref();
  GRPC_CHANNEL_STACK_UNREF(channel_stack, "Server::ChannelData::Destroy");
}

void Server::ChannelData::Destroy() {
  if (!list_position_.has_value()) return;
  GPR_ASSERT(server_ != nullptr);
  server_->ye_olde_channels_.erase(*list_position_);
  list_position_.reset();
  server_->Ref().release();
  server_->MaybeFinishShutdown();
  // Unreffed by FinishDestroy
  GRPC_CHANNEL_STACK_REF(channel_->channel_stack(),
                         "Server::ChannelData::Destroy");
  GRPC_CLOSURE_INIT(&finish_destroy_channel_closure_, FinishDestroy, this,
                    grpc_schedule_on_exec_ctx);
  if (GRPC_TRACE_FLAG_ENABLED(grpc_server_channel_trace)) {
    gpr_log(GPR_INFO, "Disconnected client");
  }
  grpc_transport_op* op =
      grpc_make_transport_op(&finish_destroy_channel_closure_);
  op->set_accept_stream = true;
  grpc_channel_next_op(grpc_channel_stack_element(channel_->channel_stack(), 0),
                       op);
}

grpc_error_handle Server::ChannelData::InitChannelElement(
    grpc_channel_element* elem, grpc_channel_element_args* args) {
  GPR_ASSERT(args->is_first);
  GPR_ASSERT(!args->is_last);
  new (elem->channel_data) ChannelData();
  return absl::OkStatus();
}

void Server::ChannelData::DestroyChannelElement(grpc_channel_element* elem) {
  auto* chand = static_cast<ChannelData*>(elem->channel_data);
  chand->~ChannelData();
}

//
// Server::CallData
//

Server::CallData::CallData(grpc_call_element* elem,
                           const grpc_call_element_args& args,
                           RefCountedPtr<Server> server)
    : server_(std::move(server)),
      call_(grpc_call_from_top_element(elem)),
      call_combiner_(args.call_combiner) {
  GRPC_CLOSURE_INIT(&recv_initial_metadata_ready_, RecvInitialMetadataReady,
                    elem, grpc_schedule_on_exec_ctx);
  GRPC_CLOSURE_INIT(&recv_trailing_metadata_ready_, RecvTrailingMetadataReady,
                    elem, grpc_schedule_on_exec_ctx);
}

Server::CallData::~CallData() {
  GPR_ASSERT(state_.load(std::memory_order_relaxed) != CallState::PENDING);
  grpc_metadata_array_destroy(&initial_metadata_);
  grpc_byte_buffer_destroy(payload_);
}

void Server::CallData::SetState(CallState state) {
  state_.store(state, std::memory_order_relaxed);
}

bool Server::CallData::MaybeActivate() {
  CallState expected = CallState::PENDING;
  return state_.compare_exchange_strong(expected, CallState::ACTIVATED,
                                        std::memory_order_acq_rel,
                                        std::memory_order_relaxed);
}

void Server::CallData::FailCallCreation() {
  CallState expected_not_started = CallState::NOT_STARTED;
  CallState expected_pending = CallState::PENDING;
  if (state_.compare_exchange_strong(expected_not_started, CallState::ZOMBIED,
                                     std::memory_order_acq_rel,
                                     std::memory_order_acquire)) {
    KillZombie();
  } else if (state_.compare_exchange_strong(
                 expected_pending, CallState::ZOMBIED,
                 std::memory_order_acq_rel, std::memory_order_relaxed)) {
    // Zombied call will be destroyed when it's removed from the pending
    // queue... later.
  }
}

void Server::CallData::Start(grpc_call_element* elem) {
  grpc_op op;
  op.op = GRPC_OP_RECV_INITIAL_METADATA;
  op.flags = 0;
  op.reserved = nullptr;
  op.data.recv_initial_metadata.recv_initial_metadata = &initial_metadata_;
  GRPC_CLOSURE_INIT(&recv_initial_metadata_batch_complete_,
                    RecvInitialMetadataBatchComplete, elem,
                    grpc_schedule_on_exec_ctx);
  grpc_call_start_batch_and_execute(call_, &op, 1,
                                    &recv_initial_metadata_batch_complete_);
}

void Server::CallData::Publish(size_t cq_idx, RequestedCall* rc) {
  grpc_call_set_completion_queue(call_, rc->cq_bound_to_call);
  *rc->call = call_;
  cq_new_ = server_->cqs_[cq_idx];
  std::swap(*rc->initial_metadata, initial_metadata_);
  switch (rc->type) {
    case RequestedCall::Type::BATCH_CALL:
      GPR_ASSERT(host_.has_value());
      GPR_ASSERT(path_.has_value());
      rc->data.batch.details->host = CSliceRef(host_->c_slice());
      rc->data.batch.details->method = CSliceRef(path_->c_slice());
      rc->data.batch.details->deadline =
          deadline_.as_timespec(GPR_CLOCK_MONOTONIC);
      break;
    case RequestedCall::Type::REGISTERED_CALL:
      *rc->data.registered.deadline =
          deadline_.as_timespec(GPR_CLOCK_MONOTONIC);
      if (rc->data.registered.optional_payload != nullptr) {
        *rc->data.registered.optional_payload = payload_;
        payload_ = nullptr;
      }
      break;
    default:
      GPR_UNREACHABLE_CODE(return);
  }
  grpc_cq_end_op(cq_new_, rc->tag, absl::OkStatus(), Server::DoneRequestEvent,
                 rc, &rc->completion, true);
}

void Server::CallData::PublishNewRpc(void* arg, grpc_error_handle error) {
  grpc_call_element* call_elem = static_cast<grpc_call_element*>(arg);
  auto* calld = static_cast<Server::CallData*>(call_elem->call_data);
  auto* chand = static_cast<Server::ChannelData*>(call_elem->channel_data);
  RequestMatcherInterface* rm = calld->matcher_;
  Server* server = rm->server();
  if (!error.ok() || server->ShutdownCalled()) {
    calld->state_.store(CallState::ZOMBIED, std::memory_order_relaxed);
    calld->KillZombie();
    return;
  }
  rm->MatchOrQueue(chand->cq_idx(), calld);
}

namespace {

void KillZombieClosure(void* call, grpc_error_handle /*error*/) {
  grpc_call_unref(static_cast<grpc_call*>(call));
}

}  // namespace

void Server::CallData::KillZombie() {
  GRPC_CLOSURE_INIT(&kill_zombie_closure_, KillZombieClosure, call_,
                    grpc_schedule_on_exec_ctx);
  ExecCtx::Run(DEBUG_LOCATION, &kill_zombie_closure_, absl::OkStatus());
}

// If this changes, change MakeCallPromise too.
void Server::CallData::StartNewRpc(grpc_call_element* elem) {
  if (server_->ShutdownCalled()) {
    state_.store(CallState::ZOMBIED, std::memory_order_relaxed);
    KillZombie();
    return;
  }
  // Find request matcher.
  matcher_ = server_->unregistered_request_matcher_.get();
  grpc_server_register_method_payload_handling payload_handling =
      GRPC_SRM_PAYLOAD_NONE;
  if (path_.has_value() && host_.has_value()) {
    RegisteredMethod* rm;
    if (IsRegisteredMethodLookupInTransportEnabled()) {
      rm = static_cast<RegisteredMethod*>(
          recv_initial_metadata_->get(GrpcRegisteredMethod())
              .value_or(nullptr));
    } else {
      rm = server_->GetRegisteredMethod(host_->as_string_view(),
                                        path_->as_string_view());
    }
    if (rm != nullptr) {
      matcher_ = rm->matcher.get();
      payload_handling = rm->payload_handling;
    }
  }
  // Start recv_message op if needed.
  switch (payload_handling) {
    case GRPC_SRM_PAYLOAD_NONE:
      PublishNewRpc(elem, absl::OkStatus());
      break;
    case GRPC_SRM_PAYLOAD_READ_INITIAL_BYTE_BUFFER: {
      grpc_op op;
      op.op = GRPC_OP_RECV_MESSAGE;
      op.flags = 0;
      op.reserved = nullptr;
      op.data.recv_message.recv_message = &payload_;
      GRPC_CLOSURE_INIT(&publish_, PublishNewRpc, elem,
                        grpc_schedule_on_exec_ctx);
      grpc_call_start_batch_and_execute(call_, &op, 1, &publish_);
      break;
    }
  }
}

void Server::CallData::RecvInitialMetadataBatchComplete(
    void* arg, grpc_error_handle error) {
  grpc_call_element* elem = static_cast<grpc_call_element*>(arg);
  auto* calld = static_cast<Server::CallData*>(elem->call_data);
  if (!error.ok()) {
    gpr_log(GPR_DEBUG, "Failed call creation: %s",
            StatusToString(error).c_str());
    calld->FailCallCreation();
    return;
  }
  calld->StartNewRpc(elem);
}

void Server::CallData::StartTransportStreamOpBatchImpl(
    grpc_call_element* elem, grpc_transport_stream_op_batch* batch) {
  if (batch->recv_initial_metadata) {
    recv_initial_metadata_ =
        batch->payload->recv_initial_metadata.recv_initial_metadata;
    original_recv_initial_metadata_ready_ =
        batch->payload->recv_initial_metadata.recv_initial_metadata_ready;
    batch->payload->recv_initial_metadata.recv_initial_metadata_ready =
        &recv_initial_metadata_ready_;
  }
  if (batch->recv_trailing_metadata) {
    original_recv_trailing_metadata_ready_ =
        batch->payload->recv_trailing_metadata.recv_trailing_metadata_ready;
    batch->payload->recv_trailing_metadata.recv_trailing_metadata_ready =
        &recv_trailing_metadata_ready_;
  }
  grpc_call_next_op(elem, batch);
}

void Server::CallData::RecvInitialMetadataReady(void* arg,
                                                grpc_error_handle error) {
  grpc_call_element* elem = static_cast<grpc_call_element*>(arg);
  CallData* calld = static_cast<CallData*>(elem->call_data);
  if (error.ok()) {
    calld->path_ = calld->recv_initial_metadata_->Take(HttpPathMetadata());
    auto* host =
        calld->recv_initial_metadata_->get_pointer(HttpAuthorityMetadata());
    if (host != nullptr) calld->host_.emplace(host->Ref());
  }
  auto op_deadline = calld->recv_initial_metadata_->get(GrpcTimeoutMetadata());
  if (op_deadline.has_value()) {
    calld->deadline_ = *op_deadline;
  }
  if (calld->host_.has_value() && calld->path_.has_value()) {
    // do nothing
  } else if (error.ok()) {
    // Pass the error reference to calld->recv_initial_metadata_error
    error = absl::UnknownError("Missing :authority or :path");
    calld->recv_initial_metadata_error_ = error;
  }
  grpc_closure* closure = calld->original_recv_initial_metadata_ready_;
  calld->original_recv_initial_metadata_ready_ = nullptr;
  if (calld->seen_recv_trailing_metadata_ready_) {
    GRPC_CALL_COMBINER_START(calld->call_combiner_,
                             &calld->recv_trailing_metadata_ready_,
                             calld->recv_trailing_metadata_error_,
                             "continue server recv_trailing_metadata_ready");
  }
  Closure::Run(DEBUG_LOCATION, closure, error);
}

void Server::CallData::RecvTrailingMetadataReady(void* arg,
                                                 grpc_error_handle error) {
  grpc_call_element* elem = static_cast<grpc_call_element*>(arg);
  CallData* calld = static_cast<CallData*>(elem->call_data);
  if (calld->original_recv_initial_metadata_ready_ != nullptr) {
    calld->recv_trailing_metadata_error_ = error;
    calld->seen_recv_trailing_metadata_ready_ = true;
    GRPC_CLOSURE_INIT(&calld->recv_trailing_metadata_ready_,
                      RecvTrailingMetadataReady, elem,
                      grpc_schedule_on_exec_ctx);
    GRPC_CALL_COMBINER_STOP(calld->call_combiner_,
                            "deferring server recv_trailing_metadata_ready "
                            "until after recv_initial_metadata_ready");
    return;
  }
  error = grpc_error_add_child(error, calld->recv_initial_metadata_error_);
  Closure::Run(DEBUG_LOCATION, calld->original_recv_trailing_metadata_ready_,
               error);
}

grpc_error_handle Server::CallData::InitCallElement(
    grpc_call_element* elem, const grpc_call_element_args* args) {
  auto* chand = static_cast<ChannelData*>(elem->channel_data);
  new (elem->call_data) Server::CallData(elem, *args, chand->server());
  return absl::OkStatus();
}

void Server::CallData::DestroyCallElement(
    grpc_call_element* elem, const grpc_call_final_info* /*final_info*/,
    grpc_closure* /*ignored*/) {
  auto* calld = static_cast<CallData*>(elem->call_data);
  calld->~CallData();
}

void Server::CallData::StartTransportStreamOpBatch(
    grpc_call_element* elem, grpc_transport_stream_op_batch* batch) {
  auto* calld = static_cast<CallData*>(elem->call_data);
  calld->StartTransportStreamOpBatchImpl(elem, batch);
}

//
// Server::ServerChannel::ConnectivityWatcher
//

class Server::Connection::ConnectivityWatcher
    : public AsyncConnectivityStateWatcherInterface {
 public:
  explicit ConnectivityWatcher(WeakRefCountedPtr<Connection> channel)
      : channel_(std::move(channel)) {}

  void Orphan() override { Remove(); }

 private:
  void OnConnectivityStateChange(grpc_connectivity_state new_state,
                                 const absl::Status& /*status*/) override {
    // Don't do anything until we are being shut down.
    if (new_state != GRPC_CHANNEL_SHUTDOWN) return;
    // Shut down channel.
    Remove();
  }

  void Remove() {
    auto server = channel_->server_;
    RefCountedPtr<Connection> channel;
    MutexLock lock(&server->mu_global_);
    auto x = server->channels_.extract(channel_);
    if (!x.empty()) channel = std::move(x.value());
  }

  WeakRefCountedPtr<Connection> channel_;
};

//
// Server::Connection
//

Server::Connection::Connection(Server* server,
                               RefCountedPtr<CallFilters::Stack> filter_stack,
                               OrphanablePtr<Transport> transport,
                               size_t cq_idx)
    : CallFactory(server->channel_args_),
      transport_(std::move(transport)),
      filter_stack_(std::move(filter_stack)),
      server_(server),
      cq_idx_(cq_idx) {
  server_->num_channels_.fetch_add(1, std::memory_order_relaxed);
  transport_->StartConnectivityWatch(
      MakeOrphanable<ConnectivityWatcher>(WeakRefAsSubclass<Connection>()));
}

Server::Connection::~Connection() {
  if (1 == server_->num_channels_.fetch_sub(1, std::memory_order_relaxed)) {
    MutexLock lock(&server_->mu_global_);
    server_->MaybeFinishShutdown();
  }
}

CallInitiator Server::Connection::CreateCall(
    ClientMetadataHandle client_initial_metadata, Arena* arena) {
  server_->SetRegisteredMethodOnMetadata(*client_initial_metadata);
  auto call = MakeCall(server_->event_engine_.get(), arena);
  server_->MatchThenPublish(std::move(call.handler), cq_idx_);
  return std::move(call.initiator);
}

}  // namespace grpc_core

//
// C-core API
//

grpc_server* grpc_server_create(const grpc_channel_args* args, void* reserved) {
  grpc_core::ExecCtx exec_ctx;
  GRPC_API_TRACE("grpc_server_create(%p, %p)", 2, (args, reserved));
  grpc_core::Server* server =
      new grpc_core::Server(grpc_core::CoreConfiguration::Get()
                                .channel_args_preconditioning()
                                .PreconditionChannelArgs(args));
  return server->c_ptr();
}

void grpc_server_register_completion_queue(grpc_server* server,
                                           grpc_completion_queue* cq,
                                           void* reserved) {
  GRPC_API_TRACE(
      "grpc_server_register_completion_queue(server=%p, cq=%p, reserved=%p)", 3,
      (server, cq, reserved));
  GPR_ASSERT(!reserved);
  auto cq_type = grpc_get_cq_completion_type(cq);
  if (cq_type != GRPC_CQ_NEXT && cq_type != GRPC_CQ_CALLBACK) {
    gpr_log(GPR_INFO,
            "Completion queue of type %d is being registered as a "
            "server-completion-queue",
            static_cast<int>(cq_type));
    // Ideally we should log an error and abort but ruby-wrapped-language API
    // calls grpc_completion_queue_pluck() on server completion queues
  }
  grpc_core::Server::FromC(server)->RegisterCompletionQueue(cq);
}

void* grpc_server_register_method(
    grpc_server* server, const char* method, const char* host,
    grpc_server_register_method_payload_handling payload_handling,
    uint32_t flags) {
  GRPC_API_TRACE(
      "grpc_server_register_method(server=%p, method=%s, host=%s, "
      "flags=0x%08x)",
      4, (server, method, host, flags));
  return grpc_core::Server::FromC(server)->RegisterMethod(
      method, host, payload_handling, flags);
}

void grpc_server_start(grpc_server* server) {
  grpc_core::ExecCtx exec_ctx;
  GRPC_API_TRACE("grpc_server_start(server=%p)", 1, (server));
  grpc_core::Server::FromC(server)->Start();
}

void grpc_server_shutdown_and_notify(grpc_server* server,
                                     grpc_completion_queue* cq, void* tag) {
  grpc_core::ApplicationCallbackExecCtx callback_exec_ctx;
  grpc_core::ExecCtx exec_ctx;
  GRPC_API_TRACE("grpc_server_shutdown_and_notify(server=%p, cq=%p, tag=%p)", 3,
                 (server, cq, tag));
  grpc_core::Server::FromC(server)->ShutdownAndNotify(cq, tag);
}

void grpc_server_cancel_all_calls(grpc_server* server) {
  grpc_core::ApplicationCallbackExecCtx callback_exec_ctx;
  grpc_core::ExecCtx exec_ctx;
  GRPC_API_TRACE("grpc_server_cancel_all_calls(server=%p)", 1, (server));
  grpc_core::Server::FromC(server)->CancelAllCalls();
}

void grpc_server_destroy(grpc_server* server) {
  grpc_core::ApplicationCallbackExecCtx callback_exec_ctx;
  grpc_core::ExecCtx exec_ctx;
  GRPC_API_TRACE("grpc_server_destroy(server=%p)", 1, (server));
  grpc_core::Server::FromC(server)->Orphan();
}

grpc_call_error grpc_server_request_call(
    grpc_server* server, grpc_call** call, grpc_call_details* details,
    grpc_metadata_array* request_metadata,
    grpc_completion_queue* cq_bound_to_call,
    grpc_completion_queue* cq_for_notification, void* tag) {
  grpc_core::ApplicationCallbackExecCtx callback_exec_ctx;
  grpc_core::ExecCtx exec_ctx;
  GRPC_API_TRACE(
      "grpc_server_request_call("
      "server=%p, call=%p, details=%p, initial_metadata=%p, "
      "cq_bound_to_call=%p, cq_for_notification=%p, tag=%p)",
      7,
      (server, call, details, request_metadata, cq_bound_to_call,
       cq_for_notification, tag));
  return grpc_core::Server::FromC(server)->RequestCall(
      call, details, request_metadata, cq_bound_to_call, cq_for_notification,
      tag);
}

grpc_call_error grpc_server_request_registered_call(
    grpc_server* server, void* registered_method, grpc_call** call,
    gpr_timespec* deadline, grpc_metadata_array* request_metadata,
    grpc_byte_buffer** optional_payload,
    grpc_completion_queue* cq_bound_to_call,
    grpc_completion_queue* cq_for_notification, void* tag_new) {
  grpc_core::ApplicationCallbackExecCtx callback_exec_ctx;
  grpc_core::ExecCtx exec_ctx;
  auto* rm =
      static_cast<grpc_core::Server::RegisteredMethod*>(registered_method);
  GRPC_API_TRACE(
      "grpc_server_request_registered_call("
      "server=%p, registered_method=%p, call=%p, deadline=%p, "
      "request_metadata=%p, "
      "optional_payload=%p, cq_bound_to_call=%p, cq_for_notification=%p, "
      "tag=%p)",
      9,
      (server, registered_method, call, deadline, request_metadata,
       optional_payload, cq_bound_to_call, cq_for_notification, tag_new));
  return grpc_core::Server::FromC(server)->RequestRegisteredCall(
      rm, call, deadline, request_metadata, optional_payload, cq_bound_to_call,
      cq_for_notification, tag_new);
}

void grpc_server_set_config_fetcher(
    grpc_server* server, grpc_server_config_fetcher* server_config_fetcher) {
  grpc_core::ApplicationCallbackExecCtx callback_exec_ctx;
  grpc_core::ExecCtx exec_ctx;
  GRPC_API_TRACE("grpc_server_set_config_fetcher(server=%p, config_fetcher=%p)",
                 2, (server, server_config_fetcher));
  grpc_core::Server::FromC(server)->set_config_fetcher(
      std::unique_ptr<grpc_server_config_fetcher>(server_config_fetcher));
}

void grpc_server_config_fetcher_destroy(
    grpc_server_config_fetcher* server_config_fetcher) {
  grpc_core::ApplicationCallbackExecCtx callback_exec_ctx;
  grpc_core::ExecCtx exec_ctx;
  GRPC_API_TRACE("grpc_server_config_fetcher_destroy(config_fetcher=%p)", 1,
                 (server_config_fetcher));
  delete server_config_fetcher;
}<|MERGE_RESOLUTION|>--- conflicted
+++ resolved
@@ -1490,13 +1490,8 @@
           auto md = std::move(std::get<2>(r));
           auto* rc = mr.TakeCall();
           rc->Complete(std::move(std::get<0>(r)), *md);
-<<<<<<< HEAD
           grpc_call* call = MakeServerCall(std::move(call_handler));
           *rc->call = call;
-=======
-          auto* call_context = GetContext<HasContext>();
-          *rc->call = call_context->c_call();
->>>>>>> 5c2e23d6
           grpc_call_ref(*rc->call);
           grpc_call_set_completion_queue(call, rc->cq_bound_to_call);
           call_context->server_call_context()->PublishInitialMetadata(
