//
// Copyright 2015-2016 gRPC authors.
//
// Licensed under the Apache License, Version 2.0 (the "License");
// you may not use this file except in compliance with the License.
// You may obtain a copy of the License at
//
//     http://www.apache.org/licenses/LICENSE-2.0
//
// Unless required by applicable law or agreed to in writing, software
// distributed under the License is distributed on an "AS IS" BASIS,
// WITHOUT WARRANTIES OR CONDITIONS OF ANY KIND, either express or implied.
// See the License for the specific language governing permissions and
// limitations under the License.
//

#include "src/core/lib/surface/server.h"

#include <inttypes.h>
#include <stdlib.h>
#include <string.h>

#include <algorithm>
#include <atomic>
#include <list>
#include <memory>
#include <new>
#include <queue>
#include <type_traits>
#include <utility>
#include <vector>

#include "absl/cleanup/cleanup.h"
#include "absl/container/flat_hash_map.h"
#include "absl/status/status.h"
#include "absl/types/optional.h"

#include <grpc/byte_buffer.h>
#include <grpc/grpc.h>
#include <grpc/impl/channel_arg_names.h>
#include <grpc/impl/connectivity_state.h>
#include <grpc/slice.h>
#include <grpc/status.h>
#include <grpc/support/log.h>
#include <grpc/support/port_platform.h>
#include <grpc/support/time.h>

#include "src/core/channelz/channel_trace.h"
#include "src/core/channelz/channelz.h"
#include "src/core/lib/channel/channel_args.h"
#include "src/core/lib/channel/channel_args_preconditioning.h"
#include "src/core/lib/config/core_configuration.h"
#include "src/core/lib/debug/stats.h"
#include "src/core/lib/experiments/experiments.h"
#include "src/core/lib/gpr/useful.h"
#include "src/core/lib/gprpp/crash.h"
#include "src/core/lib/gprpp/debug_location.h"
#include "src/core/lib/gprpp/mpscq.h"
#include "src/core/lib/gprpp/status_helper.h"
#include "src/core/lib/iomgr/exec_ctx.h"
#include "src/core/lib/iomgr/pollset_set.h"
#include "src/core/lib/promise/activity.h"
#include "src/core/lib/promise/cancel_callback.h"
#include "src/core/lib/promise/context.h"
#include "src/core/lib/promise/map.h"
#include "src/core/lib/promise/pipe.h"
#include "src/core/lib/promise/poll.h"
#include "src/core/lib/promise/promise.h"
#include "src/core/lib/promise/seq.h"
#include "src/core/lib/promise/try_join.h"
#include "src/core/lib/promise/try_seq.h"
#include "src/core/lib/slice/slice_buffer.h"
#include "src/core/lib/slice/slice_internal.h"
#include "src/core/lib/surface/api_trace.h"
#include "src/core/lib/surface/call.h"
#include "src/core/lib/surface/channel.h"
#include "src/core/lib/surface/channel_stack_type.h"
#include "src/core/lib/surface/completion_queue.h"
#include "src/core/lib/surface/legacy_channel.h"
#include "src/core/lib/surface/wait_for_cq_end_op.h"
#include "src/core/lib/transport/connectivity_state.h"
#include "src/core/lib/transport/error_utils.h"
#include "src/core/lib/transport/interception_chain.h"

namespace grpc_core {

TraceFlag grpc_server_channel_trace(false, "server_channel");

//
// Server::RegisteredMethod
//

struct Server::RegisteredMethod {
  RegisteredMethod(
      const char* method_arg, const char* host_arg,
      grpc_server_register_method_payload_handling payload_handling_arg,
      uint32_t flags_arg)
      : method(method_arg == nullptr ? "" : method_arg),
        host(host_arg == nullptr ? "" : host_arg),
        payload_handling(payload_handling_arg),
        flags(flags_arg) {}

  ~RegisteredMethod() = default;

  const std::string method;
  const std::string host;
  const grpc_server_register_method_payload_handling payload_handling;
  const uint32_t flags;
  // One request matcher per method.
  std::unique_ptr<RequestMatcherInterface> matcher;
};

//
// Server::RequestMatcherInterface
//

// RPCs that come in from the transport must be matched against RPC requests
// from the application. An incoming request from the application can be matched
// to an RPC that has already arrived or can be queued up for later use.
// Likewise, an RPC coming in from the transport can either be matched to a
// request that already arrived from the application or can be queued up for
// later use (marked pending). If there is a match, the request's tag is posted
// on the request's notification CQ.
//
// RequestMatcherInterface is the base class to provide this functionality.
class Server::RequestMatcherInterface {
 public:
  virtual ~RequestMatcherInterface() {}

  // Unref the calls associated with any incoming RPCs in the pending queue (not
  // yet matched to an application-requested RPC).
  virtual void ZombifyPending() = 0;

  // Mark all application-requested RPCs failed if they have not been matched to
  // an incoming RPC. The error parameter indicates why the RPCs are being
  // failed (always server shutdown in all current implementations).
  virtual void KillRequests(grpc_error_handle error) = 0;

  // How many request queues are supported by this matcher. This is an abstract
  // concept that essentially maps to gRPC completion queues.
  virtual size_t request_queue_count() const = 0;

  // This function is invoked when the application requests a new RPC whose
  // information is in the call parameter. The request_queue_index marks the
  // queue onto which to place this RPC, and is typically associated with a gRPC
  // CQ. If there are pending RPCs waiting to be matched, publish one (match it
  // and notify the CQ).
  virtual void RequestCallWithPossiblePublish(size_t request_queue_index,
                                              RequestedCall* call) = 0;

  class MatchResult {
   public:
    MatchResult(Server* server, size_t cq_idx, RequestedCall* requested_call)
        : server_(server), cq_idx_(cq_idx), requested_call_(requested_call) {}
    ~MatchResult() {
      if (requested_call_ != nullptr) {
        server_->FailCall(cq_idx_, requested_call_, absl::CancelledError());
      }
    }

    MatchResult(const MatchResult&) = delete;
    MatchResult& operator=(const MatchResult&) = delete;

    MatchResult(MatchResult&& other) noexcept
        : server_(other.server_),
          cq_idx_(other.cq_idx_),
          requested_call_(std::exchange(other.requested_call_, nullptr)) {}

    RequestedCall* TakeCall() {
      return std::exchange(requested_call_, nullptr);
    }

    grpc_completion_queue* cq() const { return server_->cqs_[cq_idx_]; }
    size_t cq_idx() const { return cq_idx_; }

   private:
    Server* server_;
    size_t cq_idx_;
    RequestedCall* requested_call_;
  };

  // This function is invoked on an incoming promise based RPC.
  // The RequestMatcher will try to match it against an application-requested
  // RPC if possible or will place it in the pending queue otherwise. To enable
  // some measure of fairness between server CQs, the match is done starting at
  // the start_request_queue_index parameter in a cyclic order rather than
  // always starting at 0.
  virtual ArenaPromise<absl::StatusOr<MatchResult>> MatchRequest(
      size_t start_request_queue_index) = 0;

  // This function is invoked on an incoming RPC, represented by the calld
  // object. The RequestMatcher will try to match it against an
  // application-requested RPC if possible or will place it in the pending queue
  // otherwise. To enable some measure of fairness between server CQs, the match
  // is done starting at the start_request_queue_index parameter in a cyclic
  // order rather than always starting at 0.
  virtual void MatchOrQueue(size_t start_request_queue_index,
                            CallData* calld) = 0;

  // Returns the server associated with this request matcher
  virtual Server* server() const = 0;
};

//
// Server::RequestedCall
//

struct Server::RequestedCall {
  enum class Type { BATCH_CALL, REGISTERED_CALL };

  RequestedCall(void* tag_arg, grpc_completion_queue* call_cq,
                grpc_call** call_arg, grpc_metadata_array* initial_md,
                grpc_call_details* details)
      : type(Type::BATCH_CALL),
        tag(tag_arg),
        cq_bound_to_call(call_cq),
        call(call_arg),
        initial_metadata(initial_md) {
    data.batch.details = details;
  }

  RequestedCall(void* tag_arg, grpc_completion_queue* call_cq,
                grpc_call** call_arg, grpc_metadata_array* initial_md,
                RegisteredMethod* rm, gpr_timespec* deadline,
                grpc_byte_buffer** optional_payload)
      : type(Type::REGISTERED_CALL),
        tag(tag_arg),
        cq_bound_to_call(call_cq),
        call(call_arg),
        initial_metadata(initial_md) {
    data.registered.method = rm;
    data.registered.deadline = deadline;
    data.registered.optional_payload = optional_payload;
  }

  template <typename OptionalPayload>
  void Complete(OptionalPayload payload, ClientMetadata& md) {
    Timestamp deadline = GetContext<Call>()->deadline();
    switch (type) {
      case RequestedCall::Type::BATCH_CALL:
        GPR_ASSERT(!payload.has_value());
        data.batch.details->host =
            CSliceRef(md.get_pointer(HttpAuthorityMetadata())->c_slice());
        data.batch.details->method =
            CSliceRef(md.Take(HttpPathMetadata())->c_slice());
        data.batch.details->deadline =
            deadline.as_timespec(GPR_CLOCK_MONOTONIC);
        break;
      case RequestedCall::Type::REGISTERED_CALL:
        md.Remove(HttpPathMetadata());
        *data.registered.deadline = deadline.as_timespec(GPR_CLOCK_MONOTONIC);
        if (data.registered.optional_payload != nullptr) {
          if (payload.has_value()) {
            auto* sb = payload.value()->payload()->c_slice_buffer();
            *data.registered.optional_payload =
                grpc_raw_byte_buffer_create(sb->slices, sb->count);
          } else {
            *data.registered.optional_payload = nullptr;
          }
        }
        break;
      default:
        GPR_UNREACHABLE_CODE(abort());
    }
  }

  MultiProducerSingleConsumerQueue::Node mpscq_node;
  const Type type;
  void* const tag;
  grpc_completion_queue* const cq_bound_to_call;
  grpc_call** const call;
  grpc_cq_completion completion;
  grpc_metadata_array* const initial_metadata;
  union {
    struct {
      grpc_call_details* details;
    } batch;
    struct {
      RegisteredMethod* method;
      gpr_timespec* deadline;
      grpc_byte_buffer** optional_payload;
    } registered;
  } data;
};

// The RealRequestMatcher is an implementation of RequestMatcherInterface that
// actually uses all the features of RequestMatcherInterface: expecting the
// application to explicitly request RPCs and then matching those to incoming
// RPCs, along with a slow path by which incoming RPCs are put on a locked
// pending list if they aren't able to be matched to an application request.
class Server::RealRequestMatcher : public RequestMatcherInterface {
 public:
  explicit RealRequestMatcher(Server* server)
      : server_(server), requests_per_cq_(server->cqs_.size()) {}

  ~RealRequestMatcher() override {
    for (LockedMultiProducerSingleConsumerQueue& queue : requests_per_cq_) {
      GPR_ASSERT(queue.Pop() == nullptr);
    }
    GPR_ASSERT(pending_filter_stack_.empty());
    GPR_ASSERT(pending_promises_.empty());
  }

  void ZombifyPending() override {
    while (!pending_filter_stack_.empty()) {
      pending_filter_stack_.front().calld->SetState(
          CallData::CallState::ZOMBIED);
      pending_filter_stack_.front().calld->KillZombie();
      pending_filter_stack_.pop();
    }
  }

  void KillRequests(grpc_error_handle error) override {
    for (size_t i = 0; i < requests_per_cq_.size(); i++) {
      RequestedCall* rc;
      while ((rc = reinterpret_cast<RequestedCall*>(
                  requests_per_cq_[i].Pop())) != nullptr) {
        server_->FailCall(i, rc, error);
      }
    }
  }

  size_t request_queue_count() const override {
    return requests_per_cq_.size();
  }

  void RequestCallWithPossiblePublish(size_t request_queue_index,
                                      RequestedCall* call) override {
    if (requests_per_cq_[request_queue_index].Push(&call->mpscq_node)) {
      // this was the first queued request: we need to lock and start
      // matching calls
      struct NextPendingCall {
        RequestedCall* rc = nullptr;
        CallData* pending_filter_stack;
        PendingCallPromises pending_promise;
      };
      while (true) {
        NextPendingCall pending_call;
        {
          MutexLock lock(&server_->mu_call_);
          while (!pending_filter_stack_.empty() &&
                 pending_filter_stack_.front().Age() >
                     server_->max_time_in_pending_queue_) {
            pending_filter_stack_.front().calld->SetState(
                CallData::CallState::ZOMBIED);
            pending_filter_stack_.front().calld->KillZombie();
            pending_filter_stack_.pop();
          }
          if (!pending_promises_.empty()) {
            pending_call.rc = reinterpret_cast<RequestedCall*>(
                requests_per_cq_[request_queue_index].Pop());
            if (pending_call.rc != nullptr) {
              pending_call.pending_promise =
                  std::move(pending_promises_.front());
              pending_promises_.pop();
            }
          } else if (!pending_filter_stack_.empty()) {
            pending_call.rc = reinterpret_cast<RequestedCall*>(
                requests_per_cq_[request_queue_index].Pop());
            if (pending_call.rc != nullptr) {
              pending_call.pending_filter_stack =
                  pending_filter_stack_.front().calld;
              pending_filter_stack_.pop();
            }
          }
        }
        if (pending_call.rc == nullptr) break;
        if (pending_call.pending_filter_stack != nullptr) {
          if (!pending_call.pending_filter_stack->MaybeActivate()) {
            // Zombied Call
            pending_call.pending_filter_stack->KillZombie();
            requests_per_cq_[request_queue_index].Push(
                &pending_call.rc->mpscq_node);
          } else {
            pending_call.pending_filter_stack->Publish(request_queue_index,
                                                       pending_call.rc);
          }
        } else {
          if (!pending_call.pending_promise->Finish(
                  server(), request_queue_index, pending_call.rc)) {
            requests_per_cq_[request_queue_index].Push(
                &pending_call.rc->mpscq_node);
          }
        }
      }
    }
  }

  void MatchOrQueue(size_t start_request_queue_index,
                    CallData* calld) override {
    for (size_t i = 0; i < requests_per_cq_.size(); i++) {
      size_t cq_idx = (start_request_queue_index + i) % requests_per_cq_.size();
      RequestedCall* rc =
          reinterpret_cast<RequestedCall*>(requests_per_cq_[cq_idx].TryPop());
      if (rc != nullptr) {
        calld->SetState(CallData::CallState::ACTIVATED);
        calld->Publish(cq_idx, rc);
        return;
      }
    }
    // No cq to take the request found; queue it on the slow list.
    // We need to ensure that all the queues are empty.  We do this under
    // the server mu_call_ lock to ensure that if something is added to
    // an empty request queue, it will block until the call is actually
    // added to the pending list.
    RequestedCall* rc = nullptr;
    size_t cq_idx = 0;
    size_t loop_count;
    {
      MutexLock lock(&server_->mu_call_);
      for (loop_count = 0; loop_count < requests_per_cq_.size(); loop_count++) {
        cq_idx =
            (start_request_queue_index + loop_count) % requests_per_cq_.size();
        rc = reinterpret_cast<RequestedCall*>(requests_per_cq_[cq_idx].Pop());
        if (rc != nullptr) {
          break;
        }
      }
      if (rc == nullptr) {
        calld->SetState(CallData::CallState::PENDING);
        pending_filter_stack_.push(PendingCallFilterStack{calld});
        return;
      }
    }
    calld->SetState(CallData::CallState::ACTIVATED);
    calld->Publish(cq_idx, rc);
  }

  ArenaPromise<absl::StatusOr<MatchResult>> MatchRequest(size_t) override {
    Crash("not implemented for filter stack request matcher");
  }

  Server* server() const final { return server_; }

 private:
  Server* const server_;
  struct PendingCallFilterStack {
    CallData* calld;
    Timestamp created = Timestamp::Now();
    Duration Age() { return Timestamp::Now() - created; }
  };
  struct ActivityWaiter {
    using ResultType = absl::StatusOr<MatchResult>;
    explicit ActivityWaiter(Waker waker) : waker(std::move(waker)) {}
    ~ActivityWaiter() { delete result.load(std::memory_order_acquire); }
    void Finish(absl::Status status) {
      delete result.exchange(new ResultType(std::move(status)),
                             std::memory_order_acq_rel);
      waker.WakeupAsync();
    }
    // Returns true if requested_call consumed, false otherwise.
    GRPC_MUST_USE_RESULT bool Finish(Server* server, size_t cq_idx,
                                     RequestedCall* requested_call) {
      ResultType* expected = nullptr;
      ResultType* new_value =
          new ResultType(MatchResult(server, cq_idx, requested_call));
      if (!result.compare_exchange_strong(expected, new_value,
                                          std::memory_order_acq_rel,
                                          std::memory_order_acquire)) {
        GPR_ASSERT(new_value->value().TakeCall() == requested_call);
        delete new_value;
        return false;
      }
      waker.WakeupAsync();
      return true;
    }
    void Expire() {
      delete result.exchange(new ResultType(absl::CancelledError()),
                             std::memory_order_acq_rel);
    }
    Duration Age() { return Timestamp::Now() - created; }
    Waker waker;
    std::atomic<ResultType*> result{nullptr};
    const Timestamp created = Timestamp::Now();
  };
  using PendingCallPromises = std::shared_ptr<ActivityWaiter>;
  std::queue<PendingCallFilterStack> pending_filter_stack_;
  std::queue<PendingCallPromises> pending_promises_;
  std::vector<LockedMultiProducerSingleConsumerQueue> requests_per_cq_;
};

// AllocatingRequestMatchers don't allow the application to request an RPC in
// advance or queue up any incoming RPC for later match. Instead, MatchOrQueue
// will call out to an allocation function passed in at the construction of the
// object. These request matchers are designed for the C++ callback API, so they
// only support 1 completion queue (passed in at the constructor). They are also
// used for the sync API.
class Server::AllocatingRequestMatcherBase : public RequestMatcherInterface {
 public:
  AllocatingRequestMatcherBase(Server* server, grpc_completion_queue* cq)
      : server_(server), cq_(cq) {
    size_t idx;
    for (idx = 0; idx < server->cqs_.size(); idx++) {
      if (server->cqs_[idx] == cq) {
        break;
      }
    }
    GPR_ASSERT(idx < server->cqs_.size());
    cq_idx_ = idx;
  }

  void ZombifyPending() override {}

  void KillRequests(grpc_error_handle /*error*/) override {}

  size_t request_queue_count() const override { return 0; }

  void RequestCallWithPossiblePublish(size_t /*request_queue_index*/,
                                      RequestedCall* /*call*/) final {
    Crash("unreachable");
  }

  Server* server() const final { return server_; }

  // Supply the completion queue related to this request matcher
  grpc_completion_queue* cq() const { return cq_; }

  // Supply the completion queue's index relative to the server.
  size_t cq_idx() const { return cq_idx_; }

 private:
  Server* const server_;
  grpc_completion_queue* const cq_;
  size_t cq_idx_;
};

// An allocating request matcher for non-registered methods (used for generic
// API and unimplemented RPCs).
class Server::AllocatingRequestMatcherBatch
    : public AllocatingRequestMatcherBase {
 public:
  AllocatingRequestMatcherBatch(Server* server, grpc_completion_queue* cq,
                                std::function<BatchCallAllocation()> allocator)
      : AllocatingRequestMatcherBase(server, cq),
        allocator_(std::move(allocator)) {}

  void MatchOrQueue(size_t /*start_request_queue_index*/,
                    CallData* calld) override {
    const bool still_running = server()->ShutdownRefOnRequest();
    auto cleanup_ref =
        absl::MakeCleanup([this] { server()->ShutdownUnrefOnRequest(); });
    if (still_running) {
      BatchCallAllocation call_info = allocator_();
      GPR_ASSERT(server()->ValidateServerRequest(
                     cq(), static_cast<void*>(call_info.tag), nullptr,
                     nullptr) == GRPC_CALL_OK);
      RequestedCall* rc = new RequestedCall(
          static_cast<void*>(call_info.tag), call_info.cq, call_info.call,
          call_info.initial_metadata, call_info.details);
      calld->SetState(CallData::CallState::ACTIVATED);
      calld->Publish(cq_idx(), rc);
    } else {
      calld->FailCallCreation();
    }
  }

  ArenaPromise<absl::StatusOr<MatchResult>> MatchRequest(
      size_t /*start_request_queue_index*/) override {
    BatchCallAllocation call_info = allocator_();
    GPR_ASSERT(server()->ValidateServerRequest(
                   cq(), static_cast<void*>(call_info.tag), nullptr, nullptr) ==
               GRPC_CALL_OK);
    RequestedCall* rc = new RequestedCall(
        static_cast<void*>(call_info.tag), call_info.cq, call_info.call,
        call_info.initial_metadata, call_info.details);
    return Immediate(MatchResult(server(), cq_idx(), rc));
  }

 private:
  std::function<BatchCallAllocation()> allocator_;
};

// An allocating request matcher for registered methods.
class Server::AllocatingRequestMatcherRegistered
    : public AllocatingRequestMatcherBase {
 public:
  AllocatingRequestMatcherRegistered(
      Server* server, grpc_completion_queue* cq, RegisteredMethod* rm,
      std::function<RegisteredCallAllocation()> allocator)
      : AllocatingRequestMatcherBase(server, cq),
        registered_method_(rm),
        allocator_(std::move(allocator)) {}

  void MatchOrQueue(size_t /*start_request_queue_index*/,
                    CallData* calld) override {
    auto cleanup_ref =
        absl::MakeCleanup([this] { server()->ShutdownUnrefOnRequest(); });
    if (server()->ShutdownRefOnRequest()) {
      RegisteredCallAllocation call_info = allocator_();
      GPR_ASSERT(server()->ValidateServerRequest(
                     cq(), call_info.tag, call_info.optional_payload,
                     registered_method_) == GRPC_CALL_OK);
      RequestedCall* rc =
          new RequestedCall(call_info.tag, call_info.cq, call_info.call,
                            call_info.initial_metadata, registered_method_,
                            call_info.deadline, call_info.optional_payload);
      calld->SetState(CallData::CallState::ACTIVATED);
      calld->Publish(cq_idx(), rc);
    } else {
      calld->FailCallCreation();
    }
  }

  ArenaPromise<absl::StatusOr<MatchResult>> MatchRequest(
      size_t /*start_request_queue_index*/) override {
    RegisteredCallAllocation call_info = allocator_();
    GPR_ASSERT(server()->ValidateServerRequest(
                   cq(), call_info.tag, call_info.optional_payload,
                   registered_method_) == GRPC_CALL_OK);
    RequestedCall* rc = new RequestedCall(
        call_info.tag, call_info.cq, call_info.call, call_info.initial_metadata,
        registered_method_, call_info.deadline, call_info.optional_payload);
    return Immediate(MatchResult(server(), cq_idx(), rc));
  }

 private:
  RegisteredMethod* const registered_method_;
  std::function<RegisteredCallAllocation()> allocator_;
};

//
// ChannelBroadcaster
//

namespace {

class ChannelBroadcaster {
 public:
  // This can have an empty constructor and destructor since we want to control
  // when the actual setup and shutdown broadcast take place.

  // Copies over the channels from the locked server.
  void FillChannelsLocked(std::vector<RefCountedPtr<Channel>> channels) {
    GPR_DEBUG_ASSERT(channels_.empty());
    channels_ = std::move(channels);
  }

  // Broadcasts a shutdown on each channel.
  void BroadcastShutdown(bool send_goaway, grpc_error_handle force_disconnect) {
    for (const RefCountedPtr<Channel>& channel : channels_) {
      SendShutdown(channel.get(), send_goaway, force_disconnect);
    }
    channels_.clear();  // just for safety against double broadcast
  }

 private:
  struct ShutdownCleanupArgs {
    grpc_closure closure;
    grpc_slice slice;
  };

  static void ShutdownCleanup(void* arg, grpc_error_handle /*error*/) {
    ShutdownCleanupArgs* a = static_cast<ShutdownCleanupArgs*>(arg);
    CSliceUnref(a->slice);
    delete a;
  }

  static void SendShutdown(Channel* channel, bool send_goaway,
                           grpc_error_handle send_disconnect) {
    ShutdownCleanupArgs* sc = new ShutdownCleanupArgs;
    GRPC_CLOSURE_INIT(&sc->closure, ShutdownCleanup, sc,
                      grpc_schedule_on_exec_ctx);
    grpc_transport_op* op = grpc_make_transport_op(&sc->closure);
    grpc_channel_element* elem;
    op->goaway_error =
        send_goaway
            ? grpc_error_set_int(GRPC_ERROR_CREATE("Server shutdown"),
                                 StatusIntProperty::kRpcStatus, GRPC_STATUS_OK)
            : absl::OkStatus();
    sc->slice = grpc_slice_from_copied_string("Server shutdown");
    op->disconnect_with_error = send_disconnect;
    elem = grpc_channel_stack_element(channel->channel_stack(), 0);
    elem->filter->start_transport_op(elem, op);
  }

  std::vector<RefCountedPtr<Channel>> channels_;
};

}  // namespace

//
// Server
//

const grpc_channel_filter Server::kServerTopFilter = {
    Server::CallData::StartTransportStreamOpBatch,
    nullptr,
    [](grpc_channel_element*, CallSpineInterface*) {
      // TODO(ctiller): remove the server filter when call-v3 is finalized
    },
    grpc_channel_next_op,
    sizeof(Server::CallData),
    Server::CallData::InitCallElement,
    grpc_call_stack_ignore_set_pollset_or_pollset_set,
    Server::CallData::DestroyCallElement,
    sizeof(Server::ChannelData),
    Server::ChannelData::InitChannelElement,
    grpc_channel_stack_no_post_init,
    Server::ChannelData::DestroyChannelElement,
    grpc_channel_next_get_info,
    "server",
};

namespace {

RefCountedPtr<channelz::ServerNode> CreateChannelzNode(
    const ChannelArgs& args) {
  RefCountedPtr<channelz::ServerNode> channelz_node;
  if (args.GetBool(GRPC_ARG_ENABLE_CHANNELZ)
          .value_or(GRPC_ENABLE_CHANNELZ_DEFAULT)) {
    size_t channel_tracer_max_memory = std::max(
        0, args.GetInt(GRPC_ARG_MAX_CHANNEL_TRACE_EVENT_MEMORY_PER_NODE)
               .value_or(GRPC_MAX_CHANNEL_TRACE_EVENT_MEMORY_PER_NODE_DEFAULT));
    channelz_node =
        MakeRefCounted<channelz::ServerNode>(channel_tracer_max_memory);
    channelz_node->AddTraceEvent(
        channelz::ChannelTrace::Severity::Info,
        grpc_slice_from_static_string("Server created"));
  }
  return channelz_node;
}

static absl::StatusOr<ClientMetadataHandle> CheckClientMetadata(
    ValueOrFailure<ClientMetadataHandle> md) {
  if (!md.ok()) {
    return absl::InternalError("Missing metadata");
  }
  if (!md.value()->get_pointer(HttpPathMetadata())) {
    return absl::InternalError("Missing :path header");
  }
  if (!md.value()->get_pointer(HttpAuthorityMetadata())) {
    return absl::InternalError("Missing :authority header");
  }
  return std::move(*md);
}
}  // namespace

auto Server::MatchAndPublishCall(CallHandler call_handler) {
  call_handler.SpawnGuarded("request_matcher", [this, call_handler]() mutable {
    return TrySeq(
        // Wait for initial metadata to pass through all filters
        Map(call_handler.PullClientInitialMetadata(), CheckClientMetadata),
        // Match request with requested call
        [this, call_handler](ClientMetadataHandle md) mutable {
          auto* registered_method = static_cast<RegisteredMethod*>(
              md->get(GrpcRegisteredMethod()).value_or(nullptr));
          RequestMatcherInterface* rm;
          grpc_server_register_method_payload_handling payload_handling =
              GRPC_SRM_PAYLOAD_NONE;
          if (registered_method == nullptr) {
            rm = unregistered_request_matcher_.get();
          } else {
            payload_handling = registered_method->payload_handling;
            rm = registered_method->matcher.get();
          }
          auto maybe_read_first_message = If(
              payload_handling == GRPC_SRM_PAYLOAD_READ_INITIAL_BYTE_BUFFER,
              [call_handler]() mutable { return call_handler.PullMessage(); },
              []() -> ValueOrFailure<absl::optional<MessageHandle>> {
                return ValueOrFailure<absl::optional<MessageHandle>>(
                    absl::nullopt);
              });
          return TryJoin<absl::StatusOr>(
              std::move(maybe_read_first_message), rm->MatchRequest(0),
              [md = std::move(md)]() mutable {
                return ValueOrFailure<ClientMetadataHandle>(std::move(md));
              });
        },
        // Publish call to cq
        [call_handler](std::tuple<absl::optional<MessageHandle>,
                                  RequestMatcherInterface::MatchResult,
                                  ClientMetadataHandle>
                           r) {
          RequestMatcherInterface::MatchResult& mr = std::get<1>(r);
          auto md = std::move(std::get<2>(r));
          auto* rc = mr.TakeCall();
          rc->Complete(std::move(std::get<0>(r)), *md);
          grpc_call* call =
              MakeServerCall(call_handler, std::move(md), rc->initial_metadata);
          *rc->call = call;
          grpc_call_ref(call);
          grpc_call_set_completion_queue(call, rc->cq_bound_to_call);
          // TODO(ctiller): publish metadata
          return Map(WaitForCqEndOp(false, rc->tag, absl::OkStatus(), mr.cq()),
                     [rc = std::unique_ptr<RequestedCall>(rc)](Empty) {
                       return absl::OkStatus();
                     });
        });
  });
}

absl::StatusOr<RefCountedPtr<UnstartedCallDestination>>
Server::MakeCallDestination(const ChannelArgs& args) {
  InterceptionChainBuilder builder(args);
  builder.AddOnClientInitialMetadata(
      [this](ClientMetadata& md) { SetRegisteredMethodOnMetadata(md); });
  CoreConfiguration::Get().channel_init().AddToInterceptionChainBuilder(
      GRPC_SERVER_CHANNEL, builder);
  return builder.Build(
      MakeCallDestinationFromHandlerFunction([this](CallHandler handler) {
        return MatchAndPublishCall(std::move(handler));
      }));
}

Server::Server(const ChannelArgs& args)
    : channel_args_(args),
      channelz_node_(CreateChannelzNode(args)),
      server_call_tracer_factory_(ServerCallTracerFactory::Get(args)),
      max_time_in_pending_queue_(Duration::Seconds(
          channel_args_
              .GetInt(GRPC_ARG_SERVER_MAX_UNREQUESTED_TIME_IN_SERVER_SECONDS)
              .value_or(30))) {}

Server::~Server() {
  // Remove the cq pollsets from the config_fetcher.
  if (started_ && config_fetcher_ != nullptr &&
      config_fetcher_->interested_parties() != nullptr) {
    for (grpc_pollset* pollset : pollsets_) {
      grpc_pollset_set_del_pollset(config_fetcher_->interested_parties(),
                                   pollset);
    }
  }
  for (size_t i = 0; i < cqs_.size(); i++) {
    GRPC_CQ_INTERNAL_UNREF(cqs_[i], "server");
  }
}

void Server::AddListener(OrphanablePtr<ListenerInterface> listener) {
  channelz::ListenSocketNode* listen_socket_node =
      listener->channelz_listen_socket_node();
  if (listen_socket_node != nullptr && channelz_node_ != nullptr) {
    channelz_node_->AddChildListenSocket(
        listen_socket_node->RefAsSubclass<channelz::ListenSocketNode>());
  }
  listeners_.emplace_back(std::move(listener));
}

void Server::Start() {
  started_ = true;
  for (grpc_completion_queue* cq : cqs_) {
    if (grpc_cq_can_listen(cq)) {
      pollsets_.push_back(grpc_cq_pollset(cq));
    }
  }
  if (unregistered_request_matcher_ == nullptr) {
    unregistered_request_matcher_ = std::make_unique<RealRequestMatcher>(this);
  }
  for (auto& rm : registered_methods_) {
    if (rm.second->matcher == nullptr) {
      rm.second->matcher = std::make_unique<RealRequestMatcher>(this);
    }
  }
  {
    MutexLock lock(&mu_global_);
    starting_ = true;
  }
  // Register the interested parties from the config fetcher to the cq pollsets
  // before starting listeners so that config fetcher is being polled when the
  // listeners start watch the fetcher.
  if (config_fetcher_ != nullptr &&
      config_fetcher_->interested_parties() != nullptr) {
    for (grpc_pollset* pollset : pollsets_) {
      grpc_pollset_set_add_pollset(config_fetcher_->interested_parties(),
                                   pollset);
    }
  }
  for (auto& listener : listeners_) {
    listener.listener->Start(this, &pollsets_);
  }
  MutexLock lock(&mu_global_);
  starting_ = false;
  starting_cv_.Signal();
}

grpc_error_handle Server::SetupTransport(
    Transport* transport, grpc_pollset* accepting_pollset,
    const ChannelArgs& args,
    const RefCountedPtr<channelz::SocketNode>& socket_node) {
  // Create channel.
  global_stats().IncrementServerChannelsCreated();
  // Set up channelz node.
  intptr_t channelz_socket_uuid = 0;
  if (socket_node != nullptr) {
    channelz_socket_uuid = socket_node->uuid();
    channelz_node_->AddChildSocket(socket_node);
  }
  if (transport->server_transport() != nullptr) {
    auto destination = MakeCallDestination(args.SetObject(transport));
    if (!destination.ok()) {
      return absl_status_to_grpc_error(destination.status());
    }
    transport->server_transport()->SetCallDestination(std::move(*destination));
  } else {
    GPR_ASSERT(transport->filter_stack_transport() != nullptr);
    absl::StatusOr<OrphanablePtr<Channel>> channel = LegacyChannel::Create(
        "", args.SetObject(transport), GRPC_SERVER_CHANNEL);
    if (!channel.ok()) {
      return absl_status_to_grpc_error(channel.status());
    }
    ChannelData* chand = static_cast<ChannelData*>(
        grpc_channel_stack_element((*channel)->channel_stack(), 0)
            ->channel_data);
    // Set up CQs.
    size_t cq_idx;
    for (cq_idx = 0; cq_idx < cqs_.size(); cq_idx++) {
      if (grpc_cq_pollset(cqs_[cq_idx]) == accepting_pollset) break;
    }
    if (cq_idx == cqs_.size()) {
      // Completion queue not found.  Pick a random one to publish new calls to.
      cq_idx = static_cast<size_t>(rand()) % std::max<size_t>(1, cqs_.size());
    }
    // Initialize chand.
    chand->InitTransport(Ref(), std::move(*channel), cq_idx, transport,
                         channelz_socket_uuid);
  }
  return absl::OkStatus();
}

bool Server::HasOpenConnections() {
  MutexLock lock(&mu_global_);
  return !channels_.empty();
}

void Server::SetRegisteredMethodAllocator(
    grpc_completion_queue* cq, void* method_tag,
    std::function<RegisteredCallAllocation()> allocator) {
  RegisteredMethod* rm = static_cast<RegisteredMethod*>(method_tag);
  rm->matcher = std::make_unique<AllocatingRequestMatcherRegistered>(
      this, cq, rm, std::move(allocator));
}

void Server::SetBatchMethodAllocator(
    grpc_completion_queue* cq, std::function<BatchCallAllocation()> allocator) {
  GPR_DEBUG_ASSERT(unregistered_request_matcher_ == nullptr);
  unregistered_request_matcher_ =
      std::make_unique<AllocatingRequestMatcherBatch>(this, cq,
                                                      std::move(allocator));
}

void Server::RegisterCompletionQueue(grpc_completion_queue* cq) {
  for (grpc_completion_queue* queue : cqs_) {
    if (queue == cq) return;
  }
  GRPC_CQ_INTERNAL_REF(cq, "server");
  cqs_.push_back(cq);
}

Server::RegisteredMethod* Server::RegisterMethod(
    const char* method, const char* host,
    grpc_server_register_method_payload_handling payload_handling,
    uint32_t flags) {
  if (started_) {
    Crash("Attempting to register method after server started");
  }

  if (!method) {
    gpr_log(GPR_ERROR,
            "grpc_server_register_method method string cannot be NULL");
    return nullptr;
  }
  auto key = std::make_pair(host ? host : "", method);
  if (registered_methods_.find(key) != registered_methods_.end()) {
    gpr_log(GPR_ERROR, "duplicate registration for %s@%s", method,
            host ? host : "*");
    return nullptr;
  }
  if (flags != 0) {
    gpr_log(GPR_ERROR, "grpc_server_register_method invalid flags 0x%08x",
            flags);
    return nullptr;
  }
  auto it = registered_methods_.emplace(
      key, std::make_unique<RegisteredMethod>(method, host, payload_handling,
                                              flags));
  return it.first->second.get();
}

void Server::DoneRequestEvent(void* req, grpc_cq_completion* /*c*/) {
  delete static_cast<RequestedCall*>(req);
}

void Server::FailCall(size_t cq_idx, RequestedCall* rc,
                      grpc_error_handle error) {
  *rc->call = nullptr;
  rc->initial_metadata->count = 0;
  GPR_ASSERT(!error.ok());
  grpc_cq_end_op(cqs_[cq_idx], rc->tag, error, DoneRequestEvent, rc,
                 &rc->completion);
}

// Before calling MaybeFinishShutdown(), we must hold mu_global_ and not
// hold mu_call_.
void Server::MaybeFinishShutdown() {
  if (!ShutdownReady() || shutdown_published_) {
    return;
  }
  {
    MutexLock lock(&mu_call_);
    KillPendingWorkLocked(GRPC_ERROR_CREATE("Server Shutdown"));
  }
  if (!channels_.empty() || listeners_destroyed_ < listeners_.size()) {
    if (gpr_time_cmp(gpr_time_sub(gpr_now(GPR_CLOCK_REALTIME),
                                  last_shutdown_message_time_),
                     gpr_time_from_seconds(1, GPR_TIMESPAN)) >= 0) {
      last_shutdown_message_time_ = gpr_now(GPR_CLOCK_REALTIME);
      gpr_log(GPR_DEBUG,
              "Waiting for %" PRIuPTR " channels and %" PRIuPTR "/%" PRIuPTR
              " listeners to be destroyed before shutting down server",
              channels_.size(), listeners_.size() - listeners_destroyed_,
              listeners_.size());
    }
    return;
  }
  shutdown_published_ = true;
  for (auto& shutdown_tag : shutdown_tags_) {
    Ref().release();
    grpc_cq_end_op(shutdown_tag.cq, shutdown_tag.tag, absl::OkStatus(),
                   DoneShutdownEvent, this, &shutdown_tag.completion);
  }
}

void Server::KillPendingWorkLocked(grpc_error_handle error) {
  if (started_) {
    unregistered_request_matcher_->KillRequests(error);
    unregistered_request_matcher_->ZombifyPending();
    for (auto& rm : registered_methods_) {
      rm.second->matcher->KillRequests(error);
      rm.second->matcher->ZombifyPending();
    }
  }
}

std::vector<RefCountedPtr<Channel>> Server::GetChannelsLocked() const {
  std::vector<RefCountedPtr<Channel>> channels;
  channels.reserve(channels_.size());
  for (const ChannelData* chand : channels_) {
    channels.push_back(chand->channel()->Ref());
  }
  return channels;
}

void Server::ListenerDestroyDone(void* arg, grpc_error_handle /*error*/) {
  Server* server = static_cast<Server*>(arg);
  MutexLock lock(&server->mu_global_);
  server->listeners_destroyed_++;
  server->MaybeFinishShutdown();
}

namespace {

void DonePublishedShutdown(void* /*done_arg*/, grpc_cq_completion* storage) {
  delete storage;
}

}  // namespace

// - Kills all pending requests-for-incoming-RPC-calls (i.e., the requests made
//   via grpc_server_request_call() and grpc_server_request_registered_call()
//   will now be cancelled). See KillPendingWorkLocked().
//
// - Shuts down the listeners (i.e., the server will no longer listen on the
//   port for new incoming channels).
//
// - Iterates through all channels on the server and sends shutdown msg (see
//   ChannelBroadcaster::BroadcastShutdown() for details) to the clients via
//   the transport layer. The transport layer then guarantees the following:
//    -- Sends shutdown to the client (e.g., HTTP2 transport sends GOAWAY).
//    -- If the server has outstanding calls that are in the process, the
//       connection is NOT closed until the server is done with all those calls.
//    -- Once there are no more calls in progress, the channel is closed.
void Server::ShutdownAndNotify(grpc_completion_queue* cq, void* tag) {
  ChannelBroadcaster broadcaster;
  {
    // Wait for startup to be finished.  Locks mu_global.
    MutexLock lock(&mu_global_);
    while (starting_) {
      starting_cv_.Wait(&mu_global_);
    }
    // Stay locked, and gather up some stuff to do.
    GPR_ASSERT(grpc_cq_begin_op(cq, tag));
    if (shutdown_published_) {
      grpc_cq_end_op(cq, tag, absl::OkStatus(), DonePublishedShutdown, nullptr,
                     new grpc_cq_completion);
      return;
    }
    shutdown_tags_.emplace_back(tag, cq);
    if (ShutdownCalled()) {
      return;
    }
    last_shutdown_message_time_ = gpr_now(GPR_CLOCK_REALTIME);
    broadcaster.FillChannelsLocked(GetChannelsLocked());
    // Collect all unregistered then registered calls.
    {
      MutexLock lock(&mu_call_);
      KillPendingWorkLocked(GRPC_ERROR_CREATE("Server Shutdown"));
    }
    ShutdownUnrefOnShutdownCall();
  }
  StopListening();
  broadcaster.BroadcastShutdown(/*send_goaway=*/true, absl::OkStatus());
}

void Server::StopListening() {
  for (auto& listener : listeners_) {
    if (listener.listener == nullptr) continue;
    channelz::ListenSocketNode* channelz_listen_socket_node =
        listener.listener->channelz_listen_socket_node();
    if (channelz_node_ != nullptr && channelz_listen_socket_node != nullptr) {
      channelz_node_->RemoveChildListenSocket(
          channelz_listen_socket_node->uuid());
    }
    GRPC_CLOSURE_INIT(&listener.destroy_done, ListenerDestroyDone, this,
                      grpc_schedule_on_exec_ctx);
    listener.listener->SetOnDestroyDone(&listener.destroy_done);
    listener.listener.reset();
  }
}

void Server::CancelAllCalls() {
  ChannelBroadcaster broadcaster;
  {
    MutexLock lock(&mu_global_);
    broadcaster.FillChannelsLocked(GetChannelsLocked());
  }
  broadcaster.BroadcastShutdown(
      /*send_goaway=*/false, GRPC_ERROR_CREATE("Cancelling all calls"));
}

void Server::SendGoaways() {
  ChannelBroadcaster broadcaster;
  {
    MutexLock lock(&mu_global_);
    broadcaster.FillChannelsLocked(GetChannelsLocked());
  }
  broadcaster.BroadcastShutdown(/*send_goaway=*/true, absl::OkStatus());
}

void Server::Orphan() {
  {
    MutexLock lock(&mu_global_);
    GPR_ASSERT(ShutdownCalled() || listeners_.empty());
    GPR_ASSERT(listeners_destroyed_ == listeners_.size());
  }
  Unref();
}

grpc_call_error Server::ValidateServerRequest(
    grpc_completion_queue* cq_for_notification, void* tag,
    grpc_byte_buffer** optional_payload, RegisteredMethod* rm) {
  if ((rm == nullptr && optional_payload != nullptr) ||
      ((rm != nullptr) && ((optional_payload == nullptr) !=
                           (rm->payload_handling == GRPC_SRM_PAYLOAD_NONE)))) {
    return GRPC_CALL_ERROR_PAYLOAD_TYPE_MISMATCH;
  }
  if (!grpc_cq_begin_op(cq_for_notification, tag)) {
    return GRPC_CALL_ERROR_COMPLETION_QUEUE_SHUTDOWN;
  }
  return GRPC_CALL_OK;
}

grpc_call_error Server::ValidateServerRequestAndCq(
    size_t* cq_idx, grpc_completion_queue* cq_for_notification, void* tag,
    grpc_byte_buffer** optional_payload, RegisteredMethod* rm) {
  size_t idx;
  for (idx = 0; idx < cqs_.size(); idx++) {
    if (cqs_[idx] == cq_for_notification) {
      break;
    }
  }
  if (idx == cqs_.size()) {
    return GRPC_CALL_ERROR_NOT_SERVER_COMPLETION_QUEUE;
  }
  grpc_call_error error =
      ValidateServerRequest(cq_for_notification, tag, optional_payload, rm);
  if (error != GRPC_CALL_OK) {
    return error;
  }
  *cq_idx = idx;
  return GRPC_CALL_OK;
}

grpc_call_error Server::QueueRequestedCall(size_t cq_idx, RequestedCall* rc) {
  if (ShutdownCalled()) {
    FailCall(cq_idx, rc, GRPC_ERROR_CREATE("Server Shutdown"));
    return GRPC_CALL_OK;
  }
  RequestMatcherInterface* rm;
  switch (rc->type) {
    case RequestedCall::Type::BATCH_CALL:
      rm = unregistered_request_matcher_.get();
      break;
    case RequestedCall::Type::REGISTERED_CALL:
      rm = rc->data.registered.method->matcher.get();
      break;
  }
  rm->RequestCallWithPossiblePublish(cq_idx, rc);
  return GRPC_CALL_OK;
}

grpc_call_error Server::RequestCall(grpc_call** call,
                                    grpc_call_details* details,
                                    grpc_metadata_array* request_metadata,
                                    grpc_completion_queue* cq_bound_to_call,
                                    grpc_completion_queue* cq_for_notification,
                                    void* tag) {
  size_t cq_idx;
  grpc_call_error error = ValidateServerRequestAndCq(
      &cq_idx, cq_for_notification, tag, nullptr, nullptr);
  if (error != GRPC_CALL_OK) {
    return error;
  }
  RequestedCall* rc =
      new RequestedCall(tag, cq_bound_to_call, call, request_metadata, details);
  return QueueRequestedCall(cq_idx, rc);
}

grpc_call_error Server::RequestRegisteredCall(
    RegisteredMethod* rm, grpc_call** call, gpr_timespec* deadline,
    grpc_metadata_array* request_metadata, grpc_byte_buffer** optional_payload,
    grpc_completion_queue* cq_bound_to_call,
    grpc_completion_queue* cq_for_notification, void* tag_new) {
  size_t cq_idx;
  grpc_call_error error = ValidateServerRequestAndCq(
      &cq_idx, cq_for_notification, tag_new, optional_payload, rm);
  if (error != GRPC_CALL_OK) {
    return error;
  }
  RequestedCall* rc =
      new RequestedCall(tag_new, cq_bound_to_call, call, request_metadata, rm,
                        deadline, optional_payload);
  return QueueRequestedCall(cq_idx, rc);
}

//
// Server::ChannelData::ConnectivityWatcher
//

class Server::ChannelData::ConnectivityWatcher
    : public AsyncConnectivityStateWatcherInterface {
 public:
  explicit ConnectivityWatcher(ChannelData* chand)
      : chand_(chand), channel_(chand_->channel_->Ref()) {}

 private:
  void OnConnectivityStateChange(grpc_connectivity_state new_state,
                                 const absl::Status& /*status*/) override {
    // Don't do anything until we are being shut down.
    if (new_state != GRPC_CHANNEL_SHUTDOWN) return;
    // Shut down channel.
    MutexLock lock(&chand_->server_->mu_global_);
    chand_->Destroy();
  }

  ChannelData* const chand_;
  const RefCountedPtr<Channel> channel_;
};

//
// Server::ChannelData
//

Server::ChannelData::~ChannelData() {
  if (server_ != nullptr) {
    if (server_->channelz_node_ != nullptr && channelz_socket_uuid_ != 0) {
      server_->channelz_node_->RemoveChildSocket(channelz_socket_uuid_);
    }
    {
      MutexLock lock(&server_->mu_global_);
      if (list_position_.has_value()) {
        server_->channels_.erase(*list_position_);
        list_position_.reset();
      }
      server_->MaybeFinishShutdown();
    }
  }
}

void Server::ChannelData::InitTransport(RefCountedPtr<Server> server,
                                        OrphanablePtr<Channel> channel,
                                        size_t cq_idx, Transport* transport,
                                        intptr_t channelz_socket_uuid) {
  server_ = std::move(server);
  channel_ = std::move(channel);
  cq_idx_ = cq_idx;
  channelz_socket_uuid_ = channelz_socket_uuid;
  // Publish channel.
  {
    MutexLock lock(&server_->mu_global_);
    server_->channels_.push_front(this);
    list_position_ = server_->channels_.begin();
  }
  // Start accept_stream transport op.
  grpc_transport_op* op = grpc_make_transport_op(nullptr);
  GPR_ASSERT(transport->filter_stack_transport() != nullptr);
  op->set_accept_stream = true;
  op->set_accept_stream_fn = AcceptStream;
  op->set_registered_method_matcher_fn = [](void* arg,
                                            ClientMetadata* metadata) {
    static_cast<ChannelData*>(arg)->server_->SetRegisteredMethodOnMetadata(
        *metadata);
  };
  op->set_accept_stream_user_data = this;
  op->start_connectivity_watch = MakeOrphanable<ConnectivityWatcher>(this);
  if (server_->ShutdownCalled()) {
    op->disconnect_with_error = GRPC_ERROR_CREATE("Server shutdown");
  }
  transport->PerformOp(op);
}

Server::RegisteredMethod* Server::GetRegisteredMethod(
    const absl::string_view& host, const absl::string_view& path) {
  if (registered_methods_.empty()) return nullptr;
  // check for an exact match with host
  auto it = registered_methods_.find(std::make_pair(host, path));
  if (it != registered_methods_.end()) {
    return it->second.get();
  }
  // check for wildcard method definition (no host set)
  it = registered_methods_.find(std::make_pair("", path));
  if (it != registered_methods_.end()) {
    return it->second.get();
  }
  return nullptr;
}

void Server::SetRegisteredMethodOnMetadata(ClientMetadata& metadata) {
  auto* authority = metadata.get_pointer(HttpAuthorityMetadata());
  if (authority == nullptr) {
    authority = metadata.get_pointer(HostMetadata());
    if (authority == nullptr) {
      // Authority not being set is an RPC error.
      return;
    }
  }
  auto* path = metadata.get_pointer(HttpPathMetadata());
  if (path == nullptr) {
    // Path not being set would result in an RPC error.
    return;
  }
  RegisteredMethod* method =
      GetRegisteredMethod(authority->as_string_view(), path->as_string_view());
  // insert in metadata
  metadata.Set(GrpcRegisteredMethod(), method);
}

void Server::ChannelData::AcceptStream(void* arg, Transport* /*transport*/,
                                       const void* transport_server_data) {
  auto* chand = static_cast<Server::ChannelData*>(arg);
  // create a call
  grpc_call_create_args args;
  args.channel = chand->channel_->Ref();
  args.server = chand->server_.get();
  args.parent = nullptr;
  args.propagation_mask = 0;
  args.cq = nullptr;
  args.pollset_set_alternative = nullptr;
  args.server_transport_data = transport_server_data;
  args.send_deadline = Timestamp::InfFuture();
  grpc_call* call;
  grpc_error_handle error = grpc_call_create(&args, &call);
  grpc_call_stack* call_stack = grpc_call_get_call_stack(call);
  GPR_ASSERT(call_stack != nullptr);
  grpc_call_element* elem = grpc_call_stack_element(call_stack, 0);
  auto* calld = static_cast<Server::CallData*>(elem->call_data);
  if (!error.ok()) {
    calld->FailCallCreation();
    return;
<<<<<<< HEAD
=======
  } else {
    grpc_call_element* elem = grpc_call_stack_element(call_stack, 0);
    auto* calld = static_cast<Server::CallData*>(elem->call_data);
    if (!error.ok()) {
      calld->FailCallCreation();
      return;
    }
    calld->Start(elem);
  }
}

namespace {
auto CancelledDueToServerShutdown() {
  return [] {
    return ServerMetadataFromStatus(absl::CancelledError("Server shutdown"));
  };
}
}  // namespace

void Server::ChannelData::InitCall(RefCountedPtr<CallSpineInterface> call) {
  call->SpawnGuarded("request_matcher", [this, call]() {
    return TrySeq(
        // Wait for initial metadata to pass through all filters
        Map(call->PullClientInitialMetadata(),
            [](ValueOrFailure<ClientMetadataHandle> md)
                -> absl::StatusOr<ClientMetadataHandle> {
              if (!md.ok()) {
                return absl::InternalError("Missing metadata");
              }
              if (!md.value()->get_pointer(HttpPathMetadata())) {
                return absl::InternalError("Missing :path header");
              }
              if (!md.value()->get_pointer(HttpAuthorityMetadata())) {
                return absl::InternalError("Missing :authority header");
              }
              return std::move(*md);
            }),
        // Match request with requested call
        [this, call](ClientMetadataHandle md) {
          auto* registered_method = static_cast<RegisteredMethod*>(
              md->get(GrpcRegisteredMethod()).value_or(nullptr));
          RequestMatcherInterface* rm;
          grpc_server_register_method_payload_handling payload_handling =
              GRPC_SRM_PAYLOAD_NONE;
          if (registered_method == nullptr) {
            rm = server_->unregistered_request_matcher_.get();
          } else {
            payload_handling = registered_method->payload_handling;
            rm = registered_method->matcher.get();
          }
          auto maybe_read_first_message = If(
              payload_handling == GRPC_SRM_PAYLOAD_READ_INITIAL_BYTE_BUFFER,
              [call]() { return call->PullClientToServerMessage(); },
              []() -> ValueOrFailure<absl::optional<MessageHandle>> {
                return ValueOrFailure<absl::optional<MessageHandle>>(
                    absl::nullopt);
              });
          return TryJoin<absl::StatusOr>(
              std::move(maybe_read_first_message), rm->MatchRequest(cq_idx()),
              [md = std::move(md)]() mutable {
                return ValueOrFailure<ClientMetadataHandle>(std::move(md));
              });
        },
        // Publish call to cq
        [](std::tuple<absl::optional<MessageHandle>,
                      RequestMatcherInterface::MatchResult,
                      ClientMetadataHandle>
               r) {
          RequestMatcherInterface::MatchResult& mr = std::get<1>(r);
          auto md = std::move(std::get<2>(r));
          auto* rc = mr.TakeCall();
          rc->Complete(std::move(std::get<0>(r)), *md);
          auto* call_context = GetContext<CallContext>();
          const auto* deadline = md->get_pointer(GrpcTimeoutMetadata());
          if (deadline != nullptr) {
            GetContext<Call>()->UpdateDeadline(*deadline);
          }
          *rc->call = call_context->c_call();
          grpc_call_ref(*rc->call);
          grpc_call_set_completion_queue(call_context->c_call(),
                                         rc->cq_bound_to_call);
          call_context->server_call_context()->PublishInitialMetadata(
              std::move(md), rc->initial_metadata);
          // TODO(ctiller): publish metadata
          return Map(WaitForCqEndOp(false, rc->tag, absl::OkStatus(), mr.cq()),
                     [rc = std::unique_ptr<RequestedCall>(rc)](Empty) {
                       return absl::OkStatus();
                     });
        });
  });
}

ArenaPromise<ServerMetadataHandle> Server::ChannelData::MakeCallPromise(
    grpc_channel_element* elem, CallArgs call_args, NextPromiseFactory) {
  auto* chand = static_cast<Server::ChannelData*>(elem->channel_data);
  auto* server = chand->server_.get();
  if (server->ShutdownCalled()) return CancelledDueToServerShutdown();
  auto cleanup_ref =
      absl::MakeCleanup([server] { server->ShutdownUnrefOnRequest(); });
  if (!server->ShutdownRefOnRequest()) return CancelledDueToServerShutdown();
  auto path_ptr =
      call_args.client_initial_metadata->get_pointer(HttpPathMetadata());
  if (path_ptr == nullptr) {
    return [] {
      return ServerMetadataFromStatus(
          absl::InternalError("Missing :path header"));
    };
  }
  auto host_ptr =
      call_args.client_initial_metadata->get_pointer(HttpAuthorityMetadata());
  if (host_ptr == nullptr) {
    return [] {
      return ServerMetadataFromStatus(
          absl::InternalError("Missing :authority header"));
    };
>>>>>>> fd4973e2
  }
  calld->Start(elem);
}

void Server::ChannelData::FinishDestroy(void* arg,
                                        grpc_error_handle /*error*/) {
  auto* chand = static_cast<Server::ChannelData*>(arg);
  Server* server = chand->server_.get();
  auto* channel_stack = chand->channel_->channel_stack();
  chand->channel_.reset();
  server->Unref();
  GRPC_CHANNEL_STACK_UNREF(channel_stack, "Server::ChannelData::Destroy");
}

void Server::ChannelData::Destroy() {
  if (!list_position_.has_value()) return;
  GPR_ASSERT(server_ != nullptr);
  server_->channels_.erase(*list_position_);
  list_position_.reset();
  server_->Ref().release();
  server_->MaybeFinishShutdown();
  // Unreffed by FinishDestroy
  GRPC_CHANNEL_STACK_REF(channel_->channel_stack(),
                         "Server::ChannelData::Destroy");
  GRPC_CLOSURE_INIT(&finish_destroy_channel_closure_, FinishDestroy, this,
                    grpc_schedule_on_exec_ctx);
  if (GRPC_TRACE_FLAG_ENABLED(grpc_server_channel_trace)) {
    gpr_log(GPR_INFO, "Disconnected client");
  }
  grpc_transport_op* op =
      grpc_make_transport_op(&finish_destroy_channel_closure_);
  op->set_accept_stream = true;
  grpc_channel_next_op(grpc_channel_stack_element(channel_->channel_stack(), 0),
                       op);
}

grpc_error_handle Server::ChannelData::InitChannelElement(
    grpc_channel_element* elem, grpc_channel_element_args* args) {
  GPR_ASSERT(args->is_first);
  GPR_ASSERT(!args->is_last);
  new (elem->channel_data) ChannelData();
  return absl::OkStatus();
}

void Server::ChannelData::DestroyChannelElement(grpc_channel_element* elem) {
  auto* chand = static_cast<ChannelData*>(elem->channel_data);
  chand->~ChannelData();
}

//
// Server::CallData
//

Server::CallData::CallData(grpc_call_element* elem,
                           const grpc_call_element_args& args,
                           RefCountedPtr<Server> server)
    : server_(std::move(server)),
      call_(grpc_call_from_top_element(elem)),
      call_combiner_(args.call_combiner) {
  GRPC_CLOSURE_INIT(&recv_initial_metadata_ready_, RecvInitialMetadataReady,
                    elem, grpc_schedule_on_exec_ctx);
  GRPC_CLOSURE_INIT(&recv_trailing_metadata_ready_, RecvTrailingMetadataReady,
                    elem, grpc_schedule_on_exec_ctx);
}

Server::CallData::~CallData() {
  GPR_ASSERT(state_.load(std::memory_order_relaxed) != CallState::PENDING);
  grpc_metadata_array_destroy(&initial_metadata_);
  grpc_byte_buffer_destroy(payload_);
}

void Server::CallData::SetState(CallState state) {
  state_.store(state, std::memory_order_relaxed);
}

bool Server::CallData::MaybeActivate() {
  CallState expected = CallState::PENDING;
  return state_.compare_exchange_strong(expected, CallState::ACTIVATED,
                                        std::memory_order_acq_rel,
                                        std::memory_order_relaxed);
}

void Server::CallData::FailCallCreation() {
  CallState expected_not_started = CallState::NOT_STARTED;
  CallState expected_pending = CallState::PENDING;
  if (state_.compare_exchange_strong(expected_not_started, CallState::ZOMBIED,
                                     std::memory_order_acq_rel,
                                     std::memory_order_acquire)) {
    KillZombie();
  } else if (state_.compare_exchange_strong(
                 expected_pending, CallState::ZOMBIED,
                 std::memory_order_acq_rel, std::memory_order_relaxed)) {
    // Zombied call will be destroyed when it's removed from the pending
    // queue... later.
  }
}

void Server::CallData::Start(grpc_call_element* elem) {
  grpc_op op;
  op.op = GRPC_OP_RECV_INITIAL_METADATA;
  op.flags = 0;
  op.reserved = nullptr;
  op.data.recv_initial_metadata.recv_initial_metadata = &initial_metadata_;
  GRPC_CLOSURE_INIT(&recv_initial_metadata_batch_complete_,
                    RecvInitialMetadataBatchComplete, elem,
                    grpc_schedule_on_exec_ctx);
  grpc_call_start_batch_and_execute(call_, &op, 1,
                                    &recv_initial_metadata_batch_complete_);
}

void Server::CallData::Publish(size_t cq_idx, RequestedCall* rc) {
  grpc_call_set_completion_queue(call_, rc->cq_bound_to_call);
  *rc->call = call_;
  cq_new_ = server_->cqs_[cq_idx];
  std::swap(*rc->initial_metadata, initial_metadata_);
  switch (rc->type) {
    case RequestedCall::Type::BATCH_CALL:
      GPR_ASSERT(host_.has_value());
      GPR_ASSERT(path_.has_value());
      rc->data.batch.details->host = CSliceRef(host_->c_slice());
      rc->data.batch.details->method = CSliceRef(path_->c_slice());
      rc->data.batch.details->deadline =
          deadline_.as_timespec(GPR_CLOCK_MONOTONIC);
      break;
    case RequestedCall::Type::REGISTERED_CALL:
      *rc->data.registered.deadline =
          deadline_.as_timespec(GPR_CLOCK_MONOTONIC);
      if (rc->data.registered.optional_payload != nullptr) {
        *rc->data.registered.optional_payload = payload_;
        payload_ = nullptr;
      }
      break;
    default:
      GPR_UNREACHABLE_CODE(return);
  }
  grpc_cq_end_op(cq_new_, rc->tag, absl::OkStatus(), Server::DoneRequestEvent,
                 rc, &rc->completion, true);
}

void Server::CallData::PublishNewRpc(void* arg, grpc_error_handle error) {
  grpc_call_element* call_elem = static_cast<grpc_call_element*>(arg);
  auto* calld = static_cast<Server::CallData*>(call_elem->call_data);
  auto* chand = static_cast<Server::ChannelData*>(call_elem->channel_data);
  RequestMatcherInterface* rm = calld->matcher_;
  Server* server = rm->server();
  if (!error.ok() || server->ShutdownCalled()) {
    calld->state_.store(CallState::ZOMBIED, std::memory_order_relaxed);
    calld->KillZombie();
    return;
  }
  rm->MatchOrQueue(chand->cq_idx(), calld);
}

namespace {

void KillZombieClosure(void* call, grpc_error_handle /*error*/) {
  grpc_call_unref(static_cast<grpc_call*>(call));
}

}  // namespace

void Server::CallData::KillZombie() {
  GRPC_CLOSURE_INIT(&kill_zombie_closure_, KillZombieClosure, call_,
                    grpc_schedule_on_exec_ctx);
  ExecCtx::Run(DEBUG_LOCATION, &kill_zombie_closure_, absl::OkStatus());
}

// If this changes, change MakeCallPromise too.
void Server::CallData::StartNewRpc(grpc_call_element* elem) {
  if (server_->ShutdownCalled()) {
    state_.store(CallState::ZOMBIED, std::memory_order_relaxed);
    KillZombie();
    return;
  }
  // Find request matcher.
  matcher_ = server_->unregistered_request_matcher_.get();
  grpc_server_register_method_payload_handling payload_handling =
      GRPC_SRM_PAYLOAD_NONE;
  if (path_.has_value() && host_.has_value()) {
    RegisteredMethod* rm = static_cast<RegisteredMethod*>(
        recv_initial_metadata_->get(GrpcRegisteredMethod()).value_or(nullptr));
    if (rm != nullptr) {
      matcher_ = rm->matcher.get();
      payload_handling = rm->payload_handling;
    }
  }
  // Start recv_message op if needed.
  switch (payload_handling) {
    case GRPC_SRM_PAYLOAD_NONE:
      PublishNewRpc(elem, absl::OkStatus());
      break;
    case GRPC_SRM_PAYLOAD_READ_INITIAL_BYTE_BUFFER: {
      grpc_op op;
      op.op = GRPC_OP_RECV_MESSAGE;
      op.flags = 0;
      op.reserved = nullptr;
      op.data.recv_message.recv_message = &payload_;
      GRPC_CLOSURE_INIT(&publish_, PublishNewRpc, elem,
                        grpc_schedule_on_exec_ctx);
      grpc_call_start_batch_and_execute(call_, &op, 1, &publish_);
      break;
    }
  }
}

void Server::CallData::RecvInitialMetadataBatchComplete(
    void* arg, grpc_error_handle error) {
  grpc_call_element* elem = static_cast<grpc_call_element*>(arg);
  auto* calld = static_cast<Server::CallData*>(elem->call_data);
  if (!error.ok()) {
    gpr_log(GPR_DEBUG, "Failed call creation: %s",
            StatusToString(error).c_str());
    calld->FailCallCreation();
    return;
  }
  calld->StartNewRpc(elem);
}

void Server::CallData::StartTransportStreamOpBatchImpl(
    grpc_call_element* elem, grpc_transport_stream_op_batch* batch) {
  if (batch->recv_initial_metadata) {
    recv_initial_metadata_ =
        batch->payload->recv_initial_metadata.recv_initial_metadata;
    original_recv_initial_metadata_ready_ =
        batch->payload->recv_initial_metadata.recv_initial_metadata_ready;
    batch->payload->recv_initial_metadata.recv_initial_metadata_ready =
        &recv_initial_metadata_ready_;
  }
  if (batch->recv_trailing_metadata) {
    original_recv_trailing_metadata_ready_ =
        batch->payload->recv_trailing_metadata.recv_trailing_metadata_ready;
    batch->payload->recv_trailing_metadata.recv_trailing_metadata_ready =
        &recv_trailing_metadata_ready_;
  }
  grpc_call_next_op(elem, batch);
}

void Server::CallData::RecvInitialMetadataReady(void* arg,
                                                grpc_error_handle error) {
  grpc_call_element* elem = static_cast<grpc_call_element*>(arg);
  CallData* calld = static_cast<CallData*>(elem->call_data);
  if (error.ok()) {
    calld->path_ = calld->recv_initial_metadata_->Take(HttpPathMetadata());
    auto* host =
        calld->recv_initial_metadata_->get_pointer(HttpAuthorityMetadata());
    if (host != nullptr) calld->host_.emplace(host->Ref());
  }
  auto op_deadline = calld->recv_initial_metadata_->get(GrpcTimeoutMetadata());
  if (op_deadline.has_value()) {
    calld->deadline_ = *op_deadline;
    Call::FromC(calld->call_)->UpdateDeadline(*op_deadline);
  }
  if (calld->host_.has_value() && calld->path_.has_value()) {
    // do nothing
  } else if (error.ok()) {
    // Pass the error reference to calld->recv_initial_metadata_error
    error = absl::UnknownError("Missing :authority or :path");
    calld->recv_initial_metadata_error_ = error;
  }
  grpc_closure* closure = calld->original_recv_initial_metadata_ready_;
  calld->original_recv_initial_metadata_ready_ = nullptr;
  if (calld->seen_recv_trailing_metadata_ready_) {
    GRPC_CALL_COMBINER_START(calld->call_combiner_,
                             &calld->recv_trailing_metadata_ready_,
                             calld->recv_trailing_metadata_error_,
                             "continue server recv_trailing_metadata_ready");
  }
  Closure::Run(DEBUG_LOCATION, closure, error);
}

void Server::CallData::RecvTrailingMetadataReady(void* arg,
                                                 grpc_error_handle error) {
  grpc_call_element* elem = static_cast<grpc_call_element*>(arg);
  CallData* calld = static_cast<CallData*>(elem->call_data);
  if (calld->original_recv_initial_metadata_ready_ != nullptr) {
    calld->recv_trailing_metadata_error_ = error;
    calld->seen_recv_trailing_metadata_ready_ = true;
    GRPC_CLOSURE_INIT(&calld->recv_trailing_metadata_ready_,
                      RecvTrailingMetadataReady, elem,
                      grpc_schedule_on_exec_ctx);
    GRPC_CALL_COMBINER_STOP(calld->call_combiner_,
                            "deferring server recv_trailing_metadata_ready "
                            "until after recv_initial_metadata_ready");
    return;
  }
  error = grpc_error_add_child(error, calld->recv_initial_metadata_error_);
  Closure::Run(DEBUG_LOCATION, calld->original_recv_trailing_metadata_ready_,
               error);
}

grpc_error_handle Server::CallData::InitCallElement(
    grpc_call_element* elem, const grpc_call_element_args* args) {
  auto* chand = static_cast<ChannelData*>(elem->channel_data);
  new (elem->call_data) Server::CallData(elem, *args, chand->server());
  return absl::OkStatus();
}

void Server::CallData::DestroyCallElement(
    grpc_call_element* elem, const grpc_call_final_info* /*final_info*/,
    grpc_closure* /*ignored*/) {
  auto* calld = static_cast<CallData*>(elem->call_data);
  calld->~CallData();
}

void Server::CallData::StartTransportStreamOpBatch(
    grpc_call_element* elem, grpc_transport_stream_op_batch* batch) {
  auto* calld = static_cast<CallData*>(elem->call_data);
  calld->StartTransportStreamOpBatchImpl(elem, batch);
}

}  // namespace grpc_core

//
// C-core API
//

grpc_server* grpc_server_create(const grpc_channel_args* args, void* reserved) {
  grpc_core::ExecCtx exec_ctx;
  GRPC_API_TRACE("grpc_server_create(%p, %p)", 2, (args, reserved));
  grpc_core::Server* server =
      new grpc_core::Server(grpc_core::CoreConfiguration::Get()
                                .channel_args_preconditioning()
                                .PreconditionChannelArgs(args));
  return server->c_ptr();
}

void grpc_server_register_completion_queue(grpc_server* server,
                                           grpc_completion_queue* cq,
                                           void* reserved) {
  GRPC_API_TRACE(
      "grpc_server_register_completion_queue(server=%p, cq=%p, reserved=%p)", 3,
      (server, cq, reserved));
  GPR_ASSERT(!reserved);
  auto cq_type = grpc_get_cq_completion_type(cq);
  if (cq_type != GRPC_CQ_NEXT && cq_type != GRPC_CQ_CALLBACK) {
    gpr_log(GPR_INFO,
            "Completion queue of type %d is being registered as a "
            "server-completion-queue",
            static_cast<int>(cq_type));
    // Ideally we should log an error and abort but ruby-wrapped-language API
    // calls grpc_completion_queue_pluck() on server completion queues
  }
  grpc_core::Server::FromC(server)->RegisterCompletionQueue(cq);
}

void* grpc_server_register_method(
    grpc_server* server, const char* method, const char* host,
    grpc_server_register_method_payload_handling payload_handling,
    uint32_t flags) {
  GRPC_API_TRACE(
      "grpc_server_register_method(server=%p, method=%s, host=%s, "
      "flags=0x%08x)",
      4, (server, method, host, flags));
  return grpc_core::Server::FromC(server)->RegisterMethod(
      method, host, payload_handling, flags);
}

void grpc_server_start(grpc_server* server) {
  grpc_core::ExecCtx exec_ctx;
  GRPC_API_TRACE("grpc_server_start(server=%p)", 1, (server));
  grpc_core::Server::FromC(server)->Start();
}

void grpc_server_shutdown_and_notify(grpc_server* server,
                                     grpc_completion_queue* cq, void* tag) {
  grpc_core::ApplicationCallbackExecCtx callback_exec_ctx;
  grpc_core::ExecCtx exec_ctx;
  GRPC_API_TRACE("grpc_server_shutdown_and_notify(server=%p, cq=%p, tag=%p)", 3,
                 (server, cq, tag));
  grpc_core::Server::FromC(server)->ShutdownAndNotify(cq, tag);
}

void grpc_server_cancel_all_calls(grpc_server* server) {
  grpc_core::ApplicationCallbackExecCtx callback_exec_ctx;
  grpc_core::ExecCtx exec_ctx;
  GRPC_API_TRACE("grpc_server_cancel_all_calls(server=%p)", 1, (server));
  grpc_core::Server::FromC(server)->CancelAllCalls();
}

void grpc_server_destroy(grpc_server* server) {
  grpc_core::ApplicationCallbackExecCtx callback_exec_ctx;
  grpc_core::ExecCtx exec_ctx;
  GRPC_API_TRACE("grpc_server_destroy(server=%p)", 1, (server));
  grpc_core::Server::FromC(server)->Orphan();
}

grpc_call_error grpc_server_request_call(
    grpc_server* server, grpc_call** call, grpc_call_details* details,
    grpc_metadata_array* request_metadata,
    grpc_completion_queue* cq_bound_to_call,
    grpc_completion_queue* cq_for_notification, void* tag) {
  grpc_core::ApplicationCallbackExecCtx callback_exec_ctx;
  grpc_core::ExecCtx exec_ctx;
  GRPC_API_TRACE(
      "grpc_server_request_call("
      "server=%p, call=%p, details=%p, initial_metadata=%p, "
      "cq_bound_to_call=%p, cq_for_notification=%p, tag=%p)",
      7,
      (server, call, details, request_metadata, cq_bound_to_call,
       cq_for_notification, tag));
  return grpc_core::Server::FromC(server)->RequestCall(
      call, details, request_metadata, cq_bound_to_call, cq_for_notification,
      tag);
}

grpc_call_error grpc_server_request_registered_call(
    grpc_server* server, void* registered_method, grpc_call** call,
    gpr_timespec* deadline, grpc_metadata_array* request_metadata,
    grpc_byte_buffer** optional_payload,
    grpc_completion_queue* cq_bound_to_call,
    grpc_completion_queue* cq_for_notification, void* tag_new) {
  grpc_core::ApplicationCallbackExecCtx callback_exec_ctx;
  grpc_core::ExecCtx exec_ctx;
  auto* rm =
      static_cast<grpc_core::Server::RegisteredMethod*>(registered_method);
  GRPC_API_TRACE(
      "grpc_server_request_registered_call("
      "server=%p, registered_method=%p, call=%p, deadline=%p, "
      "request_metadata=%p, "
      "optional_payload=%p, cq_bound_to_call=%p, cq_for_notification=%p, "
      "tag=%p)",
      9,
      (server, registered_method, call, deadline, request_metadata,
       optional_payload, cq_bound_to_call, cq_for_notification, tag_new));
  return grpc_core::Server::FromC(server)->RequestRegisteredCall(
      rm, call, deadline, request_metadata, optional_payload, cq_bound_to_call,
      cq_for_notification, tag_new);
}

void grpc_server_set_config_fetcher(
    grpc_server* server, grpc_server_config_fetcher* server_config_fetcher) {
  grpc_core::ApplicationCallbackExecCtx callback_exec_ctx;
  grpc_core::ExecCtx exec_ctx;
  GRPC_API_TRACE("grpc_server_set_config_fetcher(server=%p, config_fetcher=%p)",
                 2, (server, server_config_fetcher));
  grpc_core::Server::FromC(server)->set_config_fetcher(
      std::unique_ptr<grpc_server_config_fetcher>(server_config_fetcher));
}

void grpc_server_config_fetcher_destroy(
    grpc_server_config_fetcher* server_config_fetcher) {
  grpc_core::ApplicationCallbackExecCtx callback_exec_ctx;
  grpc_core::ExecCtx exec_ctx;
  GRPC_API_TRACE("grpc_server_config_fetcher_destroy(config_fetcher=%p)", 1,
                 (server_config_fetcher));
  delete server_config_fetcher;
}<|MERGE_RESOLUTION|>--- conflicted
+++ resolved
@@ -1365,124 +1365,6 @@
   if (!error.ok()) {
     calld->FailCallCreation();
     return;
-<<<<<<< HEAD
-=======
-  } else {
-    grpc_call_element* elem = grpc_call_stack_element(call_stack, 0);
-    auto* calld = static_cast<Server::CallData*>(elem->call_data);
-    if (!error.ok()) {
-      calld->FailCallCreation();
-      return;
-    }
-    calld->Start(elem);
-  }
-}
-
-namespace {
-auto CancelledDueToServerShutdown() {
-  return [] {
-    return ServerMetadataFromStatus(absl::CancelledError("Server shutdown"));
-  };
-}
-}  // namespace
-
-void Server::ChannelData::InitCall(RefCountedPtr<CallSpineInterface> call) {
-  call->SpawnGuarded("request_matcher", [this, call]() {
-    return TrySeq(
-        // Wait for initial metadata to pass through all filters
-        Map(call->PullClientInitialMetadata(),
-            [](ValueOrFailure<ClientMetadataHandle> md)
-                -> absl::StatusOr<ClientMetadataHandle> {
-              if (!md.ok()) {
-                return absl::InternalError("Missing metadata");
-              }
-              if (!md.value()->get_pointer(HttpPathMetadata())) {
-                return absl::InternalError("Missing :path header");
-              }
-              if (!md.value()->get_pointer(HttpAuthorityMetadata())) {
-                return absl::InternalError("Missing :authority header");
-              }
-              return std::move(*md);
-            }),
-        // Match request with requested call
-        [this, call](ClientMetadataHandle md) {
-          auto* registered_method = static_cast<RegisteredMethod*>(
-              md->get(GrpcRegisteredMethod()).value_or(nullptr));
-          RequestMatcherInterface* rm;
-          grpc_server_register_method_payload_handling payload_handling =
-              GRPC_SRM_PAYLOAD_NONE;
-          if (registered_method == nullptr) {
-            rm = server_->unregistered_request_matcher_.get();
-          } else {
-            payload_handling = registered_method->payload_handling;
-            rm = registered_method->matcher.get();
-          }
-          auto maybe_read_first_message = If(
-              payload_handling == GRPC_SRM_PAYLOAD_READ_INITIAL_BYTE_BUFFER,
-              [call]() { return call->PullClientToServerMessage(); },
-              []() -> ValueOrFailure<absl::optional<MessageHandle>> {
-                return ValueOrFailure<absl::optional<MessageHandle>>(
-                    absl::nullopt);
-              });
-          return TryJoin<absl::StatusOr>(
-              std::move(maybe_read_first_message), rm->MatchRequest(cq_idx()),
-              [md = std::move(md)]() mutable {
-                return ValueOrFailure<ClientMetadataHandle>(std::move(md));
-              });
-        },
-        // Publish call to cq
-        [](std::tuple<absl::optional<MessageHandle>,
-                      RequestMatcherInterface::MatchResult,
-                      ClientMetadataHandle>
-               r) {
-          RequestMatcherInterface::MatchResult& mr = std::get<1>(r);
-          auto md = std::move(std::get<2>(r));
-          auto* rc = mr.TakeCall();
-          rc->Complete(std::move(std::get<0>(r)), *md);
-          auto* call_context = GetContext<CallContext>();
-          const auto* deadline = md->get_pointer(GrpcTimeoutMetadata());
-          if (deadline != nullptr) {
-            GetContext<Call>()->UpdateDeadline(*deadline);
-          }
-          *rc->call = call_context->c_call();
-          grpc_call_ref(*rc->call);
-          grpc_call_set_completion_queue(call_context->c_call(),
-                                         rc->cq_bound_to_call);
-          call_context->server_call_context()->PublishInitialMetadata(
-              std::move(md), rc->initial_metadata);
-          // TODO(ctiller): publish metadata
-          return Map(WaitForCqEndOp(false, rc->tag, absl::OkStatus(), mr.cq()),
-                     [rc = std::unique_ptr<RequestedCall>(rc)](Empty) {
-                       return absl::OkStatus();
-                     });
-        });
-  });
-}
-
-ArenaPromise<ServerMetadataHandle> Server::ChannelData::MakeCallPromise(
-    grpc_channel_element* elem, CallArgs call_args, NextPromiseFactory) {
-  auto* chand = static_cast<Server::ChannelData*>(elem->channel_data);
-  auto* server = chand->server_.get();
-  if (server->ShutdownCalled()) return CancelledDueToServerShutdown();
-  auto cleanup_ref =
-      absl::MakeCleanup([server] { server->ShutdownUnrefOnRequest(); });
-  if (!server->ShutdownRefOnRequest()) return CancelledDueToServerShutdown();
-  auto path_ptr =
-      call_args.client_initial_metadata->get_pointer(HttpPathMetadata());
-  if (path_ptr == nullptr) {
-    return [] {
-      return ServerMetadataFromStatus(
-          absl::InternalError("Missing :path header"));
-    };
-  }
-  auto host_ptr =
-      call_args.client_initial_metadata->get_pointer(HttpAuthorityMetadata());
-  if (host_ptr == nullptr) {
-    return [] {
-      return ServerMetadataFromStatus(
-          absl::InternalError("Missing :authority header"));
-    };
->>>>>>> fd4973e2
   }
   calld->Start(elem);
 }
