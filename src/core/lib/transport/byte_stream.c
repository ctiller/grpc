--- conflicted
+++ resolved
@@ -38,22 +38,14 @@
 
 #include <grpc/support/log.h>
 
-<<<<<<< HEAD
+#include "src/core/lib/slice/slice_internal.h"
+
 bool grpc_byte_stream_next_slice(grpc_exec_ctx *exec_ctx,
                                  grpc_byte_stream *byte_stream,
-                                 gpr_slice *slice, size_t max_size_hint,
+                                 grpc_slice *slice, size_t max_size_hint,
                                  grpc_closure *on_complete) {
   return byte_stream->next_slice(exec_ctx, byte_stream, slice, max_size_hint,
                                  on_complete);
-=======
-#include "src/core/lib/slice/slice_internal.h"
-
-int grpc_byte_stream_next(grpc_exec_ctx *exec_ctx,
-                          grpc_byte_stream *byte_stream, grpc_slice *slice,
-                          size_t max_size_hint, grpc_closure *on_complete) {
-  return byte_stream->next(exec_ctx, byte_stream, slice, max_size_hint,
-                           on_complete);
->>>>>>> 298d481f
 }
 
 void grpc_byte_stream_destroy(grpc_exec_ctx *exec_ctx,
@@ -63,18 +55,11 @@
 
 /* slice_buffer_stream */
 
-<<<<<<< HEAD
 static bool slice_buffer_stream_next_slice(grpc_exec_ctx *exec_ctx,
                                            grpc_byte_stream *byte_stream,
-                                           gpr_slice *slice,
+                                           grpc_slice *slice,
                                            size_t max_size_hint,
                                            grpc_closure *on_complete) {
-=======
-static int slice_buffer_stream_next(grpc_exec_ctx *exec_ctx,
-                                    grpc_byte_stream *byte_stream,
-                                    grpc_slice *slice, size_t max_size_hint,
-                                    grpc_closure *on_complete) {
->>>>>>> 298d481f
   grpc_slice_buffer_stream *stream = (grpc_slice_buffer_stream *)byte_stream;
   GPR_ASSERT(stream->cursor < stream->backing_buffer->count);
   *slice =
