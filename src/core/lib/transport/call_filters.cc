--- conflicted
+++ resolved
@@ -221,13 +221,8 @@
 
 void CallFilters::CancelDueToFailedPipeOperation(SourceLocation but_where) {
   // We expect something cancelled before now
-<<<<<<< HEAD
   if (push_server_trailing_metadata_ == nullptr) return;
-  if (GRPC_TRACE_FLAG_ENABLED(grpc_trace_promise_primitives)) {
-=======
-  if (server_trailing_metadata_ == nullptr) return;
   if (GRPC_TRACE_FLAG_ENABLED(promise_primitives)) {
->>>>>>> cd595a87
     gpr_log(but_where.file(), but_where.line(), GPR_LOG_SEVERITY_DEBUG,
             "Cancelling due to failed pipe operation: %s",
             DebugString().c_str());
@@ -309,6 +304,9 @@
       pushed_server_trailing_metadata_(false) {}
 
 void CallState::Start() {
+  GRPC_TRACE_LOG(call, INFO)
+      << "[call_state] Start"
+      << GRPC_DUMP_ARGS(this, server_to_client_pull_state_);
   switch (server_to_client_pull_state_) {
     case ServerToClientPullState::kUnstarted:
       server_to_client_pull_state_ = ServerToClientPullState::kStarted;
@@ -376,7 +374,6 @@
   }
 }
 
-<<<<<<< HEAD
 void CallState::BeginPullClientInitialMetadata() {
   switch (client_to_server_pull_state_) {
     case ClientToServerPullState::kBegin:
@@ -388,27 +385,12 @@
     case ClientToServerPullState::kReading:
     case ClientToServerPullState::kProcessingClientToServerMessage:
       Crash("BeginPullClientInitialMetadata called twice");
-=======
-void filters_detail::PipeState::DropPush() {
-  switch (state_) {
-    case ValueState::kQueued:
-    case ValueState::kReady:
-    case ValueState::kProcessing:
-    case ValueState::kWaiting:
-      if (GRPC_TRACE_FLAG_ENABLED(promise_primitives)) {
-        gpr_log(GPR_INFO, "%p drop push in state %s", this,
-                DebugString().c_str());
-      }
-      state_ = ValueState::kError;
-      wait_recv_.Wake();
->>>>>>> cd595a87
       break;
     case ClientToServerPullState::kTerminated:
       break;
   }
 }
 
-<<<<<<< HEAD
 void CallState::FinishPullClientInitialMetadata() {
   switch (client_to_server_pull_state_) {
     case ClientToServerPullState::kBegin:
@@ -422,20 +404,6 @@
     case ClientToServerPullState::kReading:
     case ClientToServerPullState::kProcessingClientToServerMessage:
       Crash("Out of order FinishPullClientInitialMetadata");
-=======
-void filters_detail::PipeState::DropPull() {
-  switch (state_) {
-    case ValueState::kQueued:
-    case ValueState::kReady:
-    case ValueState::kProcessing:
-    case ValueState::kWaiting:
-      if (GRPC_TRACE_FLAG_ENABLED(promise_primitives)) {
-        gpr_log(GPR_INFO, "%p drop pull in state %s", this,
-                DebugString().c_str());
-      }
-      state_ = ValueState::kError;
-      wait_send_.Wake();
->>>>>>> cd595a87
       break;
     case ClientToServerPullState::kTerminated:
       break;
