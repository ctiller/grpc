--- conflicted
+++ resolved
@@ -1225,8 +1225,6 @@
       AddOwnedObject([](void* p) { static_cast<T*>(p)->Unref(); }, p.release());
     }
 
-<<<<<<< HEAD
-=======
     template <typename T>
     void AddOwnedObject(std::unique_ptr<T> p) {
       AddOwnedObject([](void* p) { delete static_cast<T*>(p); }, p.release());
@@ -1240,7 +1238,6 @@
       AddOwnedObject(std::move(filter));
     }
 
->>>>>>> e75bf965
     RefCountedPtr<Stack> Build();
 
    private:
