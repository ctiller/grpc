// Copyright 2024 gRPC authors.
//
// Licensed under the Apache License, Version 2.0 (the "License");
// you may not use this file except in compliance with the License.
// You may obtain a copy of the License at
//
//     http://www.apache.org/licenses/LICENSE-2.0
//
// Unless required by applicable law or agreed to in writing, software
// distributed under the License is distributed on an "AS IS" BASIS,
// WITHOUT WARRANTIES OR CONDITIONS OF ANY KIND, either express or implied.
// See the License for the specific language governing permissions and
// limitations under the License.

#ifndef GRPC_SRC_CORE_LIB_TRANSPORT_CALL_FILTERS_H
#define GRPC_SRC_CORE_LIB_TRANSPORT_CALL_FILTERS_H

#include <cstdint>
#include <limits>
#include <memory>
#include <ostream>
#include <type_traits>

#include "absl/log/check.h"

#include <grpc/support/port_platform.h>

#include "src/core/lib/gprpp/dump_args.h"
#include "src/core/lib/gprpp/ref_counted.h"
#include "src/core/lib/gprpp/ref_counted_ptr.h"
#include "src/core/lib/promise/if.h"
#include "src/core/lib/promise/latch.h"
#include "src/core/lib/promise/map.h"
#include "src/core/lib/promise/promise.h"
#include "src/core/lib/promise/seq.h"
#include "src/core/lib/promise/status_flag.h"
#include "src/core/lib/promise/try_seq.h"
#include "src/core/lib/transport/call_final_info.h"
#include "src/core/lib/transport/call_state.h"
#include "src/core/lib/transport/message.h"
#include "src/core/lib/transport/metadata.h"

// CallFilters tracks a list of filters that are attached to a call.
// At a high level, a filter (for the purposes of this module) is a class
// that has a Call member class, and a set of methods that are called
// for each major event in the lifetime of a call.
//
// The Call member class must have the following members:
// - OnClientInitialMetadata  - $VALUE_TYPE = ClientMetadata
// - OnServerInitialMetadata  - $VALUE_TYPE = ServerMetadata
// - OnServerToClientMessage  - $VALUE_TYPE = Message
// - OnClientToServerMessage  - $VALUE_TYPE = Message
// - OnClientToServerHalfClose - no value
// - OnServerTrailingMetadata - $VALUE_TYPE = ServerMetadata
// - OnFinalize               - special, see below
// These members define an interception point for a particular event in
// the call lifecycle.
//
// The type of these members matters, and is selectable by the class
// author. For $INTERCEPTOR_NAME in the above list:
// - static const NoInterceptor $INTERCEPTOR_NAME:
//   defines that this filter does not intercept this event.
//   there is zero runtime cost added to handling that event by this filter.
// - void $INTERCEPTOR_NAME($VALUE_TYPE&):
//   the filter intercepts this event, and can modify the value.
//   it never fails.
// - absl::Status $INTERCEPTOR_NAME($VALUE_TYPE&):
//   the filter intercepts this event, and can modify the value.
//   it can fail, in which case the call will be aborted.
// - ServerMetadataHandle $INTERCEPTOR_NAME($VALUE_TYPE&)
//   the filter intercepts this event, and can modify the value.
//   the filter can return nullptr for success, or a metadata handle for
//   failure (in which case the call will be aborted).
//   useful for cases where the exact metadata returned needs to be customized.
// - void $INTERCEPTOR_NAME($VALUE_TYPE&, FilterType*):
//   the filter intercepts this event, and can modify the value.
//   it can access the channel via the second argument.
//   it never fails.
// - absl::Status $INTERCEPTOR_NAME($VALUE_TYPE&, FilterType*):
//   the filter intercepts this event, and can modify the value.
//   it can access the channel via the second argument.
//   it can fail, in which case the call will be aborted.
// - ServerMetadataHandle $INTERCEPTOR_NAME($VALUE_TYPE&, FilterType*)
//   the filter intercepts this event, and can modify the value.
//   it can access the channel via the second argument.
//   the filter can return nullptr for success, or a metadata handle for
//   failure (in which case the call will be aborted).
//   useful for cases where the exact metadata returned needs to be customized.
// It's also acceptable to return a promise that resolves to the
// relevant return type listed above.
//
// Finally, OnFinalize is added to intecept call finalization.
// It must have one of the signatures:
// - static const NoInterceptor OnFinalize:
//   the filter does not intercept call finalization.
// - void OnFinalize(const grpc_call_final_info*):
//   the filter intercepts call finalization.
// - void OnFinalize(const grpc_call_final_info*, FilterType*):
//   the filter intercepts call finalization.
//
// The constructor of the Call object can either take a pointer to the channel
// object, or not take any arguments.
//
// *THIS MODULE* holds no opinion on what members the channel part of the
// filter should or should not have, but does require that it have a stable
// pointer for the lifetime of a call (ownership is expected to happen
// elsewhere).

namespace grpc_core {

// Tag type to indicate no interception.
// This is used to indicate that a filter does not intercept a particular
// event.
// In C++14 we declare these as (for example):
//   static const NoInterceptor OnClientInitialMetadata;
// and out-of-line provide the definition:
//   const MyFilter::Call::NoInterceptor
//   MyFilter::Call::OnClientInitialMetadata;
// In C++17 and later we can use inline variables instead:
//   inline static const NoInterceptor OnClientInitialMetadata;
struct NoInterceptor {};

namespace filters_detail {

inline void* Offset(void* base, size_t amt) {
  return static_cast<char*>(base) + amt;
}

// One call filter constructor
// Contains enough information to allocate and initialize the
// call data for one filter.
struct FilterConstructor {
  // Pointer to corresponding channel data for this filter
  void* channel_data;
  // Offset of the call data for this filter within the call data memory
  // allocation
  size_t call_offset;
  // Initialize the call data for this filter
  void (*call_init)(void* call_data, void* channel_data);
};

// One call filter destructor
struct FilterDestructor {
  // Offset of the call data for this filter within the call data memory
  // allocation
  size_t call_offset;
  // Destroy the call data for this filter
  void (*call_destroy)(void* call_data);
};

template <typename FilterType, typename = void>
struct CallConstructor {
  static void Construct(void* call_data, FilterType*) {
    new (call_data) typename FilterType::Call();
  }
};

template <typename FilterType>
struct CallConstructor<FilterType,
                       absl::void_t<decltype(typename FilterType::Call(
                           static_cast<FilterType*>(nullptr)))>> {
  static void Construct(void* call_data, FilterType* channel) {
    new (call_data) typename FilterType::Call(channel);
  }
};

// Result of a filter operation
// Can be either ok (if ok is non-null) or an error.
// Only one pointer can be set.
template <typename T>
struct ResultOr {
  ResultOr(T ok, ServerMetadataHandle error)
      : ok(std::move(ok)), error(std::move(error)) {
    CHECK((this->ok == nullptr) ^ (this->error == nullptr));
  }
  T ok;
  ServerMetadataHandle error;
};

// One filter operation metadata
// Given a value of type T, produces a promise of type ResultOr<T>.
template <typename T>
struct Operator {
  using Arg = T;
  // Pointer to corresponding channel data for this filter
  void* channel_data;
  // Offset of the call data for this filter within the call data memory
  size_t call_offset;
  // Initialize the promise data for this filter, and poll once.
  // Return the result of the poll.
  // If the promise finishes, also destroy the promise data!
  Poll<ResultOr<T>> (*promise_init)(void* promise_data, void* call_data,
                                    void* channel_data, T value);
  // Poll the promise data for this filter.
  // If the promise finishes, also destroy the promise data!
  // Note that if the promise always finishes on the first poll, then supplying
  // this method is unnecessary (as it will never be called).
  Poll<ResultOr<T>> (*poll)(void* promise_data);
  // Destroy the promise data for this filter for an in-progress operation
  // before the promise finishes.
  // Note that if the promise always finishes on the first poll, then supplying
  // this method is unnecessary (as it will never be called).
  void (*early_destroy)(void* promise_data);
};

struct HalfCloseOperator {
  // Pointer to corresponding channel data for this filter
  void* channel_data;
  // Offset of the call data for this filter within the call data memory
  size_t call_offset;
  void (*half_close)(void* call_data, void* channel_data);
};

struct ServerTrailingMetadataOperator {
  // Pointer to corresponding channel data for this filter
  void* channel_data;
  // Offset of the call data for this filter within the call data memory
  size_t call_offset;
  ServerMetadataHandle (*server_trailing_metadata)(
      void* call_data, void* channel_data, ServerMetadataHandle metadata);
};

GPR_ATTRIBUTE_ALWAYS_INLINE_FUNCTION inline void RunHalfClose(
    absl::Span<const HalfCloseOperator> ops, void* call_data) {
  for (const auto& op : ops) {
    op.half_close(Offset(call_data, op.call_offset), op.channel_data);
  }
}

GPR_ATTRIBUTE_ALWAYS_INLINE_FUNCTION inline ServerMetadataHandle
RunServerTrailingMetadata(absl::Span<const ServerTrailingMetadataOperator> ops,
                          void* call_data, ServerMetadataHandle md) {
  for (auto& op : ops) {
    md = op.server_trailing_metadata(Offset(call_data, op.call_offset),
                                     op.channel_data, std::move(md));
  }
  return md;
}

// One call finalizer
struct Finalizer {
  void* channel_data;
  size_t call_offset;
  void (*final)(void* call_data, void* channel_data,
                const grpc_call_final_info* final_info);
};

// A layout of operations for a given filter stack
// This includes which operations, how much memory is required, what alignment.
template <typename T>
struct Layout {
  size_t promise_size = 0;
  size_t promise_alignment = 0;
  std::vector<Operator<T>> ops;

  void Add(size_t filter_promise_size, size_t filter_promise_alignment,
           Operator<T> op) {
    promise_size = std::max(promise_size, filter_promise_size);
    promise_alignment = std::max(promise_alignment, filter_promise_alignment);
    ops.push_back(op);
  }

  void Reverse() { absl::c_reverse(ops); }
};

// AddOp and friends
// These are helpers to wrap a member function on a class into an operation
// and attach it to a layout.
// There's a generic wrapper function `AddOp` for each of fallible and
// infallible operations.
// There are then specializations of AddOpImpl for each kind of member function
// an operation could have.
// Each specialization has an `Add` member function for the kinds of operations
// it supports: some only support fallible, some only support infallible, some
// support both.

template <typename FilterType, typename T, typename FunctionImpl,
          FunctionImpl impl, typename SfinaeVoid = void>
struct AddOpImpl;

template <typename FunctionImpl, FunctionImpl impl, typename FilterType,
          typename T>
void AddOp(FilterType* channel_data, size_t call_offset, Layout<T>& to) {
  AddOpImpl<FilterType, T, FunctionImpl, impl>::Add(channel_data, call_offset,
                                                    to);
}

template <typename FilterType>
void AddHalfClose(FilterType* channel_data, size_t call_offset,
                  void (FilterType::Call::*)(),
                  std::vector<HalfCloseOperator>& to) {
  to.push_back(
      HalfCloseOperator{channel_data, call_offset, [](void* call_data, void*) {
                          static_cast<typename FilterType::Call*>(call_data)
                              ->OnClientToServerHalfClose();
                        }});
}

template <typename FilterType>
void AddHalfClose(FilterType* channel_data, size_t call_offset,
                  void (FilterType::Call::*)(FilterType*),
                  std::vector<HalfCloseOperator>& to) {
  to.push_back(HalfCloseOperator{
      channel_data, call_offset, [](void* call_data, void* channel_data) {
        static_cast<typename FilterType::Call*>(call_data)
            ->OnClientToServerHalfClose(static_cast<FilterType*>(channel_data));
      }});
}

template <typename FilterType>
void AddHalfClose(FilterType*, size_t, const NoInterceptor*,
                  std::vector<HalfCloseOperator>&) {}

template <typename FilterType>
void AddServerTrailingMetadata(
    FilterType* channel_data, size_t call_offset,
    void (FilterType::Call::*)(ServerMetadata&),
    std::vector<ServerTrailingMetadataOperator>& to) {
  to.push_back(ServerTrailingMetadataOperator{
      channel_data, call_offset,
      [](void* call_data, void*, ServerMetadataHandle metadata) {
        static_cast<typename FilterType::Call*>(call_data)
            ->OnServerTrailingMetadata(*metadata);
        return metadata;
      }});
}

template <typename FilterType>
void AddServerTrailingMetadata(
    FilterType* channel_data, size_t call_offset,
    void (FilterType::Call::*)(ServerMetadata&, FilterType*),
    std::vector<ServerTrailingMetadataOperator>& to) {
  to.push_back(ServerTrailingMetadataOperator{
      channel_data, call_offset,
      [](void* call_data, void* channel_data, ServerMetadataHandle metadata) {
        static_cast<typename FilterType::Call*>(call_data)
            ->OnServerTrailingMetadata(*metadata,
                                       static_cast<FilterType*>(channel_data));
        return metadata;
      }});
}

template <typename FilterType>
void AddServerTrailingMetadata(
    FilterType* channel_data, size_t call_offset,
    absl::Status (FilterType::Call::*)(ServerMetadata&),
    std::vector<ServerTrailingMetadataOperator>& to) {
  to.push_back(ServerTrailingMetadataOperator{
      channel_data, call_offset,
      [](void* call_data, void*, ServerMetadataHandle metadata) {
        auto r = static_cast<typename FilterType::Call*>(call_data)
                     ->OnServerTrailingMetadata(*metadata);
        if (r.ok()) return metadata;
        return CancelledServerMetadataFromStatus(r);
      }});
}

template <typename FilterType>
void AddServerTrailingMetadata(
    FilterType* channel_data, size_t call_offset,
    ServerMetadataHandle (FilterType::Call::*)(ServerMetadataHandle),
    std::vector<ServerTrailingMetadataOperator>& to) {
  to.push_back(ServerTrailingMetadataOperator{
      channel_data, call_offset,
      [](void* call_data, void*, ServerMetadataHandle metadata) {
        return static_cast<typename FilterType::Call*>(call_data)
            ->OnServerTrailingMetadata(std::move(metadata));
      }});
}

template <typename FilterType>
void AddServerTrailingMetadata(FilterType*, size_t, const NoInterceptor*,
                               std::vector<ServerTrailingMetadataOperator>&) {}

// const NoInterceptor $EVENT
// These do nothing, and specifically DO NOT add an operation to the layout.
// Supported for fallible & infallible operations.
template <typename FilterType, typename T, const NoInterceptor* which>
struct AddOpImpl<FilterType, T, const NoInterceptor*, which> {
  static void Add(FilterType*, size_t, Layout<T>&) {}
};

// void $INTERCEPTOR_NAME($VALUE_TYPE&)
template <typename FilterType, typename T,
          void (FilterType::Call::*impl)(typename T::element_type&)>
struct AddOpImpl<FilterType, T,
                 void (FilterType::Call::*)(typename T::element_type&), impl> {
  static void Add(FilterType* channel_data, size_t call_offset, Layout<T>& to) {
    to.Add(0, 0,
           Operator<T>{
               channel_data,
               call_offset,
               [](void*, void* call_data, void*, T value) -> Poll<ResultOr<T>> {
                 (static_cast<typename FilterType::Call*>(call_data)->*impl)(
                     *value);
                 return ResultOr<T>{std::move(value), nullptr};
               },
               nullptr,
               nullptr,
           });
  }
};

// void $INTERCEPTOR_NAME($VALUE_TYPE&, FilterType*)
template <typename FilterType, typename T,
          void (FilterType::Call::*impl)(typename T::element_type&,
                                         FilterType*)>
struct AddOpImpl<
    FilterType, T,
    void (FilterType::Call::*)(typename T::element_type&, FilterType*), impl> {
  static void Add(FilterType* channel_data, size_t call_offset, Layout<T>& to) {
    to.Add(0, 0,
           Operator<T>{
               channel_data,
               call_offset,
               [](void*, void* call_data, void* channel_data,
                  T value) -> Poll<ResultOr<T>> {
                 (static_cast<typename FilterType::Call*>(call_data)->*impl)(
                     *value, static_cast<FilterType*>(channel_data));
                 return ResultOr<T>{std::move(value), nullptr};
               },
               nullptr,
               nullptr,
           });
  }
};

// $VALUE_HANDLE $INTERCEPTOR_NAME($VALUE_HANDLE, FilterType*)
template <typename FilterType, typename T,
          T (FilterType::Call::*impl)(T, FilterType*)>
struct AddOpImpl<FilterType, T, T (FilterType::Call::*)(T, FilterType*), impl> {
  static void Add(FilterType* channel_data, size_t call_offset, Layout<T>& to) {
    to.Add(
        0, 0,
        Operator<T>{
            channel_data,
            call_offset,
            [](void*, void* call_data, void* channel_data,
               T value) -> Poll<ResultOr<T>> {
              return ResultOr<T>{
                  (static_cast<typename FilterType::Call*>(call_data)->*impl)(
                      std::move(value), static_cast<FilterType*>(channel_data)),
                  nullptr};
            },
            nullptr,
            nullptr,
        });
  }
};

// absl::Status $INTERCEPTOR_NAME($VALUE_TYPE&)
template <typename FilterType, typename T,
          absl::Status (FilterType::Call::*impl)(typename T::element_type&)>
struct AddOpImpl<FilterType, T,
                 absl::Status (FilterType::Call::*)(typename T::element_type&),
                 impl> {
  static void Add(FilterType* channel_data, size_t call_offset, Layout<T>& to) {
    to.Add(
        0, 0,
        Operator<T>{
            channel_data,
            call_offset,
            [](void*, void* call_data, void*, T value) -> Poll<ResultOr<T>> {
              auto r =
                  (static_cast<typename FilterType::Call*>(call_data)->*impl)(
                      *value);
              if (r.ok()) return ResultOr<T>{std::move(value), nullptr};
              return ResultOr<T>{
                  nullptr, StatusCast<ServerMetadataHandle>(std::move(r))};
            },
            nullptr,
            nullptr,
        });
  }
};

// absl::Status $INTERCEPTOR_NAME(const $VALUE_TYPE&)
template <typename FilterType, typename T,
          absl::Status (FilterType::Call::*impl)(
              const typename T::element_type&)>
struct AddOpImpl<
    FilterType, T,
    absl::Status (FilterType::Call::*)(const typename T::element_type&), impl> {
  static void Add(FilterType* channel_data, size_t call_offset, Layout<T>& to) {
    to.Add(
        0, 0,
        Operator<T>{
            channel_data,
            call_offset,
            [](void*, void* call_data, void*, T value) -> Poll<ResultOr<T>> {
              auto r =
                  (static_cast<typename FilterType::Call*>(call_data)->*impl)(
                      *value);
              if (r.ok()) return ResultOr<T>{std::move(value), nullptr};
              return ResultOr<T>{
                  nullptr, StatusCast<ServerMetadataHandle>(std::move(r))};
            },
            nullptr,
            nullptr,
        });
  }
};

// absl::Status $INTERCEPTOR_NAME($VALUE_TYPE&, FilterType*)
template <typename FilterType, typename T,
          absl::Status (FilterType::Call::*impl)(typename T::element_type&,
                                                 FilterType*)>
struct AddOpImpl<FilterType, T,
                 absl::Status (FilterType::Call::*)(typename T::element_type&,
                                                    FilterType*),
                 impl> {
  static void Add(FilterType* channel_data, size_t call_offset, Layout<T>& to) {
    to.Add(
        0, 0,
        Operator<T>{
            channel_data,
            call_offset,
            [](void*, void* call_data, void* channel_data,
               T value) -> Poll<ResultOr<T>> {
              auto r =
                  (static_cast<typename FilterType::Call*>(call_data)->*impl)(
                      *value, static_cast<FilterType*>(channel_data));
              if (IsStatusOk(r)) return ResultOr<T>{std::move(value), nullptr};
              return ResultOr<T>{
                  nullptr, StatusCast<ServerMetadataHandle>(std::move(r))};
            },
            nullptr,
            nullptr,
        });
  }
};

// absl::Status $INTERCEPTOR_NAME(const $VALUE_TYPE&, FilterType*)
template <typename FilterType, typename T,
          absl::Status (FilterType::Call::*impl)(
              const typename T::element_type&, FilterType*)>
struct AddOpImpl<FilterType, T,
                 absl::Status (FilterType::Call::*)(
                     const typename T::element_type&, FilterType*),
                 impl> {
  static void Add(FilterType* channel_data, size_t call_offset, Layout<T>& to) {
    to.Add(
        0, 0,
        Operator<T>{
            channel_data,
            call_offset,
            [](void*, void* call_data, void* channel_data,
               T value) -> Poll<ResultOr<T>> {
              auto r =
                  (static_cast<typename FilterType::Call*>(call_data)->*impl)(
                      *value, static_cast<FilterType*>(channel_data));
              if (IsStatusOk(r)) return ResultOr<T>{std::move(value), nullptr};
              return ResultOr<T>{
                  nullptr, StatusCast<ServerMetadataHandle>(std::move(r))};
            },
            nullptr,
            nullptr,
        });
  }
};

// absl::StatusOr<$VALUE_HANDLE> $INTERCEPTOR_NAME($VALUE_HANDLE, FilterType*)
template <typename FilterType, typename T,
          absl::StatusOr<T> (FilterType::Call::*impl)(T, FilterType*)>
struct AddOpImpl<FilterType, T,
                 absl::StatusOr<T> (FilterType::Call::*)(T, FilterType*),
                 impl> {
  static void Add(FilterType* channel_data, size_t call_offset, Layout<T>& to) {
    to.Add(
        0, 0,
        Operator<T>{
            channel_data,
            call_offset,
            [](void*, void* call_data, void* channel_data,
               T value) -> Poll<ResultOr<T>> {
              auto r =
                  (static_cast<typename FilterType::Call*>(call_data)->*impl)(
                      std::move(value), static_cast<FilterType*>(channel_data));
              if (IsStatusOk(r)) return ResultOr<T>{std::move(*r), nullptr};
              return ResultOr<T>{
                  nullptr, StatusCast<ServerMetadataHandle>(std::move(r))};
            },
            nullptr,
            nullptr,
        });
  }
};

// ServerMetadataHandle $INTERCEPTOR_NAME($VALUE_TYPE&)
template <typename FilterType, typename T,
          ServerMetadataHandle (FilterType::Call::*impl)(
              typename T::element_type&)>
struct AddOpImpl<FilterType, T,
                 ServerMetadataHandle (FilterType::Call::*)(
                     typename T::element_type&),
                 impl> {
  static void Add(FilterType* channel_data, size_t call_offset, Layout<T>& to) {
    to.Add(
        0, 0,
        Operator<T>{
            channel_data,
            call_offset,
            [](void*, void* call_data, void*, T value) -> Poll<ResultOr<T>> {
              auto r =
                  (static_cast<typename FilterType::Call*>(call_data)->*impl)(
                      *value);
              if (r == nullptr) return ResultOr<T>{std::move(value), nullptr};
              return ResultOr<T>{
                  nullptr, StatusCast<ServerMetadataHandle>(std::move(r))};
            },
            nullptr,
            nullptr,
        });
  }
};

// ServerMetadataHandle $INTERCEPTOR_NAME(const $VALUE_TYPE&)
template <typename FilterType, typename T,
          ServerMetadataHandle (FilterType::Call::*impl)(
              const typename T::element_type&)>
struct AddOpImpl<FilterType, T,
                 ServerMetadataHandle (FilterType::Call::*)(
                     const typename T::element_type&),
                 impl> {
  static void Add(FilterType* channel_data, size_t call_offset, Layout<T>& to) {
    to.Add(
        0, 0,
        Operator<T>{
            channel_data,
            call_offset,
            [](void*, void* call_data, void*, T value) -> Poll<ResultOr<T>> {
              auto r =
                  (static_cast<typename FilterType::Call*>(call_data)->*impl)(
                      *value);
              if (r == nullptr) return ResultOr<T>{std::move(value), nullptr};
              return ResultOr<T>{
                  nullptr, StatusCast<ServerMetadataHandle>(std::move(r))};
            },
            nullptr,
            nullptr,
        });
  }
};

// ServerMetadataHandle $INTERCEPTOR_NAME($VALUE_TYPE&, FilterType*)
template <typename FilterType, typename T,
          ServerMetadataHandle (FilterType::Call::*impl)(
              typename T::element_type&, FilterType*)>
struct AddOpImpl<FilterType, T,
                 ServerMetadataHandle (FilterType::Call::*)(
                     typename T::element_type&, FilterType*),
                 impl> {
  static void Add(FilterType* channel_data, size_t call_offset, Layout<T>& to) {
    to.Add(
        0, 0,
        Operator<T>{
            channel_data,
            call_offset,
            [](void*, void* call_data, void* channel_data,
               T value) -> Poll<ResultOr<T>> {
              auto r =
                  (static_cast<typename FilterType::Call*>(call_data)->*impl)(
                      *value, static_cast<FilterType*>(channel_data));
              if (r == nullptr) return ResultOr<T>{std::move(value), nullptr};
              return ResultOr<T>{
                  nullptr, StatusCast<ServerMetadataHandle>(std::move(r))};
            },
            nullptr,
            nullptr,
        });
  }
};

// ServerMetadataHandle $INTERCEPTOR_NAME(const $VALUE_TYPE&, FilterType*)
template <typename FilterType, typename T,
          ServerMetadataHandle (FilterType::Call::*impl)(
              const typename T::element_type&, FilterType*)>
struct AddOpImpl<FilterType, T,
                 ServerMetadataHandle (FilterType::Call::*)(
                     const typename T::element_type&, FilterType*),
                 impl> {
  static void Add(FilterType* channel_data, size_t call_offset, Layout<T>& to) {
    to.Add(
        0, 0,
        Operator<T>{
            channel_data,
            call_offset,
            [](void*, void* call_data, void* channel_data,
               T value) -> Poll<ResultOr<T>> {
              auto r =
                  (static_cast<typename FilterType::Call*>(call_data)->*impl)(
                      *value, static_cast<FilterType*>(channel_data));
              if (r == nullptr) return ResultOr<T>{std::move(value), nullptr};
              return ResultOr<T>{
                  nullptr, StatusCast<ServerMetadataHandle>(std::move(r))};
            },
            nullptr,
            nullptr,
        });
  }
};

// PROMISE_RETURNING(absl::Status) $INTERCEPTOR_NAME($VALUE_TYPE&)
template <typename FilterType, typename T, typename R,
          R (FilterType::Call::*impl)(typename T::element_type&)>
struct AddOpImpl<
    FilterType, T, R (FilterType::Call::*)(typename T::element_type&), impl,
    absl::enable_if_t<std::is_same<absl::Status, PromiseResult<R>>::value>> {
  static void Add(FilterType* channel_data, size_t call_offset, Layout<T>& to) {
    class Promise {
     public:
      Promise(T value, typename FilterType::Call* call_data, FilterType*)
          : value_(std::move(value)), impl_((call_data->*impl)(*value_)) {}

      Poll<ResultOr<T>> PollOnce() {
        auto p = impl_();
        auto* r = p.value_if_ready();
        if (r == nullptr) return Pending{};
        T value = std::move(value_);
        this->~Promise();
        if (r->ok()) {
          return ResultOr<T>{std::move(value), nullptr};
        }
        return ResultOr<T>{nullptr, CancelledServerMetadataFromStatus(*r)};
      }

     private:
      GPR_NO_UNIQUE_ADDRESS T value_;
      GPR_NO_UNIQUE_ADDRESS R impl_;
    };
    to.Add(sizeof(Promise), alignof(Promise),
           Operator<T>{
               channel_data,
               call_offset,
               [](void* promise_data, void* call_data, void* channel_data,
                  T value) -> Poll<ResultOr<T>> {
                 auto* promise = new (promise_data)
                     Promise(std::move(value),
                             static_cast<typename FilterType::Call*>(call_data),
                             static_cast<FilterType*>(channel_data));
                 return promise->PollOnce();
               },
               [](void* promise_data) {
                 return static_cast<Promise*>(promise_data)->PollOnce();
               },
               [](void* promise_data) {
                 static_cast<Promise*>(promise_data)->~Promise();
               },
           });
  }
};

// PROMISE_RETURNING(absl::Status) $INTERCEPTOR_NAME($VALUE_TYPE&, FilterType*)
template <typename FilterType, typename T, typename R,
          R (FilterType::Call::*impl)(typename T::element_type&, FilterType*)>
struct AddOpImpl<
    FilterType, T,
    R (FilterType::Call::*)(typename T::element_type&, FilterType*), impl,
    absl::enable_if_t<!std::is_same<R, absl::Status>::value &&
                      std::is_same<absl::Status, PromiseResult<R>>::value>> {
  static void Add(FilterType* channel_data, size_t call_offset, Layout<T>& to) {
    class Promise {
     public:
      Promise(T value, typename FilterType::Call* call_data,
              FilterType* channel_data)
          : value_(std::move(value)),
            impl_((call_data->*impl)(*value_, channel_data)) {}

      Poll<ResultOr<T>> PollOnce() {
        auto p = impl_();
        auto* r = p.value_if_ready();
        if (r == nullptr) return Pending{};
        T value = std::move(value_);
        this->~Promise();
        if (r->ok()) {
          return ResultOr<T>{std::move(value), nullptr};
        }
        return ResultOr<T>{nullptr, CancelledServerMetadataFromStatus(*r)};
      }

     private:
      GPR_NO_UNIQUE_ADDRESS T value_;
      GPR_NO_UNIQUE_ADDRESS R impl_;
    };
    to.Add(sizeof(Promise), alignof(Promise),
           Operator<T>{
               channel_data,
               call_offset,
               [](void* promise_data, void* call_data, void* channel_data,
                  T value) -> Poll<ResultOr<T>> {
                 auto* promise = new (promise_data)
                     Promise(std::move(value),
                             static_cast<typename FilterType::Call*>(call_data),
                             static_cast<FilterType*>(channel_data));
                 return promise->PollOnce();
               },
               [](void* promise_data) {
                 return static_cast<Promise*>(promise_data)->PollOnce();
               },
               [](void* promise_data) {
                 static_cast<Promise*>(promise_data)->~Promise();
               },
           });
  }
};

// PROMISE_RETURNING(absl::StatusOr<$VALUE_HANDLE>)
// $INTERCEPTOR_NAME($VALUE_HANDLE, FilterType*)
template <typename FilterType, typename T, typename R,
          R (FilterType::Call::*impl)(T, FilterType*)>
struct AddOpImpl<FilterType, T, R (FilterType::Call::*)(T, FilterType*), impl,
                 absl::enable_if_t<std::is_same<absl::StatusOr<T>,
                                                PromiseResult<R>>::value>> {
  static void Add(FilterType* channel_data, size_t call_offset, Layout<T>& to) {
    class Promise {
     public:
      Promise(T value, typename FilterType::Call* call_data,
              FilterType* channel_data)
          : impl_((call_data->*impl)(std::move(value), channel_data)) {}

      Poll<ResultOr<T>> PollOnce() {
        auto p = impl_();
        auto* r = p.value_if_ready();
        if (r == nullptr) return Pending{};
        this->~Promise();
        if (r->ok()) return ResultOr<T>{std::move(**r), nullptr};
        return ResultOr<T>{nullptr,
                           CancelledServerMetadataFromStatus(r->status())};
      }

     private:
      GPR_NO_UNIQUE_ADDRESS R impl_;
    };
    to.Add(sizeof(Promise), alignof(Promise),
           Operator<T>{
               channel_data,
               call_offset,
               [](void* promise_data, void* call_data, void* channel_data,
                  T value) -> Poll<ResultOr<T>> {
                 auto* promise = new (promise_data)
                     Promise(std::move(value),
                             static_cast<typename FilterType::Call*>(call_data),
                             static_cast<FilterType*>(channel_data));
                 return promise->PollOnce();
               },
               [](void* promise_data) {
                 return static_cast<Promise*>(promise_data)->PollOnce();
               },
               [](void* promise_data) {
                 static_cast<Promise*>(promise_data)->~Promise();
               },
           });
  }
};

struct ChannelDataDestructor {
  void (*destroy)(void* channel_data);
  void* channel_data;
};

// StackData contains the main datastructures built up by this module.
// It's a complete representation of all the code that needs to be invoked
// to execute a call for a given set of filters.
// This structure is held at the channel layer and is shared between many
// in-flight calls.
struct StackData {
  // Overall size and alignment of the call data for this stack.
  size_t call_data_alignment = 1;
  size_t call_data_size = 0;
  // A complete list of filters for this call, so that we can construct the
  // call data for each filter.
  std::vector<FilterConstructor> filter_constructor;
  std::vector<FilterDestructor> filter_destructor;
  // For each kind of operation, a layout of the operations for this call.
  // (there's some duplicate data here, and that's ok: we want to avoid
  // pointer chasing as much as possible when executing a call)
  Layout<ClientMetadataHandle> client_initial_metadata;
  Layout<ServerMetadataHandle> server_initial_metadata;
  Layout<MessageHandle> client_to_server_messages;
  std::vector<HalfCloseOperator> client_to_server_half_close;
  Layout<MessageHandle> server_to_client_messages;
  std::vector<ServerTrailingMetadataOperator> server_trailing_metadata;
  // A list of finalizers for this call.
  // We use a bespoke data structure here because finalizers can never be
  // asynchronous.
  std::vector<Finalizer> finalizers;
  // A list of functions to call when this stack data is destroyed
  // (to capture ownership of channel data)
  std::vector<ChannelDataDestructor> channel_data_destructors;

  bool empty() const {
    return filter_constructor.empty() && filter_destructor.empty() &&
           client_initial_metadata.ops.empty() &&
           server_initial_metadata.ops.empty() &&
           client_to_server_messages.ops.empty() &&
           client_to_server_half_close.empty() &&
           server_to_client_messages.ops.empty() &&
           server_trailing_metadata.empty() && finalizers.empty() &&
           channel_data_destructors.empty();
  }

  // Add one filter to the list of filters, and update alignment.
  // Returns the offset of the call data for this filter.
  // Specifically does not update any of the layouts or finalizers.
  // Callers are expected to do that themselves.
  // This separation enables separation of *testing* of filters, and since
  // this is a detail type it's felt that a slightly harder to hold API that
  // we have exactly one caller for is warranted for a more thorough testing
  // story.
  template <typename FilterType>
  absl::enable_if_t<!std::is_empty<typename FilterType::Call>::value, size_t>
  AddFilterConstructor(FilterType* channel_data) {
    const size_t alignment = alignof(typename FilterType::Call);
    call_data_alignment = std::max(call_data_alignment, alignment);
    if (call_data_size % alignment != 0) {
      call_data_size += alignment - call_data_size % alignment;
    }
    const size_t call_offset = call_data_size;
    call_data_size += sizeof(typename FilterType::Call);
    filter_constructor.push_back(FilterConstructor{
        channel_data,
        call_offset,
        [](void* call_data, void* channel_data) {
          CallConstructor<FilterType>::Construct(
              call_data, static_cast<FilterType*>(channel_data));
        },
    });
    return call_offset;
  }

  template <typename FilterType>
  absl::enable_if_t<
      std::is_empty<typename FilterType::Call>::value &&
          !std::is_trivially_constructible<typename FilterType::Call>::value,
      size_t>
  AddFilterConstructor(FilterType* channel_data) {
    const size_t alignment = alignof(typename FilterType::Call);
    call_data_alignment = std::max(call_data_alignment, alignment);
    filter_constructor.push_back(FilterConstructor{
        channel_data,
        0,
        [](void* call_data, void* channel_data) {
          CallConstructor<FilterType>::Construct(
              call_data, static_cast<FilterType*>(channel_data));
        },
    });
    return 0;
  }

  template <typename FilterType>
  absl::enable_if_t<
      std::is_empty<typename FilterType::Call>::value &&
          std::is_trivially_constructible<typename FilterType::Call>::value,
      size_t>
  AddFilterConstructor(FilterType*) {
    const size_t alignment = alignof(typename FilterType::Call);
    call_data_alignment = std::max(call_data_alignment, alignment);
    return 0;
  }

  template <typename FilterType>
  absl::enable_if_t<
      !std::is_trivially_destructible<typename FilterType::Call>::value>
  AddFilterDestructor(size_t call_offset) {
    filter_destructor.push_back(FilterDestructor{
        call_offset,
        [](void* call_data) {
          Destruct(static_cast<typename FilterType::Call*>(call_data));
        },
    });
  }

  template <typename FilterType>
  absl::enable_if_t<
      std::is_trivially_destructible<typename FilterType::Call>::value>
  AddFilterDestructor(size_t) {}

  template <typename FilterType>
  size_t AddFilter(FilterType* filter) {
    const size_t call_offset = AddFilterConstructor(filter);
    AddFilterDestructor<FilterType>(call_offset);
    return call_offset;
  }

  // Per operation adders - one for each interception point.
  // Delegate to AddOp() above.

  template <typename FilterType>
  void AddClientInitialMetadataOp(FilterType* channel_data,
                                  size_t call_offset) {
    AddOp<decltype(&FilterType::Call::OnClientInitialMetadata),
          &FilterType::Call::OnClientInitialMetadata>(channel_data, call_offset,
                                                      client_initial_metadata);
  }

  template <typename FilterType>
  void AddServerInitialMetadataOp(FilterType* channel_data,
                                  size_t call_offset) {
    AddOp<decltype(&FilterType::Call::OnServerInitialMetadata),
          &FilterType::Call::OnServerInitialMetadata>(channel_data, call_offset,
                                                      server_initial_metadata);
  }

  template <typename FilterType>
  void AddClientToServerMessageOp(FilterType* channel_data,
                                  size_t call_offset) {
    AddOp<decltype(&FilterType::Call::OnClientToServerMessage),
          &FilterType::Call::OnClientToServerMessage>(
        channel_data, call_offset, client_to_server_messages);
  }

  template <typename FilterType>
  void AddClientToServerHalfClose(FilterType* channel_data,
                                  size_t call_offset) {
    AddHalfClose(channel_data, call_offset,
                 &FilterType::Call::OnClientToServerHalfClose,
                 client_to_server_half_close);
  }

  template <typename FilterType>
  void AddServerToClientMessageOp(FilterType* channel_data,
                                  size_t call_offset) {
    AddOp<decltype(&FilterType::Call::OnServerToClientMessage),
          &FilterType::Call::OnServerToClientMessage>(
        channel_data, call_offset, server_to_client_messages);
  }

  template <typename FilterType>
  void AddServerTrailingMetadataOp(FilterType* channel_data,
                                   size_t call_offset) {
    AddServerTrailingMetadata(channel_data, call_offset,
                              &FilterType::Call::OnServerTrailingMetadata,
                              server_trailing_metadata);
  }

  // Finalizer interception adders

  template <typename FilterType>
  void AddFinalizer(FilterType*, size_t, const NoInterceptor* p) {
    DCHECK(p == &FilterType::Call::OnFinalize);
  }

  template <typename FilterType>
  void AddFinalizer(FilterType* channel_data, size_t call_offset,
                    void (FilterType::Call::*p)(const grpc_call_final_info*)) {
    DCHECK(p == &FilterType::Call::OnFinalize);
    finalizers.push_back(Finalizer{
        channel_data,
        call_offset,
        [](void* call_data, void*, const grpc_call_final_info* final_info) {
          static_cast<typename FilterType::Call*>(call_data)->OnFinalize(
              final_info);
        },
    });
  }

  template <typename FilterType>
  void AddFinalizer(FilterType* channel_data, size_t call_offset,
                    void (FilterType::Call::*p)(const grpc_call_final_info*,
                                                FilterType*)) {
    DCHECK(p == &FilterType::Call::OnFinalize);
    finalizers.push_back(Finalizer{
        channel_data,
        call_offset,
        [](void* call_data, void* channel_data,
           const grpc_call_final_info* final_info) {
          static_cast<typename FilterType::Call*>(call_data)->OnFinalize(
              final_info, static_cast<FilterType*>(channel_data));
        },
    });
  }
};

// OperationExecutor is a helper class to execute a sequence of operations
// from a layout on one value.
// We instantiate one of these during the *Pull* promise for each operation
// and wait for it to resolve.
// At this layer the filters look like a list of transformations on the
// value pushed.
// An early-failing filter will cause subsequent filters to not execute.
template <typename T>
class OperationExecutor {
 public:
  OperationExecutor() = default;
  ~OperationExecutor();
  OperationExecutor(const OperationExecutor&) = delete;
  OperationExecutor& operator=(const OperationExecutor&) = delete;
  OperationExecutor(OperationExecutor&& other) noexcept
      : ops_(other.ops_), end_ops_(other.end_ops_) {
    // Movable iff we're not running.
    DCHECK_EQ(other.promise_data_, nullptr);
  }
  OperationExecutor& operator=(OperationExecutor&& other) noexcept {
    DCHECK_EQ(other.promise_data_, nullptr);
    DCHECK_EQ(promise_data_, nullptr);
    ops_ = other.ops_;
    end_ops_ = other.end_ops_;
    return *this;
  }
  // IsRunning() is true if we're currently executing a sequence of operations.
  bool IsRunning() const { return promise_data_ != nullptr; }
  // Start executing a layout. May allocate space to store the relevant promise.
  // Returns the result of the first poll.
  // If the promise finishes, also destroy the promise data.
  Poll<ResultOr<T>> Start(const Layout<T>* layout, T input, void* call_data);
  // Continue executing a layout. Returns the result of the next poll.
  // If the promise finishes, also destroy the promise data.
  Poll<ResultOr<T>> Step(void* call_data);

 private:
  // Start polling on the current step of the layout.
  // `input` is the current value (either the input to the first step, or the
  // so far transformed value)
  // `call_data` is the call data for the filter stack.
  // If this op finishes immediately then we iterative move to the next step.
  // If we reach the end up the ops, we return the overall poll result,
  // otherwise we return Pending.
  Poll<ResultOr<T>> InitStep(T input, void* call_data);
  // Continue polling on the current step of the layout.
  // Called on the next poll after InitStep returns pending.
  // If the promise is still pending, returns this.
  // If the promise completes we call into InitStep to continue execution
  // through the filters.
  Poll<ResultOr<T>> ContinueStep(void* call_data);

  void* promise_data_ = nullptr;
  const Operator<T>* ops_;
  const Operator<T>* end_ops_;
};

<<<<<<< HEAD
template <typename T>
GPR_ATTRIBUTE_ALWAYS_INLINE_FUNCTION inline OperationExecutor<
    T>::~OperationExecutor() {
  if (promise_data_ != nullptr) {
    ops_->early_destroy(promise_data_);
    gpr_free_aligned(promise_data_);
  }
}

template <typename T>
GPR_ATTRIBUTE_ALWAYS_INLINE_FUNCTION inline Poll<ResultOr<T>>
OperationExecutor<T>::Start(const Layout<T>* layout, T input, void* call_data) {
  ops_ = layout->ops.data();
  end_ops_ = ops_ + layout->ops.size();
  if (layout->promise_size == 0) {
    // No call state ==> instantaneously ready
    auto r = InitStep(std::move(input), call_data);
    CHECK(r.ready());
    return r;
  }
  promise_data_ =
      gpr_malloc_aligned(layout->promise_size, layout->promise_alignment);
  return InitStep(std::move(input), call_data);
}

template <typename T>
GPR_ATTRIBUTE_ALWAYS_INLINE_FUNCTION inline Poll<ResultOr<T>>
OperationExecutor<T>::InitStep(T input, void* call_data) {
  CHECK(input != nullptr);
  while (true) {
    if (ops_ == end_ops_) {
      return ResultOr<T>{std::move(input), nullptr};
    }
    auto p =
        ops_->promise_init(promise_data_, Offset(call_data, ops_->call_offset),
                           ops_->channel_data, std::move(input));
    if (auto* r = p.value_if_ready()) {
      if (r->ok == nullptr) return std::move(*r);
      input = std::move(r->ok);
      ++ops_;
      continue;
    }
    return Pending{};
  }
}

template <typename T>
GPR_ATTRIBUTE_ALWAYS_INLINE_FUNCTION inline Poll<ResultOr<T>>
OperationExecutor<T>::Step(void* call_data) {
  DCHECK_NE(promise_data_, nullptr);
  auto p = ContinueStep(call_data);
  if (p.ready()) {
    gpr_free_aligned(promise_data_);
    promise_data_ = nullptr;
  }
  return p;
}

template <typename T>
GPR_ATTRIBUTE_ALWAYS_INLINE_FUNCTION inline Poll<ResultOr<T>>
OperationExecutor<T>::ContinueStep(void* call_data) {
  auto p = ops_->poll(promise_data_);
  if (auto* r = p.value_if_ready()) {
    if (r->ok == nullptr) return std::move(*r);
    ++ops_;
    return InitStep(std::move(r->ok), call_data);
  }
  return Pending{};
}

class CallState {
 public:
  CallState();
  // Start the call: allows pulls to proceed
  void Start();
  // PUSH: client -> server
  void BeginPushClientToServerMessage();
  Poll<StatusFlag> PollPushClientToServerMessage();
  void ClientToServerHalfClose();
  // PULL: client -> server
  void BeginPullClientInitialMetadata();
  void FinishPullClientInitialMetadata();
  Poll<ValueOrFailure<bool>> PollPullClientToServerMessageAvailable();
  void FinishPullClientToServerMessage();
  // PUSH: server -> client
  StatusFlag PushServerInitialMetadata();
  void BeginPushServerToClientMessage();
  Poll<StatusFlag> PollPushServerToClientMessage();
  bool PushServerTrailingMetadata(bool cancel);
  // PULL: server -> client
  Poll<bool> PollPullServerInitialMetadataAvailable();
  void FinishPullServerInitialMetadata();
  Poll<ValueOrFailure<bool>> PollPullServerToClientMessageAvailable();
  void FinishPullServerToClientMessage();
  Poll<Empty> PollServerTrailingMetadataAvailable();
  void FinishPullServerTrailingMetadata();
  Poll<bool> PollWasCancelled();
  // Debug
  std::string DebugString() const;

  friend std::ostream& operator<<(std::ostream& out,
                                  const CallState& call_state) {
    return out << call_state.DebugString();
  }

 private:
  enum class ClientToServerPullState : uint16_t {
    // Ready to read: client initial metadata is there, but not yet processed
    kBegin,
    // Processing client initial metadata
    kProcessingClientInitialMetadata,
    // Main call loop: not reading
    kIdle,
    // Main call loop: reading but no message available
    kReading,
    // Main call loop: processing one message
    kProcessingClientToServerMessage,
    // Processing complete
    kTerminated,
  };
  static const char* ClientToServerPullStateString(
      ClientToServerPullState state) {
    switch (state) {
      case ClientToServerPullState::kBegin:
        return "Begin";
      case ClientToServerPullState::kProcessingClientInitialMetadata:
        return "ProcessingClientInitialMetadata";
      case ClientToServerPullState::kIdle:
        return "Idle";
      case ClientToServerPullState::kReading:
        return "Reading";
      case ClientToServerPullState::kProcessingClientToServerMessage:
        return "ProcessingClientToServerMessage";
      case ClientToServerPullState::kTerminated:
        return "Terminated";
    }
  }
  template <typename Sink>
  friend void AbslStringify(Sink& out, ClientToServerPullState state) {
    out.Append(ClientToServerPullStateString(state));
  }
  friend std::ostream& operator<<(std::ostream& out,
                                  ClientToServerPullState state) {
    return out << ClientToServerPullStateString(state);
  }
  enum class ClientToServerPushState : uint16_t {
    kIdle,
    kPushedMessage,
    kPushedHalfClose,
    kPushedMessageAndHalfClosed,
    kFinished,
  };
  static const char* ClientToServerPushStateString(
      ClientToServerPushState state) {
    switch (state) {
      case ClientToServerPushState::kIdle:
        return "Idle";
      case ClientToServerPushState::kPushedMessage:
        return "PushedMessage";
      case ClientToServerPushState::kPushedHalfClose:
        return "PushedHalfClose";
      case ClientToServerPushState::kPushedMessageAndHalfClosed:
        return "PushedMessageAndHalfClosed";
      case ClientToServerPushState::kFinished:
        return "Finished";
    }
  }
  template <typename Sink>
  friend void AbslStringify(Sink& out, ClientToServerPushState state) {
    out.Append(ClientToServerPushStateString(state));
  }
  friend std::ostream& operator<<(std::ostream& out,
                                  ClientToServerPushState state) {
    return out << ClientToServerPushStateString(state);
  }
  enum class ServerToClientPullState : uint16_t {
    // Not yet started: cannot read
    kUnstarted,
    kUnstartedReading,
    kStarted,
    kStartedReading,
    // Processing server initial metadata
    kProcessingServerInitialMetadata,
    kProcessingServerInitialMetadataReading,
    // Main call loop: not reading
    kIdle,
    // Main call loop: reading but no message available
    kReading,
    // Main call loop: processing one message
    kProcessingServerToClientMessage,
    // Processing server trailing metadata
    kProcessingServerTrailingMetadata,
    kTerminated,
  };
  static const char* ServerToClientPullStateString(
      ServerToClientPullState state) {
    switch (state) {
      case ServerToClientPullState::kUnstarted:
        return "Unstarted";
      case ServerToClientPullState::kUnstartedReading:
        return "UnstartedReading";
      case ServerToClientPullState::kStarted:
        return "Started";
      case ServerToClientPullState::kStartedReading:
        return "StartedReading";
      case ServerToClientPullState::kProcessingServerInitialMetadata:
        return "ProcessingServerInitialMetadata";
      case ServerToClientPullState::kProcessingServerInitialMetadataReading:
        return "ProcessingServerInitialMetadataReading";
      case ServerToClientPullState::kIdle:
        return "Idle";
      case ServerToClientPullState::kReading:
        return "Reading";
      case ServerToClientPullState::kProcessingServerToClientMessage:
        return "ProcessingServerToClientMessage";
      case ServerToClientPullState::kProcessingServerTrailingMetadata:
        return "ProcessingServerTrailingMetadata";
      case ServerToClientPullState::kTerminated:
        return "Terminated";
    }
  }
  template <typename Sink>
  friend void AbslStringify(Sink& out, ServerToClientPullState state) {
    out.Append(ServerToClientPullStateString(state));
  }
  friend std::ostream& operator<<(std::ostream& out,
                                  ServerToClientPullState state) {
    return out << ServerToClientPullStateString(state);
  }
  enum class ServerToClientPushState : uint16_t {
    kStart,
    kPushedServerInitialMetadata,
    kPushedServerInitialMetadataAndPushedMessage,
    kTrailersOnly,
    kIdle,
    kPushedMessage,
    kFinished,
  };
  static const char* ServerToClientPushStateString(
      ServerToClientPushState state) {
    switch (state) {
      case ServerToClientPushState::kStart:
        return "Start";
      case ServerToClientPushState::kPushedServerInitialMetadata:
        return "PushedServerInitialMetadata";
      case ServerToClientPushState::
          kPushedServerInitialMetadataAndPushedMessage:
        return "PushedServerInitialMetadataAndPushedMessage";
      case ServerToClientPushState::kTrailersOnly:
        return "TrailersOnly";
      case ServerToClientPushState::kIdle:
        return "Idle";
      case ServerToClientPushState::kPushedMessage:
        return "PushedMessage";
      case ServerToClientPushState::kFinished:
        return "Finished";
    }
  }
  template <typename Sink>
  friend void AbslStringify(Sink& out, ServerToClientPushState state) {
    out.Append(ServerToClientPushStateString(state));
  }
  friend std::ostream& operator<<(std::ostream& out,
                                  ServerToClientPushState state) {
    return out << ServerToClientPushStateString(state);
  }
  enum class ServerTrailingMetadataState : uint16_t {
    kNotPushed,
    kPushed,
    kPushedCancel,
    kPulled,
    kPulledCancel,
  };
  static const char* ServerTrailingMetadataStateString(
      ServerTrailingMetadataState state) {
    switch (state) {
      case ServerTrailingMetadataState::kNotPushed:
        return "NotPushed";
      case ServerTrailingMetadataState::kPushed:
        return "Pushed";
      case ServerTrailingMetadataState::kPushedCancel:
        return "PushedCancel";
      case ServerTrailingMetadataState::kPulled:
        return "Pulled";
      case ServerTrailingMetadataState::kPulledCancel:
        return "PulledCancel";
    }
  }
  template <typename Sink>
  friend void AbslStringify(Sink& out, ServerTrailingMetadataState state) {
    out.Append(ServerTrailingMetadataStateString(state));
  }
  friend std::ostream& operator<<(std::ostream& out,
                                  ServerTrailingMetadataState state) {
    return out << ServerTrailingMetadataStateString(state);
  }
  ClientToServerPullState client_to_server_pull_state_ : 3;
  ClientToServerPushState client_to_server_push_state_ : 3;
  ServerToClientPullState server_to_client_pull_state_ : 4;
  ServerToClientPushState server_to_client_push_state_ : 3;
  ServerTrailingMetadataState server_trailing_metadata_state_ : 3;
  IntraActivityWaiter client_to_server_pull_waiter_;
  IntraActivityWaiter server_to_client_pull_waiter_;
  IntraActivityWaiter client_to_server_push_waiter_;
  IntraActivityWaiter server_to_client_push_waiter_;
  IntraActivityWaiter server_trailing_metadata_waiter_;
};

=======
>>>>>>> 7ab0b038
template <typename Fn>
class ServerTrailingMetadataInterceptor {
 public:
  class Call {
   public:
    static const NoInterceptor OnClientInitialMetadata;
    static const NoInterceptor OnServerInitialMetadata;
    static const NoInterceptor OnClientToServerMessage;
    static const NoInterceptor OnClientToServerHalfClose;
    static const NoInterceptor OnServerToClientMessage;
    static const NoInterceptor OnFinalize;
    void OnServerTrailingMetadata(ServerMetadata& md,
                                  ServerTrailingMetadataInterceptor* filter) {
      filter->fn_(md);
    }
  };

  explicit ServerTrailingMetadataInterceptor(Fn fn) : fn_(std::move(fn)) {}

 private:
  GPR_NO_UNIQUE_ADDRESS Fn fn_;
};
template <typename Fn>
const NoInterceptor
    ServerTrailingMetadataInterceptor<Fn>::Call::OnClientInitialMetadata;
template <typename Fn>
const NoInterceptor
    ServerTrailingMetadataInterceptor<Fn>::Call::OnServerInitialMetadata;
template <typename Fn>
const NoInterceptor
    ServerTrailingMetadataInterceptor<Fn>::Call::OnClientToServerMessage;
template <typename Fn>
const NoInterceptor
    ServerTrailingMetadataInterceptor<Fn>::Call::OnClientToServerHalfClose;
template <typename Fn>
const NoInterceptor
    ServerTrailingMetadataInterceptor<Fn>::Call::OnServerToClientMessage;
template <typename Fn>
const NoInterceptor ServerTrailingMetadataInterceptor<Fn>::Call::OnFinalize;

template <typename Fn>
class ClientInitialMetadataInterceptor {
 public:
  class Call {
   public:
    auto OnClientInitialMetadata(ClientMetadata& md,
                                 ClientInitialMetadataInterceptor* filter) {
      return filter->fn_(md);
    }
    static const NoInterceptor OnServerInitialMetadata;
    static const NoInterceptor OnClientToServerMessage;
    static const NoInterceptor OnClientToServerHalfClose;
    static const NoInterceptor OnServerToClientMessage;
    static const NoInterceptor OnServerTrailingMetadata;
    static const NoInterceptor OnFinalize;
  };

  explicit ClientInitialMetadataInterceptor(Fn fn) : fn_(std::move(fn)) {}

 private:
  GPR_NO_UNIQUE_ADDRESS Fn fn_;
};
template <typename Fn>
const NoInterceptor
    ClientInitialMetadataInterceptor<Fn>::Call::OnServerInitialMetadata;
template <typename Fn>
const NoInterceptor
    ClientInitialMetadataInterceptor<Fn>::Call::OnClientToServerMessage;
template <typename Fn>
const NoInterceptor
    ClientInitialMetadataInterceptor<Fn>::Call::OnClientToServerHalfClose;
template <typename Fn>
const NoInterceptor
    ClientInitialMetadataInterceptor<Fn>::Call::OnServerToClientMessage;
template <typename Fn>
const NoInterceptor
    ClientInitialMetadataInterceptor<Fn>::Call::OnServerTrailingMetadata;
template <typename Fn>
const NoInterceptor ClientInitialMetadataInterceptor<Fn>::Call::OnFinalize;

}  // namespace filters_detail

// Execution environment for a stack of filters.
// This is a per-call object.
class CallFilters {
 public:
  class StackBuilder;
  class StackTestSpouse;

  // A stack is an opaque, immutable type that contains the data necessary to
  // execute a call through a given set of filters.
  // It's reference counted so that it can be shared between many calls.
  // It contains pointers to the individual filters, yet it does not own those
  // pointers: it's expected that some other object will track that ownership.
  class Stack : public RefCounted<Stack> {
   public:
    ~Stack() override;

   private:
    friend class CallFilters;
    friend class StackBuilder;
    friend class StackTestSpouse;
    explicit Stack(filters_detail::StackData data) : data_(std::move(data)) {}
    const filters_detail::StackData data_;
  };

  // Build stacks... repeatedly call Add with each filter that contributes to
  // the stack, then call Build() to generate a ref counted Stack object.
  class StackBuilder {
   public:
    ~StackBuilder();

    template <typename FilterType>
    void Add(FilterType* filter) {
      const size_t call_offset = data_.AddFilter<FilterType>(filter);
      data_.AddClientInitialMetadataOp(filter, call_offset);
      data_.AddServerInitialMetadataOp(filter, call_offset);
      data_.AddClientToServerMessageOp(filter, call_offset);
      data_.AddClientToServerHalfClose(filter, call_offset);
      data_.AddServerToClientMessageOp(filter, call_offset);
      data_.AddServerTrailingMetadataOp(filter, call_offset);
      data_.AddFinalizer(filter, call_offset, &FilterType::Call::OnFinalize);
    }

    void AddOwnedObject(void (*destroy)(void* p), void* p) {
      data_.channel_data_destructors.push_back({destroy, p});
    }

    template <typename T>
    void AddOwnedObject(RefCountedPtr<T> p) {
      AddOwnedObject([](void* p) { static_cast<T*>(p)->Unref(); }, p.release());
    }

    template <typename T>
    void AddOwnedObject(std::unique_ptr<T> p) {
      AddOwnedObject([](void* p) { delete static_cast<T*>(p); }, p.release());
    }

    template <typename Fn>
    void AddOnClientInitialMetadata(Fn fn) {
      auto filter = std::make_unique<
          filters_detail::ClientInitialMetadataInterceptor<Fn>>(std::move(fn));
      Add(filter.get());
      AddOwnedObject(std::move(filter));
    }

    template <typename Fn>
    void AddOnServerTrailingMetadata(Fn fn) {
      auto filter = std::make_unique<
          filters_detail::ServerTrailingMetadataInterceptor<Fn>>(std::move(fn));
      Add(filter.get());
      AddOwnedObject(std::move(filter));
    }

    RefCountedPtr<Stack> Build();

   private:
    filters_detail::StackData data_;
  };

  explicit CallFilters(ClientMetadataHandle client_initial_metadata)
      : call_data_(nullptr),
        push_client_initial_metadata_(std::move(client_initial_metadata)) {}
  ~CallFilters() {
    if (call_data_ != nullptr && call_data_ != &g_empty_call_data_) {
      for (const auto& stack : stacks_) {
        for (const auto& destructor : stack.stack->data_.filter_destructor) {
          destructor.call_destroy(filters_detail::Offset(
              call_data_, stack.call_data_offset + destructor.call_offset));
        }
      }
      gpr_free_aligned(call_data_);
    }
  };

  CallFilters(const CallFilters&) = delete;
  CallFilters& operator=(const CallFilters&) = delete;
  CallFilters(CallFilters&&) = delete;
  CallFilters& operator=(CallFilters&&) = delete;

  void AddStack(RefCountedPtr<Stack> stack) {
    if (stack->data_.empty()) return;
    stacks_.emplace_back(std::move(stack));
  }
  void Start();

  // Access client initial metadata before it's processed
  ClientMetadata* unprocessed_client_initial_metadata() {
    return push_client_initial_metadata_.get();
  }

 private:
  template <typename Output, typename Input,
            Input(CallFilters::*input_location),
            filters_detail::Layout<Input>(filters_detail::StackData::*layout),
            void (CallState::*on_done)(), typename StackIterator>
  class Executor {
   public:
    Executor(CallFilters* filters, StackIterator stack_begin,
             StackIterator stack_end)
        : stack_current_(stack_begin),
          stack_end_(stack_end),
          filters_(filters) {
      DCHECK_NE((filters_->*input_location).get(), nullptr);
    }

    Poll<ValueOrFailure<Output>> operator()() {
      if ((filters_->*input_location) != nullptr) {
        if (stack_current_ == stack_end_) {
          DCHECK_NE((filters_->*input_location).get(), nullptr);
          (filters_->call_state_.*on_done)();
          return Output(std::move(filters_->*input_location));
        }
        return FinishStep(executor_.Start(
            &(stack_current_->stack->data_.*layout),
            std::move(filters_->*input_location), filters_->call_data_));
      } else {
        return FinishStep(executor_.Step(filters_->call_data_));
      }
    }

   private:
    Poll<ValueOrFailure<Output>> FinishStep(
        Poll<filters_detail::ResultOr<Input>> p) {
      auto* r = p.value_if_ready();
      if (r == nullptr) return Pending{};
      if (r->ok != nullptr) {
        ++stack_current_;
        if (stack_current_ == stack_end_) {
          (filters_->call_state_.*on_done)();
          return ValueOrFailure<Output>{std::move(r->ok)};
        }
        return FinishStep(
            executor_.Start(&(stack_current_->stack->data_.*layout),
                            std::move(r->ok), filters_->call_data_));
      }
      (filters_->call_state_.*on_done)();
      filters_->PushServerTrailingMetadata(std::move(r->error));
      return Failure{};
    }

    StackIterator stack_current_;
    StackIterator stack_end_;
    CallFilters* filters_;
    filters_detail::OperationExecutor<Input> executor_;
  };

 public:
  // Client: Fetch client initial metadata
  // Returns a promise that resolves to ValueOrFailure<ClientMetadataHandle>
  GRPC_MUST_USE_RESULT auto PullClientInitialMetadata() {
    call_state_.BeginPullClientInitialMetadata();
    return Executor<ClientMetadataHandle, ClientMetadataHandle,
                    &CallFilters::push_client_initial_metadata_,
                    &filters_detail::StackData::client_initial_metadata,
                    &CallState::FinishPullClientInitialMetadata,
                    StacksVector::const_iterator>(this, stacks_.cbegin(),
                                                  stacks_.cend());
  }
  // Server: Push server initial metadata
  // Returns a promise that resolves to a StatusFlag indicating success
  StatusFlag PushServerInitialMetadata(ServerMetadataHandle md) {
    push_server_initial_metadata_ = std::move(md);
    return call_state_.PushServerInitialMetadata();
  }
  // Client: Fetch server initial metadata
  // Returns a promise that resolves to ValueOrFailure<ServerMetadataHandle>
  GRPC_MUST_USE_RESULT auto PullServerInitialMetadata() {
    return Seq(
        [this]() {
          return call_state_.PollPullServerInitialMetadataAvailable();
        },
        [this](bool has_server_initial_metadata) {
          return If(
              has_server_initial_metadata,
              [this]() {
                return Map(
                    Executor<
                        absl::optional<ServerMetadataHandle>,
                        ServerMetadataHandle,
                        &CallFilters::push_server_initial_metadata_,
                        &filters_detail::StackData::server_initial_metadata,
                        &CallState::FinishPullServerInitialMetadata,
                        StacksVector::const_reverse_iterator>(
                        this, stacks_.crbegin(), stacks_.crend()),
                    [](ValueOrFailure<absl::optional<ServerMetadataHandle>> r) {
                      if (r.ok()) return std::move(*r);
                      return absl::optional<ServerMetadataHandle>{};
                    });
              },
              []() {
                return Immediate(absl::optional<ServerMetadataHandle>{});
              });
        });
  }
  // Client: Push client to server message
  // Returns a promise that resolves to a StatusFlag indicating success
  GRPC_MUST_USE_RESULT auto PushClientToServerMessage(MessageHandle message) {
    call_state_.BeginPushClientToServerMessage();
    DCHECK_NE(message.get(), nullptr);
    DCHECK_EQ(push_client_to_server_message_.get(), nullptr);
    push_client_to_server_message_ = std::move(message);
    return [this]() { return call_state_.PollPushClientToServerMessage(); };
  }
  // Client: Indicate that no more messages will be sent
  void FinishClientToServerSends() { call_state_.ClientToServerHalfClose(); }
  // Server: Fetch client to server message
  // Returns a promise that resolves to ValueOrFailure<MessageHandle>
  GRPC_MUST_USE_RESULT auto PullClientToServerMessage() {
    return TrySeq(
        [this]() {
          return call_state_.PollPullClientToServerMessageAvailable();
        },
        [this](bool message_available) {
          return If(
              message_available,
              [this]() {
                return Executor<
                    absl::optional<MessageHandle>, MessageHandle,
                    &CallFilters::push_client_to_server_message_,
                    &filters_detail::StackData::client_to_server_messages,
                    &CallState::FinishPullClientToServerMessage,
                    StacksVector::const_iterator>(this, stacks_.cbegin(),
                                                  stacks_.cend());
              },
              []() -> ValueOrFailure<absl::optional<MessageHandle>> {
                return absl::optional<MessageHandle>();
              });
        });
  }
  // Server: Push server to client message
  // Returns a promise that resolves to a StatusFlag indicating success
  GRPC_MUST_USE_RESULT auto PushServerToClientMessage(MessageHandle message) {
    call_state_.BeginPushServerToClientMessage();
    push_server_to_client_message_ = std::move(message);
    return [this]() { return call_state_.PollPushServerToClientMessage(); };
  }
  // Server: Fetch server to client message
  // Returns a promise that resolves to ValueOrFailure<MessageHandle>
  GRPC_MUST_USE_RESULT auto PullServerToClientMessage() {
    return TrySeq(
        [this]() {
          return call_state_.PollPullServerToClientMessageAvailable();
        },
        [this](bool message_available) {
          return If(
              message_available,
              [this]() {
                return Executor<
                    absl::optional<MessageHandle>, MessageHandle,
                    &CallFilters::push_server_to_client_message_,
                    &filters_detail::StackData::server_to_client_messages,
                    &CallState::FinishPullServerToClientMessage,
                    StacksVector::const_reverse_iterator>(
                    this, stacks_.crbegin(), stacks_.crend());
              },
              []() -> ValueOrFailure<absl::optional<MessageHandle>> {
                return absl::optional<MessageHandle>();
              });
        });
  }
  // Server: Indicate end of response
  // Closes the request entirely - no messages can be sent/received
  // If no server initial metadata has been sent, implies
  // NoServerInitialMetadata() called.
  void PushServerTrailingMetadata(ServerMetadataHandle md);
  // Client: Fetch server trailing metadata
  // Returns a promise that resolves to ServerMetadataHandle
  GRPC_MUST_USE_RESULT auto PullServerTrailingMetadata() {
    return Map(
        [this]() { return call_state_.PollServerTrailingMetadataAvailable(); },
        [this](Empty) {
          auto value = std::move(push_server_trailing_metadata_);
          if (call_data_ != nullptr) {
            for (auto it = stacks_.crbegin(); it != stacks_.crend(); ++it) {
              value = filters_detail::RunServerTrailingMetadata(
                  it->stack->data_.server_trailing_metadata,
                  filters_detail::Offset(call_data_, it->call_data_offset),
                  std::move(value));
            }
          }
          call_state_.FinishPullServerTrailingMetadata();
          return value;
        });
  }
  // Server: Wait for server trailing metadata to have been sent
  // Returns a promise that resolves to a StatusFlag indicating whether the
  // request was cancelled or not -- failure to send trailing metadata is
  // considered a cancellation, as is actual cancellation -- but not application
  // errors.
  GRPC_MUST_USE_RESULT auto WasCancelled() {
    return [this]() { return call_state_.PollWasCancelled(); };
  }
  // Client & server: fill in final_info with the final status of the call.
  void Finalize(const grpc_call_final_info* final_info);

  std::string DebugString() const;

 private:
  void CancelDueToFailedPipeOperation(SourceLocation but_where = {});

  struct AddedStack {
    explicit AddedStack(RefCountedPtr<Stack> stack)
        : call_data_offset(std::numeric_limits<size_t>::max()),
          stack(std::move(stack)) {}
    size_t call_data_offset;
    RefCountedPtr<Stack> stack;
  };

  using StacksVector = absl::InlinedVector<AddedStack, 2>;

  StacksVector stacks_;

  CallState call_state_;

  void* call_data_;
  ClientMetadataHandle push_client_initial_metadata_;
  ServerMetadataHandle push_server_initial_metadata_;
  MessageHandle push_client_to_server_message_;
  MessageHandle push_server_to_client_message_;
  ServerMetadataHandle push_server_trailing_metadata_;

  static char g_empty_call_data_;
};

}  // namespace grpc_core

#endif  // GRPC_SRC_CORE_LIB_TRANSPORT_CALL_FILTERS_H<|MERGE_RESOLUTION|>--- conflicted
+++ resolved
@@ -1128,7 +1128,6 @@
   const Operator<T>* end_ops_;
 };
 
-<<<<<<< HEAD
 template <typename T>
 GPR_ATTRIBUTE_ALWAYS_INLINE_FUNCTION inline OperationExecutor<
     T>::~OperationExecutor() {
@@ -1199,246 +1198,6 @@
   return Pending{};
 }
 
-class CallState {
- public:
-  CallState();
-  // Start the call: allows pulls to proceed
-  void Start();
-  // PUSH: client -> server
-  void BeginPushClientToServerMessage();
-  Poll<StatusFlag> PollPushClientToServerMessage();
-  void ClientToServerHalfClose();
-  // PULL: client -> server
-  void BeginPullClientInitialMetadata();
-  void FinishPullClientInitialMetadata();
-  Poll<ValueOrFailure<bool>> PollPullClientToServerMessageAvailable();
-  void FinishPullClientToServerMessage();
-  // PUSH: server -> client
-  StatusFlag PushServerInitialMetadata();
-  void BeginPushServerToClientMessage();
-  Poll<StatusFlag> PollPushServerToClientMessage();
-  bool PushServerTrailingMetadata(bool cancel);
-  // PULL: server -> client
-  Poll<bool> PollPullServerInitialMetadataAvailable();
-  void FinishPullServerInitialMetadata();
-  Poll<ValueOrFailure<bool>> PollPullServerToClientMessageAvailable();
-  void FinishPullServerToClientMessage();
-  Poll<Empty> PollServerTrailingMetadataAvailable();
-  void FinishPullServerTrailingMetadata();
-  Poll<bool> PollWasCancelled();
-  // Debug
-  std::string DebugString() const;
-
-  friend std::ostream& operator<<(std::ostream& out,
-                                  const CallState& call_state) {
-    return out << call_state.DebugString();
-  }
-
- private:
-  enum class ClientToServerPullState : uint16_t {
-    // Ready to read: client initial metadata is there, but not yet processed
-    kBegin,
-    // Processing client initial metadata
-    kProcessingClientInitialMetadata,
-    // Main call loop: not reading
-    kIdle,
-    // Main call loop: reading but no message available
-    kReading,
-    // Main call loop: processing one message
-    kProcessingClientToServerMessage,
-    // Processing complete
-    kTerminated,
-  };
-  static const char* ClientToServerPullStateString(
-      ClientToServerPullState state) {
-    switch (state) {
-      case ClientToServerPullState::kBegin:
-        return "Begin";
-      case ClientToServerPullState::kProcessingClientInitialMetadata:
-        return "ProcessingClientInitialMetadata";
-      case ClientToServerPullState::kIdle:
-        return "Idle";
-      case ClientToServerPullState::kReading:
-        return "Reading";
-      case ClientToServerPullState::kProcessingClientToServerMessage:
-        return "ProcessingClientToServerMessage";
-      case ClientToServerPullState::kTerminated:
-        return "Terminated";
-    }
-  }
-  template <typename Sink>
-  friend void AbslStringify(Sink& out, ClientToServerPullState state) {
-    out.Append(ClientToServerPullStateString(state));
-  }
-  friend std::ostream& operator<<(std::ostream& out,
-                                  ClientToServerPullState state) {
-    return out << ClientToServerPullStateString(state);
-  }
-  enum class ClientToServerPushState : uint16_t {
-    kIdle,
-    kPushedMessage,
-    kPushedHalfClose,
-    kPushedMessageAndHalfClosed,
-    kFinished,
-  };
-  static const char* ClientToServerPushStateString(
-      ClientToServerPushState state) {
-    switch (state) {
-      case ClientToServerPushState::kIdle:
-        return "Idle";
-      case ClientToServerPushState::kPushedMessage:
-        return "PushedMessage";
-      case ClientToServerPushState::kPushedHalfClose:
-        return "PushedHalfClose";
-      case ClientToServerPushState::kPushedMessageAndHalfClosed:
-        return "PushedMessageAndHalfClosed";
-      case ClientToServerPushState::kFinished:
-        return "Finished";
-    }
-  }
-  template <typename Sink>
-  friend void AbslStringify(Sink& out, ClientToServerPushState state) {
-    out.Append(ClientToServerPushStateString(state));
-  }
-  friend std::ostream& operator<<(std::ostream& out,
-                                  ClientToServerPushState state) {
-    return out << ClientToServerPushStateString(state);
-  }
-  enum class ServerToClientPullState : uint16_t {
-    // Not yet started: cannot read
-    kUnstarted,
-    kUnstartedReading,
-    kStarted,
-    kStartedReading,
-    // Processing server initial metadata
-    kProcessingServerInitialMetadata,
-    kProcessingServerInitialMetadataReading,
-    // Main call loop: not reading
-    kIdle,
-    // Main call loop: reading but no message available
-    kReading,
-    // Main call loop: processing one message
-    kProcessingServerToClientMessage,
-    // Processing server trailing metadata
-    kProcessingServerTrailingMetadata,
-    kTerminated,
-  };
-  static const char* ServerToClientPullStateString(
-      ServerToClientPullState state) {
-    switch (state) {
-      case ServerToClientPullState::kUnstarted:
-        return "Unstarted";
-      case ServerToClientPullState::kUnstartedReading:
-        return "UnstartedReading";
-      case ServerToClientPullState::kStarted:
-        return "Started";
-      case ServerToClientPullState::kStartedReading:
-        return "StartedReading";
-      case ServerToClientPullState::kProcessingServerInitialMetadata:
-        return "ProcessingServerInitialMetadata";
-      case ServerToClientPullState::kProcessingServerInitialMetadataReading:
-        return "ProcessingServerInitialMetadataReading";
-      case ServerToClientPullState::kIdle:
-        return "Idle";
-      case ServerToClientPullState::kReading:
-        return "Reading";
-      case ServerToClientPullState::kProcessingServerToClientMessage:
-        return "ProcessingServerToClientMessage";
-      case ServerToClientPullState::kProcessingServerTrailingMetadata:
-        return "ProcessingServerTrailingMetadata";
-      case ServerToClientPullState::kTerminated:
-        return "Terminated";
-    }
-  }
-  template <typename Sink>
-  friend void AbslStringify(Sink& out, ServerToClientPullState state) {
-    out.Append(ServerToClientPullStateString(state));
-  }
-  friend std::ostream& operator<<(std::ostream& out,
-                                  ServerToClientPullState state) {
-    return out << ServerToClientPullStateString(state);
-  }
-  enum class ServerToClientPushState : uint16_t {
-    kStart,
-    kPushedServerInitialMetadata,
-    kPushedServerInitialMetadataAndPushedMessage,
-    kTrailersOnly,
-    kIdle,
-    kPushedMessage,
-    kFinished,
-  };
-  static const char* ServerToClientPushStateString(
-      ServerToClientPushState state) {
-    switch (state) {
-      case ServerToClientPushState::kStart:
-        return "Start";
-      case ServerToClientPushState::kPushedServerInitialMetadata:
-        return "PushedServerInitialMetadata";
-      case ServerToClientPushState::
-          kPushedServerInitialMetadataAndPushedMessage:
-        return "PushedServerInitialMetadataAndPushedMessage";
-      case ServerToClientPushState::kTrailersOnly:
-        return "TrailersOnly";
-      case ServerToClientPushState::kIdle:
-        return "Idle";
-      case ServerToClientPushState::kPushedMessage:
-        return "PushedMessage";
-      case ServerToClientPushState::kFinished:
-        return "Finished";
-    }
-  }
-  template <typename Sink>
-  friend void AbslStringify(Sink& out, ServerToClientPushState state) {
-    out.Append(ServerToClientPushStateString(state));
-  }
-  friend std::ostream& operator<<(std::ostream& out,
-                                  ServerToClientPushState state) {
-    return out << ServerToClientPushStateString(state);
-  }
-  enum class ServerTrailingMetadataState : uint16_t {
-    kNotPushed,
-    kPushed,
-    kPushedCancel,
-    kPulled,
-    kPulledCancel,
-  };
-  static const char* ServerTrailingMetadataStateString(
-      ServerTrailingMetadataState state) {
-    switch (state) {
-      case ServerTrailingMetadataState::kNotPushed:
-        return "NotPushed";
-      case ServerTrailingMetadataState::kPushed:
-        return "Pushed";
-      case ServerTrailingMetadataState::kPushedCancel:
-        return "PushedCancel";
-      case ServerTrailingMetadataState::kPulled:
-        return "Pulled";
-      case ServerTrailingMetadataState::kPulledCancel:
-        return "PulledCancel";
-    }
-  }
-  template <typename Sink>
-  friend void AbslStringify(Sink& out, ServerTrailingMetadataState state) {
-    out.Append(ServerTrailingMetadataStateString(state));
-  }
-  friend std::ostream& operator<<(std::ostream& out,
-                                  ServerTrailingMetadataState state) {
-    return out << ServerTrailingMetadataStateString(state);
-  }
-  ClientToServerPullState client_to_server_pull_state_ : 3;
-  ClientToServerPushState client_to_server_push_state_ : 3;
-  ServerToClientPullState server_to_client_pull_state_ : 4;
-  ServerToClientPushState server_to_client_push_state_ : 3;
-  ServerTrailingMetadataState server_trailing_metadata_state_ : 3;
-  IntraActivityWaiter client_to_server_pull_waiter_;
-  IntraActivityWaiter server_to_client_pull_waiter_;
-  IntraActivityWaiter client_to_server_push_waiter_;
-  IntraActivityWaiter server_to_client_push_waiter_;
-  IntraActivityWaiter server_trailing_metadata_waiter_;
-};
-
-=======
->>>>>>> 7ab0b038
 template <typename Fn>
 class ServerTrailingMetadataInterceptor {
  public:
