// Copyright 2024 gRPC authors.
//
// Licensed under the Apache License, Version 2.0 (the "License");
// you may not use this file except in compliance with the License.
// You may obtain a copy of the License at
//
//     http://www.apache.org/licenses/LICENSE-2.0
//
// Unless required by applicable law or agreed to in writing, software
// distributed under the License is distributed on an "AS IS" BASIS,
// WITHOUT WARRANTIES OR CONDITIONS OF ANY KIND, either express or implied.
// See the License for the specific language governing permissions and
// limitations under the License.

#ifndef GRPC_SRC_CORE_LIB_TRANSPORT_CALL_FILTERS_H
#define GRPC_SRC_CORE_LIB_TRANSPORT_CALL_FILTERS_H

#include <grpc/support/port_platform.h>

#include <cstdint>
#include <memory>
#include <type_traits>

#include "src/core/lib/gprpp/ref_counted.h"
#include "src/core/lib/gprpp/ref_counted_ptr.h"
#include "src/core/lib/promise/latch.h"
#include "src/core/lib/promise/map.h"
#include "src/core/lib/promise/promise.h"
#include "src/core/lib/promise/status_flag.h"
#include "src/core/lib/transport/call_final_info.h"
#include "src/core/lib/transport/message.h"
#include "src/core/lib/transport/metadata.h"

// CallFilters tracks a list of filters that are attached to a call.
// At a high level, a filter (for the purposes of this module) is a class
// that has a Call member class, and a set of methods that are called
// for each major event in the lifetime of a call.
//
// The Call member class must have the following members:
// - OnClientInitialMetadata  - $VALUE_TYPE = ClientMetadata
// - OnServerInitialMetadata  - $VALUE_TYPE = ServerMetadata
// - OnServerToClientMessage  - $VALUE_TYPE = Message
// - OnClientToServerMessage  - $VALUE_TYPE = Message
// - OnServerTrailingMetadata - $VALUE_TYPE = ServerMetadata
// - OnFinalize               - special, see below
// These members define an interception point for a particular event in
// the call lifecycle.
//
// The type of these members matters, and is selectable by the class
// author. For $INTERCEPTOR_NAME in the above list:
// - static const NoInterceptor $INTERCEPTOR_NAME:
//   defines that this filter does not intercept this event.
//   there is zero runtime cost added to handling that event by this filter.
// - void $INTERCEPTOR_NAME($VALUE_TYPE&):
//   the filter intercepts this event, and can modify the value.
//   it never fails.
// - absl::Status $INTERCEPTOR_NAME($VALUE_TYPE&):
//   the filter intercepts this event, and can modify the value.
//   it can fail, in which case the call will be aborted.
// - ServerMetadataHandle $INTERCEPTOR_NAME($VALUE_TYPE&)
//   the filter intercepts this event, and can modify the value.
//   the filter can return nullptr for success, or a metadata handle for
//   failure (in which case the call will be aborted).
//   useful for cases where the exact metadata returned needs to be customized.
// - void $INTERCEPTOR_NAME($VALUE_TYPE&, FilterType*):
//   the filter intercepts this event, and can modify the value.
//   it can access the channel via the second argument.
//   it never fails.
// - absl::Status $INTERCEPTOR_NAME($VALUE_TYPE&, FilterType*):
//   the filter intercepts this event, and can modify the value.
//   it can access the channel via the second argument.
//   it can fail, in which case the call will be aborted.
// - ServerMetadataHandle $INTERCEPTOR_NAME($VALUE_TYPE&, FilterType*)
//   the filter intercepts this event, and can modify the value.
//   it can access the channel via the second argument.
//   the filter can return nullptr for success, or a metadata handle for
//   failure (in which case the call will be aborted).
//   useful for cases where the exact metadata returned needs to be customized.
// It's also acceptable to return a promise that resolves to the
// relevant return type listed above.
//
// Finally, OnFinalize is added to intecept call finalization.
// It must have one of the signatures:
// - static const NoInterceptor OnFinalize:
//   the filter does not intercept call finalization.
// - void OnFinalize(const grpc_call_final_info*):
//   the filter intercepts call finalization.
// - void OnFinalize(const grpc_call_final_info*, FilterType*):
//   the filter intercepts call finalization.
//
// The constructor of the Call object can either take a pointer to the channel
// object, or not take any arguments.
//
// *THIS MODULE* holds no opinion on what members the channel part of the
// filter should or should not have, but does require that it have a stable
// pointer for the lifetime of a call (ownership is expected to happen
// elsewhere).

namespace grpc_core {

// Tag type to indicate no interception.
// This is used to indicate that a filter does not intercept a particular
// event.
// In C++14 we declare these as (for example):
//   static const NoInterceptor OnClientInitialMetadata;
// and out-of-line provide the definition:
//   const MyFilter::Call::NoInterceptor
//   MyFilter::Call::OnClientInitialMetadata;
// In C++17 and later we can use inline variables instead:
//   inline static const NoInterceptor OnClientInitialMetadata;
struct NoInterceptor {};

namespace filters_detail {

// One call filter constructor
// Contains enough information to allocate and initialize the
// call data for one filter.
struct FilterConstructor {
  // Pointer to corresponding channel data for this filter
  void* channel_data;
  // Offset of the call data for this filter within the call data memory
  // allocation
  size_t call_offset;
  // Initialize the call data for this filter
  void (*call_init)(void* call_data, void* channel_data);
};

// One call filter destructor
struct FilterDestructor {
  // Offset of the call data for this filter within the call data memory
  // allocation
  size_t call_offset;
  // Destroy the call data for this filter
  void (*call_destroy)(void* call_data);
};

template <typename FilterType, typename = void>
struct CallConstructor {
  static void Construct(void* call_data, FilterType*) {
    new (call_data) typename FilterType::Call();
  }
};

template <typename FilterType>
struct CallConstructor<FilterType,
                       absl::void_t<decltype(typename FilterType::Call(
                           static_cast<FilterType*>(nullptr)))>> {
  static void Construct(void* call_data, FilterType* channel) {
    new (call_data) typename FilterType::Call(channel);
  }
};

// Result of a filter operation
// Can be either ok (if ok is non-null) or an error.
// Only one pointer can be set.
template <typename T>
struct ResultOr {
  T ok;
  ServerMetadataHandle error;
};

// One filter operation metadata
// Given a value of type V, produces a promise of type R.
template <typename R, typename V>
struct Operator {
  using Result = R;
  using Arg = V;
  // Pointer to corresponding channel data for this filter
  void* channel_data;
  // Offset of the call data for this filter within the call data memory
  size_t call_offset;
  // Initialize the promise data for this filter, and poll once.
  // Return the result of the poll.
  // If the promise finishes, also destroy the promise data!
  Poll<R> (*promise_init)(void* promise_data, void* call_data,
                          void* channel_data, V value);
  // Poll the promise data for this filter.
  // If the promise finishes, also destroy the promise data!
  // Note that if the promise always finishes on the first poll, then supplying
  // this method is unnecessary (as it will never be called).
  Poll<R> (*poll)(void* promise_data);
  // Destroy the promise data for this filter for an in-progress operation
  // before the promise finishes.
  // Note that if the promise always finishes on the first poll, then supplying
  // this method is unnecessary (as it will never be called).
  void (*early_destroy)(void* promise_data);
};

// We divide operations into fallible and infallible.
// Fallible operations can fail, and that failure terminates the call.
// Infallible operations cannot fail.
// Fallible operations are used for client initial, and server initial metadata,
// and messages.
// Infallible operations are used for server trailing metadata.
// (This is because server trailing metadata occurs when the call is finished -
// and so we couldn't possibly become more finished - and also because it's the
// preferred representation of failure anyway!)

// An operation that could fail: takes a T argument, produces a ResultOr<T>
template <typename T>
using FallibleOperator = Operator<ResultOr<T>, T>;
// And one that cannot: takes a T argument, produces a T
template <typename T>
using InfallibleOperator = Operator<T, T>;

// One call finalizer
struct Finalizer {
  void* channel_data;
  size_t call_offset;
  void (*final)(void* call_data, void* channel_data,
                const grpc_call_final_info* final_info);
};

// A layout of operations for a given filter stack
// This includes which operations, how much memory is required, what alignment.
template <typename Op>
struct Layout {
  size_t promise_size = 0;
  size_t promise_alignment = 0;
  std::vector<Op> ops;

  void Add(size_t filter_promise_size, size_t filter_promise_alignment, Op op) {
    promise_size = std::max(promise_size, filter_promise_size);
    promise_alignment = std::max(promise_alignment, filter_promise_alignment);
    ops.push_back(op);
  }

  void Reverse() { std::reverse(ops.begin(), ops.end()); }
};

// AddOp and friends
// These are helpers to wrap a member function on a class into an operation
// and attach it to a layout.
// There's a generic wrapper function `AddOp` for each of fallible and
// infallible operations.
// There are then specializations of AddOpImpl for each kind of member function
// an operation could have.
// Each specialization has an `Add` member function for the kinds of operations
// it supports: some only support fallible, some only support infallible, some
// support both.

template <typename FilterType, typename T, typename FunctionImpl,
          FunctionImpl impl, typename SfinaeVoid = void>
struct AddOpImpl;

template <typename FunctionImpl, FunctionImpl impl, typename FilterType,
          typename T>
void AddOp(FilterType* channel_data, size_t call_offset,
           Layout<FallibleOperator<T>>& to) {
  AddOpImpl<FilterType, T, FunctionImpl, impl>::Add(channel_data, call_offset,
                                                    to);
}

template <typename FunctionImpl, FunctionImpl impl, typename FilterType,
          typename T>
void AddOp(FilterType* channel_data, size_t call_offset,
           Layout<InfallibleOperator<T>>& to) {
  AddOpImpl<FilterType, T, FunctionImpl, impl>::Add(channel_data, call_offset,
                                                    to);
}

// const NoInterceptor $EVENT
// These do nothing, and specifically DO NOT add an operation to the layout.
// Supported for fallible & infallible operations.
template <typename FilterType, typename T, const NoInterceptor* which>
struct AddOpImpl<FilterType, T, const NoInterceptor*, which> {
  static void Add(FilterType*, size_t, Layout<FallibleOperator<T>>&) {}
  static void Add(FilterType*, size_t, Layout<InfallibleOperator<T>>&) {}
};

// void $INTERCEPTOR_NAME($VALUE_TYPE&)
template <typename FilterType, typename T,
          void (FilterType::Call::*impl)(typename T::element_type&)>
struct AddOpImpl<FilterType, T,
                 void (FilterType::Call::*)(typename T::element_type&), impl> {
  static void Add(FilterType* channel_data, size_t call_offset,
                  Layout<FallibleOperator<T>>& to) {
    to.Add(0, 0,
           FallibleOperator<T>{
               channel_data,
               call_offset,
               [](void*, void* call_data, void*, T value) -> Poll<ResultOr<T>> {
                 (static_cast<typename FilterType::Call*>(call_data)->*impl)(
                     *value);
                 return ResultOr<T>{std::move(value), nullptr};
               },
               nullptr,
               nullptr,
           });
  }
  static void Add(FilterType* channel_data, size_t call_offset,
                  Layout<InfallibleOperator<T>>& to) {
    to.Add(0, 0,
           InfallibleOperator<T>{
               channel_data,
               call_offset,
               [](void*, void* call_data, void*, T value) -> Poll<T> {
                 (static_cast<typename FilterType::Call*>(call_data)->*impl)(
                     *value);
                 return std::move(value);
               },
               nullptr,
               nullptr,
           });
  }
};

// void $INTERCEPTOR_NAME($VALUE_TYPE&, FilterType*)
template <typename FilterType, typename T,
          void (FilterType::Call::*impl)(typename T::element_type&,
                                         FilterType*)>
struct AddOpImpl<
    FilterType, T,
    void (FilterType::Call::*)(typename T::element_type&, FilterType*), impl> {
  static void Add(FilterType* channel_data, size_t call_offset,
                  Layout<FallibleOperator<T>>& to) {
    to.Add(0, 0,
           FallibleOperator<T>{
               channel_data,
               call_offset,
               [](void*, void* call_data, void* channel_data,
                  T value) -> Poll<ResultOr<T>> {
                 (static_cast<typename FilterType::Call*>(call_data)->*impl)(
                     *value, static_cast<FilterType*>(channel_data));
                 return ResultOr<T>{std::move(value), nullptr};
               },
               nullptr,
               nullptr,
           });
  }
  static void Add(FilterType* channel_data, size_t call_offset,
                  Layout<InfallibleOperator<T>>& to) {
    to.Add(
        0, 0,
        InfallibleOperator<T>{
            channel_data,
            call_offset,
            [](void*, void* call_data, void* channel_data, T value) -> Poll<T> {
              (static_cast<typename FilterType::Call*>(call_data)->*impl)(
                  *value, static_cast<FilterType*>(channel_data));
              return std::move(value);
            },
            nullptr,
            nullptr,
        });
  }
};

// $VALUE_HANDLE $INTERCEPTOR_NAME($VALUE_HANDLE, FilterType*)
template <typename FilterType, typename T,
          T (FilterType::Call::*impl)(T, FilterType*)>
struct AddOpImpl<FilterType, T, T (FilterType::Call::*)(T, FilterType*), impl> {
  static void Add(FilterType* channel_data, size_t call_offset,
                  Layout<FallibleOperator<T>>& to) {
    to.Add(
        0, 0,
        FallibleOperator<T>{
            channel_data,
            call_offset,
            [](void*, void* call_data, void* channel_data,
               T value) -> Poll<ResultOr<T>> {
              return ResultOr<T>{
                  (static_cast<typename FilterType::Call*>(call_data)->*impl)(
                      std::move(value), static_cast<FilterType*>(channel_data)),
                  nullptr};
            },
            nullptr,
            nullptr,
        });
  }
  static void Add(FilterType* channel_data, size_t call_offset,
                  Layout<InfallibleOperator<T>>& to) {
    to.Add(
        0, 0,
        InfallibleOperator<T>{
            channel_data,
            call_offset,
            [](void*, void* call_data, void* channel_data, T value) -> Poll<T> {
              (static_cast<typename FilterType::Call*>(call_data)->*impl)(
                  *value, static_cast<FilterType*>(channel_data));
              return (
                  static_cast<typename FilterType::Call*>(call_data)->*impl)(
                  std::move(value), static_cast<FilterType*>(channel_data));
            },
            nullptr,
            nullptr,
        });
  }
};

// absl::Status $INTERCEPTOR_NAME($VALUE_TYPE&)
template <typename FilterType, typename T,
          absl::Status (FilterType::Call::*impl)(typename T::element_type&)>
struct AddOpImpl<FilterType, T,
                 absl::Status (FilterType::Call::*)(typename T::element_type&),
                 impl> {
  static void Add(FilterType* channel_data, size_t call_offset,
                  Layout<FallibleOperator<T>>& to) {
    to.Add(
        0, 0,
        FallibleOperator<T>{
            channel_data,
            call_offset,
            [](void*, void* call_data, void*, T value) -> Poll<ResultOr<T>> {
              auto r =
                  (static_cast<typename FilterType::Call*>(call_data)->*impl)(
                      *value);
              if (r.ok()) return ResultOr<T>{std::move(value), nullptr};
              return ResultOr<T>{
                  nullptr, StatusCast<ServerMetadataHandle>(std::move(r))};
            },
            nullptr,
            nullptr,
        });
  }
  static void Add(FilterType* channel_data, size_t call_offset,
                  Layout<InfallibleOperator<T>>& to) {
    to.Add(
        0, 0,
        InfallibleOperator<T>{
            channel_data,
            call_offset,
            [](void*, void* call_data, void*, T value) -> Poll<T> {
              auto r =
                  (static_cast<typename FilterType::Call*>(call_data)->*impl)(
                      *value);
              if (r.ok()) return std::move(value);
              return StatusCast<ServerMetadataHandle>(std::move(r));
            },
            nullptr,
            nullptr,
        });
  }
};

// absl::Status $INTERCEPTOR_NAME(const $VALUE_TYPE&)
template <typename FilterType, typename T,
          absl::Status (FilterType::Call::*impl)(
              const typename T::element_type&)>
struct AddOpImpl<
    FilterType, T,
    absl::Status (FilterType::Call::*)(const typename T::element_type&), impl> {
  static void Add(FilterType* channel_data, size_t call_offset,
                  Layout<FallibleOperator<T>>& to) {
    to.Add(
        0, 0,
        FallibleOperator<T>{
            channel_data,
            call_offset,
            [](void*, void* call_data, void*, T value) -> Poll<ResultOr<T>> {
              auto r =
                  (static_cast<typename FilterType::Call*>(call_data)->*impl)(
                      *value);
              if (r.ok()) return ResultOr<T>{std::move(value), nullptr};
              return ResultOr<T>{
                  nullptr, StatusCast<ServerMetadataHandle>(std::move(r))};
            },
            nullptr,
            nullptr,
        });
  }
};

// absl::Status $INTERCEPTOR_NAME($VALUE_TYPE&, FilterType*)
template <typename FilterType, typename T,
          absl::Status (FilterType::Call::*impl)(typename T::element_type&,
                                                 FilterType*)>
struct AddOpImpl<FilterType, T,
                 absl::Status (FilterType::Call::*)(typename T::element_type&,
                                                    FilterType*),
                 impl> {
  static void Add(FilterType* channel_data, size_t call_offset,
                  Layout<FallibleOperator<T>>& to) {
    to.Add(
        0, 0,
        FallibleOperator<T>{
            channel_data,
            call_offset,
            [](void*, void* call_data, void* channel_data,
               T value) -> Poll<ResultOr<T>> {
              auto r =
                  (static_cast<typename FilterType::Call*>(call_data)->*impl)(
                      *value, static_cast<FilterType*>(channel_data));
              if (IsStatusOk(r)) return ResultOr<T>{std::move(value), nullptr};
              return ResultOr<T>{
                  nullptr, StatusCast<ServerMetadataHandle>(std::move(r))};
            },
            nullptr,
            nullptr,
        });
  }
};

// absl::Status $INTERCEPTOR_NAME(const $VALUE_TYPE&, FilterType*)
template <typename FilterType, typename T,
          absl::Status (FilterType::Call::*impl)(
              const typename T::element_type&, FilterType*)>
struct AddOpImpl<FilterType, T,
                 absl::Status (FilterType::Call::*)(
                     const typename T::element_type&, FilterType*),
                 impl> {
  static void Add(FilterType* channel_data, size_t call_offset,
                  Layout<FallibleOperator<T>>& to) {
    to.Add(
        0, 0,
        FallibleOperator<T>{
            channel_data,
            call_offset,
            [](void*, void* call_data, void* channel_data,
               T value) -> Poll<ResultOr<T>> {
              auto r =
                  (static_cast<typename FilterType::Call*>(call_data)->*impl)(
                      *value, static_cast<FilterType*>(channel_data));
              if (IsStatusOk(r)) return ResultOr<T>{std::move(value), nullptr};
              return ResultOr<T>{
                  nullptr, StatusCast<ServerMetadataHandle>(std::move(r))};
            },
            nullptr,
            nullptr,
        });
  }
};

// absl::StatusOr<$VALUE_HANDLE> $INTERCEPTOR_NAME($VALUE_HANDLE, FilterType*)
template <typename FilterType, typename T,
          absl::StatusOr<T> (FilterType::Call::*impl)(T, FilterType*)>
struct AddOpImpl<FilterType, T,
                 absl::StatusOr<T> (FilterType::Call::*)(T, FilterType*),
                 impl> {
  static void Add(FilterType* channel_data, size_t call_offset,
                  Layout<FallibleOperator<T>>& to) {
    to.Add(
        0, 0,
        FallibleOperator<T>{
            channel_data,
            call_offset,
            [](void*, void* call_data, void* channel_data,
               T value) -> Poll<ResultOr<T>> {
              auto r =
                  (static_cast<typename FilterType::Call*>(call_data)->*impl)(
                      std::move(value), static_cast<FilterType*>(channel_data));
              if (IsStatusOk(r)) return ResultOr<T>{std::move(*r), nullptr};
              return ResultOr<T>{
                  nullptr, StatusCast<ServerMetadataHandle>(std::move(r))};
            },
            nullptr,
            nullptr,
        });
  }
};

// ServerMetadataHandle $INTERCEPTOR_NAME($VALUE_TYPE&)
template <typename FilterType, typename T,
          ServerMetadataHandle (FilterType::Call::*impl)(
              typename T::element_type&)>
struct AddOpImpl<FilterType, T,
                 ServerMetadataHandle (FilterType::Call::*)(
                     typename T::element_type&),
                 impl> {
  static void Add(FilterType* channel_data, size_t call_offset,
                  Layout<FallibleOperator<T>>& to) {
    to.Add(
        0, 0,
        FallibleOperator<T>{
            channel_data,
            call_offset,
            [](void*, void* call_data, void*, T value) -> Poll<ResultOr<T>> {
              auto r =
                  (static_cast<typename FilterType::Call*>(call_data)->*impl)(
                      *value);
              if (r == nullptr) return ResultOr<T>{std::move(value), nullptr};
              return ResultOr<T>{
                  nullptr, StatusCast<ServerMetadataHandle>(std::move(r))};
            },
            nullptr,
            nullptr,
        });
  }
};

// ServerMetadataHandle $INTERCEPTOR_NAME(const $VALUE_TYPE&)
template <typename FilterType, typename T,
          ServerMetadataHandle (FilterType::Call::*impl)(
              const typename T::element_type&)>
struct AddOpImpl<FilterType, T,
                 ServerMetadataHandle (FilterType::Call::*)(
                     const typename T::element_type&),
                 impl> {
  static void Add(FilterType* channel_data, size_t call_offset,
                  Layout<FallibleOperator<T>>& to) {
    to.Add(
        0, 0,
        FallibleOperator<T>{
            channel_data,
            call_offset,
            [](void*, void* call_data, void*, T value) -> Poll<ResultOr<T>> {
              auto r =
                  (static_cast<typename FilterType::Call*>(call_data)->*impl)(
                      *value);
              if (r == nullptr) return ResultOr<T>{std::move(value), nullptr};
              return ResultOr<T>{
                  nullptr, StatusCast<ServerMetadataHandle>(std::move(r))};
            },
            nullptr,
            nullptr,
        });
  }
};

// ServerMetadataHandle $INTERCEPTOR_NAME($VALUE_TYPE&, FilterType*)
template <typename FilterType, typename T,
          ServerMetadataHandle (FilterType::Call::*impl)(
              typename T::element_type&, FilterType*)>
struct AddOpImpl<FilterType, T,
                 ServerMetadataHandle (FilterType::Call::*)(
                     typename T::element_type&, FilterType*),
                 impl> {
  static void Add(FilterType* channel_data, size_t call_offset,
                  Layout<FallibleOperator<T>>& to) {
    to.Add(
        0, 0,
        FallibleOperator<T>{
            channel_data,
            call_offset,
            [](void*, void* call_data, void* channel_data,
               T value) -> Poll<ResultOr<T>> {
              auto r =
                  (static_cast<typename FilterType::Call*>(call_data)->*impl)(
                      *value, static_cast<FilterType*>(channel_data));
              if (r == nullptr) return ResultOr<T>{std::move(value), nullptr};
              return ResultOr<T>{
                  nullptr, StatusCast<ServerMetadataHandle>(std::move(r))};
            },
            nullptr,
            nullptr,
        });
  }
};

// ServerMetadataHandle $INTERCEPTOR_NAME(const $VALUE_TYPE&, FilterType*)
template <typename FilterType, typename T,
          ServerMetadataHandle (FilterType::Call::*impl)(
              const typename T::element_type&, FilterType*)>
struct AddOpImpl<FilterType, T,
                 ServerMetadataHandle (FilterType::Call::*)(
                     const typename T::element_type&, FilterType*),
                 impl> {
  static void Add(FilterType* channel_data, size_t call_offset,
                  Layout<FallibleOperator<T>>& to) {
    to.Add(
        0, 0,
        FallibleOperator<T>{
            channel_data,
            call_offset,
            [](void*, void* call_data, void* channel_data,
               T value) -> Poll<ResultOr<T>> {
              auto r =
                  (static_cast<typename FilterType::Call*>(call_data)->*impl)(
                      *value, static_cast<FilterType*>(channel_data));
              if (r == nullptr) return ResultOr<T>{std::move(value), nullptr};
              return ResultOr<T>{
                  nullptr, StatusCast<ServerMetadataHandle>(std::move(r))};
            },
            nullptr,
            nullptr,
        });
  }
};

// PROMISE_RETURNING(absl::Status) $INTERCEPTOR_NAME($VALUE_TYPE&)
template <typename FilterType, typename T, typename R,
          R (FilterType::Call::*impl)(typename T::element_type&)>
struct AddOpImpl<
    FilterType, T, R (FilterType::Call::*)(typename T::element_type&), impl,
    absl::enable_if_t<std::is_same<absl::Status, PromiseResult<R>>::value>> {
  static void Add(FilterType* channel_data, size_t call_offset,
                  Layout<FallibleOperator<T>>& to) {
    class Promise {
     public:
      Promise(T value, typename FilterType::Call* call_data, FilterType*)
          : value_(std::move(value)), impl_((call_data->*impl)(*value_)) {}

      Poll<ResultOr<T>> PollOnce() {
        auto p = impl_();
        auto* r = p.value_if_ready();
        if (r == nullptr) return Pending{};
        T value = std::move(value_);
        this->~Promise();
        if (r->ok()) {
          return ResultOr<T>{std::move(value), nullptr};
        }
        return ResultOr<T>{nullptr, ServerMetadataFromStatus(*r)};
      }

     private:
      GPR_NO_UNIQUE_ADDRESS T value_;
      GPR_NO_UNIQUE_ADDRESS R impl_;
    };
    to.Add(sizeof(Promise), alignof(Promise),
           FallibleOperator<T>{
               channel_data,
               call_offset,
               [](void* promise_data, void* call_data, void* channel_data,
                  T value) -> Poll<ResultOr<T>> {
                 auto* promise = new (promise_data)
                     Promise(std::move(value),
                             static_cast<typename FilterType::Call*>(call_data),
                             static_cast<FilterType*>(channel_data));
                 return promise->PollOnce();
               },
               [](void* promise_data) {
                 return static_cast<Promise*>(promise_data)->PollOnce();
               },
               [](void* promise_data) {
                 static_cast<Promise*>(promise_data)->~Promise();
               },
           });
  }
};

// PROMISE_RETURNING(absl::Status) $INTERCEPTOR_NAME($VALUE_TYPE&, FilterType*)
template <typename FilterType, typename T, typename R,
          R (FilterType::Call::*impl)(typename T::element_type&, FilterType*)>
struct AddOpImpl<
    FilterType, T,
    R (FilterType::Call::*)(typename T::element_type&, FilterType*), impl,
    absl::enable_if_t<!std::is_same<R, absl::Status>::value &&
                      std::is_same<absl::Status, PromiseResult<R>>::value>> {
  static void Add(FilterType* channel_data, size_t call_offset,
                  Layout<FallibleOperator<T>>& to) {
    class Promise {
     public:
      Promise(T value, typename FilterType::Call* call_data,
              FilterType* channel_data)
          : value_(std::move(value)),
            impl_((call_data->*impl)(*value_, channel_data)) {}

      Poll<ResultOr<T>> PollOnce() {
        auto p = impl_();
        auto* r = p.value_if_ready();
        if (r == nullptr) return Pending{};
        T value = std::move(value_);
        this->~Promise();
        if (r->ok()) {
          return ResultOr<T>{std::move(value), nullptr};
        }
        return ResultOr<T>{nullptr, ServerMetadataFromStatus(*r)};
      }

     private:
      GPR_NO_UNIQUE_ADDRESS T value_;
      GPR_NO_UNIQUE_ADDRESS R impl_;
    };
    to.Add(sizeof(Promise), alignof(Promise),
           FallibleOperator<T>{
               channel_data,
               call_offset,
               [](void* promise_data, void* call_data, void* channel_data,
                  T value) -> Poll<ResultOr<T>> {
                 auto* promise = new (promise_data)
                     Promise(std::move(value),
                             static_cast<typename FilterType::Call*>(call_data),
                             static_cast<FilterType*>(channel_data));
                 return promise->PollOnce();
               },
               [](void* promise_data) {
                 return static_cast<Promise*>(promise_data)->PollOnce();
               },
               [](void* promise_data) {
                 static_cast<Promise*>(promise_data)->~Promise();
               },
           });
  }
};

struct ChannelDataDestructor {
  void (*destroy)(void* channel_data);
  void* channel_data;
};

// StackData contains the main datastructures built up by this module.
// It's a complete representation of all the code that needs to be invoked
// to execute a call for a given set of filters.
// This structure is held at the channel layer and is shared between many
// in-flight calls.
struct StackData {
  // Overall size and alignment of the call data for this stack.
  size_t call_data_alignment = 0;
  size_t call_data_size = 0;
  // A complete list of filters for this call, so that we can construct the
  // call data for each filter.
  std::vector<FilterConstructor> filter_constructor;
  std::vector<FilterDestructor> filter_destructor;
  // For each kind of operation, a layout of the operations for this call.
  // (there's some duplicate data here, and that's ok: we want to avoid
  // pointer chasing as much as possible when executing a call)
  Layout<FallibleOperator<ClientMetadataHandle>> client_initial_metadata;
  Layout<FallibleOperator<ServerMetadataHandle>> server_initial_metadata;
  Layout<FallibleOperator<MessageHandle>> client_to_server_messages;
  Layout<FallibleOperator<MessageHandle>> server_to_client_messages;
  Layout<InfallibleOperator<ServerMetadataHandle>> server_trailing_metadata;
  // A list of finalizers for this call.
  // We use a bespoke data structure here because finalizers can never be
  // asynchronous.
  std::vector<Finalizer> finalizers;
  // A list of functions to call when this stack data is destroyed
  // (to capture ownership of channel data)
  std::vector<ChannelDataDestructor> channel_data_destructors;

  // Add one filter to the list of filters, and update alignment.
  // Returns the offset of the call data for this filter.
  // Specifically does not update any of the layouts or finalizers.
  // Callers are expected to do that themselves.
  // This separation enables separation of *testing* of filters, and since
  // this is a detail type it's felt that a slightly harder to hold API that
  // we have exactly one caller for is warranted for a more thorough testing
  // story.
  template <typename FilterType>
  absl::enable_if_t<!std::is_empty<typename FilterType::Call>::value, size_t>
  AddFilterConstructor(FilterType* channel_data) {
    const size_t alignment = alignof(typename FilterType::Call);
    call_data_alignment = std::max(call_data_alignment, alignment);
    if (call_data_size % alignment != 0) {
      call_data_size += alignment - call_data_size % alignment;
    }
    const size_t call_offset = call_data_size;
    call_data_size += sizeof(typename FilterType::Call);
    filter_constructor.push_back(FilterConstructor{
        channel_data,
        call_offset,
        [](void* call_data, void* channel_data) {
          CallConstructor<FilterType>::Construct(
              call_data, static_cast<FilterType*>(channel_data));
        },
    });
    return call_offset;
  }

  template <typename FilterType>
  absl::enable_if_t<
      std::is_empty<typename FilterType::Call>::value &&
          !std::is_trivially_constructible<typename FilterType::Call>::value,
      size_t>
  AddFilterConstructor(FilterType* channel_data) {
    const size_t alignment = alignof(typename FilterType::Call);
    call_data_alignment = std::max(call_data_alignment, alignment);
    filter_constructor.push_back(FilterConstructor{
        channel_data,
        0,
        [](void* call_data, void* channel_data) {
          CallConstructor<FilterType>::Construct(
              call_data, static_cast<FilterType*>(channel_data));
        },
    });
    return 0;
  }

  template <typename FilterType>
  absl::enable_if_t<
      std::is_empty<typename FilterType::Call>::value &&
          std::is_trivially_constructible<typename FilterType::Call>::value,
      size_t>
  AddFilterConstructor(FilterType*) {
    const size_t alignment = alignof(typename FilterType::Call);
    call_data_alignment = std::max(call_data_alignment, alignment);
    return 0;
  }

  template <typename FilterType>
  absl::enable_if_t<
      !std::is_trivially_destructible<typename FilterType::Call>::value>
  AddFilterDestructor(size_t call_offset) {
    filter_destructor.push_back(FilterDestructor{
        call_offset,
        [](void* call_data) {
          static_cast<typename FilterType::Call*>(call_data)->~Call();
        },
    });
  }

  template <typename FilterType>
  absl::enable_if_t<
      std::is_trivially_destructible<typename FilterType::Call>::value>
  AddFilterDestructor(size_t) {}

  template <typename FilterType>
  size_t AddFilter(FilterType* filter) {
    const size_t call_offset = AddFilterConstructor(filter);
    AddFilterDestructor<FilterType>(call_offset);
    return call_offset;
  }

  // Per operation adders - one for each interception point.
  // Delegate to AddOp() above.

  template <typename FilterType>
  void AddClientInitialMetadataOp(FilterType* channel_data,
                                  size_t call_offset) {
    AddOp<decltype(&FilterType::Call::OnClientInitialMetadata),
          &FilterType::Call::OnClientInitialMetadata>(channel_data, call_offset,
                                                      client_initial_metadata);
  }

  template <typename FilterType>
  void AddServerInitialMetadataOp(FilterType* channel_data,
                                  size_t call_offset) {
    AddOp<decltype(&FilterType::Call::OnServerInitialMetadata),
          &FilterType::Call::OnServerInitialMetadata>(channel_data, call_offset,
                                                      server_initial_metadata);
  }

  template <typename FilterType>
  void AddClientToServerMessageOp(FilterType* channel_data,
                                  size_t call_offset) {
    AddOp<decltype(&FilterType::Call::OnClientToServerMessage),
          &FilterType::Call::OnClientToServerMessage>(
        channel_data, call_offset, client_to_server_messages);
  }

  template <typename FilterType>
  void AddServerToClientMessageOp(FilterType* channel_data,
                                  size_t call_offset) {
    AddOp<decltype(&FilterType::Call::OnServerToClientMessage),
          &FilterType::Call::OnServerToClientMessage>(
        channel_data, call_offset, server_to_client_messages);
  }

  template <typename FilterType>
  void AddServerTrailingMetadataOp(FilterType* channel_data,
                                   size_t call_offset) {
    AddOp<decltype(&FilterType::Call::OnServerTrailingMetadata),
          &FilterType::Call::OnServerTrailingMetadata>(
        channel_data, call_offset, server_trailing_metadata);
  }

  // Finalizer interception adders

  template <typename FilterType>
  void AddFinalizer(FilterType*, size_t, const NoInterceptor* p) {
    GPR_DEBUG_ASSERT(p == &FilterType::Call::OnFinalize);
  }

  template <typename FilterType>
  void AddFinalizer(FilterType* channel_data, size_t call_offset,
                    void (FilterType::Call::*p)(const grpc_call_final_info*)) {
    GPR_DEBUG_ASSERT(p == &FilterType::Call::OnFinalize);
    finalizers.push_back(Finalizer{
        channel_data,
        call_offset,
        [](void* call_data, void*, const grpc_call_final_info* final_info) {
          static_cast<typename FilterType::Call*>(call_data)->OnFinalize(
              final_info);
        },
    });
  }

  template <typename FilterType>
  void AddFinalizer(FilterType* channel_data, size_t call_offset,
                    void (FilterType::Call::*p)(const grpc_call_final_info*,
                                                FilterType*)) {
    GPR_DEBUG_ASSERT(p == &FilterType::Call::OnFinalize);
    finalizers.push_back(Finalizer{
        channel_data,
        call_offset,
        [](void* call_data, void* channel_data,
           const grpc_call_final_info* final_info) {
          static_cast<typename FilterType::Call*>(call_data)->OnFinalize(
              final_info, static_cast<FilterType*>(channel_data));
        },
    });
  }
};

// OperationExecutor is a helper class to execute a sequence of operations
// from a layout on one value.
// We instantiate one of these during the *Pull* promise for each operation
// and wait for it to resolve.
// At this layer the filters look like a list of transformations on the
// value pushed.
// An early-failing filter will cause subsequent filters to not execute.
template <typename T>
class OperationExecutor {
 public:
  OperationExecutor() = default;
  ~OperationExecutor();
  OperationExecutor(const OperationExecutor&) = delete;
  OperationExecutor& operator=(const OperationExecutor&) = delete;
  OperationExecutor(OperationExecutor&& other) noexcept
      : ops_(other.ops_), end_ops_(other.end_ops_) {
    // Movable iff we're not running.
    GPR_DEBUG_ASSERT(other.promise_data_ == nullptr);
  }
  OperationExecutor& operator=(OperationExecutor&& other) noexcept {
    GPR_DEBUG_ASSERT(other.promise_data_ == nullptr);
    GPR_DEBUG_ASSERT(promise_data_ == nullptr);
    ops_ = other.ops_;
    end_ops_ = other.end_ops_;
    return *this;
  }
  // IsRunning() is true if we're currently executing a sequence of operations.
  bool IsRunning() const { return promise_data_ != nullptr; }
  // Start executing a layout. May allocate space to store the relevant promise.
  // Returns the result of the first poll.
  // If the promise finishes, also destroy the promise data.
  Poll<ResultOr<T>> Start(const Layout<FallibleOperator<T>>* layout, T input,
                          void* call_data);
  // Continue executing a layout. Returns the result of the next poll.
  // If the promise finishes, also destroy the promise data.
  Poll<ResultOr<T>> Step(void* call_data);

 private:
  // Start polling on the current step of the layout.
  // `input` is the current value (either the input to the first step, or the
  // so far transformed value)
  // `call_data` is the call data for the filter stack.
  // If this op finishes immediately then we iterative move to the next step.
  // If we reach the end up the ops, we return the overall poll result,
  // otherwise we return Pending.
  Poll<ResultOr<T>> InitStep(T input, void* call_data);
  // Continue polling on the current step of the layout.
  // Called on the next poll after InitStep returns pending.
  // If the promise is still pending, returns this.
  // If the promise completes we call into InitStep to continue execution
  // through the filters.
  Poll<ResultOr<T>> ContinueStep(void* call_data);

  void* promise_data_ = nullptr;
  const FallibleOperator<T>* ops_;
  const FallibleOperator<T>* end_ops_;
};

// Per OperationExecutor, but for infallible operation sequences.
template <typename T>
class InfallibleOperationExecutor {
 public:
  InfallibleOperationExecutor() = default;
  ~InfallibleOperationExecutor();
  InfallibleOperationExecutor(const InfallibleOperationExecutor&) = delete;
  InfallibleOperationExecutor& operator=(const InfallibleOperationExecutor&) =
      delete;
  InfallibleOperationExecutor(InfallibleOperationExecutor&& other) noexcept
      : ops_(other.ops_), end_ops_(other.end_ops_) {
    // Movable iff we're not running.
    GPR_DEBUG_ASSERT(other.promise_data_ == nullptr);
  }
  InfallibleOperationExecutor& operator=(
      InfallibleOperationExecutor&& other) noexcept {
    GPR_DEBUG_ASSERT(other.promise_data_ == nullptr);
    GPR_DEBUG_ASSERT(promise_data_ == nullptr);
    ops_ = other.ops_;
    end_ops_ = other.end_ops_;
    return *this;
  }

  // IsRunning() is true if we're currently executing a sequence of operations.
  bool IsRunning() const { return promise_data_ != nullptr; }
  // Start executing a layout. May allocate space to store the relevant promise.
  // Returns the result of the first poll.
  // If the promise finishes, also destroy the promise data.
  Poll<T> Start(const Layout<InfallibleOperator<T>>* layout, T input,
                void* call_data);
  // Continue executing a layout. Returns the result of the next poll.
  // If the promise finishes, also destroy the promise data.
  Poll<T> Step(void* call_data);

 private:
  // Start polling on the current step of the layout.
  // `input` is the current value (either the input to the first step, or the
  // so far transformed value)
  // `call_data` is the call data for the filter stack.
  // If this op finishes immediately then we iterative move to the next step.
  // If we reach the end up the ops, we return the overall poll result,
  // otherwise we return Pending.
  Poll<T> InitStep(T input, void* call_data);
  // Continue polling on the current step of the layout.
  // Called on the next poll after InitStep returns pending.
  // If the promise is still pending, returns this.
  // If the promise completes we call into InitStep to continue execution
  // through the filters.
  Poll<T> ContinueStep(void* call_data);

  void* promise_data_ = nullptr;
  const InfallibleOperator<T>* ops_;
  const InfallibleOperator<T>* end_ops_;
};

// The current state of a pipe.
// CallFilters expose a set of pipe like objects for client & server initial
// metadata and for messages.
// This class tracks the state of one of those pipes.
// Size matters here: this state is kept for the lifetime of a call, and we keep
// multiple of them.
// This class encapsulates the untyped work of the state machine; there are
// typed wrappers around this class as private members of CallFilters that
// augment it to provide all the functionality that we must.
class PipeState {
 public:
  struct StartPushed {};
  PipeState() = default;
  explicit PipeState(StartPushed) : state_(ValueState::kQueued) {}
  // Start the pipe: allows pulls to proceed
  void Start();
  // A push operation is beginning
  void BeginPush();
  // A previously started push operation has completed
  void DropPush();
  // Poll for push completion: occurs after the corresponding Pull()
  Poll<StatusFlag> PollPush();
  // Poll for pull completion; returns Failure{} if closed with error,
  // true if a value is available, or false if the pipe was closed without
  // error.
  Poll<ValueOrFailure<bool>> PollPull();
  // A pulled value has been consumed: we can unblock the push
  void AckPull();
  // A previously started pull operation has completed
  void DropPull();
  // Close sending
  void CloseSending();
  // Close sending with error
  void CloseWithError();
  // Poll for closedness - if true, closed with error
  Poll<bool> PollClosed();

  bool holds_error() const { return state_ == ValueState::kError; }

 private:
  enum class ValueState : uint8_t {
    // Nothing sending nor receiving
    kIdle,
    // Sent, but not yet received
    kQueued,
    // Trying to receive, but not yet sent
    kWaiting,
    // Ready to start processing, but not yet started
    // (we have the value to send through the pipe, the reader is waiting,
    // but it's not yet been polled)
    kReady,
    // Processing through filters
    kProcessing,
    // Closed sending
    kClosed,
    // Closed due to failure
    kError
  };
  // Waiter for a promise blocked waiting to send.
  IntraActivityWaiter wait_send_;
  // Waiter for a promise blocked waiting to receive.
  IntraActivityWaiter wait_recv_;
  // Current state.
  ValueState state_ = ValueState::kIdle;
  // Has the pipe been started?
  bool started_ = false;
};

template <typename Fn>
class ServerTrailingMetadataInterceptor {
 public:
  class Call {
   public:
    static const NoInterceptor OnClientInitialMetadata;
    static const NoInterceptor OnServerInitialMetadata;
    static const NoInterceptor OnClientToServerMessage;
    static const NoInterceptor OnServerToClientMessage;
    static const NoInterceptor OnFinalize;
    void OnServerTrailingMetadata(ServerMetadata& md,
                                  ServerTrailingMetadataInterceptor* filter) {
      filter->fn_(md);
    }
  };

  explicit ServerTrailingMetadataInterceptor(Fn fn) : fn_(std::move(fn)) {}

 private:
  GPR_NO_UNIQUE_ADDRESS Fn fn_;
};
template <typename Fn>
const NoInterceptor
    ServerTrailingMetadataInterceptor<Fn>::Call::OnClientInitialMetadata;
template <typename Fn>
const NoInterceptor
    ServerTrailingMetadataInterceptor<Fn>::Call::OnServerInitialMetadata;
template <typename Fn>
const NoInterceptor
    ServerTrailingMetadataInterceptor<Fn>::Call::OnClientToServerMessage;
template <typename Fn>
const NoInterceptor
    ServerTrailingMetadataInterceptor<Fn>::Call::OnServerToClientMessage;
template <typename Fn>
const NoInterceptor ServerTrailingMetadataInterceptor<Fn>::Call::OnFinalize;

}  // namespace filters_detail

// Execution environment for a stack of filters.
// This is a per-call object.
class CallFilters {
 public:
  class StackBuilder;
  class StackTestSpouse;

  // A stack is an opaque, immutable type that contains the data necessary to
  // execute a call through a given set of filters.
  // It's reference counted so that it can be shared between many calls.
  // It contains pointers to the individual filters, yet it does not own those
  // pointers: it's expected that some other object will track that ownership.
  class Stack : public RefCounted<Stack> {
   public:
    ~Stack() override;

   private:
    friend class CallFilters;
    friend class StackBuilder;
    friend class StackTestSpouse;
    explicit Stack(filters_detail::StackData data) : data_(std::move(data)) {}
    const filters_detail::StackData data_;
  };

  // Build stacks... repeatedly call Add with each filter that contributes to
  // the stack, then call Build() to generate a ref counted Stack object.
  class StackBuilder {
   public:
    ~StackBuilder();

    template <typename FilterType>
    void Add(FilterType* filter) {
      const size_t call_offset = data_.AddFilter<FilterType>(filter);
      data_.AddClientInitialMetadataOp(filter, call_offset);
      data_.AddServerInitialMetadataOp(filter, call_offset);
      data_.AddClientToServerMessageOp(filter, call_offset);
      data_.AddServerToClientMessageOp(filter, call_offset);
      data_.AddServerTrailingMetadataOp(filter, call_offset);
      data_.AddFinalizer(filter, call_offset, &FilterType::Call::OnFinalize);
    }

    void AddOwnedObject(void (*destroy)(void* p), void* p) {
      data_.channel_data_destructors.push_back({destroy, p});
    }

    template <typename T>
    void AddOwnedObject(RefCountedPtr<T> p) {
      AddOwnedObject([](void* p) { static_cast<T*>(p)->Unref(); }, p.release());
    }

    template <typename T>
    void AddOwnedObject(std::unique_ptr<T> p) {
      AddOwnedObject([](void* p) { delete static_cast<T*>(p); }, p.release());
    }

    template <typename Fn>
    void AddOnServerTrailingMetadata(Fn fn) {
      auto filter = std::make_unique<
          filters_detail::ServerTrailingMetadataInterceptor<Fn>>(std::move(fn));
      Add(filter.get());
      AddOwnedObject(std::move(filter));
    }

    RefCountedPtr<Stack> Build();

   private:
    filters_detail::StackData data_;
  };

<<<<<<< HEAD
  class NextMessage {
   public:
    NextMessage() : has_value_(false), cancelled_(false) {}
    explicit NextMessage(MessageHandle value)
        : has_value_(true), value_(std::move(value)) {}
    explicit NextMessage(bool cancelled)
        : has_value_(false), cancelled_(cancelled) {}
    NextMessage(const NextMessage&) = delete;
    NextMessage& operator=(const NextMessage&) = delete;
    NextMessage(NextMessage&& other) noexcept = default;
    NextMessage& operator=(NextMessage&& other) = default;

    using value_type = MessageHandle;

    void reset() {
      has_value_ = false;
      cancelled_ = false;
      value_.reset();
    }
    bool has_value() const { return has_value_; }
    const MessageHandle& value() const {
      GPR_DEBUG_ASSERT(has_value_);
      return value_;
    }
    MessageHandle& value() {
      GPR_DEBUG_ASSERT(has_value_);
      return value_;
    }
    const MessageHandle& operator*() const { return value(); }
    MessageHandle& operator*() { return value(); }
    bool cancelled() const { return !has_value_ && cancelled_; }

   private:
    bool has_value_;
    bool cancelled_;
    MessageHandle value_;
  };

  CallFilters();
  explicit CallFilters(RefCountedPtr<Stack> stack);
=======
  explicit CallFilters(ClientMetadataHandle client_initial_metadata);
>>>>>>> 1911fc2a
  ~CallFilters();

  CallFilters(const CallFilters&) = delete;
  CallFilters& operator=(const CallFilters&) = delete;
  CallFilters(CallFilters&&) = delete;
  CallFilters& operator=(CallFilters&&) = delete;

  void SetStack(RefCountedPtr<Stack> stack);

  ClientMetadata* unprocessed_client_initial_metadata() {
    return client_initial_metadata_.get();
  }
  GRPC_MUST_USE_RESULT auto PullClientInitialMetadata();
  void NoServerInitialMetadata() {
    server_initial_metadata_state_.CloseSending();
  }
  GRPC_MUST_USE_RESULT auto PushServerInitialMetadata(ServerMetadataHandle md);
  GRPC_MUST_USE_RESULT auto PullServerInitialMetadata();
  GRPC_MUST_USE_RESULT auto PushClientToServerMessage(MessageHandle message);
  void FinishClientToServerSends() {
    client_to_server_message_state_.CloseSending();
  }
  GRPC_MUST_USE_RESULT auto PullClientToServerMessage();
  GRPC_MUST_USE_RESULT auto PushServerToClientMessage(MessageHandle message);
  GRPC_MUST_USE_RESULT auto PullServerToClientMessage();
  void PushServerTrailingMetadata(ServerMetadataHandle md);
  GRPC_MUST_USE_RESULT auto PullServerTrailingMetadata();
  GRPC_MUST_USE_RESULT auto WasCancelled();
  void Finalize(const grpc_call_final_info* final_info);

 private:
  template <filters_detail::PipeState(CallFilters::*state_ptr),
            void*(CallFilters::*push_ptr), typename T,
            filters_detail::Layout<filters_detail::FallibleOperator<T>>(
                filters_detail::StackData::*layout_ptr)>
  class PipePromise {
   public:
    class Push {
     public:
      Push(CallFilters* filters, T x)
          : filters_(filters), value_(std::move(x)) {
        state().BeginPush();
        push_slot() = this;
      }
      ~Push() {
        if (filters_ != nullptr) {
          state().DropPush();
          push_slot() = nullptr;
        }
      }

      Push(const Push&) = delete;
      Push& operator=(const Push&) = delete;
      Push(Push&& other) noexcept
          : filters_(std::exchange(other.filters_, nullptr)),
            value_(std::move(other.value_)) {
        if (filters_ != nullptr) {
          GPR_DEBUG_ASSERT(push_slot() == &other);
          push_slot() = this;
        }
      }

      Push& operator=(Push&&) = delete;

      Poll<StatusFlag> operator()() { return state().PollPush(); }

      T TakeValue() { return std::move(value_); }

     private:
      filters_detail::PipeState& state() { return filters_->*state_ptr; }
      void*& push_slot() { return filters_->*push_ptr; }

      CallFilters* filters_;
      T value_;
    };

    class Pull {
     public:
      explicit Pull(CallFilters* filters) : filters_(filters) {}
      ~Pull() {
        if (filters_ != nullptr) {
          state().DropPull();
        }
      }

      Pull(const Pull&) = delete;
      Pull& operator=(const Pull&) = delete;
      Pull(Pull&& other) noexcept
          : filters_(std::exchange(other.filters_, nullptr)),
            executor_(std::move(other.executor_)) {}
      Pull& operator=(Pull&&) = delete;

      Poll<ValueOrFailure<T>> operator()() {
        if (executor_.IsRunning()) {
          auto c = state().PollClosed();
          if (c.ready() && c.value()) {
            filters_->CancelDueToFailedPipeOperation();
            return Failure{};
          }
          return FinishOperationExecutor(executor_.Step(filters_->call_data_));
        }
        auto p = state().PollPull();
        auto* r = p.value_if_ready();
        if (r == nullptr) return Pending{};
        if (!r->ok() || !**r) {
          filters_->CancelDueToFailedPipeOperation();
          return Failure{};
        }
        return FinishOperationExecutor(executor_.Start(
            layout(), push()->TakeValue(), filters_->call_data_));
      }

     private:
      filters_detail::PipeState& state() { return filters_->*state_ptr; }
      Push* push() { return static_cast<Push*>(filters_->*push_ptr); }
      const filters_detail::Layout<filters_detail::FallibleOperator<T>>*
      layout() {
        return &(filters_->stack_->data_.*layout_ptr);
      }

      Poll<ValueOrFailure<T>> FinishOperationExecutor(
          Poll<filters_detail::ResultOr<T>> p) {
        auto* r = p.value_if_ready();
        if (r == nullptr) return Pending{};
        GPR_DEBUG_ASSERT(!executor_.IsRunning());
        state().AckPull();
        if (r->ok != nullptr) return std::move(r->ok);
        filters_->PushServerTrailingMetadata(std::move(r->error));
        return Failure{};
      }

      CallFilters* filters_;
      filters_detail::OperationExecutor<T> executor_;
    };

    class PullMaybe {
     public:
      explicit PullMaybe(CallFilters* filters) : filters_(filters) {}
      ~PullMaybe() {
        if (filters_ != nullptr) {
          state().DropPull();
        }
      }

      PullMaybe(const PullMaybe&) = delete;
      PullMaybe& operator=(const PullMaybe&) = delete;
      PullMaybe(PullMaybe&& other) noexcept
          : filters_(std::exchange(other.filters_, nullptr)),
            executor_(std::move(other.executor_)) {}
      PullMaybe& operator=(PullMaybe&&) = delete;

      Poll<ValueOrFailure<absl::optional<T>>> operator()() {
        if (executor_.IsRunning()) {
          auto c = state().PollClosed();
          if (c.ready() && c.value()) {
            filters_->CancelDueToFailedPipeOperation();
            return Failure{};
          }
          return FinishOperationExecutor(executor_.Step(filters_->call_data_));
        }
        auto p = state().PollPull();
        auto* r = p.value_if_ready();
        if (r == nullptr) return Pending{};
        if (!r->ok()) {
          filters_->CancelDueToFailedPipeOperation();
          return Failure{};
        }
        if (!**r) return absl::nullopt;
        return FinishOperationExecutor(executor_.Start(
            layout(), push()->TakeValue(), filters_->call_data_));
      }

     private:
      filters_detail::PipeState& state() { return filters_->*state_ptr; }
      Push* push() { return static_cast<Push*>(filters_->*push_ptr); }
      const filters_detail::Layout<filters_detail::FallibleOperator<T>>*
      layout() {
        return &(filters_->stack_->data_.*layout_ptr);
      }

      Poll<ValueOrFailure<absl::optional<T>>> FinishOperationExecutor(
          Poll<filters_detail::ResultOr<T>> p) {
        auto* r = p.value_if_ready();
        if (r == nullptr) return Pending{};
        GPR_DEBUG_ASSERT(!executor_.IsRunning());
        state().AckPull();
        if (r->ok != nullptr) return std::move(r->ok);
        filters_->PushServerTrailingMetadata(std::move(r->error));
        return Failure{};
      }

      CallFilters* filters_;
      filters_detail::OperationExecutor<T> executor_;
    };

    class PullMessage {
     public:
      explicit PullMessage(CallFilters* filters) : filters_(filters) {}
      ~PullMessage() {
        if (filters_ != nullptr) {
          state().DropPull();
        }
      }

      PullMessage(const PullMessage&) = delete;
      PullMessage& operator=(const PullMessage&) = delete;
      PullMessage(PullMessage&& other) noexcept
          : filters_(std::exchange(other.filters_, nullptr)),
            executor_(std::move(other.executor_)) {}
      PullMessage& operator=(PullMessage&&) = delete;

      Poll<NextMessage> operator()() {
        if (executor_.IsRunning()) {
          auto c = state().PollClosed();
          if (c.ready() && c.value()) {
            filters_->CancelDueToFailedPipeOperation();
            return NextMessage(true);
          }
          return FinishOperationExecutor(executor_.Step(filters_->call_data_));
        }
        auto p = state().PollPull();
        auto* r = p.value_if_ready();
        if (r == nullptr) return Pending{};
        if (!r->ok()) {
          filters_->CancelDueToFailedPipeOperation();
          return NextMessage(true);
        }
        if (!**r) return NextMessage(false);
        return FinishOperationExecutor(executor_.Start(
            layout(), push()->TakeValue(), filters_->call_data_));
      }

     private:
      filters_detail::PipeState& state() { return filters_->*state_ptr; }
      Push* push() { return static_cast<Push*>(filters_->*push_ptr); }
      const filters_detail::Layout<filters_detail::FallibleOperator<T>>*
      layout() {
        return &(filters_->stack_->data_.*layout_ptr);
      }

      Poll<NextMessage> FinishOperationExecutor(
          Poll<filters_detail::ResultOr<T>> p) {
        auto* r = p.value_if_ready();
        if (r == nullptr) return Pending{};
        GPR_DEBUG_ASSERT(!executor_.IsRunning());
        state().AckPull();
        if (r->ok != nullptr) return NextMessage(std::move(r->ok));
        filters_->PushServerTrailingMetadata(std::move(r->error));
        return NextMessage(true);
      }

      CallFilters* filters_;
      filters_detail::OperationExecutor<T> executor_;
    };
  };

  class PullClientInitialMetadataPromise {
   public:
    explicit PullClientInitialMetadataPromise(CallFilters* filters)
        : filters_(filters) {}

    PullClientInitialMetadataPromise(const PullClientInitialMetadataPromise&) =
        delete;
    PullClientInitialMetadataPromise& operator=(
        const PullClientInitialMetadataPromise&) = delete;
    PullClientInitialMetadataPromise(
        PullClientInitialMetadataPromise&& other) noexcept
        : filters_(std::exchange(other.filters_, nullptr)),
          executor_(std::move(other.executor_)) {}
    PullClientInitialMetadataPromise& operator=(
        PullClientInitialMetadataPromise&&) = delete;

    Poll<ValueOrFailure<ClientMetadataHandle>> operator()() {
      if (executor_.IsRunning()) {
        return FinishOperationExecutor(executor_.Step(filters_->call_data_));
      }
      auto p = state().PollPull();
      auto* r = p.value_if_ready();
      gpr_log(GPR_INFO, "%s", r == nullptr ? "PENDING" : r->ToString().c_str());
      if (r == nullptr) return Pending{};
      if (!r->ok()) {
        filters_->CancelDueToFailedPipeOperation();
        return Failure{};
      }
      GPR_ASSERT(filters_->client_initial_metadata_ != nullptr);
      return FinishOperationExecutor(executor_.Start(
          &filters_->stack_->data_.client_initial_metadata,
          std::move(filters_->client_initial_metadata_), filters_->call_data_));
    }

   private:
    filters_detail::PipeState& state() {
      return filters_->client_initial_metadata_state_;
    }

    Poll<ValueOrFailure<ClientMetadataHandle>> FinishOperationExecutor(
        Poll<filters_detail::ResultOr<ClientMetadataHandle>> p) {
      auto* r = p.value_if_ready();
      if (r == nullptr) return Pending{};
      GPR_DEBUG_ASSERT(!executor_.IsRunning());
      state().AckPull();
      if (r->ok != nullptr) return std::move(r->ok);
      filters_->PushServerTrailingMetadata(std::move(r->error));
      return Failure{};
    }

    CallFilters* filters_;
    filters_detail::OperationExecutor<ClientMetadataHandle> executor_;
  };

  class PullServerTrailingMetadataPromise {
   public:
    explicit PullServerTrailingMetadataPromise(CallFilters* filters)
        : filters_(filters) {}

    PullServerTrailingMetadataPromise(
        const PullServerTrailingMetadataPromise&) = delete;
    PullServerTrailingMetadataPromise& operator=(
        const PullServerTrailingMetadataPromise&) = delete;
    PullServerTrailingMetadataPromise(
        PullServerTrailingMetadataPromise&& other) noexcept
        : filters_(std::exchange(other.filters_, nullptr)),
          executor_(std::move(other.executor_)) {}
    PullServerTrailingMetadataPromise& operator=(
        PullServerTrailingMetadataPromise&&) = delete;

    Poll<ServerMetadataHandle> operator()() {
      if (executor_.IsRunning()) {
        return executor_.Step(filters_->call_data_);
      }
      if (filters_->server_trailing_metadata_ == nullptr) {
        return filters_->server_trailing_metadata_waiter_.pending();
      }
      return executor_.Start(&filters_->stack_->data_.server_trailing_metadata,
                             std::move(filters_->server_trailing_metadata_),
                             filters_->call_data_);
    }

   private:
    CallFilters* filters_;
    filters_detail::InfallibleOperationExecutor<ServerMetadataHandle> executor_;
  };

  void CancelDueToFailedPipeOperation();

  RefCountedPtr<Stack> stack_;

  filters_detail::PipeState client_initial_metadata_state_{
      filters_detail::PipeState::StartPushed{}};
  filters_detail::PipeState server_initial_metadata_state_;
  filters_detail::PipeState client_to_server_message_state_;
  filters_detail::PipeState server_to_client_message_state_;
  IntraActivityWaiter server_trailing_metadata_waiter_;
  Latch<bool> cancelled_;

  void* call_data_;
  ClientMetadataHandle client_initial_metadata_;

  // The following void*'s are pointers to a `Push` object (from above).
  // They are used to track the current push operation for each pipe.
  // It would be lovely for them to be typed pointers, but that would require
  // a recursive type definition since the location of this field needs to be
  // a template argument to the `Push` object itself.
  void* server_initial_metadata_push_ = nullptr;
  void* client_to_server_message_push_ = nullptr;
  void* server_to_client_message_push_ = nullptr;

  ServerMetadataHandle server_trailing_metadata_;

  using ServerInitialMetadataPromises =
      PipePromise<&CallFilters::server_initial_metadata_state_,
                  &CallFilters::server_initial_metadata_push_,
                  ServerMetadataHandle,
                  &filters_detail::StackData::server_initial_metadata>;
  using ClientToServerMessagePromises =
      PipePromise<&CallFilters::client_to_server_message_state_,
                  &CallFilters::client_to_server_message_push_, MessageHandle,
                  &filters_detail::StackData::client_to_server_messages>;
  using ServerToClientMessagePromises =
      PipePromise<&CallFilters::server_to_client_message_state_,
                  &CallFilters::server_to_client_message_push_, MessageHandle,
                  &filters_detail::StackData::server_to_client_messages>;
};

inline auto CallFilters::PullClientInitialMetadata() {
  return PullClientInitialMetadataPromise(this);
}

inline auto CallFilters::PushServerInitialMetadata(ServerMetadataHandle md) {
  GPR_ASSERT(md != nullptr);
  return [p = ServerInitialMetadataPromises::Push{
              this, std::move(md)}]() mutable { return p(); };
}

inline auto CallFilters::PullServerInitialMetadata() {
  return ServerInitialMetadataPromises::PullMaybe{this};
}

inline auto CallFilters::PushClientToServerMessage(MessageHandle message) {
  GPR_ASSERT(message != nullptr);
  return [p = ClientToServerMessagePromises::Push{
              this, std::move(message)}]() mutable { return p(); };
}

inline auto CallFilters::PullClientToServerMessage() {
  return ClientToServerMessagePromises::PullMessage{this};
}

inline auto CallFilters::PushServerToClientMessage(MessageHandle message) {
  GPR_ASSERT(message != nullptr);
  return [p = ServerToClientMessagePromises::Push{
              this, std::move(message)}]() mutable { return p(); };
}

inline auto CallFilters::PullServerToClientMessage() {
  return ServerToClientMessagePromises::PullMessage{this};
}

inline auto CallFilters::PullServerTrailingMetadata() {
  return Map(PullServerTrailingMetadataPromise(this),
             [this](ServerMetadataHandle h) {
               cancelled_.Set(h->get(GrpcCallWasCancelled()).value_or(false));
               return h;
             });
}

inline auto CallFilters::WasCancelled() { return cancelled_.Wait(); }

}  // namespace grpc_core

#endif  // GRPC_SRC_CORE_LIB_TRANSPORT_CALL_FILTERS_H<|MERGE_RESOLUTION|>--- conflicted
+++ resolved
@@ -1259,7 +1259,6 @@
     filters_detail::StackData data_;
   };
 
-<<<<<<< HEAD
   class NextMessage {
    public:
     NextMessage() : has_value_(false), cancelled_(false) {}
@@ -1299,10 +1298,7 @@
   };
 
   CallFilters();
-  explicit CallFilters(RefCountedPtr<Stack> stack);
-=======
   explicit CallFilters(ClientMetadataHandle client_initial_metadata);
->>>>>>> 1911fc2a
   ~CallFilters();
 
   CallFilters(const CallFilters&) = delete;
@@ -1581,7 +1577,10 @@
       }
       auto p = state().PollPull();
       auto* r = p.value_if_ready();
-      gpr_log(GPR_INFO, "%s", r == nullptr ? "PENDING" : r->ToString().c_str());
+      gpr_log(GPR_INFO, "%s",
+              r == nullptr
+                  ? "PENDING"
+                  : (r->ok() ? (r->value() ? "TRUE" : "FALSE") : "FAILURE"));
       if (r == nullptr) return Pending{};
       if (!r->ok()) {
         filters_->CancelDueToFailedPipeOperation();
